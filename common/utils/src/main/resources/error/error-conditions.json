{
  "ADD_DEFAULT_UNSUPPORTED" : {
    "message" : [
      "Failed to execute <statementType> command because DEFAULT values are not supported when adding new columns to previously existing target data source with table provider: \"<dataSource>\"."
    ],
    "sqlState" : "42623"
  },
  "AGGREGATE_FUNCTION_WITH_NONDETERMINISTIC_EXPRESSION" : {
    "message" : [
      "Non-deterministic expression <sqlExpr> should not appear in the arguments of an aggregate function."
    ],
    "sqlState" : "42845"
  },
  "AGGREGATE_OUT_OF_MEMORY" : {
    "message" : [
      "No enough memory for aggregation"
    ],
    "sqlState" : "82001"
  },
  "ALL_PARAMETERS_MUST_BE_NAMED" : {
    "message" : [
      "Using name parameterized queries requires all parameters to be named. Parameters missing names: <exprs>."
    ],
    "sqlState" : "07001"
  },
  "ALL_PARTITION_COLUMNS_NOT_ALLOWED" : {
    "message" : [
      "Cannot use all columns for partition columns."
    ],
    "sqlState" : "KD005"
  },
  "ALTER_TABLE_COLUMN_DESCRIPTOR_DUPLICATE" : {
    "message" : [
      "ALTER TABLE <type> column <columnName> specifies descriptor \"<optionName>\" more than once, which is invalid."
    ],
    "sqlState" : "42710"
  },
  "AMBIGUOUS_ALIAS_IN_NESTED_CTE" : {
    "message" : [
      "Name <name> is ambiguous in nested CTE.",
      "Please set <config> to \"CORRECTED\" so that name defined in inner CTE takes precedence. If set it to \"LEGACY\", outer CTE definitions will take precedence.",
      "See '<docroot>/sql-migration-guide.html#query-engine'."
    ],
    "sqlState" : "42KD0"
  },
  "AMBIGUOUS_COLUMN_OR_FIELD" : {
    "message" : [
      "Column or field <name> is ambiguous and has <n> matches."
    ],
    "sqlState" : "42702"
  },
  "AMBIGUOUS_COLUMN_REFERENCE" : {
    "message" : [
      "Column <name> is ambiguous. It's because you joined several DataFrame together, and some of these DataFrames are the same.",
      "This column points to one of the DataFrames but Spark is unable to figure out which one.",
      "Please alias the DataFrames with different names via `DataFrame.alias` before joining them,",
      "and specify the column using qualified name, e.g. `df.alias(\"a\").join(df.alias(\"b\"), col(\"a.id\") > col(\"b.id\"))`."
    ],
    "sqlState" : "42702"
  },
  "AMBIGUOUS_LATERAL_COLUMN_ALIAS" : {
    "message" : [
      "Lateral column alias <name> is ambiguous and has <n> matches."
    ],
    "sqlState" : "42702"
  },
  "AMBIGUOUS_REFERENCE" : {
    "message" : [
      "Reference <name> is ambiguous, could be: <referenceNames>."
    ],
    "sqlState" : "42704"
  },
  "AMBIGUOUS_REFERENCE_TO_FIELDS" : {
    "message" : [
      "Ambiguous reference to the field <field>. It appears <count> times in the schema."
    ],
    "sqlState" : "42000"
  },
  "AMBIGUOUS_RESOLVER_EXTENSION" : {
    "message" : [
      "The single-pass analyzer cannot process this query or command because the extension choice for <operator> is ambiguous: <extensions>."
    ],
    "sqlState" : "XX000"
  },
  "APPEND_ONCE_FROM_BATCH_QUERY" : {
    "message" : [
      "Creating a streaming table from a batch query prevents incremental loading of new data from source. Offending table: '<table>'.",
      "Please use the stream() operator. Example usage:",
      "CREATE STREAMING TABLE <target table name> ... AS SELECT ... FROM stream(<source table name>) ..."
    ],
    "sqlState" : "42000"
  },
  "APPROX_TOP_K_MAX_ITEMS_TRACKED_EXCEEDS_LIMIT" : {
    "message" : [
      "The max items tracked `maxItemsTracked`(<maxItemsTracked>) of `approx_top_k` should be less than or equal to <limit>."
    ],
    "sqlState" : "22023"
  },
  "APPROX_TOP_K_MAX_ITEMS_TRACKED_LESS_THAN_K" : {
    "message" : [
      "The max items tracked `maxItemsTracked`(<maxItemsTracked>) of `approx_top_k` should be greater than or equal to `k`(<k>)."
    ],
    "sqlState" : "22023"
  },
  "APPROX_TOP_K_NON_POSITIVE_ARG" : {
    "message" : [
      "The value of <argName> in `approx_top_k` must be a positive integer, but got <argValue>."
    ],
    "sqlState" : "22023"
  },
  "APPROX_TOP_K_NULL_ARG" : {
    "message" : [
      "The value of <argName> in `approx_top_k` cannot be NULL."
    ],
    "sqlState" : "22004"
  },
  "APPROX_TOP_K_SKETCH_SIZE_NOT_MATCH" : {
    "message" : [
      "Combining approx_top_k sketches of different sizes is not allowed. Found sketches of size <size1> and <size2>."
    ],
    "sqlState" : "42846"
  },
  "APPROX_TOP_K_SKETCH_TYPE_NOT_MATCH" : {
    "message" : [
      "Combining approx_top_k sketches of different types is not allowed. Found sketches of type <type1> and <type2>."
    ],
    "sqlState" : "42846"
  },
  "ARITHMETIC_OVERFLOW" : {
    "message" : [
      "<message>.<alternative> If necessary set <config> to \"false\" to bypass this error."
    ],
    "sqlState" : "22003"
  },
  "ARROW_TYPE_MISMATCH" : {
    "message" : [
      "Invalid schema from <operation>: expected <outputTypes>, got <actualDataTypes>."
    ],
    "sqlState" : "42K0G"
  },
  "ARTIFACT_ALREADY_EXISTS" : {
    "message" : [
      "The artifact <normalizedRemoteRelativePath> already exists. Please choose a different name for the new artifact because it cannot be overwritten."
    ],
    "sqlState" : "42713"
  },
  "ASSIGNMENT_ARITY_MISMATCH" : {
    "message" : [
      "The number of columns or variables assigned or aliased: <numTarget> does not match the number of source expressions: <numExpr>."
    ],
    "sqlState" : "42802"
  },
  "AS_OF_JOIN" : {
    "message" : [
      "Invalid as-of join."
    ],
    "subClass" : {
      "TOLERANCE_IS_NON_NEGATIVE" : {
        "message" : [
          "The input argument `tolerance` must be non-negative."
        ]
      },
      "TOLERANCE_IS_UNFOLDABLE" : {
        "message" : [
          "The input argument `tolerance` must be a constant."
        ]
      },
      "UNSUPPORTED_DIRECTION" : {
        "message" : [
          "Unsupported as-of join direction '<direction>'. Supported as-of join direction include: <supported>."
        ]
      }
    },
    "sqlState" : "42604"
  },
  "ATTEMPT_ANALYSIS_IN_PIPELINE_QUERY_FUNCTION" : {
    "message" : [
      "Operations that trigger DataFrame analysis or execution are not allowed in pipeline query functions. Move code outside of the pipeline query function."
    ],
    "sqlState" : "0A000"
  },
  "AVRO_CANNOT_WRITE_NULL_FIELD" : {
    "message" : [
      "Cannot write null value for field <name> defined as non-null Avro data type <dataType>.",
      "To allow null value for this field, specify its avro schema as a union type with \"null\" using `avroSchema` option."
    ],
    "sqlState" : "22004"
  },
  "AVRO_INCOMPATIBLE_READ_TYPE" : {
    "message" : [
      "Cannot convert Avro <avroPath> to SQL <sqlPath> because the original encoded data type is <avroType>, however you're trying to read the field as <sqlType>, which would lead to an incorrect answer.",
      "To allow reading this field, enable the SQL configuration: \"spark.sql.legacy.avro.allowIncompatibleSchema\"."
    ],
    "sqlState" : "22KD3"
  },
  "AVRO_NOT_LOADED_SQL_FUNCTIONS_UNUSABLE" : {
    "message" : [
      "Cannot call the <functionName> SQL function because the Avro data source is not loaded.",
      "Please restart your job or session with the 'spark-avro' package loaded, such as by using the --packages argument on the command line, and then retry your query or command again."
    ],
    "sqlState" : "22KD3"
  },
  "BATCH_METADATA_NOT_FOUND" : {
    "message" : [
      "Unable to find batch <batchMetadataFile>."
    ],
    "sqlState" : "42K03"
  },
  "BINARY_ARITHMETIC_OVERFLOW" : {
    "message" : [
      "<value1> <symbol> <value2> caused overflow. Use <functionName> to ignore overflow problem and return NULL."
    ],
    "sqlState" : "22003"
  },
  "CALL_ON_STREAMING_DATASET_UNSUPPORTED" : {
    "message" : [
      "The method <methodName> can not be called on streaming Dataset/DataFrame."
    ],
    "sqlState" : "42KDE"
  },
  "CANNOT_ALTER_COLLATION_BUCKET_COLUMN" : {
    "message" : [
      "ALTER TABLE (ALTER|CHANGE) COLUMN cannot change collation of type/subtypes of bucket columns, but found the bucket column <columnName> in the table <tableName>."
    ],
    "sqlState" : "428FR"
  },
  "CANNOT_ALTER_PARTITION_COLUMN" : {
    "message" : [
      "ALTER TABLE (ALTER|CHANGE) COLUMN is not supported for partition columns, but found the partition column <columnName> in the table <tableName>."
    ],
    "sqlState" : "428FR"
  },
  "CANNOT_ASSIGN_EVENT_TIME_COLUMN_WITHOUT_WATERMARK" : {
    "message" : [
      "Watermark needs to be defined to reassign event time column. Failed to find watermark definition in the streaming query."
    ],
    "sqlState" : "42611"
  },
  "CANNOT_CAST_DATATYPE" : {
    "message" : [
      "Cannot cast <sourceType> to <targetType>."
    ],
    "sqlState" : "42846"
  },
  "CANNOT_CONVERT_PROTOBUF_FIELD_TYPE_TO_SQL_TYPE" : {
    "message" : [
      "Cannot convert Protobuf <protobufColumn> to SQL <sqlColumn> because schema is incompatible (protobufType = <protobufType>, sqlType = <sqlType>)."
    ],
    "sqlState" : "42846"
  },
  "CANNOT_CONVERT_PROTOBUF_MESSAGE_TYPE_TO_SQL_TYPE" : {
    "message" : [
      "Unable to convert <protobufType> of Protobuf to SQL type <toType>."
    ],
    "sqlState" : "42846"
  },
  "CANNOT_CONVERT_SQL_TYPE_TO_PROTOBUF_FIELD_TYPE" : {
    "message" : [
      "Cannot convert SQL <sqlColumn> to Protobuf <protobufColumn> because schema is incompatible (protobufType = <protobufType>, sqlType = <sqlType>)."
    ],
    "sqlState" : "42846"
  },
  "CANNOT_CONVERT_SQL_VALUE_TO_PROTOBUF_ENUM_TYPE" : {
    "message" : [
      "Cannot convert SQL <sqlColumn> to Protobuf <protobufColumn> because <data> is not in defined values for enum: <enumString>."
    ],
    "sqlState" : "42846"
  },
  "CANNOT_CREATE_DATA_SOURCE_TABLE" : {
    "message" : [
      "Failed to create data source table <tableName>:"
    ],
    "subClass" : {
      "EXTERNAL_METADATA_UNSUPPORTED" : {
        "message" : [
          "provider '<provider>' does not support external metadata but a schema is provided. Please remove the schema when creating the table."
        ]
      }
    },
    "sqlState" : "42KDE"
  },
  "CANNOT_DECODE_URL" : {
    "message" : [
      "The provided URL cannot be decoded: <url>. Please ensure that the URL is properly formatted and try again."
    ],
    "sqlState" : "22546"
  },
  "CANNOT_INVOKE_IN_TRANSFORMATIONS" : {
    "message" : [
      "Dataset transformations and actions can only be invoked by the driver, not inside of other Dataset transformations; for example, dataset1.map(x => dataset2.values.count() * x) is invalid because the values transformation and count action cannot be performed inside of the dataset1.map transformation. For more information, see SPARK-28702."
    ],
    "sqlState" : "0A000"
  },
  "CANNOT_LOAD_CHECKPOINT_FILE_MANAGER" : {
    "message" : [
      "Error loading streaming checkpoint file manager for path=<path>."
    ],
    "subClass" : {
      "ERROR_LOADING_CLASS" : {
        "message" : [
          "Error instantiating streaming checkpoint file manager for path=<path> with className=<className>. msg=<msg>."
        ]
      },
      "UNCATEGORIZED" : {
        "message" : [
          ""
        ]
      }
    },
    "sqlState" : "58030"
  },
  "CANNOT_LOAD_FUNCTION_CLASS" : {
    "message" : [
      "Cannot load class <className> when registering the function <functionName>, please make sure it is on the classpath."
    ],
    "sqlState" : "46103"
  },
  "CANNOT_LOAD_PROTOBUF_CLASS" : {
    "message" : [
      "Could not load Protobuf class with name <protobufClassName>. <explanation>."
    ],
    "sqlState" : "42K03"
  },
  "CANNOT_LOAD_STATE_STORE" : {
    "message" : [
      "An error occurred during loading state."
    ],
    "subClass" : {
      "AUTO_SNAPSHOT_REPAIR_FAILED" : {
        "message" : [
          "Failed to load snapshot version <latestSnapshot> for state store <stateStoreId>. An attempt to auto repair using snapshot versions (<selectedSnapshots>) out of available snapshots (<eligibleSnapshots>) also failed."
        ]
      },
      "CANNOT_FIND_BASE_SNAPSHOT_CHECKPOINT" : {
        "message" : [
          "Cannot find a base snapshot checkpoint with lineage: <lineage>."
        ]
      },
      "CANNOT_READ_CHECKPOINT" : {
        "message" : [
          "Cannot read RocksDB checkpoint metadata. Expected <expectedVersion>, but found <actualVersion>."
        ]
      },
      "CANNOT_READ_DELTA_FILE_KEY_SIZE" : {
        "message" : [
          "Error reading delta file <fileToRead> of <clazz>: key size cannot be <keySize>."
        ]
      },
      "CANNOT_READ_DELTA_FILE_NOT_EXISTS" : {
        "message" : [
          "Error reading delta file <fileToRead> of <clazz>: <fileToRead> does not exist."
        ]
      },
      "CANNOT_READ_MISSING_SNAPSHOT_FILE" : {
        "message" : [
          "Error reading snapshot file <fileToRead> of <clazz>: <fileToRead> does not exist."
        ]
      },
      "CANNOT_READ_SNAPSHOT_FILE_KEY_SIZE" : {
        "message" : [
          "Error reading snapshot file <fileToRead> of <clazz>: key size cannot be <keySize>."
        ]
      },
      "CANNOT_READ_SNAPSHOT_FILE_VALUE_SIZE" : {
        "message" : [
          "Error reading snapshot file <fileToRead> of <clazz>: value size cannot be <valueSize>."
        ]
      },
      "CANNOT_READ_STREAMING_STATE_FILE" : {
        "message" : [
          "Error reading streaming state file of <fileToRead> does not exist. If the stream job is restarted with a new or updated state operation, please create a new checkpoint location or clear the existing checkpoint location."
        ]
      },
      "FAILED_TO_GET_CHANGELOG_WRITER" : {
        "message" : [
          "Failed to get the changelog writer for state store at version <version>."
        ]
      },
      "HDFS_STORE_PROVIDER_OUT_OF_MEMORY" : {
        "message" : [
          "Could not load HDFS state store with id <stateStoreId> because of an out of memory exception."
        ]
      },
      "INVALID_CHANGE_LOG_READER_VERSION" : {
        "message" : [
          "The change log reader version cannot be <version>. The checkpoint probably is from a future Spark version, please upgrade your Spark."
        ]
      },
      "INVALID_CHANGE_LOG_WRITER_VERSION" : {
        "message" : [
          "The change log writer version cannot be <version>."
        ]
      },
      "INVALID_CHECKPOINT_LINEAGE" : {
        "message" : [
          "Invalid checkpoint lineage: <lineage>. <message>"
        ]
      },
      "KEY_ROW_FORMAT_VALIDATION_FAILURE" : {
        "message" : [
          "<msg>"
        ]
      },
      "ROCKSDB_STORE_PROVIDER_OUT_OF_MEMORY" : {
        "message" : [
          "Could not load RocksDB state store with id <stateStoreId> because of an out of memory exception."
        ]
      },
      "SNAPSHOT_PARTITION_ID_NOT_FOUND" : {
        "message" : [
          "Partition id <snapshotPartitionId> not found for state of operator <operatorId> at <checkpointLocation>."
        ]
      },
      "UNCATEGORIZED" : {
        "message" : [
          ""
        ]
      },
      "UNEXPECTED_FILE_SIZE" : {
        "message" : [
          "Copied <dfsFile> to <localFile>, expected <expectedSize> bytes, found <localFileSize> bytes."
        ]
      },
      "UNEXPECTED_VERSION" : {
        "message" : [
          "Version cannot be <version> because it is less than 0."
        ]
      },
      "UNRELEASED_THREAD_ERROR" : {
        "message" : [
          "<loggingId>: RocksDB instance could not be acquired by <newAcquiredThreadInfo> for operationType=<operationType> as it was not released by <acquiredThreadInfo> after <timeWaitedMs> ms.",
          "Thread holding the lock has trace: <stackTraceOutput>"
        ]
      },
      "VALUE_ROW_FORMAT_VALIDATION_FAILURE" : {
        "message" : [
          "<msg>"
        ]
      }
    },
    "sqlState" : "58030"
  },
  "CANNOT_MERGE_INCOMPATIBLE_DATA_TYPE" : {
    "message" : [
      "Failed to merge incompatible data types <left> and <right>. Please check the data types of the columns being merged and ensure that they are compatible. If necessary, consider casting the columns to compatible data types before attempting the merge."
    ],
    "sqlState" : "42825"
  },
  "CANNOT_MERGE_SCHEMAS" : {
    "message" : [
      "Failed merging schemas:",
      "Initial schema:",
      "<left>",
      "Schema that cannot be merged with the initial schema:",
      "<right>."
    ],
    "sqlState" : "42KD9"
  },
  "CANNOT_MODIFY_CONFIG" : {
    "message" : [
      "Cannot modify the value of the Spark config: <key>.",
      "See also '<docroot>/sql-migration-guide.html#ddl-statements'."
    ],
    "sqlState" : "46110"
  },
  "CANNOT_MODIFY_STATIC_CONFIG" : {
    "message" : [
      "Cannot modify the value of the static Spark config: <key>."
    ],
    "sqlState" : "46110"
  },
  "CANNOT_PARSE_DECIMAL" : {
    "message" : [
      "Cannot parse decimal. Please ensure that the input is a valid number with optional decimal point or comma separators."
    ],
    "sqlState" : "22018"
  },
  "CANNOT_PARSE_INTERVAL" : {
    "message" : [
      "Unable to parse <intervalString>. Please ensure that the value provided is in a valid format for defining an interval. You can reference the documentation for the correct format. If the issue persists, please double check that the input value is not null or empty and try again."
    ],
    "sqlState" : "22006"
  },
  "CANNOT_PARSE_JSON_FIELD" : {
    "message" : [
      "Cannot parse the field name <fieldName> and the value <fieldValue> of the JSON token type <jsonType> to target Spark data type <dataType>."
    ],
    "sqlState" : "2203G"
  },
  "CANNOT_PARSE_PROTOBUF_DESCRIPTOR" : {
    "message" : [
      "Error parsing descriptor bytes into Protobuf FileDescriptorSet."
    ],
    "sqlState" : "22018"
  },
  "CANNOT_PARSE_TIME" : {
    "message" : [
      "The input string <input> cannot be parsed to a TIME value because it does not match to the datetime format <format>."
    ],
    "sqlState" : "22010"
  },
  "CANNOT_PARSE_TIMESTAMP" : {
    "message" : [
      "<message>. Use <func> to tolerate invalid input string and return NULL instead."
    ],
    "sqlState" : "22007"
  },
  "CANNOT_RECOGNIZE_HIVE_TYPE" : {
    "message" : [
      "Cannot recognize hive type string: <fieldType>, column: <fieldName>. The specified data type for the field cannot be recognized by Spark SQL. Please check the data type of the specified field and ensure that it is a valid Spark SQL data type. Refer to the Spark SQL documentation for a list of valid data types and their format. If the data type is correct, please ensure that you are using a supported version of Spark SQL."
    ],
    "sqlState" : "429BB"
  },
  "CANNOT_REMOVE_RESERVED_PROPERTY" : {
    "message" : [
      "Cannot remove reserved property: <property>."
    ],
    "sqlState" : "42000"
  },
  "CANNOT_RENAME_ACROSS_SCHEMA" : {
    "message" : [
      "Renaming a <type> across schemas is not allowed."
    ],
    "sqlState" : "0AKD0"
  },
  "CANNOT_RESOLVE_DATAFRAME_COLUMN" : {
    "message" : [
      "Cannot resolve dataframe column <name>. It's probably because of illegal references like `df1.select(df2.col(\"a\"))`."
    ],
    "sqlState" : "42704"
  },
  "CANNOT_RESOLVE_STAR_EXPAND" : {
    "message" : [
      "Cannot resolve <targetString>.* given input columns <columns>. Please check that the specified table or struct exists and is accessible in the input columns."
    ],
    "sqlState" : "42704"
  },
  "CANNOT_RESTORE_PERMISSIONS_FOR_PATH" : {
    "message" : [
      "Failed to set permissions on created path <path> back to <permission>."
    ],
    "sqlState" : "58030"
  },
  "CANNOT_UPDATE_FIELD" : {
    "message" : [
      "Cannot update <table> field <fieldName> type:"
    ],
    "subClass" : {
      "ARRAY_TYPE" : {
        "message" : [
          "Update the element by updating <fieldName>.element."
        ]
      },
      "INTERVAL_TYPE" : {
        "message" : [
          "Update an interval by updating its fields."
        ]
      },
      "MAP_TYPE" : {
        "message" : [
          "Update a map by updating <fieldName>.key or <fieldName>.value."
        ]
      },
      "STRUCT_TYPE" : {
        "message" : [
          "Update a struct by updating its fields."
        ]
      },
      "USER_DEFINED_TYPE" : {
        "message" : [
          "Update a UserDefinedType[<udtSql>] by updating its fields."
        ]
      }
    },
    "sqlState" : "0A000"
  },
  "CANNOT_UPDATE_PARTITION_COLUMNS" : {
    "message" : [
      "Declared partitioning <requestedPartitionColumns> conflicts with existing table partitioning <existingPartitionColumns>.",
      "Please delete the table or change the declared partitioning to match its partitions."
    ],
    "sqlState" : "42000"
  },
  "CANNOT_UP_CAST_DATATYPE" : {
    "message" : [
      "Cannot up cast <expression> from <sourceType> to <targetType>.",
      "<details>"
    ],
    "sqlState" : "42846"
  },
  "CANNOT_USE_KRYO" : {
    "message" : [
      "Cannot load Kryo serialization codec. Kryo serialization cannot be used in the Spark Connect client. Use Java serialization, provide a custom Codec, or use Spark Classic instead."
    ],
    "sqlState" : "22KD3"
  },
  "CANNOT_USE_MULTI_ALIASES_IN_WATERMARK_CLAUSE" : {
    "message" : [
      "Multiple aliases are not supported in watermark clause."
    ],
    "sqlState" : "42000"
  },
  "CANNOT_WRITE_STATE_STORE" : {
    "message" : [
      "Error writing state store files for provider <providerClass>."
    ],
    "subClass" : {
      "CANNOT_COMMIT" : {
        "message" : [
          "Cannot perform commit during state checkpoint."
        ]
      }
    },
    "sqlState" : "58030"
  },
  "CAST_INVALID_INPUT" : {
    "message" : [
      "The value <expression> of the type <sourceType> cannot be cast to <targetType> because it is malformed. Correct the value as per the syntax, or change its target type. Use `try_cast` to tolerate malformed input and return NULL instead."
    ],
    "sqlState" : "22018"
  },
  "CAST_OVERFLOW" : {
    "message" : [
      "The value <value> of the type <sourceType> cannot be cast to <targetType> due to an overflow. Use `try_cast` to tolerate overflow and return NULL instead."
    ],
    "sqlState" : "22003"
  },
  "CAST_OVERFLOW_IN_TABLE_INSERT" : {
    "message" : [
      "Fail to assign a value of <sourceType> type to the <targetType> type column or variable <columnName> due to an overflow. Use `try_cast` on the input value to tolerate overflow and return NULL instead."
    ],
    "sqlState" : "22003"
  },
  "CATALOG_NOT_FOUND" : {
    "message" : [
      "The catalog <catalogName> not found. Consider to set the SQL config <config> to a catalog plugin."
    ],
    "sqlState" : "42P08"
  },
  "CHECKPOINT_FILE_CHECKSUM_VERIFICATION_FAILED" : {
    "message" : [
      "Checksum verification failed, the file may be corrupted. File: <fileName>",
      "Expected (file size: <expectedSize>, checksum: <expectedChecksum>), Computed (file size: <computedSize>, checksum: <computedChecksum>)."
    ],
    "sqlState" : "XX000"
  },
  "CHECKPOINT_RDD_BLOCK_ID_NOT_FOUND" : {
    "message" : [
      "Checkpoint block <rddBlockId> not found!",
      "Either the executor that originally checkpointed this partition is no longer alive, or the original RDD is unpersisted.",
      "If this problem persists, you may consider using `rdd.checkpoint()` instead, which is slower than local checkpointing but more fault-tolerant."
    ],
    "sqlState" : "56000"
  },
  "CHECK_CONSTRAINT_VIOLATION" : {
    "message" : [
      "CHECK constraint <constraintName> <expression> violated by row with values:",
      "<values>",
      ""
    ],
    "sqlState" : "23001"
  },
  "CIRCULAR_CLASS_REFERENCE" : {
    "message" : [
      "Cannot have circular references in class, but got the circular reference of class <t>."
    ],
    "sqlState" : "42602"
  },
  "CLASS_NOT_OVERRIDE_EXPECTED_METHOD" : {
    "message" : [
      "<className> must override either <method1> or <method2>."
    ],
    "sqlState" : "38000"
  },
  "CLASS_UNSUPPORTED_BY_MAP_OBJECTS" : {
    "message" : [
      "`MapObjects` does not support the class <cls> as resulting collection."
    ],
    "sqlState" : "0A000"
  },
  "CLUSTERING_COLUMNS_MISMATCH" : {
    "message" : [
      "Specified clustering does not match that of the existing table <tableName>.",
      "Specified clustering columns: [<specifiedClusteringString>].",
      "Existing clustering columns: [<existingClusteringString>]."
    ],
    "sqlState" : "42P10"
  },
  "CLUSTERING_NOT_SUPPORTED" : {
    "message" : [
      "'<operation>' does not support clustering."
    ],
    "sqlState" : "42000"
  },
  "CODEC_NOT_AVAILABLE" : {
    "message" : [
      "The codec <codecName> is not available."
    ],
    "subClass" : {
      "WITH_AVAILABLE_CODECS_SUGGESTION" : {
        "message" : [
          "Available codecs are <availableCodecs>."
        ]
      },
      "WITH_CONF_SUGGESTION" : {
        "message" : [
          "Consider to set the config <configKey> to <configVal>."
        ]
      }
    },
    "sqlState" : "56038"
  },
  "CODEC_SHORT_NAME_NOT_FOUND" : {
    "message" : [
      "Cannot find a short name for the codec <codecName>."
    ],
    "sqlState" : "42704"
  },
  "COLLATION_INVALID_NAME" : {
    "message" : [
      "The value <collationName> does not represent a correct collation name. Suggested valid collation names: [<proposals>]."
    ],
    "sqlState" : "42704"
  },
  "COLLATION_INVALID_PROVIDER" : {
    "message" : [
      "The value <provider> does not represent a correct collation provider. Supported providers are: [<supportedProviders>]."
    ],
    "sqlState" : "42704"
  },
  "COLLATION_MISMATCH" : {
    "message" : [
      "Could not determine which collation to use for string functions and operators."
    ],
    "subClass" : {
      "EXPLICIT" : {
        "message" : [
          "Error occurred due to the mismatch between explicit collations: [<explicitTypes>]. Decide on a single explicit collation and remove others."
        ]
      },
      "IMPLICIT" : {
        "message" : [
          "Error occurred due to the mismatch between implicit collations: [<implicitTypes>]. Use COLLATE function to set the collation explicitly."
        ]
      }
    },
    "sqlState" : "42P21"
  },
  "COLLECTION_SIZE_LIMIT_EXCEEDED" : {
    "message" : [
      "Can't create array with <numberOfElements> elements which exceeding the array size limit <maxRoundedArrayLength>,"
    ],
    "subClass" : {
      "FUNCTION" : {
        "message" : [
          "unsuccessful try to create arrays in the function <functionName>."
        ]
      },
      "INITIALIZE" : {
        "message" : [
          "cannot initialize an array with specified parameters."
        ]
      },
      "PARAMETER" : {
        "message" : [
          "the value of parameter(s) <parameter> in the function <functionName> is invalid."
        ]
      }
    },
    "sqlState" : "54000"
  },
  "COLUMN_ALIASES_NOT_ALLOWED" : {
    "message" : [
      "Column aliases are not allowed in <op>."
    ],
    "sqlState" : "42601"
  },
  "COLUMN_ALREADY_EXISTS" : {
    "message" : [
      "The column <columnName> already exists. Choose another name or rename the existing column."
    ],
    "sqlState" : "42711"
  },
  "COLUMN_ARRAY_ELEMENT_TYPE_MISMATCH" : {
    "message" : [
      "Some values in field <pos> are incompatible with the column array type. Expected type <type>."
    ],
    "sqlState" : "0A000"
  },
  "COLUMN_NOT_DEFINED_IN_TABLE" : {
    "message" : [
      "<colType> column <colName> is not defined in table <tableName>, defined table columns are: <tableCols>."
    ],
    "sqlState" : "42703"
  },
  "COLUMN_NOT_FOUND" : {
    "message" : [
      "The column <colName> cannot be found. Verify the spelling and correctness of the column name according to the SQL config <caseSensitiveConfig>."
    ],
    "sqlState" : "42703"
  },
  "COLUMN_ORDINAL_OUT_OF_BOUNDS" : {
    "message" : [
      "Column ordinal out of bounds. The number of columns in the table is <attributesLength>, but the column ordinal is <ordinal>.",
      "Attributes are the following: <attributes>."
    ],
    "sqlState" : "22003"
  },
  "COMPARATOR_RETURNS_NULL" : {
    "message" : [
      "The comparator has returned a NULL for a comparison between <firstValue> and <secondValue>.",
      "It should return a positive integer for \"greater than\", 0 for \"equal\" and a negative integer for \"less than\".",
      "To revert to deprecated behavior where NULL is treated as 0 (equal), you must set \"spark.sql.legacy.allowNullComparisonResultInArraySort\" to \"true\"."
    ],
    "sqlState" : "22004"
  },
  "COMPLEX_EXPRESSION_UNSUPPORTED_INPUT" : {
    "message" : [
      "Cannot process input data types for the expression: <expression>."
    ],
    "subClass" : {
      "BAD_INPUTS" : {
        "message" : [
          "The input data types to <functionName> must be valid, but found the input types <dataType>."
        ]
      },
      "MISMATCHED_TYPES" : {
        "message" : [
          "All input types must be the same except nullable, containsNull, valueContainsNull flags, but found the input types <inputTypes>."
        ]
      },
      "NO_INPUTS" : {
        "message" : [
          "The collection of input data types must not be empty."
        ]
      }
    },
    "sqlState" : "42K09"
  },
  "CONCURRENT_QUERY" : {
    "message" : [
      "Another instance of this query was just started by a concurrent session."
    ],
    "sqlState" : "0A000"
  },
  "CONCURRENT_STREAM_LOG_UPDATE" : {
    "message" : [
      "Concurrent update to the log. Multiple streaming jobs detected for <batchId>.",
      "Please make sure only one streaming job runs on a specific checkpoint location at a time."
    ],
    "sqlState" : "40000"
  },
  "CONFLICTING_DIRECTORY_STRUCTURES" : {
    "message" : [
      "Conflicting directory structures detected.",
      "Suspicious paths:",
      "<discoveredBasePaths>",
      "If provided paths are partition directories, please set \"basePath\" in the options of the data source to specify the root directory of the table.",
      "If there are multiple root directories, please load them separately and then union them."
    ],
    "sqlState" : "KD009"
  },
  "CONFLICTING_PARTITION_COLUMN_NAMES" : {
    "message" : [
      "Conflicting partition column names detected:",
      "<distinctPartColLists>",
      "For partitioned table directories, data files should only live in leaf directories.",
      "And directories at the same level should have the same partition column name.",
      "Please check the following directories for unexpected files or inconsistent partition column names:",
      "<suspiciousPaths>"
    ],
    "sqlState" : "KD009"
  },
  "CONFLICTING_PARTITION_COLUMN_NAME_WITH_RESERVED" : {
    "message" : [
      "Partition column name '<partitionColumnName>' conflicts with reserved column name.",
      "The schema of <tableName> is Hive-incompatible, Spark automatically generates a reserved column '<partitionColumnName>' to store the table in a specific way.",
      "Please use a different name for the partition column."
    ],
    "sqlState" : "KD009"
  },
  "CONNECT" : {
    "message" : [
      "Generic Spark Connect error."
    ],
    "subClass" : {
      "INTERCEPTOR_CTOR_MISSING" : {
        "message" : [
          "Cannot instantiate GRPC interceptor because <cls> is missing a default constructor without arguments."
        ]
      },
      "INTERCEPTOR_RUNTIME_ERROR" : {
        "message" : [
          "Error instantiating GRPC interceptor: <msg>"
        ]
      },
      "PLUGIN_CTOR_MISSING" : {
        "message" : [
          "Cannot instantiate Spark Connect plugin because <cls> is missing a default constructor without arguments."
        ]
      },
      "PLUGIN_RUNTIME_ERROR" : {
        "message" : [
          "Error instantiating Spark Connect plugin: <msg>"
        ]
      },
      "SESSION_NOT_SAME" : {
        "message" : [
          "Both Datasets must belong to the same SparkSession."
        ]
      }
    },
    "sqlState" : "56K00"
  },
  "CONNECT_INVALID_PLAN" : {
    "message" : [
      "The Spark Connect plan is invalid."
    ],
    "subClass" : {
      "CANNOT_PARSE" : {
        "message" : [
          "Cannot decompress or parse the input plan (<errorMsg>)",
          "This may be caused by a corrupted compressed plan.",
          "To disable plan compression, set 'spark.connect.session.planCompression.threshold' to -1."
        ]
      },
      "PLAN_SIZE_LARGER_THAN_MAX" : {
        "message" : [
          "The plan size is larger than max (<planSize> vs. <maxPlanSize>)",
          "This typically occurs when building very complex queries with many operations, large literals, or deeply nested expressions.",
          "Consider splitting the query into smaller parts using temporary views for intermediate results or reducing the number of operations."
        ]
      }
    },
    "sqlState" : "56K00"
  },
  "CONNECT_ML" : {
    "message" : [
      "Generic Spark Connect ML error."
    ],
    "subClass" : {
      "ATTRIBUTE_NOT_ALLOWED" : {
        "message" : [
          "<attribute> in <className> is not allowed to be accessed."
        ]
      },
      "CACHE_INVALID" : {
        "message" : [
          "Cannot retrieve Summary object <objectName> from the ML cache.",
          "Because the Summary object is evicted if you don't use it for more than <evictTimeoutInMinutes> minutes.",
          "In this case, you can call `model.evaluate(dataset)` to create a new Summary object."
        ]
      },
      "ML_CACHE_SIZE_OVERFLOW_EXCEPTION" : {
        "message" : [
          "The model cache size in current session is about to exceed",
          "<mlCacheMaxSize> bytes.",
          "Please delete existing cached model by executing 'del model' in python client before fitting new model or loading new model"
        ]
      },
      "MODEL_SIZE_OVERFLOW_EXCEPTION" : {
        "message" : [
          "The fitted or loaded model size is about <modelSize> bytes.",
          "Please fit or load a model smaller than <modelMaxSize> bytes."
        ]
      },
      "MODEL_SUMMARY_LOST" : {
        "message" : [
          "The model <objectName> summary is lost because the cached model is offloaded."
        ]
      },
      "UNSUPPORTED_EXCEPTION" : {
        "message" : [
          "<message>"
        ]
      }
    },
    "sqlState" : "XX000"
  },
  "CONSTRAINT_ALREADY_EXISTS" : {
    "message" : [
      "Constraint '<constraintName>' already exists. Please delete the existing constraint first.",
      "Existing constraint:",
      "<oldConstraint>"
    ],
    "sqlState" : "42710"
  },
  "CONSTRAINT_DOES_NOT_EXIST" : {
    "message" : [
      "Cannot drop nonexistent constraint <constraintName> from table <tableName>."
    ],
    "sqlState" : "42704"
  },
  "CONVERSION_INVALID_INPUT" : {
    "message" : [
      "The value <str> (<fmt>) cannot be converted to <targetType> because it is malformed. Correct the value as per the syntax, or change its format. Use <suggestion> to tolerate malformed input and return NULL instead."
    ],
    "sqlState" : "22018"
  },
  "CORRUPTED_CATALOG_FUNCTION" : {
    "message" : [
      "Cannot convert the catalog function '<identifier>' into a SQL function due to corrupted function information in catalog. If the function is not a SQL function, please make sure the class name '<className>' is loadable."
    ],
    "sqlState" : "0A000"
  },
  "CREATE_PERMANENT_VIEW_WITHOUT_ALIAS" : {
    "message" : [
      "Not allowed to create the permanent view <name> without explicitly assigning an alias for the expression <attr>."
    ],
    "sqlState" : "0A000"
  },
  "CREATE_TABLE_COLUMN_DESCRIPTOR_DUPLICATE" : {
    "message" : [
      "CREATE TABLE column <columnName> specifies descriptor \"<optionName>\" more than once, which is invalid."
    ],
    "sqlState" : "42710"
  },
  "CREATE_VIEW_COLUMN_ARITY_MISMATCH" : {
    "message" : [
      "Cannot create view <viewName>, the reason is"
    ],
    "subClass" : {
      "NOT_ENOUGH_DATA_COLUMNS" : {
        "message" : [
          "not enough data columns:",
          "View columns: <viewColumns>.",
          "Data columns: <dataColumns>."
        ]
      },
      "TOO_MANY_DATA_COLUMNS" : {
        "message" : [
          "too many data columns:",
          "View columns: <viewColumns>.",
          "Data columns: <dataColumns>."
        ]
      }
    },
    "sqlState" : "21S01"
  },
  "CYCLIC_FUNCTION_REFERENCE" : {
    "message" : [
      "Cyclic function reference detected: <path>."
    ],
    "sqlState" : "42887"
  },
  "DATAFLOW_GRAPH_NOT_FOUND" : {
    "message" : [
      "Dataflow graph with id <graphId> could not be found"
    ],
    "sqlState" : "KD011"
  },
  "DATATYPE_CANNOT_ORDER" : {
    "message" : [
      "Type <dataType> does not support ordered operations."
    ],
    "sqlState" : "0A000"
  },
  "DATATYPE_MISMATCH" : {
    "message" : [
      "Cannot resolve <sqlExpr> due to data type mismatch:"
    ],
    "subClass" : {
      "ARRAY_FUNCTION_DIFF_TYPES" : {
        "message" : [
          "Input to <functionName> should have been <dataType> followed by a value with same element type, but it's [<leftType>, <rightType>]."
        ]
      },
      "BINARY_ARRAY_DIFF_TYPES" : {
        "message" : [
          "Input to function <functionName> should have been two <arrayType> with same element type, but it's [<leftType>, <rightType>]."
        ]
      },
      "BINARY_OP_DIFF_TYPES" : {
        "message" : [
          "the left and right operands of the binary operator have incompatible types (<left> and <right>)."
        ]
      },
      "BINARY_OP_WRONG_TYPE" : {
        "message" : [
          "the binary operator requires the input type <inputType>, not <actualDataType>."
        ]
      },
      "BLOOM_FILTER_BINARY_OP_WRONG_TYPE" : {
        "message" : [
          "The Bloom filter binary input to <functionName> should be either a constant value or a scalar subquery expression, but it's <actual>."
        ]
      },
      "BLOOM_FILTER_WRONG_TYPE" : {
        "message" : [
          "Input to function <functionName> should have been <expectedLeft> followed by value with <expectedRight>, but it's [<actual>]."
        ]
      },
      "CANNOT_CONVERT_TO_JSON" : {
        "message" : [
          "Unable to convert column <name> of type <type> to JSON."
        ]
      },
      "CANNOT_DROP_ALL_FIELDS" : {
        "message" : [
          "Cannot drop all fields in struct."
        ]
      },
      "CAST_WITHOUT_SUGGESTION" : {
        "message" : [
          "cannot cast <srcType> to <targetType>."
        ]
      },
      "CAST_WITH_CONF_SUGGESTION" : {
        "message" : [
          "cannot cast <srcType> to <targetType> with ANSI mode on.",
          "If you have to cast <srcType> to <targetType>, you can set <config> as <configVal>."
        ]
      },
      "CAST_WITH_FUNC_SUGGESTION" : {
        "message" : [
          "cannot cast <srcType> to <targetType>.",
          "To convert values from <srcType> to <targetType>, you can use the functions <functionNames> instead."
        ]
      },
      "CREATE_MAP_KEY_DIFF_TYPES" : {
        "message" : [
          "The given keys of function <functionName> should all be the same type, but they are <dataType>."
        ]
      },
      "CREATE_MAP_VALUE_DIFF_TYPES" : {
        "message" : [
          "The given values of function <functionName> should all be the same type, but they are <dataType>."
        ]
      },
      "CREATE_NAMED_STRUCT_WITHOUT_FOLDABLE_STRING" : {
        "message" : [
          "Only foldable `STRING` expressions are allowed to appear at odd position, but they are <inputExprs>."
        ]
      },
      "DATA_DIFF_TYPES" : {
        "message" : [
          "Input to <functionName> should all be the same type, but it's <dataType>."
        ]
      },
      "FILTER_NOT_BOOLEAN" : {
        "message" : [
          "Filter expression <filter> of type <type> is not a boolean."
        ]
      },
      "HASH_MAP_TYPE" : {
        "message" : [
          "Input to the function <functionName> cannot contain elements of the \"MAP\" type. In Spark, same maps may have different hashcode, thus hash expressions are prohibited on \"MAP\" elements. To restore previous behavior set \"spark.sql.legacy.allowHashOnMapType\" to \"true\"."
        ]
      },
      "HASH_VARIANT_TYPE" : {
        "message" : [
          "Input to the function <functionName> cannot contain elements of the \"VARIANT\" type yet."
        ]
      },
      "INPUT_SIZE_NOT_ONE" : {
        "message" : [
          "Length of <exprName> should be 1."
        ]
      },
      "INVALID_ARG_VALUE" : {
        "message" : [
          "The <inputName> value must to be a <requireType> literal of <validValues>, but got <inputValue>."
        ]
      },
      "INVALID_JSON_MAP_KEY_TYPE" : {
        "message" : [
          "Input schema <schema> can only contain STRING as a key type for a MAP."
        ]
      },
      "INVALID_JSON_SCHEMA" : {
        "message" : [
          "Input schema <schema> must be a struct, an array, a map or a variant."
        ]
      },
      "INVALID_MAP_KEY_TYPE" : {
        "message" : [
          "The key of map cannot be/contain <keyType>."
        ]
      },
      "INVALID_ORDERING_TYPE" : {
        "message" : [
          "The <functionName> does not support ordering on type <dataType>."
        ]
      },
      "INVALID_ROW_LEVEL_OPERATION_ASSIGNMENTS" : {
        "message" : [
          "<errors>"
        ]
      },
      "INVALID_XML_MAP_KEY_TYPE" : {
        "message" : [
          "Input schema <schema> can only contain STRING as a key type for a MAP."
        ]
      },
      "INVALID_XML_SCHEMA" : {
        "message" : [
          "Input schema <schema> must be a struct or a variant."
        ]
      },
      "IN_SUBQUERY_DATA_TYPE_MISMATCH" : {
        "message" : [
          "The data type of one or more elements in the left hand side of an IN subquery is not compatible with the data type of the output of the subquery. Mismatched columns: [<mismatchedColumns>], left side: [<leftType>], right side: [<rightType>]."
        ]
      },
      "IN_SUBQUERY_LENGTH_MISMATCH" : {
        "message" : [
          "The number of columns in the left hand side of an IN subquery does not match the number of columns in the output of subquery. Left hand side columns(length: <leftLength>): [<leftColumns>], right hand side columns(length: <rightLength>): [<rightColumns>]."
        ]
      },
      "MAP_CONCAT_DIFF_TYPES" : {
        "message" : [
          "The <functionName> should all be of type map, but it's <dataType>."
        ]
      },
      "MAP_FUNCTION_DIFF_TYPES" : {
        "message" : [
          "Input to <functionName> should have been <dataType> followed by a value with same key type, but it's [<leftType>, <rightType>]."
        ]
      },
      "MAP_ZIP_WITH_DIFF_TYPES" : {
        "message" : [
          "Input to the <functionName> should have been two maps with compatible key types, but it's [<leftType>, <rightType>]."
        ]
      },
      "NON_FOLDABLE_INPUT" : {
        "message" : [
          "the input <inputName> should be a foldable <inputType> expression; however, got <inputExpr>."
        ]
      },
      "NON_STRING_TYPE" : {
        "message" : [
          "all arguments of the function <funcName> must be strings."
        ]
      },
      "NON_STRUCT_TYPE" : {
        "message" : [
          "the input <inputName> should be a struct expression; however, got <inputType>."
        ]
      },
      "NULL_TYPE" : {
        "message" : [
          "Null typed values cannot be used as arguments of <functionName>."
        ]
      },
      "PARAMETER_CONSTRAINT_VIOLATION" : {
        "message" : [
          "The <leftExprName>(<leftExprValue>) must be <constraint> the <rightExprName>(<rightExprValue>)."
        ]
      },
      "RANGE_FRAME_INVALID_TYPE" : {
        "message" : [
          "The data type <orderSpecType> used in the order specification does not support the data type <valueBoundaryType> which is used in the range frame."
        ]
      },
      "RANGE_FRAME_MULTI_ORDER" : {
        "message" : [
          "A range window frame with value boundaries cannot be used in a window specification with multiple order by expressions: <orderSpec>."
        ]
      },
      "RANGE_FRAME_WITHOUT_ORDER" : {
        "message" : [
          "A range window frame cannot be used in an unordered window specification."
        ]
      },
      "SEQUENCE_WRONG_INPUT_TYPES" : {
        "message" : [
          "<functionName> uses the wrong parameter type. The parameter type must conform to:",
          "1. The start and stop expressions must resolve to the same type.",
          "2. If start and stop expressions resolve to the <startType> type, then the step expression must resolve to the <stepType> type.",
          "3. Otherwise, if start and stop expressions resolve to the <otherStartType> type, then the step expression must resolve to the same type."
        ]
      },
      "SPECIFIED_WINDOW_FRAME_DIFF_TYPES" : {
        "message" : [
          "Window frame bounds <lower> and <upper> do not have the same type: <lowerType> <> <upperType>."
        ]
      },
      "SPECIFIED_WINDOW_FRAME_INVALID_BOUND" : {
        "message" : [
          "Window frame upper bound <upper> does not follow the lower bound <lower>."
        ]
      },
      "SPECIFIED_WINDOW_FRAME_UNACCEPTED_TYPE" : {
        "message" : [
          "The data type of the <location> bound <exprType> does not match the expected data type <expectedType>."
        ]
      },
      "SPECIFIED_WINDOW_FRAME_WITHOUT_FOLDABLE" : {
        "message" : [
          "Window frame <location> bound <expression> is not a literal."
        ]
      },
      "SPECIFIED_WINDOW_FRAME_WRONG_COMPARISON" : {
        "message" : [
          "The lower bound of a window frame must be <comparison> to the upper bound."
        ]
      },
      "STACK_COLUMN_DIFF_TYPES" : {
        "message" : [
          "The data type of the column (<columnIndex>) do not have the same type: <leftType> (<leftParamIndex>) <> <rightType> (<rightParamIndex>)."
        ]
      },
      "TYPE_CHECK_FAILURE_WITH_HINT" : {
        "message" : [
          "<msg><hint>."
        ]
      },
      "UNEXPECTED_CLASS_TYPE" : {
        "message" : [
          "class <className> not found."
        ]
      },
      "UNEXPECTED_INPUT_TYPE" : {
        "message" : [
          "The <paramIndex> parameter requires the <requiredType> type, however <inputSql> has the type <inputType>."
        ]
      },
      "UNEXPECTED_NULL" : {
        "message" : [
          "The <exprName> must not be null."
        ]
      },
      "UNEXPECTED_RETURN_TYPE" : {
        "message" : [
          "The <functionName> requires return <expectedType> type, but the actual is <actualType> type."
        ]
      },
      "UNEXPECTED_STATIC_METHOD" : {
        "message" : [
          "cannot find a static method <methodName> that matches the argument types in <className>."
        ]
      },
      "UNSUPPORTED_INPUT_TYPE" : {
        "message" : [
          "The input of <functionName> can't be <dataType> type data."
        ]
      },
      "VALUE_OUT_OF_RANGE" : {
        "message" : [
          "The <exprName> must be between <valueRange> (current value = <currentValue>)."
        ]
      },
      "WRONG_NUM_ARG_TYPES" : {
        "message" : [
          "The expression requires <expectedNum> argument types but the actual number is <actualNum>."
        ]
      },
      "WRONG_NUM_ENDPOINTS" : {
        "message" : [
          "The number of endpoints must be >= 2 to construct intervals but the actual number is <actualNumber>."
        ]
      }
    },
    "sqlState" : "42K09"
  },
  "DATATYPE_MISSING_SIZE" : {
    "message" : [
      "DataType <type> requires a length parameter, for example <type>(10). Please specify the length."
    ],
    "sqlState" : "42K01"
  },
  "DATA_SOURCE_ALREADY_EXISTS" : {
    "message" : [
      "Data source '<provider>' already exists. Please choose a different name for the new data source."
    ],
    "sqlState" : "42710"
  },
  "DATA_SOURCE_EXTERNAL_ERROR" : {
    "message" : [
      "Encountered error when saving to external data source."
    ],
    "sqlState" : "KD010"
  },
  "DATA_SOURCE_NOT_EXIST" : {
    "message" : [
      "Data source '<provider>' not found. Please make sure the data source is registered."
    ],
    "sqlState" : "42704"
  },
  "DATA_SOURCE_NOT_FOUND" : {
    "message" : [
      "Failed to find the data source: <provider>. Make sure the provider name is correct and the package is properly registered and compatible with your Spark version."
    ],
    "sqlState" : "42K02"
  },
  "DATA_SOURCE_TABLE_SCHEMA_MISMATCH" : {
    "message" : [
      "The schema of the data source table does not match the expected schema. If you are using the DataFrameReader.schema API or creating a table, avoid specifying the schema.",
      "Data Source schema: <dsSchema>",
      "Expected schema: <expectedSchema>"
    ],
    "sqlState" : "42K03"
  },
  "DATETIME_FIELD_OUT_OF_BOUNDS" : {
    "message" : [
      "<rangeMessage>."
    ],
    "subClass" : {
      "WITHOUT_SUGGESTION" : {
        "message" : [
          ""
        ]
      },
      "WITH_SUGGESTION" : {
        "message" : [
          "If necessary set <ansiConfig> to \"false\" to bypass this error."
        ]
      }
    },
    "sqlState" : "22023"
  },
  "DATETIME_OVERFLOW" : {
    "message" : [
      "Datetime operation overflow: <operation>."
    ],
    "sqlState" : "22008"
  },
  "DECIMAL_PRECISION_EXCEEDS_MAX_PRECISION" : {
    "message" : [
      "Decimal precision <precision> exceeds max precision <maxPrecision>."
    ],
    "sqlState" : "22003"
  },
  "DEFAULT_DATABASE_NOT_EXISTS" : {
    "message" : [
      "Default database <defaultDatabase> does not exist, please create it first or change default database to `<defaultDatabase>`."
    ],
    "sqlState" : "42704"
  },
  "DEFAULT_PLACEMENT_INVALID" : {
    "message" : [
      "A DEFAULT keyword in a MERGE, INSERT, UPDATE, or SET VARIABLE command could not be directly assigned to a target column because it was part of an expression.",
      "For example: `UPDATE SET c1 = DEFAULT` is allowed, but `UPDATE T SET c1 = DEFAULT + 1` is not allowed."
    ],
    "sqlState" : "42608"
  },
  "DEFAULT_UNSUPPORTED" : {
    "message" : [
      "Failed to execute <statementType> command because DEFAULT values are not supported for target data source with table provider: \"<dataSource>\"."
    ],
    "sqlState" : "42623"
  },
  "DEFINE_FLOW_ONCE_OPTION_NOT_SUPPORTED" : {
    "message" : [
      "Defining a one-time flow <flowName> with the 'once' option is not supported."
    ],
    "sqlState" : "0A000"
  },
  "DESCRIBE_JSON_NOT_EXTENDED" : {
    "message" : [
      "DESCRIBE TABLE ... AS JSON only supported when [EXTENDED|FORMATTED] is specified.",
      "For example: DESCRIBE EXTENDED <tableName> AS JSON is supported but DESCRIBE <tableName> AS JSON is not."
    ],
    "sqlState" : "0A000"
  },
  "DISTINCT_WINDOW_FUNCTION_UNSUPPORTED" : {
    "message" : [
      "Distinct window functions are not supported: <windowExpr>."
    ],
    "sqlState" : "0A000"
  },
  "DIVIDE_BY_ZERO" : {
    "message" : [
      "Division by zero. Use `try_divide` to tolerate divisor being 0 and return NULL instead. If necessary set <config> to \"false\" to bypass this error."
    ],
    "sqlState" : "22012"
  },
  "DUPLICATED_CTE_NAMES" : {
    "message" : [
      "CTE definition can't have duplicate names: <duplicateNames>."
    ],
    "sqlState" : "42602"
  },
  "DUPLICATED_FIELD_NAME_IN_ARROW_STRUCT" : {
    "message" : [
      "Duplicated field names in Arrow Struct are not allowed, got <fieldNames>."
    ],
    "sqlState" : "42713"
  },
  "DUPLICATED_MAP_KEY" : {
    "message" : [
      "Duplicate map key <key> was found, please check the input data.",
      "If you want to remove the duplicated keys, you can set <mapKeyDedupPolicy> to \"LAST_WIN\" so that the key inserted at last takes precedence."
    ],
    "sqlState" : "23505"
  },
  "DUPLICATED_METRICS_NAME" : {
    "message" : [
      "The metric name is not unique: <metricName>. The same name cannot be used for metrics with different results.",
      "However multiple instances of metrics with with same result and name are allowed (e.g. self-joins)."
    ],
    "sqlState" : "42710"
  },
  "DUPLICATE_ASSIGNMENTS" : {
    "message" : [
      "The columns or variables <nameList> appear more than once as assignment targets."
    ],
    "sqlState" : "42701"
  },
  "DUPLICATE_CLAUSES" : {
    "message" : [
      "Found duplicate clauses: <clauseName>. Please, remove one of them."
    ],
    "sqlState" : "42614"
  },
  "DUPLICATE_CONDITION_IN_SCOPE" : {
    "message" : [
      "Found duplicate condition <condition> in the scope. Please, remove one of them."
    ],
    "sqlState" : "42734"
  },
  "DUPLICATE_EXCEPTION_HANDLER" : {
    "message" : [
      "Found duplicate handlers. Please, remove one of them."
    ],
    "subClass" : {
      "CONDITION" : {
        "message" : [
          "Found duplicate handlers for the same condition <condition>."
        ]
      },
      "SQLSTATE" : {
        "message" : [
          "Found duplicate handlers for the same SQLSTATE <sqlState>."
        ]
      }
    },
    "sqlState" : "42734"
  },
  "DUPLICATE_FLOW_SQL_CONF" : {
    "message" : [
      "Found duplicate sql conf for dataset '<datasetName>': '<key>' is defined by both '<flowName1>' and '<flowName2>'"
    ],
    "sqlState" : "42710"
  },
  "DUPLICATE_KEY" : {
    "message" : [
      "Found duplicate keys <keyColumn>."
    ],
    "sqlState" : "23505"
  },
  "DUPLICATE_ROUTINE_PARAMETER_ASSIGNMENT" : {
    "message" : [
      "Call to routine <routineName> is invalid because it includes multiple argument assignments to the same parameter name <parameterName>."
    ],
    "subClass" : {
      "BOTH_POSITIONAL_AND_NAMED" : {
        "message" : [
          "A positional argument and named argument both referred to the same parameter. Please remove the named argument referring to this parameter."
        ]
      },
      "DOUBLE_NAMED_ARGUMENT_REFERENCE" : {
        "message" : [
          "More than one named argument referred to the same parameter. Please assign a value only once."
        ]
      }
    },
    "sqlState" : "4274K"
  },
  "DUPLICATE_ROUTINE_PARAMETER_NAMES" : {
    "message" : [
      "Found duplicate name(s) in the parameter list of the user-defined routine <routineName>: <names>."
    ],
    "sqlState" : "42734"
  },
  "DUPLICATE_ROUTINE_RETURNS_COLUMNS" : {
    "message" : [
      "Found duplicate column(s) in the RETURNS clause column list of the user-defined routine <routineName>: <columns>."
    ],
    "sqlState" : "42711"
  },
  "DUPLICATE_VARIABLE_NAME_INSIDE_DECLARE" : {
    "message" : [
      "Found duplicate variable <variableName> in the declare variable list. Please, remove one of them."
    ],
    "sqlState" : "42734"
  },
  "EMITTING_ROWS_OLDER_THAN_WATERMARK_NOT_ALLOWED" : {
    "message" : [
      "Previous node emitted a row with eventTime=<emittedRowEventTime> which is older than current_watermark_value=<currentWatermark>",
      "This can lead to correctness issues in the stateful operators downstream in the execution pipeline.",
      "Please correct the operator logic to emit rows after current global watermark value."
    ],
    "sqlState" : "42815"
  },
  "EMPTY_JSON_FIELD_VALUE" : {
    "message" : [
      "Failed to parse an empty string for data type <dataType>."
    ],
    "sqlState" : "42604"
  },
  "EMPTY_SCHEMA_NOT_SUPPORTED_FOR_DATASOURCE" : {
    "message" : [
      "The <format> datasource does not support writing empty or nested empty schemas. Please make sure the data schema has at least one or more column(s)."
    ],
    "sqlState" : "0A000"
  },
  "ENCODER_NOT_FOUND" : {
    "message" : [
      "Not found an encoder of the type <typeName> to Spark SQL internal representation.",
      "Consider to change the input type to one of supported at '<docroot>/sql-ref-datatypes.html'."
    ],
    "sqlState" : "42704"
  },
  "END_LABEL_WITHOUT_BEGIN_LABEL" : {
    "message" : [
      "End label <endLabel> can not exist without begin label."
    ],
    "sqlState" : "42K0L"
  },
  "ERROR_READING_AVRO_UNKNOWN_FINGERPRINT" : {
    "message" : [
      "Error reading avro data -- encountered an unknown fingerprint: <fingerprint>, not sure what schema to use.",
      "This could happen if you registered additional schemas after starting your spark context."
    ],
    "sqlState" : "KD00B"
  },
  "EVENT_TIME_IS_NOT_ON_TIMESTAMP_TYPE" : {
    "message" : [
      "The event time <eventName> has the invalid type <eventType>, but expected \"TIMESTAMP\"."
    ],
    "sqlState" : "42K09"
  },
  "EXCEED_LIMIT_LENGTH" : {
    "message" : [
      "Exceeds char/varchar type length limitation: <limit>."
    ],
    "sqlState" : "54006"
  },
  "EXCEPT_NESTED_COLUMN_INVALID_TYPE" : {
    "message" : [
      "EXCEPT column <columnName> was resolved and expected to be StructType, but found type <dataType>."
    ],
    "sqlState" : "428H2"
  },
  "EXCEPT_OVERLAPPING_COLUMNS" : {
    "message" : [
      "Columns in an EXCEPT list must be distinct and non-overlapping, but got (<columns>)."
    ],
    "sqlState" : "42702"
  },
  "EXEC_IMMEDIATE_DUPLICATE_ARGUMENT_ALIASES" : {
    "message" : [
      "The USING clause of this EXECUTE IMMEDIATE command contained multiple arguments with same alias (<aliases>), which is invalid; please update the command to specify unique aliases and then try it again."
    ],
    "sqlState" : "42701"
  },
  "EXPECT_PERMANENT_VIEW_NOT_TEMP" : {
    "message" : [
      "'<operation>' expects a permanent view but <viewName> is a temp view."
    ],
    "sqlState" : "42809"
  },
  "EXPECT_TABLE_NOT_VIEW" : {
    "message" : [
      "'<operation>' expects a table but <viewName> is a view."
    ],
    "subClass" : {
      "NO_ALTERNATIVE" : {
        "message" : [
          ""
        ]
      },
      "USE_ALTER_VIEW" : {
        "message" : [
          "Please use ALTER VIEW instead."
        ]
      }
    },
    "sqlState" : "42809"
  },
  "EXPECT_VIEW_NOT_TABLE" : {
    "message" : [
      "The table <tableName> does not support <operation>."
    ],
    "subClass" : {
      "NO_ALTERNATIVE" : {
        "message" : [
          ""
        ]
      },
      "USE_ALTER_TABLE" : {
        "message" : [
          "Please use ALTER TABLE instead."
        ]
      }
    },
    "sqlState" : "42809"
  },
  "EXPRESSION_DECODING_FAILED" : {
    "message" : [
      "Failed to decode a row to a value of the expressions: <expressions>."
    ],
    "sqlState" : "42846"
  },
  "EXPRESSION_ENCODING_FAILED" : {
    "message" : [
      "Failed to encode a value of the expressions: <expressions> to a row."
    ],
    "sqlState" : "42846"
  },
  "EXPRESSION_TRANSLATION_TO_V2_IS_NOT_SUPPORTED" : {
    "message" : [
      "Expression <expr> cannot be translated to v2 expression."
    ],
    "sqlState" : "0A000"
  },
  "EXPRESSION_TYPE_IS_NOT_ORDERABLE" : {
    "message" : [
      "Column expression <expr> cannot be sorted because its type <exprType> is not orderable."
    ],
    "sqlState" : "42822"
  },
  "FAILED_EXECUTE_UDF" : {
    "message" : [
      "User defined function (<functionName>: (<signature>) => <result>) failed due to: <reason>."
    ],
    "sqlState" : "39000"
  },
  "FAILED_FUNCTION_CALL" : {
    "message" : [
      "Failed preparing of the function <funcName> for call. Please, double check function's arguments."
    ],
    "sqlState" : "38000"
  },
  "FAILED_JDBC" : {
    "message" : [
      "Failed JDBC <url> on the operation:"
    ],
    "subClass" : {
      "ALTER_TABLE" : {
        "message" : [
          "Alter the table <tableName>."
        ]
      },
      "CONNECTION" : {
        "message" : [
          "Couldn't connect to the database"
        ]
      },
      "CREATE_INDEX" : {
        "message" : [
          "Create the index <indexName> in the <tableName> table."
        ]
      },
      "CREATE_NAMESPACE" : {
        "message" : [
          "Create the namespace <namespace>."
        ]
      },
      "CREATE_NAMESPACE_COMMENT" : {
        "message" : [
          "Create a comment on the namespace: <namespace>."
        ]
      },
      "CREATE_TABLE" : {
        "message" : [
          "Create the table <tableName>."
        ]
      },
      "DROP_INDEX" : {
        "message" : [
          "Drop the index <indexName> in the <tableName> table."
        ]
      },
      "DROP_NAMESPACE" : {
        "message" : [
          "Drop the namespace <namespace>."
        ]
      },
      "GET_TABLES" : {
        "message" : [
          "Get tables from the namespace: <namespace>."
        ]
      },
      "LIST_NAMESPACES" : {
        "message" : [
          "List namespaces."
        ]
      },
      "LOAD_TABLE" : {
        "message" : [
          "Load the table <tableName>."
        ]
      },
      "NAMESPACE_EXISTS" : {
        "message" : [
          "Check that the namespace <namespace> exists."
        ]
      },
      "REMOVE_NAMESPACE_COMMENT" : {
        "message" : [
          "Remove a comment on the namespace: <namespace>."
        ]
      },
      "RENAME_TABLE" : {
        "message" : [
          "Rename the table <oldName> to <newName>."
        ]
      },
      "TABLE_EXISTS" : {
        "message" : [
          "Check that the table <tableName> exists."
        ]
      },
      "UNCLASSIFIED" : {
        "message" : [
          "<message>"
        ]
      }
    },
    "sqlState" : "HV000"
  },
  "FAILED_PARSE_STRUCT_TYPE" : {
    "message" : [
      "Failed parsing struct: <raw>."
    ],
    "sqlState" : "22018"
  },
  "FAILED_READ_FILE" : {
    "message" : [
      "Encountered error while reading file <path>."
    ],
    "subClass" : {
      "CANNOT_READ_FILE_FOOTER" : {
        "message" : [
          "Could not read footer. Please ensure that the file is in either ORC or Parquet format.",
          "If not, please convert it to a valid format. If the file is in the valid format, please check if it is corrupt.",
          "If it is, you can choose to either ignore it or fix the corruption."
        ]
      },
      "FILE_NOT_EXIST" : {
        "message" : [
          "File does not exist. It is possible the underlying files have been updated.",
          "You can explicitly invalidate the cache in Spark by running 'REFRESH TABLE tableName' command in SQL or by recreating the Dataset/DataFrame involved."
        ]
      },
      "NO_HINT" : {
        "message" : [
          ""
        ]
      },
      "PARQUET_COLUMN_DATA_TYPE_MISMATCH" : {
        "message" : [
          "Data type mismatches when reading Parquet column <column>. Expected Spark type <expectedType>, actual Parquet type <actualType>."
        ]
      },
      "UNSUPPORTED_FILE_SYSTEM" : {
        "message" : [
          "The file system <fileSystemClass> hasn't implemented <method>."
        ]
      }
    },
    "sqlState" : "KD001"
  },
  "FAILED_REGISTER_CLASS_WITH_KRYO" : {
    "message" : [
      "Failed to register classes with Kryo."
    ],
    "sqlState" : "KD000"
  },
  "FAILED_RENAME_PATH" : {
    "message" : [
      "Failed to rename <sourcePath> to <targetPath> as destination already exists."
    ],
    "sqlState" : "42K04"
  },
  "FAILED_RENAME_TEMP_FILE" : {
    "message" : [
      "Failed to rename temp file <srcPath> to <dstPath> as FileSystem.rename returned false."
    ],
    "sqlState" : "58030"
  },
  "FAILED_ROW_TO_JSON" : {
    "message" : [
      "Failed to convert the row value <value> of the class <class> to the target SQL type <sqlType> in the JSON format."
    ],
    "sqlState" : "2203G"
  },
  "FAILED_TO_CREATE_PLAN_FOR_DIRECT_QUERY" : {
    "message" : [
      "Failed to create plan for direct query on files: <dataSourceType>"
    ],
    "sqlState" : "58030"
  },
  "FAILED_TO_LOAD_ROUTINE" : {
    "message" : [
      "Failed to load routine <routineName>."
    ],
    "sqlState" : "38000"
  },
  "FAILED_TO_PARSE_TOO_COMPLEX" : {
    "message" : [
      "The statement, including potential SQL functions and referenced views, was too complex to parse.",
      "To mitigate this error divide the statement into multiple, less complex chunks."
    ],
    "sqlState" : "54001"
  },
  "FEATURE_NOT_ENABLED" : {
    "message" : [
      "The feature <featureName> is not enabled. Consider setting the config <configKey> to <configValue> to enable this capability."
    ],
    "sqlState" : "56038"
  },
  "FIELD_ALREADY_EXISTS" : {
    "message" : [
      "Cannot <op> column, because <fieldNames> already exists in <struct>."
    ],
    "sqlState" : "42710"
  },
  "FIELD_NOT_FOUND" : {
    "message" : [
      "No such struct field <fieldName> in <fields>."
    ],
    "sqlState" : "42704"
  },
  "FLATMAPGROUPSWITHSTATE_USER_FUNCTION_ERROR" : {
    "message" : [
      "An error occurred in the user provided function in flatMapGroupsWithState. Reason: <reason>"
    ],
    "sqlState" : "39000"
  },
  "FORBIDDEN_OPERATION" : {
    "message" : [
      "The operation <statement> is not allowed on the <objectType>: <objectName>."
    ],
    "sqlState" : "42809"
  },
  "FOREACH_BATCH_USER_FUNCTION_ERROR" : {
    "message" : [
      "An error occurred in the user provided function in foreach batch sink. Reason: <reason>"
    ],
    "sqlState" : "39000"
  },
  "FOREACH_USER_FUNCTION_ERROR" : {
    "message" : [
      "An error occurred in the user provided function in foreach sink. Reason: <reason>"
    ],
    "sqlState" : "39000"
  },
  "GENERATED_COLUMN_WITH_DEFAULT_VALUE" : {
    "message" : [
      "A column cannot have both a default value and a generation expression but column <colName> has default value: (<defaultValue>) and generation expression: (<genExpr>)."
    ],
    "sqlState" : "42623"
  },
  "GEO_ENCODER_SRID_MISMATCH_ERROR" : {
    "message" : [
      "Failed to encode <type> value because provided SRID <valueSrid> of a value to encode does not match type SRID: <typeSrid>."
    ],
    "sqlState" : "42K09"
  },
  "GET_TABLES_BY_TYPE_UNSUPPORTED_BY_HIVE_VERSION" : {
    "message" : [
      "Hive 2.2 and lower versions don't support getTablesByType. Please use Hive 2.3 or higher version."
    ],
    "sqlState" : "56038"
  },
  "GRAPHITE_SINK_INVALID_PROTOCOL" : {
    "message" : [
      "Invalid Graphite protocol: <protocol>."
    ],
    "sqlState" : "KD000"
  },
  "GRAPHITE_SINK_PROPERTY_MISSING" : {
    "message" : [
      "Graphite sink requires '<property>' property."
    ],
    "sqlState" : "KD000"
  },
  "GROUPING_COLUMN_MISMATCH" : {
    "message" : [
      "Column of grouping (<grouping>) can't be found in grouping columns <groupingColumns>."
    ],
    "sqlState" : "42803"
  },
  "GROUPING_ID_COLUMN_MISMATCH" : {
    "message" : [
      "Columns of grouping_id (<groupingIdColumn>) does not match grouping columns (<groupByColumns>)."
    ],
    "sqlState" : "42803"
  },
  "GROUPING_SIZE_LIMIT_EXCEEDED" : {
    "message" : [
      "Grouping sets size cannot be greater than <maxSize>."
    ],
    "sqlState" : "54000"
  },
  "GROUP_BY_AGGREGATE" : {
    "message" : [
      "Aggregate functions are not allowed in GROUP BY, but found <sqlExpr>."
    ],
    "sqlState" : "42903"
  },
  "GROUP_BY_POS_AGGREGATE" : {
    "message" : [
      "GROUP BY <index> refers to an expression <aggExpr> that contains an aggregate function. Aggregate functions are not allowed in GROUP BY."
    ],
    "sqlState" : "42903"
  },
  "GROUP_BY_POS_OUT_OF_RANGE" : {
    "message" : [
      "GROUP BY position <index> is not in select list (valid range is [1, <size>])."
    ],
    "sqlState" : "42805"
  },
  "GROUP_EXPRESSION_TYPE_IS_NOT_ORDERABLE" : {
    "message" : [
      "The expression <sqlExpr> cannot be used as a grouping expression because its data type <dataType> is not an orderable data type."
    ],
    "sqlState" : "42822"
  },
  "HINT_UNSUPPORTED_FOR_JDBC_DIALECT" : {
    "message" : [
      "The option `hint` is not supported for <jdbcDialect> in JDBC data source. Supported dialects are `MySQLDialect`, `OracleDialect` and `DatabricksDialect`."
    ],
    "sqlState" : "42822"
  },
  "HLL_INVALID_INPUT_SKETCH_BUFFER" : {
    "message" : [
      "Invalid call to <function>; only valid HLL sketch buffers are supported as inputs (such as those produced by the `hll_sketch_agg` function)."
    ],
    "sqlState" : "22546"
  },
  "HLL_INVALID_LG_K" : {
    "message" : [
      "Invalid call to <function>; the `lgConfigK` value must be between <min> and <max>, inclusive: <value>."
    ],
    "sqlState" : "22546"
  },
  "HLL_K_MUST_BE_CONSTANT" : {
    "message" : [
      "Invalid call to <function>; the `K` value must be a constant value, but got a non-constant expression."
    ],
    "sqlState" : "42K0E"
  },
  "HLL_UNION_DIFFERENT_LG_K" : {
    "message" : [
      "Sketches have different `lgConfigK` values: <left> and <right>. Set the `allowDifferentLgConfigK` parameter to true to call <function> with different `lgConfigK` values."
    ],
    "sqlState" : "22000"
  },
  "HYBRID_ANALYZER_EXCEPTION" : {
    "message" : [
      "An failure occurred when attempting to resolve a query or command with both the legacy fixed-point analyzer as well as the single-pass resolver."
    ],
    "subClass" : {
      "FIXED_POINT_FAILED_SINGLE_PASS_SUCCEEDED" : {
        "message" : [
          "Fixed-point resolution failed, but single-pass resolution succeeded.",
          "Single-pass analyzer output:",
          "<singlePassOutput>"
        ]
      },
      "LOGICAL_PLAN_COMPARISON_MISMATCH" : {
        "message" : [
          "Outputs of fixed-point and single-pass analyzers do not match.",
          "Fixed-point analyzer output:",
          "<fixedPointOutput>",
          "Single-pass analyzer output:",
          "<singlePassOutput>"
        ]
      },
      "OUTPUT_SCHEMA_COMPARISON_MISMATCH" : {
        "message" : [
          "Output schemas of fixed-point and single-pass analyzers do not match.",
          "Fixed-point analyzer output schema:",
          "<fixedPointOutputSchema>",
          "Single-pass analyzer output schema:",
          "<singlePassOutputSchema>"
        ]
      }
    },
    "sqlState" : "XX000"
  },
  "IDENTIFIER_TOO_MANY_NAME_PARTS" : {
    "message" : [
      "<identifier> is not a valid identifier as it has more than <limit> name parts."
    ],
    "sqlState" : "42601"
  },
  "IDENTITY_COLUMNS_DUPLICATED_SEQUENCE_GENERATOR_OPTION" : {
    "message" : [
      "Duplicated IDENTITY column sequence generator option: <sequenceGeneratorOption>."
    ],
    "sqlState" : "42601"
  },
  "IDENTITY_COLUMNS_ILLEGAL_STEP" : {
    "message" : [
      "IDENTITY column step cannot be 0."
    ],
    "sqlState" : "42611"
  },
  "IDENTITY_COLUMNS_UNSUPPORTED_DATA_TYPE" : {
    "message" : [
      "DataType <dataType> is not supported for IDENTITY columns."
    ],
    "sqlState" : "428H2"
  },
  "IDENTITY_COLUMN_WITH_DEFAULT_VALUE" : {
    "message" : [
      "A column cannot have both a default value and an identity column specification but column <colName> has default value: (<defaultValue>) and identity column specification: (<identityColumnSpec>)."
    ],
    "sqlState" : "42623"
  },
  "ILLEGAL_DAY_OF_WEEK" : {
    "message" : [
      "Illegal input for day of week: <string>."
    ],
    "sqlState" : "22009"
  },
  "ILLEGAL_STATE_STORE_VALUE" : {
    "message" : [
      "Illegal value provided to the State Store"
    ],
    "subClass" : {
      "EMPTY_LIST_VALUE" : {
        "message" : [
          "Cannot write empty list values to State Store for StateName <stateName>."
        ]
      },
      "NULL_VALUE" : {
        "message" : [
          "Cannot write null values to State Store for StateName <stateName>."
        ]
      }
    },
    "sqlState" : "42601"
  },
  "INCOMPARABLE_PIVOT_COLUMN" : {
    "message" : [
      "Invalid pivot column <columnName>. Pivot columns must be comparable."
    ],
    "sqlState" : "42818"
  },
  "INCOMPATIBLE_BATCH_VIEW_READ" : {
    "message" : [
      "View <datasetIdentifier> is a batch view and must be referenced using SparkSession#read. This check can be disabled by setting Spark conf pipelines.incompatibleViewCheck.enabled = false."
    ],
    "sqlState" : "42000"
  },
  "INCOMPATIBLE_COLUMN_CHANGES_AFTER_VIEW_WITH_PLAN_CREATION" : {
    "message" : [
      "View <viewName> plan references table <tableName> whose <colType> columns changed since the view plan was initially captured.",
      "Column changes:",
      "<errors>",
      "This indicates the table has evolved and the view based on the plan must be recreated."
    ],
    "sqlState" : "51024"
  },
  "INCOMPATIBLE_COLUMN_TYPE" : {
    "message" : [
      "<operator> can only be performed on tables with compatible column types. The <columnOrdinalNumber> column of the <tableOrdinalNumber> table is <dataType1> type which is not compatible with <dataType2> at the same column of the first table.<hint>."
    ],
    "sqlState" : "42825"
  },
  "INCOMPATIBLE_DATASOURCE_REGISTER" : {
    "message" : [
      "Detected an incompatible DataSourceRegister. Please remove the incompatible library from classpath or upgrade it. Error: <message>"
    ],
    "sqlState" : "56038"
  },
  "INCOMPATIBLE_DATA_FOR_TABLE" : {
    "message" : [
      "Cannot write incompatible data for the table <tableName>:"
    ],
    "subClass" : {
      "AMBIGUOUS_COLUMN_NAME" : {
        "message" : [
          "Ambiguous column name in the input data <colName>."
        ]
      },
      "CANNOT_FIND_DATA" : {
        "message" : [
          "Cannot find data for the output column <colName>."
        ]
      },
      "CANNOT_SAFELY_CAST" : {
        "message" : [
          "Cannot safely cast <colName> <srcType> to <targetType>."
        ]
      },
      "EXTRA_COLUMNS" : {
        "message" : [
          "Cannot write extra columns <extraColumns>."
        ]
      },
      "EXTRA_STRUCT_FIELDS" : {
        "message" : [
          "Cannot write extra fields <extraFields> to the struct <colName>."
        ]
      },
      "NULLABLE_ARRAY_ELEMENTS" : {
        "message" : [
          "Cannot write nullable elements to array of non-nulls: <colName>."
        ]
      },
      "NULLABLE_COLUMN" : {
        "message" : [
          "Cannot write nullable values to non-null column <colName>."
        ]
      },
      "NULLABLE_MAP_VALUES" : {
        "message" : [
          "Cannot write nullable values to map of non-nulls: <colName>."
        ]
      },
      "STRUCT_MISSING_FIELDS" : {
        "message" : [
          "Struct <colName> missing fields: <missingFields>."
        ]
      },
      "UNEXPECTED_COLUMN_NAME" : {
        "message" : [
          "Struct <colName> <order>-th field name does not match (may be out of order): expected <expected>, found <found>."
        ]
      }
    },
    "sqlState" : "KD000"
  },
  "INCOMPATIBLE_JOIN_TYPES" : {
    "message" : [
      "The join types <joinType1> and <joinType2> are incompatible."
    ],
    "sqlState" : "42613"
  },
  "INCOMPATIBLE_STREAMING_VIEW_READ" : {
    "message" : [
      "View <datasetIdentifier> is a streaming view and must be referenced using SparkSession#readStream. This check can be disabled by setting Spark conf pipelines.incompatibleViewCheck.enabled = false."
    ],
    "sqlState" : "42000"
  },
  "INCOMPATIBLE_TABLE_CHANGE_AFTER_ANALYSIS" : {
    "message" : [
      "Detected incompatible changes to table <tableName> after DataFrame/Dataset has been resolved and analyzed, meaning the underlying plan is out of sync. Please, re-create DataFrame/Dataset before attempting to execute the query again."
    ],
    "subClass" : {
      "COLUMNS_MISMATCH" : {
        "message" : [
          "Data columns have changed:",
          "<errors>"
        ]
      },
      "METADATA_COLUMNS_MISMATCH" : {
        "message" : [
          "Metadata columns have changed:",
          "<errors>"
        ]
      },
      "TABLE_ID_MISMATCH" : {
        "message" : [
          "Table ID has changed from <capturedTableId> to <currentTableId>."
        ]
      }
    },
    "sqlState" : "51024"
  },
  "INCOMPATIBLE_VIEW_SCHEMA_CHANGE" : {
    "message" : [
      "The SQL query of view <viewName> has an incompatible schema change and column <colName> cannot be resolved. Expected <expectedNum> columns named <colName> but got <actualCols>.",
      "Please try to re-create the view by running: <suggestion>."
    ],
    "sqlState" : "51024"
  },
  "INCOMPLETE_TYPE_DEFINITION" : {
    "message" : [
      "Incomplete complex type:"
    ],
    "subClass" : {
      "ARRAY" : {
        "message" : [
          "The definition of \"ARRAY\" type is incomplete. You must provide an element type. For example: \"ARRAY<elementType>\"."
        ]
      },
      "MAP" : {
        "message" : [
          "The definition of \"MAP\" type is incomplete. You must provide a key type and a value type. For example: \"MAP<TIMESTAMP, INT>\"."
        ]
      },
      "STRUCT" : {
        "message" : [
          "The definition of \"STRUCT\" type is incomplete. You must provide at least one field type. For example: \"STRUCT<name STRING, phone DECIMAL(10, 0)>\"."
        ]
      }
    },
    "sqlState" : "42K01"
  },
  "INCONSISTENT_BEHAVIOR_CROSS_VERSION" : {
    "message" : [
      "You may get a different result due to the upgrading to"
    ],
    "subClass" : {
      "DATETIME_PATTERN_RECOGNITION" : {
        "message" : [
          "Spark >= 3.0:",
          "Fail to recognize <pattern> pattern in the DateTimeFormatter.",
          "1) You can set <config> to \"LEGACY\" to restore the behavior before Spark 3.0.",
          "2) You can form a valid datetime pattern with the guide from '<docroot>/sql-ref-datetime-pattern.html'."
        ]
      },
      "DATETIME_WEEK_BASED_PATTERN" : {
        "message" : [
          "Spark >= 3.0:",
          "All week-based patterns are unsupported since Spark 3.0, detected week-based character: <c>.",
          "Please use the SQL function EXTRACT instead."
        ]
      },
      "PARSE_DATETIME_BY_NEW_PARSER" : {
        "message" : [
          "Spark >= 3.0:",
          "Fail to parse <datetime> in the new parser.",
          "You can set <config> to \"LEGACY\" to restore the behavior before Spark 3.0, or set to \"CORRECTED\" and treat it as an invalid datetime string."
        ]
      },
      "READ_ANCIENT_DATETIME" : {
        "message" : [
          "Spark >= 3.0: reading dates before 1582-10-15 or timestamps before 1900-01-01T00:00:00Z from <format> files can be ambiguous, as the files may be written by",
          "Spark 2.x or legacy versions of Hive, which uses a legacy hybrid calendar that is different from Spark 3.0+'s Proleptic Gregorian calendar.",
          "See more details in SPARK-31404.",
          "You can set the SQL config <config> or the datasource option <option> to \"LEGACY\" to rebase the datetime values w.r.t. the calendar difference during reading.",
          "To read the datetime values as it is, set the SQL config or the datasource option to \"CORRECTED\"."
        ]
      },
      "WRITE_ANCIENT_DATETIME" : {
        "message" : [
          "Spark >= 3.0:",
          "writing dates before 1582-10-15 or timestamps before 1900-01-01T00:00:00Z into <format> files can be dangerous, as the files may be read by Spark 2.x or legacy versions of Hive later, which uses a legacy hybrid calendar that is different from Spark 3.0+'s Proleptic Gregorian calendar.",
          "See more details in SPARK-31404.",
          "You can set <config> to \"LEGACY\" to rebase the datetime values w.r.t. the calendar difference during writing, to get maximum interoperability.",
          "Or set the config to \"CORRECTED\" to write the datetime values as it is, if you are sure that the written files will only be read by Spark 3.0+ or other systems that use Proleptic Gregorian calendar."
        ]
      }
    },
    "sqlState" : "42K0B"
  },
  "INCORRECT_RAMP_UP_RATE" : {
    "message" : [
      "Max offset with <rowsPerSecond> rowsPerSecond is <maxSeconds>, but 'rampUpTimeSeconds' is <rampUpTimeSeconds>."
    ],
    "sqlState" : "22003"
  },
  "INDETERMINATE_COLLATION" : {
    "message" : [
      "Could not determine which collation to use for string operation. Use COLLATE clause to set the collation explicitly."
    ],
    "sqlState" : "42P22"
  },
  "INDETERMINATE_COLLATION_IN_EXPRESSION" : {
    "message" : [
      "Data type of <expr> has indeterminate collation. Use COLLATE clause to set the collation explicitly."
    ],
    "sqlState" : "42P22"
  },
  "INDETERMINATE_COLLATION_IN_SCHEMA" : {
    "message" : [
      "Schema contains indeterminate collation at: [<columnPaths>]. Use COLLATE clause to set the collation explicitly."
    ],
    "sqlState" : "42P22"
  },
  "INDEX_ALREADY_EXISTS" : {
    "message" : [
      "Cannot create the index <indexName> on table <tableName> because it already exists."
    ],
    "sqlState" : "42710"
  },
  "INDEX_NOT_FOUND" : {
    "message" : [
      "Cannot find the index <indexName> on table <tableName>."
    ],
    "sqlState" : "42704"
  },
  "INSERT_COLUMN_ARITY_MISMATCH" : {
    "message" : [
      "Cannot write to <tableName>, the reason is"
    ],
    "subClass" : {
      "NOT_ENOUGH_DATA_COLUMNS" : {
        "message" : [
          "not enough data columns:",
          "Table columns: <tableColumns>.",
          "Data columns: <dataColumns>."
        ]
      },
      "TOO_MANY_DATA_COLUMNS" : {
        "message" : [
          "too many data columns:",
          "Table columns: <tableColumns>.",
          "Data columns: <dataColumns>."
        ]
      }
    },
    "sqlState" : "21S01"
  },
  "INSERT_PARTITION_COLUMN_ARITY_MISMATCH" : {
    "message" : [
      "Cannot write to '<tableName>', <reason>:",
      "Table columns: <tableColumns>.",
      "Partition columns with static values: <staticPartCols>.",
      "Data columns: <dataColumns>."
    ],
    "sqlState" : "21S01"
  },
  "INSUFFICIENT_TABLE_PROPERTY" : {
    "message" : [
      "Can't find table property:"
    ],
    "subClass" : {
      "MISSING_KEY" : {
        "message" : [
          "<key>."
        ]
      },
      "MISSING_KEY_PART" : {
        "message" : [
          "<key>, <totalAmountOfParts> parts are expected."
        ]
      }
    },
    "sqlState" : "XXKUC"
  },
  "INTERNAL_ERROR" : {
    "message" : [
      "<message>"
    ],
    "sqlState" : "XX000"
  },
  "INTERNAL_ERROR_ATTRIBUTE_NOT_FOUND" : {
    "message" : [
      "Could not find <missingAttr> in <inputAttrs>."
    ],
    "sqlState" : "XX000"
  },
  "INTERNAL_ERROR_BROADCAST" : {
    "message" : [
      "<message>"
    ],
    "sqlState" : "XX000"
  },
  "INTERNAL_ERROR_EXECUTOR" : {
    "message" : [
      "<message>"
    ],
    "sqlState" : "XX000"
  },
  "INTERNAL_ERROR_HIVE_METASTORE_PARTITION_FILTER" : {
    "message" : [
      "Failed to get partition metadata by filter from Hive metastore.",
      "To work around this issue, set '<hiveMetastorePartitionPruningFallbackOnException>' to true. Note that this may result in degraded performance as Spark will fetch all partition metadata instead of filtering at the metastore level.",
      "To report this issue, visit: https://issues.apache.org/jira/browse/SPARK"
    ],
    "sqlState" : "XX000"
  },
  "INTERNAL_ERROR_INVALID_HIVE_COLUMN_TYPE" : {
    "message" : [
      "Failed to convert Hive table to Spark catalog table.",
      "Database: <dbName>",
      "Table: <tableName>"
    ],
    "sqlState" : "XX000"
  },
  "INTERNAL_ERROR_INVALID_PARTITION_FILTER_VALUE" : {
    "message" : [
      "Partition filter value cannot contain both double quotes (\") and single quotes (')."
    ],
    "sqlState" : "XX000"
  },
  "INTERNAL_ERROR_MEMORY" : {
    "message" : [
      "<message>"
    ],
    "sqlState" : "XX000"
  },
  "INTERNAL_ERROR_METADATA_CATALOG" : {
    "message" : [
      "An object in the metadata catalog has been corrupted:"
    ],
    "subClass" : {
      "SQL_CONFIG" : {
        "message" : [
          "Corrupted view SQL configs in catalog."
        ]
      },
      "TABLE_NAME_CONTEXT" : {
        "message" : [
          "Corrupted table name context in catalog: <numParts> parts expected, but part <index> is missing."
        ]
      },
      "TEMP_FUNCTION_REFERENCE" : {
        "message" : [
          "Corrupted view referred temp functions names in catalog."
        ]
      },
      "TEMP_VARIABLE_REFERENCE" : {
        "message" : [
          "Corrupted view referred temp variable names in catalog."
        ]
      },
      "TEMP_VIEW_REFERENCE" : {
        "message" : [
          "Corrupted view referred temp view names in catalog."
        ]
      },
      "VIEW_QUERY_COLUMN_ARITY" : {
        "message" : [
          "Corrupted view query output column names in catalog: <numCols> parts expected, but part <index> is missing."
        ]
      }
    },
    "sqlState" : "XX000"
  },
  "INTERNAL_ERROR_NETWORK" : {
    "message" : [
      "<message>"
    ],
    "sqlState" : "XX000"
  },
  "INTERNAL_ERROR_SERDE_INTERFACE_NOT_FOUND" : {
    "message" : [
      "The SerDe interface was removed since Hive 2.3 (HIVE-15167).",
      "Please migrate your custom SerDes to Hive 2.3 or later.",
      "For more details, see: https://issues.apache.org/jira/browse/HIVE-15167"
    ],
    "sqlState" : "XX000"
  },
  "INTERNAL_ERROR_SHUFFLE" : {
    "message" : [
      "<message>"
    ],
    "sqlState" : "XX000"
  },
  "INTERNAL_ERROR_STORAGE" : {
    "message" : [
      "<message>"
    ],
    "sqlState" : "XX000"
  },
  "INTERNAL_ERROR_TWS" : {
    "message" : [
      "<message>"
    ],
    "sqlState" : "XX000"
  },
  "INTERVAL_ARITHMETIC_OVERFLOW" : {
    "message" : [
      "Integer overflow while operating with intervals."
    ],
    "subClass" : {
      "WITHOUT_SUGGESTION" : {
        "message" : [
          "Try devising appropriate values for the interval parameters."
        ]
      },
      "WITH_SUGGESTION" : {
        "message" : [
          "Use <functionName> to tolerate overflow and return NULL instead."
        ]
      }
    },
    "sqlState" : "22015"
  },
  "INTERVAL_DIVIDED_BY_ZERO" : {
    "message" : [
      "Division by zero. Use `try_divide` to tolerate divisor being 0 and return NULL instead."
    ],
    "sqlState" : "22012"
  },
  "INVALID_AGGREGATE_FILTER" : {
    "message" : [
      "The FILTER expression <filterExpr> in an aggregate function is invalid."
    ],
    "subClass" : {
      "CONTAINS_AGGREGATE" : {
        "message" : [
          "Expected a FILTER expression without an aggregation, but found <aggExpr>."
        ]
      },
      "CONTAINS_WINDOW_FUNCTION" : {
        "message" : [
          "Expected a FILTER expression without a window function, but found <windowExpr>."
        ]
      },
      "NON_DETERMINISTIC" : {
        "message" : [
          "Expected a deterministic FILTER expression."
        ]
      },
      "NOT_BOOLEAN" : {
        "message" : [
          "Expected a FILTER expression of the BOOLEAN type."
        ]
      }
    },
    "sqlState" : "42903"
  },
  "INVALID_AGNOSTIC_ENCODER" : {
    "message" : [
      "Found an invalid agnostic encoder. Expects an instance of AgnosticEncoder but got <encoderType>. For more information consult '<docroot>/api/java/index.html?org/apache/spark/sql/Encoder.html'."
    ],
    "sqlState" : "42001"
  },
  "INVALID_ARRAY_INDEX" : {
    "message" : [
      "The index <indexValue> is out of bounds. The array has <arraySize> elements. Use the SQL function `get()` to tolerate accessing element at invalid index and return NULL instead."
    ],
    "sqlState" : "22003"
  },
  "INVALID_ARRAY_INDEX_IN_ELEMENT_AT" : {
    "message" : [
      "The index <indexValue> is out of bounds. The array has <arraySize> elements. Use `try_element_at` to tolerate accessing element at invalid index and return NULL instead."
    ],
    "sqlState" : "22003"
  },
  "INVALID_ARTIFACT_PATH" : {
    "message" : [
      "Artifact with name <name> is invalid. The name must be a relative path and cannot reference parent/sibling/nephew directories."
    ],
    "sqlState" : "22023"
  },
  "INVALID_ATTRIBUTE_NAME_SYNTAX" : {
    "message" : [
      "Syntax error in the attribute name: <name>. Check that backticks appear in pairs, a quoted string is a complete name part and use a backtick only inside quoted name parts."
    ],
    "sqlState" : "42601"
  },
  "INVALID_BITMAP_POSITION" : {
    "message" : [
      "The 0-indexed bitmap position <bitPosition> is out of bounds. The bitmap has <bitmapNumBits> bits (<bitmapNumBytes> bytes)."
    ],
    "sqlState" : "22003"
  },
  "INVALID_BOOLEAN_STATEMENT" : {
    "message" : [
      "Boolean statement is expected in the condition, but <invalidStatement> was found."
    ],
    "sqlState" : "22546"
  },
  "INVALID_BOUNDARY" : {
    "message" : [
      "The boundary <boundary> is invalid: <invalidValue>."
    ],
    "subClass" : {
      "END" : {
        "message" : [
          "Expected the value is '0', '<longMaxValue>', '[<intMinValue>, <intMaxValue>]'."
        ]
      },
      "START" : {
        "message" : [
          "Expected the value is '0', '<longMinValue>', '[<intMinValue>, <intMaxValue>]'."
        ]
      }
    },
    "sqlState" : "22003"
  },
  "INVALID_BUCKET_COLUMN_DATA_TYPE" : {
    "message" : [
      "Cannot use <type> for bucket column. Collated data types are not supported for bucketing."
    ],
    "sqlState" : "42601"
  },
  "INVALID_BUCKET_COUNT" : {
    "message" : [
      "Number of buckets should be greater than 0 but less than or equal to bucketing.maxBuckets (`<bucketingMaxBuckets>`). Got `<numBuckets>`."
    ],
    "sqlState" : "22003"
  },
  "INVALID_BUCKET_FILE" : {
    "message" : [
      "Invalid bucket file: <path>."
    ],
    "sqlState" : "58030"
  },
  "INVALID_BYTE_STRING" : {
    "message" : [
      "The expected format is ByteString, but was <unsupported> (<class>)."
    ],
    "sqlState" : "22P03"
  },
  "INVALID_CLONE_SESSION_REQUEST" : {
    "message" : [
      "Invalid session clone request."
    ],
    "subClass" : {
      "TARGET_SESSION_ID_ALREADY_CLOSED" : {
        "message" : [
          "Cannot clone session to target session ID <targetSessionId> because a session with this ID was previously closed."
        ]
      },
      "TARGET_SESSION_ID_ALREADY_EXISTS" : {
        "message" : [
          "Cannot clone session to target session ID <targetSessionId> because a session with this ID already exists."
        ]
      },
      "TARGET_SESSION_ID_FORMAT" : {
        "message" : [
          "Target session ID <targetSessionId> for clone operation must be an UUID string of the format '00112233-4455-6677-8899-aabbccddeeff'."
        ]
      }
    },
    "sqlState" : "42K04"
  },
  "INVALID_COLUMN_NAME_AS_PATH" : {
    "message" : [
      "The datasource <datasource> cannot save the column <columnName> because its name contains some characters that are not allowed in file paths. Please, use an alias to rename it."
    ],
    "sqlState" : "46121"
  },
  "INVALID_COLUMN_OR_FIELD_DATA_TYPE" : {
    "message" : [
      "Column or field <name> is of type <type> while it's required to be <expectedType>."
    ],
    "sqlState" : "42000"
  },
  "INVALID_CONF_VALUE" : {
    "message" : [
      "The value '<confValue>' in the config \"<confName>\" is invalid."
    ],
    "subClass" : {
      "OUT_OF_RANGE_OF_OPTIONS" : {
        "message" : [
          "It should be one of '<confOptions>'."
        ]
      },
      "REQUIREMENT" : {
        "message" : [
          "<confRequirement>"
        ]
      },
      "TIME_ZONE" : {
        "message" : [
          "Cannot resolve the given timezone."
        ]
      },
      "TYPE_MISMATCH" : {
        "message" : [
          "It should be a/an '<confType>' value."
        ]
      }
    },
    "sqlState" : "22022"
  },
  "INVALID_CONSTRAINT_CHARACTERISTICS" : {
    "message" : [
      "Constraint characteristics [<characteristics>] are duplicated or conflict with each other."
    ],
    "sqlState" : "42613"
  },
  "INVALID_CORRUPT_RECORD_TYPE" : {
    "message" : [
      "The column <columnName> for corrupt records must have the nullable STRING type, but got <actualType>."
    ],
    "sqlState" : "42804"
  },
  "INVALID_CURSOR" : {
    "message" : [
      "The cursor is invalid."
    ],
    "subClass" : {
      "DISCONNECTED" : {
        "message" : [
          "The cursor has been disconnected by the server."
        ]
      },
      "NOT_REATTACHABLE" : {
        "message" : [
          "The cursor is not reattachable."
        ]
      },
      "POSITION_NOT_AVAILABLE" : {
        "message" : [
          "The cursor position id <responseId> is no longer available at index <index>."
        ]
      },
      "POSITION_NOT_FOUND" : {
        "message" : [
          "The cursor position id <responseId> is not found."
        ]
      }
    },
    "sqlState" : "HY109"
  },
  "INVALID_DATETIME_PATTERN" : {
    "message" : [
      "Unrecognized datetime pattern: <pattern>."
    ],
    "subClass" : {
      "ILLEGAL_CHARACTER" : {
        "message" : [
          "Illegal pattern character found in datetime pattern: <c>. Please provide legal character."
        ]
      },
      "LENGTH" : {
        "message" : [
          "Too many letters in datetime pattern: <pattern>. Please reduce pattern length."
        ]
      },
      "SECONDS_FRACTION" : {
        "message" : [
          "Cannot detect a seconds fraction pattern of variable length. Please make sure the pattern contains 'S', and does not contain illegal characters."
        ]
      },
      "WITH_SUGGESTION" : {
        "message" : [
          "You can form a valid datetime pattern with the guide from '<docroot>/sql-ref-datetime-pattern.html'."
        ]
      }
    },
    "sqlState" : "22007"
  },
  "INVALID_DEFAULT_VALUE" : {
    "message" : [
      "Failed to execute <statement> command because the destination column or variable <colName> has a DEFAULT value <defaultValue>,"
    ],
    "subClass" : {
      "DATA_TYPE" : {
        "message" : [
          "which requires <expectedType> type, but the statement provided a value of incompatible <actualType> type."
        ]
      },
      "NON_DETERMINISTIC" : {
        "message" : [
          "which contains a non-deterministic expression."
        ]
      },
      "NOT_CONSTANT" : {
        "message" : [
          "which is not a constant expression whose equivalent value is known at query planning time."
        ]
      },
      "SUBQUERY_EXPRESSION" : {
        "message" : [
          "which contains subquery expressions."
        ]
      },
      "UNRESOLVED_EXPRESSION" : {
        "message" : [
          "which fails to resolve as a valid expression."
        ]
      }
    },
    "sqlState" : "42623"
  },
  "INVALID_DELIMITER_VALUE" : {
    "message" : [
      "Invalid value for delimiter."
    ],
    "subClass" : {
      "DELIMITER_LONGER_THAN_EXPECTED" : {
        "message" : [
          "Delimiter cannot be more than one character: <str>."
        ]
      },
      "EMPTY_STRING" : {
        "message" : [
          "Delimiter cannot be empty string."
        ]
      },
      "NULL_VALUE" : {
        "message" : [
          "Delimiter cannot be null."
        ]
      },
      "SINGLE_BACKSLASH" : {
        "message" : [
          "Single backslash is prohibited. It has special meaning as beginning of an escape sequence. To get the backslash character, pass a string with two backslashes as the delimiter."
        ]
      },
      "UNSUPPORTED_SPECIAL_CHARACTER" : {
        "message" : [
          "Unsupported special character for delimiter: <str>."
        ]
      }
    },
    "sqlState" : "42602"
  },
  "INVALID_DRIVER_MEMORY" : {
    "message" : [
      "System memory <systemMemory> must be at least <minSystemMemory>.",
      "Please increase heap size using the --driver-memory option or \"<config>\" in Spark configuration."
    ],
    "sqlState" : "F0000"
  },
  "INVALID_EMPTY_LOCATION" : {
    "message" : [
      "The location name cannot be empty string, but `<location>` was given."
    ],
    "sqlState" : "42K05"
  },
  "INVALID_ERROR_CONDITION_DECLARATION" : {
    "message" : [
      "Invalid condition declaration."
    ],
    "subClass" : {
      "NOT_AT_START_OF_COMPOUND_STATEMENT" : {
        "message" : [
          "Condition <conditionName> can only be declared at the start of a BEGIN END compound statement."
        ]
      },
      "QUALIFIED_CONDITION_NAME" : {
        "message" : [
          "Condition <conditionName> cannot be qualified."
        ]
      },
      "SPECIAL_CHARACTER_FOUND" : {
        "message" : [
          "Special character found in condition name <conditionName>. Only alphanumeric characters and underscores are allowed."
        ]
      }
    },
    "sqlState" : "42K0R"
  },
  "INVALID_ESC" : {
    "message" : [
      "Found an invalid escape string: <invalidEscape>. The escape string must contain only one character."
    ],
    "sqlState" : "42604"
  },
  "INVALID_ESCAPE_CHAR" : {
    "message" : [
      "`EscapeChar` should be a string literal of length one, but got <sqlExpr>."
    ],
    "sqlState" : "42604"
  },
  "INVALID_EXECUTOR_MEMORY" : {
    "message" : [
      "Executor memory <executorMemory> must be at least <minSystemMemory>.",
      "Please increase executor memory using the --executor-memory option or \"<config>\" in Spark configuration."
    ],
    "sqlState" : "F0000"
  },
  "INVALID_EXPRESSION_ENCODER" : {
    "message" : [
      "Found an invalid expression encoder. Expects an instance of ExpressionEncoder but got <encoderType>. For more information consult '<docroot>/api/java/index.html?org/apache/spark/sql/Encoder.html'."
    ],
    "sqlState" : "42001"
  },
  "INVALID_EXPR_TYPE_FOR_QUERY_EXECUTE_IMMEDIATE" : {
    "message" : [
      "Expression type must be string type but got <exprType>."
    ],
    "sqlState" : "42K09"
  },
  "INVALID_EXTERNAL_TYPE" : {
    "message" : [
      "The external type <externalType> is not valid for the type <type> at the expression <expr>."
    ],
    "sqlState" : "42K0N"
  },
  "INVALID_EXTRACT_BASE_FIELD_TYPE" : {
    "message" : [
      "Can't extract a value from <base>. Need a complex type [STRUCT, ARRAY, MAP] but got <other>."
    ],
    "sqlState" : "42000"
  },
  "INVALID_EXTRACT_FIELD" : {
    "message" : [
      "Cannot extract <field> from <expr>."
    ],
    "sqlState" : "42601"
  },
  "INVALID_EXTRACT_FIELD_TYPE" : {
    "message" : [
      "Field name should be a non-null string literal, but it's <extraction>."
    ],
    "sqlState" : "42000"
  },
  "INVALID_FIELD_NAME" : {
    "message" : [
      "Field name <fieldName> is invalid: <path> is not a struct."
    ],
    "sqlState" : "42000"
  },
  "INVALID_FLOW_QUERY_TYPE" : {
    "message" : [
      "Flow <flowIdentifier> returns an invalid relation type."
    ],
    "subClass" : {
      "BATCH_RELATION_FOR_STREAMING_TABLE" : {
        "message" : [
          "Streaming tables may only be defined by streaming relations, but the flow <flowIdentifier> attempts to write a batch relation to the streaming table <tableIdentifier>. Consider using the STREAM operator in Spark-SQL to convert the batch relation into a streaming relation, or populating the streaming table with an append once-flow instead."
        ]
      },
      "STREAMING_RELATION_FOR_MATERIALIZED_VIEW" : {
        "message" : [
          "Materialized views may only be defined by a batch relation, but the flow <flowIdentifier> attempts to write a streaming relation to the materialized view <tableIdentifier>."
        ]
      },
      "STREAMING_RELATION_FOR_ONCE_FLOW" : {
        "message" : [
          "<flowIdentifier> is an append once-flow that is defined by a streaming relation. Append once-flows may only be defined by or return a batch relation."
        ]
      },
      "STREAMING_RELATION_FOR_PERSISTED_VIEW" : {
        "message" : [
          "Persisted views may only be defined by a batch relation, but the flow <flowIdentifier> attempts to write a streaming relation to the persisted view <viewIdentifier>."
        ]
      }
    },
    "sqlState" : "42000"
  },
  "INVALID_FORMAT" : {
    "message" : [
      "The format is invalid: <format>."
    ],
    "subClass" : {
      "CONT_THOUSANDS_SEPS" : {
        "message" : [
          "Thousands separators (, or G) must have digits in between them in the number format."
        ]
      },
      "CUR_MUST_BEFORE_DEC" : {
        "message" : [
          "Currency characters must appear before any decimal point in the number format."
        ]
      },
      "CUR_MUST_BEFORE_DIGIT" : {
        "message" : [
          "Currency characters must appear before digits in the number format."
        ]
      },
      "EMPTY" : {
        "message" : [
          "The number format string cannot be empty."
        ]
      },
      "ESC_AT_THE_END" : {
        "message" : [
          "The escape character is not allowed to end with."
        ]
      },
      "ESC_IN_THE_MIDDLE" : {
        "message" : [
          "The escape character is not allowed to precede <char>."
        ]
      },
      "MISMATCH_INPUT" : {
        "message" : [
          "The input <inputType> <input> does not match the format."
        ]
      },
      "THOUSANDS_SEPS_MUST_BEFORE_DEC" : {
        "message" : [
          "Thousands separators (, or G) may not appear after the decimal point in the number format."
        ]
      },
      "UNEXPECTED_TOKEN" : {
        "message" : [
          "Found the unexpected <token> in the format string; the structure of the format string must match: `[MI|S]` `[$]` `[0|9|G|,]*` `[.|D]` `[0|9]*` `[$]` `[PR|MI|S]`."
        ]
      },
      "WRONG_NUM_DIGIT" : {
        "message" : [
          "The format string requires at least one number digit."
        ]
      },
      "WRONG_NUM_TOKEN" : {
        "message" : [
          "At most one <token> is allowed in the number format."
        ]
      }
    },
    "sqlState" : "42601"
  },
  "INVALID_FRACTION_OF_SECOND" : {
    "message" : [
      "Valid range for seconds is [0, 60] (inclusive), but the provided value is <secAndMicros>. To avoid this error, use `try_make_timestamp`, which returns NULL on error.",
      "If you do not want to use the session default timestamp version of this function, use `try_make_timestamp_ntz` or `try_make_timestamp_ltz`."
    ],
    "sqlState" : "22023"
  },
  "INVALID_HANDLE" : {
    "message" : [
      "The handle <handle> is invalid."
    ],
    "subClass" : {
      "FORMAT" : {
        "message" : [
          "Handle must be an UUID string of the format '00112233-4455-6677-8899-aabbccddeeff'"
        ]
      },
      "OPERATION_ABANDONED" : {
        "message" : [
          "Operation was considered abandoned because of inactivity and removed."
        ]
      },
      "OPERATION_ALREADY_EXISTS" : {
        "message" : [
          "Operation already exists."
        ]
      },
      "OPERATION_NOT_FOUND" : {
        "message" : [
          "Operation not found."
        ]
      },
      "SESSION_CHANGED" : {
        "message" : [
          "The existing Spark server driver instance has restarted. Please reconnect."
        ]
      },
      "SESSION_CLOSED" : {
        "message" : [
          "Session was closed."
        ]
      },
      "SESSION_NOT_FOUND" : {
        "message" : [
          "Session not found."
        ]
      }
    },
    "sqlState" : "HY000"
  },
  "INVALID_HANDLER_DECLARATION" : {
    "message" : [
      "Invalid handler declaration."
    ],
    "subClass" : {
      "CONDITION_NOT_FOUND" : {
        "message" : [
          "Condition <condition> not found."
        ]
      },
      "DUPLICATE_CONDITION_IN_HANDLER_DECLARATION" : {
        "message" : [
          "Found duplicate condition <condition> in the handler declaration. Please, remove one of them."
        ]
      },
      "DUPLICATE_SQLSTATE_IN_HANDLER_DECLARATION" : {
        "message" : [
          "Found duplicate sqlState <sqlState> in the handler declaration. Please, remove one of them."
        ]
      },
      "INVALID_CONDITION_COMBINATION" : {
        "message" : [
          "Invalid combination of conditions in the handler declaration. SQLEXCEPTION and NOT FOUND cannot be used together with other condition/sqlstate values."
        ]
      },
      "WRONG_PLACE_OF_DECLARATION" : {
        "message" : [
          "Handlers must be declared after variable/condition declaration, and before other statements."
        ]
      }
    },
    "sqlState" : "42K0Q"
  },
  "INVALID_IDENTIFIER" : {
    "message" : [
      "The unquoted identifier <ident> is invalid and must be back quoted as: `<ident>`.",
      "Unquoted identifiers can only contain ASCII letters ('a' - 'z', 'A' - 'Z'), digits ('0' - '9'), and underbar ('_').",
      "Unquoted identifiers must also not start with a digit.",
      "Different data sources and meta stores may impose additional restrictions on valid identifiers."
    ],
    "sqlState" : "42602"
  },
  "INVALID_INDEX_OF_ZERO" : {
    "message" : [
      "The index 0 is invalid. An index shall be either < 0 or > 0 (the first element has index 1)."
    ],
    "sqlState" : "22003"
  },
  "INVALID_INLINE_TABLE" : {
    "message" : [
      "Invalid inline table."
    ],
    "subClass" : {
      "CANNOT_EVALUATE_EXPRESSION_IN_INLINE_TABLE" : {
        "message" : [
          "Cannot evaluate the expression <expr> in inline table definition."
        ]
      },
      "FAILED_SQL_EXPRESSION_EVALUATION" : {
        "message" : [
          "Failed to evaluate the SQL expression <sqlExpr>. Please check your syntax and ensure all required tables and columns are available."
        ]
      },
      "INCOMPATIBLE_TYPES_IN_INLINE_TABLE" : {
        "message" : [
          "Found incompatible types in the column <colName> for inline table."
        ]
      },
      "NUM_COLUMNS_MISMATCH" : {
        "message" : [
          "Inline table expected <expectedNumCols> columns but found <actualNumCols> columns in row <rowIndex>."
        ]
      }
    },
    "sqlState" : "42000"
  },
  "INVALID_INTERVAL_FORMAT" : {
    "message" : [
      "Error parsing '<input>' to interval. Please ensure that the value provided is in a valid format for defining an interval. You can reference the documentation for the correct format."
    ],
    "subClass" : {
      "ARITHMETIC_EXCEPTION" : {
        "message" : [
          "Uncaught arithmetic exception while parsing '<input>'."
        ]
      },
      "DAY_TIME_PARSING" : {
        "message" : [
          "Error parsing interval day-time string: <msg>."
        ]
      },
      "INPUT_IS_EMPTY" : {
        "message" : [
          "Interval string cannot be empty."
        ]
      },
      "INPUT_IS_NULL" : {
        "message" : [
          "Interval string cannot be null."
        ]
      },
      "INTERVAL_PARSING" : {
        "message" : [
          "Error parsing interval <interval> string."
        ]
      },
      "INVALID_FRACTION" : {
        "message" : [
          "<unit> cannot have fractional part."
        ]
      },
      "INVALID_PRECISION" : {
        "message" : [
          "Interval can only support nanosecond precision, <value> is out of range."
        ]
      },
      "INVALID_PREFIX" : {
        "message" : [
          "Invalid interval prefix <prefix>."
        ]
      },
      "INVALID_UNIT" : {
        "message" : [
          "Invalid unit <unit>."
        ]
      },
      "INVALID_VALUE" : {
        "message" : [
          "Invalid value <value>."
        ]
      },
      "MISSING_NUMBER" : {
        "message" : [
          "Expect a number after <word> but hit EOL."
        ]
      },
      "MISSING_UNIT" : {
        "message" : [
          "Expect a unit name after <word> but hit EOL."
        ]
      },
      "SECOND_NANO_FORMAT" : {
        "message" : [
          "Interval string does not match second-nano format of ss.nnnnnnnnn."
        ]
      },
      "TIMEZONE_INTERVAL_OUT_OF_RANGE" : {
        "message" : [
          "The interval value must be in the range of [-18, +18] hours with second precision."
        ]
      },
      "UNKNOWN_PARSING_ERROR" : {
        "message" : [
          "Unknown error when parsing <word>."
        ]
      },
      "UNMATCHED_FORMAT_STRING" : {
        "message" : [
          "Interval string does not match <intervalStr> format of <supportedFormat> when cast to <typeName>: <input>."
        ]
      },
      "UNMATCHED_FORMAT_STRING_WITH_NOTICE" : {
        "message" : [
          "Interval string does not match <intervalStr> format of <supportedFormat> when cast to <typeName>: <input>. Set \"spark.sql.legacy.fromDayTimeString.enabled\" to \"true\" to restore the behavior before Spark 3.0."
        ]
      },
      "UNRECOGNIZED_NUMBER" : {
        "message" : [
          "Unrecognized number <number>."
        ]
      },
      "UNSUPPORTED_FROM_TO_EXPRESSION" : {
        "message" : [
          "Cannot support (interval '<input>' <from> to <to>) expression."
        ]
      }
    },
    "sqlState" : "22006"
  },
  "INVALID_INTERVAL_WITH_MICROSECONDS_ADDITION" : {
    "message" : [
      "Cannot add an interval to a date because its microseconds part is not 0. To resolve this, cast the input date to a timestamp, which supports the addition of intervals with non-zero microseconds."
    ],
    "sqlState" : "22006"
  },
  "INVALID_JAVA_IDENTIFIER_AS_FIELD_NAME" : {
    "message" : [
      "<fieldName> is not a valid identifier of Java and cannot be used as field name",
      "<walkedTypePath>."
    ],
    "sqlState" : "46121"
  },
  "INVALID_JOIN_TYPE_FOR_JOINWITH" : {
    "message" : [
      "Invalid join type in joinWith: <joinType>."
    ],
    "sqlState" : "42613"
  },
  "INVALID_JSON_DATA_TYPE" : {
    "message" : [
      "Failed to convert the JSON string '<invalidType>' to a data type. Please enter a valid data type."
    ],
    "sqlState" : "2203G"
  },
  "INVALID_JSON_DATA_TYPE_FOR_COLLATIONS" : {
    "message" : [
      "Collations can only be applied to string types, but the JSON data type is <jsonType>."
    ],
    "sqlState" : "2203G"
  },
  "INVALID_JSON_RECORD_TYPE" : {
    "message" : [
      "Detected an invalid type of a JSON record while inferring a common schema in the mode <failFastMode>. Expected a STRUCT type, but found <invalidType>."
    ],
    "sqlState" : "22023"
  },
  "INVALID_JSON_ROOT_FIELD" : {
    "message" : [
      "Cannot convert JSON root field to target Spark type."
    ],
    "sqlState" : "22032"
  },
  "INVALID_JSON_SCHEMA_MAP_TYPE" : {
    "message" : [
      "Input schema <jsonSchema> can only contain STRING as a key type for a MAP."
    ],
    "sqlState" : "22032"
  },
  "INVALID_KRYO_SERIALIZER_BUFFER_SIZE" : {
    "message" : [
      "The value of the config \"<bufferSizeConfKey>\" must be less than 2048 MiB, but got <bufferSizeConfValue> MiB."
    ],
    "sqlState" : "F0000"
  },
  "INVALID_KRYO_SERIALIZER_NO_DATA" : {
    "message" : [
      "The object '<obj>' is invalid or malformed to <serdeOp> using <serdeClass>."
    ],
    "sqlState" : "22002"
  },
  "INVALID_LABEL_USAGE" : {
    "message" : [
      "The usage of the label <labelName> is invalid."
    ],
    "subClass" : {
      "DOES_NOT_EXIST" : {
        "message" : [
          "Label was used in the <statementType> statement, but the label does not belong to any surrounding block."
        ]
      },
      "ITERATE_IN_COMPOUND" : {
        "message" : [
          "ITERATE statement cannot be used with a label that belongs to a compound (BEGIN...END) body."
        ]
      },
      "QUALIFIED_LABEL_NAME" : {
        "message" : [
          "Label cannot be qualified."
        ]
      }
    },
    "sqlState" : "42K0L"
  },
  "INVALID_LAMBDA_FUNCTION_CALL" : {
    "message" : [
      "Invalid lambda function call."
    ],
    "subClass" : {
      "DUPLICATE_ARG_NAMES" : {
        "message" : [
          "The lambda function has duplicate arguments <args>. Please, consider to rename the argument names or set <caseSensitiveConfig> to \"true\"."
        ]
      },
      "NON_HIGHER_ORDER_FUNCTION" : {
        "message" : [
          "A lambda function should only be used in a higher order function. However, its class is <class>, which is not a higher order function."
        ]
      },
      "NUM_ARGS_MISMATCH" : {
        "message" : [
          "A higher order function expects <expectedNumArgs> arguments, but got <actualNumArgs>."
        ]
      },
      "PARAMETER_DOES_NOT_ACCEPT_LAMBDA_FUNCTION" : {
        "message" : [
          "You passed a lambda function to a parameter that does not accept it. Please check if lambda function argument is in the correct position."
        ]
      }
    },
    "sqlState" : "42K0D"
  },
  "INVALID_LATERAL_JOIN_TYPE" : {
    "message" : [
      "The <joinType> JOIN with LATERAL correlation is not allowed because an OUTER subquery cannot correlate to its join partner. Remove the LATERAL correlation or use an INNER JOIN, or LEFT OUTER JOIN instead."
    ],
    "sqlState" : "42613"
  },
  "INVALID_LIMIT_LIKE_EXPRESSION" : {
    "message" : [
      "The limit like expression <expr> is invalid."
    ],
    "subClass" : {
      "DATA_TYPE" : {
        "message" : [
          "The <name> expression must be integer type, but got <dataType>."
        ]
      },
      "IS_NEGATIVE" : {
        "message" : [
          "The <name> expression must be equal to or greater than 0, but got <v>."
        ]
      },
      "IS_NULL" : {
        "message" : [
          "The evaluated <name> expression must not be null."
        ]
      },
      "IS_UNFOLDABLE" : {
        "message" : [
          "The <name> expression must evaluate to a constant value."
        ]
      }
    },
    "sqlState" : "42K0E"
  },
  "INVALID_LOG_VERSION" : {
    "message" : [
      "UnsupportedLogVersion."
    ],
    "subClass" : {
      "EXACT_MATCH_VERSION" : {
        "message" : [
          "The only supported log version is v<matchVersion>, but encountered v<version>."
        ]
      },
      "MAX_SUPPORTED_VERSION" : {
        "message" : [
          "The maximum supported log version is v<maxSupportedVersion>, but encountered v<version>. The log file was produced by a newer version of Spark and cannot be read by this version. You need to upgrade."
        ]
      }
    },
    "sqlState" : "KD002"
  },
  "INVALID_NAME_IN_USE_COMMAND" : {
    "message" : [
      "Invalid name '<name>' in <command> command. Reason: <reason>"
    ],
    "sqlState" : "42000"
  },
  "INVALID_NON_DETERMINISTIC_EXPRESSIONS" : {
    "message" : [
      "The operator expects a deterministic expression, but the actual expression is <sqlExprs>."
    ],
    "sqlState" : "42K0E"
  },
  "INVALID_NUMERIC_LITERAL_RANGE" : {
    "message" : [
      "Numeric literal <rawStrippedQualifier> is outside the valid range for <typeName> with minimum value of <minValue> and maximum value of <maxValue>. Please adjust the value accordingly."
    ],
    "sqlState" : "22003"
  },
  "INVALID_OBSERVED_METRICS" : {
    "message" : [
      "Invalid observed metrics."
    ],
    "subClass" : {
      "AGGREGATE_EXPRESSION_WITH_DISTINCT_UNSUPPORTED" : {
        "message" : [
          "Aggregate expressions with DISTINCT are not allowed in observed metrics, but found: <expr>."
        ]
      },
      "AGGREGATE_EXPRESSION_WITH_FILTER_UNSUPPORTED" : {
        "message" : [
          "Aggregate expression with FILTER predicate are not allowed in observed metrics, but found: <expr>."
        ]
      },
      "MISSING_NAME" : {
        "message" : [
          "The observed metrics should be named: <operator>."
        ]
      },
      "NESTED_AGGREGATES_UNSUPPORTED" : {
        "message" : [
          "Nested aggregates are not allowed in observed metrics, but found: <expr>."
        ]
      },
      "NON_AGGREGATE_FUNC_ARG_IS_ATTRIBUTE" : {
        "message" : [
          "Attribute <expr> can only be used as an argument to an aggregate function."
        ]
      },
      "NON_AGGREGATE_FUNC_ARG_IS_NON_DETERMINISTIC" : {
        "message" : [
          "Non-deterministic expression <expr> can only be used as an argument to an aggregate function."
        ]
      },
      "WINDOW_EXPRESSIONS_UNSUPPORTED" : {
        "message" : [
          "Window expressions are not allowed in observed metrics, but found: <expr>."
        ]
      }
    },
    "sqlState" : "42K0E"
  },
  "INVALID_OPTIONS" : {
    "message" : [
      "Invalid options:"
    ],
    "subClass" : {
      "NON_MAP_FUNCTION" : {
        "message" : [
          "Must use the `map()` function for options."
        ]
      },
      "NON_STRING_TYPE" : {
        "message" : [
          "A type of keys and values in `map()` must be string, but got <mapType>."
        ]
      }
    },
    "sqlState" : "42K06"
  },
  "INVALID_PANDAS_UDF_PLACEMENT" : {
    "message" : [
      "The group aggregate pandas UDF <functionList> cannot be invoked together with as other, non-pandas aggregate functions."
    ],
    "sqlState" : "0A000"
  },
  "INVALID_PARAMETER_VALUE" : {
    "message" : [
      "The value of parameter(s) <parameter> in <functionName> is invalid:"
    ],
    "subClass" : {
      "AES_CRYPTO_ERROR" : {
        "message" : [
          "detail message: <detailMessage>"
        ]
      },
      "AES_IV_LENGTH" : {
        "message" : [
          "supports 16-byte CBC IVs and 12-byte GCM IVs, but got <actualLength> bytes for <mode>."
        ]
      },
      "AES_KEY_LENGTH" : {
        "message" : [
          "expects a binary value with 16, 24 or 32 bytes, but got <actualLength> bytes."
        ]
      },
      "BINARY_FORMAT" : {
        "message" : [
          "expects one of binary formats 'base64', 'hex', 'utf-8', but got <invalidFormat>."
        ]
      },
      "BIT_POSITION_RANGE" : {
        "message" : [
          "expects an integer value in [0, <upper>), but got <invalidValue>."
        ]
      },
      "BOOLEAN" : {
        "message" : [
          "expects a boolean literal, but got <invalidValue>."
        ]
      },
      "CHARSET" : {
        "message" : [
          "expects one of the <charsets>, but got <charset>."
        ]
      },
      "DATETIME_UNIT" : {
        "message" : [
          "expects one of the units without quotes YEAR, QUARTER, MONTH, WEEK, DAY, DAYOFYEAR, HOUR, MINUTE, SECOND, MILLISECOND, MICROSECOND, but got the string literal <invalidValue>."
        ]
      },
      "DOUBLE" : {
        "message" : [
          "expects an double literal, but got <invalidValue>."
        ]
      },
      "DTYPE" : {
        "message" : [
          "Unsupported dtype: <invalidValue>. Valid values: float64, float32."
        ]
      },
      "EXTENSION" : {
        "message" : [
          "Invalid extension: <invalidValue>. Extension is limited to exactly 3 letters (e.g. csv, tsv, etc...)"
        ]
      },
      "INTEGER" : {
        "message" : [
          "expects an integer literal, but got <invalidValue>."
        ]
      },
      "INTERRUPT_TYPE_OPERATION_ID_REQUIRES_ID" : {
        "message" : [
          "INTERRUPT_TYPE_OPERATION_ID requested, but no operation_id provided."
        ]
      },
      "INTERRUPT_TYPE_TAG_REQUIRES_TAG" : {
        "message" : [
          "INTERRUPT_TYPE_TAG requested, but no operation_tag provided."
        ]
      },
      "LENGTH" : {
        "message" : [
          "Expects `length` greater than or equal to 0, but got <length>."
        ]
      },
      "LONG" : {
        "message" : [
          "expects a long literal, but got <invalidValue>."
        ]
      },
      "NULL" : {
        "message" : [
          "expects a non-NULL value."
        ]
      },
      "PATTERN" : {
        "message" : [
          "<value>."
        ]
      },
      "REGEX_GROUP_INDEX" : {
        "message" : [
          "Expects group index between 0 and <groupCount>, but got <groupIndex>."
        ]
      },
      "START" : {
        "message" : [
          "Expects a positive or a negative value for `start`, but got 0."
        ]
      },
      "STREAMING_LISTENER_COMMAND_MISSING" : {
        "message" : [
          "Missing command in StreamingQueryListenerBusCommand."
        ]
      },
      "STRING" : {
        "message" : [
          "expects a string literal, but got <invalidValue>."
        ]
      },
      "TIME_UNIT" : {
        "message" : [
          "expects one of the units 'HOUR', 'MINUTE', 'SECOND', 'MILLISECOND', 'MICROSECOND', but got '<invalidValue>'."
        ]
      },
      "ZERO_INDEX" : {
        "message" : [
          "expects %1$, %2$ and so on, but got %0$."
        ]
      }
    },
    "sqlState" : "22023"
  },
  "INVALID_PARTITION_COLUMN_DATA_TYPE" : {
    "message" : [
      "Cannot use <type> for partition column."
    ],
    "sqlState" : "0A000"
  },
  "INVALID_PARTITION_OPERATION" : {
    "message" : [
      "The partition command is invalid."
    ],
    "subClass" : {
      "PARTITION_MANAGEMENT_IS_UNSUPPORTED" : {
        "message" : [
          "Table <name> does not support partition management."
        ]
      },
      "PARTITION_SCHEMA_IS_EMPTY" : {
        "message" : [
          "Table <name> is not partitioned."
        ]
      }
    },
    "sqlState" : "42601"
  },
  "INVALID_PARTITION_VALUE" : {
    "message" : [
      "Failed to cast value <value> to data type <dataType> for partition column <columnName>. Ensure the value matches the expected data type for this partition column."
    ],
    "sqlState" : "42846"
  },
  "INVALID_PROPERTY_KEY" : {
    "message" : [
      "<key> is an invalid property key, please use quotes, e.g. SET <key>=<value>."
    ],
    "sqlState" : "42602"
  },
  "INVALID_PROPERTY_VALUE" : {
    "message" : [
      "<value> is an invalid property value, please use quotes, e.g. SET <key>=<value>"
    ],
    "sqlState" : "42602"
  },
  "INVALID_QUERY_MIXED_QUERY_PARAMETERS" : {
    "message" : [
      "Parameterized query must either use positional, or named parameters, but not both."
    ],
    "sqlState" : "42613"
  },
  "INVALID_RECURSIVE_CTE" : {
    "message" : [
      "Invalid recursive definition found. Recursive queries must contain an UNION or an UNION ALL statement with 2 children. The first child needs to be the anchor term without any recursive references. Any top level inner CTE must not contain self references."
    ],
    "sqlState" : "42836"
  },
  "INVALID_RECURSIVE_REFERENCE" : {
    "message" : [
      "Invalid recursive reference found inside WITH RECURSIVE clause."
    ],
    "subClass" : {
      "PLACE" : {
        "message" : [
          "Recursive references cannot be used on the right side of left outer/semi/anti joins, on the left side of right outer joins, in full outer joins, in aggregates, window functions or sorts"
        ]
      }
    },
    "sqlState" : "42836"
  },
  "INVALID_REGEXP_REPLACE" : {
    "message" : [
      "Could not perform regexp_replace for source = \"<source>\", pattern = \"<pattern>\", replacement = \"<replacement>\" and position = <position>."
    ],
    "sqlState" : "22023"
  },
  "INVALID_RESETTABLE_DEPENDENCY" : {
    "message" : [
      "Tables <upstreamResettableTables> are resettable but have a non-resettable downstream dependency '<downstreamTable>'. `reset` will fail as Spark Streaming does not support deleted source data. You can either remove the <resetAllowedKey>=false property from '<downstreamTable>' or add it to its upstream dependencies."
    ],
    "sqlState" : "42000"
  },
  "INVALID_RESET_COMMAND_FORMAT" : {
    "message" : [
      "Expected format is 'RESET' or 'RESET key'. If you want to include special characters in key, please use quotes, e.g., RESET `key`."
    ],
    "sqlState" : "42000"
  },
  "INVALID_SAVE_MODE" : {
    "message" : [
      "The specified save mode <mode> is invalid. Valid save modes include \"append\", \"overwrite\", \"ignore\", \"error\", \"errorifexists\", and \"default\"."
    ],
    "sqlState" : "42000"
  },
  "INVALID_SCHEMA" : {
    "message" : [
      "The input schema <inputSchema> is not a valid schema string."
    ],
    "subClass" : {
      "NON_STRING_LITERAL" : {
        "message" : [
          "The input expression must be string literal and not null."
        ]
      },
      "NON_STRUCT_TYPE" : {
        "message" : [
          "The input expression should be evaluated to struct type, but got <dataType>."
        ]
      },
      "PARSE_ERROR" : {
        "message" : [
          "Cannot parse the schema:",
          "<reason>"
        ]
      }
    },
    "sqlState" : "42K07"
  },
  "INVALID_SCHEMA_OR_RELATION_NAME" : {
    "message" : [
      "<name> is not a valid name for tables/schemas. Valid names only contain alphabet characters, numbers and _."
    ],
    "sqlState" : "42602"
  },
  "INVALID_SCHEMA_TYPE_NON_STRUCT" : {
    "message" : [
      "Invalid schema type. Expect a struct type, but got <dataType>."
    ],
    "sqlState" : "42K09"
  },
  "INVALID_SET_SYNTAX" : {
    "message" : [
      "Expected format is 'SET', 'SET key', or 'SET key=value'. If you want to include special characters in key, or include semicolon in value, please use backquotes, e.g., SET `key`=`value`."
    ],
    "sqlState" : "42000"
  },
  "INVALID_SINGLE_VARIANT_COLUMN" : {
    "message" : [
      "User specified schema <schema> is invalid when the `singleVariantColumn` option is enabled. The schema must either be a variant field, or a variant field plus a corrupt column field."
    ],
    "sqlState" : "42613"
  },
  "INVALID_SPARK_CONFIG" : {
    "message" : [
      "Invalid Spark config:"
    ],
    "subClass" : {
      "INVALID_EXECUTOR_HEARTBEAT_INTERVAL" : {
        "message" : [
          "The value of <networkTimeoutKey>=<networkTimeoutValue>ms must be greater than the value of <executorHeartbeatIntervalKey>=<executorHeartbeatIntervalValue>ms."
        ]
      },
      "INVALID_EXECUTOR_MEMORY_OPTIONS" : {
        "message" : [
          "<executorOptsKey> is not allowed to specify max heap memory settings (was '<javaOpts>'). Use spark.executor.memory instead."
        ]
      },
      "INVALID_EXECUTOR_SPARK_OPTIONS" : {
        "message" : [
          "<executorOptsKey> is not allowed to set Spark options (was '<javaOpts>'). Set them directly on a SparkConf or in a properties file when using ./bin/spark-submit."
        ]
      },
      "INVALID_MEMORY_FRACTION" : {
        "message" : [
          "<memoryFractionKey> should be between 0 and 1 (was '<memoryFractionValue>')."
        ]
      },
      "INVALID_SPARK_SUBMIT_DEPLOY_MODE_KEY" : {
        "message" : [
          "<sparkSubmitDeployModeKey> can only be \"cluster\" or \"client\"."
        ]
      },
      "NETWORK_AUTH_MUST_BE_ENABLED" : {
        "message" : [
          "<networkAuthEnabledConf> must be enabled when enabling encryption."
        ]
      }
    },
    "sqlState" : "42616"
  },
  "INVALID_SQLSTATE" : {
    "message" : [
      "Invalid SQLSTATE value: '<sqlState>'. SQLSTATE must be exactly 5 characters long and contain only A-Z and 0-9. SQLSTATE must not start with '00', '01', or 'XX'."
    ],
    "sqlState" : "428B3"
  },
  "INVALID_SQL_ARG" : {
    "message" : [
      "The argument <name> of `sql()` is invalid. Consider to replace it either by a SQL literal or by collection constructor functions such as `map()`, `array()`, `struct()`."
    ],
    "sqlState" : "42K08"
  },
  "INVALID_SQL_FUNCTION_DATA_ACCESS" : {
    "message" : [
      "Cannot create a SQL function with CONTAINS SQL that accesses a table/view or a SQL function that reads SQL data. Please use READS SQL DATA instead."
    ],
    "sqlState" : "42K0E"
  },
  "INVALID_SQL_FUNCTION_PLAN_STRUCTURE" : {
    "message" : [
      "Invalid SQL function plan structure",
      "<plan>"
    ],
    "sqlState" : "XXKD0"
  },
  "INVALID_SQL_SYNTAX" : {
    "message" : [
      "Invalid SQL syntax:"
    ],
    "subClass" : {
      "ANALYZE_TABLE_UNEXPECTED_NOSCAN" : {
        "message" : [
          "ANALYZE TABLE(S) ... COMPUTE STATISTICS ... <ctx> must be either NOSCAN or empty."
        ]
      },
      "CREATE_FUNC_WITH_COLUMN_CONSTRAINTS" : {
        "message" : [
          "CREATE FUNCTION with constraints on parameters is not allowed."
        ]
      },
      "CREATE_FUNC_WITH_GENERATED_COLUMNS_AS_PARAMETERS" : {
        "message" : [
          "CREATE FUNCTION with generated columns as parameters is not allowed."
        ]
      },
      "CREATE_ROUTINE_WITH_IF_NOT_EXISTS_AND_REPLACE" : {
        "message" : [
          "Cannot create a routine with both IF NOT EXISTS and REPLACE specified."
        ]
      },
      "CREATE_TEMP_FUNC_WITH_DATABASE" : {
        "message" : [
          "CREATE TEMPORARY FUNCTION with specifying a database(<database>) is not allowed."
        ]
      },
      "CREATE_TEMP_FUNC_WITH_IF_NOT_EXISTS" : {
        "message" : [
          "CREATE TEMPORARY FUNCTION with IF NOT EXISTS is not allowed."
        ]
      },
      "CREATE_TEMP_TABLE_USING_PROVIDER" : {
        "message" : [
          "CREATE TEMPORARY TABLE ... USING ... is a deprecated syntax. To overcome the issue, please use CREATE TEMPORARY VIEW instead."
        ]
      },
      "EMPTY_PARTITION_VALUE" : {
        "message" : [
          "Partition key <partKey> must set value."
        ]
      },
      "FUNCTION_WITH_UNSUPPORTED_SYNTAX" : {
        "message" : [
          "The function <prettyName> does not support <syntax>."
        ]
      },
      "INVALID_COLUMN_REFERENCE" : {
        "message" : [
          "Expected a column reference for transform <transform>: <expr>."
        ]
      },
      "INVALID_TABLE_FUNCTION_IDENTIFIER_ARGUMENT_MISSING_PARENTHESES" : {
        "message" : [
          "Syntax error: call to table-valued function is invalid because parentheses are missing around the provided TABLE argument <argumentName>; please surround this with parentheses and try again."
        ]
      },
      "INVALID_TABLE_VALUED_FUNC_NAME" : {
        "message" : [
          "Table valued function cannot specify database name: <funcName>."
        ]
      },
      "INVALID_WINDOW_REFERENCE" : {
        "message" : [
          "Window reference <windowName> is not a window specification."
        ]
      },
      "LATERAL_WITHOUT_SUBQUERY_OR_TABLE_VALUED_FUNC" : {
        "message" : [
          "LATERAL can only be used with subquery and table-valued functions."
        ]
      },
      "MULTI_PART_NAME" : {
        "message" : [
          "<statement> with multiple part name(<name>) is not allowed."
        ]
      },
      "OPTION_IS_INVALID" : {
        "message" : [
          "option or property key <key> is invalid; only <supported> are supported"
        ]
      },
      "REPETITIVE_WINDOW_DEFINITION" : {
        "message" : [
          "The definition of window <windowName> is repetitive."
        ]
      },
      "SHOW_FUNCTIONS_INVALID_PATTERN" : {
        "message" : [
          "Invalid pattern in SHOW FUNCTIONS: <pattern>. It must be a \"STRING\" literal."
        ]
      },
      "SHOW_FUNCTIONS_INVALID_SCOPE" : {
        "message" : [
          "SHOW <scope> FUNCTIONS not supported."
        ]
      },
      "TRANSFORM_WRONG_NUM_ARGS" : {
        "message" : [
          "The transform<transform> requires <expectedNum> parameters but the actual number is <actualNum>."
        ]
      },
      "UNRESOLVED_WINDOW_REFERENCE" : {
        "message" : [
          "Cannot resolve window reference <windowName>."
        ]
      },
      "UNSUPPORTED_FUNC_NAME" : {
        "message" : [
          "Unsupported function name <funcName>."
        ]
      },
      "UNSUPPORTED_SQL_STATEMENT" : {
        "message" : [
          "Unsupported SQL statement: <sqlText>."
        ]
      },
      "VARIABLE_TYPE_OR_DEFAULT_REQUIRED" : {
        "message" : [
          "The definition of a SQL variable requires either a datatype or a DEFAULT clause.",
          "For example, use `DECLARE name STRING` or `DECLARE name = 'SQL'` instead of `DECLARE name`."
        ]
      }
    },
    "sqlState" : "42000"
  },
  "INVALID_STATEMENT_FOR_EXECUTE_INTO" : {
    "message" : [
      "The INTO clause of EXECUTE IMMEDIATE is only valid for queries but the given statement is not a query: <sqlString>."
    ],
    "sqlState" : "07501"
  },
  "INVALID_STATEMENT_OR_CLAUSE" : {
    "message" : [
      "The statement or clause: <operation> is not valid."
    ],
    "sqlState" : "42601"
  },
  "INVALID_STREAMING_REAL_TIME_MODE_TRIGGER_INTERVAL" : {
    "message" : [
      "The real-time trigger interval is set to <interval> ms. This is less than the <minBatchDuration> ms minimum specified by spark.sql.streaming.realTimeMode.minBatchDuration."
    ],
    "sqlState" : "22023"
  },
  "INVALID_SUBQUERY_EXPRESSION" : {
    "message" : [
      "Invalid subquery:"
    ],
    "subClass" : {
      "SCALAR_SUBQUERY_RETURN_MORE_THAN_ONE_OUTPUT_COLUMN" : {
        "message" : [
          "Scalar subquery must return only one column, but got <number>."
        ]
      },
      "STREAMING_QUERY" : {
        "message" : [
          "Streaming query is not allowed in subquery expressions."
        ]
      }
    },
    "sqlState" : "42823"
  },
  "INVALID_TEMP_OBJ_REFERENCE" : {
    "message" : [
      "Cannot create the persistent object <objName> of the type <obj> because it references to the temporary object <tempObjName> of the type <tempObj>. Please make the temporary object <tempObjName> persistent, or make the persistent object <objName> temporary."
    ],
    "sqlState" : "42K0F"
  },
  "INVALID_TIMEZONE" : {
    "message" : [
      "The timezone: <timeZone> is invalid. The timezone must be either a region-based zone ID or a zone offset. Region IDs must have the form 'area/city', such as 'America/Los_Angeles'. Zone offsets must be in the format '(+|-)HH', '(+|-)HH:mm’ or '(+|-)HH:mm:ss', e.g '-08' , '+01:00' or '-13:33:33', and must be in the range from -18:00 to +18:00. 'Z' and 'UTC' are accepted as synonyms for '+00:00'."
    ],
    "sqlState" : "22009"
  },
  "INVALID_TIME_TRAVEL_SPEC" : {
    "message" : [
      "Cannot specify both version and timestamp when time travelling the table."
    ],
    "sqlState" : "42K0E"
  },
  "INVALID_TIME_TRAVEL_TIMESTAMP_EXPR" : {
    "message" : [
      "The time travel timestamp expression <expr> is invalid."
    ],
    "subClass" : {
      "INPUT" : {
        "message" : [
          "Cannot be casted to the \"TIMESTAMP\" type."
        ]
      },
      "NON_DETERMINISTIC" : {
        "message" : [
          "Must be deterministic."
        ]
      },
      "OPTION" : {
        "message" : [
          "Timestamp string in the options must be able to cast to TIMESTAMP type."
        ]
      },
      "UNEVALUABLE" : {
        "message" : [
          "Must be evaluable."
        ]
      }
    },
    "sqlState" : "42K0E"
  },
  "INVALID_TYPED_LITERAL" : {
    "message" : [
      "The value of the typed literal <valueType> is invalid: <value>."
    ],
    "sqlState" : "42604"
  },
  "INVALID_UDF_IMPLEMENTATION" : {
    "message" : [
      "Function <funcName> does not implement a ScalarFunction or AggregateFunction."
    ],
    "sqlState" : "38000"
  },
  "INVALID_URL" : {
    "message" : [
      "The url is invalid: <url>. Use `try_parse_url` to tolerate invalid URL and return NULL instead."
    ],
    "sqlState" : "22P02"
  },
  "INVALID_USAGE_OF_STAR_OR_REGEX" : {
    "message" : [
      "Invalid usage of <elem> in <prettyName>."
    ],
    "sqlState" : "42000"
  },
  "INVALID_UTF8_STRING" : {
    "message" : [
      "Invalid UTF8 byte sequence found in string: <str>."
    ],
    "sqlState" : "22029"
  },
  "INVALID_VARIABLE_DECLARATION" : {
    "message" : [
      "Invalid variable declaration."
    ],
    "subClass" : {
      "NOT_ALLOWED_IN_SCOPE" : {
        "message" : [
          "Declaration of the variable <varName> is not allowed in this scope."
        ]
      },
      "ONLY_AT_BEGINNING" : {
        "message" : [
          "Variable <varName> can only be declared at the beginning of the compound."
        ]
      },
      "QUALIFIED_LOCAL_VARIABLE" : {
        "message" : [
          "The variable <varName> must be declared without a qualifier, as qualifiers are not allowed for local variable declarations."
        ]
      },
      "REPLACE_LOCAL_VARIABLE" : {
        "message" : [
          "The variable <varName> does not support DECLARE OR REPLACE, as local variables cannot be replaced."
        ]
      }
    },
    "sqlState" : "42K0M"
  },
  "INVALID_VARIANT_CAST" : {
    "message" : [
      "The variant value `<value>` cannot be cast into `<dataType>`. Please use `try_variant_get` instead."
    ],
    "sqlState" : "22023"
  },
  "INVALID_VARIANT_FROM_PARQUET" : {
    "message" : [
      "Invalid variant."
    ],
    "subClass" : {
      "MISSING_FIELD" : {
        "message" : [
          "Missing <field> field."
        ]
      },
      "NULLABLE_OR_NOT_BINARY_FIELD" : {
        "message" : [
          "The <field> must be a non-nullable binary."
        ]
      },
      "WRONG_NUM_FIELDS" : {
        "message" : [
          "Variant column must contain exactly two fields."
        ]
      }
    },
    "sqlState" : "22023"
  },
  "INVALID_VARIANT_GET_PATH" : {
    "message" : [
      "The path `<path>` is not a valid variant extraction path in `<functionName>`.",
      "A valid path should start with `$` and is followed by zero or more segments like `[123]`, `.name`, `['name']`, or `[\"name\"]`."
    ],
    "sqlState" : "22023"
  },
  "INVALID_VARIANT_SHREDDING_SCHEMA" : {
    "message" : [
      "The schema `<schema>` is not a valid variant shredding schema."
    ],
    "sqlState" : "22023"
  },
  "INVALID_WHERE_CONDITION" : {
    "message" : [
      "The WHERE condition <condition> contains invalid expressions: <expressionList>.",
      "Rewrite the query to avoid window functions, aggregate functions, and generator functions in the WHERE clause."
    ],
    "sqlState" : "42903"
  },
  "INVALID_WINDOW_SPEC_FOR_AGGREGATION_FUNC" : {
    "message" : [
      "Cannot specify ORDER BY or a window frame for <aggFunc>."
    ],
    "sqlState" : "42601"
  },
  "INVALID_WITHIN_GROUP_EXPRESSION" : {
    "message" : [
      "Invalid function <funcName> with WITHIN GROUP."
    ],
    "subClass" : {
      "DISTINCT_UNSUPPORTED" : {
        "message" : [
          "The function does not support DISTINCT with WITHIN GROUP."
        ]
      },
      "MISMATCH_WITH_DISTINCT_INPUT" : {
        "message" : [
          "The function is invoked with DISTINCT and WITHIN GROUP but expressions <funcArg> and <orderingExpr> do not match. The WITHIN GROUP ordering expression must be picked from the function inputs."
        ]
      },
      "WITHIN_GROUP_MISSING" : {
        "message" : [
          "WITHIN GROUP is required for the function."
        ]
      },
      "WRONG_NUM_ORDERINGS" : {
        "message" : [
          "The function requires <expectedNum> orderings in WITHIN GROUP but got <actualNum>."
        ]
      }
    },
    "sqlState" : "42K0K"
  },
  "INVALID_WRITER_COMMIT_MESSAGE" : {
    "message" : [
      "The data source writer has generated an invalid number of commit messages. Expected exactly one writer commit message from each task, but received <detail>."
    ],
    "sqlState" : "42KDE"
  },
  "INVALID_WRITE_DISTRIBUTION" : {
    "message" : [
      "The requested write distribution is invalid."
    ],
    "subClass" : {
      "PARTITION_NUM_AND_SIZE" : {
        "message" : [
          "The partition number and advisory partition size can't be specified at the same time."
        ]
      },
      "PARTITION_NUM_WITH_UNSPECIFIED_DISTRIBUTION" : {
        "message" : [
          "The number of partitions can't be specified with unspecified distribution."
        ]
      },
      "PARTITION_SIZE_WITH_UNSPECIFIED_DISTRIBUTION" : {
        "message" : [
          "The advisory partition size can't be specified with unspecified distribution."
        ]
      }
    },
    "sqlState" : "42000"
  },
  "JDBC_EXTERNAL_ENGINE_SYNTAX_ERROR" : {
    "message" : [
      "JDBC external engine syntax error. The error was caused by the query <jdbcQuery>. <externalEngineError>."
    ],
    "subClass" : {
      "DURING_OUTPUT_SCHEMA_RESOLUTION" : {
        "message" : [
          "The error occurred during output schema resolution."
        ]
      },
      "DURING_QUERY_EXECUTION" : {
        "message" : [
          "The error occurred during query execution."
        ]
      }
    },
    "sqlState" : "42000"
  },
  "JOIN_CONDITION_IS_NOT_BOOLEAN_TYPE" : {
    "message" : [
      "The join condition <joinCondition> has the invalid type <conditionType>, expected \"BOOLEAN\"."
    ],
    "sqlState" : "42K0E"
  },
  "KLL_SKETCH_INCOMPATIBLE_MERGE" : {
    "message" : [
      "For function <functionName>, cannot merge KLL sketches: <reason>"
    ],
    "sqlState" : "22000"
  },
  "KLL_SKETCH_INVALID_INPUT" : {
    "message" : [
      "For function <functionName>, invalid KLL sketch binary data: <reason>"
    ],
    "sqlState" : "22000"
  },
  "KLL_SKETCH_INVALID_QUANTILE_RANGE" : {
    "message" : [
      "For function <functionName>, the quantile value must be between 0.0 and 1.0 (inclusive), but got <quantile>."
    ],
    "sqlState" : "22003"
  },
  "KLL_SKETCH_K_MUST_BE_CONSTANT" : {
    "message" : [
      "For function <functionName>, the k parameter must be a constant value, but got a non-constant expression."
    ],
    "sqlState" : "42K0E"
  },
  "KLL_SKETCH_K_OUT_OF_RANGE" : {
    "message" : [
      "For function <functionName>, the k parameter must be between 8 and 65535 (inclusive), but got <k>."
    ],
    "sqlState" : "22003"
  },
  "KRYO_BUFFER_OVERFLOW" : {
    "message" : [
      "Kryo serialization failed: <exceptionMsg>. To avoid this, increase \"<bufferSizeConfKey>\" value."
    ],
    "sqlState" : "54006"
  },
  "LABELS_MISMATCH" : {
    "message" : [
      "Begin label <beginLabel> does not match the end label <endLabel>."
    ],
    "sqlState" : "42K0L"
  },
  "LABEL_OR_FOR_VARIABLE_ALREADY_EXISTS" : {
    "message" : [
      "The label or FOR variable <label> already exists. Choose another name or rename the existing one."
    ],
    "sqlState" : "42K0L"
  },
  "LABEL_OR_FOR_VARIABLE_NAME_FORBIDDEN" : {
    "message" : [
      "The label or FOR variable name <label> is forbidden."
    ],
    "sqlState" : "42K0L"
  },
  "LATERAL_JOIN_WITH_ARROW_UDTF_UNSUPPORTED" : {
    "message" : [
      "LATERAL JOIN with Arrow-optimized user-defined table functions (UDTFs) is not supported. Arrow UDTFs cannot be used on the right-hand side of a lateral join.",
      "Please use a regular UDTF instead, or restructure your query to avoid the lateral join."
    ],
    "sqlState" : "0A000"
  },
  "LOAD_DATA_PATH_NOT_EXISTS" : {
    "message" : [
      "LOAD DATA input path does not exist: <path>."
    ],
    "sqlState" : "42K03"
  },
  "LOCAL_MUST_WITH_SCHEMA_FILE" : {
    "message" : [
      "LOCAL must be used together with the schema of `file`, but got: `<actualSchema>`."
    ],
    "sqlState" : "42601"
  },
  "LOCATION_ALREADY_EXISTS" : {
    "message" : [
      "Cannot name the managed table as <identifier>, as its associated location <location> already exists. Please pick a different table name, or remove the existing location first."
    ],
    "sqlState" : "42710"
  },
  "MALFORMED_CHARACTER_CODING" : {
    "message" : [
      "Invalid value found when performing <function> with <charset>"
    ],
    "sqlState" : "22000"
  },
  "MALFORMED_CSV_RECORD" : {
    "message" : [
      "Malformed CSV record: <badRecord>"
    ],
    "sqlState" : "KD000"
  },
  "MALFORMED_LOG_FILE" : {
    "message" : [
      "Log file was malformed: failed to read correct log version from <text>."
    ],
    "sqlState" : "KD002"
  },
  "MALFORMED_PROTOBUF_MESSAGE" : {
    "message" : [
      "Malformed Protobuf messages are detected in message deserialization. Parse Mode: <failFastMode>. To process malformed protobuf message as null result, try setting the option 'mode' as 'PERMISSIVE'."
    ],
    "sqlState" : "XX000"
  },
  "MALFORMED_RECORD_IN_PARSING" : {
    "message" : [
      "Malformed records are detected in record parsing: <badRecord>.",
      "Parse Mode: <failFastMode>. To process malformed records as null result, try setting the option 'mode' as 'PERMISSIVE'."
    ],
    "subClass" : {
      "CANNOT_PARSE_JSON_ARRAYS_AS_STRUCTS" : {
        "message" : [
          "Parsing JSON arrays as structs is forbidden."
        ]
      },
      "CANNOT_PARSE_STRING_AS_DATATYPE" : {
        "message" : [
          "Cannot parse the value <fieldValue> of the field <fieldName> as target spark data type <targetType> from the input type <inputType>."
        ]
      },
      "WITHOUT_SUGGESTION" : {
        "message" : [
          ""
        ]
      }
    },
    "sqlState" : "22023"
  },
  "MALFORMED_STATE_IN_RATE_PER_MICRO_BATCH_SOURCE" : {
    "message" : [
      "Malformed state in RatePerMicroBatch source."
    ],
    "subClass" : {
      "INVALID_OFFSET" : {
        "message" : [
          "The offset value is invalid: startOffset should less than or equal to the endOffset, but startOffset(<startOffset>) > endOffset(<endOffset>)."
        ]
      },
      "INVALID_TIMESTAMP" : {
        "message" : [
          "The timestamp value is invalid: startTimestamp should less than or equal to the endTimestamp, but startTimestamp(<startTimestamp>) > endTimestamp(<endTimestamp>).",
          "This could happen when the streaming query is restarted with a newer `startingTimestamp` and reprocess the first batch (i.e. batch 0). Please consider using a new checkpoint location."
        ]
      }
    },
    "sqlState" : "22000"
  },
  "MALFORMED_VARIANT" : {
    "message" : [
      "Variant binary is malformed. Please check the data source is valid."
    ],
    "sqlState" : "22023"
  },
  "MERGE_CARDINALITY_VIOLATION" : {
    "message" : [
      "The ON search condition of the MERGE statement matched a single row from the target table with multiple rows of the source table.",
      "This could result in the target row being operated on more than once with an update or delete operation and is not allowed."
    ],
    "sqlState" : "23K01"
  },
  "MERGE_WITHOUT_WHEN" : {
    "message" : [
      "There must be at least one WHEN clause in a MERGE statement."
    ],
    "sqlState" : "42601"
  },
  "MISSING_AGGREGATION" : {
    "message" : [
      "The non-aggregating expression <expression> is based on columns which are not participating in the GROUP BY clause.",
      "Add the columns or the expression to the GROUP BY, aggregate the expression, or use <expressionAnyValue> if you do not care which of the values within a group is returned."
    ],
    "sqlState" : "42803"
  },
  "MISSING_ATTRIBUTES" : {
    "message" : [
      "Resolved attribute(s) <missingAttributes> missing from <input> in operator <operator>."
    ],
    "subClass" : {
      "RESOLVED_ATTRIBUTE_APPEAR_IN_OPERATION" : {
        "message" : [
          "Attribute(s) with the same name appear in the operation: <operation>.",
          "Please check if the right attribute(s) are used."
        ]
      },
      "RESOLVED_ATTRIBUTE_MISSING_FROM_INPUT" : {
        "message" : [
          ""
        ]
      }
    },
    "sqlState" : "XX000"
  },
  "MISSING_CATALOG_ABILITY" : {
    "message" : [
      "Catalog <plugin> does not support"
    ],
    "subClass" : {
      "CREATE_FUNCTION" : {
        "message" : [
          "CREATE FUNCTION."
        ]
      },
      "DROP_FUNCTION" : {
        "message" : [
          "DROP FUNCTION."
        ]
      },
      "FUNCTIONS" : {
        "message" : [
          "functions."
        ]
      },
      "NAMESPACES" : {
        "message" : [
          "namespaces."
        ]
      },
      "PROCEDURES" : {
        "message" : [
          "procedures."
        ]
      },
      "REFRESH_FUNCTION" : {
        "message" : [
          "REFRESH FUNCTION."
        ]
      },
      "TABLES" : {
        "message" : [
          "tables."
        ]
      },
      "TABLE_VALUED_FUNCTIONS" : {
        "message" : [
          "table-valued functions."
        ]
      },
      "VIEWS" : {
        "message" : [
          "views."
        ]
      }
    },
    "sqlState" : "0A000"
  },
  "MISSING_DATABASE_FOR_V1_SESSION_CATALOG" : {
    "message" : [
      "Database name is not specified in the v1 session catalog. Please ensure to provide a valid database name when interacting with the v1 catalog."
    ],
    "sqlState" : "3F000"
  },
  "MISSING_GROUP_BY" : {
    "message" : [
      "The query does not include a GROUP BY clause. Add GROUP BY or turn it into the window functions using OVER clauses."
    ],
    "sqlState" : "42803"
  },
  "MISSING_TIMEOUT_CONFIGURATION" : {
    "message" : [
      "The operation has timed out, but no timeout duration is configured. To set a processing time-based timeout, use 'GroupState.setTimeoutDuration()' in your 'mapGroupsWithState' or 'flatMapGroupsWithState' operation. For event-time-based timeout, use 'GroupState.setTimeoutTimestamp()' and define a watermark using 'Dataset.withWatermark()'."
    ],
    "sqlState" : "HY000"
  },
  "MISSING_WINDOW_SPECIFICATION" : {
    "message" : [
      "Window specification is not defined in the WINDOW clause for <windowName>. For more information about WINDOW clauses, please refer to '<docroot>/sql-ref-syntax-qry-select-window.html'."
    ],
    "sqlState" : "42P20"
  },
  "MULTIPART_FLOW_NAME_NOT_SUPPORTED" : {
    "message" : [
      "Flow with multipart name '<flowName>' is not supported."
    ],
    "sqlState" : "0A000"
  },
  "MULTIPLE_PRIMARY_KEYS" : {
    "message" : [
      "Multiple primary keys are defined: <columns>. Please ensure that only one primary key is defined for the table."
    ],
    "sqlState" : "42P16"
  },
  "MULTIPLE_QUERY_RESULT_CLAUSES_WITH_PIPE_OPERATORS" : {
    "message" : [
      "<clause1> and <clause2> cannot coexist in the same SQL pipe operator using '|>'. Please separate the multiple result clauses into separate pipe operators and then retry the query again."
    ],
    "sqlState" : "42000"
  },
  "MULTIPLE_TIME_TRAVEL_SPEC" : {
    "message" : [
      "Cannot specify time travel in both the time travel clause and options."
    ],
    "sqlState" : "42K0E"
  },
  "MULTIPLE_XML_DATA_SOURCE" : {
    "message" : [
      "Detected multiple data sources with the name <provider> (<sourceNames>). Please specify the fully qualified class name or remove <externalSource> from the classpath."
    ],
    "sqlState" : "42710"
  },
  "MULTI_ALIAS_WITHOUT_GENERATOR" : {
    "message" : [
      "Multi part aliasing (<names>) is not supported with <expr> as it is not a generator function."
    ],
    "sqlState" : "42K0E"
  },
  "MULTI_SOURCES_UNSUPPORTED_FOR_EXPRESSION" : {
    "message" : [
      "The expression <expr> does not support more than one source."
    ],
    "sqlState" : "42K0E"
  },
  "MULTI_UDF_INTERFACE_ERROR" : {
    "message" : [
      "Not allowed to implement multiple UDF interfaces, UDF class <className>."
    ],
    "sqlState" : "0A000"
  },
  "NAMED_PARAMETERS_NOT_SUPPORTED" : {
    "message" : [
      "Named parameters are not supported for function <functionName>; please retry the query with positional arguments to the function call instead."
    ],
    "sqlState" : "4274K"
  },
  "NAMED_PARAMETER_SUPPORT_DISABLED" : {
    "message" : [
      "Cannot call function <functionName> because named argument references are not enabled here.",
      "In this case, the named argument reference was <argument>.",
      "Set \"spark.sql.allowNamedFunctionArguments\" to \"true\" to turn on feature."
    ],
    "sqlState" : "0A000"
  },
  "NEGATIVE_SCALE_DISALLOWED" : {
    "message" : [
      "Negative scale is not allowed: '<scale>'. Set the config <sqlConf> to \"true\" to allow it."
    ],
    "sqlState" : "0A000"
  },
  "NEGATIVE_VALUES_IN_FREQUENCY_EXPRESSION" : {
    "message" : [
      "Found the negative value in <frequencyExpression>: <negativeValue>, but expected a positive integral value."
    ],
    "sqlState" : "22003"
  },
  "NESTED_AGGREGATE_FUNCTION" : {
    "message" : [
      "It is not allowed to use an aggregate function in the argument of another aggregate function. Please use the inner aggregate function in a sub-query."
    ],
    "sqlState" : "42607"
  },
  "NESTED_EXECUTE_IMMEDIATE" : {
    "message" : [
      "Nested EXECUTE IMMEDIATE commands are not allowed. Please ensure that the SQL query provided (<sqlString>) does not contain another EXECUTE IMMEDIATE command."
    ],
    "sqlState" : "07501"
  },
  "NEW_CHECK_CONSTRAINT_VIOLATION" : {
    "message" : [
      "The new check constraint (<expression>) cannot be added because it would be violated by existing data in table <tableName>. Please ensure all existing rows satisfy the constraint before adding it."
    ],
    "sqlState" : "23512"
  },
  "NONEXISTENT_FIELD_NAME_IN_LIST" : {
    "message" : [
      "Field(s) <nonExistFields> do(es) not exist. Available fields: <fieldNames>"
    ],
    "sqlState" : "HV091"
  },
  "NON_DETERMINISTIC_CHECK_CONSTRAINT" : {
    "message" : [
      "The check constraint `<checkCondition>` is non-deterministic. Check constraints must only contain deterministic expressions."
    ],
    "sqlState" : "42621"
  },
  "NON_FOLDABLE_ARGUMENT" : {
    "message" : [
      "The function <funcName> requires the parameter <paramName> to be a foldable expression of the type <paramType>, but the actual argument is a non-foldable."
    ],
    "sqlState" : "42K08"
  },
  "NON_LAST_MATCHED_CLAUSE_OMIT_CONDITION" : {
    "message" : [
      "When there are more than one MATCHED clauses in a MERGE statement, only the last MATCHED clause can omit the condition."
    ],
    "sqlState" : "42613"
  },
  "NON_LAST_NOT_MATCHED_BY_SOURCE_CLAUSE_OMIT_CONDITION" : {
    "message" : [
      "When there are more than one NOT MATCHED BY SOURCE clauses in a MERGE statement, only the last NOT MATCHED BY SOURCE clause can omit the condition."
    ],
    "sqlState" : "42613"
  },
  "NON_LAST_NOT_MATCHED_BY_TARGET_CLAUSE_OMIT_CONDITION" : {
    "message" : [
      "When there are more than one NOT MATCHED [BY TARGET] clauses in a MERGE statement, only the last NOT MATCHED [BY TARGET] clause can omit the condition."
    ],
    "sqlState" : "42613"
  },
  "NON_LITERAL_PIVOT_VALUES" : {
    "message" : [
      "Literal expressions required for pivot values, found <expression>."
    ],
    "sqlState" : "42K08"
  },
  "NON_PARTITION_COLUMN" : {
    "message" : [
      "PARTITION clause cannot contain the non-partition column: <columnName>."
    ],
    "sqlState" : "42000"
  },
  "NON_TIME_WINDOW_NOT_SUPPORTED_IN_STREAMING" : {
    "message" : [
      "Window function is not supported in <windowFunc> (as column <columnName>) on streaming DataFrames/Datasets.",
      "Structured Streaming only supports time-window aggregation using the WINDOW function. (window specification: <windowSpec>)"
    ],
    "sqlState" : "42KDE"
  },
  "NOT_ALLOWED_IN_FROM" : {
    "message" : [
      "Not allowed in the FROM clause:"
    ],
    "subClass" : {
      "LATERAL_WITH_PIVOT" : {
        "message" : [
          "LATERAL together with PIVOT."
        ]
      },
      "LATERAL_WITH_UNPIVOT" : {
        "message" : [
          "LATERAL together with UNPIVOT."
        ]
      },
      "UNPIVOT_WITH_PIVOT" : {
        "message" : [
          "UNPIVOT together with PIVOT."
        ]
      }
    },
    "sqlState" : "42601"
  },
  "NOT_ALLOWED_IN_PIPE_OPERATOR_WHERE" : {
    "message" : [
      "Not allowed in the pipe WHERE clause:"
    ],
    "subClass" : {
      "WINDOW_CLAUSE" : {
        "message" : [
          "WINDOW clause."
        ]
      }
    },
    "sqlState" : "42601"
  },
  "NOT_A_CONSTANT_STRING" : {
    "message" : [
      "The expression <expr> used for the routine or clause <name> must be a constant STRING which is NOT NULL."
    ],
    "subClass" : {
      "NOT_CONSTANT" : {
        "message" : [
          "To be considered constant the expression must not depend on any columns, contain a subquery, or invoke a non deterministic function such as rand()."
        ]
      },
      "NULL" : {
        "message" : [
          "The expression evaluates to NULL."
        ]
      },
      "WRONG_TYPE" : {
        "message" : [
          "The data type of the expression is <dataType>."
        ]
      }
    },
    "sqlState" : "42601"
  },
  "NOT_A_PARTITIONED_TABLE" : {
    "message" : [
      "Operation <operation> is not allowed for <tableIdentWithDB> because it is not a partitioned table."
    ],
    "sqlState" : "42809"
  },
  "NOT_A_SCALAR_FUNCTION" : {
    "message" : [
      "<functionName> appears as a scalar expression here, but the function was defined as a table function. Please update the query to move the function call into the FROM clause, or redefine <functionName> as a scalar function instead."
    ],
    "sqlState" : "42887"
  },
  "NOT_A_TABLE_FUNCTION" : {
    "message" : [
      "<functionName> appears as a table function here, but the function was defined as a scalar function. Please update the query to move the function call outside the FROM clause, or redefine <functionName> as a table function instead."
    ],
    "sqlState" : "42887"
  },
  "NOT_NULL_ASSERT_VIOLATION" : {
    "message" : [
      "NULL value appeared in non-nullable field: <walkedTypePath>If the schema is inferred from a Scala tuple/case class, or a Java bean, please try to use scala.Option[_] or other nullable types (such as java.lang.Integer instead of int/scala.Int)."
    ],
    "sqlState" : "42000"
  },
  "NOT_NULL_CONSTRAINT_VIOLATION" : {
    "message" : [
      "Assigning a NULL is not allowed here."
    ],
    "subClass" : {
      "ARRAY_ELEMENT" : {
        "message" : [
          "The array <columnPath> is defined to contain only elements that are NOT NULL."
        ]
      },
      "MAP_VALUE" : {
        "message" : [
          "The map <columnPath> is defined to contain only values that are NOT NULL."
        ]
      }
    },
    "sqlState" : "42000"
  },
  "NOT_SUPPORTED_CHANGE_COLUMN" : {
    "message" : [
      "ALTER TABLE ALTER/CHANGE COLUMN is not supported for changing <table>'s column <originName> with type <originType> to <newName> with type <newType>."
    ],
    "sqlState" : "0A000"
  },
  "NOT_SUPPORTED_CHANGE_SAME_COLUMN" : {
    "message" : [
      "ALTER TABLE ALTER/CHANGE COLUMN is not supported for changing <table>'s column <fieldName> including its nested fields multiple times in the same command."
    ],
    "sqlState" : "0A000"
  },
  "NOT_SUPPORTED_COMMAND_FOR_V2_TABLE" : {
    "message" : [
      "<cmd> is not supported for v2 tables."
    ],
    "sqlState" : "0A000"
  },
  "NOT_SUPPORTED_COMMAND_WITHOUT_HIVE_SUPPORT" : {
    "message" : [
      "<cmd> is not supported, if you want to enable it, please set \"spark.sql.catalogImplementation\" to \"hive\"."
    ],
    "sqlState" : "0A000"
  },
  "NOT_SUPPORTED_IN_JDBC_CATALOG" : {
    "message" : [
      "Not supported command in JDBC catalog:"
    ],
    "subClass" : {
      "COMMAND" : {
        "message" : [
          "<cmd>"
        ]
      },
      "COMMAND_WITH_PROPERTY" : {
        "message" : [
          "<cmd> with property <property>."
        ]
      }
    },
    "sqlState" : "0A000"
  },
  "NOT_UNRESOLVED_ENCODER" : {
    "message" : [
      "Unresolved encoder expected, but <attr> was found."
    ],
    "sqlState" : "42601"
  },
  "NO_DEFAULT_COLUMN_VALUE_AVAILABLE" : {
    "message" : [
      "Can't determine the default value for <colName> since it is not nullable and it has no default value."
    ],
    "sqlState" : "42608"
  },
  "NO_HANDLER_FOR_UDAF" : {
    "message" : [
      "No handler for UDAF '<functionName>'. Use sparkSession.udf.register(...) instead."
    ],
    "sqlState" : "42000"
  },
  "NO_MERGE_ACTION_SPECIFIED" : {
    "message" : [
      "df.mergeInto needs to be followed by at least one of whenMatched/whenNotMatched/whenNotMatchedBySource."
    ],
    "sqlState" : "42K0E"
  },
  "NO_SQL_TYPE_IN_PROTOBUF_SCHEMA" : {
    "message" : [
      "Cannot find <catalystFieldPath> in Protobuf schema."
    ],
    "sqlState" : "42S22"
  },
  "NO_UDF_INTERFACE" : {
    "message" : [
      "UDF class <className> doesn't implement any UDF interface."
    ],
    "sqlState" : "38000"
  },
  "NULLABLE_COLUMN_OR_FIELD" : {
    "message" : [
      "Column or field <name> is nullable while it's required to be non-nullable."
    ],
    "sqlState" : "42000"
  },
  "NULLABLE_ROW_ID_ATTRIBUTES" : {
    "message" : [
      "Row ID attributes cannot be nullable: <nullableRowIdAttrs>."
    ],
    "sqlState" : "42000"
  },
  "NULL_DATA_SOURCE_OPTION" : {
    "message" : [
      "Data source read/write option <option> cannot have null value."
    ],
    "sqlState" : "22024"
  },
  "NULL_MAP_KEY" : {
    "message" : [
      "Cannot use null as map key."
    ],
    "sqlState" : "2200E"
  },
  "NULL_QUERY_STRING_EXECUTE_IMMEDIATE" : {
    "message" : [
      "Execute immediate requires a non-null variable as the query string, but the provided variable <varName> is null."
    ],
    "sqlState" : "22004"
  },
  "NUMERIC_OUT_OF_SUPPORTED_RANGE" : {
    "message" : [
      "The value <value> cannot be interpreted as a numeric since it has more than 38 digits."
    ],
    "sqlState" : "22003"
  },
  "NUMERIC_VALUE_OUT_OF_RANGE" : {
    "message" : [
      ""
    ],
    "subClass" : {
      "WITHOUT_SUGGESTION" : {
        "message" : [
          "The <roundedValue> rounded half up from <originalValue> cannot be represented as Decimal(<precision>, <scale>)."
        ]
      },
      "WITH_SUGGESTION" : {
        "message" : [
          "<value> cannot be represented as Decimal(<precision>, <scale>). If necessary set <config> to \"false\" to bypass this error, and return NULL instead."
        ]
      }
    },
    "sqlState" : "22003"
  },
  "NUM_COLUMNS_MISMATCH" : {
    "message" : [
      "<operator> can only be performed on inputs with the same number of columns, but the first input has <firstNumColumns> columns and the <invalidOrdinalNum> input has <invalidNumColumns> columns."
    ],
    "sqlState" : "42826"
  },
  "NUM_TABLE_VALUE_ALIASES_MISMATCH" : {
    "message" : [
      "Number of given aliases does not match number of output columns.",
      "Function name: <funcName>; number of aliases: <aliasesNum>; number of output columns: <outColsNum>."
    ],
    "sqlState" : "42826"
  },
  "OPERATION_CANCELED" : {
    "message" : [
      "Operation has been canceled."
    ],
    "sqlState" : "HY008"
  },
  "ORDER_BY_POS_OUT_OF_RANGE" : {
    "message" : [
      "ORDER BY position <index> is not in select list (valid range is [1, <size>])."
    ],
    "sqlState" : "42805"
  },
  "PARQUET_CONVERSION_FAILURE" : {
    "message" : [
      "Unable to create a Parquet converter for the data type <dataType> whose Parquet type is <parquetType>."
    ],
    "subClass" : {
      "DECIMAL" : {
        "message" : [
          "Parquet DECIMAL type can only be backed by INT32, INT64, FIXED_LEN_BYTE_ARRAY, or BINARY."
        ]
      },
      "UNSUPPORTED" : {
        "message" : [
          "Please modify the conversion making sure it is supported."
        ]
      },
      "WITHOUT_DECIMAL_METADATA" : {
        "message" : [
          "Please read this column/field as Spark BINARY type."
        ]
      }
    },
    "sqlState" : "42846"
  },
  "PARQUET_TYPE_ILLEGAL" : {
    "message" : [
      "Illegal Parquet type: <parquetType>."
    ],
    "sqlState" : "42846"
  },
  "PARQUET_TYPE_NOT_RECOGNIZED" : {
    "message" : [
      "Unrecognized Parquet type: <field>."
    ],
    "sqlState" : "42846"
  },
  "PARQUET_TYPE_NOT_SUPPORTED" : {
    "message" : [
      "Parquet type not yet supported: <parquetType>."
    ],
    "sqlState" : "42846"
  },
  "PARSE_EMPTY_STATEMENT" : {
    "message" : [
      "Syntax error, unexpected empty statement."
    ],
    "sqlState" : "42617"
  },
  "PARSE_MODE_UNSUPPORTED" : {
    "message" : [
      "The function <funcName> doesn't support the <mode> mode. Acceptable modes are PERMISSIVE and FAILFAST."
    ],
    "sqlState" : "42601"
  },
  "PARSE_SYNTAX_ERROR" : {
    "message" : [
      "Syntax error at or near <error><hint>."
    ],
    "sqlState" : "42601"
  },
  "PARTITIONS_ALREADY_EXIST" : {
    "message" : [
      "Cannot ADD or RENAME TO partition(s) <partitionList> in table <tableName> because they already exist.",
      "Choose a different name, drop the existing partition, or add the IF NOT EXISTS clause to tolerate a pre-existing partition."
    ],
    "sqlState" : "428FT"
  },
  "PARTITIONS_NOT_FOUND" : {
    "message" : [
      "The partition(s) <partitionList> cannot be found in table <tableName>.",
      "Verify the partition specification and table name.",
      "To tolerate the error on drop use ALTER TABLE … DROP IF EXISTS PARTITION."
    ],
    "sqlState" : "428FT"
  },
  "PARTITION_COLUMN_NOT_FOUND_IN_SCHEMA" : {
    "message" : [
      "Partition column <column> not found in schema <schema>. Please provide the existing column for partitioning."
    ],
    "sqlState" : "42000"
  },
  "PARTITION_TRANSFORM_EXPRESSION_NOT_IN_PARTITIONED_BY" : {
    "message" : [
      "The expression <expression> must be inside 'partitionedBy'."
    ],
    "sqlState" : "42S23"
  },
  "PATH_ALREADY_EXISTS" : {
    "message" : [
      "Path <outputPath> already exists. Set mode as \"overwrite\" to overwrite the existing path."
    ],
    "sqlState" : "42K04"
  },
  "PATH_NOT_FOUND" : {
    "message" : [
      "Path does not exist: <path>."
    ],
    "sqlState" : "42K03"
  },
  "PIPELINE_DATASET_WITHOUT_FLOW" : {
    "message" : [
      "Pipeline dataset <identifier> does not have any defined flows. Please attach a query with the dataset's definition, or explicitly define at least one flow that writes to the dataset."
    ],
    "sqlState" : "0A000"
  },
  "PIPELINE_DUPLICATE_IDENTIFIERS" : {
    "message" : [
      "A duplicate identifier was found for elements registered in the pipeline's dataflow graph."
    ],
    "subClass" : {
      "FLOW" : {
        "message" : [
          "Flow <flowName> was found in multiple datasets: <datasetNames>"
        ]
      },
      "OUTPUT" : {
        "message" : [
          "Attempted to register a <outputType1> with identifier <outputName>, but a <outputType2> has already been registered with that identifier. Please ensure all outputs created within this pipeline have unique identifiers."
        ]
      }
    },
    "sqlState" : "42710"
  },
  "PIPELINE_SQL_GRAPH_ELEMENT_REGISTRATION_ERROR" : {
    "message" : [
      "<message>",
      "<offendingQuery>",
      "<codeLocation>"
    ],
    "sqlState" : "42000"
  },
  "PIPELINE_STORAGE_ROOT_INVALID" : {
    "message" : [
      "Pipeline storage root must be an absolute path with a URI scheme (e.g., file://, s3a://, hdfs://). Got: `<storage_root>`."
    ],
    "sqlState" : "42K03"
  },
  "PIPE_OPERATOR_AGGREGATE_EXPRESSION_CONTAINS_NO_AGGREGATE_FUNCTION" : {
    "message" : [
      "Non-grouping expression <expr> is provided as an argument to the |> AGGREGATE pipe operator but does not contain any aggregate function; please update it to include an aggregate function and then retry the query again."
    ],
    "sqlState" : "0A000"
  },
  "PIPE_OPERATOR_CONTAINS_AGGREGATE_FUNCTION" : {
    "message" : [
      "Aggregate function <expr> is not allowed when using the pipe operator |> <clause> clause; please use the pipe operator |> AGGREGATE clause instead."
    ],
    "sqlState" : "0A000"
  },
  "PIVOT_VALUE_DATA_TYPE_MISMATCH" : {
    "message" : [
      "Invalid pivot value '<value>': value data type <valueType> does not match pivot column data type <pivotType>."
    ],
    "sqlState" : "42K09"
  },
  "PLAN_VALIDATION_FAILED_RULE_EXECUTOR" : {
    "message" : [
      "The input plan of <ruleExecutor> is invalid: <reason>"
    ],
    "sqlState" : "XXKD0"
  },
  "PLAN_VALIDATION_FAILED_RULE_IN_BATCH" : {
    "message" : [
      "Rule <rule> in batch <batch> generated an invalid plan: <reason>"
    ],
    "sqlState" : "XXKD0"
  },
  "POINTER_ARRAY_OUT_OF_MEMORY" : {
    "message" : [
      "Not enough memory to grow pointer array"
    ],
    "sqlState" : "82002"
  },
  "PROTOBUF_DEPENDENCY_NOT_FOUND" : {
    "message" : [
      "Could not find dependency: <dependencyName>."
    ],
    "sqlState" : "42K0G"
  },
  "PROTOBUF_DESCRIPTOR_FILE_NOT_FOUND" : {
    "message" : [
      "Error reading Protobuf descriptor file at path: <filePath>."
    ],
    "sqlState" : "42K0G"
  },
  "PROTOBUF_FIELD_MISSING" : {
    "message" : [
      "Searching for <field> in Protobuf schema at <protobufSchema> gave <matchSize> matches. Candidates: <matches>."
    ],
    "sqlState" : "42K0G"
  },
  "PROTOBUF_FIELD_MISSING_IN_SQL_SCHEMA" : {
    "message" : [
      "Found <field> in Protobuf schema but there is no match in the SQL schema."
    ],
    "sqlState" : "42K0G"
  },
  "PROTOBUF_FIELD_TYPE_MISMATCH" : {
    "message" : [
      "Type mismatch encountered for field: <field>."
    ],
    "sqlState" : "42K0G"
  },
  "PROTOBUF_MESSAGE_NOT_FOUND" : {
    "message" : [
      "Unable to locate Message <messageName> in Descriptor."
    ],
    "sqlState" : "42K0G"
  },
  "PROTOBUF_NOT_LOADED_SQL_FUNCTIONS_UNUSABLE" : {
    "message" : [
      "Cannot call the <functionName> SQL function because the Protobuf data source is not loaded.",
      "Please restart your job or session with the 'spark-protobuf' package loaded, such as by using the --packages argument on the command line, and then retry your query or command again."
    ],
    "sqlState" : "22KD3"
  },
  "PROTOBUF_TYPE_NOT_SUPPORT" : {
    "message" : [
      "Protobuf type not yet supported: <protobufType>."
    ],
    "sqlState" : "42K0G"
  },
  "PYTHON_DATA_SOURCE_ERROR" : {
    "message" : [
      "Failed to <action> Python data source <type>: <msg>"
    ],
    "sqlState" : "38000"
  },
  "PYTHON_STREAMING_DATA_SOURCE_RUNTIME_ERROR" : {
    "message" : [
      "Failed when Python streaming data source perform <action>: <msg>"
    ],
    "sqlState" : "38000"
  },
  "RECURSION_LEVEL_LIMIT_EXCEEDED" : {
    "message" : [
      "Recursion level limit <levelLimit> reached but query has not exhausted, try increasing it like 'WITH RECURSIVE t(col) MAX RECURSION LEVEL 200'."
    ],
    "sqlState" : "42836"
  },
  "RECURSION_ROW_LIMIT_EXCEEDED" : {
    "message" : [
      "Recursion row limit <rowLimit> reached but query has not exhausted, try setting a larger LIMIT value when querying the CTE relation."
    ],
    "sqlState" : "42836"
  },
  "RECURSIVE_CTE_IN_LEGACY_MODE" : {
    "message" : [
      "Recursive definitions cannot be used in legacy CTE precedence mode (spark.sql.legacy.ctePrecedencePolicy=LEGACY)."
    ],
    "sqlState" : "42836"
  },
  "RECURSIVE_CTE_WITH_LEGACY_INLINE_FLAG" : {
    "message" : [
      "Recursive definitions cannot be used when legacy inline flag is set to true (spark.sql.legacy.inlineCTEInCommands=true)."
    ],
    "sqlState" : "42836"
  },
  "RECURSIVE_PROTOBUF_SCHEMA" : {
    "message" : [
      "Found recursive reference in Protobuf schema, which can not be processed by Spark by default: <fieldDescriptor>. try setting the option `recursive.fields.max.depth` 1 to 10. Going beyond 10 levels of recursion is not allowed."
    ],
    "sqlState" : "42K0G"
  },
  "RECURSIVE_VIEW" : {
    "message" : [
      "Recursive view <viewIdent> detected (cycle: <newPath>)."
    ],
    "sqlState" : "42K0H"
  },
  "REF_DEFAULT_VALUE_IS_NOT_ALLOWED_IN_PARTITION" : {
    "message" : [
      "References to DEFAULT column values are not allowed within the PARTITION clause."
    ],
    "sqlState" : "42601"
  },
  "REMAINDER_BY_ZERO" : {
    "message" : [
      "Remainder by zero. Use `try_mod` to tolerate divisor being 0 and return NULL instead. If necessary set <config> to \"false\" to bypass this error."
    ],
    "sqlState" : "22012"
  },
  "RENAME_SRC_PATH_NOT_FOUND" : {
    "message" : [
      "Failed to rename as <sourcePath> was not found."
    ],
    "sqlState" : "42K03"
  },
  "REPEATED_CLAUSE" : {
    "message" : [
      "The <clause> clause may be used at most once per <operation> operation."
    ],
    "sqlState" : "42614"
  },
  "REQUIRED_PARAMETER_NOT_FOUND" : {
    "message" : [
      "Cannot invoke routine <routineName> because the parameter named <parameterName> is required, but the routine call did not supply a value. Please update the routine call to supply an argument value (either positionally at index <index> or by name) and retry the query again."
    ],
    "sqlState" : "4274K"
  },
  "REQUIRES_EXPLICIT_NAME_IN_WATERMARK_CLAUSE" : {
    "message" : [
      "The watermark clause requires an explicit name if expression is specified, but got <sqlExpr>."
    ],
    "sqlState" : "42000"
  },
  "REQUIRES_SINGLE_PART_NAMESPACE" : {
    "message" : [
      "<sessionCatalog> requires a single-part namespace, but got <namespace>."
    ],
    "sqlState" : "42K05"
  },
  "ROUTINE_ALREADY_EXISTS" : {
    "message" : [
      "Cannot create the <newRoutineType> <routineName> because a <existingRoutineType> of that name already exists.",
      "Choose a different name, drop or replace the existing <existingRoutineType>, or add the IF NOT EXISTS clause to tolerate a pre-existing <newRoutineType>."
    ],
    "sqlState" : "42723"
  },
  "ROUTINE_NOT_FOUND" : {
    "message" : [
      "The routine <routineName> cannot be found. Verify the spelling and correctness of the schema and catalog.",
      "If you did not qualify the name with a schema and catalog, verify the current_schema() output, or qualify the name with the correct schema and catalog.",
      "To tolerate the error on drop use DROP ... IF EXISTS."
    ],
    "sqlState" : "42883"
  },
  "ROW_SUBQUERY_TOO_MANY_ROWS" : {
    "message" : [
      "More than one row returned by a subquery used as a row."
    ],
    "sqlState" : "21000"
  },
  "ROW_VALUE_IS_NULL" : {
    "message" : [
      "Found NULL in a row at the index <index>, expected a non-NULL value."
    ],
    "sqlState" : "22023"
  },
  "RULE_ID_NOT_FOUND" : {
    "message" : [
      "Not found an id for the rule name \"<ruleName>\". Please modify RuleIdCollection.scala if you are adding a new rule."
    ],
    "sqlState" : "22023"
  },
  "RUN_EMPTY_PIPELINE" : {
    "message" : [
      "Pipelines are expected to have at least one non-temporary dataset defined (tables, persisted views) but no non-temporary datasets were found in your pipeline.",
      "Please verify that you have included the expected source files, and that your source code includes table definitions (e.g., CREATE MATERIALIZED VIEW in SQL code, @dp.table in python code)."
    ],
    "sqlState" : "42617"
  },
  "SCALAR_FUNCTION_NOT_COMPATIBLE" : {
    "message" : [
      "ScalarFunction <scalarFunc> not overrides method 'produceResult(InternalRow)' with custom implementation."
    ],
    "sqlState" : "42K0O"
  },
  "SCALAR_FUNCTION_NOT_FULLY_IMPLEMENTED" : {
    "message" : [
      "ScalarFunction <scalarFunc> not implements or overrides method 'produceResult(InternalRow)'."
    ],
    "sqlState" : "42K0P"
  },
  "SCALAR_SUBQUERY_IS_IN_GROUP_BY_OR_AGGREGATE_FUNCTION" : {
    "message" : [
      "The correlated scalar subquery '<sqlExpr>' is neither present in GROUP BY, nor in an aggregate function.",
      "Add it to GROUP BY using ordinal position or wrap it in `first()` (or `first_value`) if you don't care which value you get."
    ],
    "sqlState" : "0A000"
  },
  "SCALAR_SUBQUERY_TOO_MANY_ROWS" : {
    "message" : [
      "More than one row returned by a subquery used as an expression."
    ],
    "sqlState" : "21000"
  },
  "SCHEMA_ALREADY_EXISTS" : {
    "message" : [
      "Cannot create schema <schemaName> because it already exists.",
      "Choose a different name, drop the existing schema, or add the IF NOT EXISTS clause to tolerate pre-existing schema."
    ],
    "sqlState" : "42P06"
  },
  "SCHEMA_NOT_EMPTY" : {
    "message" : [
      "Cannot drop a schema <schemaName> because it contains objects.",
      "Use DROP SCHEMA ... CASCADE to drop the schema and all its objects."
    ],
    "sqlState" : "2BP01"
  },
  "SCHEMA_NOT_FOUND" : {
    "message" : [
      "The schema <schemaName> cannot be found. Verify the spelling and correctness of the schema and catalog.",
      "If you did not qualify the name with a catalog, verify the current_schema() output, or qualify the name with the correct catalog.",
      "To tolerate the error on drop use DROP SCHEMA IF EXISTS."
    ],
    "sqlState" : "42704"
  },
  "SECOND_FUNCTION_ARGUMENT_NOT_INTEGER" : {
    "message" : [
      "The second argument of <functionName> function needs to be an integer."
    ],
    "sqlState" : "22023"
  },
  "SEED_EXPRESSION_IS_UNFOLDABLE" : {
    "message" : [
      "The seed expression <seedExpr> of the expression <exprWithSeed> must be foldable."
    ],
    "sqlState" : "42K08"
  },
  "SHOW_COLUMNS_WITH_CONFLICT_NAMESPACE" : {
    "message" : [
      "SHOW COLUMNS with conflicting namespaces: <namespaceA> != <namespaceB>."
    ],
    "sqlState" : "42K05"
  },
  "SORT_BY_WITHOUT_BUCKETING" : {
    "message" : [
      "sortBy must be used together with bucketBy."
    ],
    "sqlState" : "42601"
  },
  "SPARK_JOB_CANCELLED" : {
    "message" : [
      "Job <jobId> cancelled <reason>"
    ],
    "sqlState" : "XXKDA"
  },
  "SPECIFY_BUCKETING_IS_NOT_ALLOWED" : {
    "message" : [
      "A CREATE TABLE without explicit column list cannot specify bucketing information.",
      "Please use the form with explicit column list and specify bucketing information.",
      "Alternatively, allow bucketing information to be inferred by omitting the clause."
    ],
    "sqlState" : "42601"
  },
  "SPECIFY_CLUSTER_BY_WITH_BUCKETING_IS_NOT_ALLOWED" : {
    "message" : [
      "Cannot specify both CLUSTER BY and CLUSTERED BY INTO BUCKETS."
    ],
    "sqlState" : "42908"
  },
  "SPECIFY_CLUSTER_BY_WITH_PARTITIONED_BY_IS_NOT_ALLOWED" : {
    "message" : [
      "Cannot specify both CLUSTER BY and PARTITIONED BY."
    ],
    "sqlState" : "42908"
  },
  "SPECIFY_PARTITION_IS_NOT_ALLOWED" : {
    "message" : [
      "A CREATE TABLE without explicit column list cannot specify PARTITIONED BY.",
      "Please use the form with explicit column list and specify PARTITIONED BY.",
      "Alternatively, allow partitioning to be inferred by omitting the PARTITION BY clause."
    ],
    "sqlState" : "42601"
  },
  "SPILL_OUT_OF_MEMORY" : {
    "message" : [
      "Error while calling spill() on <consumerToSpill> : <message>"
    ],
    "sqlState" : "82003"
  },
  "SQL_CONF_NOT_FOUND" : {
    "message" : [
      "The SQL config <sqlConf> cannot be found. Please verify that the config exists."
    ],
    "sqlState" : "42K0I"
  },
  "SQL_SCRIPT_IN_EXECUTE_IMMEDIATE" : {
    "message" : [
      "SQL Scripts in EXECUTE IMMEDIATE commands are not allowed. Please ensure that the SQL query provided (<sqlString>) is not SQL Script. Make sure the sql_string is a well-formed SQL statement and does not contain BEGIN and END."
    ],
    "sqlState" : "07501"
  },
  "STAGE_MATERIALIZATION_MULTIPLE_FAILURES" : {
    "message" : [
      "Multiple failures (<failureCount>) in stage materialization: <failureDetails>"
    ],
    "sqlState" : "XX000"
  },
  "STAR_GROUP_BY_POS" : {
    "message" : [
      "Star (*) is not allowed in a select list when GROUP BY an ordinal position is used."
    ],
    "sqlState" : "0A000"
  },
  "STATEFUL_PROCESSOR_CANNOT_PERFORM_OPERATION_WITH_INVALID_HANDLE_STATE" : {
    "message" : [
      "Failed to perform stateful processor operation=<operationType> with invalid handle state=<handleState>."
    ],
    "sqlState" : "42802"
  },
  "STATEFUL_PROCESSOR_CANNOT_PERFORM_OPERATION_WITH_INVALID_TIME_MODE" : {
    "message" : [
      "Failed to perform stateful processor operation=<operationType> with invalid timeMode=<timeMode>"
    ],
    "sqlState" : "42802"
  },
  "STATEFUL_PROCESSOR_DUPLICATE_STATE_VARIABLE_DEFINED" : {
    "message" : [
      "State variable with name <stateVarName> has already been defined in the StatefulProcessor."
    ],
    "sqlState" : "42802"
  },
  "STATEFUL_PROCESSOR_INCORRECT_TIME_MODE_TO_ASSIGN_TTL" : {
    "message" : [
      "Cannot use TTL for state=<stateName> in timeMode=<timeMode>, use TimeMode.ProcessingTime() instead."
    ],
    "sqlState" : "42802"
  },
  "STATEFUL_PROCESSOR_TTL_DURATION_MUST_BE_POSITIVE" : {
    "message" : [
      "TTL duration must be greater than zero for State store operation=<operationType> on state=<stateName>."
    ],
    "sqlState" : "42802"
  },
  "STATEFUL_PROCESSOR_UNKNOWN_TIME_MODE" : {
    "message" : [
      "Unknown time mode <timeMode>. Accepted timeMode modes are 'none', 'processingTime', 'eventTime'"
    ],
    "sqlState" : "42802"
  },
  "STATE_REPARTITION_INVALID_CHECKPOINT" : {
    "message" : [
      "The provided checkpoint location '<checkpointLocation>' is in an invalid state."
    ],
    "subClass" : {
      "LAST_BATCH_ABANDONED_REPARTITION" : {
        "message" : [
          "The last batch ID <lastBatchId> is a repartition batch with <lastBatchShufflePartitions> shuffle partitions and didn't finish successfully.",
          "You're now requesting to repartition to <numPartitions> shuffle partitions.",
          "Please retry with the same number of shuffle partitions as the previous attempt.",
          "Once that completes successfully, you can repartition to another number of shuffle partitions."
        ]
      },
      "LAST_BATCH_FAILED" : {
        "message" : [
          "The last batch ID <lastBatchId> didn't finish successfully. Please make sure the streaming query finishes successfully, before repartitioning.",
          "If using ProcessingTime trigger, you can use AvailableNow trigger instead, which will make sure the query terminates successfully by itself.",
          "If you want to skip this check, set enforceExactlyOnceSink parameter in repartition to false.",
          "But this can cause duplicate output records from the failed batch when using exactly-once sinks."
        ]
      },
      "MISSING_OFFSET_SEQ_METADATA" : {
        "message" : [
          "The OffsetSeq (v<version>) metadata is missing for batch ID <batchId>. Please make sure the checkpoint is from a supported Spark version (Spark 4.0+)."
        ]
      },
      "NO_BATCH_FOUND" : {
        "message" : [
          "No microbatch has been recorded in the checkpoint location. Make sure the streaming query has successfully completed at least one microbatch before repartitioning."
        ]
      },
      "NO_COMMITTED_BATCH" : {
        "message" : [
          "There is no committed microbatch. Make sure the streaming query has successfully completed at least one microbatch before repartitioning."
        ]
      },
      "OFFSET_SEQ_NOT_FOUND" : {
        "message" : [
          "Offset sequence entry for batch ID <batchId> not found. You might have set a very low value for",
          "'spark.sql.streaming.minBatchesToRetain' config during the streaming query execution or you deleted files in the checkpoint location."
        ]
      },
      "SHUFFLE_PARTITIONS_ALREADY_MATCH" : {
        "message" : [
          "The number of shuffle partitions in the last committed batch (id=<batchId>) is the same as the requested <numPartitions> partitions.",
          "Hence, already has the requested number of partitions, so no-op."
        ]
      },
      "UNSUPPORTED_OFFSET_SEQ_VERSION" : {
        "message" : [
          "Unsupported offset sequence version <version>. Please make sure the checkpoint is from a supported Spark version (Spark 4.0+)."
        ]
      },
<<<<<<< HEAD
      "UNSUPPORTED_STATEFUL_OPERATOR" : {
        "message" : [
          "Unsupported stateful operator <operatorName>. Please use a checkpoint with supported stateful operators."
        ]
      },
      "UNSUPPORTED_TRANSFORM_WITH_STATE_VARIABLE_TYPE" : {
        "message" : [
          "Unsupported transform with state variable type <variableType> (TTL_Enabled: <ttlEnabled>, ColFamilyName: <colFamilyName>).",
          "Please use a checkpoint with supported transform with state variable types."
=======
      "UNSUPPORTED_PROVIDER" : {
        "message" : [
          "<provider> is not supported"
>>>>>>> 102d6eb8
        ]
      }
    },
    "sqlState" : "55019"
  },
  "STATE_REPARTITION_INVALID_PARAMETER" : {
    "message" : [
      "The repartition parameter <parameter> is invalid:"
    ],
    "subClass" : {
      "IS_EMPTY" : {
        "message" : [
          "cannot be empty."
        ]
      },
      "IS_NOT_GREATER_THAN_ZERO" : {
        "message" : [
          "must be greater than zero."
        ]
      },
      "IS_NULL" : {
        "message" : [
          "cannot be null."
        ]
      }
    },
    "sqlState" : "42616"
  },
  "STATE_STORE_CANNOT_CREATE_COLUMN_FAMILY_WITH_RESERVED_CHARS" : {
    "message" : [
      "Failed to create column family with unsupported starting character and name=<colFamilyName>."
    ],
    "sqlState" : "42802"
  },
  "STATE_STORE_CANNOT_USE_COLUMN_FAMILY_WITH_INVALID_NAME" : {
    "message" : [
      "Failed to perform column family operation=<operationName> with invalid name=<colFamilyName>. Column family name cannot be empty or include leading/trailing spaces or use the reserved keyword=default"
    ],
    "sqlState" : "42802"
  },
  "STATE_STORE_CHECKPOINT_IDS_NOT_SUPPORTED" : {
    "message" : [
      "<msg>"
    ],
    "sqlState" : "KD002"
  },
  "STATE_STORE_CHECKPOINT_LOCATION_NOT_EMPTY" : {
    "message" : [
      "The checkpoint location <checkpointLocation> should be empty on batch 0",
      "Please either use a new checkpoint location, or delete the existing data in the checkpoint location."
    ],
    "sqlState" : "42K03"
  },
  "STATE_STORE_COLUMN_FAMILY_SCHEMA_INCOMPATIBLE" : {
    "message" : [
      "Incompatible schema transformation with column family=<colFamilyName>, oldSchema=<oldSchema>, newSchema=<newSchema>."
    ],
    "sqlState" : "42802"
  },
  "STATE_STORE_COMMIT_VALIDATION_FAILED" : {
    "message" : [
      "State store commit validation failed for batch <batchId>.",
      "Expected <expectedCommits> commits but got <actualCommits>.",
      "Missing commits: <missingCommits>.",
      "This error typically occurs when using operations like show() or limit() in foreachBatch that don't process all partitions, or if you are swallowing an exception and returning from the function early.",
      "To fix: ensure your foreachBatch function processes the entire DataFrame."
    ],
    "sqlState" : "XXKST"
  },
  "STATE_STORE_HANDLE_NOT_INITIALIZED" : {
    "message" : [
      "The handle has not been initialized for this StatefulProcessor.",
      "Please only use the StatefulProcessor within the transformWithState operator."
    ],
    "sqlState" : "42802"
  },
  "STATE_STORE_INCORRECT_NUM_ORDERING_COLS_FOR_RANGE_SCAN" : {
    "message" : [
      "Incorrect number of ordering ordinals=<numOrderingCols> for range scan encoder. The number of ordering ordinals cannot be zero or greater than number of schema columns."
    ],
    "sqlState" : "42802"
  },
  "STATE_STORE_INCORRECT_NUM_PREFIX_COLS_FOR_PREFIX_SCAN" : {
    "message" : [
      "Incorrect number of prefix columns=<numPrefixCols> for prefix scan encoder. Prefix columns cannot be zero or greater than or equal to num of schema columns."
    ],
    "sqlState" : "42802"
  },
  "STATE_STORE_INVALID_CONFIG_AFTER_RESTART" : {
    "message" : [
      "Cannot change <configName> from <oldConfig> to <newConfig> between restarts. Please set <configName> to <oldConfig>, or restart with a new checkpoint directory."
    ],
    "sqlState" : "42K06"
  },
  "STATE_STORE_INVALID_PROVIDER" : {
    "message" : [
      "The given State Store Provider <inputClass> does not extend org.apache.spark.sql.execution.streaming.state.StateStoreProvider."
    ],
    "sqlState" : "42K06"
  },
  "STATE_STORE_INVALID_STAMP" : {
    "message" : [
      "Invalid stamp <providedStamp>, current stamp: <currentStamp>."
    ],
    "sqlState" : "XXKST"
  },
  "STATE_STORE_INVALID_STATE_MACHINE_TRANSITION" : {
    "message" : [
      "Invalid state machine transition detected for state store <storeId>. Old state: <oldState>, New state: <newState>, Operation: <operation>."
    ],
    "sqlState" : "XXKST"
  },
  "STATE_STORE_INVALID_VALUE_SCHEMA_EVOLUTION" : {
    "message" : [
      "Schema evolution is not possible new value_schema=<newValueSchema> and old value_schema=<oldValueSchema>",
      "Please check https://avro.apache.org/docs/1.11.1/specification/_print/#schema-resolution for valid schema evolution."
    ],
    "sqlState" : "XXKST"
  },
  "STATE_STORE_INVALID_VARIABLE_TYPE_CHANGE" : {
    "message" : [
      "Cannot change <stateVarName> to <newType> between query restarts. Please set <stateVarName> to <oldType>, or restart with a new checkpoint directory."
    ],
    "sqlState" : "42K06"
  },
  "STATE_STORE_KEY_ROW_FORMAT_VALIDATION_FAILURE" : {
    "message" : [
      "The streaming query failed to validate written state for key row for stateStore=<stateStoreID>.",
      "The following reasons may cause this:",
      "1. An old Spark version wrote the checkpoint that is incompatible with the current one",
      "2. Corrupt checkpoint files",
      "3. The query changed in an incompatible way between restarts",
      "For the first case, use a new checkpoint directory or use the original Spark version",
      "to process the streaming state. Retrieved error_message=<errorMsg>"
    ],
    "sqlState" : "XX000"
  },
  "STATE_STORE_KEY_SCHEMA_NOT_COMPATIBLE" : {
    "message" : [
      "Provided key schema does not match existing state key schema.",
      "Please check number and type of fields.",
      "Existing key_schema=<storedKeySchema> and new key_schema=<newKeySchema>.",
      "If you want to force running the query without schema validation, please set spark.sql.streaming.stateStore.stateSchemaCheck to false.",
      "However, please note that running the query with incompatible schema could cause non-deterministic behavior."
    ],
    "sqlState" : "XXKST"
  },
  "STATE_STORE_NULL_TYPE_ORDERING_COLS_NOT_SUPPORTED" : {
    "message" : [
      "Null type ordering column with name=<fieldName> at index=<index> is not supported for range scan encoder."
    ],
    "sqlState" : "42802"
  },
  "STATE_STORE_OPERATION_OUT_OF_ORDER" : {
    "message" : [
      "Streaming stateful operator attempted to access state store out of order. This is a bug, please retry. error_msg=<errorMsg>"
    ],
    "sqlState" : "XXKST"
  },
  "STATE_STORE_PROVIDER_DOES_NOT_SUPPORT_FINE_GRAINED_STATE_REPLAY" : {
    "message" : [
      "The given State Store Provider <inputClass> does not extend org.apache.spark.sql.execution.streaming.state.SupportsFineGrainedReplay.",
      "Therefore, it does not support option snapshotStartBatchId or readChangeFeed in state data source."
    ],
    "sqlState" : "42K06"
  },
  "STATE_STORE_ROW_CHECKSUM_VERIFICATION_FAILED" : {
    "message" : [
      "Row checksum verification failed for stateStore=<stateStoreId>. The row may be corrupted.",
      "Expected checksum: <expectedChecksum>, Computed checksum: <computedChecksum>."
    ],
    "sqlState" : "XXKST"
  },
  "STATE_STORE_STATE_SCHEMA_FILES_THRESHOLD_EXCEEDED" : {
    "message" : [
      "The number of state schema files <numStateSchemaFiles> exceeds the maximum number of state schema files for this query: <maxStateSchemaFiles>.",
      "Added: <addedColumnFamilies>, Removed: <removedColumnFamilies>",
      "Please set 'spark.sql.streaming.stateStore.stateSchemaFilesThreshold' to a higher number, or revert state schema modifications"
    ],
    "sqlState" : "42K06"
  },
  "STATE_STORE_UNEXPECTED_EMPTY_FILE_IN_ROCKSDB_ZIP" : {
    "message" : [
      "Detected an empty file <fileName> when trying to write the RocksDB snapshot zip file <zipFileName>. This is unexpected, please retry."
    ],
    "sqlState" : "XXKST"
  },
  "STATE_STORE_UNSUPPORTED_OPERATION" : {
    "message" : [
      "<operationType> operation not supported with <entity>"
    ],
    "sqlState" : "XXKST"
  },
  "STATE_STORE_UNSUPPORTED_OPERATION_BINARY_INEQUALITY" : {
    "message" : [
      "Binary inequality column is not supported with state store. Provided schema: <schema>."
    ],
    "sqlState" : "XXKST"
  },
  "STATE_STORE_UNSUPPORTED_OPERATION_ON_MISSING_COLUMN_FAMILY" : {
    "message" : [
      "State store operation=<operationType> not supported on missing column family=<colFamilyName>."
    ],
    "sqlState" : "42802"
  },
  "STATE_STORE_VALUE_ROW_FORMAT_VALIDATION_FAILURE" : {
    "message" : [
      "The streaming query failed to validate written state for value row for stateStore=<stateStoreID>.",
      "The following reasons may cause this:",
      "1. An old Spark version wrote the checkpoint that is incompatible with the current one",
      "2. Corrupt checkpoint files",
      "3. The query changed in an incompatible way between restarts",
      "For the first case, use a new checkpoint directory or use the original Spark version",
      "to process the streaming state. Retrieved error_message=<errorMsg>"
    ],
    "sqlState" : "XX000"
  },
  "STATE_STORE_VALUE_SCHEMA_EVOLUTION_THRESHOLD_EXCEEDED" : {
    "message" : [
      "The number of state schema evolutions <numSchemaEvolutions> exceeds the maximum number of state schema evolutions, <maxSchemaEvolutions>, allowed for this column family.",
      "Offending column family: <colFamilyName>",
      "Please set 'spark.sql.streaming.stateStore.valueStateSchemaEvolutionThreshold' to a higher number, or revert state schema modifications"
    ],
    "sqlState" : "42K06"
  },
  "STATE_STORE_VALUE_SCHEMA_NOT_COMPATIBLE" : {
    "message" : [
      "Provided value schema does not match existing state value schema.",
      "Please check number and type of fields.",
      "Existing value_schema=<storedValueSchema> and new value_schema=<newValueSchema>.",
      "If you want to force running the query without schema validation, please set spark.sql.streaming.stateStore.stateSchemaCheck to false.",
      "However, please note that running the query with incompatible schema could cause non-deterministic behavior."
    ],
    "sqlState" : "XXKST"
  },
  "STATE_STORE_VARIABLE_SIZE_ORDERING_COLS_NOT_SUPPORTED" : {
    "message" : [
      "Variable size ordering column with name=<fieldName> at index=<index> is not supported for range scan encoder."
    ],
    "sqlState" : "42802"
  },
  "STATIC_PARTITION_COLUMN_IN_INSERT_COLUMN_LIST" : {
    "message" : [
      "Static partition column <staticName> is also specified in the column list."
    ],
    "sqlState" : "42713"
  },
  "STDS_COMMITTED_BATCH_UNAVAILABLE" : {
    "message" : [
      "No committed batch found, checkpoint location: <checkpointLocation>. Ensure that the query has run and committed any microbatch before stopping."
    ],
    "sqlState" : "KD006"
  },
  "STDS_CONFLICT_OPTIONS" : {
    "message" : [
      "The options <options> cannot be specified together. Please specify the one."
    ],
    "sqlState" : "42613"
  },
  "STDS_FAILED_TO_READ_OPERATOR_METADATA" : {
    "message" : [
      "Failed to read the operator metadata for checkpointLocation=<checkpointLocation> and batchId=<batchId>.",
      "Either the file does not exist, or the file is corrupted.",
      "Rerun the streaming query to construct the operator metadata, and report to the corresponding communities or vendors if the error persists."
    ],
    "sqlState" : "42K03"
  },
  "STDS_FAILED_TO_READ_STATE_SCHEMA" : {
    "message" : [
      "Failed to read the state schema. Either the file does not exist, or the file is corrupted. options: <sourceOptions>.",
      "Rerun the streaming query to construct the state schema, and report to the corresponding communities or vendors if the error persists."
    ],
    "sqlState" : "42K03"
  },
  "STDS_INTERNAL_ERROR" : {
    "message" : [
      "Internal error: <message>",
      "Please, report this bug to the corresponding communities or vendors, and provide the full stack trace."
    ],
    "sqlState" : "XXKST"
  },
  "STDS_INVALID_OPTION_VALUE" : {
    "message" : [
      "Invalid value for source option '<optionName>':"
    ],
    "subClass" : {
      "IS_EMPTY" : {
        "message" : [
          "cannot be empty."
        ]
      },
      "IS_NEGATIVE" : {
        "message" : [
          "cannot be negative."
        ]
      },
      "WITH_MESSAGE" : {
        "message" : [
          "<message>"
        ]
      }
    },
    "sqlState" : "42616"
  },
  "STDS_MIXED_CHECKPOINT_FORMAT_VERSIONS_NOT_SUPPORTED" : {
    "message" : [
      "Reading state across different checkpoint format versions is not supported.",
      "startBatchId=<startBatchId>, endBatchId=<endBatchId>.",
      "startFormatVersion=<startFormatVersion>, endFormatVersion=<endFormatVersion>."
    ],
    "sqlState" : "KD002"
  },
  "STDS_NO_PARTITION_DISCOVERED_IN_STATE_STORE" : {
    "message" : [
      "The state does not have any partition. Please double check that the query points to the valid state. options: <sourceOptions>"
    ],
    "sqlState" : "KD006"
  },
  "STDS_OFFSET_LOG_UNAVAILABLE" : {
    "message" : [
      "The offset log for <batchId> does not exist, checkpoint location: <checkpointLocation>.",
      "Please specify the batch ID which is available for querying - you can query the available batch IDs via using state metadata data source."
    ],
    "sqlState" : "KD006"
  },
  "STDS_OFFSET_METADATA_LOG_UNAVAILABLE" : {
    "message" : [
      "Metadata is not available for offset log for <batchId>, checkpoint location: <checkpointLocation>.",
      "The checkpoint seems to be only run with older Spark version(s). Run the streaming query with the recent Spark version, so that Spark constructs the state metadata."
    ],
    "sqlState" : "KD006"
  },
  "STDS_REQUIRED_OPTION_UNSPECIFIED" : {
    "message" : [
      "'<optionName>' must be specified."
    ],
    "sqlState" : "42601"
  },
  "STREAMING_OUTPUT_MODE" : {
    "message" : [
      "Invalid streaming output mode: <outputMode>."
    ],
    "subClass" : {
      "INVALID" : {
        "message" : [
          "Accepted output modes are 'Append', 'Complete', 'Update'."
        ]
      },
      "UNSUPPORTED_DATASOURCE" : {
        "message" : [
          "This output mode is not supported in Data Source <className>."
        ]
      },
      "UNSUPPORTED_OPERATION" : {
        "message" : [
          "This output mode is not supported for <operation> on streaming DataFrames/DataSets."
        ]
      }
    },
    "sqlState" : "42KDE"
  },
  "STREAMING_PYTHON_RUNNER_INITIALIZATION_COMMUNICATION_FAILURE" : {
    "message" : [
      "Streaming Runner initialization failed during initial config communication. Cause: <msg>"
    ],
    "sqlState" : "XXKST"
  },
  "STREAMING_PYTHON_RUNNER_INITIALIZATION_FAILURE" : {
    "message" : [
      "Streaming Runner initialization failed, returned <resFromPython>. Cause: <msg>"
    ],
    "sqlState" : "XXKST"
  },
  "STREAMING_PYTHON_RUNNER_INITIALIZATION_TIMEOUT_FAILURE" : {
    "message" : [
      "Streaming Runner initialization failed. Socket connection timeout. Cause: <msg>"
    ],
    "sqlState" : "XXKST"
  },
  "STREAMING_REAL_TIME_MODE" : {
    "message" : [
      "Streaming real-time mode has the following limitation:"
    ],
    "subClass" : {
      "ASYNC_PROGRESS_TRACKING_NOT_SUPPORTED" : {
        "message" : [
          "Async progress tracking is not supported in real-time mode. Set option asyncProgressTrackingEnabled to false and retry your query."
        ]
      },
      "IDENTICAL_SOURCES_IN_UNION_NOT_SUPPORTED" : {
        "message" : [
          "Real-time mode does not support union on two or more identical streaming data sources in a single query. This includes scenarios such as referencing the same source DataFrame more than once, or using two data sources with identical configurations for some sources. For Kafka, avoid reusing the same DataFrame and create different ones. Sources provided in the query: <sources>"
        ]
      },
      "INPUT_STREAM_NOT_SUPPORTED" : {
        "message" : [
          "The input stream <className> is not supported in Real-time Mode."
        ]
      },
      "OPERATOR_OR_SINK_NOT_IN_ALLOWLIST" : {
        "message" : [
          "The <errorType>(s): <message> not in the <errorType> allowlist for Real-Time Mode. To bypass this check, set spark.sql.streaming.realTimeMode.allowlistCheck to false. By changing this, you agree to run the query at your own risk."
        ]
      },
      "OUTPUT_MODE_NOT_SUPPORTED" : {
        "message" : [
          "The output mode <outputMode> is not supported. To work around this limitation, set the output mode to Update. In the future, <outputMode> may be supported."
        ]
      },
      "SINK_NOT_SUPPORTED" : {
        "message" : [
          "The <className> sink is currently not supported. See the Real-Time Mode User Guide for a list of supported sinks."
        ]
      }
    },
    "sqlState" : "0A000"
  },
  "STREAMING_STATEFUL_OPERATOR_MISSING_STATE_DIRECTORY" : {
    "message" : [
      "Cannot restart streaming query with stateful operators because the state directory is empty or missing.",
      "Stateful operators in current batch: [<OpsInCurBatchSeq>].",
      "This typically occurs when state files have been deleted or the streaming query was previously run without stateful operators but restarted with stateful operators.",
      "Please remove the stateful operators, use a new checkpoint location, or restore the missing state files."
    ],
    "sqlState" : "42K03"
  },
  "STREAMING_STATEFUL_OPERATOR_NOT_MATCH_IN_STATE_METADATA" : {
    "message" : [
      "Streaming stateful operator name does not match with the operator in state metadata. This likely to happen when user adds/removes/changes stateful operator of existing streaming query.",
      "Stateful operators in the metadata: [<OpsInMetadataSeq>]; Stateful operators in current batch: [<OpsInCurBatchSeq>]."
    ],
    "sqlState" : "42K03"
  },
  "STREAM_FAILED" : {
    "message" : [
      "Query [id = <id>, runId = <runId>] terminated with exception: <message>"
    ],
    "sqlState" : "XXKST"
  },
  "STRUCT_ARRAY_LENGTH_MISMATCH" : {
    "message" : [
      "Input row doesn't have expected number of values required by the schema. <expected> fields are required while <actual> values are provided."
    ],
    "sqlState" : "2201E"
  },
  "ST_INVALID_ALGORITHM_VALUE" : {
    "message" : [
      "Invalid or unsupported edge interpolation algorithm value: '<alg>'."
    ],
    "sqlState" : "22023"
  },
  "ST_INVALID_CRS_VALUE" : {
    "message" : [
      "Invalid or unsupported CRS (coordinate reference system) value: '<crs>'."
    ],
    "sqlState" : "22023"
  },
  "ST_INVALID_SRID_VALUE" : {
    "message" : [
      "Invalid or unsupported SRID (spatial reference identifier) value: <srid>."
    ],
    "sqlState" : "22023"
  },
  "SUM_OF_LIMIT_AND_OFFSET_EXCEEDS_MAX_INT" : {
    "message" : [
      "The sum of the LIMIT clause and the OFFSET clause must not be greater than the maximum 32-bit integer value (2,147,483,647) but found limit = <limit>, offset = <offset>."
    ],
    "sqlState" : "22003"
  },
  "SYNTAX_DISCONTINUED" : {
    "message" : [
      "Support of the clause or keyword: <clause> has been discontinued in this context."
    ],
    "subClass" : {
      "BANG_EQUALS_NOT" : {
        "message" : [
          "The '!' keyword is only supported as an alias for the prefix operator 'NOT'.",
          "Use the 'NOT' keyword instead for infix clauses such as `NOT LIKE`, `NOT IN`, `NOT BETWEEN`, etc.",
          "To re-enable the '!' keyword, set \"spark.sql.legacy.bangEqualsNot\" to \"true\"."
        ]
      }
    },
    "sqlState" : "42601"
  },
  "TABLE_OR_VIEW_ALREADY_EXISTS" : {
    "message" : [
      "Cannot create table or view <relationName> because it already exists.",
      "Choose a different name, drop or replace the existing object, or add the IF NOT EXISTS clause to tolerate pre-existing objects."
    ],
    "sqlState" : "42P07"
  },
  "TABLE_OR_VIEW_NOT_FOUND" : {
    "message" : [
      "The table or view <relationName> cannot be found. Verify the spelling and correctness of the schema and catalog.",
      "If you did not qualify the name with a schema, verify the current_schema() output, or qualify the name with the correct schema and catalog.",
      "To tolerate the error on drop use DROP VIEW IF EXISTS or DROP TABLE IF EXISTS."
    ],
    "sqlState" : "42P01"
  },
  "TABLE_VALUED_ARGUMENTS_NOT_YET_IMPLEMENTED_FOR_SQL_FUNCTIONS" : {
    "message" : [
      "Cannot <action> SQL user-defined function <functionName> with TABLE arguments because this functionality is not yet implemented."
    ],
    "sqlState" : "0A000"
  },
  "TABLE_VALUED_FUNCTION_FAILED_TO_ANALYZE_IN_PYTHON" : {
    "message" : [
      "Failed to analyze the Python user defined table function: <msg>"
    ],
    "sqlState" : "38000"
  },
  "TABLE_VALUED_FUNCTION_REQUIRED_METADATA_INCOMPATIBLE_WITH_CALL" : {
    "message" : [
      "Failed to evaluate the table function <functionName> because its table metadata <requestedMetadata>, but the function call <invalidFunctionCallProperty>."
    ],
    "sqlState" : "22023"
  },
  "TABLE_VALUED_FUNCTION_REQUIRED_METADATA_INVALID" : {
    "message" : [
      "Failed to evaluate the table function <functionName> because its table metadata was invalid; <reason>."
    ],
    "sqlState" : "22023"
  },
  "TABLE_VALUED_FUNCTION_TOO_MANY_TABLE_ARGUMENTS" : {
    "message" : [
      "There are too many table arguments for table-valued function.",
      "It allows one table argument, but got: <num>.",
      "If you want to allow it, please set \"spark.sql.allowMultipleTableArguments.enabled\" to \"true\""
    ],
    "sqlState" : "54023"
  },
  "TASK_WRITE_FAILED" : {
    "message" : [
      "Task failed while writing rows to <path>."
    ],
    "sqlState" : "58030"
  },
  "TEMP_TABLE_OR_VIEW_ALREADY_EXISTS" : {
    "message" : [
      "Cannot create the temporary view <relationName> because it already exists.",
      "Choose a different name, drop or replace the existing view."
    ],
    "sqlState" : "42P07"
  },
  "TEMP_VIEW_NAME_TOO_MANY_NAME_PARTS" : {
    "message" : [
      "CREATE TEMPORARY VIEW or the corresponding Dataset APIs only accept single-part view names, but got: <actualName>."
    ],
    "sqlState" : "428EK"
  },
  "THETA_INVALID_INPUT_SKETCH_BUFFER" : {
    "message" : [
      "Invalid call to <function>; only valid Theta sketch buffers are supported as inputs (such as those produced by the `theta_sketch_agg` function)."
    ],
    "sqlState" : "22546"
  },
  "THETA_INVALID_LG_NOM_ENTRIES" : {
    "message" : [
      "Invalid call to <function>; the `lgNomEntries` value must be between <min> and <max>, inclusive: <value>."
    ],
    "sqlState" : "22546"
  },
  "THETA_LG_NOM_ENTRIES_MUST_BE_CONSTANT" : {
    "message" : [
      "Invalid call to <function>; the `lgNomEntries` value must be a constant value, but got a non-constant expression."
    ],
    "sqlState" : "42K0E"
  },
  "TRAILING_COMMA_IN_SELECT" : {
    "message" : [
      "Trailing comma detected in SELECT clause. Remove the trailing comma before the FROM clause."
    ],
    "sqlState" : "42601"
  },
  "TRANSFORM_WITH_STATE_SCHEMA_MUST_BE_NULLABLE" : {
    "message" : [
      "If Avro encoding is enabled, all the fields in the schema for column family <columnFamilyName> must be nullable",
      "when using the TransformWithState operator.",
      "Please make the schema nullable. Current schema: <schema>"
    ],
    "sqlState" : "XXKST"
  },
  "TRANSFORM_WITH_STATE_USER_FUNCTION_ERROR" : {
    "message" : [
      "An error occurred in the user-defined function <function> of the StatefulProcessor. Reason: <reason>."
    ],
    "sqlState" : "39000"
  },
  "TRANSPOSE_EXCEED_ROW_LIMIT" : {
    "message" : [
      "Number of rows exceeds the allowed limit of <maxValues> for TRANSPOSE. If this was intended, set <config> to at least the current row count."
    ],
    "sqlState" : "54006"
  },
  "TRANSPOSE_INVALID_INDEX_COLUMN" : {
    "message" : [
      "Invalid index column for TRANSPOSE because: <reason>"
    ],
    "sqlState" : "42804"
  },
  "TRANSPOSE_NO_LEAST_COMMON_TYPE" : {
    "message" : [
      "Transpose requires non-index columns to share a least common type, but <dt1> and <dt2> do not."
    ],
    "sqlState" : "42K09"
  },
  "TUPLE_IS_EMPTY" : {
    "message" : [
      "Due to Scala's limited support of tuple, empty tuple is not supported."
    ],
    "sqlState" : "22004"
  },
  "TUPLE_SIZE_EXCEEDS_LIMIT" : {
    "message" : [
      "Due to Scala's limited support of tuple, tuples with more than 22 elements are not supported."
    ],
    "sqlState" : "54011"
  },
  "UDTF_ALIAS_NUMBER_MISMATCH" : {
    "message" : [
      "The number of aliases supplied in the AS clause does not match the number of columns output by the UDTF.",
      "Expected <aliasesSize> aliases, but got <aliasesNames>.",
      "Please ensure that the number of aliases provided matches the number of columns output by the UDTF."
    ],
    "sqlState" : "42802"
  },
  "UDTF_INVALID_ALIAS_IN_REQUESTED_ORDERING_STRING_FROM_ANALYZE_METHOD" : {
    "message" : [
      "Failed to evaluate the user-defined table function because its 'analyze' method returned a requested OrderingColumn whose column name expression included an unnecessary alias <aliasName>; please remove this alias and then try the query again."
    ],
    "sqlState" : "42802"
  },
  "UDTF_INVALID_REQUESTED_SELECTED_EXPRESSION_FROM_ANALYZE_METHOD_REQUIRES_ALIAS" : {
    "message" : [
      "Failed to evaluate the user-defined table function because its 'analyze' method returned a requested 'select' expression (<expression>) that does not include a corresponding alias; please update the UDTF to specify an alias there and then try the query again."
    ],
    "sqlState" : "42802"
  },
  "UNABLE_TO_ACQUIRE_MEMORY" : {
    "message" : [
      "Unable to acquire <requestedBytes> bytes of memory, got <receivedBytes>."
    ],
    "sqlState" : "53200"
  },
  "UNABLE_TO_CONVERT_TO_PROTOBUF_MESSAGE_TYPE" : {
    "message" : [
      "Unable to convert SQL type <toType> to Protobuf type <protobufType>."
    ],
    "sqlState" : "42K0G"
  },
  "UNABLE_TO_FETCH_HIVE_TABLES" : {
    "message" : [
      "Unable to fetch tables of Hive database: <dbName>."
    ],
    "sqlState" : "58030"
  },
  "UNABLE_TO_INFER_PIPELINE_TABLE_SCHEMA" : {
    "message" : [
      "Failed to infer the schema for table <tableName> from its upstream flows.",
      "Please modify the flows that write to this table to make their schemas compatible.",
      "",
      "Inferred schema so far:",
      "<inferredDataSchema>",
      "",
      "Incompatible schema:",
      "<incompatibleDataSchema>"
    ],
    "sqlState" : "42KD9"
  },
  "UNABLE_TO_INFER_SCHEMA" : {
    "message" : [
      "Unable to infer schema for <format>. It must be specified manually."
    ],
    "sqlState" : "42KD9"
  },
  "UNBOUND_SQL_PARAMETER" : {
    "message" : [
      "Found the unbound parameter: <name>. Please, fix `args` and provide a mapping of the parameter to either a SQL literal or collection constructor functions such as `map()`, `array()`, `struct()`."
    ],
    "sqlState" : "42P02"
  },
  "UNCLOSED_BRACKETED_COMMENT" : {
    "message" : [
      "Found an unclosed bracketed comment. Please, append */ at the end of the comment."
    ],
    "sqlState" : "42601"
  },
  "UNEXPECTED_INPUT_TYPE" : {
    "message" : [
      "Parameter <paramIndex> of function <functionName> requires the <requiredType> type, however <inputSql> has the type <inputType>."
    ],
    "sqlState" : "42K09"
  },
  "UNEXPECTED_POSITIONAL_ARGUMENT" : {
    "message" : [
      "Cannot invoke routine <routineName> because it contains positional argument(s) following the named argument assigned to <parameterName>; please rearrange them so the positional arguments come first and then retry the query again."
    ],
    "sqlState" : "4274K"
  },
  "UNEXPECTED_SERIALIZER_FOR_CLASS" : {
    "message" : [
      "The class <className> has an unexpected expression serializer. Expects \"STRUCT\" or \"IF\" which returns \"STRUCT\" but found <expr>."
    ],
    "sqlState" : "42846"
  },
  "UNEXPECTED_USE_OF_PARAMETER_MARKER" : {
    "message" : [
      "Internal error: Unexpected parameter marker <parameterMarker> found during AST building.",
      "This should have been blocked at the grammar level. Report this as a bug."
    ],
    "sqlState" : "XX000"
  },
  "UNION_NOT_SUPPORTED_IN_RECURSIVE_CTE" : {
    "message" : [
      "The UNION operator is not yet supported within recursive common table expressions (WITH clauses that refer to themselves, directly or indirectly). Please use UNION ALL instead."
    ],
    "sqlState" : "42836"
  },
  "UNKNOWN_PRIMITIVE_TYPE_IN_VARIANT" : {
    "message" : [
      "Unknown primitive type with id <id> was found in a variant value."
    ],
    "sqlState" : "22023"
  },
  "UNKNOWN_PROTOBUF_MESSAGE_TYPE" : {
    "message" : [
      "Attempting to treat <descriptorName> as a Message, but it was <containingType>."
    ],
    "sqlState" : "42K0G"
  },
  "UNPIVOT_REQUIRES_ATTRIBUTES" : {
    "message" : [
      "UNPIVOT requires all given <given> expressions to be columns when no <empty> expressions are given. These are not columns: [<expressions>]."
    ],
    "sqlState" : "42K0A"
  },
  "UNPIVOT_REQUIRES_VALUE_COLUMNS" : {
    "message" : [
      "At least one value column needs to be specified for UNPIVOT, all columns specified as ids."
    ],
    "sqlState" : "42K0A"
  },
  "UNPIVOT_VALUE_DATA_TYPE_MISMATCH" : {
    "message" : [
      "Unpivot value columns must share a least common type, some types do not: [<types>]."
    ],
    "sqlState" : "42K09"
  },
  "UNPIVOT_VALUE_SIZE_MISMATCH" : {
    "message" : [
      "All unpivot value columns must have the same size as there are value column names (<names>)."
    ],
    "sqlState" : "428C4"
  },
  "UNRECOGNIZED_PARAMETER_NAME" : {
    "message" : [
      "Cannot invoke routine <routineName> because the routine call included a named argument reference for the argument named <argumentName>, but this routine does not include any signature containing an argument with this name. Did you mean one of the following? [<proposal>]."
    ],
    "sqlState" : "4274K"
  },
  "UNRECOGNIZED_SQL_TYPE" : {
    "message" : [
      "Unrecognized SQL type - name: <typeName>, id: <jdbcType>."
    ],
    "sqlState" : "42704"
  },
  "UNRECOGNIZED_STATISTIC" : {
    "message" : [
      "The statistic <stats> is not recognized. Valid statistics include `count`, `count_distinct`, `approx_count_distinct`, `mean`, `stddev`, `min`, `max`, and percentile values. Percentile must be a numeric value followed by '%', within the range 0% to 100%."
    ],
    "sqlState" : "42704"
  },
  "UNRESOLVABLE_TABLE_VALUED_FUNCTION" : {
    "message" : [
      "Could not resolve <name> to a table-valued function.",
      "Please make sure that <name> is defined as a table-valued function and that all required parameters are provided correctly.",
      "If <name> is not defined, please create the table-valued function before using it.",
      "For more information about defining table-valued functions, please refer to the Apache Spark documentation."
    ],
    "sqlState" : "42883"
  },
  "UNRESOLVED_ALL_IN_GROUP_BY" : {
    "message" : [
      "Cannot infer grouping columns for GROUP BY ALL based on the select clause. Please explicitly specify the grouping columns."
    ],
    "sqlState" : "42803"
  },
  "UNRESOLVED_COLUMN" : {
    "message" : [
      "A column, variable, or function parameter with name <objectName> cannot be resolved."
    ],
    "subClass" : {
      "WITHOUT_SUGGESTION" : {
        "message" : [
          ""
        ]
      },
      "WITH_SUGGESTION" : {
        "message" : [
          "Did you mean one of the following? [<proposal>]."
        ]
      }
    },
    "sqlState" : "42703"
  },
  "UNRESOLVED_COLUMN_AMONG_FIELD_NAMES" : {
    "message" : [
      "Cannot resolve column name \"<colName>\" among (<fieldNames>)."
    ],
    "sqlState" : "42703"
  },
  "UNRESOLVED_FIELD" : {
    "message" : [
      "A field with name <fieldName> cannot be resolved with the struct-type column <columnPath>."
    ],
    "subClass" : {
      "WITHOUT_SUGGESTION" : {
        "message" : [
          ""
        ]
      },
      "WITH_SUGGESTION" : {
        "message" : [
          "Did you mean one of the following? [<proposal>]."
        ]
      }
    },
    "sqlState" : "42703"
  },
  "UNRESOLVED_MAP_KEY" : {
    "message" : [
      "Cannot resolve column <objectName> as a map key. If the key is a string literal, add the single quotes '' around it."
    ],
    "subClass" : {
      "WITHOUT_SUGGESTION" : {
        "message" : [
          ""
        ]
      },
      "WITH_SUGGESTION" : {
        "message" : [
          "Otherwise did you mean one of the following column(s)? [<proposal>]."
        ]
      }
    },
    "sqlState" : "42703"
  },
  "UNRESOLVED_ROUTINE" : {
    "message" : [
      "Cannot resolve routine <routineName> on search path <searchPath>."
    ],
    "sqlState" : "42883"
  },
  "UNRESOLVED_TABLE_PATH" : {
    "message" : [
      "Storage path for table <identifier> cannot be resolved."
    ],
    "sqlState" : "22KD1"
  },
  "UNRESOLVED_USING_COLUMN_FOR_JOIN" : {
    "message" : [
      "USING column <colName> cannot be resolved on the <side> side of the join. The <side>-side columns: [<suggestion>]."
    ],
    "sqlState" : "42703"
  },
  "UNRESOLVED_VARIABLE" : {
    "message" : [
      "Cannot resolve variable <variableName> on search path <searchPath>."
    ],
    "sqlState" : "42883"
  },
  "UNSUPPORTED_ADD_FILE" : {
    "message" : [
      "Don't support add file."
    ],
    "subClass" : {
      "DIRECTORY" : {
        "message" : [
          "The file <path> is a directory, consider to set \"spark.sql.legacy.addSingleFileInAddFile\" to \"false\"."
        ]
      },
      "LOCAL_DIRECTORY" : {
        "message" : [
          "The local directory <path> is not supported in a non-local master mode."
        ]
      }
    },
    "sqlState" : "0A000"
  },
  "UNSUPPORTED_ARROWTYPE" : {
    "message" : [
      "Unsupported arrow type <typeName>."
    ],
    "sqlState" : "0A000"
  },
  "UNSUPPORTED_CALL" : {
    "message" : [
      "Cannot call the method \"<methodName>\" of the class \"<className>\"."
    ],
    "subClass" : {
      "FIELD_INDEX" : {
        "message" : [
          "The row shall have a schema to get an index of the field <fieldName>."
        ]
      },
      "WITHOUT_SUGGESTION" : {
        "message" : [
          ""
        ]
      }
    },
    "sqlState" : "0A000"
  },
  "UNSUPPORTED_CHAR_OR_VARCHAR_AS_STRING" : {
    "message" : [
      "The char/varchar type can't be used in the table schema.",
      "If you want Spark treat them as string type as same as Spark 3.0 and earlier, please set \"spark.sql.legacy.charVarcharAsString\" to \"true\"."
    ],
    "sqlState" : "0A000"
  },
  "UNSUPPORTED_COLLATION" : {
    "message" : [
      "Collation <collationName> is not supported for:"
    ],
    "subClass" : {
      "FOR_FUNCTION" : {
        "message" : [
          "function <functionName>. Please try to use a different collation."
        ]
      }
    },
    "sqlState" : "0A000"
  },
  "UNSUPPORTED_CONNECT_FEATURE" : {
    "message" : [
      "Feature is not supported in Spark Connect:"
    ],
    "subClass" : {
      "DATASET_QUERY_EXECUTION" : {
        "message" : [
          "Access to the Dataset Query Execution. This is server side developer API."
        ]
      },
      "RDD" : {
        "message" : [
          "Resilient Distributed Datasets (RDDs)."
        ]
      },
      "SESSION_BASE_RELATION_TO_DATAFRAME" : {
        "message" : [
          "Invoking SparkSession 'baseRelationToDataFrame'. This is server side developer API"
        ]
      },
      "SESSION_EXPERIMENTAL_METHODS" : {
        "message" : [
          "Access to SparkSession Experimental (methods). This is server side developer API"
        ]
      },
      "SESSION_LISTENER_MANAGER" : {
        "message" : [
          "Access to the SparkSession Listener Manager. This is server side developer API"
        ]
      },
      "SESSION_SESSION_STATE" : {
        "message" : [
          "Access to the SparkSession Session State. This is server side developer API."
        ]
      },
      "SESSION_SHARED_STATE" : {
        "message" : [
          "Access to the SparkSession Shared State. This is server side developer API."
        ]
      },
      "SESSION_SPARK_CONTEXT" : {
        "message" : [
          "Access to the SparkContext."
        ]
      }
    },
    "sqlState" : "0A000"
  },
  "UNSUPPORTED_CONSTRAINT_CHARACTERISTIC" : {
    "message" : [
      "Constraint characteristic '<characteristic>' is not supported for constraint type '<constraintType>'."
    ],
    "sqlState" : "0A000"
  },
  "UNSUPPORTED_DATASOURCE_FOR_DIRECT_QUERY" : {
    "message" : [
      "Unsupported data source type for direct query on files: <dataSourceType>"
    ],
    "sqlState" : "0A000"
  },
  "UNSUPPORTED_DATATYPE" : {
    "message" : [
      "Unsupported data type <typeName>."
    ],
    "sqlState" : "0A000"
  },
  "UNSUPPORTED_DATA_SOURCE_SAVE_MODE" : {
    "message" : [
      "The data source \"<source>\" cannot be written in the <createMode> mode. Please use either the \"Append\" or \"Overwrite\" mode instead."
    ],
    "sqlState" : "0A000"
  },
  "UNSUPPORTED_DATA_TYPE_FOR_DATASOURCE" : {
    "message" : [
      "The <format> datasource doesn't support the column <columnName> of the type <columnType>."
    ],
    "sqlState" : "0A000"
  },
  "UNSUPPORTED_DATA_TYPE_FOR_ENCODER" : {
    "message" : [
      "Cannot create encoder for <dataType>. Please use a different output data type for your UDF or DataFrame."
    ],
    "sqlState" : "0A000"
  },
  "UNSUPPORTED_DEFAULT_VALUE" : {
    "message" : [
      "DEFAULT column values is not supported."
    ],
    "subClass" : {
      "WITHOUT_SUGGESTION" : {
        "message" : [
          ""
        ]
      },
      "WITH_SUGGESTION" : {
        "message" : [
          "Enable it by setting \"spark.sql.defaultColumn.enabled\" to \"true\"."
        ]
      }
    },
    "sqlState" : "0A000"
  },
  "UNSUPPORTED_DESERIALIZER" : {
    "message" : [
      "The deserializer is not supported:"
    ],
    "subClass" : {
      "DATA_TYPE_MISMATCH" : {
        "message" : [
          "need a(n) <desiredType> field but got <dataType>."
        ]
      },
      "FIELD_NUMBER_MISMATCH" : {
        "message" : [
          "try to map <schema> to Tuple<ordinal>, but failed as the number of fields does not line up."
        ]
      }
    },
    "sqlState" : "0A000"
  },
  "UNSUPPORTED_EXPRESSION_GENERATED_COLUMN" : {
    "message" : [
      "Cannot create generated column <fieldName> with generation expression <expressionStr> because <reason>."
    ],
    "sqlState" : "42621"
  },
  "UNSUPPORTED_EXPR_FOR_OPERATOR" : {
    "message" : [
      "A query operator contains one or more unsupported expressions.",
      "Consider to rewrite it to avoid window functions, aggregate functions, and generator functions in the WHERE clause.",
      "Invalid expressions: [<invalidExprSqls>]"
    ],
    "sqlState" : "42K0E"
  },
  "UNSUPPORTED_EXPR_FOR_PARAMETER" : {
    "message" : [
      "A query parameter contains unsupported expression.",
      "Parameters can either be variables or literals.",
      "Invalid expression: [<invalidExprSql>]"
    ],
    "sqlState" : "42K0E"
  },
  "UNSUPPORTED_EXPR_FOR_WINDOW" : {
    "message" : [
      "Expression <sqlExpr> not supported within a window function."
    ],
    "sqlState" : "42P20"
  },
  "UNSUPPORTED_FEATURE" : {
    "message" : [
      "The feature is not supported:"
    ],
    "subClass" : {
      "AES_MODE" : {
        "message" : [
          "AES-<mode> with the padding <padding> by the <functionName> function."
        ]
      },
      "AES_MODE_AAD" : {
        "message" : [
          "<functionName> with AES-<mode> does not support additional authenticate data (AAD)."
        ]
      },
      "AES_MODE_IV" : {
        "message" : [
          "<functionName> with AES-<mode> does not support initialization vectors (IVs)."
        ]
      },
      "ALTER_TABLE_SERDE_FOR_DATASOURCE_TABLE" : {
        "message" : [
          "ALTER TABLE SET SERDE is not supported for table <tableName> created with the datasource API. Consider using an external Hive table or updating the table properties with compatible options for your table format."
        ]
      },
      "ANALYZE_UNCACHED_TEMP_VIEW" : {
        "message" : [
          "The ANALYZE TABLE FOR COLUMNS command can operate on temporary views that have been cached already. Consider to cache the view <viewName>."
        ]
      },
      "ANALYZE_UNSUPPORTED_COLUMN_TYPE" : {
        "message" : [
          "The ANALYZE TABLE FOR COLUMNS command does not support the type <columnType> of the column <columnName> in the table <tableName>."
        ]
      },
      "ANALYZE_VIEW" : {
        "message" : [
          "The ANALYZE TABLE command does not support views."
        ]
      },
      "CATALOG_OPERATION" : {
        "message" : [
          "Catalog <catalogName> does not support <operation>."
        ]
      },
      "CLAUSE_WITH_PIPE_OPERATORS" : {
        "message" : [
          "The SQL pipe operator syntax using |> does not support <clauses>."
        ]
      },
      "COLLATIONS_IN_MAP_KEYS" : {
        "message" : [
          "Collated strings for keys of maps"
        ]
      },
      "COMBINATION_QUERY_RESULT_CLAUSES" : {
        "message" : [
          "Combination of ORDER BY/SORT BY/DISTRIBUTE BY/CLUSTER BY."
        ]
      },
      "COMMENT_NAMESPACE" : {
        "message" : [
          "Attach a comment to the namespace <namespace>."
        ]
      },
      "CONTINUE_EXCEPTION_HANDLER" : {
        "message" : [
          "CONTINUE exception handler is not supported. Use EXIT handler."
        ]
      },
      "CREATE_FLOW_QUERY_EXECUTION" : {
        "message" : [
          "Direct execution of a CREATE FLOW statement is not supported. To create a flow, create and execute a pipeline with a SQL file containing your statement attached in the pipeline spec."
        ]
      },
      "CREATE_PIPELINE_DATASET_QUERY_EXECUTION" : {
        "message" : [
          "Direct execution of a CREATE ... <pipelineDatasetType> query. To create a pipeline dataset, create and execute a pipeline with a SQL file containing your query attached in the pipeline definition."
        ]
      },
      "DESC_TABLE_COLUMN_JSON" : {
        "message" : [
          "DESC TABLE COLUMN AS JSON not supported for individual columns."
        ]
      },
      "DESC_TABLE_COLUMN_PARTITION" : {
        "message" : [
          "DESC TABLE COLUMN for a specific partition."
        ]
      },
      "DROP_DATABASE" : {
        "message" : [
          "Drop the default database <database>."
        ]
      },
      "DROP_NAMESPACE" : {
        "message" : [
          "Drop the namespace <namespace>."
        ]
      },
      "GEOSPATIAL_DISABLED" : {
        "message" : [
          "Geospatial feature is disabled."
        ]
      },
      "HIVE_TABLE_TYPE" : {
        "message" : [
          "The <tableName> is hive <tableType>."
        ]
      },
      "HIVE_WITH_ANSI_INTERVALS" : {
        "message" : [
          "Hive table <tableName> with ANSI intervals."
        ]
      },
      "INSERT_PARTITION_SPEC_IF_NOT_EXISTS" : {
        "message" : [
          "INSERT INTO <tableName> with IF NOT EXISTS in the PARTITION spec."
        ]
      },
      "INTERRUPT_TYPE" : {
        "message" : [
          "Unsupported interrupt type: <interruptType>."
        ]
      },
      "LAMBDA_FUNCTION_WITH_PYTHON_UDF" : {
        "message" : [
          "Lambda function with Python UDF <funcName> in a higher order function."
        ]
      },
      "LATERAL_COLUMN_ALIAS_IN_AGGREGATE_FUNC" : {
        "message" : [
          "Referencing a lateral column alias <lca> in the aggregate function <aggFunc>."
        ]
      },
      "LATERAL_COLUMN_ALIAS_IN_AGGREGATE_WITH_WINDOW_AND_HAVING" : {
        "message" : [
          "Referencing lateral column alias <lca> in the aggregate query both with window expressions and with having clause. Please rewrite the aggregate query by removing the having clause or removing lateral alias reference in the SELECT list."
        ]
      },
      "LATERAL_COLUMN_ALIAS_IN_GENERATOR" : {
        "message" : [
          "Referencing a lateral column alias <lca> in generator expression <generatorExpr>."
        ]
      },
      "LATERAL_COLUMN_ALIAS_IN_GROUP_BY" : {
        "message" : [
          "Referencing a lateral column alias via GROUP BY alias/ALL is not supported yet."
        ]
      },
      "LATERAL_COLUMN_ALIAS_IN_WINDOW" : {
        "message" : [
          "Referencing a lateral column alias <lca> in window expression <windowExpr>."
        ]
      },
      "LATERAL_JOIN_USING" : {
        "message" : [
          "JOIN USING with LATERAL correlation."
        ]
      },
      "LITERAL_TYPE" : {
        "message" : [
          "Literal for '<value>' of <type>."
        ]
      },
      "MULTIPLE_BUCKET_TRANSFORMS" : {
        "message" : [
          "Multiple bucket TRANSFORMs."
        ]
      },
      "MULTI_ACTION_ALTER" : {
        "message" : [
          "The target JDBC server hosting table <tableName> does not support ALTER TABLE with multiple actions. Split the ALTER TABLE up into individual actions to avoid this error."
        ]
      },
      "OBJECT_LEVEL_COLLATIONS" : {
        "message" : [
          "Default collation for the specified object."
        ]
      },
      "ORC_TYPE_CAST" : {
        "message" : [
          "Unable to convert <orcType> of Orc to data type <toType>."
        ]
      },
      "OVERWRITE_BY_SUBQUERY" : {
        "message" : [
          "INSERT OVERWRITE with a subquery condition."
        ]
      },
      "PANDAS_UDAF_IN_PIVOT" : {
        "message" : [
          "Pandas user defined aggregate function in the PIVOT clause."
        ]
      },
      "PARAMETER_MARKER_IN_UNEXPECTED_STATEMENT" : {
        "message" : [
          "Parameter markers are not allowed in <statement>."
        ]
      },
      "PARTITION_BY_VARIANT" : {
        "message" : [
          "Cannot use VARIANT producing expressions to partition a DataFrame, but the type of expression <expr> is <dataType>."
        ]
      },
      "PARTITION_WITH_NESTED_COLUMN_IS_UNSUPPORTED" : {
        "message" : [
          "Invalid partitioning: <cols> is missing or is in a map or array."
        ]
      },
      "PIPE_OPERATOR_AGGREGATE_UNSUPPORTED_CASE" : {
        "message" : [
          "The SQL pipe operator syntax with aggregation (using |> AGGREGATE) does not support <case>."
        ]
      },
      "PIVOT_AFTER_GROUP_BY" : {
        "message" : [
          "PIVOT clause following a GROUP BY clause. Consider pushing the GROUP BY into a subquery."
        ]
      },
      "PIVOT_TYPE" : {
        "message" : [
          "Pivoting by the value '<value>' of the column data type <type>."
        ]
      },
      "PURGE_PARTITION" : {
        "message" : [
          "Partition purge."
        ]
      },
      "PURGE_TABLE" : {
        "message" : [
          "Purge table."
        ]
      },
      "PYTHON_UDF_IN_ON_CLAUSE" : {
        "message" : [
          "Python UDF in the ON clause of a <joinType> JOIN. In case of an INNER JOIN consider rewriting to a CROSS JOIN with a WHERE clause."
        ]
      },
      "QUERY_ONLY_CORRUPT_RECORD_COLUMN" : {
        "message" : [
          "Queries from raw JSON/CSV/XML files are disallowed when the",
          "referenced columns only include the internal corrupt record column",
          "(named `_corrupt_record` by default). For example:",
          "`spark.read.schema(schema).json(file).filter($\"_corrupt_record\".isNotNull).count()`",
          "and `spark.read.schema(schema).json(file).select(\"_corrupt_record\").show()`.",
          "Instead, you can cache or save the parsed results and then send the same query.",
          "For example, `val df = spark.read.schema(schema).json(file).cache()` and then",
          "`df.filter($\"_corrupt_record\".isNotNull).count()`."
        ]
      },
      "REMOVE_NAMESPACE_COMMENT" : {
        "message" : [
          "Remove a comment from the namespace <namespace>."
        ]
      },
      "REPLACE_NESTED_COLUMN" : {
        "message" : [
          "The replace function does not support nested column <colName>."
        ]
      },
      "SCHEMA_LEVEL_COLLATIONS" : {
        "message" : [
          "Default collation for the specified schema."
        ]
      },
      "SET_NAMESPACE_PROPERTY" : {
        "message" : [
          "<property> is a reserved namespace property, <msg>."
        ]
      },
      "SET_OPERATION_ON_MAP_TYPE" : {
        "message" : [
          "Cannot have MAP type columns in DataFrame which calls set operations (INTERSECT, EXCEPT, etc.), but the type of column <colName> is <dataType>."
        ]
      },
      "SET_OPERATION_ON_VARIANT_TYPE" : {
        "message" : [
          "Cannot have VARIANT type columns in DataFrame which calls set operations (INTERSECT, EXCEPT, etc.), but the type of column <colName> is <dataType>."
        ]
      },
      "SET_PROPERTIES_AND_DBPROPERTIES" : {
        "message" : [
          "set PROPERTIES and DBPROPERTIES at the same time."
        ]
      },
      "SET_TABLE_PROPERTY" : {
        "message" : [
          "<property> is a reserved table property, <msg>."
        ]
      },
      "SET_VARIABLE_USING_SET" : {
        "message" : [
          "<variableName> is a VARIABLE and cannot be updated using the SET statement. Use SET VARIABLE <variableName> = ... instead."
        ]
      },
      "SQL_SCRIPTING" : {
        "message" : [
          "SQL Scripting is under development and not all features are supported. SQL Scripting enables users to write procedural SQL including control flow and error handling. To enable existing features set <sqlScriptingEnabled> to `true`."
        ]
      },
      "SQL_SCRIPTING_DROP_TEMPORARY_VARIABLE" : {
        "message" : [
          "DROP TEMPORARY VARIABLE is not supported within SQL scripts. To bypass this, use `EXECUTE IMMEDIATE 'DROP TEMPORARY VARIABLE ...'` ."
        ]
      },
      "SQL_SCRIPTING_WITH_POSITIONAL_PARAMETERS" : {
        "message" : [
          "Positional parameters are not supported with SQL Scripting."
        ]
      },
      "STATE_STORE_MULTIPLE_COLUMN_FAMILIES" : {
        "message" : [
          "Creating multiple column families with <stateStoreProvider> is not supported."
        ]
      },
      "STATE_STORE_REMOVING_COLUMN_FAMILIES" : {
        "message" : [
          "Removing column families with <stateStoreProvider> is not supported."
        ]
      },
      "STATE_STORE_TTL" : {
        "message" : [
          "State TTL with <stateStoreProvider> is not supported. Please use RocksDBStateStoreProvider."
        ]
      },
      "STORE_BACKEND_NOT_SUPPORTED_FOR_TWS" : {
        "message" : [
          "Store backend <stateStoreProvider> is not supported by TransformWithState operator. Please use RocksDBStateStoreProvider."
        ]
      },
      "TABLE_OPERATION" : {
        "message" : [
          "Table <tableName> does not support <operation>. Please check the current catalog and namespace to make sure the qualified table name is expected, and also check the catalog implementation which is configured by \"spark.sql.catalog\"."
        ]
      },
      "TEMPORARY_VIEW_WITH_SCHEMA_BINDING_MODE" : {
        "message" : [
          "Temporary views cannot be created with the WITH SCHEMA clause. Recreate the temporary view when the underlying schema changes, or use a persisted view."
        ]
      },
      "TIME_TRAVEL" : {
        "message" : [
          "Time travel on the relation: <relationId>."
        ]
      },
      "TOO_MANY_TYPE_ARGUMENTS_FOR_UDF_CLASS" : {
        "message" : [
          "UDF class with <num> type arguments."
        ]
      },
      "TRANSFORM_DISTINCT_ALL" : {
        "message" : [
          "TRANSFORM with the DISTINCT/ALL clause."
        ]
      },
      "TRANSFORM_NON_HIVE" : {
        "message" : [
          "TRANSFORM with SERDE is only supported in hive mode."
        ]
      },
      "TRIM_COLLATION" : {
        "message" : [
          "TRIM specifier in the collation."
        ]
      },
      "UPDATE_COLUMN_NULLABILITY" : {
        "message" : [
          "Update column nullability for MySQL and MS SQL Server."
        ]
      },
      "WRITE_FOR_BINARY_SOURCE" : {
        "message" : [
          "Write for the binary file data source."
        ]
      }
    },
    "sqlState" : "0A000"
  },
  "UNSUPPORTED_GENERATOR" : {
    "message" : [
      "The generator is not supported:"
    ],
    "subClass" : {
      "MULTI_GENERATOR" : {
        "message" : [
          "only one generator allowed per SELECT clause but found <num>: <generators>."
        ]
      },
      "NESTED_IN_EXPRESSIONS" : {
        "message" : [
          "nested in expressions <expression>."
        ]
      },
      "NOT_GENERATOR" : {
        "message" : [
          "<functionName> is expected to be a generator. However, its class is <classCanonicalName>, which is not a generator."
        ]
      },
      "OUTSIDE_SELECT" : {
        "message" : [
          "outside the SELECT clause, found: <plan>."
        ]
      }
    },
    "sqlState" : "42K0E"
  },
  "UNSUPPORTED_GROUPING_EXPRESSION" : {
    "message" : [
      "grouping()/grouping_id() can only be used with GroupingSets/Cube/Rollup."
    ],
    "sqlState" : "42K0E"
  },
  "UNSUPPORTED_INSERT" : {
    "message" : [
      "Can't insert into the target."
    ],
    "subClass" : {
      "MULTI_PATH" : {
        "message" : [
          "Can only write data to relations with a single path but given paths are <paths>."
        ]
      },
      "NOT_ALLOWED" : {
        "message" : [
          "The target relation <relationId> does not allow insertion."
        ]
      },
      "NOT_PARTITIONED" : {
        "message" : [
          "The target relation <relationId> is not partitioned."
        ]
      },
      "RDD_BASED" : {
        "message" : [
          "An RDD-based table is not allowed."
        ]
      },
      "READ_FROM" : {
        "message" : [
          "The target relation <relationId> is also being read from."
        ]
      }
    },
    "sqlState" : "42809"
  },
  "UNSUPPORTED_JOIN_TYPE" : {
    "message" : [
      "Unsupported join type '<typ>'. Supported join types include: <supported>."
    ],
    "sqlState" : "0A000"
  },
  "UNSUPPORTED_MERGE_CONDITION" : {
    "message" : [
      "MERGE operation contains unsupported <condName> condition."
    ],
    "subClass" : {
      "AGGREGATE" : {
        "message" : [
          "Aggregates are not allowed: <cond>."
        ]
      },
      "NON_DETERMINISTIC" : {
        "message" : [
          "Non-deterministic expressions are not allowed: <cond>."
        ]
      },
      "SUBQUERY" : {
        "message" : [
          "Subqueries are not allowed: <cond>."
        ]
      }
    },
    "sqlState" : "42K0E"
  },
  "UNSUPPORTED_OVERWRITE" : {
    "message" : [
      "Can't overwrite the target that is also being read from."
    ],
    "subClass" : {
      "PATH" : {
        "message" : [
          "The target path is <path>."
        ]
      },
      "TABLE" : {
        "message" : [
          "The target table is <table>."
        ]
      }
    },
    "sqlState" : "42902"
  },
  "UNSUPPORTED_PARTITION_TRANSFORM" : {
    "message" : [
      "Unsupported partition transform: <transform>. The supported transforms are `identity`, `bucket`, and `clusterBy`. Ensure your transform expression uses one of these."
    ],
    "sqlState" : "0A000"
  },
  "UNSUPPORTED_PIPELINE_SPARK_SQL_COMMAND" : {
    "message" : [
      "'<command>' is not supported in spark.sql(\"...\") API in Spark Declarative Pipeline."
    ],
    "sqlState" : "0A000"
  },
  "UNSUPPORTED_SAVE_MODE" : {
    "message" : [
      "The save mode <saveMode> is not supported for:"
    ],
    "subClass" : {
      "EXISTENT_PATH" : {
        "message" : [
          "an existent path."
        ]
      },
      "NON_EXISTENT_PATH" : {
        "message" : [
          "a non-existent path."
        ]
      }
    },
    "sqlState" : "0A000"
  },
  "UNSUPPORTED_SHOW_CREATE_TABLE" : {
    "message" : [
      "Unsupported a SHOW CREATE TABLE command."
    ],
    "subClass" : {
      "ON_DATA_SOURCE_TABLE_WITH_AS_SERDE" : {
        "message" : [
          "The table <tableName> is a Spark data source table. Please use SHOW CREATE TABLE without AS SERDE instead."
        ]
      },
      "ON_TEMPORARY_VIEW" : {
        "message" : [
          "The command is not supported on a temporary view <tableName>."
        ]
      },
      "ON_TRANSACTIONAL_HIVE_TABLE" : {
        "message" : [
          "Failed to execute the command against transactional Hive table <tableName>.",
          "Please use SHOW CREATE TABLE <tableName> AS SERDE to show Hive DDL instead."
        ]
      },
      "WITH_UNSUPPORTED_FEATURE" : {
        "message" : [
          "Failed to execute the command against table/view <tableName> which is created by Hive and uses the following unsupported features",
          "<unsupportedFeatures>"
        ]
      },
      "WITH_UNSUPPORTED_SERDE_CONFIGURATION" : {
        "message" : [
          "Failed to execute the command against the table <tableName> which is created by Hive and uses the following unsupported serde configuration",
          "<configs>",
          "Please use SHOW CREATE TABLE <tableName> AS SERDE to show Hive DDL instead."
        ]
      }
    },
    "sqlState" : "0A000"
  },
  "UNSUPPORTED_SINGLE_PASS_ANALYZER_FEATURE" : {
    "message" : [
      "The single-pass analyzer cannot process this query or command because it does not yet support <feature>."
    ],
    "sqlState" : "0A000"
  },
  "UNSUPPORTED_SQL_UDF_USAGE" : {
    "message" : [
      "Using SQL function <functionName> in <nodeName> is not supported."
    ],
    "sqlState" : "0A000"
  },
  "UNSUPPORTED_STREAMING_OPERATOR_WITHOUT_WATERMARK" : {
    "message" : [
      "<outputMode> output mode not supported for <statefulOperator> on streaming DataFrames/DataSets without watermark."
    ],
    "sqlState" : "0A000"
  },
  "UNSUPPORTED_SUBQUERY_EXPRESSION_CATEGORY" : {
    "message" : [
      "Unsupported subquery expression:"
    ],
    "subClass" : {
      "ACCESSING_OUTER_QUERY_COLUMN_IS_NOT_ALLOWED" : {
        "message" : [
          "Accessing outer query column is not allowed in this location:",
          "<treeNode>"
        ]
      },
      "AGGREGATE_FUNCTION_MIXED_OUTER_LOCAL_REFERENCES" : {
        "message" : [
          "Found an aggregate function in a correlated predicate that has both outer and local references, which is not supported: <function>."
        ]
      },
      "CORRELATED_COLUMN_IS_NOT_ALLOWED_IN_PREDICATE" : {
        "message" : [
          "Correlated column is not allowed in predicate:",
          "<treeNode>"
        ]
      },
      "CORRELATED_COLUMN_NOT_FOUND" : {
        "message" : [
          "A correlated outer name reference within a subquery expression body was not found in the enclosing query: <value>."
        ]
      },
      "CORRELATED_REFERENCE" : {
        "message" : [
          "Expressions referencing the outer query are not supported outside of WHERE/HAVING clauses: <sqlExprs>."
        ]
      },
      "HIGHER_ORDER_FUNCTION" : {
        "message" : [
          "Subquery expressions are not supported within higher-order functions. Please remove all subquery expressions from higher-order functions and then try the query again."
        ]
      },
      "LATERAL_JOIN_CONDITION_NON_DETERMINISTIC" : {
        "message" : [
          "Lateral join condition cannot be non-deterministic: <condition>."
        ]
      },
      "MUST_AGGREGATE_CORRELATED_SCALAR_SUBQUERY" : {
        "message" : [
          "Correlated scalar subqueries must be aggregated to return at most one row."
        ]
      },
      "NON_CORRELATED_COLUMNS_IN_GROUP_BY" : {
        "message" : [
          "A GROUP BY clause in a scalar correlated subquery cannot contain non-correlated columns: <value>."
        ]
      },
      "NON_DETERMINISTIC_LATERAL_SUBQUERIES" : {
        "message" : [
          "Non-deterministic lateral subqueries are not supported when joining with outer relations that produce more than one row:",
          "<treeNode>"
        ]
      },
      "SCALAR_SUBQUERY_IN_VALUES" : {
        "message" : [
          "Scalar subqueries in the VALUES clause."
        ]
      },
      "UNSUPPORTED_CORRELATED_EXPRESSION_IN_JOIN_CONDITION" : {
        "message" : [
          "Correlated subqueries in the join predicate cannot reference both join inputs:",
          "<subqueryExpression>"
        ]
      },
      "UNSUPPORTED_CORRELATED_REFERENCE_DATA_TYPE" : {
        "message" : [
          "Correlated column reference '<expr>' cannot be <dataType> type."
        ]
      },
      "UNSUPPORTED_CORRELATED_SCALAR_SUBQUERY" : {
        "message" : [
          "Correlated scalar subqueries can only be used in filters, aggregations, projections, and UPDATE/MERGE/DELETE commands:",
          "<treeNode>"
        ]
      },
      "UNSUPPORTED_IN_EXISTS_SUBQUERY" : {
        "message" : [
          "IN/EXISTS predicate subqueries can only be used in filters, joins, aggregations, window functions, projections, and UPDATE/MERGE/DELETE commands:",
          "<treeNode>"
        ]
      },
      "UNSUPPORTED_TABLE_ARGUMENT" : {
        "message" : [
          "Table arguments are used in a function where they are not supported:",
          "<treeNode>"
        ]
      }
    },
    "sqlState" : "0A000"
  },
  "UNSUPPORTED_TABLE_CHANGE_IN_AUTO_SCHEMA_EVOLUTION" : {
    "message" : [
      "The table changes <changes> are not supported by the catalog on table <tableName>."
    ],
    "sqlState" : "42000"
  },
  "UNSUPPORTED_TABLE_CHANGE_IN_JDBC_CATALOG" : {
    "message" : [
      "The table change <change> is not supported for the JDBC catalog on table <tableName>. Supported changes include: AddColumn, RenameColumn, DeleteColumn, UpdateColumnType, UpdateColumnNullability."
    ],
    "sqlState" : "42000"
  },
  "UNSUPPORTED_TIME_PRECISION" : {
    "message" : [
      "The seconds precision <precision> of the TIME data type is out of the supported range [0, 6]."
    ],
    "sqlState" : "0A001"
  },
  "UNSUPPORTED_TYPED_LITERAL" : {
    "message" : [
      "Literals of the type <unsupportedType> are not supported. Supported types are <supportedTypes>."
    ],
    "sqlState" : "0A000"
  },
  "UNTYPED_SCALA_UDF" : {
    "message" : [
      "You're using untyped Scala UDF, which does not have the input type information. Spark may blindly pass null to the Scala closure with primitive-type argument, and the closure will see the default value of the Java type for the null argument, e.g. `udf((x: Int) => x, IntegerType)`, the result is 0 for null input. To get rid of this error, you could:",
      "1. use typed Scala UDF APIs(without return type parameter), e.g. `udf((x: Int) => x)`.",
      "2. use Java UDF APIs, e.g. `udf(new UDF1[String, Integer] { override def call(s: String): Integer = s.length() }, IntegerType)`, if input types are all non primitive.",
      "3. set \"spark.sql.legacy.allowUntypedScalaUDF\" to \"true\" and use this API with caution."
    ],
    "sqlState" : "42K0E"
  },
  "USER_DEFINED_FUNCTIONS" : {
    "message" : [
      "User defined function is invalid:"
    ],
    "subClass" : {
      "CANNOT_CONTAIN_COMPLEX_FUNCTIONS" : {
        "message" : [
          "SQL scalar function cannot contain aggregate/window/generate functions: <queryText>"
        ]
      },
      "CANNOT_REPLACE_NON_SQL_UDF_WITH_SQL_UDF" : {
        "message" : [
          "Cannot replace the non-SQL function <name> with a SQL function."
        ]
      },
      "NOT_A_VALID_DEFAULT_EXPRESSION" : {
        "message" : [
          "The DEFAULT expression of `<functionName>`.`<parameterName>` is not supported because it contains a subquery."
        ]
      },
      "NOT_A_VALID_DEFAULT_PARAMETER_POSITION" : {
        "message" : [
          "In routine `<functionName>` parameter `<parameterName>` with DEFAULT must not be followed by parameter `<nextParameterName>` without DEFAULT."
        ]
      },
      "NOT_NULL_ON_FUNCTION_PARAMETERS" : {
        "message" : [
          "Cannot specify NOT NULL on function parameters: <input>"
        ]
      },
      "RETURN_COLUMN_COUNT_MISMATCH" : {
        "message" : [
          "The number of columns produced by the RETURN clause (num: `<outputSize>`) does not match the number of column names specified by the RETURNS clause (num: `<returnParamSize>`) of <name>."
        ]
      },
      "ROUTINE_PROPERTY_TOO_LARGE" : {
        "message" : [
          "Cannot convert user defined routine <name> to catalog function: routine properties are too large."
        ]
      },
      "SQL_TABLE_UDF_BODY_MUST_BE_A_QUERY" : {
        "message" : [
          "SQL table function <name> body must be a query."
        ]
      },
      "SQL_TABLE_UDF_MISSING_COLUMN_NAMES" : {
        "message" : [
          "The relation returned by the query in the CREATE FUNCTION statement for <functionName> with RETURNS TABLE clause lacks explicit names for one or more output columns; please rewrite the function body to provide explicit column names or add column names to the RETURNS TABLE clause, and re-run the command."
        ]
      }
    },
    "sqlState" : "42601"
  },
  "USER_RAISED_EXCEPTION" : {
    "message" : [
      "<errorMessage>"
    ],
    "sqlState" : "P0001"
  },
  "USER_RAISED_EXCEPTION_PARAMETER_MISMATCH" : {
    "message" : [
      "The `raise_error()` function was used to raise error class: <errorClass> which expects parameters: <expectedParms>.",
      "The provided parameters <providedParms> do not match the expected parameters.",
      "Please make sure to provide all expected parameters."
    ],
    "sqlState" : "P0001"
  },
  "USER_RAISED_EXCEPTION_UNKNOWN_ERROR_CLASS" : {
    "message" : [
      "The `raise_error()` function was used to raise an unknown error class: <errorClass>"
    ],
    "sqlState" : "P0001"
  },
  "USER_SPECIFIED_AND_ACTUAL_SCHEMA_MISMATCH" : {
    "message" : [
      "The user-specified schema doesn't match the actual schema:",
      "user-specified: <schema>, actual: <actualSchema>. If you're using",
      "DataFrameReader.schema API or creating a table, please do not specify the schema.",
      "Or if you're scanning an existed table, please drop it and re-create it."
    ],
    "sqlState" : "42K03"
  },
  "USER_SPECIFIED_AND_INFERRED_SCHEMA_NOT_COMPATIBLE" : {
    "message" : [
      "Table '<tableName>' has a user-specified schema that is incompatible with the schema",
      "inferred from its query.",
      "<streamingTableHint>",
      "",
      "Declared schema:",
      "<specifiedSchema>",
      "",
      "Inferred schema:",
      "<inferredDataSchema>"
    ],
    "sqlState" : "42000"
  },
  "VARIABLE_ALREADY_EXISTS" : {
    "message" : [
      "Cannot create the variable <variableName> because it already exists.",
      "Choose a different name, or drop or replace the existing variable."
    ],
    "sqlState" : "42723"
  },
  "VARIABLE_NOT_FOUND" : {
    "message" : [
      "The variable <variableName> cannot be found. Verify the spelling and correctness of the schema and catalog.",
      "If you did not qualify the name with a schema and catalog, verify the current_schema() output, or qualify the name with the correct schema and catalog.",
      "To tolerate the error on drop use DROP VARIABLE IF EXISTS."
    ],
    "sqlState" : "42883"
  },
  "VARIANT_CONSTRUCTOR_SIZE_LIMIT" : {
    "message" : [
      "Cannot construct a Variant larger than 16 MiB. The maximum allowed size of a Variant value is 16 MiB."
    ],
    "sqlState" : "22023"
  },
  "VARIANT_DUPLICATE_KEY" : {
    "message" : [
      "Failed to build variant because of a duplicate object key `<key>`."
    ],
    "sqlState" : "22023"
  },
  "VARIANT_SIZE_LIMIT" : {
    "message" : [
      "Cannot build variant bigger than <sizeLimit> in <functionName>.",
      "Please avoid large input strings to this expression (for example, add function calls(s) to check the expression size and convert it to NULL first if it is too big)."
    ],
    "sqlState" : "22023"
  },
  "VIEW_ALREADY_EXISTS" : {
    "message" : [
      "Cannot create view <relationName> because it already exists.",
      "Choose a different name, drop or replace the existing object, or add the IF NOT EXISTS clause to tolerate pre-existing objects."
    ],
    "sqlState" : "42P07"
  },
  "VIEW_EXCEED_MAX_NESTED_DEPTH" : {
    "message" : [
      "The depth of view <viewName> exceeds the maximum view resolution depth (<maxNestedDepth>).",
      "Analysis is aborted to avoid errors. If you want to work around this, please try to increase the value of \"spark.sql.view.maxNestedViewDepth\"."
    ],
    "sqlState" : "54K00"
  },
  "VIEW_NOT_FOUND" : {
    "message" : [
      "The view <relationName> cannot be found. Verify the spelling and correctness of the schema and catalog.",
      "If you did not qualify the name with a schema, verify the current_schema() output, or qualify the name with the correct schema and catalog.",
      "To tolerate the error on drop use DROP VIEW IF EXISTS."
    ],
    "sqlState" : "42P01"
  },
  "WINDOW_FUNCTION_AND_FRAME_MISMATCH" : {
    "message" : [
      "<funcName> function can only be evaluated in an ordered row-based window frame with a single offset: <windowExpr>."
    ],
    "sqlState" : "42K0E"
  },
  "WINDOW_FUNCTION_WITHOUT_OVER_CLAUSE" : {
    "message" : [
      "Window function <funcName> requires an OVER clause."
    ],
    "sqlState" : "42601"
  },
  "WRITE_STREAM_NOT_ALLOWED" : {
    "message" : [
      "`writeStream` can be called only on streaming Dataset/DataFrame."
    ],
    "sqlState" : "42601"
  },
  "WRONG_COMMAND_FOR_OBJECT_TYPE" : {
    "message" : [
      "The operation <operation> requires a <requiredType>. But <objectName> is a <foundType>. Use <alternative> instead."
    ],
    "sqlState" : "42809"
  },
  "WRONG_NUM_ARGS" : {
    "message" : [
      "The <functionName> requires <expectedNum> parameters but the actual number is <actualNum>."
    ],
    "subClass" : {
      "WITHOUT_SUGGESTION" : {
        "message" : [
          "Please, refer to '<docroot>/sql-ref-functions.html' for a fix."
        ]
      },
      "WITH_SUGGESTION" : {
        "message" : [
          "If you have to call this function with <legacyNum> parameters, set the legacy configuration <legacyConfKey> to <legacyConfValue>."
        ]
      }
    },
    "sqlState" : "42605"
  },
  "XML_ROW_TAG_MISSING" : {
    "message" : [
      "<rowTag> option is required for reading/writing files in XML format."
    ],
    "sqlState" : "42KDF"
  },
  "_LEGACY_ERROR_TEMP_0001" : {
    "message" : [
      "Invalid InsertIntoContext."
    ]
  },
  "_LEGACY_ERROR_TEMP_0004" : {
    "message" : [
      "Empty source for merge: you should specify a source table/subquery in merge."
    ]
  },
  "_LEGACY_ERROR_TEMP_0006" : {
    "message" : [
      "The number of inserted values cannot match the fields."
    ]
  },
  "_LEGACY_ERROR_TEMP_0012" : {
    "message" : [
      "DISTRIBUTE BY is not supported."
    ]
  },
  "_LEGACY_ERROR_TEMP_0014" : {
    "message" : [
      "TABLESAMPLE does not accept empty inputs."
    ]
  },
  "_LEGACY_ERROR_TEMP_0015" : {
    "message" : [
      "TABLESAMPLE(<msg>) is not supported."
    ]
  },
  "_LEGACY_ERROR_TEMP_0016" : {
    "message" : [
      "<bytesStr> is not a valid byte length literal, expected syntax: DIGIT+ ('B' | 'K' | 'M' | 'G')."
    ]
  },
  "_LEGACY_ERROR_TEMP_0018" : {
    "message" : [
      "Function trim doesn't support with type <trimOption>. Please use BOTH, LEADING or TRAILING as trim type."
    ]
  },
  "_LEGACY_ERROR_TEMP_0024" : {
    "message" : [
      "Can only have a single from-to unit in the interval literal syntax."
    ]
  },
  "_LEGACY_ERROR_TEMP_0026" : {
    "message" : [
      "Can only use numbers in the interval value part for multiple unit value pairs interval form, but got invalid value: <value>."
    ]
  },
  "_LEGACY_ERROR_TEMP_0027" : {
    "message" : [
      "The value of from-to unit must be a string."
    ]
  },
  "_LEGACY_ERROR_TEMP_0029" : {
    "message" : [
      "Cannot mix year-month and day-time fields: <literal>."
    ]
  },
  "_LEGACY_ERROR_TEMP_0031" : {
    "message" : [
      "Invalid number of buckets: <describe>."
    ]
  },
  "_LEGACY_ERROR_TEMP_0032" : {
    "message" : [
      "Duplicated table paths found: '<pathOne>' and '<pathTwo>'. LOCATION and the case insensitive key 'path' in OPTIONS are all used to indicate the custom table path, you can only specify one of them."
    ]
  },
  "_LEGACY_ERROR_TEMP_0033" : {
    "message" : [
      "Expected either STORED AS or STORED BY, not both."
    ]
  },
  "_LEGACY_ERROR_TEMP_0034" : {
    "message" : [
      "<operation> is not supported in Hive-style <command><msg>."
    ]
  },
  "_LEGACY_ERROR_TEMP_0035" : {
    "message" : [
      "Operation not allowed: <message>."
    ]
  },
  "_LEGACY_ERROR_TEMP_0037" : {
    "message" : [
      "It is not allowed to add catalog/namespace prefix <quoted> to the table name in CACHE TABLE AS SELECT."
    ]
  },
  "_LEGACY_ERROR_TEMP_0045" : {
    "message" : [
      "Invalid time zone displacement value."
    ]
  },
  "_LEGACY_ERROR_TEMP_0046" : {
    "message" : [
      "CREATE TEMPORARY TABLE without a provider is not allowed."
    ]
  },
  "_LEGACY_ERROR_TEMP_0047" : {
    "message" : [
      "'ROW FORMAT' must be used with 'STORED AS'."
    ]
  },
  "_LEGACY_ERROR_TEMP_0048" : {
    "message" : [
      "Unsupported operation: Used defined record reader/writer classes."
    ]
  },
  "_LEGACY_ERROR_TEMP_0049" : {
    "message" : [
      "Directory path and 'path' in OPTIONS should be specified one, but not both."
    ]
  },
  "_LEGACY_ERROR_TEMP_0051" : {
    "message" : [
      "Empty set in <element> grouping sets is not supported."
    ]
  },
  "_LEGACY_ERROR_TEMP_0052" : {
    "message" : [
      "CREATE VIEW with both IF NOT EXISTS and REPLACE is not allowed."
    ]
  },
  "_LEGACY_ERROR_TEMP_0053" : {
    "message" : [
      "It is not allowed to define a TEMPORARY view with IF NOT EXISTS."
    ]
  },
  "_LEGACY_ERROR_TEMP_0056" : {
    "message" : [
      "Invalid time travel spec: <reason>."
    ]
  },
  "_LEGACY_ERROR_TEMP_0060" : {
    "message" : [
      "<msg>."
    ]
  },
  "_LEGACY_ERROR_TEMP_0062" : {
    "message" : [
      "<msg>."
    ]
  },
  "_LEGACY_ERROR_TEMP_0063" : {
    "message" : [
      "<msg>."
    ]
  },
  "_LEGACY_ERROR_TEMP_0064" : {
    "message" : [
      "<msg>."
    ]
  },
  "_LEGACY_ERROR_TEMP_1000" : {
    "message" : [
      "LEGACY store assignment policy is disallowed in Spark data source V2. Please set the configuration <configKey> to other values."
    ]
  },
  "_LEGACY_ERROR_TEMP_1002" : {
    "message" : [
      "Unable to generate an encoder for inner class `<className>` without access to the scope that this class was defined in.",
      "Try moving this class out of its parent class."
    ]
  },
  "_LEGACY_ERROR_TEMP_1005" : {
    "message" : [
      "<expr> doesn't show up in the GROUP BY list <groupByAliases>."
    ]
  },
  "_LEGACY_ERROR_TEMP_1006" : {
    "message" : [
      "Aggregate expression required for pivot, but '<sql>' did not appear in any aggregate function."
    ]
  },
  "_LEGACY_ERROR_TEMP_1007" : {
    "message" : [
      "Cannot write into temp view <quoted> as it's not a data source v2 relation."
    ]
  },
  "_LEGACY_ERROR_TEMP_1008" : {
    "message" : [
      "<quoted> is not a temp view of streaming logical plan, please use batch API such as `DataFrameReader.table` to read it."
    ]
  },
  "_LEGACY_ERROR_TEMP_1011" : {
    "message" : [
      "Writing into a view is not allowed. View: <identifier>."
    ]
  },
  "_LEGACY_ERROR_TEMP_1012" : {
    "message" : [
      "Cannot write into v1 table: <identifier>."
    ]
  },
  "_LEGACY_ERROR_TEMP_1017" : {
    "message" : [
      "<name> is a built-in/temporary function. '<cmd>' expects a persistent function.<hintStr>."
    ]
  },
  "_LEGACY_ERROR_TEMP_1018" : {
    "message" : [
      "<quoted> is a permanent view, which is not supported by streaming reading API such as `DataStreamReader.table` yet."
    ]
  },
  "_LEGACY_ERROR_TEMP_1021" : {
    "message" : [
      "count(<targetString>.*) is not allowed. Please use count(*) or expand the columns manually, e.g. count(col1, col2)."
    ]
  },
  "_LEGACY_ERROR_TEMP_1030" : {
    "message" : [
      "Window aggregate function with filter predicate is not supported yet."
    ]
  },
  "_LEGACY_ERROR_TEMP_1031" : {
    "message" : [
      "It is not allowed to use a window function inside an aggregate function. Please use the inner window function in a sub-query."
    ]
  },
  "_LEGACY_ERROR_TEMP_1032" : {
    "message" : [
      "<expr> does not have any WindowExpression."
    ]
  },
  "_LEGACY_ERROR_TEMP_1033" : {
    "message" : [
      "<expr> has multiple Window Specifications (<distinctWindowSpec>).",
      "Please file a bug report with this error message, stack trace, and the query."
    ]
  },
  "_LEGACY_ERROR_TEMP_1034" : {
    "message" : [
      "It is not allowed to use window functions inside <clauseName> clause."
    ]
  },
  "_LEGACY_ERROR_TEMP_1035" : {
    "message" : [
      "Cannot specify window frame for <prettyName> function."
    ]
  },
  "_LEGACY_ERROR_TEMP_1036" : {
    "message" : [
      "Window Frame <wf> must match the required frame <required>."
    ]
  },
  "_LEGACY_ERROR_TEMP_1037" : {
    "message" : [
      "Window function <wf> requires window to be ordered, please add ORDER BY clause. For example SELECT <wf>(value_expr) OVER (PARTITION BY window_partition ORDER BY window_ordering) from table."
    ]
  },
  "_LEGACY_ERROR_TEMP_1039" : {
    "message" : [
      "Multiple time/session window expressions would result in a cartesian product of rows, therefore they are currently not supported."
    ]
  },
  "_LEGACY_ERROR_TEMP_1040" : {
    "message" : [
      "Gap duration expression used in session window must be CalendarIntervalType, but got <dt>."
    ]
  },
  "_LEGACY_ERROR_TEMP_1045" : {
    "message" : [
      "ALTER TABLE SET LOCATION does not support partition for v2 tables."
    ]
  },
  "_LEGACY_ERROR_TEMP_1046" : {
    "message" : [
      "Join strategy hint parameter should be an identifier or string but was <unsupported> (<class>)."
    ]
  },
  "_LEGACY_ERROR_TEMP_1047" : {
    "message" : [
      "<hintName> Hint parameters should include an optional integral partitionNum and/or columns, but <invalidParams> can not be recognized as either partitionNum or columns."
    ]
  },
  "_LEGACY_ERROR_TEMP_1048" : {
    "message" : [
      "<hintName> Hint expects a partition number as a parameter."
    ]
  },
  "_LEGACY_ERROR_TEMP_1050" : {
    "message" : [
      "Can only star expand struct data types. Attribute: `<attributes>`."
    ]
  },
  "_LEGACY_ERROR_TEMP_1052" : {
    "message" : [
      "ADD COLUMN with v1 tables cannot specify NOT NULL."
    ]
  },
  "_LEGACY_ERROR_TEMP_1058" : {
    "message" : [
      "Cannot create table with both USING <provider> and <serDeInfo>."
    ]
  },
  "_LEGACY_ERROR_TEMP_1059" : {
    "message" : [
      "STORED AS with file format '<serdeInfo>' is invalid."
    ]
  },
  "_LEGACY_ERROR_TEMP_1060" : {
    "message" : [
      "<command> does not support nested column: <column>."
    ]
  },
  "_LEGACY_ERROR_TEMP_1066" : {
    "message" : [
      "<database> is a system preserved database, you cannot create a database with this name."
    ]
  },
  "_LEGACY_ERROR_TEMP_1068" : {
    "message" : [
      "<database> is a system preserved database, you cannot use it as current database. To access global temporary views, you should use qualified name with the GLOBAL_TEMP_DATABASE, e.g. SELECT * FROM <database>.viewName."
    ]
  },
  "_LEGACY_ERROR_TEMP_1069" : {
    "message" : [
      "CREATE EXTERNAL TABLE must be accompanied by LOCATION."
    ]
  },
  "_LEGACY_ERROR_TEMP_1071" : {
    "message" : [
      "Some existing schema fields (<nonExistentColumnNames>) are not present in the new schema. We don't support dropping columns yet."
    ]
  },
  "_LEGACY_ERROR_TEMP_1072" : {
    "message" : [
      "Only the tables/views belong to the same database can be retrieved. Querying tables/views are <qualifiedTableNames>."
    ]
  },
  "_LEGACY_ERROR_TEMP_1073" : {
    "message" : [
      "RENAME TABLE source and destination databases do not match: '<db>' != '<newDb>'."
    ]
  },
  "_LEGACY_ERROR_TEMP_1074" : {
    "message" : [
      "RENAME TEMPORARY VIEW from '<oldName>' to '<newName>': cannot specify database name '<db>' in the destination table."
    ]
  },
  "_LEGACY_ERROR_TEMP_1076" : {
    "message" : [
      "Partition spec is invalid. <details>."
    ]
  },
  "_LEGACY_ERROR_TEMP_1079" : {
    "message" : [
      "Resource Type '<resourceType>' is not supported."
    ]
  },
  "_LEGACY_ERROR_TEMP_1080" : {
    "message" : [
      "Table <identifier> did not specify database."
    ]
  },
  "_LEGACY_ERROR_TEMP_1081" : {
    "message" : [
      "Table <identifier> did not specify locationUri."
    ]
  },
  "_LEGACY_ERROR_TEMP_1082" : {
    "message" : [
      "Partition [<specString>] did not specify locationUri."
    ]
  },
  "_LEGACY_ERROR_TEMP_1089" : {
    "message" : [
      "Column statistics deserialization is not supported for column <name> of data type: <dataType>."
    ]
  },
  "_LEGACY_ERROR_TEMP_1090" : {
    "message" : [
      "Column statistics serialization is not supported for column <colName> of data type: <dataType>."
    ]
  },
  "_LEGACY_ERROR_TEMP_1098" : {
    "message" : [
      "DataType '<x>' is not supported by <className>."
    ]
  },
  "_LEGACY_ERROR_TEMP_1103" : {
    "message" : [
      "Unsupported component type <clz> in arrays."
    ]
  },
  "_LEGACY_ERROR_TEMP_1104" : {
    "message" : [
      "The second argument should be a double literal."
    ]
  },
  "_LEGACY_ERROR_TEMP_1107" : {
    "message" : [
      "Table <table> declares <batchWrite> capability but <v2WriteClassName> is not an instance of <v1WriteClassName>."
    ]
  },
  "_LEGACY_ERROR_TEMP_1108" : {
    "message" : [
      "Delete by condition with subquery is not supported: <condition>."
    ]
  },
  "_LEGACY_ERROR_TEMP_1109" : {
    "message" : [
      "Exec update failed: cannot translate expression to source filter: <f>."
    ]
  },
  "_LEGACY_ERROR_TEMP_1110" : {
    "message" : [
      "Cannot delete from table <table> where <filters>."
    ]
  },
  "_LEGACY_ERROR_TEMP_1111" : {
    "message" : [
      "DESCRIBE does not support partition for v2 tables."
    ]
  },
  "_LEGACY_ERROR_TEMP_1114" : {
    "message" : [
      "The streaming sources in a query do not have a common supported execution mode.",
      "Sources support micro-batch: <microBatchSources>.",
      "Sources support continuous: <continuousSources>."
    ]
  },
  "_LEGACY_ERROR_TEMP_1120" : {
    "message" : [
      "Unsupported NamespaceChange <changes> in JDBC catalog."
    ]
  },
  "_LEGACY_ERROR_TEMP_1121" : {
    "message" : [
      "Table does not support <cmd>: <table>."
    ]
  },
  "_LEGACY_ERROR_TEMP_1122" : {
    "message" : [
      "Table <table> is not a row-level operation table."
    ]
  },
  "_LEGACY_ERROR_TEMP_1123" : {
    "message" : [
      "Cannot rename a table with ALTER VIEW. Please use ALTER TABLE instead."
    ]
  },
  "_LEGACY_ERROR_TEMP_1126" : {
    "message" : [
      "Nested databases are not supported by v1 session catalog: <catalog>."
    ]
  },
  "_LEGACY_ERROR_TEMP_1127" : {
    "message" : [
      "Invalid partitionExprs specified: <sortOrders> For range partitioning use REPARTITION_BY_RANGE instead."
    ]
  },
  "_LEGACY_ERROR_TEMP_1128" : {
    "message" : [
      "Failed to resolve the schema for <format> for the partition column: <partitionColumn>. It must be specified manually."
    ]
  },
  "_LEGACY_ERROR_TEMP_1132" : {
    "message" : [
      "A schema needs to be specified when using <className>."
    ]
  },
  "_LEGACY_ERROR_TEMP_1134" : {
    "message" : [
      "Unable to infer schema for <format> at <fileCatalog>. It must be specified manually."
    ]
  },
  "_LEGACY_ERROR_TEMP_1135" : {
    "message" : [
      "<className> is not a valid Spark SQL Data Source."
    ]
  },
  "_LEGACY_ERROR_TEMP_1137" : {
    "message" : [
      "Unable to resolve <name> given [<outputStr>]."
    ]
  },
  "_LEGACY_ERROR_TEMP_1138" : {
    "message" : [
      "Hive built-in ORC data source must be used with Hive support enabled. Please use the native ORC data source by setting 'spark.sql.orc.impl' to 'native'."
    ]
  },
  "_LEGACY_ERROR_TEMP_1139" : {
    "message" : [
      "Failed to find data source: <provider>. Avro is built-in but external data source module since Spark 2.4. Please deploy the application as per the deployment section of Apache Avro Data Source Guide."
    ]
  },
  "_LEGACY_ERROR_TEMP_1140" : {
    "message" : [
      "Failed to find data source: <provider>. Please deploy the application as per the deployment section of Structured Streaming + Kafka Integration Guide."
    ]
  },
  "_LEGACY_ERROR_TEMP_1141" : {
    "message" : [
      "Multiple sources found for <provider> (<sourceNames>), please specify the fully qualified class name."
    ]
  },
  "_LEGACY_ERROR_TEMP_1143" : {
    "message" : [
      "The data to be inserted needs to have the same number of columns as the target table: target table has <targetSize> column(s) but the inserted data has <actualSize> column(s), which contain <staticPartitionsSize> partition column(s) having assigned constant values."
    ]
  },
  "_LEGACY_ERROR_TEMP_1144" : {
    "message" : [
      "The data to be inserted needs to have the same number of partition columns as the target table: target table has <targetSize> partition column(s) but the inserted data has <providedPartitionsSize> partition columns specified."
    ]
  },
  "_LEGACY_ERROR_TEMP_1145" : {
    "message" : [
      "<partKey> is not a partition column. Partition columns are <partitionColumns>."
    ]
  },
  "_LEGACY_ERROR_TEMP_1146" : {
    "message" : [
      "Partition column <partColumn> have multiple values specified, <values>. Please only specify a single value."
    ]
  },
  "_LEGACY_ERROR_TEMP_1147" : {
    "message" : [
      "The ordering of partition columns is <partColumns>. All partition columns having constant values need to appear before other partition columns that do not have an assigned constant value."
    ]
  },
  "_LEGACY_ERROR_TEMP_1149" : {
    "message" : [
      "Fail to rebuild expression: missing key <filter> in `translatedFilterToExpr`."
    ]
  },
  "_LEGACY_ERROR_TEMP_1151" : {
    "message" : [
      "Fail to resolve data source for the table <table> since the table serde property has the duplicated key <key> with extra options specified for this scan operation. To fix this, you can rollback to the legacy behavior of ignoring the extra options by setting the config <config> to `false`, or address the conflicts of the same config."
    ]
  },
  "_LEGACY_ERROR_TEMP_1155" : {
    "message" : [
      "Partition column `<col>` not found in schema <schemaCatalog>."
    ]
  },
  "_LEGACY_ERROR_TEMP_1158" : {
    "message" : [
      "Saving data into a view is not allowed."
    ]
  },
  "_LEGACY_ERROR_TEMP_1159" : {
    "message" : [
      "The format of the existing table <tableName> is `<existingProvider>`. It doesn't match the specified format `<specifiedProvider>`."
    ]
  },
  "_LEGACY_ERROR_TEMP_1160" : {
    "message" : [
      "The location of the existing table <identifier> is `<existingTableLoc>`. It doesn't match the specified location `<tableDescLoc>`."
    ]
  },
  "_LEGACY_ERROR_TEMP_1161" : {
    "message" : [
      "The column number of the existing table <tableName> (<existingTableSchema>) doesn't match the data schema (<querySchema>)."
    ]
  },
  "_LEGACY_ERROR_TEMP_1162" : {
    "message" : [
      "Cannot resolve '<col>' given input columns: [<inputColumns>]."
    ]
  },
  "_LEGACY_ERROR_TEMP_1163" : {
    "message" : [
      "Specified partitioning does not match that of the existing table <tableName>.",
      "Specified partition columns: [<specifiedPartCols>].",
      "Existing partition columns: [<existingPartCols>]."
    ]
  },
  "_LEGACY_ERROR_TEMP_1164" : {
    "message" : [
      "Specified bucketing does not match that of the existing table <tableName>.",
      "Specified bucketing: <specifiedBucketString>.",
      "Existing bucketing: <existingBucketString>."
    ]
  },
  "_LEGACY_ERROR_TEMP_1165" : {
    "message" : [
      "It is not allowed to specify partitioning when the table schema is not defined."
    ]
  },
  "_LEGACY_ERROR_TEMP_1166" : {
    "message" : [
      "Bucketing column '<bucketCol>' should not be part of partition columns '<normalizedPartCols>'."
    ]
  },
  "_LEGACY_ERROR_TEMP_1167" : {
    "message" : [
      "Bucket sorting column '<sortCol>' should not be part of partition columns '<normalizedPartCols>'."
    ]
  },
  "_LEGACY_ERROR_TEMP_1169" : {
    "message" : [
      "Requested partitioning does not match the table <tableName>:",
      "Requested partitions: <normalizedPartSpec>.",
      "Table partitions: <partColNames>."
    ]
  },
  "_LEGACY_ERROR_TEMP_1171" : {
    "message" : [
      "createTableColumnTypes option column <col> not found in schema <schema>."
    ]
  },
  "_LEGACY_ERROR_TEMP_1181" : {
    "message" : [
      "Stream-stream join without equality predicate is not supported."
    ]
  },
  "_LEGACY_ERROR_TEMP_1182" : {
    "message" : [
      "Column <ambiguousAttrs> are ambiguous. It's probably because you joined several Datasets together, and some of these Datasets are the same. This column points to one of the Datasets but Spark is unable to figure out which one. Please alias the Datasets with different names via `Dataset.as` before joining them, and specify the column using qualified name, e.g. `df.as(\"a\").join(df.as(\"b\"), $\"a.id\" > $\"b.id\")`. You can also set <config> to false to disable this check."
    ]
  },
  "_LEGACY_ERROR_TEMP_1183" : {
    "message" : [
      "Cannot use \"INTERVAL\" type in the table schema."
    ]
  },
  "_LEGACY_ERROR_TEMP_1186" : {
    "message" : [
      "Multi-part identifier cannot be empty."
    ]
  },
  "_LEGACY_ERROR_TEMP_1187" : {
    "message" : [
      "Hive data source can only be used with tables, you can not <operation> files of Hive data source directly."
    ]
  },
  "_LEGACY_ERROR_TEMP_1188" : {
    "message" : [
      "There is a 'path' option set and <method>() is called with a path parameter. Either remove the path option, or call <method>() without the parameter. To ignore this check, set '<config>' to 'true'."
    ]
  },
  "_LEGACY_ERROR_TEMP_1189" : {
    "message" : [
      "User specified schema not supported with `<operation>`."
    ]
  },
  "_LEGACY_ERROR_TEMP_1190" : {
    "message" : [
      "Temporary view <viewName> doesn't support streaming write."
    ]
  },
  "_LEGACY_ERROR_TEMP_1191" : {
    "message" : [
      "Streaming into views <viewName> is not supported."
    ]
  },
  "_LEGACY_ERROR_TEMP_1192" : {
    "message" : [
      "The input source(<source>) is different from the table <tableName>'s data source provider(<provider>)."
    ]
  },
  "_LEGACY_ERROR_TEMP_1193" : {
    "message" : [
      "Table <tableName> doesn't support streaming write - <t>."
    ]
  },
  "_LEGACY_ERROR_TEMP_1194" : {
    "message" : [
      "queryName must be specified for memory sink."
    ]
  },
  "_LEGACY_ERROR_TEMP_1195" : {
    "message" : [
      "'<source>' is not supported with continuous trigger."
    ]
  },
  "_LEGACY_ERROR_TEMP_1196" : {
    "message" : [
      "<columnType> column <columnName> not found in existing columns (<validColumnNames>)."
    ]
  },
  "_LEGACY_ERROR_TEMP_1197" : {
    "message" : [
      "'<operation>' does not support partitioning."
    ]
  },
  "_LEGACY_ERROR_TEMP_1198" : {
    "message" : [
      "Function '<unbound>' cannot process input: (<arguments>): <unsupported>."
    ]
  },
  "_LEGACY_ERROR_TEMP_1199" : {
    "message" : [
      "Invalid bound function '<bound>: there are <argsLen> arguments but <inputTypesLen> parameters returned from 'inputTypes()'."
    ]
  },
  "_LEGACY_ERROR_TEMP_1205" : {
    "message" : [
      "Expected only partition pruning predicates: <nonPartitionPruningPredicates>."
    ]
  },
  "_LEGACY_ERROR_TEMP_1207" : {
    "message" : [
      "The duration and time inputs to window must be an integer, long or string literal."
    ]
  },
  "_LEGACY_ERROR_TEMP_1210" : {
    "message" : [
      "The second argument in <funcName> should be a boolean literal."
    ]
  },
  "_LEGACY_ERROR_TEMP_1211" : {
    "message" : [
      "Detected implicit cartesian product for <joinType> join between logical plans",
      "<leftPlan>",
      "and",
      "<rightPlan>",
      "Join condition is missing or trivial.",
      "Either: use the CROSS JOIN syntax to allow cartesian products between these relations, or: enable implicit cartesian products by setting the configuration variable spark.sql.crossJoin.enabled=true."
    ]
  },
  "_LEGACY_ERROR_TEMP_1212" : {
    "message" : [
      "Found conflicting attributes <conflictingAttrs> in the condition joining outer plan:",
      "<outerPlan>",
      "and subplan:",
      "<subplan>."
    ]
  },
  "_LEGACY_ERROR_TEMP_1213" : {
    "message" : [
      "Window expression is empty in <expr>."
    ]
  },
  "_LEGACY_ERROR_TEMP_1214" : {
    "message" : [
      "Found different window function type in <windowExpressions>."
    ]
  },
  "_LEGACY_ERROR_TEMP_1218" : {
    "message" : [
      "<tableIdentifier> should be converted to HadoopFsRelation."
    ]
  },
  "_LEGACY_ERROR_TEMP_1219" : {
    "message" : [
      "Hive metastore does not support altering database location."
    ]
  },
  "_LEGACY_ERROR_TEMP_1222" : {
    "message" : [
      "Unknown resource type: <resourceType>."
    ]
  },
  "_LEGACY_ERROR_TEMP_1223" : {
    "message" : [
      "Invalid field id '<field>' in day-time interval. Supported interval fields: <supportedIds>."
    ]
  },
  "_LEGACY_ERROR_TEMP_1224" : {
    "message" : [
      "'interval <startFieldName> to <endFieldName>' is invalid."
    ]
  },
  "_LEGACY_ERROR_TEMP_1225" : {
    "message" : [
      "Invalid field id '<field>' in year-month interval. Supported interval fields: <supportedIds>."
    ]
  },
  "_LEGACY_ERROR_TEMP_1226" : {
    "message" : [
      "The SQL config '<configName>' was removed in the version <version>. <comment>"
    ]
  },
  "_LEGACY_ERROR_TEMP_1228" : {
    "message" : [
      "Decimal scale (<scale>) cannot be greater than precision (<precision>)."
    ]
  },
  "_LEGACY_ERROR_TEMP_1232" : {
    "message" : [
      "Partition spec is invalid. The spec (<specKeys>) must match the partition spec (<partitionColumnNames>) defined in table '<tableName>'."
    ]
  },
  "_LEGACY_ERROR_TEMP_1237" : {
    "message" : [
      "The list of partition columns with values in partition specification for table '<table>' in database '<database>' is not a prefix of the list of partition columns defined in the table schema. Expected a prefix of [<schemaColumns>], but got [<specColumns>]."
    ]
  },
  "_LEGACY_ERROR_TEMP_1239" : {
    "message" : [
      "Analyzing column statistics is not supported for column <name> of data type: <dataType>."
    ]
  },
  "_LEGACY_ERROR_TEMP_1241" : {
    "message" : [
      "CREATE-TABLE-AS-SELECT cannot create table with location to a non-empty directory <tablePath>. To allow overwriting the existing non-empty directory, set '<config>' to true."
    ]
  },
  "_LEGACY_ERROR_TEMP_1246" : {
    "message" : [
      "Can't find column `<name>` given table data columns <fieldNames>."
    ]
  },
  "_LEGACY_ERROR_TEMP_1247" : {
    "message" : [
      "Operation not allowed: ALTER TABLE SET [SERDE | SERDEPROPERTIES] for a specific partition is not supported for tables created with the datasource API."
    ]
  },
  "_LEGACY_ERROR_TEMP_1250" : {
    "message" : [
      "<action> is not allowed on <tableName> since filesource partition management is disabled (spark.sql.hive.manageFilesourcePartitions = false)."
    ]
  },
  "_LEGACY_ERROR_TEMP_1251" : {
    "message" : [
      "<action> is not allowed on <tableName> since its partition metadata is not stored in the Hive metastore. To import this information into the metastore, run `msck repair table <tableName>`."
    ]
  },
  "_LEGACY_ERROR_TEMP_1255" : {
    "message" : [
      "Cannot drop built-in function '<functionName>'."
    ]
  },
  "_LEGACY_ERROR_TEMP_1256" : {
    "message" : [
      "Cannot refresh built-in function <functionName>."
    ]
  },
  "_LEGACY_ERROR_TEMP_1257" : {
    "message" : [
      "Cannot refresh temporary function <functionName>."
    ]
  },
  "_LEGACY_ERROR_TEMP_1259" : {
    "message" : [
      "ALTER ADD COLUMNS does not support views. You must drop and re-create the views for adding the new columns. Views: <table>."
    ]
  },
  "_LEGACY_ERROR_TEMP_1260" : {
    "message" : [
      "ALTER ADD COLUMNS does not support datasource table with type <tableType>. You must drop and re-create the table for adding the new columns. Tables: <table>."
    ]
  },
  "_LEGACY_ERROR_TEMP_1261" : {
    "message" : [
      "LOAD DATA is not supported for datasource tables: <tableIdentWithDB>."
    ]
  },
  "_LEGACY_ERROR_TEMP_1262" : {
    "message" : [
      "LOAD DATA target table <tableIdentWithDB> is partitioned, but no partition spec is provided."
    ]
  },
  "_LEGACY_ERROR_TEMP_1263" : {
    "message" : [
      "LOAD DATA target table <tableIdentWithDB> is partitioned, but number of columns in provided partition spec (<partitionSize>) do not match number of partitioned columns in table (<targetTableSize>)."
    ]
  },
  "_LEGACY_ERROR_TEMP_1264" : {
    "message" : [
      "LOAD DATA target table <tableIdentWithDB> is not partitioned, but a partition spec was provided."
    ]
  },
  "_LEGACY_ERROR_TEMP_1266" : {
    "message" : [
      "Operation not allowed: TRUNCATE TABLE on external tables: <tableIdentWithDB>."
    ]
  },
  "_LEGACY_ERROR_TEMP_1267" : {
    "message" : [
      "Operation not allowed: TRUNCATE TABLE ... PARTITION is not supported for tables that are not partitioned: <tableIdentWithDB>."
    ]
  },
  "_LEGACY_ERROR_TEMP_1268" : {
    "message" : [
      "Failed to truncate table <tableIdentWithDB> when removing data of the path: <path>."
    ]
  },
  "_LEGACY_ERROR_TEMP_1276" : {
    "message" : [
      "The logical plan that represents the view is not analyzed."
    ]
  },
  "_LEGACY_ERROR_TEMP_1280" : {
    "message" : [
      "It is not allowed to create a persisted view from the Dataset API."
    ]
  },
  "_LEGACY_ERROR_TEMP_1286" : {
    "message" : [
      "User-defined partition column <columnName> not found in the JDBC relation: <schema>."
    ]
  },
  "_LEGACY_ERROR_TEMP_1287" : {
    "message" : [
      "Partition column type should be <numericType>, <dateType>, or <timestampType>, but <dataType> found."
    ]
  },
  "_LEGACY_ERROR_TEMP_1288" : {
    "message" : [
      "Table or view '<name>' already exists. SaveMode: ErrorIfExists."
    ]
  },
  "_LEGACY_ERROR_TEMP_1290" : {
    "message" : [
      "Text data source supports only a single column, and you have <schemaSize> columns."
    ]
  },
  "_LEGACY_ERROR_TEMP_1291" : {
    "message" : [
      "Can't find required partition column <readField> in partition schema <partitionSchema>."
    ]
  },
  "_LEGACY_ERROR_TEMP_1292" : {
    "message" : [
      "Temporary view '<tableIdent>' should not have specified a database."
    ]
  },
  "_LEGACY_ERROR_TEMP_1293" : {
    "message" : [
      "Hive data source can only be used with tables, you can't use it with CREATE TEMP VIEW USING."
    ]
  },
  "_LEGACY_ERROR_TEMP_1294" : {
    "message" : [
      "The timestamp provided for the '<strategy>' option is invalid. The expected format is 'YYYY-MM-DDTHH:mm:ss', but the provided timestamp: <timeString>."
    ]
  },
  "_LEGACY_ERROR_TEMP_1295" : {
    "message" : [
      "Set a host to read from with option(\"host\", ...)."
    ]
  },
  "_LEGACY_ERROR_TEMP_1296" : {
    "message" : [
      "Set a port to read from with option(\"port\", ...)."
    ]
  },
  "_LEGACY_ERROR_TEMP_1297" : {
    "message" : [
      "IncludeTimestamp must be set to either \"true\" or \"false\"."
    ]
  },
  "_LEGACY_ERROR_TEMP_1298" : {
    "message" : [
      "checkpointLocation must be specified either through option(\"checkpointLocation\", ...) or SparkSession.conf.set(\"<config>\", ...)."
    ]
  },
  "_LEGACY_ERROR_TEMP_1299" : {
    "message" : [
      "This query does not support recovering from checkpoint location. Delete <checkpointPath> to start over."
    ]
  },
  "_LEGACY_ERROR_TEMP_1300" : {
    "message" : [
      "Unable to find the column `<colName>` given [<actualColumns>]."
    ]
  },
  "_LEGACY_ERROR_TEMP_1306" : {
    "message" : [
      "There is a 'path' or 'paths' option set and load() is called with path parameters. Either remove the path option if it's the same as the path parameter, or add it to the load() parameter if you do want to read multiple paths. To ignore this check, set '<config>' to 'true'."
    ]
  },
  "_LEGACY_ERROR_TEMP_1307" : {
    "message" : [
      "There is a 'path' option set and save() is called with a path parameter. Either remove the path option, or call save() without the parameter. To ignore this check, set '<config>' to 'true'."
    ]
  },
  "_LEGACY_ERROR_TEMP_1309" : {
    "message" : [
      "insertInto() can't be used together with partitionBy(). Partition columns have already been defined for the table. It is not necessary to use partitionBy()."
    ]
  },
  "_LEGACY_ERROR_TEMP_1310" : {
    "message" : [
      "Couldn't find a catalog to handle the identifier <quote>."
    ]
  },
  "_LEGACY_ERROR_TEMP_1312" : {
    "message" : [
      "'<operation>' does not support bucketBy right now."
    ]
  },
  "_LEGACY_ERROR_TEMP_1313" : {
    "message" : [
      "'<operation>' does not support bucketBy and sortBy right now."
    ]
  },
  "_LEGACY_ERROR_TEMP_1316" : {
    "message" : [
      "Invalid partition transformation: <expr>."
    ]
  },
  "_LEGACY_ERROR_TEMP_1320" : {
    "message" : [
      "Typed column <typedCol> that needs input type and schema cannot be passed in untyped `select` API. Use the typed `Dataset.select` API instead."
    ]
  },
  "_LEGACY_ERROR_TEMP_1321" : {
    "message" : [
      "Invalid view name: <viewName>."
    ]
  },
  "_LEGACY_ERROR_TEMP_1322" : {
    "message" : [
      "Invalid number of buckets: bucket(<numBuckets>, <e>)."
    ]
  },
  "_LEGACY_ERROR_TEMP_1323" : {
    "message" : [
      "\"<colName>\" is not a numeric column. Aggregation function can only be applied on a numeric column."
    ]
  },
  "_LEGACY_ERROR_TEMP_1324" : {
    "message" : [
      "The pivot column <pivotColumn> has more than <maxValues> distinct values, this could indicate an error. If this was intended, set <config> to at least the number of distinct values of the pivot column."
    ]
  },
  "_LEGACY_ERROR_TEMP_1327" : {
    "message" : [
      "Command execution is not supported in runner <runner>."
    ]
  },
  "_LEGACY_ERROR_TEMP_1328" : {
    "message" : [
      "Can not instantiate class <className>, please make sure it has public non argument constructor."
    ]
  },
  "_LEGACY_ERROR_TEMP_1329" : {
    "message" : [
      "Can not load class <className>, please make sure it is on the classpath."
    ]
  },
  "_LEGACY_ERROR_TEMP_1330" : {
    "message" : [
      "Class <className> doesn't implement interface UserDefinedAggregateFunction."
    ]
  },
  "_LEGACY_ERROR_TEMP_1332" : {
    "message" : [
      "<errorMessage>"
    ]
  },
  "_LEGACY_ERROR_TEMP_1338" : {
    "message" : [
      "Sinks cannot request distribution and ordering in continuous execution mode."
    ]
  },
  "_LEGACY_ERROR_TEMP_2003" : {
    "message" : [
      "Unsuccessful try to zip maps with <size> unique keys due to exceeding the array size limit <maxRoundedArrayLength>."
    ]
  },
  "_LEGACY_ERROR_TEMP_2017" : {
    "message" : [
      "not resolved."
    ]
  },
  "_LEGACY_ERROR_TEMP_2026" : {
    "message" : [
      "Failed to convert value <value> (class of <cls>) with the type of <dataType> to JSON."
    ]
  },
  "_LEGACY_ERROR_TEMP_2027" : {
    "message" : [
      "Unexpected operator <op> in correlated subquery<pos>."
    ]
  },
  "_LEGACY_ERROR_TEMP_2028" : {
    "message" : [
      "This line should be unreachable<err>."
    ]
  },
  "_LEGACY_ERROR_TEMP_2030" : {
    "message" : [
      "Can not handle nested schema yet...  plan <plan>."
    ]
  },
  "_LEGACY_ERROR_TEMP_2031" : {
    "message" : [
      "The input external row cannot be null."
    ]
  },
  "_LEGACY_ERROR_TEMP_2032" : {
    "message" : [
      "<fieldCannotBeNullMsg>"
    ]
  },
  "_LEGACY_ERROR_TEMP_2033" : {
    "message" : [
      "Unable to create database <name> as failed to create its directory <locationUri>."
    ]
  },
  "_LEGACY_ERROR_TEMP_2034" : {
    "message" : [
      "Unable to drop database <name> as failed to delete its directory <locationUri>."
    ]
  },
  "_LEGACY_ERROR_TEMP_2035" : {
    "message" : [
      "Unable to create table <table> as failed to create its directory <defaultTableLocation>."
    ]
  },
  "_LEGACY_ERROR_TEMP_2036" : {
    "message" : [
      "Unable to delete partition path <partitionPath>."
    ]
  },
  "_LEGACY_ERROR_TEMP_2037" : {
    "message" : [
      "Unable to drop table <table> as failed to delete its directory <dir>."
    ]
  },
  "_LEGACY_ERROR_TEMP_2038" : {
    "message" : [
      "Unable to rename table <oldName> to <newName> as failed to rename its directory <oldDir>."
    ]
  },
  "_LEGACY_ERROR_TEMP_2039" : {
    "message" : [
      "Unable to create partition path <partitionPath>."
    ]
  },
  "_LEGACY_ERROR_TEMP_2040" : {
    "message" : [
      "Unable to rename partition path <oldPartPath>."
    ]
  },
  "_LEGACY_ERROR_TEMP_2041" : {
    "message" : [
      "<methodName> is not implemented."
    ]
  },
  "_LEGACY_ERROR_TEMP_2045" : {
    "message" : [
      "Unsupported table change: <message>"
    ]
  },
  "_LEGACY_ERROR_TEMP_2046" : {
    "message" : [
      "[BUG] Not a DataSourceRDDPartition: <split>."
    ]
  },
  "_LEGACY_ERROR_TEMP_2047" : {
    "message" : [
      "'path' is not specified."
    ]
  },
  "_LEGACY_ERROR_TEMP_2048" : {
    "message" : [
      "Schema must be specified when creating a streaming source DataFrame. If some files already exist in the directory, then depending on the file format you may be able to create a static DataFrame on that directory with 'spark.read.load(directory)' and infer schema from it."
    ]
  },
  "_LEGACY_ERROR_TEMP_2049" : {
    "message" : [
      "Data source <className> does not support streamed <operator>."
    ]
  },
  "_LEGACY_ERROR_TEMP_2050" : {
    "message" : [
      "Expected exactly one path to be specified, but got: <paths>."
    ]
  },
  "_LEGACY_ERROR_TEMP_2052" : {
    "message" : [
      "<className> was removed in Spark 2.0. Please check if your library is compatible with Spark 2.0."
    ]
  },
  "_LEGACY_ERROR_TEMP_2053" : {
    "message" : [
      "buildReader is not supported for <format>."
    ]
  },
  "_LEGACY_ERROR_TEMP_2056" : {
    "message" : [
      "Unable to clear output directory <staticPrefixPath> prior to writing to it."
    ]
  },
  "_LEGACY_ERROR_TEMP_2057" : {
    "message" : [
      "Unable to clear partition directory <path> prior to writing to it."
    ]
  },
  "_LEGACY_ERROR_TEMP_2059" : {
    "message" : [
      "End of stream."
    ]
  },
  "_LEGACY_ERROR_TEMP_2060" : {
    "message" : [
      "The fallback v1 relation reports inconsistent schema:",
      "Schema of v2 scan: <v2Schema>.",
      "Schema of v1 relation: <v1Schema>."
    ]
  },
  "_LEGACY_ERROR_TEMP_2061" : {
    "message" : [
      "No records should be returned from EmptyDataReader."
    ]
  },
  "_LEGACY_ERROR_TEMP_2065" : {
    "message" : [
      "Cannot create columnar reader."
    ]
  },
  "_LEGACY_ERROR_TEMP_2066" : {
    "message" : [
      "Invalid namespace name: <namespace>."
    ]
  },
  "_LEGACY_ERROR_TEMP_2068" : {
    "message" : [
      "Missing database location."
    ]
  },
  "_LEGACY_ERROR_TEMP_2070" : {
    "message" : [
      "Writing job failed."
    ]
  },
  "_LEGACY_ERROR_TEMP_2071" : {
    "message" : [
      "Commit denied for partition <partId> (task <taskId>, attempt <attemptId>, stage <stageId>.<stageAttempt>)."
    ]
  },
  "_LEGACY_ERROR_TEMP_2073" : {
    "message" : [
      "Cannot create JDBC table with partition."
    ]
  },
  "_LEGACY_ERROR_TEMP_2074" : {
    "message" : [
      "user-specified schema."
    ]
  },
  "_LEGACY_ERROR_TEMP_2076" : {
    "message" : [
      "The length of <path> is <len>, which exceeds the max length allowed: <maxLength>."
    ]
  },
  "_LEGACY_ERROR_TEMP_2077" : {
    "message" : [
      "Unsupported field name: <fieldName>."
    ]
  },
  "_LEGACY_ERROR_TEMP_2078" : {
    "message" : [
      "Both '<jdbcTableName>' and '<jdbcQueryString>' can not be specified at the same time."
    ]
  },
  "_LEGACY_ERROR_TEMP_2079" : {
    "message" : [
      "Option '<jdbcTableName>' or '<jdbcQueryString>' is required."
    ]
  },
  "_LEGACY_ERROR_TEMP_2080" : {
    "message" : [
      "Option `<optionName>` can not be empty."
    ]
  },
  "_LEGACY_ERROR_TEMP_2081" : {
    "message" : [
      "Invalid value `<value>` for parameter `<jdbcTxnIsolationLevel>`. This can be `NONE`, `READ_UNCOMMITTED`, `READ_COMMITTED`, `REPEATABLE_READ` or `SERIALIZABLE`."
    ]
  },
  "_LEGACY_ERROR_TEMP_2082" : {
    "message" : [
      "Can't get JDBC type for <catalogString>."
    ]
  },
  "_LEGACY_ERROR_TEMP_2083" : {
    "message" : [
      "Unsupported type <content>."
    ]
  },
  "_LEGACY_ERROR_TEMP_2084" : {
    "message" : [
      "Unsupported array element type <catalogString> based on binary."
    ]
  },
  "_LEGACY_ERROR_TEMP_2085" : {
    "message" : [
      "Nested arrays unsupported."
    ]
  },
  "_LEGACY_ERROR_TEMP_2086" : {
    "message" : [
      "Can't translate non-null value for field <pos>."
    ]
  },
  "_LEGACY_ERROR_TEMP_2087" : {
    "message" : [
      "Invalid value `<n>` for parameter `<jdbcNumPartitions>` in table writing via JDBC. The minimum value is 1."
    ]
  },
  "_LEGACY_ERROR_TEMP_2089" : {
    "message" : [
      "DataType: <catalogString>."
    ]
  },
  "_LEGACY_ERROR_TEMP_2090" : {
    "message" : [
      "The input filter of <owner> should be fully convertible."
    ]
  },
  "_LEGACY_ERROR_TEMP_2093" : {
    "message" : [
      "Found duplicate field(s) \"<requiredFieldName>\": <matchedOrcFields> in case-insensitive mode."
    ]
  },
  "_LEGACY_ERROR_TEMP_2094" : {
    "message" : [
      "Found duplicate field(s) \"<requiredId>\": <matchedFields> in id mapping mode."
    ]
  },
  "_LEGACY_ERROR_TEMP_2095" : {
    "message" : [
      "Failed to merge incompatible schemas <left> and <right>."
    ]
  },
  "_LEGACY_ERROR_TEMP_2097" : {
    "message" : [
      "Could not execute broadcast in <timeout> secs. You can increase the timeout for broadcasts via <broadcastTimeout> or disable broadcast join by setting <autoBroadcastJoinThreshold> to -1 or remove the broadcast hint if it exists in your code."
    ]
  },
  "_LEGACY_ERROR_TEMP_2098" : {
    "message" : [
      "Could not compare cost with <cost>."
    ]
  },
  "_LEGACY_ERROR_TEMP_2100" : {
    "message" : [
      "not support type: <dataType>."
    ]
  },
  "_LEGACY_ERROR_TEMP_2101" : {
    "message" : [
      "Not support non-primitive type now."
    ]
  },
  "_LEGACY_ERROR_TEMP_2103" : {
    "message" : [
      "Dictionary encoding should not be used because of dictionary overflow."
    ]
  },
  "_LEGACY_ERROR_TEMP_2105" : {
    "message" : [
      "Could not allocate memory to grow BytesToBytesMap."
    ]
  },
  "_LEGACY_ERROR_TEMP_2106" : {
    "message" : [
      "Can't acquire <size> bytes memory to build hash relation, got <got> bytes."
    ]
  },
  "_LEGACY_ERROR_TEMP_2107" : {
    "message" : [
      "There is not enough memory to build hash map."
    ]
  },
  "_LEGACY_ERROR_TEMP_2108" : {
    "message" : [
      "Does not support row that is larger than 256M."
    ]
  },
  "_LEGACY_ERROR_TEMP_2109" : {
    "message" : [
      "Cannot build HashedRelation with more than 1/3 billion unique keys."
    ]
  },
  "_LEGACY_ERROR_TEMP_2110" : {
    "message" : [
      "Cannot build a HashedRelation that is larger than 8G."
    ]
  },
  "_LEGACY_ERROR_TEMP_2111" : {
    "message" : [
      "Failed to push a row into <rowQueue>."
    ]
  },
  "_LEGACY_ERROR_TEMP_2112" : {
    "message" : [
      "Unexpected window function frame <frame>."
    ]
  },
  "_LEGACY_ERROR_TEMP_2115" : {
    "message" : [
      "Unknown column: <unknownColumn>."
    ]
  },
  "_LEGACY_ERROR_TEMP_2116" : {
    "message" : [
      "Unexpected: <o>."
    ]
  },
  "_LEGACY_ERROR_TEMP_2120" : {
    "message" : [
      "Do not support array of type <clazz>."
    ]
  },
  "_LEGACY_ERROR_TEMP_2121" : {
    "message" : [
      "Do not support type <clazz>."
    ]
  },
  "_LEGACY_ERROR_TEMP_2124" : {
    "message" : [
      "Failed to merge decimal types with incompatible scale <leftScale> and <rightScale>."
    ]
  },
  "_LEGACY_ERROR_TEMP_2126" : {
    "message" : [
      "Unsuccessful attempt to build maps with <size> elements due to exceeding the map size limit <maxRoundedArrayLength>."
    ]
  },
  "_LEGACY_ERROR_TEMP_2128" : {
    "message" : [
      "The key array and value array of MapData must have the same length."
    ]
  },
  "_LEGACY_ERROR_TEMP_2129" : {
    "message" : [
      "Conflict found: Field <field> <actual> differs from <field> <expected> derived from <candidate>."
    ]
  },
  "_LEGACY_ERROR_TEMP_2131" : {
    "message" : [
      "Exception when registering StreamingQueryListener."
    ]
  },
  "_LEGACY_ERROR_TEMP_2144" : {
    "message" : [
      "Unable to find constructor for <tpe>. This could happen if <tpe> is an interface, or a trait without companion object constructor."
    ]
  },
  "_LEGACY_ERROR_TEMP_2145" : {
    "message" : [
      "<paramName> cannot be more than one character."
    ]
  },
  "_LEGACY_ERROR_TEMP_2146" : {
    "message" : [
      "<paramName> should be an integer. Found <value>."
    ]
  },
  "_LEGACY_ERROR_TEMP_2147" : {
    "message" : [
      "<paramName> flag can be true or false."
    ]
  },
  "_LEGACY_ERROR_TEMP_2148" : {
    "message" : [
      "null value found but field <name> is not nullable."
    ]
  },
  "_LEGACY_ERROR_TEMP_2154" : {
    "message" : [
      "Failed to get outer pointer for <innerCls>."
    ]
  },
  "_LEGACY_ERROR_TEMP_2163" : {
    "message" : [
      "Initial type <dataType> must be a <target>."
    ]
  },
  "_LEGACY_ERROR_TEMP_2164" : {
    "message" : [
      "Initial type <dataType> must be an <arrayType>, a <structType> or a <mapType>."
    ]
  },
  "_LEGACY_ERROR_TEMP_2166" : {
    "message" : [
      "Malformed JSON."
    ]
  },
  "_LEGACY_ERROR_TEMP_2168" : {
    "message" : [
      "Decorrelate inner query through <plan> is not supported."
    ]
  },
  "_LEGACY_ERROR_TEMP_2169" : {
    "message" : [
      "This method should not be called in the analyzer."
    ]
  },
  "_LEGACY_ERROR_TEMP_2170" : {
    "message" : [
      "Cannot safely merge SERDEPROPERTIES:",
      "<props1>",
      "<props2>",
      "The conflict keys: <conflictKeys>."
    ]
  },
  "_LEGACY_ERROR_TEMP_2171" : {
    "message" : [
      "Not supported pair: <r1>, <r2> at <function>()."
    ]
  },
  "_LEGACY_ERROR_TEMP_2172" : {
    "message" : [
      "Once strategy's idempotence is broken for batch <batchName>",
      "<plan>."
    ]
  },
  "_LEGACY_ERROR_TEMP_2176" : {
    "message" : [
      "Cannot create array with <numElements> elements of data due to exceeding the limit <maxRoundedArrayLength> elements for ArrayData. <additionalErrorMessage>"
    ]
  },
  "_LEGACY_ERROR_TEMP_2179" : {
    "message" : [
      "HiveServer2 Kerberos principal or keytab is not correctly configured."
    ]
  },
  "_LEGACY_ERROR_TEMP_2180" : {
    "message" : [
      "Parent SparkUI to attach this tab to not found."
    ]
  },
  "_LEGACY_ERROR_TEMP_2181" : {
    "message" : [
      "inferSchema is not supported for hive data source."
    ]
  },
  "_LEGACY_ERROR_TEMP_2182" : {
    "message" : [
      "Requested partitioning does not match the <tableIdentifier> table:",
      "Requested partitions: <partitionKeys>.",
      "Table partitions: <partitionColumnNames>."
    ]
  },
  "_LEGACY_ERROR_TEMP_2183" : {
    "message" : [
      "Dynamic partition key <key> is not among written partition paths."
    ]
  },
  "_LEGACY_ERROR_TEMP_2184" : {
    "message" : [
      "Cannot remove partition directory '<partitionPath>'."
    ]
  },
  "_LEGACY_ERROR_TEMP_2185" : {
    "message" : [
      "Cannot create staging directory: <message>"
    ]
  },
  "_LEGACY_ERROR_TEMP_2194" : {
    "message" : [
      "Unsupported Hive Metastore version <version>. Please set <key> with a valid version."
    ]
  },
  "_LEGACY_ERROR_TEMP_2195" : {
    "message" : [
      "<cnf> when creating Hive client using classpath: <execJars> Please make sure that jars for your version of hive and hadoop are included in the paths passed to <key>."
    ]
  },
  "_LEGACY_ERROR_TEMP_2198" : {
    "message" : [
      "Failed to rename as <dstPath> already exists."
    ]
  },
  "_LEGACY_ERROR_TEMP_2200" : {
    "message" : [
      "Error: we detected a possible problem with the location of your \"_spark_metadata\"",
      "directory and you likely need to move it before restarting this query.",
      "",
      "Earlier version of Spark incorrectly escaped paths when writing out the",
      "\"_spark_metadata\" directory for structured streaming. While this was corrected in",
      "Spark 3.0, it appears that your query was started using an earlier version that",
      "",
      "Correct \"_spark_metadata\" Directory: <metadataPath>",
      "Incorrect \"_spark_metadata\" Directory: <legacyMetadataPath>",
      "",
      "Please move the data from the incorrect directory to the correct one, delete the",
      "incorrect directory, and then restart this query. If you believe you are receiving",
      "this message in error, you can disable it with the SQL conf",
      "<StreamingCheckpointEscapedPathCheckEnabled>."
    ]
  },
  "_LEGACY_ERROR_TEMP_2201" : {
    "message" : [
      "Partition column <col> not found in schema <schema>."
    ]
  },
  "_LEGACY_ERROR_TEMP_2203" : {
    "message" : [
      "Cannot set timeout duration without enabling processing time timeout in [map|flatMap]GroupsWithState."
    ]
  },
  "_LEGACY_ERROR_TEMP_2204" : {
    "message" : [
      "Cannot get event time watermark timestamp without setting watermark before [map|flatMap]GroupsWithState."
    ]
  },
  "_LEGACY_ERROR_TEMP_2205" : {
    "message" : [
      "Cannot set timeout timestamp without enabling event time timeout in [map|flatMapGroupsWithState."
    ]
  },
  "_LEGACY_ERROR_TEMP_2207" : {
    "message" : [
      "Multiple streaming queries are concurrently using <path>."
    ]
  },
  "_LEGACY_ERROR_TEMP_2208" : {
    "message" : [
      "<commitProtocol> does not support adding files with an absolute path."
    ]
  },
  "_LEGACY_ERROR_TEMP_2209" : {
    "message" : [
      "Data source <srcName> does not support microbatch processing.",
      "",
      "Either the data source is disabled at",
      "SQLConf.get.DISABLED_V2_STREAMING_MICROBATCH_READERS.key (The disabled sources",
      "are [<disabledSources>]) or the table <table> does not have MICRO_BATCH_READ",
      "capability. Meanwhile, the fallback, data source v1, is not available.\""
    ]
  },
  "_LEGACY_ERROR_TEMP_2210" : {
    "message" : [
      "StreamingRelationExec cannot be executed."
    ]
  },
  "_LEGACY_ERROR_TEMP_2212" : {
    "message" : [
      "Invalid catalog name: <name>."
    ]
  },
  "_LEGACY_ERROR_TEMP_2214" : {
    "message" : [
      "Plugin class for catalog '<name>' does not implement CatalogPlugin: <pluginClassName>."
    ]
  },
  "_LEGACY_ERROR_TEMP_2215" : {
    "message" : [
      "Cannot find catalog plugin class for catalog '<name>': <pluginClassName>."
    ]
  },
  "_LEGACY_ERROR_TEMP_2216" : {
    "message" : [
      "Failed to find public no-arg constructor for catalog '<name>': <pluginClassName>)."
    ]
  },
  "_LEGACY_ERROR_TEMP_2217" : {
    "message" : [
      "Failed to call public no-arg constructor for catalog '<name>': <pluginClassName>)."
    ]
  },
  "_LEGACY_ERROR_TEMP_2218" : {
    "message" : [
      "Cannot instantiate abstract catalog plugin class for catalog '<name>': <pluginClassName>."
    ]
  },
  "_LEGACY_ERROR_TEMP_2219" : {
    "message" : [
      "Failed during instantiating constructor for catalog '<name>': <pluginClassName>."
    ]
  },
  "_LEGACY_ERROR_TEMP_2220" : {
    "message" : [
      ""
    ]
  },
  "_LEGACY_ERROR_TEMP_2222" : {
    "message" : [
      "Cannot mutate ReadOnlySQLConf."
    ]
  },
  "_LEGACY_ERROR_TEMP_2223" : {
    "message" : [
      "Cannot clone/copy ReadOnlySQLConf."
    ]
  },
  "_LEGACY_ERROR_TEMP_2224" : {
    "message" : [
      "Cannot get SQLConf inside scheduler event loop thread."
    ]
  },
  "_LEGACY_ERROR_TEMP_2225" : {
    "message" : [
      ""
    ]
  },
  "_LEGACY_ERROR_TEMP_2226" : {
    "message" : [
      "null literals can't be casted to <name>."
    ]
  },
  "_LEGACY_ERROR_TEMP_2227" : {
    "message" : [
      "<name> is not an UserDefinedType. Please make sure registering an UserDefinedType for <userClass>."
    ]
  },
  "_LEGACY_ERROR_TEMP_2228" : {
    "message" : [
      "Can not load in UserDefinedType <name> for user class <userClass>."
    ]
  },
  "_LEGACY_ERROR_TEMP_2229" : {
    "message" : [
      "<name> is not a public class. Only public classes are supported."
    ]
  },
  "_LEGACY_ERROR_TEMP_2230" : {
    "message" : [
      "Primitive types are not supported."
    ]
  },
  "_LEGACY_ERROR_TEMP_2233" : {
    "message" : [
      "Only Data Sources providing FileFormat are supported: <providingClass>."
    ]
  },
  "_LEGACY_ERROR_TEMP_2234" : {
    "message" : [
      "Failed to set original ACL <aclEntries> back to the created path: <path>. Exception: <message>"
    ]
  },
  "_LEGACY_ERROR_TEMP_2236" : {
    "message" : [
      "Unrecognized compression scheme type ID: <typeId>."
    ]
  },
  "_LEGACY_ERROR_TEMP_2237" : {
    "message" : [
      "<className>.getParentLogger is not yet implemented."
    ]
  },
  "_LEGACY_ERROR_TEMP_2241" : {
    "message" : [
      "Nonatomic partition table <tableName> can not add multiple partitions."
    ]
  },
  "_LEGACY_ERROR_TEMP_2242" : {
    "message" : [
      "<provider> source does not support user-specified schema."
    ]
  },
  "_LEGACY_ERROR_TEMP_2243" : {
    "message" : [
      "Nonatomic partition table <tableName> can not drop multiple partitions."
    ]
  },
  "_LEGACY_ERROR_TEMP_2244" : {
    "message" : [
      "The table <tableName> does not support truncation of multiple partition."
    ]
  },
  "_LEGACY_ERROR_TEMP_2245" : {
    "message" : [
      "Table does not support overwrite by expression: <table>."
    ]
  },
  "_LEGACY_ERROR_TEMP_2246" : {
    "message" : [
      "Table does not support dynamic partition overwrite: <table>."
    ]
  },
  "_LEGACY_ERROR_TEMP_2248" : {
    "message" : [
      "Cannot broadcast the table over <maxBroadcastTableRows> rows: <numRows> rows."
    ]
  },
  "_LEGACY_ERROR_TEMP_2249" : {
    "message" : [
      "Cannot broadcast the table that is larger than <maxBroadcastTableBytes>: <dataSize>."
    ]
  },
  "_LEGACY_ERROR_TEMP_2250" : {
    "message" : [
      "Not enough memory to build and broadcast the table to all worker nodes. As a workaround, you can either disable broadcast by setting <autoBroadcastJoinThreshold> to -1 or increase the spark driver memory by setting <driverMemory> to a higher value<analyzeTblMsg> or apply the shuffle sort merge join hint as described in the Spark documentation: https://spark.apache.org/docs/latest/sql-ref-syntax-qry-select-hints.html#join-hints."
    ]
  },
  "_LEGACY_ERROR_TEMP_2251" : {
    "message" : [
      "<execName> does not support the execute() code path."
    ]
  },
  "_LEGACY_ERROR_TEMP_2252" : {
    "message" : [
      "Cannot merge <className> with <otherClass>."
    ]
  },
  "_LEGACY_ERROR_TEMP_2253" : {
    "message" : [
      "Data source <sourceName> does not support continuous processing."
    ]
  },
  "_LEGACY_ERROR_TEMP_2254" : {
    "message" : [
      "Data read failed."
    ]
  },
  "_LEGACY_ERROR_TEMP_2255" : {
    "message" : [
      "Epoch marker generation failed."
    ]
  },
  "_LEGACY_ERROR_TEMP_2256" : {
    "message" : [
      "Foreach writer has been aborted due to a task failure."
    ]
  },
  "_LEGACY_ERROR_TEMP_2260" : {
    "message" : [
      "Cannot purge as it might break internal state."
    ]
  },
  "_LEGACY_ERROR_TEMP_2261" : {
    "message" : [
      "Clean up source files is not supported when reading from the output directory of FileStreamSink."
    ]
  },
  "_LEGACY_ERROR_TEMP_2262" : {
    "message" : [
      "latestOffset(Offset, ReadLimit) should be called instead of this method."
    ]
  },
  "_LEGACY_ERROR_TEMP_2263" : {
    "message" : [
      "Error: we detected a possible problem with the location of your checkpoint and you",
      "likely need to move it before restarting this query.",
      "",
      "Earlier version of Spark incorrectly escaped paths when writing out checkpoints for",
      "structured streaming. While this was corrected in Spark 3.0, it appears that your",
      "query was started using an earlier version that incorrectly handled the checkpoint",
      "path.",
      "",
      "Correct Checkpoint Directory: <checkpointPath>",
      "Incorrect Checkpoint Directory: <legacyCheckpointDir>",
      "",
      "Please move the data from the incorrect directory to the correct one, delete the",
      "incorrect directory, and then restart this query. If you believe you are receiving",
      "this message in error, you can disable it with the SQL conf",
      "<StreamingCheckpointEscapedPathCheckEnabled>."
    ]
  },
  "_LEGACY_ERROR_TEMP_2264" : {
    "message" : [
      "Subprocess exited with status <exitCode>. Error: <stderrBuffer>."
    ]
  },
  "_LEGACY_ERROR_TEMP_2265" : {
    "message" : [
      "<nodeName> without serde does not support <dt> as output data type."
    ]
  },
  "_LEGACY_ERROR_TEMP_2266" : {
    "message" : [
      "Invalid `startIndex` provided for generating iterator over the array. Total elements: <numRows>, requested `startIndex`: <startIndex>."
    ]
  },
  "_LEGACY_ERROR_TEMP_2267" : {
    "message" : [
      "The backing <className> has been modified since the creation of this Iterator."
    ]
  },
  "_LEGACY_ERROR_TEMP_2268" : {
    "message" : [
      "<nodeName> does not implement doExecuteBroadcast."
    ]
  },
  "_LEGACY_ERROR_TEMP_2269" : {
    "message" : [
      "<globalTempDB> is a system preserved database, please rename your existing database to resolve the name conflict, or set a different value for <globalTempDatabase>, and launch your Spark application again."
    ]
  },
  "_LEGACY_ERROR_TEMP_2270" : {
    "message" : [
      "comment on table is not supported."
    ]
  },
  "_LEGACY_ERROR_TEMP_2272" : {
    "message" : [
      "Rename column is only supported for MySQL version 8.0 and above."
    ]
  },
  "_LEGACY_ERROR_TEMP_2273" : {
    "message" : [
      "<message>"
    ]
  },
  "_LEGACY_ERROR_TEMP_2277" : {
    "message" : [
      "Number of dynamic partitions created is <numWrittenParts>, which is more than <maxDynamicPartitions>. To solve this try to set <maxDynamicPartitionsKey> to at least <numWrittenParts>."
    ]
  },
  "_LEGACY_ERROR_TEMP_2330" : {
    "message" : [
      "Cannot change nullable column to non-nullable: <fieldName>."
    ]
  },
  "_LEGACY_ERROR_TEMP_2446" : {
    "message" : [
      "Operation not allowed: <cmd> only works on table with location provided: <tableIdentWithDB>"
    ]
  },
  "_LEGACY_ERROR_TEMP_2450" : {
    "message" : [
      "No handler for UDF/UDAF/UDTF '<clazz>'"
    ]
  },
  "_LEGACY_ERROR_TEMP_3000" : {
    "message" : [
      "Unexpected Py4J server <class>."
    ]
  },
  "_LEGACY_ERROR_TEMP_3001" : {
    "message" : [
      "EOFException occurred while reading the port number from <daemonModule>'s stdout<additionalMessage>."
    ]
  },
  "_LEGACY_ERROR_TEMP_3002" : {
    "message" : [
      "Data of type <other> is not supported"
    ]
  },
  "_LEGACY_ERROR_TEMP_3003" : {
    "message" : [
      "Could not compute split, block <blockId> of RDD <id> not found"
    ]
  },
  "_LEGACY_ERROR_TEMP_3004" : {
    "message" : [
      "Attempted to use <string> after its blocks have been removed!"
    ]
  },
  "_LEGACY_ERROR_TEMP_3005" : {
    "message" : [
      "Histogram on either an empty RDD or RDD containing +/-infinity or NaN"
    ]
  },
  "_LEGACY_ERROR_TEMP_3006" : {
    "message" : [
      "empty RDD"
    ]
  },
  "_LEGACY_ERROR_TEMP_3008" : {
    "message" : [
      "Cannot use map-side combining with array keys."
    ]
  },
  "_LEGACY_ERROR_TEMP_3009" : {
    "message" : [
      "HashPartitioner cannot partition array keys."
    ]
  },
  "_LEGACY_ERROR_TEMP_3010" : {
    "message" : [
      "reduceByKeyLocally() does not support array keys"
    ]
  },
  "_LEGACY_ERROR_TEMP_3011" : {
    "message" : [
      "This RDD lacks a SparkContext. It could happen in the following cases:",
      "(1) RDD transformations and actions are NOT invoked by the driver, but inside of other transformations; for example, rdd1.map(x => rdd2.values.count() * x) is invalid because the values transformation and count action cannot be performed inside of the rdd1.map transformation. For more information, see SPARK-5063.",
      "(2) When a Spark Streaming job recovers from checkpoint, this exception will be hit if a reference to an RDD not defined by the streaming job is used in DStream operations. For more information, See SPARK-13758."
    ]
  },
  "_LEGACY_ERROR_TEMP_3012" : {
    "message" : [
      "Cannot change storage level of an RDD after it was already assigned a level"
    ]
  },
  "_LEGACY_ERROR_TEMP_3013" : {
    "message" : [
      "Can only zip RDDs with same number of elements in each partition"
    ]
  },
  "_LEGACY_ERROR_TEMP_3014" : {
    "message" : [
      "empty collection"
    ]
  },
  "_LEGACY_ERROR_TEMP_3015" : {
    "message" : [
      "countByValueApprox() does not support arrays"
    ]
  },
  "_LEGACY_ERROR_TEMP_3016" : {
    "message" : [
      "Checkpoint directory has not been set in the SparkContext"
    ]
  },
  "_LEGACY_ERROR_TEMP_3017" : {
    "message" : [
      "Invalid checkpoint file: <path>"
    ]
  },
  "_LEGACY_ERROR_TEMP_3018" : {
    "message" : [
      "Failed to create checkpoint path <checkpointDirPath>"
    ]
  },
  "_LEGACY_ERROR_TEMP_3019" : {
    "message" : [
      "Checkpoint RDD has a different number of partitions from original RDD. Original",
      "RDD [ID: <originalRDDId>, num of partitions: <originalRDDLength>];",
      "Checkpoint RDD [ID: <newRDDId>, num of partitions: <newRDDLength>]."
    ]
  },
  "_LEGACY_ERROR_TEMP_3020" : {
    "message" : [
      "Checkpoint dir must be specified."
    ]
  },
  "_LEGACY_ERROR_TEMP_3021" : {
    "message" : [
      "Error asking standalone scheduler to shut down executors"
    ]
  },
  "_LEGACY_ERROR_TEMP_3022" : {
    "message" : [
      "Error stopping standalone scheduler's driver endpoint"
    ]
  },
  "_LEGACY_ERROR_TEMP_3023" : {
    "message" : [
      "Can't run submitMapStage on RDD with 0 partitions"
    ]
  },
  "_LEGACY_ERROR_TEMP_3024" : {
    "message" : [
      "attempted to access non-existent accumulator <id>"
    ]
  },
  "_LEGACY_ERROR_TEMP_3025" : {
    "message" : [
      "TaskSetManagers should only send Resubmitted task statuses for tasks in ShuffleMapStages."
    ]
  },
  "_LEGACY_ERROR_TEMP_3026" : {
    "message" : [
      "duration() called on unfinished task"
    ]
  },
  "_LEGACY_ERROR_TEMP_3028" : {
    "message" : [
      "<errorMsg>"
    ]
  },
  "_LEGACY_ERROR_TEMP_3029" : {
    "message" : [
      "Exiting due to error from cluster scheduler: <message>"
    ]
  },
  "_LEGACY_ERROR_TEMP_3030" : {
    "message" : [
      "Task <currentTaskAttemptId> has not locked block <blockId> for writing"
    ]
  },
  "_LEGACY_ERROR_TEMP_3031" : {
    "message" : [
      "Block <blockId> does not exist"
    ]
  },
  "_LEGACY_ERROR_TEMP_3032" : {
    "message" : [
      "Error occurred while waiting for replication to finish"
    ]
  },
  "_LEGACY_ERROR_TEMP_3033" : {
    "message" : [
      "Unable to register with external shuffle server due to : <message>"
    ]
  },
  "_LEGACY_ERROR_TEMP_3034" : {
    "message" : [
      "Error occurred while waiting for async. reregistration"
    ]
  },
  "_LEGACY_ERROR_TEMP_3035" : {
    "message" : [
      "Unexpected shuffle block <blockId> with unsupported shuffle resolver <shuffleBlockResolver>"
    ]
  },
  "_LEGACY_ERROR_TEMP_3036" : {
    "message" : [
      "Failure while trying to store block <blockId> on <blockManagerId>."
    ]
  },
  "_LEGACY_ERROR_TEMP_3037" : {
    "message" : [
      "Block <blockId> was not found even though it's read-locked"
    ]
  },
  "_LEGACY_ERROR_TEMP_3038" : {
    "message" : [
      "get() failed for block <blockId> even though we held a lock"
    ]
  },
  "_LEGACY_ERROR_TEMP_3039" : {
    "message" : [
      "BlockManager returned null for BlockStatus query: <blockId>"
    ]
  },
  "_LEGACY_ERROR_TEMP_3040" : {
    "message" : [
      "BlockManagerMasterEndpoint returned false, expected true."
    ]
  },
  "_LEGACY_ERROR_TEMP_3041" : {
    "message" : [
      ""
    ]
  },
  "_LEGACY_ERROR_TEMP_3042" : {
    "message" : [
      "Failed to get block <blockId>, which is not a shuffle block"
    ]
  },
  "_LEGACY_ERROR_TEMP_3052" : {
    "message" : [
      "Unexpected resolved action: <other>"
    ]
  },
  "_LEGACY_ERROR_TEMP_3053" : {
    "message" : [
      "Unexpected WHEN NOT MATCHED action: <other>"
    ]
  },
  "_LEGACY_ERROR_TEMP_3054" : {
    "message" : [
      "<expr> is not currently supported"
    ]
  },
  "_LEGACY_ERROR_TEMP_3056" : {
    "message" : [
      "Unexpected row-level read relations (allow multiple = <allowMultipleReads>): <other>"
    ]
  },
  "_LEGACY_ERROR_TEMP_3057" : {
    "message" : [
      "Cannot retrieve row-level operation from <table>"
    ]
  },
  "_LEGACY_ERROR_TEMP_3058" : {
    "message" : [
      "Found duplicate column(s) <checkType>: <duplicateColumns>"
    ]
  },
  "_LEGACY_ERROR_TEMP_3059" : {
    "message" : [
      "The positions provided (<pos>) cannot be resolved in",
      "<schema>"
    ]
  },
  "_LEGACY_ERROR_TEMP_3060" : {
    "message" : [
      "Couldn't find column <i> in:",
      "<schema>"
    ]
  },
  "_LEGACY_ERROR_TEMP_3061" : {
    "message" : [
      "<e>",
      "<schema>"
    ]
  },
  "_LEGACY_ERROR_TEMP_3062" : {
    "message" : [
      "Expected <columnPath> to be a nested data type, but found <o>. Was looking for the index of <attr> in a nested field"
    ]
  },
  "_LEGACY_ERROR_TEMP_3063" : {
    "message" : [
      "pivot is not supported on a streaming DataFrames/Datasets"
    ]
  },
  "_LEGACY_ERROR_TEMP_3065" : {
    "message" : [
      "<clazz>: <msg>"
    ]
  },
  "_LEGACY_ERROR_TEMP_3067" : {
    "message" : [
      "Streaming aggregation doesn't support group aggregate pandas UDF"
    ]
  },
  "_LEGACY_ERROR_TEMP_3068" : {
    "message" : [
      "Global aggregation with session window in streaming query is not supported."
    ]
  },
  "_LEGACY_ERROR_TEMP_3069" : {
    "message" : [
      "<internalName> is a reserved column name that cannot be read in combination with <colName> column."
    ]
  },
  "_LEGACY_ERROR_TEMP_3070" : {
    "message" : [
      "<internalName> is a reserved column name that cannot be read in combination with <colName> column."
    ]
  },
  "_LEGACY_ERROR_TEMP_3071" : {
    "message" : [
      "<msg>"
    ]
  },
  "_LEGACY_ERROR_TEMP_3072" : {
    "message" : [
      "<msg>"
    ]
  },
  "_LEGACY_ERROR_TEMP_3073" : {
    "message" : [
      "Unexpected instruction: <other>"
    ]
  },
  "_LEGACY_ERROR_TEMP_3074" : {
    "message" : [
      "field <fieldName> not found from given schema <schema>"
    ]
  },
  "_LEGACY_ERROR_TEMP_3075" : {
    "message" : [
      "Couldn't find scan attribute for <tableAttr> in <scanAttrs>"
    ]
  },
  "_LEGACY_ERROR_TEMP_3076" : {
    "message" : [
      "Redefining watermark is disallowed. You can set the config '<config>' to 'false' to restore the previous behavior. Note that multiple stateful operators will be disallowed."
    ]
  },
  "_LEGACY_ERROR_TEMP_3077" : {
    "message" : [
      "More than one event time columns are available. Please ensure there is at most one event time column per stream. event time columns: <eventTimeCols>"
    ]
  },
  "_LEGACY_ERROR_TEMP_3079" : {
    "message" : [
      "Dynamic partition cannot be the parent of a static partition."
    ]
  },
  "_LEGACY_ERROR_TEMP_3080" : {
    "message" : [
      "<msg>"
    ]
  },
  "_LEGACY_ERROR_TEMP_3081" : {
    "message" : [
      "Save mode <mode> not allowed for Kafka. Allowed save modes are <append> and <errorIfExists> (default)."
    ]
  },
  "_LEGACY_ERROR_TEMP_3082" : {
    "message" : [
      "Creating bucketed Hive serde table is not supported yet."
    ]
  },
  "_LEGACY_ERROR_TEMP_3083" : {
    "message" : [
      "Unable to infer the schema. The schema specification is required to create the table <tableName>."
    ]
  },
  "_LEGACY_ERROR_TEMP_3084" : {
    "message" : [
      "No handler for UDF/UDAF/UDTF '<clazz>': <e>"
    ]
  },
  "_LEGACY_ERROR_TEMP_3086" : {
    "message" : [
      "Cannot persist <tableName> into Hive metastore as table property keys may not start with 'spark.sql.': <invalidKeys>"
    ]
  },
  "_LEGACY_ERROR_TEMP_3087" : {
    "message" : [
      "Cannot set or change the preserved property key: 'EXTERNAL'"
    ]
  },
  "_LEGACY_ERROR_TEMP_3088" : {
    "message" : [
      "The metadata is corrupted. Unable to find the partition column names from the schema. schema: <schema>. Partition columns: <partColumnNames>"
    ]
  },
  "_LEGACY_ERROR_TEMP_3089" : {
    "message" : [
      "Corrupted <typeName> in catalog: <numCols> parts expected, but part <index> is missing."
    ]
  },
  "_LEGACY_ERROR_TEMP_3090" : {
    "message" : [
      "Raw list type in java is unsupported because Spark cannot infer the element type."
    ]
  },
  "_LEGACY_ERROR_TEMP_3091" : {
    "message" : [
      "Raw map type in java is unsupported because Spark cannot infer key and value types."
    ]
  },
  "_LEGACY_ERROR_TEMP_3092" : {
    "message" : [
      "Collection types with wildcards (e.g. List<?> or Map<?, ?>) are unsupported because Spark cannot infer the data type for these type parameters."
    ]
  },
  "_LEGACY_ERROR_TEMP_3093" : {
    "message" : [
      "Unsupported java type <c>"
    ]
  },
  "_LEGACY_ERROR_TEMP_3094" : {
    "message" : [
      "<dt> is not supported."
    ]
  },
  "_LEGACY_ERROR_TEMP_3095" : {
    "message" : [
      "<dt> cannot be converted to Hive TypeInfo"
    ]
  },
  "_LEGACY_ERROR_TEMP_3096" : {
    "message" : [
      "Converted table has <resLen> columns,",
      "but source Hive table has <relLen> columns.",
      "Set <key> to false,",
      "or recreate table <ident> to workaround."
    ]
  },
  "_LEGACY_ERROR_TEMP_3097" : {
    "message" : [
      "Column in converted table has different data type with source Hive table's.",
      "Set <key> to false,",
      "or recreate table <ident> to workaround."
    ]
  },
  "_LEGACY_ERROR_TEMP_3100" : {
    "message" : [
      "<message>"
    ]
  },
  "_LEGACY_ERROR_TEMP_3101" : {
    "message" : [
      "The input is not a correct window column: <windowTime>"
    ]
  },
  "_LEGACY_ERROR_TEMP_3102" : {
    "message" : [
      "<msg>"
    ]
  },
  "_LEGACY_ERROR_TEMP_3103" : {
    "message" : [
      "Namespace '<namespace>' is non empty. <details>"
    ]
  },
  "_LEGACY_ERROR_TEMP_3104" : {
    "message" : [
      "<message>"
    ]
  },
  "_LEGACY_ERROR_TEMP_3105" : {
    "message" : [
      "<message>"
    ]
  },
  "_LEGACY_ERROR_TEMP_3106" : {
    "message" : [
      "<message>"
    ]
  },
  "_LEGACY_ERROR_TEMP_3107" : {
    "message" : [
      "<message>"
    ]
  },
  "_LEGACY_ERROR_TEMP_3108" : {
    "message" : [
      "<message>"
    ]
  },
  "_LEGACY_ERROR_TEMP_3109" : {
    "message" : [
      "<message>"
    ]
  },
  "_LEGACY_ERROR_TEMP_3110" : {
    "message" : [
      "Cannot bind a V1 function."
    ]
  },
  "_LEGACY_ERROR_TEMP_3113" : {
    "message" : [
      "UnresolvedTableSpec doesn't have a data type"
    ]
  },
  "_LEGACY_ERROR_TEMP_3114" : {
    "message" : [
      "UnresolvedTableSpec doesn't have a data type"
    ]
  },
  "_LEGACY_ERROR_TEMP_3121" : {
    "message" : [
      "A HllSketch instance cannot be updates with a Spark <dataType> type"
    ]
  },
  "_LEGACY_ERROR_TEMP_3129" : {
    "message" : [
      "Cannot convert this array to unsafe format as it's too big."
    ]
  },
  "_LEGACY_ERROR_TEMP_3130" : {
    "message" : [
      "Cannot create BufferHolder for input UnsafeRow because there are too many fields (number of fields: <numFields>)"
    ]
  },
  "_LEGACY_ERROR_TEMP_3131" : {
    "message" : [
      "Unsupported data type <dataType>"
    ]
  },
  "_LEGACY_ERROR_TEMP_3132" : {
    "message" : [
      "CaseInsensitiveStringMap is read-only."
    ]
  },
  "_LEGACY_ERROR_TEMP_3133" : {
    "message" : [
      "<class> does not implement rowIdSchema"
    ]
  },
  "_LEGACY_ERROR_TEMP_3134" : {
    "message" : [
      "<class> does not implement metadataSchema"
    ]
  },
  "_LEGACY_ERROR_TEMP_3135" : {
    "message" : [
      "<class> does not support batch write"
    ]
  },
  "_LEGACY_ERROR_TEMP_3136" : {
    "message" : [
      "<class> does not support streaming write"
    ]
  },
  "_LEGACY_ERROR_TEMP_3137" : {
    "message" : [
      "<description>: Batch write is not supported"
    ]
  },
  "_LEGACY_ERROR_TEMP_3138" : {
    "message" : [
      "<description>: Streaming write is not supported"
    ]
  },
  "_LEGACY_ERROR_TEMP_3139" : {
    "message" : [
      "<description>: Delta batch write is not supported"
    ]
  },
  "_LEGACY_ERROR_TEMP_3140" : {
    "message" : [
      "<class> does not implement build"
    ]
  },
  "_LEGACY_ERROR_TEMP_3141" : {
    "message" : [
      "<class> does not support user defined function: <funcName>"
    ]
  },
  "_LEGACY_ERROR_TEMP_3142" : {
    "message" : [
      "<class> does not support user defined aggregate function: <funcName>"
    ]
  },
  "_LEGACY_ERROR_TEMP_3143" : {
    "message" : [
      "Partition renaming is not supported"
    ]
  },
  "_LEGACY_ERROR_TEMP_3144" : {
    "message" : [
      "Partition truncate is not supported"
    ]
  },
  "_LEGACY_ERROR_TEMP_3145" : {
    "message" : [
      "Partitions truncate is not supported"
    ]
  },
  "_LEGACY_ERROR_TEMP_3147" : {
    "message" : [
      "<description>: Batch scan are not supported"
    ]
  },
  "_LEGACY_ERROR_TEMP_3148" : {
    "message" : [
      "<description>: Micro-batch scan are not supported"
    ]
  },
  "_LEGACY_ERROR_TEMP_3149" : {
    "message" : [
      "<description>: Continuous scan are not supported"
    ]
  },
  "_LEGACY_ERROR_TEMP_3150" : {
    "message" : [
      "Cannot create columnar reader."
    ]
  },
  "_LEGACY_ERROR_TEMP_3152" : {
    "message" : [
      "Datatype not supported <dataType>"
    ]
  },
  "_LEGACY_ERROR_TEMP_3155" : {
    "message" : [
      "Datatype not supported <dataType>"
    ]
  },
  "_LEGACY_ERROR_TEMP_3160" : {
    "message" : [
      ""
    ]
  },
  "_LEGACY_ERROR_TEMP_3161" : {
    "message" : [
      "Uploading artifact file to local file system destination path is not supported."
    ]
  },
  "_LEGACY_ERROR_TEMP_3162" : {
    "message" : [
      "Unsupported physical type <type>."
    ]
  },
  "_LEGACY_ERROR_TEMP_3163" : {
    "message" : [
      "Unsupported number of children: <num>."
    ]
  },
  "_LEGACY_ERROR_TEMP_3165" : {
    "message" : [
      "Cannot merge <classA> with <classB>"
    ]
  },
  "_LEGACY_ERROR_TEMP_3166" : {
    "message" : [
      "latestOffset(Offset, ReadLimit) should be called instead of this method"
    ]
  },
  "_LEGACY_ERROR_TEMP_3167" : {
    "message" : [
      "continuous mode is not supported!"
    ]
  },
  "_LEGACY_ERROR_TEMP_3169" : {
    "message" : [
      "AcceptsLatestSeenOffset is not supported with DSv1 streaming source: <unsupportedSources>"
    ]
  },
  "_LEGACY_ERROR_TEMP_3170" : {
    "message" : [
      "SortAggregate code-gen does not support grouping keys"
    ]
  },
  "_LEGACY_ERROR_TEMP_3171" : {
    "message" : [
      "Number of nulls not set for Parquet file <filePath>. Set SQLConf <config> to false and execute again."
    ]
  },
  "_LEGACY_ERROR_TEMP_3172" : {
    "message" : [
      "No min/max found for Parquet file <filePath>. Set SQLConf <config> to false and execute again."
    ]
  },
  "_LEGACY_ERROR_TEMP_3173" : {
    "message" : [
      "Cannot specify 'USING index_type' in 'CREATE INDEX'"
    ]
  },
  "_LEGACY_ERROR_TEMP_3175" : {
    "message" : [
      "Index Type <v> is not supported. The supported Index Types are: <supportedIndexTypeList>"
    ]
  },
  "_LEGACY_ERROR_TEMP_3176" : {
    "message" : [
      "applyInPandasWithState is unsupported in batch query. Use applyInPandas instead."
    ]
  },
  "_LEGACY_ERROR_TEMP_3177" : {
    "message" : [
      "<class> does not support function: <funcName>"
    ]
  },
  "_LEGACY_ERROR_TEMP_3178" : {
    "message" : [
      "<class> does not support inverse distribution function: <funcName>"
    ]
  },
  "_LEGACY_ERROR_TEMP_3179" : {
    "message" : [
      "createIndex is not supported"
    ]
  },
  "_LEGACY_ERROR_TEMP_3180" : {
    "message" : [
      "indexExists is not supported"
    ]
  },
  "_LEGACY_ERROR_TEMP_3181" : {
    "message" : [
      "dropIndex is not supported"
    ]
  },
  "_LEGACY_ERROR_TEMP_3182" : {
    "message" : [
      "listIndexes is not supported"
    ]
  },
  "_LEGACY_ERROR_TEMP_3183" : {
    "message" : [
      "TableSample is not supported by this data source"
    ]
  },
  "_LEGACY_ERROR_TEMP_3184" : {
    "message" : [
      "<class> does not support aggregate function: <funcName> with DISTINCT"
    ]
  },
  "_LEGACY_ERROR_TEMP_3185" : {
    "message" : [
      "Schema evolution not supported."
    ]
  },
  "_LEGACY_ERROR_TEMP_3186" : {
    "message" : [
      "Boolean is not supported"
    ]
  },
  "_LEGACY_ERROR_TEMP_3187" : {
    "message" : [
      "only readInts is valid."
    ]
  },
  "_LEGACY_ERROR_TEMP_3188" : {
    "message" : [
      "only skipIntegers is valid"
    ]
  },
  "_LEGACY_ERROR_TEMP_3189" : {
    "message" : [
      "Unsupported encoding: <encoding>"
    ]
  },
  "_LEGACY_ERROR_TEMP_3190" : {
    "message" : [
      "RLE encoding is not supported for values of type: <typeName>"
    ]
  },
  "_LEGACY_ERROR_TEMP_3191" : {
    "message" : [
      "Dictionary encoding does not support String"
    ]
  },
  "_LEGACY_ERROR_TEMP_3192" : {
    "message" : [
      "Datatype not supported <dt>"
    ]
  },
  "_LEGACY_ERROR_TEMP_3198" : {
    "message" : [
      "Cannot grow BufferHolder by size <neededSize> because the size is negative"
    ]
  },
  "_LEGACY_ERROR_TEMP_3199" : {
    "message" : [
      "Cannot grow BufferHolder by size <neededSize> because the size after growing exceeds size limitation <arrayMax>"
    ]
  },
  "_LEGACY_ERROR_TEMP_3200" : {
    "message" : [
      "Read-ahead limit < 0"
    ]
  },
  "_LEGACY_ERROR_TEMP_3201" : {
    "message" : [
      "'note' is malformed in the expression [<exprName>]. It should start with a newline and 4 leading spaces; end with a newline and two spaces; however, got [<note>]."
    ]
  },
  "_LEGACY_ERROR_TEMP_3202" : {
    "message" : [
      "'group' is malformed in the expression [<exprName>]. It should be a value in <validGroups>; however, got <group>."
    ]
  },
  "_LEGACY_ERROR_TEMP_3203" : {
    "message" : [
      "'source' is malformed in the expression [<exprName>]. It should be a value in <validSources>; however, got [<source>]."
    ]
  },
  "_LEGACY_ERROR_TEMP_3204" : {
    "message" : [
      "'since' is malformed in the expression [<exprName>]. It should not start with a negative number; however, got [<since>]."
    ]
  },
  "_LEGACY_ERROR_TEMP_3205" : {
    "message" : [
      "'deprecated' is malformed in the expression [<exprName>]. It should start with a newline and 4 leading spaces; end with a newline and two spaces; however, got [<deprecated>]."
    ]
  },
  "_LEGACY_ERROR_TEMP_3206" : {
    "message" : [
      "<value> is not a boolean string."
    ]
  },
  "_LEGACY_ERROR_TEMP_3207" : {
    "message" : [
      "Unexpected V2 expression: <expr>"
    ]
  },
  "_LEGACY_ERROR_TEMP_3208" : {
    "message" : [
      "The number of fields (<numFields>) in the partition identifier is not equal to the partition schema length (<schemaLen>). The identifier might not refer to one partition."
    ]
  },
  "_LEGACY_ERROR_TEMP_3215" : {
    "message" : [
      "Expected a Boolean type expression in replaceNullWithFalse, but got the type <dataType> in <expr>."
    ]
  },
  "_LEGACY_ERROR_TEMP_3218" : {
    "message" : [
      "Must be 2 children: <others>"
    ]
  },
  "_LEGACY_ERROR_TEMP_3219" : {
    "message" : [
      "The value (<other>) of the type (<otherClass>) cannot be converted to the <dataType> type."
    ]
  },
  "_LEGACY_ERROR_TEMP_3220" : {
    "message" : [
      "The value (<other>) of the type (<otherClass>) cannot be converted to an array of <elementType>"
    ]
  },
  "_LEGACY_ERROR_TEMP_3221" : {
    "message" : [
      "The value (<other>) of the type (<otherClass>) cannot be converted to a map type with key type (<keyType>) and value type (<valueType>)"
    ]
  },
  "_LEGACY_ERROR_TEMP_3222" : {
    "message" : [
      "Only literals are allowed in the partition spec, but got <expr>"
    ]
  },
  "_LEGACY_ERROR_TEMP_3223" : {
    "message" : [
      "Cannot find field: <name> in <dataType>"
    ]
  },
  "_LEGACY_ERROR_TEMP_3224" : {
    "message" : [
      "Cannot delete array element"
    ]
  },
  "_LEGACY_ERROR_TEMP_3225" : {
    "message" : [
      "Cannot delete map value"
    ]
  },
  "_LEGACY_ERROR_TEMP_3226" : {
    "message" : [
      "Cannot delete map key"
    ]
  },
  "_LEGACY_ERROR_TEMP_3228" : {
    "message" : [
      "AFTER column not found: <afterCol>"
    ]
  },
  "_LEGACY_ERROR_TEMP_3229" : {
    "message" : [
      "Not a struct: <name>"
    ]
  },
  "_LEGACY_ERROR_TEMP_3230" : {
    "message" : [
      "Field not found: <name>"
    ]
  },
  "_LEGACY_ERROR_TEMP_3231" : {
    "message" : [
      "Intervals greater than a month is not supported (<interval>)."
    ]
  },
  "_LEGACY_ERROR_TEMP_3232" : {
    "message" : [
      "Unknown EvalMode value: <other>"
    ]
  },
  "_LEGACY_ERROR_TEMP_3233" : {
    "message" : [
      "cannot generate code for unsupported type: <dataType>"
    ]
  },
  "_LEGACY_ERROR_TEMP_3235" : {
    "message" : [
      "The numbers of zipped arrays and field names should be the same"
    ]
  },
  "_LEGACY_ERROR_TEMP_3238" : {
    "message" : [
      "Failed to convert value <v> (class of <class>) in type <dt> to XML."
    ]
  },
  "_LEGACY_ERROR_TEMP_3239" : {
    "message" : [
      "Failed to parse data with unexpected event <e>"
    ]
  },
  "_LEGACY_ERROR_TEMP_3240" : {
    "message" : [
      "Failed to parse a value for data type <dt> with event <e>"
    ]
  },
  "_LEGACY_ERROR_TEMP_3241" : {
    "message" : [
      "<msg>"
    ]
  },
  "_LEGACY_ERROR_TEMP_3242" : {
    "message" : [
      "sequence step must be an <intervalType> of day granularity if start and end values are dates"
    ]
  },
  "_LEGACY_ERROR_TEMP_3243" : {
    "message" : [
      "Illegal sequence boundaries: <start> to <stop> by <step>"
    ]
  },
  "_LEGACY_ERROR_TEMP_3244" : {
    "message" : [
      "Unsupported type: <castType>"
    ]
  },
  "_LEGACY_ERROR_TEMP_3245" : {
    "message" : [
      "For input string: <s>"
    ]
  },
  "_LEGACY_ERROR_TEMP_3246" : {
    "message" : [
      "Failed to parse a value for data type <dataType>."
    ]
  },
  "_LEGACY_ERROR_TEMP_3260" : {
    "message" : [
      "'<s>' is an invalid timestamp"
    ]
  },
  "_LEGACY_ERROR_TEMP_3262" : {
    "message" : [
      "Doesn't support month or year interval: <interval>"
    ]
  },
  "_LEGACY_ERROR_USER_RAISED_EXCEPTION" : {
    "message" : [
      "<errorMessage>"
    ],
    "sqlState" : "P0001"
  }
}<|MERGE_RESOLUTION|>--- conflicted
+++ resolved
@@ -5522,7 +5522,11 @@
           "Unsupported offset sequence version <version>. Please make sure the checkpoint is from a supported Spark version (Spark 4.0+)."
         ]
       },
-<<<<<<< HEAD
+      "UNSUPPORTED_PROVIDER" : {
+        "message" : [
+          "<provider> is not supported"
+        ]
+      },
       "UNSUPPORTED_STATEFUL_OPERATOR" : {
         "message" : [
           "Unsupported stateful operator <operatorName>. Please use a checkpoint with supported stateful operators."
@@ -5532,11 +5536,6 @@
         "message" : [
           "Unsupported transform with state variable type <variableType> (TTL_Enabled: <ttlEnabled>, ColFamilyName: <colFamilyName>).",
           "Please use a checkpoint with supported transform with state variable types."
-=======
-      "UNSUPPORTED_PROVIDER" : {
-        "message" : [
-          "<provider> is not supported"
->>>>>>> 102d6eb8
         ]
       }
     },
