{
  "ADD_DEFAULT_UNSUPPORTED" : {
    "message" : [
      "Failed to execute <statementType> command because DEFAULT values are not supported when adding new columns to previously existing target data source with table provider: \"<dataSource>\"."
    ],
    "sqlState" : "42623"
  },
  "AGGREGATE_FUNCTION_WITH_NONDETERMINISTIC_EXPRESSION" : {
    "message" : [
      "Non-deterministic expression <sqlExpr> should not appear in the arguments of an aggregate function."
    ],
    "sqlState" : "42845"
  },
  "ALL_PARAMETERS_MUST_BE_NAMED" : {
    "message" : [
      "Using name parameterized queries requires all parameters to be named. Parameters missing names: <exprs>."
    ],
    "sqlState" : "07001"
  },
  "ALL_PARTITION_COLUMNS_NOT_ALLOWED" : {
    "message" : [
      "Cannot use all columns for partition columns."
    ],
    "sqlState" : "KD005"
  },
  "ALTER_TABLE_COLUMN_DESCRIPTOR_DUPLICATE" : {
    "message" : [
      "ALTER TABLE <type> column <columnName> specifies descriptor \"<optionName>\" more than once, which is invalid."
    ],
    "sqlState" : "42710"
  },
  "AMBIGUOUS_ALIAS_IN_NESTED_CTE" : {
    "message" : [
      "Name <name> is ambiguous in nested CTE.",
      "Please set <config> to \"CORRECTED\" so that name defined in inner CTE takes precedence. If set it to \"LEGACY\", outer CTE definitions will take precedence.",
      "See '<docroot>/sql-migration-guide.html#query-engine'."
    ],
    "sqlState" : "42KD0"
  },
  "AMBIGUOUS_COLUMN_OR_FIELD" : {
    "message" : [
      "Column or field <name> is ambiguous and has <n> matches."
    ],
    "sqlState" : "42702"
  },
  "AMBIGUOUS_COLUMN_REFERENCE" : {
    "message" : [
      "Column <name> is ambiguous. It's because you joined several DataFrame together, and some of these DataFrames are the same.",
      "This column points to one of the DataFrames but Spark is unable to figure out which one.",
      "Please alias the DataFrames with different names via `DataFrame.alias` before joining them,",
      "and specify the column using qualified name, e.g. `df.alias(\"a\").join(df.alias(\"b\"), col(\"a.id\") > col(\"b.id\"))`."
    ],
    "sqlState" : "42702"
  },
  "AMBIGUOUS_LATERAL_COLUMN_ALIAS" : {
    "message" : [
      "Lateral column alias <name> is ambiguous and has <n> matches."
    ],
    "sqlState" : "42702"
  },
  "AMBIGUOUS_REFERENCE" : {
    "message" : [
      "Reference <name> is ambiguous, could be: <referenceNames>."
    ],
    "sqlState" : "42704"
  },
  "AMBIGUOUS_REFERENCE_TO_FIELDS" : {
    "message" : [
      "Ambiguous reference to the field <field>. It appears <count> times in the schema."
    ],
    "sqlState" : "42000"
  },
  "AMBIGUOUS_RESOLVER_EXTENSION" : {
    "message" : [
      "The single-pass analyzer cannot process this query or command because the extension choice for <operator> is ambiguous: <extensions>."
    ],
    "sqlState" : "XX000"
  },
  "ARITHMETIC_OVERFLOW" : {
    "message" : [
      "<message>.<alternative> If necessary set <config> to \"false\" to bypass this error."
    ],
    "sqlState" : "22003"
  },
  "ASSIGNMENT_ARITY_MISMATCH" : {
    "message" : [
      "The number of columns or variables assigned or aliased: <numTarget> does not match the number of source expressions: <numExpr>."
    ],
    "sqlState" : "42802"
  },
  "AS_OF_JOIN" : {
    "message" : [
      "Invalid as-of join."
    ],
    "subClass" : {
      "TOLERANCE_IS_NON_NEGATIVE" : {
        "message" : [
          "The input argument `tolerance` must be non-negative."
        ]
      },
      "TOLERANCE_IS_UNFOLDABLE" : {
        "message" : [
          "The input argument `tolerance` must be a constant."
        ]
      },
      "UNSUPPORTED_DIRECTION" : {
        "message" : [
          "Unsupported as-of join direction '<direction>'. Supported as-of join direction include: <supported>."
        ]
      }
    },
    "sqlState" : "42604"
  },
  "AVRO_INCOMPATIBLE_READ_TYPE" : {
    "message" : [
      "Cannot convert Avro <avroPath> to SQL <sqlPath> because the original encoded data type is <avroType>, however you're trying to read the field as <sqlType>, which would lead to an incorrect answer.",
      "To allow reading this field, enable the SQL configuration: \"spark.sql.legacy.avro.allowIncompatibleSchema\"."
    ],
    "sqlState" : "22KD3"
  },
  "AVRO_NOT_LOADED_SQL_FUNCTIONS_UNUSABLE" : {
    "message" : [
      "Cannot call the <functionName> SQL function because the Avro data source is not loaded.",
      "Please restart your job or session with the 'spark-avro' package loaded, such as by using the --packages argument on the command line, and then retry your query or command again."
    ],
    "sqlState" : "22KD3"
  },
  "BATCH_METADATA_NOT_FOUND" : {
    "message" : [
      "Unable to find batch <batchMetadataFile>."
    ],
    "sqlState" : "42K03"
  },
  "BINARY_ARITHMETIC_OVERFLOW" : {
    "message" : [
      "<value1> <symbol> <value2> caused overflow. Use <functionName> to ignore overflow problem and return NULL."
    ],
    "sqlState" : "22003"
  },
  "BOOLEAN_STATEMENT_WITH_EMPTY_ROW" : {
    "message" : [
      "Boolean statement <invalidStatement> is invalid. Expected single row with a value of the BOOLEAN type, but got an empty row."
    ],
    "sqlState" : "21000"
  },
  "CALL_ON_STREAMING_DATASET_UNSUPPORTED" : {
    "message" : [
      "The method <methodName> can not be called on streaming Dataset/DataFrame."
    ],
    "sqlState" : "42KDE"
  },
  "CANNOT_ALTER_COLLATION_BUCKET_COLUMN" : {
    "message" : [
      "ALTER TABLE (ALTER|CHANGE) COLUMN cannot change collation of type/subtypes of bucket columns, but found the bucket column <columnName> in the table <tableName>."
    ],
    "sqlState" : "428FR"
  },
  "CANNOT_ALTER_PARTITION_COLUMN" : {
    "message" : [
      "ALTER TABLE (ALTER|CHANGE) COLUMN is not supported for partition columns, but found the partition column <columnName> in the table <tableName>."
    ],
    "sqlState" : "428FR"
  },
  "CANNOT_ASSIGN_EVENT_TIME_COLUMN_WITHOUT_WATERMARK" : {
    "message" : [
      "Watermark needs to be defined to reassign event time column. Failed to find watermark definition in the streaming query."
    ],
    "sqlState" : "42611"
  },
  "CANNOT_CAST_DATATYPE" : {
    "message" : [
      "Cannot cast <sourceType> to <targetType>."
    ],
    "sqlState" : "42846"
  },
  "CANNOT_CONVERT_PROTOBUF_FIELD_TYPE_TO_SQL_TYPE" : {
    "message" : [
      "Cannot convert Protobuf <protobufColumn> to SQL <sqlColumn> because schema is incompatible (protobufType = <protobufType>, sqlType = <sqlType>)."
    ],
    "sqlState" : "42846"
  },
  "CANNOT_CONVERT_PROTOBUF_MESSAGE_TYPE_TO_SQL_TYPE" : {
    "message" : [
      "Unable to convert <protobufType> of Protobuf to SQL type <toType>."
    ],
    "sqlState" : "42846"
  },
  "CANNOT_CONVERT_SQL_TYPE_TO_PROTOBUF_FIELD_TYPE" : {
    "message" : [
      "Cannot convert SQL <sqlColumn> to Protobuf <protobufColumn> because schema is incompatible (protobufType = <protobufType>, sqlType = <sqlType>)."
    ],
    "sqlState" : "42846"
  },
  "CANNOT_CONVERT_SQL_VALUE_TO_PROTOBUF_ENUM_TYPE" : {
    "message" : [
      "Cannot convert SQL <sqlColumn> to Protobuf <protobufColumn> because <data> is not in defined values for enum: <enumString>."
    ],
    "sqlState" : "42846"
  },
  "CANNOT_CREATE_DATA_SOURCE_TABLE" : {
    "message" : [
      "Failed to create data source table <tableName>:"
    ],
    "subClass" : {
      "EXTERNAL_METADATA_UNSUPPORTED" : {
        "message" : [
          "provider '<provider>' does not support external metadata but a schema is provided. Please remove the schema when creating the table."
        ]
      }
    },
    "sqlState" : "42KDE"
  },
  "CANNOT_DECODE_URL" : {
    "message" : [
      "The provided URL cannot be decoded: <url>. Please ensure that the URL is properly formatted and try again."
    ],
    "sqlState" : "22546"
  },
  "CANNOT_INVOKE_IN_TRANSFORMATIONS" : {
    "message" : [
      "Dataset transformations and actions can only be invoked by the driver, not inside of other Dataset transformations; for example, dataset1.map(x => dataset2.values.count() * x) is invalid because the values transformation and count action cannot be performed inside of the dataset1.map transformation. For more information, see SPARK-28702."
    ],
    "sqlState" : "0A000"
  },
  "CANNOT_LOAD_FUNCTION_CLASS" : {
    "message" : [
      "Cannot load class <className> when registering the function <functionName>, please make sure it is on the classpath."
    ],
    "sqlState" : "46103"
  },
  "CANNOT_LOAD_PROTOBUF_CLASS" : {
    "message" : [
      "Could not load Protobuf class with name <protobufClassName>. <explanation>."
    ],
    "sqlState" : "42K03"
  },
  "CANNOT_LOAD_STATE_STORE" : {
    "message" : [
      "An error occurred during loading state."
    ],
    "subClass" : {
      "CANNOT_FIND_BASE_SNAPSHOT_CHECKPOINT" : {
        "message" : [
          "Cannot find a base snapshot checkpoint with lineage: <lineage>."
        ]
      },
      "CANNOT_READ_CHECKPOINT" : {
        "message" : [
          "Cannot read RocksDB checkpoint metadata. Expected <expectedVersion>, but found <actualVersion>."
        ]
      },
      "CANNOT_READ_DELTA_FILE_KEY_SIZE" : {
        "message" : [
          "Error reading delta file <fileToRead> of <clazz>: key size cannot be <keySize>."
        ]
      },
      "CANNOT_READ_DELTA_FILE_NOT_EXISTS" : {
        "message" : [
          "Error reading delta file <fileToRead> of <clazz>: <fileToRead> does not exist."
        ]
      },
      "CANNOT_READ_MISSING_SNAPSHOT_FILE" : {
        "message" : [
          "Error reading snapshot file <fileToRead> of <clazz>: <fileToRead> does not exist."
        ]
      },
      "CANNOT_READ_SNAPSHOT_FILE_KEY_SIZE" : {
        "message" : [
          "Error reading snapshot file <fileToRead> of <clazz>: key size cannot be <keySize>."
        ]
      },
      "CANNOT_READ_SNAPSHOT_FILE_VALUE_SIZE" : {
        "message" : [
          "Error reading snapshot file <fileToRead> of <clazz>: value size cannot be <valueSize>."
        ]
      },
      "CANNOT_READ_STREAMING_STATE_FILE" : {
        "message" : [
          "Error reading streaming state file of <fileToRead> does not exist. If the stream job is restarted with a new or updated state operation, please create a new checkpoint location or clear the existing checkpoint location."
        ]
      },
      "HDFS_STORE_PROVIDER_OUT_OF_MEMORY" : {
        "message" : [
          "Could not load HDFS state store with id <stateStoreId> because of an out of memory exception."
        ]
      },
      "INVALID_CHANGE_LOG_READER_VERSION" : {
        "message" : [
          "The change log reader version cannot be <version>. The checkpoint probably is from a future Spark version, please upgrade your Spark."
        ]
      },
      "INVALID_CHANGE_LOG_WRITER_VERSION" : {
        "message" : [
          "The change log writer version cannot be <version>."
        ]
      },
      "ROCKSDB_STORE_PROVIDER_OUT_OF_MEMORY" : {
        "message" : [
          "Could not load RocksDB state store with id <stateStoreId> because of an out of memory exception."
        ]
      },
      "SNAPSHOT_PARTITION_ID_NOT_FOUND" : {
        "message" : [
          "Partition id <snapshotPartitionId> not found for state of operator <operatorId> at <checkpointLocation>."
        ]
      },
      "UNCATEGORIZED" : {
        "message" : [
          ""
        ]
      },
      "UNEXPECTED_FILE_SIZE" : {
        "message" : [
          "Copied <dfsFile> to <localFile>, expected <expectedSize> bytes, found <localFileSize> bytes."
        ]
      },
      "UNEXPECTED_VERSION" : {
        "message" : [
          "Version cannot be <version> because it is less than 0."
        ]
      },
      "UNRELEASED_THREAD_ERROR" : {
        "message" : [
          "<loggingId>: RocksDB instance could not be acquired by <newAcquiredThreadInfo> for operationType=<operationType> as it was not released by <acquiredThreadInfo> after <timeWaitedMs> ms.",
          "Thread holding the lock has trace: <stackTraceOutput>"
        ]
      }
    },
    "sqlState" : "58030"
  },
  "CANNOT_MERGE_INCOMPATIBLE_DATA_TYPE" : {
    "message" : [
      "Failed to merge incompatible data types <left> and <right>. Please check the data types of the columns being merged and ensure that they are compatible. If necessary, consider casting the columns to compatible data types before attempting the merge."
    ],
    "sqlState" : "42825"
  },
  "CANNOT_MERGE_SCHEMAS" : {
    "message" : [
      "Failed merging schemas:",
      "Initial schema:",
      "<left>",
      "Schema that cannot be merged with the initial schema:",
      "<right>."
    ],
    "sqlState" : "42KD9"
  },
  "CANNOT_MODIFY_CONFIG" : {
    "message" : [
      "Cannot modify the value of the Spark config: <key>.",
      "See also '<docroot>/sql-migration-guide.html#ddl-statements'."
    ],
    "sqlState" : "46110"
  },
  "CANNOT_PARSE_DECIMAL" : {
    "message" : [
      "Cannot parse decimal. Please ensure that the input is a valid number with optional decimal point or comma separators."
    ],
    "sqlState" : "22018"
  },
  "CANNOT_PARSE_INTERVAL" : {
    "message" : [
      "Unable to parse <intervalString>. Please ensure that the value provided is in a valid format for defining an interval. You can reference the documentation for the correct format. If the issue persists, please double check that the input value is not null or empty and try again."
    ],
    "sqlState" : "22006"
  },
  "CANNOT_PARSE_JSON_FIELD" : {
    "message" : [
      "Cannot parse the field name <fieldName> and the value <fieldValue> of the JSON token type <jsonType> to target Spark data type <dataType>."
    ],
    "sqlState" : "2203G"
  },
  "CANNOT_PARSE_PROTOBUF_DESCRIPTOR" : {
    "message" : [
      "Error parsing descriptor bytes into Protobuf FileDescriptorSet."
    ],
    "sqlState" : "22018"
  },
  "CANNOT_PARSE_TIMESTAMP" : {
    "message" : [
      "<message>. Use <func> to tolerate invalid input string and return NULL instead."
    ],
    "sqlState" : "22007"
  },
  "CANNOT_RECOGNIZE_HIVE_TYPE" : {
    "message" : [
      "Cannot recognize hive type string: <fieldType>, column: <fieldName>. The specified data type for the field cannot be recognized by Spark SQL. Please check the data type of the specified field and ensure that it is a valid Spark SQL data type. Refer to the Spark SQL documentation for a list of valid data types and their format. If the data type is correct, please ensure that you are using a supported version of Spark SQL."
    ],
    "sqlState" : "429BB"
  },
  "CANNOT_REMOVE_RESERVED_PROPERTY" : {
    "message" : [
      "Cannot remove reserved property: <property>."
    ],
    "sqlState" : "42000"
  },
  "CANNOT_RENAME_ACROSS_SCHEMA" : {
    "message" : [
      "Renaming a <type> across schemas is not allowed."
    ],
    "sqlState" : "0AKD0"
  },
  "CANNOT_RESOLVE_DATAFRAME_COLUMN" : {
    "message" : [
      "Cannot resolve dataframe column <name>. It's probably because of illegal references like `df1.select(df2.col(\"a\"))`."
    ],
    "sqlState" : "42704"
  },
  "CANNOT_RESOLVE_STAR_EXPAND" : {
    "message" : [
      "Cannot resolve <targetString>.* given input columns <columns>. Please check that the specified table or struct exists and is accessible in the input columns."
    ],
    "sqlState" : "42704"
  },
  "CANNOT_RESTORE_PERMISSIONS_FOR_PATH" : {
    "message" : [
      "Failed to set permissions on created path <path> back to <permission>."
    ],
    "sqlState" : "58030"
  },
  "CANNOT_UPDATE_FIELD" : {
    "message" : [
      "Cannot update <table> field <fieldName> type:"
    ],
    "subClass" : {
      "ARRAY_TYPE" : {
        "message" : [
          "Update the element by updating <fieldName>.element."
        ]
      },
      "INTERVAL_TYPE" : {
        "message" : [
          "Update an interval by updating its fields."
        ]
      },
      "MAP_TYPE" : {
        "message" : [
          "Update a map by updating <fieldName>.key or <fieldName>.value."
        ]
      },
      "STRUCT_TYPE" : {
        "message" : [
          "Update a struct by updating its fields."
        ]
      },
      "USER_DEFINED_TYPE" : {
        "message" : [
          "Update a UserDefinedType[<udtSql>] by updating its fields."
        ]
      }
    },
    "sqlState" : "0A000"
  },
  "CANNOT_UP_CAST_DATATYPE" : {
    "message" : [
      "Cannot up cast <expression> from <sourceType> to <targetType>.",
      "<details>"
    ],
    "sqlState" : "42846"
  },
  "CANNOT_USE_KRYO" : {
    "message" : [
      "Cannot load Kryo serialization codec. Kryo serialization cannot be used in the Spark Connect client. Use Java serialization, provide a custom Codec, or use Spark Classic instead."
    ],
    "sqlState" : "22KD3"
  },
  "CANNOT_WRITE_STATE_STORE" : {
    "message" : [
      "Error writing state store files for provider <providerClass>."
    ],
    "subClass" : {
      "CANNOT_COMMIT" : {
        "message" : [
          "Cannot perform commit during state checkpoint."
        ]
      }
    },
    "sqlState" : "58030"
  },
  "CAST_INVALID_INPUT" : {
    "message" : [
      "The value <expression> of the type <sourceType> cannot be cast to <targetType> because it is malformed. Correct the value as per the syntax, or change its target type. Use `try_cast` to tolerate malformed input and return NULL instead."
    ],
    "sqlState" : "22018"
  },
  "CAST_OVERFLOW" : {
    "message" : [
      "The value <value> of the type <sourceType> cannot be cast to <targetType> due to an overflow. Use `try_cast` to tolerate overflow and return NULL instead."
    ],
    "sqlState" : "22003"
  },
  "CAST_OVERFLOW_IN_TABLE_INSERT" : {
    "message" : [
      "Fail to assign a value of <sourceType> type to the <targetType> type column or variable <columnName> due to an overflow. Use `try_cast` on the input value to tolerate overflow and return NULL instead."
    ],
    "sqlState" : "22003"
  },
  "CATALOG_NOT_FOUND" : {
    "message" : [
      "The catalog <catalogName> not found. Consider to set the SQL config <config> to a catalog plugin."
    ],
    "sqlState" : "42P08"
  },
  "CHECKPOINT_RDD_BLOCK_ID_NOT_FOUND" : {
    "message" : [
      "Checkpoint block <rddBlockId> not found!",
      "Either the executor that originally checkpointed this partition is no longer alive, or the original RDD is unpersisted.",
      "If this problem persists, you may consider using `rdd.checkpoint()` instead, which is slower than local checkpointing but more fault-tolerant."
    ],
    "sqlState" : "56000"
  },
  "CIRCULAR_CLASS_REFERENCE" : {
    "message" : [
      "Cannot have circular references in class, but got the circular reference of class <t>."
    ],
    "sqlState" : "42602"
  },
  "CLASS_NOT_OVERRIDE_EXPECTED_METHOD" : {
    "message" : [
      "<className> must override either <method1> or <method2>."
    ],
    "sqlState" : "38000"
  },
  "CLASS_UNSUPPORTED_BY_MAP_OBJECTS" : {
    "message" : [
      "`MapObjects` does not support the class <cls> as resulting collection."
    ],
    "sqlState" : "0A000"
  },
  "CLUSTERING_COLUMNS_MISMATCH" : {
    "message" : [
      "Specified clustering does not match that of the existing table <tableName>.",
      "Specified clustering columns: [<specifiedClusteringString>].",
      "Existing clustering columns: [<existingClusteringString>]."
    ],
    "sqlState" : "42P10"
  },
  "CLUSTERING_NOT_SUPPORTED" : {
    "message" : [
      "'<operation>' does not support clustering."
    ],
    "sqlState" : "42000"
  },
  "CODEC_NOT_AVAILABLE" : {
    "message" : [
      "The codec <codecName> is not available."
    ],
    "subClass" : {
      "WITH_AVAILABLE_CODECS_SUGGESTION" : {
        "message" : [
          "Available codecs are <availableCodecs>."
        ]
      },
      "WITH_CONF_SUGGESTION" : {
        "message" : [
          "Consider to set the config <configKey> to <configVal>."
        ]
      }
    },
    "sqlState" : "56038"
  },
  "CODEC_SHORT_NAME_NOT_FOUND" : {
    "message" : [
      "Cannot find a short name for the codec <codecName>."
    ],
    "sqlState" : "42704"
  },
  "COLLATION_INVALID_NAME" : {
    "message" : [
      "The value <collationName> does not represent a correct collation name. Suggested valid collation names: [<proposals>]."
    ],
    "sqlState" : "42704"
  },
  "COLLATION_INVALID_PROVIDER" : {
    "message" : [
      "The value <provider> does not represent a correct collation provider. Supported providers are: [<supportedProviders>]."
    ],
    "sqlState" : "42704"
  },
  "COLLATION_MISMATCH" : {
    "message" : [
      "Could not determine which collation to use for string functions and operators."
    ],
    "subClass" : {
      "EXPLICIT" : {
        "message" : [
          "Error occurred due to the mismatch between explicit collations: [<explicitTypes>]. Decide on a single explicit collation and remove others."
        ]
      },
      "IMPLICIT" : {
        "message" : [
          "Error occurred due to the mismatch between implicit collations: [<implicitTypes>]. Use COLLATE function to set the collation explicitly."
        ]
      }
    },
    "sqlState" : "42P21"
  },
  "COLLECTION_SIZE_LIMIT_EXCEEDED" : {
    "message" : [
      "Can't create array with <numberOfElements> elements which exceeding the array size limit <maxRoundedArrayLength>,"
    ],
    "subClass" : {
      "FUNCTION" : {
        "message" : [
          "unsuccessful try to create arrays in the function <functionName>."
        ]
      },
      "INITIALIZE" : {
        "message" : [
          "cannot initialize an array with specified parameters."
        ]
      },
      "PARAMETER" : {
        "message" : [
          "the value of parameter(s) <parameter> in the function <functionName> is invalid."
        ]
      }
    },
    "sqlState" : "54000"
  },
  "COLUMN_ALIASES_NOT_ALLOWED" : {
    "message" : [
      "Column aliases are not allowed in <op>."
    ],
    "sqlState" : "42601"
  },
  "COLUMN_ALREADY_EXISTS" : {
    "message" : [
      "The column <columnName> already exists. Choose another name or rename the existing column."
    ],
    "sqlState" : "42711"
  },
  "COLUMN_ARRAY_ELEMENT_TYPE_MISMATCH" : {
    "message" : [
      "Some values in field <pos> are incompatible with the column array type. Expected type <type>."
    ],
    "sqlState" : "0A000"
  },
  "COLUMN_NOT_DEFINED_IN_TABLE" : {
    "message" : [
      "<colType> column <colName> is not defined in table <tableName>, defined table columns are: <tableCols>."
    ],
    "sqlState" : "42703"
  },
  "COLUMN_NOT_FOUND" : {
    "message" : [
      "The column <colName> cannot be found. Verify the spelling and correctness of the column name according to the SQL config <caseSensitiveConfig>."
    ],
    "sqlState" : "42703"
  },
  "COLUMN_ORDINAL_OUT_OF_BOUNDS" : {
    "message" : [
      "Column ordinal out of bounds. The number of columns in the table is <attributesLength>, but the column ordinal is <ordinal>.",
      "Attributes are the following: <attributes>."
    ],
    "sqlState" : "22003"
  },
  "COMPARATOR_RETURNS_NULL" : {
    "message" : [
      "The comparator has returned a NULL for a comparison between <firstValue> and <secondValue>.",
      "It should return a positive integer for \"greater than\", 0 for \"equal\" and a negative integer for \"less than\".",
      "To revert to deprecated behavior where NULL is treated as 0 (equal), you must set \"spark.sql.legacy.allowNullComparisonResultInArraySort\" to \"true\"."
    ],
    "sqlState" : "22004"
  },
  "COMPLEX_EXPRESSION_UNSUPPORTED_INPUT" : {
    "message" : [
      "Cannot process input data types for the expression: <expression>."
    ],
    "subClass" : {
      "BAD_INPUTS" : {
        "message" : [
          "The input data types to <functionName> must be valid, but found the input types <dataType>."
        ]
      },
      "MISMATCHED_TYPES" : {
        "message" : [
          "All input types must be the same except nullable, containsNull, valueContainsNull flags, but found the input types <inputTypes>."
        ]
      },
      "NO_INPUTS" : {
        "message" : [
          "The collection of input data types must not be empty."
        ]
      }
    },
    "sqlState" : "42K09"
  },
  "CONCURRENT_QUERY" : {
    "message" : [
      "Another instance of this query was just started by a concurrent session."
    ],
    "sqlState" : "0A000"
  },
  "CONCURRENT_STREAM_LOG_UPDATE" : {
    "message" : [
      "Concurrent update to the log. Multiple streaming jobs detected for <batchId>.",
      "Please make sure only one streaming job runs on a specific checkpoint location at a time."
    ],
    "sqlState" : "40000"
  },
  "CONFLICTING_DIRECTORY_STRUCTURES" : {
    "message" : [
      "Conflicting directory structures detected.",
      "Suspicious paths:",
      "<discoveredBasePaths>",
      "If provided paths are partition directories, please set \"basePath\" in the options of the data source to specify the root directory of the table.",
      "If there are multiple root directories, please load them separately and then union them."
    ],
    "sqlState" : "KD009"
  },
  "CONFLICTING_PARTITION_COLUMN_NAMES" : {
    "message" : [
      "Conflicting partition column names detected:",
      "<distinctPartColLists>",
      "For partitioned table directories, data files should only live in leaf directories.",
      "And directories at the same level should have the same partition column name.",
      "Please check the following directories for unexpected files or inconsistent partition column names:",
      "<suspiciousPaths>"
    ],
    "sqlState" : "KD009"
  },
  "CONNECT" : {
    "message" : [
      "Generic Spark Connect error."
    ],
    "subClass" : {
      "INTERCEPTOR_CTOR_MISSING" : {
        "message" : [
          "Cannot instantiate GRPC interceptor because <cls> is missing a default constructor without arguments."
        ]
      },
      "INTERCEPTOR_RUNTIME_ERROR" : {
        "message" : [
          "Error instantiating GRPC interceptor: <msg>"
        ]
      },
      "PLUGIN_CTOR_MISSING" : {
        "message" : [
          "Cannot instantiate Spark Connect plugin because <cls> is missing a default constructor without arguments."
        ]
      },
      "PLUGIN_RUNTIME_ERROR" : {
        "message" : [
          "Error instantiating Spark Connect plugin: <msg>"
        ]
      },
      "SESSION_NOT_SAME" : {
        "message" : [
          "Both Datasets must belong to the same SparkSession."
        ]
      }
    },
    "sqlState" : "56K00"
  },
  "CONNECT_ML" : {
    "message" : [
      "Generic Spark Connect ML error."
    ],
    "subClass" : {
      "ATTRIBUTE_NOT_ALLOWED" : {
        "message" : [
          "<attribute> is not allowed to be accessed."
        ]
      },
      "UNSUPPORTED_EXCEPTION" : {
        "message" : [
          "<message>"
        ]
      }
    },
    "sqlState" : "XX000"
  },
  "CONVERSION_INVALID_INPUT" : {
    "message" : [
      "The value <str> (<fmt>) cannot be converted to <targetType> because it is malformed. Correct the value as per the syntax, or change its format. Use <suggestion> to tolerate malformed input and return NULL instead."
    ],
    "sqlState" : "22018"
  },
  "CORRUPTED_CATALOG_FUNCTION" : {
    "message" : [
      "Cannot convert the catalog function '<identifier>' into a SQL function due to corrupted function information in catalog. If the function is not a SQL function, please make sure the class name '<className>' is loadable."
    ],
    "sqlState" : "0A000"
  },
  "CREATE_PERMANENT_VIEW_WITHOUT_ALIAS" : {
    "message" : [
      "Not allowed to create the permanent view <name> without explicitly assigning an alias for the expression <attr>."
    ],
    "sqlState" : "0A000"
  },
  "CREATE_TABLE_COLUMN_DESCRIPTOR_DUPLICATE" : {
    "message" : [
      "CREATE TABLE column <columnName> specifies descriptor \"<optionName>\" more than once, which is invalid."
    ],
    "sqlState" : "42710"
  },
  "CREATE_VIEW_COLUMN_ARITY_MISMATCH" : {
    "message" : [
      "Cannot create view <viewName>, the reason is"
    ],
    "subClass" : {
      "NOT_ENOUGH_DATA_COLUMNS" : {
        "message" : [
          "not enough data columns:",
          "View columns: <viewColumns>.",
          "Data columns: <dataColumns>."
        ]
      },
      "TOO_MANY_DATA_COLUMNS" : {
        "message" : [
          "too many data columns:",
          "View columns: <viewColumns>.",
          "Data columns: <dataColumns>."
        ]
      }
    },
    "sqlState" : "21S01"
  },
  "DATATYPE_MISMATCH" : {
    "message" : [
      "Cannot resolve <sqlExpr> due to data type mismatch:"
    ],
    "subClass" : {
      "ARRAY_FUNCTION_DIFF_TYPES" : {
        "message" : [
          "Input to <functionName> should have been <dataType> followed by a value with same element type, but it's [<leftType>, <rightType>]."
        ]
      },
      "BINARY_ARRAY_DIFF_TYPES" : {
        "message" : [
          "Input to function <functionName> should have been two <arrayType> with same element type, but it's [<leftType>, <rightType>]."
        ]
      },
      "BINARY_OP_DIFF_TYPES" : {
        "message" : [
          "the left and right operands of the binary operator have incompatible types (<left> and <right>)."
        ]
      },
      "BINARY_OP_WRONG_TYPE" : {
        "message" : [
          "the binary operator requires the input type <inputType>, not <actualDataType>."
        ]
      },
      "BLOOM_FILTER_BINARY_OP_WRONG_TYPE" : {
        "message" : [
          "The Bloom filter binary input to <functionName> should be either a constant value or a scalar subquery expression, but it's <actual>."
        ]
      },
      "BLOOM_FILTER_WRONG_TYPE" : {
        "message" : [
          "Input to function <functionName> should have been <expectedLeft> followed by value with <expectedRight>, but it's [<actual>]."
        ]
      },
      "CANNOT_CONVERT_TO_JSON" : {
        "message" : [
          "Unable to convert column <name> of type <type> to JSON."
        ]
      },
      "CANNOT_DROP_ALL_FIELDS" : {
        "message" : [
          "Cannot drop all fields in struct."
        ]
      },
      "CAST_WITHOUT_SUGGESTION" : {
        "message" : [
          "cannot cast <srcType> to <targetType>."
        ]
      },
      "CAST_WITH_CONF_SUGGESTION" : {
        "message" : [
          "cannot cast <srcType> to <targetType> with ANSI mode on.",
          "If you have to cast <srcType> to <targetType>, you can set <config> as <configVal>."
        ]
      },
      "CAST_WITH_FUNC_SUGGESTION" : {
        "message" : [
          "cannot cast <srcType> to <targetType>.",
          "To convert values from <srcType> to <targetType>, you can use the functions <functionNames> instead."
        ]
      },
      "CREATE_MAP_KEY_DIFF_TYPES" : {
        "message" : [
          "The given keys of function <functionName> should all be the same type, but they are <dataType>."
        ]
      },
      "CREATE_MAP_VALUE_DIFF_TYPES" : {
        "message" : [
          "The given values of function <functionName> should all be the same type, but they are <dataType>."
        ]
      },
      "CREATE_NAMED_STRUCT_WITHOUT_FOLDABLE_STRING" : {
        "message" : [
          "Only foldable `STRING` expressions are allowed to appear at odd position, but they are <inputExprs>."
        ]
      },
      "DATA_DIFF_TYPES" : {
        "message" : [
          "Input to <functionName> should all be the same type, but it's <dataType>."
        ]
      },
      "FILTER_NOT_BOOLEAN" : {
        "message" : [
          "Filter expression <filter> of type <type> is not a boolean."
        ]
      },
      "HASH_MAP_TYPE" : {
        "message" : [
          "Input to the function <functionName> cannot contain elements of the \"MAP\" type. In Spark, same maps may have different hashcode, thus hash expressions are prohibited on \"MAP\" elements. To restore previous behavior set \"spark.sql.legacy.allowHashOnMapType\" to \"true\"."
        ]
      },
      "HASH_VARIANT_TYPE" : {
        "message" : [
          "Input to the function <functionName> cannot contain elements of the \"VARIANT\" type yet."
        ]
      },
      "INPUT_SIZE_NOT_ONE" : {
        "message" : [
          "Length of <exprName> should be 1."
        ]
      },
      "INVALID_ARG_VALUE" : {
        "message" : [
          "The <inputName> value must to be a <requireType> literal of <validValues>, but got <inputValue>."
        ]
      },
      "INVALID_JSON_MAP_KEY_TYPE" : {
        "message" : [
          "Input schema <schema> can only contain STRING as a key type for a MAP."
        ]
      },
      "INVALID_JSON_SCHEMA" : {
        "message" : [
          "Input schema <schema> must be a struct, an array, a map or a variant."
        ]
      },
      "INVALID_MAP_KEY_TYPE" : {
        "message" : [
          "The key of map cannot be/contain <keyType>."
        ]
      },
      "INVALID_ORDERING_TYPE" : {
        "message" : [
          "The <functionName> does not support ordering on type <dataType>."
        ]
      },
      "INVALID_ROW_LEVEL_OPERATION_ASSIGNMENTS" : {
        "message" : [
          "<errors>"
        ]
      },
      "INVALID_XML_MAP_KEY_TYPE" : {
        "message" : [
          "Input schema <schema> can only contain STRING as a key type for a MAP."
        ]
      },
      "IN_SUBQUERY_DATA_TYPE_MISMATCH" : {
        "message" : [
          "The data type of one or more elements in the left hand side of an IN subquery is not compatible with the data type of the output of the subquery. Mismatched columns: [<mismatchedColumns>], left side: [<leftType>], right side: [<rightType>]."
        ]
      },
      "IN_SUBQUERY_LENGTH_MISMATCH" : {
        "message" : [
          "The number of columns in the left hand side of an IN subquery does not match the number of columns in the output of subquery. Left hand side columns(length: <leftLength>): [<leftColumns>], right hand side columns(length: <rightLength>): [<rightColumns>]."
        ]
      },
      "MAP_CONCAT_DIFF_TYPES" : {
        "message" : [
          "The <functionName> should all be of type map, but it's <dataType>."
        ]
      },
      "MAP_FUNCTION_DIFF_TYPES" : {
        "message" : [
          "Input to <functionName> should have been <dataType> followed by a value with same key type, but it's [<leftType>, <rightType>]."
        ]
      },
      "MAP_ZIP_WITH_DIFF_TYPES" : {
        "message" : [
          "Input to the <functionName> should have been two maps with compatible key types, but it's [<leftType>, <rightType>]."
        ]
      },
      "NON_FOLDABLE_INPUT" : {
        "message" : [
          "the input <inputName> should be a foldable <inputType> expression; however, got <inputExpr>."
        ]
      },
      "NON_STRING_TYPE" : {
        "message" : [
          "all arguments of the function <funcName> must be strings."
        ]
      },
      "NON_STRUCT_TYPE" : {
        "message" : [
          "the input <inputName> should be a struct expression; however, got <inputType>."
        ]
      },
      "NULL_TYPE" : {
        "message" : [
          "Null typed values cannot be used as arguments of <functionName>."
        ]
      },
      "PARAMETER_CONSTRAINT_VIOLATION" : {
        "message" : [
          "The <leftExprName>(<leftExprValue>) must be <constraint> the <rightExprName>(<rightExprValue>)."
        ]
      },
      "RANGE_FRAME_INVALID_TYPE" : {
        "message" : [
          "The data type <orderSpecType> used in the order specification does not support the data type <valueBoundaryType> which is used in the range frame."
        ]
      },
      "RANGE_FRAME_MULTI_ORDER" : {
        "message" : [
          "A range window frame with value boundaries cannot be used in a window specification with multiple order by expressions: <orderSpec>."
        ]
      },
      "RANGE_FRAME_WITHOUT_ORDER" : {
        "message" : [
          "A range window frame cannot be used in an unordered window specification."
        ]
      },
      "SEQUENCE_WRONG_INPUT_TYPES" : {
        "message" : [
          "<functionName> uses the wrong parameter type. The parameter type must conform to:",
          "1. The start and stop expressions must resolve to the same type.",
          "2. If start and stop expressions resolve to the <startType> type, then the step expression must resolve to the <stepType> type.",
          "3. Otherwise, if start and stop expressions resolve to the <otherStartType> type, then the step expression must resolve to the same type."
        ]
      },
      "SPECIFIED_WINDOW_FRAME_DIFF_TYPES" : {
        "message" : [
          "Window frame bounds <lower> and <upper> do not have the same type: <lowerType> <> <upperType>."
        ]
      },
      "SPECIFIED_WINDOW_FRAME_INVALID_BOUND" : {
        "message" : [
          "Window frame upper bound <upper> does not follow the lower bound <lower>."
        ]
      },
      "SPECIFIED_WINDOW_FRAME_UNACCEPTED_TYPE" : {
        "message" : [
          "The data type of the <location> bound <exprType> does not match the expected data type <expectedType>."
        ]
      },
      "SPECIFIED_WINDOW_FRAME_WITHOUT_FOLDABLE" : {
        "message" : [
          "Window frame <location> bound <expression> is not a literal."
        ]
      },
      "SPECIFIED_WINDOW_FRAME_WRONG_COMPARISON" : {
        "message" : [
          "The lower bound of a window frame must be <comparison> to the upper bound."
        ]
      },
      "STACK_COLUMN_DIFF_TYPES" : {
        "message" : [
          "The data type of the column (<columnIndex>) do not have the same type: <leftType> (<leftParamIndex>) <> <rightType> (<rightParamIndex>)."
        ]
      },
      "TYPE_CHECK_FAILURE_WITH_HINT" : {
        "message" : [
          "<msg><hint>."
        ]
      },
      "UNEXPECTED_CLASS_TYPE" : {
        "message" : [
          "class <className> not found."
        ]
      },
      "UNEXPECTED_INPUT_TYPE" : {
        "message" : [
          "The <paramIndex> parameter requires the <requiredType> type, however <inputSql> has the type <inputType>."
        ]
      },
      "UNEXPECTED_NULL" : {
        "message" : [
          "The <exprName> must not be null."
        ]
      },
      "UNEXPECTED_RETURN_TYPE" : {
        "message" : [
          "The <functionName> requires return <expectedType> type, but the actual is <actualType> type."
        ]
      },
      "UNEXPECTED_STATIC_METHOD" : {
        "message" : [
          "cannot find a static method <methodName> that matches the argument types in <className>."
        ]
      },
      "UNSUPPORTED_INPUT_TYPE" : {
        "message" : [
          "The input of <functionName> can't be <dataType> type data."
        ]
      },
      "VALUE_OUT_OF_RANGE" : {
        "message" : [
          "The <exprName> must be between <valueRange> (current value = <currentValue>)."
        ]
      },
      "WRONG_NUM_ARG_TYPES" : {
        "message" : [
          "The expression requires <expectedNum> argument types but the actual number is <actualNum>."
        ]
      },
      "WRONG_NUM_ENDPOINTS" : {
        "message" : [
          "The number of endpoints must be >= 2 to construct intervals but the actual number is <actualNumber>."
        ]
      }
    },
    "sqlState" : "42K09"
  },
  "DATATYPE_MISSING_SIZE" : {
    "message" : [
      "DataType <type> requires a length parameter, for example <type>(10). Please specify the length."
    ],
    "sqlState" : "42K01"
  },
  "DATA_SOURCE_ALREADY_EXISTS" : {
    "message" : [
      "Data source '<provider>' already exists. Please choose a different name for the new data source."
    ],
    "sqlState" : "42710"
  },
  "DATA_SOURCE_EXTERNAL_ERROR" : {
    "message" : [
      "Encountered error when saving to external data source."
    ],
    "sqlState" : "KD010"
  },
  "DATA_SOURCE_NOT_EXIST" : {
    "message" : [
      "Data source '<provider>' not found. Please make sure the data source is registered."
    ],
    "sqlState" : "42704"
  },
  "DATA_SOURCE_NOT_FOUND" : {
    "message" : [
      "Failed to find the data source: <provider>. Make sure the provider name is correct and the package is properly registered and compatible with your Spark version."
    ],
    "sqlState" : "42K02"
  },
  "DATA_SOURCE_TABLE_SCHEMA_MISMATCH" : {
    "message" : [
      "The schema of the data source table does not match the expected schema. If you are using the DataFrameReader.schema API or creating a table, avoid specifying the schema.",
      "Data Source schema: <dsSchema>",
      "Expected schema: <expectedSchema>"
    ],
    "sqlState" : "42K03"
  },
  "DATETIME_FIELD_OUT_OF_BOUNDS" : {
    "message" : [
      "<rangeMessage>. If necessary set <ansiConfig> to \"false\" to bypass this error."
    ],
    "sqlState" : "22023"
  },
  "DATETIME_OVERFLOW" : {
    "message" : [
      "Datetime operation overflow: <operation>."
    ],
    "sqlState" : "22008"
  },
  "DECIMAL_PRECISION_EXCEEDS_MAX_PRECISION" : {
    "message" : [
      "Decimal precision <precision> exceeds max precision <maxPrecision>."
    ],
    "sqlState" : "22003"
  },
  "DEFAULT_DATABASE_NOT_EXISTS" : {
    "message" : [
      "Default database <defaultDatabase> does not exist, please create it first or change default database to `<defaultDatabase>`."
    ],
    "sqlState" : "42704"
  },
  "DEFAULT_PLACEMENT_INVALID" : {
    "message" : [
      "A DEFAULT keyword in a MERGE, INSERT, UPDATE, or SET VARIABLE command could not be directly assigned to a target column because it was part of an expression.",
      "For example: `UPDATE SET c1 = DEFAULT` is allowed, but `UPDATE T SET c1 = DEFAULT + 1` is not allowed."
    ],
    "sqlState" : "42608"
  },
  "DEFAULT_UNSUPPORTED" : {
    "message" : [
      "Failed to execute <statementType> command because DEFAULT values are not supported for target data source with table provider: \"<dataSource>\"."
    ],
    "sqlState" : "42623"
  },
  "DESCRIBE_JSON_NOT_EXTENDED" : {
    "message" : [
      "DESCRIBE TABLE ... AS JSON only supported when [EXTENDED|FORMATTED] is specified.",
      "For example: DESCRIBE EXTENDED <tableName> AS JSON is supported but DESCRIBE <tableName> AS JSON is not."
    ],
    "sqlState" : "0A000"
  },
  "DISTINCT_WINDOW_FUNCTION_UNSUPPORTED" : {
    "message" : [
      "Distinct window functions are not supported: <windowExpr>."
    ],
    "sqlState" : "0A000"
  },
  "DIVIDE_BY_ZERO" : {
    "message" : [
      "Division by zero. Use `try_divide` to tolerate divisor being 0 and return NULL instead. If necessary set <config> to \"false\" to bypass this error."
    ],
    "sqlState" : "22012"
  },
  "DUPLICATED_CTE_NAMES" : {
    "message" : [
      "CTE definition can't have duplicate names: <duplicateNames>."
    ],
    "sqlState" : "42602"
  },
  "DUPLICATED_FIELD_NAME_IN_ARROW_STRUCT" : {
    "message" : [
      "Duplicated field names in Arrow Struct are not allowed, got <fieldNames>."
    ],
    "sqlState" : "42713"
  },
  "DUPLICATED_MAP_KEY" : {
    "message" : [
      "Duplicate map key <key> was found, please check the input data.",
      "If you want to remove the duplicated keys, you can set <mapKeyDedupPolicy> to \"LAST_WIN\" so that the key inserted at last takes precedence."
    ],
    "sqlState" : "23505"
  },
  "DUPLICATED_METRICS_NAME" : {
    "message" : [
      "The metric name is not unique: <metricName>. The same name cannot be used for metrics with different results.",
      "However multiple instances of metrics with with same result and name are allowed (e.g. self-joins)."
    ],
    "sqlState" : "42710"
  },
  "DUPLICATE_ASSIGNMENTS" : {
    "message" : [
      "The columns or variables <nameList> appear more than once as assignment targets."
    ],
    "sqlState" : "42701"
  },
  "DUPLICATE_CLAUSES" : {
    "message" : [
      "Found duplicate clauses: <clauseName>. Please, remove one of them."
    ],
    "sqlState" : "42614"
  },
  "DUPLICATE_CONDITION_IN_SCOPE" : {
    "message" : [
      "Found duplicate condition <condition> in the scope. Please, remove one of them."
    ],
    "sqlState" : "42710"
  },
  "DUPLICATE_CONDITION_IN_HANDLER_DECLARATION" : {
    "message" : [
      "Found duplicate condition <condition> in the handler declaration. Please, remove one of them."
    ],
    "sqlState" : "42710"
  },
  "DUPLICATE_HANDLER_FOR_SAME_CONDITION" : {
    "message" : [
      "Found duplicate handlers for the same condition <condition>. Please, remove one of them."
    ],
    "sqlState" : "42710"
  },
  "DUPLICATE_KEY" : {
    "message" : [
      "Found duplicate keys <keyColumn>."
    ],
    "sqlState" : "23505"
  },
  "DUPLICATE_ROUTINE_PARAMETER_ASSIGNMENT" : {
    "message" : [
      "Call to routine <routineName> is invalid because it includes multiple argument assignments to the same parameter name <parameterName>."
    ],
    "subClass" : {
      "BOTH_POSITIONAL_AND_NAMED" : {
        "message" : [
          "A positional argument and named argument both referred to the same parameter. Please remove the named argument referring to this parameter."
        ]
      },
      "DOUBLE_NAMED_ARGUMENT_REFERENCE" : {
        "message" : [
          "More than one named argument referred to the same parameter. Please assign a value only once."
        ]
      }
    },
    "sqlState" : "4274K"
  },
  "DUPLICATE_ROUTINE_PARAMETER_NAMES" : {
    "message" : [
      "Found duplicate name(s) in the parameter list of the user-defined routine <routineName>: <names>."
    ],
    "sqlState" : "42734"
  },
  "DUPLICATE_ROUTINE_RETURNS_COLUMNS" : {
    "message" : [
      "Found duplicate column(s) in the RETURNS clause column list of the user-defined routine <routineName>: <columns>."
    ],
    "sqlState" : "42711"
  },
  "EMITTING_ROWS_OLDER_THAN_WATERMARK_NOT_ALLOWED" : {
    "message" : [
      "Previous node emitted a row with eventTime=<emittedRowEventTime> which is older than current_watermark_value=<currentWatermark>",
      "This can lead to correctness issues in the stateful operators downstream in the execution pipeline.",
      "Please correct the operator logic to emit rows after current global watermark value."
    ],
    "sqlState" : "42815"
  },
  "EMPTY_JSON_FIELD_VALUE" : {
    "message" : [
      "Failed to parse an empty string for data type <dataType>."
    ],
    "sqlState" : "42604"
  },
  "EMPTY_SCHEMA_NOT_SUPPORTED_FOR_DATASOURCE" : {
    "message" : [
      "The <format> datasource does not support writing empty or nested empty schemas. Please make sure the data schema has at least one or more column(s)."
    ],
    "sqlState" : "0A000"
  },
  "ENCODER_NOT_FOUND" : {
    "message" : [
      "Not found an encoder of the type <typeName> to Spark SQL internal representation.",
      "Consider to change the input type to one of supported at '<docroot>/sql-ref-datatypes.html'."
    ],
    "sqlState" : "42704"
  },
  "END_LABEL_WITHOUT_BEGIN_LABEL" : {
    "message" : [
      "End label <endLabel> can not exist without begin label."
    ],
    "sqlState" : "42K0L"
  },
  "ERROR_READING_AVRO_UNKNOWN_FINGERPRINT" : {
    "message" : [
      "Error reading avro data -- encountered an unknown fingerprint: <fingerprint>, not sure what schema to use.",
      "This could happen if you registered additional schemas after starting your spark context."
    ],
    "sqlState" : "KD00B"
  },
  "EVENT_TIME_IS_NOT_ON_TIMESTAMP_TYPE" : {
    "message" : [
      "The event time <eventName> has the invalid type <eventType>, but expected \"TIMESTAMP\"."
    ],
    "sqlState" : "42K09"
  },
  "EXCEED_LIMIT_LENGTH" : {
    "message" : [
      "Exceeds char/varchar type length limitation: <limit>."
    ],
    "sqlState" : "54006"
  },
  "EXCEPT_NESTED_COLUMN_INVALID_TYPE" : {
    "message" : [
      "EXCEPT column <columnName> was resolved and expected to be StructType, but found type <dataType>."
    ],
    "sqlState" : "428H2"
  },
  "EXCEPT_OVERLAPPING_COLUMNS" : {
    "message" : [
      "Columns in an EXCEPT list must be distinct and non-overlapping, but got (<columns>)."
    ],
    "sqlState" : "42702"
  },
  "EXEC_IMMEDIATE_DUPLICATE_ARGUMENT_ALIASES" : {
    "message" : [
      "The USING clause of this EXECUTE IMMEDIATE command contained multiple arguments with same alias (<aliases>), which is invalid; please update the command to specify unique aliases and then try it again."
    ],
    "sqlState" : "42701"
  },
  "EXPECT_PERMANENT_VIEW_NOT_TEMP" : {
    "message" : [
      "'<operation>' expects a permanent view but <viewName> is a temp view."
    ],
    "sqlState" : "42809"
  },
  "EXPECT_TABLE_NOT_VIEW" : {
    "message" : [
      "'<operation>' expects a table but <viewName> is a view."
    ],
    "subClass" : {
      "NO_ALTERNATIVE" : {
        "message" : [
          ""
        ]
      },
      "USE_ALTER_VIEW" : {
        "message" : [
          "Please use ALTER VIEW instead."
        ]
      }
    },
    "sqlState" : "42809"
  },
  "EXPECT_VIEW_NOT_TABLE" : {
    "message" : [
      "The table <tableName> does not support <operation>."
    ],
    "subClass" : {
      "NO_ALTERNATIVE" : {
        "message" : [
          ""
        ]
      },
      "USE_ALTER_TABLE" : {
        "message" : [
          "Please use ALTER TABLE instead."
        ]
      }
    },
    "sqlState" : "42809"
  },
  "EXPRESSION_DECODING_FAILED" : {
    "message" : [
      "Failed to decode a row to a value of the expressions: <expressions>."
    ],
    "sqlState" : "42846"
  },
  "EXPRESSION_ENCODING_FAILED" : {
    "message" : [
      "Failed to encode a value of the expressions: <expressions> to a row."
    ],
    "sqlState" : "42846"
  },
  "EXPRESSION_TYPE_IS_NOT_ORDERABLE" : {
    "message" : [
      "Column expression <expr> cannot be sorted because its type <exprType> is not orderable."
    ],
    "sqlState" : "42822"
  },
  "FAILED_EXECUTE_UDF" : {
    "message" : [
      "User defined function (<functionName>: (<signature>) => <result>) failed due to: <reason>."
    ],
    "sqlState" : "39000"
  },
  "FAILED_FUNCTION_CALL" : {
    "message" : [
      "Failed preparing of the function <funcName> for call. Please, double check function's arguments."
    ],
    "sqlState" : "38000"
  },
  "FAILED_JDBC" : {
    "message" : [
      "Failed JDBC <url> on the operation:"
    ],
    "subClass" : {
      "ALTER_TABLE" : {
        "message" : [
          "Alter the table <tableName>."
        ]
      },
      "CREATE_INDEX" : {
        "message" : [
          "Create the index <indexName> in the <tableName> table."
        ]
      },
      "CREATE_NAMESPACE" : {
        "message" : [
          "Create the namespace <namespace>."
        ]
      },
      "CREATE_NAMESPACE_COMMENT" : {
        "message" : [
          "Create a comment on the namespace: <namespace>."
        ]
      },
      "CREATE_TABLE" : {
        "message" : [
          "Create the table <tableName>."
        ]
      },
      "DROP_INDEX" : {
        "message" : [
          "Drop the index <indexName> in the <tableName> table."
        ]
      },
      "DROP_NAMESPACE" : {
        "message" : [
          "Drop the namespace <namespace>."
        ]
      },
      "GET_TABLES" : {
        "message" : [
          "Get tables from the namespace: <namespace>."
        ]
      },
      "LIST_NAMESPACES" : {
        "message" : [
          "List namespaces."
        ]
      },
      "LOAD_TABLE" : {
        "message" : [
          "Load the table <tableName>."
        ]
      },
      "NAMESPACE_EXISTS" : {
        "message" : [
          "Check that the namespace <namespace> exists."
        ]
      },
      "REMOVE_NAMESPACE_COMMENT" : {
        "message" : [
          "Remove a comment on the namespace: <namespace>."
        ]
      },
      "RENAME_TABLE" : {
        "message" : [
          "Rename the table <oldName> to <newName>."
        ]
      },
      "TABLE_EXISTS" : {
        "message" : [
          "Check that the table <tableName> exists."
        ]
      },
      "UNCLASSIFIED" : {
        "message" : [
          "<message>"
        ]
      }
    },
    "sqlState" : "HV000"
  },
  "FAILED_PARSE_STRUCT_TYPE" : {
    "message" : [
      "Failed parsing struct: <raw>."
    ],
    "sqlState" : "22018"
  },
  "FAILED_READ_FILE" : {
    "message" : [
      "Encountered error while reading file <path>."
    ],
    "subClass" : {
      "CANNOT_READ_FILE_FOOTER" : {
        "message" : [
          "Could not read footer. Please ensure that the file is in either ORC or Parquet format.",
          "If not, please convert it to a valid format. If the file is in the valid format, please check if it is corrupt.",
          "If it is, you can choose to either ignore it or fix the corruption."
        ]
      },
      "FILE_NOT_EXIST" : {
        "message" : [
          "File does not exist. It is possible the underlying files have been updated.",
          "You can explicitly invalidate the cache in Spark by running 'REFRESH TABLE tableName' command in SQL or by recreating the Dataset/DataFrame involved."
        ]
      },
      "NO_HINT" : {
        "message" : [
          ""
        ]
      },
      "PARQUET_COLUMN_DATA_TYPE_MISMATCH" : {
        "message" : [
          "Data type mismatches when reading Parquet column <column>. Expected Spark type <expectedType>, actual Parquet type <actualType>."
        ]
      },
      "UNSUPPORTED_FILE_SYSTEM" : {
        "message" : [
          "The file system <fileSystemClass> hasn't implemented <method>."
        ]
      }
    },
    "sqlState" : "KD001"
  },
  "FAILED_REGISTER_CLASS_WITH_KRYO" : {
    "message" : [
      "Failed to register classes with Kryo."
    ],
    "sqlState" : "KD000"
  },
  "FAILED_RENAME_PATH" : {
    "message" : [
      "Failed to rename <sourcePath> to <targetPath> as destination already exists."
    ],
    "sqlState" : "42K04"
  },
  "FAILED_RENAME_TEMP_FILE" : {
    "message" : [
      "Failed to rename temp file <srcPath> to <dstPath> as FileSystem.rename returned false."
    ],
    "sqlState" : "58030"
  },
  "FAILED_ROW_TO_JSON" : {
    "message" : [
      "Failed to convert the row value <value> of the class <class> to the target SQL type <sqlType> in the JSON format."
    ],
    "sqlState" : "2203G"
  },
  "FAILED_TO_LOAD_ROUTINE" : {
    "message" : [
      "Failed to load routine <routineName>."
    ],
    "sqlState" : "38000"
  },
  "FAILED_TO_PARSE_TOO_COMPLEX" : {
    "message" : [
      "The statement, including potential SQL functions and referenced views, was too complex to parse.",
      "To mitigate this error divide the statement into multiple, less complex chunks."
    ],
    "sqlState" : "54001"
  },
  "FEATURE_NOT_ENABLED" : {
    "message" : [
      "The feature <featureName> is not enabled. Consider setting the config <configKey> to <configValue> to enable this capability."
    ],
    "sqlState" : "56038"
  },
  "FIELD_ALREADY_EXISTS" : {
    "message" : [
      "Cannot <op> column, because <fieldNames> already exists in <struct>."
    ],
    "sqlState" : "42710"
  },
  "FIELD_NOT_FOUND" : {
    "message" : [
      "No such struct field <fieldName> in <fields>."
    ],
    "sqlState" : "42704"
  },
  "FLATMAPGROUPSWITHSTATE_USER_FUNCTION_ERROR" : {
    "message" : [
      "An error occurred in the user provided function in flatMapGroupsWithState. Reason: <reason>"
    ],
    "sqlState" : "39000"
  },
  "FORBIDDEN_OPERATION" : {
    "message" : [
      "The operation <statement> is not allowed on the <objectType>: <objectName>."
    ],
    "sqlState" : "42809"
  },
  "FOREACH_BATCH_USER_FUNCTION_ERROR" : {
    "message" : [
      "An error occurred in the user provided function in foreach batch sink. Reason: <reason>"
    ],
    "sqlState" : "39000"
  },
  "FOREACH_USER_FUNCTION_ERROR" : {
    "message" : [
      "An error occurred in the user provided function in foreach sink. Reason: <reason>"
    ],
    "sqlState" : "39000"
  },
  "FOUND_MULTIPLE_DATA_SOURCES" : {
    "message" : [
      "Detected multiple data sources with the name '<provider>'. Please check the data source isn't simultaneously registered and located in the classpath."
    ],
    "sqlState" : "42710"
  },
  "GENERATED_COLUMN_WITH_DEFAULT_VALUE" : {
    "message" : [
      "A column cannot have both a default value and a generation expression but column <colName> has default value: (<defaultValue>) and generation expression: (<genExpr>)."
    ],
    "sqlState" : "42623"
  },
  "GET_TABLES_BY_TYPE_UNSUPPORTED_BY_HIVE_VERSION" : {
    "message" : [
      "Hive 2.2 and lower versions don't support getTablesByType. Please use Hive 2.3 or higher version."
    ],
    "sqlState" : "56038"
  },
  "GRAPHITE_SINK_INVALID_PROTOCOL" : {
    "message" : [
      "Invalid Graphite protocol: <protocol>."
    ],
    "sqlState" : "KD000"
  },
  "GRAPHITE_SINK_PROPERTY_MISSING" : {
    "message" : [
      "Graphite sink requires '<property>' property."
    ],
    "sqlState" : "KD000"
  },
  "GROUPING_COLUMN_MISMATCH" : {
    "message" : [
      "Column of grouping (<grouping>) can't be found in grouping columns <groupingColumns>."
    ],
    "sqlState" : "42803"
  },
  "GROUPING_ID_COLUMN_MISMATCH" : {
    "message" : [
      "Columns of grouping_id (<groupingIdColumn>) does not match grouping columns (<groupByColumns>)."
    ],
    "sqlState" : "42803"
  },
  "GROUPING_SIZE_LIMIT_EXCEEDED" : {
    "message" : [
      "Grouping sets size cannot be greater than <maxSize>."
    ],
    "sqlState" : "54000"
  },
  "GROUP_BY_AGGREGATE" : {
    "message" : [
      "Aggregate functions are not allowed in GROUP BY, but found <sqlExpr>."
    ],
    "sqlState" : "42903"
  },
  "GROUP_BY_POS_AGGREGATE" : {
    "message" : [
      "GROUP BY <index> refers to an expression <aggExpr> that contains an aggregate function. Aggregate functions are not allowed in GROUP BY."
    ],
    "sqlState" : "42903"
  },
  "GROUP_BY_POS_OUT_OF_RANGE" : {
    "message" : [
      "GROUP BY position <index> is not in select list (valid range is [1, <size>])."
    ],
    "sqlState" : "42805"
  },
  "GROUP_EXPRESSION_TYPE_IS_NOT_ORDERABLE" : {
    "message" : [
      "The expression <sqlExpr> cannot be used as a grouping expression because its data type <dataType> is not an orderable data type."
    ],
    "sqlState" : "42822"
  },
  "HLL_INVALID_INPUT_SKETCH_BUFFER" : {
    "message" : [
      "Invalid call to <function>; only valid HLL sketch buffers are supported as inputs (such as those produced by the `hll_sketch_agg` function)."
    ],
    "sqlState" : "22546"
  },
  "HLL_INVALID_LG_K" : {
    "message" : [
      "Invalid call to <function>; the `lgConfigK` value must be between <min> and <max>, inclusive: <value>."
    ],
    "sqlState" : "22546"
  },
  "HLL_UNION_DIFFERENT_LG_K" : {
    "message" : [
      "Sketches have different `lgConfigK` values: <left> and <right>. Set the `allowDifferentLgConfigK` parameter to true to call <function> with different `lgConfigK` values."
    ],
    "sqlState" : "22000"
  },
  "HYBRID_ANALYZER_EXCEPTION" : {
    "message" : [
      "An failure occurred when attempting to resolve a query or command with both the legacy fixed-point analyzer as well as the single-pass resolver."
    ],
    "subClass" : {
      "FIXED_POINT_FAILED_SINGLE_PASS_SUCCEEDED" : {
        "message" : [
          "Fixed-point resolution failed, but single-pass resolution succeeded.",
          "Single-pass analyzer output:",
          "<singlePassOutput>"
        ]
      },
      "LOGICAL_PLAN_COMPARISON_MISMATCH" : {
        "message" : [
          "Outputs of fixed-point and single-pass analyzers do not match.",
          "Fixed-point analyzer output:",
          "<fixedPointOutput>",
          "Single-pass analyzer output:",
          "<singlePassOutput>"
        ]
      },
      "OUTPUT_SCHEMA_COMPARISON_MISMATCH" : {
        "message" : [
          "Output schemas of fixed-point and single-pass analyzers do not match.",
          "Fixed-point analyzer output schema:",
          "<fixedPointOutputSchema>",
          "Single-pass analyzer output schema:",
          "<singlePassOutputSchema>"
        ]
      }
    },
    "sqlState" : "XX000"
  },
  "IDENTIFIER_TOO_MANY_NAME_PARTS" : {
    "message" : [
      "<identifier> is not a valid identifier as it has more than 2 name parts."
    ],
    "sqlState" : "42601"
  },
  "IDENTITY_COLUMNS_DUPLICATED_SEQUENCE_GENERATOR_OPTION" : {
    "message" : [
      "Duplicated IDENTITY column sequence generator option: <sequenceGeneratorOption>."
    ],
    "sqlState" : "42601"
  },
  "IDENTITY_COLUMNS_ILLEGAL_STEP" : {
    "message" : [
      "IDENTITY column step cannot be 0."
    ],
    "sqlState" : "42611"
  },
  "IDENTITY_COLUMNS_UNSUPPORTED_DATA_TYPE" : {
    "message" : [
      "DataType <dataType> is not supported for IDENTITY columns."
    ],
    "sqlState" : "428H2"
  },
  "IDENTITY_COLUMN_WITH_DEFAULT_VALUE" : {
    "message" : [
      "A column cannot have both a default value and an identity column specification but column <colName> has default value: (<defaultValue>) and identity column specification: (<identityColumnSpec>)."
    ],
    "sqlState" : "42623"
  },
  "ILLEGAL_DAY_OF_WEEK" : {
    "message" : [
      "Illegal input for day of week: <string>."
    ],
    "sqlState" : "22009"
  },
  "ILLEGAL_STATE_STORE_VALUE" : {
    "message" : [
      "Illegal value provided to the State Store"
    ],
    "subClass" : {
      "EMPTY_LIST_VALUE" : {
        "message" : [
          "Cannot write empty list values to State Store for StateName <stateName>."
        ]
      },
      "NULL_VALUE" : {
        "message" : [
          "Cannot write null values to State Store for StateName <stateName>."
        ]
      }
    },
    "sqlState" : "42601"
  },
  "INCOMPARABLE_PIVOT_COLUMN" : {
    "message" : [
      "Invalid pivot column <columnName>. Pivot columns must be comparable."
    ],
    "sqlState" : "42818"
  },
  "INCOMPATIBLE_COLUMN_TYPE" : {
    "message" : [
      "<operator> can only be performed on tables with compatible column types. The <columnOrdinalNumber> column of the <tableOrdinalNumber> table is <dataType1> type which is not compatible with <dataType2> at the same column of the first table.<hint>."
    ],
    "sqlState" : "42825"
  },
  "INCOMPATIBLE_DATASOURCE_REGISTER" : {
    "message" : [
      "Detected an incompatible DataSourceRegister. Please remove the incompatible library from classpath or upgrade it. Error: <message>"
    ],
    "sqlState" : "56038"
  },
  "INCOMPATIBLE_DATA_FOR_TABLE" : {
    "message" : [
      "Cannot write incompatible data for the table <tableName>:"
    ],
    "subClass" : {
      "AMBIGUOUS_COLUMN_NAME" : {
        "message" : [
          "Ambiguous column name in the input data <colName>."
        ]
      },
      "CANNOT_FIND_DATA" : {
        "message" : [
          "Cannot find data for the output column <colName>."
        ]
      },
      "CANNOT_SAFELY_CAST" : {
        "message" : [
          "Cannot safely cast <colName> <srcType> to <targetType>."
        ]
      },
      "EXTRA_COLUMNS" : {
        "message" : [
          "Cannot write extra columns <extraColumns>."
        ]
      },
      "EXTRA_STRUCT_FIELDS" : {
        "message" : [
          "Cannot write extra fields <extraFields> to the struct <colName>."
        ]
      },
      "NULLABLE_ARRAY_ELEMENTS" : {
        "message" : [
          "Cannot write nullable elements to array of non-nulls: <colName>."
        ]
      },
      "NULLABLE_COLUMN" : {
        "message" : [
          "Cannot write nullable values to non-null column <colName>."
        ]
      },
      "NULLABLE_MAP_VALUES" : {
        "message" : [
          "Cannot write nullable values to map of non-nulls: <colName>."
        ]
      },
      "STRUCT_MISSING_FIELDS" : {
        "message" : [
          "Struct <colName> missing fields: <missingFields>."
        ]
      },
      "UNEXPECTED_COLUMN_NAME" : {
        "message" : [
          "Struct <colName> <order>-th field name does not match (may be out of order): expected <expected>, found <found>."
        ]
      }
    },
    "sqlState" : "KD000"
  },
  "INCOMPATIBLE_JOIN_TYPES" : {
    "message" : [
      "The join types <joinType1> and <joinType2> are incompatible."
    ],
    "sqlState" : "42613"
  },
  "INCOMPATIBLE_VIEW_SCHEMA_CHANGE" : {
    "message" : [
      "The SQL query of view <viewName> has an incompatible schema change and column <colName> cannot be resolved. Expected <expectedNum> columns named <colName> but got <actualCols>.",
      "Please try to re-create the view by running: <suggestion>."
    ],
    "sqlState" : "51024"
  },
  "INCOMPLETE_TYPE_DEFINITION" : {
    "message" : [
      "Incomplete complex type:"
    ],
    "subClass" : {
      "ARRAY" : {
        "message" : [
          "The definition of \"ARRAY\" type is incomplete. You must provide an element type. For example: \"ARRAY<elementType>\"."
        ]
      },
      "MAP" : {
        "message" : [
          "The definition of \"MAP\" type is incomplete. You must provide a key type and a value type. For example: \"MAP<TIMESTAMP, INT>\"."
        ]
      },
      "STRUCT" : {
        "message" : [
          "The definition of \"STRUCT\" type is incomplete. You must provide at least one field type. For example: \"STRUCT<name STRING, phone DECIMAL(10, 0)>\"."
        ]
      }
    },
    "sqlState" : "42K01"
  },
  "INCONSISTENT_BEHAVIOR_CROSS_VERSION" : {
    "message" : [
      "You may get a different result due to the upgrading to"
    ],
    "subClass" : {
      "DATETIME_PATTERN_RECOGNITION" : {
        "message" : [
          "Spark >= 3.0:",
          "Fail to recognize <pattern> pattern in the DateTimeFormatter.",
          "1) You can set <config> to \"LEGACY\" to restore the behavior before Spark 3.0.",
          "2) You can form a valid datetime pattern with the guide from '<docroot>/sql-ref-datetime-pattern.html'."
        ]
      },
      "DATETIME_WEEK_BASED_PATTERN" : {
        "message" : [
          "Spark >= 3.0:",
          "All week-based patterns are unsupported since Spark 3.0, detected week-based character: <c>.",
          "Please use the SQL function EXTRACT instead."
        ]
      },
      "PARSE_DATETIME_BY_NEW_PARSER" : {
        "message" : [
          "Spark >= 3.0:",
          "Fail to parse <datetime> in the new parser.",
          "You can set <config> to \"LEGACY\" to restore the behavior before Spark 3.0, or set to \"CORRECTED\" and treat it as an invalid datetime string."
        ]
      },
      "READ_ANCIENT_DATETIME" : {
        "message" : [
          "Spark >= 3.0: reading dates before 1582-10-15 or timestamps before 1900-01-01T00:00:00Z from <format> files can be ambiguous, as the files may be written by",
          "Spark 2.x or legacy versions of Hive, which uses a legacy hybrid calendar that is different from Spark 3.0+'s Proleptic Gregorian calendar.",
          "See more details in SPARK-31404.",
          "You can set the SQL config <config> or the datasource option <option> to \"LEGACY\" to rebase the datetime values w.r.t. the calendar difference during reading.",
          "To read the datetime values as it is, set the SQL config or the datasource option to \"CORRECTED\"."
        ]
      },
      "WRITE_ANCIENT_DATETIME" : {
        "message" : [
          "Spark >= 3.0:",
          "writing dates before 1582-10-15 or timestamps before 1900-01-01T00:00:00Z into <format> files can be dangerous, as the files may be read by Spark 2.x or legacy versions of Hive later, which uses a legacy hybrid calendar that is different from Spark 3.0+'s Proleptic Gregorian calendar.",
          "See more details in SPARK-31404.",
          "You can set <config> to \"LEGACY\" to rebase the datetime values w.r.t. the calendar difference during writing, to get maximum interoperability.",
          "Or set the config to \"CORRECTED\" to write the datetime values as it is, if you are sure that the written files will only be read by Spark 3.0+ or other systems that use Proleptic Gregorian calendar."
        ]
      }
    },
    "sqlState" : "42K0B"
  },
  "INCORRECT_RAMP_UP_RATE" : {
    "message" : [
      "Max offset with <rowsPerSecond> rowsPerSecond is <maxSeconds>, but 'rampUpTimeSeconds' is <rampUpTimeSeconds>."
    ],
    "sqlState" : "22003"
  },
  "INDETERMINATE_COLLATION" : {
    "message" : [
      "Could not determine which collation to use for string operation. Use COLLATE clause to set the collation explicitly."
    ],
    "sqlState" : "42P22"
  },
  "INDETERMINATE_COLLATION_IN_EXPRESSION" : {
    "message" : [
      "Data type of <expr> has indeterminate collation. Use COLLATE clause to set the collation explicitly."
    ],
    "sqlState" : "42P22"
  },
  "INDETERMINATE_COLLATION_IN_SCHEMA" : {
    "message" : [
      "Schema contains indeterminate collation at: [<columnPaths>]. Use COLLATE clause to set the collation explicitly."
    ],
    "sqlState" : "42P22"
  },
  "INDEX_ALREADY_EXISTS" : {
    "message" : [
      "Cannot create the index <indexName> on table <tableName> because it already exists."
    ],
    "sqlState" : "42710"
  },
  "INDEX_NOT_FOUND" : {
    "message" : [
      "Cannot find the index <indexName> on table <tableName>."
    ],
    "sqlState" : "42704"
  },
  "INSERT_COLUMN_ARITY_MISMATCH" : {
    "message" : [
      "Cannot write to <tableName>, the reason is"
    ],
    "subClass" : {
      "NOT_ENOUGH_DATA_COLUMNS" : {
        "message" : [
          "not enough data columns:",
          "Table columns: <tableColumns>.",
          "Data columns: <dataColumns>."
        ]
      },
      "TOO_MANY_DATA_COLUMNS" : {
        "message" : [
          "too many data columns:",
          "Table columns: <tableColumns>.",
          "Data columns: <dataColumns>."
        ]
      }
    },
    "sqlState" : "21S01"
  },
  "INSERT_PARTITION_COLUMN_ARITY_MISMATCH" : {
    "message" : [
      "Cannot write to '<tableName>', <reason>:",
      "Table columns: <tableColumns>.",
      "Partition columns with static values: <staticPartCols>.",
      "Data columns: <dataColumns>."
    ],
    "sqlState" : "21S01"
  },
  "INSUFFICIENT_TABLE_PROPERTY" : {
    "message" : [
      "Can't find table property:"
    ],
    "subClass" : {
      "MISSING_KEY" : {
        "message" : [
          "<key>."
        ]
      },
      "MISSING_KEY_PART" : {
        "message" : [
          "<key>, <totalAmountOfParts> parts are expected."
        ]
      }
    },
    "sqlState" : "XXKUC"
  },
  "INTERNAL_ERROR" : {
    "message" : [
      "<message>"
    ],
    "sqlState" : "XX000"
  },
  "INTERNAL_ERROR_BROADCAST" : {
    "message" : [
      "<message>"
    ],
    "sqlState" : "XX000"
  },
  "INTERNAL_ERROR_EXECUTOR" : {
    "message" : [
      "<message>"
    ],
    "sqlState" : "XX000"
  },
  "INTERNAL_ERROR_MEMORY" : {
    "message" : [
      "<message>"
    ],
    "sqlState" : "XX000"
  },
  "INTERNAL_ERROR_METADATA_CATALOG" : {
    "message" : [
      "An object in the metadata catalog has been corrupted:"
    ],
    "subClass" : {
      "SQL_CONFIG" : {
        "message" : [
          "Corrupted view SQL configs in catalog."
        ]
      },
      "TABLE_NAME_CONTEXT" : {
        "message" : [
          "Corrupted table name context in catalog: <numParts> parts expected, but part <index> is missing."
        ]
      },
      "TEMP_FUNCTION_REFERENCE" : {
        "message" : [
          "Corrupted view referred temp functions names in catalog."
        ]
      },
      "TEMP_VARIABLE_REFERENCE" : {
        "message" : [
          "Corrupted view referred temp variable names in catalog."
        ]
      },
      "TEMP_VIEW_REFERENCE" : {
        "message" : [
          "Corrupted view referred temp view names in catalog."
        ]
      },
      "VIEW_QUERY_COLUMN_ARITY" : {
        "message" : [
          "Corrupted view query output column names in catalog: <numCols> parts expected, but part <index> is missing."
        ]
      }
    },
    "sqlState" : "XX000"
  },
  "INTERNAL_ERROR_NETWORK" : {
    "message" : [
      "<message>"
    ],
    "sqlState" : "XX000"
  },
  "INTERNAL_ERROR_SHUFFLE" : {
    "message" : [
      "<message>"
    ],
    "sqlState" : "XX000"
  },
  "INTERNAL_ERROR_STORAGE" : {
    "message" : [
      "<message>"
    ],
    "sqlState" : "XX000"
  },
  "INTERNAL_ERROR_TWS" : {
    "message" : [
      "<message>"
    ],
    "sqlState" : "XX000"
  },
  "INTERVAL_ARITHMETIC_OVERFLOW" : {
    "message" : [
      "Integer overflow while operating with intervals."
    ],
    "subClass" : {
      "WITHOUT_SUGGESTION" : {
        "message" : [
          "Try devising appropriate values for the interval parameters."
        ]
      },
      "WITH_SUGGESTION" : {
        "message" : [
          "Use <functionName> to tolerate overflow and return NULL instead."
        ]
      }
    },
    "sqlState" : "22015"
  },
  "INTERVAL_DIVIDED_BY_ZERO" : {
    "message" : [
      "Division by zero. Use `try_divide` to tolerate divisor being 0 and return NULL instead."
    ],
    "sqlState" : "22012"
  },
  "INVALID_AGGREGATE_FILTER" : {
    "message" : [
      "The FILTER expression <filterExpr> in an aggregate function is invalid."
    ],
    "subClass" : {
      "CONTAINS_AGGREGATE" : {
        "message" : [
          "Expected a FILTER expression without an aggregation, but found <aggExpr>."
        ]
      },
      "CONTAINS_WINDOW_FUNCTION" : {
        "message" : [
          "Expected a FILTER expression without a window function, but found <windowExpr>."
        ]
      },
      "NON_DETERMINISTIC" : {
        "message" : [
          "Expected a deterministic FILTER expression."
        ]
      },
      "NOT_BOOLEAN" : {
        "message" : [
          "Expected a FILTER expression of the BOOLEAN type."
        ]
      }
    },
    "sqlState" : "42903"
  },
  "INVALID_AGNOSTIC_ENCODER" : {
    "message" : [
      "Found an invalid agnostic encoder. Expects an instance of AgnosticEncoder but got <encoderType>. For more information consult '<docroot>/api/java/index.html?org/apache/spark/sql/Encoder.html'."
    ],
    "sqlState" : "42001"
  },
  "INVALID_ARRAY_INDEX" : {
    "message" : [
      "The index <indexValue> is out of bounds. The array has <arraySize> elements. Use the SQL function `get()` to tolerate accessing element at invalid index and return NULL instead."
    ],
    "sqlState" : "22003"
  },
  "INVALID_ARRAY_INDEX_IN_ELEMENT_AT" : {
    "message" : [
      "The index <indexValue> is out of bounds. The array has <arraySize> elements. Use `try_element_at` to tolerate accessing element at invalid index and return NULL instead."
    ],
    "sqlState" : "22003"
  },
  "INVALID_ATTRIBUTE_NAME_SYNTAX" : {
    "message" : [
      "Syntax error in the attribute name: <name>. Check that backticks appear in pairs, a quoted string is a complete name part and use a backtick only inside quoted name parts."
    ],
    "sqlState" : "42601"
  },
  "INVALID_BITMAP_POSITION" : {
    "message" : [
      "The 0-indexed bitmap position <bitPosition> is out of bounds. The bitmap has <bitmapNumBits> bits (<bitmapNumBytes> bytes)."
    ],
    "sqlState" : "22003"
  },
  "INVALID_BOOLEAN_STATEMENT" : {
    "message" : [
      "Boolean statement is expected in the condition, but <invalidStatement> was found."
    ],
    "sqlState" : "22546"
  },
  "INVALID_BOUNDARY" : {
    "message" : [
      "The boundary <boundary> is invalid: <invalidValue>."
    ],
    "subClass" : {
      "END" : {
        "message" : [
          "Expected the value is '0', '<longMaxValue>', '[<intMinValue>, <intMaxValue>]'."
        ]
      },
      "START" : {
        "message" : [
          "Expected the value is '0', '<longMinValue>', '[<intMinValue>, <intMaxValue>]'."
        ]
      }
    },
    "sqlState" : "22003"
  },
  "INVALID_BUCKET_COLUMN_DATA_TYPE" : {
    "message" : [
      "Cannot use <type> for bucket column. Collated data types are not supported for bucketing."
    ],
    "sqlState" : "42601"
  },
  "INVALID_BUCKET_FILE" : {
    "message" : [
      "Invalid bucket file: <path>."
    ],
    "sqlState" : "58030"
  },
  "INVALID_BYTE_STRING" : {
    "message" : [
      "The expected format is ByteString, but was <unsupported> (<class>)."
    ],
    "sqlState" : "22P03"
  },
  "INVALID_COLUMN_NAME_AS_PATH" : {
    "message" : [
      "The datasource <datasource> cannot save the column <columnName> because its name contains some characters that are not allowed in file paths. Please, use an alias to rename it."
    ],
    "sqlState" : "46121"
  },
  "INVALID_COLUMN_OR_FIELD_DATA_TYPE" : {
    "message" : [
      "Column or field <name> is of type <type> while it's required to be <expectedType>."
    ],
    "sqlState" : "42000"
  },
  "INVALID_CONF_VALUE" : {
    "message" : [
      "The value '<confValue>' in the config \"<confName>\" is invalid."
    ],
    "subClass" : {
      "DEFAULT_COLLATION" : {
        "message" : [
          "Cannot resolve the given default collation. Suggested valid collation names: ['<proposals>']?"
        ]
      },
      "DEFAULT_COLLATION_NOT_SUPPORTED" : {
        "message" : [
          "Setting default session collation other than UTF8_BINARY is currently not supported."
        ]
      },
      "TIME_ZONE" : {
        "message" : [
          "Cannot resolve the given timezone."
        ]
      }
    },
    "sqlState" : "22022"
  },
  "INVALID_CORRUPT_RECORD_TYPE" : {
    "message" : [
      "The column <columnName> for corrupt records must have the nullable STRING type, but got <actualType>."
    ],
    "sqlState" : "42804"
  },
  "INVALID_CURSOR" : {
    "message" : [
      "The cursor is invalid."
    ],
    "subClass" : {
      "DISCONNECTED" : {
        "message" : [
          "The cursor has been disconnected by the server."
        ]
      },
      "NOT_REATTACHABLE" : {
        "message" : [
          "The cursor is not reattachable."
        ]
      },
      "POSITION_NOT_AVAILABLE" : {
        "message" : [
          "The cursor position id <responseId> is no longer available at index <index>."
        ]
      },
      "POSITION_NOT_FOUND" : {
        "message" : [
          "The cursor position id <responseId> is not found."
        ]
      }
    },
    "sqlState" : "HY109"
  },
  "INVALID_DATETIME_PATTERN" : {
    "message" : [
      "Unrecognized datetime pattern: <pattern>."
    ],
    "subClass" : {
      "ILLEGAL_CHARACTER" : {
        "message" : [
          "Illegal pattern character found in datetime pattern: <c>. Please provide legal character."
        ]
      },
      "LENGTH" : {
        "message" : [
          "Too many letters in datetime pattern: <pattern>. Please reduce pattern length."
        ]
      },
      "SECONDS_FRACTION" : {
        "message" : [
          "Cannot detect a seconds fraction pattern of variable length. Please make sure the pattern contains 'S', and does not contain illegal characters."
        ]
      }
    },
    "sqlState" : "22007"
  },
  "INVALID_DEFAULT_VALUE" : {
    "message" : [
      "Failed to execute <statement> command because the destination column or variable <colName> has a DEFAULT value <defaultValue>,"
    ],
    "subClass" : {
      "DATA_TYPE" : {
        "message" : [
          "which requires <expectedType> type, but the statement provided a value of incompatible <actualType> type."
        ]
      },
      "NOT_CONSTANT" : {
        "message" : [
          "which is not a constant expression whose equivalent value is known at query planning time."
        ]
      },
      "SUBQUERY_EXPRESSION" : {
        "message" : [
          "which contains subquery expressions."
        ]
      },
      "UNRESOLVED_EXPRESSION" : {
        "message" : [
          "which fails to resolve as a valid expression."
        ]
      }
    },
    "sqlState" : "42623"
  },
  "INVALID_DELIMITER_VALUE" : {
    "message" : [
      "Invalid value for delimiter."
    ],
    "subClass" : {
      "DELIMITER_LONGER_THAN_EXPECTED" : {
        "message" : [
          "Delimiter cannot be more than one character: <str>."
        ]
      },
      "EMPTY_STRING" : {
        "message" : [
          "Delimiter cannot be empty string."
        ]
      },
      "NULL_VALUE" : {
        "message" : [
          "Delimiter cannot be null."
        ]
      },
      "SINGLE_BACKSLASH" : {
        "message" : [
          "Single backslash is prohibited. It has special meaning as beginning of an escape sequence. To get the backslash character, pass a string with two backslashes as the delimiter."
        ]
      },
      "UNSUPPORTED_SPECIAL_CHARACTER" : {
        "message" : [
          "Unsupported special character for delimiter: <str>."
        ]
      }
    },
    "sqlState" : "42602"
  },
  "INVALID_DRIVER_MEMORY" : {
    "message" : [
      "System memory <systemMemory> must be at least <minSystemMemory>.",
      "Please increase heap size using the --driver-memory option or \"<config>\" in Spark configuration."
    ],
    "sqlState" : "F0000"
  },
  "INVALID_EMPTY_LOCATION" : {
    "message" : [
      "The location name cannot be empty string, but `<location>` was given."
    ],
    "sqlState" : "42K05"
  },
  "INVALID_ESC" : {
    "message" : [
      "Found an invalid escape string: <invalidEscape>. The escape string must contain only one character."
    ],
    "sqlState" : "42604"
  },
  "INVALID_ESCAPE_CHAR" : {
    "message" : [
      "`EscapeChar` should be a string literal of length one, but got <sqlExpr>."
    ],
    "sqlState" : "42604"
  },
  "INVALID_EXECUTOR_MEMORY" : {
    "message" : [
      "Executor memory <executorMemory> must be at least <minSystemMemory>.",
      "Please increase executor memory using the --executor-memory option or \"<config>\" in Spark configuration."
    ],
    "sqlState" : "F0000"
  },
  "INVALID_EXPRESSION_ENCODER" : {
    "message" : [
      "Found an invalid expression encoder. Expects an instance of ExpressionEncoder but got <encoderType>. For more information consult '<docroot>/api/java/index.html?org/apache/spark/sql/Encoder.html'."
    ],
    "sqlState" : "42001"
  },
  "INVALID_EXTERNAL_TYPE" : {
    "message" : [
      "The external type <externalType> is not valid for the type <type> at the expression <expr>."
    ],
    "sqlState" : "42K0N"
  },
  "INVALID_EXTRACT_BASE_FIELD_TYPE" : {
    "message" : [
      "Can't extract a value from <base>. Need a complex type [STRUCT, ARRAY, MAP] but got <other>."
    ],
    "sqlState" : "42000"
  },
  "INVALID_EXTRACT_FIELD" : {
    "message" : [
      "Cannot extract <field> from <expr>."
    ],
    "sqlState" : "42601"
  },
  "INVALID_EXTRACT_FIELD_TYPE" : {
    "message" : [
      "Field name should be a non-null string literal, but it's <extraction>."
    ],
    "sqlState" : "42000"
  },
  "INVALID_FIELD_NAME" : {
    "message" : [
      "Field name <fieldName> is invalid: <path> is not a struct."
    ],
    "sqlState" : "42000"
  },
  "INVALID_FORMAT" : {
    "message" : [
      "The format is invalid: <format>."
    ],
    "subClass" : {
      "CONT_THOUSANDS_SEPS" : {
        "message" : [
          "Thousands separators (, or G) must have digits in between them in the number format."
        ]
      },
      "CUR_MUST_BEFORE_DEC" : {
        "message" : [
          "Currency characters must appear before any decimal point in the number format."
        ]
      },
      "CUR_MUST_BEFORE_DIGIT" : {
        "message" : [
          "Currency characters must appear before digits in the number format."
        ]
      },
      "EMPTY" : {
        "message" : [
          "The number format string cannot be empty."
        ]
      },
      "ESC_AT_THE_END" : {
        "message" : [
          "The escape character is not allowed to end with."
        ]
      },
      "ESC_IN_THE_MIDDLE" : {
        "message" : [
          "The escape character is not allowed to precede <char>."
        ]
      },
      "MISMATCH_INPUT" : {
        "message" : [
          "The input <inputType> <input> does not match the format."
        ]
      },
      "THOUSANDS_SEPS_MUST_BEFORE_DEC" : {
        "message" : [
          "Thousands separators (, or G) may not appear after the decimal point in the number format."
        ]
      },
      "UNEXPECTED_TOKEN" : {
        "message" : [
          "Found the unexpected <token> in the format string; the structure of the format string must match: `[MI|S]` `[$]` `[0|9|G|,]*` `[.|D]` `[0|9]*` `[$]` `[PR|MI|S]`."
        ]
      },
      "WRONG_NUM_DIGIT" : {
        "message" : [
          "The format string requires at least one number digit."
        ]
      },
      "WRONG_NUM_TOKEN" : {
        "message" : [
          "At most one <token> is allowed in the number format."
        ]
      }
    },
    "sqlState" : "42601"
  },
  "INVALID_FRACTION_OF_SECOND" : {
    "message" : [
      "Valid range for seconds is [0, 60] (inclusive), but the provided value is <secAndMicros>. To avoid this error, use `try_make_timestamp`, which returns NULL on error.",
      "If you do not want to use the session default timestamp version of this function, use `try_make_timestamp_ntz` or `try_make_timestamp_ltz`."
    ],
    "sqlState" : "22023"
  },
  "INVALID_HANDLE" : {
    "message" : [
      "The handle <handle> is invalid."
    ],
    "subClass" : {
      "FORMAT" : {
        "message" : [
          "Handle must be an UUID string of the format '00112233-4455-6677-8899-aabbccddeeff'"
        ]
      },
      "OPERATION_ABANDONED" : {
        "message" : [
          "Operation was considered abandoned because of inactivity and removed."
        ]
      },
      "OPERATION_ALREADY_EXISTS" : {
        "message" : [
          "Operation already exists."
        ]
      },
      "OPERATION_NOT_FOUND" : {
        "message" : [
          "Operation not found."
        ]
      },
      "SESSION_CHANGED" : {
        "message" : [
          "The existing Spark server driver instance has restarted. Please reconnect."
        ]
      },
      "SESSION_CLOSED" : {
        "message" : [
          "Session was closed."
        ]
      },
      "SESSION_NOT_FOUND" : {
        "message" : [
          "Session not found."
        ]
      }
    },
    "sqlState" : "HY000"
  },
  "INVALID_IDENTIFIER" : {
    "message" : [
      "The unquoted identifier <ident> is invalid and must be back quoted as: `<ident>`.",
      "Unquoted identifiers can only contain ASCII letters ('a' - 'z', 'A' - 'Z'), digits ('0' - '9'), and underbar ('_').",
      "Unquoted identifiers must also not start with a digit.",
      "Different data sources and meta stores may impose additional restrictions on valid identifiers."
    ],
    "sqlState" : "42602"
  },
  "INVALID_INDEX_OF_ZERO" : {
    "message" : [
      "The index 0 is invalid. An index shall be either < 0 or > 0 (the first element has index 1)."
    ],
    "sqlState" : "22003"
  },
  "INVALID_INLINE_TABLE" : {
    "message" : [
      "Invalid inline table."
    ],
    "subClass" : {
      "CANNOT_EVALUATE_EXPRESSION_IN_INLINE_TABLE" : {
        "message" : [
          "Cannot evaluate the expression <expr> in inline table definition."
        ]
      },
      "FAILED_SQL_EXPRESSION_EVALUATION" : {
        "message" : [
          "Failed to evaluate the SQL expression <sqlExpr>. Please check your syntax and ensure all required tables and columns are available."
        ]
      },
      "INCOMPATIBLE_TYPES_IN_INLINE_TABLE" : {
        "message" : [
          "Found incompatible types in the column <colName> for inline table."
        ]
      },
      "NUM_COLUMNS_MISMATCH" : {
        "message" : [
          "Inline table expected <expectedNumCols> columns but found <actualNumCols> columns in row <rowIndex>."
        ]
      }
    },
    "sqlState" : "42000"
  },
  "INVALID_INTERVAL_FORMAT" : {
    "message" : [
      "Error parsing '<input>' to interval. Please ensure that the value provided is in a valid format for defining an interval. You can reference the documentation for the correct format."
    ],
    "subClass" : {
      "ARITHMETIC_EXCEPTION" : {
        "message" : [
          "Uncaught arithmetic exception while parsing '<input>'."
        ]
      },
      "DAY_TIME_PARSING" : {
        "message" : [
          "Error parsing interval day-time string: <msg>."
        ]
      },
      "INPUT_IS_EMPTY" : {
        "message" : [
          "Interval string cannot be empty."
        ]
      },
      "INPUT_IS_NULL" : {
        "message" : [
          "Interval string cannot be null."
        ]
      },
      "INTERVAL_PARSING" : {
        "message" : [
          "Error parsing interval <interval> string."
        ]
      },
      "INVALID_FRACTION" : {
        "message" : [
          "<unit> cannot have fractional part."
        ]
      },
      "INVALID_PRECISION" : {
        "message" : [
          "Interval can only support nanosecond precision, <value> is out of range."
        ]
      },
      "INVALID_PREFIX" : {
        "message" : [
          "Invalid interval prefix <prefix>."
        ]
      },
      "INVALID_UNIT" : {
        "message" : [
          "Invalid unit <unit>."
        ]
      },
      "INVALID_VALUE" : {
        "message" : [
          "Invalid value <value>."
        ]
      },
      "MISSING_NUMBER" : {
        "message" : [
          "Expect a number after <word> but hit EOL."
        ]
      },
      "MISSING_UNIT" : {
        "message" : [
          "Expect a unit name after <word> but hit EOL."
        ]
      },
      "SECOND_NANO_FORMAT" : {
        "message" : [
          "Interval string does not match second-nano format of ss.nnnnnnnnn."
        ]
      },
      "TIMEZONE_INTERVAL_OUT_OF_RANGE" : {
        "message" : [
          "The interval value must be in the range of [-18, +18] hours with second precision."
        ]
      },
      "UNKNOWN_PARSING_ERROR" : {
        "message" : [
          "Unknown error when parsing <word>."
        ]
      },
      "UNMATCHED_FORMAT_STRING" : {
        "message" : [
          "Interval string does not match <intervalStr> format of <supportedFormat> when cast to <typeName>: <input>."
        ]
      },
      "UNMATCHED_FORMAT_STRING_WITH_NOTICE" : {
        "message" : [
          "Interval string does not match <intervalStr> format of <supportedFormat> when cast to <typeName>: <input>. Set \"spark.sql.legacy.fromDayTimeString.enabled\" to \"true\" to restore the behavior before Spark 3.0."
        ]
      },
      "UNRECOGNIZED_NUMBER" : {
        "message" : [
          "Unrecognized number <number>."
        ]
      },
      "UNSUPPORTED_FROM_TO_EXPRESSION" : {
        "message" : [
          "Cannot support (interval '<input>' <from> to <to>) expression."
        ]
      }
    },
    "sqlState" : "22006"
  },
  "INVALID_INTERVAL_WITH_MICROSECONDS_ADDITION" : {
    "message" : [
      "Cannot add an interval to a date because its microseconds part is not 0. If necessary set <ansiConfig> to \"false\" to bypass this error."
    ],
    "sqlState" : "22006"
  },
  "INVALID_JAVA_IDENTIFIER_AS_FIELD_NAME" : {
    "message" : [
      "<fieldName> is not a valid identifier of Java and cannot be used as field name",
      "<walkedTypePath>."
    ],
    "sqlState" : "46121"
  },
  "INVALID_JOIN_TYPE_FOR_JOINWITH" : {
    "message" : [
      "Invalid join type in joinWith: <joinType>."
    ],
    "sqlState" : "42613"
  },
  "INVALID_JSON_DATA_TYPE" : {
    "message" : [
      "Failed to convert the JSON string '<invalidType>' to a data type. Please enter a valid data type."
    ],
    "sqlState" : "2203G"
  },
  "INVALID_JSON_DATA_TYPE_FOR_COLLATIONS" : {
    "message" : [
      "Collations can only be applied to string types, but the JSON data type is <jsonType>."
    ],
    "sqlState" : "2203G"
  },
  "INVALID_JSON_RECORD_TYPE" : {
    "message" : [
      "Detected an invalid type of a JSON record while inferring a common schema in the mode <failFastMode>. Expected a STRUCT type, but found <invalidType>."
    ],
    "sqlState" : "22023"
  },
  "INVALID_JSON_ROOT_FIELD" : {
    "message" : [
      "Cannot convert JSON root field to target Spark type."
    ],
    "sqlState" : "22032"
  },
  "INVALID_JSON_SCHEMA_MAP_TYPE" : {
    "message" : [
      "Input schema <jsonSchema> can only contain STRING as a key type for a MAP."
    ],
    "sqlState" : "22032"
  },
  "INVALID_KRYO_SERIALIZER_BUFFER_SIZE" : {
    "message" : [
      "The value of the config \"<bufferSizeConfKey>\" must be less than 2048 MiB, but got <bufferSizeConfValue> MiB."
    ],
    "sqlState" : "F0000"
  },
  "INVALID_LABEL_USAGE" : {
    "message" : [
      "The usage of the label <labelName> is invalid."
    ],
    "subClass" : {
      "DOES_NOT_EXIST" : {
        "message" : [
          "Label was used in the <statementType> statement, but the label does not belong to any surrounding block."
        ]
      },
      "ITERATE_IN_COMPOUND" : {
        "message" : [
          "ITERATE statement cannot be used with a label that belongs to a compound (BEGIN...END) body."
        ]
      },
      "QUALIFIED_LABEL_NAME" : {
        "message" : [
          "Label cannot be qualified."
        ]
      }
    },
    "sqlState" : "42K0L"
  },
  "INVALID_LAMBDA_FUNCTION_CALL" : {
    "message" : [
      "Invalid lambda function call."
    ],
    "subClass" : {
      "DUPLICATE_ARG_NAMES" : {
        "message" : [
          "The lambda function has duplicate arguments <args>. Please, consider to rename the argument names or set <caseSensitiveConfig> to \"true\"."
        ]
      },
      "NON_HIGHER_ORDER_FUNCTION" : {
        "message" : [
          "A lambda function should only be used in a higher order function. However, its class is <class>, which is not a higher order function."
        ]
      },
      "NUM_ARGS_MISMATCH" : {
        "message" : [
          "A higher order function expects <expectedNumArgs> arguments, but got <actualNumArgs>."
        ]
      }
    },
    "sqlState" : "42K0D"
  },
  "INVALID_LATERAL_JOIN_TYPE" : {
    "message" : [
      "The <joinType> JOIN with LATERAL correlation is not allowed because an OUTER subquery cannot correlate to its join partner. Remove the LATERAL correlation or use an INNER JOIN, or LEFT OUTER JOIN instead."
    ],
    "sqlState" : "42613"
  },
  "INVALID_LIMIT_LIKE_EXPRESSION" : {
    "message" : [
      "The limit like expression <expr> is invalid."
    ],
    "subClass" : {
      "DATA_TYPE" : {
        "message" : [
          "The <name> expression must be integer type, but got <dataType>."
        ]
      },
      "IS_NEGATIVE" : {
        "message" : [
          "The <name> expression must be equal to or greater than 0, but got <v>."
        ]
      },
      "IS_NULL" : {
        "message" : [
          "The evaluated <name> expression must not be null."
        ]
      },
      "IS_UNFOLDABLE" : {
        "message" : [
          "The <name> expression must evaluate to a constant value."
        ]
      }
    },
    "sqlState" : "42K0E"
  },
  "INVALID_NON_DETERMINISTIC_EXPRESSIONS" : {
    "message" : [
      "The operator expects a deterministic expression, but the actual expression is <sqlExprs>."
    ],
    "sqlState" : "42K0E"
  },
  "INVALID_NUMERIC_LITERAL_RANGE" : {
    "message" : [
      "Numeric literal <rawStrippedQualifier> is outside the valid range for <typeName> with minimum value of <minValue> and maximum value of <maxValue>. Please adjust the value accordingly."
    ],
    "sqlState" : "22003"
  },
  "INVALID_OBSERVED_METRICS" : {
    "message" : [
      "Invalid observed metrics."
    ],
    "subClass" : {
      "AGGREGATE_EXPRESSION_WITH_DISTINCT_UNSUPPORTED" : {
        "message" : [
          "Aggregate expressions with DISTINCT are not allowed in observed metrics, but found: <expr>."
        ]
      },
      "AGGREGATE_EXPRESSION_WITH_FILTER_UNSUPPORTED" : {
        "message" : [
          "Aggregate expression with FILTER predicate are not allowed in observed metrics, but found: <expr>."
        ]
      },
      "MISSING_NAME" : {
        "message" : [
          "The observed metrics should be named: <operator>."
        ]
      },
      "NESTED_AGGREGATES_UNSUPPORTED" : {
        "message" : [
          "Nested aggregates are not allowed in observed metrics, but found: <expr>."
        ]
      },
      "NON_AGGREGATE_FUNC_ARG_IS_ATTRIBUTE" : {
        "message" : [
          "Attribute <expr> can only be used as an argument to an aggregate function."
        ]
      },
      "NON_AGGREGATE_FUNC_ARG_IS_NON_DETERMINISTIC" : {
        "message" : [
          "Non-deterministic expression <expr> can only be used as an argument to an aggregate function."
        ]
      },
      "WINDOW_EXPRESSIONS_UNSUPPORTED" : {
        "message" : [
          "Window expressions are not allowed in observed metrics, but found: <expr>."
        ]
      }
    },
    "sqlState" : "42K0E"
  },
  "INVALID_OPTIONS" : {
    "message" : [
      "Invalid options:"
    ],
    "subClass" : {
      "NON_MAP_FUNCTION" : {
        "message" : [
          "Must use the `map()` function for options."
        ]
      },
      "NON_STRING_TYPE" : {
        "message" : [
          "A type of keys and values in `map()` must be string, but got <mapType>."
        ]
      }
    },
    "sqlState" : "42K06"
  },
  "INVALID_PANDAS_UDF_PLACEMENT" : {
    "message" : [
      "The group aggregate pandas UDF <functionList> cannot be invoked together with as other, non-pandas aggregate functions."
    ],
    "sqlState" : "0A000"
  },
  "INVALID_PARAMETER_VALUE" : {
    "message" : [
      "The value of parameter(s) <parameter> in <functionName> is invalid:"
    ],
    "subClass" : {
      "AES_CRYPTO_ERROR" : {
        "message" : [
          "detail message: <detailMessage>"
        ]
      },
      "AES_IV_LENGTH" : {
        "message" : [
          "supports 16-byte CBC IVs and 12-byte GCM IVs, but got <actualLength> bytes for <mode>."
        ]
      },
      "AES_KEY_LENGTH" : {
        "message" : [
          "expects a binary value with 16, 24 or 32 bytes, but got <actualLength> bytes."
        ]
      },
      "BINARY_FORMAT" : {
        "message" : [
          "expects one of binary formats 'base64', 'hex', 'utf-8', but got <invalidFormat>."
        ]
      },
      "BIT_POSITION_RANGE" : {
        "message" : [
          "expects an integer value in [0, <upper>), but got <invalidValue>."
        ]
      },
      "BOOLEAN" : {
        "message" : [
          "expects a boolean literal, but got <invalidValue>."
        ]
      },
      "CHARSET" : {
        "message" : [
          "expects one of the <charsets>, but got <charset>."
        ]
      },
      "DATETIME_UNIT" : {
        "message" : [
          "expects one of the units without quotes YEAR, QUARTER, MONTH, WEEK, DAY, DAYOFYEAR, HOUR, MINUTE, SECOND, MILLISECOND, MICROSECOND, but got the string literal <invalidValue>."
        ]
      },
      "DOUBLE" : {
        "message" : [
          "expects an double literal, but got <invalidValue>."
        ]
      },
      "DTYPE" : {
        "message" : [
          "Unsupported dtype: <invalidValue>. Valid values: float64, float32."
        ]
      },
      "EXTENSION" : {
        "message" : [
          "Invalid extension: <invalidValue>. Extension is limited to exactly 3 letters (e.g. csv, tsv, etc...)"
        ]
      },
      "INTEGER" : {
        "message" : [
          "expects an integer literal, but got <invalidValue>."
        ]
      },
      "LENGTH" : {
        "message" : [
          "Expects `length` greater than or equal to 0, but got <length>."
        ]
      },
      "LONG" : {
        "message" : [
          "expects a long literal, but got <invalidValue>."
        ]
      },
      "NULL" : {
        "message" : [
          "expects a non-NULL value."
        ]
      },
      "PATTERN" : {
        "message" : [
          "<value>."
        ]
      },
      "REGEX_GROUP_INDEX" : {
        "message" : [
          "Expects group index between 0 and <groupCount>, but got <groupIndex>."
        ]
      },
      "START" : {
        "message" : [
          "Expects a positive or a negative value for `start`, but got 0."
        ]
      },
      "STRING" : {
        "message" : [
          "expects a string literal, but got <invalidValue>."
        ]
      },
      "ZERO_INDEX" : {
        "message" : [
          "expects %1$, %2$ and so on, but got %0$."
        ]
      }
    },
    "sqlState" : "22023"
  },
  "INVALID_PARTITION_COLUMN_DATA_TYPE" : {
    "message" : [
      "Cannot use <type> for partition column."
    ],
    "sqlState" : "0A000"
  },
  "INVALID_PARTITION_OPERATION" : {
    "message" : [
      "The partition command is invalid."
    ],
    "subClass" : {
      "PARTITION_MANAGEMENT_IS_UNSUPPORTED" : {
        "message" : [
          "Table <name> does not support partition management."
        ]
      },
      "PARTITION_SCHEMA_IS_EMPTY" : {
        "message" : [
          "Table <name> is not partitioned."
        ]
      }
    },
    "sqlState" : "42601"
  },
  "INVALID_PARTITION_VALUE" : {
    "message" : [
      "Failed to cast value <value> to data type <dataType> for partition column <columnName>. Ensure the value matches the expected data type for this partition column."
    ],
    "sqlState" : "42846"
  },
  "INVALID_PROPERTY_KEY" : {
    "message" : [
      "<key> is an invalid property key, please use quotes, e.g. SET <key>=<value>."
    ],
    "sqlState" : "42602"
  },
  "INVALID_PROPERTY_VALUE" : {
    "message" : [
      "<value> is an invalid property value, please use quotes, e.g. SET <key>=<value>"
    ],
    "sqlState" : "42602"
  },
  "INVALID_QUERY_MIXED_QUERY_PARAMETERS" : {
    "message" : [
      "Parameterized query must either use positional, or named parameters, but not both."
    ],
    "sqlState" : "42613"
  },
  "INVALID_REGEXP_REPLACE" : {
    "message" : [
      "Could not perform regexp_replace for source = \"<source>\", pattern = \"<pattern>\", replacement = \"<replacement>\" and position = <position>."
    ],
    "sqlState" : "22023"
  },
  "INVALID_RESET_COMMAND_FORMAT" : {
    "message" : [
      "Expected format is 'RESET' or 'RESET key'. If you want to include special characters in key, please use quotes, e.g., RESET `key`."
    ],
    "sqlState" : "42000"
  },
  "INVALID_SAVE_MODE" : {
    "message" : [
      "The specified save mode <mode> is invalid. Valid save modes include \"append\", \"overwrite\", \"ignore\", \"error\", \"errorifexists\", and \"default\"."
    ],
    "sqlState" : "42000"
  },
  "INVALID_SCHEMA" : {
    "message" : [
      "The input schema <inputSchema> is not a valid schema string."
    ],
    "subClass" : {
      "NON_STRING_LITERAL" : {
        "message" : [
          "The input expression must be string literal and not null."
        ]
      },
      "NON_STRUCT_TYPE" : {
        "message" : [
          "The input expression should be evaluated to struct type, but got <dataType>."
        ]
      },
      "PARSE_ERROR" : {
        "message" : [
          "Cannot parse the schema:",
          "<reason>"
        ]
      }
    },
    "sqlState" : "42K07"
  },
  "INVALID_SCHEMA_OR_RELATION_NAME" : {
    "message" : [
      "<name> is not a valid name for tables/schemas. Valid names only contain alphabet characters, numbers and _."
    ],
    "sqlState" : "42602"
  },
  "INVALID_SET_SYNTAX" : {
    "message" : [
      "Expected format is 'SET', 'SET key', or 'SET key=value'. If you want to include special characters in key, or include semicolon in value, please use backquotes, e.g., SET `key`=`value`."
    ],
    "sqlState" : "42000"
  },
  "INVALID_SINGLE_VARIANT_COLUMN" : {
    "message" : [
      "The `singleVariantColumn` option cannot be used if there is also a user specified schema."
    ],
    "sqlState" : "42613"
  },
<<<<<<< HEAD
  "INVALID_SQLSTATE" : {
    "message" : [
      "Invalid SQLSTATE value: '<sqlState>'. SQLSTATE must be exactly 5 characters long and contain only A-Z and 0-9. SQLSTATE must not start with '00', '01', or 'XX'."
    ],
    "sqlState" : "42000"
=======
  "INVALID_SPARK_CONFIG" : {
    "message" : [
      "Invalid Spark config:"
    ],
    "subClass" : {
      "INVALID_EXECUTOR_HEARTBEAT_INTERVAL" : {
        "message" : [
          "The value of <networkTimeoutKey>=<networkTimeoutValue>ms must be greater than the value of <executorHeartbeatIntervalKey>=<executorHeartbeatIntervalValue>ms."
        ]
      },
      "INVALID_EXECUTOR_MEMORY_OPTIONS" : {
        "message" : [
          "<executorOptsKey> is not allowed to specify max heap memory settings (was '<javaOpts>'). Use spark.executor.memory instead."
        ]
      },
      "INVALID_EXECUTOR_SPARK_OPTIONS" : {
        "message" : [
          "<executorOptsKey> is not allowed to set Spark options (was '<javaOpts>'). Set them directly on a SparkConf or in a properties file when using ./bin/spark-submit."
        ]
      },
      "INVALID_MEMORY_FRACTION" : {
        "message" : [
          "<memoryFractionKey> should be between 0 and 1 (was '<memoryFractionValue>')."
        ]
      },
      "INVALID_SPARK_SUBMIT_DEPLOY_MODE_KEY" : {
        "message" : [
          "<sparkSubmitDeployModeKey> can only be \"cluster\" or \"client\"."
        ]
      },
      "NETWORK_AUTH_MUST_BE_ENABLED" : {
        "message" : [
          "<networkAuthEnabledConf> must be enabled when enabling encryption."
        ]
      }
    },
    "sqlState" : "42616"
>>>>>>> e2cff226
  },
  "INVALID_SQL_ARG" : {
    "message" : [
      "The argument <name> of `sql()` is invalid. Consider to replace it either by a SQL literal or by collection constructor functions such as `map()`, `array()`, `struct()`."
    ],
    "sqlState" : "42K08"
  },
  "INVALID_SQL_FUNCTION_PLAN_STRUCTURE" : {
    "message" : [
      "Invalid SQL function plan structure",
      "<plan>"
    ],
    "sqlState" : "XXKD0"
  },
  "INVALID_SQL_SYNTAX" : {
    "message" : [
      "Invalid SQL syntax:"
    ],
    "subClass" : {
      "ANALYZE_TABLE_UNEXPECTED_NOSCAN" : {
        "message" : [
          "ANALYZE TABLE(S) ... COMPUTE STATISTICS ... <ctx> must be either NOSCAN or empty."
        ]
      },
      "CREATE_ROUTINE_WITH_IF_NOT_EXISTS_AND_REPLACE" : {
        "message" : [
          "Cannot create a routine with both IF NOT EXISTS and REPLACE specified."
        ]
      },
      "CREATE_TEMP_FUNC_WITH_DATABASE" : {
        "message" : [
          "CREATE TEMPORARY FUNCTION with specifying a database(<database>) is not allowed."
        ]
      },
      "CREATE_TEMP_FUNC_WITH_IF_NOT_EXISTS" : {
        "message" : [
          "CREATE TEMPORARY FUNCTION with IF NOT EXISTS is not allowed."
        ]
      },
      "EMPTY_PARTITION_VALUE" : {
        "message" : [
          "Partition key <partKey> must set value."
        ]
      },
      "FUNCTION_WITH_UNSUPPORTED_SYNTAX" : {
        "message" : [
          "The function <prettyName> does not support <syntax>."
        ]
      },
      "INVALID_COLUMN_REFERENCE" : {
        "message" : [
          "Expected a column reference for transform <transform>: <expr>."
        ]
      },
      "INVALID_TABLE_FUNCTION_IDENTIFIER_ARGUMENT_MISSING_PARENTHESES" : {
        "message" : [
          "Syntax error: call to table-valued function is invalid because parentheses are missing around the provided TABLE argument <argumentName>; please surround this with parentheses and try again."
        ]
      },
      "INVALID_TABLE_VALUED_FUNC_NAME" : {
        "message" : [
          "Table valued function cannot specify database name: <funcName>."
        ]
      },
      "INVALID_WINDOW_REFERENCE" : {
        "message" : [
          "Window reference <windowName> is not a window specification."
        ]
      },
      "LATERAL_WITHOUT_SUBQUERY_OR_TABLE_VALUED_FUNC" : {
        "message" : [
          "LATERAL can only be used with subquery and table-valued functions."
        ]
      },
      "MULTI_PART_NAME" : {
        "message" : [
          "<statement> with multiple part name(<name>) is not allowed."
        ]
      },
      "OPTION_IS_INVALID" : {
        "message" : [
          "option or property key <key> is invalid; only <supported> are supported"
        ]
      },
      "REPETITIVE_WINDOW_DEFINITION" : {
        "message" : [
          "The definition of window <windowName> is repetitive."
        ]
      },
      "SHOW_FUNCTIONS_INVALID_PATTERN" : {
        "message" : [
          "Invalid pattern in SHOW FUNCTIONS: <pattern>. It must be a \"STRING\" literal."
        ]
      },
      "SHOW_FUNCTIONS_INVALID_SCOPE" : {
        "message" : [
          "SHOW <scope> FUNCTIONS not supported."
        ]
      },
      "TRANSFORM_WRONG_NUM_ARGS" : {
        "message" : [
          "The transform<transform> requires <expectedNum> parameters but the actual number is <actualNum>."
        ]
      },
      "UNRESOLVED_WINDOW_REFERENCE" : {
        "message" : [
          "Cannot resolve window reference <windowName>."
        ]
      },
      "UNSUPPORTED_FUNC_NAME" : {
        "message" : [
          "Unsupported function name <funcName>."
        ]
      },
      "UNSUPPORTED_SQL_STATEMENT" : {
        "message" : [
          "Unsupported SQL statement: <sqlText>."
        ]
      },
      "VARIABLE_TYPE_OR_DEFAULT_REQUIRED" : {
        "message" : [
          "The definition of a SQL variable requires either a datatype or a DEFAULT clause.",
          "For example, use `DECLARE name STRING` or `DECLARE name = 'SQL'` instead of `DECLARE name`."
        ]
      }
    },
    "sqlState" : "42000"
  },
  "INVALID_STATEMENT_FOR_EXECUTE_INTO" : {
    "message" : [
      "The INTO clause of EXECUTE IMMEDIATE is only valid for queries but the given statement is not a query: <sqlString>."
    ],
    "sqlState" : "07501"
  },
  "INVALID_STATEMENT_OR_CLAUSE" : {
    "message" : [
      "The statement or clause: <operation> is not valid."
    ],
    "sqlState" : "42601"
  },
  "INVALID_SUBQUERY_EXPRESSION" : {
    "message" : [
      "Invalid subquery:"
    ],
    "subClass" : {
      "SCALAR_SUBQUERY_RETURN_MORE_THAN_ONE_OUTPUT_COLUMN" : {
        "message" : [
          "Scalar subquery must return only one column, but got <number>."
        ]
      }
    },
    "sqlState" : "42823"
  },
  "INVALID_TEMP_OBJ_REFERENCE" : {
    "message" : [
      "Cannot create the persistent object <objName> of the type <obj> because it references to the temporary object <tempObjName> of the type <tempObj>. Please make the temporary object <tempObjName> persistent, or make the persistent object <objName> temporary."
    ],
    "sqlState" : "42K0F"
  },
  "INVALID_TIMEZONE" : {
    "message" : [
      "The timezone: <timeZone> is invalid. The timezone must be either a region-based zone ID or a zone offset. Region IDs must have the form 'area/city', such as 'America/Los_Angeles'. Zone offsets must be in the format '(+|-)HH', '(+|-)HH:mm’ or '(+|-)HH:mm:ss', e.g '-08' , '+01:00' or '-13:33:33', and must be in the range from -18:00 to +18:00. 'Z' and 'UTC' are accepted as synonyms for '+00:00'."
    ],
    "sqlState" : "22009"
  },
  "INVALID_TIME_TRAVEL_SPEC" : {
    "message" : [
      "Cannot specify both version and timestamp when time travelling the table."
    ],
    "sqlState" : "42K0E"
  },
  "INVALID_TIME_TRAVEL_TIMESTAMP_EXPR" : {
    "message" : [
      "The time travel timestamp expression <expr> is invalid."
    ],
    "subClass" : {
      "INPUT" : {
        "message" : [
          "Cannot be casted to the \"TIMESTAMP\" type."
        ]
      },
      "NON_DETERMINISTIC" : {
        "message" : [
          "Must be deterministic."
        ]
      },
      "OPTION" : {
        "message" : [
          "Timestamp string in the options must be able to cast to TIMESTAMP type."
        ]
      },
      "UNEVALUABLE" : {
        "message" : [
          "Must be evaluable."
        ]
      }
    },
    "sqlState" : "42K0E"
  },
  "INVALID_TYPED_LITERAL" : {
    "message" : [
      "The value of the typed literal <valueType> is invalid: <value>."
    ],
    "sqlState" : "42604"
  },
  "INVALID_UDF_IMPLEMENTATION" : {
    "message" : [
      "Function <funcName> does not implement a ScalarFunction or AggregateFunction."
    ],
    "sqlState" : "38000"
  },
  "INVALID_URL" : {
    "message" : [
      "The url is invalid: <url>. Use `try_parse_url` to tolerate invalid URL and return NULL instead."
    ],
    "sqlState" : "22P02"
  },
  "INVALID_USAGE_OF_STAR_OR_REGEX" : {
    "message" : [
      "Invalid usage of <elem> in <prettyName>."
    ],
    "sqlState" : "42000"
  },
  "INVALID_UTF8_STRING" : {
    "message" : [
      "Invalid UTF8 byte sequence found in string: <str>."
    ],
    "sqlState" : "22029"
  },
  "INVALID_VARIABLE_DECLARATION" : {
    "message" : [
      "Invalid variable declaration."
    ],
    "subClass" : {
      "NOT_ALLOWED_IN_SCOPE" : {
        "message" : [
          "Declaration of the variable <varName> is not allowed in this scope."
        ]
      },
      "ONLY_AT_BEGINNING" : {
        "message" : [
          "Variable <varName> can only be declared at the beginning of the compound."
        ]
      }
    },
    "sqlState" : "42K0M"
  },
  "INVALID_VARIABLE_TYPE_FOR_QUERY_EXECUTE_IMMEDIATE" : {
    "message" : [
      "Variable type must be string type but got <varType>."
    ],
    "sqlState" : "42K09"
  },
  "INVALID_VARIANT_CAST" : {
    "message" : [
      "The variant value `<value>` cannot be cast into `<dataType>`. Please use `try_variant_get` instead."
    ],
    "sqlState" : "22023"
  },
  "INVALID_VARIANT_FROM_PARQUET" : {
    "message" : [
      "Invalid variant."
    ],
    "subClass" : {
      "MISSING_FIELD" : {
        "message" : [
          "Missing <field> field."
        ]
      },
      "NULLABLE_OR_NOT_BINARY_FIELD" : {
        "message" : [
          "The <field> must be a non-nullable binary."
        ]
      },
      "WRONG_NUM_FIELDS" : {
        "message" : [
          "Variant column must contain exactly two fields."
        ]
      }
    },
    "sqlState" : "22023"
  },
  "INVALID_VARIANT_GET_PATH" : {
    "message" : [
      "The path `<path>` is not a valid variant extraction path in `<functionName>`.",
      "A valid path should start with `$` and is followed by zero or more segments like `[123]`, `.name`, `['name']`, or `[\"name\"]`."
    ],
    "sqlState" : "22023"
  },
  "INVALID_VARIANT_SHREDDING_SCHEMA" : {
    "message" : [
      "The schema `<schema>` is not a valid variant shredding schema."
    ],
    "sqlState" : "22023"
  },
  "INVALID_WHERE_CONDITION" : {
    "message" : [
      "The WHERE condition <condition> contains invalid expressions: <expressionList>.",
      "Rewrite the query to avoid window functions, aggregate functions, and generator functions in the WHERE clause."
    ],
    "sqlState" : "42903"
  },
  "INVALID_WINDOW_SPEC_FOR_AGGREGATION_FUNC" : {
    "message" : [
      "Cannot specify ORDER BY or a window frame for <aggFunc>."
    ],
    "sqlState" : "42601"
  },
  "INVALID_WITHIN_GROUP_EXPRESSION" : {
    "message" : [
      "Invalid function <funcName> with WITHIN GROUP."
    ],
    "subClass" : {
      "DISTINCT_UNSUPPORTED" : {
        "message" : [
          "The function does not support DISTINCT with WITHIN GROUP."
        ]
      },
      "MISMATCH_WITH_DISTINCT_INPUT" : {
        "message" : [
          "The function is invoked with DISTINCT and WITHIN GROUP but expressions <funcArg> and <orderingExpr> do not match. The WITHIN GROUP ordering expression must be picked from the function inputs."
        ]
      },
      "WITHIN_GROUP_MISSING" : {
        "message" : [
          "WITHIN GROUP is required for the function."
        ]
      },
      "WRONG_NUM_ORDERINGS" : {
        "message" : [
          "The function requires <expectedNum> orderings in WITHIN GROUP but got <actualNum>."
        ]
      }
    },
    "sqlState" : "42K0K"
  },
  "INVALID_WRITER_COMMIT_MESSAGE" : {
    "message" : [
      "The data source writer has generated an invalid number of commit messages. Expected exactly one writer commit message from each task, but received <detail>."
    ],
    "sqlState" : "42KDE"
  },
  "INVALID_WRITE_DISTRIBUTION" : {
    "message" : [
      "The requested write distribution is invalid."
    ],
    "subClass" : {
      "PARTITION_NUM_AND_SIZE" : {
        "message" : [
          "The partition number and advisory partition size can't be specified at the same time."
        ]
      },
      "PARTITION_NUM_WITH_UNSPECIFIED_DISTRIBUTION" : {
        "message" : [
          "The number of partitions can't be specified with unspecified distribution."
        ]
      },
      "PARTITION_SIZE_WITH_UNSPECIFIED_DISTRIBUTION" : {
        "message" : [
          "The advisory partition size can't be specified with unspecified distribution."
        ]
      }
    },
    "sqlState" : "42000"
  },
  "JOIN_CONDITION_IS_NOT_BOOLEAN_TYPE" : {
    "message" : [
      "The join condition <joinCondition> has the invalid type <conditionType>, expected \"BOOLEAN\"."
    ],
    "sqlState" : "42K0E"
  },
  "KRYO_BUFFER_OVERFLOW" : {
    "message" : [
      "Kryo serialization failed: <exceptionMsg>. To avoid this, increase \"<bufferSizeConfKey>\" value."
    ],
    "sqlState" : "54006"
  },
  "LABELS_MISMATCH" : {
    "message" : [
      "Begin label <beginLabel> does not match the end label <endLabel>."
    ],
    "sqlState" : "42K0L"
  },
  "LABEL_ALREADY_EXISTS" : {
    "message" : [
      "The label <label> already exists. Choose another name or rename the existing label."
    ],
    "sqlState" : "42K0L"
  },
  "LOAD_DATA_PATH_NOT_EXISTS" : {
    "message" : [
      "LOAD DATA input path does not exist: <path>."
    ],
    "sqlState" : "42K03"
  },
  "LOCAL_MUST_WITH_SCHEMA_FILE" : {
    "message" : [
      "LOCAL must be used together with the schema of `file`, but got: `<actualSchema>`."
    ],
    "sqlState" : "42601"
  },
  "LOCATION_ALREADY_EXISTS" : {
    "message" : [
      "Cannot name the managed table as <identifier>, as its associated location <location> already exists. Please pick a different table name, or remove the existing location first."
    ],
    "sqlState" : "42710"
  },
  "MALFORMED_CHARACTER_CODING" : {
    "message" : [
      "Invalid value found when performing <function> with <charset>"
    ],
    "sqlState" : "22000"
  },
  "MALFORMED_CSV_RECORD" : {
    "message" : [
      "Malformed CSV record: <badRecord>"
    ],
    "sqlState" : "KD000"
  },
  "MALFORMED_PROTOBUF_MESSAGE" : {
    "message" : [
      "Malformed Protobuf messages are detected in message deserialization. Parse Mode: <failFastMode>. To process malformed protobuf message as null result, try setting the option 'mode' as 'PERMISSIVE'."
    ],
    "sqlState" : "XX000"
  },
  "MALFORMED_RECORD_IN_PARSING" : {
    "message" : [
      "Malformed records are detected in record parsing: <badRecord>.",
      "Parse Mode: <failFastMode>. To process malformed records as null result, try setting the option 'mode' as 'PERMISSIVE'."
    ],
    "subClass" : {
      "CANNOT_PARSE_JSON_ARRAYS_AS_STRUCTS" : {
        "message" : [
          "Parsing JSON arrays as structs is forbidden."
        ]
      },
      "CANNOT_PARSE_STRING_AS_DATATYPE" : {
        "message" : [
          "Cannot parse the value <fieldValue> of the field <fieldName> as target spark data type <targetType> from the input type <inputType>."
        ]
      },
      "WITHOUT_SUGGESTION" : {
        "message" : [
          ""
        ]
      }
    },
    "sqlState" : "22023"
  },
  "MALFORMED_VARIANT" : {
    "message" : [
      "Variant binary is malformed. Please check the data source is valid."
    ],
    "sqlState" : "22023"
  },
  "MERGE_CARDINALITY_VIOLATION" : {
    "message" : [
      "The ON search condition of the MERGE statement matched a single row from the target table with multiple rows of the source table.",
      "This could result in the target row being operated on more than once with an update or delete operation and is not allowed."
    ],
    "sqlState" : "23K01"
  },
  "MERGE_WITHOUT_WHEN" : {
    "message" : [
      "There must be at least one WHEN clause in a MERGE statement."
    ],
    "sqlState" : "42601"
  },
  "MISSING_AGGREGATION" : {
    "message" : [
      "The non-aggregating expression <expression> is based on columns which are not participating in the GROUP BY clause.",
      "Add the columns or the expression to the GROUP BY, aggregate the expression, or use <expressionAnyValue> if you do not care which of the values within a group is returned."
    ],
    "sqlState" : "42803"
  },
  "MISSING_ATTRIBUTES" : {
    "message" : [
      "Resolved attribute(s) <missingAttributes> missing from <input> in operator <operator>."
    ],
    "subClass" : {
      "RESOLVED_ATTRIBUTE_APPEAR_IN_OPERATION" : {
        "message" : [
          "Attribute(s) with the same name appear in the operation: <operation>.",
          "Please check if the right attribute(s) are used."
        ]
      },
      "RESOLVED_ATTRIBUTE_MISSING_FROM_INPUT" : {
        "message" : [
          ""
        ]
      }
    },
    "sqlState" : "XX000"
  },
  "MISSING_DATABASE_FOR_V1_SESSION_CATALOG" : {
    "message" : [
      "Database name is not specified in the v1 session catalog. Please ensure to provide a valid database name when interacting with the v1 catalog."
    ],
    "sqlState" : "3F000"
  },
  "MISSING_GROUP_BY" : {
    "message" : [
      "The query does not include a GROUP BY clause. Add GROUP BY or turn it into the window functions using OVER clauses."
    ],
    "sqlState" : "42803"
  },
  "MISSING_TIMEOUT_CONFIGURATION" : {
    "message" : [
      "The operation has timed out, but no timeout duration is configured. To set a processing time-based timeout, use 'GroupState.setTimeoutDuration()' in your 'mapGroupsWithState' or 'flatMapGroupsWithState' operation. For event-time-based timeout, use 'GroupState.setTimeoutTimestamp()' and define a watermark using 'Dataset.withWatermark()'."
    ],
    "sqlState" : "HY000"
  },
  "MISSING_WINDOW_SPECIFICATION" : {
    "message" : [
      "Window specification is not defined in the WINDOW clause for <windowName>. For more information about WINDOW clauses, please refer to '<docroot>/sql-ref-syntax-qry-select-window.html'."
    ],
    "sqlState" : "42P20"
  },
  "MULTIPLE_QUERY_RESULT_CLAUSES_WITH_PIPE_OPERATORS" : {
    "message" : [
      "<clause1> and <clause2> cannot coexist in the same SQL pipe operator using '|>'. Please separate the multiple result clauses into separate pipe operators and then retry the query again."
    ],
    "sqlState" : "42000"
  },
  "MULTIPLE_TIME_TRAVEL_SPEC" : {
    "message" : [
      "Cannot specify time travel in both the time travel clause and options."
    ],
    "sqlState" : "42K0E"
  },
  "MULTIPLE_XML_DATA_SOURCE" : {
    "message" : [
      "Detected multiple data sources with the name <provider> (<sourceNames>). Please specify the fully qualified class name or remove <externalSource> from the classpath."
    ],
    "sqlState" : "42710"
  },
  "MULTI_ALIAS_WITHOUT_GENERATOR" : {
    "message" : [
      "Multi part aliasing (<names>) is not supported with <expr> as it is not a generator function."
    ],
    "sqlState" : "42K0E"
  },
  "MULTI_SOURCES_UNSUPPORTED_FOR_EXPRESSION" : {
    "message" : [
      "The expression <expr> does not support more than one source."
    ],
    "sqlState" : "42K0E"
  },
  "MULTI_UDF_INTERFACE_ERROR" : {
    "message" : [
      "Not allowed to implement multiple UDF interfaces, UDF class <className>."
    ],
    "sqlState" : "0A000"
  },
  "NAMED_PARAMETERS_NOT_SUPPORTED" : {
    "message" : [
      "Named parameters are not supported for function <functionName>; please retry the query with positional arguments to the function call instead."
    ],
    "sqlState" : "4274K"
  },
  "NAMED_PARAMETER_SUPPORT_DISABLED" : {
    "message" : [
      "Cannot call function <functionName> because named argument references are not enabled here.",
      "In this case, the named argument reference was <argument>.",
      "Set \"spark.sql.allowNamedFunctionArguments\" to \"true\" to turn on feature."
    ],
    "sqlState" : "0A000"
  },
  "NEGATIVE_VALUES_IN_FREQUENCY_EXPRESSION" : {
    "message" : [
      "Found the negative value in <frequencyExpression>: <negativeValue>, but expected a positive integral value."
    ],
    "sqlState" : "22003"
  },
  "NESTED_AGGREGATE_FUNCTION" : {
    "message" : [
      "It is not allowed to use an aggregate function in the argument of another aggregate function. Please use the inner aggregate function in a sub-query."
    ],
    "sqlState" : "42607"
  },
  "NESTED_EXECUTE_IMMEDIATE" : {
    "message" : [
      "Nested EXECUTE IMMEDIATE commands are not allowed. Please ensure that the SQL query provided (<sqlString>) does not contain another EXECUTE IMMEDIATE command."
    ],
    "sqlState" : "07501"
  },
  "NONEXISTENT_FIELD_NAME_IN_LIST" : {
    "message" : [
      "Field(s) <nonExistFields> do(es) not exist. Available fields: <fieldNames>"
    ],
    "sqlState" : "HV091"
  },
  "NON_FOLDABLE_ARGUMENT" : {
    "message" : [
      "The function <funcName> requires the parameter <paramName> to be a foldable expression of the type <paramType>, but the actual argument is a non-foldable."
    ],
    "sqlState" : "42K08"
  },
  "NON_LAST_MATCHED_CLAUSE_OMIT_CONDITION" : {
    "message" : [
      "When there are more than one MATCHED clauses in a MERGE statement, only the last MATCHED clause can omit the condition."
    ],
    "sqlState" : "42613"
  },
  "NON_LAST_NOT_MATCHED_BY_SOURCE_CLAUSE_OMIT_CONDITION" : {
    "message" : [
      "When there are more than one NOT MATCHED BY SOURCE clauses in a MERGE statement, only the last NOT MATCHED BY SOURCE clause can omit the condition."
    ],
    "sqlState" : "42613"
  },
  "NON_LAST_NOT_MATCHED_BY_TARGET_CLAUSE_OMIT_CONDITION" : {
    "message" : [
      "When there are more than one NOT MATCHED [BY TARGET] clauses in a MERGE statement, only the last NOT MATCHED [BY TARGET] clause can omit the condition."
    ],
    "sqlState" : "42613"
  },
  "NON_LITERAL_PIVOT_VALUES" : {
    "message" : [
      "Literal expressions required for pivot values, found <expression>."
    ],
    "sqlState" : "42K08"
  },
  "NON_PARTITION_COLUMN" : {
    "message" : [
      "PARTITION clause cannot contain the non-partition column: <columnName>."
    ],
    "sqlState" : "42000"
  },
  "NON_TIME_WINDOW_NOT_SUPPORTED_IN_STREAMING" : {
    "message" : [
      "Window function is not supported in <windowFunc> (as column <columnName>) on streaming DataFrames/Datasets.",
      "Structured Streaming only supports time-window aggregation using the WINDOW function. (window specification: <windowSpec>)"
    ],
    "sqlState" : "42KDE"
  },
  "NOT_ALLOWED_IN_FROM" : {
    "message" : [
      "Not allowed in the FROM clause:"
    ],
    "subClass" : {
      "LATERAL_WITH_PIVOT" : {
        "message" : [
          "LATERAL together with PIVOT."
        ]
      },
      "LATERAL_WITH_UNPIVOT" : {
        "message" : [
          "LATERAL together with UNPIVOT."
        ]
      },
      "UNPIVOT_WITH_PIVOT" : {
        "message" : [
          "UNPIVOT together with PIVOT."
        ]
      }
    },
    "sqlState" : "42601"
  },
  "NOT_ALLOWED_IN_PIPE_OPERATOR_WHERE" : {
    "message" : [
      "Not allowed in the pipe WHERE clause:"
    ],
    "subClass" : {
      "WINDOW_CLAUSE" : {
        "message" : [
          "WINDOW clause."
        ]
      }
    },
    "sqlState" : "42601"
  },
  "NOT_A_CONSTANT_STRING" : {
    "message" : [
      "The expression <expr> used for the routine or clause <name> must be a constant STRING which is NOT NULL."
    ],
    "subClass" : {
      "NOT_CONSTANT" : {
        "message" : [
          "To be considered constant the expression must not depend on any columns, contain a subquery, or invoke a non deterministic function such as rand()."
        ]
      },
      "NULL" : {
        "message" : [
          "The expression evaluates to NULL."
        ]
      },
      "WRONG_TYPE" : {
        "message" : [
          "The data type of the expression is <dataType>."
        ]
      }
    },
    "sqlState" : "42601"
  },
  "NOT_A_PARTITIONED_TABLE" : {
    "message" : [
      "Operation <operation> is not allowed for <tableIdentWithDB> because it is not a partitioned table."
    ],
    "sqlState" : "42809"
  },
  "NOT_NULL_ASSERT_VIOLATION" : {
    "message" : [
      "NULL value appeared in non-nullable field: <walkedTypePath>If the schema is inferred from a Scala tuple/case class, or a Java bean, please try to use scala.Option[_] or other nullable types (such as java.lang.Integer instead of int/scala.Int)."
    ],
    "sqlState" : "42000"
  },
  "NOT_NULL_CONSTRAINT_VIOLATION" : {
    "message" : [
      "Assigning a NULL is not allowed here."
    ],
    "subClass" : {
      "ARRAY_ELEMENT" : {
        "message" : [
          "The array <columnPath> is defined to contain only elements that are NOT NULL."
        ]
      },
      "MAP_VALUE" : {
        "message" : [
          "The map <columnPath> is defined to contain only values that are NOT NULL."
        ]
      }
    },
    "sqlState" : "42000"
  },
  "NOT_SUPPORTED_CHANGE_COLUMN" : {
    "message" : [
      "ALTER TABLE ALTER/CHANGE COLUMN is not supported for changing <table>'s column <originName> with type <originType> to <newName> with type <newType>."
    ],
    "sqlState" : "0A000"
  },
  "NOT_SUPPORTED_COMMAND_FOR_V2_TABLE" : {
    "message" : [
      "<cmd> is not supported for v2 tables."
    ],
    "sqlState" : "0A000"
  },
  "NOT_SUPPORTED_COMMAND_WITHOUT_HIVE_SUPPORT" : {
    "message" : [
      "<cmd> is not supported, if you want to enable it, please set \"spark.sql.catalogImplementation\" to \"hive\"."
    ],
    "sqlState" : "0A000"
  },
  "NOT_SUPPORTED_IN_JDBC_CATALOG" : {
    "message" : [
      "Not supported command in JDBC catalog:"
    ],
    "subClass" : {
      "COMMAND" : {
        "message" : [
          "<cmd>"
        ]
      },
      "COMMAND_WITH_PROPERTY" : {
        "message" : [
          "<cmd> with property <property>."
        ]
      }
    },
    "sqlState" : "0A000"
  },
  "NOT_UNRESOLVED_ENCODER" : {
    "message" : [
      "Unresolved encoder expected, but <attr> was found."
    ],
    "sqlState" : "42601"
  },
  "NO_DEFAULT_COLUMN_VALUE_AVAILABLE" : {
    "message" : [
      "Can't determine the default value for <colName> since it is not nullable and it has no default value."
    ],
    "sqlState" : "42608"
  },
  "NO_HANDLER_FOR_UDAF" : {
    "message" : [
      "No handler for UDAF '<functionName>'. Use sparkSession.udf.register(...) instead."
    ],
    "sqlState" : "42000"
  },
  "NO_MERGE_ACTION_SPECIFIED" : {
    "message" : [
      "df.mergeInto needs to be followed by at least one of whenMatched/whenNotMatched/whenNotMatchedBySource."
    ],
    "sqlState" : "42K0E"
  },
  "NO_SQL_TYPE_IN_PROTOBUF_SCHEMA" : {
    "message" : [
      "Cannot find <catalystFieldPath> in Protobuf schema."
    ],
    "sqlState" : "42S22"
  },
  "NO_UDF_INTERFACE" : {
    "message" : [
      "UDF class <className> doesn't implement any UDF interface."
    ],
    "sqlState" : "38000"
  },
  "NULLABLE_COLUMN_OR_FIELD" : {
    "message" : [
      "Column or field <name> is nullable while it's required to be non-nullable."
    ],
    "sqlState" : "42000"
  },
  "NULLABLE_ROW_ID_ATTRIBUTES" : {
    "message" : [
      "Row ID attributes cannot be nullable: <nullableRowIdAttrs>."
    ],
    "sqlState" : "42000"
  },
  "NULL_DATA_SOURCE_OPTION" : {
    "message" : [
      "Data source read/write option <option> cannot have null value."
    ],
    "sqlState" : "22024"
  },
  "NULL_MAP_KEY" : {
    "message" : [
      "Cannot use null as map key."
    ],
    "sqlState" : "2200E"
  },
  "NULL_QUERY_STRING_EXECUTE_IMMEDIATE" : {
    "message" : [
      "Execute immediate requires a non-null variable as the query string, but the provided variable <varName> is null."
    ],
    "sqlState" : "22004"
  },
  "NUMERIC_OUT_OF_SUPPORTED_RANGE" : {
    "message" : [
      "The value <value> cannot be interpreted as a numeric since it has more than 38 digits."
    ],
    "sqlState" : "22003"
  },
  "NUMERIC_VALUE_OUT_OF_RANGE" : {
    "message" : [
      ""
    ],
    "subClass" : {
      "WITHOUT_SUGGESTION" : {
        "message" : [
          "The <roundedValue> rounded half up from <originalValue> cannot be represented as Decimal(<precision>, <scale>)."
        ]
      },
      "WITH_SUGGESTION" : {
        "message" : [
          "<value> cannot be represented as Decimal(<precision>, <scale>). If necessary set <config> to \"false\" to bypass this error, and return NULL instead."
        ]
      }
    },
    "sqlState" : "22003"
  },
  "NUM_COLUMNS_MISMATCH" : {
    "message" : [
      "<operator> can only be performed on inputs with the same number of columns, but the first input has <firstNumColumns> columns and the <invalidOrdinalNum> input has <invalidNumColumns> columns."
    ],
    "sqlState" : "42826"
  },
  "NUM_TABLE_VALUE_ALIASES_MISMATCH" : {
    "message" : [
      "Number of given aliases does not match number of output columns.",
      "Function name: <funcName>; number of aliases: <aliasesNum>; number of output columns: <outColsNum>."
    ],
    "sqlState" : "42826"
  },
  "OPERATION_CANCELED" : {
    "message" : [
      "Operation has been canceled."
    ],
    "sqlState" : "HY008"
  },
  "ORDER_BY_POS_OUT_OF_RANGE" : {
    "message" : [
      "ORDER BY position <index> is not in select list (valid range is [1, <size>])."
    ],
    "sqlState" : "42805"
  },
  "PARQUET_CONVERSION_FAILURE" : {
    "message" : [
      "Unable to create a Parquet converter for the data type <dataType> whose Parquet type is <parquetType>."
    ],
    "subClass" : {
      "DECIMAL" : {
        "message" : [
          "Parquet DECIMAL type can only be backed by INT32, INT64, FIXED_LEN_BYTE_ARRAY, or BINARY."
        ]
      },
      "UNSUPPORTED" : {
        "message" : [
          "Please modify the conversion making sure it is supported."
        ]
      },
      "WITHOUT_DECIMAL_METADATA" : {
        "message" : [
          "Please read this column/field as Spark BINARY type."
        ]
      }
    },
    "sqlState" : "42846"
  },
  "PARQUET_TYPE_ILLEGAL" : {
    "message" : [
      "Illegal Parquet type: <parquetType>."
    ],
    "sqlState" : "42846"
  },
  "PARQUET_TYPE_NOT_RECOGNIZED" : {
    "message" : [
      "Unrecognized Parquet type: <field>."
    ],
    "sqlState" : "42846"
  },
  "PARQUET_TYPE_NOT_SUPPORTED" : {
    "message" : [
      "Parquet type not yet supported: <parquetType>."
    ],
    "sqlState" : "42846"
  },
  "PARSE_EMPTY_STATEMENT" : {
    "message" : [
      "Syntax error, unexpected empty statement."
    ],
    "sqlState" : "42617"
  },
  "PARSE_MODE_UNSUPPORTED" : {
    "message" : [
      "The function <funcName> doesn't support the <mode> mode. Acceptable modes are PERMISSIVE and FAILFAST."
    ],
    "sqlState" : "42601"
  },
  "PARSE_SYNTAX_ERROR" : {
    "message" : [
      "Syntax error at or near <error><hint>."
    ],
    "sqlState" : "42601"
  },
  "PARTITIONS_ALREADY_EXIST" : {
    "message" : [
      "Cannot ADD or RENAME TO partition(s) <partitionList> in table <tableName> because they already exist.",
      "Choose a different name, drop the existing partition, or add the IF NOT EXISTS clause to tolerate a pre-existing partition."
    ],
    "sqlState" : "428FT"
  },
  "PARTITIONS_NOT_FOUND" : {
    "message" : [
      "The partition(s) <partitionList> cannot be found in table <tableName>.",
      "Verify the partition specification and table name.",
      "To tolerate the error on drop use ALTER TABLE … DROP IF EXISTS PARTITION."
    ],
    "sqlState" : "428FT"
  },
  "PARTITION_COLUMN_NOT_FOUND_IN_SCHEMA" : {
    "message" : [
      "Partition column <column> not found in schema <schema>. Please provide the existing column for partitioning."
    ],
    "sqlState" : "42000"
  },
  "PARTITION_TRANSFORM_EXPRESSION_NOT_IN_PARTITIONED_BY" : {
    "message" : [
      "The expression <expression> must be inside 'partitionedBy'."
    ],
    "sqlState" : "42S23"
  },
  "PATH_ALREADY_EXISTS" : {
    "message" : [
      "Path <outputPath> already exists. Set mode as \"overwrite\" to overwrite the existing path."
    ],
    "sqlState" : "42K04"
  },
  "PATH_NOT_FOUND" : {
    "message" : [
      "Path does not exist: <path>."
    ],
    "sqlState" : "42K03"
  },
  "PIPE_OPERATOR_AGGREGATE_EXPRESSION_CONTAINS_NO_AGGREGATE_FUNCTION" : {
    "message" : [
      "Non-grouping expression <expr> is provided as an argument to the |> AGGREGATE pipe operator but does not contain any aggregate function; please update it to include an aggregate function and then retry the query again."
    ],
    "sqlState" : "0A000"
  },
  "PIPE_OPERATOR_CONTAINS_AGGREGATE_FUNCTION" : {
    "message" : [
      "Aggregate function <expr> is not allowed when using the pipe operator |> <clause> clause; please use the pipe operator |> AGGREGATE clause instead."
    ],
    "sqlState" : "0A000"
  },
  "PIVOT_VALUE_DATA_TYPE_MISMATCH" : {
    "message" : [
      "Invalid pivot value '<value>': value data type <valueType> does not match pivot column data type <pivotType>."
    ],
    "sqlState" : "42K09"
  },
  "PLAN_VALIDATION_FAILED_RULE_EXECUTOR" : {
    "message" : [
      "The input plan of <ruleExecutor> is invalid: <reason>"
    ],
    "sqlState" : "XXKD0"
  },
  "PLAN_VALIDATION_FAILED_RULE_IN_BATCH" : {
    "message" : [
      "Rule <rule> in batch <batch> generated an invalid plan: <reason>"
    ],
    "sqlState" : "XXKD0"
  },
  "PROTOBUF_DEPENDENCY_NOT_FOUND" : {
    "message" : [
      "Could not find dependency: <dependencyName>."
    ],
    "sqlState" : "42K0G"
  },
  "PROTOBUF_DESCRIPTOR_FILE_NOT_FOUND" : {
    "message" : [
      "Error reading Protobuf descriptor file at path: <filePath>."
    ],
    "sqlState" : "42K0G"
  },
  "PROTOBUF_FIELD_MISSING" : {
    "message" : [
      "Searching for <field> in Protobuf schema at <protobufSchema> gave <matchSize> matches. Candidates: <matches>."
    ],
    "sqlState" : "42K0G"
  },
  "PROTOBUF_FIELD_MISSING_IN_SQL_SCHEMA" : {
    "message" : [
      "Found <field> in Protobuf schema but there is no match in the SQL schema."
    ],
    "sqlState" : "42K0G"
  },
  "PROTOBUF_FIELD_TYPE_MISMATCH" : {
    "message" : [
      "Type mismatch encountered for field: <field>."
    ],
    "sqlState" : "42K0G"
  },
  "PROTOBUF_MESSAGE_NOT_FOUND" : {
    "message" : [
      "Unable to locate Message <messageName> in Descriptor."
    ],
    "sqlState" : "42K0G"
  },
  "PROTOBUF_NOT_LOADED_SQL_FUNCTIONS_UNUSABLE" : {
    "message" : [
      "Cannot call the <functionName> SQL function because the Protobuf data source is not loaded.",
      "Please restart your job or session with the 'spark-protobuf' package loaded, such as by using the --packages argument on the command line, and then retry your query or command again."
    ],
    "sqlState" : "22KD3"
  },
  "PROTOBUF_TYPE_NOT_SUPPORT" : {
    "message" : [
      "Protobuf type not yet supported: <protobufType>."
    ],
    "sqlState" : "42K0G"
  },
  "PYTHON_DATA_SOURCE_ERROR" : {
    "message" : [
      "Failed to <action> Python data source <type>: <msg>"
    ],
    "sqlState" : "38000"
  },
  "PYTHON_STREAMING_DATA_SOURCE_RUNTIME_ERROR" : {
    "message" : [
      "Failed when Python streaming data source perform <action>: <msg>"
    ],
    "sqlState" : "38000"
  },
  "RECURSIVE_CTE_IN_LEGACY_MODE" : {
    "message" : [
      "Recursive definitions cannot be used in legacy CTE precedence mode (spark.sql.legacy.ctePrecedencePolicy=LEGACY)."
    ],
    "sqlState" : "42836"
  },
  "RECURSIVE_CTE_WHEN_INLINING_IS_FORCED" : {
    "message" : [
      "Recursive definitions cannot be used when CTE inlining is forced."
    ],
    "sqlState" : "42836"
  },
  "RECURSIVE_PROTOBUF_SCHEMA" : {
    "message" : [
      "Found recursive reference in Protobuf schema, which can not be processed by Spark by default: <fieldDescriptor>. try setting the option `recursive.fields.max.depth` 1 to 10. Going beyond 10 levels of recursion is not allowed."
    ],
    "sqlState" : "42K0G"
  },
  "RECURSIVE_VIEW" : {
    "message" : [
      "Recursive view <viewIdent> detected (cycle: <newPath>)."
    ],
    "sqlState" : "42K0H"
  },
  "REF_DEFAULT_VALUE_IS_NOT_ALLOWED_IN_PARTITION" : {
    "message" : [
      "References to DEFAULT column values are not allowed within the PARTITION clause."
    ],
    "sqlState" : "42601"
  },
  "RENAME_SRC_PATH_NOT_FOUND" : {
    "message" : [
      "Failed to rename as <sourcePath> was not found."
    ],
    "sqlState" : "42K03"
  },
  "REPEATED_CLAUSE" : {
    "message" : [
      "The <clause> clause may be used at most once per <operation> operation."
    ],
    "sqlState" : "42614"
  },
  "REQUIRED_PARAMETER_NOT_FOUND" : {
    "message" : [
      "Cannot invoke routine <routineName> because the parameter named <parameterName> is required, but the routine call did not supply a value. Please update the routine call to supply an argument value (either positionally at index <index> or by name) and retry the query again."
    ],
    "sqlState" : "4274K"
  },
  "REQUIRES_SINGLE_PART_NAMESPACE" : {
    "message" : [
      "<sessionCatalog> requires a single-part namespace, but got <namespace>."
    ],
    "sqlState" : "42K05"
  },
  "ROUTINE_ALREADY_EXISTS" : {
    "message" : [
      "Cannot create the <newRoutineType> <routineName> because a <existingRoutineType> of that name already exists.",
      "Choose a different name, drop or replace the existing <existingRoutineType>, or add the IF NOT EXISTS clause to tolerate a pre-existing <newRoutineType>."
    ],
    "sqlState" : "42723"
  },
  "ROUTINE_NOT_FOUND" : {
    "message" : [
      "The routine <routineName> cannot be found. Verify the spelling and correctness of the schema and catalog.",
      "If you did not qualify the name with a schema and catalog, verify the current_schema() output, or qualify the name with the correct schema and catalog.",
      "To tolerate the error on drop use DROP ... IF EXISTS."
    ],
    "sqlState" : "42883"
  },
  "ROW_SUBQUERY_TOO_MANY_ROWS" : {
    "message" : [
      "More than one row returned by a subquery used as a row."
    ],
    "sqlState" : "21000"
  },
  "ROW_VALUE_IS_NULL" : {
    "message" : [
      "Found NULL in a row at the index <index>, expected a non-NULL value."
    ],
    "sqlState" : "22023"
  },
  "RULE_ID_NOT_FOUND" : {
    "message" : [
      "Not found an id for the rule name \"<ruleName>\". Please modify RuleIdCollection.scala if you are adding a new rule."
    ],
    "sqlState" : "22023"
  },
  "SCALAR_FUNCTION_NOT_COMPATIBLE" : {
    "message" : [
      "ScalarFunction <scalarFunc> not overrides method 'produceResult(InternalRow)' with custom implementation."
    ],
    "sqlState" : "42K0O"
  },
  "SCALAR_FUNCTION_NOT_FULLY_IMPLEMENTED" : {
    "message" : [
      "ScalarFunction <scalarFunc> not implements or overrides method 'produceResult(InternalRow)'."
    ],
    "sqlState" : "42K0P"
  },
  "SCALAR_SUBQUERY_IS_IN_GROUP_BY_OR_AGGREGATE_FUNCTION" : {
    "message" : [
      "The correlated scalar subquery '<sqlExpr>' is neither present in GROUP BY, nor in an aggregate function.",
      "Add it to GROUP BY using ordinal position or wrap it in `first()` (or `first_value`) if you don't care which value you get."
    ],
    "sqlState" : "0A000"
  },
  "SCALAR_SUBQUERY_TOO_MANY_ROWS" : {
    "message" : [
      "More than one row returned by a subquery used as an expression."
    ],
    "sqlState" : "21000"
  },
  "SCHEMA_ALREADY_EXISTS" : {
    "message" : [
      "Cannot create schema <schemaName> because it already exists.",
      "Choose a different name, drop the existing schema, or add the IF NOT EXISTS clause to tolerate pre-existing schema."
    ],
    "sqlState" : "42P06"
  },
  "SCHEMA_NOT_EMPTY" : {
    "message" : [
      "Cannot drop a schema <schemaName> because it contains objects.",
      "Use DROP SCHEMA ... CASCADE to drop the schema and all its objects."
    ],
    "sqlState" : "2BP01"
  },
  "SCHEMA_NOT_FOUND" : {
    "message" : [
      "The schema <schemaName> cannot be found. Verify the spelling and correctness of the schema and catalog.",
      "If you did not qualify the name with a catalog, verify the current_schema() output, or qualify the name with the correct catalog.",
      "To tolerate the error on drop use DROP SCHEMA IF EXISTS."
    ],
    "sqlState" : "42704"
  },
  "SECOND_FUNCTION_ARGUMENT_NOT_INTEGER" : {
    "message" : [
      "The second argument of <functionName> function needs to be an integer."
    ],
    "sqlState" : "22023"
  },
  "SEED_EXPRESSION_IS_UNFOLDABLE" : {
    "message" : [
      "The seed expression <seedExpr> of the expression <exprWithSeed> must be foldable."
    ],
    "sqlState" : "42K08"
  },
  "SHOW_COLUMNS_WITH_CONFLICT_NAMESPACE" : {
    "message" : [
      "SHOW COLUMNS with conflicting namespaces: <namespaceA> != <namespaceB>."
    ],
    "sqlState" : "42K05"
  },
  "SORT_BY_WITHOUT_BUCKETING" : {
    "message" : [
      "sortBy must be used together with bucketBy."
    ],
    "sqlState" : "42601"
  },
  "SPARK_JOB_CANCELLED" : {
    "message" : [
      "Job <jobId> cancelled <reason>"
    ],
    "sqlState" : "XXKDA"
  },
  "SPECIFY_BUCKETING_IS_NOT_ALLOWED" : {
    "message" : [
      "A CREATE TABLE without explicit column list cannot specify bucketing information.",
      "Please use the form with explicit column list and specify bucketing information.",
      "Alternatively, allow bucketing information to be inferred by omitting the clause."
    ],
    "sqlState" : "42601"
  },
  "SPECIFY_CLUSTER_BY_WITH_BUCKETING_IS_NOT_ALLOWED" : {
    "message" : [
      "Cannot specify both CLUSTER BY and CLUSTERED BY INTO BUCKETS."
    ],
    "sqlState" : "42908"
  },
  "SPECIFY_CLUSTER_BY_WITH_PARTITIONED_BY_IS_NOT_ALLOWED" : {
    "message" : [
      "Cannot specify both CLUSTER BY and PARTITIONED BY."
    ],
    "sqlState" : "42908"
  },
  "SPECIFY_PARTITION_IS_NOT_ALLOWED" : {
    "message" : [
      "A CREATE TABLE without explicit column list cannot specify PARTITIONED BY.",
      "Please use the form with explicit column list and specify PARTITIONED BY.",
      "Alternatively, allow partitioning to be inferred by omitting the PARTITION BY clause."
    ],
    "sqlState" : "42601"
  },
  "SQL_CONF_NOT_FOUND" : {
    "message" : [
      "The SQL config <sqlConf> cannot be found. Please verify that the config exists."
    ],
    "sqlState" : "42K0I"
  },
  "STAR_GROUP_BY_POS" : {
    "message" : [
      "Star (*) is not allowed in a select list when GROUP BY an ordinal position is used."
    ],
    "sqlState" : "0A000"
  },
  "STATEFUL_PROCESSOR_CANNOT_PERFORM_OPERATION_WITH_INVALID_HANDLE_STATE" : {
    "message" : [
      "Failed to perform stateful processor operation=<operationType> with invalid handle state=<handleState>."
    ],
    "sqlState" : "42802"
  },
  "STATEFUL_PROCESSOR_CANNOT_PERFORM_OPERATION_WITH_INVALID_TIME_MODE" : {
    "message" : [
      "Failed to perform stateful processor operation=<operationType> with invalid timeMode=<timeMode>"
    ],
    "sqlState" : "42802"
  },
  "STATEFUL_PROCESSOR_DUPLICATE_STATE_VARIABLE_DEFINED" : {
    "message" : [
      "State variable with name <stateVarName> has already been defined in the StatefulProcessor."
    ],
    "sqlState" : "42802"
  },
  "STATEFUL_PROCESSOR_INCORRECT_TIME_MODE_TO_ASSIGN_TTL" : {
    "message" : [
      "Cannot use TTL for state=<stateName> in timeMode=<timeMode>, use TimeMode.ProcessingTime() instead."
    ],
    "sqlState" : "42802"
  },
  "STATEFUL_PROCESSOR_TTL_DURATION_MUST_BE_POSITIVE" : {
    "message" : [
      "TTL duration must be greater than zero for State store operation=<operationType> on state=<stateName>."
    ],
    "sqlState" : "42802"
  },
  "STATEFUL_PROCESSOR_UNKNOWN_TIME_MODE" : {
    "message" : [
      "Unknown time mode <timeMode>. Accepted timeMode modes are 'none', 'processingTime', 'eventTime'"
    ],
    "sqlState" : "42802"
  },
  "STATE_STORE_CANNOT_CREATE_COLUMN_FAMILY_WITH_RESERVED_CHARS" : {
    "message" : [
      "Failed to create column family with unsupported starting character and name=<colFamilyName>."
    ],
    "sqlState" : "42802"
  },
  "STATE_STORE_CANNOT_USE_COLUMN_FAMILY_WITH_INVALID_NAME" : {
    "message" : [
      "Failed to perform column family operation=<operationName> with invalid name=<colFamilyName>. Column family name cannot be empty or include leading/trailing spaces or use the reserved keyword=default"
    ],
    "sqlState" : "42802"
  },
  "STATE_STORE_COLUMN_FAMILY_SCHEMA_INCOMPATIBLE" : {
    "message" : [
      "Incompatible schema transformation with column family=<colFamilyName>, oldSchema=<oldSchema>, newSchema=<newSchema>."
    ],
    "sqlState" : "42802"
  },
  "STATE_STORE_HANDLE_NOT_INITIALIZED" : {
    "message" : [
      "The handle has not been initialized for this StatefulProcessor.",
      "Please only use the StatefulProcessor within the transformWithState operator."
    ],
    "sqlState" : "42802"
  },
  "STATE_STORE_INCORRECT_NUM_ORDERING_COLS_FOR_RANGE_SCAN" : {
    "message" : [
      "Incorrect number of ordering ordinals=<numOrderingCols> for range scan encoder. The number of ordering ordinals cannot be zero or greater than number of schema columns."
    ],
    "sqlState" : "42802"
  },
  "STATE_STORE_INCORRECT_NUM_PREFIX_COLS_FOR_PREFIX_SCAN" : {
    "message" : [
      "Incorrect number of prefix columns=<numPrefixCols> for prefix scan encoder. Prefix columns cannot be zero or greater than or equal to num of schema columns."
    ],
    "sqlState" : "42802"
  },
  "STATE_STORE_INVALID_CONFIG_AFTER_RESTART" : {
    "message" : [
      "Cannot change <configName> from <oldConfig> to <newConfig> between restarts. Please set <configName> to <oldConfig>, or restart with a new checkpoint directory."
    ],
    "sqlState" : "42K06"
  },
  "STATE_STORE_INVALID_PROVIDER" : {
    "message" : [
      "The given State Store Provider <inputClass> does not extend org.apache.spark.sql.execution.streaming.state.StateStoreProvider."
    ],
    "sqlState" : "42K06"
  },
  "STATE_STORE_INVALID_VARIABLE_TYPE_CHANGE" : {
    "message" : [
      "Cannot change <stateVarName> to <newType> between query restarts. Please set <stateVarName> to <oldType>, or restart with a new checkpoint directory."
    ],
    "sqlState" : "42K06"
  },
  "STATE_STORE_KEY_ROW_FORMAT_VALIDATION_FAILURE" : {
    "message" : [
      "The streaming query failed to validate written state for key row.",
      "The following reasons may cause this:",
      "1. An old Spark version wrote the checkpoint that is incompatible with the current one",
      "2. Corrupt checkpoint files",
      "3. The query changed in an incompatible way between restarts",
      "For the first case, use a new checkpoint directory or use the original Spark version",
      "to process the streaming state. Retrieved error_message=<errorMsg>"
    ],
    "sqlState" : "XX000"
  },
  "STATE_STORE_KEY_SCHEMA_NOT_COMPATIBLE" : {
    "message" : [
      "Provided key schema does not match existing state key schema.",
      "Please check number and type of fields.",
      "Existing key_schema=<storedKeySchema> and new key_schema=<newKeySchema>.",
      "If you want to force running the query without schema validation, please set spark.sql.streaming.stateStore.stateSchemaCheck to false.",
      "However, please note that running the query with incompatible schema could cause non-deterministic behavior."
    ],
    "sqlState" : "XXKST"
  },
  "STATE_STORE_NULL_TYPE_ORDERING_COLS_NOT_SUPPORTED" : {
    "message" : [
      "Null type ordering column with name=<fieldName> at index=<index> is not supported for range scan encoder."
    ],
    "sqlState" : "42802"
  },
  "STATE_STORE_PROVIDER_DOES_NOT_SUPPORT_FINE_GRAINED_STATE_REPLAY" : {
    "message" : [
      "The given State Store Provider <inputClass> does not extend org.apache.spark.sql.execution.streaming.state.SupportsFineGrainedReplay.",
      "Therefore, it does not support option snapshotStartBatchId or readChangeFeed in state data source."
    ],
    "sqlState" : "42K06"
  },
  "STATE_STORE_UNSUPPORTED_OPERATION" : {
    "message" : [
      "<operationType> operation not supported with <entity>"
    ],
    "sqlState" : "XXKST"
  },
  "STATE_STORE_UNSUPPORTED_OPERATION_BINARY_INEQUALITY" : {
    "message" : [
      "Binary inequality column is not supported with state store. Provided schema: <schema>."
    ],
    "sqlState" : "XXKST"
  },
  "STATE_STORE_UNSUPPORTED_OPERATION_ON_MISSING_COLUMN_FAMILY" : {
    "message" : [
      "State store operation=<operationType> not supported on missing column family=<colFamilyName>."
    ],
    "sqlState" : "42802"
  },
  "STATE_STORE_VALUE_ROW_FORMAT_VALIDATION_FAILURE" : {
    "message" : [
      "The streaming query failed to validate written state for value row.",
      "The following reasons may cause this:",
      "1. An old Spark version wrote the checkpoint that is incompatible with the current one",
      "2. Corrupt checkpoint files",
      "3. The query changed in an incompatible way between restarts",
      "For the first case, use a new checkpoint directory or use the original Spark version",
      "to process the streaming state. Retrieved error_message=<errorMsg>"
    ],
    "sqlState" : "XX000"
  },
  "STATE_STORE_VALUE_SCHEMA_NOT_COMPATIBLE" : {
    "message" : [
      "Provided value schema does not match existing state value schema.",
      "Please check number and type of fields.",
      "Existing value_schema=<storedValueSchema> and new value_schema=<newValueSchema>.",
      "If you want to force running the query without schema validation, please set spark.sql.streaming.stateStore.stateSchemaCheck to false.",
      "However, please note that running the query with incompatible schema could cause non-deterministic behavior."
    ],
    "sqlState" : "XXKST"
  },
  "STATE_STORE_VARIABLE_SIZE_ORDERING_COLS_NOT_SUPPORTED" : {
    "message" : [
      "Variable size ordering column with name=<fieldName> at index=<index> is not supported for range scan encoder."
    ],
    "sqlState" : "42802"
  },
  "STATIC_PARTITION_COLUMN_IN_INSERT_COLUMN_LIST" : {
    "message" : [
      "Static partition column <staticName> is also specified in the column list."
    ],
    "sqlState" : "42713"
  },
  "STDS_COMMITTED_BATCH_UNAVAILABLE" : {
    "message" : [
      "No committed batch found, checkpoint location: <checkpointLocation>. Ensure that the query has run and committed any microbatch before stopping."
    ],
    "sqlState" : "KD006"
  },
  "STDS_CONFLICT_OPTIONS" : {
    "message" : [
      "The options <options> cannot be specified together. Please specify the one."
    ],
    "sqlState" : "42613"
  },
  "STDS_FAILED_TO_READ_OPERATOR_METADATA" : {
    "message" : [
      "Failed to read the operator metadata for checkpointLocation=<checkpointLocation> and batchId=<batchId>.",
      "Either the file does not exist, or the file is corrupted.",
      "Rerun the streaming query to construct the operator metadata, and report to the corresponding communities or vendors if the error persists."
    ],
    "sqlState" : "42K03"
  },
  "STDS_FAILED_TO_READ_STATE_SCHEMA" : {
    "message" : [
      "Failed to read the state schema. Either the file does not exist, or the file is corrupted. options: <sourceOptions>.",
      "Rerun the streaming query to construct the state schema, and report to the corresponding communities or vendors if the error persists."
    ],
    "sqlState" : "42K03"
  },
  "STDS_INTERNAL_ERROR" : {
    "message" : [
      "Internal error: <message>",
      "Please, report this bug to the corresponding communities or vendors, and provide the full stack trace."
    ],
    "sqlState" : "XXKST"
  },
  "STDS_INVALID_OPTION_VALUE" : {
    "message" : [
      "Invalid value for source option '<optionName>':"
    ],
    "subClass" : {
      "IS_EMPTY" : {
        "message" : [
          "cannot be empty."
        ]
      },
      "IS_NEGATIVE" : {
        "message" : [
          "cannot be negative."
        ]
      },
      "WITH_MESSAGE" : {
        "message" : [
          "<message>"
        ]
      }
    },
    "sqlState" : "42616"
  },
  "STDS_NO_PARTITION_DISCOVERED_IN_STATE_STORE" : {
    "message" : [
      "The state does not have any partition. Please double check that the query points to the valid state. options: <sourceOptions>"
    ],
    "sqlState" : "KD006"
  },
  "STDS_OFFSET_LOG_UNAVAILABLE" : {
    "message" : [
      "The offset log for <batchId> does not exist, checkpoint location: <checkpointLocation>.",
      "Please specify the batch ID which is available for querying - you can query the available batch IDs via using state metadata data source."
    ],
    "sqlState" : "KD006"
  },
  "STDS_OFFSET_METADATA_LOG_UNAVAILABLE" : {
    "message" : [
      "Metadata is not available for offset log for <batchId>, checkpoint location: <checkpointLocation>.",
      "The checkpoint seems to be only run with older Spark version(s). Run the streaming query with the recent Spark version, so that Spark constructs the state metadata."
    ],
    "sqlState" : "KD006"
  },
  "STDS_REQUIRED_OPTION_UNSPECIFIED" : {
    "message" : [
      "'<optionName>' must be specified."
    ],
    "sqlState" : "42601"
  },
  "STREAMING_OUTPUT_MODE" : {
    "message" : [
      "Invalid streaming output mode: <outputMode>."
    ],
    "subClass" : {
      "INVALID" : {
        "message" : [
          "Accepted output modes are 'Append', 'Complete', 'Update'."
        ]
      },
      "UNSUPPORTED_DATASOURCE" : {
        "message" : [
          "This output mode is not supported in Data Source <className>."
        ]
      },
      "UNSUPPORTED_OPERATION" : {
        "message" : [
          "This output mode is not supported for <operation> on streaming DataFrames/DataSets."
        ]
      }
    },
    "sqlState" : "42KDE"
  },
  "STREAMING_PYTHON_RUNNER_INITIALIZATION_FAILURE" : {
    "message" : [
      "Streaming Runner initialization failed, returned <resFromPython>. Cause: <msg>"
    ],
    "sqlState" : "XXKST"
  },
  "STREAMING_STATEFUL_OPERATOR_NOT_MATCH_IN_STATE_METADATA" : {
    "message" : [
      "Streaming stateful operator name does not match with the operator in state metadata. This likely to happen when user adds/removes/changes stateful operator of existing streaming query.",
      "Stateful operators in the metadata: [<OpsInMetadataSeq>]; Stateful operators in current batch: [<OpsInCurBatchSeq>]."
    ],
    "sqlState" : "42K03"
  },
  "STREAM_FAILED" : {
    "message" : [
      "Query [id = <id>, runId = <runId>] terminated with exception: <message>"
    ],
    "sqlState" : "XXKST"
  },
  "STRUCT_ARRAY_LENGTH_MISMATCH" : {
    "message" : [
      "Input row doesn't have expected number of values required by the schema. <expected> fields are required while <actual> values are provided."
    ],
    "sqlState" : "2201E"
  },
  "SUM_OF_LIMIT_AND_OFFSET_EXCEEDS_MAX_INT" : {
    "message" : [
      "The sum of the LIMIT clause and the OFFSET clause must not be greater than the maximum 32-bit integer value (2,147,483,647) but found limit = <limit>, offset = <offset>."
    ],
    "sqlState" : "22003"
  },
  "SYNTAX_DISCONTINUED" : {
    "message" : [
      "Support of the clause or keyword: <clause> has been discontinued in this context."
    ],
    "subClass" : {
      "BANG_EQUALS_NOT" : {
        "message" : [
          "The '!' keyword is only supported as an alias for the prefix operator 'NOT'.",
          "Use the 'NOT' keyword instead for infix clauses such as `NOT LIKE`, `NOT IN`, `NOT BETWEEN`, etc.",
          "To re-enable the '!' keyword, set \"spark.sql.legacy.bangEqualsNot\" to \"true\"."
        ]
      }
    },
    "sqlState" : "42601"
  },
  "TABLE_OR_VIEW_ALREADY_EXISTS" : {
    "message" : [
      "Cannot create table or view <relationName> because it already exists.",
      "Choose a different name, drop or replace the existing object, or add the IF NOT EXISTS clause to tolerate pre-existing objects."
    ],
    "sqlState" : "42P07"
  },
  "TABLE_OR_VIEW_NOT_FOUND" : {
    "message" : [
      "The table or view <relationName> cannot be found. Verify the spelling and correctness of the schema and catalog.",
      "If you did not qualify the name with a schema, verify the current_schema() output, or qualify the name with the correct schema and catalog.",
      "To tolerate the error on drop use DROP VIEW IF EXISTS or DROP TABLE IF EXISTS."
    ],
    "sqlState" : "42P01"
  },
  "TABLE_VALUED_ARGUMENTS_NOT_YET_IMPLEMENTED_FOR_SQL_FUNCTIONS" : {
    "message" : [
      "Cannot <action> SQL user-defined function <functionName> with TABLE arguments because this functionality is not yet implemented."
    ],
    "sqlState" : "0A000"
  },
  "TABLE_VALUED_FUNCTION_FAILED_TO_ANALYZE_IN_PYTHON" : {
    "message" : [
      "Failed to analyze the Python user defined table function: <msg>"
    ],
    "sqlState" : "38000"
  },
  "TABLE_VALUED_FUNCTION_REQUIRED_METADATA_INCOMPATIBLE_WITH_CALL" : {
    "message" : [
      "Failed to evaluate the table function <functionName> because its table metadata <requestedMetadata>, but the function call <invalidFunctionCallProperty>."
    ],
    "sqlState" : "22023"
  },
  "TABLE_VALUED_FUNCTION_REQUIRED_METADATA_INVALID" : {
    "message" : [
      "Failed to evaluate the table function <functionName> because its table metadata was invalid; <reason>."
    ],
    "sqlState" : "22023"
  },
  "TABLE_VALUED_FUNCTION_TOO_MANY_TABLE_ARGUMENTS" : {
    "message" : [
      "There are too many table arguments for table-valued function.",
      "It allows one table argument, but got: <num>.",
      "If you want to allow it, please set \"spark.sql.allowMultipleTableArguments.enabled\" to \"true\""
    ],
    "sqlState" : "54023"
  },
  "TASK_WRITE_FAILED" : {
    "message" : [
      "Task failed while writing rows to <path>."
    ],
    "sqlState" : "58030"
  },
  "TEMP_TABLE_OR_VIEW_ALREADY_EXISTS" : {
    "message" : [
      "Cannot create the temporary view <relationName> because it already exists.",
      "Choose a different name, drop or replace the existing view,  or add the IF NOT EXISTS clause to tolerate pre-existing views."
    ],
    "sqlState" : "42P07"
  },
  "TEMP_VIEW_NAME_TOO_MANY_NAME_PARTS" : {
    "message" : [
      "CREATE TEMPORARY VIEW or the corresponding Dataset APIs only accept single-part view names, but got: <actualName>."
    ],
    "sqlState" : "428EK"
  },
  "TRAILING_COMMA_IN_SELECT" : {
    "message" : [
      "Trailing comma detected in SELECT clause. Remove the trailing comma before the FROM clause."
    ],
    "sqlState" : "42601"
  },
  "TRANSPOSE_EXCEED_ROW_LIMIT" : {
    "message" : [
      "Number of rows exceeds the allowed limit of <maxValues> for TRANSPOSE. If this was intended, set <config> to at least the current row count."
    ],
    "sqlState" : "54006"
  },
  "TRANSPOSE_INVALID_INDEX_COLUMN" : {
    "message" : [
      "Invalid index column for TRANSPOSE because: <reason>"
    ],
    "sqlState" : "42804"
  },
  "TRANSPOSE_NO_LEAST_COMMON_TYPE" : {
    "message" : [
      "Transpose requires non-index columns to share a least common type, but <dt1> and <dt2> do not."
    ],
    "sqlState" : "42K09"
  },
  "TUPLE_IS_EMPTY" : {
    "message" : [
      "Due to Scala's limited support of tuple, empty tuple is not supported."
    ],
    "sqlState" : "22004"
  },
  "TUPLE_SIZE_EXCEEDS_LIMIT" : {
    "message" : [
      "Due to Scala's limited support of tuple, tuples with more than 22 elements are not supported."
    ],
    "sqlState" : "54011"
  },
  "UDTF_ALIAS_NUMBER_MISMATCH" : {
    "message" : [
      "The number of aliases supplied in the AS clause does not match the number of columns output by the UDTF.",
      "Expected <aliasesSize> aliases, but got <aliasesNames>.",
      "Please ensure that the number of aliases provided matches the number of columns output by the UDTF."
    ],
    "sqlState" : "42802"
  },
  "UDTF_INVALID_ALIAS_IN_REQUESTED_ORDERING_STRING_FROM_ANALYZE_METHOD" : {
    "message" : [
      "Failed to evaluate the user-defined table function because its 'analyze' method returned a requested OrderingColumn whose column name expression included an unnecessary alias <aliasName>; please remove this alias and then try the query again."
    ],
    "sqlState" : "42802"
  },
  "UDTF_INVALID_REQUESTED_SELECTED_EXPRESSION_FROM_ANALYZE_METHOD_REQUIRES_ALIAS" : {
    "message" : [
      "Failed to evaluate the user-defined table function because its 'analyze' method returned a requested 'select' expression (<expression>) that does not include a corresponding alias; please update the UDTF to specify an alias there and then try the query again."
    ],
    "sqlState" : "42802"
  },
  "UNABLE_TO_ACQUIRE_MEMORY" : {
    "message" : [
      "Unable to acquire <requestedBytes> bytes of memory, got <receivedBytes>."
    ],
    "sqlState" : "53200"
  },
  "UNABLE_TO_CONVERT_TO_PROTOBUF_MESSAGE_TYPE" : {
    "message" : [
      "Unable to convert SQL type <toType> to Protobuf type <protobufType>."
    ],
    "sqlState" : "42K0G"
  },
  "UNABLE_TO_FETCH_HIVE_TABLES" : {
    "message" : [
      "Unable to fetch tables of Hive database: <dbName>."
    ],
    "sqlState" : "58030"
  },
  "UNABLE_TO_INFER_SCHEMA" : {
    "message" : [
      "Unable to infer schema for <format>. It must be specified manually."
    ],
    "sqlState" : "42KD9"
  },
  "UNBOUND_SQL_PARAMETER" : {
    "message" : [
      "Found the unbound parameter: <name>. Please, fix `args` and provide a mapping of the parameter to either a SQL literal or collection constructor functions such as `map()`, `array()`, `struct()`."
    ],
    "sqlState" : "42P02"
  },
  "UNCLOSED_BRACKETED_COMMENT" : {
    "message" : [
      "Found an unclosed bracketed comment. Please, append */ at the end of the comment."
    ],
    "sqlState" : "42601"
  },
  "UNEXPECTED_INPUT_TYPE" : {
    "message" : [
      "Parameter <paramIndex> of function <functionName> requires the <requiredType> type, however <inputSql> has the type <inputType>."
    ],
    "sqlState" : "42K09"
  },
  "UNEXPECTED_POSITIONAL_ARGUMENT" : {
    "message" : [
      "Cannot invoke routine <routineName> because it contains positional argument(s) following the named argument assigned to <parameterName>; please rearrange them so the positional arguments come first and then retry the query again."
    ],
    "sqlState" : "4274K"
  },
  "UNEXPECTED_SERIALIZER_FOR_CLASS" : {
    "message" : [
      "The class <className> has an unexpected expression serializer. Expects \"STRUCT\" or \"IF\" which returns \"STRUCT\" but found <expr>."
    ],
    "sqlState" : "42846"
  },
  "UNKNOWN_PRIMITIVE_TYPE_IN_VARIANT" : {
    "message" : [
      "Unknown primitive type with id <id> was found in a variant value."
    ],
    "sqlState" : "22023"
  },
  "UNKNOWN_PROTOBUF_MESSAGE_TYPE" : {
    "message" : [
      "Attempting to treat <descriptorName> as a Message, but it was <containingType>."
    ],
    "sqlState" : "42K0G"
  },
  "UNPIVOT_REQUIRES_ATTRIBUTES" : {
    "message" : [
      "UNPIVOT requires all given <given> expressions to be columns when no <empty> expressions are given. These are not columns: [<expressions>]."
    ],
    "sqlState" : "42K0A"
  },
  "UNPIVOT_REQUIRES_VALUE_COLUMNS" : {
    "message" : [
      "At least one value column needs to be specified for UNPIVOT, all columns specified as ids."
    ],
    "sqlState" : "42K0A"
  },
  "UNPIVOT_VALUE_DATA_TYPE_MISMATCH" : {
    "message" : [
      "Unpivot value columns must share a least common type, some types do not: [<types>]."
    ],
    "sqlState" : "42K09"
  },
  "UNPIVOT_VALUE_SIZE_MISMATCH" : {
    "message" : [
      "All unpivot value columns must have the same size as there are value column names (<names>)."
    ],
    "sqlState" : "428C4"
  },
  "UNRECOGNIZED_PARAMETER_NAME" : {
    "message" : [
      "Cannot invoke routine <routineName> because the routine call included a named argument reference for the argument named <argumentName>, but this routine does not include any signature containing an argument with this name. Did you mean one of the following? [<proposal>]."
    ],
    "sqlState" : "4274K"
  },
  "UNRECOGNIZED_SQL_TYPE" : {
    "message" : [
      "Unrecognized SQL type - name: <typeName>, id: <jdbcType>."
    ],
    "sqlState" : "42704"
  },
  "UNRECOGNIZED_STATISTIC" : {
    "message" : [
      "The statistic <stats> is not recognized. Valid statistics include `count`, `count_distinct`, `approx_count_distinct`, `mean`, `stddev`, `min`, `max`, and percentile values. Percentile must be a numeric value followed by '%', within the range 0% to 100%."
    ],
    "sqlState" : "42704"
  },
  "UNRESOLVABLE_TABLE_VALUED_FUNCTION" : {
    "message" : [
      "Could not resolve <name> to a table-valued function.",
      "Please make sure that <name> is defined as a table-valued function and that all required parameters are provided correctly.",
      "If <name> is not defined, please create the table-valued function before using it.",
      "For more information about defining table-valued functions, please refer to the Apache Spark documentation."
    ],
    "sqlState" : "42883"
  },
  "UNRESOLVED_ALL_IN_GROUP_BY" : {
    "message" : [
      "Cannot infer grouping columns for GROUP BY ALL based on the select clause. Please explicitly specify the grouping columns."
    ],
    "sqlState" : "42803"
  },
  "UNRESOLVED_COLUMN" : {
    "message" : [
      "A column, variable, or function parameter with name <objectName> cannot be resolved."
    ],
    "subClass" : {
      "WITHOUT_SUGGESTION" : {
        "message" : [
          ""
        ]
      },
      "WITH_SUGGESTION" : {
        "message" : [
          "Did you mean one of the following? [<proposal>]."
        ]
      }
    },
    "sqlState" : "42703"
  },
  "UNRESOLVED_FIELD" : {
    "message" : [
      "A field with name <fieldName> cannot be resolved with the struct-type column <columnPath>."
    ],
    "subClass" : {
      "WITHOUT_SUGGESTION" : {
        "message" : [
          ""
        ]
      },
      "WITH_SUGGESTION" : {
        "message" : [
          "Did you mean one of the following? [<proposal>]."
        ]
      }
    },
    "sqlState" : "42703"
  },
  "UNRESOLVED_MAP_KEY" : {
    "message" : [
      "Cannot resolve column <objectName> as a map key. If the key is a string literal, add the single quotes '' around it."
    ],
    "subClass" : {
      "WITHOUT_SUGGESTION" : {
        "message" : [
          ""
        ]
      },
      "WITH_SUGGESTION" : {
        "message" : [
          "Otherwise did you mean one of the following column(s)? [<proposal>]."
        ]
      }
    },
    "sqlState" : "42703"
  },
  "UNRESOLVED_ROUTINE" : {
    "message" : [
      "Cannot resolve routine <routineName> on search path <searchPath>."
    ],
    "sqlState" : "42883"
  },
  "UNRESOLVED_USING_COLUMN_FOR_JOIN" : {
    "message" : [
      "USING column <colName> cannot be resolved on the <side> side of the join. The <side>-side columns: [<suggestion>]."
    ],
    "sqlState" : "42703"
  },
  "UNRESOLVED_VARIABLE" : {
    "message" : [
      "Cannot resolve variable <variableName> on search path <searchPath>."
    ],
    "sqlState" : "42883"
  },
  "UNSUPPORTED_ADD_FILE" : {
    "message" : [
      "Don't support add file."
    ],
    "subClass" : {
      "DIRECTORY" : {
        "message" : [
          "The file <path> is a directory, consider to set \"spark.sql.legacy.addSingleFileInAddFile\" to \"false\"."
        ]
      },
      "LOCAL_DIRECTORY" : {
        "message" : [
          "The local directory <path> is not supported in a non-local master mode."
        ]
      }
    },
    "sqlState" : "0A000"
  },
  "UNSUPPORTED_ARROWTYPE" : {
    "message" : [
      "Unsupported arrow type <typeName>."
    ],
    "sqlState" : "0A000"
  },
  "UNSUPPORTED_CALL" : {
    "message" : [
      "Cannot call the method \"<methodName>\" of the class \"<className>\"."
    ],
    "subClass" : {
      "FIELD_INDEX" : {
        "message" : [
          "The row shall have a schema to get an index of the field <fieldName>."
        ]
      },
      "WITHOUT_SUGGESTION" : {
        "message" : [
          ""
        ]
      }
    },
    "sqlState" : "0A000"
  },
  "UNSUPPORTED_CHAR_OR_VARCHAR_AS_STRING" : {
    "message" : [
      "The char/varchar type can't be used in the table schema.",
      "If you want Spark treat them as string type as same as Spark 3.0 and earlier, please set \"spark.sql.legacy.charVarcharAsString\" to \"true\"."
    ],
    "sqlState" : "0A000"
  },
  "UNSUPPORTED_COLLATION" : {
    "message" : [
      "Collation <collationName> is not supported for:"
    ],
    "subClass" : {
      "FOR_FUNCTION" : {
        "message" : [
          "function <functionName>. Please try to use a different collation."
        ]
      }
    },
    "sqlState" : "0A000"
  },
  "UNSUPPORTED_CONNECT_FEATURE" : {
    "message" : [
      "Feature is not supported in Spark Connect:"
    ],
    "subClass" : {
      "DATASET_QUERY_EXECUTION" : {
        "message" : [
          "Access to the Dataset Query Execution. This is server side developer API."
        ]
      },
      "RDD" : {
        "message" : [
          "Resilient Distributed Datasets (RDDs)."
        ]
      },
      "SESSION_BASE_RELATION_TO_DATAFRAME" : {
        "message" : [
          "Invoking SparkSession 'baseRelationToDataFrame'. This is server side developer API"
        ]
      },
      "SESSION_EXECUTE_COMMAND" : {
        "message" : [
          "Invoking SparkSession 'executeCommand'."
        ]
      },
      "SESSION_EXPERIMENTAL_METHODS" : {
        "message" : [
          "Access to SparkSession Experimental (methods). This is server side developer API"
        ]
      },
      "SESSION_LISTENER_MANAGER" : {
        "message" : [
          "Access to the SparkSession Listener Manager. This is server side developer API"
        ]
      },
      "SESSION_SESSION_STATE" : {
        "message" : [
          "Access to the SparkSession Session State. This is server side developer API."
        ]
      },
      "SESSION_SHARED_STATE" : {
        "message" : [
          "Access to the SparkSession Shared State. This is server side developer API."
        ]
      },
      "SESSION_SPARK_CONTEXT" : {
        "message" : [
          "Access to the SparkContext."
        ]
      }
    },
    "sqlState" : "0A000"
  },
  "UNSUPPORTED_DATASOURCE_FOR_DIRECT_QUERY" : {
    "message" : [
      "Unsupported data source type for direct query on files: <dataSourceType>"
    ],
    "sqlState" : "0A000"
  },
  "UNSUPPORTED_DATATYPE" : {
    "message" : [
      "Unsupported data type <typeName>."
    ],
    "sqlState" : "0A000"
  },
  "UNSUPPORTED_DATA_SOURCE_SAVE_MODE" : {
    "message" : [
      "The data source \"<source>\" cannot be written in the <createMode> mode. Please use either the \"Append\" or \"Overwrite\" mode instead."
    ],
    "sqlState" : "0A000"
  },
  "UNSUPPORTED_DATA_TYPE_FOR_DATASOURCE" : {
    "message" : [
      "The <format> datasource doesn't support the column <columnName> of the type <columnType>."
    ],
    "sqlState" : "0A000"
  },
  "UNSUPPORTED_DATA_TYPE_FOR_ENCODER" : {
    "message" : [
      "Cannot create encoder for <dataType>. Please use a different output data type for your UDF or DataFrame."
    ],
    "sqlState" : "0A000"
  },
  "UNSUPPORTED_DEFAULT_VALUE" : {
    "message" : [
      "DEFAULT column values is not supported."
    ],
    "subClass" : {
      "WITHOUT_SUGGESTION" : {
        "message" : [
          ""
        ]
      },
      "WITH_SUGGESTION" : {
        "message" : [
          "Enable it by setting \"spark.sql.defaultColumn.enabled\" to \"true\"."
        ]
      }
    },
    "sqlState" : "0A000"
  },
  "UNSUPPORTED_DESERIALIZER" : {
    "message" : [
      "The deserializer is not supported:"
    ],
    "subClass" : {
      "DATA_TYPE_MISMATCH" : {
        "message" : [
          "need a(n) <desiredType> field but got <dataType>."
        ]
      },
      "FIELD_NUMBER_MISMATCH" : {
        "message" : [
          "try to map <schema> to Tuple<ordinal>, but failed as the number of fields does not line up."
        ]
      }
    },
    "sqlState" : "0A000"
  },
  "UNSUPPORTED_EXPRESSION_GENERATED_COLUMN" : {
    "message" : [
      "Cannot create generated column <fieldName> with generation expression <expressionStr> because <reason>."
    ],
    "sqlState" : "42621"
  },
  "UNSUPPORTED_EXPR_FOR_OPERATOR" : {
    "message" : [
      "A query operator contains one or more unsupported expressions.",
      "Consider to rewrite it to avoid window functions, aggregate functions, and generator functions in the WHERE clause.",
      "Invalid expressions: [<invalidExprSqls>]"
    ],
    "sqlState" : "42K0E"
  },
  "UNSUPPORTED_EXPR_FOR_PARAMETER" : {
    "message" : [
      "A query parameter contains unsupported expression.",
      "Parameters can either be variables or literals.",
      "Invalid expression: [<invalidExprSql>]"
    ],
    "sqlState" : "42K0E"
  },
  "UNSUPPORTED_EXPR_FOR_WINDOW" : {
    "message" : [
      "Expression <sqlExpr> not supported within a window function."
    ],
    "sqlState" : "42P20"
  },
  "UNSUPPORTED_FEATURE" : {
    "message" : [
      "The feature is not supported:"
    ],
    "subClass" : {
      "AES_MODE" : {
        "message" : [
          "AES-<mode> with the padding <padding> by the <functionName> function."
        ]
      },
      "AES_MODE_AAD" : {
        "message" : [
          "<functionName> with AES-<mode> does not support additional authenticate data (AAD)."
        ]
      },
      "AES_MODE_IV" : {
        "message" : [
          "<functionName> with AES-<mode> does not support initialization vectors (IVs)."
        ]
      },
      "ALTER_TABLE_SERDE_FOR_DATASOURCE_TABLE" : {
        "message" : [
          "ALTER TABLE SET SERDE is not supported for table <tableName> created with the datasource API. Consider using an external Hive table or updating the table properties with compatible options for your table format."
        ]
      },
      "ANALYZE_UNCACHED_TEMP_VIEW" : {
        "message" : [
          "The ANALYZE TABLE FOR COLUMNS command can operate on temporary views that have been cached already. Consider to cache the view <viewName>."
        ]
      },
      "ANALYZE_UNSUPPORTED_COLUMN_TYPE" : {
        "message" : [
          "The ANALYZE TABLE FOR COLUMNS command does not support the type <columnType> of the column <columnName> in the table <tableName>."
        ]
      },
      "ANALYZE_VIEW" : {
        "message" : [
          "The ANALYZE TABLE command does not support views."
        ]
      },
      "CATALOG_OPERATION" : {
        "message" : [
          "Catalog <catalogName> does not support <operation>."
        ]
      },
      "CLAUSE_WITH_PIPE_OPERATORS" : {
        "message" : [
          "The SQL pipe operator syntax using |> does not support <clauses>."
        ]
      },
      "COLLATIONS_IN_MAP_KEYS" : {
        "message" : [
          "Collated strings for keys of maps"
        ]
      },
      "COMBINATION_QUERY_RESULT_CLAUSES" : {
        "message" : [
          "Combination of ORDER BY/SORT BY/DISTRIBUTE BY/CLUSTER BY."
        ]
      },
      "COMMENT_NAMESPACE" : {
        "message" : [
          "Attach a comment to the namespace <namespace>."
        ]
      },
      "CONTINUE_ERROR_HANDLER" : {
        "message" : [
          "Continue error handler is not supported. Please use EXIT handler."
        ]
      },
      "DESC_TABLE_COLUMN_JSON" : {
        "message" : [
          "DESC TABLE COLUMN AS JSON not supported for individual columns."
        ]
      },
      "DESC_TABLE_COLUMN_PARTITION" : {
        "message" : [
          "DESC TABLE COLUMN for a specific partition."
        ]
      },
      "DROP_DATABASE" : {
        "message" : [
          "Drop the default database <database>."
        ]
      },
      "DROP_NAMESPACE" : {
        "message" : [
          "Drop the namespace <namespace>."
        ]
      },
      "HIVE_TABLE_TYPE" : {
        "message" : [
          "The <tableName> is hive <tableType>."
        ]
      },
      "HIVE_WITH_ANSI_INTERVALS" : {
        "message" : [
          "Hive table <tableName> with ANSI intervals."
        ]
      },
      "INSERT_PARTITION_SPEC_IF_NOT_EXISTS" : {
        "message" : [
          "INSERT INTO <tableName> with IF NOT EXISTS in the PARTITION spec."
        ]
      },
      "LAMBDA_FUNCTION_WITH_PYTHON_UDF" : {
        "message" : [
          "Lambda function with Python UDF <funcName> in a higher order function."
        ]
      },
      "LATERAL_COLUMN_ALIAS_IN_AGGREGATE_FUNC" : {
        "message" : [
          "Referencing a lateral column alias <lca> in the aggregate function <aggFunc>."
        ]
      },
      "LATERAL_COLUMN_ALIAS_IN_AGGREGATE_WITH_WINDOW_AND_HAVING" : {
        "message" : [
          "Referencing lateral column alias <lca> in the aggregate query both with window expressions and with having clause. Please rewrite the aggregate query by removing the having clause or removing lateral alias reference in the SELECT list."
        ]
      },
      "LATERAL_COLUMN_ALIAS_IN_GENERATOR" : {
        "message" : [
          "Referencing a lateral column alias <lca> in generator expression <generatorExpr>."
        ]
      },
      "LATERAL_COLUMN_ALIAS_IN_GROUP_BY" : {
        "message" : [
          "Referencing a lateral column alias via GROUP BY alias/ALL is not supported yet."
        ]
      },
      "LATERAL_COLUMN_ALIAS_IN_WINDOW" : {
        "message" : [
          "Referencing a lateral column alias <lca> in window expression <windowExpr>."
        ]
      },
      "LATERAL_JOIN_USING" : {
        "message" : [
          "JOIN USING with LATERAL correlation."
        ]
      },
      "LITERAL_TYPE" : {
        "message" : [
          "Literal for '<value>' of <type>."
        ]
      },
      "MULTIPLE_BUCKET_TRANSFORMS" : {
        "message" : [
          "Multiple bucket TRANSFORMs."
        ]
      },
      "MULTI_ACTION_ALTER" : {
        "message" : [
          "The target JDBC server hosting table <tableName> does not support ALTER TABLE with multiple actions. Split the ALTER TABLE up into individual actions to avoid this error."
        ]
      },
      "OBJECT_LEVEL_COLLATIONS" : {
        "message" : [
          "Default collation for the specified object."
        ]
      },
      "ORC_TYPE_CAST" : {
        "message" : [
          "Unable to convert <orcType> of Orc to data type <toType>."
        ]
      },
      "OVERWRITE_BY_SUBQUERY" : {
        "message" : [
          "INSERT OVERWRITE with a subquery condition."
        ]
      },
      "PANDAS_UDAF_IN_PIVOT" : {
        "message" : [
          "Pandas user defined aggregate function in the PIVOT clause."
        ]
      },
      "PARAMETER_MARKER_IN_UNEXPECTED_STATEMENT" : {
        "message" : [
          "Parameter markers are not allowed in <statement>."
        ]
      },
      "PARTITION_BY_VARIANT" : {
        "message" : [
          "Cannot use VARIANT producing expressions to partition a DataFrame, but the type of expression <expr> is <dataType>."
        ]
      },
      "PARTITION_WITH_NESTED_COLUMN_IS_UNSUPPORTED" : {
        "message" : [
          "Invalid partitioning: <cols> is missing or is in a map or array."
        ]
      },
      "PIPE_OPERATOR_AGGREGATE_UNSUPPORTED_CASE" : {
        "message" : [
          "The SQL pipe operator syntax with aggregation (using |> AGGREGATE) does not support <case>."
        ]
      },
      "PIVOT_AFTER_GROUP_BY" : {
        "message" : [
          "PIVOT clause following a GROUP BY clause. Consider pushing the GROUP BY into a subquery."
        ]
      },
      "PIVOT_TYPE" : {
        "message" : [
          "Pivoting by the value '<value>' of the column data type <type>."
        ]
      },
      "PURGE_PARTITION" : {
        "message" : [
          "Partition purge."
        ]
      },
      "PURGE_TABLE" : {
        "message" : [
          "Purge table."
        ]
      },
      "PYTHON_UDF_IN_ON_CLAUSE" : {
        "message" : [
          "Python UDF in the ON clause of a <joinType> JOIN. In case of an INNER JOIN consider rewriting to a CROSS JOIN with a WHERE clause."
        ]
      },
      "QUERY_ONLY_CORRUPT_RECORD_COLUMN" : {
        "message" : [
          "Queries from raw JSON/CSV/XML files are disallowed when the",
          "referenced columns only include the internal corrupt record column",
          "(named `_corrupt_record` by default). For example:",
          "`spark.read.schema(schema).json(file).filter($\"_corrupt_record\".isNotNull).count()`",
          "and `spark.read.schema(schema).json(file).select(\"_corrupt_record\").show()`.",
          "Instead, you can cache or save the parsed results and then send the same query.",
          "For example, `val df = spark.read.schema(schema).json(file).cache()` and then",
          "`df.filter($\"_corrupt_record\".isNotNull).count()`."
        ]
      },
      "REMOVE_NAMESPACE_COMMENT" : {
        "message" : [
          "Remove a comment from the namespace <namespace>."
        ]
      },
      "REPLACE_NESTED_COLUMN" : {
        "message" : [
          "The replace function does not support nested column <colName>."
        ]
      },
      "SET_NAMESPACE_PROPERTY" : {
        "message" : [
          "<property> is a reserved namespace property, <msg>."
        ]
      },
      "SET_OPERATION_ON_MAP_TYPE" : {
        "message" : [
          "Cannot have MAP type columns in DataFrame which calls set operations (INTERSECT, EXCEPT, etc.), but the type of column <colName> is <dataType>."
        ]
      },
      "SET_OPERATION_ON_VARIANT_TYPE" : {
        "message" : [
          "Cannot have VARIANT type columns in DataFrame which calls set operations (INTERSECT, EXCEPT, etc.), but the type of column <colName> is <dataType>."
        ]
      },
      "SET_PROPERTIES_AND_DBPROPERTIES" : {
        "message" : [
          "set PROPERTIES and DBPROPERTIES at the same time."
        ]
      },
      "SET_TABLE_PROPERTY" : {
        "message" : [
          "<property> is a reserved table property, <msg>."
        ]
      },
      "SET_VARIABLE_USING_SET" : {
        "message" : [
          "<variableName> is a VARIABLE and cannot be updated using the SET statement. Use SET VARIABLE <variableName> = ... instead."
        ]
      },
      "SQL_SCRIPTING" : {
        "message" : [
          "SQL Scripting is under development and not all features are supported. SQL Scripting enables users to write procedural SQL including control flow and error handling. To enable existing features set <sqlScriptingEnabled> to `true`."
        ]
      },
      "SQL_SCRIPTING_WITH_POSITIONAL_PARAMETERS" : {
        "message" : [
          "Positional parameters are not supported with SQL Scripting."
        ]
      },
      "STATE_STORE_MULTIPLE_COLUMN_FAMILIES" : {
        "message" : [
          "Creating multiple column families with <stateStoreProvider> is not supported."
        ]
      },
      "STATE_STORE_REMOVING_COLUMN_FAMILIES" : {
        "message" : [
          "Removing column families with <stateStoreProvider> is not supported."
        ]
      },
      "STATE_STORE_TTL" : {
        "message" : [
          "State TTL with <stateStoreProvider> is not supported. Please use RocksDBStateStoreProvider."
        ]
      },
      "TABLE_OPERATION" : {
        "message" : [
          "Table <tableName> does not support <operation>. Please check the current catalog and namespace to make sure the qualified table name is expected, and also check the catalog implementation which is configured by \"spark.sql.catalog\"."
        ]
      },
      "TEMPORARY_VIEW_WITH_SCHEMA_BINDING_MODE" : {
        "message" : [
          "Temporary views cannot be created with the WITH SCHEMA clause. Recreate the temporary view when the underlying schema changes, or use a persisted view."
        ]
      },
      "TIME_TRAVEL" : {
        "message" : [
          "Time travel on the relation: <relationId>."
        ]
      },
      "TOO_MANY_TYPE_ARGUMENTS_FOR_UDF_CLASS" : {
        "message" : [
          "UDF class with <num> type arguments."
        ]
      },
      "TRANSFORM_DISTINCT_ALL" : {
        "message" : [
          "TRANSFORM with the DISTINCT/ALL clause."
        ]
      },
      "TRANSFORM_NON_HIVE" : {
        "message" : [
          "TRANSFORM with SERDE is only supported in hive mode."
        ]
      },
      "TRIM_COLLATION" : {
        "message" : [
          "TRIM specifier in the collation."
        ]
      },
      "UPDATE_COLUMN_NULLABILITY" : {
        "message" : [
          "Update column nullability for MySQL and MS SQL Server."
        ]
      },
      "WRITE_FOR_BINARY_SOURCE" : {
        "message" : [
          "Write for the binary file data source."
        ]
      }
    },
    "sqlState" : "0A000"
  },
  "UNSUPPORTED_GENERATOR" : {
    "message" : [
      "The generator is not supported:"
    ],
    "subClass" : {
      "MULTI_GENERATOR" : {
        "message" : [
          "only one generator allowed per SELECT clause but found <num>: <generators>."
        ]
      },
      "NESTED_IN_EXPRESSIONS" : {
        "message" : [
          "nested in expressions <expression>."
        ]
      },
      "NOT_GENERATOR" : {
        "message" : [
          "<functionName> is expected to be a generator. However, its class is <classCanonicalName>, which is not a generator."
        ]
      },
      "OUTSIDE_SELECT" : {
        "message" : [
          "outside the SELECT clause, found: <plan>."
        ]
      }
    },
    "sqlState" : "42K0E"
  },
  "UNSUPPORTED_GROUPING_EXPRESSION" : {
    "message" : [
      "grouping()/grouping_id() can only be used with GroupingSets/Cube/Rollup."
    ],
    "sqlState" : "42K0E"
  },
  "UNSUPPORTED_INSERT" : {
    "message" : [
      "Can't insert into the target."
    ],
    "subClass" : {
      "MULTI_PATH" : {
        "message" : [
          "Can only write data to relations with a single path but given paths are <paths>."
        ]
      },
      "NOT_ALLOWED" : {
        "message" : [
          "The target relation <relationId> does not allow insertion."
        ]
      },
      "NOT_PARTITIONED" : {
        "message" : [
          "The target relation <relationId> is not partitioned."
        ]
      },
      "RDD_BASED" : {
        "message" : [
          "An RDD-based table is not allowed."
        ]
      },
      "READ_FROM" : {
        "message" : [
          "The target relation <relationId> is also being read from."
        ]
      }
    },
    "sqlState" : "42809"
  },
  "UNSUPPORTED_JOIN_TYPE" : {
    "message" : [
      "Unsupported join type '<typ>'. Supported join types include: <supported>."
    ],
    "sqlState" : "0A000"
  },
  "UNSUPPORTED_MERGE_CONDITION" : {
    "message" : [
      "MERGE operation contains unsupported <condName> condition."
    ],
    "subClass" : {
      "AGGREGATE" : {
        "message" : [
          "Aggregates are not allowed: <cond>."
        ]
      },
      "NON_DETERMINISTIC" : {
        "message" : [
          "Non-deterministic expressions are not allowed: <cond>."
        ]
      },
      "SUBQUERY" : {
        "message" : [
          "Subqueries are not allowed: <cond>."
        ]
      }
    },
    "sqlState" : "42K0E"
  },
  "UNSUPPORTED_OVERWRITE" : {
    "message" : [
      "Can't overwrite the target that is also being read from."
    ],
    "subClass" : {
      "PATH" : {
        "message" : [
          "The target path is <path>."
        ]
      },
      "TABLE" : {
        "message" : [
          "The target table is <table>."
        ]
      }
    },
    "sqlState" : "42902"
  },
  "UNSUPPORTED_PARTITION_TRANSFORM" : {
    "message" : [
      "Unsupported partition transform: <transform>. The supported transforms are `identity`, `bucket`, and `clusterBy`. Ensure your transform expression uses one of these."
    ],
    "sqlState" : "0A000"
  },
  "UNSUPPORTED_SAVE_MODE" : {
    "message" : [
      "The save mode <saveMode> is not supported for:"
    ],
    "subClass" : {
      "EXISTENT_PATH" : {
        "message" : [
          "an existent path."
        ]
      },
      "NON_EXISTENT_PATH" : {
        "message" : [
          "a non-existent path."
        ]
      }
    },
    "sqlState" : "0A000"
  },
  "UNSUPPORTED_SHOW_CREATE_TABLE" : {
    "message" : [
      "Unsupported a SHOW CREATE TABLE command."
    ],
    "subClass" : {
      "ON_DATA_SOURCE_TABLE_WITH_AS_SERDE" : {
        "message" : [
          "The table <tableName> is a Spark data source table. Please use SHOW CREATE TABLE without AS SERDE instead."
        ]
      },
      "ON_TEMPORARY_VIEW" : {
        "message" : [
          "The command is not supported on a temporary view <tableName>."
        ]
      },
      "ON_TRANSACTIONAL_HIVE_TABLE" : {
        "message" : [
          "Failed to execute the command against transactional Hive table <tableName>.",
          "Please use SHOW CREATE TABLE <tableName> AS SERDE to show Hive DDL instead."
        ]
      },
      "WITH_UNSUPPORTED_FEATURE" : {
        "message" : [
          "Failed to execute the command against table/view <tableName> which is created by Hive and uses the following unsupported features",
          "<unsupportedFeatures>"
        ]
      },
      "WITH_UNSUPPORTED_SERDE_CONFIGURATION" : {
        "message" : [
          "Failed to execute the command against the table <tableName> which is created by Hive and uses the following unsupported serde configuration",
          "<configs>",
          "Please use SHOW CREATE TABLE <tableName> AS SERDE to show Hive DDL instead."
        ]
      }
    },
    "sqlState" : "0A000"
  },
  "UNSUPPORTED_SINGLE_PASS_ANALYZER_FEATURE" : {
    "message" : [
      "The single-pass analyzer cannot process this query or command because it does not yet support <feature>."
    ],
    "sqlState" : "0A000"
  },
  "UNSUPPORTED_SQL_UDF_USAGE" : {
    "message" : [
      "Using SQL function <functionName> in <nodeName> is not supported."
    ],
    "sqlState" : "0A000"
  },
  "UNSUPPORTED_STREAMING_OPERATOR_WITHOUT_WATERMARK" : {
    "message" : [
      "<outputMode> output mode not supported for <statefulOperator> on streaming DataFrames/DataSets without watermark."
    ],
    "sqlState" : "0A000"
  },
  "UNSUPPORTED_SUBQUERY_EXPRESSION_CATEGORY" : {
    "message" : [
      "Unsupported subquery expression:"
    ],
    "subClass" : {
      "ACCESSING_OUTER_QUERY_COLUMN_IS_NOT_ALLOWED" : {
        "message" : [
          "Accessing outer query column is not allowed in this location:",
          "<treeNode>"
        ]
      },
      "AGGREGATE_FUNCTION_MIXED_OUTER_LOCAL_REFERENCES" : {
        "message" : [
          "Found an aggregate function in a correlated predicate that has both outer and local references, which is not supported: <function>."
        ]
      },
      "CORRELATED_COLUMN_IS_NOT_ALLOWED_IN_PREDICATE" : {
        "message" : [
          "Correlated column is not allowed in predicate:",
          "<treeNode>"
        ]
      },
      "CORRELATED_COLUMN_NOT_FOUND" : {
        "message" : [
          "A correlated outer name reference within a subquery expression body was not found in the enclosing query: <value>."
        ]
      },
      "CORRELATED_REFERENCE" : {
        "message" : [
          "Expressions referencing the outer query are not supported outside of WHERE/HAVING clauses: <sqlExprs>."
        ]
      },
      "HIGHER_ORDER_FUNCTION" : {
        "message" : [
          "Subquery expressions are not supported within higher-order functions. Please remove all subquery expressions from higher-order functions and then try the query again."
        ]
      },
      "LATERAL_JOIN_CONDITION_NON_DETERMINISTIC" : {
        "message" : [
          "Lateral join condition cannot be non-deterministic: <condition>."
        ]
      },
      "MUST_AGGREGATE_CORRELATED_SCALAR_SUBQUERY" : {
        "message" : [
          "Correlated scalar subqueries must be aggregated to return at most one row."
        ]
      },
      "NON_CORRELATED_COLUMNS_IN_GROUP_BY" : {
        "message" : [
          "A GROUP BY clause in a scalar correlated subquery cannot contain non-correlated columns: <value>."
        ]
      },
      "NON_DETERMINISTIC_LATERAL_SUBQUERIES" : {
        "message" : [
          "Non-deterministic lateral subqueries are not supported when joining with outer relations that produce more than one row:",
          "<treeNode>"
        ]
      },
      "SCALAR_SUBQUERY_IN_VALUES" : {
        "message" : [
          "Scalar subqueries in the VALUES clause."
        ]
      },
      "UNSUPPORTED_CORRELATED_EXPRESSION_IN_JOIN_CONDITION" : {
        "message" : [
          "Correlated subqueries in the join predicate cannot reference both join inputs:",
          "<subqueryExpression>"
        ]
      },
      "UNSUPPORTED_CORRELATED_REFERENCE_DATA_TYPE" : {
        "message" : [
          "Correlated column reference '<expr>' cannot be <dataType> type."
        ]
      },
      "UNSUPPORTED_CORRELATED_SCALAR_SUBQUERY" : {
        "message" : [
          "Correlated scalar subqueries can only be used in filters, aggregations, projections, and UPDATE/MERGE/DELETE commands:",
          "<treeNode>"
        ]
      },
      "UNSUPPORTED_IN_EXISTS_SUBQUERY" : {
        "message" : [
          "IN/EXISTS predicate subqueries can only be used in filters, joins, aggregations, window functions, projections, and UPDATE/MERGE/DELETE commands:",
          "<treeNode>"
        ]
      },
      "UNSUPPORTED_TABLE_ARGUMENT" : {
        "message" : [
          "Table arguments are used in a function where they are not supported:",
          "<treeNode>"
        ]
      }
    },
    "sqlState" : "0A000"
  },
  "UNSUPPORTED_TYPED_LITERAL" : {
    "message" : [
      "Literals of the type <unsupportedType> are not supported. Supported types are <supportedTypes>."
    ],
    "sqlState" : "0A000"
  },
  "UNTYPED_SCALA_UDF" : {
    "message" : [
      "You're using untyped Scala UDF, which does not have the input type information. Spark may blindly pass null to the Scala closure with primitive-type argument, and the closure will see the default value of the Java type for the null argument, e.g. `udf((x: Int) => x, IntegerType)`, the result is 0 for null input. To get rid of this error, you could:",
      "1. use typed Scala UDF APIs(without return type parameter), e.g. `udf((x: Int) => x)`.",
      "2. use Java UDF APIs, e.g. `udf(new UDF1[String, Integer] { override def call(s: String): Integer = s.length() }, IntegerType)`, if input types are all non primitive.",
      "3. set \"spark.sql.legacy.allowUntypedScalaUDF\" to \"true\" and use this API with caution."
    ],
    "sqlState" : "42K0E"
  },
  "USER_DEFINED_FUNCTIONS" : {
    "message" : [
      "User defined function is invalid:"
    ],
    "subClass" : {
      "CANNOT_CONTAIN_COMPLEX_FUNCTIONS" : {
        "message" : [
          "SQL scalar function cannot contain aggregate/window/generate functions: <queryText>"
        ]
      },
      "CANNOT_REPLACE_NON_SQL_UDF_WITH_SQL_UDF" : {
        "message" : [
          "Cannot replace the non-SQL function <name> with a SQL function."
        ]
      },
      "NOT_A_VALID_DEFAULT_EXPRESSION" : {
        "message" : [
          "The DEFAULT expression of `<functionName>`.`<parameterName>` is not supported because it contains a subquery."
        ]
      },
      "NOT_A_VALID_DEFAULT_PARAMETER_POSITION" : {
        "message" : [
          "In routine `<functionName>` parameter `<parameterName>` with DEFAULT must not be followed by parameter `<nextParameterName>` without DEFAULT."
        ]
      },
      "NOT_NULL_ON_FUNCTION_PARAMETERS" : {
        "message" : [
          "Cannot specify NOT NULL on function parameters: <input>"
        ]
      },
      "RETURN_COLUMN_COUNT_MISMATCH" : {
        "message" : [
          "The number of columns produced by the RETURN clause (num: `<outputSize>`) does not match the number of column names specified by the RETURNS clause (num: `<returnParamSize>`) of <name>."
        ]
      },
      "ROUTINE_PROPERTY_TOO_LARGE" : {
        "message" : [
          "Cannot convert user defined routine <name> to catalog function: routine properties are too large."
        ]
      },
      "SQL_TABLE_UDF_BODY_MUST_BE_A_QUERY" : {
        "message" : [
          "SQL table function <name> body must be a query."
        ]
      },
      "SQL_TABLE_UDF_MISSING_COLUMN_NAMES" : {
        "message" : [
          "The relation returned by the query in the CREATE FUNCTION statement for <functionName> with RETURNS TABLE clause lacks explicit names for one or more output columns; please rewrite the function body to provide explicit column names or add column names to the RETURNS TABLE clause, and re-run the command."
        ]
      }
    },
    "sqlState" : "42601"
  },
  "USER_RAISED_EXCEPTION" : {
    "message" : [
      "<errorMessage>"
    ],
    "sqlState" : "P0001"
  },
  "USER_RAISED_EXCEPTION_PARAMETER_MISMATCH" : {
    "message" : [
      "The `raise_error()` function was used to raise error class: <errorClass> which expects parameters: <expectedParms>.",
      "The provided parameters <providedParms> do not match the expected parameters.",
      "Please make sure to provide all expected parameters."
    ],
    "sqlState" : "P0001"
  },
  "USER_RAISED_EXCEPTION_UNKNOWN_ERROR_CLASS" : {
    "message" : [
      "The `raise_error()` function was used to raise an unknown error class: <errorClass>"
    ],
    "sqlState" : "P0001"
  },
  "VARIABLE_ALREADY_EXISTS" : {
    "message" : [
      "Cannot create the variable <variableName> because it already exists.",
      "Choose a different name, or drop or replace the existing variable."
    ],
    "sqlState" : "42723"
  },
  "VARIABLE_NOT_FOUND" : {
    "message" : [
      "The variable <variableName> cannot be found. Verify the spelling and correctness of the schema and catalog.",
      "If you did not qualify the name with a schema and catalog, verify the current_schema() output, or qualify the name with the correct schema and catalog.",
      "To tolerate the error on drop use DROP VARIABLE IF EXISTS."
    ],
    "sqlState" : "42883"
  },
  "VARIANT_CONSTRUCTOR_SIZE_LIMIT" : {
    "message" : [
      "Cannot construct a Variant larger than 16 MiB. The maximum allowed size of a Variant value is 16 MiB."
    ],
    "sqlState" : "22023"
  },
  "VARIANT_DUPLICATE_KEY" : {
    "message" : [
      "Failed to build variant because of a duplicate object key `<key>`."
    ],
    "sqlState" : "22023"
  },
  "VARIANT_SIZE_LIMIT" : {
    "message" : [
      "Cannot build variant bigger than <sizeLimit> in <functionName>.",
      "Please avoid large input strings to this expression (for example, add function calls(s) to check the expression size and convert it to NULL first if it is too big)."
    ],
    "sqlState" : "22023"
  },
  "VIEW_ALREADY_EXISTS" : {
    "message" : [
      "Cannot create view <relationName> because it already exists.",
      "Choose a different name, drop or replace the existing object, or add the IF NOT EXISTS clause to tolerate pre-existing objects."
    ],
    "sqlState" : "42P07"
  },
  "VIEW_EXCEED_MAX_NESTED_DEPTH" : {
    "message" : [
      "The depth of view <viewName> exceeds the maximum view resolution depth (<maxNestedDepth>).",
      "Analysis is aborted to avoid errors. If you want to work around this, please try to increase the value of \"spark.sql.view.maxNestedViewDepth\"."
    ],
    "sqlState" : "54K00"
  },
  "VIEW_NOT_FOUND" : {
    "message" : [
      "The view <relationName> cannot be found. Verify the spelling and correctness of the schema and catalog.",
      "If you did not qualify the name with a schema, verify the current_schema() output, or qualify the name with the correct schema and catalog.",
      "To tolerate the error on drop use DROP VIEW IF EXISTS."
    ],
    "sqlState" : "42P01"
  },
  "WINDOW_FUNCTION_AND_FRAME_MISMATCH" : {
    "message" : [
      "<funcName> function can only be evaluated in an ordered row-based window frame with a single offset: <windowExpr>."
    ],
    "sqlState" : "42K0E"
  },
  "WINDOW_FUNCTION_WITHOUT_OVER_CLAUSE" : {
    "message" : [
      "Window function <funcName> requires an OVER clause."
    ],
    "sqlState" : "42601"
  },
  "WRITE_STREAM_NOT_ALLOWED" : {
    "message" : [
      "`writeStream` can be called only on streaming Dataset/DataFrame."
    ],
    "sqlState" : "42601"
  },
  "WRONG_COMMAND_FOR_OBJECT_TYPE" : {
    "message" : [
      "The operation <operation> requires a <requiredType>. But <objectName> is a <foundType>. Use <alternative> instead."
    ],
    "sqlState" : "42809"
  },
  "WRONG_NUM_ARGS" : {
    "message" : [
      "The <functionName> requires <expectedNum> parameters but the actual number is <actualNum>."
    ],
    "subClass" : {
      "WITHOUT_SUGGESTION" : {
        "message" : [
          "Please, refer to '<docroot>/sql-ref-functions.html' for a fix."
        ]
      },
      "WITH_SUGGESTION" : {
        "message" : [
          "If you have to call this function with <legacyNum> parameters, set the legacy configuration <legacyConfKey> to <legacyConfValue>."
        ]
      }
    },
    "sqlState" : "42605"
  },
  "XML_ROW_TAG_MISSING" : {
    "message" : [
      "<rowTag> option is required for reading/writing files in XML format."
    ],
    "sqlState" : "42KDF"
  },
  "_LEGACY_ERROR_TEMP_0001" : {
    "message" : [
      "Invalid InsertIntoContext."
    ]
  },
  "_LEGACY_ERROR_TEMP_0004" : {
    "message" : [
      "Empty source for merge: you should specify a source table/subquery in merge."
    ]
  },
  "_LEGACY_ERROR_TEMP_0006" : {
    "message" : [
      "The number of inserted values cannot match the fields."
    ]
  },
  "_LEGACY_ERROR_TEMP_0012" : {
    "message" : [
      "DISTRIBUTE BY is not supported."
    ]
  },
  "_LEGACY_ERROR_TEMP_0014" : {
    "message" : [
      "TABLESAMPLE does not accept empty inputs."
    ]
  },
  "_LEGACY_ERROR_TEMP_0015" : {
    "message" : [
      "TABLESAMPLE(<msg>) is not supported."
    ]
  },
  "_LEGACY_ERROR_TEMP_0016" : {
    "message" : [
      "<bytesStr> is not a valid byte length literal, expected syntax: DIGIT+ ('B' | 'K' | 'M' | 'G')."
    ]
  },
  "_LEGACY_ERROR_TEMP_0018" : {
    "message" : [
      "Function trim doesn't support with type <trimOption>. Please use BOTH, LEADING or TRAILING as trim type."
    ]
  },
  "_LEGACY_ERROR_TEMP_0024" : {
    "message" : [
      "Can only have a single from-to unit in the interval literal syntax."
    ]
  },
  "_LEGACY_ERROR_TEMP_0026" : {
    "message" : [
      "Can only use numbers in the interval value part for multiple unit value pairs interval form, but got invalid value: <value>."
    ]
  },
  "_LEGACY_ERROR_TEMP_0027" : {
    "message" : [
      "The value of from-to unit must be a string."
    ]
  },
  "_LEGACY_ERROR_TEMP_0029" : {
    "message" : [
      "Cannot mix year-month and day-time fields: <literal>."
    ]
  },
  "_LEGACY_ERROR_TEMP_0031" : {
    "message" : [
      "Invalid number of buckets: <describe>."
    ]
  },
  "_LEGACY_ERROR_TEMP_0032" : {
    "message" : [
      "Duplicated table paths found: '<pathOne>' and '<pathTwo>'. LOCATION and the case insensitive key 'path' in OPTIONS are all used to indicate the custom table path, you can only specify one of them."
    ]
  },
  "_LEGACY_ERROR_TEMP_0033" : {
    "message" : [
      "Expected either STORED AS or STORED BY, not both."
    ]
  },
  "_LEGACY_ERROR_TEMP_0034" : {
    "message" : [
      "<operation> is not supported in Hive-style <command><msg>."
    ]
  },
  "_LEGACY_ERROR_TEMP_0035" : {
    "message" : [
      "Operation not allowed: <message>."
    ]
  },
  "_LEGACY_ERROR_TEMP_0037" : {
    "message" : [
      "It is not allowed to add catalog/namespace prefix <quoted> to the table name in CACHE TABLE AS SELECT."
    ]
  },
  "_LEGACY_ERROR_TEMP_0045" : {
    "message" : [
      "Invalid time zone displacement value."
    ]
  },
  "_LEGACY_ERROR_TEMP_0046" : {
    "message" : [
      "CREATE TEMPORARY TABLE without a provider is not allowed."
    ]
  },
  "_LEGACY_ERROR_TEMP_0047" : {
    "message" : [
      "'ROW FORMAT' must be used with 'STORED AS'."
    ]
  },
  "_LEGACY_ERROR_TEMP_0048" : {
    "message" : [
      "Unsupported operation: Used defined record reader/writer classes."
    ]
  },
  "_LEGACY_ERROR_TEMP_0049" : {
    "message" : [
      "Directory path and 'path' in OPTIONS should be specified one, but not both."
    ]
  },
  "_LEGACY_ERROR_TEMP_0051" : {
    "message" : [
      "Empty set in <element> grouping sets is not supported."
    ]
  },
  "_LEGACY_ERROR_TEMP_0052" : {
    "message" : [
      "CREATE VIEW with both IF NOT EXISTS and REPLACE is not allowed."
    ]
  },
  "_LEGACY_ERROR_TEMP_0053" : {
    "message" : [
      "It is not allowed to define a TEMPORARY view with IF NOT EXISTS."
    ]
  },
  "_LEGACY_ERROR_TEMP_0056" : {
    "message" : [
      "Invalid time travel spec: <reason>."
    ]
  },
  "_LEGACY_ERROR_TEMP_0060" : {
    "message" : [
      "<msg>."
    ]
  },
  "_LEGACY_ERROR_TEMP_0062" : {
    "message" : [
      "<msg>."
    ]
  },
  "_LEGACY_ERROR_TEMP_0063" : {
    "message" : [
      "<msg>."
    ]
  },
  "_LEGACY_ERROR_TEMP_0064" : {
    "message" : [
      "<msg>."
    ]
  },
  "_LEGACY_ERROR_TEMP_1000" : {
    "message" : [
      "LEGACY store assignment policy is disallowed in Spark data source V2. Please set the configuration <configKey> to other values."
    ]
  },
  "_LEGACY_ERROR_TEMP_1002" : {
    "message" : [
      "Unable to generate an encoder for inner class `<className>` without access to the scope that this class was defined in.",
      "Try moving this class out of its parent class."
    ]
  },
  "_LEGACY_ERROR_TEMP_1005" : {
    "message" : [
      "<expr> doesn't show up in the GROUP BY list <groupByAliases>."
    ]
  },
  "_LEGACY_ERROR_TEMP_1006" : {
    "message" : [
      "Aggregate expression required for pivot, but '<sql>' did not appear in any aggregate function."
    ]
  },
  "_LEGACY_ERROR_TEMP_1007" : {
    "message" : [
      "Cannot write into temp view <quoted> as it's not a data source v2 relation."
    ]
  },
  "_LEGACY_ERROR_TEMP_1008" : {
    "message" : [
      "<quoted> is not a temp view of streaming logical plan, please use batch API such as `DataFrameReader.table` to read it."
    ]
  },
  "_LEGACY_ERROR_TEMP_1011" : {
    "message" : [
      "Writing into a view is not allowed. View: <identifier>."
    ]
  },
  "_LEGACY_ERROR_TEMP_1012" : {
    "message" : [
      "Cannot write into v1 table: <identifier>."
    ]
  },
  "_LEGACY_ERROR_TEMP_1017" : {
    "message" : [
      "<name> is a built-in/temporary function. '<cmd>' expects a persistent function.<hintStr>."
    ]
  },
  "_LEGACY_ERROR_TEMP_1018" : {
    "message" : [
      "<quoted> is a permanent view, which is not supported by streaming reading API such as `DataStreamReader.table` yet."
    ]
  },
  "_LEGACY_ERROR_TEMP_1021" : {
    "message" : [
      "count(<targetString>.*) is not allowed. Please use count(*) or expand the columns manually, e.g. count(col1, col2)."
    ]
  },
  "_LEGACY_ERROR_TEMP_1030" : {
    "message" : [
      "Window aggregate function with filter predicate is not supported yet."
    ]
  },
  "_LEGACY_ERROR_TEMP_1031" : {
    "message" : [
      "It is not allowed to use a window function inside an aggregate function. Please use the inner window function in a sub-query."
    ]
  },
  "_LEGACY_ERROR_TEMP_1032" : {
    "message" : [
      "<expr> does not have any WindowExpression."
    ]
  },
  "_LEGACY_ERROR_TEMP_1033" : {
    "message" : [
      "<expr> has multiple Window Specifications (<distinctWindowSpec>).",
      "Please file a bug report with this error message, stack trace, and the query."
    ]
  },
  "_LEGACY_ERROR_TEMP_1034" : {
    "message" : [
      "It is not allowed to use window functions inside <clauseName> clause."
    ]
  },
  "_LEGACY_ERROR_TEMP_1035" : {
    "message" : [
      "Cannot specify window frame for <prettyName> function."
    ]
  },
  "_LEGACY_ERROR_TEMP_1036" : {
    "message" : [
      "Window Frame <wf> must match the required frame <required>."
    ]
  },
  "_LEGACY_ERROR_TEMP_1037" : {
    "message" : [
      "Window function <wf> requires window to be ordered, please add ORDER BY clause. For example SELECT <wf>(value_expr) OVER (PARTITION BY window_partition ORDER BY window_ordering) from table."
    ]
  },
  "_LEGACY_ERROR_TEMP_1039" : {
    "message" : [
      "Multiple time/session window expressions would result in a cartesian product of rows, therefore they are currently not supported."
    ]
  },
  "_LEGACY_ERROR_TEMP_1040" : {
    "message" : [
      "Gap duration expression used in session window must be CalendarIntervalType, but got <dt>."
    ]
  },
  "_LEGACY_ERROR_TEMP_1045" : {
    "message" : [
      "ALTER TABLE SET LOCATION does not support partition for v2 tables."
    ]
  },
  "_LEGACY_ERROR_TEMP_1046" : {
    "message" : [
      "Join strategy hint parameter should be an identifier or string but was <unsupported> (<class>)."
    ]
  },
  "_LEGACY_ERROR_TEMP_1047" : {
    "message" : [
      "<hintName> Hint parameter should include columns, but <invalidParams> found."
    ]
  },
  "_LEGACY_ERROR_TEMP_1048" : {
    "message" : [
      "<hintName> Hint expects a partition number as a parameter."
    ]
  },
  "_LEGACY_ERROR_TEMP_1050" : {
    "message" : [
      "Can only star expand struct data types. Attribute: `<attributes>`."
    ]
  },
  "_LEGACY_ERROR_TEMP_1052" : {
    "message" : [
      "ADD COLUMN with v1 tables cannot specify NOT NULL."
    ]
  },
  "_LEGACY_ERROR_TEMP_1058" : {
    "message" : [
      "Cannot create table with both USING <provider> and <serDeInfo>."
    ]
  },
  "_LEGACY_ERROR_TEMP_1059" : {
    "message" : [
      "STORED AS with file format '<serdeInfo>' is invalid."
    ]
  },
  "_LEGACY_ERROR_TEMP_1060" : {
    "message" : [
      "<command> does not support nested column: <column>."
    ]
  },
  "_LEGACY_ERROR_TEMP_1066" : {
    "message" : [
      "<database> is a system preserved database, you cannot create a database with this name."
    ]
  },
  "_LEGACY_ERROR_TEMP_1068" : {
    "message" : [
      "<database> is a system preserved database, you cannot use it as current database. To access global temporary views, you should use qualified name with the GLOBAL_TEMP_DATABASE, e.g. SELECT * FROM <database>.viewName."
    ]
  },
  "_LEGACY_ERROR_TEMP_1069" : {
    "message" : [
      "CREATE EXTERNAL TABLE must be accompanied by LOCATION."
    ]
  },
  "_LEGACY_ERROR_TEMP_1071" : {
    "message" : [
      "Some existing schema fields (<nonExistentColumnNames>) are not present in the new schema. We don't support dropping columns yet."
    ]
  },
  "_LEGACY_ERROR_TEMP_1072" : {
    "message" : [
      "Only the tables/views belong to the same database can be retrieved. Querying tables/views are <qualifiedTableNames>."
    ]
  },
  "_LEGACY_ERROR_TEMP_1073" : {
    "message" : [
      "RENAME TABLE source and destination databases do not match: '<db>' != '<newDb>'."
    ]
  },
  "_LEGACY_ERROR_TEMP_1074" : {
    "message" : [
      "RENAME TEMPORARY VIEW from '<oldName>' to '<newName>': cannot specify database name '<db>' in the destination table."
    ]
  },
  "_LEGACY_ERROR_TEMP_1076" : {
    "message" : [
      "Partition spec is invalid. <details>."
    ]
  },
  "_LEGACY_ERROR_TEMP_1079" : {
    "message" : [
      "Resource Type '<resourceType>' is not supported."
    ]
  },
  "_LEGACY_ERROR_TEMP_1080" : {
    "message" : [
      "Table <identifier> did not specify database."
    ]
  },
  "_LEGACY_ERROR_TEMP_1081" : {
    "message" : [
      "Table <identifier> did not specify locationUri."
    ]
  },
  "_LEGACY_ERROR_TEMP_1082" : {
    "message" : [
      "Partition [<specString>] did not specify locationUri."
    ]
  },
  "_LEGACY_ERROR_TEMP_1083" : {
    "message" : [
      "Number of buckets should be greater than 0 but less than or equal to bucketing.maxBuckets (`<bucketingMaxBuckets>`). Got `<numBuckets>`."
    ]
  },
  "_LEGACY_ERROR_TEMP_1089" : {
    "message" : [
      "Column statistics deserialization is not supported for column <name> of data type: <dataType>."
    ]
  },
  "_LEGACY_ERROR_TEMP_1090" : {
    "message" : [
      "Column statistics serialization is not supported for column <colName> of data type: <dataType>."
    ]
  },
  "_LEGACY_ERROR_TEMP_1098" : {
    "message" : [
      "DataType '<x>' is not supported by <className>."
    ]
  },
  "_LEGACY_ERROR_TEMP_1103" : {
    "message" : [
      "Unsupported component type <clz> in arrays."
    ]
  },
  "_LEGACY_ERROR_TEMP_1104" : {
    "message" : [
      "The second argument should be a double literal."
    ]
  },
  "_LEGACY_ERROR_TEMP_1107" : {
    "message" : [
      "Table <table> declares <batchWrite> capability but <v2WriteClassName> is not an instance of <v1WriteClassName>."
    ]
  },
  "_LEGACY_ERROR_TEMP_1108" : {
    "message" : [
      "Delete by condition with subquery is not supported: <condition>."
    ]
  },
  "_LEGACY_ERROR_TEMP_1109" : {
    "message" : [
      "Exec update failed: cannot translate expression to source filter: <f>."
    ]
  },
  "_LEGACY_ERROR_TEMP_1110" : {
    "message" : [
      "Cannot delete from table <table> where <filters>."
    ]
  },
  "_LEGACY_ERROR_TEMP_1111" : {
    "message" : [
      "DESCRIBE does not support partition for v2 tables."
    ]
  },
  "_LEGACY_ERROR_TEMP_1114" : {
    "message" : [
      "The streaming sources in a query do not have a common supported execution mode.",
      "Sources support micro-batch: <microBatchSources>.",
      "Sources support continuous: <continuousSources>."
    ]
  },
  "_LEGACY_ERROR_TEMP_1120" : {
    "message" : [
      "Unsupported NamespaceChange <changes> in JDBC catalog."
    ]
  },
  "_LEGACY_ERROR_TEMP_1121" : {
    "message" : [
      "Table does not support <cmd>: <table>."
    ]
  },
  "_LEGACY_ERROR_TEMP_1122" : {
    "message" : [
      "Table <table> is not a row-level operation table."
    ]
  },
  "_LEGACY_ERROR_TEMP_1123" : {
    "message" : [
      "Cannot rename a table with ALTER VIEW. Please use ALTER TABLE instead."
    ]
  },
  "_LEGACY_ERROR_TEMP_1126" : {
    "message" : [
      "Nested databases are not supported by v1 session catalog: <catalog>."
    ]
  },
  "_LEGACY_ERROR_TEMP_1127" : {
    "message" : [
      "Invalid partitionExprs specified: <sortOrders> For range partitioning use REPARTITION_BY_RANGE instead."
    ]
  },
  "_LEGACY_ERROR_TEMP_1128" : {
    "message" : [
      "Failed to resolve the schema for <format> for the partition column: <partitionColumn>. It must be specified manually."
    ]
  },
  "_LEGACY_ERROR_TEMP_1132" : {
    "message" : [
      "A schema needs to be specified when using <className>."
    ]
  },
  "_LEGACY_ERROR_TEMP_1133" : {
    "message" : [
      "The user-specified schema doesn't match the actual schema:",
      "user-specified: <schema>, actual: <actualSchema>. If you're using",
      "DataFrameReader.schema API or creating a table, please do not specify the schema.",
      "Or if you're scanning an existed table, please drop it and re-create it."
    ]
  },
  "_LEGACY_ERROR_TEMP_1134" : {
    "message" : [
      "Unable to infer schema for <format> at <fileCatalog>. It must be specified manually."
    ]
  },
  "_LEGACY_ERROR_TEMP_1135" : {
    "message" : [
      "<className> is not a valid Spark SQL Data Source."
    ]
  },
  "_LEGACY_ERROR_TEMP_1137" : {
    "message" : [
      "Unable to resolve <name> given [<outputStr>]."
    ]
  },
  "_LEGACY_ERROR_TEMP_1138" : {
    "message" : [
      "Hive built-in ORC data source must be used with Hive support enabled. Please use the native ORC data source by setting 'spark.sql.orc.impl' to 'native'."
    ]
  },
  "_LEGACY_ERROR_TEMP_1139" : {
    "message" : [
      "Failed to find data source: <provider>. Avro is built-in but external data source module since Spark 2.4. Please deploy the application as per the deployment section of Apache Avro Data Source Guide."
    ]
  },
  "_LEGACY_ERROR_TEMP_1140" : {
    "message" : [
      "Failed to find data source: <provider>. Please deploy the application as per the deployment section of Structured Streaming + Kafka Integration Guide."
    ]
  },
  "_LEGACY_ERROR_TEMP_1141" : {
    "message" : [
      "Multiple sources found for <provider> (<sourceNames>), please specify the fully qualified class name."
    ]
  },
  "_LEGACY_ERROR_TEMP_1143" : {
    "message" : [
      "The data to be inserted needs to have the same number of columns as the target table: target table has <targetSize> column(s) but the inserted data has <actualSize> column(s), which contain <staticPartitionsSize> partition column(s) having assigned constant values."
    ]
  },
  "_LEGACY_ERROR_TEMP_1144" : {
    "message" : [
      "The data to be inserted needs to have the same number of partition columns as the target table: target table has <targetSize> partition column(s) but the inserted data has <providedPartitionsSize> partition columns specified."
    ]
  },
  "_LEGACY_ERROR_TEMP_1145" : {
    "message" : [
      "<partKey> is not a partition column. Partition columns are <partitionColumns>."
    ]
  },
  "_LEGACY_ERROR_TEMP_1146" : {
    "message" : [
      "Partition column <partColumn> have multiple values specified, <values>. Please only specify a single value."
    ]
  },
  "_LEGACY_ERROR_TEMP_1147" : {
    "message" : [
      "The ordering of partition columns is <partColumns>. All partition columns having constant values need to appear before other partition columns that do not have an assigned constant value."
    ]
  },
  "_LEGACY_ERROR_TEMP_1149" : {
    "message" : [
      "Fail to rebuild expression: missing key <filter> in `translatedFilterToExpr`."
    ]
  },
  "_LEGACY_ERROR_TEMP_1151" : {
    "message" : [
      "Fail to resolve data source for the table <table> since the table serde property has the duplicated key <key> with extra options specified for this scan operation. To fix this, you can rollback to the legacy behavior of ignoring the extra options by setting the config <config> to `false`, or address the conflicts of the same config."
    ]
  },
  "_LEGACY_ERROR_TEMP_1155" : {
    "message" : [
      "Partition column `<col>` not found in schema <schemaCatalog>."
    ]
  },
  "_LEGACY_ERROR_TEMP_1158" : {
    "message" : [
      "Saving data into a view is not allowed."
    ]
  },
  "_LEGACY_ERROR_TEMP_1159" : {
    "message" : [
      "The format of the existing table <tableName> is `<existingProvider>`. It doesn't match the specified format `<specifiedProvider>`."
    ]
  },
  "_LEGACY_ERROR_TEMP_1160" : {
    "message" : [
      "The location of the existing table <identifier> is `<existingTableLoc>`. It doesn't match the specified location `<tableDescLoc>`."
    ]
  },
  "_LEGACY_ERROR_TEMP_1161" : {
    "message" : [
      "The column number of the existing table <tableName> (<existingTableSchema>) doesn't match the data schema (<querySchema>)."
    ]
  },
  "_LEGACY_ERROR_TEMP_1162" : {
    "message" : [
      "Cannot resolve '<col>' given input columns: [<inputColumns>]."
    ]
  },
  "_LEGACY_ERROR_TEMP_1163" : {
    "message" : [
      "Specified partitioning does not match that of the existing table <tableName>.",
      "Specified partition columns: [<specifiedPartCols>].",
      "Existing partition columns: [<existingPartCols>]."
    ]
  },
  "_LEGACY_ERROR_TEMP_1164" : {
    "message" : [
      "Specified bucketing does not match that of the existing table <tableName>.",
      "Specified bucketing: <specifiedBucketString>.",
      "Existing bucketing: <existingBucketString>."
    ]
  },
  "_LEGACY_ERROR_TEMP_1165" : {
    "message" : [
      "It is not allowed to specify partitioning when the table schema is not defined."
    ]
  },
  "_LEGACY_ERROR_TEMP_1166" : {
    "message" : [
      "Bucketing column '<bucketCol>' should not be part of partition columns '<normalizedPartCols>'."
    ]
  },
  "_LEGACY_ERROR_TEMP_1167" : {
    "message" : [
      "Bucket sorting column '<sortCol>' should not be part of partition columns '<normalizedPartCols>'."
    ]
  },
  "_LEGACY_ERROR_TEMP_1169" : {
    "message" : [
      "Requested partitioning does not match the table <tableName>:",
      "Requested partitions: <normalizedPartSpec>.",
      "Table partitions: <partColNames>."
    ]
  },
  "_LEGACY_ERROR_TEMP_1171" : {
    "message" : [
      "createTableColumnTypes option column <col> not found in schema <schema>."
    ]
  },
  "_LEGACY_ERROR_TEMP_1181" : {
    "message" : [
      "Stream-stream join without equality predicate is not supported."
    ]
  },
  "_LEGACY_ERROR_TEMP_1182" : {
    "message" : [
      "Column <ambiguousAttrs> are ambiguous. It's probably because you joined several Datasets together, and some of these Datasets are the same. This column points to one of the Datasets but Spark is unable to figure out which one. Please alias the Datasets with different names via `Dataset.as` before joining them, and specify the column using qualified name, e.g. `df.as(\"a\").join(df.as(\"b\"), $\"a.id\" > $\"b.id\")`. You can also set <config> to false to disable this check."
    ]
  },
  "_LEGACY_ERROR_TEMP_1183" : {
    "message" : [
      "Cannot use \"INTERVAL\" type in the table schema."
    ]
  },
  "_LEGACY_ERROR_TEMP_1184" : {
    "message" : [
      "Catalog <plugin> does not support <ability>."
    ]
  },
  "_LEGACY_ERROR_TEMP_1186" : {
    "message" : [
      "Multi-part identifier cannot be empty."
    ]
  },
  "_LEGACY_ERROR_TEMP_1187" : {
    "message" : [
      "Hive data source can only be used with tables, you can not <operation> files of Hive data source directly."
    ]
  },
  "_LEGACY_ERROR_TEMP_1188" : {
    "message" : [
      "There is a 'path' option set and <method>() is called with a path parameter. Either remove the path option, or call <method>() without the parameter. To ignore this check, set '<config>' to 'true'."
    ]
  },
  "_LEGACY_ERROR_TEMP_1189" : {
    "message" : [
      "User specified schema not supported with `<operation>`."
    ]
  },
  "_LEGACY_ERROR_TEMP_1190" : {
    "message" : [
      "Temporary view <viewName> doesn't support streaming write."
    ]
  },
  "_LEGACY_ERROR_TEMP_1191" : {
    "message" : [
      "Streaming into views <viewName> is not supported."
    ]
  },
  "_LEGACY_ERROR_TEMP_1192" : {
    "message" : [
      "The input source(<source>) is different from the table <tableName>'s data source provider(<provider>)."
    ]
  },
  "_LEGACY_ERROR_TEMP_1193" : {
    "message" : [
      "Table <tableName> doesn't support streaming write - <t>."
    ]
  },
  "_LEGACY_ERROR_TEMP_1194" : {
    "message" : [
      "queryName must be specified for memory sink."
    ]
  },
  "_LEGACY_ERROR_TEMP_1195" : {
    "message" : [
      "'<source>' is not supported with continuous trigger."
    ]
  },
  "_LEGACY_ERROR_TEMP_1196" : {
    "message" : [
      "<columnType> column <columnName> not found in existing columns (<validColumnNames>)."
    ]
  },
  "_LEGACY_ERROR_TEMP_1197" : {
    "message" : [
      "'<operation>' does not support partitioning."
    ]
  },
  "_LEGACY_ERROR_TEMP_1198" : {
    "message" : [
      "Function '<unbound>' cannot process input: (<arguments>): <unsupported>."
    ]
  },
  "_LEGACY_ERROR_TEMP_1199" : {
    "message" : [
      "Invalid bound function '<bound>: there are <argsLen> arguments but <inputTypesLen> parameters returned from 'inputTypes()'."
    ]
  },
  "_LEGACY_ERROR_TEMP_1201" : {
    "message" : [
      "Cannot resolve column name \"<colName>\" among (<fieldNames>)."
    ]
  },
  "_LEGACY_ERROR_TEMP_1205" : {
    "message" : [
      "Expected only partition pruning predicates: <nonPartitionPruningPredicates>."
    ]
  },
  "_LEGACY_ERROR_TEMP_1207" : {
    "message" : [
      "The duration and time inputs to window must be an integer, long or string literal."
    ]
  },
  "_LEGACY_ERROR_TEMP_1210" : {
    "message" : [
      "The second argument in <funcName> should be a boolean literal."
    ]
  },
  "_LEGACY_ERROR_TEMP_1211" : {
    "message" : [
      "Detected implicit cartesian product for <joinType> join between logical plans",
      "<leftPlan>",
      "and",
      "<rightPlan>",
      "Join condition is missing or trivial.",
      "Either: use the CROSS JOIN syntax to allow cartesian products between these relations, or: enable implicit cartesian products by setting the configuration variable spark.sql.crossJoin.enabled=true."
    ]
  },
  "_LEGACY_ERROR_TEMP_1212" : {
    "message" : [
      "Found conflicting attributes <conflictingAttrs> in the condition joining outer plan:",
      "<outerPlan>",
      "and subplan:",
      "<subplan>."
    ]
  },
  "_LEGACY_ERROR_TEMP_1213" : {
    "message" : [
      "Window expression is empty in <expr>."
    ]
  },
  "_LEGACY_ERROR_TEMP_1214" : {
    "message" : [
      "Found different window function type in <windowExpressions>."
    ]
  },
  "_LEGACY_ERROR_TEMP_1218" : {
    "message" : [
      "<tableIdentifier> should be converted to HadoopFsRelation."
    ]
  },
  "_LEGACY_ERROR_TEMP_1219" : {
    "message" : [
      "Hive metastore does not support altering database location."
    ]
  },
  "_LEGACY_ERROR_TEMP_1222" : {
    "message" : [
      "Unknown resource type: <resourceType>."
    ]
  },
  "_LEGACY_ERROR_TEMP_1223" : {
    "message" : [
      "Invalid field id '<field>' in day-time interval. Supported interval fields: <supportedIds>."
    ]
  },
  "_LEGACY_ERROR_TEMP_1224" : {
    "message" : [
      "'interval <startFieldName> to <endFieldName>' is invalid."
    ]
  },
  "_LEGACY_ERROR_TEMP_1225" : {
    "message" : [
      "Invalid field id '<field>' in year-month interval. Supported interval fields: <supportedIds>."
    ]
  },
  "_LEGACY_ERROR_TEMP_1226" : {
    "message" : [
      "The SQL config '<configName>' was removed in the version <version>. <comment>"
    ]
  },
  "_LEGACY_ERROR_TEMP_1228" : {
    "message" : [
      "Decimal scale (<scale>) cannot be greater than precision (<precision>)."
    ]
  },
  "_LEGACY_ERROR_TEMP_1232" : {
    "message" : [
      "Partition spec is invalid. The spec (<specKeys>) must match the partition spec (<partitionColumnNames>) defined in table '<tableName>'."
    ]
  },
  "_LEGACY_ERROR_TEMP_1237" : {
    "message" : [
      "The list of partition columns with values in partition specification for table '<table>' in database '<database>' is not a prefix of the list of partition columns defined in the table schema. Expected a prefix of [<schemaColumns>], but got [<specColumns>]."
    ]
  },
  "_LEGACY_ERROR_TEMP_1239" : {
    "message" : [
      "Analyzing column statistics is not supported for column <name> of data type: <dataType>."
    ]
  },
  "_LEGACY_ERROR_TEMP_1241" : {
    "message" : [
      "CREATE-TABLE-AS-SELECT cannot create table with location to a non-empty directory <tablePath>. To allow overwriting the existing non-empty directory, set '<config>' to true."
    ]
  },
  "_LEGACY_ERROR_TEMP_1246" : {
    "message" : [
      "Can't find column `<name>` given table data columns <fieldNames>."
    ]
  },
  "_LEGACY_ERROR_TEMP_1247" : {
    "message" : [
      "Operation not allowed: ALTER TABLE SET [SERDE | SERDEPROPERTIES] for a specific partition is not supported for tables created with the datasource API."
    ]
  },
  "_LEGACY_ERROR_TEMP_1250" : {
    "message" : [
      "<action> is not allowed on <tableName> since filesource partition management is disabled (spark.sql.hive.manageFilesourcePartitions = false)."
    ]
  },
  "_LEGACY_ERROR_TEMP_1251" : {
    "message" : [
      "<action> is not allowed on <tableName> since its partition metadata is not stored in the Hive metastore. To import this information into the metastore, run `msck repair table <tableName>`."
    ]
  },
  "_LEGACY_ERROR_TEMP_1255" : {
    "message" : [
      "Cannot drop built-in function '<functionName>'."
    ]
  },
  "_LEGACY_ERROR_TEMP_1256" : {
    "message" : [
      "Cannot refresh built-in function <functionName>."
    ]
  },
  "_LEGACY_ERROR_TEMP_1257" : {
    "message" : [
      "Cannot refresh temporary function <functionName>."
    ]
  },
  "_LEGACY_ERROR_TEMP_1259" : {
    "message" : [
      "ALTER ADD COLUMNS does not support views. You must drop and re-create the views for adding the new columns. Views: <table>."
    ]
  },
  "_LEGACY_ERROR_TEMP_1260" : {
    "message" : [
      "ALTER ADD COLUMNS does not support datasource table with type <tableType>. You must drop and re-create the table for adding the new columns. Tables: <table>."
    ]
  },
  "_LEGACY_ERROR_TEMP_1261" : {
    "message" : [
      "LOAD DATA is not supported for datasource tables: <tableIdentWithDB>."
    ]
  },
  "_LEGACY_ERROR_TEMP_1262" : {
    "message" : [
      "LOAD DATA target table <tableIdentWithDB> is partitioned, but no partition spec is provided."
    ]
  },
  "_LEGACY_ERROR_TEMP_1263" : {
    "message" : [
      "LOAD DATA target table <tableIdentWithDB> is partitioned, but number of columns in provided partition spec (<partitionSize>) do not match number of partitioned columns in table (<targetTableSize>)."
    ]
  },
  "_LEGACY_ERROR_TEMP_1264" : {
    "message" : [
      "LOAD DATA target table <tableIdentWithDB> is not partitioned, but a partition spec was provided."
    ]
  },
  "_LEGACY_ERROR_TEMP_1266" : {
    "message" : [
      "Operation not allowed: TRUNCATE TABLE on external tables: <tableIdentWithDB>."
    ]
  },
  "_LEGACY_ERROR_TEMP_1267" : {
    "message" : [
      "Operation not allowed: TRUNCATE TABLE ... PARTITION is not supported for tables that are not partitioned: <tableIdentWithDB>."
    ]
  },
  "_LEGACY_ERROR_TEMP_1268" : {
    "message" : [
      "Failed to truncate table <tableIdentWithDB> when removing data of the path: <path>."
    ]
  },
  "_LEGACY_ERROR_TEMP_1276" : {
    "message" : [
      "The logical plan that represents the view is not analyzed."
    ]
  },
  "_LEGACY_ERROR_TEMP_1280" : {
    "message" : [
      "It is not allowed to create a persisted view from the Dataset API."
    ]
  },
  "_LEGACY_ERROR_TEMP_1286" : {
    "message" : [
      "User-defined partition column <columnName> not found in the JDBC relation: <schema>."
    ]
  },
  "_LEGACY_ERROR_TEMP_1287" : {
    "message" : [
      "Partition column type should be <numericType>, <dateType>, or <timestampType>, but <dataType> found."
    ]
  },
  "_LEGACY_ERROR_TEMP_1288" : {
    "message" : [
      "Table or view '<name>' already exists. SaveMode: ErrorIfExists."
    ]
  },
  "_LEGACY_ERROR_TEMP_1290" : {
    "message" : [
      "Text data source supports only a single column, and you have <schemaSize> columns."
    ]
  },
  "_LEGACY_ERROR_TEMP_1291" : {
    "message" : [
      "Can't find required partition column <readField> in partition schema <partitionSchema>."
    ]
  },
  "_LEGACY_ERROR_TEMP_1292" : {
    "message" : [
      "Temporary view '<tableIdent>' should not have specified a database."
    ]
  },
  "_LEGACY_ERROR_TEMP_1293" : {
    "message" : [
      "Hive data source can only be used with tables, you can't use it with CREATE TEMP VIEW USING."
    ]
  },
  "_LEGACY_ERROR_TEMP_1294" : {
    "message" : [
      "The timestamp provided for the '<strategy>' option is invalid. The expected format is 'YYYY-MM-DDTHH:mm:ss', but the provided timestamp: <timeString>."
    ]
  },
  "_LEGACY_ERROR_TEMP_1295" : {
    "message" : [
      "Set a host to read from with option(\"host\", ...)."
    ]
  },
  "_LEGACY_ERROR_TEMP_1296" : {
    "message" : [
      "Set a port to read from with option(\"port\", ...)."
    ]
  },
  "_LEGACY_ERROR_TEMP_1297" : {
    "message" : [
      "IncludeTimestamp must be set to either \"true\" or \"false\"."
    ]
  },
  "_LEGACY_ERROR_TEMP_1298" : {
    "message" : [
      "checkpointLocation must be specified either through option(\"checkpointLocation\", ...) or SparkSession.conf.set(\"<config>\", ...)."
    ]
  },
  "_LEGACY_ERROR_TEMP_1299" : {
    "message" : [
      "This query does not support recovering from checkpoint location. Delete <checkpointPath> to start over."
    ]
  },
  "_LEGACY_ERROR_TEMP_1300" : {
    "message" : [
      "Unable to find the column `<colName>` given [<actualColumns>]."
    ]
  },
  "_LEGACY_ERROR_TEMP_1305" : {
    "message" : [
      "Unsupported TableChange <change> in JDBC catalog."
    ]
  },
  "_LEGACY_ERROR_TEMP_1306" : {
    "message" : [
      "There is a 'path' or 'paths' option set and load() is called with path parameters. Either remove the path option if it's the same as the path parameter, or add it to the load() parameter if you do want to read multiple paths. To ignore this check, set '<config>' to 'true'."
    ]
  },
  "_LEGACY_ERROR_TEMP_1307" : {
    "message" : [
      "There is a 'path' option set and save() is called with a path parameter. Either remove the path option, or call save() without the parameter. To ignore this check, set '<config>' to 'true'."
    ]
  },
  "_LEGACY_ERROR_TEMP_1309" : {
    "message" : [
      "insertInto() can't be used together with partitionBy(). Partition columns have already been defined for the table. It is not necessary to use partitionBy()."
    ]
  },
  "_LEGACY_ERROR_TEMP_1310" : {
    "message" : [
      "Couldn't find a catalog to handle the identifier <quote>."
    ]
  },
  "_LEGACY_ERROR_TEMP_1312" : {
    "message" : [
      "'<operation>' does not support bucketBy right now."
    ]
  },
  "_LEGACY_ERROR_TEMP_1313" : {
    "message" : [
      "'<operation>' does not support bucketBy and sortBy right now."
    ]
  },
  "_LEGACY_ERROR_TEMP_1316" : {
    "message" : [
      "Invalid partition transformation: <expr>."
    ]
  },
  "_LEGACY_ERROR_TEMP_1320" : {
    "message" : [
      "Typed column <typedCol> that needs input type and schema cannot be passed in untyped `select` API. Use the typed `Dataset.select` API instead."
    ]
  },
  "_LEGACY_ERROR_TEMP_1321" : {
    "message" : [
      "Invalid view name: <viewName>."
    ]
  },
  "_LEGACY_ERROR_TEMP_1322" : {
    "message" : [
      "Invalid number of buckets: bucket(<numBuckets>, <e>)."
    ]
  },
  "_LEGACY_ERROR_TEMP_1323" : {
    "message" : [
      "\"<colName>\" is not a numeric column. Aggregation function can only be applied on a numeric column."
    ]
  },
  "_LEGACY_ERROR_TEMP_1324" : {
    "message" : [
      "The pivot column <pivotColumn> has more than <maxValues> distinct values, this could indicate an error. If this was intended, set <config> to at least the number of distinct values of the pivot column."
    ]
  },
  "_LEGACY_ERROR_TEMP_1327" : {
    "message" : [
      "Command execution is not supported in runner <runner>."
    ]
  },
  "_LEGACY_ERROR_TEMP_1328" : {
    "message" : [
      "Can not instantiate class <className>, please make sure it has public non argument constructor."
    ]
  },
  "_LEGACY_ERROR_TEMP_1329" : {
    "message" : [
      "Can not load class <className>, please make sure it is on the classpath."
    ]
  },
  "_LEGACY_ERROR_TEMP_1330" : {
    "message" : [
      "Class <className> doesn't implement interface UserDefinedAggregateFunction."
    ]
  },
  "_LEGACY_ERROR_TEMP_1332" : {
    "message" : [
      "<errorMessage>"
    ]
  },
  "_LEGACY_ERROR_TEMP_1338" : {
    "message" : [
      "Sinks cannot request distribution and ordering in continuous execution mode."
    ]
  },
  "_LEGACY_ERROR_TEMP_2003" : {
    "message" : [
      "Unsuccessful try to zip maps with <size> unique keys due to exceeding the array size limit <maxRoundedArrayLength>."
    ]
  },
  "_LEGACY_ERROR_TEMP_2005" : {
    "message" : [
      "Type <dataType> does not support ordered operations."
    ]
  },
  "_LEGACY_ERROR_TEMP_2017" : {
    "message" : [
      "not resolved."
    ]
  },
  "_LEGACY_ERROR_TEMP_2026" : {
    "message" : [
      "Failed to convert value <value> (class of <cls>) with the type of <dataType> to JSON."
    ]
  },
  "_LEGACY_ERROR_TEMP_2027" : {
    "message" : [
      "Unexpected operator <op> in correlated subquery<pos>."
    ]
  },
  "_LEGACY_ERROR_TEMP_2028" : {
    "message" : [
      "This line should be unreachable<err>."
    ]
  },
  "_LEGACY_ERROR_TEMP_2030" : {
    "message" : [
      "Can not handle nested schema yet...  plan <plan>."
    ]
  },
  "_LEGACY_ERROR_TEMP_2031" : {
    "message" : [
      "The input external row cannot be null."
    ]
  },
  "_LEGACY_ERROR_TEMP_2032" : {
    "message" : [
      "<fieldCannotBeNullMsg>"
    ]
  },
  "_LEGACY_ERROR_TEMP_2033" : {
    "message" : [
      "Unable to create database <name> as failed to create its directory <locationUri>."
    ]
  },
  "_LEGACY_ERROR_TEMP_2034" : {
    "message" : [
      "Unable to drop database <name> as failed to delete its directory <locationUri>."
    ]
  },
  "_LEGACY_ERROR_TEMP_2035" : {
    "message" : [
      "Unable to create table <table> as failed to create its directory <defaultTableLocation>."
    ]
  },
  "_LEGACY_ERROR_TEMP_2036" : {
    "message" : [
      "Unable to delete partition path <partitionPath>."
    ]
  },
  "_LEGACY_ERROR_TEMP_2037" : {
    "message" : [
      "Unable to drop table <table> as failed to delete its directory <dir>."
    ]
  },
  "_LEGACY_ERROR_TEMP_2038" : {
    "message" : [
      "Unable to rename table <oldName> to <newName> as failed to rename its directory <oldDir>."
    ]
  },
  "_LEGACY_ERROR_TEMP_2039" : {
    "message" : [
      "Unable to create partition path <partitionPath>."
    ]
  },
  "_LEGACY_ERROR_TEMP_2040" : {
    "message" : [
      "Unable to rename partition path <oldPartPath>."
    ]
  },
  "_LEGACY_ERROR_TEMP_2041" : {
    "message" : [
      "<methodName> is not implemented."
    ]
  },
  "_LEGACY_ERROR_TEMP_2045" : {
    "message" : [
      "Unsupported table change: <message>"
    ]
  },
  "_LEGACY_ERROR_TEMP_2046" : {
    "message" : [
      "[BUG] Not a DataSourceRDDPartition: <split>."
    ]
  },
  "_LEGACY_ERROR_TEMP_2047" : {
    "message" : [
      "'path' is not specified."
    ]
  },
  "_LEGACY_ERROR_TEMP_2048" : {
    "message" : [
      "Schema must be specified when creating a streaming source DataFrame. If some files already exist in the directory, then depending on the file format you may be able to create a static DataFrame on that directory with 'spark.read.load(directory)' and infer schema from it."
    ]
  },
  "_LEGACY_ERROR_TEMP_2049" : {
    "message" : [
      "Data source <className> does not support streamed <operator>."
    ]
  },
  "_LEGACY_ERROR_TEMP_2050" : {
    "message" : [
      "Expected exactly one path to be specified, but got: <paths>."
    ]
  },
  "_LEGACY_ERROR_TEMP_2052" : {
    "message" : [
      "<className> was removed in Spark 2.0. Please check if your library is compatible with Spark 2.0."
    ]
  },
  "_LEGACY_ERROR_TEMP_2053" : {
    "message" : [
      "buildReader is not supported for <format>."
    ]
  },
  "_LEGACY_ERROR_TEMP_2056" : {
    "message" : [
      "Unable to clear output directory <staticPrefixPath> prior to writing to it."
    ]
  },
  "_LEGACY_ERROR_TEMP_2057" : {
    "message" : [
      "Unable to clear partition directory <path> prior to writing to it."
    ]
  },
  "_LEGACY_ERROR_TEMP_2059" : {
    "message" : [
      "End of stream."
    ]
  },
  "_LEGACY_ERROR_TEMP_2060" : {
    "message" : [
      "The fallback v1 relation reports inconsistent schema:",
      "Schema of v2 scan: <v2Schema>.",
      "Schema of v1 relation: <v1Schema>."
    ]
  },
  "_LEGACY_ERROR_TEMP_2061" : {
    "message" : [
      "No records should be returned from EmptyDataReader."
    ]
  },
  "_LEGACY_ERROR_TEMP_2065" : {
    "message" : [
      "Cannot create columnar reader."
    ]
  },
  "_LEGACY_ERROR_TEMP_2066" : {
    "message" : [
      "Invalid namespace name: <namespace>."
    ]
  },
  "_LEGACY_ERROR_TEMP_2068" : {
    "message" : [
      "Missing database location."
    ]
  },
  "_LEGACY_ERROR_TEMP_2070" : {
    "message" : [
      "Writing job failed."
    ]
  },
  "_LEGACY_ERROR_TEMP_2071" : {
    "message" : [
      "Commit denied for partition <partId> (task <taskId>, attempt <attemptId>, stage <stageId>.<stageAttempt>)."
    ]
  },
  "_LEGACY_ERROR_TEMP_2073" : {
    "message" : [
      "Cannot create JDBC table with partition."
    ]
  },
  "_LEGACY_ERROR_TEMP_2074" : {
    "message" : [
      "user-specified schema."
    ]
  },
  "_LEGACY_ERROR_TEMP_2076" : {
    "message" : [
      "The length of <path> is <len>, which exceeds the max length allowed: <maxLength>."
    ]
  },
  "_LEGACY_ERROR_TEMP_2077" : {
    "message" : [
      "Unsupported field name: <fieldName>."
    ]
  },
  "_LEGACY_ERROR_TEMP_2078" : {
    "message" : [
      "Both '<jdbcTableName>' and '<jdbcQueryString>' can not be specified at the same time."
    ]
  },
  "_LEGACY_ERROR_TEMP_2079" : {
    "message" : [
      "Option '<jdbcTableName>' or '<jdbcQueryString>' is required."
    ]
  },
  "_LEGACY_ERROR_TEMP_2080" : {
    "message" : [
      "Option `<optionName>` can not be empty."
    ]
  },
  "_LEGACY_ERROR_TEMP_2081" : {
    "message" : [
      "Invalid value `<value>` for parameter `<jdbcTxnIsolationLevel>`. This can be `NONE`, `READ_UNCOMMITTED`, `READ_COMMITTED`, `REPEATABLE_READ` or `SERIALIZABLE`."
    ]
  },
  "_LEGACY_ERROR_TEMP_2082" : {
    "message" : [
      "Can't get JDBC type for <catalogString>."
    ]
  },
  "_LEGACY_ERROR_TEMP_2083" : {
    "message" : [
      "Unsupported type <content>."
    ]
  },
  "_LEGACY_ERROR_TEMP_2084" : {
    "message" : [
      "Unsupported array element type <catalogString> based on binary."
    ]
  },
  "_LEGACY_ERROR_TEMP_2085" : {
    "message" : [
      "Nested arrays unsupported."
    ]
  },
  "_LEGACY_ERROR_TEMP_2086" : {
    "message" : [
      "Can't translate non-null value for field <pos>."
    ]
  },
  "_LEGACY_ERROR_TEMP_2087" : {
    "message" : [
      "Invalid value `<n>` for parameter `<jdbcNumPartitions>` in table writing via JDBC. The minimum value is 1."
    ]
  },
  "_LEGACY_ERROR_TEMP_2089" : {
    "message" : [
      "DataType: <catalogString>."
    ]
  },
  "_LEGACY_ERROR_TEMP_2090" : {
    "message" : [
      "The input filter of <owner> should be fully convertible."
    ]
  },
  "_LEGACY_ERROR_TEMP_2093" : {
    "message" : [
      "Found duplicate field(s) \"<requiredFieldName>\": <matchedOrcFields> in case-insensitive mode."
    ]
  },
  "_LEGACY_ERROR_TEMP_2094" : {
    "message" : [
      "Found duplicate field(s) \"<requiredId>\": <matchedFields> in id mapping mode."
    ]
  },
  "_LEGACY_ERROR_TEMP_2095" : {
    "message" : [
      "Failed to merge incompatible schemas <left> and <right>."
    ]
  },
  "_LEGACY_ERROR_TEMP_2096" : {
    "message" : [
      "<ddl> is not supported temporarily."
    ]
  },
  "_LEGACY_ERROR_TEMP_2097" : {
    "message" : [
      "Could not execute broadcast in <timeout> secs. You can increase the timeout for broadcasts via <broadcastTimeout> or disable broadcast join by setting <autoBroadcastJoinThreshold> to -1 or remove the broadcast hint if it exists in your code."
    ]
  },
  "_LEGACY_ERROR_TEMP_2098" : {
    "message" : [
      "Could not compare cost with <cost>."
    ]
  },
  "_LEGACY_ERROR_TEMP_2100" : {
    "message" : [
      "not support type: <dataType>."
    ]
  },
  "_LEGACY_ERROR_TEMP_2101" : {
    "message" : [
      "Not support non-primitive type now."
    ]
  },
  "_LEGACY_ERROR_TEMP_2103" : {
    "message" : [
      "Dictionary encoding should not be used because of dictionary overflow."
    ]
  },
  "_LEGACY_ERROR_TEMP_2105" : {
    "message" : [
      "Could not allocate memory to grow BytesToBytesMap."
    ]
  },
  "_LEGACY_ERROR_TEMP_2106" : {
    "message" : [
      "Can't acquire <size> bytes memory to build hash relation, got <got> bytes."
    ]
  },
  "_LEGACY_ERROR_TEMP_2107" : {
    "message" : [
      "There is not enough memory to build hash map."
    ]
  },
  "_LEGACY_ERROR_TEMP_2108" : {
    "message" : [
      "Does not support row that is larger than 256M."
    ]
  },
  "_LEGACY_ERROR_TEMP_2109" : {
    "message" : [
      "Cannot build HashedRelation with more than 1/3 billion unique keys."
    ]
  },
  "_LEGACY_ERROR_TEMP_2110" : {
    "message" : [
      "Cannot build a HashedRelation that is larger than 8G."
    ]
  },
  "_LEGACY_ERROR_TEMP_2111" : {
    "message" : [
      "Failed to push a row into <rowQueue>."
    ]
  },
  "_LEGACY_ERROR_TEMP_2112" : {
    "message" : [
      "Unexpected window function frame <frame>."
    ]
  },
  "_LEGACY_ERROR_TEMP_2115" : {
    "message" : [
      "Unknown column: <unknownColumn>."
    ]
  },
  "_LEGACY_ERROR_TEMP_2116" : {
    "message" : [
      "Unexpected: <o>."
    ]
  },
  "_LEGACY_ERROR_TEMP_2120" : {
    "message" : [
      "Do not support array of type <clazz>."
    ]
  },
  "_LEGACY_ERROR_TEMP_2121" : {
    "message" : [
      "Do not support type <clazz>."
    ]
  },
  "_LEGACY_ERROR_TEMP_2124" : {
    "message" : [
      "Failed to merge decimal types with incompatible scale <leftScale> and <rightScale>."
    ]
  },
  "_LEGACY_ERROR_TEMP_2126" : {
    "message" : [
      "Unsuccessful attempt to build maps with <size> elements due to exceeding the map size limit <maxRoundedArrayLength>."
    ]
  },
  "_LEGACY_ERROR_TEMP_2128" : {
    "message" : [
      "The key array and value array of MapData must have the same length."
    ]
  },
  "_LEGACY_ERROR_TEMP_2129" : {
    "message" : [
      "Conflict found: Field <field> <actual> differs from <field> <expected> derived from <candidate>."
    ]
  },
  "_LEGACY_ERROR_TEMP_2130" : {
    "message" : [
      "Fail to recognize '<pattern>' pattern in the DateTimeFormatter. You can form a valid datetime pattern with the guide from '<docroot>/sql-ref-datetime-pattern.html'."
    ]
  },
  "_LEGACY_ERROR_TEMP_2131" : {
    "message" : [
      "Exception when registering StreamingQueryListener."
    ]
  },
  "_LEGACY_ERROR_TEMP_2144" : {
    "message" : [
      "Unable to find constructor for <tpe>. This could happen if <tpe> is an interface, or a trait without companion object constructor."
    ]
  },
  "_LEGACY_ERROR_TEMP_2145" : {
    "message" : [
      "<paramName> cannot be more than one character."
    ]
  },
  "_LEGACY_ERROR_TEMP_2146" : {
    "message" : [
      "<paramName> should be an integer. Found <value>."
    ]
  },
  "_LEGACY_ERROR_TEMP_2147" : {
    "message" : [
      "<paramName> flag can be true or false."
    ]
  },
  "_LEGACY_ERROR_TEMP_2148" : {
    "message" : [
      "null value found but field <name> is not nullable."
    ]
  },
  "_LEGACY_ERROR_TEMP_2154" : {
    "message" : [
      "Failed to get outer pointer for <innerCls>."
    ]
  },
  "_LEGACY_ERROR_TEMP_2155" : {
    "message" : [
      "<userClass> is not annotated with SQLUserDefinedType nor registered with UDTRegistration.}"
    ]
  },
  "_LEGACY_ERROR_TEMP_2163" : {
    "message" : [
      "Initial type <dataType> must be a <target>."
    ]
  },
  "_LEGACY_ERROR_TEMP_2164" : {
    "message" : [
      "Initial type <dataType> must be an <arrayType>, a <structType> or a <mapType>."
    ]
  },
  "_LEGACY_ERROR_TEMP_2166" : {
    "message" : [
      "Malformed JSON."
    ]
  },
  "_LEGACY_ERROR_TEMP_2168" : {
    "message" : [
      "Decorrelate inner query through <plan> is not supported."
    ]
  },
  "_LEGACY_ERROR_TEMP_2169" : {
    "message" : [
      "This method should not be called in the analyzer."
    ]
  },
  "_LEGACY_ERROR_TEMP_2170" : {
    "message" : [
      "Cannot safely merge SERDEPROPERTIES:",
      "<props1>",
      "<props2>",
      "The conflict keys: <conflictKeys>."
    ]
  },
  "_LEGACY_ERROR_TEMP_2171" : {
    "message" : [
      "Not supported pair: <r1>, <r2> at <function>()."
    ]
  },
  "_LEGACY_ERROR_TEMP_2172" : {
    "message" : [
      "Once strategy's idempotence is broken for batch <batchName>",
      "<plan>."
    ]
  },
  "_LEGACY_ERROR_TEMP_2176" : {
    "message" : [
      "Cannot create array with <numElements> elements of data due to exceeding the limit <maxRoundedArrayLength> elements for ArrayData. <additionalErrorMessage>"
    ]
  },
  "_LEGACY_ERROR_TEMP_2179" : {
    "message" : [
      "HiveServer2 Kerberos principal or keytab is not correctly configured."
    ]
  },
  "_LEGACY_ERROR_TEMP_2180" : {
    "message" : [
      "Parent SparkUI to attach this tab to not found."
    ]
  },
  "_LEGACY_ERROR_TEMP_2181" : {
    "message" : [
      "inferSchema is not supported for hive data source."
    ]
  },
  "_LEGACY_ERROR_TEMP_2182" : {
    "message" : [
      "Requested partitioning does not match the <tableIdentifier> table:",
      "Requested partitions: <partitionKeys>.",
      "Table partitions: <partitionColumnNames>."
    ]
  },
  "_LEGACY_ERROR_TEMP_2183" : {
    "message" : [
      "Dynamic partition key <key> is not among written partition paths."
    ]
  },
  "_LEGACY_ERROR_TEMP_2184" : {
    "message" : [
      "Cannot remove partition directory '<partitionPath>'."
    ]
  },
  "_LEGACY_ERROR_TEMP_2185" : {
    "message" : [
      "Cannot create staging directory: <message>"
    ]
  },
  "_LEGACY_ERROR_TEMP_2186" : {
    "message" : [
      "The SerDe interface removed since Hive 2.3(HIVE-15167). Please migrate your custom SerDes to Hive 2.3. See HIVE-15167 for more details."
    ]
  },
  "_LEGACY_ERROR_TEMP_2187" : {
    "message" : [
      "<message>, db: <dbName>, table: <tableName>."
    ]
  },
  "_LEGACY_ERROR_TEMP_2192" : {
    "message" : [
      "Partition filter cannot have both `\"` and `'` characters."
    ]
  },
  "_LEGACY_ERROR_TEMP_2193" : {
    "message" : [
      "Caught Hive MetaException attempting to get partition metadata by filter from Hive. You can set the Spark configuration setting <hiveMetastorePartitionPruningFallbackOnException> to true to work around this problem, however this will result in degraded performance. Please report a bug: https://issues.apache.org/jira/browse/SPARK."
    ]
  },
  "_LEGACY_ERROR_TEMP_2194" : {
    "message" : [
      "Unsupported Hive Metastore version <version>. Please set <key> with a valid version."
    ]
  },
  "_LEGACY_ERROR_TEMP_2195" : {
    "message" : [
      "<cnf> when creating Hive client using classpath: <execJars> Please make sure that jars for your version of hive and hadoop are included in the paths passed to <key>."
    ]
  },
  "_LEGACY_ERROR_TEMP_2198" : {
    "message" : [
      "Failed to rename as <dstPath> already exists."
    ]
  },
  "_LEGACY_ERROR_TEMP_2200" : {
    "message" : [
      "Error: we detected a possible problem with the location of your \"_spark_metadata\"",
      "directory and you likely need to move it before restarting this query.",
      "",
      "Earlier version of Spark incorrectly escaped paths when writing out the",
      "\"_spark_metadata\" directory for structured streaming. While this was corrected in",
      "Spark 3.0, it appears that your query was started using an earlier version that",
      "",
      "Correct \"_spark_metadata\" Directory: <metadataPath>",
      "Incorrect \"_spark_metadata\" Directory: <legacyMetadataPath>",
      "",
      "Please move the data from the incorrect directory to the correct one, delete the",
      "incorrect directory, and then restart this query. If you believe you are receiving",
      "this message in error, you can disable it with the SQL conf",
      "<StreamingCheckpointEscapedPathCheckEnabled>."
    ]
  },
  "_LEGACY_ERROR_TEMP_2201" : {
    "message" : [
      "Partition column <col> not found in schema <schema>."
    ]
  },
  "_LEGACY_ERROR_TEMP_2203" : {
    "message" : [
      "Cannot set timeout duration without enabling processing time timeout in [map|flatMap]GroupsWithState."
    ]
  },
  "_LEGACY_ERROR_TEMP_2204" : {
    "message" : [
      "Cannot get event time watermark timestamp without setting watermark before [map|flatMap]GroupsWithState."
    ]
  },
  "_LEGACY_ERROR_TEMP_2205" : {
    "message" : [
      "Cannot set timeout timestamp without enabling event time timeout in [map|flatMapGroupsWithState."
    ]
  },
  "_LEGACY_ERROR_TEMP_2207" : {
    "message" : [
      "Multiple streaming queries are concurrently using <path>."
    ]
  },
  "_LEGACY_ERROR_TEMP_2208" : {
    "message" : [
      "<commitProtocol> does not support adding files with an absolute path."
    ]
  },
  "_LEGACY_ERROR_TEMP_2209" : {
    "message" : [
      "Data source <srcName> does not support microbatch processing.",
      "",
      "Either the data source is disabled at",
      "SQLConf.get.DISABLED_V2_STREAMING_MICROBATCH_READERS.key (The disabled sources",
      "are [<disabledSources>]) or the table <table> does not have MICRO_BATCH_READ",
      "capability. Meanwhile, the fallback, data source v1, is not available.\""
    ]
  },
  "_LEGACY_ERROR_TEMP_2210" : {
    "message" : [
      "StreamingRelationExec cannot be executed."
    ]
  },
  "_LEGACY_ERROR_TEMP_2212" : {
    "message" : [
      "Invalid catalog name: <name>."
    ]
  },
  "_LEGACY_ERROR_TEMP_2214" : {
    "message" : [
      "Plugin class for catalog '<name>' does not implement CatalogPlugin: <pluginClassName>."
    ]
  },
  "_LEGACY_ERROR_TEMP_2215" : {
    "message" : [
      "Cannot find catalog plugin class for catalog '<name>': <pluginClassName>."
    ]
  },
  "_LEGACY_ERROR_TEMP_2216" : {
    "message" : [
      "Failed to find public no-arg constructor for catalog '<name>': <pluginClassName>)."
    ]
  },
  "_LEGACY_ERROR_TEMP_2217" : {
    "message" : [
      "Failed to call public no-arg constructor for catalog '<name>': <pluginClassName>)."
    ]
  },
  "_LEGACY_ERROR_TEMP_2218" : {
    "message" : [
      "Cannot instantiate abstract catalog plugin class for catalog '<name>': <pluginClassName>."
    ]
  },
  "_LEGACY_ERROR_TEMP_2219" : {
    "message" : [
      "Failed during instantiating constructor for catalog '<name>': <pluginClassName>."
    ]
  },
  "_LEGACY_ERROR_TEMP_2220" : {
    "message" : [
      ""
    ]
  },
  "_LEGACY_ERROR_TEMP_2222" : {
    "message" : [
      "Cannot mutate ReadOnlySQLConf."
    ]
  },
  "_LEGACY_ERROR_TEMP_2223" : {
    "message" : [
      "Cannot clone/copy ReadOnlySQLConf."
    ]
  },
  "_LEGACY_ERROR_TEMP_2224" : {
    "message" : [
      "Cannot get SQLConf inside scheduler event loop thread."
    ]
  },
  "_LEGACY_ERROR_TEMP_2225" : {
    "message" : [
      ""
    ]
  },
  "_LEGACY_ERROR_TEMP_2226" : {
    "message" : [
      "null literals can't be casted to <name>."
    ]
  },
  "_LEGACY_ERROR_TEMP_2227" : {
    "message" : [
      "<name> is not an UserDefinedType. Please make sure registering an UserDefinedType for <userClass>."
    ]
  },
  "_LEGACY_ERROR_TEMP_2228" : {
    "message" : [
      "Can not load in UserDefinedType <name> for user class <userClass>."
    ]
  },
  "_LEGACY_ERROR_TEMP_2229" : {
    "message" : [
      "<name> is not a public class. Only public classes are supported."
    ]
  },
  "_LEGACY_ERROR_TEMP_2230" : {
    "message" : [
      "Primitive types are not supported."
    ]
  },
  "_LEGACY_ERROR_TEMP_2233" : {
    "message" : [
      "Only Data Sources providing FileFormat are supported: <providingClass>."
    ]
  },
  "_LEGACY_ERROR_TEMP_2234" : {
    "message" : [
      "Failed to set original ACL <aclEntries> back to the created path: <path>. Exception: <message>"
    ]
  },
  "_LEGACY_ERROR_TEMP_2235" : {
    "message" : [
      "Multiple failures in stage materialization."
    ]
  },
  "_LEGACY_ERROR_TEMP_2236" : {
    "message" : [
      "Unrecognized compression scheme type ID: <typeId>."
    ]
  },
  "_LEGACY_ERROR_TEMP_2237" : {
    "message" : [
      "<className>.getParentLogger is not yet implemented."
    ]
  },
  "_LEGACY_ERROR_TEMP_2241" : {
    "message" : [
      "Nonatomic partition table <tableName> can not add multiple partitions."
    ]
  },
  "_LEGACY_ERROR_TEMP_2242" : {
    "message" : [
      "<provider> source does not support user-specified schema."
    ]
  },
  "_LEGACY_ERROR_TEMP_2243" : {
    "message" : [
      "Nonatomic partition table <tableName> can not drop multiple partitions."
    ]
  },
  "_LEGACY_ERROR_TEMP_2244" : {
    "message" : [
      "The table <tableName> does not support truncation of multiple partition."
    ]
  },
  "_LEGACY_ERROR_TEMP_2245" : {
    "message" : [
      "Table does not support overwrite by expression: <table>."
    ]
  },
  "_LEGACY_ERROR_TEMP_2246" : {
    "message" : [
      "Table does not support dynamic partition overwrite: <table>."
    ]
  },
  "_LEGACY_ERROR_TEMP_2248" : {
    "message" : [
      "Cannot broadcast the table over <maxBroadcastTableRows> rows: <numRows> rows."
    ]
  },
  "_LEGACY_ERROR_TEMP_2249" : {
    "message" : [
      "Cannot broadcast the table that is larger than <maxBroadcastTableBytes>: <dataSize>."
    ]
  },
  "_LEGACY_ERROR_TEMP_2250" : {
    "message" : [
      "Not enough memory to build and broadcast the table to all worker nodes. As a workaround, you can either disable broadcast by setting <autoBroadcastJoinThreshold> to -1 or increase the spark driver memory by setting <driverMemory> to a higher value<analyzeTblMsg>"
    ]
  },
  "_LEGACY_ERROR_TEMP_2251" : {
    "message" : [
      "<execName> does not support the execute() code path."
    ]
  },
  "_LEGACY_ERROR_TEMP_2252" : {
    "message" : [
      "Cannot merge <className> with <otherClass>."
    ]
  },
  "_LEGACY_ERROR_TEMP_2253" : {
    "message" : [
      "Data source <sourceName> does not support continuous processing."
    ]
  },
  "_LEGACY_ERROR_TEMP_2254" : {
    "message" : [
      "Data read failed."
    ]
  },
  "_LEGACY_ERROR_TEMP_2255" : {
    "message" : [
      "Epoch marker generation failed."
    ]
  },
  "_LEGACY_ERROR_TEMP_2256" : {
    "message" : [
      "Foreach writer has been aborted due to a task failure."
    ]
  },
  "_LEGACY_ERROR_TEMP_2260" : {
    "message" : [
      "Cannot purge as it might break internal state."
    ]
  },
  "_LEGACY_ERROR_TEMP_2261" : {
    "message" : [
      "Clean up source files is not supported when reading from the output directory of FileStreamSink."
    ]
  },
  "_LEGACY_ERROR_TEMP_2262" : {
    "message" : [
      "latestOffset(Offset, ReadLimit) should be called instead of this method."
    ]
  },
  "_LEGACY_ERROR_TEMP_2263" : {
    "message" : [
      "Error: we detected a possible problem with the location of your checkpoint and you",
      "likely need to move it before restarting this query.",
      "",
      "Earlier version of Spark incorrectly escaped paths when writing out checkpoints for",
      "structured streaming. While this was corrected in Spark 3.0, it appears that your",
      "query was started using an earlier version that incorrectly handled the checkpoint",
      "path.",
      "",
      "Correct Checkpoint Directory: <checkpointPath>",
      "Incorrect Checkpoint Directory: <legacyCheckpointDir>",
      "",
      "Please move the data from the incorrect directory to the correct one, delete the",
      "incorrect directory, and then restart this query. If you believe you are receiving",
      "this message in error, you can disable it with the SQL conf",
      "<StreamingCheckpointEscapedPathCheckEnabled>."
    ]
  },
  "_LEGACY_ERROR_TEMP_2264" : {
    "message" : [
      "Subprocess exited with status <exitCode>. Error: <stderrBuffer>."
    ]
  },
  "_LEGACY_ERROR_TEMP_2265" : {
    "message" : [
      "<nodeName> without serde does not support <dt> as output data type."
    ]
  },
  "_LEGACY_ERROR_TEMP_2266" : {
    "message" : [
      "Invalid `startIndex` provided for generating iterator over the array. Total elements: <numRows>, requested `startIndex`: <startIndex>."
    ]
  },
  "_LEGACY_ERROR_TEMP_2267" : {
    "message" : [
      "The backing <className> has been modified since the creation of this Iterator."
    ]
  },
  "_LEGACY_ERROR_TEMP_2268" : {
    "message" : [
      "<nodeName> does not implement doExecuteBroadcast."
    ]
  },
  "_LEGACY_ERROR_TEMP_2269" : {
    "message" : [
      "<globalTempDB> is a system preserved database, please rename your existing database to resolve the name conflict, or set a different value for <globalTempDatabase>, and launch your Spark application again."
    ]
  },
  "_LEGACY_ERROR_TEMP_2270" : {
    "message" : [
      "comment on table is not supported."
    ]
  },
  "_LEGACY_ERROR_TEMP_2272" : {
    "message" : [
      "Rename column is only supported for MySQL version 8.0 and above."
    ]
  },
  "_LEGACY_ERROR_TEMP_2273" : {
    "message" : [
      "<message>"
    ]
  },
  "_LEGACY_ERROR_TEMP_2277" : {
    "message" : [
      "Number of dynamic partitions created is <numWrittenParts>, which is more than <maxDynamicPartitions>. To solve this try to set <maxDynamicPartitionsKey> to at least <numWrittenParts>."
    ]
  },
  "_LEGACY_ERROR_TEMP_2330" : {
    "message" : [
      "Cannot change nullable column to non-nullable: <fieldName>."
    ]
  },
  "_LEGACY_ERROR_TEMP_2446" : {
    "message" : [
      "Operation not allowed: <cmd> only works on table with location provided: <tableIdentWithDB>"
    ]
  },
  "_LEGACY_ERROR_TEMP_2450" : {
    "message" : [
      "No handler for UDF/UDAF/UDTF '<clazz>'"
    ]
  },
  "_LEGACY_ERROR_TEMP_3000" : {
    "message" : [
      "Unexpected Py4J server <class>."
    ]
  },
  "_LEGACY_ERROR_TEMP_3001" : {
    "message" : [
      "EOFException occurred while reading the port number from <daemonModule>'s stdout<additionalMessage>."
    ]
  },
  "_LEGACY_ERROR_TEMP_3002" : {
    "message" : [
      "Data of type <other> is not supported"
    ]
  },
  "_LEGACY_ERROR_TEMP_3003" : {
    "message" : [
      "Could not compute split, block <blockId> of RDD <id> not found"
    ]
  },
  "_LEGACY_ERROR_TEMP_3004" : {
    "message" : [
      "Attempted to use <string> after its blocks have been removed!"
    ]
  },
  "_LEGACY_ERROR_TEMP_3005" : {
    "message" : [
      "Histogram on either an empty RDD or RDD containing +/-infinity or NaN"
    ]
  },
  "_LEGACY_ERROR_TEMP_3006" : {
    "message" : [
      "empty RDD"
    ]
  },
  "_LEGACY_ERROR_TEMP_3008" : {
    "message" : [
      "Cannot use map-side combining with array keys."
    ]
  },
  "_LEGACY_ERROR_TEMP_3009" : {
    "message" : [
      "HashPartitioner cannot partition array keys."
    ]
  },
  "_LEGACY_ERROR_TEMP_3010" : {
    "message" : [
      "reduceByKeyLocally() does not support array keys"
    ]
  },
  "_LEGACY_ERROR_TEMP_3011" : {
    "message" : [
      "This RDD lacks a SparkContext. It could happen in the following cases:",
      "(1) RDD transformations and actions are NOT invoked by the driver, but inside of other transformations; for example, rdd1.map(x => rdd2.values.count() * x) is invalid because the values transformation and count action cannot be performed inside of the rdd1.map transformation. For more information, see SPARK-5063.",
      "(2) When a Spark Streaming job recovers from checkpoint, this exception will be hit if a reference to an RDD not defined by the streaming job is used in DStream operations. For more information, See SPARK-13758."
    ]
  },
  "_LEGACY_ERROR_TEMP_3012" : {
    "message" : [
      "Cannot change storage level of an RDD after it was already assigned a level"
    ]
  },
  "_LEGACY_ERROR_TEMP_3013" : {
    "message" : [
      "Can only zip RDDs with same number of elements in each partition"
    ]
  },
  "_LEGACY_ERROR_TEMP_3014" : {
    "message" : [
      "empty collection"
    ]
  },
  "_LEGACY_ERROR_TEMP_3015" : {
    "message" : [
      "countByValueApprox() does not support arrays"
    ]
  },
  "_LEGACY_ERROR_TEMP_3016" : {
    "message" : [
      "Checkpoint directory has not been set in the SparkContext"
    ]
  },
  "_LEGACY_ERROR_TEMP_3017" : {
    "message" : [
      "Invalid checkpoint file: <path>"
    ]
  },
  "_LEGACY_ERROR_TEMP_3018" : {
    "message" : [
      "Failed to create checkpoint path <checkpointDirPath>"
    ]
  },
  "_LEGACY_ERROR_TEMP_3019" : {
    "message" : [
      "Checkpoint RDD has a different number of partitions from original RDD. Original",
      "RDD [ID: <originalRDDId>, num of partitions: <originalRDDLength>];",
      "Checkpoint RDD [ID: <newRDDId>, num of partitions: <newRDDLength>]."
    ]
  },
  "_LEGACY_ERROR_TEMP_3020" : {
    "message" : [
      "Checkpoint dir must be specified."
    ]
  },
  "_LEGACY_ERROR_TEMP_3021" : {
    "message" : [
      "Error asking standalone scheduler to shut down executors"
    ]
  },
  "_LEGACY_ERROR_TEMP_3022" : {
    "message" : [
      "Error stopping standalone scheduler's driver endpoint"
    ]
  },
  "_LEGACY_ERROR_TEMP_3023" : {
    "message" : [
      "Can't run submitMapStage on RDD with 0 partitions"
    ]
  },
  "_LEGACY_ERROR_TEMP_3024" : {
    "message" : [
      "attempted to access non-existent accumulator <id>"
    ]
  },
  "_LEGACY_ERROR_TEMP_3025" : {
    "message" : [
      "TaskSetManagers should only send Resubmitted task statuses for tasks in ShuffleMapStages."
    ]
  },
  "_LEGACY_ERROR_TEMP_3026" : {
    "message" : [
      "duration() called on unfinished task"
    ]
  },
  "_LEGACY_ERROR_TEMP_3027" : {
    "message" : [
      "Unrecognized <schedulerModeProperty>: <schedulingModeConf>"
    ]
  },
  "_LEGACY_ERROR_TEMP_3028" : {
    "message" : [
      "<errorMsg>"
    ]
  },
  "_LEGACY_ERROR_TEMP_3029" : {
    "message" : [
      "Exiting due to error from cluster scheduler: <message>"
    ]
  },
  "_LEGACY_ERROR_TEMP_3030" : {
    "message" : [
      "Task <currentTaskAttemptId> has not locked block <blockId> for writing"
    ]
  },
  "_LEGACY_ERROR_TEMP_3031" : {
    "message" : [
      "Block <blockId> does not exist"
    ]
  },
  "_LEGACY_ERROR_TEMP_3032" : {
    "message" : [
      "Error occurred while waiting for replication to finish"
    ]
  },
  "_LEGACY_ERROR_TEMP_3033" : {
    "message" : [
      "Unable to register with external shuffle server due to : <message>"
    ]
  },
  "_LEGACY_ERROR_TEMP_3034" : {
    "message" : [
      "Error occurred while waiting for async. reregistration"
    ]
  },
  "_LEGACY_ERROR_TEMP_3035" : {
    "message" : [
      "Unexpected shuffle block <blockId> with unsupported shuffle resolver <shuffleBlockResolver>"
    ]
  },
  "_LEGACY_ERROR_TEMP_3036" : {
    "message" : [
      "Failure while trying to store block <blockId> on <blockManagerId>."
    ]
  },
  "_LEGACY_ERROR_TEMP_3037" : {
    "message" : [
      "Block <blockId> was not found even though it's read-locked"
    ]
  },
  "_LEGACY_ERROR_TEMP_3038" : {
    "message" : [
      "get() failed for block <blockId> even though we held a lock"
    ]
  },
  "_LEGACY_ERROR_TEMP_3039" : {
    "message" : [
      "BlockManager returned null for BlockStatus query: <blockId>"
    ]
  },
  "_LEGACY_ERROR_TEMP_3040" : {
    "message" : [
      "BlockManagerMasterEndpoint returned false, expected true."
    ]
  },
  "_LEGACY_ERROR_TEMP_3041" : {
    "message" : [
      ""
    ]
  },
  "_LEGACY_ERROR_TEMP_3042" : {
    "message" : [
      "Failed to get block <blockId>, which is not a shuffle block"
    ]
  },
  "_LEGACY_ERROR_TEMP_3050" : {
    "message" : [
      "Cannot modify the value of a static config: <k>"
    ]
  },
  "_LEGACY_ERROR_TEMP_3052" : {
    "message" : [
      "Unexpected resolved action: <other>"
    ]
  },
  "_LEGACY_ERROR_TEMP_3053" : {
    "message" : [
      "Unexpected WHEN NOT MATCHED action: <other>"
    ]
  },
  "_LEGACY_ERROR_TEMP_3054" : {
    "message" : [
      "<expr> is not currently supported"
    ]
  },
  "_LEGACY_ERROR_TEMP_3056" : {
    "message" : [
      "Unexpected row-level read relations (allow multiple = <allowMultipleReads>): <other>"
    ]
  },
  "_LEGACY_ERROR_TEMP_3057" : {
    "message" : [
      "Cannot retrieve row-level operation from <table>"
    ]
  },
  "_LEGACY_ERROR_TEMP_3058" : {
    "message" : [
      "Found duplicate column(s) <checkType>: <duplicateColumns>"
    ]
  },
  "_LEGACY_ERROR_TEMP_3059" : {
    "message" : [
      "The positions provided (<pos>) cannot be resolved in",
      "<schema>"
    ]
  },
  "_LEGACY_ERROR_TEMP_3060" : {
    "message" : [
      "Couldn't find column <i> in:",
      "<schema>"
    ]
  },
  "_LEGACY_ERROR_TEMP_3061" : {
    "message" : [
      "<e>",
      "<schema>"
    ]
  },
  "_LEGACY_ERROR_TEMP_3062" : {
    "message" : [
      "Expected <columnPath> to be a nested data type, but found <o>. Was looking for the index of <attr> in a nested field"
    ]
  },
  "_LEGACY_ERROR_TEMP_3063" : {
    "message" : [
      "pivot is not supported on a streaming DataFrames/Datasets"
    ]
  },
  "_LEGACY_ERROR_TEMP_3065" : {
    "message" : [
      "<clazz>: <msg>"
    ]
  },
  "_LEGACY_ERROR_TEMP_3067" : {
    "message" : [
      "Streaming aggregation doesn't support group aggregate pandas UDF"
    ]
  },
  "_LEGACY_ERROR_TEMP_3068" : {
    "message" : [
      "Global aggregation with session window in streaming query is not supported."
    ]
  },
  "_LEGACY_ERROR_TEMP_3069" : {
    "message" : [
      "<internalName> is a reserved column name that cannot be read in combination with <colName> column."
    ]
  },
  "_LEGACY_ERROR_TEMP_3070" : {
    "message" : [
      "<internalName> is a reserved column name that cannot be read in combination with <colName> column."
    ]
  },
  "_LEGACY_ERROR_TEMP_3071" : {
    "message" : [
      "<msg>"
    ]
  },
  "_LEGACY_ERROR_TEMP_3072" : {
    "message" : [
      "<msg>"
    ]
  },
  "_LEGACY_ERROR_TEMP_3073" : {
    "message" : [
      "Unexpected instruction: <other>"
    ]
  },
  "_LEGACY_ERROR_TEMP_3074" : {
    "message" : [
      "field <fieldName> not found from given schema <schema>"
    ]
  },
  "_LEGACY_ERROR_TEMP_3075" : {
    "message" : [
      "Couldn't find scan attribute for <tableAttr> in <scanAttrs>"
    ]
  },
  "_LEGACY_ERROR_TEMP_3076" : {
    "message" : [
      "Redefining watermark is disallowed. You can set the config '<config>' to 'false' to restore the previous behavior. Note that multiple stateful operators will be disallowed."
    ]
  },
  "_LEGACY_ERROR_TEMP_3077" : {
    "message" : [
      "More than one event time columns are available. Please ensure there is at most one event time column per stream. event time columns: <eventTimeCols>"
    ]
  },
  "_LEGACY_ERROR_TEMP_3079" : {
    "message" : [
      "Dynamic partition cannot be the parent of a static partition."
    ]
  },
  "_LEGACY_ERROR_TEMP_3080" : {
    "message" : [
      "<msg>"
    ]
  },
  "_LEGACY_ERROR_TEMP_3081" : {
    "message" : [
      "Save mode <mode> not allowed for Kafka. Allowed save modes are <append> and <errorIfExists> (default)."
    ]
  },
  "_LEGACY_ERROR_TEMP_3082" : {
    "message" : [
      "Creating bucketed Hive serde table is not supported yet."
    ]
  },
  "_LEGACY_ERROR_TEMP_3083" : {
    "message" : [
      "Unable to infer the schema. The schema specification is required to create the table <tableName>."
    ]
  },
  "_LEGACY_ERROR_TEMP_3084" : {
    "message" : [
      "No handler for UDF/UDAF/UDTF '<clazz>': <e>"
    ]
  },
  "_LEGACY_ERROR_TEMP_3086" : {
    "message" : [
      "Cannot persist <tableName> into Hive metastore as table property keys may not start with 'spark.sql.': <invalidKeys>"
    ]
  },
  "_LEGACY_ERROR_TEMP_3087" : {
    "message" : [
      "Cannot set or change the preserved property key: 'EXTERNAL'"
    ]
  },
  "_LEGACY_ERROR_TEMP_3088" : {
    "message" : [
      "The metadata is corrupted. Unable to find the partition column names from the schema. schema: <schema>. Partition columns: <partColumnNames>"
    ]
  },
  "_LEGACY_ERROR_TEMP_3089" : {
    "message" : [
      "Corrupted <typeName> in catalog: <numCols> parts expected, but part <index> is missing."
    ]
  },
  "_LEGACY_ERROR_TEMP_3090" : {
    "message" : [
      "Raw list type in java is unsupported because Spark cannot infer the element type."
    ]
  },
  "_LEGACY_ERROR_TEMP_3091" : {
    "message" : [
      "Raw map type in java is unsupported because Spark cannot infer key and value types."
    ]
  },
  "_LEGACY_ERROR_TEMP_3092" : {
    "message" : [
      "Collection types with wildcards (e.g. List<?> or Map<?, ?>) are unsupported because Spark cannot infer the data type for these type parameters."
    ]
  },
  "_LEGACY_ERROR_TEMP_3093" : {
    "message" : [
      "Unsupported java type <c>"
    ]
  },
  "_LEGACY_ERROR_TEMP_3094" : {
    "message" : [
      "<dt> is not supported."
    ]
  },
  "_LEGACY_ERROR_TEMP_3095" : {
    "message" : [
      "<dt> cannot be converted to Hive TypeInfo"
    ]
  },
  "_LEGACY_ERROR_TEMP_3096" : {
    "message" : [
      "Converted table has <resLen> columns,",
      "but source Hive table has <relLen> columns.",
      "Set <key> to false,",
      "or recreate table <ident> to workaround."
    ]
  },
  "_LEGACY_ERROR_TEMP_3097" : {
    "message" : [
      "Column in converted table has different data type with source Hive table's.",
      "Set <key> to false,",
      "or recreate table <ident> to workaround."
    ]
  },
  "_LEGACY_ERROR_TEMP_3100" : {
    "message" : [
      "<message>"
    ]
  },
  "_LEGACY_ERROR_TEMP_3101" : {
    "message" : [
      "The input is not a correct window column: <windowTime>"
    ]
  },
  "_LEGACY_ERROR_TEMP_3102" : {
    "message" : [
      "<msg>"
    ]
  },
  "_LEGACY_ERROR_TEMP_3103" : {
    "message" : [
      "Namespace '<namespace>' is non empty. <details>"
    ]
  },
  "_LEGACY_ERROR_TEMP_3104" : {
    "message" : [
      "<message>"
    ]
  },
  "_LEGACY_ERROR_TEMP_3105" : {
    "message" : [
      "<message>"
    ]
  },
  "_LEGACY_ERROR_TEMP_3106" : {
    "message" : [
      "<message>"
    ]
  },
  "_LEGACY_ERROR_TEMP_3107" : {
    "message" : [
      "<message>"
    ]
  },
  "_LEGACY_ERROR_TEMP_3108" : {
    "message" : [
      "<message>"
    ]
  },
  "_LEGACY_ERROR_TEMP_3109" : {
    "message" : [
      "<message>"
    ]
  },
  "_LEGACY_ERROR_TEMP_3110" : {
    "message" : [
      "Cannot bind a V1 function."
    ]
  },
  "_LEGACY_ERROR_TEMP_3113" : {
    "message" : [
      "UnresolvedTableSpec doesn't have a data type"
    ]
  },
  "_LEGACY_ERROR_TEMP_3114" : {
    "message" : [
      "UnresolvedTableSpec doesn't have a data type"
    ]
  },
  "_LEGACY_ERROR_TEMP_3121" : {
    "message" : [
      "A HllSketch instance cannot be updates with a Spark <dataType> type"
    ]
  },
  "_LEGACY_ERROR_TEMP_3129" : {
    "message" : [
      "Cannot convert this array to unsafe format as it's too big."
    ]
  },
  "_LEGACY_ERROR_TEMP_3130" : {
    "message" : [
      "Cannot create BufferHolder for input UnsafeRow because there are too many fields (number of fields: <numFields>)"
    ]
  },
  "_LEGACY_ERROR_TEMP_3131" : {
    "message" : [
      "Unsupported data type <dataType>"
    ]
  },
  "_LEGACY_ERROR_TEMP_3132" : {
    "message" : [
      "CaseInsensitiveStringMap is read-only."
    ]
  },
  "_LEGACY_ERROR_TEMP_3133" : {
    "message" : [
      "<class> does not implement rowIdSchema"
    ]
  },
  "_LEGACY_ERROR_TEMP_3134" : {
    "message" : [
      "<class> does not implement metadataSchema"
    ]
  },
  "_LEGACY_ERROR_TEMP_3135" : {
    "message" : [
      "<class> does not support batch write"
    ]
  },
  "_LEGACY_ERROR_TEMP_3136" : {
    "message" : [
      "<class> does not support streaming write"
    ]
  },
  "_LEGACY_ERROR_TEMP_3137" : {
    "message" : [
      "<description>: Batch write is not supported"
    ]
  },
  "_LEGACY_ERROR_TEMP_3138" : {
    "message" : [
      "<description>: Streaming write is not supported"
    ]
  },
  "_LEGACY_ERROR_TEMP_3139" : {
    "message" : [
      "<description>: Delta batch write is not supported"
    ]
  },
  "_LEGACY_ERROR_TEMP_3140" : {
    "message" : [
      "<class> does not implement build"
    ]
  },
  "_LEGACY_ERROR_TEMP_3141" : {
    "message" : [
      "<class> does not support user defined function: <funcName>"
    ]
  },
  "_LEGACY_ERROR_TEMP_3142" : {
    "message" : [
      "<class> does not support user defined aggregate function: <funcName>"
    ]
  },
  "_LEGACY_ERROR_TEMP_3143" : {
    "message" : [
      "Partition renaming is not supported"
    ]
  },
  "_LEGACY_ERROR_TEMP_3144" : {
    "message" : [
      "Partition truncate is not supported"
    ]
  },
  "_LEGACY_ERROR_TEMP_3145" : {
    "message" : [
      "Partitions truncate is not supported"
    ]
  },
  "_LEGACY_ERROR_TEMP_3147" : {
    "message" : [
      "<description>: Batch scan are not supported"
    ]
  },
  "_LEGACY_ERROR_TEMP_3148" : {
    "message" : [
      "<description>: Micro-batch scan are not supported"
    ]
  },
  "_LEGACY_ERROR_TEMP_3149" : {
    "message" : [
      "<description>: Continuous scan are not supported"
    ]
  },
  "_LEGACY_ERROR_TEMP_3150" : {
    "message" : [
      "Cannot create columnar reader."
    ]
  },
  "_LEGACY_ERROR_TEMP_3152" : {
    "message" : [
      "Datatype not supported <dataType>"
    ]
  },
  "_LEGACY_ERROR_TEMP_3155" : {
    "message" : [
      "Datatype not supported <dataType>"
    ]
  },
  "_LEGACY_ERROR_TEMP_3160" : {
    "message" : [
      ""
    ]
  },
  "_LEGACY_ERROR_TEMP_3161" : {
    "message" : [
      "Uploading artifact file to local file system destination path is not supported."
    ]
  },
  "_LEGACY_ERROR_TEMP_3162" : {
    "message" : [
      "Unsupported physical type <type>."
    ]
  },
  "_LEGACY_ERROR_TEMP_3163" : {
    "message" : [
      "Unsupported number of children: <num>."
    ]
  },
  "_LEGACY_ERROR_TEMP_3165" : {
    "message" : [
      "Cannot merge <classA> with <classB>"
    ]
  },
  "_LEGACY_ERROR_TEMP_3166" : {
    "message" : [
      "latestOffset(Offset, ReadLimit) should be called instead of this method"
    ]
  },
  "_LEGACY_ERROR_TEMP_3167" : {
    "message" : [
      "continuous mode is not supported!"
    ]
  },
  "_LEGACY_ERROR_TEMP_3169" : {
    "message" : [
      "AcceptsLatestSeenOffset is not supported with DSv1 streaming source: <unsupportedSources>"
    ]
  },
  "_LEGACY_ERROR_TEMP_3170" : {
    "message" : [
      "SortAggregate code-gen does not support grouping keys"
    ]
  },
  "_LEGACY_ERROR_TEMP_3171" : {
    "message" : [
      "Number of nulls not set for Parquet file <filePath>. Set SQLConf <config> to false and execute again."
    ]
  },
  "_LEGACY_ERROR_TEMP_3172" : {
    "message" : [
      "No min/max found for Parquet file <filePath>. Set SQLConf <config> to false and execute again."
    ]
  },
  "_LEGACY_ERROR_TEMP_3173" : {
    "message" : [
      "Cannot specify 'USING index_type' in 'CREATE INDEX'"
    ]
  },
  "_LEGACY_ERROR_TEMP_3175" : {
    "message" : [
      "Index Type <v> is not supported. The supported Index Types are: <supportedIndexTypeList>"
    ]
  },
  "_LEGACY_ERROR_TEMP_3176" : {
    "message" : [
      "applyInPandasWithState is unsupported in batch query. Use applyInPandas instead."
    ]
  },
  "_LEGACY_ERROR_TEMP_3177" : {
    "message" : [
      "<class> does not support function: <funcName>"
    ]
  },
  "_LEGACY_ERROR_TEMP_3178" : {
    "message" : [
      "<class> does not support inverse distribution function: <funcName>"
    ]
  },
  "_LEGACY_ERROR_TEMP_3179" : {
    "message" : [
      "createIndex is not supported"
    ]
  },
  "_LEGACY_ERROR_TEMP_3180" : {
    "message" : [
      "indexExists is not supported"
    ]
  },
  "_LEGACY_ERROR_TEMP_3181" : {
    "message" : [
      "dropIndex is not supported"
    ]
  },
  "_LEGACY_ERROR_TEMP_3182" : {
    "message" : [
      "listIndexes is not supported"
    ]
  },
  "_LEGACY_ERROR_TEMP_3183" : {
    "message" : [
      "TableSample is not supported by this data source"
    ]
  },
  "_LEGACY_ERROR_TEMP_3184" : {
    "message" : [
      "<class> does not support aggregate function: <funcName> with DISTINCT"
    ]
  },
  "_LEGACY_ERROR_TEMP_3185" : {
    "message" : [
      "Schema evolution not supported."
    ]
  },
  "_LEGACY_ERROR_TEMP_3186" : {
    "message" : [
      "Boolean is not supported"
    ]
  },
  "_LEGACY_ERROR_TEMP_3187" : {
    "message" : [
      "only readInts is valid."
    ]
  },
  "_LEGACY_ERROR_TEMP_3188" : {
    "message" : [
      "only skipIntegers is valid"
    ]
  },
  "_LEGACY_ERROR_TEMP_3189" : {
    "message" : [
      "Unsupported encoding: <encoding>"
    ]
  },
  "_LEGACY_ERROR_TEMP_3190" : {
    "message" : [
      "RLE encoding is not supported for values of type: <typeName>"
    ]
  },
  "_LEGACY_ERROR_TEMP_3191" : {
    "message" : [
      "Dictionary encoding does not support String"
    ]
  },
  "_LEGACY_ERROR_TEMP_3192" : {
    "message" : [
      "Datatype not supported <dt>"
    ]
  },
  "_LEGACY_ERROR_TEMP_3198" : {
    "message" : [
      "Cannot grow BufferHolder by size <neededSize> because the size is negative"
    ]
  },
  "_LEGACY_ERROR_TEMP_3199" : {
    "message" : [
      "Cannot grow BufferHolder by size <neededSize> because the size after growing exceeds size limitation <arrayMax>"
    ]
  },
  "_LEGACY_ERROR_TEMP_3200" : {
    "message" : [
      "Read-ahead limit < 0"
    ]
  },
  "_LEGACY_ERROR_TEMP_3201" : {
    "message" : [
      "'note' is malformed in the expression [<exprName>]. It should start with a newline and 4 leading spaces; end with a newline and two spaces; however, got [<note>]."
    ]
  },
  "_LEGACY_ERROR_TEMP_3202" : {
    "message" : [
      "'group' is malformed in the expression [<exprName>]. It should be a value in <validGroups>; however, got <group>."
    ]
  },
  "_LEGACY_ERROR_TEMP_3203" : {
    "message" : [
      "'source' is malformed in the expression [<exprName>]. It should be a value in <validSources>; however, got [<source>]."
    ]
  },
  "_LEGACY_ERROR_TEMP_3204" : {
    "message" : [
      "'since' is malformed in the expression [<exprName>]. It should not start with a negative number; however, got [<since>]."
    ]
  },
  "_LEGACY_ERROR_TEMP_3205" : {
    "message" : [
      "'deprecated' is malformed in the expression [<exprName>]. It should start with a newline and 4 leading spaces; end with a newline and two spaces; however, got [<deprecated>]."
    ]
  },
  "_LEGACY_ERROR_TEMP_3206" : {
    "message" : [
      "<value> is not a boolean string."
    ]
  },
  "_LEGACY_ERROR_TEMP_3207" : {
    "message" : [
      "Unexpected V2 expression: <expr>"
    ]
  },
  "_LEGACY_ERROR_TEMP_3208" : {
    "message" : [
      "The number of fields (<numFields>) in the partition identifier is not equal to the partition schema length (<schemaLen>). The identifier might not refer to one partition."
    ]
  },
  "_LEGACY_ERROR_TEMP_3215" : {
    "message" : [
      "Expected a Boolean type expression in replaceNullWithFalse, but got the type <dataType> in <expr>."
    ]
  },
  "_LEGACY_ERROR_TEMP_3218" : {
    "message" : [
      "Must be 2 children: <others>"
    ]
  },
  "_LEGACY_ERROR_TEMP_3219" : {
    "message" : [
      "The value (<other>) of the type (<otherClass>) cannot be converted to the <dataType> type."
    ]
  },
  "_LEGACY_ERROR_TEMP_3220" : {
    "message" : [
      "The value (<other>) of the type (<otherClass>) cannot be converted to an array of <elementType>"
    ]
  },
  "_LEGACY_ERROR_TEMP_3221" : {
    "message" : [
      "The value (<other>) of the type (<otherClass>) cannot be converted to a map type with key type (<keyType>) and value type (<valueType>)"
    ]
  },
  "_LEGACY_ERROR_TEMP_3222" : {
    "message" : [
      "Only literals are allowed in the partition spec, but got <expr>"
    ]
  },
  "_LEGACY_ERROR_TEMP_3223" : {
    "message" : [
      "Cannot find field: <name> in <dataType>"
    ]
  },
  "_LEGACY_ERROR_TEMP_3224" : {
    "message" : [
      "Cannot delete array element"
    ]
  },
  "_LEGACY_ERROR_TEMP_3225" : {
    "message" : [
      "Cannot delete map value"
    ]
  },
  "_LEGACY_ERROR_TEMP_3226" : {
    "message" : [
      "Cannot delete map key"
    ]
  },
  "_LEGACY_ERROR_TEMP_3228" : {
    "message" : [
      "AFTER column not found: <afterCol>"
    ]
  },
  "_LEGACY_ERROR_TEMP_3229" : {
    "message" : [
      "Not a struct: <name>"
    ]
  },
  "_LEGACY_ERROR_TEMP_3230" : {
    "message" : [
      "Field not found: <name>"
    ]
  },
  "_LEGACY_ERROR_TEMP_3231" : {
    "message" : [
      "Intervals greater than a month is not supported (<interval>)."
    ]
  },
  "_LEGACY_ERROR_TEMP_3232" : {
    "message" : [
      "Unknown EvalMode value: <other>"
    ]
  },
  "_LEGACY_ERROR_TEMP_3233" : {
    "message" : [
      "cannot generate code for unsupported type: <dataType>"
    ]
  },
  "_LEGACY_ERROR_TEMP_3235" : {
    "message" : [
      "The numbers of zipped arrays and field names should be the same"
    ]
  },
  "_LEGACY_ERROR_TEMP_3238" : {
    "message" : [
      "Failed to convert value <v> (class of <class>) in type <dt> to XML."
    ]
  },
  "_LEGACY_ERROR_TEMP_3239" : {
    "message" : [
      "Failed to parse data with unexpected event <e>"
    ]
  },
  "_LEGACY_ERROR_TEMP_3240" : {
    "message" : [
      "Failed to parse a value for data type <dt> with event <e>"
    ]
  },
  "_LEGACY_ERROR_TEMP_3241" : {
    "message" : [
      "<msg>"
    ]
  },
  "_LEGACY_ERROR_TEMP_3242" : {
    "message" : [
      "sequence step must be an <intervalType> of day granularity if start and end values are dates"
    ]
  },
  "_LEGACY_ERROR_TEMP_3243" : {
    "message" : [
      "Illegal sequence boundaries: <start> to <stop> by <step>"
    ]
  },
  "_LEGACY_ERROR_TEMP_3244" : {
    "message" : [
      "Unsupported type: <castType>"
    ]
  },
  "_LEGACY_ERROR_TEMP_3245" : {
    "message" : [
      "For input string: <s>"
    ]
  },
  "_LEGACY_ERROR_TEMP_3246" : {
    "message" : [
      "Failed to parse a value for data type <dataType>."
    ]
  },
  "_LEGACY_ERROR_TEMP_3260" : {
    "message" : [
      "'<s>' is an invalid timestamp"
    ]
  },
  "_LEGACY_ERROR_TEMP_3262" : {
    "message" : [
      "Doesn't support month or year interval: <interval>"
    ]
  },
  "_LEGACY_ERROR_TEMP_3300" : {
    "message" : [
      "error while calling spill() on <consumerToSpill> : <message>"
    ]
  },
  "_LEGACY_ERROR_TEMP_3301" : {
    "message" : [
      "Not enough memory to grow pointer array"
    ]
  },
  "_LEGACY_ERROR_TEMP_3302" : {
    "message" : [
      "No enough memory for aggregation"
    ]
  },
  "_LEGACY_ERROR_USER_RAISED_EXCEPTION" : {
    "message" : [
      "<errorMessage>"
    ],
    "sqlState" : "P0001"
  }
}<|MERGE_RESOLUTION|>--- conflicted
+++ resolved
@@ -3183,13 +3183,6 @@
     ],
     "sqlState" : "42613"
   },
-<<<<<<< HEAD
-  "INVALID_SQLSTATE" : {
-    "message" : [
-      "Invalid SQLSTATE value: '<sqlState>'. SQLSTATE must be exactly 5 characters long and contain only A-Z and 0-9. SQLSTATE must not start with '00', '01', or 'XX'."
-    ],
-    "sqlState" : "42000"
-=======
   "INVALID_SPARK_CONFIG" : {
     "message" : [
       "Invalid Spark config:"
@@ -3227,7 +3220,12 @@
       }
     },
     "sqlState" : "42616"
->>>>>>> e2cff226
+  },
+  "INVALID_SQLSTATE" : {
+    "message" : [
+      "Invalid SQLSTATE value: '<sqlState>'. SQLSTATE must be exactly 5 characters long and contain only A-Z and 0-9. SQLSTATE must not start with '00', '01', or 'XX'."
+    ],
+    "sqlState" : "42000"
   },
   "INVALID_SQL_ARG" : {
     "message" : [
