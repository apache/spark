/*
 * Licensed to the Apache Software Foundation (ASF) under one or more
 * contributor license agreements.  See the NOTICE file distributed with
 * this work for additional information regarding copyright ownership.
 * The ASF licenses this file to You under the Apache License, Version 2.0
 * (the "License"); you may not use this file except in compliance with
 * the License.  You may obtain a copy of the License at
 *
 *    http://www.apache.org/licenses/LICENSE-2.0
 *
 * Unless required by applicable law or agreed to in writing, software
 * distributed under the License is distributed on an "AS IS" BASIS,
 * WITHOUT WARRANTIES OR CONDITIONS OF ANY KIND, either express or implied.
 * See the License for the specific language governing permissions and
 * limitations under the License.
 */
package org.apache.spark.internal

/**
 * Various keys used for mapped diagnostic contexts(MDC) in logging.
 * All structured logging keys should be defined here for standardization.
 */
object LogKey extends Enumeration {
  val ACCUMULATOR_ID = Value
  val APP_DESC = Value
  val APP_ID = Value
  val APP_STATE = Value
  val BLOCK_ID = Value
  val BLOCK_MANAGER_ID = Value
  val BROADCAST_ID = Value
  val BUCKET = Value
  val BYTECODE_SIZE = Value
  val CATEGORICAL_FEATURES = Value
  val CLASS_LOADER = Value
  val CLASS_NAME = Value
  val COMMAND = Value
  val COMMAND_OUTPUT = Value
  val COMPONENT = Value
  val CONFIG = Value
  val CONFIG2 = Value
  val CONTAINER_ID = Value
  val COUNT = Value
  val DRIVER_ID = Value
  val END_POINT = Value
  val ERROR = Value
  val EVENT_LOOP = Value
  val EVENT_QUEUE = Value
  val EXECUTOR_ID = Value
  val EXECUTOR_STATE = Value
  val EXIT_CODE = Value
  val FAILURES = Value
<<<<<<< HEAD
  val HIVE_OPERATION_STATE = Value
  val HIVE_OPERATION_TYPE = Value
=======
  val GROUP_ID = Value
>>>>>>> 04bf9817
  val HOST = Value
  val JOB_ID = Value
  val JOIN_CONDITION = Value
  val LEARNING_RATE = Value
  val LINE = Value
  val LINE_NUM = Value
  val LISTENER = Value
  val LOG_TYPE = Value
  val MASTER_URL = Value
  val MAX_ATTEMPTS = Value
  val MAX_CATEGORIES = Value
  val MAX_EXECUTOR_FAILURES = Value
  val MAX_SIZE = Value
  val MERGE_DIR_NAME = Value
  val METHOD_NAME = Value
  val MIN_SIZE = Value
  val NUM_ITERATIONS = Value
  val OBJECT_ID = Value
  val OLD_BLOCK_MANAGER_ID = Value
  val OPTIMIZER_CLASS_NAME = Value
  val OP_TYPE = Value
  val PARTITION_ID = Value
  val PATH = Value
  val PATHS = Value
  val POD_ID = Value
  val PORT = Value
  val QUERY_PLAN = Value
  val RANGE = Value
  val RDD_ID = Value
  val REASON = Value
  val REDUCE_ID = Value
  val REMOTE_ADDRESS = Value
  val RETRY_COUNT = Value
  val RETRY_INTERVAL = Value
  val RPC_ADDRESS = Value
  val RULE_BATCH_NAME = Value
  val RULE_NAME = Value
  val RULE_NUMBER_OF_RUNS = Value
  val SESSION_ID = Value
  val SHARD_ID = Value
  val SHUFFLE_BLOCK_INFO = Value
  val SHUFFLE_ID = Value
  val SHUFFLE_MERGE_ID = Value
  val SIZE = Value
<<<<<<< HEAD
  val SLEEP_TIME_SECONDS = Value
  val STATEMENT_ID = Value
=======
  val SLEEP_TIME = Value
>>>>>>> 04bf9817
  val STAGE_ID = Value
  val SUBMISSION_ID = Value
  val SUBSAMPLING_RATE = Value
  val TASK_ATTEMPT_ID = Value
  val TASK_ID = Value
  val TASK_NAME = Value
  val TASK_SET_NAME = Value
  val TASK_STATE = Value
  val THREAD = Value
  val THREAD_NAME = Value
  val TID = Value
  val TIMEOUT = Value
  val TOTAL_EFFECTIVE_TIME = Value
  val TOTAL_TIME = Value
  val URI = Value
  val USER_ID = Value
  val USER_NAME = Value
  val WATERMARK_CONSTRAINT = Value
  val WORKER_URL = Value
  val XSD_PATH = Value

  type LogKey = Value
}<|MERGE_RESOLUTION|>--- conflicted
+++ resolved
@@ -49,12 +49,9 @@
   val EXECUTOR_STATE = Value
   val EXIT_CODE = Value
   val FAILURES = Value
-<<<<<<< HEAD
+  val GROUP_ID = Value
   val HIVE_OPERATION_STATE = Value
   val HIVE_OPERATION_TYPE = Value
-=======
-  val GROUP_ID = Value
->>>>>>> 04bf9817
   val HOST = Value
   val JOB_ID = Value
   val JOIN_CONDITION = Value
@@ -99,12 +96,8 @@
   val SHUFFLE_ID = Value
   val SHUFFLE_MERGE_ID = Value
   val SIZE = Value
-<<<<<<< HEAD
-  val SLEEP_TIME_SECONDS = Value
+  val SLEEP_TIME = Value
   val STATEMENT_ID = Value
-=======
-  val SLEEP_TIME = Value
->>>>>>> 04bf9817
   val STAGE_ID = Value
   val SUBMISSION_ID = Value
   val SUBSAMPLING_RATE = Value
