--- conflicted
+++ resolved
@@ -65,12 +65,9 @@
   val CSV_SOURCE = Value
   val DATA = Value
   val DATABASE_NAME = Value
-<<<<<<< HEAD
+  val DATAFRAME_CACHE_ENTRY = Value
   val DATAFRAME_ID = Value
   val DESCRIPTION = Value
-=======
-  val DATAFRAME_CACHE_ENTRY = Value
->>>>>>> f10ad3d5
   val DRIVER_ID = Value
   val DROPPED_PARTITIONS = Value
   val DURATION = Value
