/*
 * Licensed to the Apache Software Foundation (ASF) under one or more
 * contributor license agreements.  See the NOTICE file distributed with
 * this work for additional information regarding copyright ownership.
 * The ASF licenses this file to You under the Apache License, Version 2.0
 * (the "License"); you may not use this file except in compliance with
 * the License.  You may obtain a copy of the License at
 *
 *    http://www.apache.org/licenses/LICENSE-2.0
 *
 * Unless required by applicable law or agreed to in writing, software
 * distributed under the License is distributed on an "AS IS" BASIS,
 * WITHOUT WARRANTIES OR CONDITIONS OF ANY KIND, either express or implied.
 * See the License for the specific language governing permissions and
 * limitations under the License.
 */
package org.apache.spark.internal

import java.util.Locale

/**
 * All structured logging `keys` used in `MDC` must be extends `LogKey`
 */
trait LogKey {
  val name: String = this.toString.toLowerCase(Locale.ROOT)
}

/**
 * Various keys used for mapped diagnostic contexts(MDC) in logging. All structured logging keys
 * should be defined here for standardization.
 */
object LogKeys {
  case object ACCUMULATOR_ID extends LogKey
  case object ACTUAL_BROADCAST_OUTPUT_STATUS_SIZE extends LogKey
  case object ACTUAL_NUM_FILES extends LogKey
  case object ACTUAL_PARTITION_COLUMN extends LogKey
  case object ADDED_JARS extends LogKey
  case object AGGREGATE_FUNCTIONS extends LogKey
  case object ALPHA extends LogKey
  case object ANALYSIS_ERROR extends LogKey
  case object APP_ATTEMPT_ID extends LogKey
  case object APP_ATTEMPT_SHUFFLE_MERGE_ID extends LogKey
  case object APP_DESC extends LogKey
  case object APP_EXECUTOR_ID extends LogKey
  case object APP_ID extends LogKey
  case object APP_NAME extends LogKey
  case object APP_STATE extends LogKey
  case object ARGS extends LogKey
  case object AUTH_ENABLED extends LogKey
  case object BACKUP_FILE extends LogKey
  case object BARRIER_EPOCH extends LogKey
  case object BARRIER_ID extends LogKey
  case object BATCH_ID extends LogKey
  case object BATCH_NAME extends LogKey
  case object BATCH_TIMESTAMP extends LogKey
  case object BATCH_WRITE extends LogKey
  case object BIND_ADDRESS extends LogKey
  case object BLOCK_ID extends LogKey
  case object BLOCK_IDS extends LogKey
  case object BLOCK_MANAGER_ID extends LogKey
  case object BLOCK_MANAGER_IDS extends LogKey
  case object BLOCK_TYPE extends LogKey
  case object BOOT extends LogKey
  case object BOOTSTRAP_TIME extends LogKey
  case object BROADCAST extends LogKey
  case object BROADCAST_ID extends LogKey
  case object BROADCAST_OUTPUT_STATUS_SIZE extends LogKey
  case object BUCKET extends LogKey
  case object BYTECODE_SIZE extends LogKey
  case object CACHED_TABLE_PARTITION_METADATA_SIZE extends LogKey
  case object CACHE_AUTO_REMOVED_SIZE extends LogKey
  case object CACHE_UNTIL_HIGHEST_CONSUMED_SIZE extends LogKey
  case object CACHE_UNTIL_LAST_PRODUCED_SIZE extends LogKey
  case object CALL_SITE_LONG_FORM extends LogKey
  case object CALL_SITE_SHORT_FORM extends LogKey
  case object CATALOG_NAME extends LogKey
  case object CATEGORICAL_FEATURES extends LogKey
  case object CHECKPOINT_FILE extends LogKey
  case object CHECKPOINT_LOCATION extends LogKey
  case object CHECKPOINT_PATH extends LogKey
  case object CHECKPOINT_ROOT extends LogKey
  case object CHECKPOINT_TIME extends LogKey
  case object CHECKSUM_FILE_NUM extends LogKey
  case object CHOSEN_WATERMARK extends LogKey
  case object CLASS_LOADER extends LogKey
  case object CLASS_NAME extends LogKey
  case object CLASS_PATH extends LogKey
  case object CLASS_PATHS extends LogKey
  case object CLAUSES extends LogKey
  case object CLEANUP_LOCAL_DIRS extends LogKey
  case object CLUSTER_CENTROIDS extends LogKey
  case object CLUSTER_ID extends LogKey
  case object CLUSTER_LABEL extends LogKey
  case object CLUSTER_LEVEL extends LogKey
  case object CLUSTER_WEIGHT extends LogKey
  case object CODEC_LEVEL extends LogKey
  case object CODEC_NAME extends LogKey
  case object CODEGEN_STAGE_ID extends LogKey
  case object COLUMN_DATA_TYPE_SOURCE extends LogKey
  case object COLUMN_DATA_TYPE_TARGET extends LogKey
  case object COLUMN_DEFAULT_VALUE extends LogKey
  case object COLUMN_NAME extends LogKey
  case object COMMAND extends LogKey
  case object COMMAND_OUTPUT extends LogKey
  case object COMMITTED_VERSION extends LogKey
  case object COMPACT_INTERVAL extends LogKey
  case object COMPONENT extends LogKey
  case object COMPUTE extends LogKey
  case object CONFIG extends LogKey
  case object CONFIG2 extends LogKey
  case object CONFIG3 extends LogKey
  case object CONFIG4 extends LogKey
  case object CONFIG5 extends LogKey
  case object CONFIG_DEPRECATION_MESSAGE extends LogKey
  case object CONFIG_KEY_UPDATED extends LogKey
  case object CONFIG_VERSION extends LogKey
  case object CONSUMER extends LogKey
  case object CONTAINER extends LogKey
  case object CONTAINER_ID extends LogKey
  case object CONTAINER_STATE extends LogKey
  case object CONTEXT extends LogKey
  case object CONTEXT_CREATION_SITE extends LogKey
  case object COST extends LogKey
  case object COUNT extends LogKey
  case object CREATED_POOL_NAME extends LogKey
  case object CREDENTIALS_RENEWAL_INTERVAL_RATIO extends LogKey
  case object CROSS_VALIDATION_METRIC extends LogKey
  case object CROSS_VALIDATION_METRICS extends LogKey
  case object CSV_HEADER_COLUMN_NAME extends LogKey
  case object CSV_HEADER_COLUMN_NAMES extends LogKey
  case object CSV_HEADER_LENGTH extends LogKey
  case object CSV_SCHEMA_FIELD_NAME extends LogKey
  case object CSV_SCHEMA_FIELD_NAMES extends LogKey
  case object CSV_SOURCE extends LogKey
  case object CURRENT_BATCH_ID extends LogKey
  case object CURRENT_FILE extends LogKey
  case object CURRENT_MEMORY_BYTES extends LogKey
  case object CURRENT_PATH extends LogKey
  case object CURRENT_TIME extends LogKey
  case object DATA extends LogKey
  case object DATABASE_NAME extends LogKey
  case object DATAFRAME_CACHE_ENTRY extends LogKey
  case object DATAFRAME_ID extends LogKey
  case object DATA_FILE extends LogKey
  case object DATA_FILE_NUM extends LogKey
  case object DATA_SOURCE extends LogKey
  case object DATA_SOURCES extends LogKey
  case object DEFAULT_COMPACTION_INTERVAL extends LogKey
  case object DEFAULT_COMPACT_INTERVAL extends LogKey
  case object DEFAULT_ISOLATION_LEVEL extends LogKey
  case object DEFAULT_NAME extends LogKey
  case object DEFAULT_SCHEDULING_MODE extends LogKey
  case object DEFAULT_VALUE extends LogKey
  case object DELAY extends LogKey
  case object DELEGATE extends LogKey
  case object DELTA extends LogKey
  case object DEPRECATED_KEY extends LogKey
  case object DESCRIPTION extends LogKey
  case object DESIRED_NUM_PARTITIONS extends LogKey
  case object DESTINATION_PATH extends LogKey
  case object DFS_FILE extends LogKey
  case object DIFF_DELTA extends LogKey
  case object DIVISIBLE_CLUSTER_INDICES_SIZE extends LogKey
  case object DRIVER_ID extends LogKey
  case object DRIVER_LIBRARY_PATH_KEY extends LogKey
  case object DRIVER_STATE extends LogKey
  case object DROPPED_PARTITIONS extends LogKey
  case object DURATION extends LogKey
  case object EARLIEST_LOADED_VERSION extends LogKey
  case object EFFECTIVE_STORAGE_LEVEL extends LogKey
  case object ELAPSED_TIME extends LogKey
  case object ENCODING extends LogKey
  case object END_INDEX extends LogKey
  case object END_POINT extends LogKey
  case object END_VERSION extends LogKey
  case object ENGINE extends LogKey
  case object EPOCH extends LogKey
  case object ERROR extends LogKey
  case object ESTIMATOR_PARAMETER_MAP extends LogKey
  case object EVALUATED_FILTERS extends LogKey
  case object EVENT extends LogKey
  case object EVENT_LOG_DESTINATION extends LogKey
  case object EVENT_LOOP extends LogKey
  case object EVENT_NAME extends LogKey
  case object EVENT_QUEUE extends LogKey
  case object EXCEPTION extends LogKey
  case object EXECUTE_INFO extends LogKey
  case object EXECUTE_KEY extends LogKey
  case object EXECUTION_MEMORY_SIZE extends LogKey
  case object EXECUTION_PLAN_LEAVES extends LogKey
  case object EXECUTOR_BACKEND extends LogKey
  case object EXECUTOR_DESIRED_COUNT extends LogKey
  case object EXECUTOR_ENVS extends LogKey
  case object EXECUTOR_ENV_REGEX extends LogKey
  case object EXECUTOR_ID extends LogKey
  case object EXECUTOR_IDS extends LogKey
  case object EXECUTOR_LAUNCH_COMMANDS extends LogKey
  case object EXECUTOR_LAUNCH_COUNT extends LogKey
  case object EXECUTOR_RESOURCES extends LogKey
  case object EXECUTOR_SHUFFLE_INFO extends LogKey
  case object EXECUTOR_STATE extends LogKey
  case object EXECUTOR_TARGET_COUNT extends LogKey
  case object EXECUTOR_TIMEOUT extends LogKey
  case object EXEC_AMOUNT extends LogKey
  case object EXISTING_FILE extends LogKey
  case object EXISTING_JARS extends LogKey
  case object EXISTING_PATH extends LogKey
  case object EXIT_CODE extends LogKey
  case object EXPECTED_ANSWER extends LogKey
  case object EXPECTED_NUM_FILES extends LogKey
  case object EXPECTED_PARTITION_COLUMN extends LogKey
  case object EXPIRY_TIMESTAMP extends LogKey
  case object EXPR extends LogKey
  case object EXPR_TERMS extends LogKey
  case object EXTENDED_EXPLAIN_GENERATOR extends LogKey
  case object FAILURES extends LogKey
  case object FALLBACK_VERSION extends LogKey
  case object FEATURE_COLUMN extends LogKey
  case object FEATURE_DIMENSION extends LogKey
  case object FETCH_SIZE extends LogKey
  case object FIELD_NAME extends LogKey
  case object FILE_ABSOLUTE_PATH extends LogKey
  case object FILE_END_OFFSET extends LogKey
  case object FILE_FORMAT extends LogKey
  case object FILE_FORMAT2 extends LogKey
  case object FILE_LENGTH_XATTR extends LogKey
  case object FILE_MODIFICATION_TIME extends LogKey
  case object FILE_NAME extends LogKey
  case object FILE_NAME2 extends LogKey
  case object FILE_NAME3 extends LogKey
  case object FILE_START_OFFSET extends LogKey
  case object FILE_SYSTEM extends LogKey
  case object FILE_VERSION extends LogKey
  case object FILTER extends LogKey
  case object FILTERS extends LogKey
  case object FINAL_CONTEXT extends LogKey
  case object FINAL_OUTPUT_PATH extends LogKey
  case object FINAL_PATH extends LogKey
  case object FINISH_TRIGGER_DURATION extends LogKey
  case object FROM_OFFSET extends LogKey
  case object FROM_TIME extends LogKey
  case object FUNCTION_NAME extends LogKey
  case object FUNCTION_PARAMETER extends LogKey
  case object GLOBAL_INIT_FILE extends LogKey
  case object GLOBAL_WATERMARK extends LogKey
  case object GROUP_BY_EXPRS extends LogKey
  case object GROUP_ID extends LogKey
  case object HADOOP_VERSION extends LogKey
  case object HASH_JOIN_KEYS extends LogKey
  case object HASH_MAP_SIZE extends LogKey
  case object HAS_R_PACKAGE extends LogKey
  case object HEARTBEAT extends LogKey
  case object HEARTBEAT_INTERVAL extends LogKey
  case object HISTORY_DIR extends LogKey
  case object HIVE_CLIENT_VERSION extends LogKey
  case object HIVE_METASTORE_VERSION extends LogKey
  case object HIVE_OPERATION_STATE extends LogKey
  case object HIVE_OPERATION_TYPE extends LogKey
  case object HOST extends LogKey
  case object HOST_NAMES extends LogKey
  case object HOST_PORT extends LogKey
  case object HOST_PORT2 extends LogKey
  case object HUGE_METHOD_LIMIT extends LogKey
  case object IDENTIFIER extends LogKey
  case object INCOMPATIBLE_TYPES extends LogKey
  case object INDEX extends LogKey
  case object INDEX_FILE extends LogKey
  case object INDEX_FILE_NUM extends LogKey
  case object INDEX_NAME extends LogKey
  case object INFERENCE_MODE extends LogKey
  case object INIT extends LogKey
  case object INITIAL_CAPACITY extends LogKey
  case object INITIAL_HEARTBEAT_INTERVAL extends LogKey
  case object INIT_MODE extends LogKey
  case object INPUT extends LogKey
  case object INTERVAL extends LogKey
  case object ISOLATION_LEVEL extends LogKey
  case object ISSUE_DATE extends LogKey
  case object IS_NETWORK_REQUEST_DONE extends LogKey
  case object JAR_ENTRY extends LogKey
  case object JAR_MESSAGE extends LogKey
  case object JAR_URL extends LogKey
  case object JAVA_VERSION extends LogKey
  case object JAVA_VM_NAME extends LogKey
  case object JOB_ID extends LogKey
  case object JOIN_CONDITION extends LogKey
  case object JOIN_CONDITION_SUB_EXPR extends LogKey
  case object JOIN_TYPE extends LogKey
  case object K8S_CONTEXT extends LogKey
  case object KAFKA_PULLS_COUNT extends LogKey
  case object KAFKA_RECORDS_PULLED_COUNT extends LogKey
  case object KEY extends LogKey
  case object KEY2 extends LogKey
  case object KEYTAB extends LogKey
  case object KEYTAB_FILE extends LogKey
  case object LABEL_COLUMN extends LogKey
  case object LARGEST_CLUSTER_INDEX extends LogKey
  case object LAST_ACCESS_TIME extends LogKey
  case object LAST_VALID_TIME extends LogKey
  case object LATEST_BATCH_ID extends LogKey
  case object LATEST_COMMITTED_BATCH_ID extends LogKey
  case object LATEST_SHUFFLE_MERGE_ID extends LogKey
  case object LEARNING_RATE extends LogKey
  case object LEFT_EXPR extends LogKey
  case object LEFT_LOGICAL_PLAN_STATS_SIZE_IN_BYTES extends LogKey
  case object LINE extends LogKey
  case object LINE_NUM extends LogKey
  case object LISTENER extends LogKey
  case object LOADED_VERSION extends LogKey
  case object LOAD_FACTOR extends LogKey
  case object LOAD_TIME extends LogKey
  case object LOCAL_SCRATCH_DIR extends LogKey
  case object LOCATION extends LogKey
  case object LOGICAL_PLAN_COLUMNS extends LogKey
  case object LOGICAL_PLAN_LEAVES extends LogKey
  case object LOG_ID extends LogKey
  case object LOG_KEY_FILE extends LogKey
  case object LOG_OFFSET extends LogKey
  case object LOG_TYPE extends LogKey
  case object LOWER_BOUND extends LogKey
  case object MALFORMATTED_STIRNG extends LogKey
  case object MAP_ID extends LogKey
  case object MASTER_URL extends LogKey
  case object MAX_ATTEMPTS extends LogKey
  case object MAX_CACHE_UNTIL_HIGHEST_CONSUMED_SIZE extends LogKey
  case object MAX_CACHE_UNTIL_LAST_PRODUCED_SIZE extends LogKey
  case object MAX_CAPACITY extends LogKey
  case object MAX_CATEGORIES extends LogKey
  case object MAX_EXECUTOR_FAILURES extends LogKey
  case object MAX_FILE_VERSION extends LogKey
  case object MAX_JVM_METHOD_PARAMS_LENGTH extends LogKey
  case object MAX_LOG_NUM_POLICY extends LogKey
  case object MAX_MEMORY_SIZE extends LogKey
  case object MAX_METHOD_CODE_SIZE extends LogKey
  case object MAX_NUM_CHUNKS extends LogKey
  case object MAX_NUM_PARTITIONS extends LogKey
  case object MAX_NUM_ROWS_IN_MEMORY_BUFFER extends LogKey
  case object MAX_SIZE extends LogKey
  case object MAX_SLOTS extends LogKey
  case object MAX_SPLIT_BYTES extends LogKey
  case object MAX_TABLE_PARTITION_METADATA_SIZE extends LogKey
  case object MEMORY_CONSUMER extends LogKey
  case object MEMORY_POOL_NAME extends LogKey
  case object MEMORY_SIZE extends LogKey
  case object MERGE_DIR_NAME extends LogKey
  case object MESSAGE extends LogKey
  case object METADATA_DIRECTORY extends LogKey
  case object METADATA_JSON extends LogKey
  case object META_FILE extends LogKey
  case object METHOD_NAME extends LogKey
  case object METHOD_PARAMETER_TYPES extends LogKey
  case object METRICS_JSON extends LogKey
  case object METRIC_NAME extends LogKey
  case object MIN_COMPACTION_BATCH_ID extends LogKey
  case object MIN_FREQUENT_PATTERN_COUNT extends LogKey
  case object MIN_POINT_PER_CLUSTER extends LogKey
  case object MIN_SHARE extends LogKey
  case object MIN_SIZE extends LogKey
  case object MIN_TIME extends LogKey
  case object MIN_VERSION_NUMBER extends LogKey
  case object MODEL_WEIGHTS extends LogKey
  case object MODULE_NAME extends LogKey
  case object NAMESPACE extends LogKey
  case object NETWORK_IF extends LogKey
  case object NEW_FEATURE_COLUMN_NAME extends LogKey
  case object NEW_LABEL_COLUMN_NAME extends LogKey
  case object NEW_PATH extends LogKey
  case object NEW_RDD_ID extends LogKey
  case object NEW_STATE extends LogKey
  case object NEW_VALUE extends LogKey
  case object NEXT_RENEWAL_TIME extends LogKey
  case object NODES extends LogKey
  case object NODE_LOCATION extends LogKey
  case object NON_BUILT_IN_CONNECTORS extends LogKey
  case object NORM extends LogKey
  case object NUM_ADDED_MASTERS extends LogKey
  case object NUM_ADDED_PARTITIONS extends LogKey
  case object NUM_ADDED_WORKERS extends LogKey
  case object NUM_APPS extends LogKey
  case object NUM_BIN extends LogKey
<<<<<<< HEAD
  case object NUM_BROADCAST_BLOCK extends LogKey
=======
  case object NUM_BLOCK_IDS extends LogKey
>>>>>>> 91da2caa
  case object NUM_BYTES extends LogKey
  case object NUM_BYTES_CURRENT extends LogKey
  case object NUM_BYTES_EVICTED extends LogKey
  case object NUM_BYTES_MAX extends LogKey
  case object NUM_BYTES_TO_FREE extends LogKey
  case object NUM_BYTES_TO_WARN extends LogKey
  case object NUM_BYTES_USED extends LogKey
  case object NUM_CHUNKS extends LogKey
  case object NUM_CLASSES extends LogKey
  case object NUM_COLUMNS extends LogKey
  case object NUM_CONCURRENT_WRITER extends LogKey
  case object NUM_CORES extends LogKey
<<<<<<< HEAD
  case object NUM_DRIVERS extends LogKey
=======
  case object NUM_DATA_FILES extends LogKey
>>>>>>> 91da2caa
  case object NUM_DROPPED_PARTITIONS extends LogKey
  case object NUM_ELEMENTS_SPILL_THRESHOLD extends LogKey
  case object NUM_EVENTS extends LogKey
  case object NUM_EXAMPLES extends LogKey
  case object NUM_EXECUTOR_CORES extends LogKey
  case object NUM_EXECUTOR_CORES_REMAINING extends LogKey
  case object NUM_EXECUTOR_CORES_TOTAL extends LogKey
  case object NUM_FAILURES extends LogKey
  case object NUM_FEATURES extends LogKey
  case object NUM_FILES extends LogKey
  case object NUM_FILES_COPIED extends LogKey
  case object NUM_FILES_FAILED_TO_DELETE extends LogKey
  case object NUM_FILES_REUSED extends LogKey
  case object NUM_FREQUENT_ITEMS extends LogKey
  case object NUM_INDEX_FILES extends LogKey
  case object NUM_ITERATIONS extends LogKey
  case object NUM_LEFT_PARTITION_VALUES extends LogKey
  case object NUM_LOADED_ENTRIES extends LogKey
  case object NUM_LOCAL_DIRS extends LogKey
  case object NUM_LOCAL_FREQUENT_PATTERN extends LogKey
<<<<<<< HEAD
  case object NUM_MERGER_LOCATIONS extends LogKey
=======
  case object NUM_META_FILES extends LogKey
>>>>>>> 91da2caa
  case object NUM_PARTITIONS extends LogKey
  case object NUM_PARTITIONS2 extends LogKey
  case object NUM_PARTITION_VALUES extends LogKey
  case object NUM_PATHS extends LogKey
  case object NUM_PEERS extends LogKey
  case object NUM_PEERS_REPLICATED_TO extends LogKey
  case object NUM_PEERS_TO_REPLICATE_TO extends LogKey
  case object NUM_PENDING_LAUNCH_TASKS extends LogKey
  case object NUM_POINT extends LogKey
  case object NUM_PREFIXES extends LogKey
  case object NUM_PRUNED extends LogKey
  case object NUM_REMOVED_WORKERS extends LogKey
  case object NUM_REPLICAS extends LogKey
  case object NUM_REQUESTS extends LogKey
  case object NUM_REQUEST_SYNC_TASK extends LogKey
  case object NUM_RESOURCE_SLOTS extends LogKey
  case object NUM_RETRIES extends LogKey
  case object NUM_RIGHT_PARTITION_VALUES extends LogKey
  case object NUM_SEQUENCES extends LogKey
  case object NUM_SLOTS extends LogKey
  case object NUM_SPILL_INFOS extends LogKey
  case object NUM_SPILL_WRITERS extends LogKey
  case object NUM_SUB_DIRS extends LogKey
  case object NUM_TASKS extends LogKey
  case object NUM_TASK_CPUS extends LogKey
  case object NUM_VERSIONS_RETAIN extends LogKey
  case object OBJECT_AGG_SORT_BASED_FALLBACK_THRESHOLD extends LogKey
  case object OBJECT_ID extends LogKey
  case object OFFSET extends LogKey
  case object OFFSETS extends LogKey
  case object OFFSET_SEQUENCE_METADATA extends LogKey
  case object OLD_BLOCK_MANAGER_ID extends LogKey
  case object OLD_GENERATION_GC extends LogKey
  case object OLD_VALUE extends LogKey
  case object OPEN_COST_IN_BYTES extends LogKey
  case object OPERATION_HANDLE extends LogKey
  case object OPERATION_HANDLE_IDENTIFIER extends LogKey
  case object OPTIMIZED_PLAN_COLUMNS extends LogKey
  case object OPTIMIZER_CLASS_NAME extends LogKey
  case object OPTIONS extends LogKey
  case object OP_ID extends LogKey
  case object OP_TYPE extends LogKey
  case object OS_ARCH extends LogKey
  case object OS_NAME extends LogKey
  case object OS_VERSION extends LogKey
  case object OUTPUT extends LogKey
  case object OUTPUT_LINE extends LogKey
  case object OUTPUT_LINE_NUMBER extends LogKey
  case object OVERHEAD_MEMORY_SIZE extends LogKey
  case object PAGE_SIZE extends LogKey
  case object PARSE_MODE extends LogKey
  case object PARTITIONED_FILE_READER extends LogKey
  case object PARTITIONER extends LogKey
  case object PARTITIONS_SIZE extends LogKey
  case object PARTITION_ID extends LogKey
  case object PARTITION_SPECIFICATION extends LogKey
  case object PARTITION_SPECS extends LogKey
  case object PATH extends LogKey
  case object PATHS extends LogKey
  case object PEER extends LogKey
  case object PERCENT extends LogKey
  case object PIPELINE_STAGE_UID extends LogKey
  case object PLUGIN_NAME extends LogKey
  case object POD_COUNT extends LogKey
  case object POD_ID extends LogKey
  case object POD_NAME extends LogKey
  case object POD_NAMESPACE extends LogKey
  case object POD_PHASE extends LogKey
  case object POD_SHARED_SLOT_COUNT extends LogKey
  case object POD_STATE extends LogKey
  case object POD_TARGET_COUNT extends LogKey
  case object POLICY extends LogKey
  case object POOL_NAME extends LogKey
  case object PORT extends LogKey
  case object PORT2 extends LogKey
  case object POST_SCAN_FILTERS extends LogKey
  case object PREDICATE extends LogKey
  case object PREDICATES extends LogKey
  case object PREFIX extends LogKey
  case object PRETTY_ID_STRING extends LogKey
  case object PRINCIPAL extends LogKey
  case object PROCESS extends LogKey
  case object PROCESSING_TIME extends LogKey
  case object PRODUCER_ID extends LogKey
  case object PROPERTY_NAME extends LogKey
  case object PROTOCOL_VERSION extends LogKey
  case object PROVIDER extends LogKey
  case object PUSHED_FILTERS extends LogKey
  case object PVC_METADATA_NAME extends LogKey
  case object PYTHON_EXEC extends LogKey
  case object PYTHON_PACKAGES extends LogKey
  case object PYTHON_VERSION extends LogKey
  case object PYTHON_WORKER_MODULE extends LogKey
  case object PYTHON_WORKER_RESPONSE extends LogKey
  case object QUERY_CACHE_VALUE extends LogKey
  case object QUERY_HINT extends LogKey
  case object QUERY_ID extends LogKey
  case object QUERY_PLAN extends LogKey
  case object QUERY_PLAN_COMPARISON extends LogKey
  case object QUERY_PLAN_LENGTH_ACTUAL extends LogKey
  case object QUERY_PLAN_LENGTH_MAX extends LogKey
  case object QUERY_RUN_ID extends LogKey
  case object RANGE extends LogKey
  case object RDD_CHECKPOINT_DIR extends LogKey
  case object RDD_DEBUG_STRING extends LogKey
  case object RDD_DESCRIPTION extends LogKey
  case object RDD_ID extends LogKey
  case object READ_LIMIT extends LogKey
  case object REASON extends LogKey
  case object REATTACHABLE extends LogKey
  case object RECEIVED_BLOCK_INFO extends LogKey
  case object RECEIVED_BLOCK_TRACKER_LOG_EVENT extends LogKey
  case object RECEIVER_ID extends LogKey
  case object RECEIVER_IDS extends LogKey
  case object RECORDS extends LogKey
  case object RECOVERY_STATE extends LogKey
  case object REDACTED_STATEMENT extends LogKey
  case object REDUCE_ID extends LogKey
  case object REGISTERED_EXECUTOR_FILE extends LogKey
  case object RELATION_NAME extends LogKey
  case object RELATION_OUTPUT extends LogKey
  case object RELATIVE_TOLERANCE extends LogKey
  case object REMAINING_PARTITIONS extends LogKey
  case object REMOTE_ADDRESS extends LogKey
  case object REMOVE_FROM_MASTER extends LogKey
  case object REPORT_DETAILS extends LogKey
  case object REQUESTER_SIZE extends LogKey
  case object REQUEST_ID extends LogKey
  case object RESOURCE extends LogKey
  case object RESOURCE_NAME extends LogKey
  case object RESOURCE_PROFILE_ID extends LogKey
  case object RESOURCE_PROFILE_IDS extends LogKey
  case object RESOURCE_PROFILE_TO_TOTAL_EXECS extends LogKey
  case object RESPONSE_BODY_SIZE extends LogKey
  case object RESULT extends LogKey
  case object RESULT_SIZE_BYTES extends LogKey
  case object RESULT_SIZE_BYTES_MAX extends LogKey
  case object RETRY_COUNT extends LogKey
  case object RETRY_INTERVAL extends LogKey
  case object RETRY_WAIT_TIME extends LogKey
  case object RIGHT_EXPR extends LogKey
  case object RIGHT_LOGICAL_PLAN_STATS_SIZE_IN_BYTES extends LogKey
  case object RMSE extends LogKey
  case object ROCKS_DB_LOG_LEVEL extends LogKey
  case object ROCKS_DB_LOG_MESSAGE extends LogKey
  case object RPC_ADDRESS extends LogKey
  case object RPC_ENDPOINT_REF extends LogKey
  case object RPC_MESSAGE_CAPACITY extends LogKey
  case object RULE_BATCH_NAME extends LogKey
  case object RULE_NAME extends LogKey
  case object RULE_NUMBER_OF_RUNS extends LogKey
  case object RUN_ID extends LogKey
  case object SCALA_VERSION extends LogKey
  case object SCHEDULER_POOL_NAME extends LogKey
  case object SCHEMA extends LogKey
  case object SCHEMA2 extends LogKey
  case object SERIALIZE_OUTPUT_LENGTH extends LogKey
  case object SERVER_NAME extends LogKey
  case object SERVICE_NAME extends LogKey
  case object SERVLET_CONTEXT_HANDLER_PATH extends LogKey
  case object SESSION_HANDLE extends LogKey
  case object SESSION_HOLD_INFO extends LogKey
  case object SESSION_ID extends LogKey
  case object SESSION_KEY extends LogKey
  case object SET_CLIENT_INFO_REQUEST extends LogKey
  case object SHARD_ID extends LogKey
  case object SHELL_COMMAND extends LogKey
  case object SHELL_OPTIONS extends LogKey
  case object SHORT_USER_NAME extends LogKey
  case object SHUFFLE_BLOCK_INFO extends LogKey
  case object SHUFFLE_DB_BACKEND_KEY extends LogKey
  case object SHUFFLE_DB_BACKEND_NAME extends LogKey
  case object SHUFFLE_ID extends LogKey
  case object SHUFFLE_MERGE_ID extends LogKey
  case object SHUFFLE_MERGE_RECOVERY_FILE extends LogKey
  case object SHUFFLE_SERVICE_CONF_OVERLAY_URL extends LogKey
  case object SHUFFLE_SERVICE_METRICS_NAMESPACE extends LogKey
  case object SHUFFLE_SERVICE_NAME extends LogKey
  case object SIGNAL extends LogKey
  case object SIZE extends LogKey
  case object SLEEP_TIME extends LogKey
  case object SLIDE_DURATION extends LogKey
  case object SMALLEST_CLUSTER_INDEX extends LogKey
  case object SNAPSHOT_VERSION extends LogKey
  case object SOCKET_ADDRESS extends LogKey
  case object SOURCE_PATH extends LogKey
  case object SPARK_BRANCH extends LogKey
  case object SPARK_BUILD_DATE extends LogKey
  case object SPARK_BUILD_USER extends LogKey
  case object SPARK_DATA_STREAM extends LogKey
  case object SPARK_PLAN_ID extends LogKey
  case object SPARK_REPO_URL extends LogKey
  case object SPARK_REVISION extends LogKey
  case object SPARK_VERSION extends LogKey
  case object SPILL_TIMES extends LogKey
  case object SQL_TEXT extends LogKey
  case object SRC_PATH extends LogKey
  case object STAGE_ATTEMPT extends LogKey
  case object STAGE_ID extends LogKey
  case object START_INDEX extends LogKey
  case object STATEMENT_ID extends LogKey
  case object STATE_STORE_ID extends LogKey
  case object STATE_STORE_PROVIDER extends LogKey
  case object STATE_STORE_VERSION extends LogKey
  case object STATUS extends LogKey
  case object STDERR extends LogKey
  case object STOP_SITE_SHORT_FORM extends LogKey
  case object STORAGE_LEVEL extends LogKey
  case object STORAGE_LEVEL_DESERIALIZED extends LogKey
  case object STORAGE_LEVEL_REPLICATION extends LogKey
  case object STORAGE_MEMORY_SIZE extends LogKey
  case object STORE_ID extends LogKey
  case object STREAMING_DATA_SOURCE_DESCRIPTION extends LogKey
  case object STREAMING_DATA_SOURCE_NAME extends LogKey
  case object STREAMING_OFFSETS_END extends LogKey
  case object STREAMING_OFFSETS_START extends LogKey
  case object STREAMING_QUERY_PROGRESS extends LogKey
  case object STREAMING_SOURCE extends LogKey
  case object STREAMING_TABLE extends LogKey
  case object STREAMING_WRITE extends LogKey
  case object STREAM_CHUNK_ID extends LogKey
  case object STREAM_ID extends LogKey
  case object STREAM_NAME extends LogKey
  case object STREAM_SOURCE extends LogKey
  case object SUBMISSION_ID extends LogKey
  case object SUBSAMPLING_RATE extends LogKey
  case object SUB_QUERY extends LogKey
  case object TABLE_NAME extends LogKey
  case object TABLE_TYPE extends LogKey
  case object TABLE_TYPES extends LogKey
  case object TARGET_NUM_EXECUTOR extends LogKey
  case object TARGET_NUM_EXECUTOR_DELTA extends LogKey
  case object TARGET_PATH extends LogKey
  case object TASK_ATTEMPT_ID extends LogKey
  case object TASK_ID extends LogKey
  case object TASK_NAME extends LogKey
  case object TASK_REQUIREMENTS extends LogKey
  case object TASK_SET_NAME extends LogKey
  case object TASK_STATE extends LogKey
  case object TEMP_FILE extends LogKey
  case object TEMP_OUTPUT_PATH extends LogKey
  case object TEMP_PATH extends LogKey
  case object TEST_SIZE extends LogKey
  case object THREAD extends LogKey
  case object THREAD_ID extends LogKey
  case object THREAD_NAME extends LogKey
  case object THREAD_POOL_KEEPALIVE_TIME extends LogKey
  case object THREAD_POOL_SIZE extends LogKey
  case object THREAD_POOL_WAIT_QUEUE_SIZE extends LogKey
  case object TID extends LogKey
  case object TIME extends LogKey
  case object TIMEOUT extends LogKey
  case object TIMER extends LogKey
  case object TIMESTAMP extends LogKey
  case object TIME_UNITS extends LogKey
  case object TIP extends LogKey
  case object TOKEN extends LogKey
  case object TOKEN_KIND extends LogKey
  case object TOKEN_REGEX extends LogKey
  case object TOKEN_RENEWER extends LogKey
  case object TOPIC extends LogKey
  case object TOPIC_PARTITION extends LogKey
  case object TOPIC_PARTITIONS extends LogKey
  case object TOPIC_PARTITION_OFFSET extends LogKey
  case object TOPIC_PARTITION_OFFSET_RANGE extends LogKey
  case object TOTAL extends LogKey
  case object TOTAL_EFFECTIVE_TIME extends LogKey
  case object TOTAL_RECORDS_READ extends LogKey
  case object TOTAL_TIME extends LogKey
  case object TOTAL_TIME_READ extends LogKey
  case object TO_TIME extends LogKey
  case object TRAINING_SIZE extends LogKey
  case object TRAIN_VALIDATION_SPLIT_METRIC extends LogKey
  case object TRAIN_VALIDATION_SPLIT_METRICS extends LogKey
  case object TRAIN_WORD_COUNT extends LogKey
  case object TRANSFER_TYPE extends LogKey
  case object TREE_NODE extends LogKey
  case object TRIGGER_INTERVAL extends LogKey
  case object UI_FILTER extends LogKey
  case object UI_FILTER_PARAMS extends LogKey
  case object UI_PROXY_BASE extends LogKey
  case object UNKNOWN_PARAM extends LogKey
  case object UNSUPPORTED_EXPR extends LogKey
  case object UNSUPPORTED_HINT_REASON extends LogKey
  case object UNTIL_OFFSET extends LogKey
  case object UPPER_BOUND extends LogKey
  case object URI extends LogKey
  case object URIS extends LogKey
  case object URL extends LogKey
  case object URL2 extends LogKey
  case object USER_ID extends LogKey
  case object USER_NAME extends LogKey
  case object UUID extends LogKey
  case object VALUE extends LogKey
  case object VERSION_NUMBER extends LogKey
  case object VIRTUAL_CORES extends LogKey
  case object VOCAB_SIZE extends LogKey
  case object WAIT_RESULT_TIME extends LogKey
  case object WAIT_SEND_TIME extends LogKey
  case object WATERMARK_CONSTRAINT extends LogKey
  case object WEB_URL extends LogKey
  case object WEIGHT extends LogKey
  case object WEIGHTED_NUM extends LogKey
  case object WORKER extends LogKey
  case object WORKER_HOST extends LogKey
  case object WORKER_ID extends LogKey
  case object WORKER_PORT extends LogKey
  case object WORKER_URL extends LogKey
  case object WRITE_AHEAD_LOG_INFO extends LogKey
  case object WRITE_JOB_UUID extends LogKey
  case object XML_SCHEDULING_MODE extends LogKey
  case object XSD_PATH extends LogKey
  case object YOUNG_GENERATION_GC extends LogKey
}<|MERGE_RESOLUTION|>--- conflicted
+++ resolved
@@ -378,11 +378,8 @@
   case object NUM_ADDED_WORKERS extends LogKey
   case object NUM_APPS extends LogKey
   case object NUM_BIN extends LogKey
-<<<<<<< HEAD
+  case object NUM_BLOCK_IDS extends LogKey
   case object NUM_BROADCAST_BLOCK extends LogKey
-=======
-  case object NUM_BLOCK_IDS extends LogKey
->>>>>>> 91da2caa
   case object NUM_BYTES extends LogKey
   case object NUM_BYTES_CURRENT extends LogKey
   case object NUM_BYTES_EVICTED extends LogKey
@@ -395,11 +392,8 @@
   case object NUM_COLUMNS extends LogKey
   case object NUM_CONCURRENT_WRITER extends LogKey
   case object NUM_CORES extends LogKey
-<<<<<<< HEAD
+  case object NUM_DATA_FILES extends LogKey
   case object NUM_DRIVERS extends LogKey
-=======
-  case object NUM_DATA_FILES extends LogKey
->>>>>>> 91da2caa
   case object NUM_DROPPED_PARTITIONS extends LogKey
   case object NUM_ELEMENTS_SPILL_THRESHOLD extends LogKey
   case object NUM_EVENTS extends LogKey
@@ -420,11 +414,8 @@
   case object NUM_LOADED_ENTRIES extends LogKey
   case object NUM_LOCAL_DIRS extends LogKey
   case object NUM_LOCAL_FREQUENT_PATTERN extends LogKey
-<<<<<<< HEAD
   case object NUM_MERGER_LOCATIONS extends LogKey
-=======
   case object NUM_META_FILES extends LogKey
->>>>>>> 91da2caa
   case object NUM_PARTITIONS extends LogKey
   case object NUM_PARTITIONS2 extends LogKey
   case object NUM_PARTITION_VALUES extends LogKey
