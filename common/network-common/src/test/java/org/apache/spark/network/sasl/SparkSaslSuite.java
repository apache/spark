/*
 * Licensed to the Apache Software Foundation (ASF) under one or more
 * contributor license agreements.  See the NOTICE file distributed with
 * this work for additional information regarding copyright ownership.
 * The ASF licenses this file to You under the Apache License, Version 2.0
 * (the "License"); you may not use this file except in compliance with
 * the License.  You may obtain a copy of the License at
 *
 *    http://www.apache.org/licenses/LICENSE-2.0
 *
 * Unless required by applicable law or agreed to in writing, software
 * distributed under the License is distributed on an "AS IS" BASIS,
 * WITHOUT WARRANTIES OR CONDITIONS OF ANY KIND, either express or implied.
 * See the License for the specific language governing permissions and
 * limitations under the License.
 */

package org.apache.spark.network.sasl;

import static org.junit.Assert.*;
import static org.mockito.Mockito.*;

import java.io.File;
import java.lang.reflect.Method;
import java.nio.ByteBuffer;
import java.util.Arrays;
import java.util.List;
import java.util.Random;
import java.util.concurrent.CountDownLatch;
import java.util.concurrent.TimeoutException;
import java.util.concurrent.TimeUnit;
import java.util.concurrent.atomic.AtomicReference;
import javax.security.sasl.SaslException;

import com.google.common.collect.Lists;
import com.google.common.io.ByteStreams;
import com.google.common.io.Files;
import io.netty.buffer.ByteBuf;
import io.netty.buffer.Unpooled;
import io.netty.channel.Channel;
import io.netty.channel.ChannelHandlerContext;
import io.netty.channel.ChannelOutboundHandlerAdapter;
import io.netty.channel.ChannelPromise;
import org.apache.spark.network.sasl.aes.AesCipher;
import org.apache.spark.network.sasl.aes.AesCipherOption;
import org.apache.spark.network.sasl.aes.AesEncryption;
import org.junit.Test;
import org.mockito.invocation.InvocationOnMock;
import org.mockito.stubbing.Answer;

import org.apache.spark.network.TestUtils;
import org.apache.spark.network.TransportContext;
import org.apache.spark.network.buffer.FileSegmentManagedBuffer;
import org.apache.spark.network.buffer.ManagedBuffer;
import org.apache.spark.network.client.ChunkReceivedCallback;
import org.apache.spark.network.client.RpcResponseCallback;
import org.apache.spark.network.client.TransportClient;
import org.apache.spark.network.client.TransportClientBootstrap;
import org.apache.spark.network.sasl.aes.SparkAesCipher;
import org.apache.spark.network.server.RpcHandler;
import org.apache.spark.network.server.StreamManager;
import org.apache.spark.network.server.TransportServer;
import org.apache.spark.network.server.TransportServerBootstrap;
import org.apache.spark.network.util.ByteArrayWritableChannel;
import org.apache.spark.network.util.JavaUtils;
import org.apache.spark.network.util.SystemPropertyConfigProvider;
import org.apache.spark.network.util.TransportConf;

/**
 * Jointly tests SparkSaslClient and SparkSaslServer, as both are black boxes.
 */
public class SparkSaslSuite {

  private static final String BLOCK_SIZE_CONF = "spark.network.sasl.maxEncryptedBlockSize";
  private static final String AES_ENABLED_CONF = "spark.authenticate.sasl.encryption.aes.enabled";
<<<<<<< HEAD
  private static final String AES_MODE_CONF =
          "spark.authenticate.sasl.encryption.aes.cipher.transformation";
=======
>>>>>>> d8e7bafb

  /** Provides a secret key holder which returns secret key == appId */
  private SecretKeyHolder secretKeyHolder = new SecretKeyHolder() {
    @Override
    public String getSaslUser(String appId) {
      return "user";
    }

    @Override
    public String getSecretKey(String appId) {
      return appId;
    }
  };

  @Test
  public void testMatching() {
    SparkSaslClient client = new SparkSaslClient("shared-secret", secretKeyHolder, false);
    SparkSaslServer server = new SparkSaslServer("shared-secret", secretKeyHolder, false);

    assertFalse(client.isComplete());
    assertFalse(server.isComplete());

    byte[] clientMessage = client.firstToken();

    while (!client.isComplete()) {
      clientMessage = client.response(server.response(clientMessage));
    }
    assertTrue(server.isComplete());

    // Disposal should invalidate
    server.dispose();
    assertFalse(server.isComplete());
    client.dispose();
    assertFalse(client.isComplete());
  }

  @Test
  public void testNonMatching() {
    SparkSaslClient client = new SparkSaslClient("my-secret", secretKeyHolder, false);
    SparkSaslServer server = new SparkSaslServer("your-secret", secretKeyHolder, false);

    assertFalse(client.isComplete());
    assertFalse(server.isComplete());

    byte[] clientMessage = client.firstToken();

    try {
      while (!client.isComplete()) {
        clientMessage = client.response(server.response(clientMessage));
      }
      fail("Should not have completed");
    } catch (Exception e) {
      assertTrue(e.getMessage().contains("Mismatched response"));
      assertFalse(client.isComplete());
      assertFalse(server.isComplete());
    }
  }

  @Test
  public void testSaslAuthentication() throws Throwable {
    testBasicSasl(false);
  }

  @Test
  public void testSaslEncryption() throws Throwable {
    testBasicSasl(true);
  }

  private void testBasicSasl(boolean encrypt) throws Throwable {
    RpcHandler rpcHandler = mock(RpcHandler.class);
    doAnswer(new Answer<Void>() {
        @Override
        public Void answer(InvocationOnMock invocation) {
          ByteBuffer message = (ByteBuffer) invocation.getArguments()[1];
          RpcResponseCallback cb = (RpcResponseCallback) invocation.getArguments()[2];
          assertEquals("Ping", JavaUtils.bytesToString(message));
          cb.onSuccess(JavaUtils.stringToBytes("Pong"));
          return null;
        }
      })
      .when(rpcHandler)
      .receive(any(TransportClient.class), any(ByteBuffer.class), any(RpcResponseCallback.class));

    SaslTestCtx ctx = new SaslTestCtx(rpcHandler, encrypt, false, false);
    try {
      ByteBuffer response = ctx.client.sendRpcSync(JavaUtils.stringToBytes("Ping"),
        TimeUnit.SECONDS.toMillis(10));
      assertEquals("Pong", JavaUtils.bytesToString(response));
    } finally {
      ctx.close();
      // There should be 2 terminated events; one for the client, one for the server.
      Throwable error = null;
      long deadline = System.nanoTime() + TimeUnit.NANOSECONDS.convert(10, TimeUnit.SECONDS);
      while (deadline > System.nanoTime()) {
        try {
          verify(rpcHandler, times(2)).channelInactive(any(TransportClient.class));
          error = null;
          break;
        } catch (Throwable t) {
          error = t;
          TimeUnit.MILLISECONDS.sleep(10);
        }
      }
      if (error != null) {
        throw error;
      }
    }
  }

  @Test
  public void testEncryptedMessage() throws Exception {
    SaslEncryptionBackend backend = mock(SaslEncryptionBackend.class);
    byte[] data = new byte[1024];
    new Random().nextBytes(data);
    when(backend.wrap(any(byte[].class), anyInt(), anyInt())).thenReturn(data);

    ByteBuf msg = Unpooled.buffer();
    try {
      msg.writeBytes(data);

      // Create a channel with a really small buffer compared to the data. This means that on each
      // call, the outbound data will not be fully written, so the write() method should return a
      // dummy count to keep the channel alive when possible.
      ByteArrayWritableChannel channel = new ByteArrayWritableChannel(32);

      SaslEncryption.EncryptedMessage emsg =
        new SaslEncryption.EncryptedMessage(backend, msg, 1024);
      long count = emsg.transferTo(channel, emsg.transfered());
      assertTrue(count < data.length);
      assertTrue(count > 0);

      // Here, the output buffer is full so nothing should be transferred.
      assertEquals(0, emsg.transferTo(channel, emsg.transfered()));

      // Now there's room in the buffer, but not enough to transfer all the remaining data,
      // so the dummy count should be returned.
      channel.reset();
      assertEquals(1, emsg.transferTo(channel, emsg.transfered()));

      // Eventually, the whole message should be transferred.
      for (int i = 0; i < data.length / 32 - 2; i++) {
        channel.reset();
        assertEquals(1, emsg.transferTo(channel, emsg.transfered()));
      }

      channel.reset();
      count = emsg.transferTo(channel, emsg.transfered());
      assertTrue("Unexpected count: " + count, count > 1 && count < data.length);
      assertEquals(data.length, emsg.transfered());
    } finally {
      msg.release();
    }
  }

  @Test
  public void testEncryptedMessageChunking() throws Exception {
    File file = File.createTempFile("sasltest", ".txt");
    try {
      TransportConf conf = new TransportConf("shuffle", new SystemPropertyConfigProvider());

      byte[] data = new byte[8 * 1024];
      new Random().nextBytes(data);
      Files.write(data, file);

      SaslEncryptionBackend backend = mock(SaslEncryptionBackend.class);
      // It doesn't really matter what we return here, as long as it's not null.
      when(backend.wrap(any(byte[].class), anyInt(), anyInt())).thenReturn(data);

      FileSegmentManagedBuffer msg = new FileSegmentManagedBuffer(conf, file, 0, file.length());
      SaslEncryption.EncryptedMessage emsg =
        new SaslEncryption.EncryptedMessage(backend, msg.convertToNetty(), data.length / 8);

      ByteArrayWritableChannel channel = new ByteArrayWritableChannel(data.length);
      while (emsg.transfered() < emsg.count()) {
        channel.reset();
        emsg.transferTo(channel, emsg.transfered());
      }

      verify(backend, times(8)).wrap(any(byte[].class), anyInt(), anyInt());
    } finally {
      file.delete();
    }
  }

  @Test
  public void testFileRegionEncryption() throws Exception {
    final String blockSizeConf = "spark.network.sasl.maxEncryptedBlockSize";
    System.setProperty(blockSizeConf, "1k");

    final AtomicReference<ManagedBuffer> response = new AtomicReference<>();
    final File file = File.createTempFile("sasltest", ".txt");
    SaslTestCtx ctx = null;
    try {
      final TransportConf conf = new TransportConf("shuffle", new SystemPropertyConfigProvider());
      StreamManager sm = mock(StreamManager.class);
      when(sm.getChunk(anyLong(), anyInt())).thenAnswer(new Answer<ManagedBuffer>() {
          @Override
          public ManagedBuffer answer(InvocationOnMock invocation) {
            return new FileSegmentManagedBuffer(conf, file, 0, file.length());
          }
        });

      RpcHandler rpcHandler = mock(RpcHandler.class);
      when(rpcHandler.getStreamManager()).thenReturn(sm);

      byte[] data = new byte[8 * 1024 ];
      new Random().nextBytes(data);
      Files.write(data, file);

      ctx = new SaslTestCtx(rpcHandler, true, false, false);

      final CountDownLatch lock = new CountDownLatch(1);

      ChunkReceivedCallback callback = mock(ChunkReceivedCallback.class);
      doAnswer(new Answer<Void>() {
          @Override
          public Void answer(InvocationOnMock invocation) {
            response.set((ManagedBuffer) invocation.getArguments()[1]);
            response.get().retain();
            lock.countDown();
            return null;
          }
        }).when(callback).onSuccess(anyInt(), any(ManagedBuffer.class));

      ctx.client.fetchChunk(0, 0, callback);
      lock.await(10, TimeUnit.SECONDS);

      verify(callback, times(1)).onSuccess(anyInt(), any(ManagedBuffer.class));
      verify(callback, never()).onFailure(anyInt(), any(Throwable.class));

      byte[] received = ByteStreams.toByteArray(response.get().createInputStream());
      assertTrue(Arrays.equals(data, received));
    } finally {
      file.delete();
      if (ctx != null) {
        ctx.close();
      }
      if (response.get() != null) {
        response.get().release();
      }
      System.clearProperty(blockSizeConf);
    }
  }

  @Test
  public void testServerAlwaysEncrypt() throws Exception {
    final String alwaysEncryptConfName = "spark.network.sasl.serverAlwaysEncrypt";
    System.setProperty(alwaysEncryptConfName, "true");

    SaslTestCtx ctx = null;
    try {
      ctx = new SaslTestCtx(mock(RpcHandler.class), false, false, false);
      fail("Should have failed to connect without encryption.");
    } catch (Exception e) {
      assertTrue(e.getCause() instanceof SaslException);
    } finally {
      if (ctx != null) {
        ctx.close();
      }
      System.clearProperty(alwaysEncryptConfName);
    }
  }

  @Test
  public void testDataEncryptionIsActuallyEnabled() throws Exception {
    // This test sets up an encrypted connection but then, using a client bootstrap, removes
    // the encryption handler from the client side. This should cause the server to not be
    // able to understand RPCs sent to it and thus close the connection.
    SaslTestCtx ctx = null;
    try {
      ctx = new SaslTestCtx(mock(RpcHandler.class), true, true, false);
      ctx.client.sendRpcSync(JavaUtils.stringToBytes("Ping"),
        TimeUnit.SECONDS.toMillis(10));
      fail("Should have failed to send RPC to server.");
    } catch (Exception e) {
      assertFalse(e.getCause() instanceof TimeoutException);
    } finally {
      if (ctx != null) {
        ctx.close();
      }
    }
  }

  @Test
  public void testRpcHandlerDelegate() throws Exception {
    // Tests all delegates exception for receive(), which is more complicated and already handled
    // by all other tests.
    RpcHandler handler = mock(RpcHandler.class);
    RpcHandler saslHandler = new SaslRpcHandler(null, null, handler, null);

    saslHandler.getStreamManager();
    verify(handler).getStreamManager();

    saslHandler.channelInactive(null);
    verify(handler).channelInactive(any(TransportClient.class));

    saslHandler.exceptionCaught(null, null);
    verify(handler).exceptionCaught(any(Throwable.class), any(TransportClient.class));
  }

  @Test
  public void testDelegates() throws Exception {
    Method[] rpcHandlerMethods = RpcHandler.class.getDeclaredMethods();
    for (Method m : rpcHandlerMethods) {
      SaslRpcHandler.class.getDeclaredMethod(m.getName(), m.getParameterTypes());
    }
  }

  @Test
  public void testSaslEncryptionAes() throws Exception {
<<<<<<< HEAD
    for (String transformation : SparkAesCipher.supportedTransformation) {
      System.setProperty(BLOCK_SIZE_CONF, "10k");
      System.setProperty(AES_ENABLED_CONF, "true");
      System.setProperty(AES_MODE_CONF, transformation);

      final AtomicReference<ManagedBuffer> response = new AtomicReference<>();
      final File file = File.createTempFile("sasltest", ".txt");
      SaslTestCtx ctx = null;
      try {
        final TransportConf conf = new TransportConf("rpc", new SystemPropertyConfigProvider());
        StreamManager sm = mock(StreamManager.class);
        when(sm.getChunk(anyLong(), anyInt())).thenAnswer(new Answer<ManagedBuffer>() {
          @Override
          public ManagedBuffer answer(InvocationOnMock invocation) {
            return new FileSegmentManagedBuffer(conf, file, 0, file.length());
          }
        });

        RpcHandler rpcHandler = mock(RpcHandler.class);
        when(rpcHandler.getStreamManager()).thenReturn(sm);

        byte[] data = new byte[1024*1024];
        new Random().nextBytes(data);
        Files.write(data, file);

        ctx = new SaslTestCtx(rpcHandler, true, false);

        final Object lock = new Object();

        ChunkReceivedCallback callback = mock(ChunkReceivedCallback.class);
        doAnswer(new Answer<Void>() {
          @Override
          public Void answer(InvocationOnMock invocation) {
            response.set((ManagedBuffer) invocation.getArguments()[1]);
            response.get().retain();
            synchronized (lock) {
              lock.notifyAll();
            }
            return null;
          }
        }).when(callback).onSuccess(anyInt(), any(ManagedBuffer.class));

        synchronized (lock) {
          ctx.client.fetchChunk(0, 0, callback);
          lock.wait(10 * 1000);
        }

        verify(callback, times(1)).onSuccess(anyInt(), any(ManagedBuffer.class));
        verify(callback, never()).onFailure(anyInt(), any(Throwable.class));

        byte[] received = ByteStreams.toByteArray(response.get().createInputStream());
        assertTrue(Arrays.equals(data, received));
      } finally {
        file.delete();
        if (ctx != null) {
          ctx.close();
        }
        if (response.get() != null) {
          response.get().release();
        }
        System.clearProperty(BLOCK_SIZE_CONF);
        System.clearProperty(AES_ENABLED_CONF);
        System.clearProperty(AES_MODE_CONF);
      }
=======
    String transformation = AesCipher.TRANSFORM;
    System.setProperty(BLOCK_SIZE_CONF, "10k");
    System.setProperty(AES_ENABLED_CONF, "true");

    final AtomicReference<ManagedBuffer> response = new AtomicReference<>();
    final File file = File.createTempFile("sasltest", ".txt");
    SaslTestCtx ctx = null;
    try {
      final TransportConf conf = new TransportConf("rpc", new SystemPropertyConfigProvider());
      StreamManager sm = mock(StreamManager.class);
      when(sm.getChunk(anyLong(), anyInt())).thenAnswer(new Answer<ManagedBuffer>() {
        @Override
        public ManagedBuffer answer(InvocationOnMock invocation) {
          return new FileSegmentManagedBuffer(conf, file, 0, file.length());
        }
      });

      RpcHandler rpcHandler = mock(RpcHandler.class);
      when(rpcHandler.getStreamManager()).thenReturn(sm);

      byte[] data = new byte[8 * 1024];
      new Random().nextBytes(data);
      Files.write(data, file);

      ctx = new SaslTestCtx(rpcHandler, true, false, true);

      final Object lock = new Object();

      ChunkReceivedCallback callback = mock(ChunkReceivedCallback.class);
      doAnswer(new Answer<Void>() {
        @Override
        public Void answer(InvocationOnMock invocation) {
          response.set((ManagedBuffer) invocation.getArguments()[1]);
          response.get().retain();
          synchronized (lock) {
            lock.notifyAll();
          }
          return null;
        }
      }).when(callback).onSuccess(anyInt(), any(ManagedBuffer.class));

      synchronized (lock) {
        ctx.client.fetchChunk(0, 0, callback);
        lock.wait(100 * 1000);
      }

      verify(callback, times(1)).onSuccess(anyInt(), any(ManagedBuffer.class));
      verify(callback, never()).onFailure(anyInt(), any(Throwable.class));

      byte[] received = ByteStreams.toByteArray(response.get().createInputStream());
      assertTrue(Arrays.equals(data, received));
    } finally {
      file.delete();
      if (ctx != null) {
        ctx.close();
      }
      if (response.get() != null) {
        response.get().release();
      }
      System.clearProperty(BLOCK_SIZE_CONF);
      System.clearProperty(AES_ENABLED_CONF);
>>>>>>> d8e7bafb
    }
  }

  private static class SaslTestCtx {

    final TransportClient client;
    final TransportServer server;

    private final boolean encrypt;
    private final boolean disableClientEncryption;
    private final EncryptionCheckerBootstrap checker;

    SaslTestCtx(
        RpcHandler rpcHandler,
        boolean encrypt,
        boolean disableClientEncryption,
        boolean aesEnable)
      throws Exception {

      TransportConf conf = new TransportConf("shuffle", new SystemPropertyConfigProvider());

      SecretKeyHolder keyHolder = mock(SecretKeyHolder.class);
      when(keyHolder.getSaslUser(anyString())).thenReturn("user");
      when(keyHolder.getSecretKey(anyString())).thenReturn("secret");

      TransportContext ctx = new TransportContext(conf, rpcHandler);

      String encryptHandlerName = aesEnable ? AesEncryption.ENCRYPTION_HANDLER_NAME :
        SaslEncryption.ENCRYPTION_HANDLER_NAME;

      this.checker = new EncryptionCheckerBootstrap(encryptHandlerName);

      this.server = ctx.createServer(Arrays.asList(new SaslServerBootstrap(conf, keyHolder),
        checker));

      try {
        List<TransportClientBootstrap> clientBootstraps = Lists.newArrayList();
        clientBootstraps.add(new SaslClientBootstrap(conf, "user", keyHolder, encrypt));
        if (disableClientEncryption) {
          clientBootstraps.add(new EncryptionDisablerBootstrap());
        }

        this.client = ctx.createClientFactory(clientBootstraps)
          .createClient(TestUtils.getLocalHost(), server.getPort());
      } catch (Exception e) {
        close();
        throw e;
      }

      this.encrypt = encrypt;
      this.disableClientEncryption = disableClientEncryption;
    }

    void close() {
      if (!disableClientEncryption) {
        assertEquals(encrypt, checker.foundEncryptionHandler);
      }
      if (client != null) {
        client.close();
      }
      if (server != null) {
        server.close();
      }
    }

  }

  private static class EncryptionCheckerBootstrap extends ChannelOutboundHandlerAdapter
    implements TransportServerBootstrap {

    boolean foundEncryptionHandler;
    String encryptHandlerName;

    public EncryptionCheckerBootstrap(String encryptHandlerName) {
      this.encryptHandlerName = encryptHandlerName;
    }

    @Override
    public void write(ChannelHandlerContext ctx, Object msg, ChannelPromise promise)
      throws Exception {
      if (!foundEncryptionHandler) {
        foundEncryptionHandler =
          ctx.channel().pipeline().get(encryptHandlerName) != null;
      }
      ctx.write(msg, promise);
    }

    @Override
    public void handlerRemoved(ChannelHandlerContext ctx) throws Exception {
      super.handlerRemoved(ctx);
    }

    @Override
    public RpcHandler doBootstrap(Channel channel, RpcHandler rpcHandler) {
      channel.pipeline().addFirst("encryptionChecker", this);
      return rpcHandler;
    }

  }

  private static class EncryptionDisablerBootstrap implements TransportClientBootstrap {

    @Override
    public void doBootstrap(TransportClient client, Channel channel) {
      channel.pipeline().remove(SaslEncryption.ENCRYPTION_HANDLER_NAME);
    }

  }

}<|MERGE_RESOLUTION|>--- conflicted
+++ resolved
@@ -56,7 +56,6 @@
 import org.apache.spark.network.client.RpcResponseCallback;
 import org.apache.spark.network.client.TransportClient;
 import org.apache.spark.network.client.TransportClientBootstrap;
-import org.apache.spark.network.sasl.aes.SparkAesCipher;
 import org.apache.spark.network.server.RpcHandler;
 import org.apache.spark.network.server.StreamManager;
 import org.apache.spark.network.server.TransportServer;
@@ -73,11 +72,6 @@
 
   private static final String BLOCK_SIZE_CONF = "spark.network.sasl.maxEncryptedBlockSize";
   private static final String AES_ENABLED_CONF = "spark.authenticate.sasl.encryption.aes.enabled";
-<<<<<<< HEAD
-  private static final String AES_MODE_CONF =
-          "spark.authenticate.sasl.encryption.aes.cipher.transformation";
-=======
->>>>>>> d8e7bafb
 
   /** Provides a secret key holder which returns secret key == appId */
   private SecretKeyHolder secretKeyHolder = new SecretKeyHolder() {
@@ -388,72 +382,6 @@
 
   @Test
   public void testSaslEncryptionAes() throws Exception {
-<<<<<<< HEAD
-    for (String transformation : SparkAesCipher.supportedTransformation) {
-      System.setProperty(BLOCK_SIZE_CONF, "10k");
-      System.setProperty(AES_ENABLED_CONF, "true");
-      System.setProperty(AES_MODE_CONF, transformation);
-
-      final AtomicReference<ManagedBuffer> response = new AtomicReference<>();
-      final File file = File.createTempFile("sasltest", ".txt");
-      SaslTestCtx ctx = null;
-      try {
-        final TransportConf conf = new TransportConf("rpc", new SystemPropertyConfigProvider());
-        StreamManager sm = mock(StreamManager.class);
-        when(sm.getChunk(anyLong(), anyInt())).thenAnswer(new Answer<ManagedBuffer>() {
-          @Override
-          public ManagedBuffer answer(InvocationOnMock invocation) {
-            return new FileSegmentManagedBuffer(conf, file, 0, file.length());
-          }
-        });
-
-        RpcHandler rpcHandler = mock(RpcHandler.class);
-        when(rpcHandler.getStreamManager()).thenReturn(sm);
-
-        byte[] data = new byte[1024*1024];
-        new Random().nextBytes(data);
-        Files.write(data, file);
-
-        ctx = new SaslTestCtx(rpcHandler, true, false);
-
-        final Object lock = new Object();
-
-        ChunkReceivedCallback callback = mock(ChunkReceivedCallback.class);
-        doAnswer(new Answer<Void>() {
-          @Override
-          public Void answer(InvocationOnMock invocation) {
-            response.set((ManagedBuffer) invocation.getArguments()[1]);
-            response.get().retain();
-            synchronized (lock) {
-              lock.notifyAll();
-            }
-            return null;
-          }
-        }).when(callback).onSuccess(anyInt(), any(ManagedBuffer.class));
-
-        synchronized (lock) {
-          ctx.client.fetchChunk(0, 0, callback);
-          lock.wait(10 * 1000);
-        }
-
-        verify(callback, times(1)).onSuccess(anyInt(), any(ManagedBuffer.class));
-        verify(callback, never()).onFailure(anyInt(), any(Throwable.class));
-
-        byte[] received = ByteStreams.toByteArray(response.get().createInputStream());
-        assertTrue(Arrays.equals(data, received));
-      } finally {
-        file.delete();
-        if (ctx != null) {
-          ctx.close();
-        }
-        if (response.get() != null) {
-          response.get().release();
-        }
-        System.clearProperty(BLOCK_SIZE_CONF);
-        System.clearProperty(AES_ENABLED_CONF);
-        System.clearProperty(AES_MODE_CONF);
-      }
-=======
     String transformation = AesCipher.TRANSFORM;
     System.setProperty(BLOCK_SIZE_CONF, "10k");
     System.setProperty(AES_ENABLED_CONF, "true");
@@ -515,7 +443,6 @@
       }
       System.clearProperty(BLOCK_SIZE_CONF);
       System.clearProperty(AES_ENABLED_CONF);
->>>>>>> d8e7bafb
     }
   }
 
