--- conflicted
+++ resolved
@@ -183,26 +183,10 @@
   }
 
   /**
-<<<<<<< HEAD
-   * Transformation string to specify algorithm/mode/padding for AES cipher, which is effective
-   * when AES cipher is enabled.
-   */
-  public String saslEncryptionAesCipherTransformation() {
-    return conf.get("spark.authenticate.sasl.encryption.aes.cipher.transformation",
-      "AES/CTR/NoPadding");
-  }
-
-  /**
-=======
->>>>>>> d8e7bafb
    * The bits of AES cipher key which is effective when AES cipher is enabled. Notice that
    * the length should be 128, 192 or 256 bits.
    */
   public int saslEncryptionAesCipherKeySizeBits() {
     return conf.getInt("spark.authenticate.sasl.encryption.aes.cipher.keySizeBits", 128);
   }
-<<<<<<< HEAD
-
-=======
->>>>>>> d8e7bafb
 }