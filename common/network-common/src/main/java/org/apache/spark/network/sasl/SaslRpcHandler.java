/*
 * Licensed to the Apache Software Foundation (ASF) under one or more
 * contributor license agreements.  See the NOTICE file distributed with
 * this work for additional information regarding copyright ownership.
 * The ASF licenses this file to You under the Apache License, Version 2.0
 * (the "License"); you may not use this file except in compliance with
 * the License.  You may obtain a copy of the License at
 *
 *    http://www.apache.org/licenses/LICENSE-2.0
 *
 * Unless required by applicable law or agreed to in writing, software
 * distributed under the License is distributed on an "AS IS" BASIS,
 * WITHOUT WARRANTIES OR CONDITIONS OF ANY KIND, either express or implied.
 * See the License for the specific language governing permissions and
 * limitations under the License.
 */

package org.apache.spark.network.sasl;

import java.io.IOException;
import java.nio.ByteBuffer;
import javax.security.sasl.Sasl;
import javax.security.sasl.SaslException;

import io.netty.buffer.ByteBuf;
import io.netty.buffer.Unpooled;
import io.netty.channel.Channel;
import org.slf4j.Logger;
import org.slf4j.LoggerFactory;

import org.apache.spark.network.client.RpcResponseCallback;
import org.apache.spark.network.client.TransportClient;
import org.apache.spark.network.sasl.aes.AesEncryption;
import org.apache.spark.network.sasl.aes.AesCipher;
import org.apache.spark.network.server.RpcHandler;
import org.apache.spark.network.server.StreamManager;
import org.apache.spark.network.util.JavaUtils;
import org.apache.spark.network.util.TransportConf;

/**
 * RPC Handler which performs SASL authentication before delegating to a child RPC handler.
 * The delegate will only receive messages if the given connection has been successfully
 * authenticated. A connection may be authenticated at most once.
 *
 * Note that the authentication process consists of multiple challenge-response pairs, each of
 * which are individual RPCs.
 */
class SaslRpcHandler extends RpcHandler {
  private static final Logger logger = LoggerFactory.getLogger(SaslRpcHandler.class);

  /** Transport configuration. */
  private final TransportConf conf;

  /** The client channel. */
  private final Channel channel;

  /** RpcHandler we will delegate to for authenticated connections. */
  private final RpcHandler delegate;

  /** Class which provides secret keys which are shared by server and client on a per-app basis. */
  private final SecretKeyHolder secretKeyHolder;

  private SparkSaslServer saslServer;
  private boolean isComplete;
  private boolean isAuthenticated;

  SaslRpcHandler(
      TransportConf conf,
      Channel channel,
      RpcHandler delegate,
      SecretKeyHolder secretKeyHolder) {
    this.conf = conf;
    this.channel = channel;
    this.delegate = delegate;
    this.secretKeyHolder = secretKeyHolder;
    this.saslServer = null;
    this.isComplete = false;
    this.isAuthenticated = false;
  }

  @Override
  public void receive(TransportClient client, ByteBuffer message, RpcResponseCallback callback) {
    boolean encrypt = conf.saslServerAlwaysEncrypt();
    if (isComplete) {
      // Authentication complete, delegate to base handler.
      delegate.receive(client, message, callback);
      return;
    }
    if (saslServer == null || !saslServer.isComplete()) {
      ByteBuf nettyBuf = Unpooled.wrappedBuffer(message);
      SaslMessage saslMessage;
      try {
        saslMessage = SaslMessage.decode(nettyBuf);
      } finally {
        nettyBuf.release();
      }

      if (saslServer == null) {
        // First message in the handshake, setup the necessary state.
        client.setClientId(saslMessage.appId);
        saslServer = new SparkSaslServer(saslMessage.appId, secretKeyHolder, encrypt);
      }

      byte[] response;
      try {
        response = saslServer.response(JavaUtils.bufferToArray(
          saslMessage.body().nioByteBuffer()));
      } catch (IOException ioe) {
        throw new RuntimeException(ioe);
      }
      callback.onSuccess(ByteBuffer.wrap(response));
    }

    // Setup encryption after the SASL response is sent, otherwise the client can't parse the
    // response. It's ok to change the channel pipeline here since we are processing an incoming
    // message, so the pipeline is busy and no new incoming messages will be fed to it before this
    // method returns. This assumes that the code ensures, through other means, that no outbound
    // messages are being written to the channel while negotiation is still going on.
    if (saslServer.isComplete()) {
<<<<<<< HEAD
      if (SparkSaslServer.QOP_AUTH_CONF.equals(saslServer.getNegotiatedProperty(Sasl.QOP))) {
        try {
          if (conf.saslEncryptionAesEnabled()) {
            // Extra negotiation should happen after authentication, so return directly while
            // processing authenticate.
            if (!isAuthenticated) {
              logger.debug("SASL authentication successful for channel {}", client);
              isAuthenticated = true;
              return ;
            } else {
              Object result = saslServer.negotiate(message, callback, conf);
              if (result instanceof AesCipher) {
                logger.debug("Enabling AES cipher for Server channel {}", client);
                AesEncryption.addToChannel(channel, (AesCipher) result);
              }
            }
          } else {
            logger.info("Enabling encryption for channel {}", client);
            SaslEncryption.addToChannel(channel, saslServer, conf.maxSaslEncryptedBlockSize());
          }
          saslServer = null;
        } catch (SaslException e) {
          return ;
        }
      } else {
        logger.debug("SASL authentication successful for channel {}", client);
        saslServer.dispose();
        saslServer = null;
      }
=======
      if (!SparkSaslServer.QOP_AUTH_CONF.equals(saslServer.getNegotiatedProperty(Sasl.QOP))) {
        logger.debug("SASL authentication successful for channel {}", client);
        saslServer.dispose();
        saslServer = null;
        isComplete = true;
        return ;
      }

      if (!conf.saslEncryptionAesEnabled()) {
        logger.debug("Enabling encryption for channel {}", client);
        SaslEncryption.addToChannel(channel, saslServer, conf.maxSaslEncryptedBlockSize());
      } else {
        // Extra negotiation should happen after authentication, so return directly while
        // processing authenticate.
        if (!isAuthenticated) {
          logger.debug("SASL authentication successful for channel {}", client);
          isAuthenticated = true;
          return;
        } else {
          try {
            AesCipher cipher = saslServer.negotiateAesSessionKey(message, callback, conf);
            logger.info("Enabling AES cipher for Server channel {}", client);
            AesEncryption.addToChannel(channel, cipher);
          } catch (IOException ioe) {
            throw new RuntimeException(ioe);
          }
        }
      }

      saslServer = null;
>>>>>>> a9121a04
      isComplete = true;
    }
  }

  @Override
  public void receive(TransportClient client, ByteBuffer message) {
    delegate.receive(client, message);
  }

  @Override
  public StreamManager getStreamManager() {
    return delegate.getStreamManager();
  }

  @Override
  public void channelActive(TransportClient client) {
    delegate.channelActive(client);
  }

  @Override
  public void channelInactive(TransportClient client) {
    try {
      delegate.channelInactive(client);
    } finally {
      if (saslServer != null) {
        saslServer.dispose();
      }
    }
  }

  @Override
  public void exceptionCaught(Throwable cause, TransportClient client) {
    delegate.exceptionCaught(cause, client);
  }

}<|MERGE_RESOLUTION|>--- conflicted
+++ resolved
@@ -20,7 +20,6 @@
 import java.io.IOException;
 import java.nio.ByteBuffer;
 import javax.security.sasl.Sasl;
-import javax.security.sasl.SaslException;
 
 import io.netty.buffer.ByteBuf;
 import io.netty.buffer.Unpooled;
@@ -117,37 +116,6 @@
     // method returns. This assumes that the code ensures, through other means, that no outbound
     // messages are being written to the channel while negotiation is still going on.
     if (saslServer.isComplete()) {
-<<<<<<< HEAD
-      if (SparkSaslServer.QOP_AUTH_CONF.equals(saslServer.getNegotiatedProperty(Sasl.QOP))) {
-        try {
-          if (conf.saslEncryptionAesEnabled()) {
-            // Extra negotiation should happen after authentication, so return directly while
-            // processing authenticate.
-            if (!isAuthenticated) {
-              logger.debug("SASL authentication successful for channel {}", client);
-              isAuthenticated = true;
-              return ;
-            } else {
-              Object result = saslServer.negotiate(message, callback, conf);
-              if (result instanceof AesCipher) {
-                logger.debug("Enabling AES cipher for Server channel {}", client);
-                AesEncryption.addToChannel(channel, (AesCipher) result);
-              }
-            }
-          } else {
-            logger.info("Enabling encryption for channel {}", client);
-            SaslEncryption.addToChannel(channel, saslServer, conf.maxSaslEncryptedBlockSize());
-          }
-          saslServer = null;
-        } catch (SaslException e) {
-          return ;
-        }
-      } else {
-        logger.debug("SASL authentication successful for channel {}", client);
-        saslServer.dispose();
-        saslServer = null;
-      }
-=======
       if (!SparkSaslServer.QOP_AUTH_CONF.equals(saslServer.getNegotiatedProperty(Sasl.QOP))) {
         logger.debug("SASL authentication successful for channel {}", client);
         saslServer.dispose();
@@ -178,7 +146,6 @@
       }
 
       saslServer = null;
->>>>>>> a9121a04
       isComplete = true;
     }
   }
