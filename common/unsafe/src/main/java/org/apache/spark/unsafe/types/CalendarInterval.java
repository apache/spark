--- conflicted
+++ resolved
@@ -177,8 +177,7 @@
    */
   public static CalendarInterval fromDayTimeString(String s, String from, String to)
       throws IllegalArgumentException {
-
-    CalendarInterval result;
+    CalendarInterval result = null;
     if (s == null) {
       throw new IllegalArgumentException("Interval day-time string was null");
     }
@@ -213,8 +212,8 @@
           }
         }
         // Hive allow nanosecond precision interval
-<<<<<<< HEAD
-        long nanos = toLongWithRange("nanosecond", m.group(9), 0L, 999999999L);
+        String nanoStr = m.group(8) == null ? null : (m.group(9) + "000000000").substring(0, 9);
+        long nanos = toLongWithRange("nanosecond", nanoStr, 0L, 999999999L);
         switch (to) {
           case "hour":
             minutes = 0;
@@ -233,10 +232,6 @@
             throw new IllegalArgumentException(
               String.format("Cannot support (interval '%s' %s to %s) expression", s, from, to));
         }
-=======
-        String nanoStr = m.group(8) == null ? null : (m.group(8) + "000000000").substring(0, 9);
-        long nanos = toLongWithRange("nanosecond", nanoStr, 0L, 999999999L);
->>>>>>> f15102b1
         result = new CalendarInterval(0, sign * (
           days * MICROS_PER_DAY + hours * MICROS_PER_HOUR + minutes * MICROS_PER_MINUTE +
           seconds * MICROS_PER_SECOND + nanos / 1000L));
