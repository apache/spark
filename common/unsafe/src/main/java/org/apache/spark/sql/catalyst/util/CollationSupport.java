--- conflicted
+++ resolved
@@ -147,43 +147,6 @@
     }
   }
 
-<<<<<<< HEAD
-  public static class StringLocate {
-    public static int exec(final UTF8String string, final UTF8String substring, final int start,
-        final int collationId) {
-      CollationFactory.Collation collation = CollationFactory.fetchCollation(collationId);
-      if (collation.supportsBinaryEquality) {
-        return execBinary(string, substring, start);
-      } else if (collation.supportsLowercaseEquality) {
-        return execLowercase(string, substring, start);
-      } else {
-        return execICU(string, substring, start, collationId);
-      }
-    }
-    public static String genCode(final String string, final String substring, final int start,
-        final int collationId) {
-      CollationFactory.Collation collation = CollationFactory.fetchCollation(collationId);
-      String expr = "CollationSupport.StringLocate.exec";
-      if (collation.supportsBinaryEquality) {
-        return String.format(expr + "Binary(%s, %s, %d)", string, substring, start);
-      } else if (collation.supportsLowercaseEquality) {
-        return String.format(expr + "Lowercase(%s, %s, %d)", string, substring, start);
-      } else {
-        return String.format(expr + "ICU(%s, %s, %d, %d)", string, substring, start, collationId);
-      }
-    }
-    public static int execBinary(final UTF8String string, final UTF8String substring,
-        final int start) {
-      return string.indexOf(substring, start);
-    }
-    public static int execLowercase(final UTF8String string, final UTF8String substring,
-        final int start) {
-      return string.toLowerCase().indexOf(substring.toLowerCase(), start);
-    }
-    public static int execICU(final UTF8String string, final UTF8String substring, final int start,
-                              final int collationId) {
-      return CollationAwareUTF8String.indexOf(string, substring, start, collationId);
-=======
   public static class Upper {
     public static UTF8String exec(final UTF8String v, final int collationId) {
       CollationFactory.Collation collation = CollationFactory.fetchCollation(collationId);
@@ -338,7 +301,44 @@
     public static int execICU(final UTF8String string, final UTF8String substring,
         final int collationId) {
       return CollationAwareUTF8String.indexOf(string, substring, 0, collationId);
->>>>>>> 2b01755f
+    }
+  }
+
+  public static class StringLocate {
+    public static int exec(final UTF8String string, final UTF8String substring, final int start,
+        final int collationId) {
+      CollationFactory.Collation collation = CollationFactory.fetchCollation(collationId);
+      if (collation.supportsBinaryEquality) {
+        return execBinary(string, substring, start);
+      } else if (collation.supportsLowercaseEquality) {
+        return execLowercase(string, substring, start);
+      } else {
+        return execICU(string, substring, start, collationId);
+      }
+    }
+    public static String genCode(final String string, final String substring, final int start,
+        final int collationId) {
+      CollationFactory.Collation collation = CollationFactory.fetchCollation(collationId);
+      String expr = "CollationSupport.StringLocate.exec";
+      if (collation.supportsBinaryEquality) {
+        return String.format(expr + "Binary(%s, %s, %d)", string, substring, start);
+      } else if (collation.supportsLowercaseEquality) {
+        return String.format(expr + "Lowercase(%s, %s, %d)", string, substring, start);
+      } else {
+        return String.format(expr + "ICU(%s, %s, %d, %d)", string, substring, start, collationId);
+      }
+    }
+    public static int execBinary(final UTF8String string, final UTF8String substring,
+        final int start) {
+      return string.indexOf(substring, start);
+    }
+    public static int execLowercase(final UTF8String string, final UTF8String substring,
+        final int start) {
+      return string.toLowerCase().indexOf(substring.toLowerCase(), start);
+    }
+    public static int execICU(final UTF8String string, final UTF8String substring, final int start,
+                              final int collationId) {
+      return CollationAwareUTF8String.indexOf(string, substring, start, collationId);
     }
   }
 
@@ -362,9 +362,6 @@
 
   private static class CollationAwareUTF8String {
 
-<<<<<<< HEAD
-    private static int indexOf(UTF8String target, UTF8String pattern, int start, int collationId) {
-=======
     private static String toUpperCase(final String target, final int collationId) {
       ULocale locale = CollationFactory.fetchCollation(collationId)
               .collator.getLocale(ULocale.ACTUAL_LOCALE);
@@ -415,7 +412,6 @@
 
     private static int indexOf(final UTF8String target, final UTF8String pattern,
         final int start, final int collationId) {
->>>>>>> 2b01755f
       if (pattern.numBytes() == 0) {
         return 0;
       }
