--- conflicted
+++ resolved
@@ -412,9 +412,9 @@
             "UTF8_BINARY_LCASE",
             PROVIDER_SPARK,
             null,
-            UTF8String::compareLowerCase,
+            CollationAwareUTF8String::lowercaseCompare,
             "1.0",
-            s -> (long) s.toLowerCase().hashCode(),
+            (s) -> (long)CollationAwareUTF8String.lowerCaseCodePoints(s.toString()).hashCode(),
             /* supportsBinaryEquality = */ false,
             /* supportsBinaryOrdering = */ false,
             /* supportsLowercaseEquality = */ true);
@@ -726,67 +726,6 @@
   public static final String PROVIDER_ICU = "icu";
   public static final List<String> SUPPORTED_PROVIDERS = List.of(PROVIDER_SPARK, PROVIDER_ICU);
 
-<<<<<<< HEAD
-  static {
-    // Binary comparison. This is the default collation.
-    // No custom comparators will be used for this collation.
-    // Instead, we rely on byte for byte comparison.
-    collationTable[0] = new Collation(
-      "UTF8_BINARY",
-      PROVIDER_SPARK,
-      null,
-      UTF8String::binaryCompare,
-      "1.0",
-      s -> (long)s.hashCode(),
-      true,
-      true,
-      false);
-
-    // Case-insensitive UTF8 binary collation.
-    // TODO: Do in place comparisons instead of creating new strings.
-    collationTable[1] = new Collation(
-      "UTF8_BINARY_LCASE",
-      PROVIDER_SPARK,
-      null,
-      CollationAwareUTF8String::lowercaseCompare,
-      "1.0",
-      (s) -> (long)CollationAwareUTF8String.lowerCaseCodePoints(s.toString()).hashCode(),
-      false,
-      false,
-      true);
-
-    // UNICODE case sensitive comparison (ROOT locale, in ICU).
-    collationTable[2] = new Collation(
-      "UNICODE",
-      PROVIDER_ICU,
-      Collator.getInstance(ULocale.ROOT),
-      "153.120.0.0",
-      true,
-      false,
-      false
-    );
-
-    collationTable[2].collator.setStrength(Collator.TERTIARY);
-    collationTable[2].collator.freeze();
-
-    // UNICODE case-insensitive comparison (ROOT locale, in ICU + Secondary strength).
-    collationTable[3] = new Collation(
-      "UNICODE_CI",
-      PROVIDER_ICU,
-      Collator.getInstance(ULocale.ROOT),
-      "153.120.0.0",
-      false,
-      false,
-      false
-    );
-    collationTable[3].collator.setStrength(Collator.SECONDARY);
-    collationTable[3].collator.freeze();
-
-    for (int i = 0; i < collationTable.length; i++) {
-      collationNameToIdMap.put(collationTable[i].collationName, i);
-    }
-  }
-=======
   public static final int UTF8_BINARY_COLLATION_ID =
     Collation.CollationSpecUTF8Binary.UTF8_BINARY_COLLATION_ID;
   public static final int UTF8_BINARY_LCASE_COLLATION_ID =
@@ -797,7 +736,6 @@
     Collation.CollationSpecICU.UNICODE_CI_COLLATION_ID;
   public static final int INDETERMINATE_COLLATION_ID =
     Collation.CollationSpec.INDETERMINATE_COLLATION_ID;
->>>>>>> 24939001
 
   /**
    * Returns a StringSearch object for the given pattern and target strings, under collation
