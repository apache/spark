# Licensed to the Apache Software Foundation (ASF) under one or more
# contributor license agreements. See the NOTICE file distributed with
# this work for additional information regarding copyright ownership.
# The ASF licenses this file to You under the Apache License, Version 2.0
# (the "License"); you may not use this file except in compliance with
# the License. You may obtain a copy of the License at
#
# http://www.apache.org/licenses/LICENSE-2.0
#
# Unless required by applicable law or agreed to in writing, software
# distributed under the License is distributed on an "AS IS" BASIS,
# WITHOUT WARRANTIES OR CONDITIONS OF ANY KIND, either express or implied.
# See the License for the specific language governing permissions and
# limitations under the License.

# Spark provides this Travis CI configuration file to help contributors
# check Scala/Java style conformance and JDK7/8 compilation easily
# during their preparing pull requests.
#   - Scalastyle is executed during `maven install` implicitly.
#   - Java Checkstyle is executed by `lint-java`.
# See the related discussion here.
# https://github.com/apache/spark/pull/12980

# 1. Choose OS (Ubuntu 14.04.3 LTS Server Edition 64bit, ~2 CORE, 7.5GB RAM)
sudo: required
dist: trusty

# 2. Choose language, target JDK and env's for parallel builds.
language: java
jdk:
  - oraclejdk8
env:  # Used by the install section below.
  # Configure the unit test build for spark core and kubernetes modules,
  # while excluding some flaky unit tests using a regex pattern.
  - PHASE=test  \
    PROFILES="-Pmesos -Pyarn -Phadoop-2.7 -Pkubernetes"  \
    MODULES="-pl core,resource-managers/kubernetes/core -am"  \
    ARGS="-Dtest=none -Dsuffixes='^org\.apache\.spark\.(?!SortShuffleSuite$|rdd\.LocalCheckpointSuite$|deploy\.SparkSubmitSuite$|deploy\.StandaloneDynamicAllocationSuite$).*'"
  # Configure the full build.
  - PHASE=install  \
    PROFILES="-Pmesos -Pyarn -Phadoop-2.7 -Pkubernetes -Pkinesis-asl -Phive -Phive-thriftserver"  \
    MODULES=""  \
    ARGS="-T 4 -q -DskipTests"

# 3. Setup cache directory for SBT and Maven.
cache:
  directories:
  - $HOME/.sbt
  - $HOME/.m2

# 4. Turn off notifications.
notifications:
  email: false

# 5. Run maven build before running lints.
install:
  - export MAVEN_SKIP_RC=1
<<<<<<< HEAD
  - build/mvn ${PHASE} ${PROFILES} ${MODULES} ${ARGS}
=======
  - build/mvn -T 4 -q -DskipTests -Pmesos -Pyarn -Pkinesis-asl -Phive -Phive-thriftserver install
>>>>>>> 704fc2cf

# 6. Run lints.
script:
  - dev/lint-java
  - dev/lint-scala<|MERGE_RESOLUTION|>--- conflicted
+++ resolved
@@ -55,12 +55,7 @@
 # 5. Run maven build before running lints.
 install:
   - export MAVEN_SKIP_RC=1
-<<<<<<< HEAD
   - build/mvn ${PHASE} ${PROFILES} ${MODULES} ${ARGS}
-=======
-  - build/mvn -T 4 -q -DskipTests -Pmesos -Pyarn -Pkinesis-asl -Phive -Phive-thriftserver install
->>>>>>> 704fc2cf
-
 # 6. Run lints.
 script:
   - dev/lint-java
