--- conflicted
+++ resolved
@@ -83,14 +83,8 @@
 
   object PrepareForExecution extends RuleExecutor[SharkPlan] {
     val batches =
-<<<<<<< HEAD
-      Batch("Add exchange", Once,
-        AddExchange) ::
-      Batch("Prepare Expressions", Once,
-        expressions.BindReferences) :: Nil
-=======
+      Batch("Add exchange", Once, AddExchange) ::
       Batch("Prepare Expressions", Once, new expressions.BindReferences[SharkPlan]) :: Nil
->>>>>>> ebb56faa
   }
 
   class SharkSqlQuery(sql: String) extends SharkQuery {
