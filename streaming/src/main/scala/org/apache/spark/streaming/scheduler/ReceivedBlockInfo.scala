--- conflicted
+++ resolved
@@ -24,21 +24,13 @@
 /** Information about blocks received by the receiver */
 private[streaming] case class ReceivedBlockInfo(
     streamId: Int,
-<<<<<<< HEAD
-    numRecords: Option[Long],
-=======
     numRecordsOption: Option[Long],
->>>>>>> b77df2e1
     numRecordsLimitOption: Option[Long],
     metadataOption: Option[Any],
     blockStoreResult: ReceivedBlockStoreResult
   ) {
 
-<<<<<<< HEAD
-  require(numRecords.isEmpty || numRecords.get >= 0,
-=======
   require(numRecordsOption.isEmpty || numRecordsOption.get >= 0,
->>>>>>> b77df2e1
           "numRecordsOption must not be negative")
   require(numRecordsLimitOption.isEmpty || numRecordsLimitOption.get >= 0,
           "numRecordsLimitOption must not be negative")
