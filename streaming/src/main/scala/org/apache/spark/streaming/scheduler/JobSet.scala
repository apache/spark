/*
 * Licensed to the Apache Software Foundation (ASF) under one or more
 * contributor license agreements.  See the NOTICE file distributed with
 * this work for additional information regarding copyright ownership.
 * The ASF licenses this file to You under the Apache License, Version 2.0
 * (the "License"); you may not use this file except in compliance with
 * the License.  You may obtain a copy of the License at
 *
 *    http://www.apache.org/licenses/LICENSE-2.0
 *
 * Unless required by applicable law or agreed to in writing, software
 * distributed under the License is distributed on an "AS IS" BASIS,
 * WITHOUT WARRANTIES OR CONDITIONS OF ANY KIND, either express or implied.
 * See the License for the specific language governing permissions and
 * limitations under the License.
 */

package org.apache.spark.streaming.scheduler

import scala.collection.mutable.HashSet

import org.apache.spark.streaming.Time

/** Class representing a set of Jobs
  * belong to the same batch.
  */
private[streaming]
case class JobSet(
    time: Time,
    jobs: Seq[Job],
    streamIdToInputInfo: Map[Int, StreamInputInfo] = Map.empty) {

  private val incompleteJobs = new HashSet[Job]()
  private val submissionTime = System.currentTimeMillis() // when this jobset was submitted
  private var processingStartTime = -1L // when the first job of this jobset started processing
  private var processingEndTime = -1L // when the last job of this jobset finished processing

  jobs.zipWithIndex.foreach { case (job, i) => job.setOutputOpId(i) }
  incompleteJobs ++= jobs

  def handleJobStart(job: Job) {
    if (processingStartTime < 0) processingStartTime = System.currentTimeMillis()
  }

  def handleJobCompletion(job: Job) {
    incompleteJobs -= job
    if (hasCompleted) processingEndTime = System.currentTimeMillis()
  }

  def hasStarted: Boolean = processingStartTime > 0

  def hasCompleted: Boolean = incompleteJobs.isEmpty

  // Time taken to process all the jobs from the time they started processing
  // (i.e. not including the time they wait in the streaming scheduler queue)
  def processingDelay: Long = processingEndTime - processingStartTime

  // Time taken to process all the jobs from the time they were submitted
  // (i.e. including the time they wait in the streaming scheduler queue)
  def totalDelay: Long = {
    processingEndTime - time.milliseconds
  }

  def toBatchInfo: BatchInfo = {
<<<<<<< HEAD
    new BatchInfo(
      time,
      streamIdToInputInfo,
      submissionTime,
      if (processingStartTime >= 0 ) Some(processingStartTime) else None,
      if (processingEndTime >= 0 ) Some(processingEndTime) else None
=======
    BatchInfo(
      time,
      streamIdToInputInfo,
      submissionTime,
      if (processingStartTime >= 0) Some(processingStartTime) else None,
      if (processingEndTime >= 0) Some(processingEndTime) else None,
      jobs.map { job => (job.outputOpId, job.toOutputOperationInfo) }.toMap
>>>>>>> f328feda
    )
  }
}<|MERGE_RESOLUTION|>--- conflicted
+++ resolved
@@ -62,14 +62,6 @@
   }
 
   def toBatchInfo: BatchInfo = {
-<<<<<<< HEAD
-    new BatchInfo(
-      time,
-      streamIdToInputInfo,
-      submissionTime,
-      if (processingStartTime >= 0 ) Some(processingStartTime) else None,
-      if (processingEndTime >= 0 ) Some(processingEndTime) else None
-=======
     BatchInfo(
       time,
       streamIdToInputInfo,
@@ -77,7 +69,6 @@
       if (processingStartTime >= 0) Some(processingStartTime) else None,
       if (processingEndTime >= 0) Some(processingEndTime) else None,
       jobs.map { job => (job.outputOpId, job.toOutputOperationInfo) }.toMap
->>>>>>> f328feda
     )
   }
 }