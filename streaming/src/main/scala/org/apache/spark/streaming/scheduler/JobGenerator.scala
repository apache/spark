--- conflicted
+++ resolved
@@ -214,19 +214,14 @@
     SparkEnv.set(ssc.env)
     Try(graph.generateJobs(time)) match {
       case Success(jobs) =>
-<<<<<<< HEAD
         val receivedBlockInfo = graph.getNetworkInputStreams.map { stream =>
           val streamId = stream.id
           val receivedBlockInfo = stream.getReceivedBlockInfo(time)
           (streamId, receivedBlockInfo)
         }.toMap
         jobScheduler.submitJobSet(JobSet(time, jobs, receivedBlockInfo))
-      case Failure(e) => jobScheduler.reportError("Error generating jobs for time " + time, e)
-=======
-        jobScheduler.runJobs(time, jobs)
       case Failure(e) =>
         jobScheduler.reportError("Error generating jobs for time " + time, e)
->>>>>>> bde9cc11
     }
     eventActor ! DoCheckpoint(time)
   }
