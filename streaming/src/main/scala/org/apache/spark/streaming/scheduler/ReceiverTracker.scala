--- conflicted
+++ resolved
@@ -302,12 +302,10 @@
           if (receivers.length >= executors.length) {
             for (i <- 0 to (receivers.length - 1)) {
               locations(i) += executors(i % executors.length)
-              System.out.println("RECEIVERS > executors " + executors(i % executors.length))
             }
           } else {
             for (i <- 0 to (executors.length - 1)) {
               locations(i % receivers.length) += executors(i)
-              System.out.println("EXECUTORS > receivers " + executors(i))
             }
           }
           roundRobin = true
@@ -318,15 +316,8 @@
         if (hasLocationPreferences) {
           val receiversWithPreferences = receivers.map(r => (r, Seq(r.preferredLocation.get)))
           ssc.sc.makeRDD[Receiver[_]](receiversWithPreferences)
-<<<<<<< HEAD
         } else if (roundRobin) {
-          // ssc.sc.makeRDD(receivers, receivers.size)
           val roundRobinReceivers = (0 to (receivers.length - 1)).map(i => (receivers(i), locations(i)))
-=======
-        } else {
-          val roundRobinReceivers = (0 to (receivers.length - 1)).map(i =>
-            (receivers(i), locations(i)))
->>>>>>> 07b9dfaf
           ssc.sc.makeRDD[Receiver[_]](roundRobinReceivers)
         } else {
           ssc.sc.makeRDD(receivers, receivers.size)
