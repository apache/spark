/*
 * Licensed to the Apache Software Foundation (ASF) under one or more
 * contributor license agreements.  See the NOTICE file distributed with
 * this work for additional information regarding copyright ownership.
 * The ASF licenses this file to You under the Apache License, Version 2.0
 * (the "License"); you may not use this file except in compliance with
 * the License.  You may obtain a copy of the License at
 *
 *    http://www.apache.org/licenses/LICENSE-2.0
 *
 * Unless required by applicable law or agreed to in writing, software
 * distributed under the License is distributed on an "AS IS" BASIS,
 * WITHOUT WARRANTIES OR CONDITIONS OF ANY KIND, either express or implied.
 * See the License for the specific language governing permissions and
 * limitations under the License.
 */

package org.apache.spark.streaming

import java.io.InputStream
import java.util.concurrent.atomic.{AtomicInteger, AtomicReference}

import scala.collection.Map
import scala.collection.mutable.Queue
import scala.reflect.ClassTag

import akka.actor.{Props, SupervisorStrategy}
import org.apache.hadoop.conf.Configuration
import org.apache.hadoop.fs.Path
import org.apache.hadoop.io.{BytesWritable, LongWritable, Text}
import org.apache.hadoop.mapreduce.lib.input.TextInputFormat
import org.apache.hadoop.mapreduce.{InputFormat => NewInputFormat}

import org.apache.spark._
import org.apache.spark.annotation.Experimental
import org.apache.spark.input.FixedLengthBinaryInputFormat
import org.apache.spark.rdd.RDD
import org.apache.spark.storage.StorageLevel
import org.apache.spark.streaming.StreamingContextState._
import org.apache.spark.streaming.dstream._
import org.apache.spark.streaming.receiver.{ActorReceiver, ActorSupervisorStrategy, Receiver}
import org.apache.spark.streaming.scheduler.{JobScheduler, StreamingListener}
import org.apache.spark.streaming.ui.{StreamingJobProgressListener, StreamingTab}
import org.apache.spark.util.CallSite

/**
 * Main entry point for Spark Streaming functionality. It provides methods used to create
 * [[org.apache.spark.streaming.dstream.DStream]]s from various input sources. It can be either
 * created by providing a Spark master URL and an appName, or from a org.apache.spark.SparkConf
 * configuration (see core Spark documentation), or from an existing org.apache.spark.SparkContext.
 * The associated SparkContext can be accessed using `context.sparkContext`. After
 * creating and transforming DStreams, the streaming computation can be started and stopped
 * using `context.start()` and `context.stop()`, respectively.
 * `context.awaitTermination()` allows the current thread to wait for the termination
 * of the context by `stop()` or by an exception.
 */
class StreamingContext private[streaming] (
    sc_ : SparkContext,
    cp_ : Checkpoint,
    batchDur_ : Duration
  ) extends Logging {

  /**
   * Create a StreamingContext using an existing SparkContext.
   * @param sparkContext existing SparkContext
   * @param batchDuration the time interval at which streaming data will be divided into batches
   */
  def this(sparkContext: SparkContext, batchDuration: Duration) = {
    this(sparkContext, null, batchDuration)
  }

  /**
   * Create a StreamingContext by providing the configuration necessary for a new SparkContext.
   * @param conf a org.apache.spark.SparkConf object specifying Spark parameters
   * @param batchDuration the time interval at which streaming data will be divided into batches
   */
  def this(conf: SparkConf, batchDuration: Duration) = {
    this(StreamingContext.createNewSparkContext(conf), null, batchDuration)
  }

  /**
   * Create a StreamingContext by providing the details necessary for creating a new SparkContext.
   * @param master cluster URL to connect to (e.g. mesos://host:port, spark://host:port, local[4]).
   * @param appName a name for your job, to display on the cluster web UI
   * @param batchDuration the time interval at which streaming data will be divided into batches
   */
  def this(
      master: String,
      appName: String,
      batchDuration: Duration,
      sparkHome: String = null,
      jars: Seq[String] = Nil,
      environment: Map[String, String] = Map()) = {
    this(StreamingContext.createNewSparkContext(master, appName, sparkHome, jars, environment),
         null, batchDuration)
  }

  /**
   * Recreate a StreamingContext from a checkpoint file.
   * @param path Path to the directory that was specified as the checkpoint directory
   * @param hadoopConf Optional, configuration object if necessary for reading from
   *                   HDFS compatible filesystems
   */
  def this(path: String, hadoopConf: Configuration) =
    this(null, CheckpointReader.read(path, new SparkConf(), hadoopConf).get, null)

  /**
   * Recreate a StreamingContext from a checkpoint file.
   * @param path Path to the directory that was specified as the checkpoint directory
   */
  def this(path: String) = this(path, new Configuration)

  /**
   * Recreate a StreamingContext from a checkpoint file using an existing SparkContext.
   * @param path Path to the directory that was specified as the checkpoint directory
   * @param sparkContext Existing SparkContext
   */
  def this(path: String, sparkContext: SparkContext) = {
    this(
      sparkContext,
      CheckpointReader.read(path, sparkContext.conf, sparkContext.hadoopConfiguration).get,
      null)
  }


  if (sc_ == null && cp_ == null) {
    throw new Exception("Spark Streaming cannot be initialized with " +
      "both SparkContext and checkpoint as null")
  }

  private[streaming] val isCheckpointPresent = (cp_ != null)

  private[streaming] val sc: SparkContext = {
    if (sc_ != null) {
      sc_
    } else if (isCheckpointPresent) {
      new SparkContext(cp_.createSparkConf())
    } else {
      throw new SparkException("Cannot create StreamingContext without a SparkContext")
    }
  }

  if (sc.conf.get("spark.master") == "local" || sc.conf.get("spark.master") == "local[1]") {
    logWarning("spark.master should be set as local[n], n > 1 in local mode if you have receivers" +
      " to get data, otherwise Spark jobs will not get resources to process the received data.")
  }

  private[streaming] val conf = sc.conf

  private[streaming] val env = sc.env

  private[streaming] val graph: DStreamGraph = {
    if (isCheckpointPresent) {
      cp_.graph.setContext(this)
      cp_.graph.restoreCheckpointData()
      cp_.graph
    } else {
      assert(batchDur_ != null, "Batch duration for streaming context cannot be null")
      val newGraph = new DStreamGraph()
      newGraph.setBatchDuration(batchDur_)
      newGraph
    }
  }

  private val nextInputStreamId = new AtomicInteger(0)

  private[streaming] var checkpointDir: String = {
    if (isCheckpointPresent) {
      sc.setCheckpointDir(cp_.checkpointDir)
      cp_.checkpointDir
    } else {
      null
    }
  }

  private[streaming] val checkpointDuration: Duration = {
    if (isCheckpointPresent) cp_.checkpointDuration else graph.batchDuration
  }

  private[streaming] val scheduler = new JobScheduler(this)

  private[streaming] val waiter = new ContextWaiter

  private[streaming] val progressListener = new StreamingJobProgressListener(this)

  private[streaming] val uiTab: Option[StreamingTab] =
    if (conf.getBoolean("spark.ui.enabled", true)) {
      Some(new StreamingTab(this))
    } else {
      None
    }

  /** Register streaming source to metrics system */
  private val streamingSource = new StreamingSource(this)
  assert(env != null)
  assert(env.metricsSystem != null)
  env.metricsSystem.registerSource(streamingSource)

  private var state: StreamingContextState = INITIALIZED

  private val startSite = new AtomicReference[CallSite](null)

  /**
   * Return the associated Spark context
   */
  def sparkContext: SparkContext = sc

  /**
   * Set each DStreams in this context to remember RDDs it generated in the last given duration.
   * DStreams remember RDDs only for a limited duration of time and releases them for garbage
   * collection. This method allows the developer to specify how long to remember the RDDs (
   * if the developer wishes to query old data outside the DStream computation).
   * @param duration Minimum duration that each DStream should remember its RDDs
   */
  def remember(duration: Duration) {
    graph.remember(duration)
  }

  /**
   * Set the context to periodically checkpoint the DStream operations for driver
   * fault-tolerance.
   * @param directory HDFS-compatible directory where the checkpoint data will be reliably stored.
   *                  Note that this must be a fault-tolerant file system like HDFS for
   */
  def checkpoint(directory: String) {
    if (directory != null) {
      val path = new Path(directory)
      val fs = path.getFileSystem(sparkContext.hadoopConfiguration)
      fs.mkdirs(path)
      val fullPath = fs.getFileStatus(path).getPath().toString
      sc.setCheckpointDir(fullPath)
      checkpointDir = fullPath
    } else {
      checkpointDir = null
    }
  }

  private[streaming] def initialCheckpoint: Checkpoint = {
    if (isCheckpointPresent) cp_ else null
  }

  private[streaming] def getNewInputStreamId() = nextInputStreamId.getAndIncrement()

  /**
   * Create an input stream with any arbitrary user implemented receiver.
   * Find more details at: http://spark.apache.org/docs/latest/streaming-custom-receivers.html
   * @param receiver Custom implementation of Receiver
   */
  @deprecated("Use receiverStream", "1.0.0")
  def networkStream[T: ClassTag](
    receiver: Receiver[T]): ReceiverInputDStream[T] = {
    receiverStream(receiver)
  }

  /**
   * Create an input stream with any arbitrary user implemented receiver.
   * Find more details at: http://spark.apache.org/docs/latest/streaming-custom-receivers.html
   * @param receiver Custom implementation of Receiver
   */
  def receiverStream[T: ClassTag](
    receiver: Receiver[T]): ReceiverInputDStream[T] = {
    new PluggableInputDStream[T](this, receiver)
  }

  /**
   * Create an input stream with any arbitrary user implemented actor receiver.
   * Find more details at: http://spark.apache.org/docs/latest/streaming-custom-receivers.html
   * @param props Props object defining creation of the actor
   * @param name Name of the actor
   * @param storageLevel RDD storage level (default: StorageLevel.MEMORY_AND_DISK_SER_2)
   *
   * @note An important point to note:
   *       Since Actor may exist outside the spark framework, It is thus user's responsibility
   *       to ensure the type safety, i.e parametrized type of data received and actorStream
   *       should be same.
   */
  def actorStream[T: ClassTag](
      props: Props,
      name: String,
      storageLevel: StorageLevel = StorageLevel.MEMORY_AND_DISK_SER_2,
      supervisorStrategy: SupervisorStrategy = ActorSupervisorStrategy.defaultStrategy
    ): ReceiverInputDStream[T] = {
    receiverStream(new ActorReceiver[T](props, name, storageLevel, supervisorStrategy))
  }

  /**
   * Create a input stream from TCP source hostname:port. Data is received using
   * a TCP socket and the receive bytes is interpreted as UTF8 encoded `\n` delimited
   * lines.
   * @param hostname      Hostname to connect to for receiving data
   * @param port          Port to connect to for receiving data
   * @param storageLevel  Storage level to use for storing the received objects
   *                      (default: StorageLevel.MEMORY_AND_DISK_SER_2)
   */
  def socketTextStream(
      hostname: String,
      port: Int,
      storageLevel: StorageLevel = StorageLevel.MEMORY_AND_DISK_SER_2
    ): ReceiverInputDStream[String] = {
    socketStream[String](hostname, port, SocketReceiver.bytesToLines, storageLevel)
  }

  /**
   * Create a input stream from TCP source hostname:port. Data is received using
   * a TCP socket and the receive bytes it interepreted as object using the given
   * converter.
   * @param hostname      Hostname to connect to for receiving data
   * @param port          Port to connect to for receiving data
   * @param converter     Function to convert the byte stream to objects
   * @param storageLevel  Storage level to use for storing the received objects
   * @tparam T            Type of the objects received (after converting bytes to objects)
   */
  def socketStream[T: ClassTag](
      hostname: String,
      port: Int,
      converter: (InputStream) => Iterator[T],
      storageLevel: StorageLevel
    ): ReceiverInputDStream[T] = {
    new SocketInputDStream[T](this, hostname, port, converter, storageLevel)
  }

  /**
   * Create a input stream from network source hostname:port, where data is received
   * as serialized blocks (serialized using the Spark's serializer) that can be directly
   * pushed into the block manager without deserializing them. This is the most efficient
   * way to receive data.
   * @param hostname      Hostname to connect to for receiving data
   * @param port          Port to connect to for receiving data
   * @param storageLevel  Storage level to use for storing the received objects
   *                      (default: StorageLevel.MEMORY_AND_DISK_SER_2)
   * @tparam T            Type of the objects in the received blocks
   */
  def rawSocketStream[T: ClassTag](
      hostname: String,
      port: Int,
      storageLevel: StorageLevel = StorageLevel.MEMORY_AND_DISK_SER_2
    ): ReceiverInputDStream[T] = {
    new RawInputDStream[T](this, hostname, port, storageLevel)
  }

  /**
   * Create a input stream that monitors a Hadoop-compatible filesystem
   * for new files and reads them using the given key-value types and input format.
   * Files must be written to the monitored directory by "moving" them from another
   * location within the same file system. File names starting with . are ignored.
   * @param directory HDFS directory to monitor for new file
   * @tparam K Key type for reading HDFS file
   * @tparam V Value type for reading HDFS file
   * @tparam F Input format for reading HDFS file
   */
  def fileStream[
    K: ClassTag,
    V: ClassTag,
    F <: NewInputFormat[K, V]: ClassTag
  ] (directory: String): InputDStream[(K, V)] = {
    new FileInputDStream[K, V, F](this, directory)
  }

  /**
   * Create a input stream that monitors a Hadoop-compatible filesystem
   * for new files and reads them using the given key-value types and input format.
   * Files must be written to the monitored directory by "moving" them from another
   * location within the same file system.
   * @param directory HDFS directory to monitor for new file
   * @param filter Function to filter paths to process
   * @param newFilesOnly Should process only new files and ignore existing files in the directory
   * @tparam K Key type for reading HDFS file
   * @tparam V Value type for reading HDFS file
   * @tparam F Input format for reading HDFS file
   */
  def fileStream[
    K: ClassTag,
    V: ClassTag,
    F <: NewInputFormat[K, V]: ClassTag
  ] (directory: String, filter: Path => Boolean, newFilesOnly: Boolean): InputDStream[(K, V)] = {
    new FileInputDStream[K, V, F](this, directory, filter, newFilesOnly)
  }

  /**
   * Create a input stream that monitors a Hadoop-compatible filesystem
   * for new files and reads them using the given key-value types and input format.
   * Files must be written to the monitored directory by "moving" them from another
   * location within the same file system. File names starting with . are ignored.
   * @param directory HDFS directory to monitor for new file
   * @param filter Function to filter paths to process
   * @param newFilesOnly Should process only new files and ignore existing files in the directory
   * @param conf Hadoop configuration
   * @tparam K Key type for reading HDFS file
   * @tparam V Value type for reading HDFS file
   * @tparam F Input format for reading HDFS file
   */
  def fileStream[
    K: ClassTag,
    V: ClassTag,
    F <: NewInputFormat[K, V]: ClassTag
  ] (directory: String,
     filter: Path => Boolean,
     newFilesOnly: Boolean,
     conf: Configuration): InputDStream[(K, V)] = {
    new FileInputDStream[K, V, F](this, directory, filter, newFilesOnly, Option(conf))
  }

  /**
   * Create a input stream that monitors a Hadoop-compatible filesystem
   * for new files and reads them as text files (using key as LongWritable, value
   * as Text and input format as TextInputFormat). Files must be written to the
   * monitored directory by "moving" them from another location within the same
   * file system. File names starting with . are ignored.
   * @param directory HDFS directory to monitor for new file
   */
  def textFileStream(directory: String): DStream[String] = {
    fileStream[LongWritable, Text, TextInputFormat](directory).map(_._2.toString)
  }

  /**
   * :: Experimental ::
   *
   * Create an input stream that monitors a Hadoop-compatible filesystem
   * for new files and reads them as flat binary files, assuming a fixed length per record,
   * generating one byte array per record. Files must be written to the monitored directory
   * by "moving" them from another location within the same file system. File names
   * starting with . are ignored.
   *
   * '''Note:''' We ensure that the byte array for each record in the
   * resulting RDDs of the DStream has the provided record length.
   *
   * @param directory HDFS directory to monitor for new file
   * @param recordLength length of each record in bytes
   */
  @Experimental
  def binaryRecordsStream(
      directory: String,
      recordLength: Int): DStream[Array[Byte]] = {
    val conf = sc_.hadoopConfiguration
    conf.setInt(FixedLengthBinaryInputFormat.RECORD_LENGTH_PROPERTY, recordLength)
    val br = fileStream[LongWritable, BytesWritable, FixedLengthBinaryInputFormat](
      directory, FileInputDStream.defaultFilter : Path => Boolean, newFilesOnly=true, conf)
    val data = br.map { case (k, v) =>
      val bytes = v.getBytes
      assert(bytes.length == recordLength, "Byte array does not have correct length")
      bytes
    }
    data
  }

  /**
   * Create an input stream from a queue of RDDs. In each batch,
   * it will process either one or all of the RDDs returned by the queue.
   * @param queue      Queue of RDDs
   * @param oneAtATime Whether only one RDD should be consumed from the queue in every interval
   * @tparam T         Type of objects in the RDD
   */
  def queueStream[T: ClassTag](
      queue: Queue[RDD[T]],
      oneAtATime: Boolean = true
    ): InputDStream[T] = {
    queueStream(queue, oneAtATime, sc.makeRDD(Seq[T](), 1))
  }

  /**
   * Create an input stream from a queue of RDDs. In each batch,
   * it will process either one or all of the RDDs returned by the queue.
   * @param queue      Queue of RDDs
   * @param oneAtATime Whether only one RDD should be consumed from the queue in every interval
   * @param defaultRDD Default RDD is returned by the DStream when the queue is empty.
   *                   Set as null if no RDD should be returned when empty
   * @tparam T         Type of objects in the RDD
   */
  def queueStream[T: ClassTag](
      queue: Queue[RDD[T]],
      oneAtATime: Boolean,
      defaultRDD: RDD[T]
    ): InputDStream[T] = {
    new QueueInputDStream(this, queue, oneAtATime, defaultRDD)
  }

  /**
   * Create a unified DStream from multiple DStreams of the same type and same slide duration.
   */
  def union[T: ClassTag](streams: Seq[DStream[T]]): DStream[T] = {
    new UnionDStream[T](streams.toArray)
  }

  /**
   * Create a new DStream in which each RDD is generated by applying a function on RDDs of
   * the DStreams.
   */
  def transform[T: ClassTag](
      dstreams: Seq[DStream[_]],
      transformFunc: (Seq[RDD[_]], Time) => RDD[T]
    ): DStream[T] = {
    new TransformedDStream[T](dstreams, sparkContext.clean(transformFunc))
  }

  /** Add a [[org.apache.spark.streaming.scheduler.StreamingListener]] object for
    * receiving system events related to streaming.
    */
  def addStreamingListener(streamingListener: StreamingListener) {
    scheduler.listenerBus.addListener(streamingListener)
  }

  private def validate() {
    assert(graph != null, "Graph is null")
    graph.validate()

    assert(
      checkpointDir == null || checkpointDuration != null,
      "Checkpoint directory has been set, but the graph checkpointing interval has " +
        "not been set. Please use StreamingContext.checkpoint() to set the interval."
    )
  }

  /**
   * Return the current state of the context.
   */
  def getState(): StreamingContextState = {
    state
  }

  /**
   * Start the execution of the streams.
   *
   * @throws SparkException if the context has already been started or stopped.
   */
  def start(): Unit = synchronized {
<<<<<<< HEAD
    state match {
      case INITIALIZED =>
        // good to start
      case STARTED =>
        throw new SparkException("StreamingContext has already been started")
      case STOPPED =>
        throw new SparkException("StreamingContext has already been stopped")
    }
    validate()
    sparkContext.setCallSite(DStream.getCreationSite())
    scheduler.start()
    uiTab.foreach(_.attach())
    state = StreamingContextState.STARTED
=======
    import StreamingContext._
    if (state == Started) {
      throw new SparkException("StreamingContext has already been started")
    }
    if (state == Stopped) {
      throw new SparkException("StreamingContext has already been stopped")
    }
    validate()
    startSite.set(DStream.getCreationSite())
    sparkContext.setCallSite(startSite.get)
    ACTIVATION_LOCK.synchronized {
      assertNoOtherContextIsActive()
      scheduler.start()
      uiTab.foreach(_.attach())
      state = Started
      setActiveContext(this)
    }
>>>>>>> 1b465569
  }

  /**
   * Wait for the execution to stop. Any exceptions that occurs during the execution
   * will be thrown in this thread.
   */
  def awaitTermination() {
    waiter.waitForStopOrError()
  }

  /**
   * Wait for the execution to stop. Any exceptions that occurs during the execution
   * will be thrown in this thread.
   * @param timeout time to wait in milliseconds
   */
  @deprecated("Use awaitTerminationOrTimeout(Long) instead", "1.3.0")
  def awaitTermination(timeout: Long) {
    waiter.waitForStopOrError(timeout)
  }

  /**
   * Wait for the execution to stop. Any exceptions that occurs during the execution
   * will be thrown in this thread.
   *
   * @param timeout time to wait in milliseconds
   * @return `true` if it's stopped; or throw the reported error during the execution; or `false`
   *         if the waiting time elapsed before returning from the method.
   */
  def awaitTerminationOrTimeout(timeout: Long): Boolean = {
    waiter.waitForStopOrError(timeout)
  }

  /**
   * Stop the execution of the streams immediately (does not wait for all received data
   * to be processed). By default, if `stopSparkContext` is not specified, the underlying
   * SparkContext will also be stopped. This implicit behavior can be configured using the
   * SparkConf configuration spark.streaming.stopSparkContextByDefault.
   *
   * @param stopSparkContext If true, stops the associated SparkContext. The underlying SparkContext
   *                         will be stopped regardless of whether this StreamingContext has been
   *                         started.
   */
  def stop(
      stopSparkContext: Boolean = conf.getBoolean("spark.streaming.stopSparkContextByDefault", true)
     ): Unit = synchronized {
    stop(stopSparkContext, false)
  }

  /**
   * Stop the execution of the streams, with option of ensuring all received data
   * has been processed.
   *
   * @param stopSparkContext if true, stops the associated SparkContext. The underlying SparkContext
   *                         will be stopped regardless of whether this StreamingContext has been
   *                         started.
   * @param stopGracefully if true, stops gracefully by waiting for the processing of all
   *                       received data to be completed
   */
  def stop(stopSparkContext: Boolean, stopGracefully: Boolean): Unit = synchronized {
    state = STOPPED
    state match {
      case INITIALIZED =>
        logWarning("StreamingContext has not been started yet")
      case STOPPED =>
        logWarning("StreamingContext has already been stopped")
      case STARTED =>
        scheduler.stop(stopGracefully)
        logInfo("StreamingContext stopped successfully")
        waiter.notifyStop()
    }
    // Even if the streaming context has not been started, we still need to stop the SparkContext.
    // Even if we have already stopped, we still need to attempt to stop the SparkContext because
    // a user might stop(stopSparkContext = false) and then call stop(stopSparkContext = true).
    if (stopSparkContext) sc.stop()
    uiTab.foreach(_.detach())
    // The state should always be Stopped after calling `stop()`, even if we haven't started yet:
<<<<<<< HEAD
=======
    state = Stopped
    StreamingContext.setActiveContext(null)
>>>>>>> 1b465569
  }
}

/**
 * StreamingContext object contains a number of utility functions related to the
 * StreamingContext class.
 */

object StreamingContext extends Logging {
  /**
   * Lock that guards access to global variables that track active StreamingContext.
   */
  private val ACTIVATION_LOCK = new Object()

  private val activeContext = new AtomicReference[StreamingContext](null)

  private def assertNoOtherContextIsActive(): Unit = {
    ACTIVATION_LOCK.synchronized {
      if (activeContext.get() != null) {
        throw new SparkException(
          "Only one StreamingContext may be started in this JVM. " +
            "Currently running StreamingContext was started at" +
            activeContext.get.startSite.get.longForm)
      }
    }
  }

  private def setActiveContext(ssc: StreamingContext): Unit = {
    ACTIVATION_LOCK.synchronized {
      activeContext.set(ssc)
    }
  }

  @deprecated("Replaced by implicit functions in the DStream companion object. This is " +
    "kept here only for backward compatibility.", "1.3.0")
  def toPairDStreamFunctions[K, V](stream: DStream[(K, V)])
      (implicit kt: ClassTag[K], vt: ClassTag[V], ord: Ordering[K] = null)
    : PairDStreamFunctions[K, V] = {
    DStream.toPairDStreamFunctions(stream)(kt, vt, ord)
  }

  /**
   * Either recreate a StreamingContext from checkpoint data or create a new StreamingContext.
   * If checkpoint data exists in the provided `checkpointPath`, then StreamingContext will be
   * recreated from the checkpoint data. If the data does not exist, then the StreamingContext
   * will be created by called the provided `creatingFunc`.
   *
   * @param checkpointPath Checkpoint directory used in an earlier StreamingContext program
   * @param creatingFunc   Function to create a new StreamingContext
   * @param hadoopConf     Optional Hadoop configuration if necessary for reading from the
   *                       file system
   * @param createOnError  Optional, whether to create a new StreamingContext if there is an
   *                       error in reading checkpoint data. By default, an exception will be
   *                       thrown on error.
   */
  def getOrCreate(
      checkpointPath: String,
      creatingFunc: () => StreamingContext,
      hadoopConf: Configuration = new Configuration(),
      createOnError: Boolean = false
    ): StreamingContext = {
    val checkpointOption = CheckpointReader.read(
      checkpointPath, new SparkConf(), hadoopConf, createOnError)
    checkpointOption.map(new StreamingContext(null, _, null)).getOrElse(creatingFunc())
  }


  /**
   * Either recreate a StreamingContext from checkpoint data or create a new StreamingContext.
   * If checkpoint data exists in the provided `checkpointPath`, then StreamingContext will be
   * recreated from the checkpoint data. If the data does not exist, then the StreamingContext
   * will be created by called the provided `creatingFunc` on the provided `sparkContext`. Note
   * that the SparkConf configuration in the checkpoint data will not be restored as the
   * SparkContext has already been created.
   *
   * @param checkpointPath Checkpoint directory used in an earlier StreamingContext program
   * @param creatingFunc   Function to create a new StreamingContext using the given SparkContext
   * @param sparkContext   SparkContext using which the StreamingContext will be created
   */
  def getOrCreate(
      checkpointPath: String,
      creatingFunc: SparkContext => StreamingContext,
      sparkContext: SparkContext
    ): StreamingContext = {
    getOrCreate(checkpointPath, creatingFunc, sparkContext, createOnError = false)
  }

  /**
   * Either recreate a StreamingContext from checkpoint data or create a new StreamingContext.
   * If checkpoint data exists in the provided `checkpointPath`, then StreamingContext will be
   * recreated from the checkpoint data. If the data does not exist, then the StreamingContext
   * will be created by called the provided `creatingFunc` on the provided `sparkContext`. Note
   * that the SparkConf configuration in the checkpoint data will not be restored as the
   * SparkContext has already been created.
   *
   * @param checkpointPath Checkpoint directory used in an earlier StreamingContext program
   * @param creatingFunc   Function to create a new StreamingContext using the given SparkContext
   * @param sparkContext   SparkContext using which the StreamingContext will be created
   * @param createOnError  Whether to create a new StreamingContext if there is an
   *                       error in reading checkpoint data. By default, an exception will be
   *                       thrown on error.
   */
  def getOrCreate(
      checkpointPath: String,
      creatingFunc: SparkContext => StreamingContext,
      sparkContext: SparkContext,
      createOnError: Boolean
    ): StreamingContext = {
    val checkpointOption = CheckpointReader.read(
      checkpointPath, sparkContext.conf, sparkContext.hadoopConfiguration, createOnError)
    checkpointOption.map(new StreamingContext(sparkContext, _, null))
                    .getOrElse(creatingFunc(sparkContext))
  }

  /**
   * Find the JAR from which a given class was loaded, to make it easy for users to pass
   * their JARs to StreamingContext.
   */
  def jarOfClass(cls: Class[_]): Option[String] = SparkContext.jarOfClass(cls)

  private[streaming] def createNewSparkContext(conf: SparkConf): SparkContext = {
    new SparkContext(conf)
  }

  private[streaming] def createNewSparkContext(
      master: String,
      appName: String,
      sparkHome: String,
      jars: Seq[String],
      environment: Map[String, String]
    ): SparkContext = {
    val conf = SparkContext.updatedConf(
      new SparkConf(), master, appName, sparkHome, jars, environment)
    createNewSparkContext(conf)
  }

  private[streaming] def rddToFileName[T](prefix: String, suffix: String, time: Time): String = {
    if (prefix == null) {
      time.milliseconds.toString
    } else if (suffix == null || suffix.length ==0) {
      prefix + "-" + time.milliseconds
    } else {
      prefix + "-" + time.milliseconds + "." + suffix
    }
  }
}<|MERGE_RESOLUTION|>--- conflicted
+++ resolved
@@ -523,7 +523,7 @@
    * @throws SparkException if the context has already been started or stopped.
    */
   def start(): Unit = synchronized {
-<<<<<<< HEAD
+    import StreamingContext._
     state match {
       case INITIALIZED =>
         // good to start
@@ -533,29 +533,15 @@
         throw new SparkException("StreamingContext has already been stopped")
     }
     validate()
-    sparkContext.setCallSite(DStream.getCreationSite())
-    scheduler.start()
-    uiTab.foreach(_.attach())
-    state = StreamingContextState.STARTED
-=======
-    import StreamingContext._
-    if (state == Started) {
-      throw new SparkException("StreamingContext has already been started")
-    }
-    if (state == Stopped) {
-      throw new SparkException("StreamingContext has already been stopped")
-    }
-    validate()
     startSite.set(DStream.getCreationSite())
     sparkContext.setCallSite(startSite.get)
     ACTIVATION_LOCK.synchronized {
       assertNoOtherContextIsActive()
       scheduler.start()
       uiTab.foreach(_.attach())
-      state = Started
+      state = StreamingContextState.STARTED
       setActiveContext(this)
     }
->>>>>>> 1b465569
   }
 
   /**
@@ -616,6 +602,8 @@
    */
   def stop(stopSparkContext: Boolean, stopGracefully: Boolean): Unit = synchronized {
     state = STOPPED
+    StreamingContext.setActiveContext(null)
+
     state match {
       case INITIALIZED =>
         logWarning("StreamingContext has not been started yet")
@@ -632,11 +620,6 @@
     if (stopSparkContext) sc.stop()
     uiTab.foreach(_.detach())
     // The state should always be Stopped after calling `stop()`, even if we haven't started yet:
-<<<<<<< HEAD
-=======
-    state = Stopped
-    StreamingContext.setActiveContext(null)
->>>>>>> 1b465569
   }
 }
 
