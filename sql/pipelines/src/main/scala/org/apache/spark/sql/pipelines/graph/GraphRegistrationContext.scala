/*
 * Licensed to the Apache Software Foundation (ASF) under one or more
 * contributor license agreements.  See the NOTICE file distributed with
 * this work for additional information regarding copyright ownership.
 * The ASF licenses this file to You under the Apache License, Version 2.0
 * (the "License"); you may not use this file except in compliance with
 * the License.  You may obtain a copy of the License at
 *
 *    http://www.apache.org/licenses/LICENSE-2.0
 *
 * Unless required by applicable law or agreed to in writing, software
 * distributed under the License is distributed on an "AS IS" BASIS,
 * WITHOUT WARRANTIES OR CONDITIONS OF ANY KIND, either express or implied.
 * See the License for the specific language governing permissions and
 * limitations under the License.
 */
package org.apache.spark.sql.pipelines.graph

import scala.collection.mutable

import org.apache.spark.sql.AnalysisException
import org.apache.spark.sql.catalyst.TableIdentifier

/**
 * A mutable context for registering tables, views, and flows in a dataflow graph.
 *
 * @param defaultCatalog The pipeline's default catalog.
 * @param defaultDatabase The pipeline's default schema.
 */
class GraphRegistrationContext(
    val defaultCatalog: String,
    val defaultDatabase: String,
    val defaultSqlConf: Map[String, String]) {
  import GraphRegistrationContext._

  protected val tables = new mutable.ListBuffer[Table]
  protected val views = new mutable.ListBuffer[View]
  protected val sinks = new mutable.ListBuffer[Sink]
  protected val flows = new mutable.ListBuffer[UnresolvedFlow]

  def registerTable(tableDef: Table): Unit = {
    tables += tableDef
  }

  def registerView(viewDef: View): Unit = {
    views += viewDef
  }

  def registerSink(sinkDef: Sink): Unit = {
    sinks += sinkDef
  }

  def getViews(): Seq[View] = {
    return views.toSeq
  }

  def getSinks: Seq[Sink] = sinks.toSeq

  def registerFlow(flowDef: UnresolvedFlow): Unit = {
    flows += flowDef.copy(sqlConf = defaultSqlConf ++ flowDef.sqlConf)
  }

  private def isPipelineEmpty: Boolean = {
    tables.isEmpty && views.collect { case v: PersistedView =>
      v
    }.isEmpty
  }

  def toDataflowGraph: DataflowGraph = {
<<<<<<< HEAD
    if (isPipelineEmpty) {
=======
    if (tables.isEmpty && views.collect { case v: PersistedView =>
        v
      }.isEmpty  && sinks.isEmpty) {
>>>>>>> ff0f1ab9
      throw new AnalysisException(
        errorClass = "RUN_EMPTY_PIPELINE",
        messageParameters = Map.empty)
    }

    assertNoDuplicates(
      qualifiedTables = tables.toSeq,
      validatedViews = views.toSeq,
      qualifiedFlows = flows.toSeq,
      validatedSinks = sinks.toSeq
    )

    new DataflowGraph(
      tables = tables.toSeq,
      views = views.toSeq,
      sinks = sinks.toSeq,
      flows = flows.toSeq
    )
  }

  private def assertNoDuplicates(
      qualifiedTables: Seq[Table],
      validatedViews: Seq[View],
      validatedSinks: Seq[Sink],
      qualifiedFlows: Seq[UnresolvedFlow]): Unit = {

    (qualifiedTables.map(_.identifier) ++ validatedViews.map(_.identifier))
      .foreach { identifier =>
        assertOutputIdentifierIsUnique(
          identifier = identifier,
          tables = qualifiedTables,
          sinks = validatedSinks,
          views = validatedViews
        )
      }

    qualifiedFlows.foreach { flow =>
      assertFlowIdentifierIsUnique(
        flow = flow,
        flows = qualifiedFlows
      )
    }
  }

  private def assertOutputIdentifierIsUnique(
      identifier: TableIdentifier,
      tables: Seq[Table],
      sinks: Seq[Sink],
      views: Seq[View]): Unit = {

    // We need to check for duplicates in both tables and views, as they can have the same name.
    val allOutputs = tables.map(t => t.identifier -> TableType) ++ views.map(
        v => v.identifier -> ViewType
      ) ++ sinks.map(s => s.identifier -> SinkType)

    val grouped = allOutputs.groupBy { case (id, _) => id }

    grouped(identifier).toList match {
      case (_, firstType) :: (_, secondType) :: _ =>
        // Sort the types in lexicographic order to ensure consistent error messages.
        val sortedTypes = Seq(firstType.toString, secondType.toString).sorted
        throw new AnalysisException(
          errorClass = "PIPELINE_DUPLICATE_IDENTIFIERS.OUTPUT",
          messageParameters = Map(
            "outputName" -> identifier.quotedString,
            "outputType1" -> sortedTypes.head,
            "outputType2" -> sortedTypes.last
          )
        )
      case _ => // No duplicates found.
    }
  }

  /**
   * Throws an exception if the given flow's identifier is used by multiple flows.
   *
   * @param flow The flow to check.
   * @param datasetType The type of dataset the flow writes to.
   * @param flows All flows in the graph.
   * @throws AnalysisException If the flow's identifier is used by multiple flows.
   */
  private def assertFlowIdentifierIsUnique(
      flow: UnresolvedFlow,
      flows: Seq[UnresolvedFlow]): Unit = {
    flows
      .groupBy(i => i.identifier)
      .get(flow.identifier)
      .filter(_.size > 1)
      .foreach { duplicateFlows =>
        val duplicateFlow = duplicateFlows.filter(_ != flow).head
        throw new AnalysisException(
          errorClass = "PIPELINE_DUPLICATE_IDENTIFIERS.FLOW",
          messageParameters = Map(
            "flowName" -> flow.identifier.unquotedString,
            "datasetNames" -> Set(
              flow.destinationIdentifier.quotedString,
              duplicateFlow.destinationIdentifier.quotedString
            ).mkString(",")
          )
        )
    }
  }
}

object GraphRegistrationContext {
  sealed trait OutputType

  private object TableType extends OutputType {
    override def toString: String = "TABLE"
  }

  private object ViewType extends OutputType {
    override def toString: String = "VIEW"
  }

  private object SinkType extends OutputType {
    override def toString: String = "SINK"
  }
}<|MERGE_RESOLUTION|>--- conflicted
+++ resolved
@@ -63,17 +63,11 @@
   private def isPipelineEmpty: Boolean = {
     tables.isEmpty && views.collect { case v: PersistedView =>
       v
-    }.isEmpty
+    }.isEmpty && sinks.isEmpty
   }
 
   def toDataflowGraph: DataflowGraph = {
-<<<<<<< HEAD
     if (isPipelineEmpty) {
-=======
-    if (tables.isEmpty && views.collect { case v: PersistedView =>
-        v
-      }.isEmpty  && sinks.isEmpty) {
->>>>>>> ff0f1ab9
       throw new AnalysisException(
         errorClass = "RUN_EMPTY_PIPELINE",
         messageParameters = Map.empty)
