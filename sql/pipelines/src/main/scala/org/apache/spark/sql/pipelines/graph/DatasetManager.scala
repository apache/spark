--- conflicted
+++ resolved
@@ -284,17 +284,10 @@
       None
     }
 
-<<<<<<< HEAD
-    // Error if partitioning doesn't match
+    // Error if partitioning/clustering doesn't match
     existingTableOpt.foreach { existingTable =>
-      val existingPartitioning = existingTable.partitioning().toSeq
-      if (existingPartitioning != partitioning) {
-=======
-    // Error if partitioning/clustering doesn't match
-    if (existingTableOpt.isDefined) {
-      val existingTransforms = existingTableOpt.get.partitioning().toSeq
+      val existingTransforms = existingTable.partitioning().toSeq
       if (existingTransforms != allTransforms) {
->>>>>>> 7f81bd74
         throw new AnalysisException(
           errorClass = "CANNOT_UPDATE_PARTITION_COLUMNS",
           messageParameters = Map(
