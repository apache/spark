--- conflicted
+++ resolved
@@ -171,11 +171,7 @@
     GeometryType(MIXED_CRS)
 
   /** Returns whether the given SRID is supported. */
-<<<<<<< HEAD
   def isSridSupported(srid: Int): Boolean = {
-=======
-  private[types] def isSridSupported(srid: Int): Boolean = {
->>>>>>> be6ab9cf
     CartesianSpatialReferenceSystemMapper.getStringId(srid) != null
   }
 
