/*
 * Licensed to the Apache Software Foundation (ASF) under one or more
 * contributor license agreements.  See the NOTICE file distributed with
 * this work for additional information regarding copyright ownership.
 * The ASF licenses this file to You under the Apache License, Version 2.0
 * (the "License"); you may not use this file except in compliance with
 * the License.  You may obtain a copy of the License at
 *
 *    http://www.apache.org/licenses/LICENSE-2.0
 *
 * Unless required by applicable law or agreed to in writing, software
 * distributed under the License is distributed on an "AS IS" BASIS,
 * WITHOUT WARRANTIES OR CONDITIONS OF ANY KIND, either express or implied.
 * See the License for the specific language governing permissions and
 * limitations under the License.
 */

package org.apache.spark.sql.types

import org.json4s.JsonAST.{JString, JValue}

import org.apache.spark.SparkRuntimeException
import org.apache.spark.annotation.Stable
import org.apache.spark.sql.catalyst.util.CollationFactory

/**
 * The data type representing `String` values. Please use the singleton `DataTypes.StringType`.
 *
 * @since 1.3.0
 * @param collationId
 *   The id of collation for this StringType.
 */
@Stable
class StringType private[sql] (
    val collationId: Int,
    val constraint: StringConstraint = NoConstraint)
    extends AtomicType
    with Serializable {

  /**
   * Support for Binary Equality implies that strings are considered equal only if they are byte
   * for byte equal. E.g. all accent or case-insensitive collations are considered non-binary. If
   * this field is true, byte level operations can be used against this datatype (e.g. for
   * equality and hashing).
   */
  private[sql] def supportsBinaryEquality: Boolean =
    CollationFactory.fetchCollation(collationId).supportsBinaryEquality

  private[sql] def supportsLowercaseEquality: Boolean =
    CollationFactory.fetchCollation(collationId).supportsLowercaseEquality

  private[sql] def isCaseInsensitive: Boolean =
    CollationFactory.isCaseInsensitive(collationId)

  private[sql] def isAccentInsensitive: Boolean =
    CollationFactory.isAccentInsensitive(collationId)

  private[sql] def usesTrimCollation: Boolean =
    CollationFactory.fetchCollation(collationId).supportsSpaceTrimming

  private[sql] def isUTF8BinaryCollation: Boolean =
    collationId == CollationFactory.UTF8_BINARY_COLLATION_ID

  private[sql] def isUTF8LcaseCollation: Boolean =
    collationId == CollationFactory.UTF8_LCASE_COLLATION_ID

  /**
   * Support for Binary Ordering implies that strings are considered equal only if they are byte
   * for byte equal. E.g. all accent or case-insensitive collations are considered non-binary.
   * Also their ordering does not require calls to ICU library, as it follows spark internal
   * implementation. If this field is true, byte level operations can be used against this
   * datatype (e.g. for equality, hashing and ordering).
   */
  private[sql] def supportsBinaryOrdering: Boolean =
    CollationFactory.fetchCollation(collationId).supportsBinaryOrdering

  /**
   * Type name that is shown to the customer. If this is an UTF8_BINARY collation output is
   * `string` due to backwards compatibility.
   */
  override def typeName: String =
    if (isUTF8BinaryCollation) "string"
    else s"string collate $collationName"

  override def toString: String =
    if (isUTF8BinaryCollation) "StringType"
    else s"StringType($collationName)"

  private[sql] def collationName: String =
    CollationFactory.fetchCollation(collationId).collationName

  // Due to backwards compatibility and compatibility with other readers
  // all string types are serialized in json as regular strings and
  // the collation information is written to struct field metadata
  override def jsonValue: JValue = JString("string")

  override def equals(obj: Any): Boolean = {
    obj match {
      case s: StringType => s.collationId == collationId && s.constraint == constraint
      case _ => false
    }
  }

  override def hashCode(): Int = collationId.hashCode()

  /**
   * The default size of a value of the StringType is 20 bytes.
   */
  override def defaultSize: Int = 20

  private[spark] override def asNullable: StringType = this
}

/**
 * Use StringType for expressions supporting only binary collation.
 *
 * @since 1.3.0
 */
@Stable
case object StringType
    extends StringType(CollationFactory.UTF8_BINARY_COLLATION_ID, NoConstraint) {
  private[spark] def apply(collationId: Int): StringType = new StringType(collationId)

  def apply(collation: String): StringType = {
    val collationId = CollationFactory.collationNameToId(collation)
    new StringType(collationId)
  }
}

<<<<<<< HEAD
/**
 * String type that was the result of coercing two different non-explicit collations.
 */
private[spark] case object IndeterminateStringType
    extends StringType(CollationFactory.INDETERMINATE_COLLATION_ID) {

  override def jsonValue: JValue = throw new SparkRuntimeException(
    errorClass = "INDETERMINATE_COLLATION_NOT_SERIALIZABLE",
    messageParameters = Map.empty)
}
=======
sealed trait StringConstraint

case object NoConstraint extends StringConstraint

case class FixedLength(length: Int) extends StringConstraint

case class MaxLength(length: Int) extends StringConstraint
>>>>>>> bac386dc
<|MERGE_RESOLUTION|>--- conflicted
+++ resolved
@@ -127,7 +127,6 @@
   }
 }
 
-<<<<<<< HEAD
 /**
  * String type that was the result of coercing two different non-explicit collations.
  */
@@ -138,12 +137,11 @@
     errorClass = "INDETERMINATE_COLLATION_NOT_SERIALIZABLE",
     messageParameters = Map.empty)
 }
-=======
+
 sealed trait StringConstraint
 
 case object NoConstraint extends StringConstraint
 
 case class FixedLength(length: Int) extends StringConstraint
 
-case class MaxLength(length: Int) extends StringConstraint
->>>>>>> bac386dc
+case class MaxLength(length: Int) extends StringConstraint