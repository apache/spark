--- conflicted
+++ resolved
@@ -168,15 +168,10 @@
 
   def cannotFindEncoderForTypeError(typeName: String): SparkUnsupportedOperationException = {
     new SparkUnsupportedOperationException(
-<<<<<<< HEAD
       errorClass = ExecutionErrors.ENCODER_NOT_FOUND_ERROR,
       messageParameters = Map(
         ExecutionErrors.TYPE_NAME -> typeName,
         "docroot" -> SparkBuildInfo.spark_doc_root))
-=======
-      errorClass = "ENCODER_NOT_FOUND",
-      messageParameters = Map("typeName" -> typeName, "docroot" -> SparkBuildInfo.spark_doc_root))
->>>>>>> 8d78f5b0
   }
 
   def cannotHaveCircularReferencesInBeanClassError(
