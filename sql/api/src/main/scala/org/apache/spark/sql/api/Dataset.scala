--- conflicted
+++ resolved
@@ -120,11 +120,9 @@
  */
 @Stable
 abstract class Dataset[T, DS[U] <: Dataset[U, DS]] extends Serializable {
-<<<<<<< HEAD
   type RGD <: RelationalGroupedDataset[DS]
-=======
+
   def sparkSession: SparkSession[DS]
->>>>>>> dad2b763
 
   val encoder: Encoder[T]
 
