--- conflicted
+++ resolved
@@ -51,11 +51,8 @@
   def parserDfaCacheFlushThreshold: Int
   def parserDfaCacheFlushRatio: Double
   def legacyParameterSubstitutionConstantsOnly: Boolean
-<<<<<<< HEAD
   def geospatialEnabled: Boolean
-=======
   def legacyIdentifierClauseOnly: Boolean
->>>>>>> aad6c51d
 }
 
 private[sql] object SqlApiConf {
@@ -112,9 +109,6 @@
   override def parserDfaCacheFlushThreshold: Int = -1
   override def parserDfaCacheFlushRatio: Double = -1.0
   override def legacyParameterSubstitutionConstantsOnly: Boolean = false
-<<<<<<< HEAD
   override def geospatialEnabled: Boolean = false
-=======
   override def legacyIdentifierClauseOnly: Boolean = false
->>>>>>> aad6c51d
 }