--- conflicted
+++ resolved
@@ -484,11 +484,8 @@
     parser.SQL_standard_keyword_behavior = conf.enforceReservedKeywords
     parser.double_quoted_identifiers = conf.doubleQuotedIdentifiers
     parser.parameter_substitution_enabled = !conf.legacyParameterSubstitutionConstantsOnly
-<<<<<<< HEAD
+    parser.legacy_identifier_clause_only = conf.legacyIdentifierClauseOnly
     parser.single_character_pipe_operator_enabled = conf.singleCharacterPipeOperatorEnabled
-=======
-    parser.legacy_identifier_clause_only = conf.legacyIdentifierClauseOnly
->>>>>>> 5e46f4c5
   }
 
   /**
