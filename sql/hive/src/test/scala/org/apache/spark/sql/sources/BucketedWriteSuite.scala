/*
 * Licensed to the Apache Software Foundation (ASF) under one or more
 * contributor license agreements.  See the NOTICE file distributed with
 * this work for additional information regarding copyright ownership.
 * The ASF licenses this file to You under the Apache License, Version 2.0
 * (the "License"); you may not use this file except in compliance with
 * the License.  You may obtain a copy of the License at
 *
 *    http://www.apache.org/licenses/LICENSE-2.0
 *
 * Unless required by applicable law or agreed to in writing, software
 * distributed under the License is distributed on an "AS IS" BASIS,
 * WITHOUT WARRANTIES OR CONDITIONS OF ANY KIND, either express or implied.
 * See the License for the specific language governing permissions and
 * limitations under the License.
 */

package org.apache.spark.sql.sources

import java.io.File

import org.apache.spark.sql.{AnalysisException, QueryTest}
<<<<<<< HEAD
import org.apache.spark.sql.catalyst.expressions.UnsafeRow
import org.apache.spark.sql.execution.datasources.BucketingUtils
=======
import org.apache.spark.sql.catalyst.expressions.{Murmur3Hash, UnsafeProjection, UnsafeRow}
>>>>>>> eabc7b8e
import org.apache.spark.sql.functions._
import org.apache.spark.sql.hive.test.TestHiveSingleton
import org.apache.spark.sql.test.SQLTestUtils
import org.apache.spark.util.Utils

class BucketedWriteSuite extends QueryTest with SQLTestUtils with TestHiveSingleton {
  import testImplicits._

  test("bucketed by non-existing column") {
    val df = Seq(1 -> "a", 2 -> "b").toDF("i", "j")
    intercept[AnalysisException](df.write.bucketBy(2, "k").saveAsTable("tt"))
  }

  test("numBuckets not greater than 0 or less than 100000") {
    val df = Seq(1 -> "a", 2 -> "b").toDF("i", "j")
    intercept[IllegalArgumentException](df.write.bucketBy(0, "i").saveAsTable("tt"))
    intercept[IllegalArgumentException](df.write.bucketBy(100000, "i").saveAsTable("tt"))
  }

  test("specify sorting columns without bucketing columns") {
    val df = Seq(1 -> "a", 2 -> "b").toDF("i", "j")
    intercept[IllegalArgumentException](df.write.sortBy("j").saveAsTable("tt"))
  }

  test("sorting by non-orderable column") {
    val df = Seq("a" -> Map(1 -> 1), "b" -> Map(2 -> 2)).toDF("i", "j")
    intercept[AnalysisException](df.write.bucketBy(2, "i").sortBy("j").saveAsTable("tt"))
  }

  test("write bucketed data to unsupported data source") {
    val df = Seq(Tuple1("a"), Tuple1("b")).toDF("i")
    intercept[AnalysisException](df.write.bucketBy(3, "i").format("text").saveAsTable("tt"))
  }

  test("write bucketed data to non-hive-table or existing hive table") {
    val df = Seq(1 -> "a", 2 -> "b").toDF("i", "j")
    intercept[IllegalArgumentException](df.write.bucketBy(2, "i").parquet("/tmp/path"))
    intercept[IllegalArgumentException](df.write.bucketBy(2, "i").json("/tmp/path"))
    intercept[IllegalArgumentException](df.write.bucketBy(2, "i").insertInto("tt"))
  }

<<<<<<< HEAD
=======
  private val testFileName = """.*-(\d+)$""".r
  private val otherFileName = """.*-(\d+)\..*""".r
  private def getBucketId(fileName: String): Int = {
    fileName match {
      case testFileName(bucketId) => bucketId.toInt
      case otherFileName(bucketId) => bucketId.toInt
    }
  }

  private val df = (0 until 50).map(i => (i % 5, i % 13, i.toString)).toDF("i", "j", "k")

>>>>>>> eabc7b8e
  private def testBucketing(
      dataDir: File,
      source: String,
      bucketCols: Seq[String],
      sortCols: Seq[String] = Nil): Unit = {
    val allBucketFiles = dataDir.listFiles().filterNot(f =>
      f.getName.startsWith(".") || f.getName.startsWith("_")
    )
    val groupedBucketFiles = allBucketFiles.groupBy(f => BucketingUtils.getBucketId(f.getName))
    assert(groupedBucketFiles.size <= 8)

    for ((bucketId, bucketFiles) <- groupedBucketFiles) {
      for (bucketFilePath <- bucketFiles.map(_.getAbsolutePath)) {
        val types = df.select((bucketCols ++ sortCols).map(col): _*).schema.map(_.dataType)
        val columns = (bucketCols ++ sortCols).zip(types).map {
          case (colName, dt) => col(colName).cast(dt)
        }
        val readBack = sqlContext.read.format(source).load(bucketFilePath).select(columns: _*)

        if (sortCols.nonEmpty) {
          checkAnswer(readBack.sort(sortCols.map(col): _*), readBack.collect())
        }

        val qe = readBack.select(bucketCols.map(col): _*).queryExecution
        val rows = qe.toRdd.map(_.copy()).collect()
        val getHashCode =
          UnsafeProjection.create(new Murmur3Hash(qe.analyzed.output) :: Nil, qe.analyzed.output)

        for (row <- rows) {
          val actualBucketId = Utils.nonNegativeMod(getHashCode(row).getInt(0), 8)
          assert(actualBucketId == bucketId)
        }
      }
    }
  }

  test("write bucketed data") {
    for (source <- Seq("parquet", "json", "orc")) {
      withTable("bucketed_table") {
        df.write
          .format(source)
          .partitionBy("i")
          .bucketBy(8, "j", "k")
          .saveAsTable("bucketed_table")

        val tableDir = new File(hiveContext.warehousePath, "bucketed_table")
        for (i <- 0 until 5) {
          testBucketing(new File(tableDir, s"i=$i"), source, Seq("j", "k"))
        }
      }
    }
  }

  test("write bucketed data with sortBy") {
    for (source <- Seq("parquet", "json", "orc")) {
      withTable("bucketed_table") {
        df.write
          .format(source)
          .partitionBy("i")
          .bucketBy(8, "j")
          .sortBy("k")
          .saveAsTable("bucketed_table")

        val tableDir = new File(hiveContext.warehousePath, "bucketed_table")
        for (i <- 0 until 5) {
          testBucketing(new File(tableDir, s"i=$i"), source, Seq("j"), Seq("k"))
        }
      }
    }
  }

  test("write bucketed data without partitionBy") {
    for (source <- Seq("parquet", "json", "orc")) {
      withTable("bucketed_table") {
        df.write
          .format(source)
          .bucketBy(8, "i", "j")
          .saveAsTable("bucketed_table")

        val tableDir = new File(hiveContext.warehousePath, "bucketed_table")
        testBucketing(tableDir, source, Seq("i", "j"))
      }
    }
  }

  test("write bucketed data without partitionBy with sortBy") {
    for (source <- Seq("parquet", "json", "orc")) {
      withTable("bucketed_table") {
        df.write
          .format(source)
          .bucketBy(8, "i", "j")
          .sortBy("k")
          .saveAsTable("bucketed_table")

        val tableDir = new File(hiveContext.warehousePath, "bucketed_table")
        testBucketing(tableDir, source, Seq("i", "j"), Seq("k"))
      }
    }
  }
}<|MERGE_RESOLUTION|>--- conflicted
+++ resolved
@@ -20,12 +20,8 @@
 import java.io.File
 
 import org.apache.spark.sql.{AnalysisException, QueryTest}
-<<<<<<< HEAD
-import org.apache.spark.sql.catalyst.expressions.UnsafeRow
 import org.apache.spark.sql.execution.datasources.BucketingUtils
-=======
-import org.apache.spark.sql.catalyst.expressions.{Murmur3Hash, UnsafeProjection, UnsafeRow}
->>>>>>> eabc7b8e
+import org.apache.spark.sql.catalyst.expressions.{Murmur3Hash, UnsafeProjection}
 import org.apache.spark.sql.functions._
 import org.apache.spark.sql.hive.test.TestHiveSingleton
 import org.apache.spark.sql.test.SQLTestUtils
@@ -67,20 +63,8 @@
     intercept[IllegalArgumentException](df.write.bucketBy(2, "i").insertInto("tt"))
   }
 
-<<<<<<< HEAD
-=======
-  private val testFileName = """.*-(\d+)$""".r
-  private val otherFileName = """.*-(\d+)\..*""".r
-  private def getBucketId(fileName: String): Int = {
-    fileName match {
-      case testFileName(bucketId) => bucketId.toInt
-      case otherFileName(bucketId) => bucketId.toInt
-    }
-  }
-
   private val df = (0 until 50).map(i => (i % 5, i % 13, i.toString)).toDF("i", "j", "k")
 
->>>>>>> eabc7b8e
   private def testBucketing(
       dataDir: File,
       source: String,
