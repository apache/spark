--- conflicted
+++ resolved
@@ -28,13 +28,9 @@
 import org.scalatest.time.SpanSugar._
 
 import org.apache.spark._
-<<<<<<< HEAD
 import org.apache.spark.sql.hive.test.{TestHiveContext, SharedHiveContext}
-=======
 import org.apache.spark.sql.QueryTest
-import org.apache.spark.sql.hive.test.{TestHive, TestHiveContext}
 import org.apache.spark.sql.types.DecimalType
->>>>>>> 4b70798c
 import org.apache.spark.util.{ResetSystemProperties, Utils}
 
 /**
@@ -53,13 +49,8 @@
     val unusedJar = TestUtils.createJarWithClasses(Seq.empty)
     val jar1 = TestUtils.createJarWithClasses(Seq("SparkSubmitClassA"))
     val jar2 = TestUtils.createJarWithClasses(Seq("SparkSubmitClassB"))
-<<<<<<< HEAD
-    val jar3 = TestHiveContext.getHiveFile("hive-contrib-0.13.1.jar").getCanonicalPath()
-    val jar4 = TestHiveContext.getHiveFile("hive-hcatalog-core-0.13.1.jar").getCanonicalPath()
-=======
-    val jar3 = TestHive.getHiveFile("hive-contrib-0.13.1.jar").getCanonicalPath
-    val jar4 = TestHive.getHiveFile("hive-hcatalog-core-0.13.1.jar").getCanonicalPath
->>>>>>> 4b70798c
+    val jar3 = TestHiveContext.getHiveFile("hive-contrib-0.13.1.jar").getCanonicalPath
+    val jar4 = TestHiveContext.getHiveFile("hive-hcatalog-core-0.13.1.jar").getCanonicalPath
     val jarsString = Seq(jar1, jar2, jar3, jar4).map(j => j.toString).mkString(",")
     val args = Seq(
       "--class", SparkSubmitClassLoaderTest.getClass.getName.stripSuffix("$"),
@@ -105,6 +96,8 @@
       "--class", SPARK_9757.getClass.getName.stripSuffix("$"),
       "--name", "SparkSQLConfTest",
       "--master", "local-cluster[2,1,1024]",
+      "--conf", "spark.ui.enabled=false",
+      "--conf", "spark.master.rest.enabled=false",
       unusedJar.toString)
     runSparkSubmit(args)
   }
