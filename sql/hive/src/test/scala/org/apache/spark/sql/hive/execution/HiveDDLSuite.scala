/*
 * Licensed to the Apache Software Foundation (ASF) under one or more
 * contributor license agreements.  See the NOTICE file distributed with
 * this work for additional information regarding copyright ownership.
 * The ASF licenses this file to You under the Apache License, Version 2.0
 * (the "License"); you may not use this file except in compliance with
 * the License.  You may obtain a copy of the License at
 *
 *    http://www.apache.org/licenses/LICENSE-2.0
 *
 * Unless required by applicable law or agreed to in writing, software
 * distributed under the License is distributed on an "AS IS" BASIS,
 * WITHOUT WARRANTIES OR CONDITIONS OF ANY KIND, either express or implied.
 * See the License for the specific language governing permissions and
 * limitations under the License.
 */

package org.apache.spark.sql.hive.execution

import java.io.File
import java.net.URI
import java.util.Locale

import org.apache.hadoop.fs.Path
import org.apache.parquet.format.converter.ParquetMetadataConverter.NO_FILTER
import org.apache.parquet.hadoop.ParquetFileReader
import org.scalatest.BeforeAndAfterEach

import org.apache.spark.SparkException
import org.apache.spark.sql.{AnalysisException, QueryTest, Row, SaveMode}
import org.apache.spark.sql.catalyst.TableIdentifier
import org.apache.spark.sql.catalyst.analysis.{NoSuchPartitionException, TableAlreadyExistsException}
import org.apache.spark.sql.catalyst.catalog._
import org.apache.spark.sql.catalyst.parser.ParseException
import org.apache.spark.sql.connector.FakeV2Provider
import org.apache.spark.sql.connector.catalog.CatalogManager
import org.apache.spark.sql.connector.catalog.SupportsNamespaces.PROP_OWNER
import org.apache.spark.sql.execution.command.{DDLSuite, DDLUtils}
import org.apache.spark.sql.functions._
import org.apache.spark.sql.hive.HiveExternalCatalog
import org.apache.spark.sql.hive.HiveUtils.{CONVERT_METASTORE_ORC, CONVERT_METASTORE_PARQUET}
import org.apache.spark.sql.hive.orc.OrcFileOperator
import org.apache.spark.sql.hive.test.{TestHiveSingleton, TestHiveSparkSession}
import org.apache.spark.sql.internal.{HiveSerDe, SQLConf}
import org.apache.spark.sql.internal.SQLConf.ORC_IMPLEMENTATION
import org.apache.spark.sql.internal.StaticSQLConf.CATALOG_IMPLEMENTATION
import org.apache.spark.sql.test.SQLTestUtils
import org.apache.spark.sql.types._
import org.apache.spark.tags.SlowHiveTest
import org.apache.spark.util.Utils

// TODO(gatorsmile): combine HiveCatalogedDDLSuite and HiveDDLSuite
@SlowHiveTest
class HiveCatalogedDDLSuite extends DDLSuite with TestHiveSingleton with BeforeAndAfterEach {
  override def afterEach(): Unit = {
    try {
      // drop all databases, tables and functions after each test
      spark.sessionState.catalog.reset()
    } finally {
      super.afterEach()
    }
  }

  protected override def generateTable(
      catalog: SessionCatalog,
      name: TableIdentifier,
      isDataSource: Boolean,
      partitionCols: Seq[String] = Seq("a", "b")): CatalogTable = {
    val storage =
      if (isDataSource) {
        val serde = HiveSerDe.sourceToSerDe("parquet")
        assert(serde.isDefined, "The default format is not Hive compatible")
        CatalogStorageFormat(
          locationUri = Some(catalog.defaultTablePath(name)),
          inputFormat = serde.get.inputFormat,
          outputFormat = serde.get.outputFormat,
          serde = serde.get.serde,
          compressed = false,
          properties = Map.empty)
      } else {
        CatalogStorageFormat(
          locationUri = Some(catalog.defaultTablePath(name)),
          inputFormat = Some("org.apache.hadoop.mapred.SequenceFileInputFormat"),
          outputFormat = Some("org.apache.hadoop.hive.ql.io.HiveSequenceFileOutputFormat"),
          serde = Some("org.apache.hadoop.hive.serde2.lazy.LazySimpleSerDe"),
          compressed = false,
          properties = Map("serialization.format" -> "1"))
      }
    val metadata = new MetadataBuilder()
      .putString("key", "value")
      .build()
    val schema = new StructType()
      .add("col1", "int", nullable = true, metadata = metadata)
      .add("col2", "string")
    CatalogTable(
      identifier = name,
      tableType = CatalogTableType.EXTERNAL,
      storage = storage,
      schema = schema.copy(
        fields = schema.fields ++ partitionCols.map(StructField(_, IntegerType))),
      provider = if (isDataSource) Some("parquet") else Some("hive"),
      partitionColumnNames = partitionCols,
      createTime = 0L,
      createVersion = org.apache.spark.SPARK_VERSION,
      tracksPartitionsInCatalog = true)
  }

  protected override def normalizeCatalogTable(table: CatalogTable): CatalogTable = {
    val nondeterministicProps = Set(
      "CreateTime",
      "transient_lastDdlTime",
      "grantTime",
      "lastUpdateTime",
      "last_modified_by",
      "last_modified_time",
      "Owner:",
      "COLUMN_STATS_ACCURATE",
      // The following are hive specific schema parameters which we do not need to match exactly.
      "numFiles",
      "numRows",
      "rawDataSize",
      "totalSize",
      "totalNumberFiles",
      "maxFileSize",
      "minFileSize"
    )

    table.copy(
      createTime = 0L,
      lastAccessTime = 0L,
      owner = "",
      properties = table.properties.filterKeys(!nondeterministicProps.contains(_)).toMap,
      // View texts are checked separately
      viewText = None
    )
  }

  test("alter table: set location") {
    testSetLocation(isDatasourceTable = false)
  }

  test("alter table: set properties") {
    testSetProperties(isDatasourceTable = false)
  }

  test("alter table: unset properties") {
    testUnsetProperties(isDatasourceTable = false)
  }

  test("alter table: set serde") {
    testSetSerde(isDatasourceTable = false)
  }

  test("alter table: set serde partition") {
    testSetSerdePartition(isDatasourceTable = false)
  }

  test("alter table: change column") {
    testChangeColumn(isDatasourceTable = false)
  }

  test("alter datasource table add columns - orc") {
    testAddColumn("orc")
  }

  test("alter datasource table add columns - partitioned - orc") {
    testAddColumnPartitioned("orc")
  }

  test("SPARK-22431: illegal nested type") {
    val queries = Seq(
      "CREATE TABLE t USING hive AS SELECT STRUCT('a' AS `$a`, 1 AS b) q",
      "CREATE TABLE t(q STRUCT<`$a`:INT, col2:STRING>, i1 INT) USING hive",
      "CREATE VIEW t AS SELECT STRUCT('a' AS `$a`, 1 AS b) q")

    queries.foreach(query => {
      val err = intercept[SparkException] {
        spark.sql(query)
      }.getMessage
      assert(err.contains("Cannot recognize hive type string"))
    })

    withView("v") {
      spark.sql("CREATE VIEW v AS SELECT STRUCT('a' AS `a`, 1 AS b) q")
      checkAnswer(sql("SELECT q.`a`, q.b FROM v"), Row("a", 1) :: Nil)

      val err = intercept[SparkException] {
        spark.sql("ALTER VIEW v AS SELECT STRUCT('a' AS `$a`, 1 AS b) q")
      }.getMessage
      assert(err.contains("Cannot recognize hive type string"))
    }
  }

  test("SPARK-22431: table with nested type") {
    withTable("t", "x") {
      spark.sql("CREATE TABLE t(q STRUCT<`$a`:INT, col2:STRING>, i1 INT) USING PARQUET")
      checkAnswer(spark.table("t"), Nil)
      spark.sql("CREATE TABLE x (q STRUCT<col1:INT, col2:STRING>, i1 INT)")
      checkAnswer(spark.table("x"), Nil)
    }
  }

  test("SPARK-22431: view with nested type") {
    withView("v") {
      spark.sql("CREATE VIEW v AS SELECT STRUCT('a' AS `a`, 1 AS b) q")
      checkAnswer(spark.table("v"), Row(Row("a", 1)) :: Nil)

      spark.sql("ALTER VIEW v AS SELECT STRUCT('a' AS `b`, 1 AS b) q1")
      val df = spark.table("v")
      assert("q1".equals(df.schema.fields(0).name))
      checkAnswer(df, Row(Row("a", 1)) :: Nil)
    }
  }

  test("SPARK-22431: alter table tests with nested types") {
    withTable("t1", "t2", "t3") {
      spark.sql("CREATE TABLE t1 (q STRUCT<col1:INT, col2:STRING>, i1 INT)")
      spark.sql("ALTER TABLE t1 ADD COLUMNS (newcol1 STRUCT<`col1`:STRING, col2:Int>)")
      val newcol = spark.sql("SELECT * FROM t1").schema.fields(2).name
      assert("newcol1".equals(newcol))

      spark.sql("CREATE TABLE t2(q STRUCT<`a`:INT, col2:STRING>, i1 INT) USING PARQUET")
      spark.sql("ALTER TABLE t2 ADD COLUMNS (newcol1 STRUCT<`$col1`:STRING, col2:Int>)")
      spark.sql("ALTER TABLE t2 ADD COLUMNS (newcol2 STRUCT<`col1`:STRING, col2:Int>)")

      val df2 = spark.table("t2")
      checkAnswer(df2, Nil)
      assert("newcol1".equals(df2.schema.fields(2).name))
      assert("newcol2".equals(df2.schema.fields(3).name))

      spark.sql("CREATE TABLE t3(q STRUCT<`$a`:INT, col2:STRING>, i1 INT) USING PARQUET")
      spark.sql("ALTER TABLE t3 ADD COLUMNS (newcol1 STRUCT<`$col1`:STRING, col2:Int>)")
      spark.sql("ALTER TABLE t3 ADD COLUMNS (newcol2 STRUCT<`col1`:STRING, col2:Int>)")

      val df3 = spark.table("t3")
      checkAnswer(df3, Nil)
      assert("newcol1".equals(df3.schema.fields(2).name))
      assert("newcol2".equals(df3.schema.fields(3).name))
    }
  }

  test("SPARK-22431: negative alter table tests with nested types") {
    withTable("t1") {
      spark.sql("CREATE TABLE t1 (q STRUCT<col1:INT, col2:STRING>, i1 INT) USING hive")
      val err = intercept[SparkException] {
        spark.sql("ALTER TABLE t1 ADD COLUMNS (newcol1 STRUCT<`$col1`:STRING, col2:Int>)")
      }.getMessage
      assert(err.contains("Cannot recognize hive type string:"))
   }
  }

  test("SPARK-26630: table with old input format and without partitioned will use HadoopRDD") {
    withTable("table_old", "table_ctas_old") {
      sql(
        """
          |CREATE TABLE table_old (col1 LONG, col2 STRING, col3 DOUBLE, col4 BOOLEAN)
          |STORED AS
          |INPUTFORMAT 'org.apache.hadoop.mapred.TextInputFormat'
          |OUTPUTFORMAT 'org.apache.hadoop.hive.ql.io.HiveIgnoreKeyTextOutputFormat'
        """.stripMargin)
      sql(
        """
          |INSERT INTO table_old
          |VALUES (2147483648, 'AAA', 3.14, false), (2147483649, 'BBB', 3.142, true)
        """.stripMargin)
      checkAnswer(
        sql("SELECT col1, col2, col3, col4 FROM table_old"),
        Row(2147483648L, "AAA", 3.14, false) :: Row(2147483649L, "BBB", 3.142, true) :: Nil)

      sql("CREATE TABLE table_ctas_old AS SELECT col1, col2, col3, col4 FROM table_old")
      checkAnswer(
        sql("SELECT col1, col2, col3, col4 from table_ctas_old"),
        Row(2147483648L, "AAA", 3.14, false) :: Row(2147483649L, "BBB", 3.142, true) :: Nil)
    }
  }

  test("SPARK-26630: table with old input format and partitioned will use HadoopRDD") {
    withTable("table_pt_old", "table_ctas_pt_old") {
      sql(
        """
          |CREATE TABLE table_pt_old (col1 LONG, col2 STRING, col3 DOUBLE, col4 BOOLEAN)
          |PARTITIONED BY (pt INT)
          |STORED AS
          |INPUTFORMAT 'org.apache.hadoop.mapred.TextInputFormat'
          |OUTPUTFORMAT 'org.apache.hadoop.hive.ql.io.HiveIgnoreKeyTextOutputFormat'
        """.stripMargin)
      sql(
        """
          |INSERT INTO table_pt_old PARTITION (pt = 1)
          |VALUES (2147483648, 'AAA', 3.14, false), (2147483649, 'BBB', 3.142, true)
        """.stripMargin)
      checkAnswer(
        sql("SELECT col1, col2, col3, col4 FROM table_pt_old WHERE pt = 1"),
        Row(2147483648L, "AAA", 3.14, false) :: Row(2147483649L, "BBB", 3.142, true) :: Nil)

      sql("CREATE TABLE table_ctas_pt_old AS SELECT col1, col2, col3, col4 FROM table_pt_old")
      checkAnswer(
        sql("SELECT col1, col2, col3, col4 from table_ctas_pt_old"),
        Row(2147483648L, "AAA", 3.14, false) :: Row(2147483649L, "BBB", 3.142, true) :: Nil)
    }
  }

  test("SPARK-26630: table with new input format and without partitioned will use NewHadoopRDD") {
    withTable("table_new", "table_ctas_new") {
      sql(
        """
          |CREATE TABLE table_new (col1 LONG, col2 STRING, col3 DOUBLE, col4 BOOLEAN)
          |STORED AS
          |INPUTFORMAT 'org.apache.hadoop.mapreduce.lib.input.TextInputFormat'
          |OUTPUTFORMAT 'org.apache.hadoop.hive.ql.io.HiveIgnoreKeyTextOutputFormat'
        """.stripMargin)
      sql(
        """
          |INSERT INTO table_new
          |VALUES (2147483648, 'AAA', 3.14, false), (2147483649, 'BBB', 3.142, true)
        """.stripMargin)
      checkAnswer(
        sql("SELECT col1, col2, col3, col4 FROM table_new"),
        Row(2147483648L, "AAA", 3.14, false) :: Row(2147483649L, "BBB", 3.142, true) :: Nil)

      sql("CREATE TABLE table_ctas_new AS SELECT col1, col2, col3, col4 FROM table_new")
      checkAnswer(
        sql("SELECT col1, col2, col3, col4 from table_ctas_new"),
        Row(2147483648L, "AAA", 3.14, false) :: Row(2147483649L, "BBB", 3.142, true) :: Nil)
    }
  }

  test("SPARK-26630: table with new input format and partitioned will use NewHadoopRDD") {
    withTable("table_pt_new", "table_ctas_pt_new") {
      sql(
        """
          |CREATE TABLE table_pt_new (col1 LONG, col2 STRING, col3 DOUBLE, col4 BOOLEAN)
          |PARTITIONED BY (pt INT)
          |STORED AS
          |INPUTFORMAT 'org.apache.hadoop.mapreduce.lib.input.TextInputFormat'
          |OUTPUTFORMAT 'org.apache.hadoop.hive.ql.io.HiveIgnoreKeyTextOutputFormat'
        """.stripMargin)
      sql(
        """
          |INSERT INTO table_pt_new PARTITION (pt = 1)
          |VALUES (2147483648, 'AAA', 3.14, false), (2147483649, 'BBB', 3.142, true)
        """.stripMargin)
      checkAnswer(
        sql("SELECT col1, col2, col3, col4 FROM table_pt_new WHERE pt = 1"),
        Row(2147483648L, "AAA", 3.14, false) :: Row(2147483649L, "BBB", 3.142, true) :: Nil)

      sql("CREATE TABLE table_ctas_pt_new AS SELECT col1, col2, col3, col4 FROM table_pt_new")
      checkAnswer(
        sql("SELECT col1, col2, col3, col4 from table_ctas_pt_new"),
        Row(2147483648L, "AAA", 3.14, false) :: Row(2147483649L, "BBB", 3.142, true) :: Nil)
    }
  }

  test("Create Table LIKE USING Hive built-in ORC in Hive catalog") {
    val catalog = spark.sessionState.catalog
    withTable("s", "t") {
      sql("CREATE TABLE s(a INT, b INT) USING parquet")
      val source = catalog.getTableMetadata(TableIdentifier("s"))
      assert(source.provider == Some("parquet"))
      sql("CREATE TABLE t LIKE s USING org.apache.spark.sql.hive.orc")
      val table = catalog.getTableMetadata(TableIdentifier("t"))
      assert(table.provider == Some("org.apache.spark.sql.hive.orc"))
    }
  }

  test("Database Ownership") {
    val catalog = spark.sessionState.catalog
    try {
      val db = "spark_29425_1"
      sql(s"CREATE DATABASE $db")
      assert(sql(s"DESCRIBE DATABASE EXTENDED $db")
        .where("database_description_item='Owner'")
        .collect().head.getString(1) === Utils.getCurrentUserName())
      sql(s"ALTER DATABASE $db SET DBPROPERTIES('abc'='xyz')")
      assert(sql(s"DESCRIBE DATABASE EXTENDED $db")
        .where("database_description_item='Owner'")
        .collect().head.getString(1) === Utils.getCurrentUserName())
    } finally {
      catalog.reset()
    }
  }

  test("Table Ownership") {
    val catalog = spark.sessionState.catalog
    try {
      sql(s"CREATE TABLE spark_30019(k int)")
      assert(sql(s"DESCRIBE TABLE EXTENDED spark_30019").where("col_name='Owner'")
        .collect().head.getString(1) === Utils.getCurrentUserName())
    } finally {
      catalog.reset()
    }
  }
}

@SlowHiveTest
class HiveDDLSuite
  extends QueryTest with SQLTestUtils with TestHiveSingleton with BeforeAndAfterEach {
  import testImplicits._
  val hiveFormats = Seq("PARQUET", "ORC", "TEXTFILE", "SEQUENCEFILE", "RCFILE", "AVRO")

  override def afterEach(): Unit = {
    try {
      // drop all databases, tables and functions after each test
      spark.sessionState.catalog.reset()
    } finally {
      super.afterEach()
    }
  }
  // check if the directory for recording the data of the table exists.
  private def tableDirectoryExists(
      tableIdentifier: TableIdentifier,
      dbPath: Option[String] = None): Boolean = {
    val expectedTablePath =
      if (dbPath.isEmpty) {
        hiveContext.sessionState.catalog.defaultTablePath(tableIdentifier)
      } else {
        new Path(new Path(dbPath.get), tableIdentifier.table).toUri
      }
    val filesystemPath = new Path(expectedTablePath.toString)
    val fs = filesystemPath.getFileSystem(spark.sessionState.newHadoopConf())
    fs.exists(filesystemPath)
  }

  test("drop tables") {
    withTable("tab1") {
      val tabName = "tab1"

      assert(!tableDirectoryExists(TableIdentifier(tabName)))
      sql(s"CREATE TABLE $tabName(c1 int)")

      assert(tableDirectoryExists(TableIdentifier(tabName)))
      sql(s"DROP TABLE $tabName")

      assert(!tableDirectoryExists(TableIdentifier(tabName)))
      sql(s"DROP TABLE IF EXISTS $tabName")
      sql(s"DROP VIEW IF EXISTS $tabName")
    }
  }

  test("create a hive table without schema") {
    import testImplicits._
    withTempPath { tempDir =>
      withTable("tab1", "tab2") {
        (("a", "b") :: Nil).toDF().write.json(tempDir.getCanonicalPath)

        assertAnalysisError(
          "CREATE TABLE tab1 USING hive",
          "Unable to infer the schema. The schema specification is required to " +
            "create the table `default`.`tab1`")

        assertAnalysisError(
          s"CREATE TABLE tab2 USING hive location '${tempDir.getCanonicalPath}'",
          "Unable to infer the schema. The schema specification is required to " +
            "create the table `default`.`tab2`")
      }
    }
  }

  test("drop external tables in default database") {
    withTempDir { tmpDir =>
      val tabName = "tab1"
      withTable(tabName) {
        assert(tmpDir.listFiles.isEmpty)
        sql(
          s"""
             |create table $tabName
             |stored as parquet
             |location '${tmpDir.toURI}'
             |as select 1, '3'
          """.stripMargin)

        val hiveTable =
          spark.sessionState.catalog.getTableMetadata(TableIdentifier(tabName, Some("default")))
        assert(hiveTable.tableType == CatalogTableType.EXTERNAL)

        assert(tmpDir.listFiles.nonEmpty)
        sql(s"DROP TABLE $tabName")
        assert(tmpDir.listFiles.nonEmpty)
      }
    }
  }

  test("drop external data source table in default database") {
    withTempDir { tmpDir =>
      val tabName = "tab1"
      withTable(tabName) {
        assert(tmpDir.listFiles.isEmpty)

        withSQLConf(SQLConf.PARQUET_WRITE_LEGACY_FORMAT.key -> "true") {
          Seq(1 -> "a").toDF("i", "j")
            .write
            .mode(SaveMode.Overwrite)
            .format("parquet")
            .option("path", tmpDir.toString)
            .saveAsTable(tabName)
        }

        val hiveTable =
          spark.sessionState.catalog.getTableMetadata(TableIdentifier(tabName, Some("default")))
        // This data source table is external table
        assert(hiveTable.tableType == CatalogTableType.EXTERNAL)

        assert(tmpDir.listFiles.nonEmpty)
        sql(s"DROP TABLE $tabName")
        // The data are not deleted since the table type is EXTERNAL
        assert(tmpDir.listFiles.nonEmpty)
      }
    }
  }

  test("create table and view with comment") {
    val catalog = spark.sessionState.catalog
    val tabName = "tab1"
    withTable(tabName) {
      sql(s"CREATE TABLE $tabName(c1 int) COMMENT 'BLABLA'")
      val viewName = "view1"
      withView(viewName) {
        sql(s"CREATE VIEW $viewName COMMENT 'no comment' AS SELECT * FROM $tabName")
        val tableMetadata = catalog.getTableMetadata(TableIdentifier(tabName, Some("default")))
        val viewMetadata = catalog.getTableMetadata(TableIdentifier(viewName, Some("default")))
        assert(tableMetadata.comment == Option("BLABLA"))
        assert(viewMetadata.comment == Option("no comment"))
        // Ensure that `comment` is removed from the table property
        assert(tableMetadata.properties.get("comment").isEmpty)
        assert(viewMetadata.properties.get("comment").isEmpty)
      }
    }
  }

  test("create Hive-serde table and view with unicode columns and comment") {
    val catalog = spark.sessionState.catalog
    val tabName = "tab1"
    val viewName = "view1"
    // scalastyle:off
    // non ascii characters are not allowed in the source code, so we disable the scalastyle.
    val colName1 = "和"
    val colName2 = "尼"
    val comment = "庙"
    // scalastyle:on
    withTable(tabName) {
      sql(s"""
             |CREATE TABLE $tabName(`$colName1` int COMMENT '$comment')
             |COMMENT '$comment'
             |PARTITIONED BY (`$colName2` int)
           """.stripMargin)
      sql(s"INSERT OVERWRITE TABLE $tabName partition (`$colName2`=2) SELECT 1")
      withView(viewName) {
        sql(
          s"""
             |CREATE VIEW $viewName(`$colName1` COMMENT '$comment', `$colName2`)
             |COMMENT '$comment'
             |AS SELECT `$colName1`, `$colName2` FROM $tabName
           """.stripMargin)
        val tableMetadata = catalog.getTableMetadata(TableIdentifier(tabName, Some("default")))
        val viewMetadata = catalog.getTableMetadata(TableIdentifier(viewName, Some("default")))
        assert(tableMetadata.comment == Option(comment))
        assert(viewMetadata.comment == Option(comment))

        assert(tableMetadata.schema.fields.length == 2 && viewMetadata.schema.fields.length == 2)
        val column1InTable = tableMetadata.schema.fields.head
        val column1InView = viewMetadata.schema.fields.head
        assert(column1InTable.name == colName1 && column1InView.name == colName1)
        assert(column1InTable.getComment() == Option(comment))
        assert(column1InView.getComment() == Option(comment))

        assert(tableMetadata.schema.fields(1).name == colName2 &&
          viewMetadata.schema.fields(1).name == colName2)

        checkAnswer(sql(s"SELECT `$colName1`, `$colName2` FROM $tabName"), Row(1, 2) :: Nil)
        checkAnswer(sql(s"SELECT `$colName1`, `$colName2` FROM $viewName"), Row(1, 2) :: Nil)
      }
    }
  }

  test("create table: partition column names exist in table definition") {
    assertAnalysisError(
      "CREATE TABLE tbl(a int) PARTITIONED BY (a string)",
      "Found duplicate column(s) in the table definition of `default`.`tbl`: `a`")
  }

  test("create partitioned table without specifying data type for the partition columns") {
    assertAnalysisError(
      "CREATE TABLE tbl(a int) PARTITIONED BY (b) STORED AS parquet",
      "partition column b is not defined in table")
  }

  test("add/drop partition with location - managed table") {
    val tab = "tab_with_partitions"
    withTempDir { tmpDir =>
      val basePath = new File(tmpDir.getCanonicalPath)
      val part1Path = new File(new File(basePath, "part10"), "part11")
      val part2Path = new File(new File(basePath, "part20"), "part21")
      val dirSet = part1Path :: part2Path :: Nil

      // Before data insertion, all the directory are empty
      assert(dirSet.forall(dir => dir.listFiles == null || dir.listFiles.isEmpty))

      withTable(tab) {
        sql(
          s"""
             |CREATE TABLE $tab (key INT, value STRING)
             |PARTITIONED BY (ds STRING, hr STRING)
           """.stripMargin)
        sql(
          s"""
             |ALTER TABLE $tab ADD
             |PARTITION (ds='2008-04-08', hr=11) LOCATION '${part1Path.toURI}'
             |PARTITION (ds='2008-04-08', hr=12) LOCATION '${part2Path.toURI}'
           """.stripMargin)
        assert(dirSet.forall(dir => dir.listFiles == null || dir.listFiles.isEmpty))

        sql(s"INSERT OVERWRITE TABLE $tab partition (ds='2008-04-08', hr=11) SELECT 1, 'a'")
        sql(s"INSERT OVERWRITE TABLE $tab partition (ds='2008-04-08', hr=12) SELECT 2, 'b'")
        // add partition will not delete the data
        assert(dirSet.forall(dir => dir.listFiles.nonEmpty))
        checkAnswer(
          spark.table(tab),
          Row(1, "a", "2008-04-08", "11") :: Row(2, "b", "2008-04-08", "12") :: Nil
        )

        sql(s"ALTER TABLE $tab DROP PARTITION (ds='2008-04-08', hr=11)")
        // drop partition will delete the data
        assert(part1Path.listFiles == null || part1Path.listFiles.isEmpty)
        assert(part2Path.listFiles.nonEmpty)

        sql(s"DROP TABLE $tab")
        // drop table will delete the data of the managed table
        assert(dirSet.forall(dir => dir.listFiles == null || dir.listFiles.isEmpty))
      }
    }
  }

  test("SPARK-19129: drop partition with a empty string will drop the whole table") {
    val df = spark.createDataFrame(Seq((0, "a"), (1, "b"))).toDF("partCol1", "name")
    df.write.mode("overwrite").partitionBy("partCol1").saveAsTable("partitionedTable")
    assertAnalysisError(
      "alter table partitionedTable drop partition(partCol1='')",
      "Partition spec is invalid. The spec ([partCol1=]) contains an empty " +
        "partition column value")
  }

  test("add/drop partitions - external table") {
    val catalog = spark.sessionState.catalog
    withTempDir { tmpDir =>
      val basePath = tmpDir.getCanonicalPath
      val partitionPath_1stCol_part1 = new File(basePath + "/ds=2008-04-08")
      val partitionPath_1stCol_part2 = new File(basePath + "/ds=2008-04-09")
      val partitionPath_part1 = new File(basePath + "/ds=2008-04-08/hr=11")
      val partitionPath_part2 = new File(basePath + "/ds=2008-04-09/hr=11")
      val partitionPath_part3 = new File(basePath + "/ds=2008-04-08/hr=12")
      val partitionPath_part4 = new File(basePath + "/ds=2008-04-09/hr=12")
      val dirSet =
        tmpDir :: partitionPath_1stCol_part1 :: partitionPath_1stCol_part2 ::
          partitionPath_part1 :: partitionPath_part2 :: partitionPath_part3 ::
          partitionPath_part4 :: Nil

      val externalTab = "extTable_with_partitions"
      withTable(externalTab) {
        assert(tmpDir.listFiles.isEmpty)
        sql(
          s"""
             |CREATE EXTERNAL TABLE $externalTab (key INT, value STRING)
             |PARTITIONED BY (ds STRING, hr STRING)
             |LOCATION '${tmpDir.toURI}'
          """.stripMargin)

        // Before data insertion, all the directory are empty
        assert(dirSet.forall(dir => dir.listFiles == null || dir.listFiles.isEmpty))

        for (ds <- Seq("2008-04-08", "2008-04-09"); hr <- Seq("11", "12")) {
          sql(
            s"""
               |INSERT OVERWRITE TABLE $externalTab
               |partition (ds='$ds',hr='$hr')
               |SELECT 1, 'a'
             """.stripMargin)
        }

        val hiveTable = catalog.getTableMetadata(TableIdentifier(externalTab, Some("default")))
        assert(hiveTable.tableType == CatalogTableType.EXTERNAL)
        // After data insertion, all the directory are not empty
        assert(dirSet.forall(dir => dir.listFiles.nonEmpty))

        assertAnalysisError(
          s"ALTER TABLE $externalTab DROP PARTITION (ds='2008-04-09', unknownCol='12')",
          "unknownCol is not a valid partition column in table " +
            "`default`.`exttable_with_partitions`")

        sql(
          s"""
             |ALTER TABLE $externalTab DROP PARTITION (ds='2008-04-08'),
             |PARTITION (hr='12')
          """.stripMargin)
        assert(catalog.listPartitions(TableIdentifier(externalTab)).map(_.spec).toSet ==
          Set(Map("ds" -> "2008-04-09", "hr" -> "11")))
        // drop partition will not delete the data of external table
        assert(dirSet.forall(dir => dir.listFiles.nonEmpty))

        sql(
          s"""
             |ALTER TABLE $externalTab ADD PARTITION (ds='2008-04-08', hr='12')
             |PARTITION (ds='2008-04-08', hr=11)
          """.stripMargin)
        assert(catalog.listPartitions(TableIdentifier(externalTab)).map(_.spec).toSet ==
          Set(Map("ds" -> "2008-04-08", "hr" -> "11"),
            Map("ds" -> "2008-04-08", "hr" -> "12"),
            Map("ds" -> "2008-04-09", "hr" -> "11")))
        // add partition will not delete the data
        assert(dirSet.forall(dir => dir.listFiles.nonEmpty))

        sql(s"DROP TABLE $externalTab")
        // drop table will not delete the data of external table
        assert(dirSet.forall(dir => dir.listFiles.nonEmpty))
      }
    }
  }

  test("drop views") {
    withTable("tab1") {
      val tabName = "tab1"
      spark.range(10).write.saveAsTable("tab1")
      withView("view1") {
        val viewName = "view1"

        assert(tableDirectoryExists(TableIdentifier(tabName)))
        assert(!tableDirectoryExists(TableIdentifier(viewName)))
        sql(s"CREATE VIEW $viewName AS SELECT * FROM tab1")

        assert(tableDirectoryExists(TableIdentifier(tabName)))
        assert(!tableDirectoryExists(TableIdentifier(viewName)))
        sql(s"DROP VIEW $viewName")

        assert(tableDirectoryExists(TableIdentifier(tabName)))
        sql(s"DROP VIEW IF EXISTS $viewName")
      }
    }
  }

  test("alter views - rename") {
    val tabName = "tab1"
    withTable(tabName) {
      spark.range(10).write.saveAsTable(tabName)
      val oldViewName = "view1"
      val newViewName = "view2"
      withView(oldViewName, newViewName) {
        val catalog = spark.sessionState.catalog
        sql(s"CREATE VIEW $oldViewName AS SELECT * FROM $tabName")

        assert(catalog.tableExists(TableIdentifier(oldViewName)))
        assert(!catalog.tableExists(TableIdentifier(newViewName)))
        sql(s"ALTER VIEW $oldViewName RENAME TO $newViewName")
        assert(!catalog.tableExists(TableIdentifier(oldViewName)))
        assert(catalog.tableExists(TableIdentifier(newViewName)))
      }
    }
  }

  test("alter views - set/unset tblproperties") {
    val tabName = "tab1"
    withTable(tabName) {
      spark.range(10).write.saveAsTable(tabName)
      val viewName = "view1"
      withView(viewName) {
        def checkProperties(expected: Map[String, String]): Boolean = {
          val properties = spark.sessionState.catalog.getTableMetadata(TableIdentifier(viewName))
            .properties
          properties.filterNot { case (key, value) =>
            Seq("transient_lastDdlTime", CatalogTable.VIEW_DEFAULT_DATABASE).contains(key) ||
              key.startsWith(CatalogTable.VIEW_QUERY_OUTPUT_PREFIX)
          } == expected
        }
        sql(s"CREATE VIEW $viewName AS SELECT * FROM $tabName")

        checkProperties(Map())
        sql(s"ALTER VIEW $viewName SET TBLPROPERTIES ('p' = 'an')")
        checkProperties(Map("p" -> "an"))

        // no exception or message will be issued if we set it again
        sql(s"ALTER VIEW $viewName SET TBLPROPERTIES ('p' = 'an')")
        checkProperties(Map("p" -> "an"))

        // the value will be updated if we set the same key to a different value
        sql(s"ALTER VIEW $viewName SET TBLPROPERTIES ('p' = 'b')")
        checkProperties(Map("p" -> "b"))

        sql(s"ALTER VIEW $viewName UNSET TBLPROPERTIES ('p')")
        checkProperties(Map())

        assertAnalysisError(
          s"ALTER VIEW $viewName UNSET TBLPROPERTIES ('p')",
          "Attempted to unset non-existent property 'p' in table '`default`.`view1`'")
      }
    }
  }

  private def assertAnalysisError(sqlText: String, message: String): Unit = {
    val e = intercept[AnalysisException](sql(sqlText))
    assert(e.message.contains(message))
  }

  private def assertErrorForAlterTableOnView(sqlText: String): Unit = {
    val message = intercept[AnalysisException](sql(sqlText)).getMessage
    assert(message.contains("Cannot alter a view with ALTER TABLE. Please use ALTER VIEW instead"))
  }

  private def assertErrorForAlterViewOnTable(sqlText: String): Unit = {
    val message = intercept[AnalysisException](sql(sqlText)).getMessage
    assert(message.contains("Cannot alter a table with ALTER VIEW. Please use ALTER TABLE instead"))
  }

  private def assertErrorForAlterTableOnView(
      sqlText: String, viewName: String, cmdName: String): Unit = {
    assertAnalysisError(
      sqlText,
      s"$viewName is a view. '$cmdName' expects a table. Please use ALTER VIEW instead.")
  }

  private def assertErrorForAlterViewOnTable(
      sqlText: String, tableName: String, cmdName: String): Unit = {
    assertAnalysisError(
      sqlText,
      s"$tableName is a table. '$cmdName' expects a view. Please use ALTER TABLE instead.")
  }

  test("create table - SET TBLPROPERTIES EXTERNAL to TRUE") {
    val tabName = "tab1"
    withTable(tabName) {
      assertAnalysisError(
        s"CREATE TABLE $tabName (height INT, length INT) TBLPROPERTIES('EXTERNAL'='TRUE')",
        "Cannot set or change the preserved property key: 'EXTERNAL'")
    }
  }

  test("alter table - SET TBLPROPERTIES EXTERNAL to TRUE") {
    val tabName = "tab1"
    withTable(tabName) {
      val catalog = spark.sessionState.catalog
      sql(s"CREATE TABLE $tabName (height INT, length INT)")
      assert(
        catalog.getTableMetadata(TableIdentifier(tabName)).tableType == CatalogTableType.MANAGED)
      assertAnalysisError(
        s"ALTER TABLE $tabName SET TBLPROPERTIES ('EXTERNAL' = 'TRUE')",
        "Cannot set or change the preserved property key: 'EXTERNAL'")
      // The table type is not changed to external
      assert(
        catalog.getTableMetadata(TableIdentifier(tabName)).tableType == CatalogTableType.MANAGED)
      // The table property is case sensitive. Thus, external is allowed
      sql(s"ALTER TABLE $tabName SET TBLPROPERTIES ('external' = 'TRUE')")
      // The table type is not changed to external
      assert(
        catalog.getTableMetadata(TableIdentifier(tabName)).tableType == CatalogTableType.MANAGED)
    }
  }

  test("alter views and alter table - misuse") {
    val tabName = "tab1"
    withTable(tabName) {
      spark.range(10).write.saveAsTable(tabName)
      val oldViewName = "view1"
      val newViewName = "view2"
      withView(oldViewName, newViewName) {
        val catalog = spark.sessionState.catalog
        sql(s"CREATE VIEW $oldViewName AS SELECT * FROM $tabName")

        assert(catalog.tableExists(TableIdentifier(tabName)))
        assert(catalog.tableExists(TableIdentifier(oldViewName)))
        assert(!catalog.tableExists(TableIdentifier(newViewName)))

        assertErrorForAlterViewOnTable(s"ALTER VIEW $tabName RENAME TO $newViewName")

        assertErrorForAlterTableOnView(s"ALTER TABLE $oldViewName RENAME TO $newViewName")

        assertErrorForAlterViewOnTable(
          s"ALTER VIEW $tabName SET TBLPROPERTIES ('p' = 'an')",
          tabName,
          "ALTER VIEW ... SET TBLPROPERTIES")

        assertErrorForAlterTableOnView(s"ALTER TABLE $oldViewName SET TBLPROPERTIES ('p' = 'an')")

        assertErrorForAlterViewOnTable(
          s"ALTER VIEW $tabName UNSET TBLPROPERTIES ('p')",
          tabName,
          "ALTER VIEW ... UNSET TBLPROPERTIES")

        assertErrorForAlterTableOnView(s"ALTER TABLE $oldViewName UNSET TBLPROPERTIES ('p')")

        assertErrorForAlterTableOnView(
          s"ALTER TABLE $oldViewName SET LOCATION '/path/to/home'",
          oldViewName,
          "ALTER TABLE ... SET LOCATION ...")

        assertErrorForAlterTableOnView(
          s"ALTER TABLE $oldViewName SET SERDE 'whatever'",
          oldViewName,
          "ALTER TABLE ... SET [SERDE|SERDEPROPERTIES]")

        assertErrorForAlterTableOnView(
          s"ALTER TABLE $oldViewName SET SERDEPROPERTIES ('x' = 'y')",
          oldViewName,
          "ALTER TABLE ... SET [SERDE|SERDEPROPERTIES]")

        assertErrorForAlterTableOnView(
          s"ALTER TABLE $oldViewName PARTITION (a=1, b=2) SET SERDEPROPERTIES ('x' = 'y')",
          oldViewName,
          "ALTER TABLE ... SET [SERDE|SERDEPROPERTIES]")

<<<<<<< HEAD
=======
        assertErrorForAlterTableOnView(
          s"ALTER TABLE $oldViewName RECOVER PARTITIONS",
          oldViewName,
          "ALTER TABLE ... RECOVER PARTITIONS")

        assertErrorForAlterTableOnView(
          s"ALTER TABLE $oldViewName PARTITION (a='1') RENAME TO PARTITION (a='100')",
          oldViewName,
          "ALTER TABLE ... RENAME TO PARTITION")

        assertErrorForAlterTableOnView(
          s"ALTER TABLE $oldViewName ADD IF NOT EXISTS PARTITION (a='4', b='8')",
          oldViewName,
          "ALTER TABLE ... ADD PARTITION ...")

        assertErrorForAlterTableOnView(
          s"ALTER TABLE $oldViewName DROP IF EXISTS PARTITION (a='2')",
          oldViewName,
          "ALTER TABLE ... DROP PARTITION ...")

>>>>>>> 5acc5b8f
        assert(catalog.tableExists(TableIdentifier(tabName)))
        assert(catalog.tableExists(TableIdentifier(oldViewName)))
        assert(!catalog.tableExists(TableIdentifier(newViewName)))
      }
    }
  }

  test("Insert overwrite Hive table should output correct schema") {
    withSQLConf(CONVERT_METASTORE_PARQUET.key -> "false") {
      withTable("tbl", "tbl2") {
        withView("view1") {
          spark.sql("CREATE TABLE tbl(id long)")
          spark.sql("INSERT OVERWRITE TABLE tbl VALUES 4")
          spark.sql("CREATE VIEW view1 AS SELECT id FROM tbl")
          withTempPath { path =>
            sql(
              s"""
                |CREATE TABLE tbl2(ID long) USING hive
                |OPTIONS(fileFormat 'parquet')
                |LOCATION '${path.toURI}'
              """.stripMargin)
            spark.sql("INSERT OVERWRITE TABLE tbl2 SELECT ID FROM view1")
            val expectedSchema = StructType(Seq(StructField("ID", LongType, true)))
            assert(spark.read.parquet(path.toString).schema == expectedSchema)
            checkAnswer(spark.table("tbl2"), Seq(Row(4)))
          }
        }
      }
    }
  }

  test("Create Hive table as select should output correct schema") {
    withSQLConf(CONVERT_METASTORE_PARQUET.key -> "false") {
      withTable("tbl", "tbl2") {
        withView("view1") {
          spark.sql("CREATE TABLE tbl(id long)")
          spark.sql("INSERT OVERWRITE TABLE tbl VALUES 4")
          spark.sql("CREATE VIEW view1 AS SELECT id FROM tbl")
          withTempPath { path =>
            sql(
              s"""
                |CREATE TABLE tbl2 USING hive
                |OPTIONS(fileFormat 'parquet')
                |LOCATION '${path.toURI}'
                |AS SELECT ID FROM view1
              """.stripMargin)
            val expectedSchema = StructType(Seq(StructField("ID", LongType, true)))
            assert(spark.read.parquet(path.toString).schema == expectedSchema)
            checkAnswer(spark.table("tbl2"), Seq(Row(4)))
          }
        }
      }
    }
  }

  test("SPARK-25313 Insert overwrite directory should output correct schema") {
    withSQLConf(CONVERT_METASTORE_PARQUET.key -> "false") {
      withTable("tbl") {
        withView("view1") {
          spark.sql("CREATE TABLE tbl(id long)")
          spark.sql("INSERT OVERWRITE TABLE tbl VALUES 4")
          spark.sql("CREATE VIEW view1 AS SELECT id FROM tbl")
          withTempPath { path =>
            spark.sql(s"INSERT OVERWRITE LOCAL DIRECTORY '${path.getCanonicalPath}' " +
              "STORED AS PARQUET SELECT ID FROM view1")
            val expectedSchema = StructType(Seq(StructField("ID", LongType, true)))
            assert(spark.read.parquet(path.toString).schema == expectedSchema)
            checkAnswer(spark.read.parquet(path.toString), Seq(Row(4)))
          }
        }
      }
    }
  }

  test("alter table partition - storage information") {
    sql("CREATE TABLE boxes (height INT, length INT) STORED AS textfile PARTITIONED BY (width INT)")
    sql("INSERT OVERWRITE TABLE boxes PARTITION (width=4) SELECT 4, 4")
    val catalog = spark.sessionState.catalog
    val expectedSerde = "com.sparkbricks.serde.ColumnarSerDe"
    val expectedSerdeProps = Map("compress" -> "true")
    val expectedSerdePropsString =
      expectedSerdeProps.map { case (k, v) => s"'$k'='$v'" }.mkString(", ")
    val oldPart = catalog.getPartition(TableIdentifier("boxes"), Map("width" -> "4"))
    assert(oldPart.storage.serde != Some(expectedSerde), "bad test: serde was already set")
    assert(oldPart.storage.properties.filterKeys(expectedSerdeProps.contains) !=
      expectedSerdeProps, "bad test: serde properties were already set")
    sql(s"""ALTER TABLE boxes PARTITION (width=4)
      |    SET SERDE '$expectedSerde'
      |    WITH SERDEPROPERTIES ($expectedSerdePropsString)
      |""".stripMargin)
    val newPart = catalog.getPartition(TableIdentifier("boxes"), Map("width" -> "4"))
    assert(newPart.storage.serde == Some(expectedSerde))
    assert(newPart.storage.properties.filterKeys(expectedSerdeProps.contains).toMap ==
      expectedSerdeProps)
  }

  test("MSCK REPAIR RABLE") {
    val catalog = spark.sessionState.catalog
    val tableIdent = TableIdentifier("tab1")
    sql("CREATE TABLE tab1 (height INT, length INT) PARTITIONED BY (a INT, b INT)")
    val part1 = Map("a" -> "1", "b" -> "5")
    val part2 = Map("a" -> "2", "b" -> "6")
    val root = new Path(catalog.getTableMetadata(tableIdent).location)
    val fs = root.getFileSystem(spark.sessionState.newHadoopConf())
    // valid
    fs.mkdirs(new Path(new Path(root, "a=1"), "b=5"))
    fs.createNewFile(new Path(new Path(root, "a=1/b=5"), "a.csv"))  // file
    fs.createNewFile(new Path(new Path(root, "a=1/b=5"), "_SUCCESS"))  // file
    fs.mkdirs(new Path(new Path(root, "A=2"), "B=6"))
    fs.createNewFile(new Path(new Path(root, "A=2/B=6"), "b.csv"))  // file
    fs.createNewFile(new Path(new Path(root, "A=2/B=6"), "c.csv"))  // file
    fs.createNewFile(new Path(new Path(root, "A=2/B=6"), ".hiddenFile"))  // file
    fs.mkdirs(new Path(new Path(root, "A=2/B=6"), "_temporary"))

    // invalid
    fs.mkdirs(new Path(new Path(root, "a"), "b"))  // bad name
    fs.mkdirs(new Path(new Path(root, "b=1"), "a=1"))  // wrong order
    fs.mkdirs(new Path(root, "a=4")) // not enough columns
    fs.createNewFile(new Path(new Path(root, "a=1"), "b=4"))  // file
    fs.createNewFile(new Path(new Path(root, "a=1"), "_SUCCESS"))  // _SUCCESS
    fs.mkdirs(new Path(new Path(root, "a=1"), "_temporary"))  // _temporary
    fs.mkdirs(new Path(new Path(root, "a=1"), ".b=4"))  // start with .

    try {
      sql("MSCK REPAIR TABLE tab1")
      assert(catalog.listPartitions(tableIdent).map(_.spec).toSet ==
        Set(part1, part2))
      assert(catalog.getPartition(tableIdent, part1).parameters("numFiles") == "1")
      assert(catalog.getPartition(tableIdent, part2).parameters("numFiles") == "2")
    } finally {
      fs.delete(root, true)
    }
  }

  test("drop table using drop view") {
    withTable("tab1") {
      sql("CREATE TABLE tab1(c1 int)")
      assertAnalysisError(
        "DROP VIEW tab1",
        "tab1 is a table. 'DROP VIEW' expects a view. Please use DROP TABLE instead.")
    }
  }

  test("drop view using drop table") {
    withTable("tab1") {
      spark.range(10).write.saveAsTable("tab1")
      withView("view1") {
        sql("CREATE VIEW view1 AS SELECT * FROM tab1")
        assertAnalysisError(
          "DROP TABLE view1",
          "Cannot drop a view with DROP TABLE. Please use DROP VIEW instead")
      }
    }
  }

  test("create view with mismatched schema") {
    withTable("tab1") {
      spark.range(10).write.saveAsTable("tab1")
      withView("view1") {
        val e = intercept[AnalysisException] {
          sql("CREATE VIEW view1 (col1, col3) AS SELECT * FROM tab1")
        }.getMessage
        assert(e.contains("the SELECT clause (num: `1`) does not match")
          && e.contains("CREATE VIEW (num: `2`)"))
      }
    }
  }

  test("create view with specified schema") {
    withView("view1") {
      sql("CREATE VIEW view1 (col1, col2) AS SELECT 1, 2")
      checkAnswer(
        sql("SELECT * FROM view1"),
        Row(1, 2) :: Nil
      )
    }
  }

  test("desc table for Hive table - partitioned table") {
    withTable("tbl") {
      sql("CREATE TABLE tbl(a int) PARTITIONED BY (b int)")

      assert(sql("DESC tbl").collect().containsSlice(
        Seq(
          Row("a", "int", null),
          Row("b", "int", null),
          Row("# Partition Information", "", ""),
          Row("# col_name", "data_type", "comment"),
          Row("b", "int", null)
        )
      ))
    }
  }

  test("desc table for Hive table - bucketed + sorted table") {
    withTable("tbl") {
      sql(
        s"""
          |CREATE TABLE tbl (id int, name string)
          |CLUSTERED BY(id)
          |SORTED BY(id, name) INTO 1024 BUCKETS
          |PARTITIONED BY (ds string)
        """.stripMargin)

      val x = sql("DESC FORMATTED tbl").collect()
      assert(x.containsSlice(
        Seq(
          Row("Num Buckets", "1024", ""),
          Row("Bucket Columns", "[`id`]", ""),
          Row("Sort Columns", "[`id`, `name`]", "")
        )
      ))
    }
  }

  test("desc table for data source table using Hive Metastore") {
    assume(spark.sparkContext.conf.get(CATALOG_IMPLEMENTATION) == "hive")
    val tabName = "tab1"
    withTable(tabName) {
      sql(s"CREATE TABLE $tabName(a int comment 'test') USING parquet ")

      checkAnswer(
        sql(s"DESC $tabName").select("col_name", "data_type", "comment"),
        Row("a", "int", "test") :: Nil
      )
    }
  }

  private def createDatabaseWithLocation(tmpDir: File, dirExists: Boolean): Unit = {
    val catalog = spark.sessionState.catalog
    val dbName = "db1"
    val tabName = "tab1"
    val fs = new Path(tmpDir.toString).getFileSystem(spark.sessionState.newHadoopConf())
    withTable(tabName) {
      if (dirExists) {
        assert(tmpDir.listFiles.isEmpty)
      } else {
        assert(!fs.exists(new Path(tmpDir.toString)))
      }
      sql(s"CREATE DATABASE $dbName Location '${tmpDir.toURI.getPath.stripSuffix("/")}'")
      val db1 = catalog.getDatabaseMetadata(dbName)
      val dbPath = new URI(tmpDir.toURI.toString.stripSuffix("/"))
      assert(db1.copy(properties = db1.properties -- Seq(PROP_OWNER)) ===
        CatalogDatabase(dbName, "", dbPath, Map.empty))
      sql("USE db1")

      sql(s"CREATE TABLE $tabName as SELECT 1")
      assert(tableDirectoryExists(TableIdentifier(tabName), Option(tmpDir.toString)))

      assert(tmpDir.listFiles.nonEmpty)
      sql(s"DROP TABLE $tabName")

      assert(tmpDir.listFiles.isEmpty)
      sql("USE default")
      sql(s"DROP DATABASE $dbName")
      assert(!fs.exists(new Path(tmpDir.toString)))
    }
  }

  test("create/drop database - location without pre-created directory") {
     withTempPath { tmpDir =>
       createDatabaseWithLocation(tmpDir, dirExists = false)
    }
  }

  test("create/drop database - location with pre-created directory") {
    withTempDir { tmpDir =>
      createDatabaseWithLocation(tmpDir, dirExists = true)
    }
  }

  private def dropDatabase(cascade: Boolean, tableExists: Boolean): Unit = {
    val dbName = "db1"
    val dbPath = new Path(spark.sessionState.conf.warehousePath)
    val fs = dbPath.getFileSystem(spark.sessionState.newHadoopConf())

    sql(s"CREATE DATABASE $dbName")
    val catalog = spark.sessionState.catalog
    val expectedDBLocation = s"file:${dbPath.toUri.getPath.stripSuffix("/")}/$dbName.db"
    val expectedDBUri = CatalogUtils.stringToURI(expectedDBLocation)
    val db1 = catalog.getDatabaseMetadata(dbName)
    assert(db1.copy(properties = db1.properties -- Seq(PROP_OWNER)) ==
      CatalogDatabase(
      dbName,
      "",
      expectedDBUri,
      Map.empty))
    // the database directory was created
    assert(fs.exists(dbPath) && fs.getFileStatus(dbPath).isDirectory)
    sql(s"USE $dbName")

    val tabName = "tab1"
    assert(!tableDirectoryExists(TableIdentifier(tabName), Option(expectedDBLocation)))
    sql(s"CREATE TABLE $tabName as SELECT 1")
    assert(tableDirectoryExists(TableIdentifier(tabName), Option(expectedDBLocation)))

    if (!tableExists) {
      sql(s"DROP TABLE $tabName")
      assert(!tableDirectoryExists(TableIdentifier(tabName), Option(expectedDBLocation)))
    }

    sql(s"USE default")
    val sqlDropDatabase = s"DROP DATABASE $dbName ${if (cascade) "CASCADE" else "RESTRICT"}"
    if (tableExists && !cascade) {
      assertAnalysisError(
        sqlDropDatabase,
        s"Database $dbName is not empty. One or more tables exist.")
      // the database directory was not removed
      assert(fs.exists(new Path(expectedDBLocation)))
    } else {
      sql(sqlDropDatabase)
      // the database directory was removed and the inclusive table directories are also removed
      assert(!fs.exists(new Path(expectedDBLocation)))
    }
  }

  test("drop database containing tables - CASCADE") {
    dropDatabase(cascade = true, tableExists = true)
  }

  test("drop an empty database - CASCADE") {
    dropDatabase(cascade = true, tableExists = false)
  }

  test("drop database containing tables - RESTRICT") {
    dropDatabase(cascade = false, tableExists = true)
  }

  test("drop an empty database - RESTRICT") {
    dropDatabase(cascade = false, tableExists = false)
  }

  test("drop default database") {
    Seq("true", "false").foreach { caseSensitive =>
      withSQLConf(SQLConf.CASE_SENSITIVE.key -> caseSensitive) {
        assertAnalysisError(
          "DROP DATABASE default",
          "Can not drop default database")

        // SQLConf.CASE_SENSITIVE does not affect the result
        // because the Hive metastore is not case sensitive.
        assertAnalysisError(
          "DROP DATABASE DeFault",
          "Can not drop default database")
      }
    }
  }

  test("Create Cataloged Table As Select - Drop Table After Runtime Exception") {
    withTable("tab") {
      intercept[SparkException] {
        sql(
          """
            |CREATE TABLE tab
            |STORED AS TEXTFILE
            |SELECT 1 AS a, (SELECT a FROM (SELECT 1 AS a UNION ALL SELECT 2 AS a) t) AS b
          """.stripMargin)
      }
      // After hitting runtime exception, we should drop the created table.
      assert(!spark.sessionState.catalog.tableExists(TableIdentifier("tab")))
    }
  }

  test("CREATE TABLE LIKE a temporary view") {
    Seq(None, Some("parquet"), Some("orc"), Some("hive")) foreach { provider =>
      // CREATE TABLE LIKE a temporary view.
      withCreateTableLikeTempView(location = None, provider)

      // CREATE TABLE LIKE a temporary view location ...
      withTempDir { tmpDir =>
        withCreateTableLikeTempView(Some(tmpDir.toURI.toString), provider)
      }
    }
  }

  private def withCreateTableLikeTempView(
      location : Option[String], provider: Option[String]): Unit = {
    val sourceViewName = "tab1"
    val targetTabName = "tab2"
    val tableType = if (location.isDefined) CatalogTableType.EXTERNAL else CatalogTableType.MANAGED
    withTempView(sourceViewName) {
      withTable(targetTabName) {
        spark.range(10).select($"id" as "a", $"id" as "b", $"id" as "c", $"id" as "d")
          .createTempView(sourceViewName)

        val locationClause = if (location.nonEmpty) s"LOCATION '${location.getOrElse("")}'" else ""
        val providerClause = if (provider.nonEmpty) s"USING ${provider.get}" else ""
        sql(s"CREATE TABLE $targetTabName LIKE $sourceViewName $providerClause $locationClause")

        val sourceTable = spark.sessionState.catalog.getTempViewOrPermanentTableMetadata(
          TableIdentifier(sourceViewName))
        val targetTable = spark.sessionState.catalog.getTableMetadata(
          TableIdentifier(targetTabName, Some("default")))
        checkCreateTableLike(sourceTable, targetTable, tableType, provider)
      }
    }
  }

  test("CREATE TABLE LIKE a data source table") {
    Seq(None, Some("parquet"), Some("orc"), Some("hive")) foreach { provider =>
      // CREATE TABLE LIKE a data source table.
      withCreateTableLikeDSTable(location = None, provider)

      // CREATE TABLE LIKE a data source table location ...
      withTempDir { tmpDir =>
        withCreateTableLikeDSTable(Some(tmpDir.toURI.toString), provider)
      }
    }
  }

  private def withCreateTableLikeDSTable(
      location : Option[String], provider: Option[String]): Unit = {
    val sourceTabName = "tab1"
    val targetTabName = "tab2"
    val tableType = if (location.isDefined) CatalogTableType.EXTERNAL else CatalogTableType.MANAGED
    withTable(sourceTabName, targetTabName) {
      spark.range(10).select($"id" as "a", $"id" as "b", $"id" as "c", $"id" as "d")
        .write.format("json").saveAsTable(sourceTabName)

      val locationClause = if (location.nonEmpty) s"LOCATION '${location.getOrElse("")}'" else ""
      val providerClause = if (provider.nonEmpty) s"USING ${provider.get}" else ""
      sql(s"CREATE TABLE $targetTabName LIKE $sourceTabName $providerClause $locationClause")

      val sourceTable =
        spark.sessionState.catalog.getTableMetadata(
          TableIdentifier(sourceTabName, Some("default")))
      val targetTable =
        spark.sessionState.catalog.getTableMetadata(
          TableIdentifier(targetTabName, Some("default")))
      // The table type of the source table should be a Hive-managed data source table
      assert(DDLUtils.isDatasourceTable(sourceTable))
      assert(sourceTable.tableType == CatalogTableType.MANAGED)
      checkCreateTableLike(sourceTable, targetTable, tableType, provider)
    }
  }

  test("CREATE TABLE LIKE an external data source table") {
    Seq(None, Some("parquet"), Some("orc"), Some("hive")) foreach { provider =>
      // CREATE TABLE LIKE an external data source table.
      withCreateTableLikeExtDSTable(location = None, provider)

      // CREATE TABLE LIKE an external data source table location ...
      withTempDir { tmpDir =>
        withCreateTableLikeExtDSTable(Some(tmpDir.toURI.toString), provider)
      }
    }
  }

  private def withCreateTableLikeExtDSTable(
      location : Option[String], provider: Option[String]): Unit = {
    val sourceTabName = "tab1"
    val targetTabName = "tab2"
    val tableType = if (location.isDefined) CatalogTableType.EXTERNAL else CatalogTableType.MANAGED
    withTable(sourceTabName, targetTabName) {
      withTempPath { dir =>
        val path = dir.getCanonicalPath
        spark.range(10).select($"id" as "a", $"id" as "b", $"id" as "c", $"id" as "d")
          .write.format("parquet").save(path)
        sql(s"CREATE TABLE $sourceTabName USING parquet OPTIONS (PATH '${dir.toURI}')")

        val locationClause = if (location.nonEmpty) s"LOCATION '${location.getOrElse("")}'" else ""
        val providerClause = if (provider.nonEmpty) s"USING ${provider.get}" else ""
        sql(s"CREATE TABLE $targetTabName LIKE $sourceTabName $providerClause $locationClause")

        // The source table should be an external data source table
        val sourceTable = spark.sessionState.catalog.getTableMetadata(
          TableIdentifier(sourceTabName, Some("default")))
        val targetTable = spark.sessionState.catalog.getTableMetadata(
          TableIdentifier(targetTabName, Some("default")))
        // The table type of the source table should be an external data source table
        assert(DDLUtils.isDatasourceTable(sourceTable))
        assert(sourceTable.tableType == CatalogTableType.EXTERNAL)
        checkCreateTableLike(sourceTable, targetTable, tableType, provider)
      }
    }
  }

  test("CREATE TABLE LIKE a managed Hive serde table") {
    Seq(None, Some("parquet"), Some("orc"), Some("hive")) foreach { provider =>
      // CREATE TABLE LIKE a managed Hive serde table.
      withCreateTableLikeManagedHiveTable(location = None, provider)

      // CREATE TABLE LIKE a managed Hive serde table location ...
      withTempDir { tmpDir =>
        withCreateTableLikeManagedHiveTable(Some(tmpDir.toURI.toString), provider)
      }
    }
  }

  private def withCreateTableLikeManagedHiveTable(
      location : Option[String], provider: Option[String]): Unit = {
    val sourceTabName = "tab1"
    val targetTabName = "tab2"
    val tableType = if (location.isDefined) CatalogTableType.EXTERNAL else CatalogTableType.MANAGED
    val catalog = spark.sessionState.catalog
    withTable(sourceTabName, targetTabName) {
      sql(s"CREATE TABLE $sourceTabName TBLPROPERTIES('prop1'='value1') AS SELECT 1 key, 'a'")

      val locationClause = if (location.nonEmpty) s"LOCATION '${location.getOrElse("")}'" else ""
      val providerClause = if (provider.nonEmpty) s"USING ${provider.get}" else ""
      sql(s"CREATE TABLE $targetTabName LIKE $sourceTabName $providerClause $locationClause")

      val sourceTable = catalog.getTableMetadata(
        TableIdentifier(sourceTabName, Some("default")))
      assert(sourceTable.tableType == CatalogTableType.MANAGED)
      assert(sourceTable.properties.get("prop1").nonEmpty)
      val targetTable = catalog.getTableMetadata(
        TableIdentifier(targetTabName, Some("default")))
      checkCreateTableLike(sourceTable, targetTable, tableType, provider)
    }
  }

  test("CREATE TABLE LIKE an external Hive serde table") {
    Seq(None, Some("parquet"), Some("orc"), Some("hive")) foreach { provider =>
      // CREATE TABLE LIKE an external Hive serde table.
      withCreateTableLikeExtHiveTable(location = None, provider)

      // CREATE TABLE LIKE an external Hive serde table location ...
      withTempDir { tmpDir =>
        withCreateTableLikeExtHiveTable(Some(tmpDir.toURI.toString), provider)
      }
    }
  }

  private def withCreateTableLikeExtHiveTable(
      location : Option[String], provider: Option[String]): Unit = {
    val catalog = spark.sessionState.catalog
    val tableType = if (location.isDefined) CatalogTableType.EXTERNAL else CatalogTableType.MANAGED
    withTempDir { tmpDir =>
      val basePath = tmpDir.toURI
      val sourceTabName = "tab1"
      val targetTabName = "tab2"
      withTable(sourceTabName, targetTabName) {
        assert(tmpDir.listFiles.isEmpty)
        sql(
          s"""
             |CREATE EXTERNAL TABLE $sourceTabName (key INT comment 'test', value STRING)
             |COMMENT 'Apache Spark'
             |PARTITIONED BY (ds STRING, hr STRING)
             |LOCATION '$basePath'
           """.stripMargin)
        for (ds <- Seq("2008-04-08", "2008-04-09"); hr <- Seq("11", "12")) {
          sql(
            s"""
               |INSERT OVERWRITE TABLE $sourceTabName
               |partition (ds='$ds',hr='$hr')
               |SELECT 1, 'a'
             """.stripMargin)
        }

        val locationClause = if (location.nonEmpty) s"LOCATION '${location.getOrElse("")}'" else ""
        val providerClause = if (provider.nonEmpty) s"USING ${provider.get}" else ""
        sql(s"CREATE TABLE $targetTabName LIKE $sourceTabName $providerClause $locationClause")

        val sourceTable = catalog.getTableMetadata(
          TableIdentifier(sourceTabName, Some("default")))
        assert(sourceTable.tableType == CatalogTableType.EXTERNAL)
        assert(sourceTable.comment == Option("Apache Spark"))
        val targetTable = catalog.getTableMetadata(
          TableIdentifier(targetTabName, Some("default")))
        checkCreateTableLike(sourceTable, targetTable, tableType, provider)
      }
    }
  }

  test("CREATE TABLE LIKE a view") {
    Seq(None, Some("parquet"), Some("orc"), Some("hive")) foreach { provider =>
      // CREATE TABLE LIKE a view.
      withCreateTableLikeView(location = None, provider)

      // CREATE TABLE LIKE a view location ...
      withTempDir { tmpDir =>
        withCreateTableLikeView(Some(tmpDir.toURI.toString), provider)
      }
    }
  }

  private def withCreateTableLikeView(
      location : Option[String], provider: Option[String]): Unit = {
    val sourceTabName = "tab1"
    val sourceViewName = "view"
    val targetTabName = "tab2"
    val tableType = if (location.isDefined) CatalogTableType.EXTERNAL else CatalogTableType.MANAGED
    withTable(sourceTabName, targetTabName) {
      withView(sourceViewName) {
        spark.range(10).select($"id" as "a", $"id" as "b", $"id" as "c", $"id" as "d")
          .write.format("json").saveAsTable(sourceTabName)
        sql(s"CREATE VIEW $sourceViewName AS SELECT * FROM $sourceTabName")

        val locationClause = if (location.nonEmpty) s"LOCATION '${location.getOrElse("")}'" else ""
        val providerClause = if (provider.nonEmpty) s"USING ${provider.get}" else ""
        sql(s"CREATE TABLE $targetTabName LIKE $sourceViewName $providerClause $locationClause")

        val sourceView = spark.sessionState.catalog.getTableMetadata(
          TableIdentifier(sourceViewName, Some("default")))
        // The original source should be a VIEW with an empty path
        assert(sourceView.tableType == CatalogTableType.VIEW)
        assert(sourceView.viewText.nonEmpty)
        assert(sourceView.viewCatalogAndNamespace ==
          Seq(CatalogManager.SESSION_CATALOG_NAME, "default"))
        assert(sourceView.viewQueryColumnNames == Seq("a", "b", "c", "d"))
        val targetTable = spark.sessionState.catalog.getTableMetadata(
          TableIdentifier(targetTabName, Some("default")))
        checkCreateTableLike(sourceView, targetTable, tableType, provider)
      }
    }
  }

  private def checkCreateTableLike(
      sourceTable: CatalogTable,
      targetTable: CatalogTable,
      tableType: CatalogTableType,
      provider: Option[String]): Unit = {
    // The created table should be a MANAGED table or EXTERNAL table with empty view text
    // and original text.
    assert(targetTable.tableType == tableType,
      s"the created table must be a/an ${tableType.name} table")
    assert(targetTable.viewText.isEmpty,
      "the view text in the created table must be empty")
    assert(targetTable.viewCatalogAndNamespace.isEmpty,
      "the view catalog and namespace in the created table must be empty")
    assert(targetTable.viewQueryColumnNames.isEmpty,
      "the view query output columns in the created table must be empty")
    assert(targetTable.comment.isEmpty,
      "the comment in the created table must be empty")
    assert(targetTable.unsupportedFeatures.isEmpty,
      "the unsupportedFeatures in the create table must be empty")

    val metastoreGeneratedProperties = Seq(
      "CreateTime",
      "transient_lastDdlTime",
      "grantTime",
      "lastUpdateTime",
      "last_modified_by",
      "last_modified_time",
      "Owner:",
      "totalNumberFiles",
      "maxFileSize",
      "minFileSize"
    )
    assert(targetTable.properties.filterKeys(!metastoreGeneratedProperties.contains(_)).isEmpty,
      "the table properties of source tables should not be copied in the created table")

    provider match {
      case Some(_) =>
        assert(targetTable.provider == provider)
        if (DDLUtils.isHiveTable(provider)) {
          assert(DDLUtils.isHiveTable(targetTable),
            "the target table should be a hive table if provider is hive")
        }
      case None =>
        if (sourceTable.tableType == CatalogTableType.VIEW) {
          // Source table is a temporary/permanent view, which does not have a provider.
          // The created target table uses the default data source format
          assert(targetTable.provider == Option(spark.sessionState.conf.defaultDataSourceName))
        } else {
          assert(targetTable.provider == sourceTable.provider)
        }
        if (DDLUtils.isDatasourceTable(sourceTable) ||
            sourceTable.tableType == CatalogTableType.VIEW) {
          assert(DDLUtils.isDatasourceTable(targetTable),
            "the target table should be a data source table")
        } else {
          assert(!DDLUtils.isDatasourceTable(targetTable),
            "the target table should be a Hive serde table")
        }
    }

    assert(targetTable.storage.locationUri.nonEmpty, "target table path should not be empty")

    // User-specified location and sourceTable's location can be same or different,
    // when we creating an external table. So we don't need to do this check
    if (tableType != CatalogTableType.EXTERNAL) {
      assert(sourceTable.storage.locationUri != targetTable.storage.locationUri,
        "source table/view path should be different from target table path")
    }

    if (DDLUtils.isHiveTable(targetTable)) {
      assert(targetTable.tracksPartitionsInCatalog)
    } else {
      assert(targetTable.tracksPartitionsInCatalog == sourceTable.tracksPartitionsInCatalog)
    }

    // The source table contents should not been seen in the target table.
    assert(spark.table(sourceTable.identifier).count() != 0, "the source table should be nonempty")
    assert(spark.table(targetTable.identifier).count() == 0, "the target table should be empty")

    // Their schema should be identical
    checkAnswer(
      sql(s"DESC ${sourceTable.identifier}"),
      sql(s"DESC ${targetTable.identifier}"))

    withSQLConf("hive.exec.dynamic.partition.mode" -> "nonstrict") {
      // Check whether the new table can be inserted using the data from the original table
      sql(s"INSERT INTO TABLE ${targetTable.identifier} SELECT * FROM ${sourceTable.identifier}")
    }

    // After insertion, the data should be identical
    checkAnswer(
      sql(s"SELECT * FROM ${sourceTable.identifier}"),
      sql(s"SELECT * FROM ${targetTable.identifier}"))
  }

  test("create table with the same name as an index table") {
    val tabName = "tab1"
    val indexName = tabName + "_index"
    withTable(tabName) {
      // Spark SQL does not support creating index. Thus, we have to use Hive client.
      val client =
        spark.sharedState.externalCatalog.unwrapped.asInstanceOf[HiveExternalCatalog].client
      sql(s"CREATE TABLE $tabName(a int)")

      try {
        client.runSqlHive(
          s"CREATE INDEX $indexName ON TABLE $tabName (a) AS 'COMPACT' WITH DEFERRED REBUILD")
        val indexTabName =
          spark.sessionState.catalog.listTables("default", s"*$indexName*").head.table

        // Even if index tables exist, listTables and getTable APIs should still work
        checkAnswer(
          spark.catalog.listTables().toDF(),
          Row(indexTabName, "default", null, null, false) ::
            Row(tabName, "default", null, "MANAGED", false) :: Nil)
        assert(spark.catalog.getTable("default", indexTabName).name === indexTabName)

        intercept[TableAlreadyExistsException] {
          sql(s"CREATE TABLE $indexTabName(b int) USING hive")
        }
        intercept[TableAlreadyExistsException] {
          sql(s"ALTER TABLE $tabName RENAME TO $indexTabName")
        }

        // When tableExists is not invoked, we still can get an AnalysisException
        assertAnalysisError(
          s"DESCRIBE $indexTabName",
          "Hive index table is not supported.")
      } finally {
        client.runSqlHive(s"DROP INDEX IF EXISTS $indexName ON $tabName")
      }
    }
  }

  test("insert skewed table") {
    val tabName = "tab1"
    withTable(tabName) {
      // Spark SQL does not support creating skewed table. Thus, we have to use Hive client.
      val client =
        spark.sharedState.externalCatalog.unwrapped.asInstanceOf[HiveExternalCatalog].client
      client.runSqlHive(
        s"""
           |CREATE Table $tabName(col1 int, col2 int)
           |PARTITIONED BY (part1 string, part2 string)
           |SKEWED BY (col1) ON (3, 4) STORED AS DIRECTORIES
         """.stripMargin)
      val hiveTable =
        spark.sessionState.catalog.getTableMetadata(TableIdentifier(tabName, Some("default")))

      assert(hiveTable.unsupportedFeatures.contains("skewed columns"))

      // Call loadDynamicPartitions against a skewed table with enabling list bucketing
      sql(
        s"""
           |INSERT OVERWRITE TABLE $tabName
           |PARTITION (part1='a', part2)
           |SELECT 3, 4, 'b'
         """.stripMargin)

      // Call loadPartitions against a skewed table with enabling list bucketing
      sql(
        s"""
           |INSERT INTO TABLE $tabName
           |PARTITION (part1='a', part2='b')
           |SELECT 1, 2
         """.stripMargin)

      checkAnswer(
        sql(s"SELECT * from $tabName"),
        Row(3, 4, "a", "b") :: Row(1, 2, "a", "b") :: Nil)
    }
  }

  test("desc table for data source table - no user-defined schema") {
    Seq("parquet", "json", "orc").foreach { fileFormat =>
      withTable("t1") {
        withTempPath { dir =>
          val path = dir.toURI.toString
          spark.range(1).write.format(fileFormat).save(path)
          sql(s"CREATE TABLE t1 USING $fileFormat OPTIONS (PATH '$path')")

          val desc = sql("DESC FORMATTED t1").collect().toSeq

          assert(desc.contains(Row("id", "bigint", null)))
        }
      }
    }
  }

  test("datasource and statistics table property keys are not allowed") {
    import org.apache.spark.sql.hive.HiveExternalCatalog.DATASOURCE_PREFIX
    import org.apache.spark.sql.hive.HiveExternalCatalog.STATISTICS_PREFIX

    withTable("tbl") {
      sql("CREATE TABLE tbl(a INT) STORED AS parquet")

      Seq(DATASOURCE_PREFIX, STATISTICS_PREFIX).foreach { forbiddenPrefix =>
        assertAnalysisError(
          s"ALTER TABLE tbl SET TBLPROPERTIES ('${forbiddenPrefix}foo' = 'loser')",
          s"${forbiddenPrefix}foo")

        assertAnalysisError(
          s"ALTER TABLE tbl UNSET TBLPROPERTIES ('${forbiddenPrefix}foo')",
          s"${forbiddenPrefix}foo")

        assertAnalysisError(
          s"CREATE TABLE tbl2 (a INT) TBLPROPERTIES ('${forbiddenPrefix}foo'='anything')",
          s"${forbiddenPrefix}foo")
      }
    }
  }

  test("truncate table - datasource table") {
    import testImplicits._

    val data = (1 to 10).map { i => (i, i) }.toDF("width", "length")
    // Test both a Hive compatible and incompatible code path.
    Seq("json", "parquet").foreach { format =>
      withTable("rectangles") {
        data.write.format(format).saveAsTable("rectangles")
        assert(spark.table("rectangles").collect().nonEmpty,
          "bad test; table was empty to begin with")

        sql("TRUNCATE TABLE rectangles")
        assert(spark.table("rectangles").collect().isEmpty)

        // not supported since the table is not partitioned
        assertAnalysisError(
          "TRUNCATE TABLE rectangles PARTITION (width=1)",
          "Operation not allowed")
      }
    }
  }

  test("truncate partitioned table - datasource table") {
    import testImplicits._

    val data = (1 to 10).map { i => (i % 3, i % 5, i) }.toDF("width", "length", "height")

    withTable("partTable") {
      data.write.partitionBy("width", "length").saveAsTable("partTable")
      // supported since partitions are stored in the metastore
      sql("TRUNCATE TABLE partTable PARTITION (width=1, length=1)")
      assert(spark.table("partTable").filter($"width" === 1).collect().nonEmpty)
      assert(spark.table("partTable").filter($"width" === 1 && $"length" === 1).collect().isEmpty)
    }

    withTable("partTable") {
      data.write.partitionBy("width", "length").saveAsTable("partTable")
      // support partial partition spec
      sql("TRUNCATE TABLE partTable PARTITION (width=1)")
      assert(spark.table("partTable").collect().nonEmpty)
      assert(spark.table("partTable").filter($"width" === 1).collect().isEmpty)
    }

    withTable("partTable") {
      data.write.partitionBy("width", "length").saveAsTable("partTable")
      // do nothing if no partition is matched for the given partial partition spec
      sql("TRUNCATE TABLE partTable PARTITION (width=100)")
      assert(spark.table("partTable").count() == data.count())

      // throw exception if no partition is matched for the given non-partial partition spec.
      intercept[NoSuchPartitionException] {
        sql("TRUNCATE TABLE partTable PARTITION (width=100, length=100)")
      }

      // throw exception if the column in partition spec is not a partition column.
      assertAnalysisError(
        "TRUNCATE TABLE partTable PARTITION (unknown=1)",
        "unknown is not a valid partition column")
    }
  }

  test("create hive serde table with new syntax") {
    withTable("t", "t2", "t3") {
      withTempPath { path =>
        sql(
          s"""
            |CREATE TABLE t(id int) USING hive
            |OPTIONS(fileFormat 'orc', compression 'Zlib')
            |LOCATION '${path.toURI}'
          """.stripMargin)
        val table = spark.sessionState.catalog.getTableMetadata(TableIdentifier("t"))
        assert(DDLUtils.isHiveTable(table))
        assert(table.storage.serde == Some("org.apache.hadoop.hive.ql.io.orc.OrcSerde"))
        assert(table.storage.properties.get("compression") == Some("Zlib"))
        assert(spark.table("t").collect().isEmpty)

        sql("INSERT INTO t SELECT 1")
        checkAnswer(spark.table("t"), Row(1))
        // Check if this is compressed as ZLIB.
        val maybeOrcFile = path.listFiles().find(_.getName.startsWith("part"))
        assertCompression(maybeOrcFile, "orc", "ZLIB")

        sql("CREATE TABLE t2 USING HIVE AS SELECT 1 AS c1, 'a' AS c2")
        val table2 = spark.sessionState.catalog.getTableMetadata(TableIdentifier("t2"))
        assert(DDLUtils.isHiveTable(table2))
        assert(table2.storage.serde == Some("org.apache.hadoop.hive.serde2.lazy.LazySimpleSerDe"))
        checkAnswer(spark.table("t2"), Row(1, "a"))

        sql("CREATE TABLE t3(a int, p int) USING hive PARTITIONED BY (p)")
        sql("INSERT INTO t3 PARTITION(p=1) SELECT 0")
        checkAnswer(spark.table("t3"), Row(0, 1))
      }
    }
  }

  test("create hive serde table with Catalog") {
    withTable("t") {
      withTempDir { dir =>
        val df = spark.catalog.createTable(
          "t",
          "hive",
          new StructType().add("i", "int"),
          Map("path" -> dir.getCanonicalPath, "fileFormat" -> "parquet"))
        assert(df.collect().isEmpty)

        val table = spark.sessionState.catalog.getTableMetadata(TableIdentifier("t"))
        assert(DDLUtils.isHiveTable(table))
        assert(table.storage.inputFormat ==
          Some("org.apache.hadoop.hive.ql.io.parquet.MapredParquetInputFormat"))
        assert(table.storage.outputFormat ==
          Some("org.apache.hadoop.hive.ql.io.parquet.MapredParquetOutputFormat"))
        assert(table.storage.serde ==
          Some("org.apache.hadoop.hive.ql.io.parquet.serde.ParquetHiveSerDe"))

        sql("INSERT INTO t SELECT 1")
        checkAnswer(spark.table("t"), Row(1))
      }
    }
  }

  test("create hive serde table with DataFrameWriter.saveAsTable") {
    withTable("t", "t1") {
      Seq(1 -> "a").toDF("i", "j")
        .write.format("hive").option("fileFormat", "avro").saveAsTable("t")
      checkAnswer(spark.table("t"), Row(1, "a"))

      Seq("c" -> 1).toDF("i", "j").write.format("hive")
        .mode(SaveMode.Overwrite).option("fileFormat", "parquet").saveAsTable("t")
      checkAnswer(spark.table("t"), Row("c", 1))

      var table = spark.sessionState.catalog.getTableMetadata(TableIdentifier("t"))
      assert(DDLUtils.isHiveTable(table))
      assert(table.storage.inputFormat ==
        Some("org.apache.hadoop.hive.ql.io.parquet.MapredParquetInputFormat"))
      assert(table.storage.outputFormat ==
        Some("org.apache.hadoop.hive.ql.io.parquet.MapredParquetOutputFormat"))
      assert(table.storage.serde ==
        Some("org.apache.hadoop.hive.ql.io.parquet.serde.ParquetHiveSerDe"))

      Seq(9 -> "x").toDF("i", "j")
        .write.format("hive").mode(SaveMode.Overwrite).option("fileFormat", "avro").saveAsTable("t")
      checkAnswer(spark.table("t"), Row(9, "x"))

      table = spark.sessionState.catalog.getTableMetadata(TableIdentifier("t"))
      assert(DDLUtils.isHiveTable(table))
      assert(table.storage.inputFormat ==
        Some("org.apache.hadoop.hive.ql.io.avro.AvroContainerInputFormat"))
      assert(table.storage.outputFormat ==
        Some("org.apache.hadoop.hive.ql.io.avro.AvroContainerOutputFormat"))
      assert(table.storage.serde ==
        Some("org.apache.hadoop.hive.serde2.avro.AvroSerDe"))

      val e2 = intercept[AnalysisException] {
        Seq(1 -> "a").toDF("i", "j").write.format("hive").bucketBy(4, "i").saveAsTable("t1")
      }
      assert(e2.message.contains("Creating bucketed Hive serde table is not supported yet"))

      val e3 = intercept[AnalysisException] {
        spark.table("t").write.format("hive").mode("overwrite").saveAsTable("t")
      }
      assert(e3.message.contains("Cannot overwrite table default.t that is also being read from"))
    }
  }

  test("append data to hive serde table") {
    withTable("t", "t1") {
      Seq(1 -> "a").toDF("i", "j")
        .write.format("hive").option("fileFormat", "avro").saveAsTable("t")
      checkAnswer(spark.table("t"), Row(1, "a"))

      sql("INSERT INTO t SELECT 2, 'b'")
      checkAnswer(spark.table("t"), Row(1, "a") :: Row(2, "b") :: Nil)

      Seq(3 -> "c").toDF("i", "j")
        .write.format("hive").mode("append").saveAsTable("t")
      checkAnswer(spark.table("t"), Row(1, "a") :: Row(2, "b") :: Row(3, "c") :: Nil)

      Seq(3.5 -> 3).toDF("i", "j")
        .write.format("hive").mode("append").saveAsTable("t")
      checkAnswer(spark.table("t"), Row(1, "a") :: Row(2, "b") :: Row(3, "c")
        :: Row(3, "3") :: Nil)

      Seq(4 -> "d").toDF("i", "j").write.saveAsTable("t1")

      val e = intercept[AnalysisException] {
        Seq(5 -> "e").toDF("i", "j")
          .write.format("hive").mode("append").saveAsTable("t1")
      }
      assert(e.message.contains("The format of the existing table default.t1 is "))
      assert(e.message.contains("It doesn't match the specified format `HiveFileFormat`."))
    }
  }

  test("create partitioned hive serde table as select") {
    withTable("t", "t1") {
      withSQLConf("hive.exec.dynamic.partition.mode" -> "nonstrict") {
        Seq(10 -> "y").toDF("i", "j").write.format("hive").partitionBy("i").saveAsTable("t")
        checkAnswer(spark.table("t"), Row("y", 10) :: Nil)

        Seq((1, 2, 3)).toDF("i", "j", "k").write.mode("overwrite").format("hive")
          .partitionBy("j", "k").saveAsTable("t")
        checkAnswer(spark.table("t"), Row(1, 2, 3) :: Nil)

        spark.sql("create table t1 using hive partitioned by (i) as select 1 as i, 'a' as j")
        checkAnswer(spark.table("t1"), Row("a", 1) :: Nil)
      }
    }
  }

  test("read/write files with hive data source is not allowed") {
    withTempDir { dir =>
      val e = intercept[AnalysisException] {
        spark.read.format("hive").load(dir.getAbsolutePath)
      }
      assert(e.message.contains("Hive data source can only be used with tables"))

      val e2 = intercept[AnalysisException] {
        Seq(1 -> "a").toDF("i", "j").write.format("hive").save(dir.getAbsolutePath)
      }
      assert(e2.message.contains("Hive data source can only be used with tables"))

      val e3 = intercept[AnalysisException] {
        spark.readStream.format("hive").load(dir.getAbsolutePath)
      }
      assert(e3.message.contains("Hive data source can only be used with tables"))

      val e4 = intercept[AnalysisException] {
        spark.readStream.schema(new StructType()).parquet(dir.getAbsolutePath)
          .writeStream.format("hive").start(dir.getAbsolutePath)
      }
      assert(e4.message.contains("Hive data source can only be used with tables"))
    }
  }

  test("partitioned table should always put partition columns at the end of table schema") {
    def getTableColumns(tblName: String): Seq[String] = {
      spark.sessionState.catalog.getTableMetadata(TableIdentifier(tblName)).schema.map(_.name)
    }

    val provider = spark.sessionState.conf.defaultDataSourceName
    withTable("t", "t1", "t2", "t3", "t4", "t5", "t6") {
      sql(s"CREATE TABLE t(a int, b int, c int, d int) USING $provider PARTITIONED BY (d, b)")
      assert(getTableColumns("t") == Seq("a", "c", "d", "b"))

      sql(s"CREATE TABLE t1 USING $provider PARTITIONED BY (d, b) AS SELECT 1 a, 1 b, 1 c, 1 d")
      assert(getTableColumns("t1") == Seq("a", "c", "d", "b"))

      Seq((1, 1, 1, 1)).toDF("a", "b", "c", "d").write.partitionBy("d", "b").saveAsTable("t2")
      assert(getTableColumns("t2") == Seq("a", "c", "d", "b"))

      withTempPath { path =>
        val dataPath = new File(new File(path, "d=1"), "b=1").getCanonicalPath
        Seq(1 -> 1).toDF("a", "c").write.save(dataPath)

        sql(s"CREATE TABLE t3 USING $provider LOCATION '${path.toURI}'")
        assert(getTableColumns("t3") == Seq("a", "c", "d", "b"))
      }

      sql("CREATE TABLE t4(a int, b int, c int, d int) USING hive PARTITIONED BY (d, b)")
      assert(getTableColumns("t4") == Seq("a", "c", "d", "b"))

      withSQLConf("hive.exec.dynamic.partition.mode" -> "nonstrict") {
        sql("CREATE TABLE t5 USING hive PARTITIONED BY (d, b) AS SELECT 1 a, 1 b, 1 c, 1 d")
        assert(getTableColumns("t5") == Seq("a", "c", "d", "b"))

        Seq((1, 1, 1, 1)).toDF("a", "b", "c", "d").write.format("hive")
          .partitionBy("d", "b").saveAsTable("t6")
        assert(getTableColumns("t6") == Seq("a", "c", "d", "b"))
      }
    }
  }

  test("create hive table with a non-existing location") {
    withTable("t", "t1") {
      withTempPath { dir =>
        spark.sql(s"CREATE TABLE t(a int, b int) USING hive LOCATION '${dir.toURI}'")

        val table = spark.sessionState.catalog.getTableMetadata(TableIdentifier("t"))
        assert(table.location == makeQualifiedPath(dir.getAbsolutePath))

        spark.sql("INSERT INTO TABLE t SELECT 1, 2")
        assert(dir.exists())

        checkAnswer(spark.table("t"), Row(1, 2))
      }
      // partition table
      withTempPath { dir =>
        spark.sql(
          s"""
             |CREATE TABLE t1(a int, b int)
             |USING hive
             |PARTITIONED BY(a)
             |LOCATION '${dir.toURI}'
           """.stripMargin)

        val table = spark.sessionState.catalog.getTableMetadata(TableIdentifier("t1"))
        assert(table.location == makeQualifiedPath(dir.getAbsolutePath))

        spark.sql("INSERT INTO TABLE t1 PARTITION(a=1) SELECT 2")

        val partDir = new File(dir, "a=1")
        assert(partDir.exists())

        checkAnswer(spark.table("t1"), Row(2, 1))
      }
    }
  }

  Seq(true, false).foreach { shouldDelete =>
    val tcName = if (shouldDelete) "non-existing" else "existed"

    test(s"CTAS for external hive table with a $tcName location") {
      withTable("t", "t1") {
        withSQLConf("hive.exec.dynamic.partition.mode" -> "nonstrict") {
          withTempDir { dir =>
            if (shouldDelete) dir.delete()
            spark.sql(
              s"""
                 |CREATE TABLE t
                 |USING hive
                 |LOCATION '${dir.toURI}'
                 |AS SELECT 3 as a, 4 as b, 1 as c, 2 as d
               """.stripMargin)
            val table = spark.sessionState.catalog.getTableMetadata(TableIdentifier("t"))
            assert(table.location == makeQualifiedPath(dir.getAbsolutePath))

            checkAnswer(spark.table("t"), Row(3, 4, 1, 2))
          }
          // partition table
          withTempDir { dir =>
            if (shouldDelete) dir.delete()
            spark.sql(
              s"""
                 |CREATE TABLE t1
                 |USING hive
                 |PARTITIONED BY(a, b)
                 |LOCATION '${dir.toURI}'
                 |AS SELECT 3 as a, 4 as b, 1 as c, 2 as d
               """.stripMargin)
            val table = spark.sessionState.catalog.getTableMetadata(TableIdentifier("t1"))
            assert(table.location == makeQualifiedPath(dir.getAbsolutePath))

            val partDir = new File(dir, "a=3")
            assert(partDir.exists())

            checkAnswer(spark.table("t1"), Row(1, 2, 3, 4))
          }
        }
      }
    }
  }

  Seq("parquet", "hive").foreach { datasource =>
    Seq("a b", "a:b", "a%b", "a,b").foreach { specialChars =>
      test(s"partition column name of $datasource table containing $specialChars") {
        withTable("t") {
          withTempDir { dir =>
            spark.sql(
              s"""
                 |CREATE TABLE t(a string, `$specialChars` string)
                 |USING $datasource
                 |PARTITIONED BY(`$specialChars`)
                 |LOCATION '${dir.toURI}'
               """.stripMargin)

            assert(dir.listFiles().isEmpty)
            spark.sql(s"INSERT INTO TABLE t PARTITION(`$specialChars`=2) SELECT 1")
            val partEscaped = s"${ExternalCatalogUtils.escapePathName(specialChars)}=2"
            val partFile = new File(dir, partEscaped)
            assert(partFile.listFiles().nonEmpty)
            checkAnswer(spark.table("t"), Row("1", "2") :: Nil)

            withSQLConf("hive.exec.dynamic.partition.mode" -> "nonstrict") {
              spark.sql(s"INSERT INTO TABLE t PARTITION(`$specialChars`) SELECT 3, 4")
              val partEscaped1 = s"${ExternalCatalogUtils.escapePathName(specialChars)}=4"
              val partFile1 = new File(dir, partEscaped1)
              assert(partFile1.listFiles().nonEmpty)
              checkAnswer(spark.table("t"), Row("1", "2") :: Row("3", "4") :: Nil)
            }
          }
        }
      }
    }
  }

  Seq("a b", "a:b", "a%b").foreach { specialChars =>
    test(s"hive table: location uri contains $specialChars") {
      // On Windows, it looks colon in the file name is illegal by default. See
      // https://support.microsoft.com/en-us/help/289627
      assume(!Utils.isWindows || specialChars != "a:b")

      withTable("t") {
        withTempDir { dir =>
          val loc = new File(dir, specialChars)
          loc.mkdir()
          // The parser does not recognize the backslashes on Windows as they are.
          // These currently should be escaped.
          val escapedLoc = loc.getAbsolutePath.replace("\\", "\\\\")
          spark.sql(
            s"""
               |CREATE TABLE t(a string)
               |USING hive
               |LOCATION '$escapedLoc'
             """.stripMargin)

          val table = spark.sessionState.catalog.getTableMetadata(TableIdentifier("t"))
          assert(table.location == makeQualifiedPath(loc.getAbsolutePath))
          assert(new Path(table.location).toString.contains(specialChars))

          assert(loc.listFiles().isEmpty)
          if (specialChars != "a:b") {
            spark.sql("INSERT INTO TABLE t SELECT 1")
            assert(loc.listFiles().length >= 1)
            checkAnswer(spark.table("t"), Row("1") :: Nil)
          } else {
            assertAnalysisError(
              "INSERT INTO TABLE t SELECT 1",
              "java.net.URISyntaxException: Relative path in absolute URI: a:b")
          }
        }

        withTempDir { dir =>
          val loc = new File(dir, specialChars)
          loc.mkdir()
          val escapedLoc = loc.getAbsolutePath.replace("\\", "\\\\")
          spark.sql(
            s"""
               |CREATE TABLE t1(a string, b string)
               |USING hive
               |PARTITIONED BY(b)
               |LOCATION '$escapedLoc'
             """.stripMargin)

          val table = spark.sessionState.catalog.getTableMetadata(TableIdentifier("t1"))
          assert(table.location == makeQualifiedPath(loc.getAbsolutePath))
          assert(new Path(table.location).toString.contains(specialChars))

          assert(loc.listFiles().isEmpty)
          if (specialChars != "a:b") {
            spark.sql("INSERT INTO TABLE t1 PARTITION(b=2) SELECT 1")
            val partFile = new File(loc, "b=2")
            assert(partFile.listFiles().nonEmpty)
            checkAnswer(spark.table("t1"), Row("1", "2") :: Nil)

            spark.sql("INSERT INTO TABLE t1 PARTITION(b='2017-03-03 12:13%3A14') SELECT 1")
            val partFile1 = new File(loc, "b=2017-03-03 12:13%3A14")
            assert(!partFile1.exists())

            if (!Utils.isWindows) {
              // Actual path becomes "b=2017-03-03%2012%3A13%253A14" on Windows.
              val partFile2 = new File(loc, "b=2017-03-03 12%3A13%253A14")
              assert(partFile2.listFiles().nonEmpty)
              checkAnswer(spark.table("t1"),
                Row("1", "2") :: Row("1", "2017-03-03 12:13%3A14") :: Nil)
            }
          } else {
            assertAnalysisError(
              "INSERT INTO TABLE t1 PARTITION(b=2) SELECT 1",
              "java.net.URISyntaxException: Relative path in absolute URI: a:b")

            assertAnalysisError(
              "INSERT INTO TABLE t1 PARTITION(b='2017-03-03 12:13%3A14') SELECT 1",
              "java.net.URISyntaxException: Relative path in absolute URI: a:b")
          }
        }
      }
    }
  }

  test("SPARK-19905: Hive SerDe table input paths") {
    withTable("spark_19905") {
      withTempView("spark_19905_view") {
        spark.range(10).createOrReplaceTempView("spark_19905_view")
        sql("CREATE TABLE spark_19905 STORED AS RCFILE AS SELECT * FROM spark_19905_view")
        assert(spark.table("spark_19905").inputFiles.nonEmpty)
        assert(sql("SELECT input_file_name() FROM spark_19905").count() > 0)
      }
    }
  }

  hiveFormats.foreach { tableType =>
    test(s"alter hive serde table add columns -- partitioned - $tableType") {
      withTable("tab") {
        sql(
          s"""
             |CREATE TABLE tab (c1 int, c2 int)
             |PARTITIONED BY (c3 int) STORED AS $tableType
          """.stripMargin)

        sql("INSERT INTO tab PARTITION (c3=1) VALUES (1, 2)")
        sql("ALTER TABLE tab ADD COLUMNS (c4 int)")

        checkAnswer(
          sql("SELECT * FROM tab WHERE c3 = 1"),
          Seq(Row(1, 2, null, 1))
        )
        assert(spark.table("tab").schema
          .contains(StructField("c4", IntegerType)))
        sql("INSERT INTO tab PARTITION (c3=2) VALUES (2, 3, 4)")
        checkAnswer(
          spark.table("tab"),
          Seq(Row(1, 2, null, 1), Row(2, 3, 4, 2))
        )
        checkAnswer(
          sql("SELECT * FROM tab WHERE c3 = 2 AND c4 IS NOT NULL"),
          Seq(Row(2, 3, 4, 2))
        )

        sql("ALTER TABLE tab ADD COLUMNS (c5 char(10))")
        assert(spark.sharedState.externalCatalog.getTable("default", "tab")
          .schema.find(_.name == "c5").get.dataType == CharType(10))
      }
    }
  }

  hiveFormats.foreach { tableType =>
    test(s"alter hive serde table add columns -- with predicate - $tableType ") {
      withTable("tab") {
        sql(s"CREATE TABLE tab (c1 int, c2 int) STORED AS $tableType")
        sql("INSERT INTO tab VALUES (1, 2)")
        sql("ALTER TABLE tab ADD COLUMNS (c4 int)")
        checkAnswer(
          sql("SELECT * FROM tab WHERE c4 IS NULL"),
          Seq(Row(1, 2, null))
        )
        assert(spark.table("tab").schema
          .contains(StructField("c4", IntegerType)))
        sql("INSERT INTO tab VALUES (2, 3, 4)")
        checkAnswer(
          sql("SELECT * FROM tab WHERE c4 = 4 "),
          Seq(Row(2, 3, 4))
        )
        checkAnswer(
          spark.table("tab"),
          Seq(Row(1, 2, null), Row(2, 3, 4))
        )
      }
    }
  }

  Seq(true, false).foreach { caseSensitive =>
    test(s"alter add columns with existing column name - caseSensitive $caseSensitive") {
      withSQLConf(SQLConf.CASE_SENSITIVE.key -> s"$caseSensitive") {
        withTable("tab") {
          sql("CREATE TABLE tab (c1 int) PARTITIONED BY (c2 int) STORED AS PARQUET")
          if (!caseSensitive) {
            // duplicating partitioning column name
            assertAnalysisError(
              "ALTER TABLE tab ADD COLUMNS (C2 string)",
              "Found duplicate column(s)")

            // duplicating data column name
            assertAnalysisError(
              "ALTER TABLE tab ADD COLUMNS (C1 string)",
              "Found duplicate column(s)")
          } else {
            // hive catalog will still complains that c1 is duplicate column name because hive
            // identifiers are case insensitive.
            assertAnalysisError(
              "ALTER TABLE tab ADD COLUMNS (C2 string)",
              "HiveException")

            // hive catalog will still complains that c1 is duplicate column name because hive
            // identifiers are case insensitive.
            assertAnalysisError(
              "ALTER TABLE tab ADD COLUMNS (C1 string)",
              "HiveException")
          }
        }
      }
    }
  }

  test("SPARK-20680: do not support for null column datatype") {
    withTable("t") {
      withView("tabNullType") {
        hiveClient.runSqlHive("CREATE TABLE t (t1 int)")
        hiveClient.runSqlHive("INSERT INTO t VALUES (3)")
        hiveClient.runSqlHive("CREATE VIEW tabNullType AS SELECT NULL AS col FROM t")
        checkAnswer(spark.table("tabNullType"), Row(null))
        // No exception shows
        val desc = spark.sql("DESC tabNullType").collect().toSeq
        assert(desc.contains(Row("col", NullType.simpleString, null)))
      }
    }

    // Forbid CTAS with null type
    withTable("t1", "t2", "t3") {
      assertAnalysisError(
        "CREATE TABLE t1 USING PARQUET AS SELECT null as null_col",
        "Cannot create tables with null type")

      assertAnalysisError(
        "CREATE TABLE t2 AS SELECT null as null_col",
        "Cannot create tables with null type")

      assertAnalysisError(
        "CREATE TABLE t3 STORED AS PARQUET AS SELECT null as null_col",
        "Cannot create tables with null type")
    }

    // Forbid Replace table AS SELECT with null type
    withTable("t") {
      val v2Source = classOf[FakeV2Provider].getName
      assertAnalysisError(
        s"CREATE OR REPLACE TABLE t USING $v2Source AS SELECT null as null_col",
        "Cannot create tables with null type")
    }

    // Forbid creating table with VOID type in Spark
    withTable("t1", "t2", "t3", "t4") {
      assertAnalysisError(
        "CREATE TABLE t1 (v VOID) USING PARQUET",
        "Cannot create tables with null type")
      assertAnalysisError(
        "CREATE TABLE t2 (v VOID) USING hive",
        "Cannot create tables with null type")
      assertAnalysisError(
        "CREATE TABLE t3 (v VOID)",
        "Cannot create tables with null type")
      assertAnalysisError(
        "CREATE TABLE t4 (v VOID) STORED AS PARQUET",
        "Cannot create tables with null type")
    }

    // Forbid Replace table with VOID type
    withTable("t") {
      val v2Source = classOf[FakeV2Provider].getName
      assertAnalysisError(
        s"CREATE OR REPLACE TABLE t (v VOID) USING $v2Source",
        "Cannot create tables with null type")
    }

    // Make sure spark.catalog.createTable with null type will fail
    val schema1 = new StructType().add("c", NullType)
    assertHiveTableNullType(schema1)
    assertDSTableNullType(schema1)

    val schema2 = new StructType()
      .add("c", StructType(Seq(StructField.apply("c1", NullType))))
    assertHiveTableNullType(schema2)
    assertDSTableNullType(schema2)

    val schema3 = new StructType().add("c", ArrayType(NullType))
    assertHiveTableNullType(schema3)
    assertDSTableNullType(schema3)

    val schema4 = new StructType()
      .add("c", MapType(StringType, NullType))
    assertHiveTableNullType(schema4)
    assertDSTableNullType(schema4)

    val schema5 = new StructType()
      .add("c", MapType(NullType, StringType))
    assertHiveTableNullType(schema5)
    assertDSTableNullType(schema5)
  }

  private def assertHiveTableNullType(schema: StructType): Unit = {
    withTable("t") {
      val e = intercept[AnalysisException] {
        spark.catalog.createTable(
          tableName = "t",
          source = "hive",
          schema = schema,
          options = Map("fileFormat" -> "parquet"))
      }.getMessage
      assert(e.contains("Cannot create tables with null type"))
    }
  }

  private def assertDSTableNullType(schema: StructType): Unit = {
    withTable("t") {
      val e = intercept[AnalysisException] {
        spark.catalog.createTable(
          tableName = "t",
          source = "json",
          schema = schema,
          options = Map.empty[String, String])
      }.getMessage
      assert(e.contains("Cannot create tables with null type"))
    }
  }

  test("SPARK-21216: join with a streaming DataFrame") {
    import org.apache.spark.sql.execution.streaming.MemoryStream
    import testImplicits._

    implicit val _sqlContext = spark.sqlContext

    withTempView("t1") {
      Seq((1, "one"), (2, "two"), (4, "four")).toDF("number", "word").createOrReplaceTempView("t1")
      // Make a table and ensure it will be broadcast.
      sql("""CREATE TABLE smallTable(word string, number int)
            |ROW FORMAT SERDE 'org.apache.hadoop.hive.serde2.lazy.LazySimpleSerDe'
            |STORED AS TEXTFILE
          """.stripMargin)

      sql(
        """INSERT INTO smallTable
          |SELECT word, number from t1
        """.stripMargin)

      val inputData = MemoryStream[Int]
      val joined = inputData.toDS().toDF()
        .join(spark.table("smallTable"), $"value" === $"number")

      val sq = joined.writeStream
        .format("memory")
        .queryName("t2")
        .start()
      try {
        inputData.addData(1, 2)

        sq.processAllAvailable()

        checkAnswer(
          spark.table("t2"),
          Seq(Row(1, "one", 1), Row(2, "two", 2))
        )
      } finally {
        sq.stop()
      }
    }
  }

  test("table name with schema") {
    // regression test for SPARK-11778
    withDatabase("usrdb") {
      spark.sql("create schema usrdb")
      withTable("usrdb.test") {
        spark.sql("create table usrdb.test(c int)")
        spark.read.table("usrdb.test")
      }
    }
  }

  private def assertCompression(maybeFile: Option[File], format: String, compression: String) = {
    assert(maybeFile.isDefined)

    val actualCompression = format match {
      case "orc" =>
        OrcFileOperator.getFileReader(maybeFile.get.toPath.toString).get.getCompression.name

      case "parquet" =>
        val footer = ParquetFileReader.readFooter(
          sparkContext.hadoopConfiguration, new Path(maybeFile.get.getPath), NO_FILTER)
        footer.getBlocks.get(0).getColumns.get(0).getCodec.toString
    }

    assert(compression === actualCompression)
  }

  Seq(("orc", "ZLIB"), ("parquet", "GZIP")).foreach { case (fileFormat, compression) =>
    test(s"SPARK-22158 convertMetastore should not ignore table property - $fileFormat") {
      withSQLConf(CONVERT_METASTORE_ORC.key -> "true", CONVERT_METASTORE_PARQUET.key -> "true") {
        withTable("t") {
          withTempPath { path =>
            sql(
              s"""
                |CREATE TABLE t(id int) USING hive
                |OPTIONS(fileFormat '$fileFormat', compression '$compression')
                |LOCATION '${path.toURI}'
              """.stripMargin)
            val table = spark.sessionState.catalog.getTableMetadata(TableIdentifier("t"))
            assert(DDLUtils.isHiveTable(table))
            assert(table.storage.serde.get.contains(fileFormat))
            assert(table.storage.properties.get("compression") == Some(compression))
            assert(spark.table("t").collect().isEmpty)

            sql("INSERT INTO t SELECT 1")
            checkAnswer(spark.table("t"), Row(1))
            val maybeFile = path.listFiles().find(_.getName.startsWith("part"))
            assertCompression(maybeFile, fileFormat, compression)
          }
        }
      }
    }
  }

  private def getReader(path: String): org.apache.orc.Reader = {
    val conf = spark.sessionState.newHadoopConf()
    val files = org.apache.spark.sql.execution.datasources.orc.OrcUtils.listOrcFiles(path, conf)
    assert(files.length == 1)
    val file = files.head
    val fs = file.getFileSystem(conf)
    val readerOptions = org.apache.orc.OrcFile.readerOptions(conf).filesystem(fs)
    org.apache.orc.OrcFile.createReader(file, readerOptions)
  }

  test("SPARK-23355 convertMetastoreOrc should not ignore table properties - STORED AS") {
    Seq("native", "hive").foreach { orcImpl =>
      withSQLConf(ORC_IMPLEMENTATION.key -> orcImpl, CONVERT_METASTORE_ORC.key -> "true") {
        withTable("t") {
          withTempPath { path =>
            sql(
              s"""
                |CREATE TABLE t(id int) STORED AS ORC
                |TBLPROPERTIES (
                |  orc.compress 'ZLIB',
                |  orc.compress.size '1001',
                |  orc.row.index.stride '2002',
                |  hive.exec.orc.default.block.size '3003',
                |  hive.exec.orc.compression.strategy 'COMPRESSION')
                |LOCATION '${path.toURI}'
              """.stripMargin)
            val table = spark.sessionState.catalog.getTableMetadata(TableIdentifier("t"))
            assert(DDLUtils.isHiveTable(table))
            assert(table.storage.serde.get.contains("orc"))
            val properties = table.properties
            assert(properties.get("orc.compress") == Some("ZLIB"))
            assert(properties.get("orc.compress.size") == Some("1001"))
            assert(properties.get("orc.row.index.stride") == Some("2002"))
            assert(properties.get("hive.exec.orc.default.block.size") == Some("3003"))
            assert(properties.get("hive.exec.orc.compression.strategy") == Some("COMPRESSION"))
            assert(spark.table("t").collect().isEmpty)

            sql("INSERT INTO t SELECT 1")
            checkAnswer(spark.table("t"), Row(1))
            val maybeFile = path.listFiles().find(_.getName.startsWith("part"))

            Utils.tryWithResource(getReader(maybeFile.head.getCanonicalPath)) { reader =>
              assert(reader.getCompressionKind.name === "ZLIB")
              assert(reader.getCompressionSize == 1001)
              assert(reader.getRowIndexStride == 2002)
            }
          }
        }
      }
    }
  }

  test("SPARK-23355 convertMetastoreParquet should not ignore table properties - STORED AS") {
    withSQLConf(CONVERT_METASTORE_PARQUET.key -> "true") {
      withTable("t") {
        withTempPath { path =>
          sql(
            s"""
               |CREATE TABLE t(id int) STORED AS PARQUET
               |TBLPROPERTIES (
               |  parquet.compression 'GZIP'
               |)
               |LOCATION '${path.toURI}'
            """.stripMargin)
          val table = spark.sessionState.catalog.getTableMetadata(TableIdentifier("t"))
          assert(DDLUtils.isHiveTable(table))
          assert(table.storage.serde.get.contains("parquet"))
          val properties = table.properties
          assert(properties.get("parquet.compression") == Some("GZIP"))
          assert(spark.table("t").collect().isEmpty)

          sql("INSERT INTO t SELECT 1")
          checkAnswer(spark.table("t"), Row(1))
          val maybeFile = path.listFiles().find(_.getName.startsWith("part"))

          assertCompression(maybeFile, "parquet", "GZIP")
        }
      }
    }
  }

  test("load command for non local invalid path validation") {
    withTable("tbl") {
      sql("CREATE TABLE tbl(i INT, j STRING) USING hive")
      assertAnalysisError(
        "load data inpath '/doesnotexist.csv' into table tbl",
        "LOAD DATA input path does not exist")
    }
  }

  test("SPARK-22252: FileFormatWriter should respect the input query schema in HIVE") {
    withTable("t1", "t2", "t3", "t4") {
      spark.range(1).select($"id" as "col1", $"id" as "col2").write.saveAsTable("t1")
      spark.sql("select COL1, COL2 from t1").write.format("hive").saveAsTable("t2")
      checkAnswer(spark.table("t2"), Row(0, 0))

      // Test picking part of the columns when writing.
      spark.range(1).select($"id", $"id" as "col1", $"id" as "col2").write.saveAsTable("t3")
      spark.sql("select COL1, COL2 from t3").write.format("hive").saveAsTable("t4")
      checkAnswer(spark.table("t4"), Row(0, 0))
    }
  }

  test("SPARK-24812: desc formatted table for last access verification") {
    withTable("t1") {
      sql(
        "CREATE TABLE IF NOT EXISTS t1 (c1_int INT, c2_string STRING, c3_float FLOAT)")
      val desc = sql("DESC FORMATTED t1").filter($"col_name".startsWith("Last Access"))
        .select("data_type")
      // check if the last access time doesn't have the default date of year
      // 1970 as its a wrong access time
      assert((desc.first.toString.contains("UNKNOWN")))
    }
  }

  test("SPARK-24681 checks if nested column names do not include ',', ':', and ';'") {
    val expectedMsg = "Cannot create a table having a nested column whose name contains invalid " +
      "characters (',', ':', ';') in Hive metastore."

    Seq("nested,column", "nested:column", "nested;column").foreach { nestedColumnName =>
      withTable("t") {
        val e = intercept[AnalysisException] {
          spark.range(1)
            .select(struct(lit(0).as(nestedColumnName)).as("toplevel"))
            .write
            .format("hive")
            .saveAsTable("t")
        }.getMessage
        assert(e.contains(expectedMsg))
      }
    }
  }

  test("desc formatted table should also show viewOriginalText for views") {
    withView("v1", "v2") {
      sql("CREATE VIEW v1 AS SELECT 1 AS value")
      assert(sql("DESC FORMATTED v1").collect().containsSlice(
        Seq(
          Row("Type", "VIEW", ""),
          Row("View Text", "SELECT 1 AS value", ""),
          Row("View Original Text", "SELECT 1 AS value", "")
        )
      ))

      hiveClient.runSqlHive("CREATE VIEW v2 AS SELECT * FROM (SELECT 1) T")
      assert(sql("DESC FORMATTED v2").collect().containsSlice(
        Seq(
          Row("Type", "VIEW", ""),
          Row("View Text", "SELECT `t`.`_c0` FROM (SELECT 1) `T`", ""),
          Row("View Original Text", "SELECT * FROM (SELECT 1) T", "")
        )
      ))
    }
  }

  test("Hive CTAS can't create partitioned table by specifying schema") {
    val err1 = intercept[ParseException] {
      spark.sql(
        s"""
           |CREATE TABLE t (a int)
           |PARTITIONED BY (b string)
           |STORED AS parquet
           |AS SELECT 1 as a, "a" as b
                 """.stripMargin)
    }.getMessage
    assert(err1.contains("Schema may not be specified in a Create Table As Select"))

    val err2 = intercept[ParseException] {
      spark.sql(
        s"""
           |CREATE TABLE t
           |PARTITIONED BY (b string)
           |STORED AS parquet
           |AS SELECT 1 as a, "a" as b
                 """.stripMargin)
    }.getMessage
    assert(err2.contains("Partition column types may not be specified in Create Table As Select"))
  }

  test("Hive CTAS with dynamic partition") {
    Seq("orc", "parquet").foreach { format =>
      withTable("t") {
        withSQLConf("hive.exec.dynamic.partition.mode" -> "nonstrict") {
          spark.sql(
            s"""
               |CREATE TABLE t
               |PARTITIONED BY (b)
               |STORED AS $format
               |AS SELECT 1 as a, "a" as b
               """.stripMargin)
          checkAnswer(spark.table("t"), Row(1, "a"))

          assert(spark.sessionState.catalog.getTableMetadata(TableIdentifier("t"))
            .partitionColumnNames === Seq("b"))
        }
      }
    }
  }

  test("Create Table LIKE STORED AS Hive Format") {
    val catalog = spark.sessionState.catalog
    withTable("s") {
      sql("CREATE TABLE s(a INT, b INT) STORED AS ORC")
      hiveFormats.foreach { tableType =>
        val expectedSerde = HiveSerDe.sourceToSerDe(tableType)
        withTable("t") {
          sql(s"CREATE TABLE t LIKE s STORED AS $tableType")
          val table = catalog.getTableMetadata(TableIdentifier("t"))
          assert(table.provider == Some("hive"))
          assert(table.storage.serde == expectedSerde.get.serde)
          assert(table.storage.inputFormat == expectedSerde.get.inputFormat)
          assert(table.storage.outputFormat == expectedSerde.get.outputFormat)
        }
      }
    }
  }

  test("Create Table LIKE with specified TBLPROPERTIES") {
    val catalog = spark.sessionState.catalog
    withTable("s", "t") {
      sql("CREATE TABLE s(a INT, b INT) USING hive TBLPROPERTIES('a'='apple')")
      val source = catalog.getTableMetadata(TableIdentifier("s"))
      assert(source.properties("a") == "apple")
      sql("CREATE TABLE t LIKE s STORED AS parquet TBLPROPERTIES('f'='foo', 'b'='bar')")
      val table = catalog.getTableMetadata(TableIdentifier("t"))
      assert(table.properties.get("a") === None)
      assert(table.properties("f") == "foo")
      assert(table.properties("b") == "bar")
    }
  }

  test("Create Table LIKE with row format") {
    val catalog = spark.sessionState.catalog
    withTable("sourceHiveTable", "sourceDsTable") {
      sql("CREATE TABLE sourceHiveTable(a INT, b INT) STORED AS PARQUET")
      sql("CREATE TABLE sourceDsTable(a INT, b INT) USING PARQUET")

      // row format doesn't work in create targetDsTable
      assertAnalysisError(
        """
          |CREATE TABLE targetDsTable LIKE sourceHiveTable USING PARQUET
          |ROW FORMAT SERDE 'org.apache.hadoop.hive.serde2.lazy.LazySimpleSerDe'
        """.stripMargin,
        "Operation not allowed: CREATE TABLE LIKE ... USING ... ROW FORMAT SERDE")

      // row format doesn't work with provider hive
      assertAnalysisError(
        """
          |CREATE TABLE targetHiveTable LIKE sourceHiveTable USING hive
          |ROW FORMAT SERDE 'org.apache.hadoop.hive.serde2.lazy.LazySimpleSerDe'
          |WITH SERDEPROPERTIES ('test' = 'test')
        """.stripMargin,
        "Operation not allowed: CREATE TABLE LIKE ... USING ... ROW FORMAT SERDE")

      // row format doesn't work without 'STORED AS'
      assertAnalysisError(
        """
          |CREATE TABLE targetDsTable LIKE sourceDsTable
          |ROW FORMAT SERDE 'org.apache.hadoop.hive.serde2.lazy.LazySimpleSerDe'
          |WITH SERDEPROPERTIES ('test' = 'test')
        """.stripMargin,
        "'ROW FORMAT' must be used with 'STORED AS'")

      // 'INPUTFORMAT' and 'OUTPUTFORMAT' conflict with 'USING'
      assertAnalysisError(
        """
          |CREATE TABLE targetDsTable LIKE sourceDsTable USING format
          |STORED AS INPUTFORMAT 'inFormat' OUTPUTFORMAT 'outFormat'
          |ROW FORMAT SERDE 'org.apache.hadoop.hive.serde2.lazy.LazySimpleSerDe'
        """.stripMargin,
        "Operation not allowed: CREATE TABLE LIKE ... USING ... STORED AS")
    }
  }

  test("SPARK-30785: create table like a partitioned table") {
    val catalog = spark.sessionState.catalog
    withTable("sc_part", "ta_part") {
      sql("CREATE TABLE sc_part (key string, ts int) USING parquet PARTITIONED BY (ts)")
      sql("CREATE TABLE ta_part like sc_part")
      val sourceTable = catalog.getTableMetadata(TableIdentifier("sc_part", Some("default")))
      val targetTable = catalog.getTableMetadata(TableIdentifier("ta_part", Some("default")))
      assert(sourceTable.tracksPartitionsInCatalog)
      assert(targetTable.tracksPartitionsInCatalog)
      assert(targetTable.partitionColumnNames == Seq("ts"))
      sql("ALTER TABLE ta_part ADD PARTITION (ts=10)") // no exception
      checkAnswer(sql("SHOW PARTITIONS ta_part"), Row("ts=10") :: Nil)
    }
  }

  test("SPARK-31904: Fix case sensitive problem of char and varchar partition columns") {
    withTable("t1", "t2") {
      sql("CREATE TABLE t1(a STRING, B VARCHAR(10), C CHAR(10)) STORED AS parquet")
      sql("CREATE TABLE t2 USING parquet PARTITIONED BY (b, c) AS SELECT * FROM t1")
      // make sure there is no exception
      assert(sql("SELECT * FROM t2 WHERE b = 'A'").collect().isEmpty)
      assert(sql("SELECT * FROM t2 WHERE c = 'A'").collect().isEmpty)
    }
  }

  test("SPARK-33546: CREATE TABLE LIKE should validate row format & file format") {
    val catalog = spark.sessionState.catalog
    withTable("sourceHiveTable", "sourceDsTable") {
      sql("CREATE TABLE sourceHiveTable(a INT, b INT) STORED AS PARQUET")
      sql("CREATE TABLE sourceDsTable(a INT, b INT) USING PARQUET")

      // ROW FORMAT SERDE ... STORED AS [SEQUENCEFILE | RCFILE | TEXTFILE]
      val allowSerdeFileFormats = Seq("TEXTFILE", "SEQUENCEFILE", "RCFILE")
      Seq("sourceHiveTable", "sourceDsTable").foreach { sourceTable =>
        allowSerdeFileFormats.foreach { format =>
          withTable("targetTable") {
            spark.sql(
              s"""
                 |CREATE TABLE targetTable LIKE $sourceTable
                 |ROW FORMAT SERDE 'org.apache.hadoop.hive.serde2.lazy.LazySimpleSerDe'
                 |STORED AS $format
             """.stripMargin)

            val expectedSerde = HiveSerDe.sourceToSerDe(format)
            val table = catalog.getTableMetadata(TableIdentifier("targetTable", Some("default")))
            assert(table.provider === Some("hive"))
            assert(table.storage.inputFormat === Some(expectedSerde.get.inputFormat.get))
            assert(table.storage.outputFormat === Some(expectedSerde.get.outputFormat.get))
            assert(table.storage.serde ===
              Some("org.apache.hadoop.hive.serde2.lazy.LazySimpleSerDe"))
          }
        }

        // negative case
        hiveFormats.filterNot(allowSerdeFileFormats.contains(_)).foreach { format =>
          withTable("targetTable") {
            assertAnalysisError(
              s"""
                 |CREATE TABLE targetTable LIKE $sourceTable
                 |ROW FORMAT SERDE 'org.apache.hadoop.hive.serde2.lazy.LazySimpleSerDe'
                 |STORED AS $format
              """.stripMargin,
              s"ROW FORMAT SERDE is incompatible with format '${format.toLowerCase(Locale.ROOT)}'")
          }
        }
      }

      // ROW FORMAT DELIMITED ... STORED AS TEXTFILE
      Seq("sourceHiveTable", "sourceDsTable").foreach { sourceTable =>
        withTable("targetTable") {
          spark.sql(
            s"""
               |CREATE TABLE targetTable LIKE $sourceTable
               |ROW FORMAT DELIMITED
               |STORED AS TEXTFILE
             """.stripMargin)

          val expectedSerde = HiveSerDe.sourceToSerDe("TEXTFILE")
          val table = catalog.getTableMetadata(TableIdentifier("targetTable", Some("default")))
          assert(table.provider === Some("hive"))
          assert(table.storage.inputFormat === Some(expectedSerde.get.inputFormat.get))
          assert(table.storage.outputFormat === Some(expectedSerde.get.outputFormat.get))
          assert(table.storage.serde === Some(expectedSerde.get.serde.get))

          // negative case
          assertAnalysisError(
            s"""
               |CREATE TABLE targetTable LIKE $sourceTable
               |ROW FORMAT DELIMITED
               |STORED AS PARQUET
            """.stripMargin,
            "ROW FORMAT DELIMITED is only compatible with 'textfile'")
        }
      }

      // ROW FORMAT ... STORED AS INPUTFORMAT ... OUTPUTFORMAT ...
      hiveFormats.foreach { tableType =>
        val expectedSerde = HiveSerDe.sourceToSerDe(tableType)
        Seq("sourceHiveTable", "sourceDsTable").foreach { sourceTable =>
          withTable("targetTable") {
            spark.sql(
              s"""
                 |CREATE TABLE targetTable LIKE $sourceTable
                 |ROW FORMAT SERDE '${expectedSerde.get.serde.get}'
                 |STORED AS INPUTFORMAT '${expectedSerde.get.inputFormat.get}'
                 |OUTPUTFORMAT '${expectedSerde.get.outputFormat.get}'
               """.stripMargin)

            val table = catalog.getTableMetadata(TableIdentifier("targetTable", Some("default")))
            assert(table.provider === Some("hive"))
            assert(table.storage.inputFormat === Some(expectedSerde.get.inputFormat.get))
            assert(table.storage.outputFormat === Some(expectedSerde.get.outputFormat.get))
            assert(table.storage.serde === Some(expectedSerde.get.serde.get))
          }
        }
      }
    }
  }

  test("SPARK-33844: Insert overwrite directory should check schema too") {
    withView("v") {
      spark.range(1).createTempView("v")
      withTempPath { path =>
        val e = intercept[AnalysisException] {
          spark.sql(s"INSERT OVERWRITE LOCAL DIRECTORY '${path.getCanonicalPath}' " +
            s"STORED AS PARQUET SELECT ID, if(1=1, 1, 0), abs(id), '^-' FROM v")
        }.getMessage
        assert(e.contains("Attribute name \"(IF((1 = 1), 1, 0))\" contains" +
          " invalid character(s) among \" ,;{}()\\n\\t=\". Please use alias to rename it."))
      }
    }
  }

  test("SPARK-34261: Avoid side effect if create exists temporary function") {
    withUserDefinedFunction("f1" -> true) {
      sql("CREATE TEMPORARY FUNCTION f1 AS 'org.apache.hadoop.hive.ql.udf.UDFUUID'")

      val jarName = "TestUDTF.jar"
      val jar = spark.asInstanceOf[TestHiveSparkSession].getHiveFile(jarName).toURI.toString
      spark.sparkContext.addedJars.keys.find(_.contains(jarName))
        .foreach(spark.sparkContext.addedJars.remove)
      assert(!spark.sparkContext.listJars().exists(_.contains(jarName)))
      val msg = intercept[AnalysisException] {
        sql("CREATE TEMPORARY FUNCTION f1 AS " +
          s"'org.apache.hadoop.hive.ql.udf.UDFUUID' USING JAR '$jar'")
      }.getMessage
      assert(msg.contains("Function f1 already exists"))
      assert(!spark.sparkContext.listJars().exists(_.contains(jarName)))

      sql("CREATE OR REPLACE TEMPORARY FUNCTION f1 AS " +
        s"'org.apache.hadoop.hive.ql.udf.UDFUUID' USING JAR '$jar'")
      assert(spark.sparkContext.listJars().exists(_.contains(jarName)))
    }
  }
}<|MERGE_RESOLUTION|>--- conflicted
+++ resolved
@@ -904,29 +904,6 @@
           oldViewName,
           "ALTER TABLE ... SET [SERDE|SERDEPROPERTIES]")
 
-<<<<<<< HEAD
-=======
-        assertErrorForAlterTableOnView(
-          s"ALTER TABLE $oldViewName RECOVER PARTITIONS",
-          oldViewName,
-          "ALTER TABLE ... RECOVER PARTITIONS")
-
-        assertErrorForAlterTableOnView(
-          s"ALTER TABLE $oldViewName PARTITION (a='1') RENAME TO PARTITION (a='100')",
-          oldViewName,
-          "ALTER TABLE ... RENAME TO PARTITION")
-
-        assertErrorForAlterTableOnView(
-          s"ALTER TABLE $oldViewName ADD IF NOT EXISTS PARTITION (a='4', b='8')",
-          oldViewName,
-          "ALTER TABLE ... ADD PARTITION ...")
-
-        assertErrorForAlterTableOnView(
-          s"ALTER TABLE $oldViewName DROP IF EXISTS PARTITION (a='2')",
-          oldViewName,
-          "ALTER TABLE ... DROP PARTITION ...")
-
->>>>>>> 5acc5b8f
         assert(catalog.tableExists(TableIdentifier(tabName)))
         assert(catalog.tableExists(TableIdentifier(oldViewName)))
         assert(!catalog.tableExists(TableIdentifier(newViewName)))
