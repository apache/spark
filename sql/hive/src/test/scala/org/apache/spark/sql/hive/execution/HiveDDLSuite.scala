--- conflicted
+++ resolved
@@ -2565,32 +2565,6 @@
     }
   }
 
-<<<<<<< HEAD
-  test("SPARK-30098: create table without provider should " +
-    "use default data source under non-legacy mode") {
-    val catalog = spark.sessionState.catalog
-    withSQLConf(
-      SQLConf.LEGACY_CREATE_HIVE_TABLE_BY_DEFAULT_ENABLED.key -> "false") {
-      withTable("s") {
-        val defaultProvider = conf.defaultDataSourceName
-        sql("CREATE TABLE s(a INT, b INT)")
-        val table = catalog.getTableMetadata(TableIdentifier("s"))
-        assert(table.provider === Some(defaultProvider))
-      }
-    }
-  }
-
-  test("SPARK-30098: create table without provider should " +
-    "use hive under legacy mode") {
-    val catalog = spark.sessionState.catalog
-    withSQLConf(
-      SQLConf.LEGACY_CREATE_HIVE_TABLE_BY_DEFAULT_ENABLED.key -> "true") {
-      withTable("s") {
-        sql("CREATE TABLE s(a INT, b INT)")
-        val table = catalog.getTableMetadata(TableIdentifier("s"))
-        assert(table.provider === Some("hive"))
-      }
-=======
   test("Create Table LIKE STORED AS Hive Format") {
     val catalog = spark.sessionState.catalog
     withTable("s") {
@@ -2688,7 +2662,33 @@
         Some("org.apache.hadoop.hive.ql.io.parquet.MapredParquetInputFormat"))
       assert(table.storage.serde === Some("org.apache.hadoop.hive.serde2.lazy.LazySimpleSerDe"))
       assert(table.storage.properties("test") == "test")
->>>>>>> e271664a
+    }
+  }
+
+  test("SPARK-30098: create table without provider should " +
+    "use default data source under non-legacy mode") {
+    val catalog = spark.sessionState.catalog
+    withSQLConf(
+      SQLConf.LEGACY_CREATE_HIVE_TABLE_BY_DEFAULT_ENABLED.key -> "false") {
+      withTable("s") {
+        val defaultProvider = conf.defaultDataSourceName
+        sql("CREATE TABLE s(a INT, b INT)")
+        val table = catalog.getTableMetadata(TableIdentifier("s"))
+        assert(table.provider === Some(defaultProvider))
+      }
+    }
+  }
+
+  test("SPARK-30098: create table without provider should " +
+    "use hive under legacy mode") {
+    val catalog = spark.sessionState.catalog
+    withSQLConf(
+      SQLConf.LEGACY_CREATE_HIVE_TABLE_BY_DEFAULT_ENABLED.key -> "true") {
+      withTable("s") {
+        sql("CREATE TABLE s(a INT, b INT)")
+        val table = catalog.getTableMetadata(TableIdentifier("s"))
+        assert(table.provider === Some("hive"))
+      }
     }
   }
 }