/*
 * Licensed to the Apache Software Foundation (ASF) under one or more
 * contributor license agreements.  See the NOTICE file distributed with
 * this work for additional information regarding copyright ownership.
 * The ASF licenses this file to You under the Apache License, Version 2.0
 * (the "License"); you may not use this file except in compliance with
 * the License.  You may obtain a copy of the License at
 *
 *    http://www.apache.org/licenses/LICENSE-2.0
 *
 * Unless required by applicable law or agreed to in writing, software
 * distributed under the License is distributed on an "AS IS" BASIS,
 * WITHOUT WARRANTIES OR CONDITIONS OF ANY KIND, either express or implied.
 * See the License for the specific language governing permissions and
 * limitations under the License.
 */

package org.apache.spark.sql.hive.execution

import java.io.File
import java.net.URI
import java.util.Locale

import org.apache.avro.SchemaParseException
import org.apache.hadoop.fs.Path
import org.apache.parquet.format.converter.ParquetMetadataConverter.NO_FILTER
import org.apache.parquet.hadoop.ParquetFileReader
import org.scalatest.BeforeAndAfterEach

import org.apache.spark.SparkException
import org.apache.spark.sql.{AnalysisException, QueryTest, Row, SaveMode}
import org.apache.spark.sql.catalyst.TableIdentifier
import org.apache.spark.sql.catalyst.analysis.TableAlreadyExistsException
import org.apache.spark.sql.catalyst.catalog._
import org.apache.spark.sql.catalyst.parser.ParseException
import org.apache.spark.sql.connector.FakeV2Provider
import org.apache.spark.sql.connector.catalog.CatalogManager
import org.apache.spark.sql.connector.catalog.SupportsNamespaces.PROP_OWNER
import org.apache.spark.sql.execution.command.{DDLSuite, DDLUtils}
import org.apache.spark.sql.functions._
import org.apache.spark.sql.hive.HiveExternalCatalog
import org.apache.spark.sql.hive.HiveUtils.{CONVERT_METASTORE_ORC, CONVERT_METASTORE_PARQUET}
import org.apache.spark.sql.hive.orc.OrcFileOperator
import org.apache.spark.sql.hive.test.{TestHiveSingleton, TestHiveSparkSession}
import org.apache.spark.sql.internal.{HiveSerDe, SQLConf}
import org.apache.spark.sql.internal.SQLConf.ORC_IMPLEMENTATION
import org.apache.spark.sql.internal.StaticSQLConf.CATALOG_IMPLEMENTATION
import org.apache.spark.sql.test.SQLTestUtils
import org.apache.spark.sql.types._
import org.apache.spark.tags.SlowHiveTest
import org.apache.spark.util.Utils

// TODO(gatorsmile): combine HiveCatalogedDDLSuite and HiveDDLSuite
@SlowHiveTest
class HiveCatalogedDDLSuite extends DDLSuite with TestHiveSingleton with BeforeAndAfterEach {
  override def afterEach(): Unit = {
    try {
      // drop all databases, tables and functions after each test
      spark.sessionState.catalog.reset()
    } finally {
      super.afterEach()
    }
  }

  protected override def generateTable(
      catalog: SessionCatalog,
      name: TableIdentifier,
      isDataSource: Boolean,
      partitionCols: Seq[String] = Seq("a", "b")): CatalogTable = {
    val storage =
      if (isDataSource) {
        val serde = HiveSerDe.sourceToSerDe("parquet")
        assert(serde.isDefined, "The default format is not Hive compatible")
        CatalogStorageFormat(
          locationUri = Some(catalog.defaultTablePath(name)),
          inputFormat = serde.get.inputFormat,
          outputFormat = serde.get.outputFormat,
          serde = serde.get.serde,
          compressed = false,
          properties = Map.empty)
      } else {
        CatalogStorageFormat(
          locationUri = Some(catalog.defaultTablePath(name)),
          inputFormat = Some("org.apache.hadoop.mapred.SequenceFileInputFormat"),
          outputFormat = Some("org.apache.hadoop.hive.ql.io.HiveSequenceFileOutputFormat"),
          serde = Some("org.apache.hadoop.hive.serde2.lazy.LazySimpleSerDe"),
          compressed = false,
          properties = Map("serialization.format" -> "1"))
      }
    val metadata = new MetadataBuilder()
      .putString("key", "value")
      .build()
    val schema = new StructType()
      .add("col1", "int", nullable = true, metadata = metadata)
      .add("col2", "string")
    CatalogTable(
      identifier = name,
      tableType = CatalogTableType.EXTERNAL,
      storage = storage,
      schema = schema.copy(
        fields = schema.fields ++ partitionCols.map(StructField(_, IntegerType))),
      provider = if (isDataSource) Some("parquet") else Some("hive"),
      partitionColumnNames = partitionCols,
      createTime = 0L,
      createVersion = org.apache.spark.SPARK_VERSION,
      tracksPartitionsInCatalog = true)
  }

  protected override def normalizeCatalogTable(table: CatalogTable): CatalogTable = {
    val nondeterministicProps = Set(
      "CreateTime",
      "transient_lastDdlTime",
      "grantTime",
      "lastUpdateTime",
      "last_modified_by",
      "last_modified_time",
      "Owner:",
      "COLUMN_STATS_ACCURATE",
      // The following are hive specific schema parameters which we do not need to match exactly.
      "numFiles",
      "numRows",
      "rawDataSize",
      "totalSize",
      "totalNumberFiles",
      "maxFileSize",
      "minFileSize"
    )

    table.copy(
      createTime = 0L,
      lastAccessTime = 0L,
      owner = "",
      properties = table.properties.filterKeys(!nondeterministicProps.contains(_)).toMap,
      // View texts are checked separately
      viewText = None
    )
  }

  test("alter table: set location") {
    testSetLocation(isDatasourceTable = false)
  }

  test("alter table: set properties") {
    testSetProperties(isDatasourceTable = false)
  }

  test("alter table: unset properties") {
    testUnsetProperties(isDatasourceTable = false)
  }

  test("alter table: set serde") {
    testSetSerde(isDatasourceTable = false)
  }

  test("alter table: set serde partition") {
    testSetSerdePartition(isDatasourceTable = false)
  }

  test("alter table: change column") {
    testChangeColumn(isDatasourceTable = false)
  }

  test("alter datasource table add columns - orc") {
    testAddColumn("orc")
  }

  test("alter datasource table add columns - partitioned - orc") {
    testAddColumnPartitioned("orc")
  }

  test("SPARK-22431: illegal nested type") {
    val queries = Seq(
      "CREATE TABLE t USING hive AS SELECT STRUCT('a' AS `$a`, 1 AS b) q",
      "CREATE TABLE t(q STRUCT<`$a`:INT, col2:STRING>, i1 INT) USING hive",
      "CREATE VIEW t AS SELECT STRUCT('a' AS `$a`, 1 AS b) q")

    queries.foreach(query => {
      val err = intercept[SparkException] {
        spark.sql(query)
      }.getMessage
      assert(err.contains("Cannot recognize hive type string"))
    })

    withView("v") {
      spark.sql("CREATE VIEW v AS SELECT STRUCT('a' AS `a`, 1 AS b) q")
      checkAnswer(sql("SELECT q.`a`, q.b FROM v"), Row("a", 1) :: Nil)

      val err = intercept[SparkException] {
        spark.sql("ALTER VIEW v AS SELECT STRUCT('a' AS `$a`, 1 AS b) q")
      }.getMessage
      assert(err.contains("Cannot recognize hive type string"))
    }
  }

  test("SPARK-22431: table with nested type") {
    withTable("t", "x") {
      spark.sql("CREATE TABLE t(q STRUCT<`$a`:INT, col2:STRING>, i1 INT) USING PARQUET")
      checkAnswer(spark.table("t"), Nil)
      spark.sql("CREATE TABLE x (q STRUCT<col1:INT, col2:STRING>, i1 INT)")
      checkAnswer(spark.table("x"), Nil)
    }
  }

  test("SPARK-22431: view with nested type") {
    withView("v") {
      spark.sql("CREATE VIEW v AS SELECT STRUCT('a' AS `a`, 1 AS b) q")
      checkAnswer(spark.table("v"), Row(Row("a", 1)) :: Nil)

      spark.sql("ALTER VIEW v AS SELECT STRUCT('a' AS `b`, 1 AS b) q1")
      val df = spark.table("v")
      assert("q1".equals(df.schema.fields(0).name))
      checkAnswer(df, Row(Row("a", 1)) :: Nil)
    }
  }

  test("SPARK-22431: alter table tests with nested types") {
    withTable("t1", "t2", "t3") {
      spark.sql("CREATE TABLE t1 (q STRUCT<col1:INT, col2:STRING>, i1 INT)")
      spark.sql("ALTER TABLE t1 ADD COLUMNS (newcol1 STRUCT<`col1`:STRING, col2:Int>)")
      val newcol = spark.sql("SELECT * FROM t1").schema.fields(2).name
      assert("newcol1".equals(newcol))

      spark.sql("CREATE TABLE t2(q STRUCT<`a`:INT, col2:STRING>, i1 INT) USING PARQUET")
      spark.sql("ALTER TABLE t2 ADD COLUMNS (newcol1 STRUCT<`$col1`:STRING, col2:Int>)")
      spark.sql("ALTER TABLE t2 ADD COLUMNS (newcol2 STRUCT<`col1`:STRING, col2:Int>)")

      val df2 = spark.table("t2")
      checkAnswer(df2, Nil)
      assert("newcol1".equals(df2.schema.fields(2).name))
      assert("newcol2".equals(df2.schema.fields(3).name))

      spark.sql("CREATE TABLE t3(q STRUCT<`$a`:INT, col2:STRING>, i1 INT) USING PARQUET")
      spark.sql("ALTER TABLE t3 ADD COLUMNS (newcol1 STRUCT<`$col1`:STRING, col2:Int>)")
      spark.sql("ALTER TABLE t3 ADD COLUMNS (newcol2 STRUCT<`col1`:STRING, col2:Int>)")

      val df3 = spark.table("t3")
      checkAnswer(df3, Nil)
      assert("newcol1".equals(df3.schema.fields(2).name))
      assert("newcol2".equals(df3.schema.fields(3).name))
    }
  }

  test("SPARK-22431: negative alter table tests with nested types") {
    withTable("t1") {
      spark.sql("CREATE TABLE t1 (q STRUCT<col1:INT, col2:STRING>, i1 INT) USING hive")
      val err = intercept[SparkException] {
        spark.sql("ALTER TABLE t1 ADD COLUMNS (newcol1 STRUCT<`$col1`:STRING, col2:Int>)")
      }.getMessage
      assert(err.contains("Cannot recognize hive type string:"))
   }
  }

  test("SPARK-26630: table with old input format and without partitioned will use HadoopRDD") {
    withTable("table_old", "table_ctas_old") {
      sql(
        """
          |CREATE TABLE table_old (col1 LONG, col2 STRING, col3 DOUBLE, col4 BOOLEAN)
          |STORED AS
          |INPUTFORMAT 'org.apache.hadoop.mapred.TextInputFormat'
          |OUTPUTFORMAT 'org.apache.hadoop.hive.ql.io.HiveIgnoreKeyTextOutputFormat'
        """.stripMargin)
      sql(
        """
          |INSERT INTO table_old
          |VALUES (2147483648, 'AAA', 3.14, false), (2147483649, 'BBB', 3.142, true)
        """.stripMargin)
      checkAnswer(
        sql("SELECT col1, col2, col3, col4 FROM table_old"),
        Row(2147483648L, "AAA", 3.14, false) :: Row(2147483649L, "BBB", 3.142, true) :: Nil)

      sql("CREATE TABLE table_ctas_old AS SELECT col1, col2, col3, col4 FROM table_old")
      checkAnswer(
        sql("SELECT col1, col2, col3, col4 from table_ctas_old"),
        Row(2147483648L, "AAA", 3.14, false) :: Row(2147483649L, "BBB", 3.142, true) :: Nil)
    }
  }

  test("SPARK-26630: table with old input format and partitioned will use HadoopRDD") {
    withTable("table_pt_old", "table_ctas_pt_old") {
      sql(
        """
          |CREATE TABLE table_pt_old (col1 LONG, col2 STRING, col3 DOUBLE, col4 BOOLEAN)
          |PARTITIONED BY (pt INT)
          |STORED AS
          |INPUTFORMAT 'org.apache.hadoop.mapred.TextInputFormat'
          |OUTPUTFORMAT 'org.apache.hadoop.hive.ql.io.HiveIgnoreKeyTextOutputFormat'
        """.stripMargin)
      sql(
        """
          |INSERT INTO table_pt_old PARTITION (pt = 1)
          |VALUES (2147483648, 'AAA', 3.14, false), (2147483649, 'BBB', 3.142, true)
        """.stripMargin)
      checkAnswer(
        sql("SELECT col1, col2, col3, col4 FROM table_pt_old WHERE pt = 1"),
        Row(2147483648L, "AAA", 3.14, false) :: Row(2147483649L, "BBB", 3.142, true) :: Nil)

      sql("CREATE TABLE table_ctas_pt_old AS SELECT col1, col2, col3, col4 FROM table_pt_old")
      checkAnswer(
        sql("SELECT col1, col2, col3, col4 from table_ctas_pt_old"),
        Row(2147483648L, "AAA", 3.14, false) :: Row(2147483649L, "BBB", 3.142, true) :: Nil)
    }
  }

  test("SPARK-26630: table with new input format and without partitioned will use NewHadoopRDD") {
    withTable("table_new", "table_ctas_new") {
      sql(
        """
          |CREATE TABLE table_new (col1 LONG, col2 STRING, col3 DOUBLE, col4 BOOLEAN)
          |STORED AS
          |INPUTFORMAT 'org.apache.hadoop.mapreduce.lib.input.TextInputFormat'
          |OUTPUTFORMAT 'org.apache.hadoop.hive.ql.io.HiveIgnoreKeyTextOutputFormat'
        """.stripMargin)
      sql(
        """
          |INSERT INTO table_new
          |VALUES (2147483648, 'AAA', 3.14, false), (2147483649, 'BBB', 3.142, true)
        """.stripMargin)
      checkAnswer(
        sql("SELECT col1, col2, col3, col4 FROM table_new"),
        Row(2147483648L, "AAA", 3.14, false) :: Row(2147483649L, "BBB", 3.142, true) :: Nil)

      sql("CREATE TABLE table_ctas_new AS SELECT col1, col2, col3, col4 FROM table_new")
      checkAnswer(
        sql("SELECT col1, col2, col3, col4 from table_ctas_new"),
        Row(2147483648L, "AAA", 3.14, false) :: Row(2147483649L, "BBB", 3.142, true) :: Nil)
    }
  }

  test("SPARK-26630: table with new input format and partitioned will use NewHadoopRDD") {
    withTable("table_pt_new", "table_ctas_pt_new") {
      sql(
        """
          |CREATE TABLE table_pt_new (col1 LONG, col2 STRING, col3 DOUBLE, col4 BOOLEAN)
          |PARTITIONED BY (pt INT)
          |STORED AS
          |INPUTFORMAT 'org.apache.hadoop.mapreduce.lib.input.TextInputFormat'
          |OUTPUTFORMAT 'org.apache.hadoop.hive.ql.io.HiveIgnoreKeyTextOutputFormat'
        """.stripMargin)
      sql(
        """
          |INSERT INTO table_pt_new PARTITION (pt = 1)
          |VALUES (2147483648, 'AAA', 3.14, false), (2147483649, 'BBB', 3.142, true)
        """.stripMargin)
      checkAnswer(
        sql("SELECT col1, col2, col3, col4 FROM table_pt_new WHERE pt = 1"),
        Row(2147483648L, "AAA", 3.14, false) :: Row(2147483649L, "BBB", 3.142, true) :: Nil)

      sql("CREATE TABLE table_ctas_pt_new AS SELECT col1, col2, col3, col4 FROM table_pt_new")
      checkAnswer(
        sql("SELECT col1, col2, col3, col4 from table_ctas_pt_new"),
        Row(2147483648L, "AAA", 3.14, false) :: Row(2147483649L, "BBB", 3.142, true) :: Nil)
    }
  }

  test("Create Table LIKE USING Hive built-in ORC in Hive catalog") {
    val catalog = spark.sessionState.catalog
    withTable("s", "t") {
      sql("CREATE TABLE s(a INT, b INT) USING parquet")
      val source = catalog.getTableMetadata(TableIdentifier("s"))
      assert(source.provider == Some("parquet"))
      sql("CREATE TABLE t LIKE s USING org.apache.spark.sql.hive.orc")
      val table = catalog.getTableMetadata(TableIdentifier("t"))
      assert(table.provider == Some("org.apache.spark.sql.hive.orc"))
    }
  }

  test("Database Ownership") {
    val catalog = spark.sessionState.catalog
    try {
      val db = "spark_29425_1"
      sql(s"CREATE DATABASE $db")
      assert(sql(s"DESCRIBE DATABASE EXTENDED $db")
        .where("database_description_item='Owner'")
        .collect().head.getString(1) === Utils.getCurrentUserName())
      sql(s"ALTER DATABASE $db SET DBPROPERTIES('abc'='xyz')")
      assert(sql(s"DESCRIBE DATABASE EXTENDED $db")
        .where("database_description_item='Owner'")
        .collect().head.getString(1) === Utils.getCurrentUserName())
    } finally {
      catalog.reset()
    }
  }

  test("Table Ownership") {
    val catalog = spark.sessionState.catalog
    try {
      sql(s"CREATE TABLE spark_30019(k int)")
      assert(sql(s"DESCRIBE TABLE EXTENDED spark_30019").where("col_name='Owner'")
        .collect().head.getString(1) === Utils.getCurrentUserName())
    } finally {
      catalog.reset()
    }
  }
}

@SlowHiveTest
class HiveDDLSuite
  extends QueryTest with SQLTestUtils with TestHiveSingleton with BeforeAndAfterEach {
  import testImplicits._
  val hiveFormats = Seq("PARQUET", "ORC", "TEXTFILE", "SEQUENCEFILE", "RCFILE", "AVRO")

  override def afterEach(): Unit = {
    try {
      // drop all databases, tables and functions after each test
      spark.sessionState.catalog.reset()
    } finally {
      super.afterEach()
    }
  }
  // check if the directory for recording the data of the table exists.
  private def tableDirectoryExists(
      tableIdentifier: TableIdentifier,
      dbPath: Option[String] = None): Boolean = {
    val expectedTablePath =
      if (dbPath.isEmpty) {
        hiveContext.sessionState.catalog.defaultTablePath(tableIdentifier)
      } else {
        new Path(new Path(dbPath.get), tableIdentifier.table).toUri
      }
    val filesystemPath = new Path(expectedTablePath.toString)
    val fs = filesystemPath.getFileSystem(spark.sessionState.newHadoopConf())
    fs.exists(filesystemPath)
  }

  test("drop tables") {
    withTable("tab1") {
      val tabName = "tab1"

      assert(!tableDirectoryExists(TableIdentifier(tabName)))
      sql(s"CREATE TABLE $tabName(c1 int)")

      assert(tableDirectoryExists(TableIdentifier(tabName)))
      sql(s"DROP TABLE $tabName")

      assert(!tableDirectoryExists(TableIdentifier(tabName)))
      sql(s"DROP TABLE IF EXISTS $tabName")
      sql(s"DROP VIEW IF EXISTS $tabName")
    }
  }

  test("create a hive table without schema") {
    import testImplicits._
    withTempPath { tempDir =>
      withTable("tab1", "tab2") {
        (("a", "b") :: Nil).toDF().write.json(tempDir.getCanonicalPath)

        assertAnalysisError(
          "CREATE TABLE tab1 USING hive",
          "Unable to infer the schema. The schema specification is required to " +
            "create the table `default`.`tab1`")

        assertAnalysisError(
          s"CREATE TABLE tab2 USING hive location '${tempDir.getCanonicalPath}'",
          "Unable to infer the schema. The schema specification is required to " +
            "create the table `default`.`tab2`")
      }
    }
  }

  test("drop external tables in default database") {
    withTempDir { tmpDir =>
      val tabName = "tab1"
      withTable(tabName) {
        assert(tmpDir.listFiles.isEmpty)
        sql(
          s"""
             |create table $tabName
             |stored as parquet
             |location '${tmpDir.toURI}'
             |as select 1, '3'
          """.stripMargin)

        val hiveTable =
          spark.sessionState.catalog.getTableMetadata(TableIdentifier(tabName, Some("default")))
        assert(hiveTable.tableType == CatalogTableType.EXTERNAL)

        assert(tmpDir.listFiles.nonEmpty)
        sql(s"DROP TABLE $tabName")
        assert(tmpDir.listFiles.nonEmpty)
      }
    }
  }

  test("drop external data source table in default database") {
    withTempDir { tmpDir =>
      val tabName = "tab1"
      withTable(tabName) {
        assert(tmpDir.listFiles.isEmpty)

        withSQLConf(SQLConf.PARQUET_WRITE_LEGACY_FORMAT.key -> "true") {
          Seq(1 -> "a").toDF("i", "j")
            .write
            .mode(SaveMode.Overwrite)
            .format("parquet")
            .option("path", tmpDir.toString)
            .saveAsTable(tabName)
        }

        val hiveTable =
          spark.sessionState.catalog.getTableMetadata(TableIdentifier(tabName, Some("default")))
        // This data source table is external table
        assert(hiveTable.tableType == CatalogTableType.EXTERNAL)

        assert(tmpDir.listFiles.nonEmpty)
        sql(s"DROP TABLE $tabName")
        // The data are not deleted since the table type is EXTERNAL
        assert(tmpDir.listFiles.nonEmpty)
      }
    }
  }

  test("create table and view with comment") {
    val catalog = spark.sessionState.catalog
    val tabName = "tab1"
    withTable(tabName) {
      sql(s"CREATE TABLE $tabName(c1 int) COMMENT 'BLABLA'")
      val viewName = "view1"
      withView(viewName) {
        sql(s"CREATE VIEW $viewName COMMENT 'no comment' AS SELECT * FROM $tabName")
        val tableMetadata = catalog.getTableMetadata(TableIdentifier(tabName, Some("default")))
        val viewMetadata = catalog.getTableMetadata(TableIdentifier(viewName, Some("default")))
        assert(tableMetadata.comment == Option("BLABLA"))
        assert(viewMetadata.comment == Option("no comment"))
        // Ensure that `comment` is removed from the table property
        assert(tableMetadata.properties.get("comment").isEmpty)
        assert(viewMetadata.properties.get("comment").isEmpty)
      }
    }
  }

  test("create Hive-serde table and view with unicode columns and comment") {
    val catalog = spark.sessionState.catalog
    val tabName = "tab1"
    val viewName = "view1"
    // scalastyle:off
    // non ascii characters are not allowed in the source code, so we disable the scalastyle.
    val colName1 = "和"
    val colName2 = "尼"
    val comment = "庙"
    // scalastyle:on
    withTable(tabName) {
      sql(s"""
             |CREATE TABLE $tabName(`$colName1` int COMMENT '$comment')
             |COMMENT '$comment'
             |PARTITIONED BY (`$colName2` int)
           """.stripMargin)
      sql(s"INSERT OVERWRITE TABLE $tabName partition (`$colName2`=2) SELECT 1")
      withView(viewName) {
        sql(
          s"""
             |CREATE VIEW $viewName(`$colName1` COMMENT '$comment', `$colName2`)
             |COMMENT '$comment'
             |AS SELECT `$colName1`, `$colName2` FROM $tabName
           """.stripMargin)
        val tableMetadata = catalog.getTableMetadata(TableIdentifier(tabName, Some("default")))
        val viewMetadata = catalog.getTableMetadata(TableIdentifier(viewName, Some("default")))
        assert(tableMetadata.comment == Option(comment))
        assert(viewMetadata.comment == Option(comment))

        assert(tableMetadata.schema.fields.length == 2 && viewMetadata.schema.fields.length == 2)
        val column1InTable = tableMetadata.schema.fields.head
        val column1InView = viewMetadata.schema.fields.head
        assert(column1InTable.name == colName1 && column1InView.name == colName1)
        assert(column1InTable.getComment() == Option(comment))
        assert(column1InView.getComment() == Option(comment))

        assert(tableMetadata.schema.fields(1).name == colName2 &&
          viewMetadata.schema.fields(1).name == colName2)

        checkAnswer(sql(s"SELECT `$colName1`, `$colName2` FROM $tabName"), Row(1, 2) :: Nil)
        checkAnswer(sql(s"SELECT `$colName1`, `$colName2` FROM $viewName"), Row(1, 2) :: Nil)
      }
    }
  }

  test("create table: partition column names exist in table definition") {
    assertAnalysisError(
      "CREATE TABLE tbl(a int) PARTITIONED BY (a string)",
      "Found duplicate column(s) in the table definition of `default`.`tbl`: `a`")
  }

  test("create partitioned table without specifying data type for the partition columns") {
    assertAnalysisError(
      "CREATE TABLE tbl(a int) PARTITIONED BY (b) STORED AS parquet",
      "partition column b is not defined in table")
  }

  test("add/drop partition with location - managed table") {
    val tab = "tab_with_partitions"
    withTempDir { tmpDir =>
      val basePath = new File(tmpDir.getCanonicalPath)
      val part1Path = new File(new File(basePath, "part10"), "part11")
      val part2Path = new File(new File(basePath, "part20"), "part21")
      val dirSet = part1Path :: part2Path :: Nil

      // Before data insertion, all the directory are empty
      assert(dirSet.forall(dir => dir.listFiles == null || dir.listFiles.isEmpty))

      withTable(tab) {
        sql(
          s"""
             |CREATE TABLE $tab (key INT, value STRING)
             |PARTITIONED BY (ds STRING, hr STRING)
           """.stripMargin)
        sql(
          s"""
             |ALTER TABLE $tab ADD
             |PARTITION (ds='2008-04-08', hr=11) LOCATION '${part1Path.toURI}'
             |PARTITION (ds='2008-04-08', hr=12) LOCATION '${part2Path.toURI}'
           """.stripMargin)
        assert(dirSet.forall(dir => dir.listFiles == null || dir.listFiles.isEmpty))

        sql(s"INSERT OVERWRITE TABLE $tab partition (ds='2008-04-08', hr=11) SELECT 1, 'a'")
        sql(s"INSERT OVERWRITE TABLE $tab partition (ds='2008-04-08', hr=12) SELECT 2, 'b'")
        // add partition will not delete the data
        assert(dirSet.forall(dir => dir.listFiles.nonEmpty))
        checkAnswer(
          spark.table(tab),
          Row(1, "a", "2008-04-08", "11") :: Row(2, "b", "2008-04-08", "12") :: Nil
        )

        sql(s"ALTER TABLE $tab DROP PARTITION (ds='2008-04-08', hr=11)")
        // drop partition will delete the data
        assert(part1Path.listFiles == null || part1Path.listFiles.isEmpty)
        assert(part2Path.listFiles.nonEmpty)

        sql(s"DROP TABLE $tab")
        // drop table will delete the data of the managed table
        assert(dirSet.forall(dir => dir.listFiles == null || dir.listFiles.isEmpty))
      }
    }
  }

  test("SPARK-19129: drop partition with a empty string will drop the whole table") {
    val df = spark.createDataFrame(Seq((0, "a"), (1, "b"))).toDF("partCol1", "name")
    df.write.mode("overwrite").partitionBy("partCol1").saveAsTable("partitionedTable")
    assertAnalysisError(
      "alter table partitionedTable drop partition(partCol1='')",
      "Partition spec is invalid. The spec ([partCol1=]) contains an empty " +
        "partition column value")
  }

  test("add/drop partitions - external table") {
    val catalog = spark.sessionState.catalog
    withTempDir { tmpDir =>
      val basePath = tmpDir.getCanonicalPath
      val partitionPath_1stCol_part1 = new File(basePath + "/ds=2008-04-08")
      val partitionPath_1stCol_part2 = new File(basePath + "/ds=2008-04-09")
      val partitionPath_part1 = new File(basePath + "/ds=2008-04-08/hr=11")
      val partitionPath_part2 = new File(basePath + "/ds=2008-04-09/hr=11")
      val partitionPath_part3 = new File(basePath + "/ds=2008-04-08/hr=12")
      val partitionPath_part4 = new File(basePath + "/ds=2008-04-09/hr=12")
      val dirSet =
        tmpDir :: partitionPath_1stCol_part1 :: partitionPath_1stCol_part2 ::
          partitionPath_part1 :: partitionPath_part2 :: partitionPath_part3 ::
          partitionPath_part4 :: Nil

      val externalTab = "extTable_with_partitions"
      withTable(externalTab) {
        assert(tmpDir.listFiles.isEmpty)
        sql(
          s"""
             |CREATE EXTERNAL TABLE $externalTab (key INT, value STRING)
             |PARTITIONED BY (ds STRING, hr STRING)
             |LOCATION '${tmpDir.toURI}'
          """.stripMargin)

        // Before data insertion, all the directory are empty
        assert(dirSet.forall(dir => dir.listFiles == null || dir.listFiles.isEmpty))

        for (ds <- Seq("2008-04-08", "2008-04-09"); hr <- Seq("11", "12")) {
          sql(
            s"""
               |INSERT OVERWRITE TABLE $externalTab
               |partition (ds='$ds',hr='$hr')
               |SELECT 1, 'a'
             """.stripMargin)
        }

        val hiveTable = catalog.getTableMetadata(TableIdentifier(externalTab, Some("default")))
        assert(hiveTable.tableType == CatalogTableType.EXTERNAL)
        // After data insertion, all the directory are not empty
        assert(dirSet.forall(dir => dir.listFiles.nonEmpty))

        assertAnalysisError(
          s"ALTER TABLE $externalTab DROP PARTITION (ds='2008-04-09', unknownCol='12')",
          "unknownCol is not a valid partition column in table " +
            "`default`.`exttable_with_partitions`")

        sql(
          s"""
             |ALTER TABLE $externalTab DROP PARTITION (ds='2008-04-08'),
             |PARTITION (hr='12')
          """.stripMargin)
        assert(catalog.listPartitions(TableIdentifier(externalTab)).map(_.spec).toSet ==
          Set(Map("ds" -> "2008-04-09", "hr" -> "11")))
        // drop partition will not delete the data of external table
        assert(dirSet.forall(dir => dir.listFiles.nonEmpty))

        sql(
          s"""
             |ALTER TABLE $externalTab ADD PARTITION (ds='2008-04-08', hr='12')
             |PARTITION (ds='2008-04-08', hr=11)
          """.stripMargin)
        assert(catalog.listPartitions(TableIdentifier(externalTab)).map(_.spec).toSet ==
          Set(Map("ds" -> "2008-04-08", "hr" -> "11"),
            Map("ds" -> "2008-04-08", "hr" -> "12"),
            Map("ds" -> "2008-04-09", "hr" -> "11")))
        // add partition will not delete the data
        assert(dirSet.forall(dir => dir.listFiles.nonEmpty))

        sql(s"DROP TABLE $externalTab")
        // drop table will not delete the data of external table
        assert(dirSet.forall(dir => dir.listFiles.nonEmpty))
      }
    }
  }

  test("drop views") {
    withTable("tab1") {
      val tabName = "tab1"
      spark.range(10).write.saveAsTable("tab1")
      withView("view1") {
        val viewName = "view1"

        assert(tableDirectoryExists(TableIdentifier(tabName)))
        assert(!tableDirectoryExists(TableIdentifier(viewName)))
        sql(s"CREATE VIEW $viewName AS SELECT * FROM tab1")

        assert(tableDirectoryExists(TableIdentifier(tabName)))
        assert(!tableDirectoryExists(TableIdentifier(viewName)))
        sql(s"DROP VIEW $viewName")

        assert(tableDirectoryExists(TableIdentifier(tabName)))
        sql(s"DROP VIEW IF EXISTS $viewName")
      }
    }
  }

  test("alter views - rename") {
    val tabName = "tab1"
    withTable(tabName) {
      spark.range(10).write.saveAsTable(tabName)
      val oldViewName = "view1"
      val newViewName = "view2"
      withView(oldViewName, newViewName) {
        val catalog = spark.sessionState.catalog
        sql(s"CREATE VIEW $oldViewName AS SELECT * FROM $tabName")

        assert(catalog.tableExists(TableIdentifier(oldViewName)))
        assert(!catalog.tableExists(TableIdentifier(newViewName)))
        sql(s"ALTER VIEW $oldViewName RENAME TO $newViewName")
        assert(!catalog.tableExists(TableIdentifier(oldViewName)))
        assert(catalog.tableExists(TableIdentifier(newViewName)))
      }
    }
  }

  test("alter views - set/unset tblproperties") {
    val tabName = "tab1"
    withTable(tabName) {
      spark.range(10).write.saveAsTable(tabName)
      val viewName = "view1"
      withView(viewName) {
        def checkProperties(expected: Map[String, String]): Boolean = {
          val properties = spark.sessionState.catalog.getTableMetadata(TableIdentifier(viewName))
            .properties
          properties.filterNot { case (key, value) =>
            Seq("transient_lastDdlTime", CatalogTable.VIEW_DEFAULT_DATABASE).contains(key) ||
              key.startsWith(CatalogTable.VIEW_QUERY_OUTPUT_PREFIX)
          } == expected
        }
        sql(s"CREATE VIEW $viewName AS SELECT * FROM $tabName")

        checkProperties(Map())
        sql(s"ALTER VIEW $viewName SET TBLPROPERTIES ('p' = 'an')")
        checkProperties(Map("p" -> "an"))

        // no exception or message will be issued if we set it again
        sql(s"ALTER VIEW $viewName SET TBLPROPERTIES ('p' = 'an')")
        checkProperties(Map("p" -> "an"))

        // the value will be updated if we set the same key to a different value
        sql(s"ALTER VIEW $viewName SET TBLPROPERTIES ('p' = 'b')")
        checkProperties(Map("p" -> "b"))

        sql(s"ALTER VIEW $viewName UNSET TBLPROPERTIES ('p')")
        checkProperties(Map())

        assertAnalysisError(
          s"ALTER VIEW $viewName UNSET TBLPROPERTIES ('p')",
          "Attempted to unset non-existent property 'p' in table '`default`.`view1`'")
      }
    }
  }

  private def assertAnalysisError(sqlText: String, message: String): Unit = {
    val e = intercept[AnalysisException](sql(sqlText))
    assert(e.message.contains(message))
  }

  private def assertErrorForAlterTableOnView(sqlText: String): Unit = {
    val message = intercept[AnalysisException](sql(sqlText)).getMessage
    assert(message.contains("Cannot alter a view with ALTER TABLE. Please use ALTER VIEW instead"))
  }

  private def assertErrorForAlterViewOnTable(sqlText: String): Unit = {
    val message = intercept[AnalysisException](sql(sqlText)).getMessage
    assert(message.contains("Cannot alter a table with ALTER VIEW. Please use ALTER TABLE instead"))
  }

  private def assertErrorForAlterTableOnView(
      sqlText: String, viewName: String, cmdName: String): Unit = {
    assertAnalysisError(
      sqlText,
      s"$viewName is a view. '$cmdName' expects a table. Please use ALTER VIEW instead.")
  }

  private def assertErrorForAlterViewOnTable(
      sqlText: String, tableName: String, cmdName: String): Unit = {
    assertAnalysisError(
      sqlText,
      s"$tableName is a table. '$cmdName' expects a view. Please use ALTER TABLE instead.")
  }

  test("create table - SET TBLPROPERTIES EXTERNAL to TRUE") {
    val tabName = "tab1"
    withTable(tabName) {
      assertAnalysisError(
        s"CREATE TABLE $tabName (height INT, length INT) TBLPROPERTIES('EXTERNAL'='TRUE')",
        "Cannot set or change the preserved property key: 'EXTERNAL'")
    }
  }

  test("alter table - SET TBLPROPERTIES EXTERNAL to TRUE") {
    val tabName = "tab1"
    withTable(tabName) {
      val catalog = spark.sessionState.catalog
      sql(s"CREATE TABLE $tabName (height INT, length INT)")
      assert(
        catalog.getTableMetadata(TableIdentifier(tabName)).tableType == CatalogTableType.MANAGED)
      assertAnalysisError(
        s"ALTER TABLE $tabName SET TBLPROPERTIES ('EXTERNAL' = 'TRUE')",
        "Cannot set or change the preserved property key: 'EXTERNAL'")
      // The table type is not changed to external
      assert(
        catalog.getTableMetadata(TableIdentifier(tabName)).tableType == CatalogTableType.MANAGED)
      // The table property is case sensitive. Thus, external is allowed
      sql(s"ALTER TABLE $tabName SET TBLPROPERTIES ('external' = 'TRUE')")
      // The table type is not changed to external
      assert(
        catalog.getTableMetadata(TableIdentifier(tabName)).tableType == CatalogTableType.MANAGED)
    }
  }

  test("alter views and alter table - misuse") {
    val tabName = "tab1"
    withTable(tabName) {
      spark.range(10).write.saveAsTable(tabName)
      val oldViewName = "view1"
      val newViewName = "view2"
      withView(oldViewName, newViewName) {
        val catalog = spark.sessionState.catalog
        sql(s"CREATE VIEW $oldViewName AS SELECT * FROM $tabName")

        assert(catalog.tableExists(TableIdentifier(tabName)))
        assert(catalog.tableExists(TableIdentifier(oldViewName)))
        assert(!catalog.tableExists(TableIdentifier(newViewName)))

        assertErrorForAlterViewOnTable(s"ALTER VIEW $tabName RENAME TO $newViewName")

        assertErrorForAlterTableOnView(s"ALTER TABLE $oldViewName RENAME TO $newViewName")

        assertErrorForAlterViewOnTable(
          s"ALTER VIEW $tabName SET TBLPROPERTIES ('p' = 'an')",
          tabName,
          "ALTER VIEW ... SET TBLPROPERTIES")

        assertErrorForAlterTableOnView(
          s"ALTER TABLE $oldViewName SET TBLPROPERTIES ('p' = 'an')",
          oldViewName,
          "ALTER TABLE ... SET TBLPROPERTIES")

        assertErrorForAlterViewOnTable(
          s"ALTER VIEW $tabName UNSET TBLPROPERTIES ('p')",
          tabName,
          "ALTER VIEW ... UNSET TBLPROPERTIES")

        assertErrorForAlterTableOnView(
          s"ALTER TABLE $oldViewName UNSET TBLPROPERTIES ('p')",
          oldViewName,
          "ALTER TABLE ... UNSET TBLPROPERTIES")

        assertErrorForAlterTableOnView(
          s"ALTER TABLE $oldViewName SET LOCATION '/path/to/home'",
          oldViewName,
          "ALTER TABLE ... SET LOCATION ...")

        assertErrorForAlterTableOnView(
          s"ALTER TABLE $oldViewName SET SERDE 'whatever'",
          oldViewName,
          "ALTER TABLE ... SET [SERDE|SERDEPROPERTIES]")

        assertErrorForAlterTableOnView(
          s"ALTER TABLE $oldViewName SET SERDEPROPERTIES ('x' = 'y')",
          oldViewName,
          "ALTER TABLE ... SET [SERDE|SERDEPROPERTIES]")

        assertErrorForAlterTableOnView(
          s"ALTER TABLE $oldViewName PARTITION (a=1, b=2) SET SERDEPROPERTIES ('x' = 'y')",
          oldViewName,
          "ALTER TABLE ... SET [SERDE|SERDEPROPERTIES]")

        assertErrorForAlterTableOnView(
          s"ALTER TABLE $oldViewName RECOVER PARTITIONS",
          oldViewName,
          "ALTER TABLE ... RECOVER PARTITIONS")

        assertErrorForAlterTableOnView(
          s"ALTER TABLE $oldViewName PARTITION (a='1') RENAME TO PARTITION (a='100')",
          oldViewName,
          "ALTER TABLE ... RENAME TO PARTITION")

        assertErrorForAlterTableOnView(
          s"ALTER TABLE $oldViewName ADD IF NOT EXISTS PARTITION (a='4', b='8')",
          oldViewName,
          "ALTER TABLE ... ADD PARTITION ...")

        assertErrorForAlterTableOnView(
          s"ALTER TABLE $oldViewName DROP IF EXISTS PARTITION (a='2')",
          oldViewName,
          "ALTER TABLE ... DROP PARTITION ...")

        assert(catalog.tableExists(TableIdentifier(tabName)))
        assert(catalog.tableExists(TableIdentifier(oldViewName)))
        assert(!catalog.tableExists(TableIdentifier(newViewName)))
      }
    }
  }

  test("Insert overwrite Hive table should output correct schema") {
    withSQLConf(CONVERT_METASTORE_PARQUET.key -> "false") {
      withTable("tbl", "tbl2") {
        withView("view1") {
          spark.sql("CREATE TABLE tbl(id long)")
          spark.sql("INSERT OVERWRITE TABLE tbl VALUES 4")
          spark.sql("CREATE VIEW view1 AS SELECT id FROM tbl")
          withTempPath { path =>
            sql(
              s"""
                |CREATE TABLE tbl2(ID long) USING hive
                |OPTIONS(fileFormat 'parquet')
                |LOCATION '${path.toURI}'
              """.stripMargin)
            spark.sql("INSERT OVERWRITE TABLE tbl2 SELECT ID FROM view1")
            val expectedSchema = StructType(Seq(StructField("ID", LongType, true)))
            assert(spark.read.parquet(path.toString).schema == expectedSchema)
            checkAnswer(spark.table("tbl2"), Seq(Row(4)))
          }
        }
      }
    }
  }

  test("Create Hive table as select should output correct schema") {
    withSQLConf(CONVERT_METASTORE_PARQUET.key -> "false") {
      withTable("tbl", "tbl2") {
        withView("view1") {
          spark.sql("CREATE TABLE tbl(id long)")
          spark.sql("INSERT OVERWRITE TABLE tbl VALUES 4")
          spark.sql("CREATE VIEW view1 AS SELECT id FROM tbl")
          withTempPath { path =>
            sql(
              s"""
                |CREATE TABLE tbl2 USING hive
                |OPTIONS(fileFormat 'parquet')
                |LOCATION '${path.toURI}'
                |AS SELECT ID FROM view1
              """.stripMargin)
            val expectedSchema = StructType(Seq(StructField("ID", LongType, true)))
            assert(spark.read.parquet(path.toString).schema == expectedSchema)
            checkAnswer(spark.table("tbl2"), Seq(Row(4)))
          }
        }
      }
    }
  }

  test("SPARK-25313 Insert overwrite directory should output correct schema") {
    withSQLConf(CONVERT_METASTORE_PARQUET.key -> "false") {
      withTable("tbl") {
        withView("view1") {
          spark.sql("CREATE TABLE tbl(id long)")
          spark.sql("INSERT OVERWRITE TABLE tbl VALUES 4")
          spark.sql("CREATE VIEW view1 AS SELECT id FROM tbl")
          withTempPath { path =>
            spark.sql(s"INSERT OVERWRITE LOCAL DIRECTORY '${path.getCanonicalPath}' " +
              "STORED AS PARQUET SELECT ID FROM view1")
            val expectedSchema = StructType(Seq(StructField("ID", LongType, true)))
            assert(spark.read.parquet(path.toString).schema == expectedSchema)
            checkAnswer(spark.read.parquet(path.toString), Seq(Row(4)))
          }
        }
      }
    }
  }

  test("alter table partition - storage information") {
    sql("CREATE TABLE boxes (height INT, length INT) STORED AS textfile PARTITIONED BY (width INT)")
    sql("INSERT OVERWRITE TABLE boxes PARTITION (width=4) SELECT 4, 4")
    val catalog = spark.sessionState.catalog
    val expectedSerde = "com.sparkbricks.serde.ColumnarSerDe"
    val expectedSerdeProps = Map("compress" -> "true")
    val expectedSerdePropsString =
      expectedSerdeProps.map { case (k, v) => s"'$k'='$v'" }.mkString(", ")
    val oldPart = catalog.getPartition(TableIdentifier("boxes"), Map("width" -> "4"))
    assert(oldPart.storage.serde != Some(expectedSerde), "bad test: serde was already set")
    assert(oldPart.storage.properties.filterKeys(expectedSerdeProps.contains) !=
      expectedSerdeProps, "bad test: serde properties were already set")
    sql(s"""ALTER TABLE boxes PARTITION (width=4)
      |    SET SERDE '$expectedSerde'
      |    WITH SERDEPROPERTIES ($expectedSerdePropsString)
      |""".stripMargin)
    val newPart = catalog.getPartition(TableIdentifier("boxes"), Map("width" -> "4"))
    assert(newPart.storage.serde == Some(expectedSerde))
    assert(newPart.storage.properties.filterKeys(expectedSerdeProps.contains).toMap ==
      expectedSerdeProps)
  }

  test("MSCK REPAIR RABLE") {
    val catalog = spark.sessionState.catalog
    val tableIdent = TableIdentifier("tab1")
    sql("CREATE TABLE tab1 (height INT, length INT) PARTITIONED BY (a INT, b INT)")
    val part1 = Map("a" -> "1", "b" -> "5")
    val part2 = Map("a" -> "2", "b" -> "6")
    val root = new Path(catalog.getTableMetadata(tableIdent).location)
    val fs = root.getFileSystem(spark.sessionState.newHadoopConf())
    // valid
    fs.mkdirs(new Path(new Path(root, "a=1"), "b=5"))
    fs.createNewFile(new Path(new Path(root, "a=1/b=5"), "a.csv"))  // file
    fs.createNewFile(new Path(new Path(root, "a=1/b=5"), "_SUCCESS"))  // file
    fs.mkdirs(new Path(new Path(root, "A=2"), "B=6"))
    fs.createNewFile(new Path(new Path(root, "A=2/B=6"), "b.csv"))  // file
    fs.createNewFile(new Path(new Path(root, "A=2/B=6"), "c.csv"))  // file
    fs.createNewFile(new Path(new Path(root, "A=2/B=6"), ".hiddenFile"))  // file
    fs.mkdirs(new Path(new Path(root, "A=2/B=6"), "_temporary"))

    // invalid
    fs.mkdirs(new Path(new Path(root, "a"), "b"))  // bad name
    fs.mkdirs(new Path(new Path(root, "b=1"), "a=1"))  // wrong order
    fs.mkdirs(new Path(root, "a=4")) // not enough columns
    fs.createNewFile(new Path(new Path(root, "a=1"), "b=4"))  // file
    fs.createNewFile(new Path(new Path(root, "a=1"), "_SUCCESS"))  // _SUCCESS
    fs.mkdirs(new Path(new Path(root, "a=1"), "_temporary"))  // _temporary
    fs.mkdirs(new Path(new Path(root, "a=1"), ".b=4"))  // start with .

    try {
      sql("MSCK REPAIR TABLE tab1")
      assert(catalog.listPartitions(tableIdent).map(_.spec).toSet ==
        Set(part1, part2))
      assert(catalog.getPartition(tableIdent, part1).parameters("numFiles") == "1")
      assert(catalog.getPartition(tableIdent, part2).parameters("numFiles") == "2")
    } finally {
      fs.delete(root, true)
    }
  }

  test("drop table using drop view") {
    withTable("tab1") {
      sql("CREATE TABLE tab1(c1 int)")
      assertAnalysisError(
        "DROP VIEW tab1",
        "tab1 is a table. 'DROP VIEW' expects a view. Please use DROP TABLE instead.")
    }
  }

  test("drop view using drop table") {
    withTable("tab1") {
      spark.range(10).write.saveAsTable("tab1")
      withView("view1") {
        sql("CREATE VIEW view1 AS SELECT * FROM tab1")
        assertAnalysisError(
          "DROP TABLE view1",
          "Cannot drop a view with DROP TABLE. Please use DROP VIEW instead")
      }
    }
  }

  test("create view with mismatched schema") {
    withTable("tab1") {
      spark.range(10).write.saveAsTable("tab1")
      withView("view1") {
        val e = intercept[AnalysisException] {
          sql("CREATE VIEW view1 (col1, col3) AS SELECT * FROM tab1")
        }.getMessage
        assert(e.contains("the SELECT clause (num: `1`) does not match")
          && e.contains("CREATE VIEW (num: `2`)"))
      }
    }
  }

  test("create view with specified schema") {
    withView("view1") {
      sql("CREATE VIEW view1 (col1, col2) AS SELECT 1, 2")
      checkAnswer(
        sql("SELECT * FROM view1"),
        Row(1, 2) :: Nil
      )
    }
  }

  test("desc table for Hive table - partitioned table") {
    withTable("tbl") {
      sql("CREATE TABLE tbl(a int) PARTITIONED BY (b int)")

      assert(sql("DESC tbl").collect().containsSlice(
        Seq(
          Row("a", "int", null),
          Row("b", "int", null),
          Row("# Partition Information", "", ""),
          Row("# col_name", "data_type", "comment"),
          Row("b", "int", null)
        )
      ))
    }
  }

  test("desc table for Hive table - bucketed + sorted table") {
    withTable("tbl") {
      sql(
        s"""
          |CREATE TABLE tbl (id int, name string)
          |CLUSTERED BY(id)
          |SORTED BY(id, name) INTO 1024 BUCKETS
          |PARTITIONED BY (ds string)
        """.stripMargin)

      val x = sql("DESC FORMATTED tbl").collect()
      assert(x.containsSlice(
        Seq(
          Row("Num Buckets", "1024", ""),
          Row("Bucket Columns", "[`id`]", ""),
          Row("Sort Columns", "[`id`, `name`]", "")
        )
      ))
    }
  }

  test("desc table for data source table using Hive Metastore") {
    assume(spark.sparkContext.conf.get(CATALOG_IMPLEMENTATION) == "hive")
    val tabName = "tab1"
    withTable(tabName) {
      sql(s"CREATE TABLE $tabName(a int comment 'test') USING parquet ")

      checkAnswer(
        sql(s"DESC $tabName").select("col_name", "data_type", "comment"),
        Row("a", "int", "test") :: Nil
      )
    }
  }

  private def createDatabaseWithLocation(tmpDir: File, dirExists: Boolean): Unit = {
    val catalog = spark.sessionState.catalog
    val dbName = "db1"
    val tabName = "tab1"
    val fs = new Path(tmpDir.toString).getFileSystem(spark.sessionState.newHadoopConf())
    withTable(tabName) {
      if (dirExists) {
        assert(tmpDir.listFiles.isEmpty)
      } else {
        assert(!fs.exists(new Path(tmpDir.toString)))
      }
      sql(s"CREATE DATABASE $dbName Location '${tmpDir.toURI.getPath.stripSuffix("/")}'")
      val db1 = catalog.getDatabaseMetadata(dbName)
      val dbPath = new URI(tmpDir.toURI.toString.stripSuffix("/"))
      assert(db1.copy(properties = db1.properties -- Seq(PROP_OWNER)) ===
        CatalogDatabase(dbName, "", dbPath, Map.empty))
      sql("USE db1")

      sql(s"CREATE TABLE $tabName as SELECT 1")
      assert(tableDirectoryExists(TableIdentifier(tabName), Option(tmpDir.toString)))

      assert(tmpDir.listFiles.nonEmpty)
      sql(s"DROP TABLE $tabName")

      assert(tmpDir.listFiles.isEmpty)
      sql("USE default")
      sql(s"DROP DATABASE $dbName")
      assert(!fs.exists(new Path(tmpDir.toString)))
    }
  }

  test("create/drop database - location without pre-created directory") {
     withTempPath { tmpDir =>
       createDatabaseWithLocation(tmpDir, dirExists = false)
    }
  }

  test("create/drop database - location with pre-created directory") {
    withTempDir { tmpDir =>
      createDatabaseWithLocation(tmpDir, dirExists = true)
    }
  }

  private def dropDatabase(cascade: Boolean, tableExists: Boolean): Unit = {
    val dbName = "db1"
    val dbPath = new Path(spark.sessionState.conf.warehousePath)
    val fs = dbPath.getFileSystem(spark.sessionState.newHadoopConf())

    sql(s"CREATE DATABASE $dbName")
    val catalog = spark.sessionState.catalog
    val expectedDBLocation = s"file:${dbPath.toUri.getPath.stripSuffix("/")}/$dbName.db"
    val expectedDBUri = CatalogUtils.stringToURI(expectedDBLocation)
    val db1 = catalog.getDatabaseMetadata(dbName)
    assert(db1.copy(properties = db1.properties -- Seq(PROP_OWNER)) ==
      CatalogDatabase(
      dbName,
      "",
      expectedDBUri,
      Map.empty))
    // the database directory was created
    assert(fs.exists(dbPath) && fs.getFileStatus(dbPath).isDirectory)
    sql(s"USE $dbName")

    val tabName = "tab1"
    assert(!tableDirectoryExists(TableIdentifier(tabName), Option(expectedDBLocation)))
    sql(s"CREATE TABLE $tabName as SELECT 1")
    assert(tableDirectoryExists(TableIdentifier(tabName), Option(expectedDBLocation)))

    if (!tableExists) {
      sql(s"DROP TABLE $tabName")
      assert(!tableDirectoryExists(TableIdentifier(tabName), Option(expectedDBLocation)))
    }

    sql(s"USE default")
    val sqlDropDatabase = s"DROP DATABASE $dbName ${if (cascade) "CASCADE" else "RESTRICT"}"
    if (tableExists && !cascade) {
      assertAnalysisError(
        sqlDropDatabase,
        s"Database $dbName is not empty. One or more tables exist.")
      // the database directory was not removed
      assert(fs.exists(new Path(expectedDBLocation)))
    } else {
      sql(sqlDropDatabase)
      // the database directory was removed and the inclusive table directories are also removed
      assert(!fs.exists(new Path(expectedDBLocation)))
    }
  }

  test("drop database containing tables - CASCADE") {
    dropDatabase(cascade = true, tableExists = true)
  }

  test("drop an empty database - CASCADE") {
    dropDatabase(cascade = true, tableExists = false)
  }

  test("drop database containing tables - RESTRICT") {
    dropDatabase(cascade = false, tableExists = true)
  }

  test("drop an empty database - RESTRICT") {
    dropDatabase(cascade = false, tableExists = false)
  }

  test("drop default database") {
    Seq("true", "false").foreach { caseSensitive =>
      withSQLConf(SQLConf.CASE_SENSITIVE.key -> caseSensitive) {
        assertAnalysisError(
          "DROP DATABASE default",
          "Can not drop default database")

        // SQLConf.CASE_SENSITIVE does not affect the result
        // because the Hive metastore is not case sensitive.
        assertAnalysisError(
          "DROP DATABASE DeFault",
          "Can not drop default database")
      }
    }
  }

  test("Create Cataloged Table As Select - Drop Table After Runtime Exception") {
    withTable("tab") {
      intercept[SparkException] {
        sql(
          """
            |CREATE TABLE tab
            |STORED AS TEXTFILE
            |SELECT 1 AS a, (SELECT a FROM (SELECT 1 AS a UNION ALL SELECT 2 AS a) t) AS b
          """.stripMargin)
      }
      // After hitting runtime exception, we should drop the created table.
      assert(!spark.sessionState.catalog.tableExists(TableIdentifier("tab")))
    }
  }

  test("CREATE TABLE LIKE a temporary view") {
    Seq(None, Some("parquet"), Some("orc"), Some("hive")) foreach { provider =>
      // CREATE TABLE LIKE a temporary view.
      withCreateTableLikeTempView(location = None, provider)

      // CREATE TABLE LIKE a temporary view location ...
      withTempDir { tmpDir =>
        withCreateTableLikeTempView(Some(tmpDir.toURI.toString), provider)
      }
    }
  }

  private def withCreateTableLikeTempView(
      location : Option[String], provider: Option[String]): Unit = {
    val sourceViewName = "tab1"
    val targetTabName = "tab2"
    val tableType = if (location.isDefined) CatalogTableType.EXTERNAL else CatalogTableType.MANAGED
    withTempView(sourceViewName) {
      withTable(targetTabName) {
        spark.range(10).select($"id" as "a", $"id" as "b", $"id" as "c", $"id" as "d")
          .createTempView(sourceViewName)

        val locationClause = if (location.nonEmpty) s"LOCATION '${location.getOrElse("")}'" else ""
        val providerClause = if (provider.nonEmpty) s"USING ${provider.get}" else ""
        sql(s"CREATE TABLE $targetTabName LIKE $sourceViewName $providerClause $locationClause")

        val sourceTable = spark.sessionState.catalog.getTempViewOrPermanentTableMetadata(
          TableIdentifier(sourceViewName))
        val targetTable = spark.sessionState.catalog.getTableMetadata(
          TableIdentifier(targetTabName, Some("default")))
        checkCreateTableLike(sourceTable, targetTable, tableType, provider)
      }
    }
  }

  test("CREATE TABLE LIKE a data source table") {
    Seq(None, Some("parquet"), Some("orc"), Some("hive")) foreach { provider =>
      // CREATE TABLE LIKE a data source table.
      withCreateTableLikeDSTable(location = None, provider)

      // CREATE TABLE LIKE a data source table location ...
      withTempDir { tmpDir =>
        withCreateTableLikeDSTable(Some(tmpDir.toURI.toString), provider)
      }
    }
  }

  private def withCreateTableLikeDSTable(
      location : Option[String], provider: Option[String]): Unit = {
    val sourceTabName = "tab1"
    val targetTabName = "tab2"
    val tableType = if (location.isDefined) CatalogTableType.EXTERNAL else CatalogTableType.MANAGED
    withTable(sourceTabName, targetTabName) {
      spark.range(10).select($"id" as "a", $"id" as "b", $"id" as "c", $"id" as "d")
        .write.format("json").saveAsTable(sourceTabName)

      val locationClause = if (location.nonEmpty) s"LOCATION '${location.getOrElse("")}'" else ""
      val providerClause = if (provider.nonEmpty) s"USING ${provider.get}" else ""
      sql(s"CREATE TABLE $targetTabName LIKE $sourceTabName $providerClause $locationClause")

      val sourceTable =
        spark.sessionState.catalog.getTableMetadata(
          TableIdentifier(sourceTabName, Some("default")))
      val targetTable =
        spark.sessionState.catalog.getTableMetadata(
          TableIdentifier(targetTabName, Some("default")))
      // The table type of the source table should be a Hive-managed data source table
      assert(DDLUtils.isDatasourceTable(sourceTable))
      assert(sourceTable.tableType == CatalogTableType.MANAGED)
      checkCreateTableLike(sourceTable, targetTable, tableType, provider)
    }
  }

  test("CREATE TABLE LIKE an external data source table") {
    Seq(None, Some("parquet"), Some("orc"), Some("hive")) foreach { provider =>
      // CREATE TABLE LIKE an external data source table.
      withCreateTableLikeExtDSTable(location = None, provider)

      // CREATE TABLE LIKE an external data source table location ...
      withTempDir { tmpDir =>
        withCreateTableLikeExtDSTable(Some(tmpDir.toURI.toString), provider)
      }
    }
  }

  private def withCreateTableLikeExtDSTable(
      location : Option[String], provider: Option[String]): Unit = {
    val sourceTabName = "tab1"
    val targetTabName = "tab2"
    val tableType = if (location.isDefined) CatalogTableType.EXTERNAL else CatalogTableType.MANAGED
    withTable(sourceTabName, targetTabName) {
      withTempPath { dir =>
        val path = dir.getCanonicalPath
        spark.range(10).select($"id" as "a", $"id" as "b", $"id" as "c", $"id" as "d")
          .write.format("parquet").save(path)
        sql(s"CREATE TABLE $sourceTabName USING parquet OPTIONS (PATH '${dir.toURI}')")

        val locationClause = if (location.nonEmpty) s"LOCATION '${location.getOrElse("")}'" else ""
        val providerClause = if (provider.nonEmpty) s"USING ${provider.get}" else ""
        sql(s"CREATE TABLE $targetTabName LIKE $sourceTabName $providerClause $locationClause")

        // The source table should be an external data source table
        val sourceTable = spark.sessionState.catalog.getTableMetadata(
          TableIdentifier(sourceTabName, Some("default")))
        val targetTable = spark.sessionState.catalog.getTableMetadata(
          TableIdentifier(targetTabName, Some("default")))
        // The table type of the source table should be an external data source table
        assert(DDLUtils.isDatasourceTable(sourceTable))
        assert(sourceTable.tableType == CatalogTableType.EXTERNAL)
        checkCreateTableLike(sourceTable, targetTable, tableType, provider)
      }
    }
  }

  test("CREATE TABLE LIKE a managed Hive serde table") {
    Seq(None, Some("parquet"), Some("orc"), Some("hive")) foreach { provider =>
      // CREATE TABLE LIKE a managed Hive serde table.
      withCreateTableLikeManagedHiveTable(location = None, provider)

      // CREATE TABLE LIKE a managed Hive serde table location ...
      withTempDir { tmpDir =>
        withCreateTableLikeManagedHiveTable(Some(tmpDir.toURI.toString), provider)
      }
    }
  }

  private def withCreateTableLikeManagedHiveTable(
      location : Option[String], provider: Option[String]): Unit = {
    val sourceTabName = "tab1"
    val targetTabName = "tab2"
    val tableType = if (location.isDefined) CatalogTableType.EXTERNAL else CatalogTableType.MANAGED
    val catalog = spark.sessionState.catalog
    withTable(sourceTabName, targetTabName) {
      sql(s"CREATE TABLE $sourceTabName TBLPROPERTIES('prop1'='value1') AS SELECT 1 key, 'a'")

      val locationClause = if (location.nonEmpty) s"LOCATION '${location.getOrElse("")}'" else ""
      val providerClause = if (provider.nonEmpty) s"USING ${provider.get}" else ""
      sql(s"CREATE TABLE $targetTabName LIKE $sourceTabName $providerClause $locationClause")

      val sourceTable = catalog.getTableMetadata(
        TableIdentifier(sourceTabName, Some("default")))
      assert(sourceTable.tableType == CatalogTableType.MANAGED)
      assert(sourceTable.properties.get("prop1").nonEmpty)
      val targetTable = catalog.getTableMetadata(
        TableIdentifier(targetTabName, Some("default")))
      checkCreateTableLike(sourceTable, targetTable, tableType, provider)
    }
  }

  test("CREATE TABLE LIKE an external Hive serde table") {
    Seq(None, Some("parquet"), Some("orc"), Some("hive")) foreach { provider =>
      // CREATE TABLE LIKE an external Hive serde table.
      withCreateTableLikeExtHiveTable(location = None, provider)

      // CREATE TABLE LIKE an external Hive serde table location ...
      withTempDir { tmpDir =>
        withCreateTableLikeExtHiveTable(Some(tmpDir.toURI.toString), provider)
      }
    }
  }

  private def withCreateTableLikeExtHiveTable(
      location : Option[String], provider: Option[String]): Unit = {
    val catalog = spark.sessionState.catalog
    val tableType = if (location.isDefined) CatalogTableType.EXTERNAL else CatalogTableType.MANAGED
    withTempDir { tmpDir =>
      val basePath = tmpDir.toURI
      val sourceTabName = "tab1"
      val targetTabName = "tab2"
      withTable(sourceTabName, targetTabName) {
        assert(tmpDir.listFiles.isEmpty)
        sql(
          s"""
             |CREATE EXTERNAL TABLE $sourceTabName (key INT comment 'test', value STRING)
             |COMMENT 'Apache Spark'
             |PARTITIONED BY (ds STRING, hr STRING)
             |LOCATION '$basePath'
           """.stripMargin)
        for (ds <- Seq("2008-04-08", "2008-04-09"); hr <- Seq("11", "12")) {
          sql(
            s"""
               |INSERT OVERWRITE TABLE $sourceTabName
               |partition (ds='$ds',hr='$hr')
               |SELECT 1, 'a'
             """.stripMargin)
        }

        val locationClause = if (location.nonEmpty) s"LOCATION '${location.getOrElse("")}'" else ""
        val providerClause = if (provider.nonEmpty) s"USING ${provider.get}" else ""
        sql(s"CREATE TABLE $targetTabName LIKE $sourceTabName $providerClause $locationClause")

        val sourceTable = catalog.getTableMetadata(
          TableIdentifier(sourceTabName, Some("default")))
        assert(sourceTable.tableType == CatalogTableType.EXTERNAL)
        assert(sourceTable.comment == Option("Apache Spark"))
        val targetTable = catalog.getTableMetadata(
          TableIdentifier(targetTabName, Some("default")))
        checkCreateTableLike(sourceTable, targetTable, tableType, provider)
      }
    }
  }

  test("CREATE TABLE LIKE a view") {
    Seq(None, Some("parquet"), Some("orc"), Some("hive")) foreach { provider =>
      // CREATE TABLE LIKE a view.
      withCreateTableLikeView(location = None, provider)

      // CREATE TABLE LIKE a view location ...
      withTempDir { tmpDir =>
        withCreateTableLikeView(Some(tmpDir.toURI.toString), provider)
      }
    }
  }

  private def withCreateTableLikeView(
      location : Option[String], provider: Option[String]): Unit = {
    val sourceTabName = "tab1"
    val sourceViewName = "view"
    val targetTabName = "tab2"
    val tableType = if (location.isDefined) CatalogTableType.EXTERNAL else CatalogTableType.MANAGED
    withTable(sourceTabName, targetTabName) {
      withView(sourceViewName) {
        spark.range(10).select($"id" as "a", $"id" as "b", $"id" as "c", $"id" as "d")
          .write.format("json").saveAsTable(sourceTabName)
        sql(s"CREATE VIEW $sourceViewName AS SELECT * FROM $sourceTabName")

        val locationClause = if (location.nonEmpty) s"LOCATION '${location.getOrElse("")}'" else ""
        val providerClause = if (provider.nonEmpty) s"USING ${provider.get}" else ""
        sql(s"CREATE TABLE $targetTabName LIKE $sourceViewName $providerClause $locationClause")

        val sourceView = spark.sessionState.catalog.getTableMetadata(
          TableIdentifier(sourceViewName, Some("default")))
        // The original source should be a VIEW with an empty path
        assert(sourceView.tableType == CatalogTableType.VIEW)
        assert(sourceView.viewText.nonEmpty)
        assert(sourceView.viewCatalogAndNamespace ==
          Seq(CatalogManager.SESSION_CATALOG_NAME, "default"))
        assert(sourceView.viewQueryColumnNames == Seq("a", "b", "c", "d"))
        val targetTable = spark.sessionState.catalog.getTableMetadata(
          TableIdentifier(targetTabName, Some("default")))
        checkCreateTableLike(sourceView, targetTable, tableType, provider)
      }
    }
  }

  private def checkCreateTableLike(
      sourceTable: CatalogTable,
      targetTable: CatalogTable,
      tableType: CatalogTableType,
      provider: Option[String]): Unit = {
    // The created table should be a MANAGED table or EXTERNAL table with empty view text
    // and original text.
    assert(targetTable.tableType == tableType,
      s"the created table must be a/an ${tableType.name} table")
    assert(targetTable.viewText.isEmpty,
      "the view text in the created table must be empty")
    assert(targetTable.viewCatalogAndNamespace.isEmpty,
      "the view catalog and namespace in the created table must be empty")
    assert(targetTable.viewQueryColumnNames.isEmpty,
      "the view query output columns in the created table must be empty")
    assert(targetTable.comment.isEmpty,
      "the comment in the created table must be empty")
    assert(targetTable.unsupportedFeatures.isEmpty,
      "the unsupportedFeatures in the create table must be empty")

    val metastoreGeneratedProperties = Seq(
      "CreateTime",
      "transient_lastDdlTime",
      "grantTime",
      "lastUpdateTime",
      "last_modified_by",
      "last_modified_time",
      "Owner:",
      "totalNumberFiles",
      "maxFileSize",
      "minFileSize"
    )
    assert(targetTable.properties.filterKeys(!metastoreGeneratedProperties.contains(_)).isEmpty,
      "the table properties of source tables should not be copied in the created table")

    provider match {
      case Some(_) =>
        assert(targetTable.provider == provider)
        if (DDLUtils.isHiveTable(provider)) {
          assert(DDLUtils.isHiveTable(targetTable),
            "the target table should be a hive table if provider is hive")
        }
      case None =>
        if (sourceTable.tableType == CatalogTableType.VIEW) {
          // Source table is a temporary/permanent view, which does not have a provider.
          // The created target table uses the default data source format
          assert(targetTable.provider == Option(spark.sessionState.conf.defaultDataSourceName))
        } else {
          assert(targetTable.provider == sourceTable.provider)
        }
        if (DDLUtils.isDatasourceTable(sourceTable) ||
            sourceTable.tableType == CatalogTableType.VIEW) {
          assert(DDLUtils.isDatasourceTable(targetTable),
            "the target table should be a data source table")
        } else {
          assert(!DDLUtils.isDatasourceTable(targetTable),
            "the target table should be a Hive serde table")
        }
    }

    assert(targetTable.storage.locationUri.nonEmpty, "target table path should not be empty")

    // User-specified location and sourceTable's location can be same or different,
    // when we creating an external table. So we don't need to do this check
    if (tableType != CatalogTableType.EXTERNAL) {
      assert(sourceTable.storage.locationUri != targetTable.storage.locationUri,
        "source table/view path should be different from target table path")
    }

    if (DDLUtils.isHiveTable(targetTable)) {
      assert(targetTable.tracksPartitionsInCatalog)
    } else {
      assert(targetTable.tracksPartitionsInCatalog == sourceTable.tracksPartitionsInCatalog)
    }

    // The source table contents should not been seen in the target table.
    assert(spark.table(sourceTable.identifier).count() != 0, "the source table should be nonempty")
    assert(spark.table(targetTable.identifier).count() == 0, "the target table should be empty")

    // Their schema should be identical
    checkAnswer(
      sql(s"DESC ${sourceTable.identifier}"),
      sql(s"DESC ${targetTable.identifier}"))

    withSQLConf("hive.exec.dynamic.partition.mode" -> "nonstrict") {
      // Check whether the new table can be inserted using the data from the original table
      sql(s"INSERT INTO TABLE ${targetTable.identifier} SELECT * FROM ${sourceTable.identifier}")
    }

    // After insertion, the data should be identical
    checkAnswer(
      sql(s"SELECT * FROM ${sourceTable.identifier}"),
      sql(s"SELECT * FROM ${targetTable.identifier}"))
  }

  test("create table with the same name as an index table") {
    val tabName = "tab1"
    val indexName = tabName + "_index"
    withTable(tabName) {
      // Spark SQL does not support creating index. Thus, we have to use Hive client.
      val client =
        spark.sharedState.externalCatalog.unwrapped.asInstanceOf[HiveExternalCatalog].client
      sql(s"CREATE TABLE $tabName(a int)")

      try {
        client.runSqlHive(
          s"CREATE INDEX $indexName ON TABLE $tabName (a) AS 'COMPACT' WITH DEFERRED REBUILD")
        val indexTabName =
          spark.sessionState.catalog.listTables("default", s"*$indexName*").head.table

        // Even if index tables exist, listTables and getTable APIs should still work
        checkAnswer(
          spark.catalog.listTables().toDF(),
          Row(indexTabName, "default", null, null, false) ::
            Row(tabName, "default", null, "MANAGED", false) :: Nil)
        assert(spark.catalog.getTable("default", indexTabName).name === indexTabName)

        intercept[TableAlreadyExistsException] {
          sql(s"CREATE TABLE $indexTabName(b int) USING hive")
        }
        intercept[TableAlreadyExistsException] {
          sql(s"ALTER TABLE $tabName RENAME TO $indexTabName")
        }

        // When tableExists is not invoked, we still can get an AnalysisException
        assertAnalysisError(
          s"DESCRIBE $indexTabName",
          "Hive index table is not supported.")
      } finally {
        client.runSqlHive(s"DROP INDEX IF EXISTS $indexName ON $tabName")
      }
    }
  }

  test("insert skewed table") {
    val tabName = "tab1"
    withTable(tabName) {
      // Spark SQL does not support creating skewed table. Thus, we have to use Hive client.
      val client =
        spark.sharedState.externalCatalog.unwrapped.asInstanceOf[HiveExternalCatalog].client
      client.runSqlHive(
        s"""
           |CREATE Table $tabName(col1 int, col2 int)
           |PARTITIONED BY (part1 string, part2 string)
           |SKEWED BY (col1) ON (3, 4) STORED AS DIRECTORIES
         """.stripMargin)
      val hiveTable =
        spark.sessionState.catalog.getTableMetadata(TableIdentifier(tabName, Some("default")))

      assert(hiveTable.unsupportedFeatures.contains("skewed columns"))

      // Call loadDynamicPartitions against a skewed table with enabling list bucketing
      sql(
        s"""
           |INSERT OVERWRITE TABLE $tabName
           |PARTITION (part1='a', part2)
           |SELECT 3, 4, 'b'
         """.stripMargin)

      // Call loadPartitions against a skewed table with enabling list bucketing
      sql(
        s"""
           |INSERT INTO TABLE $tabName
           |PARTITION (part1='a', part2='b')
           |SELECT 1, 2
         """.stripMargin)

      checkAnswer(
        sql(s"SELECT * from $tabName"),
        Row(3, 4, "a", "b") :: Row(1, 2, "a", "b") :: Nil)
    }
  }

  test("desc table for data source table - no user-defined schema") {
    Seq("parquet", "json", "orc").foreach { fileFormat =>
      withTable("t1") {
        withTempPath { dir =>
          val path = dir.toURI.toString
          spark.range(1).write.format(fileFormat).save(path)
          sql(s"CREATE TABLE t1 USING $fileFormat OPTIONS (PATH '$path')")

          val desc = sql("DESC FORMATTED t1").collect().toSeq

          assert(desc.contains(Row("id", "bigint", null)))
        }
      }
    }
  }

  test("datasource and statistics table property keys are not allowed") {
    import org.apache.spark.sql.hive.HiveExternalCatalog.DATASOURCE_PREFIX
    import org.apache.spark.sql.hive.HiveExternalCatalog.STATISTICS_PREFIX

    withTable("tbl") {
      sql("CREATE TABLE tbl(a INT) STORED AS parquet")

      Seq(DATASOURCE_PREFIX, STATISTICS_PREFIX).foreach { forbiddenPrefix =>
        assertAnalysisError(
          s"ALTER TABLE tbl SET TBLPROPERTIES ('${forbiddenPrefix}foo' = 'loser')",
          s"${forbiddenPrefix}foo")

        assertAnalysisError(
          s"ALTER TABLE tbl UNSET TBLPROPERTIES ('${forbiddenPrefix}foo')",
          s"${forbiddenPrefix}foo")

        assertAnalysisError(
          s"CREATE TABLE tbl2 (a INT) TBLPROPERTIES ('${forbiddenPrefix}foo'='anything')",
          s"${forbiddenPrefix}foo")
      }
    }
  }

  test("create hive serde table with new syntax") {
    withTable("t", "t2", "t3") {
      withTempPath { path =>
        sql(
          s"""
            |CREATE TABLE t(id int) USING hive
            |OPTIONS(fileFormat 'orc', compression 'Zlib')
            |LOCATION '${path.toURI}'
          """.stripMargin)
        val table = spark.sessionState.catalog.getTableMetadata(TableIdentifier("t"))
        assert(DDLUtils.isHiveTable(table))
        assert(table.storage.serde == Some("org.apache.hadoop.hive.ql.io.orc.OrcSerde"))
        assert(table.storage.properties.get("compression") == Some("Zlib"))
        assert(spark.table("t").collect().isEmpty)

        sql("INSERT INTO t SELECT 1")
        checkAnswer(spark.table("t"), Row(1))
        // Check if this is compressed as ZLIB.
        val maybeOrcFile = path.listFiles().find(_.getName.startsWith("part"))
        assertCompression(maybeOrcFile, "orc", "ZLIB")

        sql("CREATE TABLE t2 USING HIVE AS SELECT 1 AS c1, 'a' AS c2")
        val table2 = spark.sessionState.catalog.getTableMetadata(TableIdentifier("t2"))
        assert(DDLUtils.isHiveTable(table2))
        assert(table2.storage.serde == Some("org.apache.hadoop.hive.serde2.lazy.LazySimpleSerDe"))
        checkAnswer(spark.table("t2"), Row(1, "a"))

        sql("CREATE TABLE t3(a int, p int) USING hive PARTITIONED BY (p)")
        sql("INSERT INTO t3 PARTITION(p=1) SELECT 0")
        checkAnswer(spark.table("t3"), Row(0, 1))
      }
    }
  }

  test("create hive serde table with Catalog") {
    withTable("t") {
      withTempDir { dir =>
        val df = spark.catalog.createTable(
          "t",
          "hive",
          new StructType().add("i", "int"),
          Map("path" -> dir.getCanonicalPath, "fileFormat" -> "parquet"))
        assert(df.collect().isEmpty)

        val table = spark.sessionState.catalog.getTableMetadata(TableIdentifier("t"))
        assert(DDLUtils.isHiveTable(table))
        assert(table.storage.inputFormat ==
          Some("org.apache.hadoop.hive.ql.io.parquet.MapredParquetInputFormat"))
        assert(table.storage.outputFormat ==
          Some("org.apache.hadoop.hive.ql.io.parquet.MapredParquetOutputFormat"))
        assert(table.storage.serde ==
          Some("org.apache.hadoop.hive.ql.io.parquet.serde.ParquetHiveSerDe"))

        sql("INSERT INTO t SELECT 1")
        checkAnswer(spark.table("t"), Row(1))
      }
    }
  }

  test("create hive serde table with DataFrameWriter.saveAsTable") {
    withTable("t", "t1") {
      Seq(1 -> "a").toDF("i", "j")
        .write.format("hive").option("fileFormat", "avro").saveAsTable("t")
      checkAnswer(spark.table("t"), Row(1, "a"))

      Seq("c" -> 1).toDF("i", "j").write.format("hive")
        .mode(SaveMode.Overwrite).option("fileFormat", "parquet").saveAsTable("t")
      checkAnswer(spark.table("t"), Row("c", 1))

      var table = spark.sessionState.catalog.getTableMetadata(TableIdentifier("t"))
      assert(DDLUtils.isHiveTable(table))
      assert(table.storage.inputFormat ==
        Some("org.apache.hadoop.hive.ql.io.parquet.MapredParquetInputFormat"))
      assert(table.storage.outputFormat ==
        Some("org.apache.hadoop.hive.ql.io.parquet.MapredParquetOutputFormat"))
      assert(table.storage.serde ==
        Some("org.apache.hadoop.hive.ql.io.parquet.serde.ParquetHiveSerDe"))

      Seq(9 -> "x").toDF("i", "j")
        .write.format("hive").mode(SaveMode.Overwrite).option("fileFormat", "avro").saveAsTable("t")
      checkAnswer(spark.table("t"), Row(9, "x"))

      table = spark.sessionState.catalog.getTableMetadata(TableIdentifier("t"))
      assert(DDLUtils.isHiveTable(table))
      assert(table.storage.inputFormat ==
        Some("org.apache.hadoop.hive.ql.io.avro.AvroContainerInputFormat"))
      assert(table.storage.outputFormat ==
        Some("org.apache.hadoop.hive.ql.io.avro.AvroContainerOutputFormat"))
      assert(table.storage.serde ==
        Some("org.apache.hadoop.hive.serde2.avro.AvroSerDe"))

      val e2 = intercept[AnalysisException] {
        Seq(1 -> "a").toDF("i", "j").write.format("hive").bucketBy(4, "i").saveAsTable("t1")
      }
      assert(e2.message.contains("Creating bucketed Hive serde table is not supported yet"))

      val e3 = intercept[AnalysisException] {
        spark.table("t").write.format("hive").mode("overwrite").saveAsTable("t")
      }
      assert(e3.message.contains("Cannot overwrite table default.t that is also being read from"))
    }
  }

  test("append data to hive serde table") {
    withTable("t", "t1") {
      Seq(1 -> "a").toDF("i", "j")
        .write.format("hive").option("fileFormat", "avro").saveAsTable("t")
      checkAnswer(spark.table("t"), Row(1, "a"))

      sql("INSERT INTO t SELECT 2, 'b'")
      checkAnswer(spark.table("t"), Row(1, "a") :: Row(2, "b") :: Nil)

      Seq(3 -> "c").toDF("i", "j")
        .write.format("hive").mode("append").saveAsTable("t")
      checkAnswer(spark.table("t"), Row(1, "a") :: Row(2, "b") :: Row(3, "c") :: Nil)

      Seq(3.5 -> 3).toDF("i", "j")
        .write.format("hive").mode("append").saveAsTable("t")
      checkAnswer(spark.table("t"), Row(1, "a") :: Row(2, "b") :: Row(3, "c")
        :: Row(3, "3") :: Nil)

      Seq(4 -> "d").toDF("i", "j").write.saveAsTable("t1")

      val e = intercept[AnalysisException] {
        Seq(5 -> "e").toDF("i", "j")
          .write.format("hive").mode("append").saveAsTable("t1")
      }
      assert(e.message.contains("The format of the existing table default.t1 is "))
      assert(e.message.contains("It doesn't match the specified format `HiveFileFormat`."))
    }
  }

  test("create partitioned hive serde table as select") {
    withTable("t", "t1") {
      withSQLConf("hive.exec.dynamic.partition.mode" -> "nonstrict") {
        Seq(10 -> "y").toDF("i", "j").write.format("hive").partitionBy("i").saveAsTable("t")
        checkAnswer(spark.table("t"), Row("y", 10) :: Nil)

        Seq((1, 2, 3)).toDF("i", "j", "k").write.mode("overwrite").format("hive")
          .partitionBy("j", "k").saveAsTable("t")
        checkAnswer(spark.table("t"), Row(1, 2, 3) :: Nil)

        spark.sql("create table t1 using hive partitioned by (i) as select 1 as i, 'a' as j")
        checkAnswer(spark.table("t1"), Row("a", 1) :: Nil)
      }
    }
  }

  test("read/write files with hive data source is not allowed") {
    withTempDir { dir =>
      val e = intercept[AnalysisException] {
        spark.read.format("hive").load(dir.getAbsolutePath)
      }
      assert(e.message.contains("Hive data source can only be used with tables"))

      val e2 = intercept[AnalysisException] {
        Seq(1 -> "a").toDF("i", "j").write.format("hive").save(dir.getAbsolutePath)
      }
      assert(e2.message.contains("Hive data source can only be used with tables"))

      val e3 = intercept[AnalysisException] {
        spark.readStream.format("hive").load(dir.getAbsolutePath)
      }
      assert(e3.message.contains("Hive data source can only be used with tables"))

      val e4 = intercept[AnalysisException] {
        spark.readStream.schema(new StructType()).parquet(dir.getAbsolutePath)
          .writeStream.format("hive").start(dir.getAbsolutePath)
      }
      assert(e4.message.contains("Hive data source can only be used with tables"))
    }
  }

  test("partitioned table should always put partition columns at the end of table schema") {
    def getTableColumns(tblName: String): Seq[String] = {
      spark.sessionState.catalog.getTableMetadata(TableIdentifier(tblName)).schema.map(_.name)
    }

    val provider = spark.sessionState.conf.defaultDataSourceName
    withTable("t", "t1", "t2", "t3", "t4", "t5", "t6") {
      sql(s"CREATE TABLE t(a int, b int, c int, d int) USING $provider PARTITIONED BY (d, b)")
      assert(getTableColumns("t") == Seq("a", "c", "d", "b"))

      sql(s"CREATE TABLE t1 USING $provider PARTITIONED BY (d, b) AS SELECT 1 a, 1 b, 1 c, 1 d")
      assert(getTableColumns("t1") == Seq("a", "c", "d", "b"))

      Seq((1, 1, 1, 1)).toDF("a", "b", "c", "d").write.partitionBy("d", "b").saveAsTable("t2")
      assert(getTableColumns("t2") == Seq("a", "c", "d", "b"))

      withTempPath { path =>
        val dataPath = new File(new File(path, "d=1"), "b=1").getCanonicalPath
        Seq(1 -> 1).toDF("a", "c").write.save(dataPath)

        sql(s"CREATE TABLE t3 USING $provider LOCATION '${path.toURI}'")
        assert(getTableColumns("t3") == Seq("a", "c", "d", "b"))
      }

      sql("CREATE TABLE t4(a int, b int, c int, d int) USING hive PARTITIONED BY (d, b)")
      assert(getTableColumns("t4") == Seq("a", "c", "d", "b"))

      withSQLConf("hive.exec.dynamic.partition.mode" -> "nonstrict") {
        sql("CREATE TABLE t5 USING hive PARTITIONED BY (d, b) AS SELECT 1 a, 1 b, 1 c, 1 d")
        assert(getTableColumns("t5") == Seq("a", "c", "d", "b"))

        Seq((1, 1, 1, 1)).toDF("a", "b", "c", "d").write.format("hive")
          .partitionBy("d", "b").saveAsTable("t6")
        assert(getTableColumns("t6") == Seq("a", "c", "d", "b"))
      }
    }
  }

  test("create hive table with a non-existing location") {
    withTable("t", "t1") {
      withTempPath { dir =>
        spark.sql(s"CREATE TABLE t(a int, b int) USING hive LOCATION '${dir.toURI}'")

        val table = spark.sessionState.catalog.getTableMetadata(TableIdentifier("t"))
        assert(table.location == makeQualifiedPath(dir.getAbsolutePath))

        spark.sql("INSERT INTO TABLE t SELECT 1, 2")
        assert(dir.exists())

        checkAnswer(spark.table("t"), Row(1, 2))
      }
      // partition table
      withTempPath { dir =>
        spark.sql(
          s"""
             |CREATE TABLE t1(a int, b int)
             |USING hive
             |PARTITIONED BY(a)
             |LOCATION '${dir.toURI}'
           """.stripMargin)

        val table = spark.sessionState.catalog.getTableMetadata(TableIdentifier("t1"))
        assert(table.location == makeQualifiedPath(dir.getAbsolutePath))

        spark.sql("INSERT INTO TABLE t1 PARTITION(a=1) SELECT 2")

        val partDir = new File(dir, "a=1")
        assert(partDir.exists())

        checkAnswer(spark.table("t1"), Row(2, 1))
      }
    }
  }

  Seq(true, false).foreach { shouldDelete =>
    val tcName = if (shouldDelete) "non-existing" else "existed"

    test(s"CTAS for external hive table with a $tcName location") {
      withTable("t", "t1") {
        withSQLConf("hive.exec.dynamic.partition.mode" -> "nonstrict") {
          withTempDir { dir =>
            if (shouldDelete) dir.delete()
            spark.sql(
              s"""
                 |CREATE TABLE t
                 |USING hive
                 |LOCATION '${dir.toURI}'
                 |AS SELECT 3 as a, 4 as b, 1 as c, 2 as d
               """.stripMargin)
            val table = spark.sessionState.catalog.getTableMetadata(TableIdentifier("t"))
            assert(table.location == makeQualifiedPath(dir.getAbsolutePath))

            checkAnswer(spark.table("t"), Row(3, 4, 1, 2))
          }
          // partition table
          withTempDir { dir =>
            if (shouldDelete) dir.delete()
            spark.sql(
              s"""
                 |CREATE TABLE t1
                 |USING hive
                 |PARTITIONED BY(a, b)
                 |LOCATION '${dir.toURI}'
                 |AS SELECT 3 as a, 4 as b, 1 as c, 2 as d
               """.stripMargin)
            val table = spark.sessionState.catalog.getTableMetadata(TableIdentifier("t1"))
            assert(table.location == makeQualifiedPath(dir.getAbsolutePath))

            val partDir = new File(dir, "a=3")
            assert(partDir.exists())

            checkAnswer(spark.table("t1"), Row(1, 2, 3, 4))
          }
        }
      }
    }
  }

  Seq("parquet", "hive").foreach { datasource =>
    Seq("a b", "a:b", "a%b", "a,b").foreach { specialChars =>
      test(s"partition column name of $datasource table containing $specialChars") {
        withTable("t") {
          withTempDir { dir =>
            spark.sql(
              s"""
                 |CREATE TABLE t(a string, `$specialChars` string)
                 |USING $datasource
                 |PARTITIONED BY(`$specialChars`)
                 |LOCATION '${dir.toURI}'
               """.stripMargin)

            assert(dir.listFiles().isEmpty)
            spark.sql(s"INSERT INTO TABLE t PARTITION(`$specialChars`=2) SELECT 1")
            val partEscaped = s"${ExternalCatalogUtils.escapePathName(specialChars)}=2"
            val partFile = new File(dir, partEscaped)
            assert(partFile.listFiles().nonEmpty)
            checkAnswer(spark.table("t"), Row("1", "2") :: Nil)

            withSQLConf("hive.exec.dynamic.partition.mode" -> "nonstrict") {
              spark.sql(s"INSERT INTO TABLE t PARTITION(`$specialChars`) SELECT 3, 4")
              val partEscaped1 = s"${ExternalCatalogUtils.escapePathName(specialChars)}=4"
              val partFile1 = new File(dir, partEscaped1)
              assert(partFile1.listFiles().nonEmpty)
              checkAnswer(spark.table("t"), Row("1", "2") :: Row("3", "4") :: Nil)
            }
          }
        }
      }
    }
  }

  Seq("a b", "a:b", "a%b").foreach { specialChars =>
    test(s"hive table: location uri contains $specialChars") {
      // On Windows, it looks colon in the file name is illegal by default. See
      // https://support.microsoft.com/en-us/help/289627
      assume(!Utils.isWindows || specialChars != "a:b")

      withTable("t") {
        withTempDir { dir =>
          val loc = new File(dir, specialChars)
          loc.mkdir()
          // The parser does not recognize the backslashes on Windows as they are.
          // These currently should be escaped.
          val escapedLoc = loc.getAbsolutePath.replace("\\", "\\\\")
          spark.sql(
            s"""
               |CREATE TABLE t(a string)
               |USING hive
               |LOCATION '$escapedLoc'
             """.stripMargin)

          val table = spark.sessionState.catalog.getTableMetadata(TableIdentifier("t"))
          assert(table.location == makeQualifiedPath(loc.getAbsolutePath))
          assert(new Path(table.location).toString.contains(specialChars))

          assert(loc.listFiles().isEmpty)
          if (specialChars != "a:b") {
            spark.sql("INSERT INTO TABLE t SELECT 1")
            assert(loc.listFiles().length >= 1)
            checkAnswer(spark.table("t"), Row("1") :: Nil)
          } else {
            assertAnalysisError(
              "INSERT INTO TABLE t SELECT 1",
              "java.net.URISyntaxException: Relative path in absolute URI: a:b")
          }
        }

        withTempDir { dir =>
          val loc = new File(dir, specialChars)
          loc.mkdir()
          val escapedLoc = loc.getAbsolutePath.replace("\\", "\\\\")
          spark.sql(
            s"""
               |CREATE TABLE t1(a string, b string)
               |USING hive
               |PARTITIONED BY(b)
               |LOCATION '$escapedLoc'
             """.stripMargin)

          val table = spark.sessionState.catalog.getTableMetadata(TableIdentifier("t1"))
          assert(table.location == makeQualifiedPath(loc.getAbsolutePath))
          assert(new Path(table.location).toString.contains(specialChars))

          assert(loc.listFiles().isEmpty)
          if (specialChars != "a:b") {
            spark.sql("INSERT INTO TABLE t1 PARTITION(b=2) SELECT 1")
            val partFile = new File(loc, "b=2")
            assert(partFile.listFiles().nonEmpty)
            checkAnswer(spark.table("t1"), Row("1", "2") :: Nil)

            spark.sql("INSERT INTO TABLE t1 PARTITION(b='2017-03-03 12:13%3A14') SELECT 1")
            val partFile1 = new File(loc, "b=2017-03-03 12:13%3A14")
            assert(!partFile1.exists())

            if (!Utils.isWindows) {
              // Actual path becomes "b=2017-03-03%2012%3A13%253A14" on Windows.
              val partFile2 = new File(loc, "b=2017-03-03 12%3A13%253A14")
              assert(partFile2.listFiles().nonEmpty)
              checkAnswer(spark.table("t1"),
                Row("1", "2") :: Row("1", "2017-03-03 12:13%3A14") :: Nil)
            }
          } else {
            assertAnalysisError(
              "INSERT INTO TABLE t1 PARTITION(b=2) SELECT 1",
              "java.net.URISyntaxException: Relative path in absolute URI: a:b")

            assertAnalysisError(
              "INSERT INTO TABLE t1 PARTITION(b='2017-03-03 12:13%3A14') SELECT 1",
              "java.net.URISyntaxException: Relative path in absolute URI: a:b")
          }
        }
      }
    }
  }

  test("SPARK-19905: Hive SerDe table input paths") {
    withTable("spark_19905") {
      withTempView("spark_19905_view") {
        spark.range(10).createOrReplaceTempView("spark_19905_view")
        sql("CREATE TABLE spark_19905 STORED AS RCFILE AS SELECT * FROM spark_19905_view")
        assert(spark.table("spark_19905").inputFiles.nonEmpty)
        assert(sql("SELECT input_file_name() FROM spark_19905").count() > 0)
      }
    }
  }

  hiveFormats.foreach { tableType =>
    test(s"alter hive serde table add columns -- partitioned - $tableType") {
      withTable("tab") {
        sql(
          s"""
             |CREATE TABLE tab (c1 int, c2 int)
             |PARTITIONED BY (c3 int) STORED AS $tableType
          """.stripMargin)

        sql("INSERT INTO tab PARTITION (c3=1) VALUES (1, 2)")
        sql("ALTER TABLE tab ADD COLUMNS (c4 int)")

        checkAnswer(
          sql("SELECT * FROM tab WHERE c3 = 1"),
          Seq(Row(1, 2, null, 1))
        )
        assert(spark.table("tab").schema
          .contains(StructField("c4", IntegerType)))
        sql("INSERT INTO tab PARTITION (c3=2) VALUES (2, 3, 4)")
        checkAnswer(
          spark.table("tab"),
          Seq(Row(1, 2, null, 1), Row(2, 3, 4, 2))
        )
        checkAnswer(
          sql("SELECT * FROM tab WHERE c3 = 2 AND c4 IS NOT NULL"),
          Seq(Row(2, 3, 4, 2))
        )

        sql("ALTER TABLE tab ADD COLUMNS (c5 char(10))")
        assert(spark.sharedState.externalCatalog.getTable("default", "tab")
          .schema.find(_.name == "c5").get.dataType == CharType(10))
      }
    }
  }

  hiveFormats.foreach { tableType =>
    test(s"alter hive serde table add columns -- with predicate - $tableType ") {
      withTable("tab") {
        sql(s"CREATE TABLE tab (c1 int, c2 int) STORED AS $tableType")
        sql("INSERT INTO tab VALUES (1, 2)")
        sql("ALTER TABLE tab ADD COLUMNS (c4 int)")
        checkAnswer(
          sql("SELECT * FROM tab WHERE c4 IS NULL"),
          Seq(Row(1, 2, null))
        )
        assert(spark.table("tab").schema
          .contains(StructField("c4", IntegerType)))
        sql("INSERT INTO tab VALUES (2, 3, 4)")
        checkAnswer(
          sql("SELECT * FROM tab WHERE c4 = 4 "),
          Seq(Row(2, 3, 4))
        )
        checkAnswer(
          spark.table("tab"),
          Seq(Row(1, 2, null), Row(2, 3, 4))
        )
      }
    }
  }

  Seq(true, false).foreach { caseSensitive =>
    test(s"alter add columns with existing column name - caseSensitive $caseSensitive") {
      withSQLConf(SQLConf.CASE_SENSITIVE.key -> s"$caseSensitive") {
        withTable("tab") {
          sql("CREATE TABLE tab (c1 int) PARTITIONED BY (c2 int) STORED AS PARQUET")
          if (!caseSensitive) {
            // duplicating partitioning column name
            assertAnalysisError(
              "ALTER TABLE tab ADD COLUMNS (C2 string)",
              "Found duplicate column(s)")

            // duplicating data column name
            assertAnalysisError(
              "ALTER TABLE tab ADD COLUMNS (C1 string)",
              "Found duplicate column(s)")
          } else {
            // hive catalog will still complains that c1 is duplicate column name because hive
            // identifiers are case insensitive.
            assertAnalysisError(
              "ALTER TABLE tab ADD COLUMNS (C2 string)",
              "HiveException")

            // hive catalog will still complains that c1 is duplicate column name because hive
            // identifiers are case insensitive.
            assertAnalysisError(
              "ALTER TABLE tab ADD COLUMNS (C1 string)",
              "HiveException")
          }
        }
      }
    }
  }

  test("SPARK-20680: do not support for null column datatype") {
    withTable("t") {
      withView("tabNullType") {
        hiveClient.runSqlHive("CREATE TABLE t (t1 int)")
        hiveClient.runSqlHive("INSERT INTO t VALUES (3)")
        hiveClient.runSqlHive("CREATE VIEW tabNullType AS SELECT NULL AS col FROM t")
        checkAnswer(spark.table("tabNullType"), Row(null))
        // No exception shows
        val desc = spark.sql("DESC tabNullType").collect().toSeq
        assert(desc.contains(Row("col", NullType.simpleString, null)))
      }
    }

    // Forbid CTAS with null type
    withTable("t1", "t2", "t3") {
      assertAnalysisError(
        "CREATE TABLE t1 USING PARQUET AS SELECT null as null_col",
        "Cannot create tables with null type")

      assertAnalysisError(
        "CREATE TABLE t2 AS SELECT null as null_col",
        "Cannot create tables with null type")

      assertAnalysisError(
        "CREATE TABLE t3 STORED AS PARQUET AS SELECT null as null_col",
        "Cannot create tables with null type")
    }

    // Forbid Replace table AS SELECT with null type
    withTable("t") {
      val v2Source = classOf[FakeV2Provider].getName
      assertAnalysisError(
        s"CREATE OR REPLACE TABLE t USING $v2Source AS SELECT null as null_col",
        "Cannot create tables with null type")
    }

    // Forbid creating table with VOID type in Spark
    withTable("t1", "t2", "t3", "t4") {
      assertAnalysisError(
        "CREATE TABLE t1 (v VOID) USING PARQUET",
        "Cannot create tables with null type")
      assertAnalysisError(
        "CREATE TABLE t2 (v VOID) USING hive",
        "Cannot create tables with null type")
      assertAnalysisError(
        "CREATE TABLE t3 (v VOID)",
        "Cannot create tables with null type")
      assertAnalysisError(
        "CREATE TABLE t4 (v VOID) STORED AS PARQUET",
        "Cannot create tables with null type")
    }

    // Forbid Replace table with VOID type
    withTable("t") {
      val v2Source = classOf[FakeV2Provider].getName
      assertAnalysisError(
        s"CREATE OR REPLACE TABLE t (v VOID) USING $v2Source",
        "Cannot create tables with null type")
    }

    // Make sure spark.catalog.createTable with null type will fail
    val schema1 = new StructType().add("c", NullType)
    assertHiveTableNullType(schema1)
    assertDSTableNullType(schema1)

    val schema2 = new StructType()
      .add("c", StructType(Seq(StructField.apply("c1", NullType))))
    assertHiveTableNullType(schema2)
    assertDSTableNullType(schema2)

    val schema3 = new StructType().add("c", ArrayType(NullType))
    assertHiveTableNullType(schema3)
    assertDSTableNullType(schema3)

    val schema4 = new StructType()
      .add("c", MapType(StringType, NullType))
    assertHiveTableNullType(schema4)
    assertDSTableNullType(schema4)

    val schema5 = new StructType()
      .add("c", MapType(NullType, StringType))
    assertHiveTableNullType(schema5)
    assertDSTableNullType(schema5)
  }

  private def assertHiveTableNullType(schema: StructType): Unit = {
    withTable("t") {
      val e = intercept[AnalysisException] {
        spark.catalog.createTable(
          tableName = "t",
          source = "hive",
          schema = schema,
          options = Map("fileFormat" -> "parquet"))
      }.getMessage
      assert(e.contains("Cannot create tables with null type"))
    }
  }

  private def assertDSTableNullType(schema: StructType): Unit = {
    withTable("t") {
      val e = intercept[AnalysisException] {
        spark.catalog.createTable(
          tableName = "t",
          source = "json",
          schema = schema,
          options = Map.empty[String, String])
      }.getMessage
      assert(e.contains("Cannot create tables with null type"))
    }
  }

  test("SPARK-21216: join with a streaming DataFrame") {
    import org.apache.spark.sql.execution.streaming.MemoryStream
    import testImplicits._

    implicit val _sqlContext = spark.sqlContext

    withTempView("t1") {
      Seq((1, "one"), (2, "two"), (4, "four")).toDF("number", "word").createOrReplaceTempView("t1")
      // Make a table and ensure it will be broadcast.
      sql("""CREATE TABLE smallTable(word string, number int)
            |ROW FORMAT SERDE 'org.apache.hadoop.hive.serde2.lazy.LazySimpleSerDe'
            |STORED AS TEXTFILE
          """.stripMargin)

      sql(
        """INSERT INTO smallTable
          |SELECT word, number from t1
        """.stripMargin)

      val inputData = MemoryStream[Int]
      val joined = inputData.toDS().toDF()
        .join(spark.table("smallTable"), $"value" === $"number")

      val sq = joined.writeStream
        .format("memory")
        .queryName("t2")
        .start()
      try {
        inputData.addData(1, 2)

        sq.processAllAvailable()

        checkAnswer(
          spark.table("t2"),
          Seq(Row(1, "one", 1), Row(2, "two", 2))
        )
      } finally {
        sq.stop()
      }
    }
  }

  test("table name with schema") {
    // regression test for SPARK-11778
    withDatabase("usrdb") {
      spark.sql("create schema usrdb")
      withTable("usrdb.test") {
        spark.sql("create table usrdb.test(c int)")
        spark.read.table("usrdb.test")
      }
    }
  }

  private def assertCompression(maybeFile: Option[File], format: String, compression: String) = {
    assert(maybeFile.isDefined)

    val actualCompression = format match {
      case "orc" =>
        OrcFileOperator.getFileReader(maybeFile.get.toPath.toString).get.getCompression.name

      case "parquet" =>
        val footer = ParquetFileReader.readFooter(
          sparkContext.hadoopConfiguration, new Path(maybeFile.get.getPath), NO_FILTER)
        footer.getBlocks.get(0).getColumns.get(0).getCodec.toString
    }

    assert(compression === actualCompression)
  }

  Seq(("orc", "ZLIB"), ("parquet", "GZIP")).foreach { case (fileFormat, compression) =>
    test(s"SPARK-22158 convertMetastore should not ignore table property - $fileFormat") {
      withSQLConf(CONVERT_METASTORE_ORC.key -> "true", CONVERT_METASTORE_PARQUET.key -> "true") {
        withTable("t") {
          withTempPath { path =>
            sql(
              s"""
                |CREATE TABLE t(id int) USING hive
                |OPTIONS(fileFormat '$fileFormat', compression '$compression')
                |LOCATION '${path.toURI}'
              """.stripMargin)
            val table = spark.sessionState.catalog.getTableMetadata(TableIdentifier("t"))
            assert(DDLUtils.isHiveTable(table))
            assert(table.storage.serde.get.contains(fileFormat))
            assert(table.storage.properties.get("compression") == Some(compression))
            assert(spark.table("t").collect().isEmpty)

            sql("INSERT INTO t SELECT 1")
            checkAnswer(spark.table("t"), Row(1))
            val maybeFile = path.listFiles().find(_.getName.startsWith("part"))
            assertCompression(maybeFile, fileFormat, compression)
          }
        }
      }
    }
  }

  private def getReader(path: String): org.apache.orc.Reader = {
    val conf = spark.sessionState.newHadoopConf()
    val files = org.apache.spark.sql.execution.datasources.orc.OrcUtils.listOrcFiles(path, conf)
    assert(files.length == 1)
    val file = files.head
    val fs = file.getFileSystem(conf)
    val readerOptions = org.apache.orc.OrcFile.readerOptions(conf).filesystem(fs)
    org.apache.orc.OrcFile.createReader(file, readerOptions)
  }

  test("SPARK-23355 convertMetastoreOrc should not ignore table properties - STORED AS") {
    Seq("native", "hive").foreach { orcImpl =>
      withSQLConf(ORC_IMPLEMENTATION.key -> orcImpl, CONVERT_METASTORE_ORC.key -> "true") {
        withTable("t") {
          withTempPath { path =>
            sql(
              s"""
                |CREATE TABLE t(id int) STORED AS ORC
                |TBLPROPERTIES (
                |  orc.compress 'ZLIB',
                |  orc.compress.size '1001',
                |  orc.row.index.stride '2002',
                |  hive.exec.orc.default.block.size '3003',
                |  hive.exec.orc.compression.strategy 'COMPRESSION')
                |LOCATION '${path.toURI}'
              """.stripMargin)
            val table = spark.sessionState.catalog.getTableMetadata(TableIdentifier("t"))
            assert(DDLUtils.isHiveTable(table))
            assert(table.storage.serde.get.contains("orc"))
            val properties = table.properties
            assert(properties.get("orc.compress") == Some("ZLIB"))
            assert(properties.get("orc.compress.size") == Some("1001"))
            assert(properties.get("orc.row.index.stride") == Some("2002"))
            assert(properties.get("hive.exec.orc.default.block.size") == Some("3003"))
            assert(properties.get("hive.exec.orc.compression.strategy") == Some("COMPRESSION"))
            assert(spark.table("t").collect().isEmpty)

            sql("INSERT INTO t SELECT 1")
            checkAnswer(spark.table("t"), Row(1))
            val maybeFile = path.listFiles().find(_.getName.startsWith("part"))

            Utils.tryWithResource(getReader(maybeFile.head.getCanonicalPath)) { reader =>
              assert(reader.getCompressionKind.name === "ZLIB")
              assert(reader.getCompressionSize == 1001)
              assert(reader.getRowIndexStride == 2002)
            }
          }
        }
      }
    }
  }

  test("SPARK-23355 convertMetastoreParquet should not ignore table properties - STORED AS") {
    withSQLConf(CONVERT_METASTORE_PARQUET.key -> "true") {
      withTable("t") {
        withTempPath { path =>
          sql(
            s"""
               |CREATE TABLE t(id int) STORED AS PARQUET
               |TBLPROPERTIES (
               |  parquet.compression 'GZIP'
               |)
               |LOCATION '${path.toURI}'
            """.stripMargin)
          val table = spark.sessionState.catalog.getTableMetadata(TableIdentifier("t"))
          assert(DDLUtils.isHiveTable(table))
          assert(table.storage.serde.get.contains("parquet"))
          val properties = table.properties
          assert(properties.get("parquet.compression") == Some("GZIP"))
          assert(spark.table("t").collect().isEmpty)

          sql("INSERT INTO t SELECT 1")
          checkAnswer(spark.table("t"), Row(1))
          val maybeFile = path.listFiles().find(_.getName.startsWith("part"))

          assertCompression(maybeFile, "parquet", "GZIP")
        }
      }
    }
  }

  test("load command for non local invalid path validation") {
    withTable("tbl") {
      sql("CREATE TABLE tbl(i INT, j STRING) USING hive")
      assertAnalysisError(
        "load data inpath '/doesnotexist.csv' into table tbl",
        "LOAD DATA input path does not exist")
    }
  }

  test("SPARK-22252: FileFormatWriter should respect the input query schema in HIVE") {
    withTable("t1", "t2", "t3", "t4") {
      spark.range(1).select($"id" as "col1", $"id" as "col2").write.saveAsTable("t1")
      spark.sql("select COL1, COL2 from t1").write.format("hive").saveAsTable("t2")
      checkAnswer(spark.table("t2"), Row(0, 0))

      // Test picking part of the columns when writing.
      spark.range(1).select($"id", $"id" as "col1", $"id" as "col2").write.saveAsTable("t3")
      spark.sql("select COL1, COL2 from t3").write.format("hive").saveAsTable("t4")
      checkAnswer(spark.table("t4"), Row(0, 0))
    }
  }

  test("SPARK-24812: desc formatted table for last access verification") {
    withTable("t1") {
      sql(
        "CREATE TABLE IF NOT EXISTS t1 (c1_int INT, c2_string STRING, c3_float FLOAT)")
      val desc = sql("DESC FORMATTED t1").filter($"col_name".startsWith("Last Access"))
        .select("data_type")
      // check if the last access time doesn't have the default date of year
      // 1970 as its a wrong access time
      assert((desc.first.toString.contains("UNKNOWN")))
    }
  }

  test("SPARK-24681 checks if nested column names do not include ',', ':', and ';'") {
    val expectedMsg = "Cannot create a table having a nested column whose name contains invalid " +
      "characters (',', ':', ';') in Hive metastore."

    Seq("nested,column", "nested:column", "nested;column").foreach { nestedColumnName =>
      withTable("t") {
        val e = intercept[AnalysisException] {
          spark.range(1)
            .select(struct(lit(0).as(nestedColumnName)).as("toplevel"))
            .write
            .format("hive")
            .saveAsTable("t")
        }.getMessage
        assert(e.contains(expectedMsg))
      }
    }
  }

  test("desc formatted table should also show viewOriginalText for views") {
    withView("v1", "v2") {
      sql("CREATE VIEW v1 AS SELECT 1 AS value")
      assert(sql("DESC FORMATTED v1").collect().containsSlice(
        Seq(
          Row("Type", "VIEW", ""),
          Row("View Text", "SELECT 1 AS value", ""),
          Row("View Original Text", "SELECT 1 AS value", "")
        )
      ))

      hiveClient.runSqlHive("CREATE VIEW v2 AS SELECT * FROM (SELECT 1) T")
      assert(sql("DESC FORMATTED v2").collect().containsSlice(
        Seq(
          Row("Type", "VIEW", ""),
          Row("View Text", "SELECT `t`.`_c0` FROM (SELECT 1) `T`", ""),
          Row("View Original Text", "SELECT * FROM (SELECT 1) T", "")
        )
      ))
    }
  }

  test("Hive CTAS can't create partitioned table by specifying schema") {
    val err1 = intercept[ParseException] {
      spark.sql(
        s"""
           |CREATE TABLE t (a int)
           |PARTITIONED BY (b string)
           |STORED AS parquet
           |AS SELECT 1 as a, "a" as b
                 """.stripMargin)
    }.getMessage
    assert(err1.contains("Schema may not be specified in a Create Table As Select"))

    val err2 = intercept[ParseException] {
      spark.sql(
        s"""
           |CREATE TABLE t
           |PARTITIONED BY (b string)
           |STORED AS parquet
           |AS SELECT 1 as a, "a" as b
                 """.stripMargin)
    }.getMessage
    assert(err2.contains("Partition column types may not be specified in Create Table As Select"))
  }

  test("Hive CTAS with dynamic partition") {
    Seq("orc", "parquet").foreach { format =>
      withTable("t") {
        withSQLConf("hive.exec.dynamic.partition.mode" -> "nonstrict") {
          spark.sql(
            s"""
               |CREATE TABLE t
               |PARTITIONED BY (b)
               |STORED AS $format
               |AS SELECT 1 as a, "a" as b
               """.stripMargin)
          checkAnswer(spark.table("t"), Row(1, "a"))

          assert(spark.sessionState.catalog.getTableMetadata(TableIdentifier("t"))
            .partitionColumnNames === Seq("b"))
        }
      }
    }
  }

  test("Create Table LIKE STORED AS Hive Format") {
    val catalog = spark.sessionState.catalog
    withTable("s") {
      sql("CREATE TABLE s(a INT, b INT) STORED AS ORC")
      hiveFormats.foreach { tableType =>
        val expectedSerde = HiveSerDe.sourceToSerDe(tableType)
        withTable("t") {
          sql(s"CREATE TABLE t LIKE s STORED AS $tableType")
          val table = catalog.getTableMetadata(TableIdentifier("t"))
          assert(table.provider == Some("hive"))
          assert(table.storage.serde == expectedSerde.get.serde)
          assert(table.storage.inputFormat == expectedSerde.get.inputFormat)
          assert(table.storage.outputFormat == expectedSerde.get.outputFormat)
        }
      }
    }
  }

  test("Create Table LIKE with specified TBLPROPERTIES") {
    val catalog = spark.sessionState.catalog
    withTable("s", "t") {
      sql("CREATE TABLE s(a INT, b INT) USING hive TBLPROPERTIES('a'='apple')")
      val source = catalog.getTableMetadata(TableIdentifier("s"))
      assert(source.properties("a") == "apple")
      sql("CREATE TABLE t LIKE s STORED AS parquet TBLPROPERTIES('f'='foo', 'b'='bar')")
      val table = catalog.getTableMetadata(TableIdentifier("t"))
      assert(table.properties.get("a") === None)
      assert(table.properties("f") == "foo")
      assert(table.properties("b") == "bar")
    }
  }

  test("Create Table LIKE with row format") {
    val catalog = spark.sessionState.catalog
    withTable("sourceHiveTable", "sourceDsTable") {
      sql("CREATE TABLE sourceHiveTable(a INT, b INT) STORED AS PARQUET")
      sql("CREATE TABLE sourceDsTable(a INT, b INT) USING PARQUET")

      // row format doesn't work in create targetDsTable
      assertAnalysisError(
        """
          |CREATE TABLE targetDsTable LIKE sourceHiveTable USING PARQUET
          |ROW FORMAT SERDE 'org.apache.hadoop.hive.serde2.lazy.LazySimpleSerDe'
        """.stripMargin,
        "Operation not allowed: CREATE TABLE LIKE ... USING ... ROW FORMAT SERDE")

      // row format doesn't work with provider hive
      assertAnalysisError(
        """
          |CREATE TABLE targetHiveTable LIKE sourceHiveTable USING hive
          |ROW FORMAT SERDE 'org.apache.hadoop.hive.serde2.lazy.LazySimpleSerDe'
          |WITH SERDEPROPERTIES ('test' = 'test')
        """.stripMargin,
        "Operation not allowed: CREATE TABLE LIKE ... USING ... ROW FORMAT SERDE")

      // row format doesn't work without 'STORED AS'
      assertAnalysisError(
        """
          |CREATE TABLE targetDsTable LIKE sourceDsTable
          |ROW FORMAT SERDE 'org.apache.hadoop.hive.serde2.lazy.LazySimpleSerDe'
          |WITH SERDEPROPERTIES ('test' = 'test')
        """.stripMargin,
        "'ROW FORMAT' must be used with 'STORED AS'")

      // 'INPUTFORMAT' and 'OUTPUTFORMAT' conflict with 'USING'
      assertAnalysisError(
        """
          |CREATE TABLE targetDsTable LIKE sourceDsTable USING format
          |STORED AS INPUTFORMAT 'inFormat' OUTPUTFORMAT 'outFormat'
          |ROW FORMAT SERDE 'org.apache.hadoop.hive.serde2.lazy.LazySimpleSerDe'
        """.stripMargin,
        "Operation not allowed: CREATE TABLE LIKE ... USING ... STORED AS")
    }
  }

  test("SPARK-30785: create table like a partitioned table") {
    val catalog = spark.sessionState.catalog
    withTable("sc_part", "ta_part") {
      sql("CREATE TABLE sc_part (key string, ts int) USING parquet PARTITIONED BY (ts)")
      sql("CREATE TABLE ta_part like sc_part")
      val sourceTable = catalog.getTableMetadata(TableIdentifier("sc_part", Some("default")))
      val targetTable = catalog.getTableMetadata(TableIdentifier("ta_part", Some("default")))
      assert(sourceTable.tracksPartitionsInCatalog)
      assert(targetTable.tracksPartitionsInCatalog)
      assert(targetTable.partitionColumnNames == Seq("ts"))
      sql("ALTER TABLE ta_part ADD PARTITION (ts=10)") // no exception
      checkAnswer(sql("SHOW PARTITIONS ta_part"), Row("ts=10") :: Nil)
    }
  }

  test("SPARK-31904: Fix case sensitive problem of char and varchar partition columns") {
    withTable("t1", "t2") {
      sql("CREATE TABLE t1(a STRING, B VARCHAR(10), C CHAR(10)) STORED AS parquet")
      sql("CREATE TABLE t2 USING parquet PARTITIONED BY (b, c) AS SELECT * FROM t1")
      // make sure there is no exception
      assert(sql("SELECT * FROM t2 WHERE b = 'A'").collect().isEmpty)
      assert(sql("SELECT * FROM t2 WHERE c = 'A'").collect().isEmpty)
    }
  }

  test("SPARK-33546: CREATE TABLE LIKE should validate row format & file format") {
    val catalog = spark.sessionState.catalog
    withTable("sourceHiveTable", "sourceDsTable") {
      sql("CREATE TABLE sourceHiveTable(a INT, b INT) STORED AS PARQUET")
      sql("CREATE TABLE sourceDsTable(a INT, b INT) USING PARQUET")

      // ROW FORMAT SERDE ... STORED AS [SEQUENCEFILE | RCFILE | TEXTFILE]
      val allowSerdeFileFormats = Seq("TEXTFILE", "SEQUENCEFILE", "RCFILE")
      Seq("sourceHiveTable", "sourceDsTable").foreach { sourceTable =>
        allowSerdeFileFormats.foreach { format =>
          withTable("targetTable") {
            spark.sql(
              s"""
                 |CREATE TABLE targetTable LIKE $sourceTable
                 |ROW FORMAT SERDE 'org.apache.hadoop.hive.serde2.lazy.LazySimpleSerDe'
                 |STORED AS $format
             """.stripMargin)

            val expectedSerde = HiveSerDe.sourceToSerDe(format)
            val table = catalog.getTableMetadata(TableIdentifier("targetTable", Some("default")))
            assert(table.provider === Some("hive"))
            assert(table.storage.inputFormat === Some(expectedSerde.get.inputFormat.get))
            assert(table.storage.outputFormat === Some(expectedSerde.get.outputFormat.get))
            assert(table.storage.serde ===
              Some("org.apache.hadoop.hive.serde2.lazy.LazySimpleSerDe"))
          }
        }

        // negative case
        hiveFormats.filterNot(allowSerdeFileFormats.contains(_)).foreach { format =>
          withTable("targetTable") {
            assertAnalysisError(
              s"""
                 |CREATE TABLE targetTable LIKE $sourceTable
                 |ROW FORMAT SERDE 'org.apache.hadoop.hive.serde2.lazy.LazySimpleSerDe'
                 |STORED AS $format
              """.stripMargin,
              s"ROW FORMAT SERDE is incompatible with format '${format.toLowerCase(Locale.ROOT)}'")
          }
        }
      }

      // ROW FORMAT DELIMITED ... STORED AS TEXTFILE
      Seq("sourceHiveTable", "sourceDsTable").foreach { sourceTable =>
        withTable("targetTable") {
          spark.sql(
            s"""
               |CREATE TABLE targetTable LIKE $sourceTable
               |ROW FORMAT DELIMITED
               |STORED AS TEXTFILE
             """.stripMargin)

          val expectedSerde = HiveSerDe.sourceToSerDe("TEXTFILE")
          val table = catalog.getTableMetadata(TableIdentifier("targetTable", Some("default")))
          assert(table.provider === Some("hive"))
          assert(table.storage.inputFormat === Some(expectedSerde.get.inputFormat.get))
          assert(table.storage.outputFormat === Some(expectedSerde.get.outputFormat.get))
          assert(table.storage.serde === Some(expectedSerde.get.serde.get))

          // negative case
          assertAnalysisError(
            s"""
               |CREATE TABLE targetTable LIKE $sourceTable
               |ROW FORMAT DELIMITED
               |STORED AS PARQUET
            """.stripMargin,
            "ROW FORMAT DELIMITED is only compatible with 'textfile'")
        }
      }

      // ROW FORMAT ... STORED AS INPUTFORMAT ... OUTPUTFORMAT ...
      hiveFormats.foreach { tableType =>
        val expectedSerde = HiveSerDe.sourceToSerDe(tableType)
        Seq("sourceHiveTable", "sourceDsTable").foreach { sourceTable =>
          withTable("targetTable") {
            spark.sql(
              s"""
                 |CREATE TABLE targetTable LIKE $sourceTable
                 |ROW FORMAT SERDE '${expectedSerde.get.serde.get}'
                 |STORED AS INPUTFORMAT '${expectedSerde.get.inputFormat.get}'
                 |OUTPUTFORMAT '${expectedSerde.get.outputFormat.get}'
               """.stripMargin)

            val table = catalog.getTableMetadata(TableIdentifier("targetTable", Some("default")))
            assert(table.provider === Some("hive"))
            assert(table.storage.inputFormat === Some(expectedSerde.get.inputFormat.get))
            assert(table.storage.outputFormat === Some(expectedSerde.get.outputFormat.get))
            assert(table.storage.serde === Some(expectedSerde.get.serde.get))
          }
        }
      }
    }
  }

  test("SPARK-33844: Insert overwrite directory should check schema too") {
    withView("v") {
      spark.range(1).createTempView("v")
      withTempPath { path =>
        val e = intercept[AnalysisException] {
          spark.sql(s"INSERT OVERWRITE LOCAL DIRECTORY '${path.getCanonicalPath}' " +
            s"STORED AS PARQUET SELECT ID, if(1=1, 1, 0), abs(id), '^-' FROM v")
        }.getMessage
        assert(e.contains("Attribute name \"(IF((1 = 1), 1, 0))\" contains" +
          " invalid character(s) among \" ,;{}()\\n\\t=\". Please use alias to rename it."))
      }
    }
  }
<<<<<<< HEAD
    
  test("SPARK-33865: Hive DDL with avro should check col name") {
    withTable("t1") {
      withView("v") {
        spark.range(1).createTempView("v")

        val e1 = intercept[SchemaParseException] {
          spark.sql(s"CREATE TABLE t1 STORED AS AVRO " +
            "AS SELECT ID, ABS(ID) FROM v")
        }.getMessage
        assert(e1.contains("Illegal character in: abs(ID)"))

        val e2 = intercept[SchemaParseException] {
          spark.sql(s"CREATE TABLE t1 STORED AS AVRO " +
            "AS SELECT ID, IF(ID=1,1,0) FROM v")
        }.getMessage
        assert(e2.contains("Illegal initial character: (IF((ID = CAST(1 AS BIGINT)), 1, 0))"))

        spark.sql(s"CREATE TABLE t1 STORED AS AVRO " +
          "AS SELECT ID, IF(ID=1,ID,0) AS A, ABS(ID) AS B FROM v")
        val expectedSchema = StructType(Seq(StructField("ID", LongType, true),
          StructField("A", LongType, true), StructField("B", LongType, true)))
        assert(spark.table("t1").schema == expectedSchema)
      }
=======

  test("SPARK-34261: Avoid side effect if create exists temporary function") {
    withUserDefinedFunction("f1" -> true) {
      sql("CREATE TEMPORARY FUNCTION f1 AS 'org.apache.hadoop.hive.ql.udf.UDFUUID'")

      val jarName = "TestUDTF.jar"
      val jar = spark.asInstanceOf[TestHiveSparkSession].getHiveFile(jarName).toURI.toString
      spark.sparkContext.addedJars.keys.find(_.contains(jarName))
        .foreach(spark.sparkContext.addedJars.remove)
      assert(!spark.sparkContext.listJars().exists(_.contains(jarName)))
      val msg = intercept[AnalysisException] {
        sql("CREATE TEMPORARY FUNCTION f1 AS " +
          s"'org.apache.hadoop.hive.ql.udf.UDFUUID' USING JAR '$jar'")
      }.getMessage
      assert(msg.contains("Function f1 already exists"))
      assert(!spark.sparkContext.listJars().exists(_.contains(jarName)))

      sql("CREATE OR REPLACE TEMPORARY FUNCTION f1 AS " +
        s"'org.apache.hadoop.hive.ql.udf.UDFUUID' USING JAR '$jar'")
      assert(spark.sparkContext.listJars().exists(_.contains(jarName)))
>>>>>>> 989eb688
    }
  }
}<|MERGE_RESOLUTION|>--- conflicted
+++ resolved
@@ -2876,8 +2876,7 @@
       }
     }
   }
-<<<<<<< HEAD
-    
+
   test("SPARK-33865: Hive DDL with avro should check col name") {
     withTable("t1") {
       withView("v") {
@@ -2901,7 +2900,9 @@
           StructField("A", LongType, true), StructField("B", LongType, true)))
         assert(spark.table("t1").schema == expectedSchema)
       }
-=======
+    }
+  }
+  
 
   test("SPARK-34261: Avoid side effect if create exists temporary function") {
     withUserDefinedFunction("f1" -> true) {
@@ -2922,7 +2923,6 @@
       sql("CREATE OR REPLACE TEMPORARY FUNCTION f1 AS " +
         s"'org.apache.hadoop.hive.ql.udf.UDFUUID' USING JAR '$jar'")
       assert(spark.sparkContext.listJars().exists(_.contains(jarName)))
->>>>>>> 989eb688
     }
   }
 }