--- conflicted
+++ resolved
@@ -334,60 +334,8 @@
             logInfo(s"Using answer cache for test: $testCaseName")
             hiveCachedResults
           } else {
-<<<<<<< HEAD
-
-            val hiveQueries = queryList.map(new TestHiveQueryExecution(_))
-            // Make sure we can at least parse everything before attempting hive execution.
-            // Note this must only look at the logical plan as we might not be able to analyze if
-            // other DDL has not been executed yet.
-            hiveQueries.foreach(_.logical)
-            val computedResults = (queryList.zipWithIndex, hiveQueries, hiveCacheFiles).zipped.map {
-              case ((queryString, i), hiveQuery, cachedAnswerFile) =>
-                try {
-                  // Hooks often break the harness and don't really affect our test anyway, don't
-                  // even try running them.
-                  if (installHooksCommand.findAllMatchIn(queryString).nonEmpty) {
-                    sys.error("hive exec hooks not supported for tests.")
-                  }
-
-                  logWarning(s"Running query ${i + 1}/${queryList.size} with hive.")
-                  // Analyze the query with catalyst to ensure test tables are loaded.
-                  val answer = hiveQuery.analyzed match {
-                    case _: ExplainCommand =>
-                      // No need to execute EXPLAIN queries as we don't check the output.
-                      Nil
-                    case _ =>
-                      TestHive.sessionState.runNativeSql(
-                        queryString.replace("../../data", testDataPath))
-                  }
-
-                  // We need to add a new line to non-empty answers so we can differentiate Seq()
-                  // from Seq("").
-                  stringToFile(
-                    cachedAnswerFile, answer.mkString("\n") + (if (answer.nonEmpty) "\n" else ""))
-                  answer
-                } catch {
-                  case e: Exception =>
-                    val errorMessage =
-                      s"""
-                        |Failed to generate golden answer for query:
-                        |Error: ${e.getMessage}
-                        |${stackTraceToString(e)}
-                        |$queryString
-                      """.stripMargin
-                    stringToFile(
-                      new File(hiveFailedDirectory, testCaseName),
-                      errorMessage + consoleTestCase)
-                    fail(errorMessage)
-                }
-            }.toSeq
-            if (reset) { TestHive.reset() }
-
-            computedResults
-=======
             throw new UnsupportedOperationException(
               "Cannot find result file for test case: " + testCaseName)
->>>>>>> a03c5e68
           }
 
         // Run w/ catalyst
