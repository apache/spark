/*
 * Licensed to the Apache Software Foundation (ASF) under one or more
 * contributor license agreements.  See the NOTICE file distributed with
 * this work for additional information regarding copyright ownership.
 * The ASF licenses this file to You under the Apache License, Version 2.0
 * (the "License"); you may not use this file except in compliance with
 * the License.  You may obtain a copy of the License at
 *
 *    http://www.apache.org/licenses/LICENSE-2.0
 *
 * Unless required by applicable law or agreed to in writing, software
 * distributed under the License is distributed on an "AS IS" BASIS,
 * WITHOUT WARRANTIES OR CONDITIONS OF ANY KIND, either express or implied.
 * See the License for the specific language governing permissions and
 * limitations under the License.
 */

package org.apache.spark.sql.sources

import java.io.File

import org.apache.spark.sql._
import org.apache.spark.sql.catalyst.expressions._
import org.apache.spark.sql.catalyst.plans.physical.HashPartitioning
import org.apache.spark.sql.execution.PhysicalRDD
import org.apache.spark.sql.execution.datasources.{BucketSpec, DataSourceStrategy}
import org.apache.spark.sql.execution.exchange.ShuffleExchange
import org.apache.spark.sql.execution.joins.SortMergeJoin
import org.apache.spark.sql.functions._
import org.apache.spark.sql.hive.test.TestHiveSingleton
import org.apache.spark.sql.test.SQLTestUtils
import org.apache.spark.util.Utils
import org.apache.spark.util.collection.BitSet

class BucketedReadSuite extends QueryTest with SQLTestUtils with TestHiveSingleton {
  import testImplicits._

  private val df = (0 until 50).map(i => (i % 5, i % 13, i.toString)).toDF("i", "j", "k")
  private val nullDF = (for {
    i <- 0 to 50
    s <- Seq(null, "a", "b", "c", "d", "e", "f", null, "g")
  } yield (i % 5, s, i % 13)).toDF("i", "j", "k")

  test("read bucketed data") {
    withTable("bucketed_table") {
      df.write
        .format("parquet")
        .partitionBy("i")
        .bucketBy(8, "j", "k")
        .saveAsTable("bucketed_table")

      for (i <- 0 until 5) {
        val rdd = hiveContext.table("bucketed_table").filter($"i" === i).queryExecution.toRdd
        assert(rdd.partitions.length == 8)

        val attrs = df.select("j", "k").schema.toAttributes
        val checkBucketId = rdd.mapPartitionsWithIndex((index, rows) => {
          val getBucketId = UnsafeProjection.create(
            HashPartitioning(attrs, 8).partitionIdExpression :: Nil,
            attrs)
          rows.map(row => getBucketId(row).getInt(0) == index)
        })

        assert(checkBucketId.collect().reduce(_ && _))
      }
    }
  }

  // To verify if the bucket pruning works, this function checks two conditions:
  //   1) Check if the pruned buckets (before filtering) are empty.
  //   2) Verify the final result is the same as the expected one
  private def checkPrunedAnswers(
      bucketSpec: BucketSpec,
      bucketValues: Seq[Integer],
      filterCondition: Column,
      originalDataFrame: DataFrame): Unit = {
    // This test verifies parts of the plan. Disable whole stage codegen.
    withSQLConf(SQLConf.WHOLESTAGE_CODEGEN_ENABLED.key -> "false") {
      val bucketedDataFrame = hiveContext.table("bucketed_table").select("i", "j", "k")
      val BucketSpec(numBuckets, bucketColumnNames, _) = bucketSpec
      // Limit: bucket pruning only works when the bucket column has one and only one column
      assert(bucketColumnNames.length == 1)
      val bucketColumnIndex = bucketedDataFrame.schema.fieldIndex(bucketColumnNames.head)
      val bucketColumn = bucketedDataFrame.schema.toAttributes(bucketColumnIndex)
      val matchedBuckets = new BitSet(numBuckets)
      bucketValues.foreach { value =>
        matchedBuckets.set(DataSourceStrategy.getBucketId(bucketColumn, numBuckets, value))
      }

<<<<<<< HEAD
    val bucketedDataFrame = hiveContext.table("bucketed_table").select("i", "j", "k")
    val BucketSpec(numBuckets, bucketColumnNames, _, _) = bucketSpec
    // Limit: bucket pruning only works when the bucket column has one and only one column
    assert(bucketColumnNames.length == 1)
    val bucketColumnIndex = bucketedDataFrame.schema.fieldIndex(bucketColumnNames.head)
    val bucketColumn = bucketedDataFrame.schema.toAttributes(bucketColumnIndex)
    val matchedBuckets = new BitSet(numBuckets)
    bucketValues.foreach { value =>
      matchedBuckets.set(DataSourceStrategy.getBucketId(bucketColumn, numBuckets, value))
    }
=======
      // Filter could hide the bug in bucket pruning. Thus, skipping all the filters
      val plan = bucketedDataFrame.filter(filterCondition).queryExecution.executedPlan
      val rdd = plan.find(_.isInstanceOf[PhysicalRDD])
      assert(rdd.isDefined, plan)
>>>>>>> 07f92ef1

      val checkedResult = rdd.get.execute().mapPartitionsWithIndex { case (index, iter) =>
        if (matchedBuckets.get(index % numBuckets)) Iterator(true) else Iterator(iter.isEmpty)
      }
      // checking if all the pruned buckets are empty
      assert(checkedResult.collect().forall(_ == true))

      checkAnswer(
        bucketedDataFrame.filter(filterCondition).orderBy("i", "j", "k"),
        originalDataFrame.filter(filterCondition).orderBy("i", "j", "k"))
    }
  }

  test("read partitioning bucketed tables with bucket pruning filters") {
    withTable("bucketed_table") {
      val numBuckets = 8
      val bucketSpec = BucketSpec(numBuckets, Seq("j"), Nil)
      // json does not support predicate push-down, and thus json is used here
      df.write
        .format("json")
        .partitionBy("i")
        .bucketBy(numBuckets, "j")
        .saveAsTable("bucketed_table")

      for (j <- 0 until 13) {
        // Case 1: EqualTo
        checkPrunedAnswers(
          bucketSpec,
          bucketValues = j :: Nil,
          filterCondition = $"j" === j,
          df)

        // Case 2: EqualNullSafe
        checkPrunedAnswers(
          bucketSpec,
          bucketValues = j :: Nil,
          filterCondition = $"j" <=> j,
          df)

        // Case 3: In
        checkPrunedAnswers(
          bucketSpec,
          bucketValues = Seq(j, j + 1, j + 2, j + 3),
          filterCondition = $"j".isin(j, j + 1, j + 2, j + 3),
          df)
      }
    }
  }

  test("read non-partitioning bucketed tables with bucket pruning filters") {
    withTable("bucketed_table") {
      val numBuckets = 8
      val bucketSpec = BucketSpec(numBuckets, Seq("j"), Nil)
      // json does not support predicate push-down, and thus json is used here
      df.write
        .format("json")
        .bucketBy(numBuckets, "j")
        .saveAsTable("bucketed_table")

      for (j <- 0 until 13) {
        checkPrunedAnswers(
          bucketSpec,
          bucketValues = j :: Nil,
          filterCondition = $"j" === j,
          df)
      }
    }
  }

  test("read partitioning bucketed tables having null in bucketing key") {
    withTable("bucketed_table") {
      val numBuckets = 8
      val bucketSpec = BucketSpec(numBuckets, Seq("j"), Nil)
      // json does not support predicate push-down, and thus json is used here
      nullDF.write
        .format("json")
        .partitionBy("i")
        .bucketBy(numBuckets, "j")
        .saveAsTable("bucketed_table")

      // Case 1: isNull
      checkPrunedAnswers(
        bucketSpec,
        bucketValues = null :: Nil,
        filterCondition = $"j".isNull,
        nullDF)

      // Case 2: <=> null
      checkPrunedAnswers(
        bucketSpec,
        bucketValues = null :: Nil,
        filterCondition = $"j" <=> null,
        nullDF)
    }
  }

  test("read partitioning bucketed tables having composite filters") {
    withTable("bucketed_table") {
      val numBuckets = 8
      val bucketSpec = BucketSpec(numBuckets, Seq("j"), Nil)
      // json does not support predicate push-down, and thus json is used here
      df.write
        .format("json")
        .partitionBy("i")
        .bucketBy(numBuckets, "j")
        .saveAsTable("bucketed_table")

      for (j <- 0 until 13) {
        checkPrunedAnswers(
          bucketSpec,
          bucketValues = j :: Nil,
          filterCondition = $"j" === j && $"k" > $"j",
          df)

        checkPrunedAnswers(
          bucketSpec,
          bucketValues = j :: Nil,
          filterCondition = $"j" === j && $"i" > j % 5,
          df)
      }
    }
  }

  private val df1 = (0 until 50).map(i => (i % 5, i % 13, i.toString)).toDF("i", "j", "k").as("df1")
  private val df2 = (0 until 50).map(i => (i % 7, i % 11, i.toString)).toDF("i", "j", "k").as("df2")

  /**
   * A helper method to test the bucket read functionality using join.  It will save `df1` and `df2`
   * to hive tables, bucketed or not, according to the given bucket specifics.  Next we will join
   * these 2 tables, and firstly make sure the answer is corrected, and then check if the shuffle
   * exists as user expected according to the `shuffleLeft` and `shuffleRight`.
   */
  private def testBucketing(
      bucketSpecLeft: Option[BucketSpec],
      bucketSpecRight: Option[BucketSpec],
      joinColumns: Seq[String],
      shuffleLeft: Boolean,
      shuffleRight: Boolean): Unit = {
    withTable("bucketed_table1", "bucketed_table2") {
      def withBucket(writer: DataFrameWriter, bucketSpec: Option[BucketSpec]): DataFrameWriter = {
        bucketSpec.map { spec =>
          writer.bucketBy(
            spec.numBuckets,
            spec.bucketColumnNames.head,
            spec.bucketColumnNames.tail: _*)
        }.getOrElse(writer)
      }

      withBucket(df1.write.format("parquet"), bucketSpecLeft).saveAsTable("bucketed_table1")
      withBucket(df2.write.format("parquet"), bucketSpecRight).saveAsTable("bucketed_table2")

      withSQLConf(SQLConf.AUTO_BROADCASTJOIN_THRESHOLD.key -> "0",
        SQLConf.WHOLESTAGE_CODEGEN_ENABLED.key -> "false") {
        val t1 = hiveContext.table("bucketed_table1")
        val t2 = hiveContext.table("bucketed_table2")
        val joined = t1.join(t2, joinCondition(t1, t2, joinColumns))

        // First check the result is corrected.
        checkAnswer(
          joined.sort("bucketed_table1.k", "bucketed_table2.k"),
          df1.join(df2, joinCondition(df1, df2, joinColumns)).sort("df1.k", "df2.k"))

        assert(joined.queryExecution.executedPlan.isInstanceOf[SortMergeJoin])
        val joinOperator = joined.queryExecution.executedPlan.asInstanceOf[SortMergeJoin]

        assert(joinOperator.left.find(_.isInstanceOf[ShuffleExchange]).isDefined == shuffleLeft)
        assert(joinOperator.right.find(_.isInstanceOf[ShuffleExchange]).isDefined == shuffleRight)
      }
    }
  }

  private def joinCondition(left: DataFrame, right: DataFrame, joinCols: Seq[String]): Column = {
    joinCols.map(col => left(col) === right(col)).reduce(_ && _)
  }

  test("avoid shuffle when join 2 bucketed tables") {
    val bucketSpec = Some(BucketSpec(8, Seq("i", "j"), Nil))
    testBucketing(bucketSpec, bucketSpec, Seq("i", "j"), shuffleLeft = false, shuffleRight = false)
  }

  // Enable it after fix https://issues.apache.org/jira/browse/SPARK-12704
  ignore("avoid shuffle when join keys are a super-set of bucket keys") {
    val bucketSpec = Some(BucketSpec(8, Seq("i"), Nil))
    testBucketing(bucketSpec, bucketSpec, Seq("i", "j"), shuffleLeft = false, shuffleRight = false)
  }

  test("only shuffle one side when join bucketed table and non-bucketed table") {
    val bucketSpec = Some(BucketSpec(8, Seq("i", "j"), Nil))
    testBucketing(bucketSpec, None, Seq("i", "j"), shuffleLeft = false, shuffleRight = true)
  }

  test("only shuffle one side when 2 bucketed tables have different bucket number") {
    val bucketSpec1 = Some(BucketSpec(8, Seq("i", "j"), Nil))
    val bucketSpec2 = Some(BucketSpec(5, Seq("i", "j"), Nil))
    testBucketing(bucketSpec1, bucketSpec2, Seq("i", "j"), shuffleLeft = false, shuffleRight = true)
  }

  test("only shuffle one side when 2 bucketed tables have different bucket keys") {
    val bucketSpec1 = Some(BucketSpec(8, Seq("i"), Nil))
    val bucketSpec2 = Some(BucketSpec(8, Seq("j"), Nil))
    testBucketing(bucketSpec1, bucketSpec2, Seq("i"), shuffleLeft = false, shuffleRight = true)
  }

  test("shuffle when join keys are not equal to bucket keys") {
    val bucketSpec = Some(BucketSpec(8, Seq("i"), Nil))
    testBucketing(bucketSpec, bucketSpec, Seq("j"), shuffleLeft = true, shuffleRight = true)
  }

  test("shuffle when join 2 bucketed tables with bucketing disabled") {
    val bucketSpec = Some(BucketSpec(8, Seq("i", "j"), Nil))
    withSQLConf(SQLConf.BUCKETING_ENABLED.key -> "false") {
      testBucketing(bucketSpec, bucketSpec, Seq("i", "j"), shuffleLeft = true, shuffleRight = true)
    }
  }

  test("avoid shuffle when grouping keys are equal to bucket keys") {
    withTable("bucketed_table") {
      df1.write.format("parquet").bucketBy(8, "i", "j").saveAsTable("bucketed_table")
      val tbl = hiveContext.table("bucketed_table")
      val agged = tbl.groupBy("i", "j").agg(max("k"))

      checkAnswer(
        agged.sort("i", "j"),
        df1.groupBy("i", "j").agg(max("k")).sort("i", "j"))

      assert(agged.queryExecution.executedPlan.find(_.isInstanceOf[ShuffleExchange]).isEmpty)
    }
  }

  test("avoid shuffle when grouping keys are a super-set of bucket keys") {
    withTable("bucketed_table") {
      df1.write.format("parquet").bucketBy(8, "i").saveAsTable("bucketed_table")
      val tbl = hiveContext.table("bucketed_table")
      val agged = tbl.groupBy("i", "j").agg(max("k"))

      checkAnswer(
        agged.sort("i", "j"),
        df1.groupBy("i", "j").agg(max("k")).sort("i", "j"))

      assert(agged.queryExecution.executedPlan.find(_.isInstanceOf[ShuffleExchange]).isEmpty)
    }
  }

  test("fallback to non-bucketing mode if there exists any malformed bucket files") {
    withTable("bucketed_table") {
      df1.write.format("parquet").bucketBy(8, "i").saveAsTable("bucketed_table")
      val tableDir = new File(hiveContext.warehousePath, "bucketed_table")
      Utils.deleteRecursively(tableDir)
      df1.write.parquet(tableDir.getAbsolutePath)

      val agged = hiveContext.table("bucketed_table").groupBy("i").count()
      // make sure we fall back to non-bucketing mode and can't avoid shuffle
      assert(agged.queryExecution.executedPlan.find(_.isInstanceOf[ShuffleExchange]).isDefined)
      checkAnswer(agged.sort("i"), df1.groupBy("i").count().sort("i"))
    }
  }
}<|MERGE_RESOLUTION|>--- conflicted
+++ resolved
@@ -77,7 +77,7 @@
     // This test verifies parts of the plan. Disable whole stage codegen.
     withSQLConf(SQLConf.WHOLESTAGE_CODEGEN_ENABLED.key -> "false") {
       val bucketedDataFrame = hiveContext.table("bucketed_table").select("i", "j", "k")
-      val BucketSpec(numBuckets, bucketColumnNames, _) = bucketSpec
+      val BucketSpec(numBuckets, bucketColumnNames, _, _) = bucketSpec
       // Limit: bucket pruning only works when the bucket column has one and only one column
       assert(bucketColumnNames.length == 1)
       val bucketColumnIndex = bucketedDataFrame.schema.fieldIndex(bucketColumnNames.head)
@@ -87,23 +87,10 @@
         matchedBuckets.set(DataSourceStrategy.getBucketId(bucketColumn, numBuckets, value))
       }
 
-<<<<<<< HEAD
-    val bucketedDataFrame = hiveContext.table("bucketed_table").select("i", "j", "k")
-    val BucketSpec(numBuckets, bucketColumnNames, _, _) = bucketSpec
-    // Limit: bucket pruning only works when the bucket column has one and only one column
-    assert(bucketColumnNames.length == 1)
-    val bucketColumnIndex = bucketedDataFrame.schema.fieldIndex(bucketColumnNames.head)
-    val bucketColumn = bucketedDataFrame.schema.toAttributes(bucketColumnIndex)
-    val matchedBuckets = new BitSet(numBuckets)
-    bucketValues.foreach { value =>
-      matchedBuckets.set(DataSourceStrategy.getBucketId(bucketColumn, numBuckets, value))
-    }
-=======
       // Filter could hide the bug in bucket pruning. Thus, skipping all the filters
       val plan = bucketedDataFrame.filter(filterCondition).queryExecution.executedPlan
       val rdd = plan.find(_.isInstanceOf[PhysicalRDD])
       assert(rdd.isDefined, plan)
->>>>>>> 07f92ef1
 
       val checkedResult = rdd.get.execute().mapPartitionsWithIndex { case (index, iter) =>
         if (matchedBuckets.get(index % numBuckets)) Iterator(true) else Iterator(iter.isEmpty)
