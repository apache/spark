/*
 * Licensed to the Apache Software Foundation (ASF) under one or more
 * contributor license agreements.  See the NOTICE file distributed with
 * this work for additional information regarding copyright ownership.
 * The ASF licenses this file to You under the Apache License, Version 2.0
 * (the "License"); you may not use this file except in compliance with
 * the License.  You may obtain a copy of the License at
 *
 *    http://www.apache.org/licenses/LICENSE-2.0
 *
 * Unless required by applicable law or agreed to in writing, software
 * distributed under the License is distributed on an "AS IS" BASIS,
 * WITHOUT WARRANTIES OR CONDITIONS OF ANY KIND, either express or implied.
 * See the License for the specific language governing permissions and
 * limitations under the License.
 */

package org.apache.spark.sql.sources

import scala.collection.JavaConverters._

import org.apache.hadoop.conf.Configuration
import org.apache.hadoop.fs.Path
import org.apache.hadoop.mapreduce.{JobContext, TaskAttemptContext}
import org.apache.hadoop.mapreduce.lib.output.FileOutputCommitter
import org.apache.parquet.hadoop.ParquetOutputCommitter

import org.apache.spark.deploy.SparkHadoopUtil
import org.apache.spark.sql._
import org.apache.spark.sql.execution.datasources.LogicalRelation
import org.apache.spark.sql.hive.test.{TestHiveSingleton, TestHive}
import org.apache.spark.sql.test.SQLTestUtils
import org.apache.spark.sql.types._


abstract class HadoopFsRelationTest extends QueryTest with TestHiveSingleton with SQLTestUtils {
  import testImplicits._

  val dataSourceName: String

  val dataSchema =
    StructType(
      Seq(
        StructField("a", IntegerType, nullable = false),
        StructField("b", StringType, nullable = false)))

  lazy val testDF = (1 to 3).map(i => (i, s"val_$i")).toDF("a", "b")

  lazy val partitionedTestDF1 = (for {
    i <- 1 to 3
    p2 <- Seq("foo", "bar")
  } yield (i, s"val_$i", 1, p2)).toDF("a", "b", "p1", "p2")

  lazy val partitionedTestDF2 = (for {
    i <- 1 to 3
    p2 <- Seq("foo", "bar")
  } yield (i, s"val_$i", 2, p2)).toDF("a", "b", "p1", "p2")

  lazy val partitionedTestDF = partitionedTestDF1.unionAll(partitionedTestDF2)

  def checkQueries(df: DataFrame): Unit = {
    // Selects everything
    checkAnswer(
      df,
      for (i <- 1 to 3; p1 <- 1 to 2; p2 <- Seq("foo", "bar")) yield Row(i, s"val_$i", p1, p2))

    // Simple filtering and partition pruning
    checkAnswer(
      df.filter('a > 1 && 'p1 === 2),
      for (i <- 2 to 3; p2 <- Seq("foo", "bar")) yield Row(i, s"val_$i", 2, p2))

    // Simple projection and filtering
    checkAnswer(
      df.filter('a > 1).select('b, 'a + 1),
      for (i <- 2 to 3; _ <- 1 to 2; _ <- Seq("foo", "bar")) yield Row(s"val_$i", i + 1))

    // Simple projection and partition pruning
    checkAnswer(
      df.filter('a > 1 && 'p1 < 2).select('b, 'p1),
      for (i <- 2 to 3; _ <- Seq("foo", "bar")) yield Row(s"val_$i", 1))

    // Project many copies of columns with different types (reproduction for SPARK-7858)
    checkAnswer(
      df.filter('a > 1 && 'p1 < 2).select('b, 'b, 'b, 'b, 'p1, 'p1, 'p1, 'p1),
      for (i <- 2 to 3; _ <- Seq("foo", "bar"))
        yield Row(s"val_$i", s"val_$i", s"val_$i", s"val_$i", 1, 1, 1, 1))

    // Self-join
    df.registerTempTable("t")
    withTempTable("t") {
      checkAnswer(
        sql(
          """SELECT l.a, r.b, l.p1, r.p2
            |FROM t l JOIN t r
            |ON l.a = r.a AND l.p1 = r.p1 AND l.p2 = r.p2
          """.stripMargin),
        for (i <- 1 to 3; p1 <- 1 to 2; p2 <- Seq("foo", "bar")) yield Row(i, s"val_$i", p1, p2))
    }
  }

  test("save()/load() - non-partitioned table - Overwrite") {
    withTempPath { file =>
      testDF.write.mode(SaveMode.Overwrite).format(dataSourceName).save(file.getCanonicalPath)
      testDF.write.mode(SaveMode.Overwrite).format(dataSourceName).save(file.getCanonicalPath)

      checkAnswer(
        sqlContext.read.format(dataSourceName)
          .option("path", file.getCanonicalPath)
          .option("dataSchema", dataSchema.json)
          .load(),
        testDF.collect())
    }
  }

  test("save()/load() - non-partitioned table - Append") {
    withTempPath { file =>
      testDF.write.mode(SaveMode.Overwrite).format(dataSourceName).save(file.getCanonicalPath)
      testDF.write.mode(SaveMode.Append).format(dataSourceName).save(file.getCanonicalPath)

      checkAnswer(
        sqlContext.read.format(dataSourceName)
          .option("dataSchema", dataSchema.json)
          .load(file.getCanonicalPath).orderBy("a"),
        testDF.unionAll(testDF).orderBy("a").collect())
    }
  }

  test("save()/load() - non-partitioned table - ErrorIfExists") {
    withTempDir { file =>
      intercept[AnalysisException] {
        testDF.write.format(dataSourceName).mode(SaveMode.ErrorIfExists).save(file.getCanonicalPath)
      }
    }
  }

  test("save()/load() - non-partitioned table - Ignore") {
    withTempDir { file =>
      testDF.write.mode(SaveMode.Ignore).format(dataSourceName).save(file.getCanonicalPath)

      val path = new Path(file.getCanonicalPath)
      val fs = path.getFileSystem(sqlContext.sparkContext.hadoopConfiguration)
      assert(fs.listStatus(path).isEmpty)
    }
  }

  test("save()/load() - partitioned table - simple queries") {
    withTempPath { file =>
      partitionedTestDF.write
        .format(dataSourceName)
        .mode(SaveMode.ErrorIfExists)
        .partitionBy("p1", "p2")
        .save(file.getCanonicalPath)

      checkQueries(
        sqlContext.read.format(dataSourceName)
          .option("dataSchema", dataSchema.json)
          .load(file.getCanonicalPath))
    }
  }

  test("save()/load() - partitioned table - Overwrite") {
    withTempPath { file =>
      partitionedTestDF.write
        .format(dataSourceName)
        .mode(SaveMode.Overwrite)
        .partitionBy("p1", "p2")
        .save(file.getCanonicalPath)

      partitionedTestDF.write
        .format(dataSourceName)
        .mode(SaveMode.Overwrite)
        .partitionBy("p1", "p2")
        .save(file.getCanonicalPath)

      checkAnswer(
        sqlContext.read.format(dataSourceName)
          .option("dataSchema", dataSchema.json)
          .load(file.getCanonicalPath),
        partitionedTestDF.collect())
    }
  }

  test("save()/load() - partitioned table - Append") {
    withTempPath { file =>
      partitionedTestDF.write
        .format(dataSourceName)
        .mode(SaveMode.Overwrite)
        .partitionBy("p1", "p2")
        .save(file.getCanonicalPath)

      partitionedTestDF.write
        .format(dataSourceName)
        .mode(SaveMode.Append)
        .partitionBy("p1", "p2")
        .save(file.getCanonicalPath)

      checkAnswer(
        sqlContext.read.format(dataSourceName)
          .option("dataSchema", dataSchema.json)
          .load(file.getCanonicalPath),
        partitionedTestDF.unionAll(partitionedTestDF).collect())
    }
  }

  test("save()/load() - partitioned table - Append - new partition values") {
    withTempPath { file =>
      partitionedTestDF1.write
        .format(dataSourceName)
        .mode(SaveMode.Overwrite)
        .partitionBy("p1", "p2")
        .save(file.getCanonicalPath)

      partitionedTestDF2.write
        .format(dataSourceName)
        .mode(SaveMode.Append)
        .partitionBy("p1", "p2")
        .save(file.getCanonicalPath)

      checkAnswer(
        sqlContext.read.format(dataSourceName)
          .option("dataSchema", dataSchema.json)
          .load(file.getCanonicalPath),
        partitionedTestDF.collect())
    }
  }

  test("save()/load() - partitioned table - ErrorIfExists") {
    withTempDir { file =>
      intercept[AnalysisException] {
        partitionedTestDF.write
          .format(dataSourceName)
          .mode(SaveMode.ErrorIfExists)
          .partitionBy("p1", "p2")
          .save(file.getCanonicalPath)
      }
    }
  }

  test("save()/load() - partitioned table - Ignore") {
    withTempDir { file =>
      partitionedTestDF.write
        .format(dataSourceName).mode(SaveMode.Ignore).save(file.getCanonicalPath)

      val path = new Path(file.getCanonicalPath)
      val fs = path.getFileSystem(SparkHadoopUtil.get.conf)
      assert(fs.listStatus(path).isEmpty)
    }
  }

  test("saveAsTable()/load() - non-partitioned table - Overwrite") {
    testDF.write.format(dataSourceName).mode(SaveMode.Overwrite)
      .option("dataSchema", dataSchema.json)
      .saveAsTable("t")

    withTable("t") {
      checkAnswer(sqlContext.table("t"), testDF.collect())
    }
  }

  test("saveAsTable()/load() - non-partitioned table - Append") {
    testDF.write.format(dataSourceName).mode(SaveMode.Overwrite).saveAsTable("t")
    testDF.write.format(dataSourceName).mode(SaveMode.Append).saveAsTable("t")

    withTable("t") {
      checkAnswer(sqlContext.table("t"), testDF.unionAll(testDF).orderBy("a").collect())
    }
  }

  test("saveAsTable()/load() - non-partitioned table - ErrorIfExists") {
    Seq.empty[(Int, String)].toDF().registerTempTable("t")

    withTempTable("t") {
      intercept[AnalysisException] {
        testDF.write.format(dataSourceName).mode(SaveMode.ErrorIfExists).saveAsTable("t")
      }
    }
  }

  test("saveAsTable()/load() - non-partitioned table - Ignore") {
    Seq.empty[(Int, String)].toDF().registerTempTable("t")

    withTempTable("t") {
      testDF.write.format(dataSourceName).mode(SaveMode.Ignore).saveAsTable("t")
      assert(sqlContext.table("t").collect().isEmpty)
    }
  }

  test("saveAsTable()/load() - partitioned table - simple queries") {
    partitionedTestDF.write.format(dataSourceName)
      .mode(SaveMode.Overwrite)
      .option("dataSchema", dataSchema.json)
      .saveAsTable("t")

    withTable("t") {
      checkQueries(sqlContext.table("t"))
    }
  }

  test("saveAsTable()/load() - partitioned table - Overwrite") {
    partitionedTestDF.write
      .format(dataSourceName)
      .mode(SaveMode.Overwrite)
      .option("dataSchema", dataSchema.json)
      .partitionBy("p1", "p2")
      .saveAsTable("t")

    partitionedTestDF.write
      .format(dataSourceName)
      .mode(SaveMode.Overwrite)
      .option("dataSchema", dataSchema.json)
      .partitionBy("p1", "p2")
      .saveAsTable("t")

    withTable("t") {
      checkAnswer(sqlContext.table("t"), partitionedTestDF.collect())
    }
  }

  test("saveAsTable()/load() - partitioned table - Append") {
    partitionedTestDF.write
      .format(dataSourceName)
      .mode(SaveMode.Overwrite)
      .option("dataSchema", dataSchema.json)
      .partitionBy("p1", "p2")
      .saveAsTable("t")

    partitionedTestDF.write
      .format(dataSourceName)
      .mode(SaveMode.Append)
      .option("dataSchema", dataSchema.json)
      .partitionBy("p1", "p2")
      .saveAsTable("t")

    withTable("t") {
      checkAnswer(sqlContext.table("t"), partitionedTestDF.unionAll(partitionedTestDF).collect())
    }
  }

  test("saveAsTable()/load() - partitioned table - Append - new partition values") {
    partitionedTestDF1.write
      .format(dataSourceName)
      .mode(SaveMode.Overwrite)
      .option("dataSchema", dataSchema.json)
      .partitionBy("p1", "p2")
      .saveAsTable("t")

    partitionedTestDF2.write
      .format(dataSourceName)
      .mode(SaveMode.Append)
      .option("dataSchema", dataSchema.json)
      .partitionBy("p1", "p2")
      .saveAsTable("t")

    withTable("t") {
      checkAnswer(sqlContext.table("t"), partitionedTestDF.collect())
    }
  }

  test("saveAsTable()/load() - partitioned table - Append - mismatched partition columns") {
    partitionedTestDF1.write
      .format(dataSourceName)
      .mode(SaveMode.Overwrite)
      .option("dataSchema", dataSchema.json)
      .partitionBy("p1", "p2")
      .saveAsTable("t")

    // Using only a subset of all partition columns
    intercept[Throwable] {
      partitionedTestDF2.write
        .format(dataSourceName)
        .mode(SaveMode.Append)
        .option("dataSchema", dataSchema.json)
        .partitionBy("p1")
        .saveAsTable("t")
    }
  }

  test("saveAsTable()/load() - partitioned table - ErrorIfExists") {
    Seq.empty[(Int, String)].toDF().registerTempTable("t")

    withTempTable("t") {
      intercept[AnalysisException] {
        partitionedTestDF.write
          .format(dataSourceName)
          .mode(SaveMode.ErrorIfExists)
          .option("dataSchema", dataSchema.json)
          .partitionBy("p1", "p2")
          .saveAsTable("t")
      }
    }
  }

  test("saveAsTable()/load() - partitioned table - Ignore") {
    Seq.empty[(Int, String)].toDF().registerTempTable("t")

    withTempTable("t") {
      partitionedTestDF.write
        .format(dataSourceName)
        .mode(SaveMode.Ignore)
        .option("dataSchema", dataSchema.json)
        .partitionBy("p1", "p2")
        .saveAsTable("t")

      assert(sqlContext.table("t").collect().isEmpty)
    }
  }

  test("Hadoop style globbing") {
    withTempPath { file =>
      partitionedTestDF.write
        .format(dataSourceName)
        .mode(SaveMode.Overwrite)
        .partitionBy("p1", "p2")
        .save(file.getCanonicalPath)

      val df = sqlContext.read
        .format(dataSourceName)
        .option("dataSchema", dataSchema.json)
        .load(s"${file.getCanonicalPath}/p1=*/p2=???")

      val expectedPaths = Set(
        s"${file.getCanonicalFile}/p1=1/p2=foo",
        s"${file.getCanonicalFile}/p1=2/p2=foo",
        s"${file.getCanonicalFile}/p1=1/p2=bar",
        s"${file.getCanonicalFile}/p1=2/p2=bar"
      ).map { p =>
        val path = new Path(p)
        val fs = path.getFileSystem(sqlContext.sparkContext.hadoopConfiguration)
        path.makeQualified(fs.getUri, fs.getWorkingDirectory).toString
      }

      val actualPaths = df.queryExecution.analyzed.collectFirst {
        case LogicalRelation(relation: HadoopFsRelation) =>
          relation.paths.toSet
      }.getOrElse {
        fail("Expect an FSBasedRelation, but none could be found")
      }

      assert(actualPaths === expectedPaths)
      checkAnswer(df, partitionedTestDF.collect())
    }
  }

  // HadoopFsRelation.discoverPartitions() called by refresh(), which will ignore
  // the given partition data type.
  ignore("Partition column type casting") {
    withTempPath { file =>
      val input = partitionedTestDF.select('a, 'b, 'p1.cast(StringType).as('ps), 'p2)

      input
        .write
        .format(dataSourceName)
        .mode(SaveMode.Overwrite)
        .partitionBy("ps", "p2")
        .saveAsTable("t")

      withTempTable("t") {
        checkAnswer(sqlContext.table("t"), input.collect())
      }
    }
  }

  test("SPARK-7616: adjust column name order accordingly when saving partitioned table") {
    val df = (1 to 3).map(i => (i, s"val_$i", i * 2)).toDF("a", "b", "c")

    df.write
      .format(dataSourceName)
      .mode(SaveMode.Overwrite)
      .partitionBy("c", "a")
      .saveAsTable("t")

    withTable("t") {
      checkAnswer(sqlContext.table("t"), df.select('b, 'c, 'a).collect())
    }
  }

  // NOTE: This test suite is not super deterministic.  On nodes with only relatively few cores
  // (4 or even 1), it's hard to reproduce the data loss issue.  But on nodes with for example 8 or
  // more cores, the issue can be reproduced steadily.  Fortunately our Jenkins builder meets this
  // requirement.  We probably want to move this test case to spark-integration-tests or spark-perf
  // later.
  test("SPARK-8406: Avoids name collision while writing files") {
    withTempPath { dir =>
      val path = dir.getCanonicalPath
      sqlContext
        .range(10000)
        .repartition(250)
        .write
        .mode(SaveMode.Overwrite)
        .format(dataSourceName)
        .save(path)

      assertResult(10000) {
        sqlContext
          .read
          .format(dataSourceName)
          .option("dataSchema", StructType(StructField("id", LongType) :: Nil).json)
          .load(path)
          .count()
      }
    }
  }

  test("SPARK-8578 specified custom output committer will not be used to append data") {
    val clonedConf = new Configuration(hadoopConfiguration)
    try {
      val df = sqlContext.range(1, 10).toDF("i")
      withTempPath { dir =>
        df.write.mode("append").format(dataSourceName).save(dir.getCanonicalPath)
        hadoopConfiguration.set(
          SQLConf.OUTPUT_COMMITTER_CLASS.key,
          classOf[AlwaysFailOutputCommitter].getName)
        // Since Parquet has its own output committer setting, also set it
        // to AlwaysFailParquetOutputCommitter at here.
        hadoopConfiguration.set("spark.sql.parquet.output.committer.class",
          classOf[AlwaysFailParquetOutputCommitter].getName)
        // Because there data already exists,
        // this append should succeed because we will use the output committer associated
        // with file format and AlwaysFailOutputCommitter will not be used.
        df.write.mode("append").format(dataSourceName).save(dir.getCanonicalPath)
        checkAnswer(
          sqlContext.read
            .format(dataSourceName)
            .option("dataSchema", df.schema.json)
            .load(dir.getCanonicalPath),
          df.unionAll(df))

        // This will fail because AlwaysFailOutputCommitter is used when we do append.
        intercept[Exception] {
          df.write.mode("overwrite").format(dataSourceName).save(dir.getCanonicalPath)
        }
      }
      withTempPath { dir =>
        hadoopConfiguration.set(
          SQLConf.OUTPUT_COMMITTER_CLASS.key,
          classOf[AlwaysFailOutputCommitter].getName)
        // Since Parquet has its own output committer setting, also set it
        // to AlwaysFailParquetOutputCommitter at here.
        hadoopConfiguration.set("spark.sql.parquet.output.committer.class",
          classOf[AlwaysFailParquetOutputCommitter].getName)
        // Because there is no existing data,
        // this append will fail because AlwaysFailOutputCommitter is used when we do append
        // and there is no existing data.
        intercept[Exception] {
          df.write.mode("append").format(dataSourceName).save(dir.getCanonicalPath)
        }
      }
    } finally {
      // Hadoop 1 doesn't have `Configuration.unset`
<<<<<<< HEAD
      hadoopConfiguration.clear()
      clonedConf.foreach(entry => hadoopConfiguration.set(entry.getKey, entry.getValue))
=======
      configuration.clear()
      clonedConf.asScala.foreach(entry => configuration.set(entry.getKey, entry.getValue))
>>>>>>> c0e9ff15
    }
  }

  test("SPARK-8887: Explicitly define which data types can be used as dynamic partition columns") {
    val df = Seq(
      (1, "v1", Array(1, 2, 3), Map("k1" -> "v1"), Tuple2(1, "4")),
      (2, "v2", Array(4, 5, 6), Map("k2" -> "v2"), Tuple2(2, "5")),
      (3, "v3", Array(7, 8, 9), Map("k3" -> "v3"), Tuple2(3, "6"))).toDF("a", "b", "c", "d", "e")
    withTempDir { file =>
      intercept[AnalysisException] {
        df.write.format(dataSourceName).partitionBy("c", "d", "e").save(file.getCanonicalPath)
      }
    }
    intercept[AnalysisException] {
      df.write.format(dataSourceName).partitionBy("c", "d", "e").saveAsTable("t")
    }
  }

  test("SPARK-9899 Disable customized output committer when speculation is on") {
    val clonedConf = new Configuration(hadoopConfiguration)
    val speculationEnabled =
      sqlContext.sparkContext.conf.getBoolean("spark.speculation", defaultValue = false)

    try {
      withTempPath { dir =>
        // Enables task speculation
        sqlContext.sparkContext.conf.set("spark.speculation", "true")

        // Uses a customized output committer which always fails
        hadoopConfiguration.set(
          SQLConf.OUTPUT_COMMITTER_CLASS.key,
          classOf[AlwaysFailOutputCommitter].getName)

        // Code below shouldn't throw since customized output committer should be disabled.
        val df = sqlContext.range(10).coalesce(1)
        df.write.format(dataSourceName).save(dir.getCanonicalPath)
        checkAnswer(
          sqlContext
            .read
            .format(dataSourceName)
            .option("dataSchema", df.schema.json)
            .load(dir.getCanonicalPath),
          df)
      }
    } finally {
      // Hadoop 1 doesn't have `Configuration.unset`
<<<<<<< HEAD
      hadoopConfiguration.clear()
      clonedConf.foreach(entry => hadoopConfiguration.set(entry.getKey, entry.getValue))
=======
      configuration.clear()
      clonedConf.asScala.foreach(entry => configuration.set(entry.getKey, entry.getValue))
>>>>>>> c0e9ff15
      sqlContext.sparkContext.conf.set("spark.speculation", speculationEnabled.toString)
    }
  }
}

// This class is used to test SPARK-8578. We should not use any custom output committer when
// we actually append data to an existing dir.
class AlwaysFailOutputCommitter(
    outputPath: Path,
    context: TaskAttemptContext)
  extends FileOutputCommitter(outputPath, context) {

  override def commitJob(context: JobContext): Unit = {
    sys.error("Intentional job commitment failure for testing purpose.")
  }
}

// This class is used to test SPARK-8578. We should not use any custom output committer when
// we actually append data to an existing dir.
class AlwaysFailParquetOutputCommitter(
    outputPath: Path,
    context: TaskAttemptContext)
  extends ParquetOutputCommitter(outputPath, context) {

  override def commitJob(context: JobContext): Unit = {
    sys.error("Intentional job commitment failure for testing purpose.")
  }
}<|MERGE_RESOLUTION|>--- conflicted
+++ resolved
@@ -547,13 +547,8 @@
       }
     } finally {
       // Hadoop 1 doesn't have `Configuration.unset`
-<<<<<<< HEAD
       hadoopConfiguration.clear()
-      clonedConf.foreach(entry => hadoopConfiguration.set(entry.getKey, entry.getValue))
-=======
-      configuration.clear()
-      clonedConf.asScala.foreach(entry => configuration.set(entry.getKey, entry.getValue))
->>>>>>> c0e9ff15
+      clonedConf.asScala.foreach(entry => hadoopConfiguration.set(entry.getKey, entry.getValue))
     }
   }
 
@@ -600,13 +595,8 @@
       }
     } finally {
       // Hadoop 1 doesn't have `Configuration.unset`
-<<<<<<< HEAD
       hadoopConfiguration.clear()
-      clonedConf.foreach(entry => hadoopConfiguration.set(entry.getKey, entry.getValue))
-=======
-      configuration.clear()
-      clonedConf.asScala.foreach(entry => configuration.set(entry.getKey, entry.getValue))
->>>>>>> c0e9ff15
+      clonedConf.asScala.foreach(entry => hadoopConfiguration.set(entry.getKey, entry.getValue))
       sqlContext.sparkContext.conf.set("spark.speculation", speculationEnabled.toString)
     }
   }
