--- conflicted
+++ resolved
@@ -20,17 +20,9 @@
 import scala.collection.JavaConverters._
 
 import org.apache.spark.sql._
-<<<<<<< HEAD
-import org.apache.spark.sql.execution.aggregate
-import org.apache.spark.sql.functions._
-import org.apache.spark.sql.hive.test.TestHive
-import org.apache.spark.sql.test.SQLTestUtils
-import org.apache.spark.sql.types.{IntegerType, StringType, StructField, StructType}
-=======
 import org.apache.spark.sql.catalyst.expressions.UnsafeRow
 import org.apache.spark.sql.expressions.{MutableAggregationBuffer, UserDefinedAggregateFunction}
 import org.apache.spark.sql.functions._
->>>>>>> 13dab9c3
 import org.apache.spark.sql.hive.aggregate.{MyDoubleAvg, MyDoubleSum}
 import org.apache.spark.sql.hive.test.TestHiveSingleton
 import org.apache.spark.sql.test.SQLTestUtils
@@ -721,9 +713,8 @@
         Row(0, null, 1, 1, null, 0) :: Nil)
   }
 
-<<<<<<< HEAD
   test("test approximate quantile") {
-    val df = Seq.tabulate(1000)(i => (1.0 * i, 2.0 * i)).toDF("singles", "doubles")
+    val df = Seq.tabulate(1000)(i => (i, 2.0 * i)).toDF("singles", "doubles")
 
     val expected_1 = 500.0
     val expected_2 = 1600.0
@@ -743,14 +734,6 @@
     }
   }
 
-  test("test Last implemented based on AggregateExpression1") {
-    // TODO: Remove this test once we remove AggregateExpression1.
-    import org.apache.spark.sql.functions._
-    val df = Seq((1, 1), (2, 2), (3, 3)).toDF("i", "j").repartition(1)
-    withSQLConf(
-      SQLConf.SHUFFLE_PARTITIONS.key -> "1",
-      SQLConf.USE_SQL_AGGREGATE2.key -> "false") {
-=======
   test("pearson correlation") {
     val df = Seq.tabulate(10)(i => (1.0 * i, 2.0 * i, i * -1.0)).toDF("a", "b", "c")
     val corr1 = df.repartition(2).groupBy().agg(corr("a", "b")).collect()(0).getDouble(0)
@@ -807,7 +790,6 @@
       (6, 2, 11)).toDF("a", "b", "c")
 
     covar_tab.registerTempTable("covar_tab")
->>>>>>> 13dab9c3
 
     checkAnswer(
       sqlContext.sql(
