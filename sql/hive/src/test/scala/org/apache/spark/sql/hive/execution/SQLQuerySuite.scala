--- conflicted
+++ resolved
@@ -1850,7 +1850,6 @@
     }
   }
 
-<<<<<<< HEAD
   test("writing partitioned DataFrame to Hive compatible format") {
     val schema = StructType(
       Array(StructField("a", LongType, false),
@@ -1938,7 +1937,9 @@
         .select('result)
         .collect()
         .map(_.getString(0).replaceAll("None", "").trim.split("\t").map(_.trim))
-=======
+    }
+  }
+
   test(
     "SPARK-14488 \"CREATE TEMPORARY TABLE ... USING ... AS SELECT ...\" " +
     "shouldn't create persisted table"
@@ -1982,7 +1983,6 @@
       }.getMessage
 
       assert(message == "'path' is not specified")
->>>>>>> 23f93f55
     }
   }
 }