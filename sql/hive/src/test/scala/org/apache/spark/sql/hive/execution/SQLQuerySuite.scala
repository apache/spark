/*
 * Licensed to the Apache Software Foundation (ASF) under one or more
 * contributor license agreements.  See the NOTICE file distributed with
 * this work for additional information regarding copyright ownership.
 * The ASF licenses this file to You under the Apache License, Version 2.0
 * (the "License"); you may not use this file except in compliance with
 * the License.  You may obtain a copy of the License at
 *
 *    http://www.apache.org/licenses/LICENSE-2.0
 *
 * Unless required by applicable law or agreed to in writing, software
 * distributed under the License is distributed on an "AS IS" BASIS,
 * WITHOUT WARRANTIES OR CONDITIONS OF ANY KIND, either express or implied.
 * See the License for the specific language governing permissions and
 * limitations under the License.
 */

package org.apache.spark.sql.hive.execution

import org.apache.spark.sql.QueryTest

import org.apache.spark.sql.Row
import org.apache.spark.sql.hive.test.TestHive._
import org.apache.spark.sql.types._

case class Nested1(f1: Nested2)
case class Nested2(f2: Nested3)
case class Nested3(f3: Int)

/**
 * A collection of hive query tests where we generate the answers ourselves instead of depending on
 * Hive to generate them (in contrast to HiveQuerySuite).  Often this is because the query is
 * valid, but Hive currently cannot execute it.
 */
class SQLQuerySuite extends QueryTest {
  test("SPARK-4512 Fix attribute reference resolution error when using SORT BY") {
    checkAnswer(
      sql("SELECT * FROM (SELECT key + key AS a FROM src SORT BY value) t ORDER BY t.a"),
      sql("SELECT key + key as a FROM src ORDER BY a").collect().toSeq
    )
  }

  test("CTAS with serde") {
    sql("CREATE TABLE ctas1 AS SELECT key k, value FROM src ORDER BY k, value").collect()
    sql(
      """CREATE TABLE ctas2
        | ROW FORMAT SERDE "org.apache.hadoop.hive.serde2.columnar.ColumnarSerDe"
        | WITH SERDEPROPERTIES("serde_p1"="p1","serde_p2"="p2")
        | STORED AS RCFile
        | TBLPROPERTIES("tbl_p1"="p11", "tbl_p2"="p22")
        | AS
        |   SELECT key, value
        |   FROM src
        |   ORDER BY key, value""".stripMargin).collect()
    sql(
      """CREATE TABLE ctas3
        | ROW FORMAT DELIMITED FIELDS TERMINATED BY ',' LINES TERMINATED BY '\012'
        | STORED AS textfile AS
        |   SELECT key, value
        |   FROM src
        |   ORDER BY key, value""".stripMargin).collect()

    // the table schema may like (key: integer, value: string)
    sql(
      """CREATE TABLE IF NOT EXISTS ctas4 AS
        | SELECT 1 AS key, value FROM src LIMIT 1""".stripMargin).collect()
    // do nothing cause the table ctas4 already existed.
    sql(
      """CREATE TABLE IF NOT EXISTS ctas4 AS
        | SELECT key, value FROM src ORDER BY key, value""".stripMargin).collect()

    checkAnswer(
      sql("SELECT k, value FROM ctas1 ORDER BY k, value"),
      sql("SELECT key, value FROM src ORDER BY key, value").collect().toSeq)
    checkAnswer(
      sql("SELECT key, value FROM ctas2 ORDER BY key, value"),
      sql(
        """
          SELECT key, value
          FROM src
          ORDER BY key, value""").collect().toSeq)
    checkAnswer(
      sql("SELECT key, value FROM ctas3 ORDER BY key, value"),
      sql(
        """
          SELECT key, value
          FROM src
          ORDER BY key, value""").collect().toSeq)
    intercept[org.apache.hadoop.hive.metastore.api.AlreadyExistsException] {
      sql(
        """CREATE TABLE ctas4 AS
          | SELECT key, value FROM src ORDER BY key, value""".stripMargin).collect()
    }
    checkAnswer(
      sql("SELECT key, value FROM ctas4 ORDER BY key, value"),
      sql("SELECT key, value FROM ctas4 LIMIT 1").collect().toSeq)

    checkExistence(sql("DESC EXTENDED ctas2"), true,
      "name:key", "type:string", "name:value", "ctas2",
      "org.apache.hadoop.hive.ql.io.RCFileInputFormat",
      "org.apache.hadoop.hive.ql.io.RCFileOutputFormat",
      "org.apache.hadoop.hive.serde2.columnar.ColumnarSerDe",
      "serde_p1=p1", "serde_p2=p2", "tbl_p1=p11", "tbl_p2=p22","MANAGED_TABLE"
    )
  }

  test("command substitution") {
    sql("set tbl=src")
    checkAnswer(
      sql("SELECT key FROM ${hiveconf:tbl} ORDER BY key, value limit 1"),
      sql("SELECT key FROM src ORDER BY key, value limit 1").collect().toSeq)

    sql("set hive.variable.substitute=false") // disable the substitution
    sql("set tbl2=src")
    intercept[Exception] {
      sql("SELECT key FROM ${hiveconf:tbl2} ORDER BY key, value limit 1").collect()
    }

    sql("set hive.variable.substitute=true") // enable the substitution
    checkAnswer(
      sql("SELECT key FROM ${hiveconf:tbl2} ORDER BY key, value limit 1"),
      sql("SELECT key FROM src ORDER BY key, value limit 1").collect().toSeq)
  }

  test("ordering not in select") {
    checkAnswer(
      sql("SELECT key FROM src ORDER BY value"),
      sql("SELECT key FROM (SELECT key, value FROM src ORDER BY value) a").collect().toSeq)
  }

  test("ordering not in agg") {
    checkAnswer(
      sql("SELECT key FROM src GROUP BY key, value ORDER BY value"),
      sql("""
        SELECT key
        FROM (
          SELECT key, value
          FROM src
          GROUP BY key, value
          ORDER BY value) a""").collect().toSeq)
  }

  test("double nested data") {
    sparkContext.parallelize(Nested1(Nested2(Nested3(1))) :: Nil).registerTempTable("nested")
    checkAnswer(
      sql("SELECT f1.f2.f3 FROM nested"),
<<<<<<< HEAD
      1)
=======
      Row(1))
>>>>>>> ae7c1396
    checkAnswer(sql("CREATE TABLE test_ctas_1234 AS SELECT * from nested"),
      Seq.empty[Row])
    checkAnswer(
      sql("SELECT * FROM test_ctas_1234"),
      sql("SELECT * FROM nested").collect().toSeq)

    intercept[org.apache.hadoop.hive.ql.metadata.InvalidTableException] {
      sql("CREATE TABLE test_ctas_12345 AS SELECT * from notexists").collect()
    }
  }

  test("test CTAS") {
    checkAnswer(sql("CREATE TABLE test_ctas_123 AS SELECT key, value FROM src"), Seq.empty[Row])
    checkAnswer(
      sql("SELECT key, value FROM test_ctas_123 ORDER BY key"), 
      sql("SELECT key, value FROM src ORDER BY key").collect().toSeq)
  }

  test("SPARK-4825 save join to table") {
    val testData = sparkContext.parallelize(1 to 10).map(i => TestData(i, i.toString))
    sql("CREATE TABLE test1 (key INT, value STRING)")
    testData.insertInto("test1")
    sql("CREATE TABLE test2 (key INT, value STRING)")
    testData.insertInto("test2")
    testData.insertInto("test2")
    sql("SELECT COUNT(a.value) FROM test1 a JOIN test2 b ON a.key = b.key").saveAsTable("test")
    checkAnswer(
      table("test"),
      sql("SELECT COUNT(a.value) FROM test1 a JOIN test2 b ON a.key = b.key").collect().toSeq)
  }

  test("SPARK-3708 Backticks aren't handled correctly is aliases") {
    checkAnswer(
      sql("SELECT k FROM (SELECT `key` AS `k` FROM src) a"),
      sql("SELECT `key` FROM src").collect().toSeq)
  }

  test("SPARK-3834 Backticks not correctly handled in subquery aliases") {
    checkAnswer(
      sql("SELECT a.key FROM (SELECT key FROM src) `a`"),
      sql("SELECT `key` FROM src").collect().toSeq)
  }

  test("SPARK-3814 Support Bitwise & operator") {
    checkAnswer(
      sql("SELECT case when 1&1=1 then 1 else 0 end FROM src"),
      sql("SELECT 1 FROM src").collect().toSeq)
  }

  test("SPARK-3814 Support Bitwise | operator") {
    checkAnswer(
      sql("SELECT case when 1|0=1 then 1 else 0 end FROM src"),
      sql("SELECT 1 FROM src").collect().toSeq)
  }

  test("SPARK-3814 Support Bitwise ^ operator") {
    checkAnswer(
      sql("SELECT case when 1^0=1 then 1 else 0 end FROM src"),
      sql("SELECT 1 FROM src").collect().toSeq)
  }

  test("SPARK-3814 Support Bitwise ~ operator") {
    checkAnswer(
      sql("SELECT case when ~1=-2 then 1 else 0 end FROM src"),
      sql("SELECT 1 FROM src").collect().toSeq)
  }

  test("SPARK-4154 Query does not work if it has 'not between' in Spark SQL and HQL") {
    checkAnswer(sql("SELECT key FROM src WHERE key not between 0 and 10 order by key"),
      sql("SELECT key FROM src WHERE key between 11 and 500 order by key").collect().toSeq)
  }

  test("SPARK-2554 SumDistinct partial aggregation") {
    checkAnswer(sql("SELECT sum( distinct key) FROM src group by key order by key"),
      sql("SELECT distinct key FROM src order by key").collect().toSeq)
<<<<<<< HEAD
=======
  }

  test("SPARK-4963 SchemaRDD sample on mutable row return wrong result") {
    sql("SELECT * FROM src WHERE key % 2 = 0")
      .sample(withReplacement = false, fraction = 0.3)
      .registerTempTable("sampled")
    (1 to 10).foreach { i =>
      checkAnswer(
        sql("SELECT * FROM sampled WHERE key % 2 = 1"),
        Seq.empty[Row])
    }
  }

  test("SPARK-5284 Insert into Hive throws NPE when a inner complex type field has a null value") {
    val schema = StructType(
      StructField("s",
        StructType(
          StructField("innerStruct", StructType(StructField("s1", StringType, true) :: Nil)) ::
            StructField("innerArray", ArrayType(IntegerType), true) ::
            StructField("innerMap", MapType(StringType, IntegerType)) :: Nil), true) :: Nil)
    val row = Row(Row(null, null, null))

    val rowRdd = sparkContext.parallelize(row :: Nil)

    applySchema(rowRdd, schema).registerTempTable("testTable")

    sql(
      """CREATE TABLE nullValuesInInnerComplexTypes
        |  (s struct<innerStruct: struct<s1:string>,
        |            innerArray:array<int>,
        |            innerMap: map<string, int>>)
      """.stripMargin).collect()

    sql(
      """
        |INSERT OVERWRITE TABLE nullValuesInInnerComplexTypes
        |SELECT * FROM testTable
      """.stripMargin)

    checkAnswer(
      sql("SELECT * FROM nullValuesInInnerComplexTypes"),
      Row(Row(null, null, null))
    )

    sql("DROP TABLE nullValuesInInnerComplexTypes")
    dropTempTable("testTable")
>>>>>>> ae7c1396
  }
}<|MERGE_RESOLUTION|>--- conflicted
+++ resolved
@@ -144,11 +144,7 @@
     sparkContext.parallelize(Nested1(Nested2(Nested3(1))) :: Nil).registerTempTable("nested")
     checkAnswer(
       sql("SELECT f1.f2.f3 FROM nested"),
-<<<<<<< HEAD
-      1)
-=======
       Row(1))
->>>>>>> ae7c1396
     checkAnswer(sql("CREATE TABLE test_ctas_1234 AS SELECT * from nested"),
       Seq.empty[Row])
     checkAnswer(
@@ -224,8 +220,6 @@
   test("SPARK-2554 SumDistinct partial aggregation") {
     checkAnswer(sql("SELECT sum( distinct key) FROM src group by key order by key"),
       sql("SELECT distinct key FROM src order by key").collect().toSeq)
-<<<<<<< HEAD
-=======
   }
 
   test("SPARK-4963 SchemaRDD sample on mutable row return wrong result") {
@@ -272,6 +266,5 @@
 
     sql("DROP TABLE nullValuesInInnerComplexTypes")
     dropTempTable("testTable")
->>>>>>> ae7c1396
   }
 }