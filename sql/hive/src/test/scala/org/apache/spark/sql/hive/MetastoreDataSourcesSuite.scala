/*
 * Licensed to the Apache Software Foundation (ASF) under one or more
 * contributor license agreements.  See the NOTICE file distributed with
 * this work for additional information regarding copyright ownership.
 * The ASF licenses this file to You under the Apache License, Version 2.0
 * (the "License"); you may not use this file except in compliance with
 * the License.  You may obtain a copy of the License at
 *
 *    http://www.apache.org/licenses/LICENSE-2.0
 *
 * Unless required by applicable law or agreed to in writing, software
 * distributed under the License is distributed on an "AS IS" BASIS,
 * WITHOUT WARRANTIES OR CONDITIONS OF ANY KIND, either express or implied.
 * See the License for the specific language governing permissions and
 * limitations under the License.
 */

package org.apache.spark.sql.hive

import java.io.{IOException, File}

import scala.collection.mutable.ArrayBuffer

import org.apache.hadoop.fs.Path
import org.apache.hadoop.mapred.InvalidInputException

import org.apache.spark.Logging
import org.apache.spark.sql._
import org.apache.spark.sql.execution.datasources.LogicalRelation
import org.apache.spark.sql.hive.client.{HiveTable, ManagedTable}
<<<<<<< HEAD
import org.apache.spark.sql.hive.test.HiveTestUtils
import org.apache.spark.sql.parquet.ParquetRelation
=======
import org.apache.spark.sql.hive.test.TestHive
import org.apache.spark.sql.hive.test.TestHive._
import org.apache.spark.sql.hive.test.TestHive.implicits._
import org.apache.spark.sql.execution.datasources.parquet.ParquetRelation
import org.apache.spark.sql.test.SQLTestUtils
>>>>>>> 3c9802d9
import org.apache.spark.sql.types._
import org.apache.spark.util.Utils

/**
 * Tests for persisting tables created though the data sources API into the metastore.
 */
class MetastoreDataSourcesSuite
  extends QueryTest
  with HiveTestUtils
  with Logging {

  import testImplicits._

  var jsonFilePath: String = _

  override def beforeAll(): Unit = {
    jsonFilePath = Utils.getSparkClassLoader.getResource("sample.json").getFile
  }

  test("persistent JSON table") {
    withTable("jsonTable") {
      ctx.sql(
        s"""CREATE TABLE jsonTable
           |USING org.apache.spark.sql.json.DefaultSource
           |OPTIONS (
           |  path '$jsonFilePath'
           |)
         """.stripMargin)

      checkAnswer(
        ctx.sql("SELECT * FROM jsonTable"),
        ctx.read.json(jsonFilePath).collect().toSeq)
    }
  }

  test("persistent JSON table with a user specified schema") {
    withTable("jsonTable") {
      ctx.sql(
        s"""CREATE TABLE jsonTable (
           |a string,
           |b String,
           |`c_!@(3)` int,
           |`<d>` Struct<`d!`:array<int>, `=`:array<struct<Dd2: boolean>>>)
           |USING org.apache.spark.sql.json.DefaultSource
           |OPTIONS (
           |  path '$jsonFilePath'
           |)
         """.stripMargin)

      withTempTable("expectedJsonTable") {
        ctx.read.json(jsonFilePath).registerTempTable("expectedJsonTable")
        checkAnswer(
          ctx.sql("SELECT a, b, `c_!@(3)`, `<d>`.`d!`, `<d>`.`=` FROM jsonTable"),
          ctx.sql("SELECT a, b, `c_!@(3)`, `<d>`.`d!`, `<d>`.`=` FROM expectedJsonTable"))
      }
    }
  }

  test("persistent JSON table with a user specified schema with a subset of fields") {
    withTable("jsonTable") {
      // This works because JSON objects are self-describing and JSONRelation can get needed
      // field values based on field names.
      ctx.sql(
        s"""CREATE TABLE jsonTable (`<d>` Struct<`=`:array<struct<Dd2: boolean>>>, b String)
           |USING org.apache.spark.sql.json.DefaultSource
           |OPTIONS (
           |  path '$jsonFilePath'
           |)
         """.stripMargin)

      val innerStruct = StructType(Seq(
        StructField("=", ArrayType(StructType(StructField("Dd2", BooleanType, true) :: Nil)))))

      val expectedSchema = StructType(Seq(
        StructField("<d>", innerStruct, true),
        StructField("b", StringType, true)))

      assert(expectedSchema === ctx.table("jsonTable").schema)

      withTempTable("expectedJsonTable") {
        ctx.read.json(jsonFilePath).registerTempTable("expectedJsonTable")
        checkAnswer(
          ctx.sql("SELECT b, `<d>`.`=` FROM jsonTable"),
          ctx.sql("SELECT b, `<d>`.`=` FROM expectedJsonTable"))
      }
    }
  }

  test("resolve shortened provider names") {
    withTable("jsonTable") {
      ctx.sql(
        s"""
           |CREATE TABLE jsonTable
           |USING org.apache.spark.sql.json
           |OPTIONS (
           |  path '$jsonFilePath'
           |)
         """.stripMargin)

      checkAnswer(
        ctx.sql("SELECT * FROM jsonTable"),
        ctx.read.json(jsonFilePath).collect().toSeq)
    }
  }

  test("drop table") {
    withTable("jsonTable") {
      ctx.sql(
        s"""
           |CREATE TABLE jsonTable
           |USING org.apache.spark.sql.json
           |OPTIONS (
           |  path '$jsonFilePath'
           |)
         """.stripMargin)

      checkAnswer(
        ctx.sql("SELECT * FROM jsonTable"),
        ctx.read.json(jsonFilePath))

      ctx.sql("DROP TABLE jsonTable")

      intercept[Exception] {
        ctx.sql("SELECT * FROM jsonTable").collect()
      }

      assert(
        new File(jsonFilePath).exists(),
        "The table with specified path is considered as an external table, " +
          "its data should not deleted after DROP TABLE.")
    }
  }

  test("check change without refresh") {
    withTempPath { tempDir =>
      withTable("jsonTable") {
        (("a", "b") :: Nil).toDF().toJSON.saveAsTextFile(tempDir.getCanonicalPath)

        ctx.sql(
          s"""CREATE TABLE jsonTable
             |USING org.apache.spark.sql.json
             |OPTIONS (
             |  path '${tempDir.getCanonicalPath}'
             |)
           """.stripMargin)

        checkAnswer(
          ctx.sql("SELECT * FROM jsonTable"),
          Row("a", "b"))

        Utils.deleteRecursively(tempDir)
        (("a1", "b1", "c1") :: Nil).toDF().toJSON.saveAsTextFile(tempDir.getCanonicalPath)

        // Schema is cached so the new column does not show. The updated values in existing columns
        // will show.
        checkAnswer(
          ctx.sql("SELECT * FROM jsonTable"),
          Row("a1", "b1"))

        ctx.sql("REFRESH TABLE jsonTable")

        // Check that the refresh worked
        checkAnswer(
          ctx.sql("SELECT * FROM jsonTable"),
          Row("a1", "b1", "c1"))
      }
    }
  }

  test("drop, change, recreate") {
    withTempPath { tempDir =>
      (("a", "b") :: Nil).toDF().toJSON.saveAsTextFile(tempDir.getCanonicalPath)

      withTable("jsonTable") {
        ctx.sql(
          s"""CREATE TABLE jsonTable
             |USING org.apache.spark.sql.json
             |OPTIONS (
             |  path '${tempDir.getCanonicalPath}'
             |)
           """.stripMargin)

        checkAnswer(
          ctx.sql("SELECT * FROM jsonTable"),
          Row("a", "b"))

        Utils.deleteRecursively(tempDir)
        (("a", "b", "c") :: Nil).toDF().toJSON.saveAsTextFile(tempDir.getCanonicalPath)

        ctx.sql("DROP TABLE jsonTable")

        ctx.sql(
          s"""CREATE TABLE jsonTable
             |USING org.apache.spark.sql.json
             |OPTIONS (
             |  path '${tempDir.getCanonicalPath}'
             |)
           """.stripMargin)

        // New table should reflect new schema.
        checkAnswer(
          ctx.sql("SELECT * FROM jsonTable"),
          Row("a", "b", "c"))
      }
    }
  }

  test("invalidate cache and reload") {
    withTable("jsonTable") {
      ctx.sql(
        s"""CREATE TABLE jsonTable (`c_!@(3)` int)
           |USING org.apache.spark.sql.json.DefaultSource
           |OPTIONS (
           |  path '$jsonFilePath'
           |)
         """.stripMargin)

      withTempTable("expectedJsonTable") {
        ctx.read.json(jsonFilePath).registerTempTable("expectedJsonTable")

        checkAnswer(
          ctx.sql("SELECT * FROM jsonTable"),
          ctx.sql("SELECT `c_!@(3)` FROM expectedJsonTable").collect().toSeq)

        // Discard the cached relation.
        ctx.invalidateTable("jsonTable")

        checkAnswer(
          ctx.sql("SELECT * FROM jsonTable"),
          ctx.sql("SELECT `c_!@(3)` FROM expectedJsonTable").collect().toSeq)

        ctx.invalidateTable("jsonTable")
        val expectedSchema = StructType(StructField("c_!@(3)", IntegerType, true) :: Nil)

        assert(expectedSchema === ctx.table("jsonTable").schema)
      }
    }
  }

  test("CTAS") {
    withTempPath { tempPath =>
      withTable("jsonTable", "ctasJsonTable") {
        ctx.sql(
          s"""CREATE TABLE jsonTable
             |USING org.apache.spark.sql.json.DefaultSource
             |OPTIONS (
             |  path '$jsonFilePath'
             |)
           """.stripMargin)

        ctx.sql(
          s"""CREATE TABLE ctasJsonTable
             |USING org.apache.spark.sql.json.DefaultSource
             |OPTIONS (
             |  path '$tempPath'
             |) AS
             |SELECT * FROM jsonTable
           """.stripMargin)

        assert(ctx.table("ctasJsonTable").schema === ctx.table("jsonTable").schema)

        checkAnswer(
          ctx.sql("SELECT * FROM ctasJsonTable"),
          ctx.sql("SELECT * FROM jsonTable").collect())
      }
    }
  }

  test("CTAS with IF NOT EXISTS") {
    withTempPath { path =>
      val tempPath = path.getCanonicalPath

      withTable("jsonTable", "ctasJsonTable") {
        ctx.sql(
          s"""CREATE TABLE jsonTable
             |USING org.apache.spark.sql.json.DefaultSource
             |OPTIONS (
             |  path '$jsonFilePath'
             |)
           """.stripMargin)

        ctx.sql(
          s"""CREATE TABLE ctasJsonTable
             |USING org.apache.spark.sql.json.DefaultSource
             |OPTIONS (
             |  path '$tempPath'
             |) AS
             |SELECT * FROM jsonTable
           """.stripMargin)

        // Create the table again should trigger a AnalysisException.
        val message = intercept[AnalysisException] {
          ctx.sql(
            s"""CREATE TABLE ctasJsonTable
               |USING org.apache.spark.sql.json.DefaultSource
               |OPTIONS (
               |  path '$tempPath'
               |) AS
               |SELECT * FROM jsonTable
             """.stripMargin)
        }.getMessage

        assert(
          message.contains("Table ctasJsonTable already exists."),
          "We should complain that ctasJsonTable already exists")

        // The following statement should be fine if it has IF NOT EXISTS.
        // It tries to create a table ctasJsonTable with a new schema.
        // The actual table's schema and data should not be changed.
        ctx.sql(
          s"""CREATE TABLE IF NOT EXISTS ctasJsonTable
             |USING org.apache.spark.sql.json.DefaultSource
             |OPTIONS (
             |  path '$tempPath'
             |) AS
             |SELECT a FROM jsonTable
           """.stripMargin)

        // Discard the cached relation.
        ctx.invalidateTable("ctasJsonTable")

        // Schema should not be changed.
        assert(ctx.table("ctasJsonTable").schema === ctx.table("jsonTable").schema)
        // Table data should not be changed.
        checkAnswer(
          ctx.sql("SELECT * FROM ctasJsonTable"),
          ctx.sql("SELECT * FROM jsonTable").collect())
      }
    }
  }

  test("CTAS a managed table") {
    withTable("jsonTable", "ctasJsonTable", "loadedTable") {
      ctx.sql(
        s"""CREATE TABLE jsonTable
           |USING org.apache.spark.sql.json.DefaultSource
           |OPTIONS (
           |  path '$jsonFilePath'
           |)
         """.stripMargin)

      val expectedPath = ctx.catalog.hiveDefaultTableFilePath("ctasJsonTable")
      val filesystemPath = new Path(expectedPath)
      val fs = filesystemPath.getFileSystem(ctx.sparkContext.hadoopConfiguration)
      if (fs.exists(filesystemPath)) fs.delete(filesystemPath, true)

      // It is a managed table when we do not specify the location.
      ctx.sql(
        s"""CREATE TABLE ctasJsonTable
           |USING org.apache.spark.sql.json.DefaultSource
           |AS
           |SELECT * FROM jsonTable
         """.stripMargin)

      assert(fs.exists(filesystemPath), s"$expectedPath should exist after we create the table.")

      ctx.sql(
        s"""CREATE TABLE loadedTable
           |USING org.apache.spark.sql.json.DefaultSource
           |OPTIONS (
           |  path '$expectedPath'
           |)
         """.stripMargin)

      assert(ctx.table("ctasJsonTable").schema === ctx.table("loadedTable").schema)

      checkAnswer(
        ctx.sql("SELECT * FROM ctasJsonTable"),
        ctx.sql("SELECT * FROM loadedTable"))

      ctx.sql("DROP TABLE ctasJsonTable")
      assert(!fs.exists(filesystemPath), s"$expectedPath should not exist after we drop the table.")
    }
  }

  test("SPARK-5286 Fail to drop an invalid table when using the data source API") {
    withTable("jsonTable") {
      ctx.sql(
        s"""CREATE TABLE jsonTable
           |USING org.apache.spark.sql.json.DefaultSource
           |OPTIONS (
           |  path 'it is not a path at all!'
           |)
         """.stripMargin)

      ctx.sql("DROP TABLE jsonTable").collect().foreach(i => logInfo(i.toString))
    }
  }

  test("SPARK-5839 HiveMetastoreCatalog does not recognize table aliases of data source tables.") {
    withTable("savedJsonTable") {
      // Save the df as a managed table (by not specifying the path).
      (1 to 10)
        .map(i => i -> s"str$i")
        .toDF("a", "b")
        .write
        .format("json")
        .saveAsTable("savedJsonTable")

      checkAnswer(
        ctx.sql("SELECT * FROM savedJsonTable where savedJsonTable.a < 5"),
        (1 to 4).map(i => Row(i, s"str$i")))

      checkAnswer(
        ctx.sql("SELECT * FROM savedJsonTable tmp where tmp.a > 5"),
        (6 to 10).map(i => Row(i, s"str$i")))

      ctx.invalidateTable("savedJsonTable")

      checkAnswer(
        ctx.sql("SELECT * FROM savedJsonTable where savedJsonTable.a < 5"),
        (1 to 4).map(i => Row(i, s"str$i")))

      checkAnswer(
        ctx.sql("SELECT * FROM savedJsonTable tmp where tmp.a > 5"),
        (6 to 10).map(i => Row(i, s"str$i")))
    }
  }

  test("save table") {
    withTempPath { path =>
      val tempPath = path.getCanonicalPath

      withTable("savedJsonTable") {
        val df = (1 to 10).map(i => i -> s"str$i").toDF("a", "b")

        withSQLConf(SQLConf.DEFAULT_DATA_SOURCE_NAME.key -> "json") {
          // Save the df as a managed table (by not specifying the path).
          df.write.saveAsTable("savedJsonTable")

          checkAnswer(ctx.sql("SELECT * FROM savedJsonTable"), df)

          // We can overwrite it.
          df.write.mode(SaveMode.Overwrite).saveAsTable("savedJsonTable")
          checkAnswer(ctx.sql("SELECT * FROM savedJsonTable"), df)

          // When the save mode is Ignore, we will do nothing when the table already exists.
          df.select("b").write.mode(SaveMode.Ignore).saveAsTable("savedJsonTable")
<<<<<<< HEAD
          assert(df.schema === ctx.table("savedJsonTable").schema)
          checkAnswer(ctx.sql("SELECT * FROM savedJsonTable"), df)

          // Drop table will also delete the data.
          ctx.sql("DROP TABLE savedJsonTable")
          intercept[InvalidInputException] {
            ctx.read.json(ctx.catalog.hiveDefaultTableFilePath("savedJsonTable"))
=======
          // TODO in ResolvedDataSource, will convert the schema into nullable = true
          // hence the df.schema is not exactly the same as table("savedJsonTable").schema
          // assert(df.schema === table("savedJsonTable").schema)
          checkAnswer(sql("SELECT * FROM savedJsonTable"), df)

          // Drop table will also delete the data.
          sql("DROP TABLE savedJsonTable")
          intercept[IOException] {
            read.json(catalog.hiveDefaultTableFilePath("savedJsonTable"))
>>>>>>> 3c9802d9
          }
        }

        // Create an external table by specifying the path.
        withSQLConf(SQLConf.DEFAULT_DATA_SOURCE_NAME.key -> "not a source name") {
          df.write
            .format("org.apache.spark.sql.json")
            .mode(SaveMode.Append)
            .option("path", tempPath.toString)
            .saveAsTable("savedJsonTable")

          checkAnswer(ctx.sql("SELECT * FROM savedJsonTable"), df)
        }

        // Data should not be deleted after we drop the table.
        ctx.sql("DROP TABLE savedJsonTable")
        checkAnswer(ctx.read.json(tempPath.toString), df)
      }
    }
  }

  test("create external table") {
    withTempPath { tempPath =>
      withTable("savedJsonTable", "createdJsonTable") {
        val df = ctx.read.json(ctx.sparkContext.parallelize((1 to 10).map { i =>
          s"""{ "a": $i, "b": "str$i" }"""
        }))

        withSQLConf(SQLConf.DEFAULT_DATA_SOURCE_NAME.key -> "not a source name") {
          df.write
            .format("json")
            .mode(SaveMode.Append)
            .option("path", tempPath.toString)
            .saveAsTable("savedJsonTable")
        }

        withSQLConf(SQLConf.DEFAULT_DATA_SOURCE_NAME.key -> "json") {
          ctx.createExternalTable("createdJsonTable", tempPath.toString)
          assert(ctx.table("createdJsonTable").schema === df.schema)
          checkAnswer(ctx.sql("SELECT * FROM createdJsonTable"), df)

          assert(
            intercept[AnalysisException] {
              ctx.createExternalTable("createdJsonTable", jsonFilePath.toString)
            }.getMessage.contains("Table createdJsonTable already exists."),
            "We should complain that createdJsonTable already exists")
        }

        // Data should not be deleted.
        ctx.sql("DROP TABLE createdJsonTable")
        checkAnswer(ctx.read.json(tempPath.toString), df)

        // Try to specify the schema.
        withSQLConf(SQLConf.DEFAULT_DATA_SOURCE_NAME.key -> "not a source name") {
          val schema = StructType(StructField("b", StringType, true) :: Nil)
          ctx.createExternalTable(
            "createdJsonTable",
            "org.apache.spark.sql.json",
            schema,
            Map("path" -> tempPath.toString))

          checkAnswer(
            ctx.sql("SELECT * FROM createdJsonTable"),
            ctx.sql("SELECT b FROM savedJsonTable"))

          ctx.sql("DROP TABLE createdJsonTable")

          assert(
            intercept[RuntimeException] {
              ctx.createExternalTable(
                "createdJsonTable",
                "org.apache.spark.sql.json",
                schema,
                Map.empty[String, String])
            }.getMessage.contains("key not found: path"),
            "We should complain that path is not specified.")
        }
      }
    }
  }

  test("scan a parquet table created through a CTAS statement") {
    withSQLConf(HiveContext.CONVERT_METASTORE_PARQUET.key -> "true") {
      withTempTable("jt") {
        (1 to 10).map(i => i -> s"str$i").toDF("a", "b").registerTempTable("jt")

        withTable("test_parquet_ctas") {
          ctx.sql(
            """CREATE TABLE test_parquet_ctas STORED AS PARQUET
              |AS SELECT tmp.a FROM jt tmp WHERE tmp.a < 5
            """.stripMargin)

          checkAnswer(
            ctx.sql(s"SELECT a FROM test_parquet_ctas WHERE a > 2 "),
            Row(3) :: Row(4) :: Nil)

          ctx.table("test_parquet_ctas").queryExecution.optimizedPlan match {
            case LogicalRelation(p: ParquetRelation) => // OK
            case _ =>
              fail(s"test_parquet_ctas should have be converted to ${classOf[ParquetRelation]}")
          }
        }
      }
    }
  }

  test("Pre insert nullability check (ArrayType)") {
    withTable("arrayInParquet") {
      {
        val df = (Tuple1(Seq(Int.box(1), null: Integer)) :: Nil).toDF("a")
        val expectedSchema =
          StructType(
            StructField(
              "a",
              ArrayType(IntegerType, containsNull = true),
              nullable = true) :: Nil)

        assert(df.schema === expectedSchema)

        df.write
          .format("parquet")
          .mode(SaveMode.Overwrite)
          .saveAsTable("arrayInParquet")
      }

      {
        val df = (Tuple1(Seq(2, 3)) :: Nil).toDF("a")
        val expectedSchema =
          StructType(
            StructField(
              "a",
              ArrayType(IntegerType, containsNull = false),
              nullable = true) :: Nil)

        assert(df.schema === expectedSchema)

        df.write
          .format("parquet")
          .mode(SaveMode.Append)
          .insertInto("arrayInParquet")
      }

      (Tuple1(Seq(4, 5)) :: Nil).toDF("a")
        .write
        .mode(SaveMode.Append)
        .saveAsTable("arrayInParquet") // This one internally calls df2.insertInto.

      (Tuple1(Seq(Int.box(6), null: Integer)) :: Nil).toDF("a")
        .write
        .mode(SaveMode.Append)
        .saveAsTable("arrayInParquet")

      ctx.refreshTable("arrayInParquet")

      checkAnswer(
        ctx.sql("SELECT a FROM arrayInParquet"),
        Row(ArrayBuffer(1, null)) ::
          Row(ArrayBuffer(2, 3)) ::
          Row(ArrayBuffer(4, 5)) ::
          Row(ArrayBuffer(6, null)) :: Nil)
    }
  }

  test("Pre insert nullability check (MapType)") {
    withTable("mapInParquet") {
      {
        val df = (Tuple1(Map(1 -> (null: Integer))) :: Nil).toDF("a")
        val expectedSchema =
          StructType(
            StructField(
              "a",
              MapType(IntegerType, IntegerType, valueContainsNull = true),
              nullable = true) :: Nil)

        assert(df.schema === expectedSchema)

        df.write
          .format("parquet")
          .mode(SaveMode.Overwrite)
          .saveAsTable("mapInParquet")
      }

      {
        val df = (Tuple1(Map(2 -> 3)) :: Nil).toDF("a")
        val expectedSchema =
          StructType(
            StructField(
              "a",
              MapType(IntegerType, IntegerType, valueContainsNull = false),
              nullable = true) :: Nil)

        assert(df.schema === expectedSchema)

        df.write
          .format("parquet")
          .mode(SaveMode.Append)
          .insertInto("mapInParquet")
      }

      (Tuple1(Map(4 -> 5)) :: Nil).toDF("a")
        .write
        .format("parquet")
        .mode(SaveMode.Append)
        .saveAsTable("mapInParquet") // This one internally calls df2.insertInto.

      (Tuple1(Map(6 -> null.asInstanceOf[Integer])) :: Nil).toDF("a")
        .write
        .format("parquet")
        .mode(SaveMode.Append)
        .saveAsTable("mapInParquet")

      ctx.refreshTable("mapInParquet")

      checkAnswer(
        ctx.sql("SELECT a FROM mapInParquet"),
        Row(Map(1 -> null)) ::
          Row(Map(2 -> 3)) ::
          Row(Map(4 -> 5)) ::
          Row(Map(6 -> null)) :: Nil)
    }
  }

  test("SPARK-6024 wide schema support") {
    withSQLConf(SQLConf.SCHEMA_STRING_LENGTH_THRESHOLD.key -> "4000") {
      withTable("wide_schema") {
        // We will need 80 splits for this schema if the threshold is 4000.
        val schema = StructType((1 to 5000).map(i => StructField(s"c_$i", StringType, true)))

        // Manually create a metastore data source table.
        ctx.catalog.createDataSourceTable(
          tableName = "wide_schema",
          userSpecifiedSchema = Some(schema),
          partitionColumns = Array.empty[String],
          provider = "json",
          options = Map("path" -> "just a dummy path"),
          isExternal = false)

        ctx.invalidateTable("wide_schema")

        val actualSchema = ctx.table("wide_schema").schema
        assert(schema === actualSchema)
      }
    }
  }

  test("SPARK-6655 still support a schema stored in spark.sql.sources.schema") {
    val tableName = "spark6655"
    withTable(tableName) {
      val schema = StructType(StructField("int", IntegerType, true) :: Nil)
      val hiveTable = HiveTable(
        specifiedDatabase = Some("default"),
        name = tableName,
        schema = Seq.empty,
        partitionColumns = Seq.empty,
        properties = Map(
          "spark.sql.sources.provider" -> "json",
          "spark.sql.sources.schema" -> schema.json,
          "EXTERNAL" -> "FALSE"),
        tableType = ManagedTable,
        serdeProperties = Map(
          "path" -> ctx.catalog.hiveDefaultTableFilePath(tableName)))

      ctx.catalog.client.createTable(hiveTable)

      ctx.invalidateTable(tableName)
      val actualSchema = ctx.table(tableName).schema
      assert(schema === actualSchema)
    }
  }

  test("Saving partition columns information") {
    val df = (1 to 10).map(i => (i, i + 1, s"str$i", s"str${i + 1}")).toDF("a", "b", "c", "d")
    val tableName = s"partitionInfo_${System.currentTimeMillis()}"

    withTable(tableName) {
      df.write.format("parquet").partitionBy("d", "b").saveAsTable(tableName)
      ctx.invalidateTable(tableName)
      val metastoreTable = ctx.catalog.client.getTable("default", tableName)
      val expectedPartitionColumns = StructType(df.schema("d") :: df.schema("b") :: Nil)
      val actualPartitionColumns =
        StructType(
          metastoreTable.partitionColumns.map(c =>
            StructField(c.name, HiveMetastoreTypes.toDataType(c.hiveType))))
      // Make sure partition columns are correctly stored in metastore.
      assert(
        expectedPartitionColumns.sameType(actualPartitionColumns),
        s"Partitions columns stored in metastore $actualPartitionColumns is not the " +
          s"partition columns defined by the saveAsTable operation $expectedPartitionColumns.")

      // Check the content of the saved table.
      checkAnswer(
        ctx.table(tableName).select("c", "b", "d", "a"),
        df.select("c", "b", "d", "a"))
    }
  }

  test("insert into a table") {
    def createDF(from: Int, to: Int): DataFrame = {
      (from to to).map(i => i -> s"str$i").toDF("c1", "c2")
    }

    withTable("insertParquet") {
      createDF(0, 9).write.format("parquet").saveAsTable("insertParquet")
      checkAnswer(
        ctx.sql("SELECT p.c1, p.c2 FROM insertParquet p WHERE p.c1 > 5"),
        (6 to 9).map(i => Row(i, s"str$i")))

      intercept[AnalysisException] {
        createDF(10, 19).write.format("parquet").saveAsTable("insertParquet")
      }

      createDF(10, 19).write.mode(SaveMode.Append).format("parquet").saveAsTable("insertParquet")
      checkAnswer(
        ctx.sql("SELECT p.c1, p.c2 FROM insertParquet p WHERE p.c1 > 5"),
        (6 to 19).map(i => Row(i, s"str$i")))

      createDF(20, 29).write.mode(SaveMode.Append).format("parquet").saveAsTable("insertParquet")
      checkAnswer(
        ctx.sql("SELECT p.c1, c2 FROM insertParquet p WHERE p.c1 > 5 AND p.c1 < 25"),
        (6 to 24).map(i => Row(i, s"str$i")))

      intercept[AnalysisException] {
        createDF(30, 39).write.saveAsTable("insertParquet")
      }

      createDF(30, 39).write.mode(SaveMode.Append).saveAsTable("insertParquet")
      checkAnswer(
        ctx.sql("SELECT p.c1, c2 FROM insertParquet p WHERE p.c1 > 5 AND p.c1 < 35"),
        (6 to 34).map(i => Row(i, s"str$i")))

      createDF(40, 49).write.mode(SaveMode.Append).insertInto("insertParquet")
      checkAnswer(
        ctx.sql("SELECT p.c1, c2 FROM insertParquet p WHERE p.c1 > 5 AND p.c1 < 45"),
        (6 to 44).map(i => Row(i, s"str$i")))

      createDF(50, 59).write.mode(SaveMode.Overwrite).saveAsTable("insertParquet")
      checkAnswer(
        ctx.sql("SELECT p.c1, c2 FROM insertParquet p WHERE p.c1 > 51 AND p.c1 < 55"),
        (52 to 54).map(i => Row(i, s"str$i")))
      createDF(60, 69).write.mode(SaveMode.Ignore).saveAsTable("insertParquet")
      checkAnswer(
        ctx.sql("SELECT p.c1, c2 FROM insertParquet p"),
        (50 to 59).map(i => Row(i, s"str$i")))

      createDF(70, 79).write.mode(SaveMode.Overwrite).insertInto("insertParquet")
      checkAnswer(
        ctx.sql("SELECT p.c1, c2 FROM insertParquet p"),
        (70 to 79).map(i => Row(i, s"str$i")))
    }
  }

  test("SPARK-8156:create table to specific database by 'use dbname' ") {

    val df = (1 to 3).map(i => (i, s"val_$i", i * 2)).toDF("a", "b", "c")
    ctx.sql("""create database if not exists testdb8156""")
    ctx.sql("""use testdb8156""")
    df.write
      .format("parquet")
      .mode(SaveMode.Overwrite)
      .saveAsTable("ttt3")

    checkAnswer(
      ctx.sql("show TABLES in testdb8156").filter("tableName = 'ttt3'"),
      Row("ttt3", false))
    ctx.sql("""use default""")
    ctx.sql("""drop database if exists testdb8156 CASCADE""")
  }
}<|MERGE_RESOLUTION|>--- conflicted
+++ resolved
@@ -22,22 +22,13 @@
 import scala.collection.mutable.ArrayBuffer
 
 import org.apache.hadoop.fs.Path
-import org.apache.hadoop.mapred.InvalidInputException
 
 import org.apache.spark.Logging
 import org.apache.spark.sql._
 import org.apache.spark.sql.execution.datasources.LogicalRelation
+import org.apache.spark.sql.execution.datasources.parquet.ParquetRelation
 import org.apache.spark.sql.hive.client.{HiveTable, ManagedTable}
-<<<<<<< HEAD
 import org.apache.spark.sql.hive.test.HiveTestUtils
-import org.apache.spark.sql.parquet.ParquetRelation
-=======
-import org.apache.spark.sql.hive.test.TestHive
-import org.apache.spark.sql.hive.test.TestHive._
-import org.apache.spark.sql.hive.test.TestHive.implicits._
-import org.apache.spark.sql.execution.datasources.parquet.ParquetRelation
-import org.apache.spark.sql.test.SQLTestUtils
->>>>>>> 3c9802d9
 import org.apache.spark.sql.types._
 import org.apache.spark.util.Utils
 
@@ -476,25 +467,15 @@
 
           // When the save mode is Ignore, we will do nothing when the table already exists.
           df.select("b").write.mode(SaveMode.Ignore).saveAsTable("savedJsonTable")
-<<<<<<< HEAD
-          assert(df.schema === ctx.table("savedJsonTable").schema)
-          checkAnswer(ctx.sql("SELECT * FROM savedJsonTable"), df)
-
-          // Drop table will also delete the data.
-          ctx.sql("DROP TABLE savedJsonTable")
-          intercept[InvalidInputException] {
-            ctx.read.json(ctx.catalog.hiveDefaultTableFilePath("savedJsonTable"))
-=======
           // TODO in ResolvedDataSource, will convert the schema into nullable = true
           // hence the df.schema is not exactly the same as table("savedJsonTable").schema
           // assert(df.schema === table("savedJsonTable").schema)
-          checkAnswer(sql("SELECT * FROM savedJsonTable"), df)
+          checkAnswer(ctx.sql("SELECT * FROM savedJsonTable"), df)
 
           // Drop table will also delete the data.
-          sql("DROP TABLE savedJsonTable")
+          ctx.sql("DROP TABLE savedJsonTable")
           intercept[IOException] {
-            read.json(catalog.hiveDefaultTableFilePath("savedJsonTable"))
->>>>>>> 3c9802d9
+            ctx.read.json(catalog.hiveDefaultTableFilePath("savedJsonTable"))
           }
         }
 
