/*
 * Licensed to the Apache Software Foundation (ASF) under one or more
 * contributor license agreements.  See the NOTICE file distributed with
 * this work for additional information regarding copyright ownership.
 * The ASF licenses this file to You under the Apache License, Version 2.0
 * (the "License"); you may not use this file except in compliance with
 * the License.  You may obtain a copy of the License at
 *
 *    http://www.apache.org/licenses/LICENSE-2.0
 *
 * Unless required by applicable law or agreed to in writing, software
 * distributed under the License is distributed on an "AS IS" BASIS,
 * WITHOUT WARRANTIES OR CONDITIONS OF ANY KIND, either express or implied.
 * See the License for the specific language governing permissions and
 * limitations under the License.
 */

package org.apache.spark.sql.hive.execution

import java.util.LinkedHashMap

import org.apache.hadoop.hive.conf.HiveConf
import org.apache.hadoop.hive.conf.HiveConf.ConfVars
import org.apache.hadoop.hive.ql.{Context, ErrorMsg}
import org.apache.hadoop.mapred.{FileOutputFormat, JobConf}

import org.apache.spark.SparkException
import org.apache.spark.rdd.RDD
import org.apache.spark.sql.catalyst.InternalRow
import org.apache.spark.sql.catalyst.expressions.Attribute
import org.apache.spark.sql.execution.{UnaryNode, SparkPlan}
import org.apache.spark.sql.hive.HiveShim.{ShimFileSinkDesc => FileSinkDesc}
import org.apache.spark.sql.hive._
<<<<<<< HEAD
import org.apache.spark.util.SerializableJobConf
=======
import org.apache.spark.sql.types.DataType
import org.apache.spark.{SparkException, TaskContext}
>>>>>>> 15724fac

import scala.collection.JavaConversions._


private[hive]
case class InsertIntoHiveTable(
    table: MetastoreRelation,
    partition: Map[String, Option[String]],
    child: SparkPlan,
    overwrite: Boolean,
    ifNotExists: Boolean) extends UnaryNode with SaveAsHiveFile {

  @transient val sc: HiveContext = sqlContext.asInstanceOf[HiveContext]
  @transient lazy val outputClass = newSerializer(table.tableDesc).getSerializedClass
  @transient private lazy val hiveContext = new Context(sc.hiveconf)
  @transient private lazy val catalog = sc.catalog

  def output: Seq[Attribute] = child.output

<<<<<<< HEAD
=======
  def saveAsHiveFile(
      rdd: RDD[InternalRow],
      valueClass: Class[_],
      fileSinkConf: FileSinkDesc,
      conf: SerializableJobConf,
      writerContainer: SparkHiveWriterContainer): Unit = {
    assert(valueClass != null, "Output value class not set")
    conf.value.setOutputValueClass(valueClass)

    val outputFileFormatClassName = fileSinkConf.getTableInfo.getOutputFileFormatClassName
    assert(outputFileFormatClassName != null, "Output format class not set")
    conf.value.set("mapred.output.format.class", outputFileFormatClassName)

    FileOutputFormat.setOutputPath(
      conf.value,
      SparkHiveWriterContainer.createPathFromString(fileSinkConf.getDirName, conf.value))
    log.debug("Saving as hadoop file of type " + valueClass.getSimpleName)

    writerContainer.driverSideSetup()
    sc.sparkContext.runJob(rdd, writeToFile _)
    writerContainer.commitJob()

    // Note that this function is executed on executor side
    def writeToFile(context: TaskContext, iterator: Iterator[InternalRow]): Unit = {
      val serializer = newSerializer(fileSinkConf.getTableInfo)
      val standardOI = ObjectInspectorUtils
        .getStandardObjectInspector(
          fileSinkConf.getTableInfo.getDeserializer.getObjectInspector,
          ObjectInspectorCopyOption.JAVA)
        .asInstanceOf[StructObjectInspector]

      val fieldOIs = standardOI.getAllStructFieldRefs.map(_.getFieldObjectInspector).toArray
      val wrappers = fieldOIs.map(wrapperFor)
      val outputData = new Array[Any](fieldOIs.length)
      val dataTypes: Array[DataType] = child.output.map(_.dataType).toArray

      writerContainer.executorSideSetup(context.stageId, context.partitionId, context.attemptNumber)

      iterator.foreach { row =>
        var i = 0
        while (i < fieldOIs.length) {
          outputData(i) = if (row.isNullAt(i)) null else wrappers(i)(row.get(i, dataTypes(i)))
          i += 1
        }

        writerContainer
          .getLocalFileWriter(row, table.schema)
          .write(serializer.serialize(outputData, standardOI))
      }

      writerContainer.close()
    }
  }

>>>>>>> 15724fac
  /**
   * Inserts all the rows in the table into Hive.  Row objects are properly serialized with the
   * `org.apache.hadoop.hive.serde2.SerDe` and the
   * `org.apache.hadoop.mapred.OutputFormat` provided by the table definition.
   *
   * Note: this is run once and then kept to avoid double insertions.
   */
  protected[sql] lazy val sideEffectResult: Seq[Row] = {
    // Have to pass the TableDesc object to RDD.mapPartitions and then instantiate new serializer
    // instances within the closure, since Serializer is not serializable while TableDesc is.
    val tableDesc = table.tableDesc
    val tableLocation = table.hiveQlTable.getDataLocation
    val tmpLocation = hiveContext.getExternalTmpPath(tableLocation.toUri)
    val fileSinkConf = new FileSinkDesc(tmpLocation.toString, tableDesc, false)
    val isCompressed = sc.hiveconf.getBoolean(
      ConfVars.COMPRESSRESULT.varname, ConfVars.COMPRESSRESULT.defaultBoolVal)

    if (isCompressed) {
      // Please note that isCompressed, "mapred.output.compress", "mapred.output.compression.codec",
      // and "mapred.output.compression.type" have no impact on ORC because it uses table properties
      // to store compression information.
      sc.hiveconf.set("mapred.output.compress", "true")
      fileSinkConf.setCompressed(true)
      fileSinkConf.setCompressCodec(sc.hiveconf.get("mapred.output.compression.codec"))
      fileSinkConf.setCompressType(sc.hiveconf.get("mapred.output.compression.type"))
    }

    val numDynamicPartitions = partition.values.count(_.isEmpty)
    val numStaticPartitions = partition.values.count(_.nonEmpty)
    val partitionSpec = partition.map {
      case (key, Some(value)) => key -> value
      case (key, None) => key -> ""
    }

    // All partition column names in the format of "<column name 1>/<column name 2>/..."
    val partitionColumns = fileSinkConf.getTableInfo.getProperties.getProperty("partition_columns")
    val partitionColumnNames = Option(partitionColumns).map(_.split("/")).orNull

    // Validate partition spec if there exist any dynamic partitions
    if (numDynamicPartitions > 0) {
      // Report error if dynamic partitioning is not enabled
      if (!sc.hiveconf.getBoolVar(HiveConf.ConfVars.DYNAMICPARTITIONING)) {
        throw new SparkException(ErrorMsg.DYNAMIC_PARTITION_DISABLED.getMsg)
      }

      // Report error if dynamic partition strict mode is on but no static partition is found
      if (numStaticPartitions == 0 &&
        sc.hiveconf.getVar(HiveConf.ConfVars.DYNAMICPARTITIONINGMODE).equalsIgnoreCase("strict")) {
        throw new SparkException(ErrorMsg.DYNAMIC_PARTITION_STRICT_MODE.getMsg)
      }

      // Report error if any static partition appears after a dynamic partition
      val isDynamic = partitionColumnNames.map(partitionSpec(_).isEmpty)
      if (isDynamic.init.zip(isDynamic.tail).contains((true, false))) {
        throw new SparkException(ErrorMsg.PARTITION_DYN_STA_ORDER.getMsg)
      }
    }

    val jobConf = new JobConf(sc.hiveconf)
    val jobConfSer = new SerializableJobConf(jobConf)

    val writerContainer = if (numDynamicPartitions > 0) {
      val dynamicPartColNames = partitionColumnNames.takeRight(numDynamicPartitions)
      new SparkHiveDynamicPartitionWriterContainer(jobConf, fileSinkConf, dynamicPartColNames)
    } else {
      new SparkHiveWriterContainer(jobConf, fileSinkConf)
    }

    saveAsHiveFile(
      sc.sparkContext,
      child.execute(),
      table.schema,
      outputClass,
      fileSinkConf,
      jobConfSer,
      writerContainer)

    val outputPath = FileOutputFormat.getOutputPath(jobConf)
    // Have to construct the format of dbname.tablename.
    val qualifiedTableName = s"${table.databaseName}.${table.tableName}"
    // TODO: Correctly set holdDDLTime.
    // In most of the time, we should have holdDDLTime = false.
    // holdDDLTime will be true when TOK_HOLD_DDLTIME presents in the query as a hint.
    val holdDDLTime = false
    if (partition.nonEmpty) {

      // loadPartition call orders directories created on the iteration order of the this map
      val orderedPartitionSpec = new LinkedHashMap[String, String]()
      table.hiveQlTable.getPartCols().foreach { entry =>
        orderedPartitionSpec.put(entry.getName, partitionSpec.get(entry.getName).getOrElse(""))
      }

      // inheritTableSpecs is set to true. It should be set to false for a IMPORT query
      // which is currently considered as a Hive native command.
      val inheritTableSpecs = true
      // TODO: Correctly set isSkewedStoreAsSubdir.
      val isSkewedStoreAsSubdir = false
      if (numDynamicPartitions > 0) {
        catalog.synchronized {
          catalog.client.loadDynamicPartitions(
            outputPath.toString,
            qualifiedTableName,
            orderedPartitionSpec,
            overwrite,
            numDynamicPartitions,
            holdDDLTime,
            isSkewedStoreAsSubdir)
        }
      } else {
        // scalastyle:off
        // ifNotExists is only valid with static partition, refer to
        // https://cwiki.apache.org/confluence/display/Hive/LanguageManual+DML#LanguageManualDML-InsertingdataintoHiveTablesfromqueries
        // scalastyle:on
        val oldPart =
          catalog.client.getPartitionOption(
            catalog.client.getTable(table.databaseName, table.tableName),
            partitionSpec)

        if (oldPart.isEmpty || !ifNotExists) {
            catalog.client.loadPartition(
              outputPath.toString,
              qualifiedTableName,
              orderedPartitionSpec,
              overwrite,
              holdDDLTime,
              inheritTableSpecs,
              isSkewedStoreAsSubdir)
        }
      }
    } else {
      catalog.client.loadTable(
        outputPath.toString, // TODO: URI
        qualifiedTableName,
        overwrite,
        holdDDLTime)
    }

    // Invalidate the cache.
    sqlContext.cacheManager.invalidateCache(table)

    // It would be nice to just return the childRdd unchanged so insert operations could be chained,
    // however for now we return an empty list to simplify compatibility checks with hive, which
    // does not return anything for insert operations.
    // TODO: implement hive compatibility as rules.
    Seq.empty[Row]
  }

<<<<<<< HEAD
=======
  override def executeCollect(): Array[Row] = sideEffectResult.toArray

>>>>>>> 15724fac
  protected override def doExecute(): RDD[InternalRow] = {
    sqlContext.sparkContext.parallelize(sideEffectResult.asInstanceOf[Seq[InternalRow]], 1)
  }
}<|MERGE_RESOLUTION|>--- conflicted
+++ resolved
@@ -26,17 +26,13 @@
 
 import org.apache.spark.SparkException
 import org.apache.spark.rdd.RDD
+import org.apache.spark.sql.Row
 import org.apache.spark.sql.catalyst.InternalRow
 import org.apache.spark.sql.catalyst.expressions.Attribute
 import org.apache.spark.sql.execution.{UnaryNode, SparkPlan}
 import org.apache.spark.sql.hive.HiveShim.{ShimFileSinkDesc => FileSinkDesc}
 import org.apache.spark.sql.hive._
-<<<<<<< HEAD
 import org.apache.spark.util.SerializableJobConf
-=======
-import org.apache.spark.sql.types.DataType
-import org.apache.spark.{SparkException, TaskContext}
->>>>>>> 15724fac
 
 import scala.collection.JavaConversions._
 
@@ -56,63 +52,6 @@
 
   def output: Seq[Attribute] = child.output
 
-<<<<<<< HEAD
-=======
-  def saveAsHiveFile(
-      rdd: RDD[InternalRow],
-      valueClass: Class[_],
-      fileSinkConf: FileSinkDesc,
-      conf: SerializableJobConf,
-      writerContainer: SparkHiveWriterContainer): Unit = {
-    assert(valueClass != null, "Output value class not set")
-    conf.value.setOutputValueClass(valueClass)
-
-    val outputFileFormatClassName = fileSinkConf.getTableInfo.getOutputFileFormatClassName
-    assert(outputFileFormatClassName != null, "Output format class not set")
-    conf.value.set("mapred.output.format.class", outputFileFormatClassName)
-
-    FileOutputFormat.setOutputPath(
-      conf.value,
-      SparkHiveWriterContainer.createPathFromString(fileSinkConf.getDirName, conf.value))
-    log.debug("Saving as hadoop file of type " + valueClass.getSimpleName)
-
-    writerContainer.driverSideSetup()
-    sc.sparkContext.runJob(rdd, writeToFile _)
-    writerContainer.commitJob()
-
-    // Note that this function is executed on executor side
-    def writeToFile(context: TaskContext, iterator: Iterator[InternalRow]): Unit = {
-      val serializer = newSerializer(fileSinkConf.getTableInfo)
-      val standardOI = ObjectInspectorUtils
-        .getStandardObjectInspector(
-          fileSinkConf.getTableInfo.getDeserializer.getObjectInspector,
-          ObjectInspectorCopyOption.JAVA)
-        .asInstanceOf[StructObjectInspector]
-
-      val fieldOIs = standardOI.getAllStructFieldRefs.map(_.getFieldObjectInspector).toArray
-      val wrappers = fieldOIs.map(wrapperFor)
-      val outputData = new Array[Any](fieldOIs.length)
-      val dataTypes: Array[DataType] = child.output.map(_.dataType).toArray
-
-      writerContainer.executorSideSetup(context.stageId, context.partitionId, context.attemptNumber)
-
-      iterator.foreach { row =>
-        var i = 0
-        while (i < fieldOIs.length) {
-          outputData(i) = if (row.isNullAt(i)) null else wrappers(i)(row.get(i, dataTypes(i)))
-          i += 1
-        }
-
-        writerContainer
-          .getLocalFileWriter(row, table.schema)
-          .write(serializer.serialize(outputData, standardOI))
-      }
-
-      writerContainer.close()
-    }
-  }
-
->>>>>>> 15724fac
   /**
    * Inserts all the rows in the table into Hive.  Row objects are properly serialized with the
    * `org.apache.hadoop.hive.serde2.SerDe` and the
@@ -260,11 +199,6 @@
     Seq.empty[Row]
   }
 
-<<<<<<< HEAD
-=======
-  override def executeCollect(): Array[Row] = sideEffectResult.toArray
-
->>>>>>> 15724fac
   protected override def doExecute(): RDD[InternalRow] = {
     sqlContext.sparkContext.parallelize(sideEffectResult.asInstanceOf[Seq[InternalRow]], 1)
   }
