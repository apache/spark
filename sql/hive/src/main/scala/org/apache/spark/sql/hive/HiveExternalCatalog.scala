/*
 * Licensed to the Apache Software Foundation (ASF) under one or more
 * contributor license agreements.  See the NOTICE file distributed with
 * this work for additional information regarding copyright ownership.
 * The ASF licenses this file to You under the Apache License, Version 2.0
 * (the "License"); you may not use this file except in compliance with
 * the License.  You may obtain a copy of the License at
 *
 *    http://www.apache.org/licenses/LICENSE-2.0
 *
 * Unless required by applicable law or agreed to in writing, software
 * distributed under the License is distributed on an "AS IS" BASIS,
 * WITHOUT WARRANTIES OR CONDITIONS OF ANY KIND, either express or implied.
 * See the License for the specific language governing permissions and
 * limitations under the License.
 */

package org.apache.spark.sql.hive

import java.io.IOException
import java.net.URI
import java.util

import scala.collection.mutable
import scala.util.control.NonFatal

import org.apache.hadoop.conf.Configuration
import org.apache.hadoop.fs.{FileSystem, Path}
import org.apache.hadoop.hive.ql.metadata.HiveException
import org.apache.thrift.TException

import org.apache.spark.{SparkConf, SparkException}
import org.apache.spark.internal.Logging
import org.apache.spark.sql.AnalysisException
import org.apache.spark.sql.catalyst.TableIdentifier
import org.apache.spark.sql.catalyst.analysis.TableAlreadyExistsException
import org.apache.spark.sql.catalyst.catalog._
import org.apache.spark.sql.catalyst.catalog.ExternalCatalogUtils.escapePathName
import org.apache.spark.sql.catalyst.expressions._
import org.apache.spark.sql.catalyst.plans.logical.ColumnStat
import org.apache.spark.sql.catalyst.util.CaseInsensitiveMap
import org.apache.spark.sql.execution.command.DDLUtils
<<<<<<< HEAD
=======
import org.apache.spark.sql.execution.datasources.PartitioningUtils
>>>>>>> 0ef1421a
import org.apache.spark.sql.hive.client.HiveClient
import org.apache.spark.sql.internal.HiveSerDe
import org.apache.spark.sql.internal.StaticSQLConf._
import org.apache.spark.sql.types.{DataType, StructType}


/**
 * A persistent implementation of the system catalog using Hive.
 * All public methods must be synchronized for thread-safety.
 */
private[spark] class HiveExternalCatalog(conf: SparkConf, hadoopConf: Configuration)
  extends ExternalCatalog with Logging {

  import CatalogTypes.TablePartitionSpec
  import HiveExternalCatalog._
  import CatalogTableType._

  /**
   * A Hive client used to interact with the metastore.
   */
  val client: HiveClient = {
    HiveUtils.newClientForMetadata(conf, hadoopConf)
  }

  // Exceptions thrown by the hive client that we would like to wrap
  private val clientExceptions = Set(
    classOf[HiveException].getCanonicalName,
    classOf[TException].getCanonicalName)

  /**
   * Whether this is an exception thrown by the hive client that should be wrapped.
   *
   * Due to classloader isolation issues, pattern matching won't work here so we need
   * to compare the canonical names of the exceptions, which we assume to be stable.
   */
  private def isClientException(e: Throwable): Boolean = {
    var temp: Class[_] = e.getClass
    var found = false
    while (temp != null && !found) {
      found = clientExceptions.contains(temp.getCanonicalName)
      temp = temp.getSuperclass
    }
    found
  }

  /**
   * Run some code involving `client` in a [[synchronized]] block and wrap certain
   * exceptions thrown in the process in [[AnalysisException]].
   */
  private def withClient[T](body: => T): T = synchronized {
    try {
      body
    } catch {
      case NonFatal(e) if isClientException(e) =>
        throw new AnalysisException(
          e.getClass.getCanonicalName + ": " + e.getMessage, cause = Some(e))
    }
  }

  /**
   * Get the raw table metadata from hive metastore directly. The raw table metadata may contains
   * special data source properties and should not be exposed outside of `HiveExternalCatalog`. We
   * should interpret these special data source properties and restore the original table metadata
   * before returning it.
   */
  private def getRawTable(db: String, table: String): CatalogTable = withClient {
    client.getTable(db, table)
  }

  /**
   * If the given table properties contains datasource properties, throw an exception. We will do
   * this check when create or alter a table, i.e. when we try to write table metadata to Hive
   * metastore.
   */
  private def verifyTableProperties(table: CatalogTable): Unit = {
    val invalidKeys = table.properties.keys.filter(_.startsWith(SPARK_SQL_PREFIX))
    if (invalidKeys.nonEmpty) {
      throw new AnalysisException(s"Cannot persistent ${table.qualifiedName} into hive metastore " +
        s"as table property keys may not start with '$SPARK_SQL_PREFIX': " +
        invalidKeys.mkString("[", ", ", "]"))
    }
    // External users are not allowed to set/switch the table type. In Hive metastore, the table
    // type can be switched by changing the value of a case-sensitive table property `EXTERNAL`.
    if (table.properties.contains("EXTERNAL")) {
      throw new AnalysisException("Cannot set or change the preserved property key: 'EXTERNAL'")
    }
  }

  // --------------------------------------------------------------------------
  // Databases
  // --------------------------------------------------------------------------

  override def createDatabase(
      dbDefinition: CatalogDatabase,
      ignoreIfExists: Boolean): Unit = withClient {
    client.createDatabase(dbDefinition, ignoreIfExists)
  }

  override def dropDatabase(
      db: String,
      ignoreIfNotExists: Boolean,
      cascade: Boolean): Unit = withClient {
    client.dropDatabase(db, ignoreIfNotExists, cascade)
  }

  /**
   * Alter a database whose name matches the one specified in `dbDefinition`,
   * assuming the database exists.
   *
   * Note: As of now, this only supports altering database properties!
   */
  override def alterDatabase(dbDefinition: CatalogDatabase): Unit = withClient {
    val existingDb = getDatabase(dbDefinition.name)
    if (existingDb.properties == dbDefinition.properties) {
      logWarning(s"Request to alter database ${dbDefinition.name} is a no-op because " +
        s"the provided database properties are the same as the old ones. Hive does not " +
        s"currently support altering other database fields.")
    }
    client.alterDatabase(dbDefinition)
  }

  override def getDatabase(db: String): CatalogDatabase = withClient {
    client.getDatabase(db)
  }

  override def databaseExists(db: String): Boolean = withClient {
    client.databaseExists(db)
  }

  override def listDatabases(): Seq[String] = withClient {
    client.listDatabases("*")
  }

  override def listDatabases(pattern: String): Seq[String] = withClient {
    client.listDatabases(pattern)
  }

  override def setCurrentDatabase(db: String): Unit = withClient {
    client.setCurrentDatabase(db)
  }

  // --------------------------------------------------------------------------
  // Tables
  // --------------------------------------------------------------------------

  override def createTable(
      tableDefinition: CatalogTable,
      ignoreIfExists: Boolean): Unit = withClient {
    assert(tableDefinition.identifier.database.isDefined)
    val db = tableDefinition.identifier.database.get
    val table = tableDefinition.identifier.table
    requireDbExists(db)
    verifyTableProperties(tableDefinition)

    if (tableExists(db, table) && !ignoreIfExists) {
      throw new TableAlreadyExistsException(db = db, table = table)
    }

    if (tableDefinition.tableType == VIEW) {
      client.createTable(tableDefinition, ignoreIfExists)
    } else {
      // Ideally we should not create a managed table with location, but Hive serde table can
      // specify location for managed table. And in [[CreateDataSourceTableAsSelectCommand]] we have
      // to create the table directory and write out data before we create this table, to avoid
      // exposing a partial written table.
      val needDefaultTableLocation = tableDefinition.tableType == MANAGED &&
        tableDefinition.storage.locationUri.isEmpty

      val tableLocation = if (needDefaultTableLocation) {
        Some(defaultTablePath(tableDefinition.identifier))
      } else {
        tableDefinition.storage.locationUri
      }

      if (DDLUtils.isHiveTable(tableDefinition)) {
        val tableWithDataSourceProps = tableDefinition.copy(
          // We can't leave `locationUri` empty and count on Hive metastore to set a default table
          // location, because Hive metastore uses hive.metastore.warehouse.dir to generate default
          // table location for tables in default database, while we expect to use the location of
          // default database.
          storage = tableDefinition.storage.copy(locationUri = tableLocation),
          // Here we follow data source tables and put table metadata like table schema, partition
          // columns etc. in table properties, so that we can work around the Hive metastore issue
          // about not case preserving and make Hive serde table support mixed-case column names.
          properties = tableDefinition.properties ++ tableMetaToTableProps(tableDefinition))
        client.createTable(tableWithDataSourceProps, ignoreIfExists)
      } else {
        createDataSourceTable(
          tableDefinition.withNewStorage(locationUri = tableLocation),
          ignoreIfExists)
      }
    }
  }

  private def createDataSourceTable(table: CatalogTable, ignoreIfExists: Boolean): Unit = {
    // data source table always have a provider, it's guaranteed by `DDLUtils.isDatasourceTable`.
    val provider = table.provider.get

    // To work around some hive metastore issues, e.g. not case-preserving, bad decimal type
    // support, no column nullability, etc., we should do some extra works before saving table
    // metadata into Hive metastore:
    //  1. Put table metadata like table schema, partition columns, etc. in table properties.
    //  2. Check if this table is hive compatible.
    //    2.1  If it's not hive compatible, set location URI, schema, partition columns and bucket
    //         spec to empty and save table metadata to Hive.
    //    2.2  If it's hive compatible, set serde information in table metadata and try to save
    //         it to Hive. If it fails, treat it as not hive compatible and go back to 2.1
    val tableProperties = tableMetaToTableProps(table)

    // put table provider and partition provider in table properties.
    tableProperties.put(DATASOURCE_PROVIDER, provider)
    if (table.tracksPartitionsInCatalog) {
      tableProperties.put(TABLE_PARTITION_PROVIDER, TABLE_PARTITION_PROVIDER_CATALOG)
    }

    // Ideally we should also put `locationUri` in table properties like provider, schema, etc.
    // However, in older version of Spark we already store table location in storage properties
    // with key "path". Here we keep this behaviour for backward compatibility.
    val storagePropsWithLocation = table.storage.properties ++
      table.storage.locationUri.map("path" -> _)

    // converts the table metadata to Spark SQL specific format, i.e. set data schema, names and
    // bucket specification to empty. Note that partition columns are retained, so that we can
    // call partition-related Hive API later.
    def newSparkSQLSpecificMetastoreTable(): CatalogTable = {
      table.copy(
        // Hive only allows directory paths as location URIs while Spark SQL data source tables
        // also allow file paths. For non-hive-compatible format, we should not set location URI
        // to avoid hive metastore to throw exception.
        storage = table.storage.copy(
          locationUri = None,
          properties = storagePropsWithLocation),
        schema = table.partitionSchema,
        bucketSpec = None,
        properties = table.properties ++ tableProperties)
    }

    // converts the table metadata to Hive compatible format, i.e. set the serde information.
    def newHiveCompatibleMetastoreTable(serde: HiveSerDe): CatalogTable = {
      val location = if (table.tableType == EXTERNAL) {
        // When we hit this branch, we are saving an external data source table with hive
        // compatible format, which means the data source is file-based and must have a `path`.
        require(table.storage.locationUri.isDefined,
          "External file-based data source table must have a `path` entry in storage properties.")
        Some(new Path(table.location).toUri.toString)
      } else {
        None
      }

      table.copy(
        storage = table.storage.copy(
          locationUri = location,
          inputFormat = serde.inputFormat,
          outputFormat = serde.outputFormat,
          serde = serde.serde,
          properties = storagePropsWithLocation
        ),
        properties = table.properties ++ tableProperties)
    }

    val qualifiedTableName = table.identifier.quotedString
    val maybeSerde = HiveSerDe.sourceToSerDe(provider)
    val skipHiveMetadata = table.storage.properties
      .getOrElse("skipHiveMetadata", "false").toBoolean

    val (hiveCompatibleTable, logMessage) = maybeSerde match {
      case _ if skipHiveMetadata =>
        val message =
          s"Persisting data source table $qualifiedTableName into Hive metastore in" +
            "Spark SQL specific format, which is NOT compatible with Hive."
        (None, message)

      // our bucketing is un-compatible with hive(different hash function)
      case _ if table.bucketSpec.nonEmpty =>
        val message =
          s"Persisting bucketed data source table $qualifiedTableName into " +
            "Hive metastore in Spark SQL specific format, which is NOT compatible with Hive. "
        (None, message)

      case Some(serde) =>
        val message =
          s"Persisting file based data source table $qualifiedTableName into " +
            s"Hive metastore in Hive compatible format."
        (Some(newHiveCompatibleMetastoreTable(serde)), message)

      case _ =>
        val message =
          s"Couldn't find corresponding Hive SerDe for data source provider $provider. " +
            s"Persisting data source table $qualifiedTableName into Hive metastore in " +
            s"Spark SQL specific format, which is NOT compatible with Hive."
        (None, message)
    }

    (hiveCompatibleTable, logMessage) match {
      case (Some(table), message) =>
        // We first try to save the metadata of the table in a Hive compatible way.
        // If Hive throws an error, we fall back to save its metadata in the Spark SQL
        // specific way.
        try {
          logInfo(message)
          saveTableIntoHive(table, ignoreIfExists)
        } catch {
          case NonFatal(e) =>
            val warningMessage =
              s"Could not persist ${table.identifier.quotedString} in a Hive " +
                "compatible way. Persisting it into Hive metastore in Spark SQL specific format."
            logWarning(warningMessage, e)
            saveTableIntoHive(newSparkSQLSpecificMetastoreTable(), ignoreIfExists)
        }

      case (None, message) =>
        logWarning(message)
        saveTableIntoHive(newSparkSQLSpecificMetastoreTable(), ignoreIfExists)
    }
  }

  /**
   * Data source tables may be non Hive compatible and we need to store table metadata in table
   * properties to workaround some Hive metastore limitations.
   * This method puts table schema, partition column names, bucket specification into a map, which
   * can be used as table properties later.
   */
  private def tableMetaToTableProps(table: CatalogTable): mutable.Map[String, String] = {
    val partitionColumns = table.partitionColumnNames
    val bucketSpec = table.bucketSpec

    val properties = new mutable.HashMap[String, String]
    // Serialized JSON schema string may be too long to be stored into a single metastore table
    // property. In this case, we split the JSON string and store each part as a separate table
    // property.
    val threshold = conf.get(SCHEMA_STRING_LENGTH_THRESHOLD)
    val schemaJsonString = table.schema.json
    // Split the JSON string.
    val parts = schemaJsonString.grouped(threshold).toSeq
    properties.put(DATASOURCE_SCHEMA_NUMPARTS, parts.size.toString)
    parts.zipWithIndex.foreach { case (part, index) =>
      properties.put(s"$DATASOURCE_SCHEMA_PART_PREFIX$index", part)
    }

    if (partitionColumns.nonEmpty) {
      properties.put(DATASOURCE_SCHEMA_NUMPARTCOLS, partitionColumns.length.toString)
      partitionColumns.zipWithIndex.foreach { case (partCol, index) =>
        properties.put(s"$DATASOURCE_SCHEMA_PARTCOL_PREFIX$index", partCol)
      }
    }

    if (bucketSpec.isDefined) {
      val BucketSpec(numBuckets, bucketColumnNames, sortColumnNames) = bucketSpec.get

      properties.put(DATASOURCE_SCHEMA_NUMBUCKETS, numBuckets.toString)
      properties.put(DATASOURCE_SCHEMA_NUMBUCKETCOLS, bucketColumnNames.length.toString)
      bucketColumnNames.zipWithIndex.foreach { case (bucketCol, index) =>
        properties.put(s"$DATASOURCE_SCHEMA_BUCKETCOL_PREFIX$index", bucketCol)
      }

      if (sortColumnNames.nonEmpty) {
        properties.put(DATASOURCE_SCHEMA_NUMSORTCOLS, sortColumnNames.length.toString)
        sortColumnNames.zipWithIndex.foreach { case (sortCol, index) =>
          properties.put(s"$DATASOURCE_SCHEMA_SORTCOL_PREFIX$index", sortCol)
        }
      }
    }

    properties
  }

  private def defaultTablePath(tableIdent: TableIdentifier): String = {
    val dbLocation = getDatabase(tableIdent.database.get).locationUri
    new Path(new Path(dbLocation), tableIdent.table).toString
  }

  private def saveTableIntoHive(tableDefinition: CatalogTable, ignoreIfExists: Boolean): Unit = {
    assert(DDLUtils.isDatasourceTable(tableDefinition),
      "saveTableIntoHive only takes data source table.")
    // If this is an external data source table...
    if (tableDefinition.tableType == EXTERNAL &&
      // ... that is not persisted as Hive compatible format (external tables in Hive compatible
      // format always set `locationUri` to the actual data location and should NOT be hacked as
      // following.)
      tableDefinition.storage.locationUri.isEmpty) {
      // !! HACK ALERT !!
      //
      // Due to a restriction of Hive metastore, here we have to set `locationUri` to a temporary
      // directory that doesn't exist yet but can definitely be successfully created, and then
      // delete it right after creating the external data source table. This location will be
      // persisted to Hive metastore as standard Hive table location URI, but Spark SQL doesn't
      // really use it. Also, since we only do this workaround for external tables, deleting the
      // directory after the fact doesn't do any harm.
      //
      // Please refer to https://issues.apache.org/jira/browse/SPARK-15269 for more details.
      val tempPath = {
        val dbLocation = getDatabase(tableDefinition.database).locationUri
        new Path(dbLocation, tableDefinition.identifier.table + "-__PLACEHOLDER__")
      }

      try {
        client.createTable(
          tableDefinition.withNewStorage(locationUri = Some(tempPath.toString)),
          ignoreIfExists)
      } finally {
        FileSystem.get(tempPath.toUri, hadoopConf).delete(tempPath, true)
      }
    } else {
      client.createTable(tableDefinition, ignoreIfExists)
    }
  }

  override def dropTable(
      db: String,
      table: String,
      ignoreIfNotExists: Boolean,
      purge: Boolean): Unit = withClient {
    requireDbExists(db)
    client.dropTable(db, table, ignoreIfNotExists, purge)
  }

  override def renameTable(db: String, oldName: String, newName: String): Unit = withClient {
    val rawTable = getRawTable(db, oldName)

    // Note that Hive serde tables don't use path option in storage properties to store the value
    // of table location, but use `locationUri` field to store it directly. And `locationUri` field
    // will be updated automatically in Hive metastore by the `alterTable` call at the end of this
    // method. Here we only update the path option if the path option already exists in storage
    // properties, to avoid adding a unnecessary path option for Hive serde tables.
    val hasPathOption = new CaseInsensitiveMap(rawTable.storage.properties).contains("path")
    val storageWithNewPath = if (rawTable.tableType == MANAGED && hasPathOption) {
      // If it's a managed table with path option and we are renaming it, then the path option
      // becomes inaccurate and we need to update it according to the new table name.
      val newTablePath = defaultTablePath(TableIdentifier(newName, Some(db)))
      updateLocationInStorageProps(rawTable, Some(newTablePath))
    } else {
      rawTable.storage
    }

    val newTable = rawTable.copy(
      identifier = TableIdentifier(newName, Some(db)),
      storage = storageWithNewPath)

    client.alterTable(oldName, newTable)
  }

  private def getLocationFromStorageProps(table: CatalogTable): Option[String] = {
    new CaseInsensitiveMap(table.storage.properties).get("path")
  }

  private def updateLocationInStorageProps(
      table: CatalogTable,
      newPath: Option[String]): CatalogStorageFormat = {
    // We can't use `filterKeys` here, as the map returned by `filterKeys` is not serializable,
    // while `CatalogTable` should be serializable.
    val propsWithoutPath = table.storage.properties.filter {
      case (k, v) => k.toLowerCase != "path"
    }
    table.storage.copy(properties = propsWithoutPath ++ newPath.map("path" -> _))
  }

  /**
   * Alter a table whose name that matches the one specified in `tableDefinition`,
   * assuming the table exists.
   *
   * Note: As of now, this doesn't support altering table schema, partition column names and bucket
   * specification. We will ignore them even if users do specify different values for these fields.
   */
  override def alterTable(tableDefinition: CatalogTable): Unit = withClient {
    assert(tableDefinition.identifier.database.isDefined)
    val db = tableDefinition.identifier.database.get
    requireTableExists(db, tableDefinition.identifier.table)
    verifyTableProperties(tableDefinition)

    // convert table statistics to properties so that we can persist them through hive api
    val withStatsProps = if (tableDefinition.stats.isDefined) {
      val stats = tableDefinition.stats.get
      var statsProperties: Map[String, String] =
        Map(STATISTICS_TOTAL_SIZE -> stats.sizeInBytes.toString())
      if (stats.rowCount.isDefined) {
        statsProperties += STATISTICS_NUM_ROWS -> stats.rowCount.get.toString()
      }
      stats.colStats.foreach { case (colName, colStat) =>
        colStat.toMap.foreach { case (k, v) =>
          statsProperties += (columnStatKeyPropName(colName, k) -> v)
        }
      }
      tableDefinition.copy(properties = tableDefinition.properties ++ statsProperties)
    } else {
      tableDefinition
    }

    if (tableDefinition.tableType == VIEW) {
      client.alterTable(withStatsProps)
    } else {
      val oldTableDef = getRawTable(db, withStatsProps.identifier.table)

      val newStorage = if (DDLUtils.isHiveTable(tableDefinition)) {
        tableDefinition.storage
      } else {
        // We can't alter the table storage of data source table directly for 2 reasons:
        //   1. internally we use path option in storage properties to store the value of table
        //      location, but the given `tableDefinition` is from outside and doesn't have the path
        //      option, we need to add it manually.
        //   2. this data source table may be created on a file, not a directory, then we can't set
        //      the `locationUri` field and save it to Hive metastore, because Hive only allows
        //      directory as table location.
        //
        // For example, an external data source table is created with a single file '/path/to/file'.
        // Internally, we will add a path option with value '/path/to/file' to storage properties,
        // and set the `locationUri` to a special value due to SPARK-15269(please see
        // `saveTableIntoHive` for more details). When users try to get the table metadata back, we
        // will restore the `locationUri` field from the path option and remove the path option from
        // storage properties. When users try to alter the table storage, the given
        // `tableDefinition` will have `locationUri` field with value `/path/to/file` and the path
        // option is not set.
        //
        // Here we need 2 extra steps:
        //   1. add path option to storage properties, to match the internal format, i.e. using path
        //      option to store the value of table location.
        //   2. set the `locationUri` field back to the old one from the existing table metadata,
        //      if users don't want to alter the table location. This step is necessary as the
        //      `locationUri` is not always same with the path option, e.g. in the above example
        //      `locationUri` is a special value and we should respect it. Note that, if users
        //       want to alter the table location to a file path, we will fail. This should be fixed
        //       in the future.

        val newLocation = tableDefinition.storage.locationUri
        val storageWithPathOption = tableDefinition.storage.copy(
          properties = tableDefinition.storage.properties ++ newLocation.map("path" -> _))

        val oldLocation = getLocationFromStorageProps(oldTableDef)
        if (oldLocation == newLocation) {
          storageWithPathOption.copy(locationUri = oldTableDef.storage.locationUri)
        } else {
          storageWithPathOption
        }
      }

      val partitionProviderProp = if (tableDefinition.tracksPartitionsInCatalog) {
        TABLE_PARTITION_PROVIDER -> TABLE_PARTITION_PROVIDER_CATALOG
      } else {
        TABLE_PARTITION_PROVIDER -> TABLE_PARTITION_PROVIDER_FILESYSTEM
      }

      // Sets the `schema`, `partitionColumnNames` and `bucketSpec` from the old table definition,
      // to retain the spark specific format if it is. Also add old data source properties to table
      // properties, to retain the data source table format.
      val oldDataSourceProps = oldTableDef.properties.filter(_._1.startsWith(DATASOURCE_PREFIX))
      val newTableProps = oldDataSourceProps ++ withStatsProps.properties + partitionProviderProp
      val newDef = withStatsProps.copy(
        storage = newStorage,
        schema = oldTableDef.schema,
        partitionColumnNames = oldTableDef.partitionColumnNames,
        bucketSpec = oldTableDef.bucketSpec,
        properties = newTableProps)

      client.alterTable(newDef)
    }
  }

  override def getTable(db: String, table: String): CatalogTable = withClient {
    restoreTableMetadata(getRawTable(db, table))
  }

  override def getTableOption(db: String, table: String): Option[CatalogTable] = withClient {
    client.getTableOption(db, table).map(restoreTableMetadata)
  }

  /**
   * Restores table metadata from the table properties. This method is kind of a opposite version
   * of [[createTable]].
   *
   * It reads table schema, provider, partition column names and bucket specification from table
   * properties, and filter out these special entries from table properties.
   */
  private def restoreTableMetadata(inputTable: CatalogTable): CatalogTable = {
    if (conf.get(DEBUG_MODE)) {
      return inputTable
    }

    var table = inputTable

    if (table.tableType != VIEW) {
      table.properties.get(DATASOURCE_PROVIDER) match {
        // No provider in table properties, which means this is a Hive serde table.
        case None =>
          table = restoreHiveSerdeTable(table)

        // This is a regular data source table.
        case Some(provider) =>
          table = restoreDataSourceTable(table, provider)
      }
    }

    // construct Spark's statistics from information in Hive metastore
    val statsProps = table.properties.filterKeys(_.startsWith(STATISTICS_PREFIX))

    if (statsProps.nonEmpty) {
      val colStats = new mutable.HashMap[String, ColumnStat]

      // For each column, recover its column stats. Note that this is currently a O(n^2) operation,
      // but given the number of columns it usually not enormous, this is probably OK as a start.
      // If we want to map this a linear operation, we'd need a stronger contract between the
      // naming convention used for serialization.
      table.schema.foreach { field =>
        if (statsProps.contains(columnStatKeyPropName(field.name, ColumnStat.KEY_VERSION))) {
          // If "version" field is defined, then the column stat is defined.
          val keyPrefix = columnStatKeyPropName(field.name, "")
          val colStatMap = statsProps.filterKeys(_.startsWith(keyPrefix)).map { case (k, v) =>
            (k.drop(keyPrefix.length), v)
          }

          ColumnStat.fromMap(table.identifier.table, field, colStatMap).foreach {
            colStat => colStats += field.name -> colStat
          }
        }
      }

      table = table.copy(
<<<<<<< HEAD
        stats = Some(Statistics(
=======
        stats = Some(CatalogStatistics(
>>>>>>> 0ef1421a
          sizeInBytes = BigInt(table.properties(STATISTICS_TOTAL_SIZE)),
          rowCount = table.properties.get(STATISTICS_NUM_ROWS).map(BigInt(_)),
          colStats = colStats.toMap)))
    }

    // Get the original table properties as defined by the user.
    table.copy(
      properties = table.properties.filterNot { case (key, _) => key.startsWith(SPARK_SQL_PREFIX) })
  }

  private def restoreHiveSerdeTable(table: CatalogTable): CatalogTable = {
    val hiveTable = table.copy(
      provider = Some(DDLUtils.HIVE_PROVIDER),
      tracksPartitionsInCatalog = true)

    // If this is a Hive serde table created by Spark 2.1 or higher versions, we should restore its
    // schema from table properties.
    if (table.properties.contains(DATASOURCE_SCHEMA_NUMPARTS)) {
      val schemaFromTableProps = getSchemaFromTableProperties(table)
      if (DataType.equalsIgnoreCaseAndNullability(schemaFromTableProps, table.schema)) {
        hiveTable.copy(
          schema = schemaFromTableProps,
          partitionColumnNames = getPartitionColumnsFromTableProperties(table),
          bucketSpec = getBucketSpecFromTableProperties(table))
      } else {
        // Hive metastore may change the table schema, e.g. schema inference. If the table
        // schema we read back is different(ignore case and nullability) from the one in table
        // properties which was written when creating table, we should respect the table schema
        // from hive.
        logWarning(s"The table schema given by Hive metastore(${table.schema.simpleString}) is " +
          "different from the schema when this table was created by Spark SQL" +
          s"(${schemaFromTableProps.simpleString}). We have to fall back to the table schema " +
          "from Hive metastore which is not case preserving.")
        hiveTable
      }
    } else {
      hiveTable
    }
  }

  private def restoreDataSourceTable(table: CatalogTable, provider: String): CatalogTable = {
    // Internally we store the table location in storage properties with key "path" for data
    // source tables. Here we set the table location to `locationUri` field and filter out the
    // path option in storage properties, to avoid exposing this concept externally.
    val storageWithLocation = {
      val tableLocation = getLocationFromStorageProps(table)
      // We pass None as `newPath` here, to remove the path option in storage properties.
      updateLocationInStorageProps(table, newPath = None).copy(locationUri = tableLocation)
    }
    val partitionProvider = table.properties.get(TABLE_PARTITION_PROVIDER)

    table.copy(
      provider = Some(provider),
      storage = storageWithLocation,
      schema = getSchemaFromTableProperties(table),
      partitionColumnNames = getPartitionColumnsFromTableProperties(table),
      bucketSpec = getBucketSpecFromTableProperties(table),
      tracksPartitionsInCatalog = partitionProvider == Some(TABLE_PARTITION_PROVIDER_CATALOG))
  }

  override def tableExists(db: String, table: String): Boolean = withClient {
    client.tableExists(db, table)
  }

  override def listTables(db: String): Seq[String] = withClient {
    requireDbExists(db)
    client.listTables(db)
  }

  override def listTables(db: String, pattern: String): Seq[String] = withClient {
    requireDbExists(db)
    client.listTables(db, pattern)
  }

  override def loadTable(
      db: String,
      table: String,
      loadPath: String,
      isOverwrite: Boolean,
      holdDDLTime: Boolean,
      isSrcLocal: Boolean): Unit = withClient {
    requireTableExists(db, table)
    client.loadTable(
      loadPath,
      s"$db.$table",
      isOverwrite,
      holdDDLTime,
      isSrcLocal)
  }

  override def loadPartition(
      db: String,
      table: String,
      loadPath: String,
      partition: TablePartitionSpec,
      isOverwrite: Boolean,
      holdDDLTime: Boolean,
      inheritTableSpecs: Boolean,
      isSrcLocal: Boolean): Unit = withClient {
    requireTableExists(db, table)

    val orderedPartitionSpec = new util.LinkedHashMap[String, String]()
    getTable(db, table).partitionColumnNames.foreach { colName =>
      // Hive metastore is not case preserving and keeps partition columns with lower cased names,
      // and Hive will validate the column names in partition spec to make sure they are partition
      // columns. Here we Lowercase the column names before passing the partition spec to Hive
      // client, to satisfy Hive.
      orderedPartitionSpec.put(colName.toLowerCase, partition(colName))
    }

    client.loadPartition(
      loadPath,
      db,
      table,
      orderedPartitionSpec,
      isOverwrite,
      holdDDLTime,
      inheritTableSpecs,
      isSrcLocal)
  }

  override def loadDynamicPartitions(
      db: String,
      table: String,
      loadPath: String,
      partition: TablePartitionSpec,
      replace: Boolean,
      numDP: Int,
      holdDDLTime: Boolean): Unit = withClient {
    requireTableExists(db, table)

    val orderedPartitionSpec = new util.LinkedHashMap[String, String]()
    getTable(db, table).partitionColumnNames.foreach { colName =>
      // Hive metastore is not case preserving and keeps partition columns with lower cased names,
      // and Hive will validate the column names in partition spec to make sure they are partition
      // columns. Here we Lowercase the column names before passing the partition spec to Hive
      // client, to satisfy Hive.
      orderedPartitionSpec.put(colName.toLowerCase, partition(colName))
    }

    client.loadDynamicPartitions(
      loadPath,
      db,
      table,
      orderedPartitionSpec,
      replace,
      numDP,
      holdDDLTime)
  }

  // --------------------------------------------------------------------------
  // Partitions
  // --------------------------------------------------------------------------

  // Hive metastore is not case preserving and the partition columns are always lower cased. We need
  // to lower case the column names in partition specification before calling partition related Hive
  // APIs, to match this behaviour.
  private def lowerCasePartitionSpec(spec: TablePartitionSpec): TablePartitionSpec = {
    spec.map { case (k, v) => k.toLowerCase -> v }
  }

  // Build a map from lower-cased partition column names to exact column names for a given table
  private def buildLowerCasePartColNameMap(table: CatalogTable): Map[String, String] = {
    val actualPartColNames = table.partitionColumnNames
    actualPartColNames.map(colName => (colName.toLowerCase, colName)).toMap
  }

  // Hive metastore is not case preserving and the column names of the partition specification we
  // get from the metastore are always lower cased. We should restore them w.r.t. the actual table
  // partition columns.
  private def restorePartitionSpec(
      spec: TablePartitionSpec,
      partColMap: Map[String, String]): TablePartitionSpec = {
    spec.map { case (k, v) => partColMap(k.toLowerCase) -> v }
  }

  private def restorePartitionSpec(
      spec: TablePartitionSpec,
      partCols: Seq[String]): TablePartitionSpec = {
    spec.map { case (k, v) => partCols.find(_.equalsIgnoreCase(k)).get -> v }
  }

  override def createPartitions(
      db: String,
      table: String,
      parts: Seq[CatalogTablePartition],
      ignoreIfExists: Boolean): Unit = withClient {
    requireTableExists(db, table)

    val tableMeta = getTable(db, table)
    val partitionColumnNames = tableMeta.partitionColumnNames
    val tablePath = new Path(tableMeta.location)
    val partsWithLocation = parts.map { p =>
      // Ideally we can leave the partition location empty and let Hive metastore to set it.
      // However, Hive metastore is not case preserving and will generate wrong partition location
      // with lower cased partition column names. Here we set the default partition location
      // manually to avoid this problem.
      val partitionPath = p.storage.locationUri.map(uri => new Path(new URI(uri))).getOrElse {
        ExternalCatalogUtils.generatePartitionPath(p.spec, partitionColumnNames, tablePath)
      }
      p.copy(storage = p.storage.copy(locationUri = Some(partitionPath.toUri.toString)))
    }
    val lowerCasedParts = partsWithLocation.map(p => p.copy(spec = lowerCasePartitionSpec(p.spec)))
    client.createPartitions(db, table, lowerCasedParts, ignoreIfExists)
  }

  override def dropPartitions(
      db: String,
      table: String,
      parts: Seq[TablePartitionSpec],
      ignoreIfNotExists: Boolean,
      purge: Boolean,
      retainData: Boolean): Unit = withClient {
    requireTableExists(db, table)
    client.dropPartitions(
      db, table, parts.map(lowerCasePartitionSpec), ignoreIfNotExists, purge, retainData)
  }

  override def renamePartitions(
      db: String,
      table: String,
      specs: Seq[TablePartitionSpec],
      newSpecs: Seq[TablePartitionSpec]): Unit = withClient {
    client.renamePartitions(
      db, table, specs.map(lowerCasePartitionSpec), newSpecs.map(lowerCasePartitionSpec))

    val tableMeta = getTable(db, table)
    val partitionColumnNames = tableMeta.partitionColumnNames
    // Hive metastore is not case preserving and keeps partition columns with lower cased names.
    // When Hive rename partition for managed tables, it will create the partition location with
    // a default path generate by the new spec with lower cased partition column names. This is
    // unexpected and we need to rename them manually and alter the partition location.
    val hasUpperCasePartitionColumn = partitionColumnNames.exists(col => col.toLowerCase != col)
    if (tableMeta.tableType == MANAGED && hasUpperCasePartitionColumn) {
      val tablePath = new Path(tableMeta.location)
      val newParts = newSpecs.map { spec =>
        val partition = client.getPartition(db, table, lowerCasePartitionSpec(spec))
        val wrongPath = new Path(partition.location)
        val rightPath = ExternalCatalogUtils.generatePartitionPath(
          spec, partitionColumnNames, tablePath)
        try {
          tablePath.getFileSystem(hadoopConf).rename(wrongPath, rightPath)
        } catch {
          case e: IOException => throw new SparkException(
            s"Unable to rename partition path from $wrongPath to $rightPath", e)
        }
        partition.copy(storage = partition.storage.copy(locationUri = Some(rightPath.toString)))
      }
      alterPartitions(db, table, newParts)
    }
  }

  override def alterPartitions(
      db: String,
      table: String,
      newParts: Seq[CatalogTablePartition]): Unit = withClient {
    val lowerCasedParts = newParts.map(p => p.copy(spec = lowerCasePartitionSpec(p.spec)))
    // Note: Before altering table partitions in Hive, you *must* set the current database
    // to the one that contains the table of interest. Otherwise you will end up with the
    // most helpful error message ever: "Unable to alter partition. alter is not possible."
    // See HIVE-2742 for more detail.
    client.setCurrentDatabase(db)
    client.alterPartitions(db, table, lowerCasedParts)
  }

  override def getPartition(
      db: String,
      table: String,
      spec: TablePartitionSpec): CatalogTablePartition = withClient {
    val part = client.getPartition(db, table, lowerCasePartitionSpec(spec))
    part.copy(spec = restorePartitionSpec(part.spec, getTable(db, table).partitionColumnNames))
  }

  /**
   * Returns the specified partition or None if it does not exist.
   */
  override def getPartitionOption(
      db: String,
      table: String,
      spec: TablePartitionSpec): Option[CatalogTablePartition] = withClient {
    client.getPartitionOption(db, table, lowerCasePartitionSpec(spec)).map { part =>
      part.copy(spec = restorePartitionSpec(part.spec, getTable(db, table).partitionColumnNames))
    }
  }

  /**
   * Returns the partition names from hive metastore for a given table in a database.
   */
  override def listPartitionNames(
      db: String,
      table: String,
      partialSpec: Option[TablePartitionSpec] = None): Seq[String] = withClient {
    val catalogTable = getTable(db, table)
    val partColNameMap = buildLowerCasePartColNameMap(catalogTable).mapValues(escapePathName)
    val clientPartitionNames =
      client.getPartitionNames(catalogTable, partialSpec.map(lowerCasePartitionSpec))
    clientPartitionNames.map { partName =>
      val partSpec = PartitioningUtils.parsePathFragmentAsSeq(partName)
      partSpec.map { case (partName, partValue) =>
        partColNameMap(partName.toLowerCase) + "=" + escapePathName(partValue)
      }.mkString("/")
    }
  }

  /**
   * Returns the partitions from hive metastore for a given table in a database.
   */
  override def listPartitions(
      db: String,
      table: String,
      partialSpec: Option[TablePartitionSpec] = None): Seq[CatalogTablePartition] = withClient {
<<<<<<< HEAD
    val actualPartColNames = getTable(db, table).partitionColumnNames
    client.getPartitions(db, table, partialSpec.map(lowerCasePartitionSpec)).map { part =>
      part.copy(spec = restorePartitionSpec(part.spec, actualPartColNames))
=======
    val partColNameMap = buildLowerCasePartColNameMap(getTable(db, table))
    client.getPartitions(db, table, partialSpec.map(lowerCasePartitionSpec)).map { part =>
      part.copy(spec = restorePartitionSpec(part.spec, partColNameMap))
>>>>>>> 0ef1421a
    }
  }

  override def listPartitionsByFilter(
      db: String,
      table: String,
      predicates: Seq[Expression]): Seq[CatalogTablePartition] = withClient {
    val rawTable = getRawTable(db, table)
    val catalogTable = restoreTableMetadata(rawTable)
    val partitionColumnNames = catalogTable.partitionColumnNames.toSet
    val nonPartitionPruningPredicates = predicates.filterNot {
      _.references.map(_.name).toSet.subsetOf(partitionColumnNames)
    }

    if (nonPartitionPruningPredicates.nonEmpty) {
        sys.error("Expected only partition pruning predicates: " +
          predicates.reduceLeft(And))
    }

    val partitionSchema = catalogTable.partitionSchema
    val partColNameMap = buildLowerCasePartColNameMap(getTable(db, table))

    if (predicates.nonEmpty) {
      val clientPrunedPartitions = client.getPartitionsByFilter(rawTable, predicates).map { part =>
        part.copy(spec = restorePartitionSpec(part.spec, partColNameMap))
      }
      val boundPredicate =
        InterpretedPredicate.create(predicates.reduce(And).transform {
          case att: AttributeReference =>
            val index = partitionSchema.indexWhere(_.name == att.name)
            BoundReference(index, partitionSchema(index).dataType, nullable = true)
        })
      clientPrunedPartitions.filter { p => boundPredicate(p.toRow(partitionSchema)) }
    } else {
      client.getPartitions(catalogTable).map { part =>
        part.copy(spec = restorePartitionSpec(part.spec, partColNameMap))
      }
    }
  }

  // --------------------------------------------------------------------------
  // Functions
  // --------------------------------------------------------------------------

  override def createFunction(
      db: String,
      funcDefinition: CatalogFunction): Unit = withClient {
    requireDbExists(db)
    // Hive's metastore is case insensitive. However, Hive's createFunction does
    // not normalize the function name (unlike the getFunction part). So,
    // we are normalizing the function name.
    val functionName = funcDefinition.identifier.funcName.toLowerCase
    requireFunctionNotExists(db, functionName)
    val functionIdentifier = funcDefinition.identifier.copy(funcName = functionName)
    client.createFunction(db, funcDefinition.copy(identifier = functionIdentifier))
  }

  override def dropFunction(db: String, name: String): Unit = withClient {
    requireFunctionExists(db, name)
    client.dropFunction(db, name)
  }

  override def renameFunction(db: String, oldName: String, newName: String): Unit = withClient {
    requireFunctionExists(db, oldName)
    requireFunctionNotExists(db, newName)
    client.renameFunction(db, oldName, newName)
  }

  override def getFunction(db: String, funcName: String): CatalogFunction = withClient {
    requireFunctionExists(db, funcName)
    client.getFunction(db, funcName)
  }

  override def functionExists(db: String, funcName: String): Boolean = withClient {
    requireDbExists(db)
    client.functionExists(db, funcName)
  }

  override def listFunctions(db: String, pattern: String): Seq[String] = withClient {
    requireDbExists(db)
    client.listFunctions(db, pattern)
  }

}

object HiveExternalCatalog {
  val SPARK_SQL_PREFIX = "spark.sql."

  val DATASOURCE_PREFIX = SPARK_SQL_PREFIX + "sources."
  val DATASOURCE_PROVIDER = DATASOURCE_PREFIX + "provider"
  val DATASOURCE_SCHEMA = DATASOURCE_PREFIX + "schema"
  val DATASOURCE_SCHEMA_PREFIX = DATASOURCE_SCHEMA + "."
  val DATASOURCE_SCHEMA_NUMPARTS = DATASOURCE_SCHEMA_PREFIX + "numParts"
  val DATASOURCE_SCHEMA_NUMPARTCOLS = DATASOURCE_SCHEMA_PREFIX + "numPartCols"
  val DATASOURCE_SCHEMA_NUMSORTCOLS = DATASOURCE_SCHEMA_PREFIX + "numSortCols"
  val DATASOURCE_SCHEMA_NUMBUCKETS = DATASOURCE_SCHEMA_PREFIX + "numBuckets"
  val DATASOURCE_SCHEMA_NUMBUCKETCOLS = DATASOURCE_SCHEMA_PREFIX + "numBucketCols"
  val DATASOURCE_SCHEMA_PART_PREFIX = DATASOURCE_SCHEMA_PREFIX + "part."
  val DATASOURCE_SCHEMA_PARTCOL_PREFIX = DATASOURCE_SCHEMA_PREFIX + "partCol."
  val DATASOURCE_SCHEMA_BUCKETCOL_PREFIX = DATASOURCE_SCHEMA_PREFIX + "bucketCol."
  val DATASOURCE_SCHEMA_SORTCOL_PREFIX = DATASOURCE_SCHEMA_PREFIX + "sortCol."

  val STATISTICS_PREFIX = SPARK_SQL_PREFIX + "statistics."
  val STATISTICS_TOTAL_SIZE = STATISTICS_PREFIX + "totalSize"
  val STATISTICS_NUM_ROWS = STATISTICS_PREFIX + "numRows"
  val STATISTICS_COL_STATS_PREFIX = STATISTICS_PREFIX + "colStats."

  val TABLE_PARTITION_PROVIDER = SPARK_SQL_PREFIX + "partitionProvider"
  val TABLE_PARTITION_PROVIDER_CATALOG = "catalog"
  val TABLE_PARTITION_PROVIDER_FILESYSTEM = "filesystem"

  /**
   * Returns the fully qualified name used in table properties for a particular column stat.
   * For example, for column "mycol", and "min" stat, this should return
   * "spark.sql.statistics.colStats.mycol.min".
   */
  private def columnStatKeyPropName(columnName: String, statKey: String): String = {
    STATISTICS_COL_STATS_PREFIX + columnName + "." + statKey
  }

  // A persisted data source table always store its schema in the catalog.
  private def getSchemaFromTableProperties(metadata: CatalogTable): StructType = {
    val errorMessage = "Could not read schema from the hive metastore because it is corrupted."
    val props = metadata.properties
    val schema = props.get(DATASOURCE_SCHEMA)
    if (schema.isDefined) {
      // Originally, we used `spark.sql.sources.schema` to store the schema of a data source table.
      // After SPARK-6024, we removed this flag.
      // Although we are not using `spark.sql.sources.schema` any more, we need to still support.
      DataType.fromJson(schema.get).asInstanceOf[StructType]
    } else if (props.filterKeys(_.startsWith(DATASOURCE_SCHEMA_PREFIX)).isEmpty) {
      // If there is no schema information in table properties, it means the schema of this table
      // was empty when saving into metastore, which is possible in older version(prior to 2.1) of
      // Spark. We should respect it.
      new StructType()
    } else {
      val numSchemaParts = props.get(DATASOURCE_SCHEMA_NUMPARTS)
      if (numSchemaParts.isDefined) {
        val parts = (0 until numSchemaParts.get.toInt).map { index =>
          val part = metadata.properties.get(s"$DATASOURCE_SCHEMA_PART_PREFIX$index").orNull
          if (part == null) {
            throw new AnalysisException(errorMessage +
              s" (missing part $index of the schema, ${numSchemaParts.get} parts are expected).")
          }
          part
        }
        // Stick all parts back to a single schema string.
        DataType.fromJson(parts.mkString).asInstanceOf[StructType]
      } else {
        throw new AnalysisException(errorMessage)
      }
    }
  }

  private def getColumnNamesByType(
      props: Map[String, String],
      colType: String,
      typeName: String): Seq[String] = {
    for {
      numCols <- props.get(s"spark.sql.sources.schema.num${colType.capitalize}Cols").toSeq
      index <- 0 until numCols.toInt
    } yield props.getOrElse(
      s"$DATASOURCE_SCHEMA_PREFIX${colType}Col.$index",
      throw new AnalysisException(
        s"Corrupted $typeName in catalog: $numCols parts expected, but part $index is missing."
      )
    )
  }

  private def getPartitionColumnsFromTableProperties(metadata: CatalogTable): Seq[String] = {
    getColumnNamesByType(metadata.properties, "part", "partitioning columns")
  }

  private def getBucketSpecFromTableProperties(metadata: CatalogTable): Option[BucketSpec] = {
    metadata.properties.get(DATASOURCE_SCHEMA_NUMBUCKETS).map { numBuckets =>
      BucketSpec(
        numBuckets.toInt,
        getColumnNamesByType(metadata.properties, "bucket", "bucketing columns"),
        getColumnNamesByType(metadata.properties, "sort", "sorting columns"))
    }
  }
}<|MERGE_RESOLUTION|>--- conflicted
+++ resolved
@@ -40,10 +40,7 @@
 import org.apache.spark.sql.catalyst.plans.logical.ColumnStat
 import org.apache.spark.sql.catalyst.util.CaseInsensitiveMap
 import org.apache.spark.sql.execution.command.DDLUtils
-<<<<<<< HEAD
-=======
 import org.apache.spark.sql.execution.datasources.PartitioningUtils
->>>>>>> 0ef1421a
 import org.apache.spark.sql.hive.client.HiveClient
 import org.apache.spark.sql.internal.HiveSerDe
 import org.apache.spark.sql.internal.StaticSQLConf._
@@ -659,11 +656,7 @@
       }
 
       table = table.copy(
-<<<<<<< HEAD
-        stats = Some(Statistics(
-=======
         stats = Some(CatalogStatistics(
->>>>>>> 0ef1421a
           sizeInBytes = BigInt(table.properties(STATISTICS_TOTAL_SIZE)),
           rowCount = table.properties.get(STATISTICS_NUM_ROWS).map(BigInt(_)),
           colStats = colStats.toMap)))
@@ -975,15 +968,9 @@
       db: String,
       table: String,
       partialSpec: Option[TablePartitionSpec] = None): Seq[CatalogTablePartition] = withClient {
-<<<<<<< HEAD
-    val actualPartColNames = getTable(db, table).partitionColumnNames
-    client.getPartitions(db, table, partialSpec.map(lowerCasePartitionSpec)).map { part =>
-      part.copy(spec = restorePartitionSpec(part.spec, actualPartColNames))
-=======
     val partColNameMap = buildLowerCasePartColNameMap(getTable(db, table))
     client.getPartitions(db, table, partialSpec.map(lowerCasePartitionSpec)).map { part =>
       part.copy(spec = restorePartitionSpec(part.spec, partColNameMap))
->>>>>>> 0ef1421a
     }
   }
 
