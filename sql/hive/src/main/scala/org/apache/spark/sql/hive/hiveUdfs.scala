/*
 * Licensed to the Apache Software Foundation (ASF) under one or more
 * contributor license agreements.  See the NOTICE file distributed with
 * this work for additional information regarding copyright ownership.
 * The ASF licenses this file to You under the Apache License, Version 2.0
 * (the "License"); you may not use this file except in compliance with
 * the License.  You may obtain a copy of the License at
 *
 *    http://www.apache.org/licenses/LICENSE-2.0
 *
 * Unless required by applicable law or agreed to in writing, software
 * distributed under the License is distributed on an "AS IS" BASIS,
 * WITHOUT WARRANTIES OR CONDITIONS OF ANY KIND, either express or implied.
 * See the License for the specific language governing permissions and
 * limitations under the License.
 */

package org.apache.spark.sql.hive

import scala.collection.mutable.ArrayBuffer
import scala.collection.JavaConversions._
import scala.util.Try

import org.apache.hadoop.hive.serde2.objectinspector.{ObjectInspector, ConstantObjectInspector}
import org.apache.hadoop.hive.serde2.objectinspector.ObjectInspectorFactory.ObjectInspectorOptions
import org.apache.hadoop.hive.serde2.objectinspector.ObjectInspectorFactory
import org.apache.hadoop.hive.ql.exec._
import org.apache.hadoop.hive.ql.udf.{UDFType => HiveUDFType}
import org.apache.hadoop.hive.ql.udf.generic._
import org.apache.hadoop.hive.ql.udf.generic.GenericUDF._
import org.apache.hadoop.hive.ql.udf.generic.GenericUDAFEvaluator.AggregationBuffer
import org.apache.hadoop.hive.ql.udf.generic.GenericUDFUtils.ConversionHelper

import org.apache.spark.Logging
import org.apache.spark.sql.AnalysisException
import org.apache.spark.sql.catalyst.analysis
import org.apache.spark.sql.catalyst.analysis.FunctionRegistry.FunctionBuilder
import org.apache.spark.sql.catalyst.errors.TreeNodeException
import org.apache.spark.sql.catalyst.expressions._
import org.apache.spark.sql.catalyst.plans.logical._
import org.apache.spark.sql.catalyst.rules.Rule
import org.apache.spark.sql.hive.HiveShim._
import org.apache.spark.sql.types._


private[hive] class HiveFunctionRegistry(underlying: analysis.FunctionRegistry)
  extends analysis.FunctionRegistry with HiveInspectors {

  def getFunctionInfo(name: String): FunctionInfo = FunctionRegistry.getFunctionInfo(name)

  override def lookupFunction(name: String, children: Seq[Expression]): Expression = {
    Try(underlying.lookupFunction(name, children)).getOrElse {
      // We only look it up to see if it exists, but do not include it in the HiveUDF since it is
      // not always serializable.
      val functionInfo: FunctionInfo =
        Option(FunctionRegistry.getFunctionInfo(name.toLowerCase)).getOrElse(
          throw new AnalysisException(s"undefined function $name"))

      val functionClassName = functionInfo.getFunctionClass.getName

      if (classOf[UDF].isAssignableFrom(functionInfo.getFunctionClass)) {
        HiveSimpleUdf(new HiveFunctionWrapper(functionClassName), children)
      } else if (classOf[GenericUDF].isAssignableFrom(functionInfo.getFunctionClass)) {
        HiveGenericUdf(new HiveFunctionWrapper(functionClassName), children)
      } else if (
        classOf[AbstractGenericUDAFResolver].isAssignableFrom(functionInfo.getFunctionClass)) {
        HiveGenericUdaf(new HiveFunctionWrapper(functionClassName), children)
      } else if (classOf[UDAF].isAssignableFrom(functionInfo.getFunctionClass)) {
        HiveUdaf(new HiveFunctionWrapper(functionClassName), children)
      } else if (classOf[GenericUDTF].isAssignableFrom(functionInfo.getFunctionClass)) {
        HiveGenericUdtf(new HiveFunctionWrapper(functionClassName), children)
      } else {
        sys.error(s"No handler for udf ${functionInfo.getFunctionClass}")
      }
    }
  }

  override def registerFunction(name: String, builder: FunctionBuilder): Unit =
    throw new UnsupportedOperationException
}

private[hive] case class HiveSimpleUdf(funcWrapper: HiveFunctionWrapper, children: Seq[Expression])
  extends Expression with HiveInspectors with Logging {

  type UDFType = UDF

  override def deterministic: Boolean = isUDFDeterministic

  override def nullable: Boolean = true

  @transient
  lazy val function = funcWrapper.createFunction[UDFType]()

  @transient
  protected lazy val method =
    function.getResolver.getEvalMethod(children.map(_.dataType.toTypeInfo))

  @transient
  protected lazy val arguments = children.map(toInspector).toArray

  @transient
  protected lazy val isUDFDeterministic = {
    val udfType = function.getClass().getAnnotation(classOf[HiveUDFType])
    udfType != null && udfType.deterministic()
  }

  override def foldable: Boolean = isUDFDeterministic && children.forall(_.foldable)

  // Create parameter converters
  @transient
  protected lazy val conversionHelper = new ConversionHelper(method, arguments)

  @transient
  lazy val dataType = javaClassToDataType(method.getReturnType)

  @transient
  lazy val returnInspector = ObjectInspectorFactory.getReflectionObjectInspector(
    method.getGenericReturnType(), ObjectInspectorOptions.JAVA)

  @transient
  protected lazy val cached: Array[AnyRef] = new Array[AnyRef](children.length)

  override def isThreadSafe: Boolean = false

  // TODO: Finish input output types.
  override def eval(input: InternalRow): Any = {
    unwrap(
      FunctionRegistry.invoke(method, function, conversionHelper
        .convertIfNecessary(wrap(children.map(c => c.eval(input)), arguments, cached): _*): _*),
      returnInspector)
  }

  override def toString: String = {
    s"$nodeName#${funcWrapper.functionClassName}(${children.mkString(",")})"
  }
}

// Adapter from Catalyst ExpressionResult to Hive DeferredObject
private[hive] class DeferredObjectAdapter(oi: ObjectInspector)
  extends DeferredObject with HiveInspectors {
  private var func: () => Any = _
  def set(func: () => Any): Unit = {
    this.func = func
  }
  override def prepare(i: Int): Unit = {}
  override def get(): AnyRef = wrap(func(), oi)
}

private[hive] case class HiveGenericUdf(funcWrapper: HiveFunctionWrapper, children: Seq[Expression])
  extends Expression with HiveInspectors with Logging {
  type UDFType = GenericUDF

  override def deterministic: Boolean = isUDFDeterministic

  override def nullable: Boolean = true

  @transient
  lazy val function = funcWrapper.createFunction[UDFType]()

  @transient
  protected lazy val argumentInspectors = children.map(toInspector)

  @transient
  protected lazy val returnInspector = {
    function.initializeAndFoldConstants(argumentInspectors.toArray)
  }

  @transient
  protected lazy val isUDFDeterministic = {
    val udfType = function.getClass().getAnnotation(classOf[HiveUDFType])
    (udfType != null && udfType.deterministic())
  }

  override def foldable: Boolean =
    isUDFDeterministic && returnInspector.isInstanceOf[ConstantObjectInspector]

  @transient
  protected lazy val deferedObjects =
    argumentInspectors.map(new DeferredObjectAdapter(_)).toArray[DeferredObject]

  lazy val dataType: DataType = inspectorToDataType(returnInspector)

<<<<<<< HEAD
  override def isThreadSafe: Boolean = false

  override def eval(input: Row): Any = {
=======
  override def eval(input: InternalRow): Any = {
>>>>>>> d986fb9a
    returnInspector // Make sure initialized.

    var i = 0
    while (i < children.length) {
      val idx = i
      deferedObjects(i).asInstanceOf[DeferredObjectAdapter].set(
        () => {
          children(idx).eval(input)
        })
      i += 1
    }
    unwrap(function.evaluate(deferedObjects), returnInspector)
  }

  override def toString: String = {
    s"$nodeName#${funcWrapper.functionClassName}(${children.mkString(",")})"
  }
}

/**
 * Resolves [[UnresolvedWindowFunction]] to [[HiveWindowFunction]].
 */
private[spark] object ResolveHiveWindowFunction extends Rule[LogicalPlan] {
  def apply(plan: LogicalPlan): LogicalPlan = plan transformUp {
    case p: LogicalPlan if !p.childrenResolved => p

    // We are resolving WindowExpressions at here. When we get here, we have already
    // replaced those WindowSpecReferences.
    case p: LogicalPlan =>
      p transformExpressions {
        case WindowExpression(
          UnresolvedWindowFunction(name, children),
          windowSpec: WindowSpecDefinition) =>
          // First, let's find the window function info.
          val windowFunctionInfo: WindowFunctionInfo =
            Option(FunctionRegistry.getWindowFunctionInfo(name.toLowerCase)).getOrElse(
              throw new AnalysisException(s"Couldn't find window function $name"))

          // Get the class of this function.
          // In Hive 0.12, there is no windowFunctionInfo.getFunctionClass. So, we use
          // windowFunctionInfo.getfInfo().getFunctionClass for both Hive 0.13 and Hive 0.13.1.
          val functionClass = windowFunctionInfo.getfInfo().getFunctionClass
          val newChildren =
            // Rank(), DENSE_RANK(), CUME_DIST(), and PERCENT_RANK() do not take explicit
            // input parameters and requires implicit parameters, which
            // are expressions in Order By clause.
            if (classOf[GenericUDAFRank].isAssignableFrom(functionClass)) {
              if (children.nonEmpty) {
               throw  new AnalysisException(s"$name does not take input parameters.")
              }
              windowSpec.orderSpec.map(_.child)
            } else {
              children
            }

          // If the class is UDAF, we need to use UDAFBridge.
          val isUDAFBridgeRequired =
            if (classOf[UDAF].isAssignableFrom(functionClass)) {
              true
            } else {
              false
            }

          // Create the HiveWindowFunction. For the meaning of isPivotResult, see the doc of
          // HiveWindowFunction.
          val windowFunction =
            HiveWindowFunction(
              new HiveFunctionWrapper(functionClass.getName),
              windowFunctionInfo.isPivotResult,
              isUDAFBridgeRequired,
              newChildren)

          // Second, check if the specified window function can accept window definition.
          windowSpec.frameSpecification match {
            case frame: SpecifiedWindowFrame if !windowFunctionInfo.isSupportsWindow =>
              // This Hive window function does not support user-speficied window frame.
              throw new AnalysisException(
                s"Window function $name does not take a frame specification.")
            case frame: SpecifiedWindowFrame if windowFunctionInfo.isSupportsWindow &&
                                                windowFunctionInfo.isPivotResult =>
              // These two should not be true at the same time when a window frame is defined.
              // If so, throw an exception.
              throw new AnalysisException(s"Could not handle Hive window function $name because " +
                s"it supports both a user specified window frame and pivot result.")
            case _ => // OK
          }
          // Resolve those UnspecifiedWindowFrame because the physical Window operator still needs
          // a window frame specification to work.
          val newWindowSpec = windowSpec.frameSpecification match {
            case UnspecifiedFrame =>
              val newWindowFrame =
                SpecifiedWindowFrame.defaultWindowFrame(
                  windowSpec.orderSpec.nonEmpty,
                  windowFunctionInfo.isSupportsWindow)
              WindowSpecDefinition(windowSpec.partitionSpec, windowSpec.orderSpec, newWindowFrame)
            case _ => windowSpec
          }

          // Finally, we create a WindowExpression with the resolved window function and
          // specified window spec.
          WindowExpression(windowFunction, newWindowSpec)
      }
  }
}

/**
 * A [[WindowFunction]] implementation wrapping Hive's window function.
 * @param funcWrapper The wrapper for the Hive Window Function.
 * @param pivotResult If it is true, the Hive function will return a list of values representing
 *                    the values of the added columns. Otherwise, a single value is returned for
 *                    current row.
 * @param isUDAFBridgeRequired If it is true, the function returned by functionWrapper's
 *                             createFunction is UDAF, we need to use GenericUDAFBridge to wrap
 *                             it as a GenericUDAFResolver2.
 * @param children Input parameters.
 */
private[hive] case class HiveWindowFunction(
    funcWrapper: HiveFunctionWrapper,
    pivotResult: Boolean,
    isUDAFBridgeRequired: Boolean,
    children: Seq[Expression]) extends WindowFunction
  with HiveInspectors {

  // Hive window functions are based on GenericUDAFResolver2.
  type UDFType = GenericUDAFResolver2

  @transient
  protected lazy val resolver: GenericUDAFResolver2 =
    if (isUDAFBridgeRequired) {
      new GenericUDAFBridge(funcWrapper.createFunction[UDAF]())
    } else {
      funcWrapper.createFunction[GenericUDAFResolver2]()
    }

  @transient
  protected lazy val inputInspectors = children.map(toInspector).toArray

  // The GenericUDAFEvaluator used to evaluate the window function.
  @transient
  protected lazy val evaluator: GenericUDAFEvaluator = {
    val parameterInfo = new SimpleGenericUDAFParameterInfo(inputInspectors, false, false)
    resolver.getEvaluator(parameterInfo)
  }

  // The object inspector of values returned from the Hive window function.
  @transient
  protected lazy val returnInspector = {
    evaluator.init(GenericUDAFEvaluator.Mode.COMPLETE, inputInspectors)
  }

  def dataType: DataType =
    if (!pivotResult) {
      inspectorToDataType(returnInspector)
    } else {
      // If pivotResult is true, we should take the element type out as the data type of this
      // function.
      inspectorToDataType(returnInspector) match {
        case ArrayType(dt, _) => dt
        case _ =>
          sys.error(
            s"error resolve the data type of window function ${funcWrapper.functionClassName}")
      }
    }

  def nullable: Boolean = true

  override def eval(input: InternalRow): Any =
    throw new TreeNodeException(this, s"No function to evaluate expression. type: ${this.nodeName}")

  @transient
  lazy val inputProjection = new InterpretedProjection(children)

  @transient
  private var hiveEvaluatorBuffer: AggregationBuffer = _
  // Output buffer.
  private var outputBuffer: Any = _

  override def init(): Unit = {
    evaluator.init(GenericUDAFEvaluator.Mode.COMPLETE, inputInspectors)
  }

  // Reset the hiveEvaluatorBuffer and outputPosition
  override def reset(): Unit = {
    // We create a new aggregation buffer to workaround the bug in GenericUDAFRowNumber.
    // Basically, GenericUDAFRowNumberEvaluator.reset calls RowNumberBuffer.init.
    // However, RowNumberBuffer.init does not really reset this buffer.
    hiveEvaluatorBuffer = evaluator.getNewAggregationBuffer
    evaluator.reset(hiveEvaluatorBuffer)
  }

  override def prepareInputParameters(input: InternalRow): AnyRef = {
    wrap(inputProjection(input), inputInspectors, new Array[AnyRef](children.length))
  }
  // Add input parameters for a single row.
  override def update(input: AnyRef): Unit = {
    evaluator.iterate(hiveEvaluatorBuffer, input.asInstanceOf[Array[AnyRef]])
  }

  override def batchUpdate(inputs: Array[AnyRef]): Unit = {
    var i = 0
    while (i < inputs.length) {
      evaluator.iterate(hiveEvaluatorBuffer, inputs(i).asInstanceOf[Array[AnyRef]])
      i += 1
    }
  }

  override def evaluate(): Unit = {
    outputBuffer = unwrap(evaluator.evaluate(hiveEvaluatorBuffer), returnInspector)
  }

  override def get(index: Int): Any = {
    if (!pivotResult) {
      // if pivotResult is false, we will get a single value for all rows in the frame.
      outputBuffer
    } else {
      // if pivotResult is true, we will get a Seq having the same size with the size
      // of the window frame. At here, we will return the result at the position of
      // index in the output buffer.
      outputBuffer.asInstanceOf[Seq[Any]].get(index)
    }
  }

  override def toString: String = {
    s"$nodeName#${funcWrapper.functionClassName}(${children.mkString(",")})"
  }

  override def newInstance: WindowFunction =
    new HiveWindowFunction(funcWrapper, pivotResult, isUDAFBridgeRequired, children)
}

private[hive] case class HiveGenericUdaf(
    funcWrapper: HiveFunctionWrapper,
    children: Seq[Expression]) extends AggregateExpression
  with HiveInspectors {

  type UDFType = AbstractGenericUDAFResolver

  @transient
  protected lazy val resolver: AbstractGenericUDAFResolver = funcWrapper.createFunction()

  @transient
  protected lazy val objectInspector = {
    val parameterInfo = new SimpleGenericUDAFParameterInfo(inspectors.toArray, false, false)
    resolver.getEvaluator(parameterInfo)
      .init(GenericUDAFEvaluator.Mode.COMPLETE, inspectors.toArray)
  }

  @transient
  protected lazy val inspectors = children.map(toInspector)

  def dataType: DataType = inspectorToDataType(objectInspector)

  def nullable: Boolean = true

  override def toString: String = {
    s"$nodeName#${funcWrapper.functionClassName}(${children.mkString(",")})"
  }

  def newInstance(): HiveUdafFunction = new HiveUdafFunction(funcWrapper, children, this)
}

/** It is used as a wrapper for the hive functions which uses UDAF interface */
private[hive] case class HiveUdaf(
    funcWrapper: HiveFunctionWrapper,
    children: Seq[Expression]) extends AggregateExpression
  with HiveInspectors {

  type UDFType = UDAF

  @transient
  protected lazy val resolver: AbstractGenericUDAFResolver =
    new GenericUDAFBridge(funcWrapper.createFunction())

  @transient
  protected lazy val objectInspector = {
    val parameterInfo = new SimpleGenericUDAFParameterInfo(inspectors.toArray, false, false)
    resolver.getEvaluator(parameterInfo)
      .init(GenericUDAFEvaluator.Mode.COMPLETE, inspectors.toArray)
  }

  @transient
  protected lazy val inspectors = children.map(toInspector)

  def dataType: DataType = inspectorToDataType(objectInspector)

  def nullable: Boolean = true

  override def toString: String = {
    s"$nodeName#${funcWrapper.functionClassName}(${children.mkString(",")})"
  }

  def newInstance(): HiveUdafFunction = new HiveUdafFunction(funcWrapper, children, this, true)
}

/**
 * Converts a Hive Generic User Defined Table Generating Function (UDTF) to a
 * [[catalyst.expressions.Generator Generator]].  Note that the semantics of Generators do not allow
 * Generators to maintain state in between input rows.  Thus UDTFs that rely on partitioning
 * dependent operations like calls to `close()` before producing output will not operate the same as
 * in Hive.  However, in practice this should not affect compatibility for most sane UDTFs
 * (e.g. explode or GenericUDTFParseUrlTuple).
 *
 * Operators that require maintaining state in between input rows should instead be implemented as
 * user defined aggregations, which have clean semantics even in a partitioned execution.
 */
private[hive] case class HiveGenericUdtf(
    funcWrapper: HiveFunctionWrapper,
    children: Seq[Expression])
  extends Generator with HiveInspectors {

  @transient
  protected lazy val function: GenericUDTF = {
    val fun: GenericUDTF = funcWrapper.createFunction()
    fun.setCollector(collector)
    fun
  }

  @transient
  protected lazy val inputInspectors = children.map(toInspector)

  @transient
  protected lazy val outputInspector = function.initialize(inputInspectors.toArray)

  @transient
  protected lazy val udtInput = new Array[AnyRef](children.length)

  @transient
  protected lazy val collector = new UDTFCollector

  lazy val elementTypes = outputInspector.getAllStructFieldRefs.map {
    field => (inspectorToDataType(field.getFieldObjectInspector), true)
  }

  override def eval(input: InternalRow): TraversableOnce[InternalRow] = {
    outputInspector // Make sure initialized.

    val inputProjection = new InterpretedProjection(children)

    function.process(wrap(inputProjection(input), inputInspectors, udtInput))
    collector.collectRows()
  }

  protected class UDTFCollector extends Collector {
    var collected = new ArrayBuffer[InternalRow]

    override def collect(input: java.lang.Object) {
      // We need to clone the input here because implementations of
      // GenericUDTF reuse the same object. Luckily they are always an array, so
      // it is easy to clone.
      collected += unwrap(input, outputInspector).asInstanceOf[InternalRow]
    }

    def collectRows(): Seq[InternalRow] = {
      val toCollect = collected
      collected = new ArrayBuffer[InternalRow]
      toCollect
    }
  }

  override def terminate(): TraversableOnce[InternalRow] = {
    outputInspector // Make sure initialized.
    function.close()
    collector.collectRows()
  }

  override def toString: String = {
    s"$nodeName#${funcWrapper.functionClassName}(${children.mkString(",")})"
  }
}

private[hive] case class HiveUdafFunction(
    funcWrapper: HiveFunctionWrapper,
    exprs: Seq[Expression],
    base: AggregateExpression,
    isUDAFBridgeRequired: Boolean = false)
  extends AggregateFunction
  with HiveInspectors {

  def this() = this(null, null, null)

  private val resolver =
    if (isUDAFBridgeRequired) {
      new GenericUDAFBridge(funcWrapper.createFunction[UDAF]())
    } else {
      funcWrapper.createFunction[AbstractGenericUDAFResolver]()
    }

  private val inspectors = exprs.map(toInspector).toArray

  private val function = {
    val parameterInfo = new SimpleGenericUDAFParameterInfo(inspectors, false, false)
    resolver.getEvaluator(parameterInfo)
  }

  private val returnInspector = function.init(GenericUDAFEvaluator.Mode.COMPLETE, inspectors)

  private val buffer =
    function.getNewAggregationBuffer

  override def eval(input: InternalRow): Any = unwrap(function.evaluate(buffer), returnInspector)

  @transient
  val inputProjection = new InterpretedProjection(exprs)

  @transient
  protected lazy val cached = new Array[AnyRef](exprs.length)

  def update(input: InternalRow): Unit = {
    val inputs = inputProjection(input)
    function.iterate(buffer, wrap(inputs, inspectors, cached))
  }
}
<|MERGE_RESOLUTION|>--- conflicted
+++ resolved
@@ -180,13 +180,9 @@
 
   lazy val dataType: DataType = inspectorToDataType(returnInspector)
 
-<<<<<<< HEAD
   override def isThreadSafe: Boolean = false
 
-  override def eval(input: Row): Any = {
-=======
   override def eval(input: InternalRow): Any = {
->>>>>>> d986fb9a
     returnInspector // Make sure initialized.
 
     var i = 0
