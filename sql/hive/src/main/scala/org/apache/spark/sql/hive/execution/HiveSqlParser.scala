/*
 * Licensed to the Apache Software Foundation (ASF) under one or more
 * contributor license agreements.  See the NOTICE file distributed with
 * this work for additional information regarding copyright ownership.
 * The ASF licenses this file to You under the Apache License, Version 2.0
 * (the "License"); you may not use this file except in compliance with
 * the License.  You may obtain a copy of the License at
 *
 *    http://www.apache.org/licenses/LICENSE-2.0
 *
 * Unless required by applicable law or agreed to in writing, software
 * distributed under the License is distributed on an "AS IS" BASIS,
 * WITHOUT WARRANTIES OR CONDITIONS OF ANY KIND, either express or implied.
 * See the License for the specific language governing permissions and
 * limitations under the License.
 */
package org.apache.spark.sql.hive.execution

import scala.collection.JavaConverters._

import org.antlr.v4.runtime.{ParserRuleContext, Token}
import org.apache.hadoop.hive.conf.HiveConf
import org.apache.hadoop.hive.conf.HiveConf.ConfVars
import org.apache.hadoop.hive.ql.parse.EximUtil
import org.apache.hadoop.hive.ql.session.SessionState
import org.apache.hadoop.hive.serde.serdeConstants
import org.apache.hadoop.hive.serde2.`lazy`.LazySimpleSerDe

import org.apache.spark.sql.AnalysisException
import org.apache.spark.sql.catalyst.analysis.UnresolvedGenerator
import org.apache.spark.sql.catalyst.catalog._
import org.apache.spark.sql.catalyst.expressions._
import org.apache.spark.sql.catalyst.parser._
import org.apache.spark.sql.catalyst.parser.SqlBaseParser._
import org.apache.spark.sql.catalyst.plans.logical.LogicalPlan
import org.apache.spark.sql.execution.SparkSqlAstBuilder
<<<<<<< HEAD
import org.apache.spark.sql.execution.command.CreateTableLike
=======
import org.apache.spark.sql.execution.command.CreateTable
>>>>>>> fc3cd2f5
import org.apache.spark.sql.hive.{CreateTableAsSelect => CTAS, CreateViewAsSelect => CreateView}
import org.apache.spark.sql.hive.{HiveGenericUDTF, HiveMetastoreTypes, HiveSerDe}
import org.apache.spark.sql.hive.HiveShim.HiveFunctionWrapper

/**
 * Concrete parser for HiveQl statements.
 */
object HiveSqlParser extends AbstractSqlParser {
  val astBuilder = new HiveSqlAstBuilder

  override protected def nativeCommand(sqlText: String): LogicalPlan = {
    HiveNativeCommand(sqlText)
  }
}

/**
 * Builder that converts an ANTLR ParseTree into a LogicalPlan/Expression/TableIdentifier.
 */
class HiveSqlAstBuilder extends SparkSqlAstBuilder {
  import ParserUtils._

  /**
   * Get the current Hive Configuration.
   */
  private[this] def hiveConf: HiveConf = {
    var ss = SessionState.get()
    // SessionState is lazy initialization, it can be null here
    if (ss == null) {
      val original = Thread.currentThread().getContextClassLoader
      val conf = new HiveConf(classOf[SessionState])
      conf.setClassLoader(original)
      ss = new SessionState(conf)
      SessionState.start(ss)
    }
    ss.getConf
  }

  /**
   * Pass a command to Hive using a [[HiveNativeCommand]].
   */
  override def visitExecuteNativeCommand(
      ctx: ExecuteNativeCommandContext): LogicalPlan = withOrigin(ctx) {
    HiveNativeCommand(command(ctx))
  }

  /**
   * Fail an unsupported Hive native command.
   */
  override def visitFailNativeCommand(
      ctx: FailNativeCommandContext): LogicalPlan = withOrigin(ctx) {
    val keywords = if (ctx.kws != null) {
      Seq(ctx.kws.kw1, ctx.kws.kw2, ctx.kws.kw3).filter(_ != null).map(_.getText).mkString(" ")
    } else {
      // SET ROLE is the exception to the rule, because we handle this before other SET commands.
      "SET ROLE"
    }
    throw new ParseException(s"Unsupported operation: $keywords", ctx)
  }

  /**
   * Create an [[AddJar]] or [[AddFile]] command depending on the requested resource.
   */
  override def visitAddResource(ctx: AddResourceContext): LogicalPlan = withOrigin(ctx) {
    ctx.identifier.getText.toLowerCase match {
      case "file" => AddFile(remainder(ctx.identifier).trim)
      case "jar" => AddJar(remainder(ctx.identifier).trim)
      case other => throw new ParseException(s"Unsupported resource type '$other'.", ctx)
    }
  }

  /**
   * Create an [[AnalyzeTable]] command. This currently only implements the NOSCAN option (other
   * options are passed on to Hive) e.g.:
   * {{{
   *   ANALYZE TABLE table COMPUTE STATISTICS NOSCAN;
   * }}}
   */
  override def visitAnalyze(ctx: AnalyzeContext): LogicalPlan = withOrigin(ctx) {
    if (ctx.partitionSpec == null &&
      ctx.identifier != null &&
      ctx.identifier.getText.toLowerCase == "noscan") {
      AnalyzeTable(visitTableIdentifier(ctx.tableIdentifier).toString)
    } else {
      HiveNativeCommand(command(ctx))
    }
  }

  /**
   * Create a [[CatalogStorageFormat]] for creating tables.
   */
  override def visitCreateFileFormat(
      ctx: CreateFileFormatContext): CatalogStorageFormat = withOrigin(ctx) {
    (ctx.fileFormat, ctx.storageHandler) match {
      // Expected format: INPUTFORMAT input_format OUTPUTFORMAT output_format
      case (c: TableFileFormatContext, null) =>
          visitTableFileFormat(c)
      // Expected format: SEQUENCEFILE | TEXTFILE | RCFILE | ORC | PARQUET | AVRO
      case (c: GenericFileFormatContext, null) =>
        visitGenericFileFormat(c)
      case (null, storageHandler) =>
        throw new ParseException("Operation not allowed: ... STORED BY storage_handler ...", ctx)
      case _ =>
        throw new ParseException("expected either STORED AS or STORED BY, not both", ctx)
    }
  }

  /**
   * Create a table, returning either a [[CreateTable]] or a [[CreateTableAsSelect]].
   *
   * This is not used to create datasource tables, which is handled through
   * "CREATE TABLE ... USING ...".
   *
   * Note: several features are currently not supported - temporary tables, bucketing,
   * skewed columns and storage handlers (STORED BY).
   *
   * Expected format:
   * {{{
   *   CREATE [TEMPORARY] [EXTERNAL] TABLE [IF NOT EXISTS] [db_name.]table_name
   *   [(col1 data_type [COMMENT col_comment], ...)]
   *   [COMMENT table_comment]
   *   [PARTITIONED BY (col3 data_type [COMMENT col_comment], ...)]
   *   [CLUSTERED BY (col1, ...) [SORTED BY (col1 [ASC|DESC], ...)] INTO num_buckets BUCKETS]
   *   [SKEWED BY (col1, col2, ...) ON ((col_value, col_value, ...), ...) [STORED AS DIRECTORIES]]
   *   [ROW FORMAT row_format]
   *   [STORED AS file_format | STORED BY storage_handler_class [WITH SERDEPROPERTIES (...)]]
   *   [LOCATION path]
   *   [TBLPROPERTIES (property_name=property_value, ...)]
   *   [AS select_statement];
   * }}}
   */
  override def visitCreateTable(ctx: CreateTableContext): LogicalPlan = withOrigin(ctx) {
    val (name, temp, ifNotExists, external) = visitCreateTableHeader(ctx.createTableHeader)
    // TODO: implement temporary tables
    if (temp) {
      throw new ParseException(
        "CREATE TEMPORARY TABLE is not supported yet. " +
        "Please use registerTempTable as an alternative.", ctx)
    }
    if (ctx.skewSpec != null) {
      throw new ParseException("Operation not allowed: CREATE TABLE ... SKEWED BY ...", ctx)
    }
    if (ctx.bucketSpec != null) {
      throw new ParseException("Operation not allowed: CREATE TABLE ... CLUSTERED BY ...", ctx)
    }
    val tableType = if (external) {
      CatalogTableType.EXTERNAL_TABLE
    } else {
      CatalogTableType.MANAGED_TABLE
    }
    val comment = Option(ctx.STRING).map(string)
    val partitionCols = Option(ctx.partitionColumns).toSeq.flatMap(visitCatalogColumns)
    val cols = Option(ctx.columns).toSeq.flatMap(visitCatalogColumns)
    val properties = Option(ctx.tablePropertyList).map(visitTablePropertyList).getOrElse(Map.empty)
    val selectQuery = Option(ctx.query).map(plan)

    // Note: Hive requires partition columns to be distinct from the schema, so we need
    // to include the partition columns here explicitly
    val schema = cols ++ partitionCols

    // Storage format
    val defaultStorage: CatalogStorageFormat = {
      val defaultStorageType = hiveConf.getVar(HiveConf.ConfVars.HIVEDEFAULTFILEFORMAT)
      val defaultHiveSerde = HiveSerDe.sourceToSerDe(defaultStorageType, hiveConf)
      CatalogStorageFormat(
        locationUri = None,
        inputFormat = defaultHiveSerde.flatMap(_.inputFormat)
          .orElse(Some("org.apache.hadoop.mapred.TextInputFormat")),
        outputFormat = defaultHiveSerde.flatMap(_.outputFormat)
          .orElse(Some("org.apache.hadoop.hive.ql.io.HiveIgnoreKeyTextOutputFormat")),
        // Note: Keep this unspecified because we use the presence of the serde to decide
        // whether to convert a table created by CTAS to a datasource table.
        serde = None,
        serdeProperties = Map())
    }
    val fileStorage = Option(ctx.createFileFormat).map(visitCreateFileFormat)
      .getOrElse(EmptyStorageFormat)
    val rowStorage = Option(ctx.rowFormat).map(visitRowFormat).getOrElse(EmptyStorageFormat)
    val location = Option(ctx.locationSpec).map(visitLocationSpec)
    val storage = CatalogStorageFormat(
      locationUri = location,
      inputFormat = fileStorage.inputFormat.orElse(defaultStorage.inputFormat),
      outputFormat = fileStorage.outputFormat.orElse(defaultStorage.outputFormat),
      serde = rowStorage.serde.orElse(fileStorage.serde).orElse(defaultStorage.serde),
      serdeProperties = rowStorage.serdeProperties ++ fileStorage.serdeProperties)

    // TODO support the sql text - have a proper location for this!
    val tableDesc = CatalogTable(
      identifier = name,
      tableType = tableType,
      storage = storage,
      schema = schema,
      partitionColumnNames = partitionCols.map(_.name),
      properties = properties,
      comment = comment)

    selectQuery match {
      case Some(q) => CTAS(tableDesc, q, ifNotExists)
      case None => CreateTable(tableDesc, ifNotExists)
    }
  }

  /**
   * Create a [[CreateTableLike]] command.
   */
  override def visitCreateTableLike(ctx: CreateTableLikeContext): LogicalPlan = withOrigin(ctx) {
    // Get the table header.
    val (table, temp, ifNotExists, external) = visitCreateTableHeader(ctx.createTableHeader)
    val sourceTable = visitTableIdentifier(ctx.source)

    val tableType = if (external) {
      throw new ParseException("Unsupported operation: EXTERNAL clause.", ctx)
    } else {
      CatalogTableType.MANAGED_TABLE
    }

    // Unsupported clauses.
    if (temp) {
      throw new ParseException(s"Unsupported operation: TEMPORARY clause.", ctx)
    }
    val tableDesc = CatalogTable(
      identifier = table,
      tableType = tableType,
      schema = Seq.empty,
      storage = EmptyStorageFormat)
    CreateTableLike(tableDesc, ifNotExists, sourceTable)
  }

  /**
   * Create or replace a view. This creates a [[CreateViewAsSelect]] command.
   *
   * For example:
   * {{{
   *   CREATE VIEW [IF NOT EXISTS] [db_name.]view_name
   *   [(column_name [COMMENT column_comment], ...) ]
   *   [COMMENT view_comment]
   *   [TBLPROPERTIES (property_name = property_value, ...)]
   *   AS SELECT ...;
   * }}}
   */
  override def visitCreateView(ctx: CreateViewContext): LogicalPlan = withOrigin(ctx) {
    if (ctx.identifierList != null) {
      throw new ParseException(s"Operation not allowed: partitioned views", ctx)
    } else {
      if (ctx.STRING != null) {
        throw new ParseException("Unsupported operation: COMMENT clause", ctx)
      }
      val identifiers = Option(ctx.identifierCommentList).toSeq.flatMap(_.identifierComment.asScala)
      val schema = identifiers.map { ic =>
        CatalogColumn(ic.identifier.getText, null, nullable = true, Option(ic.STRING).map(string))
      }
      createView(
        ctx,
        ctx.tableIdentifier,
        schema,
        ctx.query,
        Option(ctx.tablePropertyList).map(visitTablePropertyList).getOrElse(Map.empty),
        ctx.EXISTS != null,
        ctx.REPLACE != null
      )
    }
  }

  /**
   * Alter the query of a view. This creates a [[CreateViewAsSelect]] command.
   */
  override def visitAlterViewQuery(ctx: AlterViewQueryContext): LogicalPlan = withOrigin(ctx) {
    createView(
      ctx,
      ctx.tableIdentifier,
      Seq.empty,
      ctx.query,
      Map.empty,
      allowExist = false,
      replace = true)
  }

  /**
   * Create a [[CreateViewAsSelect]] command.
   */
  private def createView(
      ctx: ParserRuleContext,
      name: TableIdentifierContext,
      schema: Seq[CatalogColumn],
      query: QueryContext,
      properties: Map[String, String],
      allowExist: Boolean,
      replace: Boolean): LogicalPlan = {
    val sql = Option(source(query))
    val tableDesc = CatalogTable(
      identifier = visitTableIdentifier(name),
      tableType = CatalogTableType.VIRTUAL_VIEW,
      schema = schema,
      storage = EmptyStorageFormat,
      properties = properties,
      viewOriginalText = sql,
      viewText = sql)
    CreateView(tableDesc, plan(query), allowExist, replace, command(ctx))
  }

  /**
   * Create a [[HiveScriptIOSchema]].
   */
  override protected def withScriptIOSchema(
      ctx: QuerySpecificationContext,
      inRowFormat: RowFormatContext,
      recordWriter: Token,
      outRowFormat: RowFormatContext,
      recordReader: Token,
      schemaLess: Boolean): HiveScriptIOSchema = {
    if (recordWriter != null || recordReader != null) {
      throw new ParseException(
        "Unsupported operation: Used defined record reader/writer classes.", ctx)
    }

    // Decode and input/output format.
    type Format = (Seq[(String, String)], Option[String], Seq[(String, String)], Option[String])
    def format(fmt: RowFormatContext, confVar: ConfVars): Format = fmt match {
      case c: RowFormatDelimitedContext =>
        // TODO we should use the visitRowFormatDelimited function here. However HiveScriptIOSchema
        // expects a seq of pairs in which the old parsers' token names are used as keys.
        // Transforming the result of visitRowFormatDelimited would be quite a bit messier than
        // retrieving the key value pairs ourselves.
        def entry(key: String, value: Token): Seq[(String, String)] = {
          Option(value).map(t => key -> t.getText).toSeq
        }
        val entries = entry("TOK_TABLEROWFORMATFIELD", c.fieldsTerminatedBy) ++
          entry("TOK_TABLEROWFORMATCOLLITEMS", c.collectionItemsTerminatedBy) ++
          entry("TOK_TABLEROWFORMATMAPKEYS", c.keysTerminatedBy) ++
          entry("TOK_TABLEROWFORMATLINES", c.linesSeparatedBy) ++
          entry("TOK_TABLEROWFORMATNULL", c.nullDefinedAs)

        (entries, None, Seq.empty, None)

      case c: RowFormatSerdeContext =>
        // Use a serde format.
        val CatalogStorageFormat(None, None, None, Some(name), props) = visitRowFormatSerde(c)

        // SPARK-10310: Special cases LazySimpleSerDe
        val recordHandler = if (name == classOf[LazySimpleSerDe].getCanonicalName) {
          Option(hiveConf.getVar(confVar))
        } else {
          None
        }
        (Seq.empty, Option(name), props.toSeq, recordHandler)

      case null =>
        // Use default (serde) format.
        val name = hiveConf.getVar(ConfVars.HIVESCRIPTSERDE)
        val props = Seq(serdeConstants.FIELD_DELIM -> "\t")
        val recordHandler = Option(hiveConf.getVar(confVar))
        (Nil, Option(name), props, recordHandler)
    }

    val (inFormat, inSerdeClass, inSerdeProps, reader) =
      format(inRowFormat, ConfVars.HIVESCRIPTRECORDREADER)

    val (outFormat, outSerdeClass, outSerdeProps, writer) =
      format(inRowFormat, ConfVars.HIVESCRIPTRECORDWRITER)

    HiveScriptIOSchema(
      inFormat, outFormat,
      inSerdeClass, outSerdeClass,
      inSerdeProps, outSerdeProps,
      reader, writer,
      schemaLess)
  }

  /**
   * Create location string.
   */
  override def visitLocationSpec(ctx: LocationSpecContext): String = {
    EximUtil.relativeToAbsolutePath(hiveConf, super.visitLocationSpec(ctx))
  }

  /** Empty storage format for default values and copies. */
  private val EmptyStorageFormat = CatalogStorageFormat(None, None, None, None, Map.empty)

  /**
   * Create a [[CatalogStorageFormat]].
   */
  override def visitTableFileFormat(
      ctx: TableFileFormatContext): CatalogStorageFormat = withOrigin(ctx) {
    EmptyStorageFormat.copy(
      inputFormat = Option(string(ctx.inFmt)),
      outputFormat = Option(string(ctx.outFmt)),
      serde = Option(ctx.serdeCls).map(string)
    )
  }

  /**
   * Resolve a [[HiveSerDe]] based on the name given and return it as a [[CatalogStorageFormat]].
   */
  override def visitGenericFileFormat(
      ctx: GenericFileFormatContext): CatalogStorageFormat = withOrigin(ctx) {
    val source = ctx.identifier.getText
    HiveSerDe.sourceToSerDe(source, hiveConf) match {
      case Some(s) =>
        EmptyStorageFormat.copy(
          inputFormat = s.inputFormat,
          outputFormat = s.outputFormat,
          serde = s.serde)
      case None =>
        throw new ParseException(s"Unrecognized file format in STORED AS clause: $source", ctx)
    }
  }

  /**
   * Create a [[RowFormat]] used for creating tables.
   *
   * Example format:
   * {{{
   *   SERDE serde_name [WITH SERDEPROPERTIES (k1=v1, k2=v2, ...)]
   * }}}
   *
   * OR
   *
   * {{{
   *   DELIMITED [FIELDS TERMINATED BY char [ESCAPED BY char]]
   *   [COLLECTION ITEMS TERMINATED BY char]
   *   [MAP KEYS TERMINATED BY char]
   *   [LINES TERMINATED BY char]
   *   [NULL DEFINED AS char]
   * }}}
   */
  private def visitRowFormat(ctx: RowFormatContext): CatalogStorageFormat = withOrigin(ctx) {
    ctx match {
      case serde: RowFormatSerdeContext => visitRowFormatSerde(serde)
      case delimited: RowFormatDelimitedContext => visitRowFormatDelimited(delimited)
    }
  }

  /**
   * Create SERDE row format name and properties pair.
   */
  override def visitRowFormatSerde(
      ctx: RowFormatSerdeContext): CatalogStorageFormat = withOrigin(ctx) {
    import ctx._
    EmptyStorageFormat.copy(
      serde = Option(string(name)),
      serdeProperties = Option(tablePropertyList).map(visitTablePropertyList).getOrElse(Map.empty))
  }

  /**
   * Create a delimited row format properties object.
   */
  override def visitRowFormatDelimited(
      ctx: RowFormatDelimitedContext): CatalogStorageFormat = withOrigin(ctx) {
    // Collect the entries if any.
    def entry(key: String, value: Token): Seq[(String, String)] = {
      Option(value).toSeq.map(x => key -> string(x))
    }
    // TODO we need proper support for the NULL format.
    val entries = entry(serdeConstants.FIELD_DELIM, ctx.fieldsTerminatedBy) ++
      entry(serdeConstants.SERIALIZATION_FORMAT, ctx.fieldsTerminatedBy) ++
      entry(serdeConstants.ESCAPE_CHAR, ctx.escapedBy) ++
      entry(serdeConstants.COLLECTION_DELIM, ctx.collectionItemsTerminatedBy) ++
      entry(serdeConstants.MAPKEY_DELIM, ctx.keysTerminatedBy) ++
      Option(ctx.linesSeparatedBy).toSeq.map { token =>
        val value = string(token)
        assert(
          value == "\n",
          s"LINES TERMINATED BY only supports newline '\\n' right now: $value",
          ctx)
        serdeConstants.LINE_DELIM -> value
      }
    EmptyStorageFormat.copy(serdeProperties = entries.toMap)
  }

  /**
   * Create a sequence of [[CatalogColumn]]s from a column list
   */
  private def visitCatalogColumns(ctx: ColTypeListContext): Seq[CatalogColumn] = withOrigin(ctx) {
    ctx.colType.asScala.map { col =>
      CatalogColumn(
        col.identifier.getText.toLowerCase,
        // Note: for types like "STRUCT<myFirstName: STRING, myLastName: STRING>" we can't
        // just convert the whole type string to lower case, otherwise the struct field names
        // will no longer be case sensitive. Instead, we rely on our parser to get the proper
        // case before passing it to Hive.
        CatalystSqlParser.parseDataType(col.dataType.getText).simpleString,
        nullable = true,
        Option(col.STRING).map(string))
    }
  }
}<|MERGE_RESOLUTION|>--- conflicted
+++ resolved
@@ -34,11 +34,7 @@
 import org.apache.spark.sql.catalyst.parser.SqlBaseParser._
 import org.apache.spark.sql.catalyst.plans.logical.LogicalPlan
 import org.apache.spark.sql.execution.SparkSqlAstBuilder
-<<<<<<< HEAD
-import org.apache.spark.sql.execution.command.CreateTableLike
-=======
-import org.apache.spark.sql.execution.command.CreateTable
->>>>>>> fc3cd2f5
+import org.apache.spark.sql.execution.command.{CreateTable, CreateTableLike}
 import org.apache.spark.sql.hive.{CreateTableAsSelect => CTAS, CreateViewAsSelect => CreateView}
 import org.apache.spark.sql.hive.{HiveGenericUDTF, HiveMetastoreTypes, HiveSerDe}
 import org.apache.spark.sql.hive.HiveShim.HiveFunctionWrapper
@@ -244,26 +240,9 @@
    * Create a [[CreateTableLike]] command.
    */
   override def visitCreateTableLike(ctx: CreateTableLikeContext): LogicalPlan = withOrigin(ctx) {
-    // Get the table header.
-    val (table, temp, ifNotExists, external) = visitCreateTableHeader(ctx.createTableHeader)
+    val targetTable = visitTableIdentifier(ctx.target)
     val sourceTable = visitTableIdentifier(ctx.source)
-
-    val tableType = if (external) {
-      throw new ParseException("Unsupported operation: EXTERNAL clause.", ctx)
-    } else {
-      CatalogTableType.MANAGED_TABLE
-    }
-
-    // Unsupported clauses.
-    if (temp) {
-      throw new ParseException(s"Unsupported operation: TEMPORARY clause.", ctx)
-    }
-    val tableDesc = CatalogTable(
-      identifier = table,
-      tableType = tableType,
-      schema = Seq.empty,
-      storage = EmptyStorageFormat)
-    CreateTableLike(tableDesc, ifNotExists, sourceTable)
+    CreateTableLike(targetTable, sourceTable, ctx.EXISTS != null)
   }
 
   /**
