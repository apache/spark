/*
 * Licensed to the Apache Software Foundation (ASF) under one or more
 * contributor license agreements.  See the NOTICE file distributed with
 * this work for additional information regarding copyright ownership.
 * The ASF licenses this file to You under the Apache License, Version 2.0
 * (the "License"); you may not use this file except in compliance with
 * the License.  You may obtain a copy of the License at
 *
 *    http://www.apache.org/licenses/LICENSE-2.0
 *
 * Unless required by applicable law or agreed to in writing, software
 * distributed under the License is distributed on an "AS IS" BASIS,
 * WITHOUT WARRANTIES OR CONDITIONS OF ANY KIND, either express or implied.
 * See the License for the specific language governing permissions and
 * limitations under the License.
 */

package org.apache.spark.sql.hive.execution

import scala.collection.JavaConversions._

import org.apache.hadoop.hive.metastore.api.FieldSchema

import org.apache.spark.annotation.DeveloperApi
import org.apache.spark.rdd.RDD
import org.apache.spark.sql.catalyst.expressions.{Attribute, Row}
import org.apache.spark.sql.execution.{Command, LeafNode}
import org.apache.spark.sql.hive.{HiveContext, MetastoreRelation}
import org.apache.spark.sql.hive.HiveShim

/**
 * Implementation for "describe [extended] table".
 *
 * :: DeveloperApi ::
 */
@DeveloperApi
case class DescribeHiveTableCommand(
    table: MetastoreRelation,
    output: Seq[Attribute],
    isExtended: Boolean)(
    @transient context: HiveContext)
  extends LeafNode with Command {

  // Strings with the format like Hive. It is used for result comparison in our unit tests.
<<<<<<< HEAD
  lazy val hiveString: Seq[String] = {
    val alignment = 20
    val delim = "\t"

    sideEffectResult.map {
      case (name, dataType, comment) =>
        String.format("%-" + alignment + "s", name) + delim +
          String.format("%-" + alignment + "s", dataType) + delim +
          String.format("%-" + alignment + "s", Option(comment).
            getOrElse(HiveShim.getEmptyCommentsFieldValue))
    }
=======
  lazy val hiveString: Seq[String] = sideEffectResult.map {
    case Row(name: String, dataType: String, comment) =>
      Seq(name, dataType, Option(comment.asInstanceOf[String]).getOrElse("None"))
        .map(s => String.format(s"%-20s", s))
        .mkString("\t")
>>>>>>> e4c19828
  }

  override protected[sql] lazy val sideEffectResult: Seq[Row] = {
    // Trying to mimic the format of Hive's output. But not exactly the same.
    var results: Seq[(String, String, String)] = Nil

    val columns: Seq[FieldSchema] = table.hiveQlTable.getCols
    val partitionColumns: Seq[FieldSchema] = table.hiveQlTable.getPartCols
    results ++= columns.map(field => (field.getName, field.getType, field.getComment))
    if (partitionColumns.nonEmpty) {
      val partColumnInfo =
        partitionColumns.map(field => (field.getName, field.getType, field.getComment))
      results ++=
        partColumnInfo ++
          Seq(("# Partition Information", "", "")) ++
          Seq((s"# ${output.get(0).name}", output.get(1).name, output.get(2).name)) ++
          partColumnInfo
    }

    if (isExtended) {
      results ++= Seq(("Detailed Table Information", table.hiveQlTable.getTTable.toString, ""))
    }

    results.map { case (name, dataType, comment) =>
      Row(name, dataType, comment)
    }
  }

  override def otherCopyArgs = context :: Nil
}<|MERGE_RESOLUTION|>--- conflicted
+++ resolved
@@ -42,25 +42,12 @@
   extends LeafNode with Command {
 
   // Strings with the format like Hive. It is used for result comparison in our unit tests.
-<<<<<<< HEAD
-  lazy val hiveString: Seq[String] = {
-    val alignment = 20
-    val delim = "\t"
-
-    sideEffectResult.map {
-      case (name, dataType, comment) =>
-        String.format("%-" + alignment + "s", name) + delim +
-          String.format("%-" + alignment + "s", dataType) + delim +
-          String.format("%-" + alignment + "s", Option(comment).
-            getOrElse(HiveShim.getEmptyCommentsFieldValue))
-    }
-=======
   lazy val hiveString: Seq[String] = sideEffectResult.map {
     case Row(name: String, dataType: String, comment) =>
-      Seq(name, dataType, Option(comment.asInstanceOf[String]).getOrElse("None"))
+      Seq(name, dataType,
+        Option(comment.asInstanceOf[String]).getOrElse(HiveShim.getEmptyCommentsFieldValue))
         .map(s => String.format(s"%-20s", s))
         .mkString("\t")
->>>>>>> e4c19828
   }
 
   override protected[sql] lazy val sideEffectResult: Seq[Row] = {
