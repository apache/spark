/*
 * Licensed to the Apache Software Foundation (ASF) under one or more
 * contributor license agreements.  See the NOTICE file distributed with
 * this work for additional information regarding copyright ownership.
 * The ASF licenses this file to You under the Apache License, Version 2.0
 * (the "License"); you may not use this file except in compliance with
 * the License.  You may obtain a copy of the License at
 *
 *    http://www.apache.org/licenses/LICENSE-2.0
 *
 * Unless required by applicable law or agreed to in writing, software
 * distributed under the License is distributed on an "AS IS" BASIS,
 * WITHOUT WARRANTIES OR CONDITIONS OF ANY KIND, either express or implied.
 * See the License for the specific language governing permissions and
 * limitations under the License.
 */

package org.apache.spark.sql.hive

import java.io.{BufferedReader, File, InputStreamReader, PrintStream}
import java.sql.Timestamp
import java.util.{ArrayList => JArrayList}

import scala.collection.JavaConversions._
import scala.language.implicitConversions
import scala.reflect.runtime.universe.{TypeTag, typeTag}

import org.apache.hadoop.hive.conf.HiveConf
import org.apache.hadoop.hive.ql.Driver
import org.apache.hadoop.hive.ql.processors._
import org.apache.hadoop.hive.ql.session.SessionState
import org.apache.hadoop.hive.serde2.io.TimestampWritable

import org.apache.spark.SparkContext
import org.apache.spark.rdd.RDD
import org.apache.spark.sql._
import org.apache.spark.sql.catalyst.ScalaReflection
import org.apache.spark.sql.catalyst.analysis.{OverrideFunctionRegistry, Analyzer, OverrideCatalog}
import org.apache.spark.sql.catalyst.plans.logical._
import org.apache.spark.sql.execution.ExtractPythonUdfs
import org.apache.spark.sql.execution.QueryExecutionException
import org.apache.spark.sql.execution.{Command => PhysicalCommand}
import org.apache.spark.sql.hive.execution.DescribeHiveTableCommand

/**
 * DEPRECATED: Use HiveContext instead.
 */
@deprecated("""
  Use HiveContext instead.  It will still create a local metastore if one is not specified.
  However, note that the default directory is ./metastore_db, not ./metastore
  """, "1.1")
class LocalHiveContext(sc: SparkContext) extends HiveContext(sc) {

  lazy val metastorePath = new File("metastore").getCanonicalPath
  lazy val warehousePath: String = new File("warehouse").getCanonicalPath

  /** Sets up the system initially or after a RESET command */
  protected def configure() {
    set("javax.jdo.option.ConnectionURL",
      s"jdbc:derby:;databaseName=$metastorePath;create=true")
    set("hive.metastore.warehouse.dir", warehousePath)
  }

  configure() // Must be called before initializing the catalog below.
}

/**
 * An instance of the Spark SQL execution engine that integrates with data stored in Hive.
 * Configuration for Hive is read from hive-site.xml on the classpath.
 */
class HiveContext(sc: SparkContext) extends SQLContext(sc) {
  self =>

  override protected[sql] def executePlan(plan: LogicalPlan): this.QueryExecution =
    new this.QueryExecution { val logical = plan }

  /**
   * Executes a query expressed in HiveQL using Spark, returning the result as a SchemaRDD.
   */
  def hiveql(hqlQuery: String): SchemaRDD = new SchemaRDD(this, HiveQl.parseSql(hqlQuery))

  /** An alias for `hiveql`. */
  def hql(hqlQuery: String): SchemaRDD = hiveql(hqlQuery)

  /**
   * Creates a table using the schema of the given class.
   *
   * @param tableName The name of the table to create.
   * @param allowExisting When false, an exception will be thrown if the table already exists.
   * @tparam A A case class that is used to describe the schema of the table to be created.
   */
  def createTable[A <: Product : TypeTag](tableName: String, allowExisting: Boolean = true) {
    catalog.createTable("default", tableName, ScalaReflection.attributesFor[A], allowExisting)
  }

  // Circular buffer to hold what hive prints to STDOUT and ERR.  Only printed when failures occur.
  @transient
  protected val outputBuffer =  new java.io.OutputStream {
    var pos: Int = 0
    var buffer = new Array[Int](10240)
    def write(i: Int): Unit = {
      buffer(pos) = i
      pos = (pos + 1) % buffer.size
    }

    override def toString = {
      val (end, start) = buffer.splitAt(pos)
      val input = new java.io.InputStream {
        val iterator = (start ++ end).iterator

        def read(): Int = if (iterator.hasNext) iterator.next() else -1
      }
      val reader = new BufferedReader(new InputStreamReader(input))
      val stringBuilder = new StringBuilder
      var line = reader.readLine()
      while(line != null) {
        stringBuilder.append(line)
        stringBuilder.append("\n")
        line = reader.readLine()
      }
      stringBuilder.toString()
    }
  }

  /**
   * SQLConf and HiveConf contracts: when the hive session is first initialized, params in
   * HiveConf will get picked up by the SQLConf.  Additionally, any properties set by
   * set() or a SET command inside hql() or sql() will be set in the SQLConf *as well as*
   * in the HiveConf.
   */
  @transient protected[hive] lazy val hiveconf = new HiveConf(classOf[SessionState])
  @transient protected[hive] lazy val sessionState = {
    val ss = new SessionState(hiveconf)
    set(hiveconf.getAllProperties)  // Have SQLConf pick up the initial set of HiveConf.
    
    ss.err = new PrintStream(outputBuffer, true, "UTF-8")
    ss.out = new PrintStream(outputBuffer, true, "UTF-8")

    ss
  }

  override def set(key: String, value: String): Unit = {
    super.set(key, value)
    runSqlHive(s"SET $key=$value")
  }

  /* A catalyst metadata catalog that points to the Hive Metastore. */
  @transient
  override protected[sql] lazy val catalog = new HiveMetastoreCatalog(this) with OverrideCatalog {
    override def lookupRelation(
      databaseName: Option[String],
      tableName: String,
      alias: Option[String] = None): LogicalPlan = {

      LowerCaseSchema(super.lookupRelation(databaseName, tableName, alias))
    }
  }

  // Note that HiveUDFs will be overridden by functions registered in this context.
  override protected[sql] lazy val functionRegistry =
    new HiveFunctionRegistry with OverrideFunctionRegistry

  /* An analyzer that uses the Hive metastore. */
  @transient
  override protected[sql] lazy val analyzer =
    new Analyzer(catalog, functionRegistry, caseSensitive = false)

  /**
   * Runs the specified SQL query using Hive.
   */
  protected[sql] def runSqlHive(sql: String): Seq[String] = {
    val maxResults = 100000
    val results = runHive(sql, 100000)
    // It is very confusing when you only get back some of the results...
    if (results.size == maxResults) sys.error("RESULTS POSSIBLY TRUNCATED")
    results
  }

  SessionState.start(sessionState)

  /**
   * Execute the command using Hive and return the results as a sequence. Each element
   * in the sequence is one row.
   */
  protected def runHive(cmd: String, maxRows: Int = 1000): Seq[String] = {
    try {
      val cmd_trimmed: String = cmd.trim()
      val tokens: Array[String] = cmd_trimmed.split("\\s+")
      val cmd_1: String = cmd_trimmed.substring(tokens(0).length()).trim()
      val proc: CommandProcessor = CommandProcessorFactory.get(tokens(0), hiveconf)

      SessionState.start(sessionState)

      proc match {
        case driver: Driver =>
          driver.init()

          val results = new JArrayList[String]
          val response: CommandProcessorResponse = driver.run(cmd)
          // Throw an exception if there is an error in query processing.
          if (response.getResponseCode != 0) {
            driver.destroy()
            throw new QueryExecutionException(response.getErrorMessage)
          }
          driver.setMaxRows(maxRows)
          driver.getResults(results)
          driver.destroy()
          results
        case _ =>
          sessionState.out.println(tokens(0) + " " + cmd_1)
          Seq(proc.run(cmd_1).getResponseCode.toString)
      }
    } catch {
      case e: Exception =>
<<<<<<< HEAD
        log.error(
=======
        logError(
>>>>>>> 4c477117
          s"""
            |======================
            |HIVE FAILURE OUTPUT
            |======================
            |${outputBuffer.toString}
            |======================
            |END HIVE FAILURE OUTPUT
            |======================
          """.stripMargin)
        throw e
    }
  }

  @transient
  val hivePlanner = new SparkPlanner with HiveStrategies {
    val hiveContext = self

    override val strategies: Seq[Strategy] = Seq(
      CommandStrategy(self),
      HiveCommandStrategy(self),
      TakeOrdered,
      ParquetOperations,
      InMemoryScans,
      HiveTableScans,
      DataSinks,
      Scripts,
      HashAggregation,
      LeftSemiJoin,
      HashJoin,
      BasicOperators,
      CartesianProduct,
      BroadcastNestedLoopJoin
    )
  }

  @transient
  override protected[sql] val planner = hivePlanner

  /** Extends QueryExecution with hive specific features. */
  protected[sql] abstract class QueryExecution extends super.QueryExecution {
    // TODO: Create mixin for the analyzer instead of overriding things here.
    override lazy val optimizedPlan =
      optimizer(ExtractPythonUdfs(catalog.PreInsertionCasts(catalog.CreateTables(analyzed))))

    override lazy val toRdd: RDD[Row] = executedPlan.execute().map(_.copy())

    protected val primitiveTypes =
      Seq(StringType, IntegerType, LongType, DoubleType, FloatType, BooleanType, ByteType,
        ShortType, DecimalType, TimestampType, BinaryType)

    protected[sql] def toHiveString(a: (Any, DataType)): String = a match {
      case (struct: Row, StructType(fields)) =>
        struct.zip(fields).map {
          case (v, t) => s""""${t.name}":${toHiveStructString(v, t.dataType)}"""
        }.mkString("{", ",", "}")
      case (seq: Seq[_], ArrayType(typ, _)) =>
        seq.map(v => (v, typ)).map(toHiveStructString).mkString("[", ",", "]")
      case (map: Map[_,_], MapType(kType, vType, _)) =>
        map.map {
          case (key, value) =>
            toHiveStructString((key, kType)) + ":" + toHiveStructString((value, vType))
        }.toSeq.sorted.mkString("{", ",", "}")
      case (null, _) => "NULL"
      case (t: Timestamp, TimestampType) => new TimestampWritable(t).toString
      case (bin: Array[Byte], BinaryType) => new String(bin, "UTF-8")
      case (other, tpe) if primitiveTypes contains tpe => other.toString
    }

    /** Hive outputs fields of structs slightly differently than top level attributes. */
    protected def toHiveStructString(a: (Any, DataType)): String = a match {
      case (struct: Row, StructType(fields)) =>
        struct.zip(fields).map {
          case (v, t) => s""""${t.name}":${toHiveStructString(v, t.dataType)}"""
        }.mkString("{", ",", "}")
      case (seq: Seq[_], ArrayType(typ, _)) =>
        seq.map(v => (v, typ)).map(toHiveStructString).mkString("[", ",", "]")
      case (map: Map[_,_], MapType(kType, vType, _)) =>
        map.map {
          case (key, value) =>
            toHiveStructString((key, kType)) + ":" + toHiveStructString((value, vType))
        }.toSeq.sorted.mkString("{", ",", "}")
      case (null, _) => "null"
      case (s: String, StringType) => "\"" + s + "\""
      case (other, tpe) if primitiveTypes contains tpe => other.toString
    }

    /**
     * Returns the result as a hive compatible sequence of strings.  For native commands, the
     * execution is simply passed back to Hive.
     */
    def stringResult(): Seq[String] = executedPlan match {
      case describeHiveTableCommand: DescribeHiveTableCommand =>
        // If it is a describe command for a Hive table, we want to have the output format
        // be similar with Hive.
        describeHiveTableCommand.hiveString
      case command: PhysicalCommand =>
        command.sideEffectResult.map(_.toString)

      case other =>
        val result: Seq[Seq[Any]] = toRdd.collect().toSeq
        // We need the types so we can output struct field names
        val types = analyzed.output.map(_.dataType)
        // Reformat to match hive tab delimited output.
        val asString = result.map(_.zip(types).map(toHiveString)).map(_.mkString("\t")).toSeq
        asString
    }

    override def simpleString: String =
      logical match {
        case _: NativeCommand => "<Native command: executed by Hive>"
        case _: SetCommand => "<SET command: executed by Hive, and noted by SQLContext>"
        case _ => executedPlan.toString
      }
  }
}<|MERGE_RESOLUTION|>--- conflicted
+++ resolved
@@ -212,11 +212,7 @@
       }
     } catch {
       case e: Exception =>
-<<<<<<< HEAD
-        log.error(
-=======
         logError(
->>>>>>> 4c477117
           s"""
             |======================
             |HIVE FAILURE OUTPUT
