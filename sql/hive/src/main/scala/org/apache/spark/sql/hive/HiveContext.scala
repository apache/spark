/*
 * Licensed to the Apache Software Foundation (ASF) under one or more
 * contributor license agreements.  See the NOTICE file distributed with
 * this work for additional information regarding copyright ownership.
 * The ASF licenses this file to You under the Apache License, Version 2.0
 * (the "License"); you may not use this file except in compliance with
 * the License.  You may obtain a copy of the License at
 *
 *    http://www.apache.org/licenses/LICENSE-2.0
 *
 * Unless required by applicable law or agreed to in writing, software
 * distributed under the License is distributed on an "AS IS" BASIS,
 * WITHOUT WARRANTIES OR CONDITIONS OF ANY KIND, either express or implied.
 * See the License for the specific language governing permissions and
 * limitations under the License.
 */

package org.apache.spark.sql.hive

import java.io.File
import java.net.{URL, URLClassLoader}
import java.nio.charset.StandardCharsets
import java.sql.Timestamp
import java.util.concurrent.TimeUnit
import java.util.regex.Pattern

import scala.collection.JavaConverters._
import scala.collection.mutable.HashMap
import scala.language.implicitConversions

import org.apache.hadoop.conf.Configuration
import org.apache.hadoop.hive.common.`type`.HiveDecimal
import org.apache.hadoop.hive.conf.HiveConf
import org.apache.hadoop.hive.conf.HiveConf.ConfVars
import org.apache.hadoop.hive.serde2.io.{DateWritable, TimestampWritable}
import org.apache.hadoop.util.VersionInfo

import org.apache.spark.{SparkConf, SparkContext}
import org.apache.spark.api.java.JavaSparkContext
import org.apache.spark.internal.Logging
import org.apache.spark.internal.config.ConfigEntry
import org.apache.spark.sql._
import org.apache.spark.sql.catalyst.plans.logical._
import org.apache.spark.sql.hive.client._
import org.apache.spark.sql.hive.execution.AnalyzeTable
import org.apache.spark.sql.internal.SQLConf
import org.apache.spark.sql.internal.SQLConf._
import org.apache.spark.sql.types._
import org.apache.spark.util.Utils

/**
 * An instance of the Spark SQL execution engine that integrates with data stored in Hive.
 * Configuration for Hive is read from hive-site.xml on the classpath.
 *
 * @since 1.0.0
 */
class HiveContext private[hive](
    @transient private val sparkSession: SparkSession,
    isRootContext: Boolean)
  extends SQLContext(sparkSession, isRootContext) with Logging {

  self =>

  def this(sc: SparkContext) = {
    this(new SparkSession(sc), true)
  }

  def this(sc: JavaSparkContext) = this(sc.sc)

  logDebug("create HiveContext")

  /**
   * Returns a new HiveContext as new session, which will have separated SQLConf, UDF/UDAF,
   * temporary tables and SessionState, but sharing the same CacheManager, IsolatedClientLoader
   * and Hive client (both of execution and metadata) with existing HiveContext.
   */
  override def newSession(): HiveContext = {
    new HiveContext(sparkSession.newSession(), isRootContext = false)
  }

  protected[sql] override def sessionState = {
    sparkSession.sessionState.asInstanceOf[HiveSessionState]
  }

  protected[sql] override def sharedState = {
    sparkSession.sharedState.asInstanceOf[HiveSharedState]
  }

  protected[hive] def hiveCatalog: HiveExternalCatalog = sharedState.externalCatalog
  protected[hive] def executionHive: HiveClientImpl = sessionState.executionHive
  protected[hive] def metadataHive: HiveClient = sessionState.metadataHive
  protected[hive] def hiveconf: HiveConf = sessionState.hiveconf

  /**
   * Overrides default Hive configurations to avoid breaking changes to Spark SQL users.
   *  - allow SQL11 keywords to be used as identifiers
   */
  private[sql] def defaultOverrides() = {
    setConf(ConfVars.HIVE_SUPPORT_SQL11_RESERVED_KEYWORDS.varname, "false")
  }

  defaultOverrides()

<<<<<<< HEAD
  override protected[sql] def executePlan(plan: LogicalPlan) = new HiveQueryExecution(self, plan)
=======
  protected[sql] override def parseSql(sql: String): LogicalPlan = {
    executionHive.withHiveState {
      super.parseSql(substitutor.substitute(sessionState.hiveconf, sql))
    }
  }

  override protected[sql] def executePlan(plan: LogicalPlan): this.QueryExecution =
    new this.QueryExecution(plan)
>>>>>>> 60273408

  /**
   * Invalidate and refresh all the cached the metadata of the given table. For performance reasons,
   * Spark SQL or the external data source library it uses might cache certain metadata about a
   * table, such as the location of blocks. When those change outside of Spark SQL, users should
   * call this function to invalidate the cache.
   *
   * @since 1.3.0
   */
  def refreshTable(tableName: String): Unit = {
    val tableIdent = sessionState.sqlParser.parseTableIdentifier(tableName)
    sessionState.catalog.refreshTable(tableIdent)
  }

  protected[hive] def invalidateTable(tableName: String): Unit = {
    val tableIdent = sessionState.sqlParser.parseTableIdentifier(tableName)
    sessionState.catalog.invalidateTable(tableIdent)
  }

  /**
   * Analyzes the given table in the current database to generate statistics, which will be
   * used in query optimizations.
   *
   * Right now, it only supports Hive tables and it only updates the size of a Hive table
   * in the Hive metastore.
   *
   * @since 1.2.0
   */
  def analyze(tableName: String) {
    AnalyzeTable(tableName).run(self)
  }

  override def setConf(key: String, value: String): Unit = {
    super.setConf(key, value)
    executionHive.runSqlHive(s"SET $key=$value")
    metadataHive.runSqlHive(s"SET $key=$value")
    // If users put any Spark SQL setting in the spark conf (e.g. spark-defaults.conf),
    // this setConf will be called in the constructor of the SQLContext.
    // Also, calling hiveconf will create a default session containing a HiveConf, which
    // will interfer with the creation of executionHive (which is a lazy val). So,
    // we put hiveconf.set at the end of this method.
    sessionState.hiveconf.set(key, value)
  }

  override private[sql] def setConf[T](entry: ConfigEntry[T], value: T): Unit = {
    setConf(entry.key, entry.stringConverter(value))
  }

<<<<<<< HEAD
=======
  private def functionOrMacroDDLPattern(command: String) = Pattern.compile(
    ".*(create|drop)\\s+(temporary\\s+)?(function|macro).+", Pattern.DOTALL).matcher(command)

>>>>>>> 60273408
  protected[hive] def runSqlHive(sql: String): Seq[String] = {
    val command = sql.trim.toLowerCase
    val functionOrMacroDDLPattern = Pattern.compile(
      ".*(create|drop)\\s+(temporary\\s+)?(function|macro).+", Pattern.DOTALL)
    if (functionOrMacroDDLPattern.matcher(command).matches()) {
      executionHive.runSqlHive(sql)
    } else if (command.startsWith("set")) {
      metadataHive.runSqlHive(sql)
      executionHive.runSqlHive(sql)
    } else {
      metadataHive.runSqlHive(sql)
    }
  }

  /**
   * Executes a SQL query without parsing it, but instead passing it directly to Hive.
   * This is currently only used for DDLs and will be removed as soon as Spark can parse
   * all supported Hive DDLs itself.
   */
  protected[sql] override def runNativeSql(sqlText: String): Seq[Row] = {
    runSqlHive(sqlText).map { s => Row(s) }
  }

  protected[sql] override def addJar(path: String): Unit = {
    // Add jar to Hive and classloader
    executionHive.addJar(path)
    metadataHive.addJar(path)
    Thread.currentThread().setContextClassLoader(executionHive.clientLoader.classLoader)
    super.addJar(path)
  }
}


private[hive] object HiveContext extends Logging {
  /** The version of hive used internally by Spark SQL. */
  val hiveExecutionVersion: String = "1.2.1"

  val HIVE_METASTORE_VERSION = SQLConfigBuilder("spark.sql.hive.metastore.version")
    .doc("Version of the Hive metastore. Available options are " +
        s"<code>0.12.0</code> through <code>$hiveExecutionVersion</code>.")
    .stringConf
    .createWithDefault(hiveExecutionVersion)

  val HIVE_EXECUTION_VERSION = SQLConfigBuilder("spark.sql.hive.version")
    .doc("Version of Hive used internally by Spark SQL.")
    .stringConf
    .createWithDefault(hiveExecutionVersion)

  val HIVE_METASTORE_JARS = SQLConfigBuilder("spark.sql.hive.metastore.jars")
    .doc(s"""
      | Location of the jars that should be used to instantiate the HiveMetastoreClient.
      | This property can be one of three options: "
      | 1. "builtin"
      |   Use Hive ${hiveExecutionVersion}, which is bundled with the Spark assembly when
      |   <code>-Phive</code> is enabled. When this option is chosen,
      |   <code>spark.sql.hive.metastore.version</code> must be either
      |   <code>${hiveExecutionVersion}</code> or not defined.
      | 2. "maven"
      |   Use Hive jars of specified version downloaded from Maven repositories.
      | 3. A classpath in the standard format for both Hive and Hadoop.
      """.stripMargin)
    .stringConf
    .createWithDefault("builtin")

  val CONVERT_METASTORE_PARQUET = SQLConfigBuilder("spark.sql.hive.convertMetastoreParquet")
    .doc("When set to false, Spark SQL will use the Hive SerDe for parquet tables instead of " +
      "the built in support.")
    .booleanConf
    .createWithDefault(true)

  val CONVERT_METASTORE_PARQUET_WITH_SCHEMA_MERGING =
    SQLConfigBuilder("spark.sql.hive.convertMetastoreParquet.mergeSchema")
      .doc("When true, also tries to merge possibly different but compatible Parquet schemas in " +
        "different Parquet data files. This configuration is only effective " +
        "when \"spark.sql.hive.convertMetastoreParquet\" is true.")
      .booleanConf
      .createWithDefault(false)

  val CONVERT_CTAS = SQLConfigBuilder("spark.sql.hive.convertCTAS")
    .doc("When true, a table created by a Hive CTAS statement (no USING clause) will be " +
      "converted to a data source table, using the data source set by spark.sql.sources.default.")
    .booleanConf
    .createWithDefault(false)

  val CONVERT_METASTORE_ORC = SQLConfigBuilder("spark.sql.hive.convertMetastoreOrc")
    .doc("When set to false, Spark SQL will use the Hive SerDe for ORC tables instead of " +
      "the built in support.")
    .booleanConf
    .createWithDefault(true)

  val HIVE_METASTORE_SHARED_PREFIXES = SQLConfigBuilder("spark.sql.hive.metastore.sharedPrefixes")
    .doc("A comma separated list of class prefixes that should be loaded using the classloader " +
      "that is shared between Spark SQL and a specific version of Hive. An example of classes " +
      "that should be shared is JDBC drivers that are needed to talk to the metastore. Other " +
      "classes that need to be shared are those that interact with classes that are already " +
      "shared. For example, custom appenders that are used by log4j.")
    .stringConf
    .toSequence
    .createWithDefault(jdbcPrefixes)

  private def jdbcPrefixes = Seq(
    "com.mysql.jdbc", "org.postgresql", "com.microsoft.sqlserver", "oracle.jdbc")

  val HIVE_METASTORE_BARRIER_PREFIXES = SQLConfigBuilder("spark.sql.hive.metastore.barrierPrefixes")
    .doc("A comma separated list of class prefixes that should explicitly be reloaded for each " +
      "version of Hive that Spark SQL is communicating with. For example, Hive UDFs that are " +
      "declared in a prefix that typically would be shared (i.e. <code>org.apache.spark.*</code>).")
    .stringConf
    .toSequence
    .createWithDefault(Nil)

  val HIVE_THRIFT_SERVER_ASYNC = SQLConfigBuilder("spark.sql.hive.thriftServer.async")
    .doc("When set to true, Hive Thrift server executes SQL queries in an asynchronous way.")
    .booleanConf
    .createWithDefault(true)

  /**
   * The version of the hive client that will be used to communicate with the metastore.  Note that
   * this does not necessarily need to be the same version of Hive that is used internally by
   * Spark SQL for execution.
   */
  private def hiveMetastoreVersion(conf: SQLConf): String = {
    conf.getConf(HIVE_METASTORE_VERSION)
  }

  /**
   * The location of the jars that should be used to instantiate the HiveMetastoreClient.  This
   * property can be one of three options:
   *  - a classpath in the standard format for both hive and hadoop.
   *  - builtin - attempt to discover the jars that were used to load Spark SQL and use those. This
   *              option is only valid when using the execution version of Hive.
   *  - maven - download the correct version of hive on demand from maven.
   */
  private def hiveMetastoreJars(conf: SQLConf): String = {
    conf.getConf(HIVE_METASTORE_JARS)
  }

  /**
   * A comma separated list of class prefixes that should be loaded using the classloader that
   * is shared between Spark SQL and a specific version of Hive. An example of classes that should
   * be shared is JDBC drivers that are needed to talk to the metastore. Other classes that need
   * to be shared are those that interact with classes that are already shared.  For example,
   * custom appenders that are used by log4j.
   */
  private def hiveMetastoreSharedPrefixes(conf: SQLConf): Seq[String] = {
    conf.getConf(HIVE_METASTORE_SHARED_PREFIXES).filterNot(_ == "")
  }

  /**
   * A comma separated list of class prefixes that should explicitly be reloaded for each version
   * of Hive that Spark SQL is communicating with.  For example, Hive UDFs that are declared in a
   * prefix that typically would be shared (i.e. org.apache.spark.*)
   */
  private def hiveMetastoreBarrierPrefixes(conf: SQLConf): Seq[String] = {
    conf.getConf(HIVE_METASTORE_BARRIER_PREFIXES).filterNot(_ == "")
  }

  /**
   * Configurations needed to create a [[HiveClient]].
   */
  private[hive] def hiveClientConfigurations(hiveconf: HiveConf): Map[String, String] = {
    // Hive 0.14.0 introduces timeout operations in HiveConf, and changes default values of a bunch
    // of time `ConfVar`s by adding time suffixes (`s`, `ms`, and `d` etc.).  This breaks backwards-
    // compatibility when users are trying to connecting to a Hive metastore of lower version,
    // because these options are expected to be integral values in lower versions of Hive.
    //
    // Here we enumerate all time `ConfVar`s and convert their values to numeric strings according
    // to their output time units.
    Seq(
      ConfVars.METASTORE_CLIENT_CONNECT_RETRY_DELAY -> TimeUnit.SECONDS,
      ConfVars.METASTORE_CLIENT_SOCKET_TIMEOUT -> TimeUnit.SECONDS,
      ConfVars.METASTORE_CLIENT_SOCKET_LIFETIME -> TimeUnit.SECONDS,
      ConfVars.HMSHANDLERINTERVAL -> TimeUnit.MILLISECONDS,
      ConfVars.METASTORE_EVENT_DB_LISTENER_TTL -> TimeUnit.SECONDS,
      ConfVars.METASTORE_EVENT_CLEAN_FREQ -> TimeUnit.SECONDS,
      ConfVars.METASTORE_EVENT_EXPIRY_DURATION -> TimeUnit.SECONDS,
      ConfVars.METASTORE_AGGREGATE_STATS_CACHE_TTL -> TimeUnit.SECONDS,
      ConfVars.METASTORE_AGGREGATE_STATS_CACHE_MAX_WRITER_WAIT -> TimeUnit.MILLISECONDS,
      ConfVars.METASTORE_AGGREGATE_STATS_CACHE_MAX_READER_WAIT -> TimeUnit.MILLISECONDS,
      ConfVars.HIVES_AUTO_PROGRESS_TIMEOUT -> TimeUnit.SECONDS,
      ConfVars.HIVE_LOG_INCREMENTAL_PLAN_PROGRESS_INTERVAL -> TimeUnit.MILLISECONDS,
      ConfVars.HIVE_STATS_JDBC_TIMEOUT -> TimeUnit.SECONDS,
      ConfVars.HIVE_STATS_RETRIES_WAIT -> TimeUnit.MILLISECONDS,
      ConfVars.HIVE_LOCK_SLEEP_BETWEEN_RETRIES -> TimeUnit.SECONDS,
      ConfVars.HIVE_ZOOKEEPER_SESSION_TIMEOUT -> TimeUnit.MILLISECONDS,
      ConfVars.HIVE_ZOOKEEPER_CONNECTION_BASESLEEPTIME -> TimeUnit.MILLISECONDS,
      ConfVars.HIVE_TXN_TIMEOUT -> TimeUnit.SECONDS,
      ConfVars.HIVE_COMPACTOR_WORKER_TIMEOUT -> TimeUnit.SECONDS,
      ConfVars.HIVE_COMPACTOR_CHECK_INTERVAL -> TimeUnit.SECONDS,
      ConfVars.HIVE_COMPACTOR_CLEANER_RUN_INTERVAL -> TimeUnit.MILLISECONDS,
      ConfVars.HIVE_SERVER2_THRIFT_HTTP_MAX_IDLE_TIME -> TimeUnit.MILLISECONDS,
      ConfVars.HIVE_SERVER2_THRIFT_HTTP_WORKER_KEEPALIVE_TIME -> TimeUnit.SECONDS,
      ConfVars.HIVE_SERVER2_THRIFT_HTTP_COOKIE_MAX_AGE -> TimeUnit.SECONDS,
      ConfVars.HIVE_SERVER2_THRIFT_LOGIN_BEBACKOFF_SLOT_LENGTH -> TimeUnit.MILLISECONDS,
      ConfVars.HIVE_SERVER2_THRIFT_LOGIN_TIMEOUT -> TimeUnit.SECONDS,
      ConfVars.HIVE_SERVER2_THRIFT_WORKER_KEEPALIVE_TIME -> TimeUnit.SECONDS,
      ConfVars.HIVE_SERVER2_ASYNC_EXEC_SHUTDOWN_TIMEOUT -> TimeUnit.SECONDS,
      ConfVars.HIVE_SERVER2_ASYNC_EXEC_KEEPALIVE_TIME -> TimeUnit.SECONDS,
      ConfVars.HIVE_SERVER2_LONG_POLLING_TIMEOUT -> TimeUnit.MILLISECONDS,
      ConfVars.HIVE_SERVER2_SESSION_CHECK_INTERVAL -> TimeUnit.MILLISECONDS,
      ConfVars.HIVE_SERVER2_IDLE_SESSION_TIMEOUT -> TimeUnit.MILLISECONDS,
      ConfVars.HIVE_SERVER2_IDLE_OPERATION_TIMEOUT -> TimeUnit.MILLISECONDS,
      ConfVars.SERVER_READ_SOCKET_TIMEOUT -> TimeUnit.SECONDS,
      ConfVars.HIVE_LOCALIZE_RESOURCE_WAIT_INTERVAL -> TimeUnit.MILLISECONDS,
      ConfVars.SPARK_CLIENT_FUTURE_TIMEOUT -> TimeUnit.SECONDS,
      ConfVars.SPARK_JOB_MONITOR_TIMEOUT -> TimeUnit.SECONDS,
      ConfVars.SPARK_RPC_CLIENT_CONNECT_TIMEOUT -> TimeUnit.MILLISECONDS,
      ConfVars.SPARK_RPC_CLIENT_HANDSHAKE_TIMEOUT -> TimeUnit.MILLISECONDS
    ).map { case (confVar, unit) =>
      confVar.varname -> hiveconf.getTimeVar(confVar, unit).toString
    }.toMap
  }

  /**
   * Create a [[HiveClient]] used for execution.
   *
   * Currently this must always be Hive 13 as this is the version of Hive that is packaged
   * with Spark SQL. This copy of the client is used for execution related tasks like
   * registering temporary functions or ensuring that the ThreadLocal SessionState is
   * correctly populated.  This copy of Hive is *not* used for storing persistent metadata,
   * and only point to a dummy metastore in a temporary directory.
   */
  protected[hive] def newClientForExecution(
      conf: SparkConf,
      hadoopConf: Configuration): HiveClientImpl = {
    logInfo(s"Initializing execution hive, version $hiveExecutionVersion")
    val loader = new IsolatedClientLoader(
      version = IsolatedClientLoader.hiveVersion(hiveExecutionVersion),
      sparkConf = conf,
      execJars = Seq(),
      hadoopConf = hadoopConf,
      config = newTemporaryConfiguration(useInMemoryDerby = true),
      isolationOn = false,
      baseClassLoader = Utils.getContextOrSparkClassLoader)
    loader.createClient().asInstanceOf[HiveClientImpl]
  }

  /**
   * Create a [[HiveClient]] used to retrieve metadata from the Hive MetaStore.
   *
   * The version of the Hive client that is used here must match the metastore that is configured
   * in the hive-site.xml file.
   */
  protected[hive] def newClientForMetadata(
      conf: SparkConf,
      hadoopConf: Configuration): HiveClient = {
    val hiveConf = new HiveConf(hadoopConf, classOf[HiveConf])
    val configurations = hiveClientConfigurations(hiveConf)
    newClientForMetadata(conf, hiveConf, hadoopConf, configurations)
  }

  protected[hive] def newClientForMetadata(
      conf: SparkConf,
      hiveConf: HiveConf,
      hadoopConf: Configuration,
      configurations: Map[String, String]): HiveClient = {
    val sqlConf = new SQLConf
    sqlConf.setConf(SQLContext.getSQLProperties(conf))
    val hiveMetastoreVersion = HiveContext.hiveMetastoreVersion(sqlConf)
    val hiveMetastoreJars = HiveContext.hiveMetastoreJars(sqlConf)
    val hiveMetastoreSharedPrefixes = HiveContext.hiveMetastoreSharedPrefixes(sqlConf)
    val hiveMetastoreBarrierPrefixes = HiveContext.hiveMetastoreBarrierPrefixes(sqlConf)
    val metaVersion = IsolatedClientLoader.hiveVersion(hiveMetastoreVersion)

    val defaultWarehouseLocation = hiveConf.get("hive.metastore.warehouse.dir")
    logInfo("default warehouse location is " + defaultWarehouseLocation)

    // `configure` goes second to override other settings.
    val allConfig = hiveConf.asScala.map(e => e.getKey -> e.getValue).toMap ++ configurations

    val isolatedLoader = if (hiveMetastoreJars == "builtin") {
      if (hiveExecutionVersion != hiveMetastoreVersion) {
        throw new IllegalArgumentException(
          "Builtin jars can only be used when hive execution version == hive metastore version. " +
            s"Execution: $hiveExecutionVersion != Metastore: $hiveMetastoreVersion. " +
            "Specify a vaild path to the correct hive jars using $HIVE_METASTORE_JARS " +
            s"or change ${HIVE_METASTORE_VERSION.key} to $hiveExecutionVersion.")
      }

      // We recursively find all jars in the class loader chain,
      // starting from the given classLoader.
      def allJars(classLoader: ClassLoader): Array[URL] = classLoader match {
        case null => Array.empty[URL]
        case urlClassLoader: URLClassLoader =>
          urlClassLoader.getURLs ++ allJars(urlClassLoader.getParent)
        case other => allJars(other.getParent)
      }

      val classLoader = Utils.getContextOrSparkClassLoader
      val jars = allJars(classLoader)
      if (jars.length == 0) {
        throw new IllegalArgumentException(
          "Unable to locate hive jars to connect to metastore. " +
            "Please set spark.sql.hive.metastore.jars.")
      }

      logInfo(
        s"Initializing HiveMetastoreConnection version $hiveMetastoreVersion using Spark classes.")
      new IsolatedClientLoader(
        version = metaVersion,
        sparkConf = conf,
        hadoopConf = hadoopConf,
        execJars = jars.toSeq,
        config = allConfig,
        isolationOn = true,
        barrierPrefixes = hiveMetastoreBarrierPrefixes,
        sharedPrefixes = hiveMetastoreSharedPrefixes)
    } else if (hiveMetastoreJars == "maven") {
      // TODO: Support for loading the jars from an already downloaded location.
      logInfo(
        s"Initializing HiveMetastoreConnection version $hiveMetastoreVersion using maven.")
      IsolatedClientLoader.forVersion(
        hiveMetastoreVersion = hiveMetastoreVersion,
        hadoopVersion = VersionInfo.getVersion,
        sparkConf = conf,
        hadoopConf = hadoopConf,
        config = allConfig,
        barrierPrefixes = hiveMetastoreBarrierPrefixes,
        sharedPrefixes = hiveMetastoreSharedPrefixes)
    } else {
      // Convert to files and expand any directories.
      val jars =
        hiveMetastoreJars
          .split(File.pathSeparator)
          .flatMap {
          case path if new File(path).getName == "*" =>
            val files = new File(path).getParentFile.listFiles()
            if (files == null) {
              logWarning(s"Hive jar path '$path' does not exist.")
              Nil
            } else {
              files.filter(_.getName.toLowerCase.endsWith(".jar"))
            }
          case path =>
            new File(path) :: Nil
        }
          .map(_.toURI.toURL)

      logInfo(
        s"Initializing HiveMetastoreConnection version $hiveMetastoreVersion " +
          s"using ${jars.mkString(":")}")
      new IsolatedClientLoader(
        version = metaVersion,
        sparkConf = conf,
        hadoopConf = hadoopConf,
        execJars = jars.toSeq,
        config = allConfig,
        isolationOn = true,
        barrierPrefixes = hiveMetastoreBarrierPrefixes,
        sharedPrefixes = hiveMetastoreSharedPrefixes)
    }
    isolatedLoader.createClient()
  }

  /** Constructs a configuration for hive, where the metastore is located in a temp directory. */
  def newTemporaryConfiguration(useInMemoryDerby: Boolean): Map[String, String] = {
    val withInMemoryMode = if (useInMemoryDerby) "memory:" else ""

    val tempDir = Utils.createTempDir()
    val localMetastore = new File(tempDir, "metastore")
    val propMap: HashMap[String, String] = HashMap()
    // We have to mask all properties in hive-site.xml that relates to metastore data source
    // as we used a local metastore here.
    HiveConf.ConfVars.values().foreach { confvar =>
      if (confvar.varname.contains("datanucleus") || confvar.varname.contains("jdo")
        || confvar.varname.contains("hive.metastore.rawstore.impl")) {
        propMap.put(confvar.varname, confvar.getDefaultExpr())
      }
    }
    propMap.put(HiveConf.ConfVars.METASTOREWAREHOUSE.varname, localMetastore.toURI.toString)
    propMap.put(HiveConf.ConfVars.METASTORECONNECTURLKEY.varname,
      s"jdbc:derby:${withInMemoryMode};databaseName=${localMetastore.getAbsolutePath};create=true")
    propMap.put("datanucleus.rdbms.datastoreAdapterClassName",
      "org.datanucleus.store.rdbms.adapter.DerbyAdapter")

    // SPARK-11783: When "hive.metastore.uris" is set, the metastore connection mode will be
    // remote (https://cwiki.apache.org/confluence/display/Hive/AdminManual+MetastoreAdmin
    // mentions that "If hive.metastore.uris is empty local mode is assumed, remote otherwise").
    // Remote means that the metastore server is running in its own process.
    // When the mode is remote, configurations like "javax.jdo.option.ConnectionURL" will not be
    // used (because they are used by remote metastore server that talks to the database).
    // Because execution Hive should always connects to a embedded derby metastore.
    // We have to remove the value of hive.metastore.uris. So, the execution Hive client connects
    // to the actual embedded derby metastore instead of the remote metastore.
    // You can search HiveConf.ConfVars.METASTOREURIS in the code of HiveConf (in Hive's repo).
    // Then, you will find that the local metastore mode is only set to true when
    // hive.metastore.uris is not set.
    propMap.put(ConfVars.METASTOREURIS.varname, "")

    propMap.toMap
  }

  protected val primitiveTypes =
    Seq(StringType, IntegerType, LongType, DoubleType, FloatType, BooleanType, ByteType,
      ShortType, DateType, TimestampType, BinaryType)

  protected[sql] def toHiveString(a: (Any, DataType)): String = a match {
    case (struct: Row, StructType(fields)) =>
      struct.toSeq.zip(fields).map {
        case (v, t) => s""""${t.name}":${toHiveStructString(v, t.dataType)}"""
      }.mkString("{", ",", "}")
    case (seq: Seq[_], ArrayType(typ, _)) =>
      seq.map(v => (v, typ)).map(toHiveStructString).mkString("[", ",", "]")
    case (map: Map[_, _], MapType(kType, vType, _)) =>
      map.map {
        case (key, value) =>
          toHiveStructString((key, kType)) + ":" + toHiveStructString((value, vType))
      }.toSeq.sorted.mkString("{", ",", "}")
    case (null, _) => "NULL"
    case (d: Int, DateType) => new DateWritable(d).toString
    case (t: Timestamp, TimestampType) => new TimestampWritable(t).toString
    case (bin: Array[Byte], BinaryType) => new String(bin, StandardCharsets.UTF_8)
    case (decimal: java.math.BigDecimal, DecimalType()) =>
      // Hive strips trailing zeros so use its toString
      HiveDecimal.create(decimal).toString
    case (other, tpe) if primitiveTypes contains tpe => other.toString
  }

  /** Hive outputs fields of structs slightly differently than top level attributes. */
  protected def toHiveStructString(a: (Any, DataType)): String = a match {
    case (struct: Row, StructType(fields)) =>
      struct.toSeq.zip(fields).map {
        case (v, t) => s""""${t.name}":${toHiveStructString(v, t.dataType)}"""
      }.mkString("{", ",", "}")
    case (seq: Seq[_], ArrayType(typ, _)) =>
      seq.map(v => (v, typ)).map(toHiveStructString).mkString("[", ",", "]")
    case (map: Map[_, _], MapType(kType, vType, _)) =>
      map.map {
        case (key, value) =>
          toHiveStructString((key, kType)) + ":" + toHiveStructString((value, vType))
      }.toSeq.sorted.mkString("{", ",", "}")
    case (null, _) => "null"
    case (s: String, StringType) => "\"" + s + "\""
    case (decimal, DecimalType()) => decimal.toString
    case (other, tpe) if primitiveTypes contains tpe => other.toString
  }
}<|MERGE_RESOLUTION|>--- conflicted
+++ resolved
@@ -101,18 +101,7 @@
 
   defaultOverrides()
 
-<<<<<<< HEAD
   override protected[sql] def executePlan(plan: LogicalPlan) = new HiveQueryExecution(self, plan)
-=======
-  protected[sql] override def parseSql(sql: String): LogicalPlan = {
-    executionHive.withHiveState {
-      super.parseSql(substitutor.substitute(sessionState.hiveconf, sql))
-    }
-  }
-
-  override protected[sql] def executePlan(plan: LogicalPlan): this.QueryExecution =
-    new this.QueryExecution(plan)
->>>>>>> 60273408
 
   /**
    * Invalidate and refresh all the cached the metadata of the given table. For performance reasons,
@@ -161,12 +150,6 @@
     setConf(entry.key, entry.stringConverter(value))
   }
 
-<<<<<<< HEAD
-=======
-  private def functionOrMacroDDLPattern(command: String) = Pattern.compile(
-    ".*(create|drop)\\s+(temporary\\s+)?(function|macro).+", Pattern.DOTALL).matcher(command)
-
->>>>>>> 60273408
   protected[hive] def runSqlHive(sql: String): Seq[String] = {
     val command = sql.trim.toLowerCase
     val functionOrMacroDDLPattern = Pattern.compile(
