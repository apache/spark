/*
 * Licensed to the Apache Software Foundation (ASF) under one or more
 * contributor license agreements.  See the NOTICE file distributed with
 * this work for additional information regarding copyright ownership.
 * The ASF licenses this file to You under the Apache License, Version 2.0
 * (the "License"); you may not use this file except in compliance with
 * the License.  You may obtain a copy of the License at
 *
 *    http://www.apache.org/licenses/LICENSE-2.0
 *
 * Unless required by applicable law or agreed to in writing, software
 * distributed under the License is distributed on an "AS IS" BASIS,
 * WITHOUT WARRANTIES OR CONDITIONS OF ANY KIND, either express or implied.
 * See the License for the specific language governing permissions and
 * limitations under the License.
 */

package org.apache.spark.sql.hive.test

import java.io.File
import java.util.{Set => JavaSet}

import scala.collection.mutable
import scala.language.implicitConversions

import org.apache.hadoop.hive.ql.exec.FunctionRegistry
import org.apache.hadoop.hive.ql.io.avro.{AvroContainerInputFormat, AvroContainerOutputFormat}
import org.apache.hadoop.hive.ql.metadata.Table
import org.apache.hadoop.hive.serde2.RegexSerDe
import org.apache.hadoop.hive.serde2.`lazy`.LazySimpleSerDe
import org.apache.hadoop.hive.serde2.avro.AvroSerDe

import org.apache.spark.{SparkConf, SparkContext}
import org.apache.spark.sql.catalyst.analysis._
import org.apache.spark.sql.catalyst.plans.logical.{CacheCommand, LogicalPlan, NativeCommand}
import org.apache.spark.sql.catalyst.util._
import org.apache.spark.sql.hive._

/* Implicit conversions */
import scala.collection.JavaConversions._

object TestHive
  extends TestHiveContext(new SparkContext("local", "TestSQLContext", new SparkConf()))

/**
 * A locally running test instance of Spark's Hive execution engine.
 *
 * Data from [[testTables]] will be automatically loaded whenever a query is run over those tables.
 * Calling [[reset]] will delete all tables and other state in the database, leaving the database
 * in a "clean" state.
 *
 * TestHive is singleton object version of this class because instantiating multiple copies of the
 * hive metastore seems to lead to weird non-deterministic failures.  Therefore, the execution of
 * test cases that rely on TestHive must be serialized.
 */
class TestHiveContext(sc: SparkContext) extends HiveContext(sc) {
  self =>

  // By clearing the port we force Spark to pick a new one.  This allows us to rerun tests
  // without restarting the JVM.
  System.clearProperty("spark.hostPort")

  lazy val warehousePath = getTempFilePath("sparkHiveWarehouse").getCanonicalPath
  lazy val metastorePath = getTempFilePath("sparkHiveMetastore").getCanonicalPath

  /** Sets up the system initially or after a RESET command */
  protected def configure() {
    set("javax.jdo.option.ConnectionURL",
      s"jdbc:derby:;databaseName=$metastorePath;create=true")
    set("hive.metastore.warehouse.dir", warehousePath)
  }

  configure() // Must be called before initializing the catalog below.

  /** The location of the compiled hive distribution */
  lazy val hiveHome = envVarToFile("HIVE_HOME")
  /** The location of the hive source code. */
  lazy val hiveDevHome = envVarToFile("HIVE_DEV_HOME")

  // Override so we can intercept relative paths and rewrite them to point at hive.
  override def runSqlHive(sql: String): Seq[String] = super.runSqlHive(rewritePaths(sql))

  override def executePlan(plan: LogicalPlan): this.QueryExecution =
    new this.QueryExecution { val logical = plan }

  /**
   * Returns the value of specified environmental variable as a [[java.io.File]] after checking
   * to ensure it exists
   */
  private def envVarToFile(envVar: String): Option[File] = {
    Option(System.getenv(envVar)).map(new File(_))
  }

  /**
   * Replaces relative paths to the parent directory "../" with hiveDevHome since this is how the
   * hive test cases assume the system is set up.
   */
  private def rewritePaths(cmd: String): String =
    if (cmd.toUpperCase contains "LOAD DATA") {
      val testDataLocation =
        hiveDevHome.map(_.getCanonicalPath).getOrElse(inRepoTests.getCanonicalPath)
      cmd.replaceAll("\\.\\.", testDataLocation)
    } else {
      cmd
    }

  val hiveFilesTemp = File.createTempFile("catalystHiveFiles", "")
  hiveFilesTemp.delete()
  hiveFilesTemp.mkdir()
  hiveFilesTemp.deleteOnExit()

  val inRepoTests = if (System.getProperty("user.dir").endsWith("sql" + File.separator + "hive")) {
    new File("src" + File.separator + "test" + File.separator + "resources" + File.separator)
  } else {
    new File("sql" + File.separator + "hive" + File.separator + "src" + File.separator + "test" +
      File.separator + "resources")
  }

  def getHiveFile(path: String): File = {
    val stripped = path.replaceAll("""\.\.\/""", "").replace('/', File.separatorChar)
    hiveDevHome
      .map(new File(_, stripped))
      .filter(_.exists)
      .getOrElse(new File(inRepoTests, stripped))
  }

  val describedTable = "DESCRIBE (\\w+)".r

  protected[hive] class HiveQLQueryExecution(hql: String) extends this.QueryExecution {
    lazy val logical = HiveQl.parseSql(hql)
    def hiveExec() = runSqlHive(hql)
    override def toString = hql + "\n" + super.toString
  }

  /**
   * Override QueryExecution with special debug workflow.
   */
  abstract class QueryExecution extends super.QueryExecution {
    override lazy val analyzed = {
      val describedTables = logical match {
        case NativeCommand(describedTable(tbl)) => tbl :: Nil
        case CacheCommand(tbl, _) => tbl :: Nil
        case _ => Nil
      }

      // Make sure any test tables referenced are loaded.
      val referencedTables =
        describedTables ++
        logical.collect { case UnresolvedRelation(databaseName, name, _) => name }
      val referencedTestTables = referencedTables.filter(testTables.contains)
<<<<<<< HEAD
      log.debug(s"Query references test tables: ${referencedTestTables.mkString(", ")}")
=======
      logDebug(s"Query references test tables: ${referencedTestTables.mkString(", ")}")
>>>>>>> 4c477117
      referencedTestTables.foreach(loadTestTable)
      // Proceed with analysis.
      analyzer(logical)
    }
  }

  case class TestTable(name: String, commands: (()=>Unit)*)

  protected[hive] implicit class SqlCmd(sql: String) {
    def cmd = () => new HiveQLQueryExecution(sql).stringResult(): Unit
  }

  /**
   * A list of test tables and the DDL required to initialize them.  A test table is loaded on
   * demand when a query are run against it.
   */
  lazy val testTables = new mutable.HashMap[String, TestTable]()
  def registerTestTable(testTable: TestTable) = testTables += (testTable.name -> testTable)

  // The test tables that are defined in the Hive QTestUtil.
  // /itests/util/src/main/java/org/apache/hadoop/hive/ql/QTestUtil.java
  val hiveQTestUtilTables = Seq(
    TestTable("src",
      "CREATE TABLE src (key INT, value STRING)".cmd,
      s"LOAD DATA LOCAL INPATH '${getHiveFile("data/files/kv1.txt")}' INTO TABLE src".cmd),
    TestTable("src1",
      "CREATE TABLE src1 (key INT, value STRING)".cmd,
      s"LOAD DATA LOCAL INPATH '${getHiveFile("data/files/kv3.txt")}' INTO TABLE src1".cmd),
    TestTable("srcpart", () => {
      runSqlHive(
        "CREATE TABLE srcpart (key INT, value STRING) PARTITIONED BY (ds STRING, hr STRING)")
      for (ds <- Seq("2008-04-08", "2008-04-09"); hr <- Seq("11", "12")) {
        runSqlHive(
          s"""LOAD DATA LOCAL INPATH '${getHiveFile("data/files/kv1.txt")}'
             |OVERWRITE INTO TABLE srcpart PARTITION (ds='$ds',hr='$hr')
           """.stripMargin)
      }
    }),
    TestTable("srcpart1", () => {
      runSqlHive("CREATE TABLE srcpart1 (key INT, value STRING) PARTITIONED BY (ds STRING, hr INT)")
      for (ds <- Seq("2008-04-08", "2008-04-09"); hr <- 11 to 12) {
        runSqlHive(
          s"""LOAD DATA LOCAL INPATH '${getHiveFile("data/files/kv1.txt")}'
             |OVERWRITE INTO TABLE srcpart1 PARTITION (ds='$ds',hr='$hr')
           """.stripMargin)
      }
    }),
    TestTable("src_thrift", () => {
      import org.apache.thrift.protocol.TBinaryProtocol
      import org.apache.hadoop.hive.serde2.thrift.test.Complex
      import org.apache.hadoop.hive.serde2.thrift.ThriftDeserializer
      import org.apache.hadoop.mapred.SequenceFileInputFormat
      import org.apache.hadoop.mapred.SequenceFileOutputFormat

      val srcThrift = new Table("default", "src_thrift")
      srcThrift.setFields(Nil)
      srcThrift.setInputFormatClass(classOf[SequenceFileInputFormat[_,_]].getName)
      // In Hive, SequenceFileOutputFormat will be substituted by HiveSequenceFileOutputFormat.
      srcThrift.setOutputFormatClass(classOf[SequenceFileOutputFormat[_,_]].getName)
      srcThrift.setSerializationLib(classOf[ThriftDeserializer].getName)
      srcThrift.setSerdeParam("serialization.class", classOf[Complex].getName)
      srcThrift.setSerdeParam("serialization.format", classOf[TBinaryProtocol].getName)
      catalog.client.createTable(srcThrift)


      runSqlHive(
        s"LOAD DATA LOCAL INPATH '${getHiveFile("data/files/complex.seq")}' INTO TABLE src_thrift")
    }),
    TestTable("serdeins",
      s"""CREATE TABLE serdeins (key INT, value STRING)
         |ROW FORMAT SERDE '${classOf[LazySimpleSerDe].getCanonicalName}'
         |WITH SERDEPROPERTIES ('field.delim'='\\t')
       """.stripMargin.cmd,
      "INSERT OVERWRITE TABLE serdeins SELECT * FROM src".cmd),
    TestTable("sales",
      s"""CREATE TABLE IF NOT EXISTS sales (key STRING, value INT)
         |ROW FORMAT SERDE '${classOf[RegexSerDe].getCanonicalName}'
         |WITH SERDEPROPERTIES ("input.regex" = "([^ ]*)\t([^ ]*)")
       """.stripMargin.cmd,
      s"LOAD DATA LOCAL INPATH '${getHiveFile("data/files/sales.txt")}' INTO TABLE sales".cmd),
    TestTable("episodes",
      s"""CREATE TABLE episodes (title STRING, air_date STRING, doctor INT)
         |ROW FORMAT SERDE '${classOf[AvroSerDe].getCanonicalName}'
         |STORED AS
         |INPUTFORMAT '${classOf[AvroContainerInputFormat].getCanonicalName}'
         |OUTPUTFORMAT '${classOf[AvroContainerOutputFormat].getCanonicalName}'
         |TBLPROPERTIES (
         |  'avro.schema.literal'='{
         |    "type": "record",
         |    "name": "episodes",
         |    "namespace": "testing.hive.avro.serde",
         |    "fields": [
         |      {
         |          "name": "title",
         |          "type": "string",
         |          "doc": "episode title"
         |      },
         |      {
         |          "name": "air_date",
         |          "type": "string",
         |          "doc": "initial date"
         |      },
         |      {
         |          "name": "doctor",
         |          "type": "int",
         |          "doc": "main actor playing the Doctor in episode"
         |      }
         |    ]
         |  }'
         |)
       """.stripMargin.cmd,
      s"LOAD DATA LOCAL INPATH '${getHiveFile("data/files/episodes.avro")}' INTO TABLE episodes".cmd
    )
  )

  hiveQTestUtilTables.foreach(registerTestTable)

  private val loadedTables = new collection.mutable.HashSet[String]

  var cacheTables: Boolean = false
  def loadTestTable(name: String) {
    if (!(loadedTables contains name)) {
      // Marks the table as loaded first to prevent infite mutually recursive table loading.
      loadedTables += name
<<<<<<< HEAD
      log.info(s"Loading test table $name")
=======
      logInfo(s"Loading test table $name")
>>>>>>> 4c477117
      val createCmds =
        testTables.get(name).map(_.commands).getOrElse(sys.error(s"Unknown test table $name"))
      createCmds.foreach(_())

      if (cacheTables) {
        cacheTable(name)
      }
    }
  }

  /**
   * Records the UDFs present when the server starts, so we can delete ones that are created by
   * tests.
   */
  protected val originalUdfs: JavaSet[String] = FunctionRegistry.getFunctionNames

  /**
   * Resets the test instance by deleting any tables that have been created.
   * TODO: also clear out UDFs, views, etc.
   */
  def reset() {
    try {
      // HACK: Hive is too noisy by default.
      org.apache.log4j.LogManager.getCurrentLoggers.foreach { log =>
        log.asInstanceOf[org.apache.log4j.Logger].setLevel(org.apache.log4j.Level.WARN)
      }

      // It is important that we RESET first as broken hooks that might have been set could break
      // other sql exec here.
      runSqlHive("RESET")
      // For some reason, RESET does not reset the following variables...
      runSqlHive("set datanucleus.cache.collections=true")
      runSqlHive("set datanucleus.cache.collections.lazy=true")
      // Lots of tests fail if we do not change the partition whitelist from the default.
      runSqlHive("set hive.metastore.partition.name.whitelist.pattern=.*")

      loadedTables.clear()
      catalog.client.getAllTables("default").foreach { t =>
<<<<<<< HEAD
        log.debug(s"Deleting table $t")
=======
        logDebug(s"Deleting table $t")
>>>>>>> 4c477117
        val table = catalog.client.getTable("default", t)

        catalog.client.getIndexes("default", t, 255).foreach { index =>
          catalog.client.dropIndex("default", t, index.getIndexName, true)
        }

        if (!table.isIndexTable) {
          catalog.client.dropTable("default", t)
        }
      }

      catalog.client.getAllDatabases.filterNot(_ == "default").foreach { db =>
<<<<<<< HEAD
        log.debug(s"Dropping Database: $db")
=======
        logDebug(s"Dropping Database: $db")
>>>>>>> 4c477117
        catalog.client.dropDatabase(db, true, false, true)
      }

      catalog.unregisterAllTables()

      FunctionRegistry.getFunctionNames.filterNot(originalUdfs.contains(_)).foreach { udfName =>
        FunctionRegistry.unregisterTemporaryUDF(udfName)
      }

      configure()

      runSqlHive("USE default")

      // Just loading src makes a lot of tests pass.  This is because some tests do something like
      // drop an index on src at the beginning.  Since we just pass DDL to hive this bypasses our
      // Analyzer and thus the test table auto-loading mechanism.
      // Remove after we handle more DDL operations natively.
      loadTestTable("src")
      loadTestTable("srcpart")
    } catch {
      case e: Exception =>
<<<<<<< HEAD
        log.error(s"FATAL ERROR: Failed to reset TestDB state. $e")
=======
        logError(s"FATAL ERROR: Failed to reset TestDB state. $e")
>>>>>>> 4c477117
        // At this point there is really no reason to continue, but the test framework traps exits.
        // So instead we just pause forever so that at least the developer can see where things
        // started to go wrong.
        Thread.sleep(100000)
    }
  }
}<|MERGE_RESOLUTION|>--- conflicted
+++ resolved
@@ -148,11 +148,7 @@
         describedTables ++
         logical.collect { case UnresolvedRelation(databaseName, name, _) => name }
       val referencedTestTables = referencedTables.filter(testTables.contains)
-<<<<<<< HEAD
-      log.debug(s"Query references test tables: ${referencedTestTables.mkString(", ")}")
-=======
       logDebug(s"Query references test tables: ${referencedTestTables.mkString(", ")}")
->>>>>>> 4c477117
       referencedTestTables.foreach(loadTestTable)
       // Proceed with analysis.
       analyzer(logical)
@@ -277,11 +273,7 @@
     if (!(loadedTables contains name)) {
       // Marks the table as loaded first to prevent infite mutually recursive table loading.
       loadedTables += name
-<<<<<<< HEAD
-      log.info(s"Loading test table $name")
-=======
       logInfo(s"Loading test table $name")
->>>>>>> 4c477117
       val createCmds =
         testTables.get(name).map(_.commands).getOrElse(sys.error(s"Unknown test table $name"))
       createCmds.foreach(_())
@@ -320,11 +312,7 @@
 
       loadedTables.clear()
       catalog.client.getAllTables("default").foreach { t =>
-<<<<<<< HEAD
-        log.debug(s"Deleting table $t")
-=======
         logDebug(s"Deleting table $t")
->>>>>>> 4c477117
         val table = catalog.client.getTable("default", t)
 
         catalog.client.getIndexes("default", t, 255).foreach { index =>
@@ -337,11 +325,7 @@
       }
 
       catalog.client.getAllDatabases.filterNot(_ == "default").foreach { db =>
-<<<<<<< HEAD
-        log.debug(s"Dropping Database: $db")
-=======
         logDebug(s"Dropping Database: $db")
->>>>>>> 4c477117
         catalog.client.dropDatabase(db, true, false, true)
       }
 
@@ -363,11 +347,7 @@
       loadTestTable("srcpart")
     } catch {
       case e: Exception =>
-<<<<<<< HEAD
-        log.error(s"FATAL ERROR: Failed to reset TestDB state. $e")
-=======
         logError(s"FATAL ERROR: Failed to reset TestDB state. $e")
->>>>>>> 4c477117
         // At this point there is really no reason to continue, but the test framework traps exits.
         // So instead we just pause forever so that at least the developer can see where things
         // started to go wrong.
