/*
 * Licensed to the Apache Software Foundation (ASF) under one or more
 * contributor license agreements.  See the NOTICE file distributed with
 * this work for additional information regarding copyright ownership.
 * The ASF licenses this file to You under the Apache License, Version 2.0
 * (the "License"); you may not use this file except in compliance with
 * the License.  You may obtain a copy of the License at
 *
 *    http://www.apache.org/licenses/LICENSE-2.0
 *
 * Unless required by applicable law or agreed to in writing, software
 * distributed under the License is distributed on an "AS IS" BASIS,
 * WITHOUT WARRANTIES OR CONDITIONS OF ANY KIND, either express or implied.
 * See the License for the specific language governing permissions and
 * limitations under the License.
 */

package org.apache.spark.sql.hive

import java.util.concurrent.atomic.AtomicLong

import scala.util.control.NonFatal

import org.apache.spark.Logging
import org.apache.spark.sql.{DataFrame, SQLContext}
import org.apache.spark.sql.catalyst.TableIdentifier
import org.apache.spark.sql.catalyst.expressions.{Attribute, NamedExpression, SortOrder}
import org.apache.spark.sql.catalyst.optimizer.CollapseProject
import org.apache.spark.sql.catalyst.plans.logical._
import org.apache.spark.sql.catalyst.rules.{Rule, RuleExecutor}
import org.apache.spark.sql.execution.datasources.LogicalRelation
import org.apache.spark.util.random.RandomSampler

/**
 * A builder class used to convert a resolved logical plan into a SQL query string.  Note that this
 * all resolved logical plan are convertible.  They either don't have corresponding SQL
 * representations (e.g. logical plans that operate on local Scala collections), or are simply not
 * supported by this builder (yet).
 */
class SQLBuilder(logicalPlan: LogicalPlan, sqlContext: SQLContext) extends Logging {
  def this(df: DataFrame) = this(df.queryExecution.analyzed, df.sqlContext)

  def toSQL: String = {
    val canonicalizedPlan = Canonicalizer.execute(logicalPlan)
    try {
      val generatedSQL = toSQL(canonicalizedPlan)
      logDebug(
        s"""Built SQL query string successfully from given logical plan:
           |
           |# Original logical plan:
           |${logicalPlan.treeString}
           |# Canonicalized logical plan:
           |${canonicalizedPlan.treeString}
           |# Generated SQL:
           |$generatedSQL
         """.stripMargin)
      generatedSQL
    } catch { case NonFatal(e) =>
      logDebug(
        s"""Failed to build SQL query string from given logical plan:
           |
           |# Original logical plan:
           |${logicalPlan.treeString}
           |# Canonicalized logical plan:
           |${canonicalizedPlan.treeString}
         """.stripMargin)
      throw e
    }
  }

  private def toSQL(node: LogicalPlan): String = node match {
    case Distinct(p: Project) =>
      projectToSQL(p, isDistinct = true)

    case p: Project =>
      projectToSQL(p, isDistinct = false)

    case p: Aggregate =>
      aggregateToSQL(p)

    case Limit(limitExpr, child) =>
      s"${toSQL(child)} LIMIT ${limitExpr.sql}"

    case p: Sample if p.isTableSample =>
      val fraction = math.min(100, math.max(0, (p.upperBound - p.lowerBound) * 100))
      p.child match {
        case m: MetastoreRelation =>
          val aliasName = m.alias.getOrElse("")
          build(
            s"`${m.databaseName}`.`${m.tableName}`",
            "TABLESAMPLE(" + fraction + " PERCENT)",
            aliasName)
        case s: Subquery =>
          val aliasName = if (s.child.isInstanceOf[Subquery]) s.alias else ""
          val plan = if (s.child.isInstanceOf[Subquery]) s.child else s
          build(toSQL(plan), "TABLESAMPLE(" + fraction + " PERCENT)", aliasName)
        case _ =>
          build(toSQL(p.child), "TABLESAMPLE(" + fraction + " PERCENT)")
      }

    case p: Filter =>
      val whereOrHaving = p.child match {
        case _: Aggregate => "HAVING"
        case _ => "WHERE"
      }
      build(toSQL(p.child), whereOrHaving, p.condition.sql)

    case p: Union if p.children.length > 1 =>
      val childrenSql = p.children.map(toSQL(_))
      childrenSql.mkString(" UNION ALL ")

    case p: Subquery =>
      p.child match {
        // Persisted data source relation
        case LogicalRelation(_, _, Some(TableIdentifier(table, Some(database)))) =>
          s"`$database`.`$table`"
        // Parentheses is not used for persisted data source relations
        // e.g., select x.c1 from (t1) as x inner join (t1) as y on x.c1 = y.c1
        case Subquery(_, _: LogicalRelation | _: MetastoreRelation) =>
          build(toSQL(p.child), "AS", p.alias)
        case _ =>
          build("(" + toSQL(p.child) + ")", "AS", p.alias)
      }

    case p: Join =>
      build(
        toSQL(p.left),
        p.joinType.sql,
        "JOIN",
        toSQL(p.right),
        p.condition.map(" ON " + _.sql).getOrElse(""))

    case p: MetastoreRelation =>
      build(
        s"`${p.databaseName}`.`${p.tableName}`",
        p.alias.map(a => s" AS `$a`").getOrElse("")
      )

    case Sort(orders, _, RepartitionByExpression(partitionExprs, child, _))
        if orders.map(_.child) == partitionExprs =>
      build(toSQL(child), "CLUSTER BY", partitionExprs.map(_.sql).mkString(", "))

    case p: Sort =>
      build(
        toSQL(p.child),
        if (p.global) "ORDER BY" else "SORT BY",
        p.order.map { case SortOrder(e, dir) => s"${e.sql} ${dir.sql}" }.mkString(", ")
      )

    case p: RepartitionByExpression =>
      build(
        toSQL(p.child),
        "DISTRIBUTE BY",
        p.partitionExpressions.map(_.sql).mkString(", ")
      )

    case OneRowRelation =>
      ""

    case _ =>
      throw new UnsupportedOperationException(s"unsupported plan $node")
  }

  /**
   * Turns a bunch of string segments into a single string and separate each segment by a space.
   * The segments are trimmed so only a single space appears in the separation.
   * For example, `build("a", " b ", " c")` becomes "a b c".
   */
  private def build(segments: String*): String = segments.map(_.trim).mkString(" ")

  private def projectToSQL(plan: Project, isDistinct: Boolean): String = {
    build(
      "SELECT",
      if (isDistinct) "DISTINCT" else "",
      plan.projectList.map(_.sql).mkString(", "),
      if (plan.child == OneRowRelation) "" else "FROM",
      toSQL(plan.child)
    )
  }

  private def aggregateToSQL(plan: Aggregate): String = {
    val groupingSQL = plan.groupingExpressions.map(_.sql).mkString(", ")
    build(
      "SELECT",
      plan.aggregateExpressions.map(_.sql).mkString(", "),
      if (plan.child == OneRowRelation) "" else "FROM",
      toSQL(plan.child),
      if (groupingSQL.isEmpty) "" else "GROUP BY",
      groupingSQL
    )
  }

  object Canonicalizer extends RuleExecutor[LogicalPlan] {
    override protected def batches: Seq[Batch] = Seq(
      Batch("Canonicalizer", FixedPoint(100),
        // The `WidenSetOperationTypes` analysis rule may introduce extra `Project`s over
        // `Aggregate`s to perform type casting.  This rule merges these `Project`s into
        // `Aggregate`s.
        CollapseProject,

        // Used to handle other auxiliary `Project`s added by analyzer (e.g.
        // `ResolveAggregateFunctions` rule)
        RecoverScopingInfo
      )
    )

    object RecoverScopingInfo extends Rule[LogicalPlan] {
      override def apply(tree: LogicalPlan): LogicalPlan = tree transform {
        // This branch handles aggregate functions within HAVING clauses.  For example:
        //
        //   SELECT key FROM src GROUP BY key HAVING max(value) > "val_255"
        //
        // This kind of query results in query plans of the following form because of analysis rule
        // `ResolveAggregateFunctions`:
        //
        //   Project ...
        //    +- Filter ...
        //        +- Aggregate ...
        //            +- MetastoreRelation default, src, None
        case plan @ Project(_, Filter(_, _: Aggregate)) =>
          wrapChildWithSubquery(plan)

        case plan @ Project(_,
          _: Subquery
            | _: Filter
            | _: Join
            | _: MetastoreRelation
            | OneRowRelation
<<<<<<< HEAD
            | _: LocalLimit
            | _: GlobalLimit
=======
            | _: Limit
            | _: Sample
>>>>>>> fc9a156b
        ) => plan

        case plan: Project =>
          wrapChildWithSubquery(plan)
      }

      def wrapChildWithSubquery(project: Project): Project = project match {
        case Project(projectList, child) =>
          val alias = SQLBuilder.newSubqueryName
          val childAttributes = child.outputSet
          val aliasedProjectList = projectList.map(_.transform {
            case a: Attribute if childAttributes.contains(a) =>
              a.withQualifiers(alias :: Nil)
          }.asInstanceOf[NamedExpression])

          Project(aliasedProjectList, Subquery(alias, child))
      }
    }
  }
}

object SQLBuilder {
  private val nextSubqueryId = new AtomicLong(0)

  private def newSubqueryName: String = s"gen_subquery_${nextSubqueryId.getAndIncrement()}"
}<|MERGE_RESOLUTION|>--- conflicted
+++ resolved
@@ -29,7 +29,6 @@
 import org.apache.spark.sql.catalyst.plans.logical._
 import org.apache.spark.sql.catalyst.rules.{Rule, RuleExecutor}
 import org.apache.spark.sql.execution.datasources.LogicalRelation
-import org.apache.spark.util.random.RandomSampler
 
 /**
  * A builder class used to convert a resolved logical plan into a SQL query string.  Note that this
@@ -226,13 +225,9 @@
             | _: Join
             | _: MetastoreRelation
             | OneRowRelation
-<<<<<<< HEAD
             | _: LocalLimit
             | _: GlobalLimit
-=======
-            | _: Limit
             | _: Sample
->>>>>>> fc9a156b
         ) => plan
 
         case plan: Project =>
