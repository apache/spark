/*
 * Licensed to the Apache Software Foundation (ASF) under one or more
 * contributor license agreements.  See the NOTICE file distributed with
 * this work for additional information regarding copyright ownership.
 * The ASF licenses this file to You under the Apache License, Version 2.0
 * (the "License"); you may not use this file except in compliance with
 * the License.  You may obtain a copy of the License at
 *
 *    http://www.apache.org/licenses/LICENSE-2.0
 *
 * Unless required by applicable law or agreed to in writing, software
 * distributed under the License is distributed on an "AS IS" BASIS,
 * WITHOUT WARRANTIES OR CONDITIONS OF ANY KIND, either express or implied.
 * See the License for the specific language governing permissions and
 * limitations under the License.
 */

package org.apache.spark.sql.hive.execution

import java.io.IOException
import java.net.URI
import java.text.SimpleDateFormat
import java.util.{Date, Locale, Random}

import scala.util.control.NonFatal

import org.apache.hadoop.conf.Configuration
import org.apache.hadoop.fs.{FileSystem, Path}
import org.apache.hadoop.hive.common.FileUtils
import org.apache.hadoop.hive.ql.exec.TaskRunner

import org.apache.spark.internal.Logging
import org.apache.spark.sql.SparkSession
import org.apache.spark.sql.errors.QueryExecutionErrors
import org.apache.spark.sql.hive.HiveExternalCatalog

class HiveTempPath(session: SparkSession, val hadoopConf: Configuration, path: Path)
  extends Logging {
  private var stagingDirForCreating: Option[Path] = None

  lazy val externalTempPath: Path = getExternalTmpPath(path)

  private def getExternalTmpPath(path: Path): Path = {
    import org.apache.spark.sql.hive.client.hive._

    // Hive will creates the staging directory under the table directory, and when
    // moving staging directory to table directory, Hive will still empty the table directory, but
    // will exclude the staging directory there.
<<<<<<< HEAD
    // We have to follow the Hive behavior here, to avoid troubles. For example, if we create
    // staging directory under the table director for Hive prior to 1.1, the staging directory will
    // be removed by Hive when Hive is trying to empty the table directory.
    val hiveVersionsUsingOldExternalTempPath: Set[HiveVersion] = Set(v12, v13, v14, v1_0)
    val hiveVersionsUsingNewExternalTempPath: Set[HiveVersion] =
      Set(v1_1, v1_2, v2_0, v2_1, v2_2, v2_3, v3_0, v3_1, v4_0)

    // Ensure all the supported versions are considered here.
    assert(hiveVersionsUsingNewExternalTempPath ++ hiveVersionsUsingOldExternalTempPath ==
      allSupportedHiveVersions)
=======
>>>>>>> 0b68e41c

    val externalCatalog = session.sharedState.externalCatalog
    val hiveVersion = externalCatalog.unwrapped.asInstanceOf[HiveExternalCatalog].client.version
    val stagingDir = hadoopConf.get("hive.exec.stagingdir", ".hive-staging")

    if (allSupportedHiveVersions.contains(hiveVersion)) {
      externalTempPath(path, stagingDir)
    } else {
      throw new IllegalStateException("Unsupported hive version: " + hiveVersion.fullVersion)
    }
  }

  // Mostly copied from Context.java#getExternalTmpPath of Hive 1.2
  private def externalTempPath(path: Path, stagingDir: String): Path = {
    val extURI: URI = path.toUri
    if (extURI.getScheme == "viewfs") {
      val qualifiedStagingDir = getStagingDir(path, stagingDir)
      stagingDirForCreating = Some(qualifiedStagingDir)
      // Hive uses 10000
      new Path(qualifiedStagingDir, "-ext-10000")
    } else {
      val qualifiedStagingDir = getExternalScratchDir(extURI, stagingDir)
      stagingDirForCreating = Some(qualifiedStagingDir)
      new Path(qualifiedStagingDir, "-ext-10000")
    }
  }

  private def getExternalScratchDir(extURI: URI, stagingDir: String): Path = {
    getStagingDir(
      new Path(extURI.getScheme, extURI.getAuthority, extURI.getPath),
      stagingDir)
  }

  private[hive] def getStagingDir(inputPath: Path, stagingDir: String): Path = {
    val inputPathName: String = inputPath.toString
    val fs: FileSystem = inputPath.getFileSystem(hadoopConf)
    var stagingPathName: String =
      if (inputPathName.indexOf(stagingDir) == -1) {
        new Path(inputPathName, stagingDir).toString
      } else {
        inputPathName.substring(0, inputPathName.indexOf(stagingDir) + stagingDir.length)
      }

    // SPARK-20594: This is a walk-around fix to resolve a Hive bug. Hive requires that the
    // staging directory needs to avoid being deleted when users set hive.exec.stagingdir
    // under the table directory.
    if (isSubDir(new Path(stagingPathName), inputPath, fs) &&
      !stagingPathName.stripPrefix(inputPathName).stripPrefix("/").startsWith(".")) {
      logDebug(s"The staging dir '$stagingPathName' should be a child directory starts " +
        "with '.' to avoid being deleted if we set hive.exec.stagingdir under the table " +
        "directory.")
      stagingPathName = new Path(inputPathName, ".hive-staging").toString
    }

    val dir: Path =
      fs.makeQualified(
        new Path(stagingPathName + "_" + executionId + "-" + TaskRunner.getTaskRunnerID))
    logDebug("Created staging dir = " + dir + " for path = " + inputPath)
    dir
  }

  // HIVE-14259 removed FileUtils.isSubDir(). Adapted it from Hive 1.2's FileUtils.isSubDir().
  private def isSubDir(p1: Path, p2: Path, fs: FileSystem): Boolean = {
    val path1 = fs.makeQualified(p1).toString + Path.SEPARATOR
    val path2 = fs.makeQualified(p2).toString + Path.SEPARATOR
    path1.startsWith(path2)
  }

  private def executionId: String = {
    val rand: Random = new Random
    val format = new SimpleDateFormat("yyyy-MM-dd_HH-mm-ss_SSS", Locale.US)
    "hive_" + format.format(new Date) + "_" + Math.abs(rand.nextLong)
  }

  def deleteTmpPath() : Unit = {
    // Attempt to delete the staging directory and the inclusive files. If failed, the files are
    // expected to be dropped at the normal termination of VM since deleteOnExit is used.
    try {
      stagingDirForCreating.foreach { stagingDir =>
        val fs = stagingDir.getFileSystem(hadoopConf)
        if (fs.delete(stagingDir, true)) {
          // If we successfully delete the staging directory, remove it from FileSystem's cache.
          fs.cancelDeleteOnExit(stagingDir)
        }
      }
    } catch {
      case NonFatal(e) =>
        val stagingDir = hadoopConf.get("hive.exec.stagingdir", ".hive-staging")
        logWarning(s"Unable to delete staging directory: $stagingDir.\n" + e)
    }
  }

  def createTmpPath(): Unit = {
    try {
      stagingDirForCreating.foreach { stagingDir =>
        val fs: FileSystem = stagingDir.getFileSystem(hadoopConf)
        if (!FileUtils.mkdir(fs, stagingDir, true, hadoopConf)) {
          throw new IllegalStateException(
            "Cannot create staging directory  '" + stagingDir.toString + "'")
        }
        fs.deleteOnExit(stagingDir)
      }
    } catch {
      case e: IOException =>
        throw QueryExecutionErrors.cannotCreateStagingDirError(
          s"'${stagingDirForCreating.toString}': ${e.getMessage}", e)
    }
  }

  def deleteIfNotStagingDir(path: Path, fs: FileSystem): Unit = {
    if (Option(path) != stagingDirForCreating) fs.delete(path, true)
  }
}<|MERGE_RESOLUTION|>--- conflicted
+++ resolved
@@ -46,19 +46,6 @@
     // Hive will creates the staging directory under the table directory, and when
     // moving staging directory to table directory, Hive will still empty the table directory, but
     // will exclude the staging directory there.
-<<<<<<< HEAD
-    // We have to follow the Hive behavior here, to avoid troubles. For example, if we create
-    // staging directory under the table director for Hive prior to 1.1, the staging directory will
-    // be removed by Hive when Hive is trying to empty the table directory.
-    val hiveVersionsUsingOldExternalTempPath: Set[HiveVersion] = Set(v12, v13, v14, v1_0)
-    val hiveVersionsUsingNewExternalTempPath: Set[HiveVersion] =
-      Set(v1_1, v1_2, v2_0, v2_1, v2_2, v2_3, v3_0, v3_1, v4_0)
-
-    // Ensure all the supported versions are considered here.
-    assert(hiveVersionsUsingNewExternalTempPath ++ hiveVersionsUsingOldExternalTempPath ==
-      allSupportedHiveVersions)
-=======
->>>>>>> 0b68e41c
 
     val externalCatalog = session.sharedState.externalCatalog
     val hiveVersion = externalCatalog.unwrapped.asInstanceOf[HiveExternalCatalog].client.version
