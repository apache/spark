/*
 * Licensed to the Apache Software Foundation (ASF) under one or more
 * contributor license agreements.  See the NOTICE file distributed with
 * this work for additional information regarding copyright ownership.
 * The ASF licenses this file to You under the Apache License, Version 2.0
 * (the "License"); you may not use this file except in compliance with
 * the License.  You may obtain a copy of the License at
 *
 *    http://www.apache.org/licenses/LICENSE-2.0
 *
 * Unless required by applicable law or agreed to in writing, software
 * distributed under the License is distributed on an "AS IS" BASIS,
 * WITHOUT WARRANTIES OR CONDITIONS OF ANY KIND, either express or implied.
 * See the License for the specific language governing permissions and
 * limitations under the License.
 */

package org.apache.spark.sql.hive

import java.io.File
import java.net.URL
import java.util.Locale
import java.util.concurrent.TimeUnit

import scala.collection.mutable.HashMap
import scala.jdk.CollectionConverters._
import scala.util.Try

import org.apache.hadoop.conf.Configuration
import org.apache.hadoop.fs.Path
import org.apache.hadoop.hive.common.FileUtils
import org.apache.hadoop.hive.conf.HiveConf
import org.apache.hadoop.hive.conf.HiveConf.ConfVars
import org.apache.hadoop.hive.ql.session.SessionState
import org.apache.hadoop.util.VersionInfo
import org.apache.hive.common.util.HiveVersionInfo

import org.apache.spark.SparkConf
import org.apache.spark.deploy.SparkHadoopUtil
import org.apache.spark.internal.Logging
import org.apache.spark.sql._
import org.apache.spark.sql.catalyst.catalog.CatalogTable
import org.apache.spark.sql.execution.command.DDLUtils
import org.apache.spark.sql.execution.datasources.DataSource
import org.apache.spark.sql.hive.client._
import org.apache.spark.sql.internal.SQLConf
import org.apache.spark.sql.internal.SQLConf._
import org.apache.spark.sql.internal.StaticSQLConf.WAREHOUSE_PATH
import org.apache.spark.sql.types._
import org.apache.spark.util.Utils


private[spark] object HiveUtils extends Logging {
  private val PATTERN_FOR_KEY_EQ_VAL = "(.+)=(.+)".r

  /** The version of hive used internally by Spark SQL. */
  val builtinHiveVersion: String = HiveVersionInfo.getVersion

  val BUILTIN_HIVE_VERSION = buildStaticConf("spark.sql.hive.version")
    .doc("The compiled, a.k.a, builtin Hive version of the Spark distribution bundled with." +
        " Note that, this a read-only conf and only used to report the built-in hive version." +
        " If you want a different metastore client for Spark to call, please refer to" +
        " spark.sql.hive.metastore.version.")
    .version("1.1.1")
    .stringConf
    .checkValue(_ == builtinHiveVersion,
      "The builtin Hive version is read-only, please use spark.sql.hive.metastore.version")
    .createWithDefault(builtinHiveVersion)

  private def isCompatibleHiveVersion(hiveVersionStr: String): Boolean = {
    Try { IsolatedClientLoader.hiveVersion(hiveVersionStr) }.isSuccess
  }

  val HIVE_METASTORE_VERSION = buildStaticConf("spark.sql.hive.metastore.version")
    .doc("Version of the Hive metastore. Available options are " +
<<<<<<< HEAD
        "<code>0.12.0</code> through <code>2.3.9</code> and " +
        "<code>3.0.0</code> through <code>4.0.0</code>.")
=======
        "<code>2.0.0</code> through <code>2.3.9</code> and " +
        "<code>3.0.0</code> through <code>3.1.3</code>.")
>>>>>>> 0b68e41c
    .version("1.4.0")
    .stringConf
    .checkValue(isCompatibleHiveVersion, "Unsupported Hive Metastore version")
    .createWithDefault(builtinHiveVersion)

  val HIVE_METASTORE_JARS = buildStaticConf("spark.sql.hive.metastore.jars")
    .doc(s"""
      | Location of the jars that should be used to instantiate the HiveMetastoreClient.
      | This property can be one of four options:
      | 1. "builtin"
      |   Use Hive ${builtinHiveVersion}, which is bundled with the Spark assembly when
      |   <code>-Phive</code> is enabled. When this option is chosen,
      |   <code>spark.sql.hive.metastore.version</code> must be either
      |   <code>${builtinHiveVersion}</code> or not defined.
      | 2. "maven"
      |   Use Hive jars of specified version downloaded from Maven repositories.
      | 3. "path"
      |   Use Hive jars configured by `spark.sql.hive.metastore.jars.path`
      |   in comma separated format. Support both local or remote paths.The provided jars
      |   should be the same version as `${HIVE_METASTORE_VERSION.key}`.
      | 4. A classpath in the standard format for both Hive and Hadoop. The provided jars
      |   should be the same version as `${HIVE_METASTORE_VERSION.key}`.
      """.stripMargin)
    .version("1.4.0")
    .stringConf
    .createWithDefault("builtin")

  val HIVE_METASTORE_JARS_PATH = buildStaticConf("spark.sql.hive.metastore.jars.path")
    .doc(s"""
      | Comma-separated paths of the jars that used to instantiate the HiveMetastoreClient.
      | This configuration is useful only when `${HIVE_METASTORE_JARS.key}` is set as `path`.
      | The paths can be any of the following format:
      | 1. file://path/to/jar/foo.jar
      | 2. hdfs://nameservice/path/to/jar/foo.jar
      | 3. /path/to/jar/ (path without URI scheme follow conf `fs.defaultFS`'s URI schema)
      | 4. [http/https/ftp]://path/to/jar/foo.jar
      | Note that 1, 2, and 3 support wildcard. For example:
      | 1. file://path/to/jar/*,file://path2/to/jar/*/*.jar
      | 2. hdfs://nameservice/path/to/jar/*,hdfs://nameservice2/path/to/jar/*/*.jar
      """.stripMargin)
    .version("3.1.0")
    .stringConf
    .toSequence
    .createWithDefault(Nil)

  val CONVERT_METASTORE_PARQUET = buildConf("spark.sql.hive.convertMetastoreParquet")
    .doc("When set to true, the built-in Parquet reader and writer are used to process " +
      "parquet tables created by using the HiveQL syntax, instead of Hive serde.")
    .version("1.1.1")
    .booleanConf
    .createWithDefault(true)

  val CONVERT_METASTORE_PARQUET_WITH_SCHEMA_MERGING =
    buildConf("spark.sql.hive.convertMetastoreParquet.mergeSchema")
      .doc("When true, also tries to merge possibly different but compatible Parquet schemas in " +
        "different Parquet data files. This configuration is only effective " +
        "when \"spark.sql.hive.convertMetastoreParquet\" is true.")
      .version("1.3.1")
      .booleanConf
      .createWithDefault(false)

  val CONVERT_METASTORE_ORC = buildConf("spark.sql.hive.convertMetastoreOrc")
    .doc("When set to true, the built-in ORC reader and writer are used to process " +
      "ORC tables created by using the HiveQL syntax, instead of Hive serde.")
    .version("2.0.0")
    .booleanConf
    .createWithDefault(true)

  val CONVERT_INSERTING_PARTITIONED_TABLE =
    buildConf("spark.sql.hive.convertInsertingPartitionedTable")
      .doc("When set to true, and `spark.sql.hive.convertMetastoreParquet` or " +
        "`spark.sql.hive.convertMetastoreOrc` is true, the built-in ORC/Parquet writer is used" +
        "to process inserting into partitioned ORC/Parquet tables created by using the HiveSQL " +
        "syntax.")
      .version("3.0.0")
      .booleanConf
      .createWithDefault(true)

  val CONVERT_METASTORE_CTAS = buildConf("spark.sql.hive.convertMetastoreCtas")
    .doc("When set to true,  Spark will try to use built-in data source writer " +
      "instead of Hive serde in CTAS. This flag is effective only if " +
      "`spark.sql.hive.convertMetastoreParquet` or `spark.sql.hive.convertMetastoreOrc` is " +
      "enabled respectively for Parquet and ORC formats")
    .version("3.0.0")
    .booleanConf
    .createWithDefault(true)

  val CONVERT_METASTORE_INSERT_DIR = buildConf("spark.sql.hive.convertMetastoreInsertDir")
    .doc("When set to true,  Spark will try to use built-in data source writer " +
      "instead of Hive serde in INSERT OVERWRITE DIRECTORY. This flag is effective only if " +
      "`spark.sql.hive.convertMetastoreParquet` or `spark.sql.hive.convertMetastoreOrc` is " +
      "enabled respectively for Parquet and ORC formats")
    .version("3.3.0")
    .booleanConf
    .createWithDefault(true)

  val HIVE_METASTORE_SHARED_PREFIXES = buildStaticConf("spark.sql.hive.metastore.sharedPrefixes")
    .doc("A comma separated list of class prefixes that should be loaded using the classloader " +
      "that is shared between Spark SQL and a specific version of Hive. An example of classes " +
      "that should be shared is JDBC drivers that are needed to talk to the metastore. Other " +
      "classes that need to be shared are those that interact with classes that are already " +
      "shared. For example, custom appenders that are used by log4j.")
    .version("1.4.0")
    .stringConf
    .toSequence
    .createWithDefault(jdbcPrefixes)

  private def jdbcPrefixes = Seq(
    "com.mysql.jdbc", "org.postgresql", "com.microsoft.sqlserver", "oracle.jdbc")

  val HIVE_METASTORE_BARRIER_PREFIXES = buildStaticConf("spark.sql.hive.metastore.barrierPrefixes")
    .doc("A comma separated list of class prefixes that should explicitly be reloaded for each " +
      "version of Hive that Spark SQL is communicating with. For example, Hive UDFs that are " +
      "declared in a prefix that typically would be shared (i.e. <code>org.apache.spark.*</code>).")
    .version("1.4.0")
    .stringConf
    .toSequence
    .createWithDefault(Nil)

  val HIVE_THRIFT_SERVER_ASYNC = buildConf("spark.sql.hive.thriftServer.async")
    .doc("When set to true, Hive Thrift server executes SQL queries in an asynchronous way.")
    .version("1.5.0")
    .booleanConf
    .createWithDefault(true)

  val USE_DELEGATE_FOR_SYMLINK_TEXT_INPUT_FORMAT =
    buildConf("spark.sql.hive.useDelegateForSymlinkTextInputFormat")
      .internal()
      .doc("When true, SymlinkTextInputFormat is replaced with a similar delegate class during " +
        "table scan in order to fix the issue of empty splits")
      .version("3.4.0")
      .booleanConf
      .createWithDefault(true)

  /**
   * The version of the hive client that will be used to communicate with the metastore.  Note that
   * this does not necessarily need to be the same version of Hive that is used internally by
   * Spark SQL for execution.
   */
  private def hiveMetastoreVersion(conf: SQLConf): String = {
    conf.getConf(HIVE_METASTORE_VERSION)
  }

  /**
   * The location of the jars that should be used to instantiate the HiveMetastoreClient.  This
   * property can be one of three options:
   *  - a classpath in the standard format for both hive and hadoop.
   *  - path - attempt to discover the jars with paths configured by `HIVE_METASTORE_JARS_PATH`.
   *  - builtin - attempt to discover the jars that were used to load Spark SQL and use those. This
   *              option is only valid when using the execution version of Hive.
   *  - maven - download the correct version of hive on demand from maven.
   */
  private def hiveMetastoreJars(conf: SQLConf): String = {
    conf.getConf(HIVE_METASTORE_JARS)
  }

  /**
   * Hive jars paths, only work when `HIVE_METASTORE_JARS` is `path`.
   */
  private def hiveMetastoreJarsPath(conf: SQLConf): Seq[String] = {
    conf.getConf(HIVE_METASTORE_JARS_PATH)
  }

  /**
   * A comma separated list of class prefixes that should be loaded using the classloader that
   * is shared between Spark SQL and a specific version of Hive. An example of classes that should
   * be shared is JDBC drivers that are needed to talk to the metastore. Other classes that need
   * to be shared are those that interact with classes that are already shared.  For example,
   * custom appenders that are used by log4j.
   */
  private def hiveMetastoreSharedPrefixes(conf: SQLConf): Seq[String] = {
    conf.getConf(HIVE_METASTORE_SHARED_PREFIXES).filterNot(_ == "")
  }

  /**
   * A comma separated list of class prefixes that should explicitly be reloaded for each version
   * of Hive that Spark SQL is communicating with.  For example, Hive UDFs that are declared in a
   * prefix that typically would be shared (i.e. org.apache.spark.*)
   */
  private def hiveMetastoreBarrierPrefixes(conf: SQLConf): Seq[String] = {
    conf.getConf(HIVE_METASTORE_BARRIER_PREFIXES).filterNot(_ == "")
  }

  /**
   * Change time configurations needed to create a [[HiveClient]] into unified [[Long]] format.
   */
  private[hive] def formatTimeVarsForHiveClient(hadoopConf: Configuration): Map[String, String] = {
    // Hive 0.14.0 introduces timeout operations in HiveConf, and changes default values of a bunch
    // of time `ConfVar`s by adding time suffixes (`s`, `ms`, and `d` etc.).  This breaks backwards-
    // compatibility when users are trying to connecting to a Hive metastore of lower version,
    // because these options are expected to be integral values in lower versions of Hive.
    //
    // Here we enumerate all time `ConfVar`s and convert their values to numeric strings according
    // to their output time units.
    val commonTimeVars = Seq(
      ConfVars.METASTORE_CLIENT_CONNECT_RETRY_DELAY -> TimeUnit.SECONDS,
      ConfVars.METASTORE_CLIENT_SOCKET_TIMEOUT -> TimeUnit.SECONDS,
      ConfVars.METASTORE_CLIENT_SOCKET_LIFETIME -> TimeUnit.SECONDS,
      ConfVars.HMSHANDLERINTERVAL -> TimeUnit.MILLISECONDS,
      ConfVars.METASTORE_EVENT_DB_LISTENER_TTL -> TimeUnit.SECONDS,
      ConfVars.METASTORE_EVENT_CLEAN_FREQ -> TimeUnit.SECONDS,
      ConfVars.METASTORE_EVENT_EXPIRY_DURATION -> TimeUnit.SECONDS,
      ConfVars.METASTORE_AGGREGATE_STATS_CACHE_TTL -> TimeUnit.SECONDS,
      ConfVars.METASTORE_AGGREGATE_STATS_CACHE_MAX_WRITER_WAIT -> TimeUnit.MILLISECONDS,
      ConfVars.METASTORE_AGGREGATE_STATS_CACHE_MAX_READER_WAIT -> TimeUnit.MILLISECONDS,
      ConfVars.HIVES_AUTO_PROGRESS_TIMEOUT -> TimeUnit.SECONDS,
      ConfVars.HIVE_LOG_INCREMENTAL_PLAN_PROGRESS_INTERVAL -> TimeUnit.MILLISECONDS,
      ConfVars.HIVE_LOCK_SLEEP_BETWEEN_RETRIES -> TimeUnit.SECONDS,
      ConfVars.HIVE_ZOOKEEPER_SESSION_TIMEOUT -> TimeUnit.MILLISECONDS,
      ConfVars.HIVE_ZOOKEEPER_CONNECTION_BASESLEEPTIME -> TimeUnit.MILLISECONDS,
      ConfVars.HIVE_TXN_TIMEOUT -> TimeUnit.SECONDS,
      ConfVars.HIVE_COMPACTOR_WORKER_TIMEOUT -> TimeUnit.SECONDS,
      ConfVars.HIVE_COMPACTOR_CHECK_INTERVAL -> TimeUnit.SECONDS,
      ConfVars.HIVE_COMPACTOR_CLEANER_RUN_INTERVAL -> TimeUnit.MILLISECONDS,
      ConfVars.HIVE_SERVER2_THRIFT_HTTP_MAX_IDLE_TIME -> TimeUnit.MILLISECONDS,
      ConfVars.HIVE_SERVER2_THRIFT_HTTP_WORKER_KEEPALIVE_TIME -> TimeUnit.SECONDS,
      ConfVars.HIVE_SERVER2_THRIFT_HTTP_COOKIE_MAX_AGE -> TimeUnit.SECONDS,
      ConfVars.HIVE_SERVER2_THRIFT_LOGIN_BEBACKOFF_SLOT_LENGTH -> TimeUnit.MILLISECONDS,
      ConfVars.HIVE_SERVER2_THRIFT_LOGIN_TIMEOUT -> TimeUnit.SECONDS,
      ConfVars.HIVE_SERVER2_THRIFT_WORKER_KEEPALIVE_TIME -> TimeUnit.SECONDS,
      ConfVars.HIVE_SERVER2_ASYNC_EXEC_SHUTDOWN_TIMEOUT -> TimeUnit.SECONDS,
      ConfVars.HIVE_SERVER2_ASYNC_EXEC_KEEPALIVE_TIME -> TimeUnit.SECONDS,
      ConfVars.HIVE_SERVER2_LONG_POLLING_TIMEOUT -> TimeUnit.MILLISECONDS,
      ConfVars.HIVE_SERVER2_SESSION_CHECK_INTERVAL -> TimeUnit.MILLISECONDS,
      ConfVars.HIVE_SERVER2_IDLE_SESSION_TIMEOUT -> TimeUnit.MILLISECONDS,
      ConfVars.HIVE_SERVER2_IDLE_OPERATION_TIMEOUT -> TimeUnit.MILLISECONDS,
      ConfVars.SERVER_READ_SOCKET_TIMEOUT -> TimeUnit.SECONDS,
      ConfVars.HIVE_LOCALIZE_RESOURCE_WAIT_INTERVAL -> TimeUnit.MILLISECONDS,
      ConfVars.SPARK_CLIENT_FUTURE_TIMEOUT -> TimeUnit.SECONDS,
      ConfVars.SPARK_JOB_MONITOR_TIMEOUT -> TimeUnit.SECONDS,
      ConfVars.SPARK_RPC_CLIENT_CONNECT_TIMEOUT -> TimeUnit.MILLISECONDS,
      ConfVars.SPARK_RPC_CLIENT_HANDSHAKE_TIMEOUT -> TimeUnit.MILLISECONDS
    ).map { case (confVar, unit) =>
      confVar.varname -> HiveConf.getTimeVar(hadoopConf, confVar, unit).toString
    }

    // The following configurations were removed by HIVE-12164(Hive 2.0)
    val hardcodingTimeVars = Seq(
      ("hive.stats.jdbc.timeout", "30s") -> TimeUnit.SECONDS,
      ("hive.stats.retries.wait", "3000ms") -> TimeUnit.MILLISECONDS
    ).map { case ((key, defaultValue), unit) =>
      val value = hadoopConf.get(key, defaultValue)
      key -> HiveConf.toTime(value, unit, unit).toString
    }

    (commonTimeVars ++ hardcodingTimeVars).toMap
  }

  /**
   * Check current Thread's SessionState type
   * @return true when SessionState.get returns an instance of CliSessionState,
   *         false when it gets non-CliSessionState instance or null
   */
  def isCliSessionState(): Boolean = {
    val state = SessionState.get
    var temp: Class[_] = if (state != null) state.getClass else null
    var found = false
    while (temp != null && !found) {
      found = temp.getName == "org.apache.hadoop.hive.cli.CliSessionState"
      temp = temp.getSuperclass
    }
    found
  }

  /**
   * Create a [[HiveClient]] used for execution.
   *
   * Currently this must always be the Hive built-in version that packaged
   * with Spark SQL. This copy of the client is used for execution related tasks like
   * registering temporary functions or ensuring that the ThreadLocal SessionState is
   * correctly populated.  This copy of Hive is *not* used for storing persistent metadata,
   * and only point to a dummy metastore in a temporary directory.
   */
  protected[hive] def newClientForExecution(
      conf: SparkConf,
      hadoopConf: Configuration): HiveClientImpl = {
    logInfo(s"Initializing execution hive, version $builtinHiveVersion")
    val loader = new IsolatedClientLoader(
      version = IsolatedClientLoader.hiveVersion(builtinHiveVersion),
      sparkConf = conf,
      execJars = Seq.empty,
      hadoopConf = hadoopConf,
      config = newTemporaryConfiguration(useInMemoryDerby = true),
      isolationOn = false,
      baseClassLoader = Utils.getContextOrSparkClassLoader)
    loader.createClient().asInstanceOf[HiveClientImpl]
  }

  /**
   * Create a [[HiveClient]] used to retrieve metadata from the Hive MetaStore.
   *
   * The version of the Hive client that is used here must match the metastore that is configured
   * in the hive-site.xml file.
   */
  protected[hive] def newClientForMetadata(
      conf: SparkConf,
      hadoopConf: Configuration): HiveClient = {
    val configurations = formatTimeVarsForHiveClient(hadoopConf)
    newClientForMetadata(conf, hadoopConf, configurations)
  }

  protected[hive] def newClientForMetadata(
      conf: SparkConf,
      hadoopConf: Configuration,
      configurations: Map[String, String]): HiveClient = {
    val sqlConf = new SQLConf
    sqlConf.setConf(SQLContext.getSQLProperties(conf))
    val hiveMetastoreVersion = HiveUtils.hiveMetastoreVersion(sqlConf)
    val hiveMetastoreJars = HiveUtils.hiveMetastoreJars(sqlConf)
    val hiveMetastoreSharedPrefixes = HiveUtils.hiveMetastoreSharedPrefixes(sqlConf)
    val hiveMetastoreBarrierPrefixes = HiveUtils.hiveMetastoreBarrierPrefixes(sqlConf)
    val metaVersion = IsolatedClientLoader.hiveVersion(hiveMetastoreVersion)

    def addLocalHiveJars(file: File): Seq[URL] = {
      if (file.getName == "*") {
        val files = file.getParentFile.listFiles()
        if (files == null) {
          logWarning(s"Hive jar path '${file.getPath}' does not exist.")
          Nil
        } else {
          files.filter(_.getName.toLowerCase(Locale.ROOT).endsWith(".jar")).map(_.toURI.toURL).toSeq
        }
      } else {
        file.toURI.toURL :: Nil
      }
    }

    val isolatedLoader = if (hiveMetastoreJars == "builtin") {
      if (builtinHiveVersion != hiveMetastoreVersion) {
        throw new IllegalArgumentException(
          "Builtin jars can only be used when hive execution version == hive metastore version. " +
            s"Execution: $builtinHiveVersion != Metastore: $hiveMetastoreVersion. " +
            s"Specify a valid path to the correct hive jars using ${HIVE_METASTORE_JARS.key} " +
            s"or change ${HIVE_METASTORE_VERSION.key} to $builtinHiveVersion.")
      }

      logInfo(
        s"Initializing HiveMetastoreConnection version $hiveMetastoreVersion using Spark classes.")
      new IsolatedClientLoader(
        version = metaVersion,
        sparkConf = conf,
        hadoopConf = hadoopConf,
        config = configurations,
        isolationOn = false,
        sessionStateIsolationOverride = Some(!isCliSessionState()),
        barrierPrefixes = hiveMetastoreBarrierPrefixes,
        sharedPrefixes = hiveMetastoreSharedPrefixes)
    } else if (hiveMetastoreJars == "maven") {
      // TODO: Support for loading the jars from an already downloaded location.
      logInfo(
        s"Initializing HiveMetastoreConnection version $hiveMetastoreVersion using maven.")
      IsolatedClientLoader.forVersion(
        hiveMetastoreVersion = hiveMetastoreVersion,
        hadoopVersion = VersionInfo.getVersion,
        sparkConf = conf,
        hadoopConf = hadoopConf,
        config = configurations,
        barrierPrefixes = hiveMetastoreBarrierPrefixes,
        sharedPrefixes = hiveMetastoreSharedPrefixes)
    } else if (hiveMetastoreJars == "path") {
      // Convert to files and expand any directories.
      val jars =
        HiveUtils.hiveMetastoreJarsPath(sqlConf)
          .flatMap {
            case path if path.contains("\\") && Utils.isWindows =>
              addLocalHiveJars(new File(path))
            case path =>
              DataSource.checkAndGlobPathIfNecessary(
                pathStrings = Seq(path),
                hadoopConf = hadoopConf,
                checkEmptyGlobPath = true,
                checkFilesExist = false,
                enableGlobbing = true
              ).map(_.toUri.toURL)
          }

      logInfo(
        s"Initializing HiveMetastoreConnection version $hiveMetastoreVersion " +
          s"using path: ${jars.mkString(";")}")
      new IsolatedClientLoader(
        version = metaVersion,
        sparkConf = conf,
        hadoopConf = hadoopConf,
        execJars = jars,
        config = configurations,
        isolationOn = true,
        barrierPrefixes = hiveMetastoreBarrierPrefixes,
        sharedPrefixes = hiveMetastoreSharedPrefixes)
    } else {
      // Convert to files and expand any directories.
      val jars =
        hiveMetastoreJars
          .split(File.pathSeparator)
          .flatMap { path =>
            addLocalHiveJars(new File(path))
          }

      logInfo(
        s"Initializing HiveMetastoreConnection version $hiveMetastoreVersion " +
          s"using ${jars.mkString(":")}")
      new IsolatedClientLoader(
        version = metaVersion,
        sparkConf = conf,
        hadoopConf = hadoopConf,
        execJars = jars.toSeq,
        config = configurations,
        isolationOn = true,
        barrierPrefixes = hiveMetastoreBarrierPrefixes,
        sharedPrefixes = hiveMetastoreSharedPrefixes)
    }
    isolatedLoader.createClient()
  }

  /** Constructs a configuration for hive, where the metastore is located in a temp directory. */
  def newTemporaryConfiguration(useInMemoryDerby: Boolean): Map[String, String] = {
    val withInMemoryMode = if (useInMemoryDerby) "memory:" else ""

    val tempDir = Utils.createTempDir()
    val localMetastore = new File(tempDir, "metastore")
    val propMap: HashMap[String, String] = HashMap()
    // We have to mask all properties in hive-site.xml that relates to metastore data source
    // as we used a local metastore here.
    HiveConf.ConfVars.values().foreach { confvar =>
      if (confvar.varname.contains("datanucleus") || confvar.varname.contains("jdo")
        || confvar.varname.contains("hive.metastore.rawstore.impl")) {
        propMap.put(confvar.varname, confvar.getDefaultExpr())
      }
    }
    propMap.put(WAREHOUSE_PATH.key, localMetastore.toURI.toString)
    propMap.put(HiveConf.ConfVars.METASTORECONNECTURLKEY.varname,
      s"jdbc:derby:${withInMemoryMode};databaseName=${localMetastore.getAbsolutePath};create=true")
    propMap.put("datanucleus.rdbms.datastoreAdapterClassName",
      "org.datanucleus.store.rdbms.adapter.DerbyAdapter")

    // Disable schema verification and allow schema auto-creation in the
    // Derby database, in case the config for the metastore is set otherwise.
    // Without these settings, starting the client fails with
    // MetaException(message:Version information not found in metastore.)
    propMap.put("hive.metastore.schema.verification", "false")
    propMap.put("datanucleus.schema.autoCreateAll", "true")

    // SPARK-11783: When "hive.metastore.uris" is set, the metastore connection mode will be
    // remote (https://cwiki.apache.org/confluence/display/Hive/AdminManual+MetastoreAdmin
    // mentions that "If hive.metastore.uris is empty local mode is assumed, remote otherwise").
    // Remote means that the metastore server is running in its own process.
    // When the mode is remote, configurations like "javax.jdo.option.ConnectionURL" will not be
    // used (because they are used by remote metastore server that talks to the database).
    // Because execution Hive should always connects to an embedded derby metastore.
    // We have to remove the value of hive.metastore.uris. So, the execution Hive client connects
    // to the actual embedded derby metastore instead of the remote metastore.
    // You can search HiveConf.ConfVars.METASTOREURIS in the code of HiveConf (in Hive's repo).
    // Then, you will find that the local metastore mode is only set to true when
    // hive.metastore.uris is not set.
    propMap.put(ConfVars.METASTOREURIS.varname, "")

    // The execution client will generate garbage events, therefore the listeners that are generated
    // for the execution clients are useless. In order to not output garbage, we don't generate
    // these listeners.
    propMap.put(ConfVars.METASTORE_PRE_EVENT_LISTENERS.varname, "")
    propMap.put(ConfVars.METASTORE_EVENT_LISTENERS.varname, "")
    propMap.put(ConfVars.METASTORE_END_FUNCTION_LISTENERS.varname, "")

    // SPARK-21451: Spark will gather all `spark.hadoop.*` properties from a `SparkConf` to a
    // Hadoop Configuration internally, as long as it happens after SparkContext initialized.
    // Some instances such as `CliSessionState` used in `SparkSQLCliDriver` may also rely on these
    // Configuration. But it happens before SparkContext initialized, we need to take them from
    // system properties in the form of regular hadoop configurations.
    SparkHadoopUtil.get.appendSparkHadoopConfigs(sys.props.toMap, propMap)
    SparkHadoopUtil.get.appendSparkHiveConfigs(sys.props.toMap, propMap)

    propMap.toMap
  }

  /**
   * Infers the schema for Hive serde tables and returns the CatalogTable with the inferred schema.
   * When the tables are data source tables or the schema already exists, returns the original
   * CatalogTable.
   */
  def inferSchema(table: CatalogTable): CatalogTable = {
    if (DDLUtils.isDatasourceTable(table) || table.dataSchema.nonEmpty) {
      table
    } else {
      val hiveTable = HiveClientImpl.toHiveTable(table)
      // Note: Hive separates partition columns and the schema, but for us the
      // partition columns are part of the schema
      val partCols = hiveTable.getPartCols.asScala.map(HiveClientImpl.fromHiveColumn)
      val dataCols = hiveTable.getCols.asScala.map(HiveClientImpl.fromHiveColumn)
      table.copy(schema = StructType((dataCols ++ partCols).toArray))
    }
  }

  /**
   * Extract the partition values from a partition name, e.g., if a partition name is
   * "region=US/dt=2023-02-18", then we will return an array of values ("US", "2023-02-18").
   */
  def partitionNameToValues(name: String): Array[String] = {
    name.split(Path.SEPARATOR).map {
      case PATTERN_FOR_KEY_EQ_VAL(_, v) => FileUtils.unescapePathName(v)
    }
  }
}<|MERGE_RESOLUTION|>--- conflicted
+++ resolved
@@ -73,13 +73,8 @@
 
   val HIVE_METASTORE_VERSION = buildStaticConf("spark.sql.hive.metastore.version")
     .doc("Version of the Hive metastore. Available options are " +
-<<<<<<< HEAD
-        "<code>0.12.0</code> through <code>2.3.9</code> and " +
-        "<code>3.0.0</code> through <code>4.0.0</code>.")
-=======
         "<code>2.0.0</code> through <code>2.3.9</code> and " +
         "<code>3.0.0</code> through <code>3.1.3</code>.")
->>>>>>> 0b68e41c
     .version("1.4.0")
     .stringConf
     .checkValue(isCompatibleHiveVersion, "Unsupported Hive Metastore version")
