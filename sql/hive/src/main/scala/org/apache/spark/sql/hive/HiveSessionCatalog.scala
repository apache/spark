--- conflicted
+++ resolved
@@ -136,23 +136,6 @@
     metastoreCatalog.cachedDataSourceTables.invalidateAll()
   }
 
-<<<<<<< HEAD
-=======
-  def createDataSourceTable(
-      name: TableIdentifier,
-      userSpecifiedSchema: Option[StructType],
-      partitionColumns: Array[String],
-      bucketSpec: Option[BucketSpec],
-      provider: String,
-      options: Map[String, String],
-      isExternal: Boolean): Unit = {
-    validateDatabaseName(name.database)
-    validateTableName(name.table)
-    metastoreCatalog.createDataSourceTable(
-      name, userSpecifiedSchema, partitionColumns, bucketSpec, provider, options, isExternal)
-  }
-
->>>>>>> d7532d42
   def hiveDefaultTableFilePath(name: TableIdentifier): String = {
     validateDatabaseName(name.database)
     validateTableName(name.table)
