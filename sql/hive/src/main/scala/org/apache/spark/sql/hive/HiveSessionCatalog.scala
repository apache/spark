/*
 * Licensed to the Apache Software Foundation (ASF) under one or more
 * contributor license agreements.  See the NOTICE file distributed with
 * this work for additional information regarding copyright ownership.
 * The ASF licenses this file to You under the Apache License, Version 2.0
 * (the "License"); you may not use this file except in compliance with
 * the License.  You may obtain a copy of the License at
 *
 *    http://www.apache.org/licenses/LICENSE-2.0
 *
 * Unless required by applicable law or agreed to in writing, software
 * distributed under the License is distributed on an "AS IS" BASIS,
 * WITHOUT WARRANTIES OR CONDITIONS OF ANY KIND, either express or implied.
 * See the License for the specific language governing permissions and
 * limitations under the License.
 */

package org.apache.spark.sql.hive

import scala.util.{Failure, Success, Try}
import scala.util.control.NonFatal

import org.apache.hadoop.fs.Path
import org.apache.hadoop.hive.conf.HiveConf
import org.apache.hadoop.hive.ql.exec.{UDAF, UDF}
import org.apache.hadoop.hive.ql.exec.{FunctionRegistry => HiveFunctionRegistry}
import org.apache.hadoop.hive.ql.udf.generic.{AbstractGenericUDAFResolver, GenericUDF, GenericUDTF}

import org.apache.spark.sql.{AnalysisException, SQLContext}
import org.apache.spark.sql.catalyst.TableIdentifier
import org.apache.spark.sql.catalyst.analysis.FunctionRegistry
import org.apache.spark.sql.catalyst.analysis.FunctionRegistry.FunctionBuilder
import org.apache.spark.sql.catalyst.catalog.{FunctionResourceLoader, SessionCatalog}
import org.apache.spark.sql.catalyst.expressions.{Expression, ExpressionInfo}
import org.apache.spark.sql.catalyst.plans.logical.{LogicalPlan, SubqueryAlias}
import org.apache.spark.sql.catalyst.rules.Rule
import org.apache.spark.sql.execution.datasources.BucketSpec
import org.apache.spark.sql.hive.HiveShim.HiveFunctionWrapper
import org.apache.spark.sql.hive.client.HiveClient
import org.apache.spark.sql.internal.SQLConf
import org.apache.spark.sql.types.StructType
import org.apache.spark.util.Utils


private[sql] class HiveSessionCatalog(
    externalCatalog: HiveExternalCatalog,
    client: HiveClient,
    context: SQLContext,
    functionResourceLoader: FunctionResourceLoader,
    functionRegistry: FunctionRegistry,
    conf: SQLConf,
    hiveconf: HiveConf)
  extends SessionCatalog(externalCatalog, functionResourceLoader, functionRegistry, conf) {

  override def setCurrentDatabase(db: String): Unit = {
    super.setCurrentDatabase(db)
    client.setCurrentDatabase(db)
  }

  override def lookupRelation(name: TableIdentifier, alias: Option[String]): LogicalPlan = {
    val table = formatTableName(name.table)
    if (name.database.isDefined || !tempTables.contains(table)) {
      val newName = name.copy(table = table)
      metastoreCatalog.lookupRelation(newName, alias)
    } else {
      val relation = tempTables(table)
      val tableWithQualifiers = SubqueryAlias(table, relation)
      // If an alias was specified by the lookup, wrap the plan in a subquery so that
      // attributes are properly qualified with this alias.
      alias.map(a => SubqueryAlias(a, tableWithQualifiers)).getOrElse(tableWithQualifiers)
    }
  }

  // ----------------------------------------------------------------
  // | Methods and fields for interacting with HiveMetastoreCatalog |
  // ----------------------------------------------------------------

  override def getDefaultDBPath(db: String): String = {
    val defaultPath = hiveconf.getVar(HiveConf.ConfVars.METASTOREWAREHOUSE)
    new Path(new Path(defaultPath), db + ".db").toString
  }

  // Catalog for handling data source tables. TODO: This really doesn't belong here since it is
  // essentially a cache for metastore tables. However, it relies on a lot of session-specific
  // things so it would be a lot of work to split its functionality between HiveSessionCatalog
  // and HiveCatalog. We should still do it at some point...
  private val metastoreCatalog = new HiveMetastoreCatalog(context)

  val ParquetConversions: Rule[LogicalPlan] = metastoreCatalog.ParquetConversions
  val OrcConversions: Rule[LogicalPlan] = metastoreCatalog.OrcConversions
  val CreateTables: Rule[LogicalPlan] = metastoreCatalog.CreateTables
  val PreInsertionCasts: Rule[LogicalPlan] = metastoreCatalog.PreInsertionCasts

  override def refreshTable(name: TableIdentifier): Unit = {
    metastoreCatalog.refreshTable(name)
  }

  override def invalidateTable(name: TableIdentifier): Unit = {
    metastoreCatalog.invalidateTable(name)
  }

  def invalidateCache(): Unit = {
    metastoreCatalog.cachedDataSourceTables.invalidateAll()
  }

<<<<<<< HEAD
  def createDataSourceTable(
      name: TableIdentifier,
      userSpecifiedSchema: Option[StructType],
      partitionColumns: Array[String],
      bucketSpec: Option[BucketSpec],
      provider: String,
      options: Map[String, String],
      isExternal: Boolean): Unit = {
    metastoreCatalog.createDataSourceTable(
      name, userSpecifiedSchema, partitionColumns, bucketSpec, provider, options, isExternal)
  }

  def updateDataSourceTablePartitions(
      name: TableIdentifier,
      userSpecifiedSchema: Option[StructType],
      partitionColumns: Array[String],
      bucketSpec: Option[BucketSpec],
      provider: String,
      options: Map[String, String]): Unit = {
    metastoreCatalog.updateDataSourceTablePartitions(
      name, userSpecifiedSchema, partitionColumns, bucketSpec, provider, options)
  }

=======
>>>>>>> d0ca5797
  def hiveDefaultTableFilePath(name: TableIdentifier): String = {
    metastoreCatalog.hiveDefaultTableFilePath(name)
  }

  // For testing only
  private[hive] def getCachedDataSourceTable(table: TableIdentifier): LogicalPlan = {
    val key = metastoreCatalog.getQualifiedTableName(table)
    metastoreCatalog.cachedDataSourceTables.getIfPresent(key)
  }

  override def makeFunctionBuilder(funcName: String, className: String): FunctionBuilder = {
    makeFunctionBuilder(funcName, Utils.classForName(className))
  }

  /**
   * Construct a [[FunctionBuilder]] based on the provided class that represents a function.
   */
  private def makeFunctionBuilder(name: String, clazz: Class[_]): FunctionBuilder = {
    // When we instantiate hive UDF wrapper class, we may throw exception if the input
    // expressions don't satisfy the hive UDF, such as type mismatch, input number
    // mismatch, etc. Here we catch the exception and throw AnalysisException instead.
    (children: Seq[Expression]) => {
      try {
        if (classOf[UDF].isAssignableFrom(clazz)) {
          val udf = HiveSimpleUDF(name, new HiveFunctionWrapper(clazz.getName), children)
          udf.dataType // Force it to check input data types.
          udf
        } else if (classOf[GenericUDF].isAssignableFrom(clazz)) {
          val udf = HiveGenericUDF(name, new HiveFunctionWrapper(clazz.getName), children)
          udf.dataType // Force it to check input data types.
          udf
        } else if (classOf[AbstractGenericUDAFResolver].isAssignableFrom(clazz)) {
          val udaf = HiveUDAFFunction(name, new HiveFunctionWrapper(clazz.getName), children)
          udaf.dataType // Force it to check input data types.
          udaf
        } else if (classOf[UDAF].isAssignableFrom(clazz)) {
          val udaf = HiveUDAFFunction(
            name,
            new HiveFunctionWrapper(clazz.getName),
            children,
            isUDAFBridgeRequired = true)
          udaf.dataType  // Force it to check input data types.
          udaf
        } else if (classOf[GenericUDTF].isAssignableFrom(clazz)) {
          val udtf = HiveGenericUDTF(name, new HiveFunctionWrapper(clazz.getName), children)
          udtf.elementTypes // Force it to check input data types.
          udtf
        } else {
          throw new AnalysisException(s"No handler for Hive UDF '${clazz.getCanonicalName}'")
        }
      } catch {
        case ae: AnalysisException =>
          throw ae
        case NonFatal(e) =>
          val analysisException =
            new AnalysisException(s"No handler for Hive UDF '${clazz.getCanonicalName}': $e")
          analysisException.setStackTrace(e.getStackTrace)
          throw analysisException
      }
    }
  }

  // We have a list of Hive built-in functions that we do not support. So, we will check
  // Hive's function registry and lazily load needed functions into our own function registry.
  // Those Hive built-in functions are
  // assert_true, collect_list, collect_set, compute_stats, context_ngrams, create_union,
  // current_user ,elt, ewah_bitmap, ewah_bitmap_and, ewah_bitmap_empty, ewah_bitmap_or, field,
  // histogram_numeric, in_file, index, inline, java_method, map_keys, map_values,
  // matchpath, ngrams, noop, noopstreaming, noopwithmap, noopwithmapstreaming,
  // parse_url, parse_url_tuple, percentile, percentile_approx, posexplode, reflect, reflect2,
  // regexp, sentences, stack, std, str_to_map, windowingtablefunction, xpath, xpath_boolean,
  // xpath_double, xpath_float, xpath_int, xpath_long, xpath_number,
  // xpath_short, and xpath_string.
  override def lookupFunction(name: String, children: Seq[Expression]): Expression = {
    // TODO: Once lookupFunction accepts a FunctionIdentifier, we should refactor this method to
    // if (super.functionExists(name)) {
    //   super.lookupFunction(name, children)
    // } else {
    //   // This function is a Hive builtin function.
    //   ...
    // }
    Try(super.lookupFunction(name, children)) match {
      case Success(expr) => expr
      case Failure(error) =>
        if (functionRegistry.functionExists(name)) {
          // If the function actually exists in functionRegistry, it means that there is an
          // error when we create the Expression using the given children.
          // We need to throw the original exception.
          throw error
        } else {
          // This function is not in functionRegistry, let's try to load it as a Hive's
          // built-in function.
          // Hive is case insensitive.
          val functionName = name.toLowerCase
          // TODO: This may not really work for current_user because current_user is not evaluated
          // with session info.
          // We do not need to use executionHive at here because we only load
          // Hive's builtin functions, which do not need current db.
          val functionInfo = {
            try {
              Option(HiveFunctionRegistry.getFunctionInfo(functionName)).getOrElse(
                failFunctionLookup(name))
            } catch {
              // If HiveFunctionRegistry.getFunctionInfo throws an exception,
              // we are failing to load a Hive builtin function, which means that
              // the given function is not a Hive builtin function.
              case NonFatal(e) => failFunctionLookup(name)
            }
          }
          val className = functionInfo.getFunctionClass.getName
          val builder = makeFunctionBuilder(functionName, className)
          // Put this Hive built-in function to our function registry.
          val info = new ExpressionInfo(className, functionName)
          createTempFunction(functionName, info, builder, ignoreIfExists = false)
          // Now, we need to create the Expression.
          functionRegistry.lookupFunction(functionName, children)
        }
    }
  }

  // Pre-load a few commonly used Hive built-in functions.
  HiveSessionCatalog.preloadedHiveBuiltinFunctions.foreach {
    case (functionName, clazz) =>
      val builder = makeFunctionBuilder(functionName, clazz)
      val info = new ExpressionInfo(clazz.getCanonicalName, functionName)
      createTempFunction(functionName, info, builder, ignoreIfExists = false)
  }
}

private[sql] object HiveSessionCatalog {
  // This is the list of Hive's built-in functions that are commonly used and we want to
  // pre-load when we create the FunctionRegistry.
  val preloadedHiveBuiltinFunctions =
    ("collect_set", classOf[org.apache.hadoop.hive.ql.udf.generic.GenericUDAFCollectSet]) ::
    ("collect_list", classOf[org.apache.hadoop.hive.ql.udf.generic.GenericUDAFCollectList]) :: Nil
}<|MERGE_RESOLUTION|>--- conflicted
+++ resolved
@@ -103,32 +103,6 @@
     metastoreCatalog.cachedDataSourceTables.invalidateAll()
   }
 
-<<<<<<< HEAD
-  def createDataSourceTable(
-      name: TableIdentifier,
-      userSpecifiedSchema: Option[StructType],
-      partitionColumns: Array[String],
-      bucketSpec: Option[BucketSpec],
-      provider: String,
-      options: Map[String, String],
-      isExternal: Boolean): Unit = {
-    metastoreCatalog.createDataSourceTable(
-      name, userSpecifiedSchema, partitionColumns, bucketSpec, provider, options, isExternal)
-  }
-
-  def updateDataSourceTablePartitions(
-      name: TableIdentifier,
-      userSpecifiedSchema: Option[StructType],
-      partitionColumns: Array[String],
-      bucketSpec: Option[BucketSpec],
-      provider: String,
-      options: Map[String, String]): Unit = {
-    metastoreCatalog.updateDataSourceTablePartitions(
-      name, userSpecifiedSchema, partitionColumns, bucketSpec, provider, options)
-  }
-
-=======
->>>>>>> d0ca5797
   def hiveDefaultTableFilePath(name: TableIdentifier): String = {
     metastoreCatalog.hiveDefaultTableFilePath(name)
   }
