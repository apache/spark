/*
 * Licensed to the Apache Software Foundation (ASF) under one or more
 * contributor license agreements.  See the NOTICE file distributed with
 * this work for additional information regarding copyright ownership.
 * The ASF licenses this file to You under the Apache License, Version 2.0
 * (the "License"); you may not use this file except in compliance with
 * the License.  You may obtain a copy of the License at
 *
 *    http://www.apache.org/licenses/LICENSE-2.0
 *
 * Unless required by applicable law or agreed to in writing, software
 * distributed under the License is distributed on an "AS IS" BASIS,
 * WITHOUT WARRANTIES OR CONDITIONS OF ANY KIND, either express or implied.
 * See the License for the specific language governing permissions and
 * limitations under the License.
 */

package org.apache.spark.sql.hive.orc

import java.util.Properties

import com.google.common.base.Objects
import org.apache.hadoop.conf.Configuration
import org.apache.hadoop.fs.{FileStatus, Path}
import org.apache.hadoop.hive.conf.HiveConf.ConfVars
import org.apache.hadoop.hive.ql.io.orc.{OrcInputFormat, OrcOutputFormat, OrcSerde, OrcSplit, OrcStruct}
import org.apache.hadoop.hive.serde2.objectinspector.SettableStructObjectInspector
import org.apache.hadoop.hive.serde2.typeinfo.{TypeInfoUtils, StructTypeInfo}
import org.apache.hadoop.io.{NullWritable, Writable}
import org.apache.hadoop.mapred.{InputFormat => MapRedInputFormat, JobConf, OutputFormat => MapRedOutputFormat, RecordWriter, Reporter}
import org.apache.hadoop.mapreduce.lib.input.FileInputFormat
import org.apache.hadoop.mapreduce.{Job, TaskAttemptContext}

import org.apache.spark.Logging
import org.apache.spark.annotation.DeveloperApi
import org.apache.spark.mapred.SparkHadoopMapRedUtil
import org.apache.spark.rdd.{HadoopRDD, RDD}
import org.apache.spark.sql.catalyst.InternalRow
import org.apache.spark.sql.catalyst.expressions._
import org.apache.spark.sql.execution.datasources.PartitionSpec
import org.apache.spark.sql.hive.{HiveContext, HiveInspectors, HiveMetastoreTypes, HiveShim}
import org.apache.spark.sql.sources.{Filter, _}
import org.apache.spark.sql.types.StructType
import org.apache.spark.sql.{Row, SQLContext}
import org.apache.spark.util.SerializableConfiguration

/* Implicit conversions */
import scala.collection.JavaConversions._

private[sql] class DefaultSource extends HadoopFsRelationProvider {
  def createRelation(
      sqlContext: SQLContext,
      paths: Array[String],
      dataSchema: Option[StructType],
      partitionColumns: Option[StructType],
      parameters: Map[String, String]): HadoopFsRelation = {
    assert(
      sqlContext.isInstanceOf[HiveContext],
      "The ORC data source can only be used with HiveContext.")

    new OrcRelation(paths, dataSchema, None, partitionColumns, parameters)(sqlContext)
  }
}

private[orc] class OrcOutputWriter(
    path: String,
    dataSchema: StructType,
    context: TaskAttemptContext)
  extends OutputWriterInternal with SparkHadoopMapRedUtil with HiveInspectors {

  private val serializer = {
    val table = new Properties()
    table.setProperty("columns", dataSchema.fieldNames.mkString(","))
    table.setProperty("columns.types", dataSchema.map { f =>
      HiveMetastoreTypes.toMetastoreType(f.dataType)
    }.mkString(":"))

    val serde = new OrcSerde
    serde.initialize(context.getConfiguration, table)
    serde
  }

  // Object inspector converted from the schema of the relation to be written.
  private val structOI = {
    val typeInfo =
      TypeInfoUtils.getTypeInfoFromTypeString(
        HiveMetastoreTypes.toMetastoreType(dataSchema))

    OrcStruct.createObjectInspector(typeInfo.asInstanceOf[StructTypeInfo])
      .asInstanceOf[SettableStructObjectInspector]
  }

  // `OrcRecordWriter.close()` creates an empty file if no rows are written at all.  We use this
  // flag to decide whether `OrcRecordWriter.close()` needs to be called.
  private var recordWriterInstantiated = false

  private lazy val recordWriter: RecordWriter[NullWritable, Writable] = {
    recordWriterInstantiated = true

    val conf = context.getConfiguration
    val uniqueWriteJobId = conf.get("spark.sql.sources.writeJobUUID")
    val partition = context.getTaskAttemptID.getTaskID.getId
    val filename = f"part-r-$partition%05d-$uniqueWriteJobId.orc"

    new OrcOutputFormat().getRecordWriter(
      new Path(path, filename).getFileSystem(conf),
      conf.asInstanceOf[JobConf],
      new Path(path, filename).toString,
      Reporter.NULL
    ).asInstanceOf[RecordWriter[NullWritable, Writable]]
  }

<<<<<<< HEAD
  private def wrapOrcStruct(o: OrcStruct, oi: SettableStructObjectInspector, a: Row): OrcStruct = {
    val fieldRefs = oi.getAllStructFieldRefs
    val row = a.asInstanceOf[InternalRow]
    var i = 0
    while (i < fieldRefs.length) {
      oi.setStructFieldData(
        o,
        fieldRefs.get(i),
        wrap(row(i), fieldRefs.get(i).getFieldObjectInspector))
=======
  override def writeInternal(row: InternalRow): Unit = {
    var i = 0
    while (i < row.numFields) {
      reusableOutputBuffer(i) = wrappers(i)(row(i))
>>>>>>> 723db13e
      i += 1
    }
    o
  }

  val cachedOrcStruct = structOI.create().asInstanceOf[OrcStruct]

  override def write(row: Row): Unit = {
    wrapOrcStruct(cachedOrcStruct, structOI, row)

    recordWriter.write(
      NullWritable.get(),
      serializer.serialize(cachedOrcStruct, structOI))
  }

  override def close(): Unit = {
    if (recordWriterInstantiated) {
      recordWriter.close(Reporter.NULL)
    }
  }
}

@DeveloperApi
private[sql] class OrcRelation(
    override val paths: Array[String],
    maybeDataSchema: Option[StructType],
    maybePartitionSpec: Option[PartitionSpec],
    override val userDefinedPartitionColumns: Option[StructType],
    parameters: Map[String, String])(
    @transient val sqlContext: SQLContext)
  extends HadoopFsRelation(maybePartitionSpec)
  with Logging {

  private[sql] def this(
      paths: Array[String],
      maybeDataSchema: Option[StructType],
      maybePartitionSpec: Option[PartitionSpec],
      parameters: Map[String, String])(
      sqlContext: SQLContext) = {
    this(
      paths,
      maybeDataSchema,
      maybePartitionSpec,
      maybePartitionSpec.map(_.partitionColumns),
      parameters)(sqlContext)
  }

  override val dataSchema: StructType = maybeDataSchema.getOrElse {
    OrcFileOperator.readSchema(
      paths.head, Some(sqlContext.sparkContext.hadoopConfiguration))
  }

  override def needConversion: Boolean = false

  override def equals(other: Any): Boolean = other match {
    case that: OrcRelation =>
      paths.toSet == that.paths.toSet &&
        dataSchema == that.dataSchema &&
        schema == that.schema &&
        partitionColumns == that.partitionColumns
    case _ => false
  }

  override def hashCode(): Int = {
    Objects.hashCode(
      paths.toSet,
      dataSchema,
      schema,
      partitionColumns)
  }

  override def buildScan(
      requiredColumns: Array[String],
      filters: Array[Filter],
      inputPaths: Array[FileStatus]): RDD[Row] = {
    val output = StructType(requiredColumns.map(dataSchema(_))).toAttributes
    OrcTableScan(output, this, filters, inputPaths).execute().asInstanceOf[RDD[Row]]
  }

  override def prepareJobForWrite(job: Job): OutputWriterFactory = {
    job.getConfiguration match {
      case conf: JobConf =>
        conf.setOutputFormat(classOf[OrcOutputFormat])
      case conf =>
        conf.setClass(
          "mapred.output.format.class",
          classOf[OrcOutputFormat],
          classOf[MapRedOutputFormat[_, _]])
    }

    new OutputWriterFactory {
      override def newInstance(
          path: String,
          dataSchema: StructType,
          context: TaskAttemptContext): OutputWriter = {
        new OrcOutputWriter(path, dataSchema, context)
      }
    }
  }
}

private[orc] case class OrcTableScan(
    attributes: Seq[Attribute],
    @transient relation: OrcRelation,
    filters: Array[Filter],
    @transient inputPaths: Array[FileStatus])
  extends Logging
  with HiveInspectors {

  @transient private val sqlContext = relation.sqlContext

  private def addColumnIds(
      output: Seq[Attribute],
      relation: OrcRelation,
      conf: Configuration): Unit = {
    val ids = output.map(a => relation.dataSchema.fieldIndex(a.name): Integer)
    val (sortedIds, sortedNames) = ids.zip(attributes.map(_.name)).sorted.unzip
    HiveShim.appendReadColumns(conf, sortedIds, sortedNames)
  }

  // Transform all given raw `Writable`s into `InternalRow`s.
  private def fillObject(
      path: String,
      conf: Configuration,
      iterator: Iterator[Writable],
      nonPartitionKeyAttrs: Seq[(Attribute, Int)],
      mutableRow: MutableRow): Iterator[InternalRow] = {
    val deserializer = new OrcSerde
    val maybeStructOI = OrcFileOperator.getObjectInspector(path, Some(conf))

    // SPARK-8501: ORC writes an empty schema ("struct<>") to an ORC file if the file contains zero
    // rows, and thus couldn't give a proper ObjectInspector.  In this case we just return an empty
    // partition since we know that this file is empty.
    maybeStructOI.map { soi =>
      val (fieldRefs, fieldOrdinals) = nonPartitionKeyAttrs.map {
        case (attr, ordinal) =>
          soi.getStructFieldRef(attr.name) -> ordinal
      }.unzip
      val unwrappers = fieldRefs.map(unwrapperFor)
      // Map each tuple to a row object
      iterator.map { value =>
        val raw = deserializer.deserialize(value)
        var i = 0
        while (i < fieldRefs.length) {
          val fieldValue = soi.getStructFieldData(raw, fieldRefs(i))
          if (fieldValue == null) {
            mutableRow.setNullAt(fieldOrdinals(i))
          } else {
            unwrappers(i)(fieldValue, mutableRow, fieldOrdinals(i))
          }
          i += 1
        }
        mutableRow: InternalRow
      }
    }.getOrElse {
      Iterator.empty
    }
  }

  def execute(): RDD[InternalRow] = {
    val job = new Job(sqlContext.sparkContext.hadoopConfiguration)
    val conf = job.getConfiguration

    // Tries to push down filters if ORC filter push-down is enabled
    if (sqlContext.conf.orcFilterPushDown) {
      OrcFilters.createFilter(filters).foreach { f =>
        conf.set(OrcTableScan.SARG_PUSHDOWN, f.toKryo)
        conf.setBoolean(ConfVars.HIVEOPTINDEXFILTER.varname, true)
      }
    }

    // Sets requested columns
    addColumnIds(attributes, relation, conf)

    if (inputPaths.nonEmpty) {
      FileInputFormat.setInputPaths(job, inputPaths.map(_.getPath): _*)
    }

    val inputFormatClass =
      classOf[OrcInputFormat]
        .asInstanceOf[Class[_ <: MapRedInputFormat[NullWritable, Writable]]]

    val rdd = sqlContext.sparkContext.hadoopRDD(
      conf.asInstanceOf[JobConf],
      inputFormatClass,
      classOf[NullWritable],
      classOf[Writable]
    ).asInstanceOf[HadoopRDD[NullWritable, Writable]]

    val wrappedConf = new SerializableConfiguration(conf)

    rdd.mapPartitionsWithInputSplit { case (split: OrcSplit, iterator) =>
      val mutableRow = new SpecificMutableRow(attributes.map(_.dataType))
      fillObject(
        split.getPath.toString,
        wrappedConf.value,
        iterator.map(_._2),
        attributes.zipWithIndex,
        mutableRow)
    }
  }
}

private[orc] object OrcTableScan {
  // This constant duplicates `OrcInputFormat.SARG_PUSHDOWN`, which is unfortunately not public.
  private[orc] val SARG_PUSHDOWN = "sarg.pushdown"
}<|MERGE_RESOLUTION|>--- conflicted
+++ resolved
@@ -110,8 +110,10 @@
     ).asInstanceOf[RecordWriter[NullWritable, Writable]]
   }
 
-<<<<<<< HEAD
-  private def wrapOrcStruct(o: OrcStruct, oi: SettableStructObjectInspector, a: Row): OrcStruct = {
+  private def wrapOrcStruct(
+      o: OrcStruct,
+      oi: SettableStructObjectInspector,
+      a: InternalRow): OrcStruct = {
     val fieldRefs = oi.getAllStructFieldRefs
     val row = a.asInstanceOf[InternalRow]
     var i = 0
@@ -120,20 +122,14 @@
         o,
         fieldRefs.get(i),
         wrap(row(i), fieldRefs.get(i).getFieldObjectInspector))
-=======
+      i += 1
+    }
+    o
+  }
+
+  val cachedOrcStruct = structOI.create().asInstanceOf[OrcStruct]
+
   override def writeInternal(row: InternalRow): Unit = {
-    var i = 0
-    while (i < row.numFields) {
-      reusableOutputBuffer(i) = wrappers(i)(row(i))
->>>>>>> 723db13e
-      i += 1
-    }
-    o
-  }
-
-  val cachedOrcStruct = structOI.create().asInstanceOf[OrcStruct]
-
-  override def write(row: Row): Unit = {
     wrapOrcStruct(cachedOrcStruct, structOI, row)
 
     recordWriter.write(
