/*
 * Licensed to the Apache Software Foundation (ASF) under one or more
 * contributor license agreements.  See the NOTICE file distributed with
 * this work for additional information regarding copyright ownership.
 * The ASF licenses this file to You under the Apache License, Version 2.0
 * (the "License"); you may not use this file except in compliance with
 * the License.  You may obtain a copy of the License at
 *
 *    http://www.apache.org/licenses/LICENSE-2.0
 *
 * Unless required by applicable law or agreed to in writing, software
 * distributed under the License is distributed on an "AS IS" BASIS,
 * WITHOUT WARRANTIES OR CONDITIONS OF ANY KIND, either express or implied.
 * See the License for the specific language governing permissions and
 * limitations under the License.
 */

package org.apache.spark.sql.hive.client

import java.lang.{Boolean => JBoolean, Integer => JInteger, Long => JLong}
import java.lang.reflect.{InvocationTargetException, Method, Modifier}
import java.net.URI
import java.util.{ArrayList => JArrayList, List => JList, Locale, Map => JMap, Set => JSet}
import java.util.concurrent.TimeUnit

import scala.collection.JavaConverters._
import scala.util.Try
import scala.util.control.NonFatal

import org.apache.hadoop.fs.Path
import org.apache.hadoop.hive.conf.HiveConf
import org.apache.hadoop.hive.metastore.api.{EnvironmentContext, Function => HiveFunction, FunctionType}
import org.apache.hadoop.hive.metastore.api.{MetaException, PrincipalType, ResourceType, ResourceUri}
import org.apache.hadoop.hive.ql.Driver
import org.apache.hadoop.hive.ql.io.AcidUtils
import org.apache.hadoop.hive.ql.metadata.{Hive, HiveException, Partition, Table}
import org.apache.hadoop.hive.ql.plan.AddPartitionDesc
import org.apache.hadoop.hive.ql.processors.{CommandProcessor, CommandProcessorFactory}
import org.apache.hadoop.hive.ql.session.SessionState
import org.apache.hadoop.hive.serde.serdeConstants

import org.apache.spark.internal.Logging
import org.apache.spark.sql.AnalysisException
import org.apache.spark.sql.catalyst.FunctionIdentifier
import org.apache.spark.sql.catalyst.analysis.NoSuchPermanentFunctionException
import org.apache.spark.sql.catalyst.catalog.{CatalogFunction, CatalogTablePartition, CatalogUtils, FunctionResource, FunctionResourceType}
import org.apache.spark.sql.catalyst.expressions._
import org.apache.spark.sql.internal.SQLConf
import org.apache.spark.sql.types.{IntegralType, StringType}
import org.apache.spark.unsafe.types.UTF8String
import org.apache.spark.util.Utils

/**
 * A shim that defines the interface between [[HiveClientImpl]] and the underlying Hive library used
 * to talk to the metastore. Each Hive version has its own implementation of this class, defining
 * version-specific version of needed functions.
 *
 * The guideline for writing shims is:
 * - always extend from the previous version unless really not possible
 * - initialize methods in lazy vals, both for quicker access for multiple invocations, and to
 *   avoid runtime errors due to the above guideline.
 */
private[client] sealed abstract class Shim {

  /**
   * Set the current SessionState to the given SessionState. Also, set the context classloader of
   * the current thread to the one set in the HiveConf of this given `state`.
   */
  def setCurrentSessionState(state: SessionState): Unit

  /**
   * This shim is necessary because the return type is different on different versions of Hive.
   * All parameters are the same, though.
   */
  def getDataLocation(table: Table): Option[String]

  def setDataLocation(table: Table, loc: String): Unit

  def getAllPartitions(hive: Hive, table: Table): Seq[Partition]

  def getPartitionsByFilter(hive: Hive, table: Table, predicates: Seq[Expression]): Seq[Partition]

  def getCommandProcessor(token: String, conf: HiveConf): CommandProcessor

  def getDriverResults(driver: Driver): Seq[String]

  def getMetastoreClientConnectRetryDelayMillis(conf: HiveConf): Long

  def alterTable(hive: Hive, tableName: String, table: Table): Unit

  def alterPartitions(hive: Hive, tableName: String, newParts: JList[Partition]): Unit

  def createPartitions(
      hive: Hive,
      db: String,
      table: String,
      parts: Seq[CatalogTablePartition],
      ignoreIfExists: Boolean): Unit

  def loadPartition(
      hive: Hive,
      loadPath: Path,
      tableName: String,
      partSpec: JMap[String, String],
      replace: Boolean,
      inheritTableSpecs: Boolean,
      isSkewedStoreAsSubdir: Boolean,
      isSrcLocal: Boolean): Unit

  def loadTable(
      hive: Hive,
      loadPath: Path,
      tableName: String,
      replace: Boolean,
      isSrcLocal: Boolean): Unit

  def loadDynamicPartitions(
      hive: Hive,
      loadPath: Path,
      tableName: String,
      partSpec: JMap[String, String],
      replace: Boolean,
      numDP: Int,
      listBucketingEnabled: Boolean): Unit

  def createFunction(hive: Hive, db: String, func: CatalogFunction): Unit

  def dropFunction(hive: Hive, db: String, name: String): Unit

  def renameFunction(hive: Hive, db: String, oldName: String, newName: String): Unit

  def alterFunction(hive: Hive, db: String, func: CatalogFunction): Unit

  def getFunctionOption(hive: Hive, db: String, name: String): Option[CatalogFunction]

  def listFunctions(hive: Hive, db: String, pattern: String): Seq[String]

  def dropIndex(hive: Hive, dbName: String, tableName: String, indexName: String): Unit

  def dropTable(
      hive: Hive,
      dbName: String,
      tableName: String,
      deleteData: Boolean,
      ignoreIfNotExists: Boolean,
      purge: Boolean): Unit

  def dropPartition(
      hive: Hive,
      dbName: String,
      tableName: String,
      part: JList[String],
      deleteData: Boolean,
      purge: Boolean): Unit

  protected def findStaticMethod(klass: Class[_], name: String, args: Class[_]*): Method = {
    val method = findMethod(klass, name, args: _*)
    require(Modifier.isStatic(method.getModifiers()),
      s"Method $name of class $klass is not static.")
    method
  }

  protected def findMethod(klass: Class[_], name: String, args: Class[_]*): Method = {
    klass.getMethod(name, args: _*)
  }
}

private[client] class Shim_v0_12 extends Shim with Logging {
  // See HIVE-12224, HOLD_DDLTIME was broken as soon as it landed
  protected lazy val holdDDLTime = JBoolean.FALSE
  // deletes the underlying data along with metadata
  protected lazy val deleteDataInDropIndex = JBoolean.TRUE

  private lazy val startMethod =
    findStaticMethod(
      classOf[SessionState],
      "start",
      classOf[SessionState])
  private lazy val getDataLocationMethod = findMethod(classOf[Table], "getDataLocation")
  private lazy val setDataLocationMethod =
    findMethod(
      classOf[Table],
      "setDataLocation",
      classOf[URI])
  private lazy val getAllPartitionsMethod =
    findMethod(
      classOf[Hive],
      "getAllPartitionsForPruner",
      classOf[Table])
  private lazy val getCommandProcessorMethod =
    findStaticMethod(
      classOf[CommandProcessorFactory],
      "get",
      classOf[String],
      classOf[HiveConf])
  private lazy val getDriverResultsMethod =
    findMethod(
      classOf[Driver],
      "getResults",
      classOf[JArrayList[String]])
  private lazy val createPartitionMethod =
    findMethod(
      classOf[Hive],
      "createPartition",
      classOf[Table],
      classOf[JMap[String, String]],
      classOf[Path],
      classOf[JMap[String, String]],
      classOf[String],
      classOf[String],
      JInteger.TYPE,
      classOf[JList[Object]],
      classOf[String],
      classOf[JMap[String, String]],
      classOf[JList[Object]],
      classOf[JList[Object]])
  private lazy val loadPartitionMethod =
    findMethod(
      classOf[Hive],
      "loadPartition",
      classOf[Path],
      classOf[String],
      classOf[JMap[String, String]],
      JBoolean.TYPE,
      JBoolean.TYPE,
      JBoolean.TYPE,
      JBoolean.TYPE)
  private lazy val loadTableMethod =
    findMethod(
      classOf[Hive],
      "loadTable",
      classOf[Path],
      classOf[String],
      JBoolean.TYPE,
      JBoolean.TYPE)
  private lazy val loadDynamicPartitionsMethod =
    findMethod(
      classOf[Hive],
      "loadDynamicPartitions",
      classOf[Path],
      classOf[String],
      classOf[JMap[String, String]],
      JBoolean.TYPE,
      JInteger.TYPE,
      JBoolean.TYPE,
      JBoolean.TYPE)
  private lazy val dropIndexMethod =
    findMethod(
      classOf[Hive],
      "dropIndex",
      classOf[String],
      classOf[String],
      classOf[String],
      JBoolean.TYPE)
  private lazy val alterTableMethod =
    findMethod(
      classOf[Hive],
      "alterTable",
      classOf[String],
      classOf[Table])
  private lazy val alterPartitionsMethod =
    findMethod(
      classOf[Hive],
      "alterPartitions",
      classOf[String],
      classOf[JList[Partition]])

  override def setCurrentSessionState(state: SessionState): Unit = {
    // Starting from Hive 0.13, setCurrentSessionState will internally override
    // the context class loader of the current thread by the class loader set in
    // the conf of the SessionState. So, for this Hive 0.12 shim, we add the same
    // behavior and make shim.setCurrentSessionState of all Hive versions have the
    // consistent behavior.
    Thread.currentThread().setContextClassLoader(state.getConf.getClassLoader)
    startMethod.invoke(null, state)
  }

  override def getDataLocation(table: Table): Option[String] =
    Option(getDataLocationMethod.invoke(table)).map(_.toString())

  override def setDataLocation(table: Table, loc: String): Unit =
    setDataLocationMethod.invoke(table, new URI(loc))

  // Follows exactly the same logic of DDLTask.createPartitions in Hive 0.12
  override def createPartitions(
      hive: Hive,
      database: String,
      tableName: String,
      parts: Seq[CatalogTablePartition],
      ignoreIfExists: Boolean): Unit = {
    val table = hive.getTable(database, tableName)
    parts.foreach { s =>
      val location = s.storage.locationUri.map(
        uri => new Path(table.getPath, new Path(uri))).orNull
      val params = if (s.parameters.nonEmpty) s.parameters.asJava else null
      val spec = s.spec.asJava
      if (hive.getPartition(table, spec, false) != null && ignoreIfExists) {
        // Ignore this partition since it already exists and ignoreIfExists == true
      } else {
        if (location == null && table.isView()) {
          throw new HiveException("LOCATION clause illegal for view partition");
        }

        createPartitionMethod.invoke(
          hive,
          table,
          spec,
          location,
          params, // partParams
          null, // inputFormat
          null, // outputFormat
          -1: JInteger, // numBuckets
          null, // cols
          null, // serializationLib
          null, // serdeParams
          null, // bucketCols
          null) // sortCols
      }
    }
  }

  override def getAllPartitions(hive: Hive, table: Table): Seq[Partition] =
    getAllPartitionsMethod.invoke(hive, table).asInstanceOf[JSet[Partition]].asScala.toSeq

  override def getPartitionsByFilter(
      hive: Hive,
      table: Table,
      predicates: Seq[Expression]): Seq[Partition] = {
    // getPartitionsByFilter() doesn't support binary comparison ops in Hive 0.12.
    // See HIVE-4888.
    logDebug("Hive 0.12 doesn't support predicate pushdown to metastore. " +
      "Please use Hive 0.13 or higher.")
    getAllPartitions(hive, table)
  }

  override def getCommandProcessor(token: String, conf: HiveConf): CommandProcessor =
    getCommandProcessorMethod.invoke(null, token, conf).asInstanceOf[CommandProcessor]

  override def getDriverResults(driver: Driver): Seq[String] = {
    val res = new JArrayList[String]()
    getDriverResultsMethod.invoke(driver, res)
    res.asScala
  }

  override def getMetastoreClientConnectRetryDelayMillis(conf: HiveConf): Long = {
    conf.getIntVar(HiveConf.ConfVars.METASTORE_CLIENT_CONNECT_RETRY_DELAY) * 1000
  }

  override def loadPartition(
      hive: Hive,
      loadPath: Path,
      tableName: String,
      partSpec: JMap[String, String],
      replace: Boolean,
      inheritTableSpecs: Boolean,
      isSkewedStoreAsSubdir: Boolean,
      isSrcLocal: Boolean): Unit = {
    loadPartitionMethod.invoke(hive, loadPath, tableName, partSpec, replace: JBoolean,
      JBoolean.FALSE, inheritTableSpecs: JBoolean, isSkewedStoreAsSubdir: JBoolean)
  }

  override def loadTable(
      hive: Hive,
      loadPath: Path,
      tableName: String,
      replace: Boolean,
      isSrcLocal: Boolean): Unit = {
    loadTableMethod.invoke(hive, loadPath, tableName, replace: JBoolean, holdDDLTime)
  }

  override def loadDynamicPartitions(
      hive: Hive,
      loadPath: Path,
      tableName: String,
      partSpec: JMap[String, String],
      replace: Boolean,
      numDP: Int,
      listBucketingEnabled: Boolean): Unit = {
    loadDynamicPartitionsMethod.invoke(hive, loadPath, tableName, partSpec, replace: JBoolean,
      numDP: JInteger, holdDDLTime, listBucketingEnabled: JBoolean)
  }

  override def dropIndex(hive: Hive, dbName: String, tableName: String, indexName: String): Unit = {
    dropIndexMethod.invoke(hive, dbName, tableName, indexName, deleteDataInDropIndex)
  }

  override def dropTable(
      hive: Hive,
      dbName: String,
      tableName: String,
      deleteData: Boolean,
      ignoreIfNotExists: Boolean,
      purge: Boolean): Unit = {
    if (purge) {
      throw new UnsupportedOperationException("DROP TABLE ... PURGE")
    }
    hive.dropTable(dbName, tableName, deleteData, ignoreIfNotExists)
  }

  override def alterTable(hive: Hive, tableName: String, table: Table): Unit = {
    alterTableMethod.invoke(hive, tableName, table)
  }

  override def alterPartitions(hive: Hive, tableName: String, newParts: JList[Partition]): Unit = {
    alterPartitionsMethod.invoke(hive, tableName, newParts)
  }

  override def dropPartition(
      hive: Hive,
      dbName: String,
      tableName: String,
      part: JList[String],
      deleteData: Boolean,
      purge: Boolean): Unit = {
    if (purge) {
      throw new UnsupportedOperationException("ALTER TABLE ... DROP PARTITION ... PURGE")
    }
    hive.dropPartition(dbName, tableName, part, deleteData)
  }

  override def createFunction(hive: Hive, db: String, func: CatalogFunction): Unit = {
    throw new AnalysisException("Hive 0.12 doesn't support creating permanent functions. " +
      "Please use Hive 0.13 or higher.")
  }

  def dropFunction(hive: Hive, db: String, name: String): Unit = {
    throw new NoSuchPermanentFunctionException(db, name)
  }

  def renameFunction(hive: Hive, db: String, oldName: String, newName: String): Unit = {
    throw new NoSuchPermanentFunctionException(db, oldName)
  }

  def alterFunction(hive: Hive, db: String, func: CatalogFunction): Unit = {
    throw new NoSuchPermanentFunctionException(db, func.identifier.funcName)
  }

  def getFunctionOption(hive: Hive, db: String, name: String): Option[CatalogFunction] = {
    None
  }

  def listFunctions(hive: Hive, db: String, pattern: String): Seq[String] = {
    Seq.empty[String]
  }
}

private[client] class Shim_v0_13 extends Shim_v0_12 {

  private lazy val setCurrentSessionStateMethod =
    findStaticMethod(
      classOf[SessionState],
      "setCurrentSessionState",
      classOf[SessionState])
  private lazy val setDataLocationMethod =
    findMethod(
      classOf[Table],
      "setDataLocation",
      classOf[Path])
  private lazy val getAllPartitionsMethod =
    findMethod(
      classOf[Hive],
      "getAllPartitionsOf",
      classOf[Table])
  private lazy val getPartitionsByFilterMethod =
    findMethod(
      classOf[Hive],
      "getPartitionsByFilter",
      classOf[Table],
      classOf[String])
  private lazy val getCommandProcessorMethod =
    findStaticMethod(
      classOf[CommandProcessorFactory],
      "get",
      classOf[Array[String]],
      classOf[HiveConf])
  private lazy val getDriverResultsMethod =
    findMethod(
      classOf[Driver],
      "getResults",
      classOf[JList[Object]])

  override def setCurrentSessionState(state: SessionState): Unit =
    setCurrentSessionStateMethod.invoke(null, state)

  override def setDataLocation(table: Table, loc: String): Unit =
    setDataLocationMethod.invoke(table, new Path(loc))

  override def createPartitions(
      hive: Hive,
      db: String,
      table: String,
      parts: Seq[CatalogTablePartition],
      ignoreIfExists: Boolean): Unit = {
    val addPartitionDesc = new AddPartitionDesc(db, table, ignoreIfExists)
    parts.zipWithIndex.foreach { case (s, i) =>
      addPartitionDesc.addPartition(
        s.spec.asJava, s.storage.locationUri.map(CatalogUtils.URIToString(_)).orNull)
      if (s.parameters.nonEmpty) {
        addPartitionDesc.getPartition(i).setPartParams(s.parameters.asJava)
      }
    }
    hive.createPartitions(addPartitionDesc)
  }

  override def getAllPartitions(hive: Hive, table: Table): Seq[Partition] =
    getAllPartitionsMethod.invoke(hive, table).asInstanceOf[JSet[Partition]].asScala.toSeq

  private def toHiveFunction(f: CatalogFunction, db: String): HiveFunction = {
    val resourceUris = f.resources.map { resource =>
      new ResourceUri(ResourceType.valueOf(
        resource.resourceType.resourceType.toUpperCase(Locale.ROOT)), resource.uri)
    }
    new HiveFunction(
      f.identifier.funcName,
      db,
      f.className,
      null,
      PrincipalType.USER,
      (System.currentTimeMillis / 1000).toInt,
      FunctionType.JAVA,
      resourceUris.asJava)
  }

  override def createFunction(hive: Hive, db: String, func: CatalogFunction): Unit = {
    hive.createFunction(toHiveFunction(func, db))
  }

  override def dropFunction(hive: Hive, db: String, name: String): Unit = {
    hive.dropFunction(db, name)
  }

  override def renameFunction(hive: Hive, db: String, oldName: String, newName: String): Unit = {
    val catalogFunc = getFunctionOption(hive, db, oldName)
      .getOrElse(throw new NoSuchPermanentFunctionException(db, oldName))
      .copy(identifier = FunctionIdentifier(newName, Some(db)))
    val hiveFunc = toHiveFunction(catalogFunc, db)
    hive.alterFunction(db, oldName, hiveFunc)
  }

  override def alterFunction(hive: Hive, db: String, func: CatalogFunction): Unit = {
    hive.alterFunction(db, func.identifier.funcName, toHiveFunction(func, db))
  }

  private def fromHiveFunction(hf: HiveFunction): CatalogFunction = {
    val name = FunctionIdentifier(hf.getFunctionName, Option(hf.getDbName))
    val resources = hf.getResourceUris.asScala.map { uri =>
      val resourceType = uri.getResourceType() match {
        case ResourceType.ARCHIVE => "archive"
        case ResourceType.FILE => "file"
        case ResourceType.JAR => "jar"
        case r => throw new AnalysisException(s"Unknown resource type: $r")
      }
      FunctionResource(FunctionResourceType.fromString(resourceType), uri.getUri())
    }
    CatalogFunction(name, hf.getClassName, resources)
  }

  override def getFunctionOption(hive: Hive, db: String, name: String): Option[CatalogFunction] = {
    try {
      Option(hive.getFunction(db, name)).map(fromHiveFunction)
    } catch {
      case NonFatal(e) if isCausedBy(e, s"$name does not exist") =>
        None
    }
  }

  private def isCausedBy(e: Throwable, matchMassage: String): Boolean = {
    if (e.getMessage.contains(matchMassage)) {
      true
    } else if (e.getCause != null) {
      isCausedBy(e.getCause, matchMassage)
    } else {
      false
    }
  }

  override def listFunctions(hive: Hive, db: String, pattern: String): Seq[String] = {
    hive.getFunctions(db, pattern).asScala
  }

  /**
   * Converts catalyst expression to the format that Hive's getPartitionsByFilter() expects, i.e.
   * a string that represents partition predicates like "str_key=\"value\" and int_key=1 ...".
   *
   * Unsupported predicates are skipped.
   */
  def convertFilters(table: Table, filters: Seq[Expression]): String = {
    /**
     * An extractor that matches all binary comparison operators except null-safe equality.
     *
     * Null-safe equality is not supported by Hive metastore partition predicate pushdown
     */
    object SpecialBinaryComparison {
      def unapply(e: BinaryComparison): Option[(Expression, Expression)] = e match {
        case _: EqualNullSafe => None
        case _ => Some((e.left, e.right))
      }
    }

    object ExtractableLiteral {
      def unapply(expr: Expression): Option[String] = expr match {
        case Literal(value, _: IntegralType) => Some(value.toString)
        case Literal(value, _: StringType) => Some(quoteStringLiteral(value.toString))
        case _ => None
      }
    }

    object ExtractableLiterals {
      def unapply(exprs: Seq[Expression]): Option[Seq[String]] = {
        val extractables = exprs.map(ExtractableLiteral.unapply)
        if (extractables.nonEmpty && extractables.forall(_.isDefined)) {
          Some(extractables.map(_.get))
        } else {
          None
        }
      }
    }

    object ExtractableValues {
      private lazy val valueToLiteralString: PartialFunction[Any, String] = {
        case value: Byte => value.toString
        case value: Short => value.toString
        case value: Int => value.toString
        case value: Long => value.toString
        case value: UTF8String => quoteStringLiteral(value.toString)
      }

      def unapply(values: Set[Any]): Option[Seq[String]] = {
        val extractables = values.toSeq.map(valueToLiteralString.lift)
        if (extractables.nonEmpty && extractables.forall(_.isDefined)) {
          Some(extractables.map(_.get))
        } else {
          None
        }
      }
    }

    object NonVarcharAttribute {
      // hive varchar is treated as catalyst string, but hive varchar can't be pushed down.
      private val varcharKeys = table.getPartitionKeys.asScala
        .filter(col => col.getType.startsWith(serdeConstants.VARCHAR_TYPE_NAME) ||
          col.getType.startsWith(serdeConstants.CHAR_TYPE_NAME))
        .map(col => col.getName).toSet

      def unapply(attr: Attribute): Option[String] = {
        if (varcharKeys.contains(attr.name)) {
          None
        } else {
          Some(attr.name)
        }
      }
    }

    def convertInToOr(name: String, values: Seq[String]): String = {
      values.map(value => s"$name = $value").mkString("(", " or ", ")")
    }

    val useAdvanced = SQLConf.get.advancedPartitionPredicatePushdownEnabled

    def convert(expr: Expression): Option[String] = expr match {
      case In(NonVarcharAttribute(name), ExtractableLiterals(values)) if useAdvanced =>
        Some(convertInToOr(name, values))

      case InSet(NonVarcharAttribute(name), ExtractableValues(values)) if useAdvanced =>
        Some(convertInToOr(name, values))

      case op @ SpecialBinaryComparison(NonVarcharAttribute(name), ExtractableLiteral(value)) =>
        Some(s"$name ${op.symbol} $value")

      case op @ SpecialBinaryComparison(ExtractableLiteral(value), NonVarcharAttribute(name)) =>
        Some(s"$value ${op.symbol} $name")

      case And(expr1, expr2) if useAdvanced =>
        val converted = convert(expr1) ++ convert(expr2)
        if (converted.isEmpty) {
          None
        } else {
          Some(converted.mkString("(", " and ", ")"))
        }

      case Or(expr1, expr2) if useAdvanced =>
        for {
          left <- convert(expr1)
          right <- convert(expr2)
        } yield s"($left or $right)"

      case _ => None
    }

    filters.flatMap(convert).mkString(" and ")
  }

  private def quoteStringLiteral(str: String): String = {
    if (!str.contains("\"")) {
      s""""$str""""
    } else if (!str.contains("'")) {
      s"""'$str'"""
    } else {
      throw new UnsupportedOperationException(
        """Partition filter cannot have both `"` and `'` characters""")
    }
  }

  override def getPartitionsByFilter(
      hive: Hive,
      table: Table,
      predicates: Seq[Expression]): Seq[Partition] = {

    // Hive getPartitionsByFilter() takes a string that represents partition
    // predicates like "str_key=\"value\" and int_key=1 ..."
    val filter = convertFilters(table, predicates)

    val partitions =
      if (filter.isEmpty) {
        getAllPartitionsMethod.invoke(hive, table).asInstanceOf[JSet[Partition]]
      } else {
        logDebug(s"Hive metastore filter is '$filter'.")
        val tryDirectSqlConfVar = HiveConf.ConfVars.METASTORE_TRY_DIRECT_SQL
        // We should get this config value from the metaStore. otherwise hit SPARK-18681.
        // To be compatible with hive-0.12 and hive-0.13, In the future we can achieve this by:
        // val tryDirectSql = hive.getMetaConf(tryDirectSqlConfVar.varname).toBoolean
        val tryDirectSql = hive.getMSC.getConfigValue(tryDirectSqlConfVar.varname,
          tryDirectSqlConfVar.defaultBoolVal.toString).toBoolean
        try {
          // Hive may throw an exception when calling this method in some circumstances, such as
          // when filtering on a non-string partition column when the hive config key
          // hive.metastore.try.direct.sql is false
          getPartitionsByFilterMethod.invoke(hive, table, filter)
            .asInstanceOf[JArrayList[Partition]]
        } catch {
          case ex: InvocationTargetException if ex.getCause.isInstanceOf[MetaException] &&
              !tryDirectSql =>
            logWarning("Caught Hive MetaException attempting to get partition metadata by " +
              "filter from Hive. Falling back to fetching all partition metadata, which will " +
              "degrade performance. Modifying your Hive metastore configuration to set " +
              s"${tryDirectSqlConfVar.varname} to true may resolve this problem.", ex)
            // HiveShim clients are expected to handle a superset of the requested partitions
            getAllPartitionsMethod.invoke(hive, table).asInstanceOf[JSet[Partition]]
          case ex: InvocationTargetException if ex.getCause.isInstanceOf[MetaException] &&
              tryDirectSql =>
            throw new RuntimeException("Caught Hive MetaException attempting to get partition " +
              "metadata by filter from Hive. You can set the Spark configuration setting " +
              s"${SQLConf.HIVE_MANAGE_FILESOURCE_PARTITIONS.key} to false to work around this " +
              "problem, however this will result in degraded performance. Please report a bug: " +
              "https://issues.apache.org/jira/browse/SPARK", ex)
        }
      }

    partitions.asScala.toSeq
  }

  override def getCommandProcessor(token: String, conf: HiveConf): CommandProcessor =
    getCommandProcessorMethod.invoke(null, Array(token), conf).asInstanceOf[CommandProcessor]

  override def getDriverResults(driver: Driver): Seq[String] = {
    val res = new JArrayList[Object]()
    getDriverResultsMethod.invoke(driver, res)
    res.asScala.map { r =>
      r match {
        case s: String => s
        case a: Array[Object] => a(0).asInstanceOf[String]
      }
    }
  }

}

private[client] class Shim_v0_14 extends Shim_v0_13 {

  // true if this is an ACID operation
  protected lazy val isAcid = JBoolean.FALSE
  // true if list bucketing enabled
  protected lazy val isSkewedStoreAsSubdir = JBoolean.FALSE

  private lazy val loadPartitionMethod =
    findMethod(
      classOf[Hive],
      "loadPartition",
      classOf[Path],
      classOf[String],
      classOf[JMap[String, String]],
      JBoolean.TYPE,
      JBoolean.TYPE,
      JBoolean.TYPE,
      JBoolean.TYPE,
      JBoolean.TYPE,
      JBoolean.TYPE)
  private lazy val loadTableMethod =
    findMethod(
      classOf[Hive],
      "loadTable",
      classOf[Path],
      classOf[String],
      JBoolean.TYPE,
      JBoolean.TYPE,
      JBoolean.TYPE,
      JBoolean.TYPE,
      JBoolean.TYPE)
  private lazy val loadDynamicPartitionsMethod =
    findMethod(
      classOf[Hive],
      "loadDynamicPartitions",
      classOf[Path],
      classOf[String],
      classOf[JMap[String, String]],
      JBoolean.TYPE,
      JInteger.TYPE,
      JBoolean.TYPE,
      JBoolean.TYPE,
      JBoolean.TYPE)
  private lazy val dropTableMethod =
    findMethod(
      classOf[Hive],
      "dropTable",
      classOf[String],
      classOf[String],
      JBoolean.TYPE,
      JBoolean.TYPE,
      JBoolean.TYPE)
  private lazy val getTimeVarMethod =
    findMethod(
      classOf[HiveConf],
      "getTimeVar",
      classOf[HiveConf.ConfVars],
      classOf[TimeUnit])

  override def loadPartition(
      hive: Hive,
      loadPath: Path,
      tableName: String,
      partSpec: JMap[String, String],
      replace: Boolean,
      inheritTableSpecs: Boolean,
      isSkewedStoreAsSubdir: Boolean,
      isSrcLocal: Boolean): Unit = {
    loadPartitionMethod.invoke(hive, loadPath, tableName, partSpec, replace: JBoolean,
      holdDDLTime, inheritTableSpecs: JBoolean, isSkewedStoreAsSubdir: JBoolean,
      isSrcLocal: JBoolean, isAcid)
  }

  override def loadTable(
      hive: Hive,
      loadPath: Path,
      tableName: String,
      replace: Boolean,
      isSrcLocal: Boolean): Unit = {
    loadTableMethod.invoke(hive, loadPath, tableName, replace: JBoolean, holdDDLTime,
      isSrcLocal: JBoolean, isSkewedStoreAsSubdir, isAcid)
  }

  override def loadDynamicPartitions(
      hive: Hive,
      loadPath: Path,
      tableName: String,
      partSpec: JMap[String, String],
      replace: Boolean,
      numDP: Int,
      listBucketingEnabled: Boolean): Unit = {
    loadDynamicPartitionsMethod.invoke(hive, loadPath, tableName, partSpec, replace: JBoolean,
      numDP: JInteger, holdDDLTime, listBucketingEnabled: JBoolean, isAcid)
  }

  override def dropTable(
      hive: Hive,
      dbName: String,
      tableName: String,
      deleteData: Boolean,
      ignoreIfNotExists: Boolean,
      purge: Boolean): Unit = {
    dropTableMethod.invoke(hive, dbName, tableName, deleteData: JBoolean,
      ignoreIfNotExists: JBoolean, purge: JBoolean)
  }

  override def getMetastoreClientConnectRetryDelayMillis(conf: HiveConf): Long = {
    getTimeVarMethod.invoke(
      conf,
      HiveConf.ConfVars.METASTORE_CLIENT_CONNECT_RETRY_DELAY,
      TimeUnit.MILLISECONDS).asInstanceOf[Long]
  }

}

private[client] class Shim_v1_0 extends Shim_v0_14

private[client] class Shim_v1_1 extends Shim_v1_0 {

  // throws an exception if the index does not exist
  protected lazy val throwExceptionInDropIndex = JBoolean.TRUE

  private lazy val dropIndexMethod =
    findMethod(
      classOf[Hive],
      "dropIndex",
      classOf[String],
      classOf[String],
      classOf[String],
      JBoolean.TYPE,
      JBoolean.TYPE)

  override def dropIndex(hive: Hive, dbName: String, tableName: String, indexName: String): Unit = {
    dropIndexMethod.invoke(hive, dbName, tableName, indexName, throwExceptionInDropIndex,
      deleteDataInDropIndex)
  }

}

private[client] class Shim_v1_2 extends Shim_v1_1 {

  // txnId can be 0 unless isAcid == true
  protected lazy val txnIdInLoadDynamicPartitions: JLong = 0L

  private lazy val loadDynamicPartitionsMethod =
    findMethod(
      classOf[Hive],
      "loadDynamicPartitions",
      classOf[Path],
      classOf[String],
      classOf[JMap[String, String]],
      JBoolean.TYPE,
      JInteger.TYPE,
      JBoolean.TYPE,
      JBoolean.TYPE,
      JBoolean.TYPE,
      JLong.TYPE)

  private lazy val dropOptionsClass =
      Utils.classForName("org.apache.hadoop.hive.metastore.PartitionDropOptions")
  private lazy val dropOptionsDeleteData = dropOptionsClass.getField("deleteData")
  private lazy val dropOptionsPurge = dropOptionsClass.getField("purgeData")
  private lazy val dropPartitionMethod =
    findMethod(
      classOf[Hive],
      "dropPartition",
      classOf[String],
      classOf[String],
      classOf[JList[String]],
      dropOptionsClass)

  override def loadDynamicPartitions(
      hive: Hive,
      loadPath: Path,
      tableName: String,
      partSpec: JMap[String, String],
      replace: Boolean,
      numDP: Int,
      listBucketingEnabled: Boolean): Unit = {
    loadDynamicPartitionsMethod.invoke(hive, loadPath, tableName, partSpec, replace: JBoolean,
      numDP: JInteger, holdDDLTime, listBucketingEnabled: JBoolean, isAcid,
      txnIdInLoadDynamicPartitions)
  }

  override def dropPartition(
      hive: Hive,
      dbName: String,
      tableName: String,
      part: JList[String],
      deleteData: Boolean,
      purge: Boolean): Unit = {
    val dropOptions = dropOptionsClass.newInstance().asInstanceOf[Object]
    dropOptionsDeleteData.setBoolean(dropOptions, deleteData)
    dropOptionsPurge.setBoolean(dropOptions, purge)
    dropPartitionMethod.invoke(hive, dbName, tableName, part, dropOptions)
  }

}

private[client] class Shim_v2_0 extends Shim_v1_2 {
  private lazy val loadPartitionMethod =
    findMethod(
      classOf[Hive],
      "loadPartition",
      classOf[Path],
      classOf[String],
      classOf[JMap[String, String]],
      JBoolean.TYPE,
      JBoolean.TYPE,
      JBoolean.TYPE,
      JBoolean.TYPE,
      JBoolean.TYPE)
  private lazy val loadTableMethod =
    findMethod(
      classOf[Hive],
      "loadTable",
      classOf[Path],
      classOf[String],
      JBoolean.TYPE,
      JBoolean.TYPE,
      JBoolean.TYPE,
      JBoolean.TYPE)
  private lazy val loadDynamicPartitionsMethod =
    findMethod(
      classOf[Hive],
      "loadDynamicPartitions",
      classOf[Path],
      classOf[String],
      classOf[JMap[String, String]],
      JBoolean.TYPE,
      JInteger.TYPE,
      JBoolean.TYPE,
      JBoolean.TYPE,
      JLong.TYPE)

  override def loadPartition(
      hive: Hive,
      loadPath: Path,
      tableName: String,
      partSpec: JMap[String, String],
      replace: Boolean,
      inheritTableSpecs: Boolean,
      isSkewedStoreAsSubdir: Boolean,
      isSrcLocal: Boolean): Unit = {
    loadPartitionMethod.invoke(hive, loadPath, tableName, partSpec, replace: JBoolean,
      inheritTableSpecs: JBoolean, isSkewedStoreAsSubdir: JBoolean,
      isSrcLocal: JBoolean, isAcid)
  }

  override def loadTable(
      hive: Hive,
      loadPath: Path,
      tableName: String,
      replace: Boolean,
      isSrcLocal: Boolean): Unit = {
    loadTableMethod.invoke(hive, loadPath, tableName, replace: JBoolean, isSrcLocal: JBoolean,
      isSkewedStoreAsSubdir, isAcid)
  }

  override def loadDynamicPartitions(
      hive: Hive,
      loadPath: Path,
      tableName: String,
      partSpec: JMap[String, String],
      replace: Boolean,
      numDP: Int,
      listBucketingEnabled: Boolean): Unit = {
    loadDynamicPartitionsMethod.invoke(hive, loadPath, tableName, partSpec, replace: JBoolean,
      numDP: JInteger, listBucketingEnabled: JBoolean, isAcid, txnIdInLoadDynamicPartitions)
  }

}

private[client] class Shim_v2_1 extends Shim_v2_0 {

  // true if there is any following stats task
  protected lazy val hasFollowingStatsTask = JBoolean.FALSE
  // TODO: Now, always set environmentContext to null. In the future, we should avoid setting
  // hive-generated stats to -1 when altering tables by using environmentContext. See Hive-12730
  protected lazy val environmentContextInAlterTable = null

  private lazy val loadPartitionMethod =
    findMethod(
      classOf[Hive],
      "loadPartition",
      classOf[Path],
      classOf[String],
      classOf[JMap[String, String]],
      JBoolean.TYPE,
      JBoolean.TYPE,
      JBoolean.TYPE,
      JBoolean.TYPE,
      JBoolean.TYPE,
      JBoolean.TYPE)
  private lazy val loadTableMethod =
    findMethod(
      classOf[Hive],
      "loadTable",
      classOf[Path],
      classOf[String],
      JBoolean.TYPE,
      JBoolean.TYPE,
      JBoolean.TYPE,
      JBoolean.TYPE,
      JBoolean.TYPE)
  private lazy val loadDynamicPartitionsMethod =
    findMethod(
      classOf[Hive],
      "loadDynamicPartitions",
      classOf[Path],
      classOf[String],
      classOf[JMap[String, String]],
      JBoolean.TYPE,
      JInteger.TYPE,
      JBoolean.TYPE,
      JBoolean.TYPE,
      JLong.TYPE,
      JBoolean.TYPE,
      classOf[AcidUtils.Operation])
  private lazy val alterTableMethod =
    findMethod(
      classOf[Hive],
      "alterTable",
      classOf[String],
      classOf[Table],
      classOf[EnvironmentContext])
  private lazy val alterPartitionsMethod =
    findMethod(
      classOf[Hive],
      "alterPartitions",
      classOf[String],
      classOf[JList[Partition]],
      classOf[EnvironmentContext])

  override def loadPartition(
      hive: Hive,
      loadPath: Path,
      tableName: String,
      partSpec: JMap[String, String],
      replace: Boolean,
      inheritTableSpecs: Boolean,
      isSkewedStoreAsSubdir: Boolean,
      isSrcLocal: Boolean): Unit = {
    loadPartitionMethod.invoke(hive, loadPath, tableName, partSpec, replace: JBoolean,
      inheritTableSpecs: JBoolean, isSkewedStoreAsSubdir: JBoolean,
      isSrcLocal: JBoolean, isAcid, hasFollowingStatsTask)
  }

  override def loadTable(
      hive: Hive,
      loadPath: Path,
      tableName: String,
      replace: Boolean,
      isSrcLocal: Boolean): Unit = {
    loadTableMethod.invoke(hive, loadPath, tableName, replace: JBoolean, isSrcLocal: JBoolean,
      isSkewedStoreAsSubdir, isAcid, hasFollowingStatsTask)
  }

  override def loadDynamicPartitions(
      hive: Hive,
      loadPath: Path,
      tableName: String,
      partSpec: JMap[String, String],
      replace: Boolean,
      numDP: Int,
      listBucketingEnabled: Boolean): Unit = {
    loadDynamicPartitionsMethod.invoke(hive, loadPath, tableName, partSpec, replace: JBoolean,
      numDP: JInteger, listBucketingEnabled: JBoolean, isAcid, txnIdInLoadDynamicPartitions,
      hasFollowingStatsTask, AcidUtils.Operation.NOT_ACID)
  }

  override def alterTable(hive: Hive, tableName: String, table: Table): Unit = {
    alterTableMethod.invoke(hive, tableName, table, environmentContextInAlterTable)
  }

  override def alterPartitions(hive: Hive, tableName: String, newParts: JList[Partition]): Unit = {
    alterPartitionsMethod.invoke(hive, tableName, newParts, environmentContextInAlterTable)
  }
}

<<<<<<< HEAD
private[client] class Shim_v2_3 extends Shim_v2_1 {

}
=======
private[client] class Shim_v2_2 extends Shim_v2_1

private[client] class Shim_v2_3 extends Shim_v2_1
>>>>>>> 2ce37b50
<|MERGE_RESOLUTION|>--- conflicted
+++ resolved
@@ -1145,12 +1145,6 @@
   }
 }
 
-<<<<<<< HEAD
-private[client] class Shim_v2_3 extends Shim_v2_1 {
-
-}
-=======
 private[client] class Shim_v2_2 extends Shim_v2_1
 
-private[client] class Shim_v2_3 extends Shim_v2_1
->>>>>>> 2ce37b50
+private[client] class Shim_v2_3 extends Shim_v2_1