--- conflicted
+++ resolved
@@ -782,10 +782,6 @@
           if useAdvanced =>
         Some(convertInToOr(name, values))
 
-<<<<<<< HEAD
-      case in @ InSet(_, values) if useAdvanced && values.size > inSetThreshold =>
-        convert(TypeUtils.rewriteInSetToMinMaxPredicate(in).reduceLeft(And))
-=======
       case Not(In(ExtractAttribute(SupportedAttribute(name)), ExtractableLiterals(values)))
         if useAdvanced =>
         Some(convertNotInToAnd(name, values))
@@ -797,7 +793,6 @@
           .sorted(TypeUtils.getInterpretedOrdering(dataType))
         convert(And(GreaterThanOrEqual(child, Literal(sortedValues.head, dataType)),
           LessThanOrEqual(child, Literal(sortedValues.last, dataType))))
->>>>>>> caa46ce0
 
       case InSet(child @ ExtractAttribute(SupportedAttribute(name)), ExtractableDateValues(values))
           if useAdvanced && child.dataType == DateType =>
