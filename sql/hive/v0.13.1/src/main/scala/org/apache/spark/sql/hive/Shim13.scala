/*
 * Licensed to the Apache Software Foundation (ASF) under one or more
 * contributor license agreements.  See the NOTICE file distributed with
 * this work for additional information regarding copyright ownership.
 * The ASF licenses this file to You under the Apache License, Version 2.0
 * (the "License"); you may not use this file except in compliance with
 * the License.  You may obtain a copy of the License at
 *
 *    http://www.apache.org/licenses/LICENSE-2.0
 *
 * Unless required by applicable law or agreed to in writing, software
 * distributed under the License is distributed on an "AS IS" BASIS,
 * WITHOUT WARRANTIES OR CONDITIONS OF ANY KIND, either express or implied.
 * See the License for the specific language governing permissions and
 * limitations under the License.
 */

package org.apache.spark.sql.hive

import java.util.{ArrayList => JArrayList}
import java.util.Properties
import java.rmi.server.UID

import scala.collection.JavaConversions._
import scala.language.implicitConversions

import org.apache.hadoop.conf.Configuration
import org.apache.hadoop.fs.Path
import org.apache.hadoop.io.{NullWritable, Writable}
import org.apache.hadoop.mapred.InputFormat
import org.apache.hadoop.hive.common.StatsSetupConst
import org.apache.hadoop.hive.common.`type`.{HiveDecimal}
import org.apache.hadoop.hive.conf.HiveConf
import org.apache.hadoop.hive.ql.Context
import org.apache.hadoop.hive.ql.metadata.{Table, Hive, Partition}
import org.apache.hadoop.hive.ql.plan.{CreateTableDesc, FileSinkDesc, TableDesc}
import org.apache.hadoop.hive.ql.processors.CommandProcessorFactory
import org.apache.hadoop.hive.serde2.typeinfo.{TypeInfo, DecimalTypeInfo, TypeInfoFactory}
import org.apache.hadoop.hive.serde2.objectinspector.primitive.{HiveDecimalObjectInspector, PrimitiveObjectInspectorFactory}
import org.apache.hadoop.hive.serde2.objectinspector.{ObjectInspectorConverters, PrimitiveObjectInspector, ObjectInspector}
import org.apache.hadoop.hive.serde2.{Deserializer, ColumnProjectionUtils}
import org.apache.hadoop.hive.serde2.{io => hiveIo}
import org.apache.hadoop.hive.serde2.avro.AvroGenericRecordWritable
import org.apache.hadoop.{io => hadoopIo}

import org.apache.spark.Logging
import org.apache.spark.sql.types.{Decimal, DecimalType}


/**
 * This class provides the UDF creation and also the UDF instance serialization and
 * de-serialization cross process boundary.
 * 
 * Detail discussion can be found at https://github.com/apache/spark/pull/3640
 *
 * @param functionClassName UDF class name
 */
case class HiveFunctionWrapper(var functionClassName: String) extends java.io.Externalizable {
  // for Serialization
  def this() = this(null)

  import java.io.{OutputStream, InputStream}
  import com.esotericsoftware.kryo.Kryo
  import org.apache.spark.util.Utils._
  import org.apache.hadoop.hive.ql.exec.Utilities
  import org.apache.hadoop.hive.ql.exec.UDF

  @transient
  private val methodDeSerialize = {
    val method = classOf[Utilities].getDeclaredMethod(
      "deserializeObjectByKryo",
      classOf[Kryo],
      classOf[InputStream],
      classOf[Class[_]])
    method.setAccessible(true)

    method
  }

  @transient
  private val methodSerialize = {
    val method = classOf[Utilities].getDeclaredMethod(
      "serializeObjectByKryo",
      classOf[Kryo],
      classOf[Object],
      classOf[OutputStream])
    method.setAccessible(true)

    method
  }

  def deserializePlan[UDFType](is: java.io.InputStream, clazz: Class[_]): UDFType = {
    methodDeSerialize.invoke(null, Utilities.runtimeSerializationKryo.get(), is, clazz)
      .asInstanceOf[UDFType]
  }

  def serializePlan(function: AnyRef, out: java.io.OutputStream): Unit = {
    methodSerialize.invoke(null, Utilities.runtimeSerializationKryo.get(), function, out)
  }

  private var instance: AnyRef = null

  def writeExternal(out: java.io.ObjectOutput) {
    // output the function name
    out.writeUTF(functionClassName)

    // Write a flag if instance is null or not
    out.writeBoolean(instance != null)
    if (instance != null) {
      // Some of the UDF are serializable, but some others are not
      // Hive Utilities can handle both cases
      val baos = new java.io.ByteArrayOutputStream()
      serializePlan(instance, baos)
      val functionInBytes = baos.toByteArray

      // output the function bytes
      out.writeInt(functionInBytes.length)
      out.write(functionInBytes, 0, functionInBytes.length)
    }
  }

  def readExternal(in: java.io.ObjectInput) {
    // read the function name
    functionClassName = in.readUTF()

    if (in.readBoolean()) {
      // if the instance is not null
      // read the function in bytes
      val functionInBytesLength = in.readInt()
      val functionInBytes = new Array[Byte](functionInBytesLength)
      in.read(functionInBytes, 0, functionInBytesLength)

      // deserialize the function object via Hive Utilities
      instance = deserializePlan[AnyRef](new java.io.ByteArrayInputStream(functionInBytes),
        getContextOrSparkClassLoader.loadClass(functionClassName))
    }
  }

  def createFunction[UDFType <: AnyRef](): UDFType = {
    if (instance != null) {
      instance.asInstanceOf[UDFType]
    } else {
      val func = getContextOrSparkClassLoader
                   .loadClass(functionClassName).newInstance.asInstanceOf[UDFType]
      if (!func.isInstanceOf[UDF]) {
        // We cache the function if it's no the Simple UDF,
        // as we always have to create new instance for Simple UDF
        instance = func
      }
      func
    }
  }
}

/**
 * A compatibility layer for interacting with Hive version 0.13.1.
 */
private[hive] object HiveShim {
  val version = "0.13.1"

  def getTableDesc(
    serdeClass: Class[_ <: Deserializer],
    inputFormatClass: Class[_ <: InputFormat[_, _]],
    outputFormatClass: Class[_],
    properties: Properties) = {
    new TableDesc(inputFormatClass, outputFormatClass, properties)
  }


  def getStringWritableConstantObjectInspector(value: Any): ObjectInspector =
    PrimitiveObjectInspectorFactory.getPrimitiveWritableConstantObjectInspector(
      TypeInfoFactory.stringTypeInfo, getStringWritable(value))

  def getIntWritableConstantObjectInspector(value: Any): ObjectInspector =
    PrimitiveObjectInspectorFactory.getPrimitiveWritableConstantObjectInspector(
      TypeInfoFactory.intTypeInfo, getIntWritable(value))

  def getDoubleWritableConstantObjectInspector(value: Any): ObjectInspector =
    PrimitiveObjectInspectorFactory.getPrimitiveWritableConstantObjectInspector(
      TypeInfoFactory.doubleTypeInfo, getDoubleWritable(value))

  def getBooleanWritableConstantObjectInspector(value: Any): ObjectInspector =
    PrimitiveObjectInspectorFactory.getPrimitiveWritableConstantObjectInspector(
      TypeInfoFactory.booleanTypeInfo, getBooleanWritable(value))

  def getLongWritableConstantObjectInspector(value: Any): ObjectInspector =
    PrimitiveObjectInspectorFactory.getPrimitiveWritableConstantObjectInspector(
      TypeInfoFactory.longTypeInfo, getLongWritable(value))

  def getFloatWritableConstantObjectInspector(value: Any): ObjectInspector =
    PrimitiveObjectInspectorFactory.getPrimitiveWritableConstantObjectInspector(
      TypeInfoFactory.floatTypeInfo, getFloatWritable(value))

  def getShortWritableConstantObjectInspector(value: Any): ObjectInspector =
    PrimitiveObjectInspectorFactory.getPrimitiveWritableConstantObjectInspector(
      TypeInfoFactory.shortTypeInfo, getShortWritable(value))

  def getByteWritableConstantObjectInspector(value: Any): ObjectInspector =
    PrimitiveObjectInspectorFactory.getPrimitiveWritableConstantObjectInspector(
      TypeInfoFactory.byteTypeInfo, getByteWritable(value))

  def getBinaryWritableConstantObjectInspector(value: Any): ObjectInspector =
    PrimitiveObjectInspectorFactory.getPrimitiveWritableConstantObjectInspector(
      TypeInfoFactory.binaryTypeInfo, getBinaryWritable(value))

  def getDateWritableConstantObjectInspector(value: Any): ObjectInspector =
    PrimitiveObjectInspectorFactory.getPrimitiveWritableConstantObjectInspector(
      TypeInfoFactory.dateTypeInfo, getDateWritable(value))

  def getTimestampWritableConstantObjectInspector(value: Any): ObjectInspector =
    PrimitiveObjectInspectorFactory.getPrimitiveWritableConstantObjectInspector(
      TypeInfoFactory.timestampTypeInfo, getTimestampWritable(value))

  def getDecimalWritableConstantObjectInspector(value: Any): ObjectInspector =
    PrimitiveObjectInspectorFactory.getPrimitiveWritableConstantObjectInspector(
      TypeInfoFactory.decimalTypeInfo, getDecimalWritable(value))

  def getPrimitiveNullWritableConstantObjectInspector: ObjectInspector =
    PrimitiveObjectInspectorFactory.getPrimitiveWritableConstantObjectInspector(
      TypeInfoFactory.voidTypeInfo, null)

  def getStringWritable(value: Any): hadoopIo.Text =
    if (value == null) null else new hadoopIo.Text(value.asInstanceOf[String])

  def getIntWritable(value: Any): hadoopIo.IntWritable =
    if (value == null) null else new hadoopIo.IntWritable(value.asInstanceOf[Int])

  def getDoubleWritable(value: Any): hiveIo.DoubleWritable =
    if (value == null) {
      null
    } else {
      new hiveIo.DoubleWritable(value.asInstanceOf[Double])
    }

  def getBooleanWritable(value: Any): hadoopIo.BooleanWritable =
    if (value == null) {
      null
    } else {
      new hadoopIo.BooleanWritable(value.asInstanceOf[Boolean])
    }

  def getLongWritable(value: Any): hadoopIo.LongWritable =
    if (value == null) null else new hadoopIo.LongWritable(value.asInstanceOf[Long])

  def getFloatWritable(value: Any): hadoopIo.FloatWritable =
    if (value == null) {
      null
    } else {
      new hadoopIo.FloatWritable(value.asInstanceOf[Float])
    }

  def getShortWritable(value: Any): hiveIo.ShortWritable =
    if (value == null) null else new hiveIo.ShortWritable(value.asInstanceOf[Short])

  def getByteWritable(value: Any): hiveIo.ByteWritable =
    if (value == null) null else new hiveIo.ByteWritable(value.asInstanceOf[Byte])

  def getBinaryWritable(value: Any): hadoopIo.BytesWritable =
    if (value == null) {
      null
    } else {
      new hadoopIo.BytesWritable(value.asInstanceOf[Array[Byte]])
    }

  def getDateWritable(value: Any): hiveIo.DateWritable =
    if (value == null) null else new hiveIo.DateWritable(value.asInstanceOf[java.sql.Date])

  def getTimestampWritable(value: Any): hiveIo.TimestampWritable =
    if (value == null) {
      null
    } else {
      new hiveIo.TimestampWritable(value.asInstanceOf[java.sql.Timestamp])
    }

  def getDecimalWritable(value: Any): hiveIo.HiveDecimalWritable =
    if (value == null) {
      null
    } else {
      // TODO precise, scale?
      new hiveIo.HiveDecimalWritable(
        HiveShim.createDecimal(value.asInstanceOf[Decimal].toJavaBigDecimal))
    }

  def getPrimitiveNullWritable: NullWritable = NullWritable.get()

  def createDriverResultsArray = new JArrayList[Object]

  def processResults(results: JArrayList[Object]) = {
    results.map { r =>
      r match {
        case s: String => s
        case a: Array[Object] => a(0).asInstanceOf[String]
      }
    }
  }

  def getStatsSetupConstTotalSize = StatsSetupConst.TOTAL_SIZE

  def getStatsSetupConstRawDataSize = StatsSetupConst.RAW_DATA_SIZE

  def createDefaultDBIfNeeded(context: HiveContext) = {
    context.runSqlHive("CREATE DATABASE default")
    context.runSqlHive("USE default")
  }

  def getCommandProcessor(cmd: Array[String], conf: HiveConf) = {
    CommandProcessorFactory.get(cmd, conf)
  }

  def createDecimal(bd: java.math.BigDecimal): HiveDecimal = {
    HiveDecimal.create(bd)
  }

  /*
   * This function in hive-0.13 become private, but we have to do this to walkaround hive bug
   */
  private def appendReadColumnNames(conf: Configuration, cols: Seq[String]) {
    val old: String = conf.get(ColumnProjectionUtils.READ_COLUMN_NAMES_CONF_STR, "")
    val result: StringBuilder = new StringBuilder(old)
    var first: Boolean = old.isEmpty

    for (col <- cols) {
      if (first) {
        first = false
      } else {
        result.append(',')
      }
      result.append(col)
    }
    conf.set(ColumnProjectionUtils.READ_COLUMN_NAMES_CONF_STR, result.toString)
  }

  /*
   * Cannot use ColumnProjectionUtils.appendReadColumns directly, if ids is null or empty
   */
  def appendReadColumns(conf: Configuration, ids: Seq[Integer], names: Seq[String]) {
    if (ids != null && ids.size > 0) {
      ColumnProjectionUtils.appendReadColumns(conf, ids)
    }
    if (names != null && names.size > 0) {
      appendReadColumnNames(conf, names)
    }
  }

  def getExternalTmpPath(context: Context, path: Path) = {
    context.getExternalTmpPath(path.toUri)
  }

  def getDataLocationPath(p: Partition) = p.getDataLocation

  def getAllPartitionsOf(client: Hive, tbl: Table) =  client.getAllPartitionsOf(tbl)

  def compatibilityBlackList = Seq()

  def setLocation(tbl: Table, crtTbl: CreateTableDesc): Unit = {
    tbl.setDataLocation(new Path(crtTbl.getLocation()))
  }

  /*
   * Bug introdiced in hive-0.13. FileSinkDesc is serializable, but its member path is not.
   * Fix it through wrapper.
   * */
  implicit def wrapperToFileSinkDesc(w: ShimFileSinkDesc): FileSinkDesc = {
    var f = new FileSinkDesc(new Path(w.dir), w.tableInfo, w.compressed)
    f.setCompressCodec(w.compressCodec)
    f.setCompressType(w.compressType)
    f.setTableInfo(w.tableInfo)
    f.setDestTableId(w.destTableId)
    f
  }

  // Precision and scale to pass for unlimited decimals; these are the same as the precision and
  // scale Hive 0.13 infers for BigDecimals from sources that don't specify them (e.g. UDFs)
  private val UNLIMITED_DECIMAL_PRECISION = 38
  private val UNLIMITED_DECIMAL_SCALE = 18

  def decimalMetastoreString(decimalType: DecimalType): String = decimalType match {
    case DecimalType.Fixed(precision, scale) => s"decimal($precision,$scale)"
    case _ => s"decimal($UNLIMITED_DECIMAL_PRECISION,$UNLIMITED_DECIMAL_SCALE)"
  }

  def decimalTypeInfo(decimalType: DecimalType): TypeInfo = decimalType match {
    case DecimalType.Fixed(precision, scale) => new DecimalTypeInfo(precision, scale)
    case _ => new DecimalTypeInfo(UNLIMITED_DECIMAL_PRECISION, UNLIMITED_DECIMAL_SCALE)
  }

  def decimalTypeInfoToCatalyst(inspector: PrimitiveObjectInspector): DecimalType = {
    val info = inspector.getTypeInfo.asInstanceOf[DecimalTypeInfo]
    DecimalType(info.precision(), info.scale())
  }

  def toCatalystDecimal(hdoi: HiveDecimalObjectInspector, data: Any): Decimal = {
    if (hdoi.preferWritable()) {
      Decimal(hdoi.getPrimitiveWritableObject(data).getHiveDecimal().bigDecimalValue,
        hdoi.precision(), hdoi.scale())
    } else {
      Decimal(hdoi.getPrimitiveJavaObject(data).bigDecimalValue(), hdoi.precision(), hdoi.scale())
    }
  }
<<<<<<< HEAD

  // make getConvertedOI compatible between 0.12.0 and 0.13.1
  def getConvertedOI(inputOI: ObjectInspector, outputOI: ObjectInspector): ObjectInspector = {
    ObjectInspectorConverters.getConvertedOI(inputOI, outputOI)
=======
 
  /*
   * Bug introduced in hive-0.13. AvroGenericRecordWritable has a member recordReaderID that
   * is needed to initialize before serialization.
   */
  def prepareWritable(w: Writable): Writable = {
    w match {
      case w: AvroGenericRecordWritable =>
        w.setRecordReaderID(new UID())
      case _ =>
    }
    w
>>>>>>> 554403fd
  }
}

/*
 * Bug introduced in hive-0.13. FileSinkDesc is serilizable, but its member path is not.
 * Fix it through wrapper.
 */
class ShimFileSinkDesc(var dir: String, var tableInfo: TableDesc, var compressed: Boolean)
  extends Serializable with Logging {
  var compressCodec: String = _
  var compressType: String = _
  var destTableId: Int = _

  def setCompressed(compressed: Boolean) {
    this.compressed = compressed
  }

  def getDirName = dir

  def setDestTableId(destTableId: Int) {
    this.destTableId = destTableId
  }

  def setTableInfo(tableInfo: TableDesc) {
    this.tableInfo = tableInfo
  }

  def setCompressCodec(intermediateCompressorCodec: String) {
    compressCodec = intermediateCompressorCodec
  }

  def setCompressType(intermediateCompressType: String) {
    compressType = intermediateCompressType
  }
}<|MERGE_RESOLUTION|>--- conflicted
+++ resolved
@@ -397,13 +397,12 @@
       Decimal(hdoi.getPrimitiveJavaObject(data).bigDecimalValue(), hdoi.precision(), hdoi.scale())
     }
   }
-<<<<<<< HEAD
 
   // make getConvertedOI compatible between 0.12.0 and 0.13.1
   def getConvertedOI(inputOI: ObjectInspector, outputOI: ObjectInspector): ObjectInspector = {
     ObjectInspectorConverters.getConvertedOI(inputOI, outputOI)
-=======
- 
+  }
+
   /*
    * Bug introduced in hive-0.13. AvroGenericRecordWritable has a member recordReaderID that
    * is needed to initialize before serialization.
@@ -415,7 +414,6 @@
       case _ =>
     }
     w
->>>>>>> 554403fd
   }
 }
 
