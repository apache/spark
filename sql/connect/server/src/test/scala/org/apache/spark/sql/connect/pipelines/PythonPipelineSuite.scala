--- conflicted
+++ resolved
@@ -29,17 +29,12 @@
 import org.apache.spark.api.python.PythonUtils
 import org.apache.spark.sql.AnalysisException
 import org.apache.spark.sql.catalyst.TableIdentifier
-<<<<<<< HEAD
-import org.apache.spark.sql.pipelines.Language.Python
-import org.apache.spark.sql.pipelines.QueryOriginType
-import org.apache.spark.sql.pipelines.common.FlowStatus
-import org.apache.spark.sql.pipelines.graph.{DataflowGraph, QueryOrigin}
-import org.apache.spark.sql.pipelines.logging.EventLevel
-=======
 import org.apache.spark.sql.connect.service.SparkConnectService
 import org.apache.spark.sql.connector.catalog.{Identifier, TableCatalog}
-import org.apache.spark.sql.pipelines.graph.{DataflowGraph, PipelineUpdateContextImpl}
->>>>>>> e56ab2fd
+import org.apache.spark.sql.pipelines.Language.Python
+import org.apache.spark.sql.pipelines.common.FlowStatus
+import org.apache.spark.sql.pipelines.graph.{DataflowGraph, PipelineUpdateContextImpl, QueryOrigin, QueryOriginType}
+import org.apache.spark.sql.pipelines.logging.EventLevel
 import org.apache.spark.sql.pipelines.utils.{EventVerificationTestHelpers, TestPipelineUpdateContextMixin}
 
 /**
@@ -127,7 +122,7 @@
   test("failed flow progress event has correct python source code location") {
     // Note that pythonText will be inserted into line 26 of the python script that is run.
     val unresolvedGraph = buildGraph(pythonText = """
-        |@sdp.table()
+        |@dp.table()
         |def table1():
         |    df = spark.createDataFrame([(25,), (30,), (45,)], ["age"])
         |    return df.select("name")
@@ -144,7 +139,7 @@
         QueryOrigin(
           language = Option(Python()),
           filePath = Option("<string>"),
-          line = Option(27),
+          line = Option(28),
           objectName = Option("spark_catalog.default.table1"),
           objectType = Option(QueryOriginType.Flow.toString)
         )
@@ -157,22 +152,22 @@
 
   test("flow progress events have correct python source code location") {
     val unresolvedGraph = buildGraph(pythonText = """
-        |@sdp.table(
+        |@dp.table(
         | comment = 'my table'
         |)
         |def table1():
         |    return spark.readStream.table('mv')
         |
-        |@sdp.materialized_view
+        |@dp.materialized_view
         |def mv2():
         |   return spark.range(26, 29)
         |
-        |@sdp.materialized_view
+        |@dp.materialized_view
         |def mv():
         |   df = spark.createDataFrame([(25,), (30,), (45,)], ["age"])
         |   return df.select("age")
         |
-        |@sdp.append_flow(
+        |@dp.append_flow(
         | target = 'table1'
         |)
         |def standalone_flow1():
@@ -193,7 +188,7 @@
           QueryOrigin(
             language = Option(Python()),
             filePath = Option("<string>"),
-            line = Option(33),
+            line = Option(34),
             objectName = Option("spark_catalog.default.mv2"),
             objectType = Option(QueryOriginType.Flow.toString)
           )
@@ -209,7 +204,7 @@
           QueryOrigin(
             language = Option(Python()),
             filePath = Option("<string>"),
-            line = Option(37),
+            line = Option(38),
             objectName = Option("spark_catalog.default.mv"),
             objectType = Option(QueryOriginType.Flow.toString)
           )
@@ -229,7 +224,7 @@
             QueryOrigin(
               language = Option(Python()),
               filePath = Option("<string>"),
-              line = Option(27),
+              line = Option(28),
               objectName = Option("spark_catalog.default.table1"),
               objectType = Option(QueryOriginType.Flow.toString)
             )
@@ -245,7 +240,7 @@
           QueryOrigin(
             language = Option(Python()),
             filePath = Option("<string>"),
-            line = Option(42),
+            line = Option(43),
             objectName = Option("spark_catalog.default.standalone_flow1"),
             objectType = Option(QueryOriginType.Flow.toString)
           )
