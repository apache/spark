--- conflicted
+++ resolved
@@ -322,7 +322,54 @@
     }
   }
 
-<<<<<<< HEAD
+  test("Interrupt with TAG type without operation_tag throws proper error class") {
+    withRawBlockingStub { stub =>
+      // Create an interrupt request with INTERRUPT_TYPE_TAG but no operation_tag
+      val request = org.apache.spark.connect.proto.InterruptRequest
+        .newBuilder()
+        .setSessionId(UUID.randomUUID().toString)
+        .setUserContext(org.apache.spark.connect.proto.UserContext
+          .newBuilder()
+          .setUserId(defaultUserId))
+        .setInterruptType(
+          org.apache.spark.connect.proto.InterruptRequest.InterruptType.INTERRUPT_TYPE_TAG)
+        .build()
+
+      val error = intercept[io.grpc.StatusRuntimeException] {
+        stub.interrupt(request)
+      }
+
+      // Verify the error is INVALID_PARAMETER_VALUE.INTERRUPT_TYPE_TAG_REQUIRES_TAG
+      assert(error.getMessage.contains("INVALID_PARAMETER_VALUE.INTERRUPT_TYPE_TAG_REQUIRES_TAG"))
+      assert(error.getMessage.contains("operation_tag"))
+    }
+  }
+
+  test("Interrupt with OPERATION_ID type without operation_id throws proper error class") {
+    withRawBlockingStub { stub =>
+      // Create an interrupt request with INTERRUPT_TYPE_OPERATION_ID but no operation_id
+      val request = org.apache.spark.connect.proto.InterruptRequest
+        .newBuilder()
+        .setSessionId(UUID.randomUUID().toString)
+        .setUserContext(org.apache.spark.connect.proto.UserContext
+          .newBuilder()
+          .setUserId(defaultUserId))
+        .setInterruptType(
+          org.apache.spark.connect.proto.InterruptRequest.InterruptType.INTERRUPT_TYPE_OPERATION_ID)
+        .build()
+
+      val error = intercept[io.grpc.StatusRuntimeException] {
+        stub.interrupt(request)
+      }
+
+      // Verify the error is INVALID_PARAMETER_VALUE.INTERRUPT_TYPE_OPERATION_ID_REQUIRES_ID
+      assert(
+        error.getMessage.contains(
+          "INVALID_PARAMETER_VALUE.INTERRUPT_TYPE_OPERATION_ID_REQUIRES_ID"))
+      assert(error.getMessage.contains("operation_id"))
+    }
+  }
+
   test("Relation as compressed plan works") {
     withClient { client =>
       val relation = buildPlan("SELECT 1").getRoot
@@ -478,53 +525,6 @@
         }
         assert(ex.getMessage.contains("CONNECT_INVALID_PLAN.PLAN_SIZE_LARGER_THAN_MAX"))
       }
-=======
-  test("Interrupt with TAG type without operation_tag throws proper error class") {
-    withRawBlockingStub { stub =>
-      // Create an interrupt request with INTERRUPT_TYPE_TAG but no operation_tag
-      val request = org.apache.spark.connect.proto.InterruptRequest
-        .newBuilder()
-        .setSessionId(UUID.randomUUID().toString)
-        .setUserContext(org.apache.spark.connect.proto.UserContext
-          .newBuilder()
-          .setUserId(defaultUserId))
-        .setInterruptType(
-          org.apache.spark.connect.proto.InterruptRequest.InterruptType.INTERRUPT_TYPE_TAG)
-        .build()
-
-      val error = intercept[io.grpc.StatusRuntimeException] {
-        stub.interrupt(request)
-      }
-
-      // Verify the error is INVALID_PARAMETER_VALUE.INTERRUPT_TYPE_TAG_REQUIRES_TAG
-      assert(error.getMessage.contains("INVALID_PARAMETER_VALUE.INTERRUPT_TYPE_TAG_REQUIRES_TAG"))
-      assert(error.getMessage.contains("operation_tag"))
-    }
-  }
-
-  test("Interrupt with OPERATION_ID type without operation_id throws proper error class") {
-    withRawBlockingStub { stub =>
-      // Create an interrupt request with INTERRUPT_TYPE_OPERATION_ID but no operation_id
-      val request = org.apache.spark.connect.proto.InterruptRequest
-        .newBuilder()
-        .setSessionId(UUID.randomUUID().toString)
-        .setUserContext(org.apache.spark.connect.proto.UserContext
-          .newBuilder()
-          .setUserId(defaultUserId))
-        .setInterruptType(
-          org.apache.spark.connect.proto.InterruptRequest.InterruptType.INTERRUPT_TYPE_OPERATION_ID)
-        .build()
-
-      val error = intercept[io.grpc.StatusRuntimeException] {
-        stub.interrupt(request)
-      }
-
-      // Verify the error is INVALID_PARAMETER_VALUE.INTERRUPT_TYPE_OPERATION_ID_REQUIRES_ID
-      assert(
-        error.getMessage.contains(
-          "INVALID_PARAMETER_VALUE.INTERRUPT_TYPE_OPERATION_ID_REQUIRES_ID"))
-      assert(error.getMessage.contains("operation_id"))
->>>>>>> edfd3578
     }
   }
 }