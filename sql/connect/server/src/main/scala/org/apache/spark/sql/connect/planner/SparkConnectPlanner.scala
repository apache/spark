/*
 * Licensed to the Apache Software Foundation (ASF) under one or more
 * contributor license agreements.  See the NOTICE file distributed with
 * this work for additional information regarding copyright ownership.
 * The ASF licenses this file to You under the Apache License, Version 2.0
 * (the "License"); you may not use this file except in compliance with
 * the License.  You may obtain a copy of the License at
 *
 *    http://www.apache.org/licenses/LICENSE-2.0
 *
 * Unless required by applicable law or agreed to in writing, software
 * distributed under the License is distributed on an "AS IS" BASIS,
 * WITHOUT WARRANTIES OR CONDITIONS OF ANY KIND, either express or implied.
 * See the License for the specific language governing permissions and
 * limitations under the License.
 */

package org.apache.spark.sql.connect.planner

import java.util.UUID

import scala.collection.mutable
import scala.jdk.CollectionConverters._
import scala.util.Try
import scala.util.control.NonFatal

import com.google.common.base.Throwables
import com.google.common.collect.{Lists, Maps}
import com.google.protobuf.{Any => ProtoAny, ByteString}
import io.grpc.{Context, Status, StatusRuntimeException}
import io.grpc.stub.StreamObserver
import org.apache.commons.lang3.exception.ExceptionUtils

import org.apache.spark.{Partition, SparkEnv, TaskContext}
import org.apache.spark.annotation.{DeveloperApi, Since}
import org.apache.spark.api.python.{PythonEvalType, SimplePythonFunction}
import org.apache.spark.connect.proto
import org.apache.spark.connect.proto.{CheckpointCommand, CreateResourceProfileCommand, ExecutePlanResponse, SqlCommand, StreamingForeachFunction, StreamingQueryCommand, StreamingQueryCommandResult, StreamingQueryInstanceId, StreamingQueryManagerCommand, StreamingQueryManagerCommandResult, WriteStreamOperationStart, WriteStreamOperationStartResult}
import org.apache.spark.connect.proto.ExecutePlanResponse.SqlCommandResult
import org.apache.spark.connect.proto.Parse.ParseFormat
import org.apache.spark.connect.proto.StreamingQueryManagerCommandResult.StreamingQueryInstance
import org.apache.spark.connect.proto.WriteStreamOperationStart.TriggerCase
import org.apache.spark.internal.{Logging, MDC}
import org.apache.spark.internal.LogKeys.{DATAFRAME_ID, SESSION_ID}
import org.apache.spark.ml.{functions => MLFunctions}
import org.apache.spark.resource.{ExecutorResourceRequest, ResourceProfile, TaskResourceProfile, TaskResourceRequest}
import org.apache.spark.sql.{withOrigin, Column, Dataset, Encoders, ForeachWriter, Observation, RelationalGroupedDataset, SparkSession}
import org.apache.spark.sql.avro.{AvroDataToCatalyst, CatalystDataToAvro}
import org.apache.spark.sql.catalyst.{expressions, AliasIdentifier, FunctionIdentifier, QueryPlanningTracker}
import org.apache.spark.sql.catalyst.analysis.{FunctionRegistry, GlobalTempView, LocalTempView, MultiAlias, NameParameterizedQuery, PosParameterizedQuery, UnresolvedAlias, UnresolvedAttribute, UnresolvedDataFrameStar, UnresolvedDeserializer, UnresolvedExtractValue, UnresolvedFunction, UnresolvedRegex, UnresolvedRelation, UnresolvedStar}
import org.apache.spark.sql.catalyst.encoders.{AgnosticEncoder, ExpressionEncoder, RowEncoder}
import org.apache.spark.sql.catalyst.encoders.AgnosticEncoders.UnboundRowEncoder
import org.apache.spark.sql.catalyst.expressions._
import org.apache.spark.sql.catalyst.expressions.aggregate.AggregateExpression
import org.apache.spark.sql.catalyst.parser.{ParseException, ParserUtils}
import org.apache.spark.sql.catalyst.plans.{Cross, FullOuter, Inner, JoinType, LeftAnti, LeftOuter, LeftSemi, RightOuter, UsingJoin}
import org.apache.spark.sql.catalyst.plans.logical
import org.apache.spark.sql.catalyst.plans.logical.{AppendColumns, Assignment, CoGroup, CollectMetrics, CommandResult, Deduplicate, DeduplicateWithinWatermark, DeleteAction, DeserializeToObject, Except, FlatMapGroupsWithState, InsertAction, InsertStarAction, Intersect, JoinWith, LocalRelation, LogicalGroupState, LogicalPlan, MapGroups, MapPartitions, MergeAction, Project, Sample, SerializeFromObject, Sort, SubqueryAlias, TypedFilter, Union, Unpivot, UnresolvedHint, UpdateAction, UpdateStarAction}
import org.apache.spark.sql.catalyst.streaming.InternalOutputModes
import org.apache.spark.sql.catalyst.trees.PySparkCurrentOrigin
import org.apache.spark.sql.catalyst.types.DataTypeUtils
import org.apache.spark.sql.catalyst.util.{CaseInsensitiveMap, CharVarcharUtils}
import org.apache.spark.sql.connect.common.{DataTypeProtoConverter, ForeachWriterPacket, InvalidPlanInput, LiteralValueProtoConverter, StorageLevelProtoConverter, StreamingListenerPacket, UdfPacket}
import org.apache.spark.sql.connect.config.Connect.CONNECT_GRPC_ARROW_MAX_BATCH_SIZE
import org.apache.spark.sql.connect.plugin.SparkConnectPluginRegistry
import org.apache.spark.sql.connect.service.{ExecuteHolder, SessionHolder, SparkConnectService}
import org.apache.spark.sql.connect.utils.MetricGenerator
import org.apache.spark.sql.errors.QueryCompilationErrors
import org.apache.spark.sql.execution.QueryExecution
import org.apache.spark.sql.execution.aggregate.TypedAggregateExpression
import org.apache.spark.sql.execution.arrow.ArrowConverters
import org.apache.spark.sql.execution.command.CreateViewCommand
import org.apache.spark.sql.execution.datasources.LogicalRelation
import org.apache.spark.sql.execution.datasources.jdbc.{JDBCOptions, JDBCPartition, JDBCRelation}
import org.apache.spark.sql.execution.datasources.v2.python.UserDefinedPythonDataSource
import org.apache.spark.sql.execution.python.{PythonForeachWriter, UserDefinedPythonFunction, UserDefinedPythonTableFunction}
import org.apache.spark.sql.execution.stat.StatFunctions
import org.apache.spark.sql.execution.streaming.GroupStateImpl.groupStateTimeoutFromString
import org.apache.spark.sql.execution.streaming.StreamingQueryWrapper
import org.apache.spark.sql.expressions.{Aggregator, ReduceAggregator, SparkUserDefinedFunction, UserDefinedAggregator, UserDefinedFunction}
import org.apache.spark.sql.internal.{CatalogImpl, TypedAggUtils}
import org.apache.spark.sql.protobuf.{CatalystDataToProtobuf, ProtobufDataToCatalyst}
import org.apache.spark.sql.streaming.{GroupStateTimeout, OutputMode, StreamingQuery, StreamingQueryListener, StreamingQueryProgress, Trigger}
import org.apache.spark.sql.types._
import org.apache.spark.sql.util.CaseInsensitiveStringMap
import org.apache.spark.storage.CacheId
import org.apache.spark.util.ArrayImplicits._
import org.apache.spark.util.Utils

final case class InvalidCommandInput(
    private val message: String = "",
    private val cause: Throwable = null)
    extends Exception(message, cause)

class SparkConnectPlanner(
    val sessionHolder: SessionHolder,
    val executeHolderOpt: Option[ExecuteHolder] = None)
    extends Logging {

  def this(executeHolder: ExecuteHolder) = {
    this(executeHolder.sessionHolder, Some(executeHolder))
  }

  if (!executeHolderOpt.forall { e => e.sessionHolder == sessionHolder }) {
    throw new IllegalArgumentException("executeHolder does not belong to sessionHolder")
  }

  @Since("4.0.0")
  @DeveloperApi
  def session: SparkSession = sessionHolder.session

  private[connect] def parser = session.sessionState.sqlParser

  private[connect] def userId: String = sessionHolder.userId

  private[connect] def sessionId: String = sessionHolder.sessionId

  private lazy val executeHolder = executeHolderOpt.getOrElse {
    throw new IllegalArgumentException("executeHolder is not set")
  }

  private lazy val pythonExec =
    sys.env.getOrElse("PYSPARK_PYTHON", sys.env.getOrElse("PYSPARK_DRIVER_PYTHON", "python3"))

  /**
   * The root of the query plan is a relation and we apply the transformations to it. The resolved
   * logical plan will not get cached. If the result needs to be cached, use
   * `transformRelation(rel, cachePlan = true)` instead.
   * @param rel
   *   The relation to transform.
   * @return
   *   The resolved logical plan.
   */
  @DeveloperApi
  def transformRelation(rel: proto.Relation): LogicalPlan =
    transformRelation(rel, cachePlan = false)

  /**
   * The root of the query plan is a relation and we apply the transformations to it.
   * @param rel
   *   The relation to transform.
   * @param cachePlan
   *   Set to true for a performance optimization, if the plan is likely to be reused, e.g. built
   *   upon by further dataset transformation. The default is false.
   * @return
   *   The resolved logical plan.
   */
  @DeveloperApi
  def transformRelation(rel: proto.Relation, cachePlan: Boolean): LogicalPlan = {
    sessionHolder.usePlanCache(rel, cachePlan) { rel =>
      val plan = rel.getRelTypeCase match {
        // DataFrame API
        case proto.Relation.RelTypeCase.SHOW_STRING => transformShowString(rel.getShowString)
        case proto.Relation.RelTypeCase.HTML_STRING => transformHtmlString(rel.getHtmlString)
        case proto.Relation.RelTypeCase.READ => transformReadRel(rel.getRead)
        case proto.Relation.RelTypeCase.PROJECT => transformProject(rel.getProject)
        case proto.Relation.RelTypeCase.FILTER => transformFilter(rel.getFilter)
        case proto.Relation.RelTypeCase.LIMIT => transformLimit(rel.getLimit)
        case proto.Relation.RelTypeCase.OFFSET => transformOffset(rel.getOffset)
        case proto.Relation.RelTypeCase.TAIL => transformTail(rel.getTail)
        case proto.Relation.RelTypeCase.JOIN => transformJoinOrJoinWith(rel.getJoin)
        case proto.Relation.RelTypeCase.AS_OF_JOIN => transformAsOfJoin(rel.getAsOfJoin)
        case proto.Relation.RelTypeCase.DEDUPLICATE => transformDeduplicate(rel.getDeduplicate)
        case proto.Relation.RelTypeCase.SET_OP => transformSetOperation(rel.getSetOp)
        case proto.Relation.RelTypeCase.SORT => transformSort(rel.getSort)
        case proto.Relation.RelTypeCase.DROP => transformDrop(rel.getDrop)
        case proto.Relation.RelTypeCase.AGGREGATE => transformAggregate(rel.getAggregate)
        case proto.Relation.RelTypeCase.SQL => transformSql(rel.getSql)
        case proto.Relation.RelTypeCase.WITH_RELATIONS
            if isValidSQLWithRefs(rel.getWithRelations) =>
          transformSqlWithRefs(rel.getWithRelations)
        case proto.Relation.RelTypeCase.LOCAL_RELATION =>
          transformLocalRelation(rel.getLocalRelation)
        case proto.Relation.RelTypeCase.SAMPLE => transformSample(rel.getSample)
        case proto.Relation.RelTypeCase.RANGE => transformRange(rel.getRange)
        case proto.Relation.RelTypeCase.SUBQUERY_ALIAS =>
          transformSubqueryAlias(rel.getSubqueryAlias)
        case proto.Relation.RelTypeCase.REPARTITION => transformRepartition(rel.getRepartition)
        case proto.Relation.RelTypeCase.FILL_NA => transformNAFill(rel.getFillNa)
        case proto.Relation.RelTypeCase.DROP_NA => transformNADrop(rel.getDropNa)
        case proto.Relation.RelTypeCase.REPLACE => transformReplace(rel.getReplace)
        case proto.Relation.RelTypeCase.SUMMARY => transformStatSummary(rel.getSummary)
        case proto.Relation.RelTypeCase.DESCRIBE => transformStatDescribe(rel.getDescribe)
        case proto.Relation.RelTypeCase.COV => transformStatCov(rel.getCov)
        case proto.Relation.RelTypeCase.CORR => transformStatCorr(rel.getCorr)
        case proto.Relation.RelTypeCase.APPROX_QUANTILE =>
          transformStatApproxQuantile(rel.getApproxQuantile)
        case proto.Relation.RelTypeCase.CROSSTAB =>
          transformStatCrosstab(rel.getCrosstab)
        case proto.Relation.RelTypeCase.FREQ_ITEMS => transformStatFreqItems(rel.getFreqItems)
        case proto.Relation.RelTypeCase.SAMPLE_BY =>
          transformStatSampleBy(rel.getSampleBy)
        case proto.Relation.RelTypeCase.TO_SCHEMA => transformToSchema(rel.getToSchema)
        case proto.Relation.RelTypeCase.TO_DF =>
          transformToDF(rel.getToDf)
        case proto.Relation.RelTypeCase.WITH_COLUMNS_RENAMED =>
          transformWithColumnsRenamed(rel.getWithColumnsRenamed)
        case proto.Relation.RelTypeCase.WITH_COLUMNS => transformWithColumns(rel.getWithColumns)
        case proto.Relation.RelTypeCase.WITH_WATERMARK =>
          transformWithWatermark(rel.getWithWatermark)
        case proto.Relation.RelTypeCase.CACHED_LOCAL_RELATION =>
          transformCachedLocalRelation(rel.getCachedLocalRelation)
        case proto.Relation.RelTypeCase.HINT => transformHint(rel.getHint)
        case proto.Relation.RelTypeCase.UNPIVOT => transformUnpivot(rel.getUnpivot)
        case proto.Relation.RelTypeCase.REPARTITION_BY_EXPRESSION =>
          transformRepartitionByExpression(rel.getRepartitionByExpression)
        case proto.Relation.RelTypeCase.MAP_PARTITIONS =>
          transformMapPartitions(rel.getMapPartitions)
        case proto.Relation.RelTypeCase.GROUP_MAP =>
          transformGroupMap(rel.getGroupMap)
        case proto.Relation.RelTypeCase.CO_GROUP_MAP =>
          transformCoGroupMap(rel.getCoGroupMap)
        case proto.Relation.RelTypeCase.APPLY_IN_PANDAS_WITH_STATE =>
          transformApplyInPandasWithState(rel.getApplyInPandasWithState)
        case proto.Relation.RelTypeCase.COMMON_INLINE_USER_DEFINED_TABLE_FUNCTION =>
          transformCommonInlineUserDefinedTableFunction(
            rel.getCommonInlineUserDefinedTableFunction)
        case proto.Relation.RelTypeCase.CACHED_REMOTE_RELATION =>
          transformCachedRemoteRelation(rel.getCachedRemoteRelation)
        case proto.Relation.RelTypeCase.COLLECT_METRICS =>
          transformCollectMetrics(rel.getCollectMetrics, rel.getCommon.getPlanId)
        case proto.Relation.RelTypeCase.PARSE => transformParse(rel.getParse)
        case proto.Relation.RelTypeCase.RELTYPE_NOT_SET =>
          throw new IndexOutOfBoundsException("Expected Relation to be set, but is empty.")

        // Catalog API (internal-only)
        case proto.Relation.RelTypeCase.CATALOG => transformCatalog(rel.getCatalog)

        // Handle plugins for Spark Connect Relation types.
        case proto.Relation.RelTypeCase.EXTENSION =>
          transformRelationPlugin(rel.getExtension)
        case _ => throw InvalidPlanInput(s"${rel.getUnknown} not supported.")
      }
      if (rel.hasCommon && rel.getCommon.hasPlanId) {
        plan.setTagValue(LogicalPlan.PLAN_ID_TAG, rel.getCommon.getPlanId)
      }
      plan
    }
  }

  private def transformRelationPlugin(extension: ProtoAny): LogicalPlan = {
    SparkConnectPluginRegistry.relationRegistry
      // Lazily traverse the collection.
      .view
      // Apply the transformation.
      .map(p => p.transform(extension.toByteArray, this))
      // Find the first non-empty transformation or throw.
      .find(_.isPresent)
      .getOrElse(throw InvalidPlanInput("No handler found for extension"))
      .get()
  }

  private def transformCatalog(catalog: proto.Catalog): LogicalPlan = {
    catalog.getCatTypeCase match {
      case proto.Catalog.CatTypeCase.CURRENT_DATABASE => transformCurrentDatabase()
      case proto.Catalog.CatTypeCase.SET_CURRENT_DATABASE =>
        transformSetCurrentDatabase(catalog.getSetCurrentDatabase)
      case proto.Catalog.CatTypeCase.LIST_DATABASES =>
        transformListDatabases(catalog.getListDatabases)
      case proto.Catalog.CatTypeCase.LIST_TABLES => transformListTables(catalog.getListTables)
      case proto.Catalog.CatTypeCase.LIST_FUNCTIONS =>
        transformListFunctions(catalog.getListFunctions)
      case proto.Catalog.CatTypeCase.LIST_COLUMNS => transformListColumns(catalog.getListColumns)
      case proto.Catalog.CatTypeCase.GET_DATABASE => transformGetDatabase(catalog.getGetDatabase)
      case proto.Catalog.CatTypeCase.GET_TABLE => transformGetTable(catalog.getGetTable)
      case proto.Catalog.CatTypeCase.GET_FUNCTION => transformGetFunction(catalog.getGetFunction)
      case proto.Catalog.CatTypeCase.DATABASE_EXISTS =>
        transformDatabaseExists(catalog.getDatabaseExists)
      case proto.Catalog.CatTypeCase.TABLE_EXISTS => transformTableExists(catalog.getTableExists)
      case proto.Catalog.CatTypeCase.FUNCTION_EXISTS =>
        transformFunctionExists(catalog.getFunctionExists)
      case proto.Catalog.CatTypeCase.CREATE_EXTERNAL_TABLE =>
        transformCreateExternalTable(catalog.getCreateExternalTable)
      case proto.Catalog.CatTypeCase.CREATE_TABLE => transformCreateTable(catalog.getCreateTable)
      case proto.Catalog.CatTypeCase.DROP_TEMP_VIEW =>
        transformDropTempView(catalog.getDropTempView)
      case proto.Catalog.CatTypeCase.DROP_GLOBAL_TEMP_VIEW =>
        transformDropGlobalTempView(catalog.getDropGlobalTempView)
      case proto.Catalog.CatTypeCase.RECOVER_PARTITIONS =>
        transformRecoverPartitions(catalog.getRecoverPartitions)
      case proto.Catalog.CatTypeCase.IS_CACHED => transformIsCached(catalog.getIsCached)
      case proto.Catalog.CatTypeCase.CACHE_TABLE => transformCacheTable(catalog.getCacheTable)
      case proto.Catalog.CatTypeCase.UNCACHE_TABLE =>
        transformUncacheTable(catalog.getUncacheTable)
      case proto.Catalog.CatTypeCase.CLEAR_CACHE => transformClearCache()
      case proto.Catalog.CatTypeCase.REFRESH_TABLE =>
        transformRefreshTable(catalog.getRefreshTable)
      case proto.Catalog.CatTypeCase.REFRESH_BY_PATH =>
        transformRefreshByPath(catalog.getRefreshByPath)
      case proto.Catalog.CatTypeCase.CURRENT_CATALOG =>
        transformCurrentCatalog()
      case proto.Catalog.CatTypeCase.SET_CURRENT_CATALOG =>
        transformSetCurrentCatalog(catalog.getSetCurrentCatalog)
      case proto.Catalog.CatTypeCase.LIST_CATALOGS =>
        transformListCatalogs(catalog.getListCatalogs)
      case other => throw InvalidPlanInput(s"$other not supported.")
    }
  }

  private def transformShowString(rel: proto.ShowString): LogicalPlan = {
    val showString = Dataset
      .ofRows(session, transformRelation(rel.getInput))
      .showString(rel.getNumRows, rel.getTruncate, rel.getVertical)
    LocalRelation.fromProduct(
      output = AttributeReference("show_string", StringType, false)() :: Nil,
      data = Tuple1.apply(showString) :: Nil)
  }

  private def transformHtmlString(rel: proto.HtmlString): LogicalPlan = {
    val htmlString = Dataset
      .ofRows(session, transformRelation(rel.getInput))
      .htmlString(rel.getNumRows, rel.getTruncate)
    LocalRelation.fromProduct(
      output = AttributeReference("html_string", StringType, false)() :: Nil,
      data = Tuple1.apply(htmlString) :: Nil)
  }

  private def transformSql(sql: proto.SQL): LogicalPlan = {
    val args = sql.getArgsMap
    val namedArguments = sql.getNamedArgumentsMap
    val posArgs = sql.getPosArgsList
    val posArguments = sql.getPosArgumentsList
    val parsedPlan = parser.parsePlan(sql.getQuery)
    if (!namedArguments.isEmpty) {
      NameParameterizedQuery(
        parsedPlan,
        namedArguments.asScala.toMap.transform((_, v) => transformExpression(v)))
    } else if (!posArguments.isEmpty) {
      PosParameterizedQuery(parsedPlan, posArguments.asScala.map(transformExpression).toSeq)
    } else if (!args.isEmpty) {
      NameParameterizedQuery(
        parsedPlan,
        args.asScala.toMap.transform((_, v) => transformLiteral(v)))
    } else if (!posArgs.isEmpty) {
      PosParameterizedQuery(parsedPlan, posArgs.asScala.map(transformLiteral).toSeq)
    } else {
      parsedPlan
    }
  }

  private def transformSqlWithRefs(query: proto.WithRelations): LogicalPlan = {
    if (!isValidSQLWithRefs(query)) {
      throw InvalidPlanInput(s"$query is not a valid relation for SQL with references")
    }
    executeSQLWithRefs(query).logicalPlan
  }

  private def transformSubqueryAlias(alias: proto.SubqueryAlias): LogicalPlan = {
    val aliasIdentifier =
      if (alias.getQualifierCount > 0) {
        AliasIdentifier.apply(alias.getAlias, alias.getQualifierList.asScala.toSeq)
      } else {
        AliasIdentifier.apply(alias.getAlias)
      }
    SubqueryAlias(aliasIdentifier, transformRelation(alias.getInput))
  }

  /**
   * All fields of [[proto.Sample]] are optional. However, given those are proto primitive types,
   * we cannot differentiate if the field is not or set when the field's value equals to the type
   * default value. In the future if this ever become a problem, one solution could be that to
   * wrap such fields into proto messages.
   */
  private def transformSample(rel: proto.Sample): LogicalPlan = {
    val plan = if (rel.getDeterministicOrder) {
      val input = Dataset.ofRows(session, transformRelation(rel.getInput))

      // It is possible that the underlying dataframe doesn't guarantee the ordering of rows in its
      // constituent partitions each time a split is materialized which could result in
      // overlapping splits. To prevent this, we explicitly sort each input partition to make the
      // ordering deterministic. Note that MapTypes cannot be sorted and are explicitly pruned out
      // from the sort order.
      val sortOrder = input.logicalPlan.output
        .filter(attr => RowOrdering.isOrderable(attr.dataType))
        .map(SortOrder(_, Ascending))
      if (sortOrder.nonEmpty) {
        Sort(sortOrder, global = false, input.logicalPlan)
      } else {
        input.cache()
        input.logicalPlan
      }
    } else {
      transformRelation(rel.getInput)
    }

    Sample(
      rel.getLowerBound,
      rel.getUpperBound,
      rel.getWithReplacement,
      if (rel.hasSeed) rel.getSeed else Utils.random.nextLong,
      plan)
  }

  private def transformRepartition(rel: proto.Repartition): LogicalPlan = {
    logical.Repartition(rel.getNumPartitions, rel.getShuffle, transformRelation(rel.getInput))
  }

  private def transformRange(rel: proto.Range): LogicalPlan = {
    val start = rel.getStart
    val end = rel.getEnd
    val step = rel.getStep
    val numPartitions = if (rel.hasNumPartitions) {
      rel.getNumPartitions
    } else {
      session.leafNodeDefaultParallelism
    }
    logical.Range(start, end, step, numPartitions)
  }

  private def transformNAFill(rel: proto.NAFill): LogicalPlan = {
    if (rel.getValuesCount == 0) {
      throw InvalidPlanInput(s"values must contains at least 1 item!")
    }
    if (rel.getValuesCount > 1 && rel.getValuesCount != rel.getColsCount) {
      throw InvalidPlanInput(
        s"When values contains more than 1 items, " +
          s"values and cols should have the same length!")
    }

    val dataset = Dataset.ofRows(session, transformRelation(rel.getInput))

    val cols = rel.getColsList.asScala.toArray
    val values = rel.getValuesList.asScala.toArray
    if (values.length == 1) {
      val value = LiteralValueProtoConverter.toCatalystValue(values.head)
      val columns = if (cols.nonEmpty) Some(cols.toImmutableArraySeq) else None
      dataset.na.fillValue(value, columns).logicalPlan
    } else {
      val valueMap = mutable.Map.empty[String, Any]
      cols.zip(values).foreach { case (col, value) =>
        valueMap.update(col, LiteralValueProtoConverter.toCatalystValue(value))
      }
      dataset.na.fill(valueMap = valueMap.toMap).logicalPlan
    }
  }

  private def transformNADrop(rel: proto.NADrop): LogicalPlan = {
    val dataset = Dataset.ofRows(session, transformRelation(rel.getInput))

    val cols = rel.getColsList.asScala.toArray

    (cols.nonEmpty, rel.hasMinNonNulls) match {
      case (true, true) =>
        dataset.na.drop(minNonNulls = rel.getMinNonNulls, cols = cols).logicalPlan
      case (true, false) =>
        dataset.na.drop(cols = cols).logicalPlan
      case (false, true) =>
        dataset.na.drop(minNonNulls = rel.getMinNonNulls).logicalPlan
      case (false, false) =>
        dataset.na.drop().logicalPlan
    }
  }

  private def transformReplace(rel: proto.NAReplace): LogicalPlan = {
    val replacement = mutable.Map.empty[Any, Any]
    rel.getReplacementsList.asScala.foreach { replace =>
      replacement.update(
        LiteralValueProtoConverter.toCatalystValue(replace.getOldValue),
        LiteralValueProtoConverter.toCatalystValue(replace.getNewValue))
    }

    if (rel.getColsCount == 0) {
      Dataset
        .ofRows(session, transformRelation(rel.getInput))
        .na
        .replace("*", replacement.toMap)
        .logicalPlan
    } else {
      Dataset
        .ofRows(session, transformRelation(rel.getInput))
        .na
        .replace(rel.getColsList.asScala.toSeq, replacement.toMap)
        .logicalPlan
    }
  }

  private def transformStatSummary(rel: proto.StatSummary): LogicalPlan = {
    Dataset
      .ofRows(session, transformRelation(rel.getInput))
      .summary(rel.getStatisticsList.asScala.toSeq: _*)
      .logicalPlan
  }

  private def transformStatDescribe(rel: proto.StatDescribe): LogicalPlan = {
    Dataset
      .ofRows(session, transformRelation(rel.getInput))
      .describe(rel.getColsList.asScala.toSeq: _*)
      .logicalPlan
  }

  private def transformStatCov(rel: proto.StatCov): LogicalPlan = {
    val df = Dataset.ofRows(session, transformRelation(rel.getInput))
    StatFunctions
      .calculateCovImpl(df, Seq(rel.getCol1, rel.getCol2))
      .logicalPlan
  }

  private def transformStatCorr(rel: proto.StatCorr): LogicalPlan = {
    val df = Dataset.ofRows(session, transformRelation(rel.getInput))
    if (rel.hasMethod) {
      StatFunctions
        .calculateCorrImpl(df, Seq(rel.getCol1, rel.getCol2), rel.getMethod)
        .logicalPlan
    } else {
      StatFunctions
        .calculateCorrImpl(df, Seq(rel.getCol1, rel.getCol2))
        .logicalPlan
    }
  }

  private def transformStatApproxQuantile(rel: proto.StatApproxQuantile): LogicalPlan = {
    val cols = rel.getColsList.asScala.toArray
    val probabilities = rel.getProbabilitiesList.asScala.map(_.doubleValue()).toArray
    val approxQuantile = Dataset
      .ofRows(session, transformRelation(rel.getInput))
      .stat
      .approxQuantile(cols, probabilities, rel.getRelativeError)
    LocalRelation.fromProduct(
      output =
        AttributeReference("approx_quantile", ArrayType(ArrayType(DoubleType)), false)() :: Nil,
      data = Tuple1.apply(approxQuantile) :: Nil)
  }

  private def transformStatCrosstab(rel: proto.StatCrosstab): LogicalPlan = {
    Dataset
      .ofRows(session, transformRelation(rel.getInput))
      .stat
      .crosstab(rel.getCol1, rel.getCol2)
      .logicalPlan
  }

  private def transformStatFreqItems(rel: proto.StatFreqItems): LogicalPlan = {
    val cols = rel.getColsList.asScala.toSeq
    val df = Dataset.ofRows(session, transformRelation(rel.getInput))
    if (rel.hasSupport) {
      df.stat.freqItems(cols, rel.getSupport).logicalPlan
    } else {
      df.stat.freqItems(cols).logicalPlan
    }
  }

  private def transformStatSampleBy(rel: proto.StatSampleBy): LogicalPlan = {
    val fractions = rel.getFractionsList.asScala.map { protoFraction =>
      val stratum = transformLiteral(protoFraction.getStratum) match {
        case Literal(s, StringType) if s != null => s.toString
        case literal => literal.value
      }
      (stratum, protoFraction.getFraction)
    }

    Dataset
      .ofRows(session, transformRelation(rel.getInput))
      .stat
      .sampleBy(
        col = Column(transformExpression(rel.getCol)),
        fractions = fractions.toMap,
        seed = if (rel.hasSeed) rel.getSeed else Utils.random.nextLong)
      .logicalPlan
  }

  private def transformToSchema(rel: proto.ToSchema): LogicalPlan = {
    val schema = transformDataType(rel.getSchema)
    assert(schema.isInstanceOf[StructType])

    Dataset
      .ofRows(session, transformRelation(rel.getInput))
      .to(schema.asInstanceOf[StructType])
      .logicalPlan
  }

  private def transformToDF(rel: proto.ToDF): LogicalPlan = {
    Dataset
      .ofRows(session, transformRelation(rel.getInput))
      .toDF(rel.getColumnNamesList.asScala.toSeq: _*)
      .logicalPlan
  }

  private def transformMapPartitions(rel: proto.MapPartitions): LogicalPlan = {
    val baseRel = transformRelation(rel.getInput)
    val commonUdf = rel.getFunc
    commonUdf.getFunctionCase match {
      case proto.CommonInlineUserDefinedFunction.FunctionCase.SCALAR_SCALA_UDF =>
        val analyzed = session.sessionState.executePlan(baseRel).analyzed
        transformTypedMapPartitions(commonUdf, analyzed)
      case proto.CommonInlineUserDefinedFunction.FunctionCase.PYTHON_UDF =>
        val pythonUdf = transformPythonUDF(commonUdf)
        val isBarrier = if (rel.hasIsBarrier) rel.getIsBarrier else false
        val profile = if (rel.hasProfileId) {
          val profileId = rel.getProfileId
          Some(session.sparkContext.resourceProfileManager.resourceProfileFromId(profileId))
        } else {
          None
        }
        pythonUdf.evalType match {
          case PythonEvalType.SQL_MAP_PANDAS_ITER_UDF =>
            logical.MapInPandas(
              pythonUdf,
              DataTypeUtils.toAttributes(pythonUdf.dataType.asInstanceOf[StructType]),
              baseRel,
              isBarrier,
              profile)
          case PythonEvalType.SQL_MAP_ARROW_ITER_UDF =>
            logical.MapInArrow(
              pythonUdf,
              DataTypeUtils.toAttributes(pythonUdf.dataType.asInstanceOf[StructType]),
              baseRel,
              isBarrier,
              profile)
          case _ =>
            throw InvalidPlanInput(
              s"Function with EvalType: ${pythonUdf.evalType} is not supported")
        }
      case _ =>
        throw InvalidPlanInput(
          s"Function with ID: ${commonUdf.getFunctionCase.getNumber} is not supported")
    }
  }

  private def generateObjAttr[T](enc: ExpressionEncoder[T]): Attribute = {
    val dataType = enc.deserializer.dataType
    val nullable = !enc.clsTag.runtimeClass.isPrimitive
    AttributeReference("obj", dataType, nullable)()
  }

  private def transformTypedMapPartitions(
      fun: proto.CommonInlineUserDefinedFunction,
      child: LogicalPlan): LogicalPlan = {
    val udf = TypedScalaUdf(fun, Some(child.output))
    val deserialized = DeserializeToObject(udf.inputDeserializer(), udf.inputObjAttr, child)
    val mapped = MapPartitions(
      udf.function.asInstanceOf[Iterator[Any] => Iterator[Any]],
      udf.outputObjAttr,
      deserialized)
    SerializeFromObject(udf.outputNamedExpression, mapped)
  }

  private def transformGroupMap(rel: proto.GroupMap): LogicalPlan = {
    val commonUdf = rel.getFunc
    commonUdf.getFunctionCase match {
      case proto.CommonInlineUserDefinedFunction.FunctionCase.SCALAR_SCALA_UDF =>
        transformTypedGroupMap(rel, commonUdf)

      case proto.CommonInlineUserDefinedFunction.FunctionCase.PYTHON_UDF =>
        val pythonUdf = transformPythonUDF(commonUdf)
        val cols =
          rel.getGroupingExpressionsList.asScala.toSeq.map(expr =>
            Column(transformExpression(expr)))
        val group = Dataset
          .ofRows(session, transformRelation(rel.getInput))
          .groupBy(cols: _*)

        pythonUdf.evalType match {
          case PythonEvalType.SQL_GROUPED_MAP_PANDAS_UDF =>
            group.flatMapGroupsInPandas(pythonUdf).logicalPlan

          case PythonEvalType.SQL_GROUPED_MAP_ARROW_UDF =>
            group.flatMapGroupsInArrow(pythonUdf).logicalPlan

          case _ =>
            throw InvalidPlanInput(
              s"Function with EvalType: ${pythonUdf.evalType} is not supported")
        }

      case _ =>
        throw InvalidPlanInput(
          s"Function with ID: ${commonUdf.getFunctionCase.getNumber} is not supported")
    }
  }

  private def transformTypedGroupMap(
      rel: proto.GroupMap,
      commonUdf: proto.CommonInlineUserDefinedFunction): LogicalPlan = {
    val udf = TypedScalaUdf(commonUdf)
    val ds = UntypedKeyValueGroupedDataset(
      rel.getInput,
      rel.getGroupingExpressionsList,
      rel.getSortingExpressionsList)

    if (rel.hasIsMapGroupsWithState) {
      val hasInitialState = !rel.getInitialGroupingExpressionsList.isEmpty && rel.hasInitialInput
      val initialDs = if (hasInitialState) {
        UntypedKeyValueGroupedDataset(
          rel.getInitialInput,
          rel.getInitialGroupingExpressionsList,
          rel.getSortingExpressionsList)
      } else {
        UntypedKeyValueGroupedDataset(
          rel.getInput,
          rel.getGroupingExpressionsList,
          rel.getSortingExpressionsList)
      }
      val timeoutConf = if (!rel.hasTimeoutConf) {
        GroupStateTimeout.NoTimeout
      } else {
        groupStateTimeoutFromString(rel.getTimeoutConf)
      }
      val outputMode = if (!rel.hasOutputMode) {
        OutputMode.Update
      } else {
        InternalOutputModes(rel.getOutputMode)
      }

      val flatMapGroupsWithState = if (hasInitialState) {
        new FlatMapGroupsWithState(
          udf.function
            .asInstanceOf[(Any, Iterator[Any], LogicalGroupState[Any]) => Iterator[Any]],
          udf.inputDeserializer(ds.groupingAttributes),
          ds.valueDeserializer,
          ds.groupingAttributes,
          ds.dataAttributes,
          udf.outputObjAttr,
          initialDs.vEncoder.asInstanceOf[ExpressionEncoder[Any]],
          outputMode,
          rel.getIsMapGroupsWithState,
          timeoutConf,
          hasInitialState,
          initialDs.groupingAttributes,
          initialDs.dataAttributes,
          initialDs.valueDeserializer,
          initialDs.analyzed,
          ds.analyzed)
      } else {
        new FlatMapGroupsWithState(
          udf.function
            .asInstanceOf[(Any, Iterator[Any], LogicalGroupState[Any]) => Iterator[Any]],
          udf.inputDeserializer(ds.groupingAttributes),
          ds.valueDeserializer,
          ds.groupingAttributes,
          ds.dataAttributes,
          udf.outputObjAttr,
          initialDs.vEncoder.asInstanceOf[ExpressionEncoder[Any]],
          outputMode,
          rel.getIsMapGroupsWithState,
          timeoutConf,
          hasInitialState,
          ds.groupingAttributes,
          ds.dataAttributes,
          udf.inputDeserializer(ds.groupingAttributes),
          LocalRelation(initialDs.vEncoder.schema), // empty data set
          ds.analyzed)
      }
      SerializeFromObject(udf.outputNamedExpression, flatMapGroupsWithState)
    } else {
      val mapped = new MapGroups(
        udf.function.asInstanceOf[(Any, Iterator[Any]) => IterableOnce[Any]],
        udf.inputDeserializer(ds.groupingAttributes),
        ds.valueDeserializer,
        ds.groupingAttributes,
        ds.dataAttributes,
        ds.sortOrder,
        udf.outputObjAttr,
        ds.analyzed)
      SerializeFromObject(udf.outputNamedExpression, mapped)
    }
  }

  private def transformCoGroupMap(rel: proto.CoGroupMap): LogicalPlan = {
    val commonUdf = rel.getFunc
    commonUdf.getFunctionCase match {
      case proto.CommonInlineUserDefinedFunction.FunctionCase.SCALAR_SCALA_UDF =>
        transformTypedCoGroupMap(rel, commonUdf)

      case proto.CommonInlineUserDefinedFunction.FunctionCase.PYTHON_UDF =>
        val inputCols =
          rel.getInputGroupingExpressionsList.asScala.toSeq.map(expr =>
            Column(transformExpression(expr)))
        val otherCols =
          rel.getOtherGroupingExpressionsList.asScala.toSeq.map(expr =>
            Column(transformExpression(expr)))

        val input = Dataset
          .ofRows(session, transformRelation(rel.getInput))
          .groupBy(inputCols: _*)
        val other = Dataset
          .ofRows(session, transformRelation(rel.getOther))
          .groupBy(otherCols: _*)

        val pythonUdf = createUserDefinedPythonFunction(commonUdf)
          .builder(input.df.logicalPlan.output ++ other.df.logicalPlan.output)
          .asInstanceOf[PythonUDF]

        pythonUdf.evalType match {
          case PythonEvalType.SQL_COGROUPED_MAP_PANDAS_UDF =>
            input.flatMapCoGroupsInPandas(other, pythonUdf).logicalPlan

          case PythonEvalType.SQL_COGROUPED_MAP_ARROW_UDF =>
            input.flatMapCoGroupsInArrow(other, pythonUdf).logicalPlan

          case _ =>
            throw InvalidPlanInput(
              s"Function with EvalType: ${pythonUdf.evalType} is not supported")
        }

      case _ =>
        throw InvalidPlanInput(
          s"Function with ID: ${commonUdf.getFunctionCase.getNumber} is not supported")
    }
  }

  private def transformTypedCoGroupMap(
      rel: proto.CoGroupMap,
      commonUdf: proto.CommonInlineUserDefinedFunction): LogicalPlan = {
    val udf = TypedScalaUdf(commonUdf)
    val left = UntypedKeyValueGroupedDataset(
      rel.getInput,
      rel.getInputGroupingExpressionsList,
      rel.getInputSortingExpressionsList)
    val right = UntypedKeyValueGroupedDataset(
      rel.getOther,
      rel.getOtherGroupingExpressionsList,
      rel.getOtherSortingExpressionsList)

    val mapped = CoGroup(
      udf.function.asInstanceOf[(Any, Iterator[Any], Iterator[Any]) => IterableOnce[Any]],
      // The `leftGroup` and `rightGroup` are guaranteed te be of same schema, so it's safe to
      // resolve the `keyDeserializer` based on either of them, here we pick the left one.
      udf.inputDeserializer(left.groupingAttributes),
      left.valueDeserializer,
      right.valueDeserializer,
      left.groupingAttributes,
      right.groupingAttributes,
      left.dataAttributes,
      right.dataAttributes,
      left.sortOrder,
      right.sortOrder,
      udf.outputObjAttr,
      left.analyzed,
      right.analyzed)
    SerializeFromObject(udf.outputNamedExpression, mapped)
  }

  /**
   * This is the untyped version of [[org.apache.spark.sql.KeyValueGroupedDataset]].
   */
  private case class UntypedKeyValueGroupedDataset(
      kEncoder: ExpressionEncoder[_],
      vEncoder: ExpressionEncoder[_],
      analyzed: LogicalPlan,
      dataAttributes: Seq[Attribute],
      groupingAttributes: Seq[Attribute],
      sortOrder: Seq[SortOrder]) {
    val valueDeserializer: Expression =
      UnresolvedDeserializer(vEncoder.deserializer, dataAttributes)
  }

  private object UntypedKeyValueGroupedDataset {
    def apply(
        input: proto.Relation,
        groupingExprs: java.util.List[proto.Expression],
        sortingExprs: java.util.List[proto.Expression]): UntypedKeyValueGroupedDataset = {

      // Compute sort order
      val sortExprs =
        sortingExprs.asScala.toSeq.map(expr => transformExpression(expr))
      val sortOrder: Seq[SortOrder] = MapGroups.sortOrder(sortExprs)

      apply(transformRelation(input), groupingExprs, sortOrder)
    }

    def apply(
        logicalPlan: LogicalPlan,
        groupingExprs: java.util.List[proto.Expression],
        sortOrder: Seq[SortOrder]): UntypedKeyValueGroupedDataset = {
      // If created via ds#groupByKey, then there should be only one groupingFunc.
      // If created via relationalGroupedDS#as, then we are expecting a dummy groupingFuc
      // (for types) + groupingExprs
      if (groupingExprs.size() == 1) {
        createFromGroupByKeyFunc(logicalPlan, groupingExprs, sortOrder)
      } else if (groupingExprs.size() > 1) {
        createFromRelationalDataset(logicalPlan, groupingExprs, sortOrder)
      } else {
        throw InvalidPlanInput(
          "The grouping expression cannot be absent for KeyValueGroupedDataset")
      }
    }

    private def createFromRelationalDataset(
        logicalPlan: LogicalPlan,
        groupingExprs: java.util.List[proto.Expression],
        sortOrder: Seq[SortOrder]): UntypedKeyValueGroupedDataset = {
      assert(groupingExprs.size() >= 1)
      val dummyFunc = TypedScalaUdf(groupingExprs.get(0), None)
      val groupExprs = groupingExprs.asScala.toSeq.drop(1).map(expr => transformExpression(expr))

      val (qe, aliasedGroupings) =
        RelationalGroupedDataset.handleGroupingExpression(logicalPlan, session, groupExprs)

      UntypedKeyValueGroupedDataset(
        dummyFunc.outEnc,
        dummyFunc.inEnc,
        qe.analyzed,
        logicalPlan.output,
        aliasedGroupings,
        sortOrder)
    }

    private def createFromGroupByKeyFunc(
        logicalPlan: LogicalPlan,
        groupingExprs: java.util.List[proto.Expression],
        sortOrder: Seq[SortOrder]): UntypedKeyValueGroupedDataset = {
      assert(groupingExprs.size() == 1)
      val groupFunc = TypedScalaUdf(groupingExprs.get(0), Some(logicalPlan.output))
      val vEnc = groupFunc.inEnc
      val kEnc = groupFunc.outEnc

      val withGroupingKey = AppendColumns(groupFunc.function, vEnc, kEnc, logicalPlan)
      // The input logical plan of KeyValueGroupedDataset need to be executed and analyzed
      val analyzed = session.sessionState.executePlan(withGroupingKey).analyzed

      UntypedKeyValueGroupedDataset(
        kEnc,
        vEnc,
        analyzed,
        logicalPlan.output,
        withGroupingKey.newColumns,
        sortOrder)
    }
  }

  /**
   * The UDF used in typed APIs, where the input column is absent.
   */
  private case class TypedScalaUdf(
      function: AnyRef,
      funcOutEnc: AgnosticEncoder[_],
      funcInEnc: AgnosticEncoder[_],
      inputAttrs: Option[Seq[Attribute]]) {
    import TypedScalaUdf.encoderFor
    def outputNamedExpression: Seq[NamedExpression] = outEnc.namedExpressions
    def inputDeserializer(inputAttributes: Seq[Attribute] = Nil): Expression =
      UnresolvedDeserializer(inEnc.deserializer, inputAttributes)

    def outEnc: ExpressionEncoder[_] = encoderFor(funcOutEnc, "output")
    def outputObjAttr: Attribute = generateObjAttr(outEnc)
    def inEnc: ExpressionEncoder[_] = encoderFor(funcInEnc, "input", inputAttrs)
    def inputObjAttr: Attribute = generateObjAttr(inEnc)
  }

  private object TypedScalaUdf {
    def apply(expr: proto.Expression, inputAttrs: Option[Seq[Attribute]]): TypedScalaUdf = {
      if (expr.hasCommonInlineUserDefinedFunction
        && expr.getCommonInlineUserDefinedFunction.hasScalarScalaUdf) {
        apply(expr.getCommonInlineUserDefinedFunction, inputAttrs)
      } else {
        throw InvalidPlanInput(s"Expecting a Scala UDF, but get ${expr.getExprTypeCase}")
      }
    }

    def apply(
        commonUdf: proto.CommonInlineUserDefinedFunction,
        inputAttrs: Option[Seq[Attribute]] = None): TypedScalaUdf = {
      val udf = unpackUdf(commonUdf)
      // There might be more than one inputs, but we only interested in the first one.
      // Most typed API takes one UDF input.
      // For the few that takes more than one inputs, e.g. grouping function mapping UDFs,
      // the first input which is the key of the grouping function.
      assert(udf.inputEncoders.nonEmpty)
      val inEnc = udf.inputEncoders.head // single input encoder or key encoder
      TypedScalaUdf(udf.function, udf.outputEncoder, inEnc, inputAttrs)
    }

    def encoderFor(
        encoder: AgnosticEncoder[_],
        errorType: String,
        inputAttrs: Option[Seq[Attribute]] = None): ExpressionEncoder[_] = {
      // TODO: handle nested unbound row encoders
      if (encoder == UnboundRowEncoder) {
        inputAttrs
          .map(attrs =>
            ExpressionEncoder(RowEncoder.encoderFor(StructType(attrs.map(a =>
              StructField(a.name, a.dataType, a.nullable))))))
          .getOrElse(
            throw InvalidPlanInput(s"Row is not a supported $errorType type for this UDF."))
      } else {
        ExpressionEncoder(encoder)
      }
    }
  }

  private def transformApplyInPandasWithState(rel: proto.ApplyInPandasWithState): LogicalPlan = {
    val pythonUdf = transformPythonUDF(rel.getFunc)
    val cols =
      rel.getGroupingExpressionsList.asScala.toSeq.map(expr => Column(transformExpression(expr)))

    val outputSchema = parseSchema(rel.getOutputSchema)

    val stateSchema = parseSchema(rel.getStateSchema)

    Dataset
      .ofRows(session, transformRelation(rel.getInput))
      .groupBy(cols: _*)
      .applyInPandasWithState(
        pythonUdf,
        outputSchema,
        stateSchema,
        rel.getOutputMode,
        rel.getTimeoutConf)
      .logicalPlan
  }

  private def transformCommonInlineUserDefinedTableFunction(
      fun: proto.CommonInlineUserDefinedTableFunction): LogicalPlan = {
    fun.getFunctionCase match {
      case proto.CommonInlineUserDefinedTableFunction.FunctionCase.PYTHON_UDTF =>
        val function = createPythonUserDefinedTableFunction(fun)
        function.builder(
          fun.getArgumentsList.asScala.map(transformExpression).toSeq,
          session.sessionState.sqlParser)
      case _ =>
        throw InvalidPlanInput(
          s"Function with ID: ${fun.getFunctionCase.getNumber} is not supported")
    }
  }

  private def transformPythonTableFunction(fun: proto.PythonUDTF): SimplePythonFunction = {
    SimplePythonFunction(
      command = fun.getCommand.toByteArray.toImmutableArraySeq,
      // Empty environment variables
      envVars = Maps.newHashMap(),
      pythonIncludes = sessionHolder.artifactManager.getPythonIncludes.asJava,
      pythonExec = pythonExec,
      pythonVer = fun.getPythonVer,
      // Empty broadcast variables
      broadcastVars = Lists.newArrayList(),
      // Accumulator if available
      accumulator = sessionHolder.pythonAccumulator.orNull)
  }

  private def transformPythonDataSource(ds: proto.PythonDataSource): SimplePythonFunction = {
    SimplePythonFunction(
      command = ds.getCommand.toByteArray.toImmutableArraySeq,
      // Empty environment variables
      envVars = Maps.newHashMap(),
      pythonIncludes = sessionHolder.artifactManager.getPythonIncludes.asJava,
      pythonExec = pythonExec,
      pythonVer = ds.getPythonVer,
      // Empty broadcast variables
      broadcastVars = Lists.newArrayList(),
      // Accumulator if available
      accumulator = sessionHolder.pythonAccumulator.orNull)
  }

  private def transformCachedRemoteRelation(rel: proto.CachedRemoteRelation): LogicalPlan = {
    sessionHolder
      .getDataFrameOrThrow(rel.getRelationId)
      .logicalPlan
  }

  private def transformWithColumnsRenamed(rel: proto.WithColumnsRenamed): LogicalPlan = {
    if (rel.getRenamesCount > 0) {
      val (colNames, newColNames) = rel.getRenamesList.asScala.toSeq.map { rename =>
        (rename.getColName, rename.getNewColName)
      }.unzip
      Dataset
        .ofRows(session, transformRelation(rel.getInput))
        .withColumnsRenamed(colNames, newColNames)
        .logicalPlan
    } else {
      // for backward compatibility
      Dataset
        .ofRows(session, transformRelation(rel.getInput))
        .withColumnsRenamed(rel.getRenameColumnsMapMap)
        .logicalPlan
    }
  }

  private def transformWithColumns(rel: proto.WithColumns): LogicalPlan = {
    val (colNames, cols, metadata) =
      rel.getAliasesList.asScala.toSeq.map { alias =>
        if (alias.getNameCount != 1) {
          throw InvalidPlanInput(s"""WithColumns require column name only contains one name part,
             |but got ${alias.getNameList.toString}""".stripMargin)
        }

        val metadata = if (alias.hasMetadata && alias.getMetadata.nonEmpty) {
          Metadata.fromJson(alias.getMetadata)
        } else {
          Metadata.empty
        }

        (alias.getName(0), Column(transformExpression(alias.getExpr)), metadata)
      }.unzip3

    Dataset
      .ofRows(session, transformRelation(rel.getInput))
      .withColumns(colNames, cols, metadata)
      .logicalPlan
  }

  private def transformWithWatermark(rel: proto.WithWatermark): LogicalPlan = {
    Dataset
      .ofRows(session, transformRelation(rel.getInput))
      .withWatermark(rel.getEventTime, rel.getDelayThreshold)
      .logicalPlan
  }

  private def transformCachedLocalRelation(rel: proto.CachedLocalRelation): LogicalPlan = {
    val blockManager = session.sparkContext.env.blockManager
    val blockId = CacheId(sessionHolder.session.sessionUUID, rel.getHash)
    val bytes = blockManager.getLocalBytes(blockId)
    bytes
      .map { blockData =>
        try {
          val localRelation = proto.Relation
            .newBuilder()
            .getLocalRelation
            .getParserForType
            .parseFrom(blockData.toInputStream())
          transformLocalRelation(localRelation)
        } finally {
          blockManager.releaseLock(blockId)
        }
      }
      .getOrElse {
        throw InvalidPlanInput(
          s"Not found any cached local relation with the hash: ${blockId.hash} in " +
            s"the session with sessionUUID ${blockId.sessionUUID}.")
      }
  }

  private def transformHint(rel: proto.Hint): LogicalPlan = {

    val params = rel.getParametersList.asScala.toSeq.map(transformExpression)
    UnresolvedHint(rel.getName, params, transformRelation(rel.getInput))
  }

  private def transformUnpivot(rel: proto.Unpivot): LogicalPlan = {
    val ids = rel.getIdsList.asScala.toArray.map { expr =>
      Column(transformExpression(expr))
    }

    if (!rel.hasValues) {
      Unpivot(
        Some(ids.map(_.named).toImmutableArraySeq),
        None,
        None,
        rel.getVariableColumnName,
        Seq(rel.getValueColumnName),
        transformRelation(rel.getInput))
    } else {
      val values = rel.getValues.getValuesList.asScala.toArray.map { expr =>
        Column(transformExpression(expr))
      }

      Unpivot(
        Some(ids.map(_.named).toImmutableArraySeq),
        Some(values.map(v => Seq(v.named)).toImmutableArraySeq),
        None,
        rel.getVariableColumnName,
        Seq(rel.getValueColumnName),
        transformRelation(rel.getInput))
    }
  }

  private def transformRepartitionByExpression(
      rel: proto.RepartitionByExpression): LogicalPlan = {
    val numPartitionsOpt = if (rel.hasNumPartitions) {
      Some(rel.getNumPartitions)
    } else {
      None
    }
    val partitionExpressions = rel.getPartitionExprsList.asScala.map(transformExpression).toSeq
    logical.RepartitionByExpression(
      partitionExpressions,
      transformRelation(rel.getInput),
      numPartitionsOpt)
  }

  private def transformCollectMetrics(rel: proto.CollectMetrics, planId: Long): LogicalPlan = {
    val metrics = rel.getMetricsList.asScala.toSeq.map { expr =>
      Column(transformExpression(expr))
    }
    val name = rel.getName
    val input = transformRelation(rel.getInput)

    if (input.isStreaming || executeHolderOpt.isEmpty) {
      CollectMetrics(name, metrics.map(_.named), transformRelation(rel.getInput), planId)
    } else {
      val observation = Observation(name)
      observation.register(session, planId)
      executeHolderOpt.get.addObservation(name, observation)
      CollectMetrics(name, metrics.map(_.named), transformRelation(rel.getInput), planId)
    }
  }

  private def transformDeduplicate(rel: proto.Deduplicate): LogicalPlan = {
    if (!rel.hasInput) {
      throw InvalidPlanInput("Deduplicate needs a plan input")
    }
    if (rel.getAllColumnsAsKeys && rel.getColumnNamesCount > 0) {
      throw InvalidPlanInput("Cannot deduplicate on both all columns and a subset of columns")
    }
    if (!rel.getAllColumnsAsKeys && rel.getColumnNamesCount == 0) {
      throw InvalidPlanInput(
        "Deduplicate requires to either deduplicate on all columns or a subset of columns")
    }
    val queryExecution = new QueryExecution(session, transformRelation(rel.getInput))
    val resolver = session.sessionState.analyzer.resolver
    val allColumns = queryExecution.analyzed.output
    if (rel.getAllColumnsAsKeys) {
      if (rel.getWithinWatermark) DeduplicateWithinWatermark(allColumns, queryExecution.analyzed)
      else Deduplicate(allColumns, queryExecution.analyzed)
    } else {
      val toGroupColumnNames = rel.getColumnNamesList.asScala.toSeq
      val groupCols = toGroupColumnNames.flatMap { (colName: String) =>
        // It is possibly there are more than one columns with the same name,
        // so we call filter instead of find.
        val cols = allColumns.filter(col => resolver(col.name, colName))
        if (cols.isEmpty) {
          throw InvalidPlanInput(s"Invalid deduplicate column ${colName}")
        }
        cols
      }
      if (rel.getWithinWatermark) DeduplicateWithinWatermark(groupCols, queryExecution.analyzed)
      else Deduplicate(groupCols, queryExecution.analyzed)
    }
  }

  private def transformDataType(t: proto.DataType): DataType = {
    t.getKindCase match {
      case proto.DataType.KindCase.UNPARSED =>
        parseDatatypeString(t.getUnparsed.getDataTypeString)
      case _ => DataTypeProtoConverter.toCatalystType(t)
    }
  }

  private[connect] def parseDatatypeString(sqlText: String): DataType = {
    try {
      parser.parseTableSchema(sqlText)
    } catch {
      case e: ParseException =>
        try {
          parser.parseDataType(sqlText)
        } catch {
          case _: ParseException =>
            try {
              parser.parseDataType(s"struct<${sqlText.trim}>")
            } catch {
              case _: ParseException =>
                throw e
            }
        }
    }
  }

  private def transformLocalRelation(rel: proto.LocalRelation): LogicalPlan = {
    var schema: StructType = null
    if (rel.hasSchema) {
      val schemaType = DataType.parseTypeWithFallback(
        rel.getSchema,
        parseDatatypeString,
        fallbackParser = DataType.fromJson)
      schema = schemaType match {
        case s: StructType => s
        case d => StructType(Seq(StructField("value", d)))
      }
    }

    if (rel.hasData) {
      val (rows, structType) = ArrowConverters.fromBatchWithSchemaIterator(
        Iterator(rel.getData.toByteArray),
        TaskContext.get())
      if (structType == null) {
        throw InvalidPlanInput(s"Input data for LocalRelation does not produce a schema.")
      }
      val attributes = DataTypeUtils.toAttributes(structType)
      val proj = UnsafeProjection.create(attributes, attributes)
      val data = rows.map(proj)

      if (schema == null) {
        logical.LocalRelation(attributes, data.map(_.copy()).toSeq)
      } else {
        def normalize(dt: DataType): DataType = dt match {
          case udt: UserDefinedType[_] => normalize(udt.sqlType)
          case StructType(fields) =>
            val newFields = fields.zipWithIndex.map {
              case (StructField(_, dataType, nullable, metadata), i) =>
                StructField(s"col_$i", normalize(dataType), nullable, metadata)
            }
            StructType(newFields)
          case ArrayType(elementType, containsNull) =>
            ArrayType(normalize(elementType), containsNull)
          case MapType(keyType, valueType, valueContainsNull) =>
            MapType(normalize(keyType), normalize(valueType), valueContainsNull)
          case _ => dt
        }

        val normalized = normalize(schema).asInstanceOf[StructType]

        import org.apache.spark.util.ArrayImplicits._
        val project = Dataset
          .ofRows(
            session,
            logicalPlan = logical.LocalRelation(normalize(structType).asInstanceOf[StructType]))
          .toDF(normalized.names.toImmutableArraySeq: _*)
          .to(normalized)
          .logicalPlan
          .asInstanceOf[Project]

        val proj = UnsafeProjection.create(project.projectList, project.child.output)
        logical.LocalRelation(
          DataTypeUtils.toAttributes(schema),
          data.map(proj).map(_.copy()).toSeq)
      }
    } else {
      if (schema == null) {
        throw InvalidPlanInput(
          s"Schema for LocalRelation is required when the input data is not provided.")
      }
      LocalRelation(schema)
    }
  }

  /** Parse as DDL, with a fallback to JSON. Throws an exception if if fails to parse. */
  private def parseSchema(schema: String): StructType = {
    DataType.parseTypeWithFallback(
      schema,
      StructType.fromDDL,
      fallbackParser = DataType.fromJson) match {
      case s: StructType => s
      case other => throw InvalidPlanInput(s"Invalid schema $other")
    }
  }

  private def transformReadRel(rel: proto.Read): LogicalPlan = {

    rel.getReadTypeCase match {
      case proto.Read.ReadTypeCase.NAMED_TABLE =>
        UnresolvedRelation(
          parser.parseMultipartIdentifier(rel.getNamedTable.getUnparsedIdentifier),
          new CaseInsensitiveStringMap(rel.getNamedTable.getOptionsMap),
          isStreaming = rel.getIsStreaming)

      case proto.Read.ReadTypeCase.DATA_SOURCE if !rel.getIsStreaming =>
        val localMap = CaseInsensitiveMap[String](rel.getDataSource.getOptionsMap.asScala.toMap)
        val reader = session.read
        if (rel.getDataSource.hasFormat) {
          reader.format(rel.getDataSource.getFormat)
        }
        localMap.foreach { case (key, value) => reader.option(key, value) }
        if (rel.getDataSource.getFormat == "jdbc" && rel.getDataSource.getPredicatesCount > 0) {
          if (!localMap.contains(JDBCOptions.JDBC_URL) ||
            !localMap.contains(JDBCOptions.JDBC_TABLE_NAME)) {
            throw InvalidPlanInput(s"Invalid jdbc params, please specify jdbc url and table.")
          }

          val url = rel.getDataSource.getOptionsMap.get(JDBCOptions.JDBC_URL)
          val table = rel.getDataSource.getOptionsMap.get(JDBCOptions.JDBC_TABLE_NAME)
          val options = new JDBCOptions(url, table, localMap)
          val predicates = rel.getDataSource.getPredicatesList.asScala.toArray
          val parts: Array[Partition] = predicates.zipWithIndex.map { case (part, i) =>
            JDBCPartition(part, i): Partition
          }
          val relation = JDBCRelation(parts, options)(session)
          LogicalRelation(relation)
        } else if (rel.getDataSource.getPredicatesCount == 0) {
          if (rel.getDataSource.hasSchema && rel.getDataSource.getSchema.nonEmpty) {
            reader.schema(parseSchema(rel.getDataSource.getSchema))
          }
          if (rel.getDataSource.getPathsCount == 0) {
            reader.load().queryExecution.analyzed
          } else if (rel.getDataSource.getPathsCount == 1) {
            reader.load(rel.getDataSource.getPaths(0)).queryExecution.analyzed
          } else {
            reader.load(rel.getDataSource.getPathsList.asScala.toSeq: _*).queryExecution.analyzed
          }
        } else {
          throw InvalidPlanInput(
            s"Predicates are not supported for ${rel.getDataSource.getFormat} data sources.")
        }

      case proto.Read.ReadTypeCase.DATA_SOURCE if rel.getIsStreaming =>
        val streamSource = rel.getDataSource
        val reader = session.readStream
        if (streamSource.hasFormat) {
          reader.format(streamSource.getFormat)
        }
        reader.options(streamSource.getOptionsMap.asScala)
        if (streamSource.getSchema.nonEmpty) {
          reader.schema(parseSchema(streamSource.getSchema))
        }
        val streamDF = streamSource.getPathsCount match {
          case 0 => reader.load()
          case 1 => reader.load(streamSource.getPaths(0))
          case _ =>
            throw InvalidPlanInput(s"Multiple paths are not supported for streaming source")
        }

        streamDF.queryExecution.analyzed

      case _ => throw InvalidPlanInput(s"Does not support ${rel.getReadTypeCase.name()}")
    }
  }

  private def transformParse(rel: proto.Parse): LogicalPlan = {
    def dataFrameReader = {
      val localMap = CaseInsensitiveMap[String](rel.getOptionsMap.asScala.toMap)
      val reader = session.read
      if (rel.hasSchema) {
        DataTypeProtoConverter.toCatalystType(rel.getSchema) match {
          case s: StructType => reader.schema(s)
          case other => throw InvalidPlanInput(s"Invalid schema dataType $other")
        }
      }
      localMap.foreach { case (key, value) => reader.option(key, value) }
      reader
    }
    def ds: Dataset[String] = Dataset(session, transformRelation(rel.getInput))(Encoders.STRING)

    rel.getFormat match {
      case ParseFormat.PARSE_FORMAT_CSV =>
        dataFrameReader.csv(ds).queryExecution.analyzed
      case ParseFormat.PARSE_FORMAT_JSON =>
        dataFrameReader.json(ds).queryExecution.analyzed
      case _ => throw InvalidPlanInput("Does not support " + rel.getFormat.name())
    }
  }

  private def transformFilter(rel: proto.Filter): LogicalPlan = {
    assert(rel.hasInput)
    val baseRel = transformRelation(rel.getInput)
    val cond = rel.getCondition
    if (isTypedScalaUdfExpr(cond)) {
      transformTypedFilter(cond.getCommonInlineUserDefinedFunction, baseRel)
    } else {
      logical.Filter(condition = transformExpression(cond), child = baseRel)
    }
  }

  private def isTypedScalaUdfExpr(expr: proto.Expression): Boolean = {
    expr.getExprTypeCase match {
      case proto.Expression.ExprTypeCase.COMMON_INLINE_USER_DEFINED_FUNCTION =>
        val udf = expr.getCommonInlineUserDefinedFunction
        // A typed scala udf is a scala udf && the udf argument is an unresolved start.
        udf.getFunctionCase ==
          proto.CommonInlineUserDefinedFunction.FunctionCase.SCALAR_SCALA_UDF &&
          udf.getArgumentsCount == 1 &&
          udf.getArguments(0).getExprTypeCase == proto.Expression.ExprTypeCase.UNRESOLVED_STAR
      case _ =>
        false
    }
  }

  private def transformTypedFilter(
      fun: proto.CommonInlineUserDefinedFunction,
      child: LogicalPlan): TypedFilter = {
    val udf = TypedScalaUdf(fun, Some(child.output))
    TypedFilter(udf.function, child)(udf.inEnc)
  }

  private def transformProject(rel: proto.Project): LogicalPlan = {
    val baseRel = if (rel.hasInput) {
      transformRelation(rel.getInput)
    } else {
      logical.OneRowRelation()
    }

    val projection = rel.getExpressionsList.asScala.toSeq
      .map(transformExpression(_, Some(baseRel)))
      .map(toNamedExpression)

    logical.Project(projectList = projection, child = baseRel)
  }

  /**
   * Transforms an input protobuf expression into the Catalyst expression. This is usually not
   * called directly. Typically the planner will traverse the expressions automatically, only
   * plugins are expected to manually perform expression transformations.
   *
   * @param exp
   *   the input expression
   * @return
   *   Catalyst expression
   */
  @DeveloperApi
  def transformExpression(exp: proto.Expression): Expression = transformExpression(exp, None)

  /**
   * Transforms an input protobuf expression into the Catalyst expression. This is usually not
   * called directly. Typically the planner will traverse the expressions automatically, only
   * plugins are expected to manually perform expression transformations.
   *
   * @param exp
   *   the input expression
   * @param baseRelationOpt
   *   inputs of the base relation that contains this expression
   * @return
   *   Catalyst expression
   */
  @DeveloperApi
  def transformExpression(
      exp: proto.Expression,
      baseRelationOpt: Option[LogicalPlan]): Expression = if (exp.hasCommon) {
    try {
      val origin = exp.getCommon.getOrigin
      PySparkCurrentOrigin.set(
        origin.getPythonOrigin.getFragment,
        origin.getPythonOrigin.getCallSite)
      withOrigin { doTransformExpression(exp, baseRelationOpt) }
    } finally {
      PySparkCurrentOrigin.clear()
    }
  } else {
    doTransformExpression(exp, baseRelationOpt)
  }

  private def doTransformExpression(
      exp: proto.Expression,
      baseRelationOpt: Option[LogicalPlan]): Expression = {
    exp.getExprTypeCase match {
      case proto.Expression.ExprTypeCase.LITERAL => transformLiteral(exp.getLiteral)
      case proto.Expression.ExprTypeCase.UNRESOLVED_ATTRIBUTE =>
        transformUnresolvedAttribute(exp.getUnresolvedAttribute)
      case proto.Expression.ExprTypeCase.UNRESOLVED_FUNCTION =>
        transformUnregisteredFunction(exp.getUnresolvedFunction)
          .getOrElse(transformUnresolvedFunction(exp.getUnresolvedFunction))
      case proto.Expression.ExprTypeCase.ALIAS => transformAlias(exp.getAlias)
      case proto.Expression.ExprTypeCase.EXPRESSION_STRING =>
        transformExpressionString(exp.getExpressionString)
      case proto.Expression.ExprTypeCase.UNRESOLVED_STAR =>
        transformUnresolvedStar(exp.getUnresolvedStar)
      case proto.Expression.ExprTypeCase.CAST => transformCast(exp.getCast)
      case proto.Expression.ExprTypeCase.UNRESOLVED_REGEX =>
        transformUnresolvedRegex(exp.getUnresolvedRegex)
      case proto.Expression.ExprTypeCase.UNRESOLVED_EXTRACT_VALUE =>
        transformUnresolvedExtractValue(exp.getUnresolvedExtractValue)
      case proto.Expression.ExprTypeCase.UPDATE_FIELDS =>
        transformUpdateFields(exp.getUpdateFields)
      case proto.Expression.ExprTypeCase.SORT_ORDER => transformSortOrder(exp.getSortOrder)
      case proto.Expression.ExprTypeCase.LAMBDA_FUNCTION =>
        transformLambdaFunction(exp.getLambdaFunction)
      case proto.Expression.ExprTypeCase.UNRESOLVED_NAMED_LAMBDA_VARIABLE =>
        transformUnresolvedNamedLambdaVariable(exp.getUnresolvedNamedLambdaVariable)
      case proto.Expression.ExprTypeCase.WINDOW =>
        transformWindowExpression(exp.getWindow)
      case proto.Expression.ExprTypeCase.EXTENSION =>
        transformExpressionPlugin(exp.getExtension)
      case proto.Expression.ExprTypeCase.COMMON_INLINE_USER_DEFINED_FUNCTION =>
        transformCommonInlineUserDefinedFunction(exp.getCommonInlineUserDefinedFunction)
      case proto.Expression.ExprTypeCase.CALL_FUNCTION =>
        transformCallFunction(exp.getCallFunction)
      case proto.Expression.ExprTypeCase.NAMED_ARGUMENT_EXPRESSION =>
        transformNamedArgumentExpression(exp.getNamedArgumentExpression)
      case proto.Expression.ExprTypeCase.MERGE_ACTION =>
        transformMergeAction(exp.getMergeAction)
      case proto.Expression.ExprTypeCase.TYPED_AGGREGATE_EXPRESSION =>
        transformTypedAggregateExpression(exp.getTypedAggregateExpression, baseRelationOpt)
      case _ =>
        throw InvalidPlanInput(
          s"Expression with ID: ${exp.getExprTypeCase.getNumber} is not supported")
    }
  }

  private def toNamedExpression(expr: Expression): NamedExpression = expr match {
    case named: NamedExpression => named
    case expr => UnresolvedAlias(expr)
  }

  private def transformUnresolvedAttribute(
      attr: proto.Expression.UnresolvedAttribute): UnresolvedAttribute = {
    val expr = UnresolvedAttribute.quotedString(attr.getUnparsedIdentifier)
    if (attr.hasPlanId) {
      expr.setTagValue(LogicalPlan.PLAN_ID_TAG, attr.getPlanId)
    }
    if (attr.hasIsMetadataColumn && attr.getIsMetadataColumn) {
      expr.setTagValue(LogicalPlan.IS_METADATA_COL, ())
    }
    expr
  }

  private def transformExpressionPlugin(extension: ProtoAny): Expression = {
    SparkConnectPluginRegistry.expressionRegistry
      // Lazily traverse the collection.
      .view
      // Apply the transformation.
      .map(p => p.transform(extension.toByteArray, this))
      // Find the first non-empty transformation or throw.
      .find(_.isPresent)
      .getOrElse(throw InvalidPlanInput("No handler found for extension"))
      .get
  }

  /**
   * Transforms the protocol buffers literals into the appropriate Catalyst literal expression.
   * @return
   *   Expression
   */
  private def transformLiteral(lit: proto.Expression.Literal): Literal = {
    LiteralExpressionProtoConverter.toCatalystExpression(lit)
  }

  private def transformLimit(limit: proto.Limit): LogicalPlan = {
    logical.Limit(
      limitExpr = expressions.Literal(limit.getLimit, IntegerType),
      transformRelation(limit.getInput))
  }

  private def transformTail(tail: proto.Tail): LogicalPlan = {
    logical.Tail(
      limitExpr = expressions.Literal(tail.getLimit, IntegerType),
      transformRelation(tail.getInput))
  }

  private def transformOffset(offset: proto.Offset): LogicalPlan = {
    logical.Offset(
      offsetExpr = expressions.Literal(offset.getOffset, IntegerType),
      transformRelation(offset.getInput))
  }

  /**
   * Translates a scalar function from proto to the Catalyst expression.
   */
  private def transformUnresolvedFunction(
      fun: proto.Expression.UnresolvedFunction): Expression = {
    if (fun.getIsUserDefinedFunction) {
      UnresolvedFunction(
        parser.parseMultipartIdentifier(fun.getFunctionName),
        fun.getArgumentsList.asScala.map(transformExpression).toSeq,
        isDistinct = fun.getIsDistinct)
    } else {
      // Spark Connect historically used the global namespace to lookup a couple of internal
      // functions (e.g. product, collect_top_k, unwrap_udt, ...). In Spark 4 we moved these
      // functions to a dedicated namespace, however in order to stay backwards compatible we still
      // need to allow connect to use the global namespace. Here we check if a function is
      // registered in the internal function registry, and we reroute the lookup to the internal
      // registry.
      val name = fun.getFunctionName
      val internal = FunctionRegistry.internal.functionExists(FunctionIdentifier(name))
      UnresolvedFunction(
        name :: Nil,
        fun.getArgumentsList.asScala.map(transformExpression).toSeq,
        isDistinct = fun.getIsDistinct,
        isInternal = internal)
    }
  }

  /**
   * Translates a user-defined function from proto to the Catalyst expression.
   *
   * @param fun
   *   Proto representation of the function call.
   * @return
   *   Expression.
   */
  private def transformCommonInlineUserDefinedFunction(
      fun: proto.CommonInlineUserDefinedFunction): Expression = {
    fun.getFunctionCase match {
      case proto.CommonInlineUserDefinedFunction.FunctionCase.PYTHON_UDF =>
        transformPythonFuncExpression(fun)
      case proto.CommonInlineUserDefinedFunction.FunctionCase.SCALAR_SCALA_UDF =>
        transformScalaUDF(fun)
      case _ =>
        throw InvalidPlanInput(
          s"Function with ID: ${fun.getFunctionCase.getNumber} is not supported")
    }
  }

  /**
   * Translates a SQL function from proto to the Catalyst expression.
   *
   * @param fun
   *   Proto representation of the function call.
   * @return
   *   Expression.
   */
  private def transformCallFunction(fun: proto.CallFunction): Expression = {
    val funcName = fun.getFunctionName
    UnresolvedFunction(
      parser.parseMultipartIdentifier(funcName),
      fun.getArgumentsList.asScala.map(transformExpression).toSeq,
      false)
  }

  private def transformNamedArgumentExpression(
      namedArg: proto.NamedArgumentExpression): Expression = {
    NamedArgumentExpression(namedArg.getKey, transformExpression(namedArg.getValue))
  }

  private def unpackUdf(fun: proto.CommonInlineUserDefinedFunction): UdfPacket = {
    unpackScalaUDF[UdfPacket](fun.getScalarScalaUdf)
  }

  private def unpackForeachWriter(fun: proto.ScalarScalaUDF): ForeachWriterPacket = {
    unpackScalaUDF[ForeachWriterPacket](fun)
  }

  private def unpackScalaUDF[T](fun: proto.ScalarScalaUDF): T = {
    try {
      logDebug(s"Unpack using class loader: ${Utils.getContextOrSparkClassLoader}")
      Utils.deserialize[T](fun.getPayload.toByteArray, Utils.getContextOrSparkClassLoader)
    } catch {
      case t: Throwable =>
        Throwables.getRootCause(t) match {
          case nsm: NoSuchMethodException =>
            throw new ClassNotFoundException(
              s"Failed to load class correctly due to $nsm. " +
                "Make sure the artifact where the class is defined is installed by calling" +
                " session.addArtifact.")
          case cnf: ClassNotFoundException =>
            throw new ClassNotFoundException(
              s"Failed to load class: ${cnf.getMessage}. " +
                "Make sure the artifact where the class is defined is installed by calling" +
                " session.addArtifact.")
          case _ => throw t
        }
    }
  }

  /**
   * Translates a Scala user-defined function from proto to the Catalyst expression.
   *
   * @param fun
   *   Proto representation of the Scala user-defined function.
   * @return
   *   ScalaUDF.
   */
  private def transformScalaUDF(fun: proto.CommonInlineUserDefinedFunction): Expression = {
    val udf = fun.getScalarScalaUdf
    val udfPacket = unpackUdf(fun)
    if (udf.getAggregate) {
      transformScalaFunction(fun)
        .asInstanceOf[UserDefinedAggregator[Any, Any, Any]]
        .scalaAggregator(fun.getArgumentsList.asScala.map(transformExpression).toSeq)
        .toAggregateExpression()
    } else {
      ScalaUDF(
        function = udfPacket.function,
        dataType = transformDataType(udf.getOutputType),
        children = fun.getArgumentsList.asScala.map(transformExpression).toSeq,
        inputEncoders = udfPacket.inputEncoders.map(e => Try(ExpressionEncoder(e)).toOption),
        outputEncoder = Option(ExpressionEncoder(udfPacket.outputEncoder)),
        udfName = Option(fun.getFunctionName),
        nullable = udf.getNullable,
        udfDeterministic = fun.getDeterministic)
    }
  }

  private def transformScalaFunction(
      fun: proto.CommonInlineUserDefinedFunction): UserDefinedFunction = {
    val udf = fun.getScalarScalaUdf
    val udfPacket = unpackUdf(fun)
    if (udf.getAggregate) {
      assert(udfPacket.inputEncoders.size == 1, "UDAF should have exactly one input encoder")
      UserDefinedAggregator(
        aggregator = udfPacket.function.asInstanceOf[Aggregator[Any, Any, Any]],
        inputEncoder = ExpressionEncoder(udfPacket.inputEncoders.head),
        name = Option(fun.getFunctionName),
        nullable = udf.getNullable,
        deterministic = fun.getDeterministic)
    } else {
      SparkUserDefinedFunction(
        f = udfPacket.function,
        dataType = transformDataType(udf.getOutputType),
        inputEncoders = udfPacket.inputEncoders.map(e => Try(ExpressionEncoder(e)).toOption),
        outputEncoder = Option(ExpressionEncoder(udfPacket.outputEncoder)),
        name = Option(fun.getFunctionName),
        nullable = udf.getNullable,
        deterministic = fun.getDeterministic)
    }
  }

  /**
   * Translates a Python user-defined function from proto to the Catalyst expression.
   *
   * @param fun
   *   Proto representation of the Python user-defined function.
   * @return
   *   PythonUDF.
   */
  private def transformPythonUDF(fun: proto.CommonInlineUserDefinedFunction): PythonUDF = {
    transformPythonFuncExpression(fun).asInstanceOf[PythonUDF]
  }

  private def transformPythonFuncExpression(
      fun: proto.CommonInlineUserDefinedFunction): Expression = {
    createUserDefinedPythonFunction(fun)
      .builder(fun.getArgumentsList.asScala.map(transformExpression).toSeq) match {
      case udaf: PythonUDAF => udaf.toAggregateExpression()
      case other => other
    }
  }

  private def createUserDefinedPythonFunction(
      fun: proto.CommonInlineUserDefinedFunction): UserDefinedPythonFunction = {
    val udf = fun.getPythonUdf
    val function = transformPythonFunction(udf)
    UserDefinedPythonFunction(
      name = fun.getFunctionName,
      func = function,
      dataType = transformDataType(udf.getOutputType),
      pythonEvalType = udf.getEvalType,
      udfDeterministic = fun.getDeterministic)
  }

  private def transformPythonFunction(fun: proto.PythonUDF): SimplePythonFunction = {
    SimplePythonFunction(
      command = fun.getCommand.toByteArray.toImmutableArraySeq,
      // Empty environment variables
      envVars = Maps.newHashMap(),
      pythonExec = pythonExec,
      // Merge the user specified includes with the includes managed by the artifact manager.
      pythonIncludes = (fun.getAdditionalIncludesList.asScala.toSeq ++
        sessionHolder.artifactManager.getPythonIncludes).asJava,
      pythonVer = fun.getPythonVer,
      // Empty broadcast variables
      broadcastVars = Lists.newArrayList(),
      // Accumulator if available
      accumulator = sessionHolder.pythonAccumulator.orNull)
  }

  /**
   * Translates a LambdaFunction from proto to the Catalyst expression.
   */
  private def transformLambdaFunction(lambda: proto.Expression.LambdaFunction): LambdaFunction = {
    if (lambda.getArgumentsCount == 0 || lambda.getArgumentsCount > 3) {
      throw InvalidPlanInput(
        "LambdaFunction requires 1 ~ 3 arguments, " +
          s"but got ${lambda.getArgumentsCount} ones!")
    }

    LambdaFunction(
      function = transformExpression(lambda.getFunction),
      arguments = lambda.getArgumentsList.asScala.toSeq
        .map(transformUnresolvedNamedLambdaVariable))
  }

  private def transformUnresolvedNamedLambdaVariable(
      variable: proto.Expression.UnresolvedNamedLambdaVariable): UnresolvedNamedLambdaVariable = {
    if (variable.getNamePartsCount == 0) {
      throw InvalidPlanInput("UnresolvedNamedLambdaVariable requires at least one name part!")
    }

    UnresolvedNamedLambdaVariable(variable.getNamePartsList.asScala.toSeq)
  }

  /**
   * For some reason, not all functions are registered in 'FunctionRegistry'. For a unregistered
   * function, we can still wrap it under the proto 'UnresolvedFunction', and then resolve it in
   * this method.
   */
  private def transformUnregisteredFunction(
      fun: proto.Expression.UnresolvedFunction): Option[Expression] = {
    fun.getFunctionName match {

      case "timestampdiff" if fun.getArgumentsCount == 3 =>
        val children = fun.getArgumentsList.asScala.map(transformExpression)
        val unit = extractString(children(0), "unit")
        Some(TimestampDiff(unit, children(1), children(2)))

      case "timestampadd" if fun.getArgumentsCount == 3 =>
        val children = fun.getArgumentsList.asScala.map(transformExpression)
        val unit = extractString(children(0), "unit")
        Some(TimestampAdd(unit, children(1), children(2)))

      case "bucket" if fun.getArgumentsCount == 2 =>
        val children = fun.getArgumentsList.asScala.map(transformExpression)
        (children.head, children.last) match {
          case (numBuckets: Literal, child) if numBuckets.dataType == IntegerType =>
            Some(Bucket(numBuckets, child))
          case (other, _) =>
            throw InvalidPlanInput(s"numBuckets should be a literal integer, but got $other")
        }

<<<<<<< HEAD
      case "from_json" if Seq(2, 3).contains(fun.getArgumentsCount) =>
        // JsonToStructs constructor doesn't accept JSON-formatted schema.
        extractDataTypeFromJSON(fun.getArguments(1)).map { dataType =>
          val children = fun.getArgumentsList.asScala.map(transformExpression)
          val schema = CharVarcharUtils.failIfHasCharVarchar(dataType)
          var options = Map.empty[String, String]
          if (children.length == 3) {
            options = extractMapData(children(2), "Options")
          }
          JsonToStructs(schema = schema, options = options, child = children.head)
        }

      case "from_xml" if Seq(2, 3).contains(fun.getArgumentsCount) =>
        // XmlToStructs constructor doesn't accept JSON-formatted schema.
        extractDataTypeFromJSON(fun.getArguments(1)).map { dataType =>
          val children = fun.getArgumentsList.asScala.map(transformExpression)
          val schema = dataType match {
            case t: StructType =>
              CharVarcharUtils
                .failIfHasCharVarchar(t)
                .asInstanceOf[StructType]
            case _ => throw DataTypeErrors.failedParsingStructTypeError(dataType.sql)
          }
          var options = Map.empty[String, String]
          if (children.length == 3) {
            options = extractMapData(children(2), "Options")
          }
          XmlToStructs(schema = schema, options = options, child = children.head)
        }
=======
      case "years" if fun.getArgumentsCount == 1 =>
        Some(Years(transformExpression(fun.getArguments(0))))

      case "months" if fun.getArgumentsCount == 1 =>
        Some(Months(transformExpression(fun.getArguments(0))))

      case "days" if fun.getArgumentsCount == 1 =>
        Some(Days(transformExpression(fun.getArguments(0))))

      case "hours" if fun.getArgumentsCount == 1 =>
        Some(Hours(transformExpression(fun.getArguments(0))))

      case "unwrap_udt" if fun.getArgumentsCount == 1 =>
        Some(UnwrapUDT(transformExpression(fun.getArguments(0))))
>>>>>>> a9bc38a7

      // Avro-specific functions
      case "from_avro" if Seq(2, 3).contains(fun.getArgumentsCount) =>
        val children = fun.getArgumentsList.asScala.map(transformExpression)
        val jsonFormatSchema = extractString(children(1), "jsonFormatSchema")
        var options = Map.empty[String, String]
        if (fun.getArgumentsCount == 3) {
          options = extractMapData(children(2), "Options")
        }
        Some(AvroDataToCatalyst(children.head, jsonFormatSchema, options))

      case "to_avro" if Seq(1, 2).contains(fun.getArgumentsCount) =>
        val children = fun.getArgumentsList.asScala.map(transformExpression)
        var jsonFormatSchema = Option.empty[String]
        if (fun.getArgumentsCount == 2) {
          jsonFormatSchema = Some(extractString(children(1), "jsonFormatSchema"))
        }
        Some(CatalystDataToAvro(children.head, jsonFormatSchema))

      // PS(Pandas API on Spark)-specific functions
      case "pandas_product" if fun.getArgumentsCount == 2 =>
        val children = fun.getArgumentsList.asScala.map(transformExpression)
        val dropna = extractBoolean(children(1), "dropna")
        Some(aggregate.PandasProduct(children(0), dropna).toAggregateExpression(false))

      case "pandas_stddev" if fun.getArgumentsCount == 2 =>
        val children = fun.getArgumentsList.asScala.map(transformExpression)
        val ddof = extractInteger(children(1), "ddof")
        Some(aggregate.PandasStddev(children(0), ddof).toAggregateExpression(false))

      case "pandas_var" if fun.getArgumentsCount == 2 =>
        val children = fun.getArgumentsList.asScala.map(transformExpression)
        val ddof = extractInteger(children(1), "ddof")
        Some(aggregate.PandasVariance(children(0), ddof).toAggregateExpression(false))

      case "pandas_covar" if fun.getArgumentsCount == 3 =>
        val children = fun.getArgumentsList.asScala.map(transformExpression)
        val ddof = extractInteger(children(2), "ddof")
        Some(aggregate.PandasCovar(children(0), children(1), ddof).toAggregateExpression(false))

      case "pandas_mode" if fun.getArgumentsCount == 2 =>
        val children = fun.getArgumentsList.asScala.map(transformExpression)
        val ignoreNA = extractBoolean(children(1), "ignoreNA")
        Some(aggregate.PandasMode(children(0), ignoreNA).toAggregateExpression(false))

      case "ewm" if fun.getArgumentsCount == 3 =>
        val children = fun.getArgumentsList.asScala.map(transformExpression)
        val alpha = extractDouble(children(1), "alpha")
        val ignoreNA = extractBoolean(children(2), "ignoreNA")
        Some(new EWM(children(0), alpha, ignoreNA))

      // ML-specific functions
      case "vector_to_array" if fun.getArgumentsCount == 2 =>
        val expr = transformExpression(fun.getArguments(0))
        val dtype = extractString(transformExpression(fun.getArguments(1)), "dtype")
        dtype match {
          case "float64" =>
            Some(transformUnregisteredUDF(MLFunctions.vectorToArrayUdf, Seq(expr)))
          case "float32" =>
            Some(transformUnregisteredUDF(MLFunctions.vectorToArrayFloatUdf, Seq(expr)))
          case other =>
            throw InvalidPlanInput(s"Unsupported dtype: $other. Valid values: float64, float32.")
        }

      case "array_to_vector" if fun.getArgumentsCount == 1 =>
        val expr = transformExpression(fun.getArguments(0))
        Some(transformUnregisteredUDF(MLFunctions.arrayToVectorUdf, Seq(expr)))

      // Protobuf-specific functions
      case "from_protobuf" if Seq(2, 3, 4).contains(fun.getArgumentsCount) =>
        val children = fun.getArgumentsList.asScala.map(transformExpression)
        val (msgName, desc, options) = extractProtobufArgs(children.toSeq)
        Some(ProtobufDataToCatalyst(children(0), msgName, desc, options))

      case "to_protobuf" if Seq(2, 3, 4).contains(fun.getArgumentsCount) =>
        val children = fun.getArgumentsList.asScala.map(transformExpression)
        val (msgName, desc, options) = extractProtobufArgs(children.toSeq)
        Some(CatalystDataToProtobuf(children(0), msgName, desc, options))

      case _ => None
    }
  }

  /**
   * There are some built-in yet not registered UDFs, for example, 'ml.function.array_to_vector'.
   * This method is to convert them to ScalaUDF expressions.
   */
  private def transformUnregisteredUDF(
      fun: org.apache.spark.sql.expressions.UserDefinedFunction,
      exprs: Seq[Expression]): ScalaUDF = {
    val f = fun.asInstanceOf[org.apache.spark.sql.expressions.SparkUserDefinedFunction]
    ScalaUDF(
      function = f.f,
      dataType = f.dataType,
      children = exprs,
      inputEncoders = f.inputEncoders,
      outputEncoder = f.outputEncoder,
      udfName = f.name,
      nullable = f.nullable,
      udfDeterministic = f.deterministic)
  }

  private def extractProtobufArgs(children: Seq[Expression]) = {
    val msgName = extractString(children(1), "MessageClassName")
    var desc = Option.empty[Array[Byte]]
    var options = Map.empty[String, String]
    if (children.length == 3) {
      children(2) match {
        case b: Literal => desc = Some(extractBinary(b, "binaryFileDescriptorSet"))
        case o => options = extractMapData(o, "options")
      }
    } else if (children.length == 4) {
      desc = Some(extractBinary(children(2), "binaryFileDescriptorSet"))
      options = extractMapData(children(3), "options")
    }
    (msgName, desc, options)
  }

  private def extractBoolean(expr: Expression, field: String): Boolean = expr match {
    case Literal(bool: Boolean, BooleanType) => bool
    case other => throw InvalidPlanInput(s"$field should be a literal boolean, but got $other")
  }

  private def extractDouble(expr: Expression, field: String): Double = expr match {
    case Literal(double: Double, DoubleType) => double
    case other => throw InvalidPlanInput(s"$field should be a literal double, but got $other")
  }

  private def extractInteger(expr: Expression, field: String): Int = expr match {
    case Literal(int: Int, IntegerType) => int
    case other => throw InvalidPlanInput(s"$field should be a literal integer, but got $other")
  }

  private def extractLong(expr: Expression, field: String): Long = expr match {
    case Literal(long: Long, LongType) => long
    case other => throw InvalidPlanInput(s"$field should be a literal long, but got $other")
  }

  private def extractString(expr: Expression, field: String): String = expr match {
    case Literal(s, StringType) if s != null => s.toString
    case other => throw InvalidPlanInput(s"$field should be a literal string, but got $other")
  }

  private def extractBinary(expr: Expression, field: String): Array[Byte] = expr match {
    case Literal(b: Array[Byte], BinaryType) if b != null => b
    case other => throw InvalidPlanInput(s"$field should be a literal binary, but got $other")
  }

  @scala.annotation.tailrec
  private def extractMapData(expr: Expression, field: String): Map[String, String] = expr match {
    case map: CreateMap => ExprUtils.convertToMapData(map)
    case UnresolvedFunction(Seq("map"), args, _, _, _, _, _) =>
      extractMapData(CreateMap(args), field)
    case other => throw InvalidPlanInput(s"$field should be created by map, but got $other")
  }

  // Extract the schema from a literal string representing a JSON-formatted schema
  private def extractDataTypeFromJSON(exp: proto.Expression): Option[DataType] = {
    exp.getExprTypeCase match {
      case proto.Expression.ExprTypeCase.LITERAL =>
        exp.getLiteral.getLiteralTypeCase match {
          case proto.Expression.Literal.LiteralTypeCase.STRING =>
            try {
              Some(DataType.fromJson(exp.getLiteral.getString))
            } catch {
              case _: Exception => None
            }
          case _ => None
        }
      case _ => None
    }
  }

  private def transformAlias(alias: proto.Expression.Alias): NamedExpression = {
    if (alias.getNameCount == 1) {
      val metadata = if (alias.hasMetadata() && alias.getMetadata.nonEmpty) {
        Some(Metadata.fromJson(alias.getMetadata))
      } else {
        None
      }
      Alias(transformExpression(alias.getExpr), alias.getName(0))(explicitMetadata = metadata)
    } else {
      if (alias.hasMetadata) {
        throw InvalidPlanInput(
          "Alias expressions with more than 1 identifier must not use optional metadata.")
      }
      MultiAlias(transformExpression(alias.getExpr), alias.getNameList.asScala.toSeq)
    }
  }

  private def transformExpressionString(expr: proto.Expression.ExpressionString): Expression = {
    parser.parseExpression(expr.getExpression)
  }

  private def transformUnresolvedStar(star: proto.Expression.UnresolvedStar): Expression = {
    (star.hasUnparsedTarget, star.hasPlanId) match {
      case (false, false) =>
        // functions.col("*")
        UnresolvedStar(None)

      case (true, false) =>
        // functions.col("s.*")
        val target = star.getUnparsedTarget
        if (!target.endsWith(".*")) {
          throw InvalidPlanInput(
            s"UnresolvedStar requires a unparsed target ending with '.*', but got $target.")
        }
        val parts = UnresolvedAttribute.parseAttributeName(target.dropRight(2))
        UnresolvedStar(Some(parts))

      case (false, true) =>
        // dataframe.col("*")
        UnresolvedDataFrameStar(star.getPlanId)

      case _ =>
        throw InvalidPlanInput("UnresolvedStar with both target and plan id is not supported.")
    }
  }

  private def transformCast(cast: proto.Expression.Cast): Expression = {
    val rawDataType = cast.getCastToTypeCase match {
      case proto.Expression.Cast.CastToTypeCase.TYPE => transformDataType(cast.getType)
      case _ => parser.parseDataType(cast.getTypeStr)
    }
    val dataType = CharVarcharUtils.replaceCharVarcharWithStringForCast(rawDataType)
    val castExpr = cast.getEvalMode match {
      case proto.Expression.Cast.EvalMode.EVAL_MODE_LEGACY =>
        Cast(transformExpression(cast.getExpr), dataType, None, EvalMode.LEGACY)
      case proto.Expression.Cast.EvalMode.EVAL_MODE_ANSI =>
        Cast(transformExpression(cast.getExpr), dataType, None, EvalMode.ANSI)
      case proto.Expression.Cast.EvalMode.EVAL_MODE_TRY =>
        Cast(transformExpression(cast.getExpr), dataType, None, EvalMode.TRY)
      case _ =>
        Cast(transformExpression(cast.getExpr), dataType)
    }
    castExpr.setTagValue(Cast.USER_SPECIFIED_CAST, ())
    castExpr
  }

  private def transformUnresolvedRegex(regex: proto.Expression.UnresolvedRegex): Expression = {
    val caseSensitive = session.sessionState.conf.caseSensitiveAnalysis
    regex.getColName match {
      case ParserUtils.escapedIdentifier(columnNameRegex) =>
        UnresolvedRegex(columnNameRegex, None, caseSensitive)
      case ParserUtils.qualifiedEscapedIdentifier(nameParts, columnNameRegex) =>
        UnresolvedRegex(columnNameRegex, Some(nameParts), caseSensitive)
      case _ =>
        val expr = UnresolvedAttribute.quotedString(regex.getColName)
        if (regex.hasPlanId) {
          expr.setTagValue(LogicalPlan.PLAN_ID_TAG, regex.getPlanId)
        }
        expr
    }
  }

  private def transformUnresolvedExtractValue(
      extract: proto.Expression.UnresolvedExtractValue): UnresolvedExtractValue = {
    UnresolvedExtractValue(
      transformExpression(extract.getChild),
      transformExpression(extract.getExtraction))
  }

  private def transformUpdateFields(update: proto.Expression.UpdateFields): UpdateFields = {
    if (update.hasValueExpression) {
      // add or replace a field
      UpdateFields.apply(
        col = transformExpression(update.getStructExpression),
        fieldName = update.getFieldName,
        expr = transformExpression(update.getValueExpression))
    } else {
      // drop a field
      UpdateFields.apply(
        col = transformExpression(update.getStructExpression),
        fieldName = update.getFieldName)
    }
  }

  private def transformWindowExpression(window: proto.Expression.Window) = {
    if (!window.hasWindowFunction) {
      throw InvalidPlanInput(s"WindowFunction is required in WindowExpression")
    }

    val frameSpec = if (window.hasFrameSpec) {
      val protoFrameSpec = window.getFrameSpec

      val frameType = protoFrameSpec.getFrameType match {
        case proto.Expression.Window.WindowFrame.FrameType.FRAME_TYPE_ROW => RowFrame

        case proto.Expression.Window.WindowFrame.FrameType.FRAME_TYPE_RANGE => RangeFrame

        case other => throw InvalidPlanInput(s"Unknown FrameType $other")
      }

      if (!protoFrameSpec.hasLower) {
        throw InvalidPlanInput(s"LowerBound is required in WindowFrame")
      }
      val lower = protoFrameSpec.getLower.getBoundaryCase match {
        case proto.Expression.Window.WindowFrame.FrameBoundary.BoundaryCase.CURRENT_ROW =>
          CurrentRow

        case proto.Expression.Window.WindowFrame.FrameBoundary.BoundaryCase.UNBOUNDED =>
          UnboundedPreceding

        case proto.Expression.Window.WindowFrame.FrameBoundary.BoundaryCase.VALUE =>
          transformExpression(protoFrameSpec.getLower.getValue)

        case other => throw InvalidPlanInput(s"Unknown FrameBoundary $other")
      }

      if (!protoFrameSpec.hasUpper) {
        throw InvalidPlanInput(s"UpperBound is required in WindowFrame")
      }
      val upper = protoFrameSpec.getUpper.getBoundaryCase match {
        case proto.Expression.Window.WindowFrame.FrameBoundary.BoundaryCase.CURRENT_ROW =>
          CurrentRow

        case proto.Expression.Window.WindowFrame.FrameBoundary.BoundaryCase.UNBOUNDED =>
          UnboundedFollowing

        case proto.Expression.Window.WindowFrame.FrameBoundary.BoundaryCase.VALUE =>
          transformExpression(protoFrameSpec.getUpper.getValue)

        case other => throw InvalidPlanInput(s"Unknown FrameBoundary $other")
      }

      SpecifiedWindowFrame(frameType = frameType, lower = lower, upper = upper)

    } else {
      UnspecifiedFrame
    }

    val windowSpec = WindowSpecDefinition(
      partitionSpec = window.getPartitionSpecList.asScala.toSeq.map(transformExpression),
      orderSpec = window.getOrderSpecList.asScala.toSeq.map(transformSortOrder),
      frameSpecification = frameSpec)

    WindowExpression(
      windowFunction = transformExpression(window.getWindowFunction),
      windowSpec = windowSpec)
  }

  private def transformSetOperation(u: proto.SetOperation): LogicalPlan = {
    if (!u.hasLeftInput || !u.hasRightInput) {
      throw InvalidPlanInput("Set operation must have 2 inputs")
    }
    val leftPlan = transformRelation(u.getLeftInput)
    val rightPlan = transformRelation(u.getRightInput)
    val isAll = if (u.hasIsAll) u.getIsAll else false

    u.getSetOpType match {
      case proto.SetOperation.SetOpType.SET_OP_TYPE_EXCEPT =>
        if (u.getByName) {
          throw InvalidPlanInput("Except does not support union_by_name")
        }
        Except(leftPlan, rightPlan, isAll)
      case proto.SetOperation.SetOpType.SET_OP_TYPE_INTERSECT =>
        if (u.getByName) {
          throw InvalidPlanInput("Intersect does not support union_by_name")
        }
        Intersect(leftPlan, rightPlan, isAll)
      case proto.SetOperation.SetOpType.SET_OP_TYPE_UNION =>
        if (!u.getByName && u.getAllowMissingColumns) {
          throw InvalidPlanInput(
            "UnionByName `allowMissingCol` can be true only if `byName` is true.")
        }
        val union = Union(Seq(leftPlan, rightPlan), u.getByName, u.getAllowMissingColumns)
        if (isAll) {
          union
        } else {
          logical.Distinct(union)
        }

      case _ =>
        throw InvalidPlanInput(s"Unsupported set operation ${u.getSetOpTypeValue}")
    }
  }

  private def transformJoinWith(rel: proto.Join): LogicalPlan = {
    val joined =
      session.sessionState.executePlan(transformJoin(rel)).analyzed.asInstanceOf[logical.Join]

    JoinWith.typedJoinWith(
      joined,
      session.sessionState.conf.dataFrameSelfJoinAutoResolveAmbiguity,
      session.sessionState.analyzer.resolver,
      rel.getJoinDataType.getIsLeftStruct,
      rel.getJoinDataType.getIsRightStruct)
  }

  private def transformJoinOrJoinWith(rel: proto.Join): LogicalPlan = {
    if (rel.hasJoinDataType) {
      transformJoinWith(rel)
    } else {
      transformJoin(rel)
    }
  }

  private def transformJoin(rel: proto.Join): LogicalPlan = {
    assert(rel.hasLeft && rel.hasRight, "Both join sides must be present")
    if (rel.hasJoinCondition && rel.getUsingColumnsCount > 0) {
      throw InvalidPlanInput(
        s"Using columns or join conditions cannot be set at the same time in Join")
    }
    val joinCondition =
      if (rel.hasJoinCondition) Some(transformExpression(rel.getJoinCondition)) else None
    val catalystJointype = transformJoinType(
      if (rel.getJoinType != null) rel.getJoinType else proto.Join.JoinType.JOIN_TYPE_INNER)
    val joinType = if (rel.getUsingColumnsCount > 0) {
      UsingJoin(catalystJointype, rel.getUsingColumnsList.asScala.toSeq)
    } else {
      catalystJointype
    }
    logical.Join(
      left = transformRelation(rel.getLeft),
      right = transformRelation(rel.getRight),
      joinType = joinType,
      condition = joinCondition,
      hint = logical.JoinHint.NONE)
  }

  private def transformJoinType(t: proto.Join.JoinType): JoinType = {
    t match {
      case proto.Join.JoinType.JOIN_TYPE_INNER => Inner
      case proto.Join.JoinType.JOIN_TYPE_LEFT_ANTI => LeftAnti
      case proto.Join.JoinType.JOIN_TYPE_FULL_OUTER => FullOuter
      case proto.Join.JoinType.JOIN_TYPE_LEFT_OUTER => LeftOuter
      case proto.Join.JoinType.JOIN_TYPE_RIGHT_OUTER => RightOuter
      case proto.Join.JoinType.JOIN_TYPE_LEFT_SEMI => LeftSemi
      case proto.Join.JoinType.JOIN_TYPE_CROSS => Cross
      case _ => throw InvalidPlanInput(s"Join type ${t} is not supported")
    }
  }

  private def transformAsOfJoin(rel: proto.AsOfJoin): LogicalPlan = {
    val left = Dataset.ofRows(session, transformRelation(rel.getLeft))
    val right = Dataset.ofRows(session, transformRelation(rel.getRight))
    val leftAsOf = Column(transformExpression(rel.getLeftAsOf))
    val rightAsOf = Column(transformExpression(rel.getRightAsOf))
    val joinType = rel.getJoinType
    val tolerance = if (rel.hasTolerance) Column(transformExpression(rel.getTolerance)) else null
    val allowExactMatches = rel.getAllowExactMatches
    val direction = rel.getDirection

    val joined = if (rel.getUsingColumnsCount > 0) {
      val usingColumns = rel.getUsingColumnsList.asScala.toSeq
      left.joinAsOf(
        other = right,
        leftAsOf = leftAsOf,
        rightAsOf = rightAsOf,
        usingColumns = usingColumns,
        joinType = joinType,
        tolerance = tolerance,
        allowExactMatches = allowExactMatches,
        direction = direction)
    } else {
      val joinExprs = if (rel.hasJoinExpr) Column(transformExpression(rel.getJoinExpr)) else null
      left.joinAsOf(
        other = right,
        leftAsOf = leftAsOf,
        rightAsOf = rightAsOf,
        joinExprs = joinExprs,
        joinType = joinType,
        tolerance = tolerance,
        allowExactMatches = allowExactMatches,
        direction = direction)
    }
    joined.logicalPlan
  }

  private def transformSort(sort: proto.Sort): LogicalPlan = {
    assert(sort.getOrderCount > 0, "'order' must be present and contain elements.")
    logical.Sort(
      child = transformRelation(sort.getInput),
      global = sort.getIsGlobal,
      order = sort.getOrderList.asScala.toSeq.map(transformSortOrder))
  }

  private def transformSortOrder(order: proto.Expression.SortOrder) = {
    expressions.SortOrder(
      child = transformExpression(order.getChild),
      direction = order.getDirection match {
        case proto.Expression.SortOrder.SortDirection.SORT_DIRECTION_ASCENDING =>
          expressions.Ascending
        case _ => expressions.Descending
      },
      nullOrdering = order.getNullOrdering match {
        case proto.Expression.SortOrder.NullOrdering.SORT_NULLS_FIRST =>
          expressions.NullsFirst
        case _ => expressions.NullsLast
      },
      sameOrderExpressions = Seq.empty)
  }

  private def transformDrop(rel: proto.Drop): LogicalPlan = {
    var output = Dataset.ofRows(session, transformRelation(rel.getInput))
    if (rel.getColumnsCount > 0) {
      val cols = rel.getColumnsList.asScala.toSeq.map(expr => Column(transformExpression(expr)))
      output = output.drop(cols.head, cols.tail: _*)
    }
    if (rel.getColumnNamesCount > 0) {
      val colNames = rel.getColumnNamesList.asScala.toSeq
      output = output.drop(colNames: _*)
    }
    output.logicalPlan
  }

  private def transformAggregate(rel: proto.Aggregate): LogicalPlan = {
    rel.getGroupType match {
      case proto.Aggregate.GroupType.GROUP_TYPE_GROUPBY
          // This relies on the assumption that a KVGDS always requires the head to be a Typed UDF.
          // This is the case for datasets created via groupByKey,
          // and also via RelationalGroupedDS#as, as the first is a dummy UDF currently.
          if rel.getGroupingExpressionsList.size() >= 1 &&
            isTypedScalaUdfExpr(rel.getGroupingExpressionsList.get(0)) =>
        transformKeyValueGroupedAggregate(rel)
      case _ =>
        transformRelationalGroupedAggregate(rel)
    }
  }

  private def transformKeyValueGroupedAggregate(rel: proto.Aggregate): LogicalPlan = {
    val input = transformRelation(rel.getInput)
    val ds = UntypedKeyValueGroupedDataset(input, rel.getGroupingExpressionsList, Seq.empty)

    val keyColumn = TypedAggUtils.aggKeyColumn(ds.kEncoder, ds.groupingAttributes)
    val namedColumns = rel.getAggregateExpressionsList.asScala.toSeq
      .map(expr => transformExpressionWithTypedReduceExpression(expr, input))
      .map(toNamedExpression)
    logical.Aggregate(ds.groupingAttributes, keyColumn +: namedColumns, ds.analyzed)
  }

  private def transformRelationalGroupedAggregate(rel: proto.Aggregate): LogicalPlan = {
    if (!rel.hasInput) {
      throw InvalidPlanInput("Aggregate needs a plan input")
    }
    val input = transformRelation(rel.getInput)

    val groupingExprs = rel.getGroupingExpressionsList.asScala.toSeq.map(transformExpression)
    val aggExprs = rel.getAggregateExpressionsList.asScala.toSeq
      .map(expr => transformExpressionWithTypedReduceExpression(expr, input))
    val aliasedAgg = (groupingExprs ++ aggExprs).map(toNamedExpression)

    rel.getGroupType match {
      case proto.Aggregate.GroupType.GROUP_TYPE_GROUPBY =>
        logical.Aggregate(
          groupingExpressions = groupingExprs,
          aggregateExpressions = aliasedAgg,
          child = input)

      case proto.Aggregate.GroupType.GROUP_TYPE_ROLLUP =>
        logical.Aggregate(
          groupingExpressions = Seq(Rollup(groupingExprs.map(Seq(_)))),
          aggregateExpressions = aliasedAgg,
          child = input)

      case proto.Aggregate.GroupType.GROUP_TYPE_CUBE =>
        logical.Aggregate(
          groupingExpressions = Seq(Cube(groupingExprs.map(Seq(_)))),
          aggregateExpressions = aliasedAgg,
          child = input)

      case proto.Aggregate.GroupType.GROUP_TYPE_PIVOT =>
        if (!rel.hasPivot) {
          throw InvalidPlanInput("Aggregate with GROUP_TYPE_PIVOT requires a Pivot")
        }

        val pivotExpr = transformExpression(rel.getPivot.getCol)
        val valueExprs = if (rel.getPivot.getValuesCount > 0) {
          rel.getPivot.getValuesList.asScala.toSeq.map(transformLiteral)
        } else {
          RelationalGroupedDataset
            .collectPivotValues(Dataset.ofRows(session, input), Column(pivotExpr))
            .map(expressions.Literal.apply)
        }
        logical.Pivot(
          groupByExprsOpt = Some(groupingExprs.map(toNamedExpression)),
          pivotColumn = pivotExpr,
          pivotValues = valueExprs,
          aggregates = aggExprs,
          child = input)

      case proto.Aggregate.GroupType.GROUP_TYPE_GROUPING_SETS =>
        val groupingSetsExprs = rel.getGroupingSetsList.asScala.toSeq.map { getGroupingSets =>
          getGroupingSets.getGroupingSetList.asScala.toSeq.map(transformExpression)
        }
        logical.Aggregate(
          groupingExpressions = Seq(
            GroupingSets(
              groupingSets = groupingSetsExprs,
              userGivenGroupByExprs = groupingExprs)),
          aggregateExpressions = aliasedAgg,
          child = input)

      case other => throw InvalidPlanInput(s"Unknown Group Type $other")
    }
  }

  private def transformTypedReduceExpression(
      fun: proto.Expression.UnresolvedFunction,
      dataAttributes: Seq[Attribute]): Expression = {
    assert(fun.getFunctionName == "reduce")
    if (fun.getArgumentsCount != 1) {
      throw InvalidPlanInput("reduce requires single child expression")
    }
    val udf = fun.getArgumentsList.asScala.map(transformExpression) match {
      case collection.Seq(f: ScalaUDF) =>
        f
      case other =>
        throw InvalidPlanInput(s"reduce should carry a scalar scala udf, but got $other")
    }
    assert(udf.outputEncoder.isDefined)
    val tEncoder = udf.outputEncoder.get // (T, T) => T
    val reduce = ReduceAggregator(udf.function)(tEncoder).toColumn.expr
    TypedAggUtils.withInputType(reduce, tEncoder, dataAttributes)
  }

  private def transformExpressionWithTypedReduceExpression(
      expr: proto.Expression,
      plan: LogicalPlan): Expression = {
    expr.getExprTypeCase match {
      case proto.Expression.ExprTypeCase.UNRESOLVED_FUNCTION
          if expr.getUnresolvedFunction.getFunctionName == "reduce" =>
        // The reduce func needs the input data attribute, thus handle it specially here
        transformTypedReduceExpression(expr.getUnresolvedFunction, plan.output)
      case _ => transformExpression(expr, Some(plan))
    }
  }

  private def transformTypedAggregateExpression(
      expr: proto.TypedAggregateExpression,
      baseRelationOpt: Option[LogicalPlan]): AggregateExpression = {
    val udf = expr.getScalarScalaUdf
    assert(udf.getAggregate)

    val udfPacket = unpackScalaUDF[UdfPacket](udf)
    assert(udfPacket.inputEncoders.size == 1, "UDAF should have exactly one input encoder")

    val aggregator = udfPacket.function.asInstanceOf[Aggregator[Any, Any, Any]]
    val tae =
      TypedAggregateExpression(aggregator)(aggregator.bufferEncoder, aggregator.outputEncoder)
    val taeWithInput = baseRelationOpt match {
      case Some(baseRelation) =>
        val inputEncoder = TypedScalaUdf.encoderFor(
          udfPacket.inputEncoders.head,
          "input",
          Some(baseRelation.output))
        TypedAggUtils
          .withInputType(tae, inputEncoder, baseRelation.output)
          .asInstanceOf[TypedAggregateExpression]
      case _ =>
        tae
    }
    taeWithInput.toAggregateExpression()
  }

  private def transformMergeAction(action: proto.MergeAction): MergeAction = {
    val condition = if (action.hasCondition) {
      Some(transformExpression(action.getCondition))
    } else {
      None
    }
    val assignments = action.getAssignmentsList.asScala.map { assignment =>
      val key = transformExpression(assignment.getKey)
      val value = transformExpression(assignment.getValue)
      Assignment(key, value)
    }.toSeq
    action.getActionType match {
      case proto.MergeAction.ActionType.ACTION_TYPE_DELETE =>
        assert(assignments.isEmpty, "Delete action should not have assignment.")
        DeleteAction(condition)
      case proto.MergeAction.ActionType.ACTION_TYPE_INSERT =>
        InsertAction(condition, assignments)
      case proto.MergeAction.ActionType.ACTION_TYPE_INSERT_STAR =>
        assert(assignments.isEmpty, "InsertStar action should not have assignment.")
        InsertStarAction(condition)
      case proto.MergeAction.ActionType.ACTION_TYPE_UPDATE =>
        UpdateAction(condition, assignments)
      case proto.MergeAction.ActionType.ACTION_TYPE_UPDATE_STAR =>
        assert(assignments.isEmpty, "UpdateStar action should not have assignment.")
        UpdateStarAction(condition)
      case _ =>
        throw InvalidPlanInput(s"Unsupported merge action type ${action.getActionType}.")
    }
  }

  def process(
      command: proto.Command,
      responseObserver: StreamObserver[ExecutePlanResponse]): Unit = {
    command.getCommandTypeCase match {
      case proto.Command.CommandTypeCase.REGISTER_FUNCTION =>
        handleRegisterUserDefinedFunction(command.getRegisterFunction)
      case proto.Command.CommandTypeCase.REGISTER_TABLE_FUNCTION =>
        handleRegisterUserDefinedTableFunction(command.getRegisterTableFunction)
      case proto.Command.CommandTypeCase.REGISTER_DATA_SOURCE =>
        handleRegisterUserDefinedDataSource(command.getRegisterDataSource)
      case proto.Command.CommandTypeCase.WRITE_OPERATION =>
        handleWriteOperation(command.getWriteOperation)
      case proto.Command.CommandTypeCase.CREATE_DATAFRAME_VIEW =>
        handleCreateViewCommand(command.getCreateDataframeView)
      case proto.Command.CommandTypeCase.WRITE_OPERATION_V2 =>
        handleWriteOperationV2(command.getWriteOperationV2)
      case proto.Command.CommandTypeCase.EXTENSION =>
        handleCommandPlugin(command.getExtension)
      case proto.Command.CommandTypeCase.SQL_COMMAND =>
        handleSqlCommand(command.getSqlCommand, responseObserver)
      case proto.Command.CommandTypeCase.WRITE_STREAM_OPERATION_START =>
        handleWriteStreamOperationStart(command.getWriteStreamOperationStart, responseObserver)
      case proto.Command.CommandTypeCase.STREAMING_QUERY_COMMAND =>
        handleStreamingQueryCommand(command.getStreamingQueryCommand, responseObserver)
      case proto.Command.CommandTypeCase.STREAMING_QUERY_MANAGER_COMMAND =>
        handleStreamingQueryManagerCommand(
          command.getStreamingQueryManagerCommand,
          responseObserver)
      case proto.Command.CommandTypeCase.STREAMING_QUERY_LISTENER_BUS_COMMAND =>
        val handler = new SparkConnectStreamingQueryListenerHandler(executeHolder)
        handler.handleListenerCommand(
          command.getStreamingQueryListenerBusCommand,
          responseObserver)
      case proto.Command.CommandTypeCase.GET_RESOURCES_COMMAND =>
        handleGetResourcesCommand(responseObserver)
      case proto.Command.CommandTypeCase.CREATE_RESOURCE_PROFILE_COMMAND =>
        handleCreateResourceProfileCommand(
          command.getCreateResourceProfileCommand,
          responseObserver)
      case proto.Command.CommandTypeCase.CHECKPOINT_COMMAND =>
        handleCheckpointCommand(command.getCheckpointCommand, responseObserver)
      case proto.Command.CommandTypeCase.REMOVE_CACHED_REMOTE_RELATION_COMMAND =>
        handleRemoveCachedRemoteRelationCommand(command.getRemoveCachedRemoteRelationCommand)
      case proto.Command.CommandTypeCase.MERGE_INTO_TABLE_COMMAND =>
        handleMergeIntoTableCommand(command.getMergeIntoTableCommand)

      case _ => throw new UnsupportedOperationException(s"$command not supported.")
    }
  }

  private def handleSqlCommand(
      command: SqlCommand,
      responseObserver: StreamObserver[ExecutePlanResponse]): Unit = {
    val tracker = executeHolder.eventsManager.createQueryPlanningTracker()

    val relation = if (command.hasInput) {
      command.getInput
    } else {
      // for backward compatibility
      proto.Relation
        .newBuilder()
        .setSql(
          proto.SQL
            .newBuilder()
            .setQuery(command.getSql)
            .putAllArgs(command.getArgsMap)
            .putAllNamedArguments(command.getNamedArgumentsMap)
            .addAllPosArgs(command.getPosArgsList)
            .addAllPosArguments(command.getPosArgumentsList)
            .build())
        .build()
    }

    val df = relation.getRelTypeCase match {
      case proto.Relation.RelTypeCase.SQL =>
        executeSQL(relation.getSql, tracker)
      case proto.Relation.RelTypeCase.WITH_RELATIONS =>
        executeSQLWithRefs(relation.getWithRelations, tracker)
      case other =>
        throw InvalidPlanInput(
          s"SQL command expects either a SQL or a WithRelations, but got $other")
    }

    // Check if commands have been executed.
    val isCommand = df.queryExecution.commandExecuted.isInstanceOf[CommandResult]
    val rows = df.logicalPlan match {
      case lr: LocalRelation => lr.data
      case cr: CommandResult => cr.rows
      case _ => Seq.empty
    }

    // To avoid explicit handling of the result on the client, we build the expected input
    // of the relation on the server. The client has to simply forward the result.
    val result = SqlCommandResult.newBuilder()
    // Only filled when isCommand
    val metrics = ExecutePlanResponse.Metrics.newBuilder()
    if (isCommand) {
      // Convert the results to Arrow.
      val schema = df.schema
      val maxBatchSize = (SparkEnv.get.conf.get(CONNECT_GRPC_ARROW_MAX_BATCH_SIZE) * 0.7).toLong
      val timeZoneId = session.sessionState.conf.sessionLocalTimeZone

      // Convert the data.
      val bytes = if (rows.isEmpty) {
        ArrowConverters.createEmptyArrowBatch(
          schema,
          timeZoneId,
          errorOnDuplicatedFieldNames = false)
      } else {
        val batches = ArrowConverters.toBatchWithSchemaIterator(
          rowIter = rows.iterator,
          schema = schema,
          maxRecordsPerBatch = -1,
          maxEstimatedBatchSize = maxBatchSize,
          timeZoneId = timeZoneId,
          errorOnDuplicatedFieldNames = false)
        assert(batches.hasNext)
        val bytes = batches.next()
        assert(!batches.hasNext, s"remaining batches: ${batches.size}")
        bytes
      }

      result.setRelation(
        proto.Relation
          .newBuilder()
          .setLocalRelation(
            proto.LocalRelation
              .newBuilder()
              .setData(ByteString.copyFrom(bytes))))
      metrics.addAllMetrics(MetricGenerator.transformPlan(df).asJava)
    } else {
      // No execution triggered for relations. Manually set ready
      tracker.setReadyForExecution()
      result.setRelation(relation)
    }
    executeHolder.eventsManager.postFinished(Some(rows.size))
    // Exactly one SQL Command Result Batch
    responseObserver.onNext(
      ExecutePlanResponse
        .newBuilder()
        .setSessionId(sessionId)
        .setServerSideSessionId(sessionHolder.serverSessionId)
        .setSqlCommandResult(result)
        .build())

    // Send Metrics when isCommand (i.e. show tables) which is eagerly executed & has metrics
    // Skip metrics when !isCommand (i.e. select 1) which is not executed & doesn't have metrics
    if (isCommand) {
      responseObserver.onNext(
        ExecutePlanResponse
          .newBuilder()
          .setSessionId(sessionHolder.sessionId)
          .setServerSideSessionId(sessionHolder.serverSessionId)
          .setMetrics(metrics.build)
          .build)
    }
  }

  private def isValidSQLWithRefs(query: proto.WithRelations): Boolean = {
    query.getRoot.getRelTypeCase match {
      case proto.Relation.RelTypeCase.SQL =>
      case _ => return false
    }
    if (query.getReferencesCount == 0) {
      return false
    }
    query.getReferencesList.iterator().asScala.foreach { ref =>
      ref.getRelTypeCase match {
        case proto.Relation.RelTypeCase.SUBQUERY_ALIAS =>
        case _ => return false
      }
    }
    true
  }

  private def executeSQLWithRefs(
      query: proto.WithRelations,
      tracker: QueryPlanningTracker = new QueryPlanningTracker) = {
    if (!isValidSQLWithRefs(query)) {
      throw InvalidPlanInput(s"$query is not a valid relation for SQL with references")
    }

    // Eagerly execute commands of the provided SQL string, with given references.
    val sql = query.getRoot.getSql
    this.synchronized {
      try {
        query.getReferencesList.asScala.foreach { ref =>
          Dataset
            .ofRows(session, transformRelation(ref.getSubqueryAlias.getInput))
            .createOrReplaceTempView(ref.getSubqueryAlias.getAlias)
        }
        executeSQL(sql, tracker)
      } finally {
        // drop all temporary views
        query.getReferencesList.asScala.foreach { ref =>
          session.catalog.dropTempView(ref.getSubqueryAlias.getAlias)
        }
      }
    }
  }

  private def executeSQL(
      sql: proto.SQL,
      tracker: QueryPlanningTracker = new QueryPlanningTracker) = {
    // Eagerly execute commands of the provided SQL string.
    val args = sql.getArgsMap
    val namedArguments = sql.getNamedArgumentsMap
    val posArgs = sql.getPosArgsList
    val posArguments = sql.getPosArgumentsList
    if (!namedArguments.isEmpty) {
      session.sql(
        sql.getQuery,
        namedArguments.asScala.toMap.transform((_, e) => Column(transformExpression(e))),
        tracker)
    } else if (!posArguments.isEmpty) {
      session.sql(
        sql.getQuery,
        posArguments.asScala.map(e => Column(transformExpression(e))).toArray,
        tracker)
    } else if (!args.isEmpty) {
      session.sql(
        sql.getQuery,
        args.asScala.toMap.transform((_, v) => transformLiteral(v)),
        tracker)
    } else if (!posArgs.isEmpty) {
      session.sql(sql.getQuery, posArgs.asScala.map(transformLiteral).toArray, tracker)
    } else {
      session.sql(sql.getQuery, Map.empty[String, Any], tracker)
    }
  }

  private def handleRegisterUserDefinedFunction(
      fun: proto.CommonInlineUserDefinedFunction): Unit = {
    fun.getFunctionCase match {
      case proto.CommonInlineUserDefinedFunction.FunctionCase.PYTHON_UDF =>
        handleRegisterPythonUDF(fun)
      case proto.CommonInlineUserDefinedFunction.FunctionCase.JAVA_UDF =>
        handleRegisterJavaUDF(fun)
      case proto.CommonInlineUserDefinedFunction.FunctionCase.SCALAR_SCALA_UDF =>
        handleRegisterScalaUDF(fun)
      case _ =>
        throw InvalidPlanInput(
          s"Function with ID: ${fun.getFunctionCase.getNumber} is not supported")
    }
    executeHolder.eventsManager.postFinished()
  }

  private def handleRegisterUserDefinedTableFunction(
      fun: proto.CommonInlineUserDefinedTableFunction): Unit = {
    fun.getFunctionCase match {
      case proto.CommonInlineUserDefinedTableFunction.FunctionCase.PYTHON_UDTF =>
        val function = createPythonUserDefinedTableFunction(fun)
        session.udtf.registerPython(fun.getFunctionName, function)
      case _ =>
        throw InvalidPlanInput(
          s"Function with ID: ${fun.getFunctionCase.getNumber} is not supported")
    }
    executeHolder.eventsManager.postFinished()
  }

  private def handleRegisterUserDefinedDataSource(
      fun: proto.CommonInlineUserDefinedDataSource): Unit = {
    fun.getDataSourceCase match {
      case proto.CommonInlineUserDefinedDataSource.DataSourceCase.PYTHON_DATA_SOURCE =>
        val ds = fun.getPythonDataSource
        val dataSource = UserDefinedPythonDataSource(transformPythonDataSource(ds))
        session.dataSource.registerPython(fun.getName, dataSource)
      case _ =>
        throw InvalidPlanInput(
          s"Data source with ID: ${fun.getDataSourceCase.getNumber} is not supported")
    }
    executeHolder.eventsManager.postFinished()
  }

  private def createPythonUserDefinedTableFunction(
      fun: proto.CommonInlineUserDefinedTableFunction): UserDefinedPythonTableFunction = {
    val udtf = fun.getPythonUdtf
    val returnType = if (udtf.hasReturnType) {
      transformDataType(udtf.getReturnType) match {
        case s: StructType => Some(s)
        case dt =>
          throw InvalidPlanInput(
            "Invalid Python user-defined table function return type. " +
              s"Expect a struct type, but got ${dt.typeName}.")
      }
    } else {
      None
    }

    UserDefinedPythonTableFunction(
      name = fun.getFunctionName,
      func = transformPythonTableFunction(udtf),
      returnType = returnType,
      pythonEvalType = udtf.getEvalType,
      udfDeterministic = fun.getDeterministic)
  }

  private def handleRegisterPythonUDF(fun: proto.CommonInlineUserDefinedFunction): Unit = {
    val udpf = createUserDefinedPythonFunction(fun)
    session.udf.registerPython(fun.getFunctionName, udpf)
  }

  private def handleRegisterJavaUDF(fun: proto.CommonInlineUserDefinedFunction): Unit = {
    val udf = fun.getJavaUdf
    val dataType = if (udf.hasOutputType) {
      transformDataType(udf.getOutputType)
    } else {
      null
    }
    if (udf.getAggregate) {
      session.udf.registerJavaUDAF(fun.getFunctionName, udf.getClassName)
    } else {
      session.udf.registerJava(fun.getFunctionName, udf.getClassName, dataType)
    }
  }

  private def handleRegisterScalaUDF(fun: proto.CommonInlineUserDefinedFunction): Unit = {
    val udf = transformScalaFunction(fun)
    session.udf.register(fun.getFunctionName, udf)
  }

  private def handleCommandPlugin(extension: ProtoAny): Unit = {
    SparkConnectPluginRegistry.commandRegistry
      // Lazily traverse the collection.
      .view
      // Apply the transformation.
      .map(p => p.process(extension.toByteArray, this))
      // Find the first non-empty transformation or throw.
      .find(_ == true)
      .getOrElse(throw InvalidPlanInput("No handler found for extension"))
    executeHolder.eventsManager.postFinished()
  }

  private def handleCreateViewCommand(createView: proto.CreateDataFrameViewCommand): Unit = {
    val viewType = if (createView.getIsGlobal) GlobalTempView else LocalTempView

    val tableIdentifier =
      try {
        parser.parseTableIdentifier(createView.getName)
      } catch {
        case _: ParseException =>
          throw QueryCompilationErrors.invalidViewNameError(createView.getName)
      }

    val plan = CreateViewCommand(
      name = tableIdentifier,
      userSpecifiedColumns = Nil,
      comment = None,
      properties = Map.empty,
      originalText = None,
      plan = transformRelation(createView.getInput),
      allowExisting = false,
      replace = createView.getReplace,
      viewType = viewType)

    val tracker = executeHolder.eventsManager.createQueryPlanningTracker()
    Dataset.ofRows(session, plan, tracker).queryExecution.commandExecuted
    executeHolder.eventsManager.postFinished()
  }

  /**
   * Transforms the write operation and executes it.
   *
   * The input write operation contains a reference to the input plan and transforms it to the
   * corresponding logical plan. Afterwards, creates the DataFrameWriter and translates the
   * parameters of the WriteOperation into the corresponding methods calls.
   *
   * @param writeOperation
   */
  private def handleWriteOperation(writeOperation: proto.WriteOperation): Unit = {
    // Transform the input plan into the logical plan.
    val plan = transformRelation(writeOperation.getInput)
    // And create a Dataset from the plan.
    val tracker = executeHolder.eventsManager.createQueryPlanningTracker()
    val dataset = Dataset.ofRows(session, plan, tracker)

    val w = dataset.write
    if (writeOperation.getMode != proto.WriteOperation.SaveMode.SAVE_MODE_UNSPECIFIED) {
      w.mode(SaveModeConverter.toSaveMode(writeOperation.getMode))
    }

    if (writeOperation.getOptionsCount > 0) {
      writeOperation.getOptionsMap.asScala.foreach { case (key, value) => w.option(key, value) }
    }

    if (writeOperation.getSortColumnNamesCount > 0) {
      val names = writeOperation.getSortColumnNamesList.asScala
      w.sortBy(names.head, names.tail.toSeq: _*)
    }

    if (writeOperation.hasBucketBy) {
      val op = writeOperation.getBucketBy
      val cols = op.getBucketColumnNamesList.asScala
      if (op.getNumBuckets <= 0) {
        throw InvalidCommandInput(
          s"BucketBy must specify a bucket count > 0, received ${op.getNumBuckets} instead.")
      }
      w.bucketBy(op.getNumBuckets, cols.head, cols.tail.toSeq: _*)
    }

    if (writeOperation.getPartitioningColumnsCount > 0) {
      val names = writeOperation.getPartitioningColumnsList.asScala
      w.partitionBy(names.toSeq: _*)
    }

    if (writeOperation.getClusteringColumnsCount > 0) {
      val names = writeOperation.getClusteringColumnsList.asScala
      w.clusterBy(names.head, names.tail.toSeq: _*)
    }

    if (writeOperation.hasSource) {
      w.format(writeOperation.getSource)
    }

    writeOperation.getSaveTypeCase match {
      case proto.WriteOperation.SaveTypeCase.SAVETYPE_NOT_SET => w.save()
      case proto.WriteOperation.SaveTypeCase.PATH => w.save(writeOperation.getPath)
      case proto.WriteOperation.SaveTypeCase.TABLE =>
        val tableName = writeOperation.getTable.getTableName
        writeOperation.getTable.getSaveMethod match {
          case proto.WriteOperation.SaveTable.TableSaveMethod.TABLE_SAVE_METHOD_SAVE_AS_TABLE =>
            w.saveAsTable(tableName)
          case proto.WriteOperation.SaveTable.TableSaveMethod.TABLE_SAVE_METHOD_INSERT_INTO =>
            w.insertInto(tableName)
          case _ =>
            throw new UnsupportedOperationException(
              "WriteOperation:SaveTable:TableSaveMethod not supported "
                + s"${writeOperation.getTable.getSaveMethodValue}")
        }
      case _ =>
        throw new UnsupportedOperationException(
          "WriteOperation:SaveTypeCase not supported "
            + s"${writeOperation.getSaveTypeCase.getNumber}")
    }
    executeHolder.eventsManager.postFinished()
  }

  /**
   * Transforms the write operation and executes it.
   *
   * The input write operation contains a reference to the input plan and transforms it to the
   * corresponding logical plan. Afterwards, creates the DataFrameWriter and translates the
   * parameters of the WriteOperation into the corresponding methods calls.
   *
   * @param writeOperation
   */
  private def handleWriteOperationV2(writeOperation: proto.WriteOperationV2): Unit = {
    // Transform the input plan into the logical plan.
    val plan = transformRelation(writeOperation.getInput)
    // And create a Dataset from the plan.
    val tracker = executeHolder.eventsManager.createQueryPlanningTracker()
    val dataset = Dataset.ofRows(session, plan, tracker)

    val w = dataset.writeTo(table = writeOperation.getTableName)

    if (writeOperation.getOptionsCount > 0) {
      writeOperation.getOptionsMap.asScala.foreach { case (key, value) => w.option(key, value) }
    }

    if (writeOperation.getTablePropertiesCount > 0) {
      writeOperation.getTablePropertiesMap.asScala.foreach { case (key, value) =>
        w.tableProperty(key, value)
      }
    }

    if (writeOperation.getPartitioningColumnsCount > 0) {
      val names = writeOperation.getPartitioningColumnsList.asScala
        .map(transformExpression)
        .map(Column(_))
        .toSeq
      w.partitionedBy(names.head, names.tail: _*)
    }

    if (writeOperation.getClusteringColumnsCount > 0) {
      val names = writeOperation.getClusteringColumnsList.asScala
      w.clusterBy(names.head, names.tail.toSeq: _*)
    }

    writeOperation.getMode match {
      case proto.WriteOperationV2.Mode.MODE_CREATE =>
        if (writeOperation.hasProvider) {
          w.using(writeOperation.getProvider).create()
        } else {
          w.create()
        }
      case proto.WriteOperationV2.Mode.MODE_OVERWRITE =>
        w.overwrite(Column(transformExpression(writeOperation.getOverwriteCondition)))
      case proto.WriteOperationV2.Mode.MODE_OVERWRITE_PARTITIONS =>
        w.overwritePartitions()
      case proto.WriteOperationV2.Mode.MODE_APPEND =>
        w.append()
      case proto.WriteOperationV2.Mode.MODE_REPLACE =>
        if (writeOperation.hasProvider) {
          w.using(writeOperation.getProvider).replace()
        } else {
          w.replace()
        }
      case proto.WriteOperationV2.Mode.MODE_CREATE_OR_REPLACE =>
        if (writeOperation.hasProvider) {
          w.using(writeOperation.getProvider).createOrReplace()
        } else {
          w.createOrReplace()
        }
      case _ =>
        throw new UnsupportedOperationException(
          s"WriteOperationV2:ModeValue not supported ${writeOperation.getModeValue}")
    }
    executeHolder.eventsManager.postFinished()
  }

  private def handleWriteStreamOperationStart(
      writeOp: WriteStreamOperationStart,
      responseObserver: StreamObserver[ExecutePlanResponse]): Unit = {
    val plan = transformRelation(writeOp.getInput)
    val tracker = executeHolder.eventsManager.createQueryPlanningTracker()
    val dataset = Dataset.ofRows(session, plan, tracker)
    // Call manually as writeStream does not trigger ReadyForExecution
    tracker.setReadyForExecution()

    val writer = dataset.writeStream

    if (writeOp.getFormat.nonEmpty) {
      writer.format(writeOp.getFormat)
    }

    writer.options(writeOp.getOptionsMap)

    if (writeOp.getPartitioningColumnNamesCount > 0) {
      writer.partitionBy(writeOp.getPartitioningColumnNamesList.asScala.toList: _*)
    }

    if (writeOp.getClusteringColumnNamesCount > 0) {
      writer.clusterBy(writeOp.getClusteringColumnNamesList.asScala.toList: _*)
    }

    writeOp.getTriggerCase match {
      case TriggerCase.PROCESSING_TIME_INTERVAL =>
        writer.trigger(Trigger.ProcessingTime(writeOp.getProcessingTimeInterval))
      case TriggerCase.AVAILABLE_NOW =>
        writer.trigger(Trigger.AvailableNow())
      case TriggerCase.ONCE =>
        writer.trigger(Trigger.Once())
      case TriggerCase.CONTINUOUS_CHECKPOINT_INTERVAL =>
        writer.trigger(Trigger.Continuous(writeOp.getContinuousCheckpointInterval))
      case TriggerCase.TRIGGER_NOT_SET =>
    }

    if (writeOp.getOutputMode.nonEmpty) {
      writer.outputMode(writeOp.getOutputMode)
    }

    if (writeOp.getQueryName.nonEmpty) {
      writer.queryName(writeOp.getQueryName)
    }

    if (writeOp.hasForeachWriter) {
      if (writeOp.getForeachWriter.hasPythonFunction) {
        val foreach = writeOp.getForeachWriter.getPythonFunction
        val pythonFcn = transformPythonFunction(foreach)
        writer.foreachImplementation(
          new PythonForeachWriter(pythonFcn, dataset.schema).asInstanceOf[ForeachWriter[Any]])
      } else {
        val foreachWriterPkt = unpackForeachWriter(writeOp.getForeachWriter.getScalaFunction)
        val clientWriter = foreachWriterPkt.foreachWriter
        val encoder: Option[ExpressionEncoder[Any]] = Try(
          ExpressionEncoder(
            foreachWriterPkt.datasetEncoder.asInstanceOf[AgnosticEncoder[Any]])).toOption
        writer.foreachImplementation(clientWriter.asInstanceOf[ForeachWriter[Any]], encoder)
      }
    }

    // This is filled when a foreach batch runner started for Python.
    var foreachBatchRunnerCleaner: Option[AutoCloseable] = None

    if (writeOp.hasForeachBatch) {
      val foreachBatchFn = writeOp.getForeachBatch.getFunctionCase match {
        case StreamingForeachFunction.FunctionCase.PYTHON_FUNCTION =>
          val pythonFn = transformPythonFunction(writeOp.getForeachBatch.getPythonFunction)
          val (fn, cleaner) =
            StreamingForeachBatchHelper.pythonForeachBatchWrapper(pythonFn, sessionHolder)
          foreachBatchRunnerCleaner = Some(cleaner)
          fn

        case StreamingForeachFunction.FunctionCase.SCALA_FUNCTION =>
          val scalaFn = Utils.deserialize[StreamingForeachBatchHelper.ForeachBatchFnType](
            writeOp.getForeachBatch.getScalaFunction.getPayload.toByteArray,
            Utils.getContextOrSparkClassLoader)
          StreamingForeachBatchHelper.scalaForeachBatchWrapper(scalaFn, sessionHolder)

        case StreamingForeachFunction.FunctionCase.FUNCTION_NOT_SET =>
          throw InvalidPlanInput("Unexpected foreachBatch function") // Unreachable
      }

      writer.foreachBatch(foreachBatchFn)
    }

    val query =
      try {
        writeOp.getPath match {
          case "" if writeOp.hasTableName => writer.toTable(writeOp.getTableName)
          case "" => writer.start()
          case path => writer.start(path)
        }
      } catch {
        case NonFatal(ex) => // Failed to start the query, clean up foreach runner if any.
          logInfo(
            log"Removing foreachBatch worker, query failed to start " +
              log"for session ${MDC(SESSION_ID, sessionId)}.")
          foreachBatchRunnerCleaner.foreach(_.close())
          throw ex
      }

    // Register the new query so that its reference is cached and is stopped on session timeout.
    SparkConnectService.streamingSessionManager.registerNewStreamingQuery(
      sessionHolder,
      query,
      executeHolder.sparkSessionTags,
      executeHolder.operationId)
    // Register the runner with the query if Python foreachBatch is enabled.
    foreachBatchRunnerCleaner.foreach { cleaner =>
      sessionHolder.streamingForeachBatchRunnerCleanerCache.registerCleanerForQuery(
        query,
        cleaner)
    }
    executeHolder.eventsManager.postFinished()

    val resultBuilder = WriteStreamOperationStartResult
      .newBuilder()
      .setQueryId(
        StreamingQueryInstanceId
          .newBuilder()
          .setId(query.id.toString)
          .setRunId(query.runId.toString)
          .build())
      .setName(Option(query.name).getOrElse(""))

    // The query started event for this query is sent to the client, and is handled by
    // the client side listeners before client's DataStreamWriter.start() returns.
    // This is to ensure that the onQueryStarted call back is called before the start() call, which
    // is defined in the onQueryStarted API.
    // So the flow is:
    // 1. On the server side, the query is started above.
    // 2. Per the contract of the onQueryStarted API, the queryStartedEvent is added to the
    //    streamingServersideListenerHolder.streamingQueryStartedEventCache, by the onQueryStarted
    //    call back of streamingServersideListenerHolder.streamingQueryServerSideListener.
    // 3. The queryStartedEvent is sent to the client.
    // 4. The client side listener handles the queryStartedEvent and calls the onQueryStarted API,
    //    before the client side DataStreamWriter.start().
    // This way we ensure that the onQueryStarted API is called before the start() call in Connect.
    val queryStartedEvent = Option(
      sessionHolder.streamingServersideListenerHolder.streamingQueryStartedEventCache.remove(
        query.runId.toString))
    queryStartedEvent.foreach {
      logDebug(
        s"[SessionId: $sessionId][UserId: $userId][operationId: " +
          s"${executeHolder.operationId}][query id: ${query.id}][query runId: ${query.runId}] " +
          s"Adding QueryStartedEvent to response")
      e => resultBuilder.setQueryStartedEventJson(e.json)
    }

    responseObserver.onNext(
      ExecutePlanResponse
        .newBuilder()
        .setSessionId(sessionId)
        .setServerSideSessionId(sessionHolder.serverSessionId)
        .setWriteStreamOperationStartResult(resultBuilder.build())
        .build())
  }

  private def handleStreamingQueryCommand(
      command: StreamingQueryCommand,
      responseObserver: StreamObserver[ExecutePlanResponse]): Unit = {

    val id = command.getQueryId.getId
    val runId = command.getQueryId.getRunId

    val respBuilder = StreamingQueryCommandResult
      .newBuilder()
      .setQueryId(command.getQueryId)

    // Find the query in connect service level cache, otherwise check session's active streams.
    val query = SparkConnectService.streamingSessionManager
      // Common case: query is cached in the cache.
      .getCachedQuery(id, runId, executeHolder.sparkSessionTags, session)
      .map(_.query)
      .orElse { // Else try to find it in active streams. Mostly will not be found here either.
        Option(session.streams.get(id))
      } match {
      case Some(query) if query.runId.toString == runId =>
        query
      case Some(query) =>
        throw new IllegalArgumentException(
          s"Run id mismatch for query id $id. Run id in the request $runId " +
            s"does not match one on the server ${query.runId}. The query might have restarted.")
      case None =>
        throw new IllegalArgumentException(s"Streaming query $id is not found")
    }

    command.getCommandCase match {
      case StreamingQueryCommand.CommandCase.STATUS =>
        val queryStatus = query.status

        val statusResult = StreamingQueryCommandResult.StatusResult
          .newBuilder()
          .setStatusMessage(queryStatus.message)
          .setIsDataAvailable(queryStatus.isDataAvailable)
          .setIsTriggerActive(queryStatus.isTriggerActive)
          .setIsActive(query.isActive)
          .build()

        respBuilder.setStatus(statusResult)

      case StreamingQueryCommand.CommandCase.LAST_PROGRESS |
          StreamingQueryCommand.CommandCase.RECENT_PROGRESS =>
        val progressReports = if (command.getLastProgress) {
          Option(query.lastProgress).toSeq
        } else {
          query.recentProgress.toImmutableArraySeq
        }
        respBuilder.setRecentProgress(
          StreamingQueryCommandResult.RecentProgressResult
            .newBuilder()
            .addAllRecentProgressJson(
              progressReports.map(StreamingQueryProgress.jsonString).asJava)
            .build())

      case StreamingQueryCommand.CommandCase.STOP =>
        query.stop()

      case StreamingQueryCommand.CommandCase.PROCESS_ALL_AVAILABLE =>
        // This might take a long time, Spark-connect client keeps this connection alive.
        query.processAllAvailable()

      case StreamingQueryCommand.CommandCase.EXPLAIN =>
        val result = query match {
          case q: StreamingQueryWrapper =>
            q.streamingQuery.explainInternal(command.getExplain.getExtended)
          case _ =>
            throw new IllegalStateException(s"Unexpected type for streaming query: $query")
        }
        val explain = StreamingQueryCommandResult.ExplainResult
          .newBuilder()
          .setResult(result)
          .build()
        respBuilder.setExplain(explain)

      case StreamingQueryCommand.CommandCase.EXCEPTION =>
        val result = query.exception
        if (result.isDefined) {
          // Throw StreamingQueryException directly and rely on error translation on the
          // client-side to reconstruct the exception. Keep the remaining implementation
          // for backward-compatibility
          if (!command.getException) {
            throw result.get
          }
          val e = result.get
          val exception_builder = StreamingQueryCommandResult.ExceptionResult
            .newBuilder()
          exception_builder
            .setExceptionMessage(e.toString())
            .setErrorClass(e.getErrorClass)

          val stackTrace = Option(ExceptionUtils.getStackTrace(e))
          stackTrace.foreach { s =>
            exception_builder.setStackTrace(s)
          }
          respBuilder.setException(exception_builder.build())
        }

      case StreamingQueryCommand.CommandCase.AWAIT_TERMINATION =>
        val timeout = if (command.getAwaitTermination.hasTimeoutMs) {
          Some(command.getAwaitTermination.getTimeoutMs)
        } else {
          None
        }
        val terminated = handleStreamingAwaitTermination(query, timeout)
        respBuilder.getAwaitTerminationBuilder.setTerminated(terminated)

      case StreamingQueryCommand.CommandCase.COMMAND_NOT_SET =>
        throw new IllegalArgumentException("Missing command in StreamingQueryCommand")
    }

    executeHolder.eventsManager.postFinished()
    responseObserver.onNext(
      ExecutePlanResponse
        .newBuilder()
        .setSessionId(sessionId)
        .setServerSideSessionId(sessionHolder.serverSessionId)
        .setStreamingQueryCommandResult(respBuilder.build())
        .build())
  }

  /**
   * A helper function to handle streaming awaitTermination(). awaitTermination() can be a long
   * running command. In this function, we periodically check if the RPC call has been cancelled.
   * If so, we can stop the operation and release resources early.
   * @param query
   *   the query waits to be terminated
   * @param timeoutOptionMs
   *   optional. Timeout to wait for termination. If None, no timeout is set
   * @return
   *   if the query has terminated
   */
  private def handleStreamingAwaitTermination(
      query: StreamingQuery,
      timeoutOptionMs: Option[Long]): Boolean = {
    // How often to check if RPC is cancelled and call awaitTermination()
    val awaitTerminationIntervalMs = 10000
    val startTimeMs = System.currentTimeMillis()

    val timeoutTotalMs = timeoutOptionMs.getOrElse(Long.MaxValue)
    var timeoutLeftMs = timeoutTotalMs
    require(timeoutLeftMs > 0, "Timeout has to be positive")

    val grpcContext = Context.current
    while (!grpcContext.isCancelled) {
      val awaitTimeMs = math.min(awaitTerminationIntervalMs, timeoutLeftMs)

      val terminated = query.awaitTermination(awaitTimeMs)
      if (terminated) {
        return true
      }

      timeoutLeftMs = timeoutTotalMs - (System.currentTimeMillis() - startTimeMs)
      if (timeoutLeftMs <= 0) {
        return false
      }
    }

    // gRPC is cancelled
    logWarning("RPC context is cancelled when executing awaitTermination()")
    throw new StatusRuntimeException(Status.CANCELLED)
  }

  private def buildStreamingQueryInstance(query: StreamingQuery): StreamingQueryInstance = {
    val builder = StreamingQueryInstance
      .newBuilder()
      .setId(
        StreamingQueryInstanceId
          .newBuilder()
          .setId(query.id.toString)
          .setRunId(query.runId.toString)
          .build())
    if (query.name != null) {
      builder.setName(query.name)
    }
    builder.build()
  }

  private def handleStreamingQueryManagerCommand(
      command: StreamingQueryManagerCommand,
      responseObserver: StreamObserver[ExecutePlanResponse]): Unit = {
    val respBuilder = StreamingQueryManagerCommandResult.newBuilder()

    command.getCommandCase match {
      case StreamingQueryManagerCommand.CommandCase.ACTIVE =>
        val active_queries = session.streams.active
        respBuilder.getActiveBuilder.addAllActiveQueries(
          active_queries
            .map(query => buildStreamingQueryInstance(query))
            .toImmutableArraySeq
            .asJava)

      case StreamingQueryManagerCommand.CommandCase.GET_QUERY =>
        Option(session.streams.get(command.getGetQuery)).foreach { q =>
          respBuilder.setQuery(buildStreamingQueryInstance(q))
        }

      case StreamingQueryManagerCommand.CommandCase.AWAIT_ANY_TERMINATION =>
        if (command.getAwaitAnyTermination.hasTimeoutMs) {
          val terminated =
            session.streams.awaitAnyTermination(command.getAwaitAnyTermination.getTimeoutMs)
          respBuilder.getAwaitAnyTerminationBuilder.setTerminated(terminated)
        } else {
          session.streams.awaitAnyTermination()
          respBuilder.getAwaitAnyTerminationBuilder.setTerminated(true)
        }

      case StreamingQueryManagerCommand.CommandCase.RESET_TERMINATED =>
        session.streams.resetTerminated()
        respBuilder.setResetTerminated(true)

      case StreamingQueryManagerCommand.CommandCase.ADD_LISTENER =>
        val listener = if (command.getAddListener.hasPythonListenerPayload) {
          new PythonStreamingQueryListener(
            transformPythonFunction(command.getAddListener.getPythonListenerPayload),
            sessionHolder)
        } else {
          val listenerPacket = Utils
            .deserialize[StreamingListenerPacket](
              command.getAddListener.getListenerPayload.toByteArray,
              Utils.getContextOrSparkClassLoader)

          listenerPacket.listener.asInstanceOf[StreamingQueryListener]
        }

        val id = command.getAddListener.getId
        sessionHolder.cacheListenerById(id, listener)
        session.streams.addListener(listener)
        respBuilder.setAddListener(true)

      case StreamingQueryManagerCommand.CommandCase.REMOVE_LISTENER =>
        val listenerId = command.getRemoveListener.getId
        sessionHolder.getListener(listenerId) match {
          case Some(listener) =>
            session.streams.removeListener(listener)
            sessionHolder.removeCachedListener(listenerId)
            respBuilder.setRemoveListener(true)
          case None =>
            respBuilder.setRemoveListener(false)
        }

      case StreamingQueryManagerCommand.CommandCase.LIST_LISTENERS =>
        respBuilder.getListListenersBuilder
          .addAllListenerIds(sessionHolder.listListenerIds().asJava)

      case StreamingQueryManagerCommand.CommandCase.COMMAND_NOT_SET =>
        throw new IllegalArgumentException("Missing command in StreamingQueryManagerCommand")
    }

    executeHolder.eventsManager.postFinished()
    responseObserver.onNext(
      ExecutePlanResponse
        .newBuilder()
        .setSessionId(sessionId)
        .setServerSideSessionId(sessionHolder.serverSessionId)
        .setStreamingQueryManagerCommandResult(respBuilder.build())
        .build())
  }

  private def handleGetResourcesCommand(
      responseObserver: StreamObserver[proto.ExecutePlanResponse]): Unit = {
    executeHolder.eventsManager.postFinished()
    responseObserver.onNext(
      proto.ExecutePlanResponse
        .newBuilder()
        .setSessionId(sessionId)
        .setServerSideSessionId(sessionHolder.serverSessionId)
        .setGetResourcesCommandResult(
          proto.GetResourcesCommandResult
            .newBuilder()
            .putAllResources(
              session.sparkContext.resources.toMap
                .transform((_, resource) =>
                  proto.ResourceInformation
                    .newBuilder()
                    .setName(resource.name)
                    .addAllAddresses(resource.addresses.toImmutableArraySeq.asJava)
                    .build())
                .asJava)
            .build())
        .build())
  }

  private def handleCreateResourceProfileCommand(
      createResourceProfileCommand: CreateResourceProfileCommand,
      responseObserver: StreamObserver[proto.ExecutePlanResponse]): Unit = {
    val rp = createResourceProfileCommand.getProfile
    val ereqs = rp.getExecutorResourcesMap.asScala.map { case (name, res) =>
      name -> new ExecutorResourceRequest(
        res.getResourceName,
        res.getAmount,
        res.getDiscoveryScript,
        res.getVendor)
    }.toMap
    val treqs = rp.getTaskResourcesMap.asScala.map { case (name, res) =>
      name -> new TaskResourceRequest(res.getResourceName, res.getAmount)
    }.toMap

    // Create ResourceProfile add add it to ResourceProfileManager
    val profile = if (ereqs.isEmpty) {
      new TaskResourceProfile(treqs)
    } else {
      new ResourceProfile(ereqs, treqs)
    }
    session.sparkContext.resourceProfileManager.addResourceProfile(profile)

    executeHolder.eventsManager.postFinished()
    responseObserver.onNext(
      proto.ExecutePlanResponse
        .newBuilder()
        .setSessionId(sessionId)
        .setServerSideSessionId(sessionHolder.serverSessionId)
        .setCreateResourceProfileCommandResult(
          proto.CreateResourceProfileCommandResult
            .newBuilder()
            .setProfileId(profile.id)
            .build())
        .build())
  }

  private def handleCheckpointCommand(
      checkpointCommand: CheckpointCommand,
      responseObserver: StreamObserver[proto.ExecutePlanResponse]): Unit = {
    val target = Dataset
      .ofRows(session, transformRelation(checkpointCommand.getRelation))
    val checkpointed = target.checkpoint(
      eager = checkpointCommand.getEager,
      reliableCheckpoint = !checkpointCommand.getLocal)

    val dfId = UUID.randomUUID().toString
    logInfo(log"Caching DataFrame with id ${MDC(DATAFRAME_ID, dfId)}")
    sessionHolder.cacheDataFrameById(dfId, checkpointed)

    executeHolder.eventsManager.postFinished()
    responseObserver.onNext(
      proto.ExecutePlanResponse
        .newBuilder()
        .setSessionId(sessionId)
        .setServerSideSessionId(sessionHolder.serverSessionId)
        .setCheckpointCommandResult(
          proto.CheckpointCommandResult
            .newBuilder()
            .setRelation(proto.CachedRemoteRelation.newBuilder().setRelationId(dfId).build())
            .build())
        .build())
  }

  private def handleRemoveCachedRemoteRelationCommand(
      removeCachedRemoteRelationCommand: proto.RemoveCachedRemoteRelationCommand): Unit = {
    val dfId = removeCachedRemoteRelationCommand.getRelation.getRelationId
    logInfo(log"Removing DataFrame with id ${MDC(DATAFRAME_ID, dfId)} from the cache")
    sessionHolder.removeCachedDataFrame(dfId)
    executeHolder.eventsManager.postFinished()
  }

  private def handleMergeIntoTableCommand(cmd: proto.MergeIntoTableCommand): Unit = {
    def transformActions(actions: java.util.List[proto.Expression]): Seq[MergeAction] =
      actions.asScala.map(transformExpression).map(_.asInstanceOf[MergeAction]).toSeq

    val matchedActions = transformActions(cmd.getMatchActionsList)
    val notMatchedActions = transformActions(cmd.getNotMatchedActionsList)
    val notMatchedBySourceActions = transformActions(cmd.getNotMatchedBySourceActionsList)

    val sourceDs = Dataset.ofRows(session, transformRelation(cmd.getSourceTablePlan))
    var mergeInto = sourceDs
      .mergeInto(cmd.getTargetTableName, Column(transformExpression(cmd.getMergeCondition)))
      .withNewMatchedActions(matchedActions: _*)
      .withNewNotMatchedActions(notMatchedActions: _*)
      .withNewNotMatchedBySourceActions(notMatchedBySourceActions: _*)

    mergeInto = if (cmd.getWithSchemaEvolution) {
      mergeInto.withSchemaEvolution()
    } else {
      mergeInto
    }
    mergeInto.merge()
    executeHolder.eventsManager.postFinished()
  }

  private val emptyLocalRelation = LocalRelation(
    output = AttributeReference("value", StringType, false)() :: Nil,
    data = Seq.empty)

  private def transformCurrentDatabase(): LogicalPlan = {
    session.createDataset(session.catalog.currentDatabase :: Nil)(Encoders.STRING).logicalPlan
  }

  private def transformSetCurrentDatabase(
      getSetCurrentDatabase: proto.SetCurrentDatabase): LogicalPlan = {
    session.catalog.setCurrentDatabase(getSetCurrentDatabase.getDbName)
    emptyLocalRelation
  }

  private def transformListDatabases(getListDatabases: proto.ListDatabases): LogicalPlan = {
    if (getListDatabases.hasPattern) {
      session.catalog.listDatabases(getListDatabases.getPattern).logicalPlan
    } else {
      session.catalog.listDatabases().logicalPlan
    }
  }

  private def transformListTables(getListTables: proto.ListTables): LogicalPlan = {
    if (getListTables.hasDbName) {
      if (getListTables.hasPattern) {
        session.catalog.listTables(getListTables.getDbName, getListTables.getPattern).logicalPlan
      } else {
        session.catalog.listTables(getListTables.getDbName).logicalPlan
      }
    } else if (getListTables.hasPattern) {
      val currentDatabase = session.catalog.currentDatabase
      session.catalog.listTables(currentDatabase, getListTables.getPattern).logicalPlan
    } else {
      session.catalog.listTables().logicalPlan
    }
  }

  private def transformListFunctions(getListFunctions: proto.ListFunctions): LogicalPlan = {
    if (getListFunctions.hasDbName) {
      if (getListFunctions.hasPattern) {
        session.catalog
          .listFunctions(getListFunctions.getDbName, getListFunctions.getPattern)
          .logicalPlan
      } else {
        session.catalog.listFunctions(getListFunctions.getDbName).logicalPlan
      }
    } else if (getListFunctions.hasPattern) {
      val currentDatabase = session.catalog.currentDatabase
      session.catalog.listFunctions(currentDatabase, getListFunctions.getPattern).logicalPlan
    } else {
      session.catalog.listFunctions().logicalPlan
    }
  }

  private def transformListColumns(getListColumns: proto.ListColumns): LogicalPlan = {
    if (getListColumns.hasDbName) {
      session.catalog
        .listColumns(dbName = getListColumns.getDbName, tableName = getListColumns.getTableName)
        .logicalPlan
    } else {
      session.catalog.listColumns(getListColumns.getTableName).logicalPlan
    }
  }

  private def transformGetDatabase(getGetDatabase: proto.GetDatabase): LogicalPlan = {
    CatalogImpl
      .makeDataset(session.catalog.getDatabase(getGetDatabase.getDbName) :: Nil, session)
      .logicalPlan
  }

  private def transformGetTable(getGetTable: proto.GetTable): LogicalPlan = {
    if (getGetTable.hasDbName) {
      CatalogImpl
        .makeDataset(
          session.catalog.getTable(
            dbName = getGetTable.getDbName,
            tableName = getGetTable.getTableName) :: Nil,
          session)
        .logicalPlan
    } else {
      CatalogImpl
        .makeDataset(session.catalog.getTable(getGetTable.getTableName) :: Nil, session)
        .logicalPlan
    }
  }

  private def transformGetFunction(getGetFunction: proto.GetFunction): LogicalPlan = {
    if (getGetFunction.hasDbName) {
      CatalogImpl
        .makeDataset(
          session.catalog.getFunction(
            dbName = getGetFunction.getDbName,
            functionName = getGetFunction.getFunctionName) :: Nil,
          session)
        .logicalPlan
    } else {
      CatalogImpl
        .makeDataset(session.catalog.getFunction(getGetFunction.getFunctionName) :: Nil, session)
        .logicalPlan
    }
  }

  private def transformDatabaseExists(getDatabaseExists: proto.DatabaseExists): LogicalPlan = {
    session
      .createDataset(session.catalog.databaseExists(getDatabaseExists.getDbName) :: Nil)(
        Encoders.scalaBoolean)
      .logicalPlan
  }

  private def transformTableExists(getTableExists: proto.TableExists): LogicalPlan = {
    if (getTableExists.hasDbName) {
      session
        .createDataset(
          session.catalog.tableExists(
            dbName = getTableExists.getDbName,
            tableName = getTableExists.getTableName) :: Nil)(Encoders.scalaBoolean)
        .logicalPlan
    } else {
      session
        .createDataset(session.catalog.tableExists(getTableExists.getTableName) :: Nil)(
          Encoders.scalaBoolean)
        .logicalPlan
    }
  }

  private def transformFunctionExists(getFunctionExists: proto.FunctionExists): LogicalPlan = {
    if (getFunctionExists.hasDbName) {
      session
        .createDataset(
          session.catalog.functionExists(
            dbName = getFunctionExists.getDbName,
            functionName = getFunctionExists.getFunctionName) :: Nil)(Encoders.scalaBoolean)
        .logicalPlan
    } else {
      session
        .createDataset(session.catalog.functionExists(getFunctionExists.getFunctionName) :: Nil)(
          Encoders.scalaBoolean)
        .logicalPlan
    }
  }

  private def transformCreateExternalTable(
      getCreateExternalTable: proto.CreateExternalTable): LogicalPlan = {
    val schema = if (getCreateExternalTable.hasSchema) {
      val struct = transformDataType(getCreateExternalTable.getSchema)
      assert(struct.isInstanceOf[StructType])
      struct.asInstanceOf[StructType]
    } else {
      new StructType
    }

    val source = if (getCreateExternalTable.hasSource) {
      getCreateExternalTable.getSource
    } else {
      session.sessionState.conf.defaultDataSourceName
    }

    val options = if (getCreateExternalTable.hasPath) {
      (getCreateExternalTable.getOptionsMap.asScala ++
        Map("path" -> getCreateExternalTable.getPath)).asJava
    } else {
      getCreateExternalTable.getOptionsMap
    }
    session.catalog
      .createTable(
        tableName = getCreateExternalTable.getTableName,
        source = source,
        schema = schema,
        options = options)
      .logicalPlan
  }

  private def transformCreateTable(getCreateTable: proto.CreateTable): LogicalPlan = {
    val schema = if (getCreateTable.hasSchema) {
      val struct = transformDataType(getCreateTable.getSchema)
      assert(struct.isInstanceOf[StructType])
      struct.asInstanceOf[StructType]
    } else {
      new StructType
    }

    val source = if (getCreateTable.hasSource) {
      getCreateTable.getSource
    } else {
      session.sessionState.conf.defaultDataSourceName
    }

    val description = if (getCreateTable.hasDescription) {
      getCreateTable.getDescription
    } else {
      ""
    }

    val options = if (getCreateTable.hasPath) {
      (getCreateTable.getOptionsMap.asScala ++
        Map("path" -> getCreateTable.getPath)).asJava
    } else {
      getCreateTable.getOptionsMap
    }

    session.catalog
      .createTable(
        tableName = getCreateTable.getTableName,
        source = source,
        schema = schema,
        description = description,
        options = options)
      .logicalPlan
  }

  private def transformDropTempView(getDropTempView: proto.DropTempView): LogicalPlan = {
    session
      .createDataset(session.catalog.dropTempView(getDropTempView.getViewName) :: Nil)(
        Encoders.scalaBoolean)
      .logicalPlan
  }

  private def transformDropGlobalTempView(
      getDropGlobalTempView: proto.DropGlobalTempView): LogicalPlan = {
    session
      .createDataset(
        session.catalog.dropGlobalTempView(getDropGlobalTempView.getViewName) :: Nil)(
        Encoders.scalaBoolean)
      .logicalPlan
  }

  private def transformRecoverPartitions(
      getRecoverPartitions: proto.RecoverPartitions): LogicalPlan = {
    session.catalog.recoverPartitions(getRecoverPartitions.getTableName)
    emptyLocalRelation
  }

  private def transformIsCached(getIsCached: proto.IsCached): LogicalPlan = {
    session
      .createDataset(session.catalog.isCached(getIsCached.getTableName) :: Nil)(
        Encoders.scalaBoolean)
      .logicalPlan
  }

  private def transformCacheTable(getCacheTable: proto.CacheTable): LogicalPlan = {
    if (getCacheTable.hasStorageLevel) {
      session.catalog.cacheTable(
        getCacheTable.getTableName,
        StorageLevelProtoConverter.toStorageLevel(getCacheTable.getStorageLevel))
    } else {
      session.catalog.cacheTable(getCacheTable.getTableName)
    }
    emptyLocalRelation
  }

  private def transformUncacheTable(getUncacheTable: proto.UncacheTable): LogicalPlan = {
    session.catalog.uncacheTable(getUncacheTable.getTableName)
    emptyLocalRelation
  }

  private def transformClearCache(): LogicalPlan = {
    session.catalog.clearCache()
    emptyLocalRelation
  }

  private def transformRefreshTable(getRefreshTable: proto.RefreshTable): LogicalPlan = {
    session.catalog.refreshTable(getRefreshTable.getTableName)
    emptyLocalRelation
  }

  private def transformRefreshByPath(getRefreshByPath: proto.RefreshByPath): LogicalPlan = {
    session.catalog.refreshByPath(getRefreshByPath.getPath)
    emptyLocalRelation
  }

  private def transformCurrentCatalog(): LogicalPlan = {
    session.createDataset(session.catalog.currentCatalog() :: Nil)(Encoders.STRING).logicalPlan
  }

  private def transformSetCurrentCatalog(
      getSetCurrentCatalog: proto.SetCurrentCatalog): LogicalPlan = {
    session.catalog.setCurrentCatalog(getSetCurrentCatalog.getCatalogName)
    emptyLocalRelation
  }

  private def transformListCatalogs(getListCatalogs: proto.ListCatalogs): LogicalPlan = {
    if (getListCatalogs.hasPattern) {
      session.catalog.listCatalogs(getListCatalogs.getPattern).logicalPlan
    } else {
      session.catalog.listCatalogs().logicalPlan
    }
  }
}<|MERGE_RESOLUTION|>--- conflicted
+++ resolved
@@ -1861,53 +1861,6 @@
             throw InvalidPlanInput(s"numBuckets should be a literal integer, but got $other")
         }
 
-<<<<<<< HEAD
-      case "from_json" if Seq(2, 3).contains(fun.getArgumentsCount) =>
-        // JsonToStructs constructor doesn't accept JSON-formatted schema.
-        extractDataTypeFromJSON(fun.getArguments(1)).map { dataType =>
-          val children = fun.getArgumentsList.asScala.map(transformExpression)
-          val schema = CharVarcharUtils.failIfHasCharVarchar(dataType)
-          var options = Map.empty[String, String]
-          if (children.length == 3) {
-            options = extractMapData(children(2), "Options")
-          }
-          JsonToStructs(schema = schema, options = options, child = children.head)
-        }
-
-      case "from_xml" if Seq(2, 3).contains(fun.getArgumentsCount) =>
-        // XmlToStructs constructor doesn't accept JSON-formatted schema.
-        extractDataTypeFromJSON(fun.getArguments(1)).map { dataType =>
-          val children = fun.getArgumentsList.asScala.map(transformExpression)
-          val schema = dataType match {
-            case t: StructType =>
-              CharVarcharUtils
-                .failIfHasCharVarchar(t)
-                .asInstanceOf[StructType]
-            case _ => throw DataTypeErrors.failedParsingStructTypeError(dataType.sql)
-          }
-          var options = Map.empty[String, String]
-          if (children.length == 3) {
-            options = extractMapData(children(2), "Options")
-          }
-          XmlToStructs(schema = schema, options = options, child = children.head)
-        }
-=======
-      case "years" if fun.getArgumentsCount == 1 =>
-        Some(Years(transformExpression(fun.getArguments(0))))
-
-      case "months" if fun.getArgumentsCount == 1 =>
-        Some(Months(transformExpression(fun.getArguments(0))))
-
-      case "days" if fun.getArgumentsCount == 1 =>
-        Some(Days(transformExpression(fun.getArguments(0))))
-
-      case "hours" if fun.getArgumentsCount == 1 =>
-        Some(Hours(transformExpression(fun.getArguments(0))))
-
-      case "unwrap_udt" if fun.getArgumentsCount == 1 =>
-        Some(UnwrapUDT(transformExpression(fun.getArguments(0))))
->>>>>>> a9bc38a7
-
       // Avro-specific functions
       case "from_avro" if Seq(2, 3).contains(fun.getArgumentsCount) =>
         val children = fun.getArgumentsList.asScala.map(transformExpression)
