--- conflicted
+++ resolved
@@ -17,11 +17,7 @@
 
 package org.apache.spark.sql.connect.planner
 
-<<<<<<< HEAD
-import java.util.{Properties, UUID}
-=======
 import java.util.{HashMap, Properties, UUID}
->>>>>>> 47574ba8
 
 import scala.collection.mutable
 import scala.jdk.CollectionConverters._
@@ -30,11 +26,11 @@
 
 import com.google.common.base.Throwables
 import com.google.common.collect.Lists
-import com.google.protobuf.{Any => ProtoAny, ByteString}
+import com.google.protobuf.{ByteString, Any => ProtoAny}
 import io.grpc.{Context, Status, StatusRuntimeException}
 import io.grpc.stub.StreamObserver
-
 import org.apache.spark.{SparkClassNotFoundException, SparkEnv, SparkException, TaskContext}
+
 import org.apache.spark.annotation.{DeveloperApi, Since}
 import org.apache.spark.api.python.{PythonEvalType, SimplePythonFunction}
 import org.apache.spark.connect.proto
@@ -46,11 +42,11 @@
 import org.apache.spark.internal.{Logging, LogKeys}
 import org.apache.spark.internal.LogKeys.{DATAFRAME_ID, SESSION_ID}
 import org.apache.spark.resource.{ExecutorResourceRequest, ResourceProfile, TaskResourceProfile, TaskResourceRequest}
-import org.apache.spark.sql.{Column, Encoders, ForeachWriter, Observation, Row}
+import org.apache.spark.sql.{Encoders, ForeachWriter, Observation, Row}
 import org.apache.spark.sql.catalyst.{expressions, AliasIdentifier, FunctionIdentifier, QueryPlanningTracker}
 import org.apache.spark.sql.catalyst.analysis.{FunctionRegistry, GlobalTempView, LocalTempView, MultiAlias, NameParameterizedQuery, PosParameterizedQuery, UnresolvedAlias, UnresolvedAttribute, UnresolvedDataFrameStar, UnresolvedDeserializer, UnresolvedExtractValue, UnresolvedFunction, UnresolvedOrdinal, UnresolvedRegex, UnresolvedRelation, UnresolvedStar, UnresolvedStarWithColumns, UnresolvedStarWithColumnsRenames, UnresolvedSubqueryColumnAliases, UnresolvedTableValuedFunction, UnresolvedTranspose}
 import org.apache.spark.sql.catalyst.encoders.{encoderFor, AgnosticEncoder, ExpressionEncoder, RowEncoder}
-import org.apache.spark.sql.catalyst.encoders.AgnosticEncoders.{ProductEncoder, RowEncoder => AgnosticRowEncoder, StringEncoder, UnboundRowEncoder}
+import org.apache.spark.sql.catalyst.encoders.AgnosticEncoders.{ProductEncoder, StringEncoder, UnboundRowEncoder, RowEncoder => AgnosticRowEncoder}
 import org.apache.spark.sql.catalyst.expressions._
 import org.apache.spark.sql.catalyst.expressions.aggregate.AggregateExpression
 import org.apache.spark.sql.catalyst.parser.{ParseException, ParserUtils}
@@ -4034,14 +4030,8 @@
             partitionByExpressions = options.getPartitionSpecList.asScala
               .map(transformExpression)
               .toSeq,
-<<<<<<< HEAD
             orderByExpressions = options.getOrderSpecList.asScala
-              .map(transformSortOrder)
-=======
-            orderSpec = options.getOrderSpecList.asScala
-              .map(orderSpec =>
-                transformSortOrder(order = orderSpec, shouldReplaceOrdinals = false))
->>>>>>> 47574ba8
+              .map(spec => transformSortOrder(spec, shouldReplaceOrdinals = false))
               .toSeq,
             withSinglePartition =
               options.hasWithSinglePartition && options.getWithSinglePartition)
