--- conflicted
+++ resolved
@@ -357,8 +357,7 @@
       .version("4.1.0")
       .internal()
       .timeConf(TimeUnit.MINUTES)
-<<<<<<< HEAD
-      .createWithDefault(15)
+      .createWithDefault(5)
 
   val CONNECT_SESSION_CONNECT_MODEL_MAX_SIZE =
     buildConf("spark.connect.session.connectML.model.maxSize")
@@ -375,8 +374,6 @@
       .internal()
       .bytesConf(ByteUnit.BYTE)
       .createWithDefaultString("10g")
-=======
-      .createWithDefault(5)
 
   val CONNECT_SESSION_CONNECT_ML_CACHE_OFFLOADING_ENABLED =
     buildConf("spark.connect.session.connectML.mlCache.offloading.enabled")
@@ -385,5 +382,4 @@
       .internal()
       .booleanConf
       .createWithDefault(true)
->>>>>>> 894d8289
 }