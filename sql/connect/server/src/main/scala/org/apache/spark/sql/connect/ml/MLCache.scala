--- conflicted
+++ resolved
@@ -144,22 +144,15 @@
    */
   def register(obj: Object): String = {
     val objectId = UUID.randomUUID().toString
-<<<<<<< HEAD
-    val sizeBytes = estimateObjectSize(obj)
-    checkModelSize(sizeBytes)
-
-    totalSizeBytes.addAndGet(sizeBytes)
-    totalModelCacheSizeBytes.addAndGet(sizeBytes)
-
-    cachedModel.put(objectId, CacheItem(obj, sizeBytes))
-=======
 
     if (obj.isInstanceOf[Summary]) {
       checkSummaryAvail()
       cachedSummary.put(objectId, obj.asInstanceOf[Summary])
     } else if (obj.isInstanceOf[Model[_]]) {
       val sizeBytes = if (getOffloadingEnabled) {
-        estimateObjectSize(obj)
+        val _sizeBytes = estimateObjectSize(obj)
+        checkModelSize(_sizeBytes)
+        _sizeBytes
       } else {
         0L // Don't need to calculate size if disables offloading.
       }
@@ -168,12 +161,12 @@
         val savePath = offloadedModelsDir.resolve(objectId)
         obj.asInstanceOf[MLWritable].write.saveToLocal(savePath.toString)
         Files.writeString(savePath.resolve(modelClassNameFile), obj.getClass.getName)
-      }
-      totalSizeBytes.addAndGet(sizeBytes)
+        totalSizeBytes.addAndGet(sizeBytes)
+        totalModelCacheSizeBytes.addAndGet(sizeBytes)
+      }
     } else {
       throw new RuntimeException("'MLCache.register' only accepts model or summary objects.")
     }
->>>>>>> 894d8289
     objectId
   }
 
@@ -212,6 +205,7 @@
     val removedModel = cachedModel.remove(refId)
     val removedFromMem = removedModel != null
     val removedFromDisk = if (getOffloadingEnabled) {
+      totalModelCacheSizeBytes.addAndGet(-removedModel.sizeBytes)
       val offloadingPath = new File(offloadedModelsDir.resolve(refId).toString)
       if (offloadingPath.exists()) {
         FileUtils.deleteDirectory(offloadingPath)
@@ -231,12 +225,6 @@
    *   the key used to look up the corresponding object
    */
   def remove(refId: String): Boolean = {
-<<<<<<< HEAD
-    val removed = cachedModel.remove(refId)
-    totalModelCacheSizeBytes.addAndGet(-removed.sizeBytes)
-    // remove returns null if the key is not present
-    removed != null
-=======
     val modelIsRemoved = _removeModel(refId)
 
     if (modelIsRemoved) {
@@ -245,7 +233,6 @@
       val removedSummary = cachedSummary.remove(refId)
       removedSummary != null
     }
->>>>>>> 894d8289
   }
 
   /**
