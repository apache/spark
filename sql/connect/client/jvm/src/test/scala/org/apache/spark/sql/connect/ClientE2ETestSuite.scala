--- conflicted
+++ resolved
@@ -1794,8 +1794,7 @@
     assert(result.length === 1)
     assert(result(0).getAs[Array[Integer]]("arr_col") === Array(1, null))
   }
-
-<<<<<<< HEAD
+  
   test("SPARK-53883: GrpcExceptionConverter ensures all exceptions have errorClass and sqlState") {
     // Test that normal Spark errors have proper errorClass and sqlState
     val analysisEx = intercept[AnalysisException] {
@@ -1834,7 +1833,8 @@
       "Normal errors should not use CONNECT_CLIENT_INTERNAL_ERROR sqlState")
     assert(analysisEx.getSqlState != "XXKCM",
       "Normal errors should not use CONNECT_CLIENT_UNEXPECTED_MISSING_SQL_STATE sqlState")
-=======
+  }
+
   // SQL Scripting tests
   test("SQL Script result") {
     val df = spark.sql("""BEGIN
@@ -2060,7 +2060,6 @@
     } finally {
       spark.client.setPlanCompressionOptions(originalPlanCompressionOptions)
     }
->>>>>>> 6cb88c10
   }
 }
 
