--- conflicted
+++ resolved
@@ -24,20 +24,115 @@
                 "arguments": [{
                   "unresolvedAttribute": {
                     "unparsedIdentifier": "bytes"
+                  },
+                  "common": {
+                    "origin": {
+                      "jvmOrigin": {
+                        "stackTrace": [{
+                          "classLoaderName": "app",
+                          "declaringClass": "org.apache.spark.sql.functions$",
+                          "methodName": "col",
+                          "fileName": "functions.scala",
+                          "lineNumber": 94
+                        }, {
+                          "classLoaderName": "app",
+                          "declaringClass": "org.apache.spark.sql.PlanGenerationTestSuite",
+                          "methodName": "$anonfun$new$737",
+                          "fileName": "PlanGenerationTestSuite.scala",
+                          "lineNumber": 3496
+                        }]
+                      }
+                    }
                   }
                 }, {
                   "literal": {
                     "string": "StorageLevel"
+                  },
+                  "common": {
+                    "origin": {
+                      "jvmOrigin": {
+                        "stackTrace": [{
+                          "classLoaderName": "app",
+                          "declaringClass": "org.apache.spark.sql.functions$",
+                          "methodName": "lit",
+                          "fileName": "functions.scala",
+                          "lineNumber": 124
+                        }, {
+                          "classLoaderName": "app",
+                          "declaringClass": "org.apache.spark.sql.protobuf.functions$",
+                          "methodName": "from_protobuf",
+                          "fileName": "functions.scala",
+                          "lineNumber": 119
+                        }]
+                      }
+                    }
                   }
                 }, {
                   "literal": {
                     "binary": "CvwBCgxjb21tb24ucHJvdG8SDXNwYXJrLmNvbm5lY3QisAEKDFN0b3JhZ2VMZXZlbBIZCgh1c2VfZGlzaxgBIAEoCFIHdXNlRGlzaxIdCgp1c2VfbWVtb3J5GAIgASgIUgl1c2VNZW1vcnkSIAoMdXNlX29mZl9oZWFwGAMgASgIUgp1c2VPZmZIZWFwEiIKDGRlc2VyaWFsaXplZBgEIAEoCFIMZGVzZXJpYWxpemVkEiAKC3JlcGxpY2F0aW9uGAUgASgFUgtyZXBsaWNhdGlvbkIiCh5vcmcuYXBhY2hlLnNwYXJrLmNvbm5lY3QucHJvdG9QAWIGcHJvdG8z"
+                  },
+                  "common": {
+                    "origin": {
+                      "jvmOrigin": {
+                        "stackTrace": [{
+                          "classLoaderName": "app",
+                          "declaringClass": "org.apache.spark.sql.functions$",
+                          "methodName": "lit",
+                          "fileName": "functions.scala",
+                          "lineNumber": 124
+                        }, {
+                          "classLoaderName": "app",
+                          "declaringClass": "org.apache.spark.sql.protobuf.functions$",
+                          "methodName": "from_protobuf",
+                          "fileName": "functions.scala",
+                          "lineNumber": 119
+                        }]
+                      }
+                    }
                   }
                 }],
                 "isInternal": false
+              },
+              "common": {
+                "origin": {
+                  "jvmOrigin": {
+                    "stackTrace": [{
+                      "classLoaderName": "app",
+                      "declaringClass": "org.apache.spark.sql.Column$",
+                      "methodName": "fn",
+                      "fileName": "Column.scala",
+                      "lineNumber": 59
+                    }, {
+                      "classLoaderName": "app",
+                      "declaringClass": "org.apache.spark.sql.protobuf.functions$",
+                      "methodName": "from_protobuf",
+                      "fileName": "functions.scala",
+                      "lineNumber": 119
+                    }]
+                  }
+                }
               }
             },
             "name": ["col"]
+          },
+          "common": {
+            "origin": {
+              "jvmOrigin": {
+                "stackTrace": [{
+                  "classLoaderName": "app",
+                  "declaringClass": "org.apache.spark.sql.Column",
+                  "methodName": "alias",
+                  "fileName": "Column.scala",
+                  "lineNumber": 1044
+                }, {
+                  "classLoaderName": "app",
+                  "declaringClass": "org.apache.spark.sql.PlanGenerationTestSuite",
+                  "methodName": "$anonfun$new$737",
+                  "fileName": "PlanGenerationTestSuite.scala",
+                  "lineNumber": 3496
+                }]
+              }
+            }
           }
         }]
       }
@@ -47,8 +142,7 @@
         "functionName": "to_protobuf",
         "arguments": [{
           "unresolvedAttribute": {
-<<<<<<< HEAD
-            "unparsedIdentifier": "bytes"
+            "unparsedIdentifier": "col"
           },
           "common": {
             "origin": {
@@ -64,13 +158,10 @@
                   "declaringClass": "org.apache.spark.sql.PlanGenerationTestSuite",
                   "methodName": "$anonfun$new$737",
                   "fileName": "PlanGenerationTestSuite.scala",
-                  "lineNumber": 3495
+                  "lineNumber": 3497
                 }]
               }
             }
-=======
-            "unparsedIdentifier": "col"
->>>>>>> 2721a502
           }
         }, {
           "literal": {
