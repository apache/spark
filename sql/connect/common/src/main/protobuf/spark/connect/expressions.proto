--- conflicted
+++ resolved
@@ -207,19 +207,9 @@
       Time time = 26;
     }
 
-<<<<<<< HEAD
-=======
     // Reserved for Geometry and Geography.
     reserved 27, 28;
 
-    // Data type information for the literal.
-    // This field is required only in the root literal message for null values or
-    // for data types (e.g., array, map, or struct) with non-trivial information.
-    // If the data_type field is not set at the root level, the data type will be
-    // inferred or retrieved from the deprecated data type fields using best efforts.
-    DataType data_type = 100;
-
->>>>>>> c9165e69
     message Decimal {
       // the string representation.
       string value = 1;
