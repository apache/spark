--- conflicted
+++ resolved
@@ -98,7 +98,6 @@
   string call_site = 2;
 }
 
-<<<<<<< HEAD
 message JvmOrigin {
   // (Optional) Line number in the source file.
   optional int32 line = 1;
@@ -147,7 +146,8 @@
 
   // (Required) Line number
   int32 line_number = 7;
-=======
+}
+
 message Bools {
   repeated bool values = 1;
 }
@@ -170,5 +170,4 @@
 
 message Strings {
   repeated string values = 1;
->>>>>>> 2721a502
 }