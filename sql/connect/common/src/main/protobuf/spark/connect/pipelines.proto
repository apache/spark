/*
 * Licensed to the Apache Software Foundation (ASF) under one or more
 * contributor license agreements.  See the NOTICE file distributed with
 * this work for additional information regarding copyright ownership.
 * The ASF licenses this file to You under the Apache License, Version 2.0
 * (the "License"); you may not use this file except in compliance with
 * the License.  You may obtain a copy of the License at
 *
 *    http://www.apache.org/licenses/LICENSE-2.0
 *
 * Unless required by applicable law or agreed to in writing, software
 * distributed under the License is distributed on an "AS IS" BASIS,
 * WITHOUT WARRANTIES OR CONDITIONS OF ANY KIND, either express or implied.
 * See the License for the specific language governing permissions and
 * limitations under the License.
 */

syntax = "proto3";

package spark.connect;

import "google/protobuf/timestamp.proto";
import "spark/connect/relations.proto";
import "spark/connect/types.proto";

option java_multiple_files = true;
option java_package = "org.apache.spark.connect.proto";
option go_package = "internal/generated";

// Dispatch object for pipelines commands. See each individual command for documentation.
message PipelineCommand {
  oneof command_type {
    CreateDataflowGraph create_dataflow_graph = 1;
    DefineDataset define_dataset = 2;
    DefineFlow define_flow = 3;
    DropDataflowGraph drop_dataflow_graph = 4;
    StartRun start_run = 5;
    DefineSqlGraphElements define_sql_graph_elements = 6;
  }

  // Request to create a new dataflow graph.
  message CreateDataflowGraph {
    // The default catalog.
    optional string default_catalog = 1;

    // The default database.
    optional string default_database = 2;

    // SQL configurations for all flows in this graph.
    map<string, string> sql_conf = 5;

    message Response {
      // The ID of the created graph.
      optional string dataflow_graph_id = 1;
    }
  }

  // Drops the graph and stops any running attached flows.
  message DropDataflowGraph {
    // The graph to drop.
    optional string dataflow_graph_id = 1;
  }

  // Request to define a dataset: a table, a materialized view, or a temporary view.
  message DefineDataset {
    // The graph to attach this dataset to.
    optional string dataflow_graph_id = 1;

    // Name of the dataset. Can be partially or fully qualified.
    optional string dataset_name = 2;

    // The type of the dataset.
    optional DatasetType dataset_type = 3;

    // Optional comment for the dataset.
    optional string comment = 4;

    // Optional table properties. Only applies to dataset_type == TABLE and dataset_type == MATERIALIZED_VIEW.
    map<string, string> table_properties = 5;

    // Optional partition columns for the dataset. Only applies to dataset_type == TABLE and
    // dataset_type == MATERIALIZED_VIEW.
    repeated string partition_cols = 6;

    // Schema for the dataset. If unset, this will be inferred from incoming flows.
    optional spark.connect.DataType schema = 7;

    // The output table format of the dataset. Only applies to dataset_type == TABLE and
    // dataset_type == MATERIALIZED_VIEW.
    optional string format = 8;
  }

  // Request to define a flow targeting a dataset.
  message DefineFlow {
    // The graph to attach this flow to.
    optional string dataflow_graph_id = 1;

    // Name of the flow. For standalone flows, this must be a single-part name.
    optional string flow_name = 2;

    // Name of the dataset this flow writes to. Can be partially or fully qualified.
    optional string target_dataset_name = 3;

    // An unresolved relation that defines the dataset's flow.
    optional spark.connect.Relation relation = 4;

    // SQL configurations set when running this flow.
    map<string, string> sql_conf = 5;

    // If true, this flow will only be run once per full refresh.
    optional bool once = 6;
  }

  // Resolves all datasets and flows and start a pipeline update. Should be called after all
  // graph elements are registered.
  message StartRun {
    // The graph to start.
    optional string dataflow_graph_id = 1;
<<<<<<< HEAD

    // If true, the run will not actually execute any flows, but will only validate the graph and
    // check for any errors. This is useful for testing and validation purposes.
    optional bool dry = 2;
=======
    
    // List of dataset to reset and recompute.
    repeated string full_refresh_selection = 2;
    
    // Perform a full graph reset and recompute.
    optional bool full_refresh_all = 3;
    
    // List of dataset to update.
    repeated string refresh_selection = 4;
>>>>>>> 9204b055
  }

  // Parses the SQL file and registers all datasets and flows.
  message DefineSqlGraphElements {
    // The graph to attach this dataset to.
    optional string dataflow_graph_id = 1;

    // The full path to the SQL file. Can be relative or absolute.
    optional string sql_file_path = 2;

    // The contents of the SQL file.
    optional string sql_text = 3;
  }
}


// Dispatch object for pipelines command results.
message PipelineCommandResult {
  oneof result_type {
    CreateDataflowGraphResult create_dataflow_graph_result = 1;
  }
  message CreateDataflowGraphResult {
    // The ID of the created graph.
    optional string dataflow_graph_id = 1;
  }
}

// The type of dataset.
enum DatasetType {
  // Safe default value. Should not be used.
  DATASET_TYPE_UNSPECIFIED = 0;
  // A materialized view dataset which is published to the catalog
  MATERIALIZED_VIEW = 1;
  // A table which is published to the catalog
  TABLE = 2;
  // A view which is not published to the catalog
  TEMPORARY_VIEW = 3;
}

// A response containing an event emitted during the run of a pipeline.
message PipelineEventResult {
  PipelineEvent event = 1;
}

message PipelineEvent {
  // The timestamp corresponding to when the event occurred.
  google.protobuf.Timestamp timestamp = 1;
  // The message that should be displayed to users.
  optional string message = 2;
}<|MERGE_RESOLUTION|>--- conflicted
+++ resolved
@@ -116,13 +116,7 @@
   message StartRun {
     // The graph to start.
     optional string dataflow_graph_id = 1;
-<<<<<<< HEAD
 
-    // If true, the run will not actually execute any flows, but will only validate the graph and
-    // check for any errors. This is useful for testing and validation purposes.
-    optional bool dry = 2;
-=======
-    
     // List of dataset to reset and recompute.
     repeated string full_refresh_selection = 2;
     
@@ -131,7 +125,10 @@
     
     // List of dataset to update.
     repeated string refresh_selection = 4;
->>>>>>> 9204b055
+
+    // If true, the run will not actually execute any flows, but will only validate the graph and
+    // check for any errors. This is useful for testing and validation purposes.
+    optional bool dry = 5;
   }
 
   // Parses the SQL file and registers all datasets and flows.
