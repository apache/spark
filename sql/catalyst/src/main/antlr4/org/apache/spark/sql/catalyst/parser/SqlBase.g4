--- conflicted
+++ resolved
@@ -860,12 +860,8 @@
 
 primaryExpression
     : name=(CURRENT_DATE | CURRENT_TIMESTAMP | CURRENT_USER)                                   #currentLike
-<<<<<<< HEAD
-    | TIMESTAMPADD '(' unit=identifier ',' unitsAmount=valueExpression ',' timestamp=valueExpression ')'     #timestampadd
+    | name=(TIMESTAMPADD | DATEADD | DATE_ADD) '(' unit=identifier ',' unitsAmount=valueExpression ',' timestamp=valueExpression ')'  #timestampadd
     | TIMESTAMPDIFF '(' unit=identifier ',' startTimestamp=valueExpression ',' endTimestamp=valueExpression ')'  #timestampdiff
-=======
-    | name=(TIMESTAMPADD | DATEADD | DATE_ADD) '(' unit=identifier ',' unitsAmount=valueExpression ',' timestamp=valueExpression ')'  #timestampadd
->>>>>>> 1d068cef
     | CASE whenClause+ (ELSE elseExpression=expression)? END                                   #searchedCase
     | CASE value=expression whenClause+ (ELSE elseExpression=expression)? END                  #simpleCase
     | name=(CAST | TRY_CAST) '(' expression AS dataType ')'                                    #cast
