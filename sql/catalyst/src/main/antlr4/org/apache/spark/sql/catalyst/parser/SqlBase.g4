/*
 * Licensed under the Apache License, Version 2.0 (the "License");
 * you may not use this file except in compliance with the License.
 * You may obtain a copy of the License at
 *
 *     http://www.apache.org/licenses/LICENSE-2.0
 *
 * Unless required by applicable law or agreed to in writing, software
 * distributed under the License is distributed on an "AS IS" BASIS,
 * WITHOUT WARRANTIES OR CONDITIONS OF ANY KIND, either express or implied.
 * See the License for the specific language governing permissions and
 * limitations under the License.
 *
 * This file is an adaptation of Presto's presto-parser/src/main/antlr4/com/facebook/presto/sql/parser/SqlBase.g4 grammar.
 */

grammar SqlBase;

@members {
  /**
   * When false, INTERSECT is given the greater precedence over the other set
   * operations (UNION, EXCEPT and MINUS) as per the SQL standard.
   */
  public boolean legacy_setops_precedence_enbled = false;

  /**
   * Verify whether current token is a valid decimal token (which contains dot).
   * Returns true if the character that follows the token is not a digit or letter or underscore.
   *
   * For example:
   * For char stream "2.3", "2." is not a valid decimal token, because it is followed by digit '3'.
   * For char stream "2.3_", "2.3" is not a valid decimal token, because it is followed by '_'.
   * For char stream "2.3W", "2.3" is not a valid decimal token, because it is followed by 'W'.
   * For char stream "12.0D 34.E2+0.12 "  12.0D is a valid decimal token because it is followed
   * by a space. 34.E2 is a valid decimal token because it is followed by symbol '+'
   * which is not a digit or letter or underscore.
   */
  public boolean isValidDecimal() {
    int nextChar = _input.LA(1);
    if (nextChar >= 'A' && nextChar <= 'Z' || nextChar >= '0' && nextChar <= '9' ||
      nextChar == '_') {
      return false;
    } else {
      return true;
    }
  }

  /**
   * When true, ANSI SQL parsing mode is enabled.
   */
  public boolean ansi = false;
}

singleStatement
    : statement EOF
    ;

singleExpression
    : namedExpression EOF
    ;

singleTableIdentifier
    : tableIdentifier EOF
    ;

singleMultipartIdentifier
    : multipartIdentifier EOF
    ;

singleFunctionIdentifier
    : functionIdentifier EOF
    ;

singleDataType
    : dataType EOF
    ;

singleTableSchema
    : colTypeList EOF
    ;

singleInterval
    : INTERVAL? multiUnitsInterval EOF
    ;

statement
    : query                                                            #statementDefault
    | ctes? dmlStatementNoWith                                         #dmlStatement
    | USE NAMESPACE? multipartIdentifier                               #use
    | CREATE (database | NAMESPACE) (IF NOT EXISTS)? multipartIdentifier
        ((COMMENT comment=STRING) |
         locationSpec |
         (WITH (DBPROPERTIES | PROPERTIES) tablePropertyList))*        #createNamespace
    | ALTER database db=errorCapturingIdentifier
        SET DBPROPERTIES tablePropertyList                             #setDatabaseProperties
    | ALTER database db=errorCapturingIdentifier
        SET locationSpec                                               #setDatabaseLocation
    | DROP (database | NAMESPACE) (IF EXISTS)? multipartIdentifier
        (RESTRICT | CASCADE)?                                          #dropNamespace
    | SHOW (DATABASES | NAMESPACES) ((FROM | IN) multipartIdentifier)?
        (LIKE? pattern=STRING)?                                        #showNamespaces
    | createTableHeader ('(' colTypeList ')')? tableProvider
        ((OPTIONS options=tablePropertyList) |
        (PARTITIONED BY partitioning=transformList) |
        bucketSpec |
        locationSpec |
        (COMMENT comment=STRING) |
        (TBLPROPERTIES tableProps=tablePropertyList))*
        (AS? query)?                                                   #createTable
    | createTableHeader ('(' columns=colTypeList ')')?
        ((COMMENT comment=STRING) |
        (PARTITIONED BY '(' partitionColumns=colTypeList ')' |
        PARTITIONED BY partitionColumnNames=identifierList) |
        bucketSpec |
        skewSpec |
        rowFormat |
        createFileFormat |
        locationSpec |
        (TBLPROPERTIES tableProps=tablePropertyList))*
        (AS? query)?                                                   #createHiveTable
    | CREATE TABLE (IF NOT EXISTS)? target=tableIdentifier
        LIKE source=tableIdentifier tableProvider? locationSpec?       #createTableLike
    | replaceTableHeader ('(' colTypeList ')')? tableProvider
        ((OPTIONS options=tablePropertyList) |
        (PARTITIONED BY partitioning=transformList) |
        bucketSpec |
        locationSpec |
        (COMMENT comment=STRING) |
        (TBLPROPERTIES tableProps=tablePropertyList))*
        (AS? query)?                                                   #replaceTable
    | ANALYZE TABLE multipartIdentifier partitionSpec? COMPUTE STATISTICS
        (identifier | FOR COLUMNS identifierSeq | FOR ALL COLUMNS)?    #analyze
    | ALTER TABLE multipartIdentifier
        ADD (COLUMN | COLUMNS)
        columns=qualifiedColTypeWithPositionList                       #addTableColumns
    | ALTER TABLE multipartIdentifier
        ADD (COLUMN | COLUMNS)
        '(' columns=qualifiedColTypeWithPositionList ')'               #addTableColumns
    | ALTER TABLE table=multipartIdentifier
        RENAME COLUMN
        from=multipartIdentifier TO to=errorCapturingIdentifier        #renameTableColumn
    | ALTER TABLE multipartIdentifier
        DROP (COLUMN | COLUMNS)
        '(' columns=multipartIdentifierList ')'                        #dropTableColumns
    | ALTER TABLE multipartIdentifier
        DROP (COLUMN | COLUMNS) columns=multipartIdentifierList        #dropTableColumns
    | ALTER (TABLE | VIEW) from=tableIdentifier
        RENAME TO to=tableIdentifier                                   #renameTable
    | ALTER (TABLE | VIEW) multipartIdentifier
        SET TBLPROPERTIES tablePropertyList                            #setTableProperties
    | ALTER (TABLE | VIEW) multipartIdentifier
        UNSET TBLPROPERTIES (IF EXISTS)? tablePropertyList             #unsetTableProperties
    | ALTER TABLE table=multipartIdentifier
        (ALTER | CHANGE) COLUMN? column=multipartIdentifier
        (TYPE dataType)? (COMMENT comment=STRING)? colPosition?        #alterTableColumn
    | ALTER TABLE multipartIdentifier (partitionSpec)?
        SET SERDE STRING (WITH SERDEPROPERTIES tablePropertyList)?     #setTableSerDe
    | ALTER TABLE multipartIdentifier (partitionSpec)?
        SET SERDEPROPERTIES tablePropertyList                          #setTableSerDe
    | ALTER (TABLE | VIEW) multipartIdentifier ADD (IF NOT EXISTS)?
        partitionSpecLocation+                                         #addTablePartition
    | ALTER TABLE multipartIdentifier
        from=partitionSpec RENAME TO to=partitionSpec                  #renameTablePartition
    | ALTER (TABLE | VIEW) multipartIdentifier
        DROP (IF EXISTS)? partitionSpec (',' partitionSpec)* PURGE?    #dropTablePartitions
    | ALTER TABLE multipartIdentifier
        (partitionSpec)? SET locationSpec                              #setTableLocation
    | ALTER TABLE multipartIdentifier RECOVER PARTITIONS               #recoverPartitions
    | DROP TABLE (IF EXISTS)? multipartIdentifier PURGE?               #dropTable
    | DROP VIEW (IF EXISTS)? multipartIdentifier                       #dropView
    | CREATE (OR REPLACE)? (GLOBAL? TEMPORARY)?
        VIEW (IF NOT EXISTS)? tableIdentifier
        identifierCommentList?
        ((COMMENT STRING) |
         (PARTITIONED ON identifierList) |
         (TBLPROPERTIES tablePropertyList))*
        AS query                                                       #createView
    | CREATE (OR REPLACE)? GLOBAL? TEMPORARY VIEW
        tableIdentifier ('(' colTypeList ')')? tableProvider
        (OPTIONS tablePropertyList)?                                   #createTempViewUsing
    | ALTER VIEW multipartIdentifier AS? query                         #alterViewQuery
    | CREATE (OR REPLACE)? TEMPORARY? FUNCTION (IF NOT EXISTS)?
        multipartIdentifier AS className=STRING
        (USING resource (',' resource)*)?                              #createFunction
    | DROP TEMPORARY? FUNCTION (IF EXISTS)? multipartIdentifier        #dropFunction
    | EXPLAIN (LOGICAL | FORMATTED | EXTENDED | CODEGEN | COST)?
        statement                                                      #explain
    | SHOW TABLES ((FROM | IN) multipartIdentifier)?
        (LIKE? pattern=STRING)?                                        #showTables
    | SHOW TABLE EXTENDED ((FROM | IN) db=errorCapturingIdentifier)?
        LIKE pattern=STRING partitionSpec?                             #showTable
    | SHOW TBLPROPERTIES table=multipartIdentifier
        ('(' key=tablePropertyKey ')')?                                #showTblProperties
    | SHOW COLUMNS (FROM | IN) table=multipartIdentifier
        ((FROM | IN) namespace=multipartIdentifier)?                   #showColumns
    | SHOW PARTITIONS multipartIdentifier partitionSpec?               #showPartitions
    | SHOW identifier? FUNCTIONS
        (LIKE? (multipartIdentifier | pattern=STRING))?                #showFunctions
    | SHOW CREATE TABLE multipartIdentifier                            #showCreateTable
    | SHOW CURRENT NAMESPACE                                           #showCurrentNamespace
    | (DESC | DESCRIBE) FUNCTION EXTENDED? describeFuncName            #describeFunction
    | (DESC | DESCRIBE) database EXTENDED? db=errorCapturingIdentifier #describeDatabase
    | (DESC | DESCRIBE) TABLE? option=(EXTENDED | FORMATTED)?
        multipartIdentifier partitionSpec? describeColName?            #describeTable
    | (DESC | DESCRIBE) QUERY? query                                   #describeQuery
    | REFRESH TABLE multipartIdentifier                                #refreshTable
    | REFRESH (STRING | .*?)                                           #refreshResource
    | CACHE LAZY? TABLE multipartIdentifier
        (OPTIONS options=tablePropertyList)? (AS? query)?              #cacheTable
    | UNCACHE TABLE (IF EXISTS)? multipartIdentifier                   #uncacheTable
    | CLEAR CACHE                                                      #clearCache
    | LOAD DATA LOCAL? INPATH path=STRING OVERWRITE? INTO TABLE
        multipartIdentifier partitionSpec?                             #loadData
    | TRUNCATE TABLE multipartIdentifier partitionSpec?                #truncateTable
    | MSCK REPAIR TABLE multipartIdentifier                            #repairTable
    | op=(ADD | LIST) identifier .*?                                   #manageResource
    | SET ROLE .*?                                                     #failNativeCommand
    | SET .*?                                                          #setConfiguration
    | RESET                                                            #resetConfiguration
    | DELETE FROM multipartIdentifier tableAlias whereClause?          #deleteFromTable
    | UPDATE multipartIdentifier tableAlias setClause whereClause?     #updateTable
    | MERGE INTO target=multipartIdentifier targetAlias=tableAlias
        USING (source=multipartIdentifier |
          '(' sourceQuery=query')') sourceAlias=tableAlias
        ON mergeCondition=booleanExpression
        matchedClause*
        notMatchedClause*                                              #mergeIntoTable
    | unsupportedHiveNativeCommands .*?                                #failNativeCommand
    ;

unsupportedHiveNativeCommands
    : kw1=CREATE kw2=ROLE
    | kw1=DROP kw2=ROLE
    | kw1=GRANT kw2=ROLE?
    | kw1=REVOKE kw2=ROLE?
    | kw1=SHOW kw2=GRANT
    | kw1=SHOW kw2=ROLE kw3=GRANT?
    | kw1=SHOW kw2=PRINCIPALS
    | kw1=SHOW kw2=ROLES
    | kw1=SHOW kw2=CURRENT kw3=ROLES
    | kw1=EXPORT kw2=TABLE
    | kw1=IMPORT kw2=TABLE
    | kw1=SHOW kw2=COMPACTIONS
    | kw1=SHOW kw2=CREATE kw3=TABLE
    | kw1=SHOW kw2=TRANSACTIONS
    | kw1=SHOW kw2=INDEXES
    | kw1=SHOW kw2=LOCKS
    | kw1=CREATE kw2=INDEX
    | kw1=DROP kw2=INDEX
    | kw1=ALTER kw2=INDEX
    | kw1=LOCK kw2=TABLE
    | kw1=LOCK kw2=DATABASE
    | kw1=UNLOCK kw2=TABLE
    | kw1=UNLOCK kw2=DATABASE
    | kw1=CREATE kw2=TEMPORARY kw3=MACRO
    | kw1=DROP kw2=TEMPORARY kw3=MACRO
    | kw1=ALTER kw2=TABLE tableIdentifier kw3=NOT kw4=CLUSTERED
    | kw1=ALTER kw2=TABLE tableIdentifier kw3=CLUSTERED kw4=BY
    | kw1=ALTER kw2=TABLE tableIdentifier kw3=NOT kw4=SORTED
    | kw1=ALTER kw2=TABLE tableIdentifier kw3=SKEWED kw4=BY
    | kw1=ALTER kw2=TABLE tableIdentifier kw3=NOT kw4=SKEWED
    | kw1=ALTER kw2=TABLE tableIdentifier kw3=NOT kw4=STORED kw5=AS kw6=DIRECTORIES
    | kw1=ALTER kw2=TABLE tableIdentifier kw3=SET kw4=SKEWED kw5=LOCATION
    | kw1=ALTER kw2=TABLE tableIdentifier kw3=EXCHANGE kw4=PARTITION
    | kw1=ALTER kw2=TABLE tableIdentifier kw3=ARCHIVE kw4=PARTITION
    | kw1=ALTER kw2=TABLE tableIdentifier kw3=UNARCHIVE kw4=PARTITION
    | kw1=ALTER kw2=TABLE tableIdentifier kw3=TOUCH
    | kw1=ALTER kw2=TABLE tableIdentifier partitionSpec? kw3=COMPACT
    | kw1=ALTER kw2=TABLE tableIdentifier partitionSpec? kw3=CONCATENATE
    | kw1=ALTER kw2=TABLE tableIdentifier partitionSpec? kw3=SET kw4=FILEFORMAT
    | kw1=ALTER kw2=TABLE tableIdentifier partitionSpec? kw3=REPLACE kw4=COLUMNS
    | kw1=START kw2=TRANSACTION
    | kw1=COMMIT
    | kw1=ROLLBACK
    | kw1=DFS
    | kw1=DELETE kw2=FROM
    ;

createTableHeader
    : CREATE TEMPORARY? EXTERNAL? TABLE (IF NOT EXISTS)? multipartIdentifier
    ;

replaceTableHeader
    : (CREATE OR)? REPLACE TABLE multipartIdentifier
    ;

bucketSpec
    : CLUSTERED BY identifierList
      (SORTED BY orderedIdentifierList)?
      INTO INTEGER_VALUE BUCKETS
    ;

skewSpec
    : SKEWED BY identifierList
      ON (constantList | nestedConstantList)
      (STORED AS DIRECTORIES)?
    ;

locationSpec
    : LOCATION STRING
    ;

query
    : ctes? queryTerm queryOrganization
    ;

insertInto
    : INSERT OVERWRITE TABLE? multipartIdentifier (partitionSpec (IF NOT EXISTS)?)?                         #insertOverwriteTable
    | INSERT INTO TABLE? multipartIdentifier partitionSpec? (IF NOT EXISTS)?                                #insertIntoTable
    | INSERT OVERWRITE LOCAL? DIRECTORY path=STRING rowFormat? createFileFormat?                            #insertOverwriteHiveDir
    | INSERT OVERWRITE LOCAL? DIRECTORY (path=STRING)? tableProvider (OPTIONS options=tablePropertyList)?   #insertOverwriteDir
    ;

partitionSpecLocation
    : partitionSpec locationSpec?
    ;

partitionSpec
    : PARTITION '(' partitionVal (',' partitionVal)* ')'
    ;

partitionVal
    : identifier (EQ constant)?
    ;

database
    : DATABASE
    | SCHEMA
    ;

describeFuncName
    : qualifiedName
    | STRING
    | comparisonOperator
    | arithmeticOperator
    | predicateOperator
    ;

describeColName
    : nameParts+=identifier ('.' nameParts+=identifier)*
    ;

ctes
    : WITH namedQuery (',' namedQuery)*
    ;

namedQuery
    : name=errorCapturingIdentifier (columnAliases=identifierList)? AS? '(' query ')'
    ;

tableProvider
    : USING multipartIdentifier
    ;

tablePropertyList
    : '(' tableProperty (',' tableProperty)* ')'
    ;

tableProperty
    : key=tablePropertyKey (EQ? value=tablePropertyValue)?
    ;

tablePropertyKey
    : identifier ('.' identifier)*
    | STRING
    ;

tablePropertyValue
    : INTEGER_VALUE
    | DECIMAL_VALUE
    | booleanValue
    | STRING
    ;

constantList
    : '(' constant (',' constant)* ')'
    ;

nestedConstantList
    : '(' constantList (',' constantList)* ')'
    ;

createFileFormat
    : STORED AS fileFormat
    | STORED BY storageHandler
    ;

fileFormat
    : INPUTFORMAT inFmt=STRING OUTPUTFORMAT outFmt=STRING    #tableFileFormat
    | identifier                                             #genericFileFormat
    ;

storageHandler
    : STRING (WITH SERDEPROPERTIES tablePropertyList)?
    ;

resource
    : identifier STRING
    ;

dmlStatementNoWith
    : insertInto queryTerm queryOrganization                                       #singleInsertQuery
    | fromClause multiInsertQueryBody+                                             #multiInsertQuery
    ;

queryOrganization
    : (ORDER BY order+=sortItem (',' order+=sortItem)*)?
      (CLUSTER BY clusterBy+=expression (',' clusterBy+=expression)*)?
      (DISTRIBUTE BY distributeBy+=expression (',' distributeBy+=expression)*)?
      (SORT BY sort+=sortItem (',' sort+=sortItem)*)?
      windowClause?
      (LIMIT (ALL | limit=expression))?
    ;

multiInsertQueryBody
    : insertInto fromStatementBody
    ;

queryTerm
    : queryPrimary                                                                       #queryTermDefault
    | left=queryTerm {legacy_setops_precedence_enbled}?
        operator=(INTERSECT | UNION | EXCEPT | SETMINUS) setQuantifier? right=queryTerm  #setOperation
    | left=queryTerm {!legacy_setops_precedence_enbled}?
        operator=INTERSECT setQuantifier? right=queryTerm                                #setOperation
    | left=queryTerm {!legacy_setops_precedence_enbled}?
        operator=(UNION | EXCEPT | SETMINUS) setQuantifier? right=queryTerm              #setOperation
    ;

queryPrimary
    : querySpecification                                                    #queryPrimaryDefault
    | fromStatement                                                         #fromStmt
    | TABLE multipartIdentifier                                             #table
    | inlineTable                                                           #inlineTableDefault1
    | '(' query ')'                                                         #subquery
    ;

sortItem
    : expression ordering=(ASC | DESC)? (NULLS nullOrder=(LAST | FIRST))?
    ;

fromStatement
    : fromClause fromStatementBody+
    ;

fromStatementBody
    : transformClause
      whereClause?
      queryOrganization
    | selectClause
      lateralView*
      whereClause?
      aggregationClause?
      havingClause?
      windowClause?
      queryOrganization
    ;

querySpecification
    : transformClause
      fromClause?
      whereClause?                                                          #transformQuerySpecification
    | selectClause
      fromClause?
      lateralView*
      whereClause?
      aggregationClause?
      havingClause?
      windowClause?                                                         #regularQuerySpecification
    ;

transformClause
    : (SELECT kind=TRANSFORM '(' namedExpressionSeq ')'
            | kind=MAP namedExpressionSeq
            | kind=REDUCE namedExpressionSeq)
      inRowFormat=rowFormat?
      (RECORDWRITER recordWriter=STRING)?
      USING script=STRING
      (AS (identifierSeq | colTypeList | ('(' (identifierSeq | colTypeList) ')')))?
      outRowFormat=rowFormat?
      (RECORDREADER recordReader=STRING)?
    ;

selectClause
    : SELECT (hints+=hint)* setQuantifier? namedExpressionSeq
    ;

setClause
    : SET assignmentList
    ;

matchedClause
    : WHEN MATCHED (AND matchedCond=booleanExpression)? THEN matchedAction
    ;
notMatchedClause
    : WHEN NOT MATCHED (AND notMatchedCond=booleanExpression)? THEN notMatchedAction
    ;

matchedAction
    : DELETE
    | UPDATE SET ASTERISK
    | UPDATE SET assignmentList
    ;

notMatchedAction
    : INSERT ASTERISK
    | INSERT '(' columns=multipartIdentifierList ')'
        VALUES '(' expression (',' expression)* ')'
    ;

assignmentList
    : assignment (',' assignment)*
    ;

assignment
    : key=multipartIdentifier EQ value=expression
    ;

whereClause
    : WHERE booleanExpression
    ;

havingClause
    : HAVING booleanExpression
    ;

hint
    : '/*+' hintStatements+=hintStatement (','? hintStatements+=hintStatement)* '*/'
    ;

hintStatement
    : hintName=identifier
    | hintName=identifier '(' parameters+=primaryExpression (',' parameters+=primaryExpression)* ')'
    ;

fromClause
    : FROM relation (',' relation)* lateralView* pivotClause?
    ;

aggregationClause
    : GROUP BY groupingExpressions+=expression (',' groupingExpressions+=expression)* (
      WITH kind=ROLLUP
    | WITH kind=CUBE
    | kind=GROUPING SETS '(' groupingSet (',' groupingSet)* ')')?
    | GROUP BY kind=GROUPING SETS '(' groupingSet (',' groupingSet)* ')'
    ;

groupingSet
    : '(' (expression (',' expression)*)? ')'
    | expression
    ;

pivotClause
    : PIVOT '(' aggregates=namedExpressionSeq FOR pivotColumn IN '(' pivotValues+=pivotValue (',' pivotValues+=pivotValue)* ')' ')'
    ;

pivotColumn
    : identifiers+=identifier
    | '(' identifiers+=identifier (',' identifiers+=identifier)* ')'
    ;

pivotValue
    : expression (AS? identifier)?
    ;

lateralView
    : LATERAL VIEW (OUTER)? qualifiedName '(' (expression (',' expression)*)? ')' tblName=identifier (AS? colName+=identifier (',' colName+=identifier)*)?
    ;

setQuantifier
    : DISTINCT
    | ALL
    ;

relation
    : relationPrimary joinRelation*
    ;

joinRelation
    : (joinType) JOIN right=relationPrimary joinCriteria?
    | NATURAL joinType JOIN right=relationPrimary
    ;

joinType
    : INNER?
    | CROSS
    | LEFT OUTER?
    | LEFT? SEMI
    | RIGHT OUTER?
    | FULL OUTER?
    | LEFT? ANTI
    ;

joinCriteria
    : ON booleanExpression
    | USING identifierList
    ;

sample
    : TABLESAMPLE '(' sampleMethod? ')'
    ;

sampleMethod
    : negativeSign=MINUS? percentage=(INTEGER_VALUE | DECIMAL_VALUE) PERCENTLIT   #sampleByPercentile
    | expression ROWS                                                             #sampleByRows
    | sampleType=BUCKET numerator=INTEGER_VALUE OUT OF denominator=INTEGER_VALUE
        (ON (identifier | qualifiedName '(' ')'))?                                #sampleByBucket
    | bytes=expression                                                            #sampleByBytes
    ;

identifierList
    : '(' identifierSeq ')'
    ;

identifierSeq
    : ident+=errorCapturingIdentifier (',' ident+=errorCapturingIdentifier)*
    ;

orderedIdentifierList
    : '(' orderedIdentifier (',' orderedIdentifier)* ')'
    ;

orderedIdentifier
    : ident=errorCapturingIdentifier ordering=(ASC | DESC)?
    ;

identifierCommentList
    : '(' identifierComment (',' identifierComment)* ')'
    ;

identifierComment
    : identifier (COMMENT STRING)?
    ;

relationPrimary
    : multipartIdentifier sample? tableAlias  #tableName
    | '(' query ')' sample? tableAlias        #aliasedQuery
    | '(' relation ')' sample? tableAlias     #aliasedRelation
    | inlineTable                             #inlineTableDefault2
    | functionTable                           #tableValuedFunction
    ;

inlineTable
    : VALUES expression (',' expression)* tableAlias
    ;

functionTable
    : funcName=errorCapturingIdentifier '(' (expression (',' expression)*)? ')' tableAlias
    ;

tableAlias
    : (AS? strictIdentifier identifierList?)?
    ;

rowFormat
    : ROW FORMAT SERDE name=STRING (WITH SERDEPROPERTIES props=tablePropertyList)?  #rowFormatSerde
    | ROW FORMAT DELIMITED
      (FIELDS TERMINATED BY fieldsTerminatedBy=STRING (ESCAPED BY escapedBy=STRING)?)?
      (COLLECTION ITEMS TERMINATED BY collectionItemsTerminatedBy=STRING)?
      (MAP KEYS TERMINATED BY keysTerminatedBy=STRING)?
      (LINES TERMINATED BY linesSeparatedBy=STRING)?
      (NULL DEFINED AS nullDefinedAs=STRING)?                                       #rowFormatDelimited
    ;

multipartIdentifierList
    : multipartIdentifier (',' multipartIdentifier)*
    ;

multipartIdentifier
    : parts+=errorCapturingIdentifier ('.' parts+=errorCapturingIdentifier)*
    ;

tableIdentifier
    : (db=errorCapturingIdentifier '.')? table=errorCapturingIdentifier
    ;

functionIdentifier
    : (db=errorCapturingIdentifier '.')? function=errorCapturingIdentifier
    ;

namedExpression
    : expression (AS? (name=errorCapturingIdentifier | identifierList))?
    ;

namedExpressionSeq
    : namedExpression (',' namedExpression)*
    ;

transformList
    : '(' transforms+=transform (',' transforms+=transform)* ')'
    ;

transform
    : qualifiedName                                                           #identityTransform
    | transformName=identifier
      '(' argument+=transformArgument (',' argument+=transformArgument)* ')'  #applyTransform
    ;

transformArgument
    : qualifiedName
    | constant
    ;

expression
    : booleanExpression
    ;

booleanExpression
    : NOT booleanExpression                                        #logicalNot
    | EXISTS '(' query ')'                                         #exists
    | valueExpression predicate?                                   #predicated
    | left=booleanExpression operator=AND right=booleanExpression  #logicalBinary
    | left=booleanExpression operator=OR right=booleanExpression   #logicalBinary
    ;

predicate
    : NOT? kind=BETWEEN lower=valueExpression AND upper=valueExpression
    | NOT? kind=IN '(' expression (',' expression)* ')'
    | NOT? kind=IN '(' query ')'
    | NOT? kind=(RLIKE | LIKE) pattern=valueExpression
    | IS NOT? kind=NULL
    | IS NOT? kind=(TRUE | FALSE | UNKNOWN)
    | IS NOT? kind=DISTINCT FROM right=valueExpression
    ;

valueExpression
    : primaryExpression                                                                      #valueExpressionDefault
    | operator=(MINUS | PLUS | TILDE) valueExpression                                        #arithmeticUnary
    | left=valueExpression operator=(ASTERISK | SLASH | PERCENT | DIV) right=valueExpression #arithmeticBinary
    | left=valueExpression operator=(PLUS | MINUS | CONCAT_PIPE) right=valueExpression       #arithmeticBinary
    | left=valueExpression operator=AMPERSAND right=valueExpression                          #arithmeticBinary
    | left=valueExpression operator=HAT right=valueExpression                                #arithmeticBinary
    | left=valueExpression operator=PIPE right=valueExpression                               #arithmeticBinary
    | left=valueExpression comparisonOperator right=valueExpression                          #comparison
    ;

primaryExpression
    : name=(CURRENT_DATE | CURRENT_TIMESTAMP)                                                  #currentDatetime
    | CASE whenClause+ (ELSE elseExpression=expression)? END                                   #searchedCase
    | CASE value=expression whenClause+ (ELSE elseExpression=expression)? END                  #simpleCase
    | CAST '(' expression AS dataType ')'                                                      #cast
    | STRUCT '(' (argument+=namedExpression (',' argument+=namedExpression)*)? ')'             #struct
    | (FIRST | FIRST_VALUE) '(' expression ((IGNORE | RESPECT) NULLS)? ')'                     #first
    | (LAST | LAST_VALUE) '(' expression ((IGNORE | RESPECT) NULLS)? ')'                       #last
    | POSITION '(' substr=valueExpression IN str=valueExpression ')'                           #position
    | constant                                                                                 #constantDefault
    | ASTERISK                                                                                 #star
    | qualifiedName '.' ASTERISK                                                               #star
    | '(' namedExpression (',' namedExpression)+ ')'                                           #rowConstructor
    | '(' query ')'                                                                            #subqueryExpression
    | qualifiedName '(' (setQuantifier? argument+=expression (',' argument+=expression)*)? ')'
       (OVER windowSpec)?                                                                      #functionCall
    | identifier '->' expression                                                               #lambda
    | '(' identifier (',' identifier)+ ')' '->' expression                                     #lambda
    | value=primaryExpression '[' index=valueExpression ']'                                    #subscript
    | identifier                                                                               #columnReference
    | base=primaryExpression '.' fieldName=identifier                                          #dereference
    | '(' expression ')'                                                                       #parenthesizedExpression
    | EXTRACT '(' field=identifier FROM source=valueExpression ')'                             #extract
    | (SUBSTR | SUBSTRING) '(' str=valueExpression (FROM | ',') pos=valueExpression
      ((FOR | ',') len=valueExpression)? ')'                                                   #substring
    | TRIM '(' trimOption=(BOTH | LEADING | TRAILING)? (trimStr=valueExpression)?
       FROM srcStr=valueExpression ')'                                                         #trim
    | OVERLAY '(' input=valueExpression PLACING replace=valueExpression
      FROM position=valueExpression (FOR length=valueExpression)? ')'                          #overlay
    ;

defaultValueExpression
    : constant
    | (functionName=('CURRENT_DATE' | 'CURRENT_TIMESTAMP'))('(' + ')')?
    ;

constant
    : NULL                                                                                     #nullLiteral
    | interval                                                                                 #intervalLiteral
    | negativeSign=MINUS? identifier STRING                                                    #typeConstructor
    | number                                                                                   #numericLiteral
    | booleanValue                                                                             #booleanLiteral
    | STRING+                                                                                  #stringLiteral
    ;

comparisonOperator
    : EQ | NEQ | NEQJ | LT | LTE | GT | GTE | NSEQ
    ;

arithmeticOperator
    : PLUS | MINUS | ASTERISK | SLASH | PERCENT | DIV | TILDE | AMPERSAND | PIPE | CONCAT_PIPE | HAT
    ;

predicateOperator
    : OR | AND | IN | NOT
    ;

booleanValue
    : TRUE | FALSE
    ;

interval
    : negativeSign=MINUS? INTERVAL (errorCapturingMultiUnitsInterval | errorCapturingUnitToUnitInterval)?
    | {ansi}? (errorCapturingMultiUnitsInterval | errorCapturingUnitToUnitInterval)
    ;

errorCapturingMultiUnitsInterval
    : multiUnitsInterval unitToUnitInterval?
    ;

multiUnitsInterval
    : (intervalValue intervalUnit)+
    ;

errorCapturingUnitToUnitInterval
    : body=unitToUnitInterval (error1=multiUnitsInterval | error2=unitToUnitInterval)?
    ;

unitToUnitInterval
    : value=intervalValue from=intervalUnit TO to=intervalUnit
    ;

intervalValue
    : (PLUS | MINUS)? (INTEGER_VALUE | DECIMAL_VALUE)
    | STRING
    ;

intervalUnit
    : DAY
    | DAYS
    | HOUR
    | HOURS
    | MICROSECOND
    | MICROSECONDS
    | MILLISECOND
    | MILLISECONDS
    | MINUTE
    | MINUTES
    | MONTH
    | MONTHS
    | SECOND
    | SECONDS
    | WEEK
    | WEEKS
    | YEAR
    | YEARS
    ;

colPosition
    : FIRST | AFTER multipartIdentifier
    ;

dataType
    : complex=ARRAY '<' dataType '>'                            #complexDataType
    | complex=MAP '<' dataType ',' dataType '>'                 #complexDataType
    | complex=STRUCT ('<' complexColTypeList? '>' | NEQ)        #complexDataType
    | identifier ('(' INTEGER_VALUE (',' INTEGER_VALUE)* ')')?  #primitiveDataType
    ;

qualifiedColTypeWithPositionList
    : qualifiedColTypeWithPosition (',' qualifiedColTypeWithPosition)*
    ;

qualifiedColTypeWithPosition
    : name=multipartIdentifier dataType (COMMENT comment=STRING)? colPosition?
    ;

colTypeList
    : colType (',' colType)*
    ;

colType
<<<<<<< HEAD
    : identifier dataType (DEFAULT defaultValueExpression)? (COMMENT STRING)?
=======
    : colName=errorCapturingIdentifier dataType (COMMENT STRING)?
>>>>>>> 5cb05f41
    ;

complexColTypeList
    : complexColType (',' complexColType)*
    ;

complexColType
    : identifier ':' dataType (COMMENT STRING)?
    ;

whenClause
    : WHEN condition=expression THEN result=expression
    ;

windowClause
    : WINDOW namedWindow (',' namedWindow)*
    ;

namedWindow
    : name=errorCapturingIdentifier AS windowSpec
    ;

windowSpec
    : name=errorCapturingIdentifier         #windowRef
    | '('name=errorCapturingIdentifier')'   #windowRef
    | '('
      ( CLUSTER BY partition+=expression (',' partition+=expression)*
      | ((PARTITION | DISTRIBUTE) BY partition+=expression (',' partition+=expression)*)?
        ((ORDER | SORT) BY sortItem (',' sortItem)*)?)
      windowFrame?
      ')'                                   #windowDef
    ;

windowFrame
    : frameType=RANGE start=frameBound
    | frameType=ROWS start=frameBound
    | frameType=RANGE BETWEEN start=frameBound AND end=frameBound
    | frameType=ROWS BETWEEN start=frameBound AND end=frameBound
    ;

frameBound
    : UNBOUNDED boundType=(PRECEDING | FOLLOWING)
    | boundType=CURRENT ROW
    | expression boundType=(PRECEDING | FOLLOWING)
    ;

qualifiedNameList
    : qualifiedName (',' qualifiedName)*
    ;

qualifiedName
    : identifier ('.' identifier)*
    ;

// this rule is used for explicitly capturing wrong identifiers such as test-table, which should actually be `test-table`
// replace identifier with errorCapturingIdentifier where the immediate follow symbol is not an expression, otherwise
// valid expressions such as "a-b" can be recognized as an identifier
errorCapturingIdentifier
    : identifier errorCapturingIdentifierExtra
    ;

// extra left-factoring grammar
errorCapturingIdentifierExtra
    : (MINUS identifier)+    #errorIdent
    |                        #realIdent
    ;

identifier
    : strictIdentifier
    | {!ansi}? strictNonReserved
    ;

strictIdentifier
    : IDENTIFIER              #unquotedIdentifier
    | quotedIdentifier        #quotedIdentifierAlternative
    | {ansi}? ansiNonReserved #unquotedIdentifier
    | {!ansi}? nonReserved    #unquotedIdentifier
    ;

quotedIdentifier
    : BACKQUOTED_IDENTIFIER
    ;

number
    : MINUS? DECIMAL_VALUE            #decimalLiteral
    | MINUS? INTEGER_VALUE            #integerLiteral
    | MINUS? BIGINT_LITERAL           #bigIntLiteral
    | MINUS? SMALLINT_LITERAL         #smallIntLiteral
    | MINUS? TINYINT_LITERAL          #tinyIntLiteral
    | MINUS? DOUBLE_LITERAL           #doubleLiteral
    | MINUS? BIGDECIMAL_LITERAL       #bigDecimalLiteral
    ;

// When `spark.sql.ansi.enabled=true`, there are 2 kinds of keywords in Spark SQL.
// - Reserved keywords:
//     Keywords that are reserved and can't be used as identifiers for table, view, column,
//     function, alias, etc.
// - Non-reserved keywords:
//     Keywords that have a special meaning only in particular contexts and can be used as
//     identifiers in other contexts. For example, `SELECT 1 WEEK` is an interval literal, but WEEK
//     can be used as identifiers in other places.
// You can find the full keywords list by searching "Start of the keywords list" in this file.
// The non-reserved keywords are listed below. Keywords not in this list are reserved keywords.
ansiNonReserved
    : ADD
    | AFTER
    | ALTER
    | ANALYZE
    | ARCHIVE
    | ARRAY
    | ASC
    | AT
    | BETWEEN
    | BUCKET
    | BUCKETS
    | BY
    | CACHE
    | CASCADE
    | CHANGE
    | CLEAR
    | CLUSTER
    | CLUSTERED
    | CODEGEN
    | COLLECTION
    | COLUMNS
    | COMMENT
    | COMMIT
    | COMPACT
    | COMPACTIONS
    | COMPUTE
    | CONCATENATE
    | COST
    | CUBE
    | CURRENT
    | DATA
    | DATABASE
    | DATABASES
    | DAYS
    | DBPROPERTIES
    | DEFINED
    | DELETE
    | DELIMITED
    | DESC
    | DESCRIBE
    | DFS
    | DIRECTORIES
    | DIRECTORY
    | DISTRIBUTE
    | DIV
    | DROP
    | ESCAPED
    | EXCHANGE
    | EXISTS
    | EXPLAIN
    | EXPORT
    | EXTENDED
    | EXTERNAL
    | EXTRACT
    | FIELDS
    | FILEFORMAT
    | FIRST
    | FOLLOWING
    | FORMAT
    | FORMATTED
    | FUNCTION
    | FUNCTIONS
    | GLOBAL
    | GROUPING
    | HOURS
    | IF
    | IGNORE
    | IMPORT
    | INDEX
    | INDEXES
    | INPATH
    | INPUTFORMAT
    | INSERT
    | INTERVAL
    | ITEMS
    | KEYS
    | LAST
    | LATERAL
    | LAZY
    | LIKE
    | LIMIT
    | LINES
    | LIST
    | LOAD
    | LOCAL
    | LOCATION
    | LOCK
    | LOCKS
    | LOGICAL
    | MACRO
    | MAP
    | MATCHED
    | MERGE
    | MICROSECOND
    | MICROSECONDS
    | MILLISECOND
    | MILLISECONDS
    | MINUTES
    | MONTHS
    | MSCK
    | NAMESPACE
    | NAMESPACES
    | NO
    | NULLS
    | OF
    | OPTION
    | OPTIONS
    | OUT
    | OUTPUTFORMAT
    | OVER
    | OVERLAY
    | OVERWRITE
    | PARTITION
    | PARTITIONED
    | PARTITIONS
    | PERCENTLIT
    | PIVOT
    | PLACING
    | POSITION
    | PRECEDING
    | PRINCIPALS
    | PROPERTIES
    | PURGE
    | QUERY
    | RANGE
    | RECORDREADER
    | RECORDWRITER
    | RECOVER
    | REDUCE
    | REFRESH
    | RENAME
    | REPAIR
    | REPLACE
    | RESET
    | RESPECT
    | RESTRICT
    | REVOKE
    | RLIKE
    | ROLE
    | ROLES
    | ROLLBACK
    | ROLLUP
    | ROW
    | ROWS
    | SCHEMA
    | SECONDS
    | SEPARATED
    | SERDE
    | SERDEPROPERTIES
    | SET
    | SETS
    | SHOW
    | SKEWED
    | SORT
    | SORTED
    | START
    | STATISTICS
    | STORED
    | STRATIFY
    | STRUCT
    | SUBSTR
    | SUBSTRING
    | TABLES
    | TABLESAMPLE
    | TBLPROPERTIES
    | TEMPORARY
    | TERMINATED
    | TOUCH
    | TRANSACTION
    | TRANSACTIONS
    | TRANSFORM
    | TRIM
    | TRUE
    | TRUNCATE
    | UNARCHIVE
    | UNBOUNDED
    | UNCACHE
    | UNLOCK
    | UNSET
    | UPDATE
    | USE
    | VALUES
    | VIEW
    | WEEK
    | WEEKS
    | WINDOW
    | YEARS
    ;

// When `spark.sql.ansi.enabled=false`, there are 2 kinds of keywords in Spark SQL.
// - Non-reserved keywords:
//     Same definition as the one when `spark.sql.ansi.enabled=true`.
// - Strict-non-reserved keywords:
//     A strict version of non-reserved keywords, which can not be used as table alias.
// You can find the full keywords list by searching "Start of the keywords list" in this file.
// The strict-non-reserved keywords are listed in `strictNonReserved`.
// The non-reserved keywords are listed in `nonReserved`.
// These 2 together contain all the keywords.
strictNonReserved
    : ANTI
    | CROSS
    | EXCEPT
    | FULL
    | INNER
    | INTERSECT
    | JOIN
    | LEFT
    | NATURAL
    | ON
    | RIGHT
    | SEMI
    | SETMINUS
    | UNION
    | USING
    ;

nonReserved
    : ADD
    | AFTER
    | ALL
    | ALTER
    | ANALYZE
    | AND
    | ANY
    | ARCHIVE
    | ARRAY
    | AS
    | ASC
    | AT
    | AUTHORIZATION
    | BETWEEN
    | BOTH
    | BUCKET
    | BUCKETS
    | BY
    | CACHE
    | CASCADE
    | CASE
    | CAST
    | CHANGE
    | CHECK
    | CLEAR
    | CLUSTER
    | CLUSTERED
    | CODEGEN
    | COLLATE
    | COLLECTION
    | COLUMN
    | COLUMNS
    | COMMENT
    | COMMIT
    | COMPACT
    | COMPACTIONS
    | COMPUTE
    | CONCATENATE
    | CONSTRAINT
    | COST
    | CREATE
    | CUBE
    | CURRENT
    | CURRENT_DATE
    | CURRENT_TIME
    | CURRENT_TIMESTAMP
    | CURRENT_USER
    | DATA
    | DATABASE
    | DATABASES
    | DAY
    | DAYS
    | DBPROPERTIES
    | DEFAULT
    | DEFINED
    | DELETE
    | DELIMITED
    | DESC
    | DESCRIBE
    | DFS
    | DIRECTORIES
    | DIRECTORY
    | DISTINCT
    | DISTRIBUTE
    | DIV
    | DROP
    | ELSE
    | END
    | ESCAPED
    | EXCHANGE
    | EXISTS
    | EXPLAIN
    | EXPORT
    | EXTENDED
    | EXTERNAL
    | EXTRACT
    | FALSE
    | FETCH
    | FIELDS
    | FILEFORMAT
    | FIRST
    | FIRST_VALUE
    | FOLLOWING
    | FOR
    | FOREIGN
    | FORMAT
    | FORMATTED
    | FROM
    | FUNCTION
    | FUNCTIONS
    | GLOBAL
    | GRANT
    | GROUP
    | GROUPING
    | HAVING
    | HOUR
    | HOURS
    | IF
    | IGNORE
    | IMPORT
    | IN
    | INDEX
    | INDEXES
    | INPATH
    | INPUTFORMAT
    | INSERT
    | INTERVAL
    | INTO
    | IS
    | ITEMS
    | KEYS
    | LAST
    | LAST_VALUE
    | LATERAL
    | LAZY
    | LEADING
    | LIKE
    | LIMIT
    | LINES
    | LIST
    | LOAD
    | LOCAL
    | LOCATION
    | LOCK
    | LOCKS
    | LOGICAL
    | MACRO
    | MAP
    | MATCHED
    | MERGE
    | MICROSECOND
    | MICROSECONDS
    | MILLISECOND
    | MILLISECONDS
    | MINUTE
    | MINUTES
    | MONTH
    | MONTHS
    | MSCK
    | NAMESPACE
    | NAMESPACES
    | NO
    | NOT
    | NULL
    | NULLS
    | OF
    | ONLY
    | OPTION
    | OPTIONS
    | OR
    | ORDER
    | OUT
    | OUTER
    | OUTPUTFORMAT
    | OVER
    | OVERLAPS
    | OVERLAY
    | OVERWRITE
    | PARTITION
    | PARTITIONED
    | PARTITIONS
    | PERCENTLIT
    | PIVOT
    | PLACING
    | POSITION
    | PRECEDING
    | PRIMARY
    | PRINCIPALS
    | PROPERTIES
    | PURGE
    | QUERY
    | RANGE
    | RECORDREADER
    | RECORDWRITER
    | RECOVER
    | REDUCE
    | REFERENCES
    | REFRESH
    | RENAME
    | REPAIR
    | REPLACE
    | RESET
    | RESPECT
    | RESTRICT
    | REVOKE
    | RLIKE
    | ROLE
    | ROLES
    | ROLLBACK
    | ROLLUP
    | ROW
    | ROWS
    | SCHEMA
    | SECOND
    | SECONDS
    | SELECT
    | SEPARATED
    | SERDE
    | SERDEPROPERTIES
    | SESSION_USER
    | SET
    | SETS
    | SHOW
    | SKEWED
    | SOME
    | SORT
    | SORTED
    | START
    | STATISTICS
    | STORED
    | STRATIFY
    | STRUCT
    | SUBSTR
    | SUBSTRING
    | TABLE
    | TABLES
    | TABLESAMPLE
    | TBLPROPERTIES
    | TEMPORARY
    | TERMINATED
    | THEN
    | TO
    | TOUCH
    | TRAILING
    | TRANSACTION
    | TRANSACTIONS
    | TRANSFORM
    | TRIM
    | TRUE
    | TRUNCATE
    | TYPE
    | UNARCHIVE
    | UNBOUNDED
    | UNCACHE
    | UNIQUE
    | UNKNOWN
    | UNLOCK
    | UNSET
    | UPDATE
    | USE
    | USER
    | VALUES
    | VIEW
    | WEEK
    | WEEKS
    | WHEN
    | WHERE
    | WINDOW
    | WITH
    | YEAR
    | YEARS
    ;

// NOTE: If you add a new token in the list below, you should update the list of keywords
// in `docs/sql-keywords.md`. If the token is a non-reserved keyword,
// please update `ansiNonReserved` and `nonReserved` as well.

//============================
// Start of the keywords list
//============================
ADD: 'ADD';
AFTER: 'AFTER';
ALL: 'ALL';
ALTER: 'ALTER';
ANALYZE: 'ANALYZE';
AND: 'AND';
ANTI: 'ANTI';
ANY: 'ANY';
ARCHIVE: 'ARCHIVE';
ARRAY: 'ARRAY';
AS: 'AS';
ASC: 'ASC';
AT: 'AT';
AUTHORIZATION: 'AUTHORIZATION';
BETWEEN: 'BETWEEN';
BOTH: 'BOTH';
BUCKET: 'BUCKET';
BUCKETS: 'BUCKETS';
BY: 'BY';
CACHE: 'CACHE';
CASCADE: 'CASCADE';
CASE: 'CASE';
CAST: 'CAST';
CHANGE: 'CHANGE';
CHECK: 'CHECK';
CLEAR: 'CLEAR';
CLUSTER: 'CLUSTER';
CLUSTERED: 'CLUSTERED';
CODEGEN: 'CODEGEN';
COLLATE: 'COLLATE';
COLLECTION: 'COLLECTION';
COLUMN: 'COLUMN';
COLUMNS: 'COLUMNS';
COMMENT: 'COMMENT';
DEFAULT: 'DEFAULT';
COMMIT: 'COMMIT';
COMPACT: 'COMPACT';
COMPACTIONS: 'COMPACTIONS';
COMPUTE: 'COMPUTE';
CONCATENATE: 'CONCATENATE';
CONSTRAINT: 'CONSTRAINT';
COST: 'COST';
CREATE: 'CREATE';
CROSS: 'CROSS';
CUBE: 'CUBE';
CURRENT: 'CURRENT';
CURRENT_DATE: 'CURRENT_DATE';
CURRENT_TIME: 'CURRENT_TIME';
CURRENT_TIMESTAMP: 'CURRENT_TIMESTAMP';
CURRENT_USER: 'CURRENT_USER';
DATA: 'DATA';
DATABASE: 'DATABASE';
DATABASES: 'DATABASES' | 'SCHEMAS';
DAY: 'DAY';
DAYS: 'DAYS';
DBPROPERTIES: 'DBPROPERTIES';
DEFINED: 'DEFINED';
DELETE: 'DELETE';
DELIMITED: 'DELIMITED';
DESC: 'DESC';
DESCRIBE: 'DESCRIBE';
DFS: 'DFS';
DIRECTORIES: 'DIRECTORIES';
DIRECTORY: 'DIRECTORY';
DISTINCT: 'DISTINCT';
DISTRIBUTE: 'DISTRIBUTE';
DROP: 'DROP';
ELSE: 'ELSE';
END: 'END';
ESCAPED: 'ESCAPED';
EXCEPT: 'EXCEPT';
EXCHANGE: 'EXCHANGE';
EXISTS: 'EXISTS';
EXPLAIN: 'EXPLAIN';
EXPORT: 'EXPORT';
EXTENDED: 'EXTENDED';
EXTERNAL: 'EXTERNAL';
EXTRACT: 'EXTRACT';
FALSE: 'FALSE';
FETCH: 'FETCH';
FIELDS: 'FIELDS';
FILEFORMAT: 'FILEFORMAT';
FIRST: 'FIRST';
FIRST_VALUE: 'FIRST_VALUE';
FOLLOWING: 'FOLLOWING';
FOR: 'FOR';
FOREIGN: 'FOREIGN';
FORMAT: 'FORMAT';
FORMATTED: 'FORMATTED';
FROM: 'FROM';
FULL: 'FULL';
FUNCTION: 'FUNCTION';
FUNCTIONS: 'FUNCTIONS';
GLOBAL: 'GLOBAL';
GRANT: 'GRANT';
GROUP: 'GROUP';
GROUPING: 'GROUPING';
HAVING: 'HAVING';
HOUR: 'HOUR';
HOURS: 'HOURS';
IF: 'IF';
IGNORE: 'IGNORE';
IMPORT: 'IMPORT';
IN: 'IN';
INDEX: 'INDEX';
INDEXES: 'INDEXES';
INNER: 'INNER';
INPATH: 'INPATH';
INPUTFORMAT: 'INPUTFORMAT';
INSERT: 'INSERT';
INTERSECT: 'INTERSECT';
INTERVAL: 'INTERVAL';
INTO: 'INTO';
IS: 'IS';
ITEMS: 'ITEMS';
JOIN: 'JOIN';
KEYS: 'KEYS';
LAST: 'LAST';
LAST_VALUE: 'LAST_VALUE';
LATERAL: 'LATERAL';
LAZY: 'LAZY';
LEADING: 'LEADING';
LEFT: 'LEFT';
LIKE: 'LIKE';
LIMIT: 'LIMIT';
LINES: 'LINES';
LIST: 'LIST';
LOAD: 'LOAD';
LOCAL: 'LOCAL';
LOCATION: 'LOCATION';
LOCK: 'LOCK';
LOCKS: 'LOCKS';
LOGICAL: 'LOGICAL';
MACRO: 'MACRO';
MAP: 'MAP';
MATCHED: 'MATCHED';
MERGE: 'MERGE';
MICROSECOND: 'MICROSECOND';
MICROSECONDS: 'MICROSECONDS';
MILLISECOND: 'MILLISECOND';
MILLISECONDS: 'MILLISECONDS';
MINUTE: 'MINUTE';
MINUTES: 'MINUTES';
MONTH: 'MONTH';
MONTHS: 'MONTHS';
MSCK: 'MSCK';
NAMESPACE: 'NAMESPACE';
NAMESPACES: 'NAMESPACES';
NATURAL: 'NATURAL';
NO: 'NO';
NOT: 'NOT' | '!';
NULL: 'NULL';
NULLS: 'NULLS';
OF: 'OF';
ON: 'ON';
ONLY: 'ONLY';
OPTION: 'OPTION';
OPTIONS: 'OPTIONS';
OR: 'OR';
ORDER: 'ORDER';
OUT: 'OUT';
OUTER: 'OUTER';
OUTPUTFORMAT: 'OUTPUTFORMAT';
OVER: 'OVER';
OVERLAPS: 'OVERLAPS';
OVERLAY: 'OVERLAY';
OVERWRITE: 'OVERWRITE';
PARTITION: 'PARTITION';
PARTITIONED: 'PARTITIONED';
PARTITIONS: 'PARTITIONS';
PERCENTLIT: 'PERCENT';
PIVOT: 'PIVOT';
PLACING: 'PLACING';
POSITION: 'POSITION';
PRECEDING: 'PRECEDING';
PRIMARY: 'PRIMARY';
PRINCIPALS: 'PRINCIPALS';
PROPERTIES: 'PROPERTIES';
PURGE: 'PURGE';
QUERY: 'QUERY';
RANGE: 'RANGE';
RECORDREADER: 'RECORDREADER';
RECORDWRITER: 'RECORDWRITER';
RECOVER: 'RECOVER';
REDUCE: 'REDUCE';
REFERENCES: 'REFERENCES';
REFRESH: 'REFRESH';
RENAME: 'RENAME';
REPAIR: 'REPAIR';
REPLACE: 'REPLACE';
RESET: 'RESET';
RESPECT: 'RESPECT';
RESTRICT: 'RESTRICT';
REVOKE: 'REVOKE';
RIGHT: 'RIGHT';
RLIKE: 'RLIKE' | 'REGEXP';
ROLE: 'ROLE';
ROLES: 'ROLES';
ROLLBACK: 'ROLLBACK';
ROLLUP: 'ROLLUP';
ROW: 'ROW';
ROWS: 'ROWS';
SCHEMA: 'SCHEMA';
SECOND: 'SECOND';
SECONDS: 'SECONDS';
SELECT: 'SELECT';
SEMI: 'SEMI';
SEPARATED: 'SEPARATED';
SERDE: 'SERDE';
SERDEPROPERTIES: 'SERDEPROPERTIES';
SESSION_USER: 'SESSION_USER';
SET: 'SET';
SETMINUS: 'MINUS';
SETS: 'SETS';
SHOW: 'SHOW';
SKEWED: 'SKEWED';
SOME: 'SOME';
SORT: 'SORT';
SORTED: 'SORTED';
START: 'START';
STATISTICS: 'STATISTICS';
STORED: 'STORED';
STRATIFY: 'STRATIFY';
STRUCT: 'STRUCT';
SUBSTR: 'SUBSTR';
SUBSTRING: 'SUBSTRING';
TABLE: 'TABLE';
TABLES: 'TABLES';
TABLESAMPLE: 'TABLESAMPLE';
TBLPROPERTIES: 'TBLPROPERTIES';
TEMPORARY: 'TEMPORARY' | 'TEMP';
TERMINATED: 'TERMINATED';
THEN: 'THEN';
TO: 'TO';
TOUCH: 'TOUCH';
TRAILING: 'TRAILING';
TRANSACTION: 'TRANSACTION';
TRANSACTIONS: 'TRANSACTIONS';
TRANSFORM: 'TRANSFORM';
TRIM: 'TRIM';
TRUE: 'TRUE';
TRUNCATE: 'TRUNCATE';
TYPE: 'TYPE';
UNARCHIVE: 'UNARCHIVE';
UNBOUNDED: 'UNBOUNDED';
UNCACHE: 'UNCACHE';
UNION: 'UNION';
UNIQUE: 'UNIQUE';
UNKNOWN: 'UNKNOWN';
UNLOCK: 'UNLOCK';
UNSET: 'UNSET';
UPDATE: 'UPDATE';
USE: 'USE';
USER: 'USER';
USING: 'USING';
VALUES: 'VALUES';
VIEW: 'VIEW';
WEEK: 'WEEK';
WEEKS: 'WEEKS';
WHEN: 'WHEN';
WHERE: 'WHERE';
WINDOW: 'WINDOW';
WITH: 'WITH';
YEAR: 'YEAR';
YEARS: 'YEARS';
//============================
// End of the keywords list
//============================

EQ  : '=' | '==';
NSEQ: '<=>';
NEQ : '<>';
NEQJ: '!=';
LT  : '<';
LTE : '<=' | '!>';
GT  : '>';
GTE : '>=' | '!<';

PLUS: '+';
MINUS: '-';
ASTERISK: '*';
SLASH: '/';
PERCENT: '%';
DIV: 'DIV';
TILDE: '~';
AMPERSAND: '&';
PIPE: '|';
CONCAT_PIPE: '||';
HAT: '^';

STRING
    : '\'' ( ~('\''|'\\') | ('\\' .) )* '\''
    | '"' ( ~('"'|'\\') | ('\\' .) )* '"'
    ;

BIGINT_LITERAL
    : DIGIT+ 'L'
    ;

SMALLINT_LITERAL
    : DIGIT+ 'S'
    ;

TINYINT_LITERAL
    : DIGIT+ 'Y'
    ;

INTEGER_VALUE
    : DIGIT+
    ;

DECIMAL_VALUE
    : DIGIT+ EXPONENT
    | DECIMAL_DIGITS EXPONENT? {isValidDecimal()}?
    ;

DOUBLE_LITERAL
    : DIGIT+ EXPONENT? 'D'
    | DECIMAL_DIGITS EXPONENT? 'D' {isValidDecimal()}?
    ;

BIGDECIMAL_LITERAL
    : DIGIT+ EXPONENT? 'BD'
    | DECIMAL_DIGITS EXPONENT? 'BD' {isValidDecimal()}?
    ;

IDENTIFIER
    : (LETTER | DIGIT | '_')+
    ;

BACKQUOTED_IDENTIFIER
    : '`' ( ~'`' | '``' )* '`'
    ;

fragment DECIMAL_DIGITS
    : DIGIT+ '.' DIGIT*
    | '.' DIGIT+
    ;

fragment EXPONENT
    : 'E' [+-]? DIGIT+
    ;

fragment DIGIT
    : [0-9]
    ;

fragment LETTER
    : [A-Z]
    ;

SIMPLE_COMMENT
    : '--' ~[\r\n]* '\r'? '\n'? -> channel(HIDDEN)
    ;

BRACKETED_EMPTY_COMMENT
    : '/**/' -> channel(HIDDEN)
    ;

BRACKETED_COMMENT
    : '/*' ~[+] .*? '*/' -> channel(HIDDEN)
    ;

WS
    : [ \r\n\t]+ -> channel(HIDDEN)
    ;

// Catch-all for anything we can't recognize.
// We use this to be able to ignore and recover all the text
// when splitting statements with DelimiterLexer
UNRECOGNIZED
    : .
    ;<|MERGE_RESOLUTION|>--- conflicted
+++ resolved
@@ -865,11 +865,7 @@
     ;
 
 colType
-<<<<<<< HEAD
-    : identifier dataType (DEFAULT defaultValueExpression)? (COMMENT STRING)?
-=======
-    : colName=errorCapturingIdentifier dataType (COMMENT STRING)?
->>>>>>> 5cb05f41
+    : colName=errorCapturingIdentifier dataType (DEFAULT defaultValueExpression)? (COMMENT STRING)?
     ;
 
 complexColTypeList
