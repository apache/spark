--- conflicted
+++ resolved
@@ -343,17 +343,10 @@
     ;
 
 insertInto
-<<<<<<< HEAD
     : INSERT OVERWRITE TABLE? multipartIdentifier optionsHint? (partitionSpec (IF NOT EXISTS)?)?  identifierList?   #insertOverwriteTable
     | INSERT INTO TABLE? multipartIdentifier optionsHint? partitionSpec? (IF NOT EXISTS)? identifierList?           #insertIntoTable
     | INSERT OVERWRITE LOCAL? DIRECTORY path=STRING rowFormat? createFileFormat?                                    #insertOverwriteHiveDir
     | INSERT OVERWRITE LOCAL? DIRECTORY (path=STRING)? tableProvider (OPTIONS options=tablePropertyList)?           #insertOverwriteDir
-=======
-    : INSERT OVERWRITE TABLE? multipartIdentifier (partitionSpec (IF NOT EXISTS)?)?  identifierList?        #insertOverwriteTable
-    | INSERT INTO TABLE? multipartIdentifier partitionSpec? (IF NOT EXISTS)? identifierList?                #insertIntoTable
-    | INSERT OVERWRITE LOCAL? DIRECTORY path=STRING rowFormat? createFileFormat?                            #insertOverwriteHiveDir
-    | INSERT OVERWRITE LOCAL? DIRECTORY (path=STRING)? tableProvider (OPTIONS options=propertyList)?        #insertOverwriteDir
->>>>>>> 2c7f2015
     ;
 
 partitionSpecLocation
