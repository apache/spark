--- conflicted
+++ resolved
@@ -28,17 +28,13 @@
 public interface MergeSummary extends WriteSummary {
 
   /**
-<<<<<<< HEAD
    * Returns the number of source rows.
    */
   long numSourceRows();
 
   /**
-   * Returns the number of target rows copied unmodified because they did not match any action.
-=======
    * Returns the number of target rows copied unmodified because they did not match any action,
    * or -1 if not found.
->>>>>>> fb8dbd70
    */
   long numTargetRowsCopied();
 
