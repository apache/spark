--- conflicted
+++ resolved
@@ -111,10 +111,10 @@
     return toPhysVal(Geometry.fromWkb(wkb));
   }
 
-<<<<<<< HEAD
   public static GeometryVal stGeomFromWKB(byte[] wkb, int srid) {
     return toPhysVal(Geometry.fromWkb(wkb, srid));
-=======
+  }
+
   // ST_SetSrid
   public static GeographyVal stSetSrid(GeographyVal geo, int srid) {
     // We only allow setting the SRID to geographic values.
@@ -138,7 +138,6 @@
     // Set the SRID of the copy to the specified value.
     copy.setSrid(srid);
     return toPhysVal(copy);
->>>>>>> 40a51262
   }
 
   // ST_Srid
