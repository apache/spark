/*
 * Licensed to the Apache Software Foundation (ASF) under one or more
 * contributor license agreements.  See the NOTICE file distributed with
 * this work for additional information regarding copyright ownership.
 * The ASF licenses this file to You under the Apache License, Version 2.0
 * (the "License"); you may not use this file except in compliance with
 * the License.  You may obtain a copy of the License at
 *
 *    http://www.apache.org/licenses/LICENSE-2.0
 *
 * Unless required by applicable law or agreed to in writing, software
 * distributed under the License is distributed on an "AS IS" BASIS,
 * WITHOUT WARRANTIES OR CONDITIONS OF ANY KIND, either express or implied.
 * See the License for the specific language governing permissions and
 * limitations under the License.
 */

package org.apache.spark.sql.catalyst.trees

// Enums for commonly encountered tree patterns in rewrite rules.
object TreePattern extends Enumeration  {
  type TreePattern = Value

  // Enum Ids start from 0.
  // Expression patterns (alphabetically ordered)
<<<<<<< HEAD
  val DYNAMIC_PRUNING_SUBQUERY: Value = Value(0)
  val EXISTS_SUBQUERY = Value
  val EXPRESSION_WITH_RANDOM_SEED = Value
  val IN: Value = Value
  val IN_SUBQUERY: Value = Value
  val LIST_SUBQUERY: Value = Value
  val PLAN_EXPRESSION: Value = Value
  val SCALAR_SUBQUERY: Value = Value
=======
  val ATTRIBUTE_REFERENCE = Value(0)
  val EXPRESSION_WITH_RANDOM_SEED = Value
  val IN: Value = Value
  val LITERAL: Value = Value
  val NULL_LITERAL: Value = Value
  val TRUE_OR_FALSE_LITERAL: Value = Value
>>>>>>> aa0d00de
  val WINDOW_EXPRESSION: Value = Value

  // Logical plan patterns (alphabetically ordered)
  val INNER_LIKE_JOIN: Value = Value
  val JOIN: Value = Value
  val LEFT_SEMI_OR_ANTI_JOIN: Value = Value
  val NATURAL_LIKE_JOIN: Value = Value
  val OUTER_JOIN: Value = Value
}<|MERGE_RESOLUTION|>--- conflicted
+++ resolved
@@ -23,23 +23,18 @@
 
   // Enum Ids start from 0.
   // Expression patterns (alphabetically ordered)
-<<<<<<< HEAD
-  val DYNAMIC_PRUNING_SUBQUERY: Value = Value(0)
+  val ATTRIBUTE_REFERENCE = Value(0)
+  val DYNAMIC_PRUNING_SUBQUERY: Value = Value
   val EXISTS_SUBQUERY = Value
   val EXPRESSION_WITH_RANDOM_SEED = Value
   val IN: Value = Value
   val IN_SUBQUERY: Value = Value
   val LIST_SUBQUERY: Value = Value
+  val LITERAL: Value = Value
+  val NULL_LITERAL: Value = Value
   val PLAN_EXPRESSION: Value = Value
   val SCALAR_SUBQUERY: Value = Value
-=======
-  val ATTRIBUTE_REFERENCE = Value(0)
-  val EXPRESSION_WITH_RANDOM_SEED = Value
-  val IN: Value = Value
-  val LITERAL: Value = Value
-  val NULL_LITERAL: Value = Value
   val TRUE_OR_FALSE_LITERAL: Value = Value
->>>>>>> aa0d00de
   val WINDOW_EXPRESSION: Value = Value
 
   // Logical plan patterns (alphabetically ordered)
