--- conflicted
+++ resolved
@@ -165,17 +165,11 @@
    *   StringType -> String
    *   DecimalType -> java.math.BigDecimal
    *
-<<<<<<< HEAD
-   *   DateType -> java.sql.Date
-   *   TimestampType -> java.sql.Timestamp
-   *   TimeType      -> java.sql.Time
-=======
    *   DateType -> java.sql.Date if spark.sql.datetime.java8API.enabled is false
    *   DateType -> java.time.LocalDate if spark.sql.datetime.java8API.enabled is true
    *
    *   TimestampType -> java.sql.Timestamp if spark.sql.datetime.java8API.enabled is false
    *   TimestampType -> java.time.Instant if spark.sql.datetime.java8API.enabled is true
->>>>>>> 9b792518
    *
    *   BinaryType -> byte array
    *   ArrayType -> scala.collection.Seq (use getList for java.util.List)
@@ -199,17 +193,11 @@
    *   StringType -> String
    *   DecimalType -> java.math.BigDecimal
    *
-<<<<<<< HEAD
-   *   DateType -> java.sql.Date
-   *   TimestampType -> java.sql.Timestamp
-   *   TimeType      -> java.sql.Time
-=======
    *   DateType -> java.sql.Date if spark.sql.datetime.java8API.enabled is false
    *   DateType -> java.time.LocalDate if spark.sql.datetime.java8API.enabled is true
    *
    *   TimestampType -> java.sql.Timestamp if spark.sql.datetime.java8API.enabled is false
    *   TimestampType -> java.time.Instant if spark.sql.datetime.java8API.enabled is true
->>>>>>> 9b792518
    *
    *   BinaryType -> byte array
    *   ArrayType -> scala.collection.Seq (use getList for java.util.List)
