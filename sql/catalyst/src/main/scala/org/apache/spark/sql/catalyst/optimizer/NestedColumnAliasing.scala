/*
 * Licensed to the Apache Software Foundation (ASF) under one or more
 * contributor license agreements.  See the NOTICE file distributed with
 * this work for additional information regarding copyright ownership.
 * The ASF licenses this file to You under the Apache License, Version 2.0
 * (the "License"); you may not use this file except in compliance with
 * the License.  You may obtain a copy of the License at
 *
 *    http://www.apache.org/licenses/LICENSE-2.0
 *
 * Unless required by applicable law or agreed to in writing, software
 * distributed under the License is distributed on an "AS IS" BASIS,
 * WITHOUT WARRANTIES OR CONDITIONS OF ANY KIND, either express or implied.
 * See the License for the specific language governing permissions and
 * limitations under the License.
 */

package org.apache.spark.sql.catalyst.optimizer

import org.apache.spark.sql.catalyst.expressions._
import org.apache.spark.sql.catalyst.plans.logical._
import org.apache.spark.sql.internal.SQLConf
import org.apache.spark.sql.types._

/**
 * This aims to handle a nested column aliasing pattern inside the `ColumnPruning` optimizer rule.
 * If a project or its child references to nested fields, and not all the fields
 * in a nested attribute are used, we can substitute them by alias attributes; then a project
 * of the nested fields as aliases on the children of the child will be created.
 */
object NestedColumnAliasing {

  def unapply(plan: LogicalPlan)
    : Option[(Map[ExtractValue, Alias], Map[ExprId, Seq[Alias]])] = plan match {
    case Project(projectList, child)
        if SQLConf.get.nestedSchemaPruningEnabled && canProjectPushThrough(child) =>
<<<<<<< HEAD
      val exprCandidatesToPrune = projectList ++ child.expressions
      getAliasSubMap(exprCandidatesToPrune, child.producedAttributes.toSeq)
=======
      getAliasSubMap(projectList)

    case plan if SQLConf.get.nestedSchemaPruningEnabled && canPruneOn(plan) =>
      val exprCandidatesToPrune = plan.expressions
      getAliasSubMap(exprCandidatesToPrune, plan.producedAttributes.toSeq)

>>>>>>> c4005193
    case _ => None
  }

  /**
   * Replace nested columns to prune unused nested columns later.
   */
  def replaceToAliases(
      plan: LogicalPlan,
      nestedFieldToAlias: Map[ExtractValue, Alias],
      attrToAliases: Map[ExprId, Seq[Alias]]): LogicalPlan = plan match {
    case Project(projectList, child) =>
      Project(
        getNewProjectList(projectList, nestedFieldToAlias),
<<<<<<< HEAD
        replaceWithAliases(child, nestedFieldToAlias, attrToAliases))
=======
        replaceChildrenWithAliases(child, nestedFieldToAlias, attrToAliases))

    // The operators reaching here was already guarded by `canPruneOn`.
    case other =>
      replaceChildrenWithAliases(other, nestedFieldToAlias, attrToAliases)
>>>>>>> c4005193
  }

  /**
   * Return a replaced project list.
   */
  def getNewProjectList(
      projectList: Seq[NamedExpression],
      nestedFieldToAlias: Map[ExtractValue, Alias]): Seq[NamedExpression] = {
    projectList.map(_.transform {
      case f: ExtractValue if nestedFieldToAlias.contains(f) =>
        nestedFieldToAlias(f).toAttribute
    }.asInstanceOf[NamedExpression])
  }

  /**
   * Return a plan with new children replaced with aliases, and expressions replaced with
   * aliased attributes.
   */
  def replaceWithAliases(
      plan: LogicalPlan,
      nestedFieldToAlias: Map[ExtractValue, Alias],
      attrToAliases: Map[ExprId, Seq[Alias]]): LogicalPlan = {
    plan.withNewChildren(plan.children.map { plan =>
      Project(plan.output.flatMap(a => attrToAliases.getOrElse(a.exprId, Seq(a))), plan)
    }).transformExpressions {
      case f: ExtractValue if nestedFieldToAlias.contains(f) =>
        nestedFieldToAlias(f).toAttribute
    }
<<<<<<< HEAD
=======
  }

  /**
   * Returns true for those operators that we can prune nested column on it.
   */
  private def canPruneOn(plan: LogicalPlan) = plan match {
    case _: Aggregate => true
    case _: Expand => true
    case _ => false
>>>>>>> c4005193
  }

  /**
   * Returns true for those operators that project can be pushed through.
   */
  private def canProjectPushThrough(plan: LogicalPlan) = plan match {
    case _: GlobalLimit => true
    case _: LocalLimit => true
    case _: Repartition => true
    case _: Sample => true
    case _: RepartitionByExpression => true
    case _: Join => true
    case _ => false
  }

  /**
   * Return root references that are individually accessed as a whole, and `GetStructField`s
   * or `GetArrayStructField`s which on top of other `ExtractValue`s or special expressions.
   * Check `SelectedField` to see which expressions should be listed here.
   */
  private def collectRootReferenceAndExtractValue(e: Expression): Seq[Expression] = e match {
    case _: AttributeReference => Seq(e)
    case GetStructField(_: ExtractValue | _: AttributeReference, _, _) => Seq(e)
    case GetArrayStructFields(_: MapValues |
                              _: MapKeys |
                              _: ExtractValue |
                              _: AttributeReference, _, _, _, _) => Seq(e)
    case es if es.children.nonEmpty => es.children.flatMap(collectRootReferenceAndExtractValue)
    case _ => Seq.empty
  }

  /**
   * Return two maps in order to replace nested fields to aliases.
   *
   * If `exclusiveAttrs` is given, any nested field accessors of these attributes
   * won't be considered in nested fields aliasing.
   *
   * 1. ExtractValue -> Alias: A new alias is created for each nested field.
   * 2. ExprId -> Seq[Alias]: A reference attribute has multiple aliases pointing it.
   */
  def getAliasSubMap(exprList: Seq[Expression], exclusiveAttrs: Seq[Attribute] = Seq.empty)
    : Option[(Map[ExtractValue, Alias], Map[ExprId, Seq[Alias]])] = {
    val (nestedFieldReferences, otherRootReferences) =
      exprList.flatMap(collectRootReferenceAndExtractValue).partition {
        case _: ExtractValue => true
        case _ => false
      }

    val exclusiveAttrSet = AttributeSet(exclusiveAttrs ++ otherRootReferences)
    val aliasSub = nestedFieldReferences.asInstanceOf[Seq[ExtractValue]]
      .filter(!_.references.subsetOf(exclusiveAttrSet))
      .groupBy(_.references.head)
      .flatMap { case (attr, nestedFields: Seq[ExtractValue]) =>
        // Each expression can contain multiple nested fields.
        // Note that we keep the original names to deliver to parquet in a case-sensitive way.
        val nestedFieldToAlias = nestedFields.distinct.map { f =>
          val exprId = NamedExpression.newExprId
          (f, Alias(f, s"_gen_alias_${exprId.id}")(exprId, Seq.empty, None))
        }

        // If all nested fields of `attr` are used, we don't need to introduce new aliases.
        // By default, ColumnPruning rule uses `attr` already.
        if (nestedFieldToAlias.nonEmpty &&
            nestedFieldToAlias
              .map { case (nestedField, _) => totalFieldNum(nestedField.dataType) }
              .sum < totalFieldNum(attr.dataType)) {
          Some(attr.exprId -> nestedFieldToAlias)
        } else {
          None
        }
      }

    if (aliasSub.isEmpty) {
      None
    } else {
      Some((aliasSub.values.flatten.toMap, aliasSub.map(x => (x._1, x._2.map(_._2)))))
    }
  }

  /**
   * Return total number of fields of this type. This is used as a threshold to use nested column
   * pruning. It's okay to underestimate. If the number of reference is bigger than this, the parent
   * reference is used instead of nested field references.
   */
  private def totalFieldNum(dataType: DataType): Int = dataType match {
    case _: AtomicType => 1
    case StructType(fields) => fields.map(f => totalFieldNum(f.dataType)).sum
    case ArrayType(elementType, _) => totalFieldNum(elementType)
    case MapType(keyType, valueType, _) => totalFieldNum(keyType) + totalFieldNum(valueType)
    case _ => 1 // UDT and others
  }
}

/**
 * This prunes unnessary nested columns from `Generate` and optional `Project` on top
 * of it.
 */
object GeneratorNestedColumnAliasing {
  def unapply(plan: LogicalPlan): Option[LogicalPlan] = plan match {
    // Either `nestedPruningOnExpressions` or `nestedSchemaPruningEnabled` is enabled, we
    // need to prune nested columns through Project and under Generate. The difference is
    // when `nestedSchemaPruningEnabled` is on, nested columns will be pruned further at
    // file format readers if it is supported.
    case Project(projectList, g: Generate) if (SQLConf.get.nestedPruningOnExpressions ||
        SQLConf.get.nestedSchemaPruningEnabled) && canPruneGenerator(g.generator) =>
      // On top on `Generate`, a `Project` that might have nested column accessors.
      // We try to get alias maps for both project list and generator's children expressions.
      val exprsToPrune = projectList ++ g.generator.children
      NestedColumnAliasing.getAliasSubMap(exprsToPrune, g.qualifiedGeneratorOutput).map {
        case (nestedFieldToAlias, attrToAliases) =>
          val newChild = pruneGenerate(g, nestedFieldToAlias, attrToAliases)
          Project(NestedColumnAliasing.getNewProjectList(projectList, nestedFieldToAlias), newChild)
      }

    case g: Generate if SQLConf.get.nestedSchemaPruningEnabled &&
        canPruneGenerator(g.generator) =>
      // If any child output is required by higher projection, we cannot prune on it even we
      // only use part of nested column of it. A required child output means it is referred
      // as a whole or partially by higher projection, pruning it here will cause unresolved
      // query plan.
      NestedColumnAliasing.getAliasSubMap(
        g.generator.children, g.requiredChildOutput).map {
        case (nestedFieldToAlias, attrToAliases) =>
          pruneGenerate(g, nestedFieldToAlias, attrToAliases)
      }

    case _ =>
      None
  }

  private def pruneGenerate(
      g: Generate,
      nestedFieldToAlias: Map[ExtractValue, Alias],
      attrToAliases: Map[ExprId, Seq[Alias]]): LogicalPlan = {
    // Defer updating `Generate.unrequiredChildIndex` to next round of `ColumnPruning`.
<<<<<<< HEAD
    NestedColumnAliasing.replaceWithAliases(g, nestedFieldToAlias, attrToAliases)
=======
    NestedColumnAliasing.replaceChildrenWithAliases(g, nestedFieldToAlias, attrToAliases)
>>>>>>> c4005193
  }

  /**
   * This is a while-list for pruning nested fields at `Generator`.
   */
  def canPruneGenerator(g: Generator): Boolean = g match {
    case _: Explode => true
    case _: Stack => true
    case _: PosExplode => true
    case _: Inline => true
    case _ => false
  }
}<|MERGE_RESOLUTION|>--- conflicted
+++ resolved
@@ -34,17 +34,13 @@
     : Option[(Map[ExtractValue, Alias], Map[ExprId, Seq[Alias]])] = plan match {
     case Project(projectList, child)
         if SQLConf.get.nestedSchemaPruningEnabled && canProjectPushThrough(child) =>
-<<<<<<< HEAD
       val exprCandidatesToPrune = projectList ++ child.expressions
       getAliasSubMap(exprCandidatesToPrune, child.producedAttributes.toSeq)
-=======
-      getAliasSubMap(projectList)
 
     case plan if SQLConf.get.nestedSchemaPruningEnabled && canPruneOn(plan) =>
       val exprCandidatesToPrune = plan.expressions
       getAliasSubMap(exprCandidatesToPrune, plan.producedAttributes.toSeq)
 
->>>>>>> c4005193
     case _ => None
   }
 
@@ -58,15 +54,11 @@
     case Project(projectList, child) =>
       Project(
         getNewProjectList(projectList, nestedFieldToAlias),
-<<<<<<< HEAD
         replaceWithAliases(child, nestedFieldToAlias, attrToAliases))
-=======
-        replaceChildrenWithAliases(child, nestedFieldToAlias, attrToAliases))
 
     // The operators reaching here was already guarded by `canPruneOn`.
     case other =>
-      replaceChildrenWithAliases(other, nestedFieldToAlias, attrToAliases)
->>>>>>> c4005193
+      replaceWithAliases(other, nestedFieldToAlias, attrToAliases)
   }
 
   /**
@@ -95,8 +87,6 @@
       case f: ExtractValue if nestedFieldToAlias.contains(f) =>
         nestedFieldToAlias(f).toAttribute
     }
-<<<<<<< HEAD
-=======
   }
 
   /**
@@ -106,7 +96,6 @@
     case _: Aggregate => true
     case _: Expand => true
     case _ => false
->>>>>>> c4005193
   }
 
   /**
@@ -242,11 +231,7 @@
       nestedFieldToAlias: Map[ExtractValue, Alias],
       attrToAliases: Map[ExprId, Seq[Alias]]): LogicalPlan = {
     // Defer updating `Generate.unrequiredChildIndex` to next round of `ColumnPruning`.
-<<<<<<< HEAD
     NestedColumnAliasing.replaceWithAliases(g, nestedFieldToAlias, attrToAliases)
-=======
-    NestedColumnAliasing.replaceChildrenWithAliases(g, nestedFieldToAlias, attrToAliases)
->>>>>>> c4005193
   }
 
   /**
