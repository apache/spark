/*
 * Licensed to the Apache Software Foundation (ASF) under one or more
 * contributor license agreements.  See the NOTICE file distributed with
 * this work for additional information regarding copyright ownership.
 * The ASF licenses this file to You under the Apache License, Version 2.0
 * (the "License"); you may not use this file except in compliance with
 * the License.  You may obtain a copy of the License at
 *
 *    http://www.apache.org/licenses/LICENSE-2.0
 *
 * Unless required by applicable law or agreed to in writing, software
 * distributed under the License is distributed on an "AS IS" BASIS,
 * WITHOUT WARRANTIES OR CONDITIONS OF ANY KIND, either express or implied.
 * See the License for the specific language governing permissions and
 * limitations under the License.
 */

package org.apache.spark.sql.catalyst.expressions

import org.apache.spark.sql.catalyst.plans.logical.{HintInfo, LogicalPlan, Project, Repartition, RepartitionByExpression, Sort}
import org.apache.spark.sql.catalyst.trees.TreePattern.{FUNCTION_TABLE_RELATION_ARGUMENT_EXPRESSION, TreePattern}
import org.apache.spark.sql.types.DataType

/**
 * This is the parsed representation of a relation argument for a TableValuedFunction call.
 * The syntax supports passing such relations one of two ways:
 *
 * 1. SELECT ... FROM tvf_call(TABLE t)
 * 2. SELECT ... FROM tvf_call(TABLE (<query>))
 *
 * In the former case, the relation argument directly refers to the name of a
 * table in the catalog. In the latter case, the relation argument comprises
 * a table subquery that may itself refer to one or more tables in its own
 * FROM clause.
 *
 * Each TABLE argument may also optionally include a PARTITION BY clause. If present, these indicate
 * how to logically split up the input relation such that the table-valued function evaluates
 * exactly once for each partition, and returns the union of all results. If no partitioning list is
 * present, this splitting of the input relation is undefined. Furthermore, if the PARTITION BY
 * clause includes a following ORDER BY clause, Catalyst will sort the rows in each partition such
 * that the table-valued function receives them one-by-one in the requested order. Otherwise, if no
 * such ordering is specified, the ordering of rows within each partition is undefined.
 *
 * @param plan the logical plan provided as input for the table argument as either a logical
 *             relation or as a more complex logical plan in the event of a table subquery.
 * @param outerAttrs outer references of this subquery plan, generally empty since these table
 *                   arguments do not allow correlated references currently
 * @param exprId expression ID of this subquery expression, generally generated afresh each time
 * @param partitionByExpressions if non-empty, the TABLE argument included the PARTITION BY clause
 *                               to indicate that the input relation should be repartitioned by the
 *                               hash of the provided expressions, such that all the rows with each
 *                               unique combination of values of the partitioning expressions will
 *                               be consumed by exactly one instance of the table function class.
 * @param withSinglePartition if true, the TABLE argument included the WITH SINGLE PARTITION clause
 *                            to indicate that the entire input relation should be repartitioned to
 *                            one worker for consumption by exactly one instance of the table
 *                            function class.
 * @param orderByExpressions if non-empty, the TABLE argument included the ORDER BY clause to
 *                           indicate that the rows within each partition of the table function are
 *                           to arrive in the provided order.
 */
case class FunctionTableSubqueryArgumentExpression(
    plan: LogicalPlan,
    outerAttrs: Seq[Expression] = Seq.empty,
    exprId: ExprId = NamedExpression.newExprId,
    partitionByExpressions: Seq[Expression] = Seq.empty,
    withSinglePartition: Boolean = false,
    orderByExpressions: Seq[SortOrder] = Seq.empty)
  extends SubqueryExpression(plan, outerAttrs, exprId, Seq.empty, None) with Unevaluable {

  assert(!(withSinglePartition && partitionByExpressions.nonEmpty),
    "WITH SINGLE PARTITION is mutually exclusive with PARTITION BY")

  override def dataType: DataType = plan.schema
  override def nullable: Boolean = false
  override def withNewPlan(plan: LogicalPlan): FunctionTableSubqueryArgumentExpression =
    copy(plan = plan)
  override def hint: Option[HintInfo] = None
  override def withNewHint(hint: Option[HintInfo]): FunctionTableSubqueryArgumentExpression =
    copy()
  override def toString: String = s"table-argument#${exprId.id} $conditionString"
  override lazy val canonicalized: Expression = {
    FunctionTableSubqueryArgumentExpression(
      plan.canonicalized,
      outerAttrs.map(_.canonicalized),
      ExprId(0),
      partitionByExpressions,
      withSinglePartition,
      orderByExpressions)
  }

  override protected def withNewChildrenInternal(
      newChildren: IndexedSeq[Expression]): FunctionTableSubqueryArgumentExpression =
    copy(outerAttrs = newChildren)

  final override def nodePatternsInternal: Seq[TreePattern] =
    Seq(FUNCTION_TABLE_RELATION_ARGUMENT_EXPRESSION)

  def hasRepartitioning: Boolean = withSinglePartition || partitionByExpressions.nonEmpty

  lazy val evaluable: LogicalPlan = {
    // If the TABLE argument includes the WITH SINGLE PARTITION or PARTITION BY or ORDER BY
    // clause(s), add a corresponding logical operator to represent the repartitioning operation in
    // the query plan.
    var subquery = plan
    if (partitionByExpressions.nonEmpty) {
      // Add a projection to project each of the partitioning expressions that it is not a simple
      // attribute that is already present in the plan output. Then add a sort operation by the
      // partition keys (plus any explicit ORDER BY items) since after the hash-based shuffle
      // operation, the rows from several partitions may arrive interleaved. In this way, the Python
      // UDTF evaluator is able to inspect the values of the partitioning expressions for adjacent
      // rows in order to determine when each partition ends and the next one begins.
      subquery = Project(
        projectList = subquery.output ++ extraProjectedPartitioningExpressions,
        child = subquery)
      val partitioningAttributes = partitioningExpressionIndexes.map(i => subquery.output(i))
      subquery = Sort(
        order = partitioningAttributes.map(e => SortOrder(e, Ascending)) ++ orderByExpressions,
        global = false,
        child = RepartitionByExpression(
          partitionExpressions = partitioningAttributes,
          optNumPartitions = None,
          child = subquery))
    }
    if (withSinglePartition) {
      subquery = Repartition(
        numPartitions = 1,
        shuffle = true,
        child = subquery)
      if (orderByExpressions.nonEmpty) {
        subquery = Sort(
          order = orderByExpressions,
          global = false,
          child = subquery)
      }
    }
    Project(Seq(Alias(CreateStruct(subquery.output), "c")()), subquery)
  }

  /**
   * These are the indexes of the PARTITION BY expressions within the concatenation of the child's
   * output attributes and the [[extraProjectedPartitioningExpressions]]. We send these indexes to
   * the Python UDTF evaluator so it knows which expressions to compare on adjacent rows to know
   * when the partition has changed.
   */
  lazy val partitioningExpressionIndexes: Seq[Int] = {
    val extraPartitionByExpressionsToIndexes: Map[Expression, Int] =
      extraProjectedPartitioningExpressions.map(_.child).zipWithIndex.toMap
    partitionByExpressions.map { e =>
      subqueryOutputs.get(e).getOrElse {
        extraPartitionByExpressionsToIndexes.get(e).get + plan.output.length
      }
    }
  }

  private lazy val extraProjectedPartitioningExpressions: Seq[Alias] = {
    partitionByExpressions.filter { e =>
      !subqueryOutputs.contains(e)
    }.zipWithIndex.map { case (expr, index) =>
      Alias(expr, s"partition_by_$index")()
    }
  }

  private lazy val subqueryOutputs: Map[Expression, Int] = plan.output.zipWithIndex.toMap
<<<<<<< HEAD
}
=======
}

object FunctionTableSubqueryArgumentExpression {
  /**
   * Returns a sequence of zero-based integer indexes identifying the values of a Python UDTF's
   * 'eval' method's *args list that correspond to partitioning columns of the input TABLE argument.
   */
  def partitionChildIndexes(udtfArguments: Seq[Expression]): Seq[Int] = {
    udtfArguments.zipWithIndex.flatMap { case (expr, index) =>
      expr match {
        case f: FunctionTableSubqueryArgumentExpression =>
          f.partitioningExpressionIndexes.map(_ + index)
        case _ =>
          Seq()
      }
    }
  }
}
>>>>>>> 87298db4
<|MERGE_RESOLUTION|>--- conflicted
+++ resolved
@@ -162,9 +162,6 @@
   }
 
   private lazy val subqueryOutputs: Map[Expression, Int] = plan.output.zipWithIndex.toMap
-<<<<<<< HEAD
-}
-=======
 }
 
 object FunctionTableSubqueryArgumentExpression {
@@ -183,4 +180,3 @@
     }
   }
 }
->>>>>>> 87298db4
