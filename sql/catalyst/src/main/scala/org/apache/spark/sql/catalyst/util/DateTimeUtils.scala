/*
 * Licensed to the Apache Software Foundation (ASF) under one or more
 * contributor license agreements.  See the NOTICE file distributed with
 * this work for additional information regarding copyright ownership.
 * The ASF licenses this file to You under the Apache License, Version 2.0
 * (the "License"); you may not use this file except in compliance with
 * the License.  You may obtain a copy of the License at
 *
 *    http://www.apache.org/licenses/LICENSE-2.0
 *
 * Unless required by applicable law or agreed to in writing, software
 * distributed under the License is distributed on an "AS IS" BASIS,
 * WITHOUT WARRANTIES OR CONDITIONS OF ANY KIND, either express or implied.
 * See the License for the specific language governing permissions and
 * limitations under the License.
 */

package org.apache.spark.sql.catalyst.util

import java.nio.charset.StandardCharsets
import java.sql.{Date, Timestamp}
import java.time._
import java.time.temporal.{ChronoField, ChronoUnit, IsoFields}
import java.util.{Locale, TimeZone}
import java.util.concurrent.TimeUnit._

import scala.util.control.NonFatal

import sun.util.calendar.ZoneInfo

import org.apache.spark.sql.catalyst.util.DateTimeConstants._
import org.apache.spark.sql.catalyst.util.RebaseDateTime._
import org.apache.spark.sql.types.Decimal
import org.apache.spark.unsafe.types.{CalendarInterval, UTF8String}

/**
 * Helper functions for converting between internal and external date and time representations.
 * Dates are exposed externally as java.sql.Date and are represented internally as the number of
 * dates since the Unix epoch (1970-01-01). Timestamps are exposed externally as java.sql.Timestamp
 * and are stored internally as longs, which are capable of storing timestamps with microsecond
 * precision.
 */
object DateTimeUtils {

  // see http://stackoverflow.com/questions/466321/convert-unix-timestamp-to-julian
  // it's 2440587.5, rounding up to compatible with Hive
  final val JULIAN_DAY_OF_EPOCH = 2440588

  final val julianCommonEraStart = Timestamp.valueOf("0001-01-01 00:00:00")

  final val TimeZoneUTC = TimeZone.getTimeZone("UTC")

  val TIMEZONE_OPTION = "timeZone"

  def getZoneId(timeZoneId: String): ZoneId = ZoneId.of(timeZoneId, ZoneId.SHORT_IDS)
  def getTimeZone(timeZoneId: String): TimeZone = {
    TimeZone.getTimeZone(getZoneId(timeZoneId))
  }

  def microsToDays(micros: Long): Int = {
    microsToDays(micros, ZoneId.systemDefault())
  }

  def microsToDays(micros: Long, zoneId: ZoneId): Int = {
    val instant = microsToInstant(micros)
    localDateToDays(LocalDateTime.ofInstant(instant, zoneId).toLocalDate)
  }

  def daysToMicros(days: Int): Long = {
    daysToMicros(days, ZoneId.systemDefault())
  }

  def daysToMicros(days: Int, zoneId: ZoneId): Long = {
    val instant = daysToLocalDate(days).atStartOfDay(zoneId).toInstant
    instantToMicros(instant)
  }

  // Converts the `micros` timestamp to string according to Hive TimestampWritable convention.
  def timestampToString(tf: TimestampFormatter, micros: Long): String = {
    tf.format(micros)
  }

  /**
   * Converts an instance of `java.sql.Date` to a number of days since the epoch
   * 1970-01-01 via extracting date fields `year`, `month`, `days` from the input,
   * creating a local date in Proleptic Gregorian calendar from the fields, and
   * getting the number of days from the resulted local date.
   *
   * This approach was taken to have the same local date as the triple of `year`,
   * `month`, `day` in the original hybrid calendar used by `java.sql.Date` and
   * Proleptic Gregorian calendar used by Spark since version 3.0.0, see SPARK-26651.
   *
   * @param date It represents a specific instant in time based on
   *             the hybrid calendar which combines Julian and
   *             Gregorian calendars.
   * @return The number of days since epoch from java.sql.Date.
   */
<<<<<<< HEAD
  def fromJavaDate(date: Date): Int = {
    val era = if (date.before(julianCommonEraStart)) 0 else 1
    val localDate = LocalDate
      .of(date.getYear + 1900, date.getMonth + 1, 1)
      .`with`(ChronoField.ERA, era)
      // Add days separately to convert dates existed in Julian calendar but not
      // in Proleptic Gregorian calendar. For example, 1000-02-29 is valid date
      // in Julian calendar because 1000 is a leap year but 1000 is not a leap
      // year in Proleptic Gregorian calendar. And 1000-02-29 doesn't exist in it.
      .plusDays(date.getDate - 1) // Returns the next valid date after `date.getDate - 1` days
    localDateToDays(localDate)
=======
  def fromJavaDate(date: Date): SQLDate = {
    val millisUtc = date.getTime
    val millisLocal = millisUtc + TimeZone.getDefault.getOffset(millisUtc)
    val julianDays = Math.toIntExact(Math.floorDiv(millisLocal, MILLIS_PER_DAY))
    rebaseJulianToGregorianDays(julianDays)
>>>>>>> 0d4e4df0
  }

  /**
   * The opposite to `fromJavaDate` method which converts a number of days to an
   * instance of `java.sql.Date`. It builds a local date in Proleptic Gregorian
   * calendar, extracts date fields `year`, `month`, `day`, and creates a local
   * date in the hybrid calendar (Julian + Gregorian calendars) from the fields.
   *
   * The purpose of the conversion is to have the same local date as the triple
   * of `year`, `month`, `day` in the original Proleptic Gregorian calendar and
   * in the target calender.
   *
   * @param days The number of days since 1970-01-01.
   * @return A `java.sql.Date` from number of days since epoch.
   */
<<<<<<< HEAD
  def toJavaDate(days: Int): Date = {
    val localDate = LocalDate.ofEpochDay(days)
    new Date(localDate.getYear - 1900, localDate.getMonthValue - 1, localDate.getDayOfMonth)
=======
  def toJavaDate(daysSinceEpoch: SQLDate): Date = {
    val rebasedDays = rebaseGregorianToJulianDays(daysSinceEpoch)
    val localMillis = Math.multiplyExact(rebasedDays, MILLIS_PER_DAY)
    val timeZoneOffset = TimeZone.getDefault match {
      case zoneInfo: ZoneInfo => zoneInfo.getOffsetsByWall(localMillis, null)
      case timeZone: TimeZone => timeZone.getOffset(localMillis - timeZone.getRawOffset)
    }
    new Date(localMillis - timeZoneOffset)
>>>>>>> 0d4e4df0
  }

  /**
   * Converts microseconds since the epoch to an instance of `java.sql.Timestamp`
   * via creating a local timestamp at the system time zone in Proleptic Gregorian
   * calendar, extracting date and time fields like `year` and `hours`, and forming
   * new timestamp in the hybrid calendar from the extracted fields.
   *
   * The conversion is based on the JVM system time zone because the `java.sql.Timestamp`
   * uses the time zone internally.
   *
   * The method performs the conversion via local timestamp fields to have the same date-time
   * representation as `year`, `month`, `day`, ..., `seconds` in the original calendar
   * and in the target calendar.
   *
   * @param us The number of microseconds since 1970-01-01T00:00:00.000000Z.
   * @return A `java.sql.Timestamp` from number of micros since epoch.
   */
<<<<<<< HEAD
  def toJavaTimestamp(micros: Long): Timestamp = {
    val ldt = microsToInstant(micros).atZone(ZoneId.systemDefault()).toLocalDateTime
    Timestamp.valueOf(ldt)
=======
  def toJavaTimestamp(us: SQLTimestamp): Timestamp = {
    val rebasedMicros = rebaseGregorianToJulianMicros(us)
    val seconds = Math.floorDiv(rebasedMicros, MICROS_PER_SECOND)
    val ts = new Timestamp(seconds * MILLIS_PER_SECOND)
    val nanos = (rebasedMicros - seconds * MICROS_PER_SECOND) * NANOS_PER_MICROS
    ts.setNanos(nanos.toInt)
    ts
>>>>>>> 0d4e4df0
  }

  /**
   * Converts an instance of `java.sql.Timestamp` to the number of microseconds since
   * 1970-01-01T00:00:00.000000Z. It extracts date-time fields from the input, builds
   * a local timestamp in Proleptic Gregorian calendar from the fields, and binds
   * the timestamp to the system time zone. The resulted instant is converted to
   * microseconds since the epoch.
   *
   * The conversion is performed via the system time zone because it is used internally
   * in `java.sql.Timestamp` while extracting date-time fields.
   *
   * The goal of the function is to have the same local date-time in the original calendar
   * - the hybrid calendar (Julian + Gregorian) and in the target calendar which is
   * Proleptic Gregorian calendar, see SPARK-26651.
   *
   * @param t It represents a specific instant in time based on
   *          the hybrid calendar which combines Julian and
   *          Gregorian calendars.
   * @return The number of micros since epoch from `java.sql.Timestamp`.
   */
<<<<<<< HEAD
  def fromJavaTimestamp(t: Timestamp): Long = {
    val era = if (t.before(julianCommonEraStart)) 0 else 1
    val localDateTime = LocalDateTime.of(
      t.getYear + 1900, t.getMonth + 1, 1,
      t.getHours, t.getMinutes, t.getSeconds, t.getNanos)
      .`with`(ChronoField.ERA, era)
      // Add days separately to convert dates existed in Julian calendar but not
      // in Proleptic Gregorian calendar. For example, 1000-02-29 is valid date
      // in Julian calendar because 1000 is a leap year but 1000 is not a leap
      // year in Proleptic Gregorian calendar. And 1000-02-29 doesn't exist in it.
      .plusDays(t.getDate - 1) // Returns the next valid date after `date.getDate - 1` days
    instantToMicros(localDateTime.atZone(ZoneId.systemDefault).toInstant)
=======
  def fromJavaTimestamp(t: Timestamp): SQLTimestamp = {
    val micros = millisToMicros(t.getTime) + (t.getNanos / NANOS_PER_MICROS) % MICROS_PER_MILLIS
    rebaseJulianToGregorianMicros(micros)
>>>>>>> 0d4e4df0
  }

  /**
   * Returns the number of microseconds since epoch from Julian day
   * and nanoseconds in a day
   */
  def fromJulianDay(days: Int, nanoseconds: Long): Long = {
    // use Long to avoid rounding errors
    val seconds = (days - JULIAN_DAY_OF_EPOCH).toLong * SECONDS_PER_DAY
    val micros = SECONDS.toMicros(seconds) + NANOSECONDS.toMicros(nanoseconds)
    val rebased = rebaseJulianToGregorianMicros(micros)
    rebased
  }

  /**
   * Returns Julian day and nanoseconds in a day from the number of microseconds
   *
   * Note: support timestamp since 4717 BC (without negative nanoseconds, compatible with Hive).
   */
  def toJulianDay(micros: Long): (Int, Long) = {
    val julianUs = rebaseGregorianToJulianMicros(micros) + JULIAN_DAY_OF_EPOCH * MICROS_PER_DAY
    val days = julianUs / MICROS_PER_DAY
    val us = julianUs % MICROS_PER_DAY
    (days.toInt, MICROSECONDS.toNanos(us))
  }

  /**
   * Converts the timestamp to milliseconds since epoch. In spark timestamp values have microseconds
   * precision, so this conversion is lossy.
   */
  def microsToMillis(micros: Long): Long = {
    // When the timestamp is negative i.e before 1970, we need to adjust the millseconds portion.
    // Example - 1965-01-01 10:11:12.123456 is represented as (-157700927876544) in micro precision.
    // In millis precision the above needs to be represented as (-157700927877).
    Math.floorDiv(micros, MICROS_PER_MILLIS)
  }

  /**
   * Converts milliseconds since the epoch to microseconds.
   */
  def millisToMicros(millis: Long): Long = {
    Math.multiplyExact(millis, MICROS_PER_MILLIS)
  }

  def microsToEpochDays(micros: Long, zoneId: ZoneId): Int = {
    localDateToDays(microsToInstant(micros).atZone(zoneId).toLocalDate)
  }

  def epochDaysToMicros(days: Int, zoneId: ZoneId): Long = {
    val localDate = LocalDate.ofEpochDay(days)
    val zeroLocalTime = LocalTime.MIDNIGHT
    val localDateTime = LocalDateTime.of(localDate, zeroLocalTime)
    instantToMicros(localDateTime.atZone(zoneId).toInstant)
  }

  // A method called by JSON/CSV parser to clean up the legacy timestamp string by removing the
  // "GMT" string.
  def cleanLegacyTimestampStr(s: String): String = {
    val indexOfGMT = s.indexOf("GMT")
    if (indexOfGMT != -1) {
      // ISO8601 with a weird time zone specifier (2000-01-01T00:00GMT+01:00)
      val s0 = s.substring(0, indexOfGMT)
      val s1 = s.substring(indexOfGMT + 3)
      // Mapped to 2000-01-01T00:00+01:00
      s0 + s1
    } else {
      s
    }
  }

  /**
   * Trim and parse a given UTF8 date string to the corresponding a corresponding [[Long]] value.
   * The return type is [[Option]] in order to distinguish between 0L and null. The following
   * formats are allowed:
   *
   * `yyyy`
   * `yyyy-[m]m`
   * `yyyy-[m]m-[d]d`
   * `yyyy-[m]m-[d]d `
   * `yyyy-[m]m-[d]d [h]h:[m]m:[s]s.[ms][ms][ms][us][us][us][zone_id]`
   * `yyyy-[m]m-[d]dT[h]h:[m]m:[s]s.[ms][ms][ms][us][us][us][zone_id]`
   * `[h]h:[m]m:[s]s.[ms][ms][ms][us][us][us][zone_id]`
   * `T[h]h:[m]m:[s]s.[ms][ms][ms][us][us][us][zone_id]`
   *
   * where `zone_id` should have one of the forms:
   *   - Z - Zulu time zone UTC+0
   *   - +|-[h]h:[m]m
   *   - A short id, see https://docs.oracle.com/javase/8/docs/api/java/time/ZoneId.html#SHORT_IDS
   *   - An id with one of the prefixes UTC+, UTC-, GMT+, GMT-, UT+ or UT-,
   *     and a suffix in the formats:
   *     - +|-h[h]
   *     - +|-hh[:]mm
   *     - +|-hh:mm:ss
   *     - +|-hhmmss
   *  - Region-based zone IDs in the form `area/city`, such as `Europe/Paris`
   */
  def stringToTimestamp(s: UTF8String, timeZoneId: ZoneId): Option[Long] = {
    if (s == null) {
      return None
    }
    var tz: Option[String] = None
    val segments: Array[Int] = Array[Int](1, 1, 1, 0, 0, 0, 0, 0, 0)
    var i = 0
    var currentSegmentValue = 0
    val bytes = s.trimAll().getBytes
    val specialTimestamp = convertSpecialTimestamp(bytes, timeZoneId)
    if (specialTimestamp.isDefined) return specialTimestamp
    var j = 0
    var digitsMilli = 0
    var justTime = false
    while (j < bytes.length) {
      val b = bytes(j)
      val parsedValue = b - '0'.toByte
      if (parsedValue < 0 || parsedValue > 9) {
        if (j == 0 && b == 'T') {
          justTime = true
          i += 3
        } else if (i < 2) {
          if (b == '-') {
            if (i == 0 && j != 4) {
              // year should have exact four digits
              return None
            }
            segments(i) = currentSegmentValue
            currentSegmentValue = 0
            i += 1
          } else if (i == 0 && b == ':') {
            justTime = true
            segments(3) = currentSegmentValue
            currentSegmentValue = 0
            i = 4
          } else {
            return None
          }
        } else if (i == 2) {
          if (b == ' ' || b == 'T') {
            segments(i) = currentSegmentValue
            currentSegmentValue = 0
            i += 1
          } else {
            return None
          }
        } else if (i == 3 || i == 4) {
          if (b == ':') {
            segments(i) = currentSegmentValue
            currentSegmentValue = 0
            i += 1
          } else {
            return None
          }
        } else if (i == 5 || i == 6) {
          if (b == '-' || b == '+') {
            segments(i) = currentSegmentValue
            currentSegmentValue = 0
            i += 1
            tz = Some(new String(bytes, j, 1))
          } else if (b == '.' && i == 5) {
            segments(i) = currentSegmentValue
            currentSegmentValue = 0
            i += 1
          } else {
            segments(i) = currentSegmentValue
            currentSegmentValue = 0
            i += 1
            tz = Some(new String(bytes, j, bytes.length - j))
            j = bytes.length - 1
          }
          if (i == 6  && b != '.') {
            i += 1
          }
        } else {
          if (i < segments.length && (b == ':' || b == ' ')) {
            segments(i) = currentSegmentValue
            currentSegmentValue = 0
            i += 1
          } else {
            return None
          }
        }
      } else {
        if (i == 6) {
          digitsMilli += 1
        }
        currentSegmentValue = currentSegmentValue * 10 + parsedValue
      }
      j += 1
    }

    segments(i) = currentSegmentValue
    if (!justTime && i == 0 && j != 4) {
      // year should have exact four digits
      return None
    }

    while (digitsMilli < 6) {
      segments(6) *= 10
      digitsMilli += 1
    }

    // We are truncating the nanosecond part, which results in loss of precision
    while (digitsMilli > 6) {
      segments(6) /= 10
      digitsMilli -= 1
    }
    try {
      val zoneId = tz match {
        case None => timeZoneId
        case Some("+") => ZoneOffset.ofHoursMinutes(segments(7), segments(8))
        case Some("-") => ZoneOffset.ofHoursMinutes(-segments(7), -segments(8))
        case Some(zoneName: String) => getZoneId(zoneName.trim)
      }
      val nanoseconds = MICROSECONDS.toNanos(segments(6))
      val localTime = LocalTime.of(segments(3), segments(4), segments(5), nanoseconds.toInt)
      val localDate = if (justTime) {
        LocalDate.now(zoneId)
      } else {
        LocalDate.of(segments(0), segments(1), segments(2))
      }
      val localDateTime = LocalDateTime.of(localDate, localTime)
      val zonedDateTime = ZonedDateTime.of(localDateTime, zoneId)
      val instant = Instant.from(zonedDateTime)
      Some(instantToMicros(instant))
    } catch {
      case NonFatal(_) => None
    }
  }

  def instantToMicros(instant: Instant): Long = {
    val us = Math.multiplyExact(instant.getEpochSecond, MICROS_PER_SECOND)
    val result = Math.addExact(us, NANOSECONDS.toMicros(instant.getNano))
    result
  }

  def microsToInstant(micros: Long): Instant = {
    val secs = Math.floorDiv(micros, MICROS_PER_SECOND)
    // Unfolded Math.floorMod(us, MICROS_PER_SECOND) to reuse the result of
    // the above calculation of `secs` via `floorDiv`.
    val mos = micros - secs * MICROS_PER_SECOND
    Instant.ofEpochSecond(secs, mos * NANOS_PER_MICROS)
  }

  def instantToDays(instant: Instant): Int = {
    val seconds = instant.getEpochSecond
    val days = Math.floorDiv(seconds, SECONDS_PER_DAY)
    days.toInt
  }

  def localDateToDays(localDate: LocalDate): Int = {
    Math.toIntExact(localDate.toEpochDay)
  }

  def daysToLocalDate(days: Int): LocalDate = LocalDate.ofEpochDay(days)

  /**
   * Trim and parse a given UTF8 date string to a corresponding [[Int]] value.
   * The return type is [[Option]] in order to distinguish between 0 and null. The following
   * formats are allowed:
   *
   * `yyyy`
   * `yyyy-[m]m`
   * `yyyy-[m]m-[d]d`
   * `yyyy-[m]m-[d]d `
   * `yyyy-[m]m-[d]d *`
   * `yyyy-[m]m-[d]dT*`
   */
  def stringToDate(s: UTF8String, zoneId: ZoneId): Option[Int] = {
    if (s == null) {
      return None
    }
    val segments: Array[Int] = Array[Int](1, 1, 1)
    var i = 0
    var currentSegmentValue = 0
    val bytes = s.trimAll().getBytes
    val specialDate = convertSpecialDate(bytes, zoneId)
    if (specialDate.isDefined) return specialDate
    var j = 0
    while (j < bytes.length && (i < 3 && !(bytes(j) == ' ' || bytes(j) == 'T'))) {
      val b = bytes(j)
      if (i < 2 && b == '-') {
        if (i == 0 && j != 4) {
          // year should have exact four digits
          return None
        }
        segments(i) = currentSegmentValue
        currentSegmentValue = 0
        i += 1
      } else {
        val parsedValue = b - '0'.toByte
        if (parsedValue < 0 || parsedValue > 9) {
          return None
        } else {
          currentSegmentValue = currentSegmentValue * 10 + parsedValue
        }
      }
      j += 1
    }
    if (i == 0 && j != 4) {
      // year should have exact four digits
      return None
    }
    if (i < 2 && j < bytes.length) {
      // For the `yyyy` and `yyyy-[m]m` formats, entire input must be consumed.
      return None
    }
    segments(i) = currentSegmentValue
    try {
      val localDate = LocalDate.of(segments(0), segments(1), segments(2))
      Some(localDateToDays(localDate))
    } catch {
      case NonFatal(_) => None
    }
  }

  private def getLocalDateTime(micros: Long, zoneId: ZoneId): LocalDateTime = {
    microsToInstant(micros).atZone(zoneId).toLocalDateTime
  }

  /**
   * Returns the hour value of a given timestamp value. The timestamp is expressed in microseconds.
   */
  def getHours(micros: Long, zoneId: ZoneId): Int = {
    getLocalDateTime(micros, zoneId).getHour
  }

  /**
   * Returns the minute value of a given timestamp value. The timestamp is expressed in
   * microseconds since the epoch.
   */
  def getMinutes(micros: Long, zoneId: ZoneId): Int = {
    getLocalDateTime(micros, zoneId).getMinute
  }

  /**
   * Returns the second value of a given timestamp value. The timestamp is expressed in
   * microseconds since the epoch.
   */
  def getSeconds(micros: Long, zoneId: ZoneId): Int = {
    getLocalDateTime(micros, zoneId).getSecond
  }

  /**
   * Returns the seconds part and its fractional part with microseconds.
   */
  def getSecondsWithFraction(micros: Long, zoneId: ZoneId): Decimal = {
    Decimal(getMicroseconds(micros, zoneId), 8, 6)
  }

  /**
   * Returns local seconds, including fractional parts, multiplied by 1000.
   *
   * @param micros The number of microseconds since the epoch.
   * @param zoneId The time zone id which milliseconds should be obtained in.
   */
  def getMilliseconds(micros: Long, zoneId: ZoneId): Decimal = {
    Decimal(getMicroseconds(micros, zoneId), 8, 3)
  }

  /**
   * Returns local seconds, including fractional parts, multiplied by 1000000.
   *
   * @param micros The number of microseconds since the epoch.
   * @param zoneId The time zone id which milliseconds should be obtained in.
   */
  def getMicroseconds(micros: Long, zoneId: ZoneId): Int = {
    val lt = getLocalDateTime(micros, zoneId)
    (lt.getLong(ChronoField.MICRO_OF_SECOND) + lt.getSecond * MICROS_PER_SECOND).toInt
  }

  /**
   * Returns the 'day in year' value for the given number of days since 1970-01-01.
   */
  def getDayInYear(days: Int): Int = {
    LocalDate.ofEpochDay(days).getDayOfYear
  }

  private def extractFromYear(days: Int, divider: Int): Int = {
    val localDate = daysToLocalDate(days)
    val yearOfEra = localDate.get(ChronoField.YEAR_OF_ERA)
    var result = yearOfEra / divider
    if ((yearOfEra % divider) != 0 || yearOfEra <= 1) result += 1
    if (localDate.get(ChronoField.ERA) == 0) result = -result
    result
  }

  /**
   * Returns the millennium for the given number of days since 1970-01-01.
   */
  def getMillennium(days: Int): Int = extractFromYear(days, 1000)

  /**
   * Returns the century for the given number of days since 1970-01-01.
   */
  def getCentury(days: Int): Int = extractFromYear(days, 100)

  /**
   * Returns the decade for the given number of days since 1970-01-01.
   */
  def getDecade(days: Int): Int = Math.floorDiv(getYear(days), 10)

  /**
   * Returns the year value for the given number of days since 1970-01-01.
   */
  def getYear(days: Int): Int = {
    LocalDate.ofEpochDay(days).getYear
  }

  /**
   * Returns the year which conforms to ISO 8601. Each ISO 8601 week-numbering
   * year begins with the Monday of the week containing the 4th of January.
   */
  def getIsoYear(days: Int): Int = {
    daysToLocalDate(days).get(IsoFields.WEEK_BASED_YEAR)
  }

  /** Returns the quarter for the given number of days since 1970-01-01. */
  def getQuarter(days: Int): Int = {
    LocalDate.ofEpochDay(days).get(IsoFields.QUARTER_OF_YEAR)
  }

  /**
   * Split date (expressed in days since 1.1.1970) into four fields:
   * year, month (Jan is Month 1), dayInMonth, daysToMonthEnd (0 if it's last day of month).
   */
  def splitDate(days: Int): (Int, Int, Int, Int) = {
    val ld = LocalDate.ofEpochDay(days)
    (ld.getYear, ld.getMonthValue, ld.getDayOfMonth, ld.lengthOfMonth() - ld.getDayOfMonth)
  }

  /**
   * Returns the month value for the given number of days since 1970-01-01.
   * January is month 1.
   */
  def getMonth(days: Int): Int = {
    LocalDate.ofEpochDay(days).getMonthValue
  }

  /**
   * Returns the 'day of month' value for the given number of days since 1970-01-01.
   */
  def getDayOfMonth(days: Int): Int = {
    LocalDate.ofEpochDay(days).getDayOfMonth
  }

  /**
   * Add date and year-month interval.
   * Returns a date value, expressed in days since 1.1.1970.
   */
  def dateAddMonths(days: Int, months: Int): Int = {
    LocalDate.ofEpochDay(days).plusMonths(months).toEpochDay.toInt
  }

  /**
   * Add timestamp and full interval.
   * Returns a timestamp value, expressed in microseconds since 1.1.1970 00:00:00.
   */
  def timestampAddInterval(
      start: Long,
      months: Int,
      days: Int,
      microseconds: Long,
      zoneId: ZoneId): Long = {
    val resultTimestamp = microsToInstant(start)
      .atZone(zoneId)
      .plusMonths(months)
      .plusDays(days)
      .plus(microseconds, ChronoUnit.MICROS)
    instantToMicros(resultTimestamp.toInstant)
  }

  /**
   * Returns number of months between micros1 and micros2. micros1 and micros2 are expressed in
   * microseconds since 1.1.1970. If micros1 is later than micros2, the result is positive.
   *
   * If micros1 and micros2 are on the same day of month, or both are the last day of month,
   * returns, time of day will be ignored.
   *
   * Otherwise, the difference is calculated based on 31 days per month.
   * The result is rounded to 8 decimal places if `roundOff` is set to true.
   */
  def monthsBetween(
      micros1: Long,
      micros2: Long,
      roundOff: Boolean,
      zoneId: ZoneId): Double = {
    val date1 = microsToDays(micros1, zoneId)
    val date2 = microsToDays(micros2, zoneId)
    val (year1, monthInYear1, dayInMonth1, daysToMonthEnd1) = splitDate(date1)
    val (year2, monthInYear2, dayInMonth2, daysToMonthEnd2) = splitDate(date2)

    val months1 = year1 * 12 + monthInYear1
    val months2 = year2 * 12 + monthInYear2

    val monthDiff = (months1 - months2).toDouble

    if (dayInMonth1 == dayInMonth2 || ((daysToMonthEnd1 == 0) && (daysToMonthEnd2 == 0))) {
      return monthDiff
    }
    // using milliseconds can cause precision loss with more than 8 digits
    // we follow Hive's implementation which uses seconds
    val secondsInDay1 = MICROSECONDS.toSeconds(micros1 - daysToMicros(date1, zoneId))
    val secondsInDay2 = MICROSECONDS.toSeconds(micros2 - daysToMicros(date2, zoneId))
    val secondsDiff = (dayInMonth1 - dayInMonth2) * SECONDS_PER_DAY + secondsInDay1 - secondsInDay2
    val secondsInMonth = DAYS.toSeconds(31)
    val diff = monthDiff + secondsDiff / secondsInMonth.toDouble
    if (roundOff) {
      // rounding to 8 digits
      math.round(diff * 1e8) / 1e8
    } else {
      diff
    }
  }

  // Thursday = 0 since 1970/Jan/01 => Thursday
  private val SUNDAY = 3
  private val MONDAY = 4
  private val TUESDAY = 5
  private val WEDNESDAY = 6
  private val THURSDAY = 0
  private val FRIDAY = 1
  private val SATURDAY = 2

  /*
   * Returns day of week from String. Starting from Thursday, marked as 0.
   * (Because 1970-01-01 is Thursday).
   */
  def getDayOfWeekFromString(string: UTF8String): Int = {
    val dowString = string.toString.toUpperCase(Locale.ROOT)
    dowString match {
      case "SU" | "SUN" | "SUNDAY" => SUNDAY
      case "MO" | "MON" | "MONDAY" => MONDAY
      case "TU" | "TUE" | "TUESDAY" => TUESDAY
      case "WE" | "WED" | "WEDNESDAY" => WEDNESDAY
      case "TH" | "THU" | "THURSDAY" => THURSDAY
      case "FR" | "FRI" | "FRIDAY" => FRIDAY
      case "SA" | "SAT" | "SATURDAY" => SATURDAY
      case _ => -1
    }
  }

  /**
   * Returns the first date which is later than startDate and is of the given dayOfWeek.
   * dayOfWeek is an integer ranges in [0, 6], and 0 is Thu, 1 is Fri, etc,.
   */
  def getNextDateForDayOfWeek(startDay: Int, dayOfWeek: Int): Int = {
    startDay + 1 + ((dayOfWeek - 1 - startDay) % 7 + 7) % 7
  }

  /** Returns last day of the month for the given number of days since 1970-01-01. */
  def getLastDayOfMonth(days: Int): Int = {
    val localDate = LocalDate.ofEpochDay(days)
    (days - localDate.getDayOfMonth) + localDate.lengthOfMonth()
  }

  // The constants are visible for testing purpose only.
  private[sql] val TRUNC_INVALID = -1
  // The levels from TRUNC_TO_MICROSECOND to TRUNC_TO_DAY are used in truncations
  // of TIMESTAMP values only.
  private[sql] val TRUNC_TO_MICROSECOND = 0
  private[sql] val MIN_LEVEL_OF_TIMESTAMP_TRUNC = TRUNC_TO_MICROSECOND
  private[sql] val TRUNC_TO_MILLISECOND = 1
  private[sql] val TRUNC_TO_SECOND = 2
  private[sql] val TRUNC_TO_MINUTE = 3
  private[sql] val TRUNC_TO_HOUR = 4
  private[sql] val TRUNC_TO_DAY = 5
  // The levels from TRUNC_TO_WEEK to TRUNC_TO_MILLENNIUM are used in truncations
  // of DATE and TIMESTAMP values.
  private[sql] val TRUNC_TO_WEEK = 6
  private[sql] val MIN_LEVEL_OF_DATE_TRUNC = TRUNC_TO_WEEK
  private[sql] val TRUNC_TO_MONTH = 7
  private[sql] val TRUNC_TO_QUARTER = 8
  private[sql] val TRUNC_TO_YEAR = 9
  private[sql] val TRUNC_TO_DECADE = 10
  private[sql] val TRUNC_TO_CENTURY = 11
  private[sql] val TRUNC_TO_MILLENNIUM = 12

  /**
   * Returns the trunc date from original date and trunc level.
   * Trunc level should be generated using `parseTruncLevel()`, should be between 0 and 6.
   */
  def truncDate(days: Int, level: Int): Int = {
    def truncToYearLevel(divider: Int, adjust: Int): Int = {
      val oldYear = getYear(days)
      var newYear = Math.floorDiv(oldYear, divider) * divider
      if (adjust > 0 && newYear == oldYear) {
        newYear -= divider
      }
      newYear += adjust
      localDateToDays(LocalDate.of(newYear, 1, 1))
    }
    level match {
      case TRUNC_TO_WEEK => getNextDateForDayOfWeek(days - 7, MONDAY)
      case TRUNC_TO_MONTH => days - getDayOfMonth(days) + 1
      case TRUNC_TO_QUARTER =>
        localDateToDays(daysToLocalDate(days).`with`(IsoFields.DAY_OF_QUARTER, 1L))
      case TRUNC_TO_YEAR => days - getDayInYear(days) + 1
      case TRUNC_TO_DECADE => truncToYearLevel(10, 0)
      case TRUNC_TO_CENTURY => truncToYearLevel(100, 1)
      case TRUNC_TO_MILLENNIUM => truncToYearLevel(1000, 1)
      case _ =>
        // caller make sure that this should never be reached
        sys.error(s"Invalid trunc level: $level")
    }
  }

  private def truncToUnit(micros: Long, zoneId: ZoneId, unit: ChronoUnit): Long = {
    val truncated = microsToInstant(micros).atZone(zoneId).truncatedTo(unit)
    instantToMicros(truncated.toInstant)
  }

  /**
   * Returns the trunc date time from original date time and trunc level.
   * Trunc level should be generated using `parseTruncLevel()`, should be between 0 and 12.
   */
  def truncTimestamp(micros: Long, level: Int, zoneId: ZoneId): Long = {
    level match {
      case TRUNC_TO_MICROSECOND => micros
      case TRUNC_TO_MILLISECOND =>
        micros - Math.floorMod(micros, MICROS_PER_MILLIS)
      case TRUNC_TO_SECOND =>
        micros - Math.floorMod(micros, MICROS_PER_SECOND)
      case TRUNC_TO_MINUTE =>
        micros - Math.floorMod(micros, MICROS_PER_MINUTE)
      case TRUNC_TO_HOUR => truncToUnit(micros, zoneId, ChronoUnit.HOURS)
      case TRUNC_TO_DAY => truncToUnit(micros, zoneId, ChronoUnit.DAYS)
      case _ => // Try to truncate date levels
        val dDays = microsToDays(micros, zoneId)
        daysToMicros(truncDate(dDays, level), zoneId)
    }
  }

  /**
   * Returns the truncate level, could be from TRUNC_TO_MICROSECOND to TRUNC_TO_MILLENNIUM,
   * or TRUNC_INVALID, TRUNC_INVALID means unsupported truncate level.
   */
  def parseTruncLevel(format: UTF8String): Int = {
    if (format == null) {
      TRUNC_INVALID
    } else {
      format.toString.toUpperCase(Locale.ROOT) match {
        case "MICROSECOND" => TRUNC_TO_MICROSECOND
        case "MILLISECOND" => TRUNC_TO_MILLISECOND
        case "SECOND" => TRUNC_TO_SECOND
        case "MINUTE" => TRUNC_TO_MINUTE
        case "HOUR" => TRUNC_TO_HOUR
        case "DAY" | "DD" => TRUNC_TO_DAY
        case "WEEK" => TRUNC_TO_WEEK
        case "MON" | "MONTH" | "MM" => TRUNC_TO_MONTH
        case "QUARTER" => TRUNC_TO_QUARTER
        case "YEAR" | "YYYY" | "YY" => TRUNC_TO_YEAR
        case "DECADE" => TRUNC_TO_DECADE
        case "CENTURY" => TRUNC_TO_CENTURY
        case "MILLENNIUM" => TRUNC_TO_MILLENNIUM
        case _ => TRUNC_INVALID
      }
    }
  }

  /**
   * Convert the timestamp `micros` from one timezone to another.
   *
   * TODO: Because of DST, the conversion between UTC and human time is not exactly one-to-one
   * mapping, the conversion here may return wrong result, we should make the timestamp
   * timezone-aware.
   */
  def convertTz(micros: Long, fromZone: ZoneId, toZone: ZoneId): Long = {
    val rebasedDateTime = microsToInstant(micros).atZone(toZone).toLocalDateTime.atZone(fromZone)
    instantToMicros(rebasedDateTime.toInstant)
  }

  /**
   * Returns a timestamp of given timezone from utc timestamp, with the same string
   * representation in their timezone.
   */
  def fromUTCTime(micros: Long, timeZone: String): Long = {
    convertTz(micros, ZoneOffset.UTC, getZoneId(timeZone))
  }

  /**
   * Returns a utc timestamp from a given timestamp from a given timezone, with the same
   * string representation in their timezone.
   */
  def toUTCTime(micros: Long, timeZone: String): Long = {
    convertTz(micros, getZoneId(timeZone), ZoneOffset.UTC)
  }

  /**
   * Returns the number of seconds with fractional part in microsecond precision
   * since 1970-01-01 00:00:00 local time.
   */
  def getEpoch(micros: Long, zoneId: ZoneId): Decimal = {
    val offset = SECONDS.toMicros(
      zoneId.getRules.getOffset(microsToInstant(micros)).getTotalSeconds)
    val sinceEpoch = micros + offset
    Decimal(sinceEpoch, 20, 6)
  }

  def currentTimestamp(): Long = instantToMicros(Instant.now())

  def currentDate(zoneId: ZoneId): Int = localDateToDays(LocalDate.now(zoneId))

  private def today(zoneId: ZoneId): ZonedDateTime = {
    Instant.now().atZone(zoneId).`with`(LocalTime.MIDNIGHT)
  }

  private val specialValueRe = """(\p{Alpha}+)\p{Blank}*(.*)""".r

  /**
   * Extracts special values from an input string ignoring case.
   * @param input A trimmed string
   * @param zoneId Zone identifier used to get the current date.
   * @return Some special value in lower case or None.
   */
  private def extractSpecialValue(input: String, zoneId: ZoneId): Option[String] = {
    def isValid(value: String, timeZoneId: String): Boolean = {
      // Special value can be without any time zone
      if (timeZoneId.isEmpty) return true
      // "now" must not have the time zone field
      if (value.compareToIgnoreCase("now") == 0) return false
      // If the time zone field presents in the input, it must be resolvable
      try {
        getZoneId(timeZoneId)
        true
      } catch {
        case NonFatal(_) => false
      }
    }

    assert(input.trim.length == input.length)
    if (input.length < 3 || !input(0).isLetter) return None
    input match {
      case specialValueRe(v, z) if isValid(v, z) => Some(v.toLowerCase(Locale.US))
      case _ => None
    }
  }

  /**
   * Converts notational shorthands that are converted to ordinary timestamps.
   * @param input A trimmed string
   * @param zoneId Zone identifier used to get the current date.
   * @return Some of microseconds since the epoch if the conversion completed
   *         successfully otherwise None.
   */
  def convertSpecialTimestamp(input: String, zoneId: ZoneId): Option[Long] = {
    extractSpecialValue(input, zoneId).flatMap {
      case "epoch" => Some(0)
      case "now" => Some(currentTimestamp())
      case "today" => Some(instantToMicros(today(zoneId).toInstant))
      case "tomorrow" => Some(instantToMicros(today(zoneId).plusDays(1).toInstant))
      case "yesterday" => Some(instantToMicros(today(zoneId).minusDays(1).toInstant))
      case _ => None
    }
  }

  private def convertSpecialTimestamp(bytes: Array[Byte], zoneId: ZoneId): Option[Long] = {
    if (bytes.length > 0 && Character.isAlphabetic(bytes(0))) {
      convertSpecialTimestamp(new String(bytes, StandardCharsets.UTF_8), zoneId)
    } else {
      None
    }
  }

  /**
   * Converts notational shorthands that are converted to ordinary dates.
   * @param input A trimmed string
   * @param zoneId Zone identifier used to get the current date.
   * @return Some of days since the epoch if the conversion completed successfully otherwise None.
   */
  def convertSpecialDate(input: String, zoneId: ZoneId): Option[Int] = {
    extractSpecialValue(input, zoneId).flatMap {
      case "epoch" => Some(0)
      case "now" | "today" => Some(currentDate(zoneId))
      case "tomorrow" => Some(Math.addExact(currentDate(zoneId), 1))
      case "yesterday" => Some(Math.subtractExact(currentDate(zoneId), 1))
      case _ => None
    }
  }

  private def convertSpecialDate(bytes: Array[Byte], zoneId: ZoneId): Option[Int] = {
    if (bytes.length > 0 && Character.isAlphabetic(bytes(0))) {
      convertSpecialDate(new String(bytes, StandardCharsets.UTF_8), zoneId)
    } else {
      None
    }
  }

  /**
   * Subtracts two dates.
   * @param endDay The end date, exclusive
   * @param startDay The start date, inclusive
   * @return An interval between two dates. The interval can be negative
   *         if the end date is before the start date.
   */
  def subtractDates(endDay: Int, startDay: Int): CalendarInterval = {
    val period = Period.between(
      LocalDate.ofEpochDay(startDay),
      LocalDate.ofEpochDay(endDay))
    val months = period.getMonths + 12 * period.getYears
    val days = period.getDays
    new CalendarInterval(months, days, 0)
  }
}<|MERGE_RESOLUTION|>--- conflicted
+++ resolved
@@ -95,25 +95,11 @@
    *             Gregorian calendars.
    * @return The number of days since epoch from java.sql.Date.
    */
-<<<<<<< HEAD
   def fromJavaDate(date: Date): Int = {
-    val era = if (date.before(julianCommonEraStart)) 0 else 1
-    val localDate = LocalDate
-      .of(date.getYear + 1900, date.getMonth + 1, 1)
-      .`with`(ChronoField.ERA, era)
-      // Add days separately to convert dates existed in Julian calendar but not
-      // in Proleptic Gregorian calendar. For example, 1000-02-29 is valid date
-      // in Julian calendar because 1000 is a leap year but 1000 is not a leap
-      // year in Proleptic Gregorian calendar. And 1000-02-29 doesn't exist in it.
-      .plusDays(date.getDate - 1) // Returns the next valid date after `date.getDate - 1` days
-    localDateToDays(localDate)
-=======
-  def fromJavaDate(date: Date): SQLDate = {
     val millisUtc = date.getTime
     val millisLocal = millisUtc + TimeZone.getDefault.getOffset(millisUtc)
     val julianDays = Math.toIntExact(Math.floorDiv(millisLocal, MILLIS_PER_DAY))
     rebaseJulianToGregorianDays(julianDays)
->>>>>>> 0d4e4df0
   }
 
   /**
@@ -129,20 +115,14 @@
    * @param days The number of days since 1970-01-01.
    * @return A `java.sql.Date` from number of days since epoch.
    */
-<<<<<<< HEAD
   def toJavaDate(days: Int): Date = {
-    val localDate = LocalDate.ofEpochDay(days)
-    new Date(localDate.getYear - 1900, localDate.getMonthValue - 1, localDate.getDayOfMonth)
-=======
-  def toJavaDate(daysSinceEpoch: SQLDate): Date = {
-    val rebasedDays = rebaseGregorianToJulianDays(daysSinceEpoch)
+    val rebasedDays = rebaseGregorianToJulianDays(days)
     val localMillis = Math.multiplyExact(rebasedDays, MILLIS_PER_DAY)
     val timeZoneOffset = TimeZone.getDefault match {
       case zoneInfo: ZoneInfo => zoneInfo.getOffsetsByWall(localMillis, null)
       case timeZone: TimeZone => timeZone.getOffset(localMillis - timeZone.getRawOffset)
     }
     new Date(localMillis - timeZoneOffset)
->>>>>>> 0d4e4df0
   }
 
   /**
@@ -158,22 +138,16 @@
    * representation as `year`, `month`, `day`, ..., `seconds` in the original calendar
    * and in the target calendar.
    *
-   * @param us The number of microseconds since 1970-01-01T00:00:00.000000Z.
+   * @param micros The number of microseconds since 1970-01-01T00:00:00.000000Z.
    * @return A `java.sql.Timestamp` from number of micros since epoch.
    */
-<<<<<<< HEAD
   def toJavaTimestamp(micros: Long): Timestamp = {
-    val ldt = microsToInstant(micros).atZone(ZoneId.systemDefault()).toLocalDateTime
-    Timestamp.valueOf(ldt)
-=======
-  def toJavaTimestamp(us: SQLTimestamp): Timestamp = {
-    val rebasedMicros = rebaseGregorianToJulianMicros(us)
+    val rebasedMicros = rebaseGregorianToJulianMicros(micros)
     val seconds = Math.floorDiv(rebasedMicros, MICROS_PER_SECOND)
     val ts = new Timestamp(seconds * MILLIS_PER_SECOND)
     val nanos = (rebasedMicros - seconds * MICROS_PER_SECOND) * NANOS_PER_MICROS
     ts.setNanos(nanos.toInt)
     ts
->>>>>>> 0d4e4df0
   }
 
   /**
@@ -195,24 +169,9 @@
    *          Gregorian calendars.
    * @return The number of micros since epoch from `java.sql.Timestamp`.
    */
-<<<<<<< HEAD
   def fromJavaTimestamp(t: Timestamp): Long = {
-    val era = if (t.before(julianCommonEraStart)) 0 else 1
-    val localDateTime = LocalDateTime.of(
-      t.getYear + 1900, t.getMonth + 1, 1,
-      t.getHours, t.getMinutes, t.getSeconds, t.getNanos)
-      .`with`(ChronoField.ERA, era)
-      // Add days separately to convert dates existed in Julian calendar but not
-      // in Proleptic Gregorian calendar. For example, 1000-02-29 is valid date
-      // in Julian calendar because 1000 is a leap year but 1000 is not a leap
-      // year in Proleptic Gregorian calendar. And 1000-02-29 doesn't exist in it.
-      .plusDays(t.getDate - 1) // Returns the next valid date after `date.getDate - 1` days
-    instantToMicros(localDateTime.atZone(ZoneId.systemDefault).toInstant)
-=======
-  def fromJavaTimestamp(t: Timestamp): SQLTimestamp = {
     val micros = millisToMicros(t.getTime) + (t.getNanos / NANOS_PER_MICROS) % MICROS_PER_MILLIS
     rebaseJulianToGregorianMicros(micros)
->>>>>>> 0d4e4df0
   }
 
   /**
