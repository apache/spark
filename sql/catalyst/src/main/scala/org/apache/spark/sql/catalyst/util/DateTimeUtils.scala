/*
 * Licensed to the Apache Software Foundation (ASF) under one or more
 * contributor license agreements.  See the NOTICE file distributed with
 * this work for additional information regarding copyright ownership.
 * The ASF licenses this file to You under the Apache License, Version 2.0
 * (the "License"); you may not use this file except in compliance with
 * the License.  You may obtain a copy of the License at
 *
 *    http://www.apache.org/licenses/LICENSE-2.0
 *
 * Unless required by applicable law or agreed to in writing, software
 * distributed under the License is distributed on an "AS IS" BASIS,
 * WITHOUT WARRANTIES OR CONDITIONS OF ANY KIND, either express or implied.
 * See the License for the specific language governing permissions and
 * limitations under the License.
 */

package org.apache.spark.sql.catalyst.util

import java.time._
import java.time.format.TextStyle
import java.time.temporal.{ChronoField, ChronoUnit, IsoFields, Temporal}
import java.util.Locale
import java.util.concurrent.TimeUnit._

import scala.util.control.NonFatal

import org.apache.spark.{QueryContext, SparkException, SparkIllegalArgumentException}
import org.apache.spark.sql.catalyst.util.DateTimeConstants._
import org.apache.spark.sql.errors.QueryExecutionErrors
import org.apache.spark.sql.types.{Decimal, DoubleExactNumeric, TimestampNTZType, TimestampType}
import org.apache.spark.unsafe.types.{CalendarInterval, UTF8String}

/**
 * Helper functions for converting between internal and external date and time representations.
 * Dates are exposed externally as java.sql.Date and are represented internally as the number of
 * dates since the Unix epoch (1970-01-01). Timestamps are exposed externally as java.sql.Timestamp
 * and are stored internally as longs, which are capable of storing timestamps with microsecond
 * precision.
 */
object DateTimeUtils extends SparkDateTimeUtils {

  // See http://stackoverflow.com/questions/466321/convert-unix-timestamp-to-julian
  // It's 2440587.5, rounding up to be compatible with Hive.
  final val JULIAN_DAY_OF_EPOCH = 2440588

  val TIMEZONE_OPTION = "timeZone"

  /**
   * Returns the number of microseconds since epoch from Julian day and nanoseconds in a day.
   */
  def fromJulianDay(days: Int, nanos: Long): Long = {
    // use Long to avoid rounding errors
    (days - JULIAN_DAY_OF_EPOCH).toLong * MICROS_PER_DAY + nanos / NANOS_PER_MICROS
  }

  /**
   * Returns Julian day and nanoseconds in a day from the number of microseconds
   *
   * Note: support timestamp since 4717 BC (without negative nanoseconds, compatible with Hive).
   */
  def toJulianDay(micros: Long): (Int, Long) = {
    val julianUs = micros + JULIAN_DAY_OF_EPOCH * MICROS_PER_DAY
    val days = julianUs / MICROS_PER_DAY
    val us = julianUs % MICROS_PER_DAY
    (days.toInt, MICROSECONDS.toNanos(us))
  }

  private final val gmtUtf8 = UTF8String.fromString("GMT")
  // The method is called by JSON/CSV parser to clean up the legacy timestamp string by removing
  // the "GMT" string. For example, it returns 2000-01-01T00:00+01:00 for 2000-01-01T00:00GMT+01:00.
  def cleanLegacyTimestampStr(s: UTF8String): UTF8String = s.replace(gmtUtf8, UTF8String.EMPTY_UTF8)

  def doubleToTimestampAnsi(d: Double, context: QueryContext): Long = {
    if (d.isNaN || d.isInfinite) {
      throw QueryExecutionErrors.invalidInputInCastToDatetimeError(d, TimestampType, context)
    } else {
      DoubleExactNumeric.toLong(d * MICROS_PER_SECOND)
    }
  }

  /**
   * Trims and parses a given UTF8 string to a corresponding [[Long]] value which representing the
   * number of microseconds since the epoch. The result is independent of time zones. Zone id
   * component will be ignored.
   * The return type is [[Option]] in order to distinguish between 0L and null. Please
   * refer to `parseTimestampString` for the allowed formats.
   */
  def stringToTimestampWithoutTimeZone(s: UTF8String): Option[Long] = {
    stringToTimestampWithoutTimeZone(s, true)
  }

  def stringToTimestampWithoutTimeZoneAnsi(
      s: UTF8String,
      context: QueryContext): Long = {
    stringToTimestampWithoutTimeZone(s, true).getOrElse {
      throw QueryExecutionErrors.invalidInputInCastToDatetimeError(s, TimestampNTZType, context)
    }
  }

  /**
   * Returns the hour value of a given timestamp value. The timestamp is expressed in microseconds.
   */
  def getHours(micros: Long, zoneId: ZoneId): Int = {
    getLocalDateTime(micros, zoneId).getHour
  }

  /**
   * Returns the hour value of a given TIME (TimeType) value.
   */
  def getHoursOfTime(nanos: Long): Int = {
    nanosToLocalTime(nanos).getHour
  }

  /**
   * Returns the minute value of a given timestamp value. The timestamp is expressed in
   * microseconds since the epoch.
   */
  def getMinutes(micros: Long, zoneId: ZoneId): Int = {
    getLocalDateTime(micros, zoneId).getMinute
  }

  /**
   * Returns the minute value of a given TIME (TimeType) value.
   */
  def getMinutesOfTime(nanos: Long): Int = {
    nanosToLocalTime(nanos).getMinute
  }

  /**
   * Returns the second value of a given timestamp value. The timestamp is expressed in
   * microseconds since the epoch.
   */
  def getSeconds(micros: Long, zoneId: ZoneId): Int = {
    getLocalDateTime(micros, zoneId).getSecond
  }

  /**
   * Returns the second value of a given TIME (TimeType) value.
   */
  def getSecondsOfTime(nanos: Long): Int = {
    nanosToLocalTime(nanos).getSecond
  }
  /**
   * Returns the seconds part and its fractional part with microseconds.
   */
  def getSecondsWithFraction(micros: Long, zoneId: ZoneId): Decimal = {
    Decimal(getMicroseconds(micros, zoneId), 8, 6)
  }


  /**
   * Returns the second value with fraction from a given TIME (TimeType) value.
   * @param nanos
   *   The number of nanoseconds since the epoch.
   * @param precision
   *   The time fractional seconds precision, which indicates the number of decimal digits
   *   maintained.
   */
  def getSecondsOfTimeWithFraction(nanos: Long, precision: Int): Decimal = {
    val seconds = (nanos / NANOS_PER_SECOND) % SECONDS_PER_MINUTE
    val scaleFactor = math.pow(10, precision).toLong
    val scaledFraction = (nanos % NANOS_PER_SECOND) * scaleFactor / NANOS_PER_SECOND
    val fraction = scaledFraction.toDouble / scaleFactor
    Decimal(seconds + fraction, 8, 6)
  }

  /**
   * Returns local seconds, including fractional parts, multiplied by 1000000.
   *
   * @param micros The number of microseconds since the epoch.
   * @param zoneId The time zone id which milliseconds should be obtained in.
   */
  def getMicroseconds(micros: Long, zoneId: ZoneId): Int = {
    val lt = getLocalDateTime(micros, zoneId)
    (lt.getLong(ChronoField.MICRO_OF_SECOND) + lt.getSecond * MICROS_PER_SECOND).toInt
  }

  /**
   * Returns the 'day in year' value for the given number of days since 1970-01-01.
   */
  def getDayInYear(days: Int): Int = daysToLocalDate(days).getDayOfYear

  /**
   * Returns the year value for the given number of days since 1970-01-01.
   */
  def getYear(days: Int): Int = daysToLocalDate(days).getYear

  /**
   * Returns the year which conforms to ISO 8601. Each ISO 8601 week-numbering
   * year begins with the Monday of the week containing the 4th of January.
   */
  def getWeekBasedYear(days: Int): Int = daysToLocalDate(days).get(IsoFields.WEEK_BASED_YEAR)

  /** Returns the quarter for the given number of days since 1970-01-01. */
  def getQuarter(days: Int): Int = daysToLocalDate(days).get(IsoFields.QUARTER_OF_YEAR)

  /**
   * Returns the month value for the given number of days since 1970-01-01.
   * January is month 1.
   */
  def getMonth(days: Int): Int = daysToLocalDate(days).getMonthValue

  /**
   * Returns the 'day of month' value for the given number of days since 1970-01-01.
   */
  def getDayOfMonth(days: Int): Int = daysToLocalDate(days).getDayOfMonth

  /**
   * Returns the day of the week for the given number of days since 1970-01-01
   * (1 = Sunday, 2 = Monday, ..., 7 = Saturday).
   */
  def getDayOfWeek(days: Int): Int = LocalDate.ofEpochDay(days).getDayOfWeek.plus(1).getValue

  /**
   * Returns the day of the week for the given number of days since 1970-01-01
   * (0 = Monday, 1 = Tuesday, ..., 6 = Sunday).
   */
  def getWeekDay(days: Int): Int = LocalDate.ofEpochDay(days).getDayOfWeek.ordinal()

  /**
   * Returns the week of the year of the given date expressed as the number of days from 1970-01-01.
   * A week is considered to start on a Monday and week 1 is the first week with > 3 days.
   */
  def getWeekOfYear(days: Int): Int = {
    LocalDate.ofEpochDay(days).get(IsoFields.WEEK_OF_WEEK_BASED_YEAR)
  }

  /**
   * Adds an year-month interval to a date represented as days since 1970-01-01.
   * @return a date value, expressed in days since 1970-01-01.
   */
  def dateAddMonths(days: Int, months: Int): Int = {
    localDateToDays(daysToLocalDate(days).plusMonths(months))
  }

  /**
   * Returns the three-letter abbreviated month name for the given number of days since 1970-01-01.
   */
  def getMonthName(days: Int): UTF8String = {
    val monthName = Month
      .of(getMonth(days))
      .getDisplayName(TextStyle.SHORT, DateFormatter.defaultLocale)

    UTF8String.fromString(monthName)
  }

  /**
   * Returns the three-letter abbreviated day name for the given number of days since 1970-01-01.
   */
  def getDayName(days: Int): UTF8String = {
    val dayName = DayOfWeek
      .of(getWeekDay(days) + 1)
      .getDisplayName(TextStyle.SHORT, DateFormatter.defaultLocale)

    UTF8String.fromString(dayName)
  }

  /**
   * Adds months to a timestamp at the given time zone. It converts the input timestamp to a local
   * timestamp at the given time zone, adds months, and converts the resulted local timestamp
   * back to a timestamp, expressed in microseconds since 1970-01-01 00:00:00Z.
   *
   * @param micros The input timestamp value, expressed in microseconds since 1970-01-01 00:00:00Z
   * @param months The amount of months to add. It can be positive or negative.
   * @param zoneId The time zone ID at which the operation is performed.
   * @return A timestamp value, expressed in microseconds since 1970-01-01 00:00:00Z.
   */
  def timestampAddMonths(micros: Long, months: Int, zoneId: ZoneId): Long = {
    instantToMicros(microsToInstant(micros).atZone(zoneId).plusMonths(months).toInstant)
  }

  /**
   * Adds a day-time interval expressed in microseconds to a timestamp at the given time zone.
   * It converts the input timestamp to a local timestamp, and adds the interval by:
   *   - Splitting the interval to days and microsecond adjustment in a day, and
   *   - First of all, it adds days and then the time part.
   * The resulted local timestamp is converted back to an instant at the given time zone.
   *
   * @param micros The input timestamp value, expressed in microseconds since 1970-01-01 00:00:00Z.
   * @param dayTime The amount of microseconds to add. It can be positive or negative.
   * @param zoneId The time zone ID at which the operation is performed.
   * @return A timestamp value, expressed in microseconds since 1970-01-01 00:00:00Z.
   */
  def timestampAddDayTime(micros: Long, dayTime: Long, zoneId: ZoneId): Long = {
    val days = dayTime / MICROS_PER_DAY
    val microseconds = dayTime - days * MICROS_PER_DAY
    val resultTimestamp = microsToInstant(micros)
      .atZone(zoneId)
      .plusDays(days)
      .plus(microseconds, ChronoUnit.MICROS)
    instantToMicros(resultTimestamp.toInstant)
  }

  /**
   * Adds a full interval (months, days, microseconds) to a timestamp represented as the number of
   * microseconds since 1970-01-01 00:00:00Z.
   * @return A timestamp value, expressed in microseconds since 1970-01-01 00:00:00Z.
   */
  def timestampAddInterval(
      start: Long,
      months: Int,
      days: Int,
      microseconds: Long,
      zoneId: ZoneId): Long = {
    val resultTimestamp = microsToInstant(start)
      .atZone(zoneId)
      .plusMonths(months)
      .plusDays(days)
      .plus(microseconds, ChronoUnit.MICROS)
    instantToMicros(resultTimestamp.toInstant)
  }

  /**
   * Adds a full interval (months, days, microseconds) to a timestamp without time zone
   * represented as a local time in microsecond precision, which is independent of time zone.
   * @return A timestamp without time zone value, expressed in range
   *         [0001-01-01T00:00:00.000000, 9999-12-31T23:59:59.999999].
   */
  def timestampNTZAddInterval(
      start: Long,
      months: Int,
      days: Int,
      microseconds: Long,
      zoneId: ZoneId): Long = {
    val localDateTime = microsToLocalDateTime(start)
      .plusMonths(months)
      .plusDays(days)
      .plus(microseconds, ChronoUnit.MICROS)
    localDateTimeToMicros(localDateTime)
  }

  /**
   * Adds the interval's months and days to a date expressed as days since the epoch.
   * @return A date value, expressed in days since 1970-01-01.
   *
   * @throws DateTimeException if the result exceeds the supported date range
   * @throws IllegalArgumentException if the interval has `microseconds` part
   */
  def dateAddInterval(
     start: Int,
     interval: CalendarInterval): Int = {
    if (interval.microseconds != 0) {
      throw QueryExecutionErrors.invalidIntervalWithMicrosecondsAdditionError()
    }
    val ld = daysToLocalDate(start).plusMonths(interval.months).plusDays(interval.days)
    localDateToDays(ld)
  }

  /**
   * Splits date (expressed in days since 1970-01-01) into four fields:
   * year, month (Jan is Month 1), dayInMonth, daysToMonthEnd (0 if it's last day of month).
   */
  private def splitDate(days: Int): (Int, Int, Int, Int) = {
    val ld = daysToLocalDate(days)
    (ld.getYear, ld.getMonthValue, ld.getDayOfMonth, ld.lengthOfMonth() - ld.getDayOfMonth)
  }

  /**
   * Returns number of months between micros1 and micros2. micros1 and micros2 are expressed in
   * microseconds since 1970-01-01. If micros1 is later than micros2, the result is positive.
   *
   * If micros1 and micros2 are on the same day of month, or both are the last day of month,
   * returns, time of day will be ignored.
   *
   * Otherwise, the difference is calculated based on 31 days per month.
   * The result is rounded to 8 decimal places if `roundOff` is set to true.
   */
  def monthsBetween(
      micros1: Long,
      micros2: Long,
      roundOff: Boolean,
      zoneId: ZoneId): Double = {
    val date1 = microsToDays(micros1, zoneId)
    val date2 = microsToDays(micros2, zoneId)
    val (year1, monthInYear1, dayInMonth1, daysToMonthEnd1) = splitDate(date1)
    val (year2, monthInYear2, dayInMonth2, daysToMonthEnd2) = splitDate(date2)

    val months1 = year1 * 12 + monthInYear1
    val months2 = year2 * 12 + monthInYear2

    val monthDiff = (months1 - months2).toDouble

    if (dayInMonth1 == dayInMonth2 || ((daysToMonthEnd1 == 0) && (daysToMonthEnd2 == 0))) {
      return monthDiff
    }
    // using milliseconds can cause precision loss with more than 8 digits
    // we follow Hive's implementation which uses seconds
    val secondsInDay1 = MICROSECONDS.toSeconds(micros1 - daysToMicros(date1, zoneId))
    val secondsInDay2 = MICROSECONDS.toSeconds(micros2 - daysToMicros(date2, zoneId))
    val secondsDiff = (dayInMonth1 - dayInMonth2) * SECONDS_PER_DAY + secondsInDay1 - secondsInDay2
    val secondsInMonth = DAYS.toSeconds(31)
    val diff = monthDiff + secondsDiff / secondsInMonth.toDouble
    if (roundOff) {
      // rounding to 8 digits
      math.round(diff * 1e8) / 1e8
    } else {
      diff
    }
  }

  // Thursday = 0 since 1970/Jan/01 => Thursday
  private val SUNDAY = 3
  private val MONDAY = 4
  private val TUESDAY = 5
  private val WEDNESDAY = 6
  private val THURSDAY = 0
  private val FRIDAY = 1
  private val SATURDAY = 2

  /**
   * Returns day of week from String. Starting from Thursday, marked as 0.
   * (Because 1970-01-01 is Thursday).
   * @throws SparkIllegalArgumentException if the input is not a valid day of week.
   */
  def getDayOfWeekFromString(string: UTF8String): Int = {
    val dowString = string.toString.toUpperCase(Locale.ROOT)
    dowString match {
      case "SU" | "SUN" | "SUNDAY" => SUNDAY
      case "MO" | "MON" | "MONDAY" => MONDAY
      case "TU" | "TUE" | "TUESDAY" => TUESDAY
      case "WE" | "WED" | "WEDNESDAY" => WEDNESDAY
      case "TH" | "THU" | "THURSDAY" => THURSDAY
      case "FR" | "FRI" | "FRIDAY" => FRIDAY
      case "SA" | "SAT" | "SATURDAY" => SATURDAY
      case _ =>
        throw new SparkIllegalArgumentException(
          errorClass = "ILLEGAL_DAY_OF_WEEK",
          messageParameters = Map("string" -> string.toString))
    }
  }

  /**
   * Returns the first date which is later than startDate and is of the given dayOfWeek.
   * dayOfWeek is an integer ranges in [0, 6], and 0 is Thu, 1 is Fri, etc,.
   */
  def getNextDateForDayOfWeek(startDay: Int, dayOfWeek: Int): Int = {
    startDay + 1 + ((dayOfWeek - 1 - startDay) % 7 + 7) % 7
  }

  /** Returns last day of the month for the given number of days since 1970-01-01. */
  def getLastDayOfMonth(days: Int): Int = {
    val localDate = daysToLocalDate(days)
    (days - localDate.getDayOfMonth) + localDate.lengthOfMonth()
  }

  // The constants are visible for testing purpose only.
  private[sql] val TRUNC_INVALID = -1
  // The levels from TRUNC_TO_MICROSECOND to TRUNC_TO_DAY are used in truncations
  // of TIMESTAMP values only.
  private[sql] val TRUNC_TO_MICROSECOND = 0
  private[sql] val MIN_LEVEL_OF_TIMESTAMP_TRUNC = TRUNC_TO_MICROSECOND
  private[sql] val TRUNC_TO_MILLISECOND = 1
  private[sql] val TRUNC_TO_SECOND = 2
  private[sql] val TRUNC_TO_MINUTE = 3
  private[sql] val TRUNC_TO_HOUR = 4
  private[sql] val TRUNC_TO_DAY = 5
  // The levels from TRUNC_TO_WEEK to TRUNC_TO_YEAR are used in truncations
  // of DATE and TIMESTAMP values.
  private[sql] val TRUNC_TO_WEEK = 6
  private[sql] val MIN_LEVEL_OF_DATE_TRUNC = TRUNC_TO_WEEK
  private[sql] val TRUNC_TO_MONTH = 7
  private[sql] val TRUNC_TO_QUARTER = 8
  private[sql] val TRUNC_TO_YEAR = 9

  /**
   * Returns the trunc date from original date and trunc level.
   * Trunc level should be generated using `parseTruncLevel()`, should be between 6 and 9.
   */
  def truncDate(days: Int, level: Int): Int = {
    level match {
      case TRUNC_TO_WEEK => getNextDateForDayOfWeek(days - 7, MONDAY)
      case TRUNC_TO_MONTH => days - getDayOfMonth(days) + 1
      case TRUNC_TO_QUARTER =>
        localDateToDays(daysToLocalDate(days).`with`(IsoFields.DAY_OF_QUARTER, 1L))
      case TRUNC_TO_YEAR => days - getDayInYear(days) + 1
      case _ =>
        // caller make sure that this should never be reached
        throw QueryExecutionErrors.unreachableError(s": Invalid trunc level: $level")
    }
  }

  private def truncToUnit(micros: Long, zoneId: ZoneId, unit: ChronoUnit): Long = {
    val truncated = microsToInstant(micros).atZone(zoneId).truncatedTo(unit)
    instantToMicros(truncated.toInstant)
  }

  /**
   * Returns the trunc date time from original date time and trunc level.
   * Trunc level should be generated using `parseTruncLevel()`, should be between 0 and 9.
   */
  def truncTimestamp(micros: Long, level: Int, zoneId: ZoneId): Long = {
    // Time zone offsets have a maximum precision of seconds (see `java.time.ZoneOffset`). Hence
    // truncation to microsecond, millisecond, and second can be done
    // without using time zone information. This results in a performance improvement.
    level match {
      case TRUNC_TO_MICROSECOND => micros
      case TRUNC_TO_MILLISECOND =>
        micros - Math.floorMod(micros, MICROS_PER_MILLIS)
      case TRUNC_TO_SECOND =>
        micros - Math.floorMod(micros, MICROS_PER_SECOND)
      case TRUNC_TO_MINUTE => truncToUnit(micros, zoneId, ChronoUnit.MINUTES)
      case TRUNC_TO_HOUR => truncToUnit(micros, zoneId, ChronoUnit.HOURS)
      case TRUNC_TO_DAY => truncToUnit(micros, zoneId, ChronoUnit.DAYS)
      case _ => // Try to truncate date levels
        val dDays = microsToDays(micros, zoneId)
        daysToMicros(truncDate(dDays, level), zoneId)
    }
  }

  /**
   * Returns the truncate level, could be from TRUNC_TO_MICROSECOND to TRUNC_TO_YEAR,
   * or TRUNC_INVALID, TRUNC_INVALID means unsupported truncate level.
   */
  def parseTruncLevel(format: UTF8String): Int = {
    if (format == null) {
      TRUNC_INVALID
    } else {
      format.toString.toUpperCase(Locale.ROOT) match {
        case "MICROSECOND" => TRUNC_TO_MICROSECOND
        case "MILLISECOND" => TRUNC_TO_MILLISECOND
        case "SECOND" => TRUNC_TO_SECOND
        case "MINUTE" => TRUNC_TO_MINUTE
        case "HOUR" => TRUNC_TO_HOUR
        case "DAY" | "DD" => TRUNC_TO_DAY
        case "WEEK" => TRUNC_TO_WEEK
        case "MON" | "MONTH" | "MM" => TRUNC_TO_MONTH
        case "QUARTER" => TRUNC_TO_QUARTER
        case "YEAR" | "YYYY" | "YY" => TRUNC_TO_YEAR
        case _ => TRUNC_INVALID
      }
    }
  }

  /**
   * Converts a timestamp without time zone from a source to target time zone.
   *
   * @param sourceTz The time zone for the input timestamp without time zone.
   * @param targetTz The time zone to which the input timestamp should be converted.
   * @param micros The offset in microseconds represents a local timestamp.
   * @return The timestamp without time zone represents the same moment (physical time) as
   *         the input timestamp in the input time zone, but in the destination time zone.
   */
  def convertTimestampNtzToAnotherTz(sourceTz: String, targetTz: String, micros: Long): Long = {
    val ldt = microsToLocalDateTime(micros)
      .atZone(getZoneId(sourceTz))
      .withZoneSameInstant(getZoneId(targetTz))
      .toLocalDateTime
    localDateTimeToMicros(ldt)
  }

  /**
   * Returns a timestamp of given timezone from UTC timestamp, with the same string
   * representation in their timezone.
   */
  def fromUTCTime(micros: Long, timeZone: String): Long = {
    convertTz(micros, ZoneOffset.UTC, getZoneId(timeZone))
  }

  /**
   * Returns a utc timestamp from a given timestamp from a given timezone, with the same
   * string representation in their timezone.
   */
  def toUTCTime(micros: Long, timeZone: String): Long = {
    convertTz(micros, getZoneId(timeZone), ZoneOffset.UTC)
  }

  /**
   * Obtains the current date as days since the epoch in the specified time-zone.
   */
  def currentDate(zoneId: ZoneId): Int = localDateToDays(LocalDate.now(zoneId))

  private def today(zoneId: ZoneId): ZonedDateTime = {
    Instant.now().atZone(zoneId).`with`(LocalTime.MIDNIGHT)
  }

  private val specialValueRe = """(\p{Alpha}+)\p{Blank}*(.*)""".r

  /**
   * Extracts special values from an input string ignoring case.
   *
   * @param input A trimmed string
   * @return Some special value in lower case or None.
   */
  private def extractSpecialValue(input: String): Option[String] = {
    def isValid(value: String, timeZoneId: String): Boolean = {
      // Special value can be without any time zone
      if (timeZoneId.isEmpty) return true
      // "now" must not have the time zone field
      if (value.compareToIgnoreCase("now") == 0) return false
      // If the time zone field presents in the input, it must be resolvable
      try {
        getZoneId(timeZoneId)
        true
      } catch {
        case NonFatal(_) => false
      }
    }

    assert(input.trim.length == input.length)
    if (input.length < 3 || !input(0).isLetter) return None
    input match {
      case specialValueRe(v, z) if isValid(v, z) => Some(v.toLowerCase(Locale.US))
      case _ => None
    }
  }

  /**
   * Converts notational shorthands that are converted to ordinary timestamps.
   *
   * @param input A string to parse. It can contain trailing or leading whitespaces.
   * @param zoneId Zone identifier used to get the current timestamp.
   * @return Some of microseconds since the epoch if the conversion completed
   *         successfully otherwise None.
   */
  def convertSpecialTimestamp(input: String, zoneId: ZoneId): Option[Long] = {
    extractSpecialValue(input.trim).flatMap {
      case "epoch" => Some(0)
      case "now" => Some(instantToMicros(Instant.now()))
      case "today" => Some(instantToMicros(today(zoneId).toInstant))
      case "tomorrow" => Some(instantToMicros(today(zoneId).plusDays(1).toInstant))
      case "yesterday" => Some(instantToMicros(today(zoneId).minusDays(1).toInstant))
      case _ => None
    }
  }


  /**
   * Converts notational shorthands that are converted to ordinary timestamps without time zone.
   *
   * @param input A string to parse. It can contain trailing or leading whitespaces.
   * @param zoneId Zone identifier used to get the current local timestamp.
   * @return Some of microseconds since the epoch if the conversion completed
   *         successfully otherwise None.
   */
  def convertSpecialTimestampNTZ(input: String, zoneId: ZoneId): Option[Long] = {
    val localDateTime = extractSpecialValue(input.trim).flatMap {
      case "epoch" => Some(LocalDateTime.of(1970, 1, 1, 0, 0))
      case "now" => Some(LocalDateTime.now(zoneId))
      case "today" => Some(LocalDateTime.now(zoneId).`with`(LocalTime.MIDNIGHT))
      case "tomorrow" =>
        Some(LocalDateTime.now(zoneId).`with`(LocalTime.MIDNIGHT).plusDays(1))
      case "yesterday" =>
        Some(LocalDateTime.now(zoneId).`with`(LocalTime.MIDNIGHT).minusDays(1))
      case _ => None
    }
    localDateTime.map(localDateTimeToMicros)
  }

  /**
   * Converts notational shorthands that are converted to ordinary dates.
   *
   * @param input A string to parse. It can contain trailing or leading whitespaces.
   * @param zoneId Zone identifier used to get the current date.
   * @return Some of days since the epoch if the conversion completed successfully otherwise None.
   */
  def convertSpecialDate(input: String, zoneId: ZoneId): Option[Int] = {
    extractSpecialValue(input.trim).flatMap {
      case "epoch" => Some(0)
      case "now" | "today" => Some(currentDate(zoneId))
      case "tomorrow" => Some(Math.addExact(currentDate(zoneId), 1))
      case "yesterday" => Some(Math.subtractExact(currentDate(zoneId), 1))
      case _ => None
    }
  }

  /**
   * Subtracts two dates expressed as days since 1970-01-01.
   *
   * @param endDay The end date, exclusive
   * @param startDay The start date, inclusive
   * @return An interval between two dates. The interval can be negative
   *         if the end date is before the start date.
   */
  def subtractDates(endDay: Int, startDay: Int): CalendarInterval = {
    val period = Period.between(daysToLocalDate(startDay), daysToLocalDate(endDay))
    val months = Math.toIntExact(period.toTotalMonths)
    val days = period.getDays
    new CalendarInterval(months, days, 0)
  }

  /**
   * Subtracts two timestamps expressed as microseconds since 1970-01-01 00:00:00Z, and returns
   * the difference in microseconds between local timestamps at the given time zone.
   *
   * @param endMicros The end timestamp as microseconds since the epoch, exclusive
   * @param startMicros The end timestamp as microseconds since the epoch, inclusive
   * @param zoneId The time zone ID in which the subtraction is performed
   * @return The difference in microseconds between local timestamps corresponded to the input
   *         instants `end` and `start`.
   */
  def subtractTimestamps(endMicros: Long, startMicros: Long, zoneId: ZoneId): Long = {
    val localEndTs = getLocalDateTime(endMicros, zoneId)
    val localStartTs = getLocalDateTime(startMicros, zoneId)
    ChronoUnit.MICROS.between(localStartTs, localEndTs)
  }

  /**
   * Adds the specified number of units to a timestamp.
   *
   * @param unit A keyword that specifies the interval units to add to the input timestamp.
   * @param quantity The amount of `unit`s to add. It can be positive or negative.
   * @param micros The input timestamp value, expressed in microseconds since 1970-01-01 00:00:00Z.
   * @param zoneId The time zone ID at which the operation is performed.
   * @return A timestamp value, expressed in microseconds since 1970-01-01 00:00:00Z.
   */
  def timestampAdd(unit: String, quantity: Long, micros: Long, zoneId: ZoneId): Long = {
    try {
      unit.toUpperCase(Locale.ROOT) match {
        case "MICROSECOND" =>
          timestampAddInterval(micros, 0, 0, quantity, zoneId)
        case "MILLISECOND" =>
          timestampAddInterval(micros, 0, 0,
            Math.multiplyExact(quantity, MICROS_PER_MILLIS), zoneId)
        case "SECOND" =>
          timestampAddInterval(micros, 0, 0,
            Math.multiplyExact(quantity, MICROS_PER_SECOND), zoneId)
        case "MINUTE" =>
          timestampAddInterval(micros, 0, 0,
            Math.multiplyExact(quantity, MICROS_PER_MINUTE), zoneId)
        case "HOUR" =>
          timestampAddInterval(micros, 0, 0,
            Math.multiplyExact(quantity, MICROS_PER_HOUR), zoneId)
        case "DAY" | "DAYOFYEAR" =>
          // Given that more than `Int32.MaxValue` days will cause an `ArithmeticException` due to
          // overflow, we can safely cast the quantity to an `Int` here. Same follows for larger
          // unites.
          timestampAddInterval(micros, 0, Math.toIntExact(quantity), 0, zoneId)
        case "WEEK" =>
          timestampAddInterval(
            micros,
            0,
            Math.multiplyExact(Math.toIntExact(quantity), DAYS_PER_WEEK),
            0,
            zoneId)
        case "MONTH" =>
          timestampAddMonths(micros, Math.toIntExact(quantity), zoneId)
        case "QUARTER" =>
          timestampAddMonths(micros, Math.multiplyExact(Math.toIntExact(quantity), 3), zoneId)
        case "YEAR" =>
          timestampAddMonths(
            micros,
            Math.multiplyExact(Math.toIntExact(quantity), MONTHS_PER_YEAR),
            zoneId)
      }
    } catch {
      case _: scala.MatchError =>
        throw QueryExecutionErrors.invalidDatetimeUnitError("TIMESTAMPADD", unit)
      case _: ArithmeticException | _: DateTimeException =>
        throw QueryExecutionErrors.timestampAddOverflowError(micros, quantity, unit)
      case e: Throwable =>
        throw SparkException.internalError(s"Failure of 'timestampAdd': ${e.getMessage}")
    }
  }

  private val timestampDiffMap = Map[String, (Temporal, Temporal) => Long](
    "MICROSECOND" -> ChronoUnit.MICROS.between,
    "MILLISECOND" -> ChronoUnit.MILLIS.between,
    "SECOND" -> ChronoUnit.SECONDS.between,
    "MINUTE" -> ChronoUnit.MINUTES.between,
    "HOUR" -> ChronoUnit.HOURS.between,
    "DAY" -> ChronoUnit.DAYS.between,
    "WEEK" -> ChronoUnit.WEEKS.between,
    "MONTH" -> ChronoUnit.MONTHS.between,
    "QUARTER" -> ((startTs: Temporal, endTs: Temporal) =>
      ChronoUnit.MONTHS.between(startTs, endTs) / 3),
    "YEAR" -> ChronoUnit.YEARS.between)

  /**
   * Gets the difference between two timestamps.
   *
   * @param unit Specifies the interval units in which to express the difference between
   *             the two timestamp parameters.
   * @param startTs A timestamp which the function subtracts from `endTs`.
   * @param endTs A timestamp from which the function subtracts `startTs`.
   * @param zoneId The time zone ID at which the operation is performed.
   * @return The time span between two timestamp values, in the units specified.
   */
  def timestampDiff(unit: String, startTs: Long, endTs: Long, zoneId: ZoneId): Long = {
    val unitInUpperCase = unit.toUpperCase(Locale.ROOT)
    if (timestampDiffMap.contains(unitInUpperCase)) {
      val startLocalTs = getLocalDateTime(startTs, zoneId)
      val endLocalTs = getLocalDateTime(endTs, zoneId)
      timestampDiffMap(unitInUpperCase)(startLocalTs, endLocalTs)
    } else {
      throw QueryExecutionErrors.invalidDatetimeUnitError("TIMESTAMPDIFF", unit)
    }
  }

  /**
   * Converts separate time fields in a long that represents nanoseconds since the start of
   * the day
   * @param hours the hour, from 0 to 23
   * @param minutes the minute, from 0 to 59
   * @param secsAndMicros the second, from 0 to 59.999999
   * @return A time value represented as nanoseconds since the start of the day
   */
  def makeTime(hours: Int, minutes: Int, secsAndMicros: Decimal): Long = {
    try {
      val unscaledSecFrac = secsAndMicros.toUnscaledLong
      val fullSecs = Math.floorDiv(unscaledSecFrac, MICROS_PER_SECOND)
      // The greater than Int.MaxValue check is needed for the case where the full seconds is
      // outside of the int range. This will overflow when full seconds is converted from
      // long to int. The overflow could produce an int in the valid seconds range and return a
      // wrong value. For overflow values outside of the valid seconds range, it would result in a
      // misleading error message.
      // The negative check is needed to throw a better error message. In the negative case,
      // Math.floorDiv gets the next lower negative integer so the full second value in the
      // original decimal will not match what is in the error message.
      if (fullSecs > Int.MaxValue || fullSecs < 0) {
        // Make this error message consistent with what is thrown by LocalTime.of when the
        // seconds are invalid
        throw new DateTimeException(
          s"Invalid value for SecondOfMinute (valid values 0 - 59): ${secsAndMicros.toLong}")
      }

      val nanos = Math.floorMod(unscaledSecFrac, MICROS_PER_SECOND) * NANOS_PER_MICROS
      val lt = LocalTime.of(hours, minutes, fullSecs.toInt, nanos.toInt)
      localTimeToNanos(lt)
    } catch {
      case e @ (_: DateTimeException | _: ArithmeticException) =>
        throw QueryExecutionErrors.ansiDateTimeArgumentOutOfRangeWithoutSuggestion(e)
    }
  }

  /**
   * Makes a timestamp without time zone from a date and a local time.
   *
   * @param days The number of days since the epoch. 1970-01-01.
   *             Negative numbers represent earlier days.
   * @param nanos The number of nanoseconds within the day since the midnight.
   * @return The number of microseconds since the epoch of 1970-01-01 00:00:00Z.
   */
  def makeTimestampNTZ(days: Int, nanos: Long): Long = {
    localDateTimeToMicros(LocalDateTime.of(daysToLocalDate(days), nanosToLocalTime(nanos)))
  }

  /**
<<<<<<< HEAD
   * Returns the number of nanoseconds past midnight for a given timestamp in microseconds.
   *
   * This method uses `toJulianDay`, which splits the timestamp into (Julian day, nanoseconds in
   * day), and returns only the nanosecond component.
   *
   * @param micros The timestamp in microseconds since the epoch.
   * @return The number of nanoseconds past midnight on that day.
   */
  def getNanosInADay(micros: Long): Long = {
    toJulianDay(micros)._2
=======
   * Adds a day-time interval to a time.
   *
   * @param time A time in nanoseconds.
   * @param timePrecision The number of digits of the fraction part of time.
   * @param interval A day-time interval in microseconds.
   * @param intervalEndField The rightmost field which the interval comprises of.
   *                         Valid values: 0 (DAY), 1 (HOUR), 2 (MINUTE), 3 (SECOND).
   * @param targetPrecision The number of digits of the fraction part of the resulting time.
   * @return A time value in nanoseconds or throw an arithmetic overflow
   *         if the result out of valid time range [00:00, 24:00).
   */
  def timeAddInterval(
      time: Long,
      timePrecision: Int,
      interval: Long,
      intervalEndField: Byte,
      targetPrecision: Int): Long = {
    val result = MathUtils.addExact(time, MathUtils.multiplyExact(interval, NANOS_PER_MICROS))
    if (0 <= result && result < NANOS_PER_DAY) {
      truncateTimeToPrecision(result, targetPrecision)
    } else {
      throw QueryExecutionErrors.timeAddIntervalOverflowError(
        time, timePrecision, interval, intervalEndField)
    }
>>>>>>> 25b0f7b1
  }
}<|MERGE_RESOLUTION|>--- conflicted
+++ resolved
@@ -836,18 +836,6 @@
   }
 
   /**
-<<<<<<< HEAD
-   * Returns the number of nanoseconds past midnight for a given timestamp in microseconds.
-   *
-   * This method uses `toJulianDay`, which splits the timestamp into (Julian day, nanoseconds in
-   * day), and returns only the nanosecond component.
-   *
-   * @param micros The timestamp in microseconds since the epoch.
-   * @return The number of nanoseconds past midnight on that day.
-   */
-  def getNanosInADay(micros: Long): Long = {
-    toJulianDay(micros)._2
-=======
    * Adds a day-time interval to a time.
    *
    * @param time A time in nanoseconds.
@@ -872,6 +860,18 @@
       throw QueryExecutionErrors.timeAddIntervalOverflowError(
         time, timePrecision, interval, intervalEndField)
     }
->>>>>>> 25b0f7b1
+  }
+
+  /**
+   * Returns the number of nanoseconds past midnight for a given timestamp in microseconds.
+   *
+   * This method uses `toJulianDay`, which splits the timestamp into (Julian day, nanoseconds in
+   * day), and returns only the nanosecond component.
+   *
+   * @param micros The timestamp in microseconds since the epoch.
+   * @return The number of nanoseconds past midnight on that day.
+   */
+  def getNanosInADay(micros: Long): Long = {
+    toJulianDay(micros)._2
   }
 }