/*
 * Licensed to the Apache Software Foundation (ASF) under one or more
 * contributor license agreements.  See the NOTICE file distributed with
 * this work for additional information regarding copyright ownership.
 * The ASF licenses this file to You under the Apache License, Version 2.0
 * (the "License"); you may not use this file except in compliance with
 * the License.  You may obtain a copy of the License at
 *
 *    http://www.apache.org/licenses/LICENSE-2.0
 *
 * Unless required by applicable law or agreed to in writing, software
 * distributed under the License is distributed on an "AS IS" BASIS,
 * WITHOUT WARRANTIES OR CONDITIONS OF ANY KIND, either express or implied.
 * See the License for the specific language governing permissions and
 * limitations under the License.
 */

package org.apache.spark.sql.catalyst.expressions.codegen

import java.lang.{Boolean => JBool}

import scala.collection.mutable.ArrayBuffer
import scala.language.{existentials, implicitConversions}

import org.apache.spark.sql.catalyst.trees.TreeNode
import org.apache.spark.sql.types.{BooleanType, DataType}

/**
 * Trait representing an opaque fragments of java code.
 */
trait JavaCode {
  def code: String
  override def toString: String = code
}

/**
 * Utility functions for creating [[JavaCode]] fragments.
 */
object JavaCode {
  /**
   * Create a java literal.
   */
  def literal(v: String, dataType: DataType): LiteralValue = dataType match {
    case BooleanType if v == "true" => TrueLiteral
    case BooleanType if v == "false" => FalseLiteral
    case _ => new LiteralValue(v, CodeGenerator.javaClass(dataType))
  }

  /**
   * Create a default literal. This is null for reference types, false for boolean types and
   * -1 for other primitive types.
   */
  def defaultLiteral(dataType: DataType): LiteralValue = {
    new LiteralValue(
      CodeGenerator.defaultValue(dataType, typedNull = true),
      CodeGenerator.javaClass(dataType))
  }

  /**
   * Create a local java variable.
   */
  def variable(name: String, dataType: DataType): VariableValue = {
    variable(name, CodeGenerator.javaClass(dataType))
  }

  /**
   * Create a local java variable.
   */
  def variable(name: String, javaClass: Class[_]): VariableValue = {
    VariableValue(name, javaClass)
  }

  /**
   * Create a local isNull variable.
   */
  def isNullVariable(name: String): VariableValue = variable(name, BooleanType)

  /**
   * Create a global java variable.
   */
  def global(name: String, dataType: DataType): GlobalValue = {
    global(name, CodeGenerator.javaClass(dataType))
  }

  /**
   * Create a global java variable.
   */
  def global(name: String, javaClass: Class[_]): GlobalValue = {
    GlobalValue(name, javaClass)
  }

  /**
   * Create a global isNull variable.
   */
  def isNullGlobal(name: String): GlobalValue = global(name, BooleanType)

  /**
   * Create an expression fragment.
   */
  def expression(code: String, dataType: DataType): SimpleExprValue = {
    expression(code, CodeGenerator.javaClass(dataType))
  }

  /**
   * Create an expression fragment.
   */
  def expression(code: String, javaClass: Class[_]): SimpleExprValue = {
    SimpleExprValue(code, javaClass)
  }

  /**
   * Create a isNull expression fragment.
   */
  def isNullExpression(code: String): SimpleExprValue = {
    expression(code, BooleanType)
  }

  /**
   * Create an `InlineBlock` for Java Class name.
   */
  def javaType(javaClass: Class[_]): InlineBlock = InlineBlock(javaClass.getName)

  /**
   * Create an `InlineBlock` for Java Type name.
   */
  def javaType(dataType: DataType): InlineBlock = InlineBlock(CodeGenerator.javaType(dataType))

  /**
   * Create an `InlineBlock` for boxed Java Type name.
   */
  def boxedType(dataType: DataType): InlineBlock = InlineBlock(CodeGenerator.boxedType(dataType))
}

/**
 * A trait representing a block of java code.
 */
trait Block extends TreeNode[Block] with JavaCode {
  import Block._

  // Returns java code string for this code block.
  override def toString: String = _marginChar match {
    case Some(c) => code.stripMargin(c).trim
    case _ => code.trim
  }

  def length: Int = toString.length

  def nonEmpty: Boolean = toString.nonEmpty

  // The leading prefix that should be stripped from each line.
  // By default we strip blanks or control characters followed by '|' from the line.
  var _marginChar: Option[Char] = Some('|')

  def stripMargin(c: Char): this.type = {
    _marginChar = Some(c)
    this
  }

  def stripMargin: this.type = {
    _marginChar = Some('|')
    this
  }

  /**
   * Apply a map function to each java expression codes present in this java code, and return a new
   * java code based on the mapped java expression codes.
   */
  def transformExprValues(f: PartialFunction[ExprValue, ExprValue]): this.type = {
    var changed = false

    @inline def transform(e: ExprValue): ExprValue = {
      val newE = f lift e
      if (!newE.isDefined || newE.get.equals(e)) {
        e
      } else {
        changed = true
        newE.get
      }
    }

    def doTransform(arg: Any): AnyRef = arg match {
      case e: ExprValue => transform(e)
      case Some(value) => Some(doTransform(value))
      case seq: Traversable[_] => seq.map(doTransform)
      case other: AnyRef => other
    }

    val newArgs = mapProductIterator(doTransform)
    if (changed) makeCopy(newArgs).asInstanceOf[this.type] else this
  }

  // Concatenates this block with other block.
  def + (other: Block): Block = other match {
    case EmptyBlock => this
    case _ => code"$this\n$other"
  }

  override def verboseString: String = toString
}

object Block {

  val CODE_BLOCK_BUFFER_LENGTH: Int = 512

<<<<<<< HEAD
  /**
   * A custom string interpolator which inlines a string into code block.
   */
  implicit class InlineHelper(val sc: StringContext) extends AnyVal {
    def inline(args: Any*): Block = {
      val inlineString = sc.raw(args: _*)
      InlineBlock(inlineString)
    }
  }

  implicit def blocksToBlock(blocks: Seq[Block]): Block = Blocks(blocks)
=======
  implicit def blocksToBlock(blocks: Seq[Block]): Block = blocks.reduceLeft(_ + _)
>>>>>>> bf67f70c

  implicit class BlockHelper(val sc: StringContext) extends AnyVal {
    def code(args: Any*): Block = {
      sc.checkLengths(args)
      if (sc.parts.length == 0) {
        EmptyBlock
      } else {
        args.foreach {
          case _: ExprValue =>
          case _: Int | _: Long | _: Float | _: Double | _: String =>
          case _: Block =>
          case other => throw new IllegalArgumentException(
            s"Can not interpolate ${other.getClass.getName} into code block.")
        }

        val (codeParts, blockInputs) = foldLiteralArgs(sc.parts, args)
        CodeBlock(codeParts, blockInputs)
      }
    }
  }

  // Folds eagerly the literal args into the code parts.
  private def foldLiteralArgs(parts: Seq[String], args: Seq[Any]): (Seq[String], Seq[JavaCode]) = {
    val codeParts = ArrayBuffer.empty[String]
    val blockInputs = ArrayBuffer.empty[JavaCode]

    val strings = parts.iterator
    val inputs = args.iterator
    val buf = new StringBuilder(Block.CODE_BLOCK_BUFFER_LENGTH)

    buf.append(strings.next)
    while (strings.hasNext) {
      val input = inputs.next
      input match {
        case _: ExprValue | _: CodeBlock =>
          codeParts += buf.toString
          buf.clear
          blockInputs += input.asInstanceOf[JavaCode]
        case EmptyBlock =>
        case _ =>
          buf.append(input)
      }
      buf.append(strings.next)
    }
    codeParts += buf.toString

    (codeParts.toSeq, blockInputs.toSeq)
  }
}

/**
 * A block of java code. Including a sequence of code parts and some inputs to this block.
 * The actual java code is generated by embedding the inputs into the code parts. Here we keep
 * inputs of `JavaCode` instead of simply folding them as a string of code, because we need to
 * track expressions (`ExprValue`) in this code block. We need to be able to manipulate the
 * expressions later without changing the behavior of this code block in some applications, e.g.,
 * method splitting.
 */
case class CodeBlock(codeParts: Seq[String], blockInputs: Seq[JavaCode]) extends Block {
  override def children: Seq[Block] =
    blockInputs.filter(_.isInstanceOf[Block]).asInstanceOf[Seq[Block]]

  override lazy val code: String = {
    val strings = codeParts.iterator
    val inputs = blockInputs.iterator
    val buf = new StringBuilder(Block.CODE_BLOCK_BUFFER_LENGTH)
    buf.append(StringContext.treatEscapes(strings.next))
    while (strings.hasNext) {
      buf.append(inputs.next)
      buf.append(StringContext.treatEscapes(strings.next))
    }
    buf.toString
  }
<<<<<<< HEAD

  override def + (other: Block): Block = other match {
    case c: CodeBlock => Blocks(Seq(this, c))
    case i: InlineBlock => Blocks(Seq(this, i))
    case b: Blocks => Blocks(Seq(this) ++ b.blocks)
    case EmptyBlock => this
  }
}

case class Blocks(blocks: Seq[Block]) extends Block {
  override lazy val exprValues: Set[ExprValue] = blocks.flatMap(_.exprValues).toSet
  override lazy val code: String = blocks.map(_.toString).mkString("\n")

  override def + (other: Block): Block = other match {
    case c: CodeBlock => Blocks(blocks :+ c)
    case i: InlineBlock => Blocks(blocks :+ i)
    case b: Blocks => Blocks(blocks ++ b.blocks)
    case EmptyBlock => this
  }
}

object EmptyBlock extends Block with Serializable {
=======
}

case object EmptyBlock extends Block with Serializable {
>>>>>>> bf67f70c
  override val code: String = ""
  override def children: Seq[Block] = Seq.empty
}

/**
 * A block inlines all types of input arguments into a string without
 * tracking any reference of `JavaCode` instances.
 */
case class InlineBlock(block: String) extends Block {
  override val code: String = block
  override val exprValues: Set[ExprValue] = Set.empty

  override def + (other: Block): Block = other match {
    case c: CodeBlock => Blocks(Seq(this, c))
    case i: InlineBlock => InlineBlock(block + i.block)
    case b: Blocks => Blocks(Seq(this) ++ b.blocks)
    case EmptyBlock => this
  }
}

/**
 * A typed java fragment that must be a valid java expression.
 */
trait ExprValue extends JavaCode {
  def javaType: Class[_]
  def isPrimitive: Boolean = javaType.isPrimitive
}

object ExprValue {
  implicit def exprValueToString(exprValue: ExprValue): String = exprValue.code
}

/**
 * A java expression fragment.
 */
case class SimpleExprValue(expr: String, javaType: Class[_]) extends ExprValue {
  override def code: String = s"($expr)"
}

/**
 * A local variable java expression.
 */
case class VariableValue(variableName: String, javaType: Class[_]) extends ExprValue {
  override def code: String = variableName
}

/**
 * A global variable java expression.
 */
case class GlobalValue(value: String, javaType: Class[_]) extends ExprValue {
  override def code: String = value
}

/**
 * A literal java expression.
 */
class LiteralValue(val value: String, val javaType: Class[_]) extends ExprValue with Serializable {
  override def code: String = value

  override def equals(arg: Any): Boolean = arg match {
    case l: LiteralValue => l.javaType == javaType && l.value == value
    case _ => false
  }

  override def hashCode(): Int = value.hashCode() * 31 + javaType.hashCode()
}

case object TrueLiteral extends LiteralValue("true", JBool.TYPE)
case object FalseLiteral extends LiteralValue("false", JBool.TYPE)<|MERGE_RESOLUTION|>--- conflicted
+++ resolved
@@ -116,19 +116,19 @@
   }
 
   /**
-   * Create an `InlineBlock` for Java Class name.
-   */
-  def javaType(javaClass: Class[_]): InlineBlock = InlineBlock(javaClass.getName)
-
-  /**
-   * Create an `InlineBlock` for Java Type name.
-   */
-  def javaType(dataType: DataType): InlineBlock = InlineBlock(CodeGenerator.javaType(dataType))
-
-  /**
-   * Create an `InlineBlock` for boxed Java Type name.
-   */
-  def boxedType(dataType: DataType): InlineBlock = InlineBlock(CodeGenerator.boxedType(dataType))
+   * Create an `Inline` for Java Class name.
+   */
+  def javaType(javaClass: Class[_]): Inline = Inline(javaClass.getName)
+
+  /**
+   * Create an `Inline` for Java Type name.
+   */
+  def javaType(dataType: DataType): Inline = Inline(CodeGenerator.javaType(dataType))
+
+  /**
+   * Create an `Inline` for boxed Java Type name.
+   */
+  def boxedType(dataType: DataType): Inline = Inline(CodeGenerator.boxedType(dataType))
 }
 
 /**
@@ -202,21 +202,17 @@
 
   val CODE_BLOCK_BUFFER_LENGTH: Int = 512
 
-<<<<<<< HEAD
   /**
    * A custom string interpolator which inlines a string into code block.
    */
   implicit class InlineHelper(val sc: StringContext) extends AnyVal {
-    def inline(args: Any*): Block = {
+    def inline(args: Any*): Inline = {
       val inlineString = sc.raw(args: _*)
-      InlineBlock(inlineString)
-    }
-  }
-
-  implicit def blocksToBlock(blocks: Seq[Block]): Block = Blocks(blocks)
-=======
+      Inline(inlineString)
+    }
+  }
+
   implicit def blocksToBlock(blocks: Seq[Block]): Block = blocks.reduceLeft(_ + _)
->>>>>>> bf67f70c
 
   implicit class BlockHelper(val sc: StringContext) extends AnyVal {
     def code(args: Any*): Block = {
@@ -225,7 +221,7 @@
         EmptyBlock
       } else {
         args.foreach {
-          case _: ExprValue =>
+          case _: ExprValue | _: Inline =>
           case _: Int | _: Long | _: Float | _: Double | _: String =>
           case _: Block =>
           case other => throw new IllegalArgumentException(
@@ -290,52 +286,19 @@
     }
     buf.toString
   }
-<<<<<<< HEAD
-
-  override def + (other: Block): Block = other match {
-    case c: CodeBlock => Blocks(Seq(this, c))
-    case i: InlineBlock => Blocks(Seq(this, i))
-    case b: Blocks => Blocks(Seq(this) ++ b.blocks)
-    case EmptyBlock => this
-  }
-}
-
-case class Blocks(blocks: Seq[Block]) extends Block {
-  override lazy val exprValues: Set[ExprValue] = blocks.flatMap(_.exprValues).toSet
-  override lazy val code: String = blocks.map(_.toString).mkString("\n")
-
-  override def + (other: Block): Block = other match {
-    case c: CodeBlock => Blocks(blocks :+ c)
-    case i: InlineBlock => Blocks(blocks :+ i)
-    case b: Blocks => Blocks(blocks ++ b.blocks)
-    case EmptyBlock => this
-  }
-}
-
-object EmptyBlock extends Block with Serializable {
-=======
 }
 
 case object EmptyBlock extends Block with Serializable {
->>>>>>> bf67f70c
   override val code: String = ""
   override def children: Seq[Block] = Seq.empty
 }
 
 /**
- * A block inlines all types of input arguments into a string without
+ * A piece of java code snippet inlines all types of input arguments into a string without
  * tracking any reference of `JavaCode` instances.
  */
-case class InlineBlock(block: String) extends Block {
-  override val code: String = block
-  override val exprValues: Set[ExprValue] = Set.empty
-
-  override def + (other: Block): Block = other match {
-    case c: CodeBlock => Blocks(Seq(this, c))
-    case i: InlineBlock => InlineBlock(block + i.block)
-    case b: Blocks => Blocks(Seq(this) ++ b.blocks)
-    case EmptyBlock => this
-  }
+case class Inline(codeString: String) extends JavaCode {
+  override val code: String = codeString
 }
 
 /**
