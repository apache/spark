--- conflicted
+++ resolved
@@ -154,21 +154,6 @@
   }
 }
 
-<<<<<<< HEAD
-=======
-object ParseUrl {
-  private val HOST = UTF8String.fromString("HOST")
-  private val PATH = UTF8String.fromString("PATH")
-  private val QUERY = UTF8String.fromString("QUERY")
-  private val REF = UTF8String.fromString("REF")
-  private val PROTOCOL = UTF8String.fromString("PROTOCOL")
-  private val FILE = UTF8String.fromString("FILE")
-  private val AUTHORITY = UTF8String.fromString("AUTHORITY")
-  private val USERINFO = UTF8String.fromString("USERINFO")
-  private val REGEXPREFIX = "(&|^)"
-  private val REGEXSUBFIX = "=([^&]*)"
-}
-
 // scalastyle:off line.size.limit
 @ExpressionDescription(
   usage = "_FUNC_(url, partToExtract[, key]) - This is a special version of `parse_url` that performs the same operation, but returns a NULL value instead of raising an error if the parsing cannot be performed.",
@@ -199,7 +184,6 @@
   }
 }
 
->>>>>>> 6fd77b1e
 /**
  * Extracts a part from a URL
  */
