/*
 * Licensed to the Apache Software Foundation (ASF) under one or more
 * contributor license agreements.  See the NOTICE file distributed with
 * this work for additional information regarding copyright ownership.
 * The ASF licenses this file to You under the Apache License, Version 2.0
 * (the "License"); you may not use this file except in compliance with
 * the License.  You may obtain a copy of the License at
 *
 *    http://www.apache.org/licenses/LICENSE-2.0
 *
 * Unless required by applicable law or agreed to in writing, software
 * distributed under the License is distributed on an "AS IS" BASIS,
 * WITHOUT WARRANTIES OR CONDITIONS OF ANY KIND, either express or implied.
 * See the License for the specific language governing permissions and
 * limitations under the License.
 */

package org.apache.spark.sql.catalyst.catalog

import java.util.Date
import javax.annotation.Nullable

import org.apache.spark.sql.AnalysisException
import org.apache.spark.sql.catalyst.{FunctionIdentifier, TableIdentifier}
import org.apache.spark.sql.catalyst.expressions.{Attribute, AttributeReference}
import org.apache.spark.sql.catalyst.parser.CatalystSqlParser
import org.apache.spark.sql.catalyst.plans.logical.{LeafNode, LogicalPlan}


/**
 * A function defined in the catalog.
 *
 * @param identifier name of the function
 * @param className fully qualified class name, e.g. "org.apache.spark.util.MyFunc"
 * @param resources resource types and Uris used by the function
 */
case class CatalogFunction(
    identifier: FunctionIdentifier,
    className: String,
    resources: Seq[FunctionResource])


/**
 * Storage format, used to describe how a partition or a table is stored.
 */
case class CatalogStorageFormat(
    locationUri: Option[String],
    inputFormat: Option[String],
    outputFormat: Option[String],
    serde: Option[String],
    compressed: Boolean,
    serdeProperties: Map[String, String]) {

  override def toString: String = {
    val serdePropsToString =
      if (serdeProperties.nonEmpty) {
        s"Properties: " + serdeProperties.map(p => p._1 + "=" + p._2).mkString("[", ", ", "]")
      } else {
        ""
      }
    val output =
      Seq(locationUri.map("Location: " + _).getOrElse(""),
        inputFormat.map("InputFormat: " + _).getOrElse(""),
        outputFormat.map("OutputFormat: " + _).getOrElse(""),
        if (compressed) "Compressed" else "",
        serde.map("Serde: " + _).getOrElse(""),
        serdePropsToString)
    output.filter(_.nonEmpty).mkString("Storage(", ", ", ")")
  }

}

object CatalogStorageFormat {
  /** Empty storage format for default values and copies. */
  val empty = CatalogStorageFormat(locationUri = None, inputFormat = None,
    outputFormat = None, serde = None, compressed = false, serdeProperties = Map.empty)
}

/**
 * A column in a table.
 */
case class CatalogColumn(
    name: String,
    // This may be null when used to create views. TODO: make this type-safe; this is left
    // as a string due to issues in converting Hive varchars to and from SparkSQL strings.
    @Nullable dataType: String,
    nullable: Boolean = true,
    comment: Option[String] = None) {

  override def toString: String = {
    val output =
      Seq(s"`$name`",
        dataType,
        if (!nullable) "NOT NULL" else "",
        comment.map("(" + _ + ")").getOrElse(""))
    output.filter(_.nonEmpty).mkString(" ")
  }

}

/**
 * A partition (Hive style) defined in the catalog.
 *
 * @param spec partition spec values indexed by column name
 * @param storage storage format of the partition
 * @param parameters some parameters for the partition, for example, stats.
 */
case class CatalogTablePartition(
    spec: CatalogTypes.TablePartitionSpec,
    storage: CatalogStorageFormat,
<<<<<<< HEAD
    parameters: Map[String, String] = Map.empty)
=======
    parameters: Map[String, String] = Map.empty) {

    override def toString: String = {
      val output =
        Seq(
          s"Partition Values: [${spec.values.mkString(", ")}]",
          s"$storage",
          s"Partition Parameters:{${parameters.map(p => p._1 + "=" + p._2).mkString(", ")}}")
      output.filter(_.nonEmpty).mkString("CatalogPartition(\n\t", "\n\t", ")")
    }
}
>>>>>>> 5e47a805


/**
 * A table defined in the catalog.
 *
 * Note that Hive's metastore also tracks skewed columns. We should consider adding that in the
 * future once we have a better understanding of how we want to handle skewed columns.
 *
 * @param unsupportedFeatures is a list of string descriptions of features that are used by the
 *        underlying table but not supported by Spark SQL yet.
 */
case class CatalogTable(
    identifier: TableIdentifier,
    tableType: CatalogTableType,
    storage: CatalogStorageFormat,
    schema: Seq[CatalogColumn],
    partitionColumnNames: Seq[String] = Seq.empty,
    sortColumnNames: Seq[String] = Seq.empty,
    bucketColumnNames: Seq[String] = Seq.empty,
    numBuckets: Int = -1,
    owner: String = "",
    createTime: Long = System.currentTimeMillis,
    lastAccessTime: Long = -1,
    properties: Map[String, String] = Map.empty,
    viewOriginalText: Option[String] = None,
    viewText: Option[String] = None,
    comment: Option[String] = None,
    unsupportedFeatures: Seq[String] = Seq.empty) {

  // Verify that the provided columns are part of the schema
  private val colNames = schema.map(_.name).toSet
  private def requireSubsetOfSchema(cols: Seq[String], colType: String): Unit = {
    require(cols.toSet.subsetOf(colNames), s"$colType columns (${cols.mkString(", ")}) " +
      s"must be a subset of schema (${colNames.mkString(", ")}) in table '$identifier'")
  }
  requireSubsetOfSchema(partitionColumnNames, "partition")
  requireSubsetOfSchema(sortColumnNames, "sort")
  requireSubsetOfSchema(bucketColumnNames, "bucket")

  /** Columns this table is partitioned by. */
  def partitionColumns: Seq[CatalogColumn] =
    schema.filter { c => partitionColumnNames.contains(c.name) }

  /** Return the database this table was specified to belong to, assuming it exists. */
  def database: String = identifier.database.getOrElse {
    throw new AnalysisException(s"table $identifier did not specify database")
  }

  /** Return the fully qualified name of this table, assuming the database was specified. */
  def qualifiedName: String = identifier.unquotedString

  /** Syntactic sugar to update a field in `storage`. */
  def withNewStorage(
      locationUri: Option[String] = storage.locationUri,
      inputFormat: Option[String] = storage.inputFormat,
      outputFormat: Option[String] = storage.outputFormat,
      compressed: Boolean = false,
      serde: Option[String] = storage.serde,
      serdeProperties: Map[String, String] = storage.serdeProperties): CatalogTable = {
    copy(storage = CatalogStorageFormat(
      locationUri, inputFormat, outputFormat, serde, compressed, serdeProperties))
  }

  override def toString: String = {
    val tableProperties = properties.map(p => p._1 + "=" + p._2).mkString("[", ", ", "]")
    val partitionColumns = partitionColumnNames.map("`" + _ + "`").mkString("[", ", ", "]")
    val sortColumns = sortColumnNames.map("`" + _ + "`").mkString("[", ", ", "]")
    val bucketColumns = bucketColumnNames.map("`" + _ + "`").mkString("[", ", ", "]")

    val output =
      Seq(s"Table: ${identifier.quotedString}",
        if (owner.nonEmpty) s"Owner: $owner" else "",
        s"Created: ${new Date(createTime).toString}",
        s"Last Access: ${new Date(lastAccessTime).toString}",
        s"Type: ${tableType.name}",
        if (schema.nonEmpty) s"Schema: ${schema.mkString("[", ", ", "]")}" else "",
        if (partitionColumnNames.nonEmpty) s"Partition Columns: $partitionColumns" else "",
        if (numBuckets != -1) s"Num Buckets: $numBuckets" else "",
        if (bucketColumnNames.nonEmpty) s"Bucket Columns: $bucketColumns" else "",
        if (sortColumnNames.nonEmpty) s"Sort Columns: $sortColumns" else "",
        viewOriginalText.map("Original View: " + _).getOrElse(""),
        viewText.map("View: " + _).getOrElse(""),
        comment.map("Comment: " + _).getOrElse(""),
        if (properties.nonEmpty) s"Properties: $tableProperties" else "",
        s"$storage")

    output.filter(_.nonEmpty).mkString("CatalogTable(\n\t", "\n\t", ")")
  }

}


case class CatalogTableType private(name: String)
object CatalogTableType {
  val EXTERNAL = new CatalogTableType("EXTERNAL")
  val MANAGED = new CatalogTableType("MANAGED")
  val VIEW = new CatalogTableType("VIEW")
}


/**
 * A database defined in the catalog.
 */
case class CatalogDatabase(
    name: String,
    description: String,
    locationUri: String,
    properties: Map[String, String])


object CatalogTypes {
  /**
   * Specifications of a table partition. Mapping column name to column value.
   */
  type TablePartitionSpec = Map[String, String]
}


/**
 * An interface that is implemented by logical plans to return the underlying catalog table.
 * If we can in the future consolidate SimpleCatalogRelation and MetastoreRelation, we should
 * probably remove this interface.
 */
trait CatalogRelation {
  def catalogTable: CatalogTable
  def output: Seq[Attribute]
}


/**
 * A [[LogicalPlan]] that wraps [[CatalogTable]].
 *
 * Note that in the future we should consolidate this and HiveCatalogRelation.
 */
case class SimpleCatalogRelation(
    databaseName: String,
    metadata: CatalogTable,
    alias: Option[String] = None)
  extends LeafNode with CatalogRelation {

  override def catalogTable: CatalogTable = metadata

  override lazy val resolved: Boolean = false

  override val output: Seq[Attribute] = {
    val cols = catalogTable.schema
      .filter { c => !catalogTable.partitionColumnNames.contains(c.name) }
    (cols ++ catalogTable.partitionColumns).map { f =>
      AttributeReference(
        f.name,
        CatalystSqlParser.parseDataType(f.dataType),
        // Since data can be dumped in randomly with no validation, everything is nullable.
        nullable = true
      )(qualifier = Some(alias.getOrElse(metadata.identifier.table)))
    }
  }

  require(
    metadata.identifier.database == Some(databaseName),
    "provided database does not match the one specified in the table definition")
}<|MERGE_RESOLUTION|>--- conflicted
+++ resolved
@@ -108,9 +108,6 @@
 case class CatalogTablePartition(
     spec: CatalogTypes.TablePartitionSpec,
     storage: CatalogStorageFormat,
-<<<<<<< HEAD
-    parameters: Map[String, String] = Map.empty)
-=======
     parameters: Map[String, String] = Map.empty) {
 
     override def toString: String = {
@@ -122,7 +119,6 @@
       output.filter(_.nonEmpty).mkString("CatalogPartition(\n\t", "\n\t", ")")
     }
 }
->>>>>>> 5e47a805
 
 
 /**
