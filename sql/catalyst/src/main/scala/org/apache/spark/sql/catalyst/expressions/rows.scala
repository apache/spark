/*
 * Licensed to the Apache Software Foundation (ASF) under one or more
 * contributor license agreements.  See the NOTICE file distributed with
 * this work for additional information regarding copyright ownership.
 * The ASF licenses this file to You under the Apache License, Version 2.0
 * (the "License"); you may not use this file except in compliance with
 * the License.  You may obtain a copy of the License at
 *
 *    http://www.apache.org/licenses/LICENSE-2.0
 *
 * Unless required by applicable law or agreed to in writing, software
 * distributed under the License is distributed on an "AS IS" BASIS,
 * WITHOUT WARRANTIES OR CONDITIONS OF ANY KIND, either express or implied.
 * See the License for the specific language governing permissions and
 * limitations under the License.
 */

package org.apache.spark.sql.catalyst.expressions

import scala.util.{Failure, Success, Try}

import org.apache.spark.sql.Row
import org.apache.spark.sql.catalyst.InternalRow
import org.apache.spark.sql.catalyst.util.{ArrayData, MapData}
import org.apache.spark.sql.types._
import org.apache.spark.unsafe.types.{CalendarInterval, UTF8String}

/**
 * An extended version of [[InternalRow]] that implements all special getters, toString
 * and equals/hashCode by `genericGet`.
 */
trait BaseGenericInternalRow extends InternalRow {

  protected def genericGet(ordinal: Int): Any

  // default implementation (slow)
  private def getAs[T](ordinal: Int) = genericGet(ordinal).asInstanceOf[T]
  override def isNullAt(ordinal: Int): Boolean = getAs[AnyRef](ordinal) eq null
  override def get(ordinal: Int, dataType: DataType): AnyRef = getAs(ordinal)
  override def getBoolean(ordinal: Int): Boolean = getAs(ordinal)
  override def getByte(ordinal: Int): Byte = getAs(ordinal)
  override def getShort(ordinal: Int): Short = getAs(ordinal)
  override def getInt(ordinal: Int): Int = getAs(ordinal)
  override def getLong(ordinal: Int): Long = getAs(ordinal)
  override def getFloat(ordinal: Int): Float = getAs(ordinal)
  override def getDouble(ordinal: Int): Double = getAs(ordinal)
  override def getDecimal(ordinal: Int, precision: Int, scale: Int): Decimal = getAs(ordinal)
  override def getUTF8String(ordinal: Int): UTF8String = getAs(ordinal)
  override def getBinary(ordinal: Int): Array[Byte] = getAs(ordinal)
  override def getArray(ordinal: Int): ArrayData = getAs(ordinal)
  override def getInterval(ordinal: Int): CalendarInterval = getAs(ordinal)
  override def getMap(ordinal: Int): MapData = getAs(ordinal)
  override def getStruct(ordinal: Int, numFields: Int): InternalRow = getAs(ordinal)

  override def anyNull: Boolean = {
    val len = numFields
    var i = 0
    while (i < len) {
      if (isNullAt(i)) { return true }
      i += 1
    }
    false
  }

  override def toString: String = {
    if (numFields == 0) {
      "[empty row]"
    } else {
      val sb = new StringBuilder
      sb.append("[")
      sb.append(genericGet(0))
      val len = numFields
      var i = 1
      while (i < len) {
        sb.append(",")
        sb.append(genericGet(i))
        i += 1
      }
      sb.append("]")
      sb.toString()
    }
  }

  override def equals(o: Any): Boolean = {
    if (!o.isInstanceOf[BaseGenericInternalRow]) {
      return false
    }

    val other = o.asInstanceOf[BaseGenericInternalRow]
    if (other eq null) {
      return false
    }

    val len = numFields
    if (len != other.numFields) {
      return false
    }

    var i = 0
    while (i < len) {
      if (isNullAt(i) != other.isNullAt(i)) {
        return false
      }
      if (!isNullAt(i)) {
        val o1 = genericGet(i)
        val o2 = other.genericGet(i)
        o1 match {
          case b1: Array[Byte] =>
            if (!o2.isInstanceOf[Array[Byte]] ||
              !java.util.Arrays.equals(b1, o2.asInstanceOf[Array[Byte]])) {
              return false
            }
          case f1: Float if java.lang.Float.isNaN(f1) =>
            if (!o2.isInstanceOf[Float] || ! java.lang.Float.isNaN(o2.asInstanceOf[Float])) {
              return false
            }
          case d1: Double if java.lang.Double.isNaN(d1) =>
            if (!o2.isInstanceOf[Double] || ! java.lang.Double.isNaN(o2.asInstanceOf[Double])) {
              return false
            }
          case _ => if (o1 != o2) {
            return false
          }
        }
      }
      i += 1
    }
    true
  }

  // Custom hashCode function that matches the efficient code generated version.
  override def hashCode: Int = {
    var result: Int = 37
    var i = 0
    val len = numFields
    while (i < len) {
      val update: Int =
        if (isNullAt(i)) {
          0
        } else {
          genericGet(i) match {
            case b: Boolean => if (b) 0 else 1
            case b: Byte => b.toInt
            case s: Short => s.toInt
            case i: Int => i
            case l: Long => (l ^ (l >>> 32)).toInt
            case f: Float => java.lang.Float.floatToIntBits(f)
            case d: Double =>
              val b = java.lang.Double.doubleToLongBits(d)
              (b ^ (b >>> 32)).toInt
            case a: Array[Byte] => java.util.Arrays.hashCode(a)
            case other => other.hashCode()
          }
        }
      result = 37 * result + update
      i += 1
    }
    result
  }
}

/**
 * A row implementation that uses an array of objects as the underlying storage.  Note that, while
 * the array is not copied, and thus could technically be mutated after creation, this is not
 * allowed.
 */
class GenericRow(protected[sql] val values: Array[Any]) extends Row {
  /** No-arg constructor for serialization. */
  protected def this() = this(null)

  def this(size: Int) = this(new Array[Any](size))

  override def length: Int = values.length

  override def get(i: Int): Any = values(i)

  override def toSeq: Seq[Any] = values.clone()

  override def copy(): GenericRow = this
}

class GenericRowWithSchema(values: Array[Any], override val schema: StructType)
  extends GenericRow(values) {

  /** No-arg constructor for serialization. */
  protected def this() = this(null, null)

  override def fieldIndex(name: String): Int = schema.fieldIndex(name)

  override def attempt[T](fieldName: String): Try[T] = {
    Try(fieldIndex(fieldName)) match {
      case Success(i) => attempt[T](i)
      case Failure(exception) => Failure[T](exception)
    }
  }

  override def getOption[T](fieldName: String): Option[T] = attempt[T](fieldName).toOption
}

/**
 * An internal row implementation that uses an array of objects as the underlying storage.
 * Note that, while the array is not copied, and thus could technically be mutated after creation,
 * this is not allowed.
 */
class GenericInternalRow(val values: Array[Any]) extends BaseGenericInternalRow {
  /** No-arg constructor for serialization. */
  protected def this() = this(null)

  def this(size: Int) = this(new Array[Any](size))

  override protected def genericGet(ordinal: Int) = values(ordinal)

  override def toSeq(fieldTypes: Seq[DataType]): Seq[Any] = values.clone()

  override def numFields: Int = values.length

  override def setNullAt(i: Int): Unit = { values(i) = null}

  override def update(i: Int, value: Any): Unit = { values(i) = value }

<<<<<<< HEAD
  override def copy(): GenericInternalRow = this
}
=======
  override def copy(): InternalRow = new GenericInternalRow(values.clone())
}
>>>>>>> 56c0b74e
<|MERGE_RESOLUTION|>--- conflicted
+++ resolved
@@ -218,10 +218,5 @@
 
   override def update(i: Int, value: Any): Unit = { values(i) = value }
 
-<<<<<<< HEAD
   override def copy(): GenericInternalRow = this
 }
-=======
-  override def copy(): InternalRow = new GenericInternalRow(values.clone())
-}
->>>>>>> 56c0b74e
