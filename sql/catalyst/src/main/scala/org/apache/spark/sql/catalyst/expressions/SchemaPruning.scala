/*
 * Licensed to the Apache Software Foundation (ASF) under one or more
 * contributor license agreements.  See the NOTICE file distributed with
 * this work for additional information regarding copyright ownership.
 * The ASF licenses this file to You under the Apache License, Version 2.0
 * (the "License"); you may not use this file except in compliance with
 * the License.  You may obtain a copy of the License at
 *
 *    http://www.apache.org/licenses/LICENSE-2.0
 *
 * Unless required by applicable law or agreed to in writing, software
 * distributed under the License is distributed on an "AS IS" BASIS,
 * WITHOUT WARRANTIES OR CONDITIONS OF ANY KIND, either express or implied.
 * See the License for the specific language governing permissions and
 * limitations under the License.
 */

package org.apache.spark.sql.catalyst.expressions

import org.apache.spark.sql.catalyst.SQLConfHelper
import org.apache.spark.sql.types._

object SchemaPruning extends SQLConfHelper {
  /**
   * Prunes the nested schema by the requested fields. For example, if the schema is:
   * `id int, struct<a:int, b:int>`, and given requested field are "a", the field "b" is pruned
   * in the returned schema: `id int, struct<a:int>`.
   * Note that:
   *   1. The schema field ordering at original schema is still preserved in pruned schema.
   *   2. The top-level fields are not pruned here.
   */
  def pruneDataSchema(
      dataSchema: StructType,
      requestedRootFields: Seq[RootField]): StructType = {
    val resolver = conf.resolver
    // Merge the requested root fields into a single schema. Note the ordering of the fields
    // in the resulting schema may differ from their ordering in the logical relation's
    // original schema
    val mergedSchema = requestedRootFields
      .map { root: RootField => StructType(Array(root.field)) }
      .reduceLeft(_ merge _)
    val mergedDataSchema =
<<<<<<< HEAD
      StructType(dataSchema.map(s => mergedSchema.find(_.name.equals(s.name)).getOrElse(s)))
=======
      StructType(mergedSchema.filter(f => dataSchemaFieldNames.exists(resolver(_, f.name))))
>>>>>>> b6350f5b
    // Sort the fields of mergedDataSchema according to their order in dataSchema,
    // recursively. This makes mergedDataSchema a pruned schema of dataSchema
    sortLeftFieldsByRight(mergedDataSchema, dataSchema).asInstanceOf[StructType]
  }

  /**
   * Sorts the fields and descendant fields of structs in left according to their order in
   * right. This function assumes that the fields of left are a subset of the fields of
   * right, recursively. That is, left is a "subschema" of right, ignoring order of
   * fields.
   */
  private def sortLeftFieldsByRight(left: DataType, right: DataType): DataType =
    (left, right) match {
      case (ArrayType(leftElementType, containsNull), ArrayType(rightElementType, _)) =>
        ArrayType(
          sortLeftFieldsByRight(leftElementType, rightElementType),
          containsNull)
      case (MapType(leftKeyType, leftValueType, containsNull),
          MapType(rightKeyType, rightValueType, _)) =>
        MapType(
          sortLeftFieldsByRight(leftKeyType, rightKeyType),
          sortLeftFieldsByRight(leftValueType, rightValueType),
          containsNull)
      case (leftStruct: StructType, rightStruct: StructType) =>
        val resolver = conf.resolver
        val filteredRightFieldNames = rightStruct.fieldNames
          .filter(name => leftStruct.fieldNames.exists(resolver(_, name)))
        val sortedLeftFields = filteredRightFieldNames.map { fieldName =>
          val resolvedLeftStruct = leftStruct.find(p => resolver(p.name, fieldName)).get
          val leftFieldType = resolvedLeftStruct.dataType
          val rightFieldType = rightStruct(fieldName).dataType
          val sortedLeftFieldType = sortLeftFieldsByRight(leftFieldType, rightFieldType)
          StructField(fieldName, sortedLeftFieldType, nullable = resolvedLeftStruct.nullable)
        }
        StructType(sortedLeftFields)
      case _ => left
    }

  /**
   * Returns the set of fields from projection and filtering predicates that the query plan needs.
   */
  def identifyRootFields(
      projects: Seq[NamedExpression],
      filters: Seq[Expression]): Seq[RootField] = {
    val projectionRootFields = projects.flatMap(getRootFields)
    val filterRootFields = filters.flatMap(getRootFields)

    // Kind of expressions don't need to access any fields of a root fields, e.g., `IsNotNull`.
    // For them, if there are any nested fields accessed in the query, we don't need to add root
    // field access of above expressions.
    // For example, for a query `SELECT name.first FROM contacts WHERE name IS NOT NULL`,
    // we don't need to read nested fields of `name` struct other than `first` field.
    val (rootFields, optRootFields) = (projectionRootFields ++ filterRootFields)
      .distinct.partition(!_.prunedIfAnyChildAccessed)

    optRootFields.filter { opt =>
      !rootFields.exists { root =>
        root.field.name == opt.field.name && {
          // Checking if current optional root field can be pruned.
          // For each required root field, we merge it with the optional root field:
          // 1. If this optional root field has nested fields and any nested field of it is used
          //    in the query, the merged field type must equal to the optional root field type.
          //    We can prune this optional root field. For example, for optional root field
          //    `struct<name:struct<middle:string,last:string>>`, if its field
          //    `struct<name:struct<last:string>>` is used, we don't need to add this optional
          //    root field.
          // 2. If this optional root field has no nested fields, the merged field type equals
          //    to the optional root field only if they are the same. If they are, we can prune
          //    this optional root field too.
          val rootFieldType = StructType(Array(root.field))
          val optFieldType = StructType(Array(opt.field))
          val merged = optFieldType.merge(rootFieldType)
          merged.sameType(optFieldType)
        }
      }
    } ++ rootFields
  }

  /**
   * Gets the root (aka top-level, no-parent) [[StructField]]s for the given [[Expression]].
   * When expr is an [[Attribute]], construct a field around it and indicate that that
   * field was derived from an attribute.
   */
  private def getRootFields(expr: Expression): Seq[RootField] = {
    expr match {
      case att: Attribute =>
        RootField(StructField(att.name, att.dataType, att.nullable), derivedFromAtt = true) :: Nil
      case SelectedField(field) => RootField(field, derivedFromAtt = false) :: Nil
      // Root field accesses by `IsNotNull` and `IsNull` are special cases as the expressions
      // don't actually use any nested fields. These root field accesses might be excluded later
      // if there are any nested fields accesses in the query plan.
      case IsNotNull(SelectedField(field)) =>
        RootField(field, derivedFromAtt = false, prunedIfAnyChildAccessed = true) :: Nil
      case IsNull(SelectedField(field)) =>
        RootField(field, derivedFromAtt = false, prunedIfAnyChildAccessed = true) :: Nil
      case IsNotNull(_: Attribute) | IsNull(_: Attribute) =>
        expr.children.flatMap(getRootFields).map(_.copy(prunedIfAnyChildAccessed = true))
      case _ =>
        expr.children.flatMap(getRootFields)
    }
  }

  /**
   * This represents a "root" schema field (aka top-level, no-parent). `field` is the
   * `StructField` for field name and datatype. `derivedFromAtt` indicates whether it
   * was derived from an attribute or had a proper child. `prunedIfAnyChildAccessed` means
   * whether this root field can be pruned if any of child field is used in the query.
   */
  case class RootField(field: StructField, derivedFromAtt: Boolean,
    prunedIfAnyChildAccessed: Boolean = false)
}<|MERGE_RESOLUTION|>--- conflicted
+++ resolved
@@ -40,11 +40,7 @@
       .map { root: RootField => StructType(Array(root.field)) }
       .reduceLeft(_ merge _)
     val mergedDataSchema =
-<<<<<<< HEAD
       StructType(dataSchema.map(s => mergedSchema.find(_.name.equals(s.name)).getOrElse(s)))
-=======
-      StructType(mergedSchema.filter(f => dataSchemaFieldNames.exists(resolver(_, f.name))))
->>>>>>> b6350f5b
     // Sort the fields of mergedDataSchema according to their order in dataSchema,
     // recursively. This makes mergedDataSchema a pruned schema of dataSchema
     sortLeftFieldsByRight(mergedDataSchema, dataSchema).asInstanceOf[StructType]
