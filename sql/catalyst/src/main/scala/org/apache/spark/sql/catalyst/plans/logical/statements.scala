/*
 * Licensed to the Apache Software Foundation (ASF) under one or more
 * contributor license agreements.  See the NOTICE file distributed with
 * this work for additional information regarding copyright ownership.
 * The ASF licenses this file to You under the Apache License, Version 2.0
 * (the "License"); you may not use this file except in compliance with
 * the License.  You may obtain a copy of the License at
 *
 *    http://www.apache.org/licenses/LICENSE-2.0
 *
 * Unless required by applicable law or agreed to in writing, software
 * distributed under the License is distributed on an "AS IS" BASIS,
 * WITHOUT WARRANTIES OR CONDITIONS OF ANY KIND, either express or implied.
 * See the License for the specific language governing permissions and
 * limitations under the License.
 */

package org.apache.spark.sql.catalyst.plans.logical

import org.apache.spark.sql.catalyst.catalog.BucketSpec
import org.apache.spark.sql.catalyst.catalog.CatalogTypes.TablePartitionSpec
import org.apache.spark.sql.catalyst.expressions.{Attribute, Expression}
import org.apache.spark.sql.connector.expressions.Transform
import org.apache.spark.sql.types.{DataType, StructType}

/**
 * A logical plan node that contains exactly what was parsed from SQL.
 *
 * This is used to hold information parsed from SQL when there are multiple implementations of a
 * query or command. For example, CREATE TABLE may be implemented by different nodes for v1 and v2.
 * Instead of parsing directly to a v1 CreateTable that keeps metadata in CatalogTable, and then
 * converting that v1 metadata to the v2 equivalent, the sql [[CreateTableStatement]] plan is
 * produced by the parser and converted once into both implementations.
 *
 * Parsed logical plans are not resolved because they must be converted to concrete logical plans.
 *
 * Parsed logical plans are located in Catalyst so that as much SQL parsing logic as possible is be
 * kept in a [[org.apache.spark.sql.catalyst.parser.AbstractSqlParser]].
 */
abstract class ParsedStatement extends LogicalPlan {
  // Redact properties and options when parsed nodes are used by generic methods like toString
  override def productIterator: Iterator[Any] = super.productIterator.map {
    case mapArg: Map[_, _] => conf.redactOptions(mapArg)
    case other => other
  }

  override def output: Seq[Attribute] = Seq.empty

  override def children: Seq[LogicalPlan] = Seq.empty

  final override lazy val resolved = false
}

/**
 * A CREATE TABLE command, as parsed from SQL.
 *
 * This is a metadata-only command and is not used to write data to the created table.
 */
case class CreateTableStatement(
    tableName: Seq[String],
    tableSchema: StructType,
    partitioning: Seq[Transform],
    bucketSpec: Option[BucketSpec],
    properties: Map[String, String],
    provider: String,
    options: Map[String, String],
    location: Option[String],
    comment: Option[String],
    ifNotExists: Boolean) extends ParsedStatement

/**
 * A CREATE TABLE AS SELECT command, as parsed from SQL.
 */
case class CreateTableAsSelectStatement(
    tableName: Seq[String],
    asSelect: LogicalPlan,
    partitioning: Seq[Transform],
    bucketSpec: Option[BucketSpec],
    properties: Map[String, String],
    provider: String,
    options: Map[String, String],
    location: Option[String],
    comment: Option[String],
    ifNotExists: Boolean) extends ParsedStatement {

  override def children: Seq[LogicalPlan] = Seq(asSelect)
}

/**
 * A REPLACE TABLE command, as parsed from SQL.
 *
 * If the table exists prior to running this command, executing this statement
 * will replace the table's metadata and clear the underlying rows from the table.
 */
case class ReplaceTableStatement(
    tableName: Seq[String],
    tableSchema: StructType,
    partitioning: Seq[Transform],
    bucketSpec: Option[BucketSpec],
    properties: Map[String, String],
    provider: String,
    options: Map[String, String],
    location: Option[String],
    comment: Option[String],
    orCreate: Boolean) extends ParsedStatement

/**
 * A REPLACE TABLE AS SELECT command, as parsed from SQL.
 */
case class ReplaceTableAsSelectStatement(
    tableName: Seq[String],
    asSelect: LogicalPlan,
    partitioning: Seq[Transform],
    bucketSpec: Option[BucketSpec],
    properties: Map[String, String],
    provider: String,
    options: Map[String, String],
    location: Option[String],
    comment: Option[String],
    orCreate: Boolean) extends ParsedStatement {

  override def children: Seq[LogicalPlan] = Seq(asSelect)
}


/**
 * Column data as parsed by ALTER TABLE ... ADD COLUMNS.
 */
case class QualifiedColType(name: Seq[String], dataType: DataType, comment: Option[String])

/**
 * ALTER TABLE ... ADD COLUMNS command, as parsed from SQL.
 */
case class AlterTableAddColumnsStatement(
    tableName: Seq[String],
    columnsToAdd: Seq[QualifiedColType]) extends ParsedStatement

/**
 * ALTER TABLE ... CHANGE COLUMN command, as parsed from SQL.
 */
case class AlterTableAlterColumnStatement(
    tableName: Seq[String],
    column: Seq[String],
    dataType: Option[DataType],
    comment: Option[String]) extends ParsedStatement

/**
 * ALTER TABLE ... RENAME COLUMN command, as parsed from SQL.
 */
case class AlterTableRenameColumnStatement(
    tableName: Seq[String],
    column: Seq[String],
    newName: String) extends ParsedStatement

/**
 * ALTER TABLE ... DROP COLUMNS command, as parsed from SQL.
 */
case class AlterTableDropColumnsStatement(
    tableName: Seq[String],
    columnsToDrop: Seq[Seq[String]]) extends ParsedStatement

/**
 * ALTER TABLE ... SET TBLPROPERTIES command, as parsed from SQL.
 */
case class AlterTableSetPropertiesStatement(
    tableName: Seq[String],
    properties: Map[String, String]) extends ParsedStatement

/**
 * ALTER TABLE ... UNSET TBLPROPERTIES command, as parsed from SQL.
 */
case class AlterTableUnsetPropertiesStatement(
    tableName: Seq[String],
    propertyKeys: Seq[String],
    ifExists: Boolean) extends ParsedStatement

/**
 * ALTER TABLE ... SET LOCATION command, as parsed from SQL.
 */
case class AlterTableSetLocationStatement(
    tableName: Seq[String],
    location: String) extends ParsedStatement

/**
 * ALTER VIEW ... SET TBLPROPERTIES command, as parsed from SQL.
 */
case class AlterViewSetPropertiesStatement(
    viewName: Seq[String],
    properties: Map[String, String]) extends ParsedStatement

/**
 * ALTER VIEW ... UNSET TBLPROPERTIES command, as parsed from SQL.
 */
case class AlterViewUnsetPropertiesStatement(
    viewName: Seq[String],
    propertyKeys: Seq[String],
    ifExists: Boolean) extends ParsedStatement


/**
 * A DROP TABLE statement, as parsed from SQL.
 */
case class DropTableStatement(
    tableName: Seq[String],
    ifExists: Boolean,
    purge: Boolean) extends ParsedStatement

/**
 * A DROP VIEW statement, as parsed from SQL.
 */
case class DropViewStatement(
    viewName: Seq[String],
    ifExists: Boolean) extends ParsedStatement

/**
 * A DESCRIBE TABLE tbl_name statement, as parsed from SQL.
 */
case class DescribeTableStatement(
    tableName: Seq[String],
    partitionSpec: TablePartitionSpec,
    isExtended: Boolean) extends ParsedStatement

/**
 * A DESCRIBE TABLE tbl_name col_name statement, as parsed from SQL.
 */
case class DescribeColumnStatement(
    tableName: Seq[String],
    colNameParts: Seq[String],
    isExtended: Boolean) extends ParsedStatement

/**
 * A DELETE FROM statement, as parsed from SQL.
 */
case class DeleteFromStatement(
    tableName: Seq[String],
    tableAlias: Option[String],
    condition: Option[Expression]) extends ParsedStatement

/**
 * A UPDATE tbl_name statement, as parsed from SQL.
 */
case class UpdateTableStatement(
    tableName: Seq[String],
    tableAlias: Option[String],
    columns: Seq[Seq[String]],
    values: Seq[Expression],
    condition: Option[Expression]) extends ParsedStatement

/**
 * An INSERT INTO statement, as parsed from SQL.
 *
 * @param table                the logical plan representing the table.
 * @param query                the logical plan representing data to write to.
 * @param overwrite            overwrite existing table or partitions.
 * @param partitionSpec        a map from the partition key to the partition value (optional).
 *                             If the value is missing, dynamic partition insert will be performed.
 *                             As an example, `INSERT INTO tbl PARTITION (a=1, b=2) AS` would have
 *                             Map('a' -> Some('1'), 'b' -> Some('2')),
 *                             and `INSERT INTO tbl PARTITION (a=1, b) AS ...`
 *                             would have Map('a' -> Some('1'), 'b' -> None).
 * @param ifPartitionNotExists If true, only write if the partition does not exist.
 *                             Only valid for static partitions.
 */
case class InsertIntoStatement(
    table: LogicalPlan,
    partitionSpec: Map[String, Option[String]],
    query: LogicalPlan,
    overwrite: Boolean,
    ifPartitionNotExists: Boolean) extends ParsedStatement {

  require(overwrite || !ifPartitionNotExists,
    "IF NOT EXISTS is only valid in INSERT OVERWRITE")
  require(partitionSpec.values.forall(_.nonEmpty) || !ifPartitionNotExists,
    "IF NOT EXISTS is only valid with static partitions")

  override def children: Seq[LogicalPlan] = query :: Nil
}

/**
 * A SHOW TABLES statement, as parsed from SQL.
 */
case class ShowTablesStatement(namespace: Option[Seq[String]], pattern: Option[String])
  extends ParsedStatement

/**
 * A CREATE NAMESPACE statement, as parsed from SQL.
 */
case class CreateNamespaceStatement(
    namespace: Seq[String],
    ifNotExists: Boolean,
    properties: Map[String, String]) extends ParsedStatement

object CreateNamespaceStatement {
  val COMMENT_PROPERTY_KEY: String = "comment"
  val LOCATION_PROPERTY_KEY: String = "location"
}

/**
 * A SHOW NAMESPACES statement, as parsed from SQL.
 */
case class ShowNamespacesStatement(namespace: Option[Seq[String]], pattern: Option[String])
  extends ParsedStatement

/**
 * A USE statement, as parsed from SQL.
 */
case class UseStatement(isNamespaceSet: Boolean, nameParts: Seq[String]) extends ParsedStatement

/**
 * An ANALYZE TABLE statement, as parsed from SQL.
 */
case class AnalyzeTableStatement(
    tableName: Seq[String],
    partitionSpec: Map[String, Option[String]],
    noScan: Boolean) extends ParsedStatement

/**
 * An ANALYZE TABLE FOR COLUMNS statement, as parsed from SQL.
 */
case class AnalyzeColumnStatement(
    tableName: Seq[String],
    columnNames: Option[Seq[String]],
    allColumns: Boolean) extends ParsedStatement {
  require(columnNames.isDefined ^ allColumns, "Parameter `columnNames` or `allColumns` are " +
    "mutually exclusive. Only one of them should be specified.")
}

/**
 * A REPAIR TABLE statement, as parsed from SQL
 */
case class RepairTableStatement(tableName: Seq[String]) extends ParsedStatement

/**
<<<<<<< HEAD
 * A LOAD DATA INTO TABLE statement, as parsed from SQL
 */
case class LoadDataStatement(
    tableName: Seq[String],
    path: String,
    isLocal: Boolean,
    isOverwrite: Boolean,
    partition: Option[TablePartitionSpec]) extends ParsedStatement
=======
 * A TRUNCATE TABLE statement, as parsed from SQL
 */
case class TruncateTableStatement(
    tableName: Seq[String],
    partitionSpec: Option[TablePartitionSpec]) extends ParsedStatement

/**
 * A SHOW PARTITIONS statement, as parsed from SQL
 */
case class ShowPartitionsStatement(
    tableName: Seq[String],
    partitionSpec: Option[TablePartitionSpec]) extends ParsedStatement

/**
 * A REFRESH TABLE statement, as parsed from SQL
 */
case class RefreshTableStatement(tableName: Seq[String]) extends ParsedStatement
>>>>>>> b91356e4
<|MERGE_RESOLUTION|>--- conflicted
+++ resolved
@@ -331,7 +331,6 @@
 case class RepairTableStatement(tableName: Seq[String]) extends ParsedStatement
 
 /**
-<<<<<<< HEAD
  * A LOAD DATA INTO TABLE statement, as parsed from SQL
  */
 case class LoadDataStatement(
@@ -340,7 +339,8 @@
     isLocal: Boolean,
     isOverwrite: Boolean,
     partition: Option[TablePartitionSpec]) extends ParsedStatement
-=======
+
+/**
  * A TRUNCATE TABLE statement, as parsed from SQL
  */
 case class TruncateTableStatement(
@@ -357,5 +357,4 @@
 /**
  * A REFRESH TABLE statement, as parsed from SQL
  */
-case class RefreshTableStatement(tableName: Seq[String]) extends ParsedStatement
->>>>>>> b91356e4
+case class RefreshTableStatement(tableName: Seq[String]) extends ParsedStatement