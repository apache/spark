/*
 * Licensed to the Apache Software Foundation (ASF) under one or more
 * contributor license agreements.  See the NOTICE file distributed with
 * this work for additional information regarding copyright ownership.
 * The ASF licenses this file to You under the Apache License, Version 2.0
 * (the "License"); you may not use this file except in compliance with
 * the License.  You may obtain a copy of the License at
 *
 *    http://www.apache.org/licenses/LICENSE-2.0
 *
 * Unless required by applicable law or agreed to in writing, software
 * distributed under the License is distributed on an "AS IS" BASIS,
 * WITHOUT WARRANTIES OR CONDITIONS OF ANY KIND, either express or implied.
 * See the License for the specific language governing permissions and
 * limitations under the License.
 */

package org.apache.spark.sql.catalyst.analysis

import org.apache.spark.sql.catalyst.analysis.CollationStrength.{Default, Explicit, Implicit, Indeterminate}
import org.apache.spark.sql.catalyst.analysis.TypeCoercion.haveSameType
import org.apache.spark.sql.catalyst.expressions._
import org.apache.spark.sql.catalyst.expressions.objects.InvokeLike
import org.apache.spark.sql.catalyst.trees.TreeNodeTag
import org.apache.spark.sql.catalyst.util.TypeUtils.toSQLExpr
import org.apache.spark.sql.errors.QueryCompilationErrors
import org.apache.spark.sql.types.{ArrayType, DataType, IndeterminateStringType, MapType, NullType, StringType, StructType}
import org.apache.spark.sql.util.SchemaUtils

/**
 * Type coercion helper that matches against expressions in order to apply collation type coercion.
 */
object CollationTypeCoercion {

  private val COLLATION_CONTEXT_TAG = new TreeNodeTag[DataType]("collationContext")

  private def hasCollationContextTag(expr: Expression): Boolean = {
    expr.getTagValue(COLLATION_CONTEXT_TAG).isDefined
  }

  def apply(expression: Expression): Expression = expression match {

    case expr if shouldFailWithIndeterminateCollation(expr) =>
      expr.failAnalysis(
        errorClass = "INDETERMINATE_COLLATION",
        messageParameters = Map("expr" -> toSQLExpr(expr)))

    case cast: Cast if shouldRemoveCast(cast) =>
      cast.child

    case caseWhenExpr: CaseWhen if !haveSameType(caseWhenExpr.inputTypesForMerging) =>
      val outputStringType = findLeastCommonStringType(
        caseWhenExpr.branches.map(_._2) ++ caseWhenExpr.elseValue)
      outputStringType match {
        case Some(st) =>
          val newBranches = caseWhenExpr.branches.map { case (condition, value) =>
            (condition, changeType(value, st))
          }
          val newElseValue =
            caseWhenExpr.elseValue.map(e => changeType(e, st))
          CaseWhen(newBranches, newElseValue)

        case _ =>
          caseWhenExpr
      }

    case mapCreate: CreateMap if mapCreate.children.size % 2 == 0 =>
      // We only take in mapCreate if it has even number of children, as otherwise it should fail
      // with wrong number of arguments
      val newKeys = collateToSingleType(mapCreate, mapCreate.keys)
      val newValues = collateToSingleType(mapCreate, mapCreate.values)
      mapCreate.withNewChildren(newKeys.zip(newValues).flatMap(pair => Seq(pair._1, pair._2)))

    case namedStruct: CreateNamedStruct =>
      // since each child is separate we should not coerce them at all
      namedStruct

    case getMap @ GetMapValue(child, key) if getMap.keyType != key.dataType =>
      key match {
        case Literal(_, _: StringType) =>
          GetMapValue(child, Cast(key, getMap.keyType))
        case _ =>
          getMap
      }

    case otherExpr @ (_: In | _: InSubquery | _: CreateArray | _: ArrayJoin | _: Concat |
        _: Greatest | _: Least | _: Coalesce | _: ArrayContains | _: ArrayExcept | _: ConcatWs |
        _: Mask | _: StringReplace | _: StringTranslate | _: StringTrim | _: StringTrimLeft |
        _: StringTrimRight | _: ArrayAppend | _: ArrayIntersect | _: ArrayPosition |
        _: ArrayRemove | _: ArrayUnion | _: ArraysOverlap | _: Contains | _: EndsWith |
        _: EqualNullSafe | _: EqualTo | _: FindInSet | _: GreaterThan | _: GreaterThanOrEqual |
        _: LessThan | _: LessThanOrEqual | _: StartsWith | _: StringInstr | _: ToNumber |
        _: TryToNumber | _: StringToMap | _: Levenshtein  | _: StringSplitSQL | _: SplitPart |
        _: Lag | _: Lead | _: RegExpReplace | _: StringRPad | _: StringLPad | _: Overlay |
        _: Elt | _: SubstringIndex | _: StringLocate | _: If) =>
      val newChildren = collateToSingleType(otherExpr, otherExpr.children)
      otherExpr.withNewChildren(newChildren)

    case other => other
  }

  /**
   * If childType is collated and target is UTF8_BINARY, the collation of the output
   * should be that of the childType.
   */
  private def shouldRemoveCast(cast: Cast): Boolean = {
    val isChildTypeCollatedString = cast.child.dataType match {
      case st: StringType => !st.isUTF8BinaryCollation
      case _ => false
    }
    val targetType = cast.dataType

    isUserDefined(cast) && isChildTypeCollatedString && targetType == StringType
  }

<<<<<<< HEAD
  private def hasStringType(dataType: DataType): Boolean = {
    dataType.existsRecursively(_.isInstanceOf[StringType])
  }
=======
  private def isUserDefined(cast: Cast): Boolean =
    cast.getTagValue(Cast.USER_SPECIFIED_CAST).isDefined
>>>>>>> bac386dc

  /**
   * Changes the data type of the expression to the given `newType`.
   */
  private def changeType(expr: Expression, newType: DataType): Expression = {
    mergeTypes(expr.dataType, newType) match {
      case Some(newDataType) if newDataType != expr.dataType =>
        assert(!newDataType.existsRecursively(_.isInstanceOf[StringTypeWithContext]))

        expr match {
          case lit: Literal => lit.copy(dataType = newDataType)
          case cast: Cast => cast.copy(dataType = newDataType)
          case _ => Cast(expr, newDataType)
        }

      case _ =>
        expr
    }
  }

  /**
   * If possible, returns the new data type from `inType` by applying
   * the collation of `castType`.
   */
  private def mergeTypes(inType: DataType, castType: DataType): Option[DataType] = {
    val outType = mergeStructurally(inType, castType) {
      case (_: StringType, right: StringTypeWithContext) =>
        right.stringType
    }

    outType
  }

  /**
   * Merges two data types structurally according to the given base case.
   */
  private def mergeStructurally(
      leftType: DataType,
      rightType: DataType)
      (baseCase: PartialFunction[(DataType, DataType), DataType]): Option[DataType] = {
    (leftType, rightType) match {

      // handle the base cases first
      case _ if baseCase.isDefinedAt((leftType, rightType)) =>
        Option(baseCase(leftType, rightType))

      case _ if leftType == rightType =>
        Some(leftType)

      case (ArrayType(leftElemType, nullable), ArrayType(rightElemType, _)) =>
        mergeStructurally(leftElemType, rightElemType)(baseCase).map(ArrayType(_, nullable))

      case (MapType(leftKey, leftValue, nullable), MapType(rightKey, rightValue, _)) =>
        for {
          newKeyType <- mergeStructurally(leftKey, rightKey)(baseCase)
          newValueType <- mergeStructurally(leftValue, rightValue)(baseCase)
        } yield MapType(newKeyType, newValueType, nullable)

      case (ArrayType(elementType, nullable), right) =>
        mergeStructurally(elementType, right)(baseCase).map(ArrayType(_, nullable))

      case (left, ArrayType(elementType, _)) =>
        mergeStructurally(left, elementType)(baseCase)

      case (StructType(leftFields), StructType(rightFields)) =>
        if (leftFields.length != rightFields.length) {
          return None
        }
        val newFields = leftFields.zip(rightFields).map {
          case (leftField, rightField) =>
            val newType = mergeStructurally(leftField.dataType, rightField.dataType)(baseCase)
            if (newType.isEmpty) {
              return None
            }
            leftField.copy(dataType = newType.get)
        }
        Some(StructType(newFields))

      case _ => None
    }
  }

  /**
   * Collates input expressions to a single collation.
   */
  def collateToSingleType(expression: Expression, children: Seq[Expression]): Seq[Expression] = {
    val stringExpressions = children.filter(e => hasStringType(e.dataType))
    val lctOpt = findLeastCommonStringType(stringExpressions)

    lctOpt match {
      case Some(lct) =>
        checkIndeterminateCollation(expression, lct)

        children.map {
          case e if hasStringType(e.dataType) =>
            changeType(e, lct)

          case e => e
        }
      case _ =>
        children
    }
  }

  /**
   * Tries to find the least common StringType among the given expressions.
   */
  private def findLeastCommonStringType(expressions: Seq[Expression]): Option[DataType] = {
    if (!expressions.exists(e => SchemaUtils.hasNonUTF8BinaryCollation(e.dataType))) {
      // if there are no collated types we don't need to do anything
      return None
    } else if (ResolveDefaultStringTypes.needsResolution(expressions)) {
      // if any of the strings types are still not resolved
      // we need to wait for them to be resolved first
      return None
    }

    val collationContextWinner = expressions.foldLeft(findCollationContext(expressions.head)) {
      case (Some(left), right) =>
        findCollationContext(right).flatMap { ctx =>
          mergeWinner(left, ctx)
        }
      case (None, _) => None
    }
    collationContextWinner
  }

  /**
   * Tries to find the data type with the collation context for the given expression.
   * If found, it will also set the [[COLLATION_CONTEXT_TAG]] on the expression,
   * so that the context can be reused later.
   */
  private def findCollationContext(expr: Expression): Option[DataType] = {
    val contextOpt = expr match {

      case _ if collationStrengthBaseCases.isDefinedAt(expr) =>
        collationStrengthBaseCases(expr)

      case getStruct: GetStructField =>
        val childContext = findCollationContext(getStruct.child)
        childContext match {
          case Some(struct: StructType) =>
            val field = struct.fields(getStruct.ordinal)
            Some(field.dataType)
          case _ => None
        }

      case getMapValue: GetMapValue =>
        findCollationContext(getMapValue.child) match {
          case Some(MapType(_, valueType, _)) =>
            mergeWinner(getMapValue.dataType, valueType)
          case _ =>
            None
        }

      case struct: CreateNamedStruct =>
        val childrenContexts = struct.valExprs.map(findCollationContext)
        if (childrenContexts.isEmpty) {
          return None
        }
        val newFields = struct.dataType.fields.zip(childrenContexts).map {
          case (field, Some(context)) =>
            field.copy(dataType = context)
          case (field, None) => field
        }
        Some(StructType(newFields))

      case map: CreateMap =>
        val keyContexts = map.keys.flatMap(findCollationContext)
        val valueContexts = map.values.flatMap(findCollationContext)
        if (keyContexts.length + valueContexts.length != map.children.length) {
          return None
        }

        val keyContextWinner = mergeWinners(map.dataType.keyType, keyContexts)
        val valueContextWinner = mergeWinners(map.dataType.valueType, valueContexts)
        if (keyContextWinner.isEmpty || valueContextWinner.isEmpty) {
          return None
        }
        Some(MapType(keyContextWinner.get, valueContextWinner.get))

      case _ =>
        val childContexts = expr.children.flatMap(findCollationContext)
        mergeWinners(expr.dataType, childContexts)
    }

    contextOpt.foreach(expr.setTagValue(COLLATION_CONTEXT_TAG, _))
    contextOpt
  }

  /**
   * Base cases for determining the strength of the collation.
   */
  private def collationStrengthBaseCases: PartialFunction[Expression, Option[DataType]] = {
    case expr if hasCollationContextTag(expr) =>
      Some(expr.getTagValue(COLLATION_CONTEXT_TAG).get)

    // if `expr` doesn't have a string in its dataType then it doesn't
    // have the collation context either
    case expr if !expr.dataType.existsRecursively(_.isInstanceOf[StringType]) =>
      None

    case collate: Collate =>
      Some(addContextToStringType(collate.dataType, Explicit))

    case cast: Cast =>
      if (isUserDefined(cast) && isComplexType(cast.dataType)) {
        // since we can't use collate clause with complex types
        // user defined casts should be treated as implicit
        Some(addContextToStringType(cast.dataType, Implicit))
      } else {
        Some(addContextToStringType(cast.dataType, Default))
      }

    case expr @ (_: Alias | _: SubqueryExpression | _: AttributeReference | _: VariableReference) =>
      Some(addContextToStringType(expr.dataType, Implicit))

    case lit: Literal =>
      Some(addContextToStringType(lit.dataType, Default))

    // if it does have a string type but none of its children do
    // then the collation context strength is default
    case expr if !expr.children.exists(_.dataType.existsRecursively(_.isInstanceOf[StringType])) =>
      Some(addContextToStringType(expr.dataType, Default))
  }

  /**
   * Adds collation context to the given string type so we can know its strength.
   */
  private def addContextToStringType(dt: DataType, strength: CollationStrength): DataType = {
    dt.transformRecursively {
      case st: StringType => StringTypeWithContext(st, strength)
    }
  }

  /**
   * Merges multiple data types structurally according to strength of the collations into the
   * data type of the `start`.
   *
   * If any of the data types cannot be merged, it returns None.
   */
  private def mergeWinners(start: DataType, rest: Seq[DataType]): Option[DataType] = {
    rest.foldLeft(Option(start)) {
      case (Some(acc), childContext) =>
        mergeWinner(acc, childContext)
      case (None, _) =>
        None
    }
  }

  /**
   * Merges two data types structurally according to strength of the collations.
   */
  private def mergeWinner(left: DataType, right: DataType): Option[DataType] = {
    mergeStructurally(left, right) {
      case (left: StringTypeWithContext, right: StringTypeWithContext) =>
        getWinningStringType(left, right)

      case (_: StringType, right: StringTypeWithContext) =>
        right
    }
  }

  /** Determines the winning StringTypeWithContext based on the strength of the collation. */
  private def getWinningStringType(
      left: StringTypeWithContext,
      right: StringTypeWithContext): StringTypeWithContext = {
    def handleMismatch(): StringTypeWithContext = {
      if (left.strength == Explicit) {
        throw QueryCompilationErrors.explicitCollationMismatchError(
          Seq(left.stringType, right.stringType))
      } else {
        StringTypeWithContext(IndeterminateStringType, Indeterminate)
      }
    }

    (left.strength.priority, right.strength.priority) match {
      case (leftPriority, rightPriority) if leftPriority == rightPriority =>
        if (left.sameType(right)) left
        else handleMismatch()

      case (leftPriority, rightPriority) =>
        if (leftPriority < rightPriority) left
        else right
    }
  }

<<<<<<< HEAD
  private def checkIndeterminateCollation(expression: Expression, newDataType: DataType): Unit = {
    if (shouldFailWithIndeterminateCollation(expression, newDataType)) {
      expression.failAnalysis(
        errorClass = "INDETERMINATE_COLLATION",
        messageParameters = Map("expr" -> toSQLExpr(expression)))
    }
  }

  /**
   * Returns whether the given expression which isn't allowed to have inputs with indeterminate
   * collations has indeterminate collation.
   */
  private def shouldFailWithIndeterminateCollation(expression: Expression): Boolean = {
    def getDataTypeSafe(e: Expression): DataType = try {
      e.dataType
    } catch {
      case _: Throwable => NullType
    }

    expression.children.exists(child => expression.resolved &&
      shouldFailWithIndeterminateCollation(expression, getDataTypeSafe(child)))
  }

  /**
   * Returns whether the given expression should fail with indeterminate collation if it is cast
   * to the given data type.
   */
  private def shouldFailWithIndeterminateCollation(
      expression: Expression,
      dataType: DataType): Boolean = {
    !canContainIndeterminateCollation(expression) && hasIndeterminateCollation(dataType)
  }

  /**
   * Returns whether the given data type has indeterminate collation.
   */
  private def hasIndeterminateCollation(dataType: DataType): Boolean = {
    dataType.existsRecursively {
      case IndeterminateStringType | StringTypeWithContext(_, Indeterminate) => true
      case _ => false
    }
  }

  /**
   * Returns whether the given expression can contain indeterminate collation.
   */
  private def canContainIndeterminateCollation(expression: Expression): Boolean = expression match {
    case _: Alias | _: AttributeReference | _: Cast | _: Concat | _: ConcatWs |
         _: Collation | _: InvokeLike | _: Literal => true
    case _ => false
  }
=======
  private def isComplexType(dataType: DataType): Boolean = {
    dataType match {
      case _: ArrayType | _: MapType | _: StructType => true
      case _ => false
    }
  }
>>>>>>> bac386dc
}

/**
 * Represents the strength of collation used for determining precedence in collation resolution.
 */
private sealed trait CollationStrength {
  val priority: Int
}

  private object CollationStrength {
  case object Explicit extends CollationStrength {
    override val priority: Int = 0
  }
  case object Indeterminate extends CollationStrength {
    override val priority: Int = 1
  }
  case object Implicit extends CollationStrength {
    override val priority: Int = 2
  }
  case object Default extends CollationStrength {
    override val priority: Int = 3
  }
}

/**
 * Encapsulates the context for collation, including data type and strength.
 *
 * @param stringType StringType.
 * @param strength The strength level of the collation, which determines its precedence.
 */
private case class StringTypeWithContext(stringType: StringType, strength: CollationStrength)
  extends DataType {

  override def defaultSize: Int = stringType.defaultSize

  override private[spark] def asNullable: DataType = this
}<|MERGE_RESOLUTION|>--- conflicted
+++ resolved
@@ -113,14 +113,12 @@
     isUserDefined(cast) && isChildTypeCollatedString && targetType == StringType
   }
 
-<<<<<<< HEAD
   private def hasStringType(dataType: DataType): Boolean = {
     dataType.existsRecursively(_.isInstanceOf[StringType])
   }
-=======
+
   private def isUserDefined(cast: Cast): Boolean =
     cast.getTagValue(Cast.USER_SPECIFIED_CAST).isDefined
->>>>>>> bac386dc
 
   /**
    * Changes the data type of the expression to the given `newType`.
@@ -408,7 +406,6 @@
     }
   }
 
-<<<<<<< HEAD
   private def checkIndeterminateCollation(expression: Expression, newDataType: DataType): Unit = {
     if (shouldFailWithIndeterminateCollation(expression, newDataType)) {
       expression.failAnalysis(
@@ -460,14 +457,13 @@
          _: Collation | _: InvokeLike | _: Literal => true
     case _ => false
   }
-=======
+
   private def isComplexType(dataType: DataType): Boolean = {
     dataType match {
       case _: ArrayType | _: MapType | _: StructType => true
       case _ => false
     }
   }
->>>>>>> bac386dc
 }
 
 /**
