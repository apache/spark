--- conflicted
+++ resolved
@@ -20,11 +20,8 @@
 import org.apache.spark.sql.catalyst.analysis.CollationStrength.{Default, Explicit, Implicit, Indeterminate}
 import org.apache.spark.sql.catalyst.analysis.TypeCoercion.haveSameType
 import org.apache.spark.sql.catalyst.expressions._
-<<<<<<< HEAD
 import org.apache.spark.sql.catalyst.expressions.objects.InvokeLike
-=======
 import org.apache.spark.sql.catalyst.plans.logical.{Aggregate, Project}
->>>>>>> ef4be07f
 import org.apache.spark.sql.catalyst.trees.TreeNodeTag
 import org.apache.spark.sql.catalyst.util.TypeUtils.toSQLExpr
 import org.apache.spark.sql.errors.QueryCompilationErrors
@@ -43,21 +40,10 @@
   }
 
   def apply(expression: Expression): Expression = expression match {
-<<<<<<< HEAD
-
     case expr if shouldFailWithIndeterminateCollation(expr) =>
       expr.failAnalysis(
         errorClass = "INDETERMINATE_COLLATION",
         messageParameters = Map("expr" -> toSQLExpr(expr)))
-
-    case cast: Cast if shouldRemoveCast(cast) =>
-      cast.child
-=======
-    case ifExpr: If =>
-      ifExpr.withNewChildren(
-        ifExpr.predicate +: collateToSingleType(Seq(ifExpr.trueValue, ifExpr.falseValue))
-      )
->>>>>>> ef4be07f
 
     case caseWhenExpr: CaseWhen if !haveSameType(caseWhenExpr.inputTypesForMerging) =>
       val outputStringType = findLeastCommonStringType(
@@ -118,16 +104,6 @@
     case _ => false
   }
 
-<<<<<<< HEAD
-  private def hasStringType(dataType: DataType): Boolean = {
-    dataType.existsRecursively(_.isInstanceOf[StringType])
-  }
-
-  private def isUserDefined(cast: Cast): Boolean =
-    cast.getTagValue(Cast.USER_SPECIFIED_CAST).isDefined
-
-=======
->>>>>>> ef4be07f
   /**
    * Changes the data type of the expression to the given `newType`.
    */
@@ -446,7 +422,6 @@
         else right
     }
   }
-<<<<<<< HEAD
 
   private def checkIndeterminateCollation(expression: Expression, newDataType: DataType): Unit = {
     if (shouldFailWithIndeterminateCollation(expression, newDataType)) {
@@ -499,15 +474,6 @@
          _: Collation | _: InvokeLike | _: Literal => true
     case _ => false
   }
-
-  private def isComplexType(dataType: DataType): Boolean = {
-    dataType match {
-      case _: ArrayType | _: MapType | _: StructType => true
-      case _ => false
-    }
-  }
-=======
->>>>>>> ef4be07f
 }
 
 /**
