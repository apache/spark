--- conflicted
+++ resolved
@@ -17,12 +17,9 @@
 
 package org.apache.spark.sql.execution.datasources.v2
 
-<<<<<<< HEAD
 import com.google.common.base.Objects
 
-=======
 import org.apache.spark.SparkException
->>>>>>> c18c87dc
 import org.apache.spark.sql.catalyst.analysis.{MultiInstanceRelation, NamedRelation}
 import org.apache.spark.sql.catalyst.expressions.{Attribute, AttributeMap, AttributeReference, Expression, SortOrder}
 import org.apache.spark.sql.catalyst.plans.QueryPlan
@@ -140,7 +137,6 @@
     keyGroupedPartitioning: Option[Seq[Expression]] = None,
     ordering: Option[Seq[SortOrder]] = None) extends LeafNode with NamedRelation {
 
-<<<<<<< HEAD
   // because in case of proxy broadcast var push, the build leg plan in a cached stage
   // would already have materialized the stage so the runtime vars may have been pushed to
   // the Scan instance. While the lookup physical plan will have a buildleg whose leaf relation's
@@ -191,10 +187,7 @@
       ordering = ordering.map(_.map(QueryPlan.normalizeExpressions(_, output)))
     )
 
-  override def name: String = relation.table.name()
-=======
   override def name: String = relation.name
->>>>>>> c18c87dc
 
   override def simpleString(maxFields: Int): String = {
     s"RelationV2${truncatedString(output, "[", ", ", "]", maxFields)} $name"
