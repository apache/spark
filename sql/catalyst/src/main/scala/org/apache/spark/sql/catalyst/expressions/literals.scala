/*
 * Licensed to the Apache Software Foundation (ASF) under one or more
 * contributor license agreements.  See the NOTICE file distributed with
 * this work for additional information regarding copyright ownership.
 * The ASF licenses this file to You under the Apache License, Version 2.0
 * (the "License"); you may not use this file except in compliance with
 * the License.  You may obtain a copy of the License at
 *
 *    http://www.apache.org/licenses/LICENSE-2.0
 *
 * Unless required by applicable law or agreed to in writing, software
 * distributed under the License is distributed on an "AS IS" BASIS,
 * WITHOUT WARRANTIES OR CONDITIONS OF ANY KIND, either express or implied.
 * See the License for the specific language governing permissions and
 * limitations under the License.
 */

package org.apache.spark.sql.catalyst.expressions

import java.lang.{Boolean => JavaBoolean}
import java.lang.{Byte => JavaByte}
import java.lang.{Double => JavaDouble}
import java.lang.{Float => JavaFloat}
import java.lang.{Integer => JavaInteger}
import java.lang.{Long => JavaLong}
import java.lang.{Short => JavaShort}
import java.math.{BigDecimal => JavaBigDecimal}
import java.nio.charset.StandardCharsets
import java.sql.{Date, Timestamp}
import java.util
import java.util.Objects
import javax.xml.bind.DatatypeConverter

import scala.math.{BigDecimal, BigInt}
import scala.reflect.runtime.universe.TypeTag
import scala.util.Try

import org.json4s.JsonAST._

import org.apache.spark.sql.AnalysisException
import org.apache.spark.sql.catalyst.{CatalystTypeConverters, InternalRow, ScalaReflection}
import org.apache.spark.sql.catalyst.expressions.codegen._
import org.apache.spark.sql.catalyst.util.DateTimeUtils
import org.apache.spark.sql.types._
import org.apache.spark.unsafe.types._

object Literal {
  val TrueLiteral: Literal = Literal(true, BooleanType)

  val FalseLiteral: Literal = Literal(false, BooleanType)

  def apply(v: Any): Literal = v match {
    case i: Int => Literal(i, IntegerType)
    case l: Long => Literal(l, LongType)
    case d: Double => Literal(d, DoubleType)
    case f: Float => Literal(f, FloatType)
    case b: Byte => Literal(b, ByteType)
    case s: Short => Literal(s, ShortType)
    case s: String => Literal(UTF8String.fromString(s), StringType)
    case b: Boolean => Literal(b, BooleanType)
    case d: BigDecimal => Literal(Decimal(d), DecimalType.fromBigDecimal(d))
    case d: JavaBigDecimal =>
      Literal(Decimal(d), DecimalType(Math.max(d.precision, d.scale), d.scale()))
    case d: Decimal => Literal(d, DecimalType(Math.max(d.precision, d.scale), d.scale))
    case t: Timestamp => Literal(DateTimeUtils.fromJavaTimestamp(t), TimestampType)
    case d: Date => Literal(DateTimeUtils.fromJavaDate(d), DateType)
    case a: Array[Byte] => Literal(a, BinaryType)
    case a: Array[_] =>
      val elementType = componentTypeToDataType(a.getClass.getComponentType())
      val dataType = ArrayType(elementType)
      val convert = CatalystTypeConverters.createToCatalystConverter(dataType)
      Literal(convert(a), dataType)
    case i: CalendarInterval => Literal(i, CalendarIntervalType)
    case null => Literal(null, NullType)
    case v: Literal => v
    case _ =>
      throw new RuntimeException("Unsupported literal type " + v.getClass + " " + v)
  }

  /**
   * Returns the Spark SQL DataType for a given class object. Since this type needs to be resolved
   * in runtime, we use match-case idioms for class objects here. However, there are similar
   * functions in other files (e.g., HiveInspectors), so these functions need to merged into one.
   */
  private[this] def componentTypeToDataType(clz: Class[_]): DataType = clz match {
    // primitive types
    case JavaShort.TYPE => ShortType
    case JavaInteger.TYPE => IntegerType
    case JavaLong.TYPE => LongType
    case JavaDouble.TYPE => DoubleType
    case JavaByte.TYPE => ByteType
    case JavaFloat.TYPE => FloatType
    case JavaBoolean.TYPE => BooleanType

    // java classes
    case _ if clz == classOf[Date] => DateType
    case _ if clz == classOf[Timestamp] => TimestampType
    case _ if clz == classOf[JavaBigDecimal] => DecimalType.SYSTEM_DEFAULT
    case _ if clz == classOf[Array[Byte]] => BinaryType
    case _ if clz == classOf[JavaShort] => ShortType
    case _ if clz == classOf[JavaInteger] => IntegerType
    case _ if clz == classOf[JavaLong] => LongType
    case _ if clz == classOf[JavaDouble] => DoubleType
    case _ if clz == classOf[JavaByte] => ByteType
    case _ if clz == classOf[JavaFloat] => FloatType
    case _ if clz == classOf[JavaBoolean] => BooleanType

    // other scala classes
    case _ if clz == classOf[String] => StringType
    case _ if clz == classOf[BigInt] => DecimalType.SYSTEM_DEFAULT
    case _ if clz == classOf[BigDecimal] => DecimalType.SYSTEM_DEFAULT
    case _ if clz == classOf[CalendarInterval] => CalendarIntervalType

    case _ if clz.isArray => ArrayType(componentTypeToDataType(clz.getComponentType))

    case _ => throw new AnalysisException(s"Unsupported component type $clz in arrays")
  }

  /**
   * Constructs a [[Literal]] of [[ObjectType]], for example when you need to pass an object
   * into code generation.
   */
  def fromObject(obj: Any, objType: DataType): Literal = new Literal(obj, objType)
  def fromObject(obj: Any): Literal = new Literal(obj, ObjectType(obj.getClass))

  def fromJSON(json: JValue): Literal = {
    val dataType = DataType.parseDataType(json \ "dataType")
    json \ "value" match {
      case JNull => Literal.create(null, dataType)
      case JString(str) =>
        val value = dataType match {
          case BooleanType => str.toBoolean
          case ByteType => str.toByte
          case ShortType => str.toShort
          case IntegerType => str.toInt
          case LongType => str.toLong
          case FloatType => str.toFloat
          case DoubleType => str.toDouble
          case StringType => UTF8String.fromString(str)
          case DateType => java.sql.Date.valueOf(str)
          case TimestampType => java.sql.Timestamp.valueOf(str)
          case CalendarIntervalType => CalendarInterval.fromString(str)
          case t: DecimalType =>
            val d = Decimal(str)
            assert(d.changePrecision(t.precision, t.scale))
            d
          case _ => null
        }
        Literal.create(value, dataType)
      case other => sys.error(s"$other is not a valid Literal json value")
    }
  }

  def create(v: Any, dataType: DataType): Literal = {
    Literal(CatalystTypeConverters.convertToCatalyst(v), dataType)
  }

  def create[T : TypeTag](v: T): Literal = Try {
    val ScalaReflection.Schema(dataType, _) = ScalaReflection.schemaFor[T]
    val convert = CatalystTypeConverters.createToCatalystConverter(dataType)
    Literal(convert(v), dataType)
  }.getOrElse {
    Literal(v)
  }

  /**
   * Create a literal with default value for given DataType
   */
  def default(dataType: DataType): Literal = dataType match {
    case NullType => create(null, NullType)
    case BooleanType => Literal(false)
    case ByteType => Literal(0.toByte)
    case ShortType => Literal(0.toShort)
    case IntegerType => Literal(0)
    case LongType => Literal(0L)
    case FloatType => Literal(0.0f)
    case DoubleType => Literal(0.0)
    case dt: DecimalType => Literal(Decimal(0, dt.precision, dt.scale))
    case DateType => create(0, DateType)
    case TimestampType => create(0L, TimestampType)
    case StringType => Literal("")
    case BinaryType => Literal("".getBytes(StandardCharsets.UTF_8))
    case CalendarIntervalType => Literal(new CalendarInterval(0, 0))
    case arr: ArrayType => create(Array(), arr)
    case map: MapType => create(Map(), map)
    case struct: StructType =>
      create(InternalRow.fromSeq(struct.fields.map(f => default(f.dataType).value)), struct)
    case udt: UserDefinedType[_] => default(udt.sqlType)
    case other =>
      throw new RuntimeException(s"no default for type $dataType")
  }
}

/**
 * An extractor that matches non-null literal values
 */
object NonNullLiteral {
  def unapply(literal: Literal): Option[(Any, DataType)] = {
    Option(literal.value).map(_ => (literal.value, literal.dataType))
  }
}

/**
 * Extractor for retrieving Int literals.
 */
object IntegerLiteral {
  def unapply(a: Any): Option[Int] = a match {
    case Literal(a: Int, IntegerType) => Some(a)
    case _ => None
  }
}

/**
 * Extractor for and other utility methods for decimal literals.
 */
object DecimalLiteral {
  def apply(v: Long): Literal = Literal(Decimal(v))

  def apply(v: Double): Literal = Literal(Decimal(v))

  def unapply(e: Expression): Option[Decimal] = e match {
    case Literal(v, _: DecimalType) => Some(v.asInstanceOf[Decimal])
    case _ => None
  }

  def largerThanLargestLong(v: Decimal): Boolean = v > Decimal(Long.MaxValue)

  def smallerThanSmallestLong(v: Decimal): Boolean = v < Decimal(Long.MinValue)
}

/**
 * In order to do type checking, use Literal.create() instead of constructor
 */
case class Literal (value: Any, dataType: DataType) extends LeafExpression {

  override def foldable: Boolean = true
  override def nullable: Boolean = value == null

  override def toString: String = value match {
    case null => "null"
    case binary: Array[Byte] => s"0x" + DatatypeConverter.printHexBinary(binary)
    case other => other.toString
  }

  override def hashCode(): Int = {
    val valueHashCode = value match {
      case null => 0
      case binary: Array[Byte] => util.Arrays.hashCode(binary)
      case other => other.hashCode()
    }
    31 * Objects.hashCode(dataType) + valueHashCode
  }

  override def equals(other: Any): Boolean = other match {
    case o: Literal if !dataType.equals(o.dataType) => false
    case o: Literal =>
      (value, o.value) match {
        case (null, null) => true
        case (a: Array[Byte], b: Array[Byte]) => util.Arrays.equals(a, b)
        case (a, b) => a != null && a.equals(b)
      }
    case _ => false
  }

  override protected def jsonFields: List[JField] = {
    // Turns all kinds of literal values to string in json field, as the type info is hard to
    // retain in json format, e.g. {"a": 123} can be an int, or double, or decimal, etc.
    val jsonValue = (value, dataType) match {
      case (null, _) => JNull
      case (i: Int, DateType) => JString(DateTimeUtils.toJavaDate(i).toString)
      case (l: Long, TimestampType) => JString(DateTimeUtils.toJavaTimestamp(l).toString)
      case (other, _) => JString(other.toString)
    }
    ("value" -> jsonValue) :: ("dataType" -> dataType.jsonValue) :: Nil
  }

  override def eval(input: InternalRow): Any = value

  override def doGenCode(ctx: CodegenContext, ev: ExprCode): ExprCode = {
    val javaType = ctx.javaType(dataType)
    if (value == null) {
<<<<<<< HEAD
      ev.isNull = LiteralValue("true")
      ev.copy(s"final $javaType ${ev.value} = ${ctx.defaultValue(dataType)};")
    } else {
      ev.isNull = LiteralValue("false")
      dataType match {
        case BooleanType | IntegerType | DateType =>
          ev.copy(code = "", value = LiteralValue(value.toString))
        case FloatType =>
          val v = value.asInstanceOf[Float]
          if (v.isNaN || v.isInfinite) {
            val boxedValue = ctx.addReferenceObj("boxedValue", v)
            val code = s"final $javaType ${ev.value} = ($javaType) $boxedValue;"
            ev.copy(code = code)
          } else {
            ev.copy(code = "", value = LiteralValue(s"${value}f"))
          }
        case DoubleType =>
          val v = value.asInstanceOf[Double]
          if (v.isNaN || v.isInfinite) {
            val boxedValue = ctx.addReferenceObj("boxedValue", v)
            val code = s"final $javaType ${ev.value} = ($javaType) $boxedValue;"
            ev.copy(code = code)
          } else {
            ev.copy(code = "", value = LiteralValue(s"${value}D"))
          }
        case ByteType | ShortType =>
          ev.copy(code = "", value = LiteralValue(s"($javaType)$value"))
        case TimestampType | LongType =>
          ev.copy(code = "", value = LiteralValue(s"${value}L"))
        case _ =>
          ev.copy(code = "", value = GlobalValue(ctx.addReferenceObj("literal", value,
            ctx.javaType(dataType))))
=======
      val defaultValueLiteral = ctx.defaultValue(javaType) match {
        case "null" => s"(($javaType)null)"
        case lit => lit
      }
      ExprCode(code = "", isNull = "true", value = defaultValueLiteral)
    } else {
      dataType match {
        case BooleanType | IntegerType | DateType =>
          ExprCode.forNonNullValue(value.toString)
        case FloatType =>
          value.asInstanceOf[Float] match {
            case v if v.isNaN =>
              ExprCode.forNonNullValue("Float.NaN")
            case Float.PositiveInfinity =>
              ExprCode.forNonNullValue("Float.POSITIVE_INFINITY")
            case Float.NegativeInfinity =>
              ExprCode.forNonNullValue("Float.NEGATIVE_INFINITY")
            case _ =>
              ExprCode.forNonNullValue(s"${value}F")
          }
        case DoubleType =>
          value.asInstanceOf[Double] match {
            case v if v.isNaN =>
              ExprCode.forNonNullValue("Double.NaN")
            case Double.PositiveInfinity =>
              ExprCode.forNonNullValue("Double.POSITIVE_INFINITY")
            case Double.NegativeInfinity =>
              ExprCode.forNonNullValue("Double.NEGATIVE_INFINITY")
            case _ =>
              ExprCode.forNonNullValue(s"${value}D")
          }
        case ByteType | ShortType =>
          ExprCode.forNonNullValue(s"($javaType)$value")
        case TimestampType | LongType =>
          ExprCode.forNonNullValue(s"${value}L")
        case _ =>
          val constRef = ctx.addReferenceObj("literal", value, javaType)
          ExprCode.forNonNullValue(constRef)
>>>>>>> c8c4441d
      }
    }
  }

  override def sql: String = (value, dataType) match {
    case (_, NullType | _: ArrayType | _: MapType | _: StructType) if value == null => "NULL"
    case _ if value == null => s"CAST(NULL AS ${dataType.sql})"
    case (v: UTF8String, StringType) =>
      // Escapes all backslashes and single quotes.
      "'" + v.toString.replace("\\", "\\\\").replace("'", "\\'") + "'"
    case (v: Byte, ByteType) => v + "Y"
    case (v: Short, ShortType) => v + "S"
    case (v: Long, LongType) => v + "L"
    // Float type doesn't have a suffix
    case (v: Float, FloatType) =>
      val castedValue = v match {
        case _ if v.isNaN => "'NaN'"
        case Float.PositiveInfinity => "'Infinity'"
        case Float.NegativeInfinity => "'-Infinity'"
        case _ => v
      }
      s"CAST($castedValue AS ${FloatType.sql})"
    case (v: Double, DoubleType) =>
      v match {
        case _ if v.isNaN => s"CAST('NaN' AS ${DoubleType.sql})"
        case Double.PositiveInfinity => s"CAST('Infinity' AS ${DoubleType.sql})"
        case Double.NegativeInfinity => s"CAST('-Infinity' AS ${DoubleType.sql})"
        case _ => v + "D"
      }
    case (v: Decimal, t: DecimalType) => v + "BD"
    case (v: Int, DateType) => s"DATE '${DateTimeUtils.toJavaDate(v)}'"
    case (v: Long, TimestampType) => s"TIMESTAMP('${DateTimeUtils.toJavaTimestamp(v)}')"
    case (v: Array[Byte], BinaryType) => s"X'${DatatypeConverter.printHexBinary(v)}'"
    case _ => value.toString
  }
}<|MERGE_RESOLUTION|>--- conflicted
+++ resolved
@@ -279,79 +279,44 @@
   override def doGenCode(ctx: CodegenContext, ev: ExprCode): ExprCode = {
     val javaType = ctx.javaType(dataType)
     if (value == null) {
-<<<<<<< HEAD
-      ev.isNull = LiteralValue("true")
-      ev.copy(s"final $javaType ${ev.value} = ${ctx.defaultValue(dataType)};")
-    } else {
-      ev.isNull = LiteralValue("false")
-      dataType match {
-        case BooleanType | IntegerType | DateType =>
-          ev.copy(code = "", value = LiteralValue(value.toString))
-        case FloatType =>
-          val v = value.asInstanceOf[Float]
-          if (v.isNaN || v.isInfinite) {
-            val boxedValue = ctx.addReferenceObj("boxedValue", v)
-            val code = s"final $javaType ${ev.value} = ($javaType) $boxedValue;"
-            ev.copy(code = code)
-          } else {
-            ev.copy(code = "", value = LiteralValue(s"${value}f"))
-          }
-        case DoubleType =>
-          val v = value.asInstanceOf[Double]
-          if (v.isNaN || v.isInfinite) {
-            val boxedValue = ctx.addReferenceObj("boxedValue", v)
-            val code = s"final $javaType ${ev.value} = ($javaType) $boxedValue;"
-            ev.copy(code = code)
-          } else {
-            ev.copy(code = "", value = LiteralValue(s"${value}D"))
-          }
-        case ByteType | ShortType =>
-          ev.copy(code = "", value = LiteralValue(s"($javaType)$value"))
-        case TimestampType | LongType =>
-          ev.copy(code = "", value = LiteralValue(s"${value}L"))
-        case _ =>
-          ev.copy(code = "", value = GlobalValue(ctx.addReferenceObj("literal", value,
-            ctx.javaType(dataType))))
-=======
       val defaultValueLiteral = ctx.defaultValue(javaType) match {
         case "null" => s"(($javaType)null)"
         case lit => lit
       }
-      ExprCode(code = "", isNull = "true", value = defaultValueLiteral)
+      ExprCode(code = "", isNull = LiteralValue("true"), value = LiteralValue(defaultValueLiteral))
     } else {
       dataType match {
         case BooleanType | IntegerType | DateType =>
-          ExprCode.forNonNullValue(value.toString)
+          ExprCode.forNonNullValue(LiteralValue(value.toString))
         case FloatType =>
           value.asInstanceOf[Float] match {
             case v if v.isNaN =>
-              ExprCode.forNonNullValue("Float.NaN")
+              ExprCode.forNonNullValue(LiteralValue("Float.NaN"))
             case Float.PositiveInfinity =>
-              ExprCode.forNonNullValue("Float.POSITIVE_INFINITY")
+              ExprCode.forNonNullValue(LiteralValue("Float.POSITIVE_INFINITY"))
             case Float.NegativeInfinity =>
-              ExprCode.forNonNullValue("Float.NEGATIVE_INFINITY")
+              ExprCode.forNonNullValue(LiteralValue("Float.NEGATIVE_INFINITY"))
             case _ =>
-              ExprCode.forNonNullValue(s"${value}F")
+              ExprCode.forNonNullValue(LiteralValue(s"${value}F"))
           }
         case DoubleType =>
           value.asInstanceOf[Double] match {
             case v if v.isNaN =>
-              ExprCode.forNonNullValue("Double.NaN")
+              ExprCode.forNonNullValue(LiteralValue("Double.NaN"))
             case Double.PositiveInfinity =>
-              ExprCode.forNonNullValue("Double.POSITIVE_INFINITY")
+              ExprCode.forNonNullValue(LiteralValue("Double.POSITIVE_INFINITY"))
             case Double.NegativeInfinity =>
-              ExprCode.forNonNullValue("Double.NEGATIVE_INFINITY")
+              ExprCode.forNonNullValue(LiteralValue("Double.NEGATIVE_INFINITY"))
             case _ =>
-              ExprCode.forNonNullValue(s"${value}D")
+              ExprCode.forNonNullValue(LiteralValue(s"${value}D"))
           }
         case ByteType | ShortType =>
-          ExprCode.forNonNullValue(s"($javaType)$value")
+          ExprCode.forNonNullValue(LiteralValue(s"($javaType)$value"))
         case TimestampType | LongType =>
-          ExprCode.forNonNullValue(s"${value}L")
+          ExprCode.forNonNullValue(LiteralValue(s"${value}L"))
         case _ =>
           val constRef = ctx.addReferenceObj("literal", value, javaType)
-          ExprCode.forNonNullValue(constRef)
->>>>>>> c8c4441d
+          ExprCode.forNonNullValue(GlobalValue(constRef))
       }
     }
   }
