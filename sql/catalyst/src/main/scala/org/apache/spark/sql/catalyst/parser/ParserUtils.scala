--- conflicted
+++ resolved
@@ -359,11 +359,7 @@
       // Do not add the label to the seenLabels set if it is not defined.
       java.util.UUID.randomUUID.toString.toLowerCase(Locale.ROOT)
     }
-<<<<<<< HEAD
     if (SqlScriptingContext.isForbiddenName(labelText)) {
-=======
-    if (SqlScriptingLabelContext.isForbiddenLabelOrForVariableName(labelText)) {
->>>>>>> aeeb68bd
       withOrigin(beginLabelCtx.get) {
         throw SqlScriptingErrors.labelOrForVariableNameForbidden(CurrentOrigin.get, labelText)
       }
@@ -419,13 +415,8 @@
   private val forbiddenNames: immutable.Set[Regex] =
     immutable.Set("builtin".r, "session".r, "sys.*".r)
 
-<<<<<<< HEAD
   def isForbiddenName(labelName: String): Boolean = {
     forbiddenNames.exists(_.matches(labelName.toLowerCase(Locale.ROOT)))
-=======
-  def isForbiddenLabelOrForVariableName(labelName: String): Boolean = {
-    forbiddenLabelNames.exists(_.matches(labelName.toLowerCase(Locale.ROOT)))
->>>>>>> aeeb68bd
   }
 }
 
