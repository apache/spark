/*
 * Licensed to the Apache Software Foundation (ASF) under one or more
 * contributor license agreements.  See the NOTICE file distributed with
 * this work for additional information regarding copyright ownership.
 * The ASF licenses this file to You under the Apache License, Version 2.0
 * (the "License"); you may not use this file except in compliance with
 * the License.  You may obtain a copy of the License at
 *
 *    http://www.apache.org/licenses/LICENSE-2.0
 *
 * Unless required by applicable law or agreed to in writing, software
 * distributed under the License is distributed on an "AS IS" BASIS,
 * WITHOUT WARRANTIES OR CONDITIONS OF ANY KIND, either express or implied.
 * See the License for the specific language governing permissions and
 * limitations under the License.
 */

package org.apache.spark.sql.catalyst.expressions

import java.io._

import scala.util.parsing.combinator.RegexParsers

import com.fasterxml.jackson.core._
import com.fasterxml.jackson.core.json.JsonReadFeature

import org.apache.spark.SparkException
import org.apache.spark.sql.catalyst.InternalRow
import org.apache.spark.sql.catalyst.analysis.TypeCheckResult
import org.apache.spark.sql.catalyst.analysis.TypeCheckResult.DataTypeMismatch
import org.apache.spark.sql.catalyst.expressions.codegen.{CodegenContext, CodeGenerator, CodegenFallback, ExprCode}
import org.apache.spark.sql.catalyst.expressions.codegen.Block.BlockHelper
import org.apache.spark.sql.catalyst.expressions.json.{JsonExpressionEvalUtils, JsonExpressionUtils, JsonToStructsEvaluator}
import org.apache.spark.sql.catalyst.expressions.objects.{Invoke, StaticInvoke}
import org.apache.spark.sql.catalyst.json._
import org.apache.spark.sql.catalyst.trees.TreePattern.{JSON_TO_STRUCT, RUNTIME_REPLACEABLE, TreePattern}
import org.apache.spark.sql.catalyst.util._
import org.apache.spark.sql.errors.{QueryCompilationErrors, QueryErrorsBase}
import org.apache.spark.sql.internal.SQLConf
import org.apache.spark.sql.internal.types.StringTypeWithCollation
import org.apache.spark.sql.types._
import org.apache.spark.unsafe.types.{UTF8String, VariantVal}
import org.apache.spark.util.Utils

private[this] sealed trait PathInstruction
private[this] object PathInstruction {
  private[expressions] case object Subscript extends PathInstruction
  private[expressions] case object Wildcard extends PathInstruction
  private[expressions] case object Key extends PathInstruction
  private[expressions] case class Index(index: Long) extends PathInstruction
  private[expressions] case class Named(name: String) extends PathInstruction
}

private[this] sealed trait WriteStyle
private[this] object WriteStyle {
  private[expressions] case object RawStyle extends WriteStyle
  private[expressions] case object QuotedStyle extends WriteStyle
  private[expressions] case object FlattenStyle extends WriteStyle
}

private[this] object JsonPathParser extends RegexParsers {
  import PathInstruction._

  def root: Parser[Char] = '$'

  def long: Parser[Long] = "\\d+".r ^? {
    case x => x.toLong
  }

  // parse `[*]` and `[123]` subscripts
  def subscript: Parser[List[PathInstruction]] =
    for {
      operand <- '[' ~> ('*' ^^^ Wildcard | long ^^ Index) <~ ']'
    } yield {
      Subscript :: operand :: Nil
    }

  // parse `.name` or `['name']` child expressions
  def named: Parser[List[PathInstruction]] =
    for {
      name <- '.' ~> "[^\\.\\[]+".r | "['" ~> "[^\\']+".r <~ "']"
    } yield {
      Key :: Named(name) :: Nil
    }

  // child wildcards: `..`, `.*` or `['*']`
  def wildcard: Parser[List[PathInstruction]] =
    (".*" | "['*']") ^^^ List(Wildcard)

  def node: Parser[List[PathInstruction]] =
    wildcard |
      named |
      subscript

  val expression: Parser[List[PathInstruction]] = {
    phrase(root ~> rep(node) ^^ (x => x.flatten))
  }

  def parse(str: String): Option[List[PathInstruction]] = {
    this.parseAll(expression, str) match {
      case Success(result, _) =>
        Some(result)

      case _ =>
        None
    }
  }
}

private[this] object SharedFactory {
  val jsonFactory = new JsonFactoryBuilder()
    // The two options below enabled for Hive compatibility
    .enable(JsonReadFeature.ALLOW_UNESCAPED_CONTROL_CHARS)
    .enable(JsonReadFeature.ALLOW_SINGLE_QUOTES)
    .build()
}

/**
 * Extracts json object from a json string based on json path specified, and returns json string
 * of the extracted json object. It will return null if the input json string is invalid.
 */
@ExpressionDescription(
  usage = "_FUNC_(json_txt, path) - Extracts a json object from `path`.",
  examples = """
    Examples:
      > SELECT _FUNC_('{"a":"b"}', '$.a');
       b
  """,
  group = "json_funcs",
  since = "1.5.0")
case class GetJsonObject(json: Expression, path: Expression)
  extends BinaryExpression with ExpectsInputTypes {

  override def left: Expression = json
  override def right: Expression = path
  override def inputTypes: Seq[AbstractDataType] =
    Seq(StringTypeWithCollation, StringTypeWithCollation)
  override def dataType: DataType = SQLConf.get.defaultStringType
  override def nullable: Boolean = true
  override def prettyName: String = "get_json_object"

  @transient
  private lazy val evaluator = if (path.foldable) {
    new GetJsonObjectEvaluator(path.eval().asInstanceOf[UTF8String])
  } else {
    new GetJsonObjectEvaluator()
  }

  override def eval(input: InternalRow): Any = {
    evaluator.setJson(json.eval(input).asInstanceOf[UTF8String])
    if (!path.foldable) {
      evaluator.setPath(path.eval(input).asInstanceOf[UTF8String])
    }
    evaluator.evaluate()
  }

  protected def doGenCode(ctx: CodegenContext, ev: ExprCode): ExprCode = {
    val evaluatorClass = classOf[GetJsonObjectEvaluator].getName
    val initEvaluator = path.foldable match {
      case true if path.eval() != null =>
        val cachedPath = path.eval().asInstanceOf[UTF8String]
        val refCachedPath = ctx.addReferenceObj("cachedPath", cachedPath)
        s"new $evaluatorClass($refCachedPath)"
      case _ => s"new $evaluatorClass()"
    }
    val evaluator = ctx.addMutableState(evaluatorClass, "evaluator",
      v => s"""$v = $initEvaluator;""", forceInline = true)

    val jsonEval = json.genCode(ctx)
    val pathEval = path.genCode(ctx)

    val setJson =
      s"""
         |if (${jsonEval.isNull}) {
         |  $evaluator.setJson(null);
         |} else {
         |  $evaluator.setJson(${jsonEval.value});
         |}
         |""".stripMargin
    val setPath = if (!path.foldable) {
      s"""
         |if (${pathEval.isNull}) {
         |  $evaluator.setPath(null);
         |} else {
         |  $evaluator.setPath(${pathEval.value});
         |}
         |""".stripMargin
    } else {
      ""
    }

    val resultType = CodeGenerator.boxedType(dataType)
    val resultTerm = ctx.freshName("result")
    ev.copy(code =
      code"""
         |${jsonEval.code}
         |${pathEval.code}
         |$setJson
         |$setPath
         |$resultType $resultTerm = ($resultType) $evaluator.evaluate();
         |boolean ${ev.isNull} = $resultTerm == null;
         |${CodeGenerator.javaType(dataType)} ${ev.value} = ${CodeGenerator.defaultValue(dataType)};
         |if (!${ev.isNull}) {
         |  ${ev.value} = $resultTerm;
         |}
         |""".stripMargin
    )
  }

  override protected def withNewChildrenInternal(
      newLeft: Expression, newRight: Expression): GetJsonObject =
    copy(json = newLeft, path = newRight)
}

class GetJsonObjectEvaluator(cachedPath: UTF8String) {
  import com.fasterxml.jackson.core.JsonToken._
  import PathInstruction._
  import SharedFactory._
  import WriteStyle._

  def this() = this(null)

  @transient
  private lazy val parsedPath: Option[List[PathInstruction]] =
    parsePath(cachedPath)

  @transient
  private var jsonStr: UTF8String = null

  @transient
  private var pathStr: UTF8String = null

  def setJson(arg: UTF8String): Unit = {
    jsonStr = arg
  }

  def setPath(arg: UTF8String): Unit = {
    pathStr = arg
  }

  def evaluate(): Any = {
    if (jsonStr == null) {
      return null
    }

    val parsed = if (cachedPath != null) {
      parsedPath
    } else {
      parsePath(pathStr)
    }

    if (parsed.isDefined) {
      try {
        /* We know the bytes are UTF-8 encoded. Pass a Reader to avoid having Jackson
          detect character encoding which could fail for some malformed strings */
        Utils.tryWithResource(CreateJacksonParser.utf8String(jsonFactory, jsonStr)) { parser =>
          val output = new ByteArrayOutputStream()
          val matched = Utils.tryWithResource(
            jsonFactory.createGenerator(output, JsonEncoding.UTF8)) { generator =>
            parser.nextToken()
            evaluatePath(parser, generator, RawStyle, parsed.get)
          }
          if (matched) {
            UTF8String.fromBytes(output.toByteArray)
          } else {
            null
          }
        }
      } catch {
        case _: JsonProcessingException => null
      }
    } else {
      null
    }
  }

  private def parsePath(path: UTF8String): Option[List[PathInstruction]] = {
    if (path != null) {
      JsonPathParser.parse(path.toString)
    } else {
      None
    }
  }

  // advance to the desired array index, assumes to start at the START_ARRAY token
  private def arrayIndex(p: JsonParser, f: () => Boolean): Long => Boolean = {
    case _ if p.getCurrentToken == END_ARRAY =>
      // terminate, nothing has been written
      false

    case 0 =>
      // we've reached the desired index
      val dirty = f()

      while (p.nextToken() != END_ARRAY) {
        // advance the token stream to the end of the array
        p.skipChildren()
      }

      dirty

    case i if i > 0 =>
      // skip this token and evaluate the next
      p.skipChildren()
      p.nextToken()
      arrayIndex(p, f)(i - 1)
  }

  /**
   * Evaluate a list of JsonPath instructions, returning a bool that indicates if any leaf nodes
   * have been written to the generator
   */
  private def evaluatePath(
      p: JsonParser,
      g: JsonGenerator,
      style: WriteStyle,
      path: List[PathInstruction]): Boolean = {
    (p.getCurrentToken, path) match {
      case (VALUE_STRING, Nil) if style == RawStyle =>
        // there is no array wildcard or slice parent, emit this string without quotes
        if (p.hasTextCharacters) {
          g.writeRaw(p.getTextCharacters, p.getTextOffset, p.getTextLength)
        } else {
          g.writeRaw(p.getText)
        }
        true

      case (START_ARRAY, Nil) if style == FlattenStyle =>
        // flatten this array into the parent
        var dirty = false
        while (p.nextToken() != END_ARRAY) {
          dirty |= evaluatePath(p, g, style, Nil)
        }
        dirty

      case (_, Nil) =>
        // general case: just copy the child tree verbatim
        g.copyCurrentStructure(p)
        true

      case (START_OBJECT, Key :: xs) =>
        var dirty = false
        while (p.nextToken() != END_OBJECT) {
          if (dirty) {
            // once a match has been found we can skip other fields
            p.skipChildren()
          } else {
            dirty = evaluatePath(p, g, style, xs)
          }
        }
        dirty

      case (START_ARRAY, Subscript :: Wildcard :: Subscript :: Wildcard :: xs) =>
        // special handling for the non-structure preserving double wildcard behavior in Hive
        var dirty = false
        g.writeStartArray()
        while (p.nextToken() != END_ARRAY) {
          dirty |= evaluatePath(p, g, FlattenStyle, xs)
        }
        g.writeEndArray()
        dirty

      case (START_ARRAY, Subscript :: Wildcard :: xs) if style != QuotedStyle =>
        // retain Flatten, otherwise use Quoted... cannot use Raw within an array
        val nextStyle = style match {
          case RawStyle => QuotedStyle
          case FlattenStyle => FlattenStyle
          case QuotedStyle => throw SparkException.internalError("Unexpected the quoted style.")
        }

        // temporarily buffer child matches, the emitted json will need to be
        // modified slightly if there is only a single element written
        val buffer = new StringWriter()

        var dirty = 0
        Utils.tryWithResource(jsonFactory.createGenerator(buffer)) { flattenGenerator =>
          flattenGenerator.writeStartArray()

          while (p.nextToken() != END_ARRAY) {
            // track the number of array elements and only emit an outer array if
            // we've written more than one element, this matches Hive's behavior
            dirty += (if (evaluatePath(p, flattenGenerator, nextStyle, xs)) 1 else 0)
          }
          flattenGenerator.writeEndArray()
        }

        val buf = buffer.getBuffer
        if (dirty > 1) {
          g.writeRawValue(buf.toString)
        } else if (dirty == 1) {
          // remove outer array tokens
          g.writeRawValue(buf.substring(1, buf.length() - 1))
        } // else do not write anything

        dirty > 0

      case (START_ARRAY, Subscript :: Wildcard :: xs) =>
        var dirty = false
        g.writeStartArray()
        while (p.nextToken() != END_ARRAY) {
          // wildcards can have multiple matches, continually update the dirty count
          dirty |= evaluatePath(p, g, QuotedStyle, xs)
        }
        g.writeEndArray()

        dirty

      case (START_ARRAY, Subscript :: Index(idx) :: (xs@Subscript :: Wildcard :: _)) =>
        p.nextToken()
        // we're going to have 1 or more results, switch to QuotedStyle
        arrayIndex(p, () => evaluatePath(p, g, QuotedStyle, xs))(idx)

      case (START_ARRAY, Subscript :: Index(idx) :: xs) =>
        p.nextToken()
        arrayIndex(p, () => evaluatePath(p, g, style, xs))(idx)

      case (FIELD_NAME, Named(name) :: xs) if p.currentName == name =>
        // exact field match
        if (p.nextToken() != JsonToken.VALUE_NULL) {
          evaluatePath(p, g, style, xs)
        } else {
          false
        }

      case (FIELD_NAME, Wildcard :: xs) =>
        // wildcard field match
        p.nextToken()
        evaluatePath(p, g, style, xs)

      case _ =>
        p.skipChildren()
        false
    }
  }
}

// scalastyle:off line.size.limit line.contains.tab
@ExpressionDescription(
  usage = "_FUNC_(jsonStr, p1, p2, ..., pn) - Returns a tuple like the function get_json_object, but it takes multiple names. All the input parameters and output column types are string.",
  examples = """
    Examples:
      > SELECT _FUNC_('{"a":1, "b":2}', 'a', 'b');
       1	2
  """,
  group = "json_funcs",
  since = "1.6.0")
// scalastyle:on line.size.limit line.contains.tab
case class JsonTuple(children: Seq[Expression])
  extends Generator
  with CodegenFallback
  with QueryErrorsBase {

  import SharedFactory._

  override def nullable: Boolean = {
    // a row is always returned
    false
  }

  // if processing fails this shared value will be returned
  @transient private lazy val nullRow: Seq[InternalRow] =
    new GenericInternalRow(Array.ofDim[Any](fieldExpressions.length)) :: Nil

  // the json body is the first child
  @transient private lazy val jsonExpr: Expression = children.head

  // the fields to query are the remaining children
  @transient private lazy val fieldExpressions: Seq[Expression] = children.tail

  // eagerly evaluate any foldable the field names
  @transient private lazy val foldableFieldNames: IndexedSeq[Option[String]] = {
    fieldExpressions.map {
      case expr if expr.foldable => Option(expr.eval()).map(_.asInstanceOf[UTF8String].toString)
      case _ => null
    }.toIndexedSeq
  }

  // and count the number of foldable fields, we'll use this later to optimize evaluation
  @transient private lazy val constantFields: Int = foldableFieldNames.count(_ != null)

  override def elementSchema: StructType = StructType(fieldExpressions.zipWithIndex.map {
    case (_, idx) => StructField(s"c$idx", children.head.dataType, nullable = true)
  })

  override def prettyName: String = "json_tuple"

  override def checkInputDataTypes(): TypeCheckResult = {
    if (children.length < 2) {
      throw QueryCompilationErrors.wrongNumArgsError(
        toSQLId(prettyName), Seq("> 1"), children.length
      )
    } else if (
      children.forall(
        child => StringTypeWithCollation.acceptsType(child.dataType))) {
      TypeCheckResult.TypeCheckSuccess
    } else {
      DataTypeMismatch(
        errorSubClass = "NON_STRING_TYPE",
        messageParameters = Map("funcName" -> toSQLId(prettyName)))
    }
  }

  override def eval(input: InternalRow): IterableOnce[InternalRow] = {
    val json = jsonExpr.eval(input).asInstanceOf[UTF8String]
    if (json == null) {
      return nullRow
    }

    try {
      /* We know the bytes are UTF-8 encoded. Pass a Reader to avoid having Jackson
      detect character encoding which could fail for some malformed strings */
      Utils.tryWithResource(CreateJacksonParser.utf8String(jsonFactory, json)) { parser =>
        parseRow(parser, input)
      }
    } catch {
      case _: JsonProcessingException =>
        nullRow
    }
  }

  private def parseRow(parser: JsonParser, input: InternalRow): Seq[InternalRow] = {
    // only objects are supported
    if (parser.nextToken() != JsonToken.START_OBJECT) {
      return nullRow
    }

    // evaluate the field names as String rather than UTF8String to
    // optimize lookups from the json token, which is also a String
    val fieldNames = if (constantFields == fieldExpressions.length) {
      // typically the user will provide the field names as foldable expressions
      // so we can use the cached copy
      foldableFieldNames.map(_.orNull)
    } else if (constantFields == 0) {
      // none are foldable so all field names need to be evaluated from the input row
      fieldExpressions.map { expr =>
        Option(expr.eval(input)).map(_.asInstanceOf[UTF8String].toString).orNull
      }
    } else {
      // if there is a mix of constant and non-constant expressions
      // prefer the cached copy when available
      foldableFieldNames.zip(fieldExpressions).map {
        case (null, expr) =>
          Option(expr.eval(input)).map(_.asInstanceOf[UTF8String].toString).orNull
        case (fieldName, _) => fieldName.orNull
      }
    }

    val row = Array.ofDim[Any](fieldNames.length)

    // start reading through the token stream, looking for any requested field names
    while (parser.nextToken() != JsonToken.END_OBJECT) {
      if (parser.getCurrentToken == JsonToken.FIELD_NAME) {
        // check to see if this field is desired in the output
        val jsonField = parser.currentName
        var idx = fieldNames.indexOf(jsonField)
        if (idx >= 0) {
          // it is, copy the child tree to the correct location in the output row
          val output = new ByteArrayOutputStream()

          // write the output directly to UTF8 encoded byte array
          if (parser.nextToken() != JsonToken.VALUE_NULL) {
            Utils.tryWithResource(jsonFactory.createGenerator(output, JsonEncoding.UTF8)) {
              generator => copyCurrentStructure(generator, parser)
            }

            val jsonValue = UTF8String.fromBytes(output.toByteArray)

            // SPARK-21804: json_tuple returns null values within repeated columns
            // except the first one; so that we need to check the remaining fields.
            do {
              row(idx) = jsonValue
              idx = fieldNames.indexOf(jsonField, idx + 1)
            } while (idx >= 0)
          }
        }
      }

      // always skip children, it's cheap enough to do even if copyCurrentStructure was called
      parser.skipChildren()
    }

    new GenericInternalRow(row) :: Nil
  }

  private def copyCurrentStructure(generator: JsonGenerator, parser: JsonParser): Unit = {
    parser.getCurrentToken match {
      // if the user requests a string field it needs to be returned without enclosing
      // quotes which is accomplished via JsonGenerator.writeRaw instead of JsonGenerator.write
      case JsonToken.VALUE_STRING if parser.hasTextCharacters =>
        // slight optimization to avoid allocating a String instance, though the characters
        // still have to be decoded... Jackson doesn't have a way to access the raw bytes
        generator.writeRaw(parser.getTextCharacters, parser.getTextOffset, parser.getTextLength)

      case JsonToken.VALUE_STRING =>
        // the normal String case, pass it through to the output without enclosing quotes
        generator.writeRaw(parser.getText)

      case JsonToken.VALUE_NULL =>
        // a special case that needs to be handled outside of this method.
        // if a requested field is null, the result must be null. the easiest
        // way to achieve this is just by ignoring null tokens entirely
        throw SparkException.internalError("Do not attempt to copy a null field.")

      case _ =>
        // handle other types including objects, arrays, booleans and numbers
        generator.copyCurrentStructure(parser)
    }
  }

  override protected def withNewChildrenInternal(newChildren: IndexedSeq[Expression]): JsonTuple =
    copy(children = newChildren)
}

/**
 * Converts an json input string to a [[StructType]], [[ArrayType]] or [[MapType]]
 * with the specified schema.
 */
// scalastyle:off line.size.limit
@ExpressionDescription(
  usage = "_FUNC_(jsonStr, schema[, options]) - Returns a struct value with the given `jsonStr` and `schema`.",
  examples = """
    Examples:
      > SELECT _FUNC_('{"a":1, "b":0.8}', 'a INT, b DOUBLE');
       {"a":1,"b":0.8}
      > SELECT _FUNC_('{"time":"26/08/2015"}', 'time Timestamp', map('timestampFormat', 'dd/MM/yyyy'));
       {"time":2015-08-26 00:00:00}
      > SELECT _FUNC_('{"teacher": "Alice", "student": [{"name": "Bob", "rank": 1}, {"name": "Charlie", "rank": 2}]}', 'STRUCT<teacher: STRING, student: ARRAY<STRUCT<name: STRING, rank: INT>>>');
       {"teacher":"Alice","student":[{"name":"Bob","rank":1},{"name":"Charlie","rank":2}]}
  """,
  group = "json_funcs",
  since = "2.2.0")
// scalastyle:on line.size.limit
case class JsonToStructs(
    schema: DataType,
    options: Map[String, String],
    child: Expression,
    timeZoneId: Option[String] = None,
    variantAllowDuplicateKeys: Boolean = SQLConf.get.getConf(SQLConf.VARIANT_ALLOW_DUPLICATE_KEYS))
  extends UnaryExpression
  with RuntimeReplaceable
  with ExpectsInputTypes
  with TimeZoneAwareExpression
  with QueryErrorsBase {

  // The JSON input data might be missing certain fields. We force the nullability
  // of the user-provided schema to avoid data corruptions. In particular, the parquet-mr encoder
  // can generate incorrect files if values are missing in columns declared as non-nullable.
  private val nullableSchema: DataType = schema.asNullable

  override def nullable: Boolean = true

  override def nodePatternsInternal(): Seq[TreePattern] = Seq(JSON_TO_STRUCT, RUNTIME_REPLACEABLE)

  // Used in `FunctionRegistry`
  def this(child: Expression, schema: Expression, options: Map[String, String]) =
    this(
      schema = ExprUtils.evalTypeExpr(schema),
      options = options,
      child = child,
      timeZoneId = None)

  def this(child: Expression, schema: Expression) = this(child, schema, Map.empty[String, String])

  def this(child: Expression, schema: Expression, options: Expression) =
    this(
      schema = ExprUtils.evalTypeExpr(schema),
      options = ExprUtils.convertToMapData(options),
      child = child,
      timeZoneId = None)

  override def checkInputDataTypes(): TypeCheckResult = nullableSchema match {
    case _: StructType | _: ArrayType | _: MapType | _: VariantType =>
      val checkResult = ExprUtils.checkJsonSchema(nullableSchema)
      if (checkResult.isFailure) checkResult else super.checkInputDataTypes()
    case _ =>
      DataTypeMismatch(
        errorSubClass = "INVALID_JSON_SCHEMA",
        messageParameters = Map("schema" -> toSQLType(nullableSchema)))
  }

  override def dataType: DataType = nullableSchema

  override def withTimeZone(timeZoneId: String): TimeZoneAwareExpression =
    copy(timeZoneId = Option(timeZoneId))

<<<<<<< HEAD
  override def inputTypes: Seq[AbstractDataType] = StringTypeWithCaseAccentSensitivity :: Nil
=======
  @transient
  private val nameOfCorruptRecord = SQLConf.get.getConf(SQLConf.COLUMN_NAME_OF_CORRUPT_RECORD)

  @transient
  private lazy val evaluator = new JsonToStructsEvaluator(
    options, nullableSchema, nameOfCorruptRecord, timeZoneId, variantAllowDuplicateKeys)

  override def nullSafeEval(json: Any): Any = evaluator.evaluate(json.asInstanceOf[UTF8String])

  override def doGenCode(ctx: CodegenContext, ev: ExprCode): ExprCode = {
    val refEvaluator = ctx.addReferenceObj("evaluator", evaluator)
    val eval = child.genCode(ctx)
    val resultType = CodeGenerator.boxedType(dataType)
    val resultTerm = ctx.freshName("result")
    ev.copy(code =
      code"""
         |${eval.code}
         |$resultType $resultTerm = ($resultType) $refEvaluator.evaluate(${eval.value});
         |boolean ${ev.isNull} = $resultTerm == null;
         |${CodeGenerator.javaType(dataType)} ${ev.value} = ${CodeGenerator.defaultValue(dataType)};
         |if (!${ev.isNull}) {
         |  ${ev.value} = $resultTerm;
         |}
         |""".stripMargin)
  }

  override def inputTypes: Seq[AbstractDataType] = StringTypeWithCollation :: Nil
>>>>>>> bdd34647

  override def sql: String = schema match {
    case _: MapType => "entries"
    case _ => super.sql
  }

  override def prettyName: String = "from_json"

  @transient
  private val nameOfCorruptRecord = SQLConf.get.getConf(SQLConf.COLUMN_NAME_OF_CORRUPT_RECORD)

  @transient
  lazy val evaluator = new JsonToStructsEvaluator(
    options, nullableSchema, nameOfCorruptRecord, timeZoneId, variantAllowDuplicateKeys)

  override def replacement: Expression = Invoke(
    Literal.create(evaluator, ObjectType(classOf[JsonToStructsEvaluator])),
    "evaluate",
    dataType,
    Seq(child),
    Seq(child.dataType)
  )

  override protected def withNewChildInternal(newChild: Expression): JsonToStructs =
    copy(child = newChild)
}

object JsonToStructs {
  def unapply(
      j: JsonToStructs): Option[(DataType, Map[String, String], Expression, Option[String])] =
    Some((j.schema, j.options, j.child, j.timeZoneId))
}

/**
 * Converts a [[StructType]], [[ArrayType]] or [[MapType]] to a JSON output string.
 */
// scalastyle:off line.size.limit
@ExpressionDescription(
  usage = "_FUNC_(expr[, options]) - Returns a JSON string with a given struct value",
  examples = """
    Examples:
      > SELECT _FUNC_(named_struct('a', 1, 'b', 2));
       {"a":1,"b":2}
      > SELECT _FUNC_(named_struct('time', to_timestamp('2015-08-26', 'yyyy-MM-dd')), map('timestampFormat', 'dd/MM/yyyy'));
       {"time":"26/08/2015"}
      > SELECT _FUNC_(array(named_struct('a', 1, 'b', 2)));
       [{"a":1,"b":2}]
      > SELECT _FUNC_(map('a', named_struct('b', 1)));
       {"a":{"b":1}}
      > SELECT _FUNC_(map(named_struct('a', 1),named_struct('b', 2)));
       {"[1]":{"b":2}}
      > SELECT _FUNC_(map('a', 1));
       {"a":1}
      > SELECT _FUNC_(array(map('a', 1)));
       [{"a":1}]
  """,
  group = "json_funcs",
  since = "2.2.0")
// scalastyle:on line.size.limit
case class StructsToJson(
    options: Map[String, String],
    child: Expression,
    timeZoneId: Option[String] = None)
  extends UnaryExpression
  with TimeZoneAwareExpression
  with CodegenFallback
  with ExpectsInputTypes
  with NullIntolerant
  with QueryErrorsBase {

  override def nullable: Boolean = true

  def this(options: Map[String, String], child: Expression) = this(options, child, None)

  // Used in `FunctionRegistry`
  def this(child: Expression) = this(Map.empty, child, None)
  def this(child: Expression, options: Expression) =
    this(
      options = ExprUtils.convertToMapData(options),
      child = child,
      timeZoneId = None)

  @transient
  lazy val writer = new CharArrayWriter()

  @transient
  lazy val gen = new JacksonGenerator(
    inputSchema, writer, new JSONOptions(options, timeZoneId.get))

  @transient
  lazy val inputSchema = child.dataType

  // This converts rows to the JSON output according to the given schema.
  @transient
  lazy val converter: Any => UTF8String = {
    def getAndReset(): UTF8String = {
      gen.flush()
      val json = writer.toString
      writer.reset()
      UTF8String.fromString(json)
    }

    inputSchema match {
      case _: StructType =>
        (row: Any) =>
          gen.write(row.asInstanceOf[InternalRow])
          getAndReset()
      case _: ArrayType =>
        (arr: Any) =>
          gen.write(arr.asInstanceOf[ArrayData])
          getAndReset()
      case _: MapType =>
        (map: Any) =>
          gen.write(map.asInstanceOf[MapData])
          getAndReset()
      case _: VariantType =>
        (v: Any) =>
          gen.write(v.asInstanceOf[VariantVal])
          getAndReset()
    }
  }

  override def dataType: DataType = SQLConf.get.defaultStringType

  override def checkInputDataTypes(): TypeCheckResult = inputSchema match {
    case dt @ (_: StructType | _: MapType | _: ArrayType | _: VariantType) =>
      JacksonUtils.verifyType(prettyName, dt)
    case _ =>
      DataTypeMismatch(
        errorSubClass = "INVALID_JSON_SCHEMA",
        messageParameters = Map("schema" -> toSQLType(child.dataType)))
  }

  override def withTimeZone(timeZoneId: String): TimeZoneAwareExpression =
    copy(timeZoneId = Option(timeZoneId))

  override def nullSafeEval(value: Any): Any = converter(value)

  override def inputTypes: Seq[AbstractDataType] = TypeCollection(ArrayType, StructType) :: Nil

  override def prettyName: String = "to_json"

  override protected def withNewChildInternal(newChild: Expression): StructsToJson =
    copy(child = newChild)
}

/**
 * A function infers schema of JSON string.
 */
@ExpressionDescription(
  usage = "_FUNC_(json[, options]) - Returns schema in the DDL format of JSON string.",
  examples = """
    Examples:
      > SELECT _FUNC_('[{"col":0}]');
       ARRAY<STRUCT<col: BIGINT>>
      > SELECT _FUNC_('[{"col":01}]', map('allowNumericLeadingZeros', 'true'));
       ARRAY<STRUCT<col: BIGINT>>
  """,
  group = "json_funcs",
  since = "2.4.0")
case class SchemaOfJson(
    child: Expression,
    options: Map[String, String])
  extends UnaryExpression
  with RuntimeReplaceable
  with QueryErrorsBase {

  def this(child: Expression) = this(child, Map.empty[String, String])

  def this(child: Expression, options: Expression) = this(
      child = child,
      options = ExprUtils.convertToMapData(options))

  override def dataType: DataType = SQLConf.get.defaultStringType

  override def nullable: Boolean = false

  @transient
  private lazy val jsonOptions = new JSONOptions(options, "UTC")

  @transient
  private lazy val jsonFactory = jsonOptions.buildJsonFactory()

  @transient
  private lazy val jsonInferSchema = new JsonInferSchema(jsonOptions)

  @transient
  private lazy val json = child.eval().asInstanceOf[UTF8String]

  override def checkInputDataTypes(): TypeCheckResult = {
    if (child.foldable && json != null) {
      super.checkInputDataTypes()
    } else if (!child.foldable) {
      DataTypeMismatch(
        errorSubClass = "NON_FOLDABLE_INPUT",
        messageParameters = Map(
          "inputName" -> toSQLId("json"),
          "inputType" -> toSQLType(child.dataType),
          "inputExpr" -> toSQLExpr(child)))
    } else {
      DataTypeMismatch(
        errorSubClass = "UNEXPECTED_NULL",
        messageParameters = Map("exprName" -> "json"))
    }
  }

  @transient private lazy val jsonFactoryObjectType = ObjectType(classOf[JsonFactory])
  @transient private lazy val jsonOptionsObjectType = ObjectType(classOf[JSONOptions])
  @transient private lazy val jsonInferSchemaObjectType = ObjectType(classOf[JsonInferSchema])

  override def replacement: Expression = StaticInvoke(
    JsonExpressionEvalUtils.getClass,
    dataType,
    "schemaOfJson",
    Seq(Literal(jsonFactory, jsonFactoryObjectType),
      Literal(jsonOptions, jsonOptionsObjectType),
      Literal(jsonInferSchema, jsonInferSchemaObjectType),
      child),
    Seq(jsonFactoryObjectType, jsonOptionsObjectType, jsonInferSchemaObjectType, child.dataType)
  )

  override def prettyName: String = "schema_of_json"

  override protected def withNewChildInternal(newChild: Expression): SchemaOfJson =
    copy(child = newChild)
}

/**
 * A function that returns the number of elements in the outermost JSON array.
 */
@ExpressionDescription(
  usage = "_FUNC_(jsonArray) - Returns the number of elements in the outermost JSON array.",
  arguments = """
    Arguments:
      * jsonArray - A JSON array. `NULL` is returned in case of any other valid JSON string,
          `NULL` or an invalid JSON.
  """,
  examples = """
    Examples:
      > SELECT _FUNC_('[1,2,3,4]');
        4
      > SELECT _FUNC_('[1,2,3,{"f1":1,"f2":[5,6]},4]');
        5
      > SELECT _FUNC_('[1,2');
        NULL
  """,
  group = "json_funcs",
  since = "3.1.0"
)
case class LengthOfJsonArray(child: Expression)
  extends UnaryExpression
  with ExpectsInputTypes
  with RuntimeReplaceable {

  override def inputTypes: Seq[AbstractDataType] = Seq(StringTypeWithCollation)
  override def dataType: DataType = IntegerType
  override def nullable: Boolean = true
  override def prettyName: String = "json_array_length"

  override protected def withNewChildInternal(newChild: Expression): LengthOfJsonArray =
    copy(child = newChild)

  override def replacement: Expression = StaticInvoke(
    classOf[JsonExpressionUtils],
    dataType,
    "lengthOfJsonArray",
    Seq(child),
    inputTypes
  )
}

/**
 * A function which returns all the keys of the outermost JSON object.
 */
@ExpressionDescription(
  usage = "_FUNC_(json_object) - Returns all the keys of the outermost JSON object as an array.",
  arguments = """
    Arguments:
      * json_object - A JSON object. If a valid JSON object is given, all the keys of the outermost
          object will be returned as an array. If it is any other valid JSON string, an invalid JSON
          string or an empty string, the function returns null.
  """,
  examples = """
    Examples:
      > SELECT _FUNC_('{}');
        []
      > SELECT _FUNC_('{"key": "value"}');
        ["key"]
      > SELECT _FUNC_('{"f1":"abc","f2":{"f3":"a", "f4":"b"}}');
        ["f1","f2"]
  """,
  group = "json_funcs",
  since = "3.1.0"
)
case class JsonObjectKeys(child: Expression)
  extends UnaryExpression
  with ExpectsInputTypes
  with RuntimeReplaceable {

  override def inputTypes: Seq[AbstractDataType] = Seq(StringTypeWithCollation)
  override def dataType: DataType = ArrayType(SQLConf.get.defaultStringType)
  override def nullable: Boolean = true
  override def prettyName: String = "json_object_keys"

  override def replacement: Expression = StaticInvoke(
    classOf[JsonExpressionUtils],
    dataType,
    "jsonObjectKeys",
    Seq(child),
    inputTypes
  )

  override protected def withNewChildInternal(newChild: Expression): JsonObjectKeys =
    copy(child = newChild)
}<|MERGE_RESOLUTION|>--- conflicted
+++ resolved
@@ -683,37 +683,7 @@
   override def withTimeZone(timeZoneId: String): TimeZoneAwareExpression =
     copy(timeZoneId = Option(timeZoneId))
 
-<<<<<<< HEAD
-  override def inputTypes: Seq[AbstractDataType] = StringTypeWithCaseAccentSensitivity :: Nil
-=======
-  @transient
-  private val nameOfCorruptRecord = SQLConf.get.getConf(SQLConf.COLUMN_NAME_OF_CORRUPT_RECORD)
-
-  @transient
-  private lazy val evaluator = new JsonToStructsEvaluator(
-    options, nullableSchema, nameOfCorruptRecord, timeZoneId, variantAllowDuplicateKeys)
-
-  override def nullSafeEval(json: Any): Any = evaluator.evaluate(json.asInstanceOf[UTF8String])
-
-  override def doGenCode(ctx: CodegenContext, ev: ExprCode): ExprCode = {
-    val refEvaluator = ctx.addReferenceObj("evaluator", evaluator)
-    val eval = child.genCode(ctx)
-    val resultType = CodeGenerator.boxedType(dataType)
-    val resultTerm = ctx.freshName("result")
-    ev.copy(code =
-      code"""
-         |${eval.code}
-         |$resultType $resultTerm = ($resultType) $refEvaluator.evaluate(${eval.value});
-         |boolean ${ev.isNull} = $resultTerm == null;
-         |${CodeGenerator.javaType(dataType)} ${ev.value} = ${CodeGenerator.defaultValue(dataType)};
-         |if (!${ev.isNull}) {
-         |  ${ev.value} = $resultTerm;
-         |}
-         |""".stripMargin)
-  }
-
   override def inputTypes: Seq[AbstractDataType] = StringTypeWithCollation :: Nil
->>>>>>> bdd34647
 
   override def sql: String = schema match {
     case _: MapType => "entries"
