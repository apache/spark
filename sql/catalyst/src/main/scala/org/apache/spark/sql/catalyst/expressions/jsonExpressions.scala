--- conflicted
+++ resolved
@@ -609,16 +609,12 @@
        {"time":"26/08/2015"}
       > SELECT _FUNC_(array(named_struct('a', 1, 'b', 2));
        [{"a":1,"b":2}]
-<<<<<<< HEAD
       > SELECT _FUNC_(map('a',named_struct('b',1)));
        {"a":{"b":1}}
       > SELECT _FUNC_(map(named_struct('a',1),named_struct('b',2)));
        {"[1]":{"b":2}}
-  """)
-=======
   """,
   since = "2.2.0")
->>>>>>> c0e333db
 // scalastyle:on line.size.limit
 case class StructsToJson(
     options: Map[String, String],
