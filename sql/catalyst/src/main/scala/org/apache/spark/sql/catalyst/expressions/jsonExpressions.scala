/*
 * Licensed to the Apache Software Foundation (ASF) under one or more
 * contributor license agreements.  See the NOTICE file distributed with
 * this work for additional information regarding copyright ownership.
 * The ASF licenses this file to You under the Apache License, Version 2.0
 * (the "License"); you may not use this file except in compliance with
 * the License.  You may obtain a copy of the License at
 *
 *    http://www.apache.org/licenses/LICENSE-2.0
 *
 * Unless required by applicable law or agreed to in writing, software
 * distributed under the License is distributed on an "AS IS" BASIS,
 * WITHOUT WARRANTIES OR CONDITIONS OF ANY KIND, either express or implied.
 * See the License for the specific language governing permissions and
 * limitations under the License.
 */

package org.apache.spark.sql.catalyst.expressions

import java.io._

import scala.collection.mutable.ArrayBuffer
import scala.util.parsing.combinator.RegexParsers

import com.fasterxml.jackson.core._
import com.fasterxml.jackson.core.json.JsonReadFeature

import org.apache.spark.sql.catalyst.InternalRow
import org.apache.spark.sql.catalyst.analysis.TypeCheckResult
import org.apache.spark.sql.catalyst.analysis.TypeCheckResult.DataTypeMismatch
import org.apache.spark.sql.catalyst.expressions.codegen.CodegenFallback
import org.apache.spark.sql.catalyst.json._
import org.apache.spark.sql.catalyst.trees.TreePattern.{JSON_TO_STRUCT, TreePattern}
import org.apache.spark.sql.catalyst.util._
import org.apache.spark.sql.errors.{QueryCompilationErrors, QueryErrorsBase}
import org.apache.spark.sql.internal.SQLConf
import org.apache.spark.sql.types._
import org.apache.spark.unsafe.types.UTF8String
import org.apache.spark.util.Utils

private[this] sealed trait PathInstruction
private[this] object PathInstruction {
  private[expressions] case object Subscript extends PathInstruction
  private[expressions] case object Wildcard extends PathInstruction
  private[expressions] case object Key extends PathInstruction
  private[expressions] case class Index(index: Long) extends PathInstruction
  private[expressions] case class Named(name: String) extends PathInstruction
}

private[this] sealed trait WriteStyle
private[this] object WriteStyle {
  private[expressions] case object RawStyle extends WriteStyle
  private[expressions] case object QuotedStyle extends WriteStyle
  private[expressions] case object FlattenStyle extends WriteStyle
}

private[this] object JsonPathParser extends RegexParsers {
  import PathInstruction._

  def root: Parser[Char] = '$'

  def long: Parser[Long] = "\\d+".r ^? {
    case x => x.toLong
  }

  // parse `[*]` and `[123]` subscripts
  def subscript: Parser[List[PathInstruction]] =
    for {
      operand <- '[' ~> ('*' ^^^ Wildcard | long ^^ Index) <~ ']'
    } yield {
      Subscript :: operand :: Nil
    }

  // parse `.name` or `['name']` child expressions
  def named: Parser[List[PathInstruction]] =
    for {
      name <- '.' ~> "[^\\.\\[]+".r | "['" ~> "[^\\'\\?]+".r <~ "']"
    } yield {
      Key :: Named(name) :: Nil
    }

  // child wildcards: `..`, `.*` or `['*']`
  def wildcard: Parser[List[PathInstruction]] =
    (".*" | "['*']") ^^^ List(Wildcard)

  def node: Parser[List[PathInstruction]] =
    wildcard |
      named |
      subscript

  val expression: Parser[List[PathInstruction]] = {
    phrase(root ~> rep(node) ^^ (x => x.flatten))
  }

  def parse(str: String): Option[List[PathInstruction]] = {
    this.parseAll(expression, str) match {
      case Success(result, _) =>
        Some(result)

      case _ =>
        None
    }
  }
}

private[this] object SharedFactory {
  val jsonFactory = new JsonFactoryBuilder()
    // The two options below enabled for Hive compatibility
    .enable(JsonReadFeature.ALLOW_UNESCAPED_CONTROL_CHARS)
    .enable(JsonReadFeature.ALLOW_SINGLE_QUOTES)
    .build()
}

/**
 * Extracts json object from a json string based on json path specified, and returns json string
 * of the extracted json object. It will return null if the input json string is invalid.
 */
@ExpressionDescription(
  usage = "_FUNC_(json_txt, path) - Extracts a json object from `path`.",
  examples = """
    Examples:
      > SELECT _FUNC_('{"a":"b"}', '$.a');
       b
  """,
  group = "json_funcs",
  since = "1.5.0")
case class GetJsonObject(json: Expression, path: Expression)
  extends BinaryExpression with ExpectsInputTypes with CodegenFallback {

  import com.fasterxml.jackson.core.JsonToken._

  import PathInstruction._
  import SharedFactory._
  import WriteStyle._

  override def left: Expression = json
  override def right: Expression = path
  override def inputTypes: Seq[DataType] = Seq(StringType, StringType)
  override def dataType: DataType = StringType
  override def nullable: Boolean = true
  override def prettyName: String = "get_json_object"

  @transient private lazy val parsedPath = parsePath(path.eval().asInstanceOf[UTF8String])

  override def eval(input: InternalRow): Any = {
    val jsonStr = json.eval(input).asInstanceOf[UTF8String]
    if (jsonStr == null) {
      return null
    }

    val parsed = if (path.foldable) {
      parsedPath
    } else {
      parsePath(path.eval(input).asInstanceOf[UTF8String])
    }

    if (parsed.isDefined) {
      try {
        /* We know the bytes are UTF-8 encoded. Pass a Reader to avoid having Jackson
          detect character encoding which could fail for some malformed strings */
        Utils.tryWithResource(CreateJacksonParser.utf8String(jsonFactory, jsonStr)) { parser =>
          val output = new ByteArrayOutputStream()
          val matched = Utils.tryWithResource(
            jsonFactory.createGenerator(output, JsonEncoding.UTF8)) { generator =>
            parser.nextToken()
            evaluatePath(parser, generator, RawStyle, parsed.get)
          }
          if (matched) {
            UTF8String.fromBytes(output.toByteArray)
          } else {
            null
          }
        }
      } catch {
        case _: JsonProcessingException => null
      }
    } else {
      null
    }
  }

  private def parsePath(path: UTF8String): Option[List[PathInstruction]] = {
    if (path != null) {
      JsonPathParser.parse(path.toString)
    } else {
      None
    }
  }

  // advance to the desired array index, assumes to start at the START_ARRAY token
  private def arrayIndex(p: JsonParser, f: () => Boolean): Long => Boolean = {
    case _ if p.getCurrentToken == END_ARRAY =>
      // terminate, nothing has been written
      false

    case 0 =>
      // we've reached the desired index
      val dirty = f()

      while (p.nextToken() != END_ARRAY) {
        // advance the token stream to the end of the array
        p.skipChildren()
      }

      dirty

    case i if i > 0 =>
      // skip this token and evaluate the next
      p.skipChildren()
      p.nextToken()
      arrayIndex(p, f)(i - 1)
  }

  /**
   * Evaluate a list of JsonPath instructions, returning a bool that indicates if any leaf nodes
   * have been written to the generator
   */
  private def evaluatePath(
      p: JsonParser,
      g: JsonGenerator,
      style: WriteStyle,
      path: List[PathInstruction]): Boolean = {
    (p.getCurrentToken, path) match {
      case (VALUE_STRING, Nil) if style == RawStyle =>
        // there is no array wildcard or slice parent, emit this string without quotes
        if (p.hasTextCharacters) {
          g.writeRaw(p.getTextCharacters, p.getTextOffset, p.getTextLength)
        } else {
          g.writeRaw(p.getText)
        }
        true

      case (START_ARRAY, Nil) if style == FlattenStyle =>
        // flatten this array into the parent
        var dirty = false
        while (p.nextToken() != END_ARRAY) {
          dirty |= evaluatePath(p, g, style, Nil)
        }
        dirty

      case (_, Nil) =>
        // general case: just copy the child tree verbatim
        g.copyCurrentStructure(p)
        true

      case (START_OBJECT, Key :: xs) =>
        var dirty = false
        while (p.nextToken() != END_OBJECT) {
          if (dirty) {
            // once a match has been found we can skip other fields
            p.skipChildren()
          } else {
            dirty = evaluatePath(p, g, style, xs)
          }
        }
        dirty

      case (START_ARRAY, Subscript :: Wildcard :: Subscript :: Wildcard :: xs) =>
        // special handling for the non-structure preserving double wildcard behavior in Hive
        var dirty = false
        g.writeStartArray()
        while (p.nextToken() != END_ARRAY) {
          dirty |= evaluatePath(p, g, FlattenStyle, xs)
        }
        g.writeEndArray()
        dirty

      case (START_ARRAY, Subscript :: Wildcard :: xs) if style != QuotedStyle =>
        // retain Flatten, otherwise use Quoted... cannot use Raw within an array
        val nextStyle = style match {
          case RawStyle => QuotedStyle
          case FlattenStyle => FlattenStyle
          case QuotedStyle => throw new IllegalStateException()
        }

        // temporarily buffer child matches, the emitted json will need to be
        // modified slightly if there is only a single element written
        val buffer = new StringWriter()

        var dirty = 0
        Utils.tryWithResource(jsonFactory.createGenerator(buffer)) { flattenGenerator =>
          flattenGenerator.writeStartArray()

          while (p.nextToken() != END_ARRAY) {
            // track the number of array elements and only emit an outer array if
            // we've written more than one element, this matches Hive's behavior
            dirty += (if (evaluatePath(p, flattenGenerator, nextStyle, xs)) 1 else 0)
          }
          flattenGenerator.writeEndArray()
        }

        val buf = buffer.getBuffer
        if (dirty > 1) {
          g.writeRawValue(buf.toString)
        } else if (dirty == 1) {
          // remove outer array tokens
          g.writeRawValue(buf.substring(1, buf.length()-1))
        } // else do not write anything

        dirty > 0

      case (START_ARRAY, Subscript :: Wildcard :: xs) =>
        var dirty = false
        g.writeStartArray()
        while (p.nextToken() != END_ARRAY) {
          // wildcards can have multiple matches, continually update the dirty count
          dirty |= evaluatePath(p, g, QuotedStyle, xs)
        }
        g.writeEndArray()

        dirty

      case (START_ARRAY, Subscript :: Index(idx) :: (xs@Subscript :: Wildcard :: _)) =>
        p.nextToken()
        // we're going to have 1 or more results, switch to QuotedStyle
        arrayIndex(p, () => evaluatePath(p, g, QuotedStyle, xs))(idx)

      case (START_ARRAY, Subscript :: Index(idx) :: xs) =>
        p.nextToken()
        arrayIndex(p, () => evaluatePath(p, g, style, xs))(idx)

      case (FIELD_NAME, Named(name) :: xs) if p.getCurrentName == name =>
        // exact field match
        if (p.nextToken() != JsonToken.VALUE_NULL) {
          evaluatePath(p, g, style, xs)
        } else {
          false
        }

      case (FIELD_NAME, Wildcard :: xs) =>
        // wildcard field match
        p.nextToken()
        evaluatePath(p, g, style, xs)

      case _ =>
        p.skipChildren()
        false
    }
  }

  override protected def withNewChildrenInternal(
      newLeft: Expression, newRight: Expression): GetJsonObject =
    copy(json = newLeft, path = newRight)
}

// scalastyle:off line.size.limit line.contains.tab
@ExpressionDescription(
  usage = "_FUNC_(jsonStr, p1, p2, ..., pn) - Returns a tuple like the function get_json_object, but it takes multiple names. All the input parameters and output column types are string.",
  examples = """
    Examples:
      > SELECT _FUNC_('{"a":1, "b":2}', 'a', 'b');
       1	2
  """,
  group = "json_funcs",
  since = "1.6.0")
// scalastyle:on line.size.limit line.contains.tab
case class JsonTuple(children: Seq[Expression])
  extends Generator with CodegenFallback {

  import SharedFactory._

  override def nullable: Boolean = {
    // a row is always returned
    false
  }

  // if processing fails this shared value will be returned
  @transient private lazy val nullRow: Seq[InternalRow] =
    new GenericInternalRow(Array.ofDim[Any](fieldExpressions.length)) :: Nil

  // the json body is the first child
  @transient private lazy val jsonExpr: Expression = children.head

  // the fields to query are the remaining children
  @transient private lazy val fieldExpressions: Seq[Expression] = children.tail

  // eagerly evaluate any foldable the field names
  @transient private lazy val foldableFieldNames: IndexedSeq[Option[String]] = {
    fieldExpressions.map {
      case expr if expr.foldable => Option(expr.eval()).map(_.asInstanceOf[UTF8String].toString)
      case _ => null
    }.toIndexedSeq
  }

  // and count the number of foldable fields, we'll use this later to optimize evaluation
  @transient private lazy val constantFields: Int = foldableFieldNames.count(_ != null)

  override def elementSchema: StructType = StructType(fieldExpressions.zipWithIndex.map {
    case (_, idx) => StructField(s"c$idx", StringType, nullable = true)
  })

  override def prettyName: String = "json_tuple"

  override def checkInputDataTypes(): TypeCheckResult = {
    if (children.length < 2) {
      DataTypeMismatch(
        errorSubClass = "WRONG_NUM_PARAMS",
        messageParameters = Map(
          "functionName" -> prettyName,
<<<<<<< HEAD
          "expectedNum" -> "at least two",
=======
          "expectedNum" -> "> 1",
>>>>>>> dece380d
          "actualNum" -> children.length.toString))
    } else if (children.forall(child => StringType.acceptsType(child.dataType))) {
      TypeCheckResult.TypeCheckSuccess
    } else {
      DataTypeMismatch(
        errorSubClass = "NON_STRING_TYPE",
        messageParameters = Map("funcName" -> prettyName))
    }
  }

  override def eval(input: InternalRow): TraversableOnce[InternalRow] = {
    val json = jsonExpr.eval(input).asInstanceOf[UTF8String]
    if (json == null) {
      return nullRow
    }

    try {
      /* We know the bytes are UTF-8 encoded. Pass a Reader to avoid having Jackson
      detect character encoding which could fail for some malformed strings */
      Utils.tryWithResource(CreateJacksonParser.utf8String(jsonFactory, json)) { parser =>
        parseRow(parser, input)
      }
    } catch {
      case _: JsonProcessingException =>
        nullRow
    }
  }

  private def parseRow(parser: JsonParser, input: InternalRow): Seq[InternalRow] = {
    // only objects are supported
    if (parser.nextToken() != JsonToken.START_OBJECT) {
      return nullRow
    }

    // evaluate the field names as String rather than UTF8String to
    // optimize lookups from the json token, which is also a String
    val fieldNames = if (constantFields == fieldExpressions.length) {
      // typically the user will provide the field names as foldable expressions
      // so we can use the cached copy
      foldableFieldNames.map(_.orNull)
    } else if (constantFields == 0) {
      // none are foldable so all field names need to be evaluated from the input row
      fieldExpressions.map { expr =>
        Option(expr.eval(input)).map(_.asInstanceOf[UTF8String].toString).orNull
      }
    } else {
      // if there is a mix of constant and non-constant expressions
      // prefer the cached copy when available
      foldableFieldNames.zip(fieldExpressions).map {
        case (null, expr) =>
          Option(expr.eval(input)).map(_.asInstanceOf[UTF8String].toString).orNull
        case (fieldName, _) => fieldName.orNull
      }
    }

    val row = Array.ofDim[Any](fieldNames.length)

    // start reading through the token stream, looking for any requested field names
    while (parser.nextToken() != JsonToken.END_OBJECT) {
      if (parser.getCurrentToken == JsonToken.FIELD_NAME) {
        // check to see if this field is desired in the output
        val jsonField = parser.getCurrentName
        var idx = fieldNames.indexOf(jsonField)
        if (idx >= 0) {
          // it is, copy the child tree to the correct location in the output row
          val output = new ByteArrayOutputStream()

          // write the output directly to UTF8 encoded byte array
          if (parser.nextToken() != JsonToken.VALUE_NULL) {
            Utils.tryWithResource(jsonFactory.createGenerator(output, JsonEncoding.UTF8)) {
              generator => copyCurrentStructure(generator, parser)
            }

            val jsonValue = UTF8String.fromBytes(output.toByteArray)

            // SPARK-21804: json_tuple returns null values within repeated columns
            // except the first one; so that we need to check the remaining fields.
            do {
              row(idx) = jsonValue
              idx = fieldNames.indexOf(jsonField, idx + 1)
            } while (idx >= 0)
          }
        }
      }

      // always skip children, it's cheap enough to do even if copyCurrentStructure was called
      parser.skipChildren()
    }

    new GenericInternalRow(row) :: Nil
  }

  private def copyCurrentStructure(generator: JsonGenerator, parser: JsonParser): Unit = {
    parser.getCurrentToken match {
      // if the user requests a string field it needs to be returned without enclosing
      // quotes which is accomplished via JsonGenerator.writeRaw instead of JsonGenerator.write
      case JsonToken.VALUE_STRING if parser.hasTextCharacters =>
        // slight optimization to avoid allocating a String instance, though the characters
        // still have to be decoded... Jackson doesn't have a way to access the raw bytes
        generator.writeRaw(parser.getTextCharacters, parser.getTextOffset, parser.getTextLength)

      case JsonToken.VALUE_STRING =>
        // the normal String case, pass it through to the output without enclosing quotes
        generator.writeRaw(parser.getText)

      case JsonToken.VALUE_NULL =>
        // a special case that needs to be handled outside of this method.
        // if a requested field is null, the result must be null. the easiest
        // way to achieve this is just by ignoring null tokens entirely
        throw new IllegalStateException("Do not attempt to copy a null field.")

      case _ =>
        // handle other types including objects, arrays, booleans and numbers
        generator.copyCurrentStructure(parser)
    }
  }

  override protected def withNewChildrenInternal(newChildren: IndexedSeq[Expression]): JsonTuple =
    copy(children = newChildren)
}

/**
 * Converts an json input string to a [[StructType]], [[ArrayType]] or [[MapType]]
 * with the specified schema.
 */
// scalastyle:off line.size.limit
@ExpressionDescription(
  usage = "_FUNC_(jsonStr, schema[, options]) - Returns a struct value with the given `jsonStr` and `schema`.",
  examples = """
    Examples:
      > SELECT _FUNC_('{"a":1, "b":0.8}', 'a INT, b DOUBLE');
       {"a":1,"b":0.8}
      > SELECT _FUNC_('{"time":"26/08/2015"}', 'time Timestamp', map('timestampFormat', 'dd/MM/yyyy'));
       {"time":2015-08-26 00:00:00}
      > SELECT _FUNC_('{"teacher": "Alice", "student": [{"name": "Bob", "rank": 1}, {"name": "Charlie", "rank": 2}]}', 'STRUCT<teacher: STRING, student: ARRAY<STRUCT<name: STRING, rank: INT>>>');
       {"teacher":"Alice","student":[{"name":"Bob","rank":1},{"name":"Charlie","rank":2}]}
  """,
  group = "json_funcs",
  since = "2.2.0")
// scalastyle:on line.size.limit
case class JsonToStructs(
    schema: DataType,
    options: Map[String, String],
    child: Expression,
    timeZoneId: Option[String] = None)
  extends UnaryExpression
  with TimeZoneAwareExpression
  with CodegenFallback
  with ExpectsInputTypes
  with NullIntolerant
  with QueryErrorsBase {

  // The JSON input data might be missing certain fields. We force the nullability
  // of the user-provided schema to avoid data corruptions. In particular, the parquet-mr encoder
  // can generate incorrect files if values are missing in columns declared as non-nullable.
  val nullableSchema = schema.asNullable

  override def nullable: Boolean = true

  final override def nodePatternsInternal(): Seq[TreePattern] = Seq(JSON_TO_STRUCT)

  // Used in `FunctionRegistry`
  def this(child: Expression, schema: Expression, options: Map[String, String]) =
    this(
      schema = ExprUtils.evalTypeExpr(schema),
      options = options,
      child = child,
      timeZoneId = None)

  def this(child: Expression, schema: Expression) = this(child, schema, Map.empty[String, String])

  def this(child: Expression, schema: Expression, options: Expression) =
    this(
      schema = ExprUtils.evalTypeExpr(schema),
      options = ExprUtils.convertToMapData(options),
      child = child,
      timeZoneId = None)

  override def checkInputDataTypes(): TypeCheckResult = nullableSchema match {
    case _: StructType | _: ArrayType | _: MapType =>
      val checkResult = ExprUtils.checkJsonSchema(nullableSchema)
      if (checkResult.isFailure) checkResult else super.checkInputDataTypes()
    case _ =>
      DataTypeMismatch(
        errorSubClass = "INVALID_JSON_SCHEMA",
        messageParameters = Map("schema" -> toSQLType(nullableSchema)))
  }

  // This converts parsed rows to the desired output by the given schema.
  @transient
  lazy val converter = nullableSchema match {
    case _: StructType =>
      (rows: Iterator[InternalRow]) => if (rows.hasNext) rows.next() else null
    case _: ArrayType =>
      (rows: Iterator[InternalRow]) => if (rows.hasNext) rows.next().getArray(0) else null
    case _: MapType =>
      (rows: Iterator[InternalRow]) => if (rows.hasNext) rows.next().getMap(0) else null
  }

  val nameOfCorruptRecord = SQLConf.get.getConf(SQLConf.COLUMN_NAME_OF_CORRUPT_RECORD)
  @transient lazy val parser = {
    val parsedOptions = new JSONOptions(options, timeZoneId.get, nameOfCorruptRecord)
    val mode = parsedOptions.parseMode
    if (mode != PermissiveMode && mode != FailFastMode) {
      throw QueryCompilationErrors.parseModeUnsupportedError("from_json", mode)
    }
    val (parserSchema, actualSchema) = nullableSchema match {
      case s: StructType =>
        ExprUtils.verifyColumnNameOfCorruptRecord(s, parsedOptions.columnNameOfCorruptRecord)
        (s, StructType(s.filterNot(_.name == parsedOptions.columnNameOfCorruptRecord)))
      case other =>
        (StructType(StructField("value", other) :: Nil), other)
    }

    val rawParser = new JacksonParser(actualSchema, parsedOptions, allowArrayAsStructs = false)
    val createParser = CreateJacksonParser.utf8String _

    new FailureSafeParser[UTF8String](
      input => rawParser.parse(input, createParser, identity[UTF8String]),
      mode,
      parserSchema,
      parsedOptions.columnNameOfCorruptRecord)
  }

  override def dataType: DataType = nullableSchema

  override def withTimeZone(timeZoneId: String): TimeZoneAwareExpression =
    copy(timeZoneId = Option(timeZoneId))

  override def nullSafeEval(json: Any): Any = {
    converter(parser.parse(json.asInstanceOf[UTF8String]))
  }

  override def inputTypes: Seq[AbstractDataType] = StringType :: Nil

  override def sql: String = schema match {
    case _: MapType => "entries"
    case _ => super.sql
  }

  override def prettyName: String = "from_json"

  override protected def withNewChildInternal(newChild: Expression): JsonToStructs =
    copy(child = newChild)
}

/**
 * Converts a [[StructType]], [[ArrayType]] or [[MapType]] to a JSON output string.
 */
// scalastyle:off line.size.limit
@ExpressionDescription(
  usage = "_FUNC_(expr[, options]) - Returns a JSON string with a given struct value",
  examples = """
    Examples:
      > SELECT _FUNC_(named_struct('a', 1, 'b', 2));
       {"a":1,"b":2}
      > SELECT _FUNC_(named_struct('time', to_timestamp('2015-08-26', 'yyyy-MM-dd')), map('timestampFormat', 'dd/MM/yyyy'));
       {"time":"26/08/2015"}
      > SELECT _FUNC_(array(named_struct('a', 1, 'b', 2)));
       [{"a":1,"b":2}]
      > SELECT _FUNC_(map('a', named_struct('b', 1)));
       {"a":{"b":1}}
      > SELECT _FUNC_(map(named_struct('a', 1),named_struct('b', 2)));
       {"[1]":{"b":2}}
      > SELECT _FUNC_(map('a', 1));
       {"a":1}
      > SELECT _FUNC_(array((map('a', 1))));
       [{"a":1}]
  """,
  group = "json_funcs",
  since = "2.2.0")
// scalastyle:on line.size.limit
case class StructsToJson(
    options: Map[String, String],
    child: Expression,
    timeZoneId: Option[String] = None)
  extends UnaryExpression
  with TimeZoneAwareExpression
  with CodegenFallback
  with ExpectsInputTypes
  with NullIntolerant
  with QueryErrorsBase {

  override def nullable: Boolean = true

  def this(options: Map[String, String], child: Expression) = this(options, child, None)

  // Used in `FunctionRegistry`
  def this(child: Expression) = this(Map.empty, child, None)
  def this(child: Expression, options: Expression) =
    this(
      options = ExprUtils.convertToMapData(options),
      child = child,
      timeZoneId = None)

  @transient
  lazy val writer = new CharArrayWriter()

  @transient
  lazy val gen = new JacksonGenerator(
    inputSchema, writer, new JSONOptions(options, timeZoneId.get))

  @transient
  lazy val inputSchema = child.dataType

  // This converts rows to the JSON output according to the given schema.
  @transient
  lazy val converter: Any => UTF8String = {
    def getAndReset(): UTF8String = {
      gen.flush()
      val json = writer.toString
      writer.reset()
      UTF8String.fromString(json)
    }

    inputSchema match {
      case _: StructType =>
        (row: Any) =>
          gen.write(row.asInstanceOf[InternalRow])
          getAndReset()
      case _: ArrayType =>
        (arr: Any) =>
          gen.write(arr.asInstanceOf[ArrayData])
          getAndReset()
      case _: MapType =>
        (map: Any) =>
          gen.write(map.asInstanceOf[MapData])
          getAndReset()
    }
  }

  override def dataType: DataType = StringType

  override def checkInputDataTypes(): TypeCheckResult = inputSchema match {
    case dt @ (_: StructType | _: MapType | _: ArrayType) =>
      JacksonUtils.verifyType(prettyName, dt)
    case _ =>
      DataTypeMismatch(
        errorSubClass = "INVALID_JSON_SCHEMA",
        messageParameters = Map("schema" -> toSQLType(child.dataType)))
  }

  override def withTimeZone(timeZoneId: String): TimeZoneAwareExpression =
    copy(timeZoneId = Option(timeZoneId))

  override def nullSafeEval(value: Any): Any = converter(value)

  override def inputTypes: Seq[AbstractDataType] = TypeCollection(ArrayType, StructType) :: Nil

  override def prettyName: String = "to_json"

  override protected def withNewChildInternal(newChild: Expression): StructsToJson =
    copy(child = newChild)
}

/**
 * A function infers schema of JSON string.
 */
@ExpressionDescription(
  usage = "_FUNC_(json[, options]) - Returns schema in the DDL format of JSON string.",
  examples = """
    Examples:
      > SELECT _FUNC_('[{"col":0}]');
       ARRAY<STRUCT<col: BIGINT>>
      > SELECT _FUNC_('[{"col":01}]', map('allowNumericLeadingZeros', 'true'));
       ARRAY<STRUCT<col: BIGINT>>
  """,
  group = "json_funcs",
  since = "2.4.0")
case class SchemaOfJson(
    child: Expression,
    options: Map[String, String])
  extends UnaryExpression with CodegenFallback with QueryErrorsBase {

  def this(child: Expression) = this(child, Map.empty[String, String])

  def this(child: Expression, options: Expression) = this(
      child = child,
      options = ExprUtils.convertToMapData(options))

  override def dataType: DataType = StringType

  override def nullable: Boolean = false

  @transient
  private lazy val jsonOptions = new JSONOptions(options, "UTC")

  @transient
  private lazy val jsonFactory = jsonOptions.buildJsonFactory()

  @transient
  private lazy val jsonInferSchema = new JsonInferSchema(jsonOptions)

  @transient
  private lazy val json = child.eval().asInstanceOf[UTF8String]

  override def checkInputDataTypes(): TypeCheckResult = {
    if (child.foldable && json != null) {
      super.checkInputDataTypes()
    } else if (!child.foldable) {
      DataTypeMismatch(
        errorSubClass = "NON_FOLDABLE_INPUT",
        messageParameters = Map(
          "inputName" -> "json",
          "inputType" -> toSQLType(child.dataType),
          "inputExpr" -> toSQLExpr(child)))
    } else {
      DataTypeMismatch(
        errorSubClass = "UNEXPECTED_NULL",
        messageParameters = Map("exprName" -> "json"))
    }
  }

  override def eval(v: InternalRow): Any = {
    val dt = Utils.tryWithResource(CreateJacksonParser.utf8String(jsonFactory, json)) { parser =>
      parser.nextToken()
      // To match with schema inference from JSON datasource.
      jsonInferSchema.inferField(parser) match {
        case st: StructType =>
          jsonInferSchema.canonicalizeType(st, jsonOptions).getOrElse(StructType(Nil))
        case at: ArrayType if at.elementType.isInstanceOf[StructType] =>
          jsonInferSchema
            .canonicalizeType(at.elementType, jsonOptions)
            .map(ArrayType(_, containsNull = at.containsNull))
            .getOrElse(ArrayType(StructType(Nil), containsNull = at.containsNull))
        case other: DataType =>
          jsonInferSchema.canonicalizeType(other, jsonOptions).getOrElse(StringType)
      }
    }

    UTF8String.fromString(dt.sql)
  }

  override def prettyName: String = "schema_of_json"

  override protected def withNewChildInternal(newChild: Expression): SchemaOfJson =
    copy(child = newChild)
}

/**
 * A function that returns the number of elements in the outermost JSON array.
 */
@ExpressionDescription(
  usage = "_FUNC_(jsonArray) - Returns the number of elements in the outermost JSON array.",
  arguments = """
    Arguments:
      * jsonArray - A JSON array. `NULL` is returned in case of any other valid JSON string,
          `NULL` or an invalid JSON.
  """,
  examples = """
    Examples:
      > SELECT _FUNC_('[1,2,3,4]');
        4
      > SELECT _FUNC_('[1,2,3,{"f1":1,"f2":[5,6]},4]');
        5
      > SELECT _FUNC_('[1,2');
        NULL
  """,
  group = "json_funcs",
  since = "3.1.0"
)
case class LengthOfJsonArray(child: Expression) extends UnaryExpression
  with CodegenFallback with ExpectsInputTypes {

  override def inputTypes: Seq[DataType] = Seq(StringType)
  override def dataType: DataType = IntegerType
  override def nullable: Boolean = true
  override def prettyName: String = "json_array_length"

  override def eval(input: InternalRow): Any = {
    val json = child.eval(input).asInstanceOf[UTF8String]
    // return null for null input
    if (json == null) {
      return null
    }

    try {
      Utils.tryWithResource(CreateJacksonParser.utf8String(SharedFactory.jsonFactory, json)) {
        parser => {
          // return null if null array is encountered.
          if (parser.nextToken() == null) {
            return null
          }
          // Parse the array to compute its length.
          parseCounter(parser, input)
        }
      }
    } catch {
      case _: JsonProcessingException | _: IOException => null
    }
  }

  private def parseCounter(parser: JsonParser, input: InternalRow): Any = {
    var length = 0
    // Only JSON array are supported for this function.
    if (parser.currentToken != JsonToken.START_ARRAY) {
      return null
    }
    // Keep traversing until the end of JSON array
    while(parser.nextToken() != JsonToken.END_ARRAY) {
      length += 1
      // skip all the child of inner object or array
      parser.skipChildren()
    }
    length
  }

  override protected def withNewChildInternal(newChild: Expression): LengthOfJsonArray =
    copy(child = newChild)
}

/**
 * A function which returns all the keys of the outermost JSON object.
 */
@ExpressionDescription(
  usage = "_FUNC_(json_object) - Returns all the keys of the outermost JSON object as an array.",
  arguments = """
    Arguments:
      * json_object - A JSON object. If a valid JSON object is given, all the keys of the outermost
          object will be returned as an array. If it is any other valid JSON string, an invalid JSON
          string or an empty string, the function returns null.
  """,
  examples = """
    Examples:
      > SELECT _FUNC_('{}');
        []
      > SELECT _FUNC_('{"key": "value"}');
        ["key"]
      > SELECT _FUNC_('{"f1":"abc","f2":{"f3":"a", "f4":"b"}}');
        ["f1","f2"]
  """,
  group = "json_funcs",
  since = "3.1.0"
)
case class JsonObjectKeys(child: Expression) extends UnaryExpression with CodegenFallback
  with ExpectsInputTypes {

  override def inputTypes: Seq[DataType] = Seq(StringType)
  override def dataType: DataType = ArrayType(StringType)
  override def nullable: Boolean = true
  override def prettyName: String = "json_object_keys"

  override def eval(input: InternalRow): Any = {
    val json = child.eval(input).asInstanceOf[UTF8String]
    // return null for `NULL` input
    if(json == null) {
      return null
    }

    try {
      Utils.tryWithResource(CreateJacksonParser.utf8String(SharedFactory.jsonFactory, json)) {
        parser => {
          // return null if an empty string or any other valid JSON string is encountered
          if (parser.nextToken() == null || parser.currentToken() != JsonToken.START_OBJECT) {
            return null
          }
          // Parse the JSON string to get all the keys of outermost JSON object
          getJsonKeys(parser, input)
        }
      }
    } catch {
      case _: JsonProcessingException | _: IOException => null
    }
  }

  private def getJsonKeys(parser: JsonParser, input: InternalRow): GenericArrayData = {
    val arrayBufferOfKeys = ArrayBuffer.empty[UTF8String]

    // traverse until the end of input and ensure it returns valid key
    while(parser.nextValue() != null && parser.currentName() != null) {
      // add current fieldName to the ArrayBuffer
      arrayBufferOfKeys += UTF8String.fromString(parser.getCurrentName)

      // skip all the children of inner object or array
      parser.skipChildren()
    }
    new GenericArrayData(arrayBufferOfKeys.toArray)
  }

  override protected def withNewChildInternal(newChild: Expression): JsonObjectKeys =
    copy(child = newChild)
}<|MERGE_RESOLUTION|>--- conflicted
+++ resolved
@@ -397,11 +397,7 @@
         errorSubClass = "WRONG_NUM_PARAMS",
         messageParameters = Map(
           "functionName" -> prettyName,
-<<<<<<< HEAD
-          "expectedNum" -> "at least two",
-=======
           "expectedNum" -> "> 1",
->>>>>>> dece380d
           "actualNum" -> children.length.toString))
     } else if (children.forall(child => StringType.acceptsType(child.dataType))) {
       TypeCheckResult.TypeCheckSuccess
