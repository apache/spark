/*
 * Licensed to the Apache Software Foundation (ASF) under one or more
 * contributor license agreements.  See the NOTICE file distributed with
 * this work for additional information regarding copyright ownership.
 * The ASF licenses this file to You under the Apache License, Version 2.0
 * (the "License"); you may not use this file except in compliance with
 * the License.  You may obtain a copy of the License at
 *
 *    http://www.apache.org/licenses/LICENSE-2.0
 *
 * Unless required by applicable law or agreed to in writing, software
 * distributed under the License is distributed on an "AS IS" BASIS,
 * WITHOUT WARRANTIES OR CONDITIONS OF ANY KIND, either express or implied.
 * See the License for the specific language governing permissions and
 * limitations under the License.
 */

package org.apache.spark.sql.catalyst.plans.logical

import org.apache.spark.sql.catalyst.analysis.{NamedRelation, PartitionSpec, ResolvedPartitionSpec, UnresolvedException}
import org.apache.spark.sql.catalyst.catalog.CatalogTypes.TablePartitionSpec
import org.apache.spark.sql.catalyst.expressions.{Attribute, AttributeReference, AttributeSet, Expression, Unevaluable}
import org.apache.spark.sql.catalyst.plans.DescribeCommandSchema
import org.apache.spark.sql.catalyst.util.CharVarcharUtils
import org.apache.spark.sql.connector.catalog._
import org.apache.spark.sql.connector.catalog.TableChange.{AddColumn, ColumnChange}
import org.apache.spark.sql.connector.expressions.Transform
import org.apache.spark.sql.types.{BooleanType, DataType, MetadataBuilder, StringType, StructType}

/**
 * Base trait for DataSourceV2 write commands
 */
trait V2WriteCommand extends Command {
  def table: NamedRelation
  def query: LogicalPlan
  def isByName: Boolean

  override def children: Seq[LogicalPlan] = Seq(query)

  override lazy val resolved: Boolean = table.resolved && query.resolved && outputResolved

  def outputResolved: Boolean = {
    assert(table.resolved && query.resolved,
      "`outputResolved` can only be called when `table` and `query` are both resolved.")
    // If the table doesn't require schema match, we don't need to resolve the output columns.
    table.skipSchemaResolution || (query.output.size == table.output.size &&
      query.output.zip(table.output).forall {
        case (inAttr, outAttr) =>
          val outType = CharVarcharUtils.getRawType(outAttr.metadata).getOrElse(outAttr.dataType)
          // names and types must match, nullability must be compatible
          inAttr.name == outAttr.name &&
            DataType.equalsIgnoreCompatibleNullability(inAttr.dataType, outType) &&
            (outAttr.nullable || !inAttr.nullable)
      })
  }

  def withNewQuery(newQuery: LogicalPlan): V2WriteCommand
  def withNewTable(newTable: NamedRelation): V2WriteCommand
}

/**
 * Append data to an existing table.
 */
case class AppendData(
    table: NamedRelation,
    query: LogicalPlan,
    writeOptions: Map[String, String],
    isByName: Boolean) extends V2WriteCommand {
  override def withNewQuery(newQuery: LogicalPlan): AppendData = copy(query = newQuery)
  override def withNewTable(newTable: NamedRelation): AppendData = copy(table = newTable)
}

object AppendData {
  def byName(
      table: NamedRelation,
      df: LogicalPlan,
      writeOptions: Map[String, String] = Map.empty): AppendData = {
    new AppendData(table, df, writeOptions, isByName = true)
  }

  def byPosition(
      table: NamedRelation,
      query: LogicalPlan,
      writeOptions: Map[String, String] = Map.empty): AppendData = {
    new AppendData(table, query, writeOptions, isByName = false)
  }
}

/**
 * Overwrite data matching a filter in an existing table.
 */
case class OverwriteByExpression(
    table: NamedRelation,
    deleteExpr: Expression,
    query: LogicalPlan,
    writeOptions: Map[String, String],
    isByName: Boolean) extends V2WriteCommand {
  override lazy val resolved: Boolean = {
    table.resolved && query.resolved && outputResolved && deleteExpr.resolved
  }
  override def inputSet: AttributeSet = AttributeSet(table.output)
  override def withNewQuery(newQuery: LogicalPlan): OverwriteByExpression = {
    copy(query = newQuery)
  }
  override def withNewTable(newTable: NamedRelation): OverwriteByExpression = {
    copy(table = newTable)
  }
}

object OverwriteByExpression {
  def byName(
      table: NamedRelation,
      df: LogicalPlan,
      deleteExpr: Expression,
      writeOptions: Map[String, String] = Map.empty): OverwriteByExpression = {
    OverwriteByExpression(table, deleteExpr, df, writeOptions, isByName = true)
  }

  def byPosition(
      table: NamedRelation,
      query: LogicalPlan,
      deleteExpr: Expression,
      writeOptions: Map[String, String] = Map.empty): OverwriteByExpression = {
    OverwriteByExpression(table, deleteExpr, query, writeOptions, isByName = false)
  }
}

/**
 * Dynamically overwrite partitions in an existing table.
 */
case class OverwritePartitionsDynamic(
    table: NamedRelation,
    query: LogicalPlan,
    writeOptions: Map[String, String],
    isByName: Boolean) extends V2WriteCommand {
  override def withNewQuery(newQuery: LogicalPlan): OverwritePartitionsDynamic = {
    copy(query = newQuery)
  }
  override def withNewTable(newTable: NamedRelation): OverwritePartitionsDynamic = {
    copy(table = newTable)
  }
}

object OverwritePartitionsDynamic {
  def byName(
      table: NamedRelation,
      df: LogicalPlan,
      writeOptions: Map[String, String] = Map.empty): OverwritePartitionsDynamic = {
    OverwritePartitionsDynamic(table, df, writeOptions, isByName = true)
  }

  def byPosition(
      table: NamedRelation,
      query: LogicalPlan,
      writeOptions: Map[String, String] = Map.empty): OverwritePartitionsDynamic = {
    OverwritePartitionsDynamic(table, query, writeOptions, isByName = false)
  }
}


/** A trait used for logical plan nodes that create or replace V2 table definitions. */
trait V2CreateTablePlan extends LogicalPlan {
  def tableName: Identifier
  def partitioning: Seq[Transform]
  def tableSchema: StructType

  /**
   * Creates a copy of this node with the new partitioning transforms. This method is used to
   * rewrite the partition transforms normalized according to the table schema.
   */
  def withPartitioning(rewritten: Seq[Transform]): V2CreateTablePlan
}

/**
 * Create a new table with a v2 catalog.
 */
case class CreateV2Table(
    catalog: TableCatalog,
    tableName: Identifier,
    tableSchema: StructType,
    partitioning: Seq[Transform],
    properties: Map[String, String],
    ignoreIfExists: Boolean) extends Command with V2CreateTablePlan {
  override def withPartitioning(rewritten: Seq[Transform]): V2CreateTablePlan = {
    this.copy(partitioning = rewritten)
  }
}

/**
 * Create a new table from a select query with a v2 catalog.
 */
case class CreateTableAsSelect(
    catalog: TableCatalog,
    tableName: Identifier,
    partitioning: Seq[Transform],
    query: LogicalPlan,
    properties: Map[String, String],
    writeOptions: Map[String, String],
    ignoreIfExists: Boolean) extends Command with V2CreateTablePlan {

  override def tableSchema: StructType = query.schema
  override def children: Seq[LogicalPlan] = Seq(query)

  override lazy val resolved: Boolean = childrenResolved && {
    // the table schema is created from the query schema, so the only resolution needed is to check
    // that the columns referenced by the table's partitioning exist in the query schema
    val references = partitioning.flatMap(_.references).toSet
    references.map(_.fieldNames).forall(query.schema.findNestedField(_).isDefined)
  }

  override def withPartitioning(rewritten: Seq[Transform]): V2CreateTablePlan = {
    this.copy(partitioning = rewritten)
  }
}

/**
 * Replace a table with a v2 catalog.
 *
 * If the table does not exist, and orCreate is true, then it will be created.
 * If the table does not exist, and orCreate is false, then an exception will be thrown.
 *
 * The persisted table will have no contents as a result of this operation.
 */
case class ReplaceTable(
    catalog: TableCatalog,
    tableName: Identifier,
    tableSchema: StructType,
    partitioning: Seq[Transform],
    properties: Map[String, String],
    orCreate: Boolean) extends Command with V2CreateTablePlan {
  override def withPartitioning(rewritten: Seq[Transform]): V2CreateTablePlan = {
    this.copy(partitioning = rewritten)
  }
}

/**
 * Replaces a table from a select query with a v2 catalog.
 *
 * If the table does not exist, and orCreate is true, then it will be created.
 * If the table does not exist, and orCreate is false, then an exception will be thrown.
 */
case class ReplaceTableAsSelect(
    catalog: TableCatalog,
    tableName: Identifier,
    partitioning: Seq[Transform],
    query: LogicalPlan,
    properties: Map[String, String],
    writeOptions: Map[String, String],
    orCreate: Boolean) extends Command with V2CreateTablePlan {

  override def tableSchema: StructType = query.schema
  override def children: Seq[LogicalPlan] = Seq(query)

  override lazy val resolved: Boolean = childrenResolved && {
    // the table schema is created from the query schema, so the only resolution needed is to check
    // that the columns referenced by the table's partitioning exist in the query schema
    val references = partitioning.flatMap(_.references).toSet
    references.map(_.fieldNames).forall(query.schema.findNestedField(_).isDefined)
  }

  override def withPartitioning(rewritten: Seq[Transform]): V2CreateTablePlan = {
    this.copy(partitioning = rewritten)
  }
}

/**
 * The logical plan of the CREATE NAMESPACE command.
 */
case class CreateNamespace(
    catalog: SupportsNamespaces,
    namespace: Seq[String],
    ifNotExists: Boolean,
    properties: Map[String, String]) extends Command

/**
 * The logical plan of the DROP NAMESPACE command.
 */
case class DropNamespace(
    namespace: LogicalPlan,
    ifExists: Boolean,
    cascade: Boolean) extends Command {
  override def children: Seq[LogicalPlan] = Seq(namespace)
}

/**
 * The logical plan of the DESCRIBE NAMESPACE command.
 */
case class DescribeNamespace(
    namespace: LogicalPlan,
    extended: Boolean) extends Command {
  override def children: Seq[LogicalPlan] = Seq(namespace)

  override def output: Seq[Attribute] = Seq(
    AttributeReference("name", StringType, nullable = false,
      new MetadataBuilder().putString("comment", "name of the column").build())(),
    AttributeReference("value", StringType, nullable = true,
      new MetadataBuilder().putString("comment", "value of the column").build())())
}

/**
 * The logical plan of the ALTER (DATABASE|SCHEMA|NAMESPACE) ... SET (DBPROPERTIES|PROPERTIES)
 * command.
 */
case class AlterNamespaceSetProperties(
    namespace: LogicalPlan,
    properties: Map[String, String]) extends Command {
  override def children: Seq[LogicalPlan] = Seq(namespace)
}

/**
 * The logical plan of the ALTER (DATABASE|SCHEMA|NAMESPACE) ... SET LOCATION command.
 */
case class AlterNamespaceSetLocation(
    namespace: LogicalPlan,
    location: String) extends Command {
  override def children: Seq[LogicalPlan] = Seq(namespace)
}

/**
 * The logical plan of the SHOW NAMESPACES command.
 */
case class ShowNamespaces(
    namespace: LogicalPlan,
    pattern: Option[String]) extends Command {
  override def children: Seq[LogicalPlan] = Seq(namespace)

  override val output: Seq[Attribute] = Seq(
    AttributeReference("namespace", StringType, nullable = false)())
}

/**
 * The logical plan of the DESCRIBE relation_name command.
 */
case class DescribeRelation(
    relation: LogicalPlan,
    partitionSpec: TablePartitionSpec,
    isExtended: Boolean) extends Command {
  override def children: Seq[LogicalPlan] = Seq(relation)
  override def output: Seq[Attribute] = DescribeCommandSchema.describeTableAttributes()
}

/**
 * The logical plan of the DESCRIBE relation_name col_name command.
 */
case class DescribeColumn(
    relation: LogicalPlan,
    colNameParts: Seq[String],
    isExtended: Boolean) extends Command {
  override def children: Seq[LogicalPlan] = Seq(relation)
  override def output: Seq[Attribute] = DescribeCommandSchema.describeColumnAttributes()
}

/**
 * The logical plan of the DELETE FROM command.
 */
case class DeleteFromTable(
    table: LogicalPlan,
    condition: Option[Expression]) extends Command with SupportsSubquery {
  override def children: Seq[LogicalPlan] = table :: Nil
}

/**
 * The logical plan of the UPDATE TABLE command.
 */
case class UpdateTable(
    table: LogicalPlan,
    assignments: Seq[Assignment],
    condition: Option[Expression]) extends Command with SupportsSubquery {
  override def children: Seq[LogicalPlan] = table :: Nil
}

/**
 * The logical plan of the MERGE INTO command.
 */
case class MergeIntoTable(
    targetTable: LogicalPlan,
    sourceTable: LogicalPlan,
    mergeCondition: Expression,
    matchedActions: Seq[MergeAction],
    notMatchedActions: Seq[MergeAction]) extends Command with SupportsSubquery {
  override def children: Seq[LogicalPlan] = Seq(targetTable, sourceTable)
}

sealed abstract class MergeAction extends Expression with Unevaluable {
  def condition: Option[Expression]
  override def nullable: Boolean = false
  override def dataType: DataType = throw new UnresolvedException(this, "nullable")
  override def children: Seq[Expression] = condition.toSeq
}

case class DeleteAction(condition: Option[Expression]) extends MergeAction

case class UpdateAction(
    condition: Option[Expression],
    assignments: Seq[Assignment]) extends MergeAction {
  override def children: Seq[Expression] = condition.toSeq ++ assignments
}

case class InsertAction(
    condition: Option[Expression],
    assignments: Seq[Assignment]) extends MergeAction {
  override def children: Seq[Expression] = condition.toSeq ++ assignments
}

case class Assignment(key: Expression, value: Expression) extends Expression with Unevaluable {
  override def nullable: Boolean = false
  override def dataType: DataType = throw new UnresolvedException(this, "nullable")
  override def children: Seq[Expression] = key ::  value :: Nil
}

/**
 * The logical plan of the DROP TABLE command.
 */
case class DropTable(
    child: LogicalPlan,
    ifExists: Boolean,
    purge: Boolean) extends Command {
  override def children: Seq[LogicalPlan] = child :: Nil
}

/**
 * The logical plan for no-op command handling non-existing table.
 */
case class NoopCommand(
    commandName: String,
    multipartIdentifier: Seq[String]) extends Command

/**
 * The logical plan of the ALTER TABLE command.
 */
case class AlterTable(
    catalog: TableCatalog,
    ident: Identifier,
    table: NamedRelation,
    changes: Seq[TableChange]) extends Command {

  override lazy val resolved: Boolean = table.resolved && {
    changes.forall {
      case add: AddColumn =>
        add.fieldNames match {
          case Array(_) =>
            // a top-level field can always be added
            true
          case _ =>
            // the parent field must exist
            table.schema.findNestedField(add.fieldNames.init, includeCollections = true).isDefined
        }

      case colChange: ColumnChange =>
        // the column that will be changed must exist
        table.schema.findNestedField(colChange.fieldNames, includeCollections = true).isDefined

      case _ =>
        // property changes require no resolution checks
        true
    }
  }
}

/**
 * The logical plan of the ALTER [TABLE|VIEW] ... RENAME TO command.
 */
case class RenameTable(
    child: LogicalPlan,
    newName: Seq[String],
    isView: Boolean) extends Command {
  override def children: Seq[LogicalPlan] = child :: Nil
}

/**
 * The logical plan of the SHOW TABLES command.
 */
case class ShowTables(
    namespace: LogicalPlan,
    pattern: Option[String]) extends Command {
  override def children: Seq[LogicalPlan] = Seq(namespace)

  override val output: Seq[Attribute] = Seq(
    AttributeReference("namespace", StringType, nullable = false)(),
    AttributeReference("tableName", StringType, nullable = false)())
}

/**
 * The logical plan of the SHOW TABLE EXTENDED command.
 */
case class ShowTableExtended(
    namespace: LogicalPlan,
    pattern: String,
    partitionSpec: Option[PartitionSpec]) extends Command {
  override def children: Seq[LogicalPlan] = namespace :: Nil

  override val output: Seq[Attribute] = Seq(
    AttributeReference("namespace", StringType, nullable = false)(),
    AttributeReference("tableName", StringType, nullable = false)(),
    AttributeReference("isTemporary", BooleanType, nullable = false)(),
    AttributeReference("information", StringType, nullable = false)())
}

/**
 * The logical plan of the SHOW VIEWS command.
 *
 * Notes: v2 catalogs do not support views API yet, the command will fallback to
 * v1 ShowViewsCommand during ResolveSessionCatalog.
 */
case class ShowViews(
    namespace: LogicalPlan,
    pattern: Option[String]) extends Command {
  override def children: Seq[LogicalPlan] = Seq(namespace)

  override val output: Seq[Attribute] = Seq(
    AttributeReference("namespace", StringType, nullable = false)(),
    AttributeReference("viewName", StringType, nullable = false)())
}

/**
 * The logical plan of the USE/USE NAMESPACE command.
 */
case class SetCatalogAndNamespace(
    catalogManager: CatalogManager,
    catalogName: Option[String],
    namespace: Option[Seq[String]]) extends Command

/**
 * The logical plan of the REFRESH TABLE command.
 */
case class RefreshTable(child: LogicalPlan) extends Command {
  override def children: Seq[LogicalPlan] = child :: Nil
}

/**
 * The logical plan of the SHOW CURRENT NAMESPACE command.
 */
case class ShowCurrentNamespace(catalogManager: CatalogManager) extends Command {
  override val output: Seq[Attribute] = Seq(
    AttributeReference("catalog", StringType, nullable = false)(),
    AttributeReference("namespace", StringType, nullable = false)())
}

/**
 * The logical plan of the SHOW TBLPROPERTIES command.
 */
case class ShowTableProperties(
    table: LogicalPlan,
    propertyKey: Option[String]) extends Command {
  override def children: Seq[LogicalPlan] = table :: Nil

  override val output: Seq[Attribute] = Seq(
    AttributeReference("key", StringType, nullable = false)(),
    AttributeReference("value", StringType, nullable = false)())
}

/**
 * The logical plan that defines or changes the comment of an NAMESPACE for v2 catalogs.
 *
 * {{{
 *   COMMENT ON (DATABASE|SCHEMA|NAMESPACE) namespaceIdentifier IS ('text' | NULL)
 * }}}
 *
 * where the `text` is the new comment written as a string literal; or `NULL` to drop the comment.
 *
 */
case class CommentOnNamespace(child: LogicalPlan, comment: String) extends Command {
  override def children: Seq[LogicalPlan] = child :: Nil
}

/**
 * The logical plan that defines or changes the comment of an TABLE for v2 catalogs.
 *
 * {{{
 *   COMMENT ON TABLE tableIdentifier IS ('text' | NULL)
 * }}}
 *
 * where the `text` is the new comment written as a string literal; or `NULL` to drop the comment.
 *
 */
case class CommentOnTable(child: LogicalPlan, comment: String) extends Command {
  override def children: Seq[LogicalPlan] = child :: Nil
}

/**
 * The logical plan of the REFRESH FUNCTION command.
 */
case class RefreshFunction(child: LogicalPlan) extends Command {
  override def children: Seq[LogicalPlan] = child :: Nil
}

/**
 * The logical plan of the DESCRIBE FUNCTION command.
 */
case class DescribeFunction(child: LogicalPlan, isExtended: Boolean) extends Command {
  override def children: Seq[LogicalPlan] = child :: Nil
}

/**
 * The logical plan of the DROP FUNCTION command.
 */
case class DropFunction(
    child: LogicalPlan,
    ifExists: Boolean,
    isTemp: Boolean) extends Command {
  override def children: Seq[LogicalPlan] = child :: Nil
}

/**
 * The logical plan of the SHOW FUNCTIONS command.
 */
case class ShowFunctions(
    child: Option[LogicalPlan],
    userScope: Boolean,
    systemScope: Boolean,
    pattern: Option[String]) extends Command {
  override def children: Seq[LogicalPlan] = child.toSeq
}

/**
 * The logical plan of the ANALYZE TABLE command.
 */
case class AnalyzeTable(
    child: LogicalPlan,
    partitionSpec: Map[String, Option[String]],
    noScan: Boolean) extends Command {
  override def children: Seq[LogicalPlan] = child :: Nil
}

/**
 * The logical plan of the ANALYZE TABLE FOR COLUMNS command.
 */
case class AnalyzeColumn(
    child: LogicalPlan,
    columnNames: Option[Seq[String]],
    allColumns: Boolean) extends Command {
  require(columnNames.isDefined ^ allColumns, "Parameter `columnNames` or `allColumns` are " +
    "mutually exclusive. Only one of them should be specified.")
  override def children: Seq[LogicalPlan] = child :: Nil
}

/**
 * The logical plan of the ALTER TABLE ADD PARTITION command.
 *
 * The syntax of this command is:
 * {{{
 *     ALTER TABLE table ADD [IF NOT EXISTS]
 *                 PARTITION spec1 [LOCATION 'loc1'][, PARTITION spec2 [LOCATION 'loc2'], ...];
 * }}}
 */
case class AlterTableAddPartition(
    child: LogicalPlan,
    parts: Seq[PartitionSpec],
    ifNotExists: Boolean) extends Command {
  override lazy val resolved: Boolean =
    childrenResolved && parts.forall(_.isInstanceOf[ResolvedPartitionSpec])

  override def children: Seq[LogicalPlan] = child :: Nil
}

/**
 * The logical plan of the ALTER TABLE DROP PARTITION command.
 * This may remove the data and metadata for this partition.
 *
 * The syntax of this command is:
 * {{{
 *     ALTER TABLE table DROP [IF EXISTS] PARTITION spec1[, PARTITION spec2, ...];
 * }}}
 */
case class AlterTableDropPartition(
    child: LogicalPlan,
    parts: Seq[PartitionSpec],
    ifExists: Boolean,
    purge: Boolean,
    retainData: Boolean) extends Command {
  override lazy val resolved: Boolean =
    childrenResolved && parts.forall(_.isInstanceOf[ResolvedPartitionSpec])

  override def children: Seq[LogicalPlan] = child :: Nil
}

/**
 * The logical plan of the LOAD DATA INTO TABLE command.
 */
case class LoadData(
    child: LogicalPlan,
    path: String,
    isLocal: Boolean,
    isOverwrite: Boolean,
    partition: Option[TablePartitionSpec]) extends Command {
  override def children: Seq[LogicalPlan] = child :: Nil
}

/**
 * The logical plan of the SHOW CREATE TABLE command.
 */
case class ShowCreateTable(child: LogicalPlan, asSerde: Boolean = false) extends Command {
  override def children: Seq[LogicalPlan] = child :: Nil
}

/**
 * The logical plan of the SHOW COLUMN command.
 */
case class ShowColumns(
    child: LogicalPlan,
    namespace: Option[Seq[String]]) extends Command {
  override def children: Seq[LogicalPlan] = child :: Nil
}

/**
 * The logical plan of the TRUNCATE TABLE command.
 */
case class TruncateTable(
    child: LogicalPlan,
    partitionSpec: Option[TablePartitionSpec]) extends Command {
  override def children: Seq[LogicalPlan] = child :: Nil
}

/**
 * The logical plan of the SHOW PARTITIONS command.
 */
case class ShowPartitions(
    child: LogicalPlan,
    pattern: Option[PartitionSpec]) extends Command {
  override def children: Seq[LogicalPlan] = child :: Nil

  override lazy val resolved: Boolean =
    childrenResolved && pattern.forall(_.isInstanceOf[ResolvedPartitionSpec])

  override val output: Seq[Attribute] = Seq(
    AttributeReference("partition", StringType, nullable = false)())
}

/**
 * The logical plan of the DROP VIEW command.
 */
case class DropView(
    child: LogicalPlan,
    ifExists: Boolean) extends Command {
  override def children: Seq[LogicalPlan] = child :: Nil
<<<<<<< HEAD
}
=======
}

/**
 * The logical plan of the MSCK REPAIR TABLE command.
 */
case class RepairTable(child: LogicalPlan) extends Command {
  override def children: Seq[LogicalPlan] = child :: Nil
}

/**
 * The logical plan of the ALTER VIEW ... SET TBLPROPERTIES command.
 */
case class AlterViewSetProperties(
    child: LogicalPlan,
    properties: Map[String, String]) extends Command {
  override def children: Seq[LogicalPlan] = child :: Nil
}

/**
 * The logical plan of the ALTER VIEW ... UNSET TBLPROPERTIES command.
 */
case class AlterViewUnsetProperties(
    child: LogicalPlan,
    propertyKeys: Seq[String],
    ifExists: Boolean) extends Command {
  override def children: Seq[LogicalPlan] = child :: Nil
}

/**
 * The logical plan of the CACHE TABLE command.
 */
case class CacheTable(
    table: LogicalPlan,
    multipartIdentifier: Seq[String],
    isLazy: Boolean,
    options: Map[String, String]) extends Command

/**
 * The logical plan of the CACHE TABLE ... AS SELECT command.
 */
case class CacheTableAsSelect(
    tempViewName: String,
    plan: LogicalPlan,
    isLazy: Boolean,
    options: Map[String, String]) extends Command
>>>>>>> be09d373
<|MERGE_RESOLUTION|>--- conflicted
+++ resolved
@@ -733,52 +733,4 @@
     child: LogicalPlan,
     ifExists: Boolean) extends Command {
   override def children: Seq[LogicalPlan] = child :: Nil
-<<<<<<< HEAD
-}
-=======
-}
-
-/**
- * The logical plan of the MSCK REPAIR TABLE command.
- */
-case class RepairTable(child: LogicalPlan) extends Command {
-  override def children: Seq[LogicalPlan] = child :: Nil
-}
-
-/**
- * The logical plan of the ALTER VIEW ... SET TBLPROPERTIES command.
- */
-case class AlterViewSetProperties(
-    child: LogicalPlan,
-    properties: Map[String, String]) extends Command {
-  override def children: Seq[LogicalPlan] = child :: Nil
-}
-
-/**
- * The logical plan of the ALTER VIEW ... UNSET TBLPROPERTIES command.
- */
-case class AlterViewUnsetProperties(
-    child: LogicalPlan,
-    propertyKeys: Seq[String],
-    ifExists: Boolean) extends Command {
-  override def children: Seq[LogicalPlan] = child :: Nil
-}
-
-/**
- * The logical plan of the CACHE TABLE command.
- */
-case class CacheTable(
-    table: LogicalPlan,
-    multipartIdentifier: Seq[String],
-    isLazy: Boolean,
-    options: Map[String, String]) extends Command
-
-/**
- * The logical plan of the CACHE TABLE ... AS SELECT command.
- */
-case class CacheTableAsSelect(
-    tempViewName: String,
-    plan: LogicalPlan,
-    isLazy: Boolean,
-    options: Map[String, String]) extends Command
->>>>>>> be09d373
+}