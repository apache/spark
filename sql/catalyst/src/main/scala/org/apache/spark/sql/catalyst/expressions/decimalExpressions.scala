/*
 * Licensed to the Apache Software Foundation (ASF) under one or more
 * contributor license agreements.  See the NOTICE file distributed with
 * this work for additional information regarding copyright ownership.
 * The ASF licenses this file to You under the Apache License, Version 2.0
 * (the "License"); you may not use this file except in compliance with
 * the License.  You may obtain a copy of the License at
 *
 *    http://www.apache.org/licenses/LICENSE-2.0
 *
 * Unless required by applicable law or agreed to in writing, software
 * distributed under the License is distributed on an "AS IS" BASIS,
 * WITHOUT WARRANTIES OR CONDITIONS OF ANY KIND, either express or implied.
 * See the License for the specific language governing permissions and
 * limitations under the License.
 */

package org.apache.spark.sql.catalyst.expressions

import org.apache.spark.QueryContext
import org.apache.spark.sql.catalyst.InternalRow
import org.apache.spark.sql.catalyst.expressions.codegen.{CodegenContext, CodeGenerator, ExprCode}
import org.apache.spark.sql.catalyst.expressions.codegen.Block._
import org.apache.spark.sql.catalyst.types.PhysicalDecimalType
import org.apache.spark.sql.catalyst.util.TypeUtils
import org.apache.spark.sql.errors.QueryExecutionErrors
import org.apache.spark.sql.internal.SQLConf
import org.apache.spark.sql.types._

/**
 * Return the unscaled Long value of a Decimal, assuming it fits in a Long.
 * Note: this expression is internal and created only by the optimizer,
 * we don't need to do type check for it.
 */
case class UnscaledValue(child: Expression) extends UnaryExpression {
  override def nullIntolerant: Boolean = true
  override def dataType: DataType = LongType
  override def toString: String = s"UnscaledValue($child)"

  protected override def nullSafeEval(input: Any): Any =
    input.asInstanceOf[Decimal].toUnscaledLong

  override def doGenCode(ctx: CodegenContext, ev: ExprCode): ExprCode = {
    defineCodeGen(ctx, ev, c => s"$c.toUnscaledLong()")
  }

  override protected def withNewChildInternal(newChild: Expression): UnscaledValue =
    copy(child = newChild)
}

/**
 * Create a Decimal from an unscaled Long value.
 * Note: this expression is internal and created only by the optimizer,
 * we don't need to do type check for it.
 */
case class MakeDecimal(
    child: Expression,
    precision: Int,
    scale: Int,
    nullOnOverflow: Boolean) extends UnaryExpression {
  override def nullIntolerant: Boolean = true

  def this(child: Expression, precision: Int, scale: Int) = {
    this(child, precision, scale, !SQLConf.get.ansiEnabled)
  }

  override def dataType: DataType = DecimalType(precision, scale)
  override def nullable: Boolean = child.nullable || nullOnOverflow
  override def toString: String = s"MakeDecimal($child,$precision,$scale)"

  protected override def nullSafeEval(input: Any): Any = {
    val longInput = input.asInstanceOf[Long]
    val result = new Decimal()
    if (nullOnOverflow) {
      result.setOrNull(longInput, precision, scale)
    } else {
      result.set(longInput, precision, scale)
    }
  }

  override def doGenCode(ctx: CodegenContext, ev: ExprCode): ExprCode = {
    nullSafeCodeGen(ctx, ev, eval => {
      val setMethod = if (nullOnOverflow) {
        "setOrNull"
      } else {
        "set"
      }
      val setNull = if (nullable) {
        s"${ev.isNull} = ${ev.value} == null;"
      } else {
        ""
      }
      s"""
         |${ev.value} = (new Decimal()).$setMethod($eval, $precision, $scale);
         |$setNull
         |""".stripMargin
    })
  }

  override protected def withNewChildInternal(newChild: Expression): MakeDecimal =
    copy(child = newChild)
}

object MakeDecimal {
  def apply(child: Expression, precision: Int, scale: Int): MakeDecimal = {
    new MakeDecimal(child, precision, scale)
  }
}

/**
 * Rounds the decimal to given scale and check whether the decimal can fit in provided precision
 * or not. If not, if `nullOnOverflow` is `true`, it returns `null`; otherwise an
 * `ArithmeticException` is thrown.
 */
case class CheckOverflow(
    child: Expression,
    dataType: DecimalType,
    nullOnOverflow: Boolean) extends UnaryExpression with SupportQueryContext {

  override def nullable: Boolean = true

  override def nullSafeEval(input: Any): Any =
    input.asInstanceOf[Decimal].toPrecision(
      dataType.precision,
      dataType.scale,
      Decimal.ROUND_HALF_UP,
      nullOnOverflow,
      getContextOrNull())

  override protected def doGenCode(ctx: CodegenContext, ev: ExprCode): ExprCode = {
    val errorContextCode = getContextOrNullCode(ctx, !nullOnOverflow)
    nullSafeCodeGen(ctx, ev, eval => {
      // scalastyle:off line.size.limit
      s"""
         |${ev.value} = $eval.toPrecision(
         |  ${dataType.precision}, ${dataType.scale}, Decimal.ROUND_HALF_UP(), $nullOnOverflow, $errorContextCode);
         |${ev.isNull} = ${ev.value} == null;
       """.stripMargin
      // scalastyle:on line.size.limit
    })
  }

  override def toString: String = s"CheckOverflow($child, $dataType)"

  override def sql: String = child.sql

  override protected def withNewChildInternal(newChild: Expression): CheckOverflow =
    copy(child = newChild)

  override def initQueryContext(): Option[QueryContext] = if (!nullOnOverflow) {
    Some(origin.context)
  } else {
    None
  }
}

// A variant `CheckOverflow`, which treats null as overflow. This is necessary in `Sum`.
case class CheckOverflowInSum(
    child: Expression,
    dataType: DecimalType,
    nullOnOverflow: Boolean,
    context: QueryContext) extends UnaryExpression with SupportQueryContext {

  override def nullable: Boolean = true

  override def eval(input: InternalRow): Any = {
    val value = child.eval(input)
    if (value == null) {
      if (nullOnOverflow) null
      else {
        throw QueryExecutionErrors.overflowInSumOfDecimalError(context, suggestedFunc = "try_sum")
      }
    } else {
      value.asInstanceOf[Decimal].toPrecision(
        dataType.precision,
        dataType.scale,
        Decimal.ROUND_HALF_UP,
        nullOnOverflow,
        context)
    }
  }

  override protected def doGenCode(ctx: CodegenContext, ev: ExprCode): ExprCode = {
    val childGen = child.genCode(ctx)
    val errorContextCode = getContextOrNullCode(ctx, !nullOnOverflow)
    val nullHandling = if (nullOnOverflow) {
      ""
    } else {
      s"""throw QueryExecutionErrors.overflowInSumOfDecimalError($errorContextCode, "try_sum");"""
    }
    // scalastyle:off line.size.limit
    val code = code"""
       |${childGen.code}
       |boolean ${ev.isNull} = ${childGen.isNull};
       |Decimal ${ev.value} = null;
       |if (${childGen.isNull}) {
       |  $nullHandling
       |} else {
       |  ${ev.value} = ${childGen.value}.toPrecision(
       |    ${dataType.precision}, ${dataType.scale}, Decimal.ROUND_HALF_UP(), $nullOnOverflow, $errorContextCode);
       |  ${ev.isNull} = ${ev.value} == null;
       |}
       |""".stripMargin
    // scalastyle:on line.size.limit

    ev.copy(code = code)
  }

  override def toString: String = s"CheckOverflowInSum($child, $dataType, $nullOnOverflow)"

  override def sql: String = child.sql

  override protected def withNewChildInternal(newChild: Expression): CheckOverflowInSum =
    copy(child = newChild)

  override def initQueryContext(): Option[QueryContext] = Option(context)
}

/**
 * An add expression for decimal values which is only used internally by Sum/Avg/Window.
 *
 * Nota that, this expression does not check overflow which is different with `Add`. When
 * aggregating values, Spark writes the aggregation buffer values to `UnsafeRow` via
 * `UnsafeRowWriter`, which already checks decimal overflow, so we don't need to do it again in the
 * add expression used by Sum/Avg.
 */
case class DecimalAddNoOverflowCheck(
    left: Expression,
    right: Expression,
    override val dataType: DataType) extends BinaryOperator {
  require(dataType.isInstanceOf[DecimalType])

  override def inputType: AbstractDataType = DecimalType
  override def symbol: String = "+"
  private def decimalMethod: String = "$plus"

  private lazy val numeric = TypeUtils.getNumeric(dataType)

  override protected def nullSafeEval(input1: Any, input2: Any): Any =
    numeric.plus(input1, input2)

  override def doGenCode(ctx: CodegenContext, ev: ExprCode): ExprCode =
    defineCodeGen(ctx, ev, (eval1, eval2) => s"$eval1.$decimalMethod($eval2)")

  override protected def withNewChildrenInternal(
      newLeft: Expression, newRight: Expression): DecimalAddNoOverflowCheck =
    copy(left = newLeft, right = newRight)
}

/**
 * A divide expression for decimal values which is only used internally by Avg.
 *
 * It will fail when nullOnOverflow is false follows:
 *   - left (sum in avg) is null due to over the max precision 38,
 *     the right (count in avg) should never be null
 *   - the result of divide is overflow
 */
case class DecimalDivideWithOverflowCheck(
    left: Expression,
    right: Expression,
    override val dataType: DecimalType,
    context: QueryContext,
    nullOnOverflow: Boolean)
  extends BinaryExpression with ExpectsInputTypes with SupportQueryContext {
  override def nullable: Boolean = nullOnOverflow
  override def inputTypes: Seq[AbstractDataType] = Seq(DecimalType, DecimalType)
  override def initQueryContext(): Option[QueryContext] = Option(context)
  def decimalMethod: String = "$div"

  override def eval(input: InternalRow): Any = {
    val value1 = left.eval(input)
    if (value1 == null) {
      if (nullOnOverflow)  {
        null
      } else {
<<<<<<< HEAD
        throw QueryExecutionErrors.overflowInSumOfDecimalError(
          getContextOrNull(), suggestedFunc = "try_average")
=======
        throw QueryExecutionErrors.overflowInSumOfDecimalError(getContextOrNull(),
          suggestedFunc = "try_avg")
>>>>>>> 78592a07
      }
    } else {
      val value2 = right.eval(input)
      PhysicalDecimalType(dataType.precision, dataType.scale)
        .fractional.asInstanceOf[Fractional[Any]].div(value1, value2).asInstanceOf[Decimal]
        .toPrecision(dataType.precision, dataType.scale, Decimal.ROUND_HALF_UP, nullOnOverflow,
          getContextOrNull())
    }
  }

  override def doGenCode(ctx: CodegenContext, ev: ExprCode): ExprCode = {
    val errorContextCode = getContextOrNullCode(ctx, !nullOnOverflow)
    val nullHandling = if (nullOnOverflow) {
      ""
    } else {
<<<<<<< HEAD
      s"""throw QueryExecutionErrors.overflowInSumOfDecimalError($errorContextCode,
        | "try_average");""".stripMargin
=======
      s"""throw QueryExecutionErrors.overflowInSumOfDecimalError($errorContextCode, "try_avg");"""
>>>>>>> 78592a07
    }

    val eval1 = left.genCode(ctx)
    val eval2 = right.genCode(ctx)

    // scalastyle:off line.size.limit
    val code =
      code"""
         |${eval1.code}
         |${eval2.code}
         |boolean ${ev.isNull} = ${eval1.isNull};
         |${CodeGenerator.javaType(dataType)} ${ev.value} = ${CodeGenerator.defaultValue(dataType)};
         |if (${eval1.isNull}) {
         |  $nullHandling
         |} else {
         |  ${ev.value} = ${eval1.value}.$decimalMethod(${eval2.value}).toPrecision(
         |      ${dataType.precision}, ${dataType.scale}, Decimal.ROUND_HALF_UP(), $nullOnOverflow, $errorContextCode);
         |  ${ev.isNull} = ${ev.value} == null;
         |}
      """.stripMargin
    // scalastyle:on line.size.limit
    ev.copy(code = code)
  }

  override protected def withNewChildrenInternal(
      newLeft: Expression, newRight: Expression): Expression = {
    copy(left = newLeft, right = newRight)
  }
}<|MERGE_RESOLUTION|>--- conflicted
+++ resolved
@@ -273,13 +273,8 @@
       if (nullOnOverflow)  {
         null
       } else {
-<<<<<<< HEAD
-        throw QueryExecutionErrors.overflowInSumOfDecimalError(
-          getContextOrNull(), suggestedFunc = "try_average")
-=======
         throw QueryExecutionErrors.overflowInSumOfDecimalError(getContextOrNull(),
           suggestedFunc = "try_avg")
->>>>>>> 78592a07
       }
     } else {
       val value2 = right.eval(input)
@@ -295,12 +290,7 @@
     val nullHandling = if (nullOnOverflow) {
       ""
     } else {
-<<<<<<< HEAD
-      s"""throw QueryExecutionErrors.overflowInSumOfDecimalError($errorContextCode,
-        | "try_average");""".stripMargin
-=======
       s"""throw QueryExecutionErrors.overflowInSumOfDecimalError($errorContextCode, "try_avg");"""
->>>>>>> 78592a07
     }
 
     val eval1 = left.genCode(ctx)
