--- conflicted
+++ resolved
@@ -150,13 +150,9 @@
     case StructType(fields) =>
       val nonNullOutput = CreateNamedStruct(fields.zipWithIndex.flatMap { case (field, index) =>
         val fieldValue = serializerFor(
-<<<<<<< HEAD
-          GetExternalRowField(inputObject, index, externalDataTypeForInput(field.dataType)),
+          GetExternalRowField(
+            inputObject, index, field.name, externalDataTypeForInput(field.dataType)),
           field.dataType
-=======
-          GetExternalRowField(inputObject, i, f.name, externalDataTypeForInput(f.dataType)),
-          f.dataType
->>>>>>> c32b1b16
         )
         val convertedField = if (field.nullable) {
           If(
