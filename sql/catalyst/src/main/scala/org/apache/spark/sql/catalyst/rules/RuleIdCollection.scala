--- conflicted
+++ resolved
@@ -108,11 +108,8 @@
       "org.apache.spark.sql.catalyst.analysis.UpdateOuterReferences" ::
       "org.apache.spark.sql.catalyst.analysis.UpdateAttributeNullability" ::
       "org.apache.spark.sql.catalyst.analysis.ResolveUpdateEventTimeWatermarkColumn" ::
-<<<<<<< HEAD
+      "org.apache.spark.sql.catalyst.expressions.EliminatePipeOperators" ::
       "org.apache.spark.sql.catalyst.expressions.ValidateAndStripPipeExpressions" ::
-=======
-      "org.apache.spark.sql.catalyst.expressions.EliminatePipeOperators" ::
->>>>>>> a2299170
       // Catalyst Optimizer rules
       "org.apache.spark.sql.catalyst.optimizer.BooleanSimplification" ::
       "org.apache.spark.sql.catalyst.optimizer.CollapseProject" ::
