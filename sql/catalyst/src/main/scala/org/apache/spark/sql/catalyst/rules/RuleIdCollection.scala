/*
 * Licensed to the Apache Software Foundation (ASF) under one or more
 * contributor license agreements.  See the NOTICE file distributed with
 * this work for additional information regarding copyright ownership.
 * The ASF licenses this file to You under the Apache License, Version 2.0
 * (the "License"); you may not use this file except in compliance with
 * the License.  You may obtain a copy of the License at
 *
 *    http://www.apache.org/licenses/LICENSE-2.0
 *
 * Unless required by applicable law or agreed to in writing, software
 * distributed under the License is distributed on an "AS IS" BASIS,
 * WITHOUT WARRANTIES OR CONDITIONS OF ANY KIND, either express or implied.
 * See the License for the specific language governing permissions and
 * limitations under the License.
 */

package org.apache.spark.sql.catalyst.rules

import scala.collection.mutable

// Represent unique rule ids for rules that are invoked multiple times.
case class RuleId(id: Int) {
  // Currently, there are more than 128 but less than 192 rules needing an id. However, the
  // requirement can be relaxed when we have more such rules. Note that increasing the max id can
  // result in increased memory consumption from every TreeNode.
  require(id >= -1 && id < 192)
}

// Unknown rule id which does not prune tree traversals. It is used as the default rule id for
// tree transformation functions.
object UnknownRuleId extends RuleId(-1)

// A collection of rules that use rule ids to prune tree traversals.
object RuleIdCollection {

  // The rules listed here need a rule id. Typically, rules that are in a fixed point batch or
  // invoked multiple times by Analyzer/Optimizer/Planner need a rule id to prune unnecessary
  // tree traversals in the transform function family. Note that those rules should not depend on
  // a changing, external state. Rules here are in alphabetical order.
  private val rulesNeedingIds: Seq[String] = {
      // Catalyst Analyzer rules
      "org.apache.spark.sql.catalyst.analysis.Analyzer$ResolveNaturalAndUsingJoin" ::
      "org.apache.spark.sql.catalyst.analysis.Analyzer$ResolveRandomSeed" ::
      "org.apache.spark.sql.catalyst.analysis.Analyzer$ResolveSubquery" ::
      "org.apache.spark.sql.catalyst.analysis.Analyzer$ResolveWindowFrame" ::
      "org.apache.spark.sql.catalyst.analysis.Analyzer$ResolveWindowOrder" ::
      "org.apache.spark.sql.catalyst.analysis.UpdateOuterReferences" ::
      // Catalyst Optimizer rules
      "org.apache.spark.sql.catalyst.optimizer.BooleanSimplification" ::
      "org.apache.spark.sql.catalyst.optimizer.CombineConcats" ::
      "org.apache.spark.sql.catalyst.optimizer.ConstantFolding" ::
      "org.apache.spark.sql.catalyst.optimizer.ConstantPropagation" ::
      "org.apache.spark.sql.catalyst.optimizer.CostBasedJoinReorder" ::
      "org.apache.spark.sql.catalyst.optimizer.EliminateOuterJoin" ::
      "org.apache.spark.sql.catalyst.optimizer.LikeSimplification" ::
      "org.apache.spark.sql.catalyst.optimizer.OptimizeIn" ::
<<<<<<< HEAD
      "org.apache.spark.sql.catalyst.optimizer.NullPropagation" ::
=======
      "org.apache.spark.sql.catalyst.optimizer.Optimizer$OptimizeSubqueries" ::
>>>>>>> 7582dc86
      "org.apache.spark.sql.catalyst.optimizer.PushDownLeftSemiAntiJoin" ::
      "org.apache.spark.sql.catalyst.optimizer.PushExtraPredicateThroughJoin" ::
      "org.apache.spark.sql.catalyst.optimizer.PushFoldableIntoBranches" ::
      "org.apache.spark.sql.catalyst.optimizer.PushLeftSemiLeftAntiThroughJoin" ::
      "org.apache.spark.sql.catalyst.optimizer.RemoveDispensableExpressions" ::
      "org.apache.spark.sql.catalyst.optimizer.ReorderAssociativeOperator" ::
      "org.apache.spark.sql.catalyst.optimizer.ReorderJoin" ::
      "org.apache.spark.sql.catalyst.optimizer.ReplaceNullWithFalseInPredicate" ::
      "org.apache.spark.sql.catalyst.optimizer.SimplifyBinaryComparison" ::
      "org.apache.spark.sql.catalyst.optimizer.SimplifyCaseConversionExpressions" ::
      "org.apache.spark.sql.catalyst.optimizer.SimplifyCasts" ::
      "org.apache.spark.sql.catalyst.optimizer.SimplifyConditionals" :: Nil
  }

  // Maps rule names to ids. Rule ids are continuous natural numbers starting from 0.
  private val ruleToId = new mutable.HashMap[String, RuleId]

  // The total number of rules with ids.
  val NumRules: Int = {
    var id = 0
    rulesNeedingIds.foreach(ruleName => {
      ruleToId.put(ruleName, RuleId(id))
      id = id + 1
    })
    id
  }

  // Return the rule id for a rule name.
  def getRuleId(ruleName: String): RuleId = {
    val ruleIdOpt = ruleToId.get(ruleName)
    // Please add the rule name to `rulesWithIds` if rule id is not found.
    if (!ruleIdOpt.isDefined) {
      throw new NoSuchElementException(s"Rule id not found for $ruleName")
    }
    ruleIdOpt.get
  }
}<|MERGE_RESOLUTION|>--- conflicted
+++ resolved
@@ -54,12 +54,9 @@
       "org.apache.spark.sql.catalyst.optimizer.CostBasedJoinReorder" ::
       "org.apache.spark.sql.catalyst.optimizer.EliminateOuterJoin" ::
       "org.apache.spark.sql.catalyst.optimizer.LikeSimplification" ::
+      "org.apache.spark.sql.catalyst.optimizer.NullPropagation" ::
       "org.apache.spark.sql.catalyst.optimizer.OptimizeIn" ::
-<<<<<<< HEAD
-      "org.apache.spark.sql.catalyst.optimizer.NullPropagation" ::
-=======
       "org.apache.spark.sql.catalyst.optimizer.Optimizer$OptimizeSubqueries" ::
->>>>>>> 7582dc86
       "org.apache.spark.sql.catalyst.optimizer.PushDownLeftSemiAntiJoin" ::
       "org.apache.spark.sql.catalyst.optimizer.PushExtraPredicateThroughJoin" ::
       "org.apache.spark.sql.catalyst.optimizer.PushFoldableIntoBranches" ::
