/*
 * Licensed to the Apache Software Foundation (ASF) under one or more
 * contributor license agreements.  See the NOTICE file distributed with
 * this work for additional information regarding copyright ownership.
 * The ASF licenses this file to You under the Apache License, Version 2.0
 * (the "License"); you may not use this file except in compliance with
 * the License.  You may obtain a copy of the License at
 *
 *    http://www.apache.org/licenses/LICENSE-2.0
 *
 * Unless required by applicable law or agreed to in writing, software
 * distributed under the License is distributed on an "AS IS" BASIS,
 * WITHOUT WARRANTIES OR CONDITIONS OF ANY KIND, either express or implied.
 * See the License for the specific language governing permissions and
 * limitations under the License.
 */

package org.apache.spark.sql.types

<<<<<<< HEAD
import java.math.{BigDecimal => JavaBigDecimal}
=======
import java.math.{RoundingMode, MathContext}
>>>>>>> 33bae585

import org.apache.spark.annotation.DeveloperApi

/**
 * A mutable implementation of BigDecimal that can hold a Long if values are small enough.
 *
 * The semantics of the fields are as follows:
 * - _precision and _scale represent the SQL precision and scale we are looking for
 * - If decimalVal is set, it represents the whole decimal value
 * - Otherwise, the decimal value is longVal / (10 ** _scale)
 */
final class Decimal extends Ordered[Decimal] with Serializable {
  import org.apache.spark.sql.types.Decimal._

  private var decimalVal: JavaBigDecimal = null
  private var longVal: Long = 0L
  private var _precision: Int = 1
  private var _scale: Int = 0

  def precision: Int = _precision
  def scale: Int = _scale

  /**
   * Set this Decimal to the given Long. Will have precision 20 and scale 0.
   */
  def set(longVal: Long): Decimal = {
    if (longVal <= -POW_10(MAX_LONG_DIGITS) || longVal >= POW_10(MAX_LONG_DIGITS)) {
      // We can't represent this compactly as a long without risking overflow
      this.decimalVal = new JavaBigDecimal(longVal)
      this.longVal = 0L
    } else {
      this.decimalVal = null
      this.longVal = longVal
    }
    this._precision = 20
    this._scale = 0
    this
  }

  /**
   * Set this Decimal to the given Int. Will have precision 10 and scale 0.
   */
  def set(intVal: Int): Decimal = {
    this.decimalVal = null
    this.longVal = intVal
    this._precision = 10
    this._scale = 0
    this
  }

  /**
   * Set this Decimal to the given unscaled Long, with a given precision and scale.
   */
  def set(unscaled: Long, precision: Int, scale: Int): Decimal = {
    if (setOrNull(unscaled, precision, scale) == null) {
      throw new IllegalArgumentException("Unscaled value too large for precision")
    }
    this
  }

  /**
   * Set this Decimal to the given unscaled Long, with a given precision and scale,
   * and return it, or return null if it cannot be set due to overflow.
   */
  def setOrNull(unscaled: Long, precision: Int, scale: Int): Decimal = {
    if (unscaled <= -POW_10(MAX_LONG_DIGITS) || unscaled >= POW_10(MAX_LONG_DIGITS)) {
      // We can't represent this compactly as a long without risking overflow
      if (precision < 19) {
        return null  // Requested precision is too low to represent this value
      }
      this.decimalVal = new JavaBigDecimal(unscaled)
      this.longVal = 0L
    } else {
      val p = POW_10(math.min(precision, MAX_LONG_DIGITS))
      if (unscaled <= -p || unscaled >= p) {
        return null  // Requested precision is too low to represent this value
      }
      this.decimalVal = null
      this.longVal = unscaled
    }
    this._precision = precision
    this._scale = scale
    this
  }

  /**
   * Set this Decimal to the given BigDecimal value, with a given precision and scale.
   */
  def set(decimal: BigDecimal, precision: Int, scale: Int): Decimal = {
    this.decimalVal = decimal.setScale(scale, ROUNDING_MODE).underlying()
    require(decimalVal.precision <= precision, "Overflowed precision")
    this.longVal = 0L
    this._precision = precision
    this._scale = scale
    this
  }

  /**
   * Set this Decimal to the given BigDecimal value, inheriting its precision and scale.
   */
  def set(decimal: BigDecimal): Decimal = {
    this.decimalVal = decimal.underlying()
    this.longVal = 0L
    this._precision = decimal.precision
    this._scale = decimal.scale
    this
  }

  /**
   * Set this Decimal to the given Decimal value.
   */
  def set(decimal: Decimal): Decimal = {
    this.decimalVal = decimal.decimalVal
    this.longVal = decimal.longVal
    this._precision = decimal._precision
    this._scale = decimal._scale
    this
  }

  def toBigDecimal: BigDecimal = BigDecimal(toJavaBigDecimal)

  def toJavaBigDecimal: JavaBigDecimal = {
    if (decimalVal.ne(null)) {
      decimalVal
    } else {
      JavaBigDecimal.valueOf(longVal, _scale)
    }
  }

  def toUnscaledLong: Long = {
    if (decimalVal.ne(null)) {
      decimalVal.unscaledValue().longValue()
    } else {
      longVal
    }
  }

  override def toString: String = toBigDecimal.toString()

  @DeveloperApi
  def toDebugString: String = {
    if (decimalVal.ne(null)) {
      s"Decimal(expanded,$decimalVal,$precision,$scale})"
    } else {
      s"Decimal(compact,$longVal,$precision,$scale})"
    }
  }

  def toDouble: Double = toJavaBigDecimal.doubleValue()

  def toFloat: Float = toJavaBigDecimal.floatValue()

  def toLong: Long = {
    if (decimalVal.eq(null)) {
      longVal / POW_10(_scale)
    } else {
      decimalVal.longValue()
    }
  }

  def toInt: Int = toLong.toInt

  def toShort: Short = toLong.toShort

  def toByte: Byte = toLong.toByte

  /**
   * Update precision and scale while keeping our value the same, and return true if successful.
   *
   * @return true if successful, false if overflow would occur
   */
  def changePrecision(precision: Int, scale: Int): Boolean = {
    // fast path for UnsafeProjection
    if (precision == this.precision && scale == this.scale) {
      return true
    }
    // First, update our longVal if we can, or transfer over to using a BigDecimal
    if (decimalVal.eq(null)) {
      if (scale < _scale) {
        // Easier case: we just need to divide our scale down
        val diff = _scale - scale
        val droppedDigits = longVal % POW_10(diff)
        longVal /= POW_10(diff)
        if (math.abs(droppedDigits) * 2 >= POW_10(diff)) {
          longVal += (if (longVal < 0) -1L else 1L)
        }
      } else if (scale > _scale) {
        // We might be able to multiply longVal by a power of 10 and not overflow, but if not,
        // switch to using a BigDecimal
        val diff = scale - _scale
        val p = POW_10(math.max(MAX_LONG_DIGITS - diff, 0))
        if (diff <= MAX_LONG_DIGITS && longVal > -p && longVal < p) {
          // Multiplying longVal by POW_10(diff) will still keep it below MAX_LONG_DIGITS
          longVal *= POW_10(diff)
        } else {
          // Give up on using Longs; switch to BigDecimal, which we'll modify below
          decimalVal = JavaBigDecimal.valueOf(longVal, _scale)
        }
      }
      // In both cases, we will check whether our precision is okay below
    }

    if (decimalVal.ne(null)) {
      // We get here if either we started with a BigDecimal, or we switched to one because we would
      // have overflowed our Long; in either case we must rescale decimalVal to the new scale.
      val newVal = decimalVal.setScale(scale, ROUNDING_MODE.id)
      if (newVal.precision > precision) {
        return false
      }
      decimalVal = newVal
    } else {
      // We're still using Longs, but we should check whether we match the new precision
      val p = POW_10(math.min(precision, MAX_LONG_DIGITS))
      if (longVal <= -p || longVal >= p) {
        // Note that we shouldn't have been able to fix this by switching to BigDecimal
        return false
      }
    }

    _precision = precision
    _scale = scale
    true
  }

  override def clone(): Decimal = new Decimal().set(this)

  override def compare(other: Decimal): Int = {
    if (decimalVal.eq(null) && other.decimalVal.eq(null) && _scale == other._scale) {
      if (longVal < other.longVal) -1 else if (longVal == other.longVal) 0 else 1
    } else {
      toJavaBigDecimal.compareTo(other.toJavaBigDecimal)
    }
  }

  override def equals(other: Any): Boolean = other match {
    case d: Decimal =>
      compare(d) == 0
    case _ =>
      false
  }

  override def hashCode(): Int = toJavaBigDecimal.hashCode()

  def isZero: Boolean = if (decimalVal.ne(null)) decimalVal == BIG_DEC_ZERO else longVal == 0

<<<<<<< HEAD
  def + (that: Decimal): Decimal = Decimal(toJavaBigDecimal.add(that.toJavaBigDecimal))

  def - (that: Decimal): Decimal = Decimal(toJavaBigDecimal.subtract(that.toJavaBigDecimal))

  def * (that: Decimal): Decimal = Decimal(toJavaBigDecimal.multiply(that.toJavaBigDecimal))

  def / (that: Decimal): Decimal =
    if (that.isZero) null else Decimal(toJavaBigDecimal.divide(that.toJavaBigDecimal))

  def % (that: Decimal): Decimal =
    if (that.isZero) null else Decimal(toJavaBigDecimal.remainder(that.toJavaBigDecimal))
=======
  def + (that: Decimal): Decimal = {
    if (decimalVal.eq(null) && that.decimalVal.eq(null) && scale == that.scale) {
      Decimal(longVal + that.longVal, Math.max(precision, that.precision), scale)
    } else {
      Decimal(toBigDecimal + that.toBigDecimal, precision, scale)
    }
  }

  def - (that: Decimal): Decimal = {
    if (decimalVal.eq(null) && that.decimalVal.eq(null) && scale == that.scale) {
      Decimal(longVal - that.longVal, Math.max(precision, that.precision), scale)
    } else {
      Decimal(toBigDecimal - that.toBigDecimal, precision, scale)
    }
  }

  // HiveTypeCoercion will take care of the precision, scale of result
  def * (that: Decimal): Decimal =
    Decimal(toJavaBigDecimal.multiply(that.toJavaBigDecimal, MATH_CONTEXT))

  def / (that: Decimal): Decimal =
    if (that.isZero) null else Decimal(toJavaBigDecimal.divide(that.toJavaBigDecimal, MATH_CONTEXT))

  def % (that: Decimal): Decimal =
    if (that.isZero) null
    else Decimal(toJavaBigDecimal.remainder(that.toJavaBigDecimal, MATH_CONTEXT))
>>>>>>> 33bae585

  def remainder(that: Decimal): Decimal = this % that

  def unary_- : Decimal = {
    if (decimalVal.ne(null)) {
<<<<<<< HEAD
      Decimal(decimalVal.negate())
=======
      Decimal(-decimalVal, precision, scale)
>>>>>>> 33bae585
    } else {
      Decimal(-longVal, precision, scale)
    }
  }

  def abs: Decimal = if (this.compare(Decimal.ZERO) < 0) this.unary_- else this
}

object Decimal {
  private val ROUNDING_MODE = BigDecimal.RoundingMode.HALF_UP

  /** Maximum number of decimal digits a Long can represent */
  val MAX_LONG_DIGITS = 18

  private val POW_10 = Array.tabulate[Long](MAX_LONG_DIGITS + 1)(i => math.pow(10, i).toLong)

  private val BIG_DEC_ZERO: JavaBigDecimal = JavaBigDecimal.valueOf(0)

  private val MATH_CONTEXT = new MathContext(DecimalType.MAX_PRECISION, RoundingMode.HALF_UP)

  private[sql] val ZERO = Decimal(0)
  private[sql] val ONE = Decimal(1)

  def apply(value: Double): Decimal = new Decimal().set(value)

  def apply(value: Long): Decimal = new Decimal().set(value)

  def apply(value: Int): Decimal = new Decimal().set(value)

  def apply(value: BigDecimal): Decimal = new Decimal().set(value)

  def apply(value: JavaBigDecimal): Decimal = new Decimal().set(value)

  def apply(value: BigDecimal, precision: Int, scale: Int): Decimal =
    new Decimal().set(value, precision, scale)

  def apply(value: java.math.BigDecimal, precision: Int, scale: Int): Decimal =
    new Decimal().set(value, precision, scale)

  def apply(unscaled: Long, precision: Int, scale: Int): Decimal =
    new Decimal().set(unscaled, precision, scale)

  def apply(value: String): Decimal = new Decimal().set(BigDecimal(value))

  // Evidence parameters for Decimal considered either as Fractional or Integral. We provide two
  // parameters inheriting from a common trait since both traits define mkNumericOps.
  // See scala.math's Numeric.scala for examples for Scala's built-in types.

  /** Common methods for Decimal evidence parameters */
  private[sql] trait DecimalIsConflicted extends Numeric[Decimal] {
    override def plus(x: Decimal, y: Decimal): Decimal = x + y
    override def times(x: Decimal, y: Decimal): Decimal = x * y
    override def minus(x: Decimal, y: Decimal): Decimal = x - y
    override def negate(x: Decimal): Decimal = -x
    override def toDouble(x: Decimal): Double = x.toDouble
    override def toFloat(x: Decimal): Float = x.toFloat
    override def toInt(x: Decimal): Int = x.toInt
    override def toLong(x: Decimal): Long = x.toLong
    override def fromInt(x: Int): Decimal = new Decimal().set(x)
    override def compare(x: Decimal, y: Decimal): Int = x.compare(y)
  }

  /** A [[scala.math.Fractional]] evidence parameter for Decimals. */
  private[sql] object DecimalIsFractional extends DecimalIsConflicted with Fractional[Decimal] {
    override def div(x: Decimal, y: Decimal): Decimal = x / y
  }

  /** A [[scala.math.Integral]] evidence parameter for Decimals. */
  private[sql] object DecimalAsIfIntegral extends DecimalIsConflicted with Integral[Decimal] {
    override def quot(x: Decimal, y: Decimal): Decimal = x / y
    override def rem(x: Decimal, y: Decimal): Decimal = x % y
  }
}<|MERGE_RESOLUTION|>--- conflicted
+++ resolved
@@ -17,11 +17,8 @@
 
 package org.apache.spark.sql.types
 
-<<<<<<< HEAD
 import java.math.{BigDecimal => JavaBigDecimal}
-=======
 import java.math.{RoundingMode, MathContext}
->>>>>>> 33bae585
 
 import org.apache.spark.annotation.DeveloperApi
 
@@ -267,19 +264,6 @@
 
   def isZero: Boolean = if (decimalVal.ne(null)) decimalVal == BIG_DEC_ZERO else longVal == 0
 
-<<<<<<< HEAD
-  def + (that: Decimal): Decimal = Decimal(toJavaBigDecimal.add(that.toJavaBigDecimal))
-
-  def - (that: Decimal): Decimal = Decimal(toJavaBigDecimal.subtract(that.toJavaBigDecimal))
-
-  def * (that: Decimal): Decimal = Decimal(toJavaBigDecimal.multiply(that.toJavaBigDecimal))
-
-  def / (that: Decimal): Decimal =
-    if (that.isZero) null else Decimal(toJavaBigDecimal.divide(that.toJavaBigDecimal))
-
-  def % (that: Decimal): Decimal =
-    if (that.isZero) null else Decimal(toJavaBigDecimal.remainder(that.toJavaBigDecimal))
-=======
   def + (that: Decimal): Decimal = {
     if (decimalVal.eq(null) && that.decimalVal.eq(null) && scale == that.scale) {
       Decimal(longVal + that.longVal, Math.max(precision, that.precision), scale)
@@ -306,17 +290,12 @@
   def % (that: Decimal): Decimal =
     if (that.isZero) null
     else Decimal(toJavaBigDecimal.remainder(that.toJavaBigDecimal, MATH_CONTEXT))
->>>>>>> 33bae585
 
   def remainder(that: Decimal): Decimal = this % that
 
   def unary_- : Decimal = {
     if (decimalVal.ne(null)) {
-<<<<<<< HEAD
-      Decimal(decimalVal.negate())
-=======
       Decimal(-decimalVal, precision, scale)
->>>>>>> 33bae585
     } else {
       Decimal(-longVal, precision, scale)
     }
