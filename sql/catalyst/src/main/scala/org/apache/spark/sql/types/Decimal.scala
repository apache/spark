/*
 * Licensed to the Apache Software Foundation (ASF) under one or more
 * contributor license agreements.  See the NOTICE file distributed with
 * this work for additional information regarding copyright ownership.
 * The ASF licenses this file to You under the Apache License, Version 2.0
 * (the "License"); you may not use this file except in compliance with
 * the License.  You may obtain a copy of the License at
 *
 *    http://www.apache.org/licenses/LICENSE-2.0
 *
 * Unless required by applicable law or agreed to in writing, software
 * distributed under the License is distributed on an "AS IS" BASIS,
 * WITHOUT WARRANTIES OR CONDITIONS OF ANY KIND, either express or implied.
 * See the License for the specific language governing permissions and
 * limitations under the License.
 */

package org.apache.spark.sql.types

import java.math.{BigInteger, MathContext, RoundingMode}

import org.apache.spark.annotation.DeveloperApi

/**
 * A mutable implementation of BigDecimal that can hold a Long if values are small enough.
 *
 * The semantics of the fields are as follows:
 * - _precision and _scale represent the SQL precision and scale we are looking for
 * - If decimalVal is set, it represents the whole decimal value
 * - Otherwise, the decimal value is longVal / (10 ** _scale)
 */
final class Decimal extends Ordered[Decimal] with Serializable {
  import org.apache.spark.sql.types.Decimal._

  private var decimalVal: BigDecimal = null
  private var longVal: Long = 0L
  private var _precision: Int = 1
  private var _scale: Int = 0

  def precision: Int = _precision
  def scale: Int = _scale

  /**
   * Set this Decimal to the given Long. Will have precision 20 and scale 0.
   */
  def set(longVal: Long): Decimal = {
    if (longVal <= -POW_10(MAX_LONG_DIGITS) || longVal >= POW_10(MAX_LONG_DIGITS)) {
      // We can't represent this compactly as a long without risking overflow
      this.decimalVal = BigDecimal(longVal)
      this.longVal = 0L
    } else {
      this.decimalVal = null
      this.longVal = longVal
    }
    this._precision = 20
    this._scale = 0
    this
  }

  /**
   * Set this Decimal to the given Int. Will have precision 10 and scale 0.
   */
  def set(intVal: Int): Decimal = {
    this.decimalVal = null
    this.longVal = intVal
    this._precision = 10
    this._scale = 0
    this
  }

  /**
   * Set this Decimal to the given unscaled Long, with a given precision and scale.
   */
  def set(unscaled: Long, precision: Int, scale: Int): Decimal = {
    if (setOrNull(unscaled, precision, scale) == null) {
      throw new IllegalArgumentException("Unscaled value too large for precision")
    }
    this
  }

  /**
   * Set this Decimal to the given unscaled Long, with a given precision and scale,
   * and return it, or return null if it cannot be set due to overflow.
   */
  def setOrNull(unscaled: Long, precision: Int, scale: Int): Decimal = {
    if (unscaled <= -POW_10(MAX_LONG_DIGITS) || unscaled >= POW_10(MAX_LONG_DIGITS)) {
      // We can't represent this compactly as a long without risking overflow
      if (precision < 19) {
        return null  // Requested precision is too low to represent this value
      }
      this.decimalVal = BigDecimal(unscaled, scale)
      this.longVal = 0L
    } else {
      val p = POW_10(math.min(precision, MAX_LONG_DIGITS))
      if (unscaled <= -p || unscaled >= p) {
        return null  // Requested precision is too low to represent this value
      }
      this.decimalVal = null
      this.longVal = unscaled
    }
    this._precision = precision
    this._scale = scale
    this
  }

  /**
   * Set this Decimal to the given BigDecimal value, with a given precision and scale.
   */
  def set(decimal: BigDecimal, precision: Int, scale: Int): Decimal = {
    this.decimalVal = decimal.setScale(scale, ROUND_HALF_UP)
    require(
      decimalVal.precision <= precision,
      s"Decimal precision ${decimalVal.precision} exceeds max precision $precision")
    this.longVal = 0L
    this._precision = precision
    this._scale = scale
    this
  }

  /**
   * Set this Decimal to the given BigDecimal value, inheriting its precision and scale.
   */
  def set(decimal: BigDecimal): Decimal = {
    this.decimalVal = decimal
    this.longVal = 0L
    this._precision = decimal.precision
    this._scale = decimal.scale
    this
  }

  /**
   * Set this Decimal to the given BigInteger value. Will have precision 38 and scale 0.
   */
  def set(bigintval: BigInteger): Decimal = {
    try {
      this.decimalVal = null
      this.longVal = bigintval.longValueExact()
      this._precision = DecimalType.MAX_PRECISION
      this._scale = 0
      this
    }
    catch {
      case e: ArithmeticException =>
        throw new IllegalArgumentException(s"BigInteger ${bigintval} too large for decimal")
     }
  }

  /**
   * Set this Decimal to the given Decimal value.
   */
  def set(decimal: Decimal): Decimal = {
    this.decimalVal = decimal.decimalVal
    this.longVal = decimal.longVal
    this._precision = decimal._precision
    this._scale = decimal._scale
    this
  }

  def toBigDecimal: BigDecimal = {
    if (decimalVal.ne(null)) {
      decimalVal
    } else {
      BigDecimal(longVal, _scale)
    }
  }

  def toJavaBigDecimal: java.math.BigDecimal = {
    if (decimalVal.ne(null)) {
      decimalVal.underlying()
    } else {
      java.math.BigDecimal.valueOf(longVal, _scale)
    }
  }

  def toScalaBigInt: BigInt = BigInt(toLong)

  def toJavaBigInteger: java.math.BigInteger = java.math.BigInteger.valueOf(toLong)

  def toUnscaledLong: Long = {
    if (decimalVal.ne(null)) {
      decimalVal.underlying().unscaledValue().longValue()
    } else {
      longVal
    }
  }

  override def toString: String = toBigDecimal.toString()

  @DeveloperApi
  def toDebugString: String = {
    if (decimalVal.ne(null)) {
      s"Decimal(expanded,$decimalVal,$precision,$scale})"
    } else {
      s"Decimal(compact,$longVal,$precision,$scale})"
    }
  }

  def toDouble: Double = toBigDecimal.doubleValue()

  def toFloat: Float = toBigDecimal.floatValue()

  def toLong: Long = {
    if (decimalVal.eq(null)) {
      longVal / POW_10(_scale)
    } else {
      decimalVal.longValue()
    }
  }

  def toInt: Int = toLong.toInt

  def toShort: Short = toLong.toShort

  def toByte: Byte = toLong.toByte

  /**
   * Update precision and scale while keeping our value the same, and return true if successful.
   *
   * @return true if successful, false if overflow would occur
   */
  def changePrecision(precision: Int, scale: Int): Boolean = {
    changePrecision(precision, scale, ROUND_HALF_UP)
  }

  def changePrecision(precision: Int, scale: Int, mode: Int): Boolean = mode match {
    case java.math.BigDecimal.ROUND_HALF_UP => changePrecision(precision, scale, ROUND_HALF_UP)
    case java.math.BigDecimal.ROUND_HALF_EVEN => changePrecision(precision, scale, ROUND_HALF_EVEN)
  }

  /**
   * Update precision and scale while keeping our value the same, and return true if successful.
   *
   * @return true if successful, false if overflow would occur
   */
  private[sql] def changePrecision(precision: Int, scale: Int,
                      roundMode: BigDecimal.RoundingMode.Value): Boolean = {
    // fast path for UnsafeProjection
    if (precision == this.precision && scale == this.scale) {
      return true
    }
    // First, update our longVal if we can, or transfer over to using a BigDecimal
    if (decimalVal.eq(null)) {
      if (scale < _scale) {
        // Easier case: we just need to divide our scale down
        val diff = _scale - scale
        val droppedDigits = longVal % POW_10(diff)
        longVal /= POW_10(diff)
        if (math.abs(droppedDigits) * 2 >= POW_10(diff)) {
          longVal += (if (longVal < 0) -1L else 1L)
        }
      } else if (scale > _scale) {
        // We might be able to multiply longVal by a power of 10 and not overflow, but if not,
        // switch to using a BigDecimal
        val diff = scale - _scale
        val p = POW_10(math.max(MAX_LONG_DIGITS - diff, 0))
        if (diff <= MAX_LONG_DIGITS && longVal > -p && longVal < p) {
          // Multiplying longVal by POW_10(diff) will still keep it below MAX_LONG_DIGITS
          longVal *= POW_10(diff)
        } else {
          // Give up on using Longs; switch to BigDecimal, which we'll modify below
          decimalVal = BigDecimal(longVal, _scale)
        }
      }
      // In both cases, we will check whether our precision is okay below
    }

    if (decimalVal.ne(null)) {
      // We get here if either we started with a BigDecimal, or we switched to one because we would
      // have overflowed our Long; in either case we must rescale decimalVal to the new scale.
      val newVal = decimalVal.setScale(scale, roundMode)
      if (newVal.precision > precision) {
        return false
      }
      decimalVal = newVal
    } else {
      // We're still using Longs, but we should check whether we match the new precision
      val p = POW_10(math.min(precision, MAX_LONG_DIGITS))
      if (longVal <= -p || longVal >= p) {
        // Note that we shouldn't have been able to fix this by switching to BigDecimal
        return false
      }
    }

    _precision = precision
    _scale = scale
    true
  }

  override def clone(): Decimal = new Decimal().set(this)

  override def compare(other: Decimal): Int = {
    if (decimalVal.eq(null) && other.decimalVal.eq(null) && _scale == other._scale) {
      if (longVal < other.longVal) -1 else if (longVal == other.longVal) 0 else 1
    } else {
      toBigDecimal.compare(other.toBigDecimal)
    }
  }

  override def equals(other: Any): Boolean = other match {
    case d: Decimal =>
      compare(d) == 0
    case _ =>
      false
  }

  override def hashCode(): Int = toBigDecimal.hashCode()

  def isZero: Boolean = if (decimalVal.ne(null)) decimalVal == BIG_DEC_ZERO else longVal == 0

  def + (that: Decimal): Decimal = {
    if (decimalVal.eq(null) && that.decimalVal.eq(null) && scale == that.scale) {
      Decimal(longVal + that.longVal, Math.max(precision, that.precision), scale)
    } else {
      Decimal(toBigDecimal + that.toBigDecimal)
    }
  }

  def - (that: Decimal): Decimal = {
    if (decimalVal.eq(null) && that.decimalVal.eq(null) && scale == that.scale) {
      Decimal(longVal - that.longVal, Math.max(precision, that.precision), scale)
    } else {
      Decimal(toBigDecimal - that.toBigDecimal)
    }
  }

  // HiveTypeCoercion will take care of the precision, scale of result
  def * (that: Decimal): Decimal =
    Decimal(toJavaBigDecimal.multiply(that.toJavaBigDecimal, MATH_CONTEXT))

  def / (that: Decimal): Decimal =
    if (that.isZero) null else Decimal(toJavaBigDecimal.divide(that.toJavaBigDecimal, MATH_CONTEXT))

  def % (that: Decimal): Decimal =
    if (that.isZero) null
    else Decimal(toJavaBigDecimal.remainder(that.toJavaBigDecimal, MATH_CONTEXT))

  def remainder(that: Decimal): Decimal = this % that

  def unary_- : Decimal = {
    if (decimalVal.ne(null)) {
      Decimal(-decimalVal, precision, scale)
    } else {
      Decimal(-longVal, precision, scale)
    }
  }

  def abs: Decimal = if (this.compare(Decimal.ZERO) < 0) this.unary_- else this

  def floor: Decimal = if (scale == 0) this else {
    val value = this.clone()
    value.changePrecision(
      DecimalType.bounded(precision - scale + 1, 0).precision, 0, ROUND_FLOOR)
    value
  }

  def ceil: Decimal = if (scale == 0) this else {
    val value = this.clone()
    value.changePrecision(
      DecimalType.bounded(precision - scale + 1, 0).precision, 0, ROUND_CEILING)
    value
  }
}

object Decimal {
  val ROUND_HALF_UP = BigDecimal.RoundingMode.HALF_UP
  val ROUND_HALF_EVEN = BigDecimal.RoundingMode.HALF_EVEN
  val ROUND_CEILING = BigDecimal.RoundingMode.CEILING
  val ROUND_FLOOR = BigDecimal.RoundingMode.FLOOR

  /** Maximum number of decimal digits a Int can represent */
  val MAX_INT_DIGITS = 9

  /** Maximum number of decimal digits a Long can represent */
  val MAX_LONG_DIGITS = 18

  private val POW_10 = Array.tabulate[Long](MAX_LONG_DIGITS + 1)(i => math.pow(10, i).toLong)

  private val BIG_DEC_ZERO = BigDecimal(0)

  private val MATH_CONTEXT = new MathContext(DecimalType.MAX_PRECISION, RoundingMode.HALF_UP)

  private[sql] val ZERO = Decimal(0)
  private[sql] val ONE = Decimal(1)

  def apply(value: Double): Decimal = new Decimal().set(value)

  def apply(value: Long): Decimal = new Decimal().set(value)

  def apply(value: Int): Decimal = new Decimal().set(value)

  def apply(value: BigDecimal): Decimal = new Decimal().set(value)

  def apply(value: java.math.BigDecimal): Decimal = new Decimal().set(value)

  def apply(value: java.math.BigInteger): Decimal = new Decimal().set(value)

  def apply(value: scala.math.BigInt): Decimal = new Decimal().set(value.bigInteger)

  def apply(value: BigDecimal, precision: Int, scale: Int): Decimal =
    new Decimal().set(value, precision, scale)

  def apply(value: java.math.BigDecimal, precision: Int, scale: Int): Decimal =
    new Decimal().set(value, precision, scale)

  def apply(unscaled: Long, precision: Int, scale: Int): Decimal =
    new Decimal().set(unscaled, precision, scale)

  def apply(value: String): Decimal = new Decimal().set(BigDecimal(value))

  // This is used for RowEncoder to handle Decimal inside external row.
  def fromDecimal(value: Any): Decimal = {
    value match {
      case j: java.math.BigDecimal => apply(j)
<<<<<<< HEAD
      case d: BigDecimal => apply(d)
=======
      case k: scala.math.BigInt => apply(k)
      case l: java.math.BigInteger => apply(l)
>>>>>>> 54cfc24b
      case d: Decimal => d
    }
  }

  /**
   * Creates a decimal from unscaled, precision and scale without checking the bounds.
   */
  def createUnsafe(unscaled: Long, precision: Int, scale: Int): Decimal = {
    val dec = new Decimal()
    dec.longVal = unscaled
    dec._precision = precision
    dec._scale = scale
    dec
  }

  // Evidence parameters for Decimal considered either as Fractional or Integral. We provide two
  // parameters inheriting from a common trait since both traits define mkNumericOps.
  // See scala.math's Numeric.scala for examples for Scala's built-in types.

  /** Common methods for Decimal evidence parameters */
  private[sql] trait DecimalIsConflicted extends Numeric[Decimal] {
    override def plus(x: Decimal, y: Decimal): Decimal = x + y
    override def times(x: Decimal, y: Decimal): Decimal = x * y
    override def minus(x: Decimal, y: Decimal): Decimal = x - y
    override def negate(x: Decimal): Decimal = -x
    override def toDouble(x: Decimal): Double = x.toDouble
    override def toFloat(x: Decimal): Float = x.toFloat
    override def toInt(x: Decimal): Int = x.toInt
    override def toLong(x: Decimal): Long = x.toLong
    override def fromInt(x: Int): Decimal = new Decimal().set(x)
    override def compare(x: Decimal, y: Decimal): Int = x.compare(y)
  }

  /** A [[scala.math.Fractional]] evidence parameter for Decimals. */
  private[sql] object DecimalIsFractional extends DecimalIsConflicted with Fractional[Decimal] {
    override def div(x: Decimal, y: Decimal): Decimal = x / y
  }

  /** A [[scala.math.Integral]] evidence parameter for Decimals. */
  private[sql] object DecimalAsIfIntegral extends DecimalIsConflicted with Integral[Decimal] {
    override def quot(x: Decimal, y: Decimal): Decimal = x / y
    override def rem(x: Decimal, y: Decimal): Decimal = x % y
  }
}<|MERGE_RESOLUTION|>--- conflicted
+++ resolved
@@ -411,12 +411,9 @@
   def fromDecimal(value: Any): Decimal = {
     value match {
       case j: java.math.BigDecimal => apply(j)
-<<<<<<< HEAD
       case d: BigDecimal => apply(d)
-=======
       case k: scala.math.BigInt => apply(k)
       case l: java.math.BigInteger => apply(l)
->>>>>>> 54cfc24b
       case d: Decimal => d
     }
   }
