/*
 * Licensed to the Apache Software Foundation (ASF) under one or more
 * contributor license agreements.  See the NOTICE file distributed with
 * this work for additional information regarding copyright ownership.
 * The ASF licenses this file to You under the Apache License, Version 2.0
 * (the "License"); you may not use this file except in compliance with
 * the License.  You may obtain a copy of the License at
 *
 *    http://www.apache.org/licenses/LICENSE-2.0
 *
 * Unless required by applicable law or agreed to in writing, software
 * distributed under the License is distributed on an "AS IS" BASIS,
 * WITHOUT WARRANTIES OR CONDITIONS OF ANY KIND, either express or implied.
 * See the License for the specific language governing permissions and
 * limitations under the License.
 */

package org.apache.spark.sql.catalyst.optimizer

import org.apache.spark.sql.catalyst.expressions._
import org.apache.spark.sql.catalyst.plans.logical.{Aggregate, LogicalPlan}
import org.apache.spark.sql.catalyst.rules.Rule
import org.apache.spark.sql.types.StructType

/**
 * Simplify redundant [[CreateNamedStruct]], [[CreateArray]] and [[CreateMap]] expressions.
 */
object SimplifyExtractValueOps extends Rule[LogicalPlan] {
  override def apply(plan: LogicalPlan): LogicalPlan = plan transform {
    // One place where this optimization is invalid is an aggregation where the select
    // list expression is a function of a grouping expression:
    //
    // SELECT struct(a,b).a FROM tbl GROUP BY struct(a,b)
    //
    // cannot be simplified to SELECT a FROM tbl GROUP BY struct(a,b). So just skip this
    // optimization for Aggregates (although this misses some cases where the optimization
    // can be made).
    case a: Aggregate => a
    case p => p.transformExpressionsUp {
      // Remove redundant field extraction.
      case GetStructField(createNamedStruct: CreateNamedStruct, ordinal, _) =>
        createNamedStruct.valExprs(ordinal)
<<<<<<< HEAD
      case GetStructField(w @ WithFields(struct, names, valExprs), ordinal, maybeName) =>
        val name = w.dataType(ordinal).name
        val matches = names.zip(valExprs).filter(_._1 == name)
        if (matches.nonEmpty) {
          // return last matching element as that is the final value for the field being extracted.
          // For example, if a user submits a query like this:
          // `$"struct_col".withField("b", lit(1)).withField("b", lit(2)).getField("b")`
          // we want to return `lit(2)` (and not `lit(1)`).
          val expr = matches.last._2
          if (struct.nullable) {
            If(IsNull(struct), Literal(null, expr.dataType), expr)
          } else {
            expr
          }
        } else {
          GetStructField(struct, ordinal, maybeName)
=======
      case GetStructField(u: UpdateFields, ordinal, _)if !u.structExpr.isInstanceOf[UpdateFields] =>
        val structExpr = u.structExpr
        u.newExprs(ordinal) match {
          // if the struct itself is null, then any value extracted from it (expr) will be null
          // so we don't need to wrap expr in If(IsNull(struct), Literal(null, expr.dataType), expr)
          case expr: GetStructField if expr.child.semanticEquals(structExpr) => expr
          case expr => If(IsNull(structExpr), Literal(null, expr.dataType), expr)
>>>>>>> 2c4599db
        }
      // Remove redundant array indexing.
      case GetArrayStructFields(CreateArray(elems, useStringTypeWhenEmpty), field, ordinal, _, _) =>
        // Instead of selecting the field on the entire array, select it from each member
        // of the array. Pushing down the operation this way may open other optimizations
        // opportunities (i.e. struct(...,x,...).x)
        CreateArray(elems.map(GetStructField(_, ordinal, Some(field.name))), useStringTypeWhenEmpty)

      // Remove redundant map lookup.
      case ga @ GetArrayItem(CreateArray(elems, _), IntegerLiteral(idx)) =>
        // Instead of creating the array and then selecting one row, remove array creation
        // altogether.
        if (idx >= 0 && idx < elems.size) {
          // valid index
          elems(idx)
        } else {
          // out of bounds, mimic the runtime behavior and return null
          Literal(null, ga.dataType)
        }
      case GetMapValue(CreateMap(elems, _), key) => CaseKeyWhen(key, elems)
    }
  }
}<|MERGE_RESOLUTION|>--- conflicted
+++ resolved
@@ -40,32 +40,18 @@
       // Remove redundant field extraction.
       case GetStructField(createNamedStruct: CreateNamedStruct, ordinal, _) =>
         createNamedStruct.valExprs(ordinal)
-<<<<<<< HEAD
-      case GetStructField(w @ WithFields(struct, names, valExprs), ordinal, maybeName) =>
-        val name = w.dataType(ordinal).name
-        val matches = names.zip(valExprs).filter(_._1 == name)
-        if (matches.nonEmpty) {
-          // return last matching element as that is the final value for the field being extracted.
-          // For example, if a user submits a query like this:
-          // `$"struct_col".withField("b", lit(1)).withField("b", lit(2)).getField("b")`
-          // we want to return `lit(2)` (and not `lit(1)`).
-          val expr = matches.last._2
-          if (struct.nullable) {
-            If(IsNull(struct), Literal(null, expr.dataType), expr)
-          } else {
-            expr
-          }
-        } else {
-          GetStructField(struct, ordinal, maybeName)
-=======
       case GetStructField(u: UpdateFields, ordinal, _)if !u.structExpr.isInstanceOf[UpdateFields] =>
         val structExpr = u.structExpr
         u.newExprs(ordinal) match {
           // if the struct itself is null, then any value extracted from it (expr) will be null
           // so we don't need to wrap expr in If(IsNull(struct), Literal(null, expr.dataType), expr)
           case expr: GetStructField if expr.child.semanticEquals(structExpr) => expr
-          case expr => If(IsNull(structExpr), Literal(null, expr.dataType), expr)
->>>>>>> 2c4599db
+          case expr =>
+            if (structExpr.nullable) {
+              If(IsNull(structExpr), Literal(null, expr.dataType), expr)
+            } else {
+              expr
+            }
         }
       // Remove redundant array indexing.
       case GetArrayStructFields(CreateArray(elems, useStringTypeWhenEmpty), field, ordinal, _, _) =>
