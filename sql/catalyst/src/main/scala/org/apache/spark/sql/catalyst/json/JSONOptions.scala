/*
 * Licensed to the Apache Software Foundation (ASF) under one or more
 * contributor license agreements.  See the NOTICE file distributed with
 * this work for additional information regarding copyright ownership.
 * The ASF licenses this file to You under the Apache License, Version 2.0
 * (the "License"); you may not use this file except in compliance with
 * the License.  You may obtain a copy of the License at
 *
 *    http://www.apache.org/licenses/LICENSE-2.0
 *
 * Unless required by applicable law or agreed to in writing, software
 * distributed under the License is distributed on an "AS IS" BASIS,
 * WITHOUT WARRANTIES OR CONDITIONS OF ANY KIND, either express or implied.
 * See the License for the specific language governing permissions and
 * limitations under the License.
 */

package org.apache.spark.sql.catalyst.json

import java.nio.charset.StandardCharsets
import java.util.{Locale, TimeZone}

import com.fasterxml.jackson.core.{JsonFactory, JsonParser}
import org.apache.commons.lang3.time.FastDateFormat

import org.apache.spark.internal.Logging
import org.apache.spark.sql.catalyst.util._

/**
 * Options for parsing JSON data into Spark SQL rows.
 *
 * Most of these map directly to Jackson's internal options, specified in [[JsonParser.Feature]].
 */
private[sql] class JSONOptions(
    @transient private val parameters: CaseInsensitiveMap[String],
    defaultTimeZoneId: String,
    defaultColumnNameOfCorruptRecord: String)
  extends Logging with Serializable  {

  def this(
    parameters: Map[String, String],
    defaultTimeZoneId: String,
    defaultColumnNameOfCorruptRecord: String = "") = {
      this(
        CaseInsensitiveMap(parameters),
        defaultTimeZoneId,
        defaultColumnNameOfCorruptRecord)
  }

  val samplingRatio =
    parameters.get("samplingRatio").map(_.toDouble).getOrElse(1.0)
  val primitivesAsString =
    parameters.get("primitivesAsString").map(_.toBoolean).getOrElse(false)
  val prefersDecimal =
    parameters.get("prefersDecimal").map(_.toBoolean).getOrElse(false)
  val allowComments =
    parameters.get("allowComments").map(_.toBoolean).getOrElse(false)
  val allowUnquotedFieldNames =
    parameters.get("allowUnquotedFieldNames").map(_.toBoolean).getOrElse(false)
  val allowSingleQuotes =
    parameters.get("allowSingleQuotes").map(_.toBoolean).getOrElse(true)
  val allowNumericLeadingZeros =
    parameters.get("allowNumericLeadingZeros").map(_.toBoolean).getOrElse(false)
  val allowNonNumericNumbers =
    parameters.get("allowNonNumericNumbers").map(_.toBoolean).getOrElse(true)
  val allowBackslashEscapingAnyCharacter =
    parameters.get("allowBackslashEscapingAnyCharacter").map(_.toBoolean).getOrElse(false)
  private val allowUnquotedControlChars =
    parameters.get("allowUnquotedControlChars").map(_.toBoolean).getOrElse(false)
  val compressionCodec = parameters.get("compression").map(CompressionCodecs.getCodecClassName)
  val parseMode: ParseMode =
    parameters.get("mode").map(ParseMode.fromString).getOrElse(PermissiveMode)
  val columnNameOfCorruptRecord =
    parameters.getOrElse("columnNameOfCorruptRecord", defaultColumnNameOfCorruptRecord)

  val timeZone: TimeZone = DateTimeUtils.getTimeZone(
    parameters.getOrElse(DateTimeUtils.TIMEZONE_OPTION, defaultTimeZoneId))

  // Uses `FastDateFormat` which can be direct replacement for `SimpleDateFormat` and thread-safe.
  val dateFormat: FastDateFormat =
    FastDateFormat.getInstance(parameters.getOrElse("dateFormat", "yyyy-MM-dd"), Locale.US)

  val timestampFormat: FastDateFormat =
    FastDateFormat.getInstance(
      parameters.getOrElse("timestampFormat", "yyyy-MM-dd'T'HH:mm:ss.SSSXXX"), timeZone, Locale.US)

  val multiLine = parameters.get("multiLine").map(_.toBoolean).getOrElse(false)

<<<<<<< HEAD
  /**
   * A sequence of bytes between two consecutive json records.
   */
  val lineSeparator: Option[String] = parameters.get("lineSep")

  /**
   * Standard charset name. For example UTF-8, UTF-16 and UTF-32.
   * If charset is not specified (None), it will be detected automatically.
   */
  val charset: Option[String] = parameters.get("charset")
    .orElse(parameters.get("encoding")).map { cs =>
      if (multiLine == false && cs != "UTF-8" && lineSeparator.isEmpty) {
        throw new IllegalArgumentException(
          s"""Please, set the 'lineSep' option for the given charset $cs.
             |Example: .option("lineSep", "|^|")
             |Note: lineSep can be detected automatically for UTF-8 only.""".stripMargin
        )
      }
      cs
  }

  val lineSeparatorInRead: Option[Array[Byte]] = lineSeparator.map { lineSep =>
    lineSep.getBytes(charset.getOrElse("UTF-8"))
  }
=======
  val lineSeparator: Option[String] = parameters.get("lineSep").map { sep =>
    require(sep.nonEmpty, "'lineSep' cannot be an empty string.")
    sep
  }
  // Note that the option 'lineSep' uses a different default value in read and write.
  val lineSeparatorInRead: Option[Array[Byte]] =
    lineSeparator.map(_.getBytes(StandardCharsets.UTF_8))
  // Note that JSON uses writer with UTF-8 charset. This string will be written out as UTF-8.
>>>>>>> 505480cb
  val lineSeparatorInWrite: String = lineSeparator.getOrElse("\n")

  /** Sets config options on a Jackson [[JsonFactory]]. */
  def setJacksonOptions(factory: JsonFactory): Unit = {
    factory.configure(JsonParser.Feature.ALLOW_COMMENTS, allowComments)
    factory.configure(JsonParser.Feature.ALLOW_UNQUOTED_FIELD_NAMES, allowUnquotedFieldNames)
    factory.configure(JsonParser.Feature.ALLOW_SINGLE_QUOTES, allowSingleQuotes)
    factory.configure(JsonParser.Feature.ALLOW_NUMERIC_LEADING_ZEROS, allowNumericLeadingZeros)
    factory.configure(JsonParser.Feature.ALLOW_NON_NUMERIC_NUMBERS, allowNonNumericNumbers)
    factory.configure(JsonParser.Feature.ALLOW_BACKSLASH_ESCAPING_ANY_CHARACTER,
      allowBackslashEscapingAnyCharacter)
    factory.configure(JsonParser.Feature.ALLOW_UNQUOTED_CONTROL_CHARS, allowUnquotedControlChars)
  }

  def getTextOptions: Map[String, String] = {
    Map[String, String]() ++ charset.map("charset" -> _) ++ lineSeparator.map("lineSep" -> _)
  }
}<|MERGE_RESOLUTION|>--- conflicted
+++ resolved
@@ -86,7 +86,6 @@
 
   val multiLine = parameters.get("multiLine").map(_.toBoolean).getOrElse(false)
 
-<<<<<<< HEAD
   /**
    * A sequence of bytes between two consecutive json records.
    */
@@ -111,16 +110,6 @@
   val lineSeparatorInRead: Option[Array[Byte]] = lineSeparator.map { lineSep =>
     lineSep.getBytes(charset.getOrElse("UTF-8"))
   }
-=======
-  val lineSeparator: Option[String] = parameters.get("lineSep").map { sep =>
-    require(sep.nonEmpty, "'lineSep' cannot be an empty string.")
-    sep
-  }
-  // Note that the option 'lineSep' uses a different default value in read and write.
-  val lineSeparatorInRead: Option[Array[Byte]] =
-    lineSeparator.map(_.getBytes(StandardCharsets.UTF_8))
-  // Note that JSON uses writer with UTF-8 charset. This string will be written out as UTF-8.
->>>>>>> 505480cb
   val lineSeparatorInWrite: String = lineSeparator.getOrElse("\n")
 
   /** Sets config options on a Jackson [[JsonFactory]]. */
