/*
 * Licensed to the Apache Software Foundation (ASF) under one or more
 * contributor license agreements.  See the NOTICE file distributed with
 * this work for additional information regarding copyright ownership.
 * The ASF licenses this file to You under the Apache License, Version 2.0
 * (the "License"); you may not use this file except in compliance with
 * the License.  You may obtain a copy of the License at
 *
 *    http://www.apache.org/licenses/LICENSE-2.0
 *
 * Unless required by applicable law or agreed to in writing, software
 * distributed under the License is distributed on an "AS IS" BASIS,
 * WITHOUT WARRANTIES OR CONDITIONS OF ANY KIND, either express or implied.
 * See the License for the specific language governing permissions and
 * limitations under the License.
 */

package org.apache.spark.sql.catalyst.expressions

import java.lang.{Long => JLong}

import org.apache.spark.sql.catalyst
import org.apache.spark.sql.catalyst.expressions.codegen._
import org.apache.spark.sql.types.{DataType, DoubleType, LongType, StringType}
import org.apache.spark.unsafe.types.UTF8String

/**
 * A leaf expression specifically for math constants. Math constants expect no input.
 * @param c The math constant.
 * @param name The short name of the function
 */
abstract class LeafMathExpression(c: Double, name: String)
  extends LeafExpression with Serializable {
  self: Product =>

  override def dataType: DataType = DoubleType
  override def foldable: Boolean = true
  override def nullable: Boolean = false
  override def toString: String = s"$name()"

  override def eval(input: InternalRow): Any = c

  override def genCode(ctx: CodeGenContext, ev: GeneratedExpressionCode): String = {
    s"""
      boolean ${ev.isNull} = false;
      ${ctx.javaType(dataType)} ${ev.primitive} = java.lang.Math.$name;
    """
  }
}

/**
 * A unary expression specifically for math functions. Math Functions expect a specific type of
 * input format, therefore these functions extend `ExpectsInputTypes`.
 * @param f The math function.
 * @param name The short name of the function
 */
abstract class UnaryMathExpression(f: Double => Double, name: String)
  extends UnaryExpression with Serializable with ExpectsInputTypes {
  self: Product =>

  override def expectedChildTypes: Seq[DataType] = Seq(DoubleType)
  override def dataType: DataType = DoubleType
  override def foldable: Boolean = child.foldable
  override def nullable: Boolean = true
  override def toString: String = s"$name($child)"

  override def eval(input: InternalRow): Any = {
    val evalE = child.eval(input)
    if (evalE == null) {
      null
    } else {
      f(evalE.asInstanceOf[Double])
    }
  }

  // name of function in java.lang.Math
  def funcName: String = name.toLowerCase

  override def genCode(ctx: CodeGenContext, ev: GeneratedExpressionCode): String = {
    val eval = child.gen(ctx)
    eval.code + s"""
      boolean ${ev.isNull} = ${eval.isNull};
      ${ctx.javaType(dataType)} ${ev.primitive} = ${ctx.defaultValue(dataType)};
      if (!${ev.isNull}) {
        ${ev.primitive} = java.lang.Math.${funcName}(${eval.primitive});
      }
    """
  }
}

/**
 * A expression specifically for unary log functions.
 * @param f The math function for non codegen evaluation
 * @param name The short name of the log function
 * @param yAsymptote values less than or equal to yAsymptote are considered eval to null
 */
abstract class UnaryLogarithmExpression(f: Double => Double, name: String, yAsymptote: Double)
  extends UnaryMathExpression(f, name) {
  self: Product =>

  override def eval(input: InternalRow): Any = {
    val evalE = child.eval(input)
    if (evalE == null || evalE.asInstanceOf[Double] <= yAsymptote) {
      null
    } else {
      f(evalE.asInstanceOf[Double])
    }
  }

  override def genCode(ctx: CodeGenContext, ev: GeneratedExpressionCode): String = {
    val eval = child.gen(ctx)
    eval.code + s"""
      boolean ${ev.isNull} = ${eval.isNull} || ${eval.primitive} <= $yAsymptote;
      ${ctx.javaType(dataType)} ${ev.primitive} = ${ctx.defaultValue(dataType)};
      if (!${ev.isNull}) {
        ${ev.primitive} = java.lang.Math.${funcName}(${eval.primitive});
      }
    """
  }
}

/**
 * A binary expression specifically for math functions that take two `Double`s as input and returns
 * a `Double`.
 * @param f The math function.
 * @param name The short name of the function
 */
abstract class BinaryMathExpression(f: (Double, Double) => Double, name: String)
  extends BinaryExpression with Serializable with ExpectsInputTypes { self: Product =>

  override def expectedChildTypes: Seq[DataType] = Seq(DoubleType, DoubleType)

  override def toString: String = s"$name($left, $right)"

  override def dataType: DataType = DoubleType

  override def eval(input: InternalRow): Any = {
    val evalE1 = left.eval(input)
    if (evalE1 == null) {
      null
    } else {
      val evalE2 = right.eval(input)
      if (evalE2 == null) {
        null
      } else {
        f(evalE1.asInstanceOf[Double], evalE2.asInstanceOf[Double])
      }
    }
  }

  def funcName: String = name.toLowerCase

  override def genCode(ctx: CodeGenContext, ev: GeneratedExpressionCode): String = {
    defineCodeGen(ctx, ev, (c1, c2) => s"java.lang.Math.${funcName}($c1, $c2)")
  }
}

////////////////////////////////////////////////////////////////////////////////////////////////////
////////////////////////////////////////////////////////////////////////////////////////////////////
// Leaf math functions
////////////////////////////////////////////////////////////////////////////////////////////////////
////////////////////////////////////////////////////////////////////////////////////////////////////

case class EulerNumber() extends LeafMathExpression(math.E, "E")

case class Pi() extends LeafMathExpression(math.Pi, "PI")

////////////////////////////////////////////////////////////////////////////////////////////////////
////////////////////////////////////////////////////////////////////////////////////////////////////
// Unary math functions
////////////////////////////////////////////////////////////////////////////////////////////////////
////////////////////////////////////////////////////////////////////////////////////////////////////

case class Acos(child: Expression) extends UnaryMathExpression(math.acos, "ACOS")

case class Asin(child: Expression) extends UnaryMathExpression(math.asin, "ASIN")

case class Atan(child: Expression) extends UnaryMathExpression(math.atan, "ATAN")

case class Cbrt(child: Expression) extends UnaryMathExpression(math.cbrt, "CBRT")

case class Ceil(child: Expression) extends UnaryMathExpression(math.ceil, "CEIL")

case class Cos(child: Expression) extends UnaryMathExpression(math.cos, "COS")

case class Cosh(child: Expression) extends UnaryMathExpression(math.cosh, "COSH")

case class Exp(child: Expression) extends UnaryMathExpression(math.exp, "EXP")

case class Expm1(child: Expression) extends UnaryMathExpression(math.expm1, "EXPM1")

case class Floor(child: Expression) extends UnaryMathExpression(math.floor, "FLOOR")

case class Log(child: Expression) extends UnaryLogarithmExpression(math.log, "LOG", 0.0)

case class Log10(child: Expression) extends UnaryLogarithmExpression(math.log10, "LOG10", 0.0)

case class Log1p(child: Expression) extends UnaryLogarithmExpression(math.log1p, "LOG1P", -1.0)

case class Log2(child: Expression)
  extends UnaryLogarithmExpression((x: Double) => math.log(x) / math.log(2), "LOG2", 0.0) {

  override def genCode(ctx: CodeGenContext, ev: GeneratedExpressionCode): String = {
    val eval = child.gen(ctx)
    eval.code + s"""
      boolean ${ev.isNull} = ${eval.isNull} || ${eval.primitive} <= 0.0;
      ${ctx.javaType(dataType)} ${ev.primitive} = ${ctx.defaultValue(dataType)};
      if (!${ev.isNull}) {
        ${ev.primitive} = java.lang.Math.log(${eval.primitive}) / java.lang.Math.log(2);
      }
    """
  }
}

case class Rint(child: Expression) extends UnaryMathExpression(math.rint, "ROUND") {
  override def funcName: String = "rint"
}

case class Signum(child: Expression) extends UnaryMathExpression(math.signum, "SIGNUM")

case class Sin(child: Expression) extends UnaryMathExpression(math.sin, "SIN")

case class Sinh(child: Expression) extends UnaryMathExpression(math.sinh, "SINH")

case class Sqrt(child: Expression) extends UnaryMathExpression(math.sqrt, "SQRT")

case class Tan(child: Expression) extends UnaryMathExpression(math.tan, "TAN")

case class Tanh(child: Expression) extends UnaryMathExpression(math.tanh, "TANH")

case class ToDegrees(child: Expression) extends UnaryMathExpression(math.toDegrees, "DEGREES") {
  override def funcName: String = "toDegrees"
}

case class ToRadians(child: Expression) extends UnaryMathExpression(math.toRadians, "RADIANS") {
  override def funcName: String = "toRadians"
}

case class Bin(child: Expression)
  extends UnaryExpression with Serializable with ExpectsInputTypes {

  val name: String = "BIN"

  override def foldable: Boolean = child.foldable
  override def nullable: Boolean = true
  override def toString: String = s"$name($child)"

  override def expectedChildTypes: Seq[DataType] = Seq(LongType)
  override def dataType: DataType = StringType

  def funcName: String = name.toLowerCase

  override def eval(input: catalyst.InternalRow): Any = {
    val evalE = child.eval(input)
    if (evalE == null) {
      null
    } else {
      UTF8String.fromString(JLong.toBinaryString(evalE.asInstanceOf[Long]))
    }
  }

  override def genCode(ctx: CodeGenContext, ev: GeneratedExpressionCode): String = {
    defineCodeGen(ctx, ev, (c) =>
      s"${ctx.stringType}.fromString(java.lang.Long.toBinaryString($c))")
  }
}

////////////////////////////////////////////////////////////////////////////////////////////////////
////////////////////////////////////////////////////////////////////////////////////////////////////
// Binary math functions
////////////////////////////////////////////////////////////////////////////////////////////////////
////////////////////////////////////////////////////////////////////////////////////////////////////


case class Atan2(left: Expression, right: Expression)
  extends BinaryMathExpression(math.atan2, "ATAN2") {

  override def eval(input: InternalRow): Any = {
    val evalE1 = left.eval(input)
    if (evalE1 == null) {
      null
    } else {
      val evalE2 = right.eval(input)
      if (evalE2 == null) {
        null
      } else {
        // With codegen, the values returned by -0.0 and 0.0 are different. Handled with +0.0
        math.atan2(evalE1.asInstanceOf[Double] + 0.0,
          evalE2.asInstanceOf[Double] + 0.0)
      }
    }
  }

  override def genCode(ctx: CodeGenContext, ev: GeneratedExpressionCode): String = {
    defineCodeGen(ctx, ev, (c1, c2) => s"java.lang.Math.atan2($c1 + 0.0, $c2 + 0.0)")
  }
}

case class Hypot(left: Expression, right: Expression)
  extends BinaryMathExpression(math.hypot, "HYPOT")

case class Pow(left: Expression, right: Expression)
  extends BinaryMathExpression(math.pow, "POWER") {
  override def genCode(ctx: CodeGenContext, ev: GeneratedExpressionCode): String = {
    defineCodeGen(ctx, ev, (c1, c2) => s"java.lang.Math.pow($c1, $c2)")
  }
}

case class Logarithm(left: Expression, right: Expression)
  extends BinaryMathExpression((c1, c2) => math.log(c2) / math.log(c1), "LOG") {
<<<<<<< HEAD
=======

  /**
   * Natural log, i.e. using e as the base.
   */
  def this(child: Expression) = {
    this(EulerNumber(), child)
  }
>>>>>>> a458efc6

  override def eval(input: InternalRow): Any = {
    val evalE1 = left.eval(input)
    if (evalE1 == null || evalE1.asInstanceOf[Double] <= 0.0) {
      null
    } else {
      val evalE2 = right.eval(input)
      if (evalE2 == null || evalE2.asInstanceOf[Double] <= 0.0) {
        null
      } else {
        math.log(evalE2.asInstanceOf[Double]) / math.log(evalE1.asInstanceOf[Double])
      }
    }
  }

  override def genCode(ctx: CodeGenContext, ev: GeneratedExpressionCode): String = {
    val eval1 = left.gen(ctx)
    val eval2 = right.gen(ctx)
    s"""
      ${eval1.code}
      boolean ${ev.isNull} = ${eval1.isNull} || ${eval1.primitive} <= 0.0;
      ${ctx.javaType(dataType)} ${ev.primitive} = ${ctx.defaultValue(dataType)};
      if (${ev.isNull}) {
        ${ev.isNull} = true;
      } else {
        ${eval2.code}
        if (${eval2.isNull} || ${eval2.primitive} <= 0.0) {
          ${ev.isNull} = true;
        } else {
          ${ev.primitive} = java.lang.Math.${funcName}(${eval2.primitive}) /
           java.lang.Math.${funcName}(${eval1.primitive});
        }
      }
    """
  }

  // TODO: Hive's UDFLog doesn't support base in range (0.0, 1.0]
  // If we want just behaves like Hive, use the code below and turn `udf_7` on

//  override def eval(input: InternalRow): Any = {
//    val evalE1 = left.eval(input)
//    val evalE2 = right.eval(input)
//    if (evalE1 == null || evalE2 == null) {
//      null
//    } else {
//      if (evalE1.asInstanceOf[Double] <= 1.0 || evalE2.asInstanceOf[Double] <= 0.0) {
//        null
//      } else {
//        math.log(evalE2.asInstanceOf[Double]) / math.log(evalE1.asInstanceOf[Double])
//      }
//    }
//  }
//
//  override def genCode(ctx: CodeGenContext, ev: GeneratedExpressionCode): String = {
//    val eval1 = left.gen(ctx)
//    val eval2 = right.gen(ctx)
//    s"""
//      ${eval1.code}
//      ${eval2.code}
//      boolean ${ev.isNull} = ${eval1.isNull} || ${eval2.isNull};
//      ${ctx.javaType(dataType)} ${ev.primitive} = ${ctx.defaultValue(dataType)};
//      if (!${ev.isNull}) {
//        if (${eval2.primitive} <= 1.0 || ${eval2.primitive} <= 0.0) {
//          ${ev.isNull} = true;
//        } else {
//          ${ev.primitive} = java.lang.Math.${funcName}(${eval2.primitive}) /
//           java.lang.Math.${funcName}(${eval1.primitive});
//        }
//      }
//    """
//  }
}<|MERGE_RESOLUTION|>--- conflicted
+++ resolved
@@ -308,16 +308,6 @@
 
 case class Logarithm(left: Expression, right: Expression)
   extends BinaryMathExpression((c1, c2) => math.log(c2) / math.log(c1), "LOG") {
-<<<<<<< HEAD
-=======
-
-  /**
-   * Natural log, i.e. using e as the base.
-   */
-  def this(child: Expression) = {
-    this(EulerNumber(), child)
-  }
->>>>>>> a458efc6
 
   override def eval(input: InternalRow): Any = {
     val evalE1 = left.eval(input)
