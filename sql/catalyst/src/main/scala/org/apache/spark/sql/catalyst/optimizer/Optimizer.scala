/*
 * Licensed to the Apache Software Foundation (ASF) under one or more
 * contributor license agreements.  See the NOTICE file distributed with
 * this work for additional information regarding copyright ownership.
 * The ASF licenses this file to You under the Apache License, Version 2.0
 * (the "License"); you may not use this file except in compliance with
 * the License.  You may obtain a copy of the License at
 *
 *    http://www.apache.org/licenses/LICENSE-2.0
 *
 * Unless required by applicable law or agreed to in writing, software
 * distributed under the License is distributed on an "AS IS" BASIS,
 * WITHOUT WARRANTIES OR CONDITIONS OF ANY KIND, either express or implied.
 * See the License for the specific language governing permissions and
 * limitations under the License.
 */

package org.apache.spark.sql.catalyst.optimizer

import scala.annotation.tailrec
import scala.collection.immutable.HashSet

import org.apache.spark.sql.catalyst.analysis.{CleanupAliases, DistinctAggregationRewriter, EliminateSubqueryAliases}
import org.apache.spark.sql.catalyst.expressions._
import org.apache.spark.sql.catalyst.expressions.aggregate._
import org.apache.spark.sql.catalyst.expressions.Literal.{FalseLiteral, TrueLiteral}
import org.apache.spark.sql.catalyst.planning.{ExtractFiltersAndInnerJoins, Unions}
import org.apache.spark.sql.catalyst.plans._
import org.apache.spark.sql.catalyst.plans.logical._
import org.apache.spark.sql.catalyst.rules._
import org.apache.spark.sql.types._

/**
  * Abstract class all optimizers should inherit of, contains the standard batches (extending
  * Optimizers can override this.
  */
abstract class Optimizer extends RuleExecutor[LogicalPlan] {
  def batches: Seq[Batch] = {
    // Technically some of the rules in Finish Analysis are not optimizer rules and belong more
    // in the analyzer, because they are needed for correctness (e.g. ComputeCurrentTime).
    // However, because we also use the analyzer to canonicalized queries (for view definition),
    // we do not eliminate subqueries or compute current time in the analyzer.
    Batch("Finish Analysis", Once,
      EliminateSubqueryAliases,
      ComputeCurrentTime,
      DistinctAggregationRewriter) ::
    //////////////////////////////////////////////////////////////////////////////////////////
    // Optimizer rules start here
    //////////////////////////////////////////////////////////////////////////////////////////
    // - Do the first call of CombineUnions before starting the major Optimizer rules,
    //   since it can reduce the number of iteration and the other rules could add/move
    //   extra operators between two adjacent Union operators.
    // - Call CombineUnions again in Batch("Operator Optimizations"),
    //   since the other rules might make two separate Unions operators adjacent.
    Batch("Union", Once,
      CombineUnions) ::
    Batch("Replace Operators", FixedPoint(100),
      ReplaceIntersectWithSemiJoin,
      ReplaceDistinctWithAggregate) ::
    Batch("Aggregate", FixedPoint(100),
      RemoveLiteralFromGroupExpressions) ::
    Batch("Operator Optimizations", FixedPoint(100),
      // Operator push down
      SetOperationPushDown,
      SamplePushDown,
      ReorderJoin,
      OuterJoinElimination,
      PushPredicateThroughJoin,
      PushPredicateThroughProject,
      PushPredicateThroughGenerate,
      PushPredicateThroughAggregate,
      LimitPushDown,
      ColumnPruning,
      // Operator combine
      CollapseRepartition,
      CollapseProject,
      CombineFilters,
      CombineLimits,
      CombineUnions,
      // Constant folding and strength reduction
      NullFiltering,
      NullPropagation,
      OptimizeIn,
      ConstantFolding,
      LikeSimplification,
      BooleanSimplification,
      SimplifyConditionals,
      RemoveDispensableExpressions,
      PruneFilters,
      SimplifyCasts,
      SimplifyCaseConversionExpressions,
      EliminateSerialization) ::
    Batch("Decimal Optimizations", FixedPoint(100),
      DecimalAggregates) ::
    Batch("LocalRelation", FixedPoint(100),
      ConvertToLocalRelation) ::
    Batch("Subquery", Once,
      OptimizeSubqueries) :: Nil
  }

  /**
   * Optimize all the subqueries inside expression.
   */
  object OptimizeSubqueries extends Rule[LogicalPlan] {
    def apply(plan: LogicalPlan): LogicalPlan = plan transformAllExpressions {
      case subquery: SubqueryExpression =>
        subquery.withNewPlan(Optimizer.this.execute(subquery.query))
    }
  }
}

/**
  * Non-abstract representation of the standard Spark optimizing strategies
  *
  * To ensure extendability, we leave the standard rules in the abstract optimizer rules, while
  * specific rules go to the subclasses
  */
object DefaultOptimizer extends Optimizer

/**
 * Pushes operations down into a Sample.
 */
object SamplePushDown extends Rule[LogicalPlan] {

  def apply(plan: LogicalPlan): LogicalPlan = plan transform {
    // Push down projection into sample
    case Project(projectList, s @ Sample(lb, up, replace, seed, child)) =>
      Sample(lb, up, replace, seed,
        Project(projectList, child))()
  }
}

/**
 * Removes cases where we are unnecessarily going between the object and serialized (InternalRow)
 * representation of data item.  For example back to back map operations.
 */
object EliminateSerialization extends Rule[LogicalPlan] {
  def apply(plan: LogicalPlan): LogicalPlan = plan transform {
    case m @ MapPartitions(_, deserializer, _, child: ObjectOperator)
        if !deserializer.isInstanceOf[Attribute] &&
          deserializer.dataType == child.outputObject.dataType =>
      val childWithoutSerialization = child.withObjectOutput
      m.copy(
        deserializer = childWithoutSerialization.output.head,
        child = childWithoutSerialization)
  }
}

/**
 * Pushes down [[LocalLimit]] beneath UNION ALL and beneath the streamed inputs of outer joins.
 */
object LimitPushDown extends Rule[LogicalPlan] {

  private def stripGlobalLimitIfPresent(plan: LogicalPlan): LogicalPlan = {
    plan match {
      case GlobalLimit(expr, child) => child
      case _ => plan
    }
  }

  private def maybePushLimit(limitExp: Expression, plan: LogicalPlan): LogicalPlan = {
    (limitExp, plan.maxRows) match {
      case (IntegerLiteral(maxRow), Some(childMaxRows)) if maxRow < childMaxRows =>
        LocalLimit(limitExp, stripGlobalLimitIfPresent(plan))
      case (_, None) =>
        LocalLimit(limitExp, stripGlobalLimitIfPresent(plan))
      case _ => plan
    }
  }

  def apply(plan: LogicalPlan): LogicalPlan = plan transform {
    // Adding extra Limits below UNION ALL for children which are not Limit or do not have Limit
    // descendants whose maxRow is larger. This heuristic is valid assuming there does not exist any
    // Limit push-down rule that is unable to infer the value of maxRows.
    // Note: right now Union means UNION ALL, which does not de-duplicate rows, so it is safe to
    // pushdown Limit through it. Once we add UNION DISTINCT, however, we will not be able to
    // pushdown Limit.
    case LocalLimit(exp, Union(children)) =>
      LocalLimit(exp, Union(children.map(maybePushLimit(exp, _))))
    // Add extra limits below OUTER JOIN. For LEFT OUTER and FULL OUTER JOIN we push limits to the
    // left and right sides, respectively. For FULL OUTER JOIN, we can only push limits to one side
    // because we need to ensure that rows from the limited side still have an opportunity to match
    // against all candidates from the non-limited side. We also need to ensure that this limit
    // pushdown rule will not eventually introduce limits on both sides if it is applied multiple
    // times. Therefore:
    //   - If one side is already limited, stack another limit on top if the new limit is smaller.
    //     The redundant limit will be collapsed by the CombineLimits rule.
    //   - If neither side is limited, limit the side that is estimated to be bigger.
    case LocalLimit(exp, join @ Join(left, right, joinType, condition)) =>
      val newJoin = joinType match {
        case RightOuter => join.copy(right = maybePushLimit(exp, right))
        case LeftOuter => join.copy(left = maybePushLimit(exp, left))
        case FullOuter =>
          (left.maxRows, right.maxRows) match {
            case (None, None) =>
              if (left.statistics.sizeInBytes >= right.statistics.sizeInBytes) {
                join.copy(left = maybePushLimit(exp, left))
              } else {
                join.copy(right = maybePushLimit(exp, right))
              }
            case (Some(_), Some(_)) => join
            case (Some(_), None) => join.copy(left = maybePushLimit(exp, left))
            case (None, Some(_)) => join.copy(right = maybePushLimit(exp, right))

          }
        case _ => join
      }
      LocalLimit(exp, newJoin)
  }
}

/**
 * Pushes certain operations to both sides of a Union or Except operator.
 * Operations that are safe to pushdown are listed as follows.
 * Union:
 * Right now, Union means UNION ALL, which does not de-duplicate rows. So, it is
 * safe to pushdown Filters and Projections through it. Once we add UNION DISTINCT,
 * we will not be able to pushdown Projections.
 *
 * Except:
 * It is not safe to pushdown Projections through it because we need to get the
 * intersect of rows by comparing the entire rows. It is fine to pushdown Filters
 * with deterministic condition.
 */
object SetOperationPushDown extends Rule[LogicalPlan] with PredicateHelper {

  /**
   * Maps Attributes from the left side to the corresponding Attribute on the right side.
   */
  private def buildRewrites(left: LogicalPlan, right: LogicalPlan): AttributeMap[Attribute] = {
    assert(left.output.size == right.output.size)
    AttributeMap(left.output.zip(right.output))
  }

  /**
   * Rewrites an expression so that it can be pushed to the right side of a
   * Union or Except operator. This method relies on the fact that the output attributes
   * of a union/intersect/except are always equal to the left child's output.
   */
  private def pushToRight[A <: Expression](e: A, rewrites: AttributeMap[Attribute]) = {
    val result = e transform {
      case a: Attribute => rewrites(a)
    }

    // We must promise the compiler that we did not discard the names in the case of project
    // expressions.  This is safe since the only transformation is from Attribute => Attribute.
    result.asInstanceOf[A]
  }

  /**
   * Splits the condition expression into small conditions by `And`, and partition them by
   * deterministic, and finally recombine them by `And`. It returns an expression containing
   * all deterministic expressions (the first field of the returned Tuple2) and an expression
   * containing all non-deterministic expressions (the second field of the returned Tuple2).
   */
  private def partitionByDeterministic(condition: Expression): (Expression, Expression) = {
    val andConditions = splitConjunctivePredicates(condition)
    andConditions.partition(_.deterministic) match {
      case (deterministic, nondeterministic) =>
        deterministic.reduceOption(And).getOrElse(Literal(true)) ->
        nondeterministic.reduceOption(And).getOrElse(Literal(true))
    }
  }

  def apply(plan: LogicalPlan): LogicalPlan = plan transform {

    // Push down deterministic projection through UNION ALL
    case p @ Project(projectList, Union(children)) =>
      assert(children.nonEmpty)
      if (projectList.forall(_.deterministic)) {
        val newFirstChild = Project(projectList, children.head)
        val newOtherChildren = children.tail.map ( child => {
          val rewrites = buildRewrites(children.head, child)
          Project(projectList.map(pushToRight(_, rewrites)), child)
        } )
        Union(newFirstChild +: newOtherChildren)
      } else {
        p
      }

    // Push down filter into union
    case Filter(condition, Union(children)) =>
      assert(children.nonEmpty)
      val (deterministic, nondeterministic) = partitionByDeterministic(condition)
      val newFirstChild = Filter(deterministic, children.head)
      val newOtherChildren = children.tail.map {
        child => {
          val rewrites = buildRewrites(children.head, child)
          Filter(pushToRight(deterministic, rewrites), child)
        }
      }
      Filter(nondeterministic, Union(newFirstChild +: newOtherChildren))

    // Push down filter through EXCEPT
    case Filter(condition, Except(left, right)) =>
      val (deterministic, nondeterministic) = partitionByDeterministic(condition)
      val rewrites = buildRewrites(left, right)
      Filter(nondeterministic,
        Except(
          Filter(deterministic, left),
          Filter(pushToRight(deterministic, rewrites), right)
        )
      )
  }
}

/**
 * Attempts to eliminate the reading of unneeded columns from the query plan using the following
 * transformations:
 *
 *  - Inserting Projections beneath the following operators:
 *   - Aggregate
 *   - Generate
 *   - Project <- Join
 *   - LeftSemiJoin
 */
object ColumnPruning extends Rule[LogicalPlan] {
  def sameOutput(output1: Seq[Attribute], output2: Seq[Attribute]): Boolean =
    output1.size == output2.size &&
      output1.zip(output2).forall(pair => pair._1.semanticEquals(pair._2))

  def apply(plan: LogicalPlan): LogicalPlan = plan transform {
    // Prunes the unused columns from project list of Project/Aggregate/Expand
    case p @ Project(_, p2: Project) if (p2.outputSet -- p.references).nonEmpty =>
      p.copy(child = p2.copy(projectList = p2.projectList.filter(p.references.contains)))
    case p @ Project(_, a: Aggregate) if (a.outputSet -- p.references).nonEmpty =>
      p.copy(
        child = a.copy(aggregateExpressions = a.aggregateExpressions.filter(p.references.contains)))
    case a @ Project(_, e @ Expand(_, _, grandChild)) if (e.outputSet -- a.references).nonEmpty =>
      val newOutput = e.output.filter(a.references.contains(_))
      val newProjects = e.projections.map { proj =>
        proj.zip(e.output).filter { case (e, a) =>
          newOutput.contains(a)
        }.unzip._1
      }
      a.copy(child = Expand(newProjects, newOutput, grandChild))

    // Prunes the unused columns from child of MapPartitions
    case mp @ MapPartitions(_, _, _, child) if (child.outputSet -- mp.references).nonEmpty =>
      mp.copy(child = prunedChild(child, mp.references))

    // Prunes the unused columns from child of Aggregate/Expand/Generate
    case a @ Aggregate(_, _, child) if (child.outputSet -- a.references).nonEmpty =>
      a.copy(child = prunedChild(child, a.references))
    case e @ Expand(_, _, child) if (child.outputSet -- e.references).nonEmpty =>
      e.copy(child = prunedChild(child, e.references))
    case g: Generate if !g.join && (g.child.outputSet -- g.references).nonEmpty =>
      g.copy(child = prunedChild(g.child, g.references))

    // Turn off `join` for Generate if no column from it's child is used
    case p @ Project(_, g: Generate) if g.join && p.references.subsetOf(g.generatedSet) =>
      p.copy(child = g.copy(join = false))

    // Eliminate unneeded attributes from right side of a LeftSemiJoin.
    case j @ Join(left, right, LeftSemi, condition) =>
      j.copy(right = prunedChild(right, j.references))

    // all the columns will be used to compare, so we can't prune them
    case p @ Project(_, _: SetOperation) => p
    case p @ Project(_, _: Distinct) => p
    // Eliminate unneeded attributes from children of Union.
    case p @ Project(_, u: Union) =>
      if ((u.outputSet -- p.references).nonEmpty) {
        val firstChild = u.children.head
        val newOutput = prunedChild(firstChild, p.references).output
        // pruning the columns of all children based on the pruned first child.
        val newChildren = u.children.map { p =>
          val selected = p.output.zipWithIndex.filter { case (a, i) =>
            newOutput.contains(firstChild.output(i))
          }.map(_._1)
          Project(selected, p)
        }
        p.copy(child = u.withNewChildren(newChildren))
      } else {
        p
      }

    // Eliminate no-op Projects
    case p @ Project(projectList, child) if sameOutput(child.output, p.output) => child

<<<<<<< HEAD
    // Can't prune the columns on LeafNode
    case p @ Project(_, l: LeafNode) => p
=======
    // Prune windowExpressions and child of Window
    case p @ Project(_, w: Window)
        if (w.outputSet -- p.references).nonEmpty ||
          (w.child.inputSet -- (w.references ++ p.references)).nonEmpty =>
      val windowExpressions = w.windowExpressions.filter(p.references.contains)
      val newChild = prunedChild(w.child, allReferences = w.references ++ p.references)
      p.copy(child = w.copy(windowExpressions = windowExpressions, child = newChild))
>>>>>>> b229ea2c

    // for all other logical plans that inherits the output from it's children
    case p @ Project(_, child) =>
      val required = child.references ++ p.references
      if ((child.inputSet -- required).nonEmpty) {
        val newChildren = child.children.map(c => prunedChild(c, required))
        p.copy(child = child.withNewChildren(newChildren))
      } else {
        p
      }
  }

  /** Applies a projection only when the child is producing unnecessary attributes */
  private def prunedChild(c: LogicalPlan, allReferences: AttributeSet) =
    if ((c.outputSet -- allReferences.filter(c.outputSet.contains)).nonEmpty) {
      Project(c.output.filter(allReferences.contains), c)
    } else {
      c
    }
}

/**
 * Combines two adjacent [[Project]] operators into one and perform alias substitution,
 * merging the expressions into one single expression.
 */
object CollapseProject extends Rule[LogicalPlan] {

  def apply(plan: LogicalPlan): LogicalPlan = plan transformUp {
    case p @ Project(projectList1, Project(projectList2, child)) =>
      // Create a map of Aliases to their values from the child projection.
      // e.g., 'SELECT ... FROM (SELECT a + b AS c, d ...)' produces Map(c -> Alias(a + b, c)).
      val aliasMap = AttributeMap(projectList2.collect {
        case a: Alias => (a.toAttribute, a)
      })

      // We only collapse these two Projects if their overlapped expressions are all
      // deterministic.
      val hasNondeterministic = projectList1.exists(_.collect {
        case a: Attribute if aliasMap.contains(a) => aliasMap(a).child
      }.exists(!_.deterministic))

      if (hasNondeterministic) {
        p
      } else {
        // Substitute any attributes that are produced by the child projection, so that we safely
        // eliminate it.
        // e.g., 'SELECT c + 1 FROM (SELECT a + b AS C ...' produces 'SELECT a + b + 1 ...'
        // TODO: Fix TransformBase to avoid the cast below.
        val substitutedProjection = projectList1.map(_.transform {
          case a: Attribute => aliasMap.getOrElse(a, a)
        }).asInstanceOf[Seq[NamedExpression]]
        // collapse 2 projects may introduce unnecessary Aliases, trim them here.
        val cleanedProjection = substitutedProjection.map(p =>
          CleanupAliases.trimNonTopLevelAliases(p).asInstanceOf[NamedExpression]
        )
        Project(cleanedProjection, child)
      }

    // TODO Eliminate duplicate code
    // This clause is identical to the one above except that the inner operator is an `Aggregate`
    // rather than a `Project`.
    case p @ Project(projectList1, agg @ Aggregate(_, projectList2, child)) =>
      // Create a map of Aliases to their values from the child projection.
      // e.g., 'SELECT ... FROM (SELECT a + b AS c, d ...)' produces Map(c -> Alias(a + b, c)).
      val aliasMap = AttributeMap(projectList2.collect {
        case a: Alias => (a.toAttribute, a)
      })

      // We only collapse these two Projects if their overlapped expressions are all
      // deterministic.
      val hasNondeterministic = projectList1.exists(_.collect {
        case a: Attribute if aliasMap.contains(a) => aliasMap(a).child
      }.exists(!_.deterministic))

      if (hasNondeterministic) {
        p
      } else {
        // Substitute any attributes that are produced by the child projection, so that we safely
        // eliminate it.
        // e.g., 'SELECT c + 1 FROM (SELECT a + b AS C ...' produces 'SELECT a + b + 1 ...'
        // TODO: Fix TransformBase to avoid the cast below.
        val substitutedProjection = projectList1.map(_.transform {
          case a: Attribute => aliasMap.getOrElse(a, a)
        }).asInstanceOf[Seq[NamedExpression]]
        // collapse 2 projects may introduce unnecessary Aliases, trim them here.
        val cleanedProjection = substitutedProjection.map(p =>
          CleanupAliases.trimNonTopLevelAliases(p).asInstanceOf[NamedExpression]
        )
        agg.copy(aggregateExpressions = cleanedProjection)
      }
  }
}

/**
 * Combines adjacent [[Repartition]] operators by keeping only the last one.
 */
object CollapseRepartition extends Rule[LogicalPlan] {
  def apply(plan: LogicalPlan): LogicalPlan = plan transformUp {
    case r @ Repartition(numPartitions, shuffle, Repartition(_, _, child)) =>
      Repartition(numPartitions, shuffle, child)
  }
}

/**
 * Simplifies LIKE expressions that do not need full regular expressions to evaluate the condition.
 * For example, when the expression is just checking to see if a string starts with a given
 * pattern.
 */
object LikeSimplification extends Rule[LogicalPlan] {
  // if guards below protect from escapes on trailing %.
  // Cases like "something\%" are not optimized, but this does not affect correctness.
  private val startsWith = "([^_%]+)%".r
  private val endsWith = "%([^_%]+)".r
  private val contains = "%([^_%]+)%".r
  private val equalTo = "([^_%]*)".r

  def apply(plan: LogicalPlan): LogicalPlan = plan transformAllExpressions {
    case Like(l, Literal(utf, StringType)) =>
      utf.toString match {
        case startsWith(pattern) if !pattern.endsWith("\\") =>
          StartsWith(l, Literal(pattern))
        case endsWith(pattern) =>
          EndsWith(l, Literal(pattern))
        case contains(pattern) if !pattern.endsWith("\\") =>
          Contains(l, Literal(pattern))
        case equalTo(pattern) =>
          EqualTo(l, Literal(pattern))
        case _ =>
          Like(l, Literal.create(utf, StringType))
      }
  }
}

/**
 * Replaces [[Expression Expressions]] that can be statically evaluated with
 * equivalent [[Literal]] values. This rule is more specific with
 * Null value propagation from bottom to top of the expression tree.
 */
object NullPropagation extends Rule[LogicalPlan] {
  def nonNullLiteral(e: Expression): Boolean = e match {
    case Literal(null, _) => false
    case _ => true
  }

  def apply(plan: LogicalPlan): LogicalPlan = plan transform {
    case q: LogicalPlan => q transformExpressionsUp {
      case e @ AggregateExpression(Count(exprs), _, _) if !exprs.exists(nonNullLiteral) =>
        Cast(Literal(0L), e.dataType)
      case e @ IsNull(c) if !c.nullable => Literal.create(false, BooleanType)
      case e @ IsNotNull(c) if !c.nullable => Literal.create(true, BooleanType)
      case e @ GetArrayItem(Literal(null, _), _) => Literal.create(null, e.dataType)
      case e @ GetArrayItem(_, Literal(null, _)) => Literal.create(null, e.dataType)
      case e @ GetMapValue(Literal(null, _), _) => Literal.create(null, e.dataType)
      case e @ GetMapValue(_, Literal(null, _)) => Literal.create(null, e.dataType)
      case e @ GetStructField(Literal(null, _), _, _) => Literal.create(null, e.dataType)
      case e @ GetArrayStructFields(Literal(null, _), _, _, _, _) =>
        Literal.create(null, e.dataType)
      case e @ EqualNullSafe(Literal(null, _), r) => IsNull(r)
      case e @ EqualNullSafe(l, Literal(null, _)) => IsNull(l)
      case e @ AggregateExpression(Count(exprs), mode, false) if !exprs.exists(_.nullable) =>
        // This rule should be only triggered when isDistinct field is false.
        AggregateExpression(Count(Literal(1)), mode, isDistinct = false)

      // For Coalesce, remove null literals.
      case e @ Coalesce(children) =>
        val newChildren = children.filter(nonNullLiteral)
        if (newChildren.length == 0) {
          Literal.create(null, e.dataType)
        } else if (newChildren.length == 1) {
          newChildren.head
        } else {
          Coalesce(newChildren)
        }

      case e @ Substring(Literal(null, _), _, _) => Literal.create(null, e.dataType)
      case e @ Substring(_, Literal(null, _), _) => Literal.create(null, e.dataType)
      case e @ Substring(_, _, Literal(null, _)) => Literal.create(null, e.dataType)

      // MaxOf and MinOf can't do null propagation
      case e: MaxOf => e
      case e: MinOf => e

      // Put exceptional cases above if any
      case e @ BinaryArithmetic(Literal(null, _), _) => Literal.create(null, e.dataType)
      case e @ BinaryArithmetic(_, Literal(null, _)) => Literal.create(null, e.dataType)

      case e @ BinaryComparison(Literal(null, _), _) => Literal.create(null, e.dataType)
      case e @ BinaryComparison(_, Literal(null, _)) => Literal.create(null, e.dataType)

      case e: StringRegexExpression => e.children match {
        case Literal(null, _) :: right :: Nil => Literal.create(null, e.dataType)
        case left :: Literal(null, _) :: Nil => Literal.create(null, e.dataType)
        case _ => e
      }

      case e: StringPredicate => e.children match {
        case Literal(null, _) :: right :: Nil => Literal.create(null, e.dataType)
        case left :: Literal(null, _) :: Nil => Literal.create(null, e.dataType)
        case _ => e
      }

      // If the value expression is NULL then transform the In expression to
      // Literal(null)
      case In(Literal(null, _), list) => Literal.create(null, BooleanType)

    }
  }
}

/**
 * Attempts to eliminate reading (unnecessary) NULL values if they are not required for correctness
 * by inserting isNotNull filters in the query plan. These filters are currently inserted beneath
 * existing Filters and Join operators and are inferred based on their data constraints.
 *
 * Note: While this optimization is applicable to all types of join, it primarily benefits Inner and
 * LeftSemi joins.
 */
object NullFiltering extends Rule[LogicalPlan] with PredicateHelper {
  def apply(plan: LogicalPlan): LogicalPlan = plan transform {
    case filter @ Filter(condition, child) =>
      // We generate a list of additional isNotNull filters from the operator's existing constraints
      // but remove those that are either already part of the filter condition or are part of the
      // operator's child constraints.
      val newIsNotNullConstraints = filter.constraints.filter(_.isInstanceOf[IsNotNull]) --
        (child.constraints ++ splitConjunctivePredicates(condition))
      if (newIsNotNullConstraints.nonEmpty) {
        Filter(And(newIsNotNullConstraints.reduce(And), condition), child)
      } else {
        filter
      }

    case join @ Join(left, right, joinType, condition) =>
      val leftIsNotNullConstraints = join.constraints
        .filter(_.isInstanceOf[IsNotNull])
        .filter(_.references.subsetOf(left.outputSet)) -- left.constraints
      val rightIsNotNullConstraints =
        join.constraints
          .filter(_.isInstanceOf[IsNotNull])
          .filter(_.references.subsetOf(right.outputSet)) -- right.constraints
      val newLeftChild = if (leftIsNotNullConstraints.nonEmpty) {
        Filter(leftIsNotNullConstraints.reduce(And), left)
      } else {
        left
      }
      val newRightChild = if (rightIsNotNullConstraints.nonEmpty) {
        Filter(rightIsNotNullConstraints.reduce(And), right)
      } else {
        right
      }
      if (newLeftChild != left || newRightChild != right) {
        Join(newLeftChild, newRightChild, joinType, condition)
      } else {
        join
      }
  }
}

/**
 * Replaces [[Expression Expressions]] that can be statically evaluated with
 * equivalent [[Literal]] values.
 */
object ConstantFolding extends Rule[LogicalPlan] {
  def apply(plan: LogicalPlan): LogicalPlan = plan transform {
    case q: LogicalPlan => q transformExpressionsDown {
      // Skip redundant folding of literals. This rule is technically not necessary. Placing this
      // here avoids running the next rule for Literal values, which would create a new Literal
      // object and running eval unnecessarily.
      case l: Literal => l

      // Fold expressions that are foldable.
      case e if e.foldable => Literal.create(e.eval(EmptyRow), e.dataType)
    }
  }
}

/**
 * Replaces [[In (value, seq[Literal])]] with optimized version[[InSet (value, HashSet[Literal])]]
 * which is much faster
 */
object OptimizeIn extends Rule[LogicalPlan] {
  def apply(plan: LogicalPlan): LogicalPlan = plan transform {
    case q: LogicalPlan => q transformExpressionsDown {
      case In(v, list) if !list.exists(!_.isInstanceOf[Literal]) && list.size > 10 =>
        val hSet = list.map(e => e.eval(EmptyRow))
        InSet(v, HashSet() ++ hSet)
    }
  }
}

/**
 * Simplifies boolean expressions:
 * 1. Simplifies expressions whose answer can be determined without evaluating both sides.
 * 2. Eliminates / extracts common factors.
 * 3. Merge same expressions
 * 4. Removes `Not` operator.
 */
object BooleanSimplification extends Rule[LogicalPlan] with PredicateHelper {
  def apply(plan: LogicalPlan): LogicalPlan = plan transform {
    case q: LogicalPlan => q transformExpressionsUp {
      case TrueLiteral And e => e
      case e And TrueLiteral => e
      case FalseLiteral Or e => e
      case e Or FalseLiteral => e

      case FalseLiteral And _ => FalseLiteral
      case _ And FalseLiteral => FalseLiteral
      case TrueLiteral Or _ => TrueLiteral
      case _ Or TrueLiteral => TrueLiteral

      case a And b if a.semanticEquals(b) => a
      case a Or b if a.semanticEquals(b) => a

      case a And (b Or c) if Not(a).semanticEquals(b) => And(a, c)
      case a And (b Or c) if Not(a).semanticEquals(c) => And(a, b)
      case (a Or b) And c if a.semanticEquals(Not(c)) => And(b, c)
      case (a Or b) And c if b.semanticEquals(Not(c)) => And(a, c)

      case a Or (b And c) if Not(a).semanticEquals(b) => Or(a, c)
      case a Or (b And c) if Not(a).semanticEquals(c) => Or(a, b)
      case (a And b) Or c if a.semanticEquals(Not(c)) => Or(b, c)
      case (a And b) Or c if b.semanticEquals(Not(c)) => Or(a, c)

      // Common factor elimination for conjunction
      case and @ (left And right) =>
        // 1. Split left and right to get the disjunctive predicates,
        //   i.e. lhs = (a, b), rhs = (a, c)
        // 2. Find the common predict between lhsSet and rhsSet, i.e. common = (a)
        // 3. Remove common predict from lhsSet and rhsSet, i.e. ldiff = (b), rdiff = (c)
        // 4. Apply the formula, get the optimized predicate: common || (ldiff && rdiff)
        val lhs = splitDisjunctivePredicates(left)
        val rhs = splitDisjunctivePredicates(right)
        val common = lhs.filter(e => rhs.exists(e.semanticEquals))
        if (common.isEmpty) {
          // No common factors, return the original predicate
          and
        } else {
          val ldiff = lhs.filterNot(e => common.exists(e.semanticEquals))
          val rdiff = rhs.filterNot(e => common.exists(e.semanticEquals))
          if (ldiff.isEmpty || rdiff.isEmpty) {
            // (a || b || c || ...) && (a || b) => (a || b)
            common.reduce(Or)
          } else {
            // (a || b || c || ...) && (a || b || d || ...) =>
            // ((c || ...) && (d || ...)) || a || b
            (common :+ And(ldiff.reduce(Or), rdiff.reduce(Or))).reduce(Or)
          }
        }

      // Common factor elimination for disjunction
      case or @ (left Or right) =>
        // 1. Split left and right to get the conjunctive predicates,
        //   i.e.  lhs = (a, b), rhs = (a, c)
        // 2. Find the common predict between lhsSet and rhsSet, i.e. common = (a)
        // 3. Remove common predict from lhsSet and rhsSet, i.e. ldiff = (b), rdiff = (c)
        // 4. Apply the formula, get the optimized predicate: common && (ldiff || rdiff)
        val lhs = splitConjunctivePredicates(left)
        val rhs = splitConjunctivePredicates(right)
        val common = lhs.filter(e => rhs.exists(e.semanticEquals))
        if (common.isEmpty) {
          // No common factors, return the original predicate
          or
        } else {
          val ldiff = lhs.filterNot(e => common.exists(e.semanticEquals))
          val rdiff = rhs.filterNot(e => common.exists(e.semanticEquals))
          if (ldiff.isEmpty || rdiff.isEmpty) {
            // (a && b) || (a && b && c && ...) => a && b
            common.reduce(And)
          } else {
            // (a && b && c && ...) || (a && b && d && ...) =>
            // ((c && ...) || (d && ...)) && a && b
            (common :+ Or(ldiff.reduce(And), rdiff.reduce(And))).reduce(And)
          }
        }

      case Not(TrueLiteral) => FalseLiteral
      case Not(FalseLiteral) => TrueLiteral

      case Not(a GreaterThan b) => LessThanOrEqual(a, b)
      case Not(a GreaterThanOrEqual b) => LessThan(a, b)

      case Not(a LessThan b) => GreaterThanOrEqual(a, b)
      case Not(a LessThanOrEqual b) => GreaterThan(a, b)

      case Not(a Or b) => And(Not(a), Not(b))
      case Not(a And b) => Or(Not(a), Not(b))

      case Not(Not(e)) => e
    }
  }
}

/**
 * Simplifies conditional expressions (if / case).
 */
object SimplifyConditionals extends Rule[LogicalPlan] with PredicateHelper {
  def apply(plan: LogicalPlan): LogicalPlan = plan transform {
    case q: LogicalPlan => q transformExpressionsUp {
      case If(TrueLiteral, trueValue, _) => trueValue
      case If(FalseLiteral, _, falseValue) => falseValue

      case e @ CaseWhen(branches, elseValue) if branches.exists(_._1 == FalseLiteral) =>
        // If there are branches that are always false, remove them.
        // If there are no more branches left, just use the else value.
        // Note that these two are handled together here in a single case statement because
        // otherwise we cannot determine the data type for the elseValue if it is None (i.e. null).
        val newBranches = branches.filter(_._1 != FalseLiteral)
        if (newBranches.isEmpty) {
          elseValue.getOrElse(Literal.create(null, e.dataType))
        } else {
          e.copy(branches = newBranches)
        }

      case e @ CaseWhen(branches, _) if branches.headOption.map(_._1) == Some(TrueLiteral) =>
        // If the first branch is a true literal, remove the entire CaseWhen and use the value
        // from that. Note that CaseWhen.branches should never be empty, and as a result the
        // headOption (rather than head) added above is just a extra (and unnecessary) safeguard.
        branches.head._2
    }
  }
}

/**
 * Combines all adjacent [[Union]] operators into a single [[Union]].
 */
object CombineUnions extends Rule[LogicalPlan] {
  def apply(plan: LogicalPlan): LogicalPlan = plan transform {
    case Unions(children) => Union(children)
  }
}

/**
 * Combines two adjacent [[Filter]] operators into one, merging the
 * conditions into one conjunctive predicate.
 */
object CombineFilters extends Rule[LogicalPlan] {
  def apply(plan: LogicalPlan): LogicalPlan = plan transform {
    case ff @ Filter(fc, nf @ Filter(nc, grandChild)) => Filter(And(nc, fc), grandChild)
  }
}

/**
 * Removes filters that can be evaluated trivially.  This can be done through the following ways:
 * 1) by eliding the filter for cases where it will always evaluate to `true`.
 * 2) by substituting a dummy empty relation when the filter will always evaluate to `false`.
 * 3) by eliminating the always-true conditions given the constraints on the child's output.
 */
object PruneFilters extends Rule[LogicalPlan] with PredicateHelper {
  def apply(plan: LogicalPlan): LogicalPlan = plan transform {
    // If the filter condition always evaluate to true, remove the filter.
    case Filter(Literal(true, BooleanType), child) => child
    // If the filter condition always evaluate to null or false,
    // replace the input with an empty relation.
    case Filter(Literal(null, _), child) => LocalRelation(child.output, data = Seq.empty)
    case Filter(Literal(false, BooleanType), child) => LocalRelation(child.output, data = Seq.empty)
    // If any deterministic condition is guaranteed to be true given the constraints on the child's
    // output, remove the condition
    case f @ Filter(fc, p: LogicalPlan) =>
      val (prunedPredicates, remainingPredicates) =
        splitConjunctivePredicates(fc).partition { cond =>
          cond.deterministic && p.constraints.contains(cond)
        }
      if (prunedPredicates.isEmpty) {
        f
      } else if (remainingPredicates.isEmpty) {
        p
      } else {
        val newCond = remainingPredicates.reduce(And)
        Filter(newCond, p)
      }
  }
}

/**
 * Pushes [[Filter]] operators through [[Project]] operators, in-lining any [[Alias Aliases]]
 * that were defined in the projection.
 *
 * This heuristic is valid assuming the expression evaluation cost is minimal.
 */
object PushPredicateThroughProject extends Rule[LogicalPlan] with PredicateHelper {
  def apply(plan: LogicalPlan): LogicalPlan = plan transform {
    // SPARK-13473: We can't push the predicate down when the underlying projection output non-
    // deterministic field(s).  Non-deterministic expressions are essentially stateful. This
    // implies that, for a given input row, the output are determined by the expression's initial
    // state and all the input rows processed before. In another word, the order of input rows
    // matters for non-deterministic expressions, while pushing down predicates changes the order.
    case filter @ Filter(condition, project @ Project(fields, grandChild))
      if fields.forall(_.deterministic) =>

      // Create a map of Aliases to their values from the child projection.
      // e.g., 'SELECT a + b AS c, d ...' produces Map(c -> a + b).
      val aliasMap = AttributeMap(fields.collect {
        case a: Alias => (a.toAttribute, a.child)
      })

      // Split the condition into small conditions by `And`, so that we can push down part of this
      // condition without nondeterministic expressions.
      val andConditions = splitConjunctivePredicates(condition)

      val (deterministic, nondeterministic) = andConditions.partition(_.collect {
        case a: Attribute if aliasMap.contains(a) => aliasMap(a)
      }.forall(_.deterministic))

      // If there is no nondeterministic conditions, push down the whole condition.
      if (nondeterministic.isEmpty) {
        project.copy(child = Filter(replaceAlias(condition, aliasMap), grandChild))
      } else {
        // If they are all nondeterministic conditions, leave it un-changed.
        if (deterministic.isEmpty) {
          filter
        } else {
          // Push down the small conditions without nondeterministic expressions.
          val pushedCondition =
            deterministic.map(replaceAlias(_, aliasMap)).reduce(And)
          Filter(nondeterministic.reduce(And),
            project.copy(child = Filter(pushedCondition, grandChild)))
        }
      }
  }

}

/**
 * Push [[Filter]] operators through [[Generate]] operators. Parts of the predicate that reference
 * attributes generated in [[Generate]] will remain above, and the rest should be pushed beneath.
 */
object PushPredicateThroughGenerate extends Rule[LogicalPlan] with PredicateHelper {

  def apply(plan: LogicalPlan): LogicalPlan = plan transform {
    case filter @ Filter(condition, g: Generate) =>
      // Predicates that reference attributes produced by the `Generate` operator cannot
      // be pushed below the operator.
      val (pushDown, stayUp) = splitConjunctivePredicates(condition).partition { cond =>
        cond.references.subsetOf(g.child.outputSet) && cond.deterministic
      }
      if (pushDown.nonEmpty) {
        val pushDownPredicate = pushDown.reduce(And)
        val newGenerate = Generate(g.generator, join = g.join, outer = g.outer,
          g.qualifier, g.generatorOutput, Filter(pushDownPredicate, g.child))
        if (stayUp.isEmpty) newGenerate else Filter(stayUp.reduce(And), newGenerate)
      } else {
        filter
      }
  }
}

/**
 * Push [[Filter]] operators through [[Aggregate]] operators, iff the filters reference only
 * non-aggregate attributes (typically literals or grouping expressions).
 */
object PushPredicateThroughAggregate extends Rule[LogicalPlan] with PredicateHelper {

  def apply(plan: LogicalPlan): LogicalPlan = plan transform {
    case filter @ Filter(condition, aggregate: Aggregate) =>
      // Find all the aliased expressions in the aggregate list that don't include any actual
      // AggregateExpression, and create a map from the alias to the expression
      val aliasMap = AttributeMap(aggregate.aggregateExpressions.collect {
        case a: Alias if a.child.find(_.isInstanceOf[AggregateExpression]).isEmpty =>
          (a.toAttribute, a.child)
      })

      // For each filter, expand the alias and check if the filter can be evaluated using
      // attributes produced by the aggregate operator's child operator.
      val (pushDown, stayUp) = splitConjunctivePredicates(condition).partition { cond =>
        val replaced = replaceAlias(cond, aliasMap)
        replaced.references.subsetOf(aggregate.child.outputSet) && replaced.deterministic
      }

      if (pushDown.nonEmpty) {
        val pushDownPredicate = pushDown.reduce(And)
        val replaced = replaceAlias(pushDownPredicate, aliasMap)
        val newAggregate = aggregate.copy(child = Filter(replaced, aggregate.child))
        // If there is no more filter to stay up, just eliminate the filter.
        // Otherwise, create "Filter(stayUp) <- Aggregate <- Filter(pushDownPredicate)".
        if (stayUp.isEmpty) newAggregate else Filter(stayUp.reduce(And), newAggregate)
      } else {
        filter
      }
  }
}

/**
  * Reorder the joins and push all the conditions into join, so that the bottom ones have at least
  * one condition.
  *
  * The order of joins will not be changed if all of them already have at least one condition.
  */
object ReorderJoin extends Rule[LogicalPlan] with PredicateHelper {

  /**
    * Join a list of plans together and push down the conditions into them.
    *
    * The joined plan are picked from left to right, prefer those has at least one join condition.
    *
    * @param input a list of LogicalPlans to join.
    * @param conditions a list of condition for join.
    */
  @tailrec
  def createOrderedJoin(input: Seq[LogicalPlan], conditions: Seq[Expression]): LogicalPlan = {
    assert(input.size >= 2)
    if (input.size == 2) {
      Join(input(0), input(1), Inner, conditions.reduceLeftOption(And))
    } else {
      val left :: rest = input.toList
      // find out the first join that have at least one join condition
      val conditionalJoin = rest.find { plan =>
        val refs = left.outputSet ++ plan.outputSet
        conditions.filterNot(canEvaluate(_, left)).filterNot(canEvaluate(_, plan))
          .exists(_.references.subsetOf(refs))
      }
      // pick the next one if no condition left
      val right = conditionalJoin.getOrElse(rest.head)

      val joinedRefs = left.outputSet ++ right.outputSet
      val (joinConditions, others) = conditions.partition(_.references.subsetOf(joinedRefs))
      val joined = Join(left, right, Inner, joinConditions.reduceLeftOption(And))

      // should not have reference to same logical plan
      createOrderedJoin(Seq(joined) ++ rest.filterNot(_ eq right), others)
    }
  }

  def apply(plan: LogicalPlan): LogicalPlan = plan transform {
    case j @ ExtractFiltersAndInnerJoins(input, conditions)
        if input.size > 2 && conditions.nonEmpty =>
      createOrderedJoin(input, conditions)
  }
}

/**
 * Elimination of outer joins, if the predicates can restrict the result sets so that
 * all null-supplying rows are eliminated
 *
 * - full outer -> inner if both sides have such predicates
 * - left outer -> inner if the right side has such predicates
 * - right outer -> inner if the left side has such predicates
 * - full outer -> left outer if only the left side has such predicates
 * - full outer -> right outer if only the right side has such predicates
 *
 * This rule should be executed before pushing down the Filter
 */
object OuterJoinElimination extends Rule[LogicalPlan] with PredicateHelper {

  /**
   * Returns whether the expression returns null or false when all inputs are nulls.
   */
  private def canFilterOutNull(e: Expression): Boolean = {
    if (!e.deterministic) return false
    val attributes = e.references.toSeq
    val emptyRow = new GenericInternalRow(attributes.length)
    val v = BindReferences.bindReference(e, attributes).eval(emptyRow)
    v == null || v == false
  }

  private def buildNewJoinType(filter: Filter, join: Join): JoinType = {
    val splitConjunctiveConditions: Seq[Expression] = splitConjunctivePredicates(filter.condition)
    val leftConditions = splitConjunctiveConditions
      .filter(_.references.subsetOf(join.left.outputSet))
    val rightConditions = splitConjunctiveConditions
      .filter(_.references.subsetOf(join.right.outputSet))

    val leftHasNonNullPredicate = leftConditions.exists(canFilterOutNull) ||
      filter.constraints.filter(_.isInstanceOf[IsNotNull])
        .exists(expr => join.left.outputSet.intersect(expr.references).nonEmpty)
    val rightHasNonNullPredicate = rightConditions.exists(canFilterOutNull) ||
      filter.constraints.filter(_.isInstanceOf[IsNotNull])
        .exists(expr => join.right.outputSet.intersect(expr.references).nonEmpty)

    join.joinType match {
      case RightOuter if leftHasNonNullPredicate => Inner
      case LeftOuter if rightHasNonNullPredicate => Inner
      case FullOuter if leftHasNonNullPredicate && rightHasNonNullPredicate => Inner
      case FullOuter if leftHasNonNullPredicate => LeftOuter
      case FullOuter if rightHasNonNullPredicate => RightOuter
      case o => o
    }
  }

  def apply(plan: LogicalPlan): LogicalPlan = plan transform {
    case f @ Filter(condition, j @ Join(_, _, RightOuter | LeftOuter | FullOuter, _)) =>
      val newJoinType = buildNewJoinType(f, j)
      if (j.joinType == newJoinType) f else Filter(condition, j.copy(joinType = newJoinType))
  }
}

/**
 * Pushes down [[Filter]] operators where the `condition` can be
 * evaluated using only the attributes of the left or right side of a join.  Other
 * [[Filter]] conditions are moved into the `condition` of the [[Join]].
 *
 * And also pushes down the join filter, where the `condition` can be evaluated using only the
 * attributes of the left or right side of sub query when applicable.
 *
 * Check https://cwiki.apache.org/confluence/display/Hive/OuterJoinBehavior for more details
 */
object PushPredicateThroughJoin extends Rule[LogicalPlan] with PredicateHelper {
  /**
   * Splits join condition expressions into three categories based on the attributes required
   * to evaluate them.
   *
   * @return (canEvaluateInLeft, canEvaluateInRight, haveToEvaluateInBoth)
   */
  private def split(condition: Seq[Expression], left: LogicalPlan, right: LogicalPlan) = {
    val (leftEvaluateCondition, rest) =
        condition.partition(_.references subsetOf left.outputSet)
    val (rightEvaluateCondition, commonCondition) =
        rest.partition(_.references subsetOf right.outputSet)

    (leftEvaluateCondition, rightEvaluateCondition, commonCondition)
  }

  def apply(plan: LogicalPlan): LogicalPlan = plan transform {
    // push the where condition down into join filter
    case f @ Filter(filterCondition, Join(left, right, joinType, joinCondition)) =>
      val (leftFilterConditions, rightFilterConditions, commonFilterCondition) =
        split(splitConjunctivePredicates(filterCondition), left, right)

      joinType match {
        case Inner =>
          // push down the single side `where` condition into respective sides
          val newLeft = leftFilterConditions.
            reduceLeftOption(And).map(Filter(_, left)).getOrElse(left)
          val newRight = rightFilterConditions.
            reduceLeftOption(And).map(Filter(_, right)).getOrElse(right)
          val newJoinCond = (commonFilterCondition ++ joinCondition).reduceLeftOption(And)

          Join(newLeft, newRight, Inner, newJoinCond)
        case RightOuter =>
          // push down the right side only `where` condition
          val newLeft = left
          val newRight = rightFilterConditions.
            reduceLeftOption(And).map(Filter(_, right)).getOrElse(right)
          val newJoinCond = joinCondition
          val newJoin = Join(newLeft, newRight, RightOuter, newJoinCond)

          (leftFilterConditions ++ commonFilterCondition).
            reduceLeftOption(And).map(Filter(_, newJoin)).getOrElse(newJoin)
        case _ @ (LeftOuter | LeftSemi) =>
          // push down the left side only `where` condition
          val newLeft = leftFilterConditions.
            reduceLeftOption(And).map(Filter(_, left)).getOrElse(left)
          val newRight = right
          val newJoinCond = joinCondition
          val newJoin = Join(newLeft, newRight, joinType, newJoinCond)

          (rightFilterConditions ++ commonFilterCondition).
            reduceLeftOption(And).map(Filter(_, newJoin)).getOrElse(newJoin)
        case FullOuter => f // DO Nothing for Full Outer Join
        case NaturalJoin(_) => sys.error("Untransformed NaturalJoin node")
      }

    // push down the join filter into sub query scanning if applicable
    case f @ Join(left, right, joinType, joinCondition) =>
      val (leftJoinConditions, rightJoinConditions, commonJoinCondition) =
        split(joinCondition.map(splitConjunctivePredicates).getOrElse(Nil), left, right)

      joinType match {
        case _ @ (Inner | LeftSemi) =>
          // push down the single side only join filter for both sides sub queries
          val newLeft = leftJoinConditions.
            reduceLeftOption(And).map(Filter(_, left)).getOrElse(left)
          val newRight = rightJoinConditions.
            reduceLeftOption(And).map(Filter(_, right)).getOrElse(right)
          val newJoinCond = commonJoinCondition.reduceLeftOption(And)

          Join(newLeft, newRight, joinType, newJoinCond)
        case RightOuter =>
          // push down the left side only join filter for left side sub query
          val newLeft = leftJoinConditions.
            reduceLeftOption(And).map(Filter(_, left)).getOrElse(left)
          val newRight = right
          val newJoinCond = (rightJoinConditions ++ commonJoinCondition).reduceLeftOption(And)

          Join(newLeft, newRight, RightOuter, newJoinCond)
        case LeftOuter =>
          // push down the right side only join filter for right sub query
          val newLeft = left
          val newRight = rightJoinConditions.
            reduceLeftOption(And).map(Filter(_, right)).getOrElse(right)
          val newJoinCond = (leftJoinConditions ++ commonJoinCondition).reduceLeftOption(And)

          Join(newLeft, newRight, LeftOuter, newJoinCond)
        case FullOuter => f
        case NaturalJoin(_) => sys.error("Untransformed NaturalJoin node")
      }
  }
}

/**
 * Removes [[Cast Casts]] that are unnecessary because the input is already the correct type.
 */
object SimplifyCasts extends Rule[LogicalPlan] {
  def apply(plan: LogicalPlan): LogicalPlan = plan transformAllExpressions {
    case Cast(e, dataType) if e.dataType == dataType => e
  }
}

/**
 * Removes nodes that are not necessary.
 */
object RemoveDispensableExpressions extends Rule[LogicalPlan] {
  def apply(plan: LogicalPlan): LogicalPlan = plan transformAllExpressions {
    case UnaryPositive(child) => child
    case PromotePrecision(child) => child
  }
}

/**
 * Combines two adjacent [[Limit]] operators into one, merging the
 * expressions into one single expression.
 */
object CombineLimits extends Rule[LogicalPlan] {
  def apply(plan: LogicalPlan): LogicalPlan = plan transform {
    case ll @ GlobalLimit(le, nl @ GlobalLimit(ne, grandChild)) =>
      GlobalLimit(Least(Seq(ne, le)), grandChild)
    case ll @ LocalLimit(le, nl @ LocalLimit(ne, grandChild)) =>
      LocalLimit(Least(Seq(ne, le)), grandChild)
    case ll @ Limit(le, nl @ Limit(ne, grandChild)) =>
      Limit(Least(Seq(ne, le)), grandChild)
  }
}

/**
 * Removes the inner case conversion expressions that are unnecessary because
 * the inner conversion is overwritten by the outer one.
 */
object SimplifyCaseConversionExpressions extends Rule[LogicalPlan] {
  def apply(plan: LogicalPlan): LogicalPlan = plan transform {
    case q: LogicalPlan => q transformExpressionsUp {
      case Upper(Upper(child)) => Upper(child)
      case Upper(Lower(child)) => Upper(child)
      case Lower(Upper(child)) => Lower(child)
      case Lower(Lower(child)) => Lower(child)
    }
  }
}

/**
 * Speeds up aggregates on fixed-precision decimals by executing them on unscaled Long values.
 *
 * This uses the same rules for increasing the precision and scale of the output as
 * [[org.apache.spark.sql.catalyst.analysis.DecimalPrecision]].
 */
object DecimalAggregates extends Rule[LogicalPlan] {
  import Decimal.MAX_LONG_DIGITS

  /** Maximum number of decimal digits representable precisely in a Double */
  private val MAX_DOUBLE_DIGITS = 15

  def apply(plan: LogicalPlan): LogicalPlan = plan transformAllExpressions {
    case AggregateExpression(Sum(e @ DecimalType.Expression(prec, scale)), mode, isDistinct)
      if prec + 10 <= MAX_LONG_DIGITS =>
      MakeDecimal(AggregateExpression(Sum(UnscaledValue(e)), mode, isDistinct), prec + 10, scale)

    case AggregateExpression(Average(e @ DecimalType.Expression(prec, scale)), mode, isDistinct)
      if prec + 4 <= MAX_DOUBLE_DIGITS =>
      val newAggExpr = AggregateExpression(Average(UnscaledValue(e)), mode, isDistinct)
      Cast(
        Divide(newAggExpr, Literal.create(math.pow(10.0, scale), DoubleType)),
        DecimalType(prec + 4, scale + 4))
  }
}

/**
 * Converts local operations (i.e. ones that don't require data exchange) on LocalRelation to
 * another LocalRelation.
 *
 * This is relatively simple as it currently handles only a single case: Project.
 */
object ConvertToLocalRelation extends Rule[LogicalPlan] {
  def apply(plan: LogicalPlan): LogicalPlan = plan transform {
    case Project(projectList, LocalRelation(output, data)) =>
      val projection = new InterpretedProjection(projectList, output)
      LocalRelation(projectList.map(_.toAttribute), data.map(projection))
  }
}

/**
 * Replaces logical [[Distinct]] operator with an [[Aggregate]] operator.
 * {{{
 *   SELECT DISTINCT f1, f2 FROM t  ==>  SELECT f1, f2 FROM t GROUP BY f1, f2
 * }}}
 */
object ReplaceDistinctWithAggregate extends Rule[LogicalPlan] {
  def apply(plan: LogicalPlan): LogicalPlan = plan transform {
    case Distinct(child) => Aggregate(child.output, child.output, child)
  }
}

/**
 * Replaces logical [[Intersect]] operator with a left-semi [[Join]] operator.
 * {{{
 *   SELECT a1, a2 FROM Tab1 INTERSECT SELECT b1, b2 FROM Tab2
 *   ==>  SELECT DISTINCT a1, a2 FROM Tab1 LEFT SEMI JOIN Tab2 ON a1<=>b1 AND a2<=>b2
 * }}}
 *
 * Note:
 * 1. This rule is only applicable to INTERSECT DISTINCT. Do not use it for INTERSECT ALL.
 * 2. This rule has to be done after de-duplicating the attributes; otherwise, the generated
 *    join conditions will be incorrect.
 */
object ReplaceIntersectWithSemiJoin extends Rule[LogicalPlan] {
  def apply(plan: LogicalPlan): LogicalPlan = plan transform {
    case Intersect(left, right) =>
      assert(left.output.size == right.output.size)
      val joinCond = left.output.zip(right.output).map { case (l, r) => EqualNullSafe(l, r) }
      Distinct(Join(left, right, LeftSemi, joinCond.reduceLeftOption(And)))
  }
}

/**
 * Removes literals from group expressions in [[Aggregate]], as they have no effect to the result
 * but only makes the grouping key bigger.
 */
object RemoveLiteralFromGroupExpressions extends Rule[LogicalPlan] {
  def apply(plan: LogicalPlan): LogicalPlan = plan transform {
    case a @ Aggregate(grouping, _, _) =>
      val newGrouping = grouping.filter(!_.foldable)
      a.copy(groupingExpressions = newGrouping)
  }
}

/**
 * Computes the current date and time to make sure we return the same result in a single query.
 */
object ComputeCurrentTime extends Rule[LogicalPlan] {
  def apply(plan: LogicalPlan): LogicalPlan = {
    val dateExpr = CurrentDate()
    val timeExpr = CurrentTimestamp()
    val currentDate = Literal.create(dateExpr.eval(EmptyRow), dateExpr.dataType)
    val currentTime = Literal.create(timeExpr.eval(EmptyRow), timeExpr.dataType)

    plan transformAllExpressions {
      case CurrentDate() => currentDate
      case CurrentTimestamp() => currentTime
    }
  }
}<|MERGE_RESOLUTION|>--- conflicted
+++ resolved
@@ -378,10 +378,9 @@
     // Eliminate no-op Projects
     case p @ Project(projectList, child) if sameOutput(child.output, p.output) => child
 
-<<<<<<< HEAD
     // Can't prune the columns on LeafNode
     case p @ Project(_, l: LeafNode) => p
-=======
+
     // Prune windowExpressions and child of Window
     case p @ Project(_, w: Window)
         if (w.outputSet -- p.references).nonEmpty ||
@@ -389,7 +388,6 @@
       val windowExpressions = w.windowExpressions.filter(p.references.contains)
       val newChild = prunedChild(w.child, allReferences = w.references ++ p.references)
       p.copy(child = w.copy(windowExpressions = windowExpressions, child = newChild))
->>>>>>> b229ea2c
 
     // for all other logical plans that inherits the output from it's children
     case p @ Project(_, child) =>
