--- conflicted
+++ resolved
@@ -136,57 +136,8 @@
       ReplaceDistinctWithAggregate) ::
     Batch("Aggregate", fixedPoint,
       RemoveLiteralFromGroupExpressions,
-<<<<<<< HEAD
-      RemoveRepetitionFromGroupExpressions) ::
-    Batch("Operator Optimizations", fixedPoint, Seq(
-      // Operator push down
-      PushProjectionThroughUnion,
-      ReorderJoin,
-      EliminateOuterJoin,
-      PushPredicateThroughJoin,
-      PushDownPredicate,
-      LimitPushDown,
-      ColumnPruning,
-      InferFiltersFromConstraints,
-      // Operator combine
-      CollapseRepartition,
-      CollapseProject,
-      CollapseWindow,
-      TransposeWindow,
-      CombineFilters,
-      CombineLimits,
-      CombineUnions,
-      // Constant folding and strength reduction
-      NullPropagation,
-      ConstantPropagation,
-      FoldablePropagation,
-      OptimizeIn,
-      ConstantFolding,
-      ReorderAssociativeOperator,
-      LikeSimplification,
-      BooleanSimplification,
-      SimplifyConditionals,
-      RemoveDispensableExpressions,
-      SimplifyBinaryComparison,
-      PruneFilters,
-      EliminateSorts,
-      SimplifyCasts,
-      SimplifyCaseConversionExpressions,
-      RewriteCorrelatedScalarSubquery,
-      EliminateSerialization,
-      RemoveRedundantAliases,
-      RemoveRedundantProject,
-      SimplifyCreateStructOps,
-      SimplifyCreateArrayOps,
-      SimplifyCreateMapOps,
-      CombineConcats) ++
-      extendedOperatorOptimizationRules: _*) ::
-    Batch("Check Cartesian Products", Once,
-      CheckCartesianProducts) ::
-=======
       RemoveRepetitionFromGroupExpressions) :: Nil ++
     operatorOptimizationBatch) :+
->>>>>>> 7a224834
     Batch("Join Reorder", Once,
       CostBasedJoinReorder) :+
     Batch("Decimal Optimizations", fixedPoint,
