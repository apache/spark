--- conflicted
+++ resolved
@@ -338,13 +338,8 @@
       // optimize it again, to save optimization time and avoid breaking broadcast/subquery reuse.
       case d: DynamicPruningSubquery => d
       case s @ ScalarSubquery(
-<<<<<<< HEAD
-        PhysicalOperation(projections, predicates, a @ Aggregate(group, _, child)),
+        PhysicalOperation(projections, predicates, a @ Aggregate(group, _, child, _)),
         _, _, _, _, mayHaveCountBug, _, _)
-=======
-        PhysicalOperation(projections, predicates, a @ Aggregate(group, _, child, _)),
-        _, _, _, _, mayHaveCountBug, _)
->>>>>>> b81da764
         if conf.getConf(SQLConf.DECORRELATE_SUBQUERY_PREVENT_CONSTANT_FOLDING_FOR_COUNT_BUG) &&
           mayHaveCountBug.nonEmpty && mayHaveCountBug.get =>
         // This is a subquery with an aggregate that may suffer from a COUNT bug.
