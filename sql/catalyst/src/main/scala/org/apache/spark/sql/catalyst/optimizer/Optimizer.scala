/*
 * Licensed to the Apache Software Foundation (ASF) under one or more
 * contributor license agreements.  See the NOTICE file distributed with
 * this work for additional information regarding copyright ownership.
 * The ASF licenses this file to You under the Apache License, Version 2.0
 * (the "License"); you may not use this file except in compliance with
 * the License.  You may obtain a copy of the License at
 *
 *    http://www.apache.org/licenses/LICENSE-2.0
 *
 * Unless required by applicable law or agreed to in writing, software
 * distributed under the License is distributed on an "AS IS" BASIS,
 * WITHOUT WARRANTIES OR CONDITIONS OF ANY KIND, either express or implied.
 * See the License for the specific language governing permissions and
 * limitations under the License.
 */

package org.apache.spark.sql.catalyst.optimizer

import scala.annotation.tailrec
import scala.collection.immutable.HashSet
import scala.collection.mutable.ArrayBuffer

import org.apache.spark.sql.catalyst.{CatalystConf, SimpleCatalystConf}
import org.apache.spark.sql.catalyst.analysis.{CleanupAliases, DistinctAggregationRewriter, EliminateSubqueryAliases, EmptyFunctionRegistry}
import org.apache.spark.sql.catalyst.catalog.{InMemoryCatalog, SessionCatalog}
import org.apache.spark.sql.catalyst.expressions._
import org.apache.spark.sql.catalyst.expressions.aggregate._
import org.apache.spark.sql.catalyst.expressions.Literal.{FalseLiteral, TrueLiteral}
import org.apache.spark.sql.catalyst.planning.{ExtractFiltersAndInnerJoins, Unions}
import org.apache.spark.sql.catalyst.plans._
import org.apache.spark.sql.catalyst.plans.logical._
import org.apache.spark.sql.catalyst.rules._
import org.apache.spark.sql.types._

/**
 * Abstract class all optimizers should inherit of, contains the standard batches (extending
 * Optimizers can override this.
 */
abstract class Optimizer(sessionCatalog: SessionCatalog, conf: CatalystConf)
  extends RuleExecutor[LogicalPlan] {

  protected val fixedPoint = FixedPoint(conf.optimizerMaxIterations)

  def batches: Seq[Batch] = {
    // Technically some of the rules in Finish Analysis are not optimizer rules and belong more
    // in the analyzer, because they are needed for correctness (e.g. ComputeCurrentTime).
    // However, because we also use the analyzer to canonicalized queries (for view definition),
    // we do not eliminate subqueries or compute current time in the analyzer.
    Batch("Finish Analysis", Once,
      EliminateSubqueryAliases,
      ComputeCurrentTime,
      GetCurrentDatabase(sessionCatalog),
      DistinctAggregationRewriter) ::
    //////////////////////////////////////////////////////////////////////////////////////////
    // Optimizer rules start here
    //////////////////////////////////////////////////////////////////////////////////////////
    // - Do the first call of CombineUnions before starting the major Optimizer rules,
    //   since it can reduce the number of iteration and the other rules could add/move
    //   extra operators between two adjacent Union operators.
    // - Call CombineUnions again in Batch("Operator Optimizations"),
    //   since the other rules might make two separate Unions operators adjacent.
    Batch("Union", Once,
      CombineUnions) ::
    Batch("Subquery", Once,
      OptimizeSubqueries) ::
    Batch("Replace Operators", fixedPoint,
      ReplaceIntersectWithSemiJoin,
      ReplaceExceptWithAntiJoin,
      ReplaceDistinctWithAggregate) ::
    Batch("Aggregate", fixedPoint,
      RemoveLiteralFromGroupExpressions,
      RemoveRepetitionFromGroupExpressions) ::
    Batch("Operator Optimizations", fixedPoint,
      // Operator push down
      SetOperationPushDown,
      SamplePushDown,
      ReorderJoin,
      OuterJoinElimination,
      PushPredicateThroughJoin,
      PushDownPredicate,
      LimitPushDown,
      ColumnPruning,
      InferFiltersFromConstraints,
      // Operator combine
      CollapseRepartition,
      CollapseProject,
      CombineFilters,
      CombineLimits,
      CombineUnions,
      // Constant folding and strength reduction
      NullPropagation,
      OptimizeIn(conf),
      ConstantFolding,
      LikeSimplification,
      BooleanSimplification,
      SimplifyConditionals,
      RemoveDispensableExpressions,
      BinaryComparisonSimplification,
      PruneFilters,
      EliminateSorts,
      SimplifyCasts,
      SimplifyCaseConversionExpressions,
      RewriteCorrelatedScalarSubquery,
      EliminateSerialization) ::
    Batch("Decimal Optimizations", fixedPoint,
      DecimalAggregates) ::
    Batch("Typed Filter Optimization", fixedPoint,
      EmbedSerializerInFilter) ::
    Batch("LocalRelation", fixedPoint,
      ConvertToLocalRelation) ::
    Batch("OptimizeCodegen", Once,
      OptimizeCodegen(conf)) ::
    Batch("RewriteSubquery", Once,
      RewritePredicateSubquery,
      CollapseProject) :: Nil
  }

  /**
   * Optimize all the subqueries inside expression.
   */
  object OptimizeSubqueries extends Rule[LogicalPlan] {
    def apply(plan: LogicalPlan): LogicalPlan = plan transformAllExpressions {
      case s: SubqueryExpression =>
        s.withNewPlan(Optimizer.this.execute(s.query))
    }
  }
}

/**
 * An optimizer used in test code.
 *
 * To ensure extendability, we leave the standard rules in the abstract optimizer rules, while
 * specific rules go to the subclasses
 */
object SimpleTestOptimizer extends SimpleTestOptimizer

class SimpleTestOptimizer extends Optimizer(
  new SessionCatalog(
    new InMemoryCatalog,
    EmptyFunctionRegistry,
    new SimpleCatalystConf(caseSensitiveAnalysis = true)),
  new SimpleCatalystConf(caseSensitiveAnalysis = true))

/**
 * Pushes operations down into a Sample.
 */
object SamplePushDown extends Rule[LogicalPlan] {

  def apply(plan: LogicalPlan): LogicalPlan = plan transform {
    // Push down projection into sample
    case Project(projectList, s @ Sample(lb, up, replace, seed, child)) =>
      Sample(lb, up, replace, seed,
        Project(projectList, child))()
  }
}

/**
 * Removes cases where we are unnecessarily going between the object and serialized (InternalRow)
 * representation of data item.  For example back to back map operations.
 */
object EliminateSerialization extends Rule[LogicalPlan] {
  def apply(plan: LogicalPlan): LogicalPlan = plan transform {
    case d @ DeserializeToObject(_, _, s: SerializeFromObject)
        if d.outputObjectType == s.inputObjectType =>
      // A workaround for SPARK-14803. Remove this after it is fixed.
      if (d.outputObjectType.isInstanceOf[ObjectType] &&
          d.outputObjectType.asInstanceOf[ObjectType].cls == classOf[org.apache.spark.sql.Row]) {
        s.child
      } else {
        // Adds an extra Project here, to preserve the output expr id of `DeserializeToObject`.
        val objAttr = Alias(s.child.output.head, "obj")(exprId = d.output.head.exprId)
        Project(objAttr :: Nil, s.child)
      }
    case a @ AppendColumns(_, _, _, s: SerializeFromObject)
        if a.deserializer.dataType == s.inputObjectType =>
      AppendColumnsWithObject(a.func, s.serializer, a.serializer, s.child)
  }
}

/**
 * Pushes down [[LocalLimit]] beneath UNION ALL and beneath the streamed inputs of outer joins.
 */
object LimitPushDown extends Rule[LogicalPlan] {

  private def stripGlobalLimitIfPresent(plan: LogicalPlan): LogicalPlan = {
    plan match {
      case GlobalLimit(expr, child) => child
      case _ => plan
    }
  }

  private def maybePushLimit(limitExp: Expression, plan: LogicalPlan): LogicalPlan = {
    (limitExp, plan.maxRows) match {
      case (IntegerLiteral(maxRow), Some(childMaxRows)) if maxRow < childMaxRows =>
        LocalLimit(limitExp, stripGlobalLimitIfPresent(plan))
      case (_, None) =>
        LocalLimit(limitExp, stripGlobalLimitIfPresent(plan))
      case _ => plan
    }
  }

  def apply(plan: LogicalPlan): LogicalPlan = plan transform {
    // Adding extra Limits below UNION ALL for children which are not Limit or do not have Limit
    // descendants whose maxRow is larger. This heuristic is valid assuming there does not exist any
    // Limit push-down rule that is unable to infer the value of maxRows.
    // Note: right now Union means UNION ALL, which does not de-duplicate rows, so it is safe to
    // pushdown Limit through it. Once we add UNION DISTINCT, however, we will not be able to
    // pushdown Limit.
    case LocalLimit(exp, Union(children)) =>
      LocalLimit(exp, Union(children.map(maybePushLimit(exp, _))))
    // Add extra limits below OUTER JOIN. For LEFT OUTER and FULL OUTER JOIN we push limits to the
    // left and right sides, respectively. For FULL OUTER JOIN, we can only push limits to one side
    // because we need to ensure that rows from the limited side still have an opportunity to match
    // against all candidates from the non-limited side. We also need to ensure that this limit
    // pushdown rule will not eventually introduce limits on both sides if it is applied multiple
    // times. Therefore:
    //   - If one side is already limited, stack another limit on top if the new limit is smaller.
    //     The redundant limit will be collapsed by the CombineLimits rule.
    //   - If neither side is limited, limit the side that is estimated to be bigger.
    case LocalLimit(exp, join @ Join(left, right, joinType, condition)) =>
      val newJoin = joinType match {
        case RightOuter => join.copy(right = maybePushLimit(exp, right))
        case LeftOuter => join.copy(left = maybePushLimit(exp, left))
        case FullOuter =>
          (left.maxRows, right.maxRows) match {
            case (None, None) =>
              if (left.statistics.sizeInBytes >= right.statistics.sizeInBytes) {
                join.copy(left = maybePushLimit(exp, left))
              } else {
                join.copy(right = maybePushLimit(exp, right))
              }
            case (Some(_), Some(_)) => join
            case (Some(_), None) => join.copy(left = maybePushLimit(exp, left))
            case (None, Some(_)) => join.copy(right = maybePushLimit(exp, right))

          }
        case _ => join
      }
      LocalLimit(exp, newJoin)
  }
}

/**
 * Pushes certain operations to both sides of a Union operator.
 * Operations that are safe to pushdown are listed as follows.
 * Union:
 * Right now, Union means UNION ALL, which does not de-duplicate rows. So, it is
 * safe to pushdown Filters and Projections through it. Once we add UNION DISTINCT,
 * we will not be able to pushdown Projections.
 */
object SetOperationPushDown extends Rule[LogicalPlan] with PredicateHelper {

  /**
   * Maps Attributes from the left side to the corresponding Attribute on the right side.
   */
  private def buildRewrites(left: LogicalPlan, right: LogicalPlan): AttributeMap[Attribute] = {
    assert(left.output.size == right.output.size)
    AttributeMap(left.output.zip(right.output))
  }

  /**
   * Rewrites an expression so that it can be pushed to the right side of a
   * Union or Except operator. This method relies on the fact that the output attributes
   * of a union/intersect/except are always equal to the left child's output.
   */
  private def pushToRight[A <: Expression](e: A, rewrites: AttributeMap[Attribute]) = {
    val result = e transform {
      case a: Attribute => rewrites(a)
    }

    // We must promise the compiler that we did not discard the names in the case of project
    // expressions.  This is safe since the only transformation is from Attribute => Attribute.
    result.asInstanceOf[A]
  }

  /**
   * Splits the condition expression into small conditions by `And`, and partition them by
   * deterministic, and finally recombine them by `And`. It returns an expression containing
   * all deterministic expressions (the first field of the returned Tuple2) and an expression
   * containing all non-deterministic expressions (the second field of the returned Tuple2).
   */
  private def partitionByDeterministic(condition: Expression): (Expression, Expression) = {
    val andConditions = splitConjunctivePredicates(condition)
    andConditions.partition(_.deterministic) match {
      case (deterministic, nondeterministic) =>
        deterministic.reduceOption(And).getOrElse(Literal(true)) ->
        nondeterministic.reduceOption(And).getOrElse(Literal(true))
    }
  }

  def apply(plan: LogicalPlan): LogicalPlan = plan transform {

    // Push down deterministic projection through UNION ALL
    case p @ Project(projectList, Union(children)) =>
      assert(children.nonEmpty)
      if (projectList.forall(_.deterministic)) {
        val newFirstChild = Project(projectList, children.head)
        val newOtherChildren = children.tail.map { child =>
          val rewrites = buildRewrites(children.head, child)
          Project(projectList.map(pushToRight(_, rewrites)), child)
        }
        Union(newFirstChild +: newOtherChildren)
      } else {
        p
      }

    // Push down filter into union
    case Filter(condition, Union(children)) =>
      assert(children.nonEmpty)
      val (deterministic, nondeterministic) = partitionByDeterministic(condition)
      val newFirstChild = Filter(deterministic, children.head)
      val newOtherChildren = children.tail.map { child =>
        val rewrites = buildRewrites(children.head, child)
        Filter(pushToRight(deterministic, rewrites), child)
      }
      Filter(nondeterministic, Union(newFirstChild +: newOtherChildren))
  }
}

/**
 * Attempts to eliminate the reading of unneeded columns from the query plan.
 *
 * Since adding Project before Filter conflicts with PushPredicatesThroughProject, this rule will
 * remove the Project p2 in the following pattern:
 *
 *   p1 @ Project(_, Filter(_, p2 @ Project(_, child))) if p2.outputSet.subsetOf(p2.inputSet)
 *
 * p2 is usually inserted by this rule and useless, p1 could prune the columns anyway.
 */
object ColumnPruning extends Rule[LogicalPlan] {
  private def sameOutput(output1: Seq[Attribute], output2: Seq[Attribute]): Boolean =
    output1.size == output2.size &&
      output1.zip(output2).forall(pair => pair._1.semanticEquals(pair._2))

  def apply(plan: LogicalPlan): LogicalPlan = removeProjectBeforeFilter(plan transform {
    // Prunes the unused columns from project list of Project/Aggregate/Expand
    case p @ Project(_, p2: Project) if (p2.outputSet -- p.references).nonEmpty =>
      p.copy(child = p2.copy(projectList = p2.projectList.filter(p.references.contains)))
    case p @ Project(_, a: Aggregate) if (a.outputSet -- p.references).nonEmpty =>
      p.copy(
        child = a.copy(aggregateExpressions = a.aggregateExpressions.filter(p.references.contains)))
    case a @ Project(_, e @ Expand(_, _, grandChild)) if (e.outputSet -- a.references).nonEmpty =>
      val newOutput = e.output.filter(a.references.contains(_))
      val newProjects = e.projections.map { proj =>
        proj.zip(e.output).filter { case (_, a) =>
          newOutput.contains(a)
        }.unzip._1
      }
      a.copy(child = Expand(newProjects, newOutput, grandChild))

    // Prunes the unused columns from child of `DeserializeToObject`
    case d @ DeserializeToObject(_, _, child) if (child.outputSet -- d.references).nonEmpty =>
      d.copy(child = prunedChild(child, d.references))

    // Prunes the unused columns from child of Aggregate/Expand/Generate
    case a @ Aggregate(_, _, child) if (child.outputSet -- a.references).nonEmpty =>
      a.copy(child = prunedChild(child, a.references))
    case e @ Expand(_, _, child) if (child.outputSet -- e.references).nonEmpty =>
      e.copy(child = prunedChild(child, e.references))
    case g: Generate if !g.join && (g.child.outputSet -- g.references).nonEmpty =>
      g.copy(child = prunedChild(g.child, g.references))

    // Turn off `join` for Generate if no column from it's child is used
    case p @ Project(_, g: Generate) if g.join && p.references.subsetOf(g.generatedSet) =>
      p.copy(child = g.copy(join = false))

    // Eliminate unneeded attributes from right side of a Left Existence Join.
    case j @ Join(left, right, LeftExistence(_), condition) =>
      j.copy(right = prunedChild(right, j.references))

    // all the columns will be used to compare, so we can't prune them
    case p @ Project(_, _: SetOperation) => p
    case p @ Project(_, _: Distinct) => p
    // Eliminate unneeded attributes from children of Union.
    case p @ Project(_, u: Union) =>
      if ((u.outputSet -- p.references).nonEmpty) {
        val firstChild = u.children.head
        val newOutput = prunedChild(firstChild, p.references).output
        // pruning the columns of all children based on the pruned first child.
        val newChildren = u.children.map { p =>
          val selected = p.output.zipWithIndex.filter { case (a, i) =>
            newOutput.contains(firstChild.output(i))
          }.map(_._1)
          Project(selected, p)
        }
        p.copy(child = u.withNewChildren(newChildren))
      } else {
        p
      }

    // Prune unnecessary window expressions
    case p @ Project(_, w: Window) if (w.windowOutputSet -- p.references).nonEmpty =>
      p.copy(child = w.copy(
        windowExpressions = w.windowExpressions.filter(p.references.contains)))

    // Eliminate no-op Window
    case w: Window if w.windowExpressions.isEmpty => w.child

    // Eliminate no-op Projects
    case p @ Project(projectList, child) if sameOutput(child.output, p.output) => child

    // Can't prune the columns on LeafNode
    case p @ Project(_, l: LeafNode) => p

    // for all other logical plans that inherits the output from it's children
    case p @ Project(_, child) =>
      val required = child.references ++ p.references
      if ((child.inputSet -- required).nonEmpty) {
        val newChildren = child.children.map(c => prunedChild(c, required))
        p.copy(child = child.withNewChildren(newChildren))
      } else {
        p
      }
  })

  /** Applies a projection only when the child is producing unnecessary attributes */
  private def prunedChild(c: LogicalPlan, allReferences: AttributeSet) =
    if ((c.outputSet -- allReferences.filter(c.outputSet.contains)).nonEmpty) {
      Project(c.output.filter(allReferences.contains), c)
    } else {
      c
    }

  /**
   * The Project before Filter is not necessary but conflict with PushPredicatesThroughProject,
   * so remove it.
   */
  private def removeProjectBeforeFilter(plan: LogicalPlan): LogicalPlan = plan transform {
    case p1 @ Project(_, f @ Filter(_, p2 @ Project(_, child)))
      if p2.outputSet.subsetOf(child.outputSet) =>
      p1.copy(child = f.copy(child = child))
  }
}

/**
 * Combines two adjacent [[Project]] operators into one and perform alias substitution,
 * merging the expressions into one single expression.
 */
object CollapseProject extends Rule[LogicalPlan] {

  def apply(plan: LogicalPlan): LogicalPlan = plan transformUp {
    case p1 @ Project(_, p2: Project) =>
      if (haveCommonNonDeterministicOutput(p1.projectList, p2.projectList)) {
        p1
      } else {
        p2.copy(projectList = buildCleanedProjectList(p1.projectList, p2.projectList))
      }
    case p @ Project(_, agg: Aggregate) =>
      if (haveCommonNonDeterministicOutput(p.projectList, agg.aggregateExpressions)) {
        p
      } else {
        agg.copy(aggregateExpressions = buildCleanedProjectList(
          p.projectList, agg.aggregateExpressions))
      }
  }

  private def collectAliases(projectList: Seq[NamedExpression]): AttributeMap[Alias] = {
    AttributeMap(projectList.collect {
      case a: Alias => a.toAttribute -> a
    })
  }

  private def haveCommonNonDeterministicOutput(
      upper: Seq[NamedExpression], lower: Seq[NamedExpression]): Boolean = {
    // Create a map of Aliases to their values from the lower projection.
    // e.g., 'SELECT ... FROM (SELECT a + b AS c, d ...)' produces Map(c -> Alias(a + b, c)).
    val aliases = collectAliases(lower)

    // Collapse upper and lower Projects if and only if their overlapped expressions are all
    // deterministic.
    upper.exists(_.collect {
      case a: Attribute if aliases.contains(a) => aliases(a).child
    }.exists(!_.deterministic))
  }

  private def buildCleanedProjectList(
      upper: Seq[NamedExpression],
      lower: Seq[NamedExpression]): Seq[NamedExpression] = {
    // Create a map of Aliases to their values from the lower projection.
    // e.g., 'SELECT ... FROM (SELECT a + b AS c, d ...)' produces Map(c -> Alias(a + b, c)).
    val aliases = collectAliases(lower)

    // Substitute any attributes that are produced by the lower projection, so that we safely
    // eliminate it.
    // e.g., 'SELECT c + 1 FROM (SELECT a + b AS C ...' produces 'SELECT a + b + 1 ...'
    val rewrittenUpper = upper.map(_.transform {
      case a: Attribute => aliases.getOrElse(a, a)
    })
    // collapse upper and lower Projects may introduce unnecessary Aliases, trim them here.
    rewrittenUpper.map { p =>
      CleanupAliases.trimNonTopLevelAliases(p).asInstanceOf[NamedExpression]
    }
  }
}

/**
 * Combines adjacent [[Repartition]] operators by keeping only the last one.
 */
object CollapseRepartition extends Rule[LogicalPlan] {
  def apply(plan: LogicalPlan): LogicalPlan = plan transformUp {
    case r @ Repartition(numPartitions, shuffle, Repartition(_, _, child)) =>
      Repartition(numPartitions, shuffle, child)
  }
}

/**
 * Simplifies LIKE expressions that do not need full regular expressions to evaluate the condition.
 * For example, when the expression is just checking to see if a string starts with a given
 * pattern.
 */
object LikeSimplification extends Rule[LogicalPlan] {
  // if guards below protect from escapes on trailing %.
  // Cases like "something\%" are not optimized, but this does not affect correctness.
  private val startsWith = "([^_%]+)%".r
  private val endsWith = "%([^_%]+)".r
  private val startsAndEndsWith = "([^_%]+)%([^_%]+)".r
  private val contains = "%([^_%]+)%".r
  private val equalTo = "([^_%]*)".r

  def apply(plan: LogicalPlan): LogicalPlan = plan transformAllExpressions {
    case Like(input, Literal(pattern, StringType)) =>
      pattern.toString match {
        case startsWith(prefix) if !prefix.endsWith("\\") =>
          StartsWith(input, Literal(prefix))
        case endsWith(postfix) =>
          EndsWith(input, Literal(postfix))
        // 'a%a' pattern is basically same with 'a%' && '%a'.
        // However, the additional `Length` condition is required to prevent 'a' match 'a%a'.
        case startsAndEndsWith(prefix, postfix) if !prefix.endsWith("\\") =>
          And(GreaterThanOrEqual(Length(input), Literal(prefix.size + postfix.size)),
            And(StartsWith(input, Literal(prefix)), EndsWith(input, Literal(postfix))))
        case contains(infix) if !infix.endsWith("\\") =>
          Contains(input, Literal(infix))
        case equalTo(str) =>
          EqualTo(input, Literal(str))
        case _ =>
          Like(input, Literal.create(pattern, StringType))
      }
  }
}

/**
 * Replaces [[Expression Expressions]] that can be statically evaluated with
 * equivalent [[Literal]] values. This rule is more specific with
 * Null value propagation from bottom to top of the expression tree.
 */
object NullPropagation extends Rule[LogicalPlan] {
  private def nonNullLiteral(e: Expression): Boolean = e match {
    case Literal(null, _) => false
    case _ => true
  }

  def apply(plan: LogicalPlan): LogicalPlan = plan transform {
    case q: LogicalPlan => q transformExpressionsUp {
      case e @ AggregateExpression(Count(exprs), _, _, _) if !exprs.exists(nonNullLiteral) =>
        Cast(Literal(0L), e.dataType)
      case e @ IsNull(c) if !c.nullable => Literal.create(false, BooleanType)
      case e @ IsNotNull(c) if !c.nullable => Literal.create(true, BooleanType)
      case e @ GetArrayItem(Literal(null, _), _) => Literal.create(null, e.dataType)
      case e @ GetArrayItem(_, Literal(null, _)) => Literal.create(null, e.dataType)
      case e @ GetMapValue(Literal(null, _), _) => Literal.create(null, e.dataType)
      case e @ GetMapValue(_, Literal(null, _)) => Literal.create(null, e.dataType)
      case e @ GetStructField(Literal(null, _), _, _) => Literal.create(null, e.dataType)
      case e @ GetArrayStructFields(Literal(null, _), _, _, _, _) =>
        Literal.create(null, e.dataType)
      case e @ EqualNullSafe(Literal(null, _), r) => IsNull(r)
      case e @ EqualNullSafe(l, Literal(null, _)) => IsNull(l)
      case ae @ AggregateExpression(Count(exprs), _, false, _) if !exprs.exists(_.nullable) =>
        // This rule should be only triggered when isDistinct field is false.
        ae.copy(aggregateFunction = Count(Literal(1)))

      // For Coalesce, remove null literals.
      case e @ Coalesce(children) =>
        val newChildren = children.filter(nonNullLiteral)
        if (newChildren.length == 0) {
          Literal.create(null, e.dataType)
        } else if (newChildren.length == 1) {
          newChildren.head
        } else {
          Coalesce(newChildren)
        }

      case e @ Substring(Literal(null, _), _, _) => Literal.create(null, e.dataType)
      case e @ Substring(_, Literal(null, _), _) => Literal.create(null, e.dataType)
      case e @ Substring(_, _, Literal(null, _)) => Literal.create(null, e.dataType)

      // MaxOf and MinOf can't do null propagation
      case e: MaxOf => e
      case e: MinOf => e

      // Put exceptional cases above if any
      case e @ BinaryArithmetic(Literal(null, _), _) => Literal.create(null, e.dataType)
      case e @ BinaryArithmetic(_, Literal(null, _)) => Literal.create(null, e.dataType)

      case e @ BinaryComparison(Literal(null, _), _) => Literal.create(null, e.dataType)
      case e @ BinaryComparison(_, Literal(null, _)) => Literal.create(null, e.dataType)

      case e: StringRegexExpression => e.children match {
        case Literal(null, _) :: right :: Nil => Literal.create(null, e.dataType)
        case left :: Literal(null, _) :: Nil => Literal.create(null, e.dataType)
        case _ => e
      }

      case e: StringPredicate => e.children match {
        case Literal(null, _) :: right :: Nil => Literal.create(null, e.dataType)
        case left :: Literal(null, _) :: Nil => Literal.create(null, e.dataType)
        case _ => e
      }

      // If the value expression is NULL then transform the In expression to
      // Literal(null)
      case In(Literal(null, _), list) => Literal.create(null, BooleanType)

    }
  }
}

/**
 * Generate a list of additional filters from an operator's existing constraint but remove those
 * that are either already part of the operator's condition or are part of the operator's child
 * constraints. These filters are currently inserted to the existing conditions in the Filter
 * operators and on either side of Join operators.
 *
 * Note: While this optimization is applicable to all types of join, it primarily benefits Inner and
 * LeftSemi joins.
 */
object InferFiltersFromConstraints extends Rule[LogicalPlan] with PredicateHelper {
  def apply(plan: LogicalPlan): LogicalPlan = plan transform {
    case filter @ Filter(condition, child) =>
      val newFilters = filter.constraints --
        (child.constraints ++ splitConjunctivePredicates(condition))
      if (newFilters.nonEmpty) {
        Filter(And(newFilters.reduce(And), condition), child)
      } else {
        filter
      }

    case join @ Join(left, right, joinType, conditionOpt) =>
      // Only consider constraints that can be pushed down completely to either the left or the
      // right child
      val constraints = join.constraints.filter { c =>
        c.references.subsetOf(left.outputSet) || c.references.subsetOf(right.outputSet)
      }
      // Remove those constraints that are already enforced by either the left or the right child
      val additionalConstraints = constraints -- (left.constraints ++ right.constraints)
      val newConditionOpt = conditionOpt match {
        case Some(condition) =>
          val newFilters = additionalConstraints -- splitConjunctivePredicates(condition)
          if (newFilters.nonEmpty) Option(And(newFilters.reduce(And), condition)) else None
        case None =>
          additionalConstraints.reduceOption(And)
      }
      if (newConditionOpt.isDefined) Join(left, right, joinType, newConditionOpt) else join
  }
}

/**
 * Replaces [[Expression Expressions]] that can be statically evaluated with
 * equivalent [[Literal]] values.
 */
object ConstantFolding extends Rule[LogicalPlan] {
  def apply(plan: LogicalPlan): LogicalPlan = plan transform {
    case q: LogicalPlan => q transformExpressionsDown {
      // Skip redundant folding of literals. This rule is technically not necessary. Placing this
      // here avoids running the next rule for Literal values, which would create a new Literal
      // object and running eval unnecessarily.
      case l: Literal => l

      // Fold expressions that are foldable.
      case e if e.foldable => Literal.create(e.eval(EmptyRow), e.dataType)
    }
  }
}

/**
 * Replaces [[In (value, seq[Literal])]] with optimized version[[InSet (value, HashSet[Literal])]]
 * which is much faster
 */
case class OptimizeIn(conf: CatalystConf) extends Rule[LogicalPlan] {
  def apply(plan: LogicalPlan): LogicalPlan = plan transform {
    case q: LogicalPlan => q transformExpressionsDown {
      case In(v, list) if !list.exists(!_.isInstanceOf[Literal]) &&
          list.size > conf.optimizerInSetConversionThreshold =>
        val hSet = list.map(e => e.eval(EmptyRow))
        InSet(v, HashSet() ++ hSet)
    }
  }
}

/**
 * Simplifies boolean expressions:
 * 1. Simplifies expressions whose answer can be determined without evaluating both sides.
 * 2. Eliminates / extracts common factors.
 * 3. Merge same expressions
 * 4. Removes `Not` operator.
 */
object BooleanSimplification extends Rule[LogicalPlan] with PredicateHelper {
  def apply(plan: LogicalPlan): LogicalPlan = plan transform {
    case q: LogicalPlan => q transformExpressionsUp {
      case TrueLiteral And e => e
      case e And TrueLiteral => e
      case FalseLiteral Or e => e
      case e Or FalseLiteral => e

      case FalseLiteral And _ => FalseLiteral
      case _ And FalseLiteral => FalseLiteral
      case TrueLiteral Or _ => TrueLiteral
      case _ Or TrueLiteral => TrueLiteral

      case a And b if a.semanticEquals(b) => a
      case a Or b if a.semanticEquals(b) => a

      case a And (b Or c) if Not(a).semanticEquals(b) => And(a, c)
      case a And (b Or c) if Not(a).semanticEquals(c) => And(a, b)
      case (a Or b) And c if a.semanticEquals(Not(c)) => And(b, c)
      case (a Or b) And c if b.semanticEquals(Not(c)) => And(a, c)

      case a Or (b And c) if Not(a).semanticEquals(b) => Or(a, c)
      case a Or (b And c) if Not(a).semanticEquals(c) => Or(a, b)
      case (a And b) Or c if a.semanticEquals(Not(c)) => Or(b, c)
      case (a And b) Or c if b.semanticEquals(Not(c)) => Or(a, c)

      // Common factor elimination for conjunction
      case and @ (left And right) =>
        // 1. Split left and right to get the disjunctive predicates,
        //   i.e. lhs = (a, b), rhs = (a, c)
        // 2. Find the common predict between lhsSet and rhsSet, i.e. common = (a)
        // 3. Remove common predict from lhsSet and rhsSet, i.e. ldiff = (b), rdiff = (c)
        // 4. Apply the formula, get the optimized predicate: common || (ldiff && rdiff)
        val lhs = splitDisjunctivePredicates(left)
        val rhs = splitDisjunctivePredicates(right)
        val common = lhs.filter(e => rhs.exists(e.semanticEquals))
        if (common.isEmpty) {
          // No common factors, return the original predicate
          and
        } else {
          val ldiff = lhs.filterNot(e => common.exists(e.semanticEquals))
          val rdiff = rhs.filterNot(e => common.exists(e.semanticEquals))
          if (ldiff.isEmpty || rdiff.isEmpty) {
            // (a || b || c || ...) && (a || b) => (a || b)
            common.reduce(Or)
          } else {
            // (a || b || c || ...) && (a || b || d || ...) =>
            // ((c || ...) && (d || ...)) || a || b
            (common :+ And(ldiff.reduce(Or), rdiff.reduce(Or))).reduce(Or)
          }
        }

      // Common factor elimination for disjunction
      case or @ (left Or right) =>
        // 1. Split left and right to get the conjunctive predicates,
        //   i.e.  lhs = (a, b), rhs = (a, c)
        // 2. Find the common predict between lhsSet and rhsSet, i.e. common = (a)
        // 3. Remove common predict from lhsSet and rhsSet, i.e. ldiff = (b), rdiff = (c)
        // 4. Apply the formula, get the optimized predicate: common && (ldiff || rdiff)
        val lhs = splitConjunctivePredicates(left)
        val rhs = splitConjunctivePredicates(right)
        val common = lhs.filter(e => rhs.exists(e.semanticEquals))
        if (common.isEmpty) {
          // No common factors, return the original predicate
          or
        } else {
          val ldiff = lhs.filterNot(e => common.exists(e.semanticEquals))
          val rdiff = rhs.filterNot(e => common.exists(e.semanticEquals))
          if (ldiff.isEmpty || rdiff.isEmpty) {
            // (a && b) || (a && b && c && ...) => a && b
            common.reduce(And)
          } else {
            // (a && b && c && ...) || (a && b && d && ...) =>
            // ((c && ...) || (d && ...)) && a && b
            (common :+ Or(ldiff.reduce(And), rdiff.reduce(And))).reduce(And)
          }
        }

      case Not(TrueLiteral) => FalseLiteral
      case Not(FalseLiteral) => TrueLiteral

      case Not(a GreaterThan b) => LessThanOrEqual(a, b)
      case Not(a GreaterThanOrEqual b) => LessThan(a, b)

      case Not(a LessThan b) => GreaterThanOrEqual(a, b)
      case Not(a LessThanOrEqual b) => GreaterThan(a, b)

      case Not(a Or b) => And(Not(a), Not(b))
      case Not(a And b) => Or(Not(a), Not(b))

      case Not(Not(e)) => e
    }
  }
}

/**
 * Simplifies binary comparisons with semantically-equal expressions:
 * 1) Replace '<=>' with 'true' literal.
 * 2) Replace '=', '<=', and '>=' with 'true' literal if both operands are non-nullable.
 * 3) Replace '<' and '>' with 'false' literal if both operands are non-nullable.
 */
object BinaryComparisonSimplification extends Rule[LogicalPlan] with PredicateHelper {
  def apply(plan: LogicalPlan): LogicalPlan = plan transform {
    case q: LogicalPlan => q transformExpressionsUp {
      // True with equality
      case a EqualNullSafe b if a.semanticEquals(b) => TrueLiteral
      case a EqualTo b if !a.nullable && !b.nullable && a.semanticEquals(b) => TrueLiteral
      case a GreaterThanOrEqual b if !a.nullable && !b.nullable && a.semanticEquals(b) =>
        TrueLiteral
      case a LessThanOrEqual b if !a.nullable && !b.nullable && a.semanticEquals(b) => TrueLiteral

      // False with inequality
      case a GreaterThan b if !a.nullable && !b.nullable && a.semanticEquals(b) => FalseLiteral
      case a LessThan b if !a.nullable && !b.nullable && a.semanticEquals(b) => FalseLiteral
    }
  }
}

/**
 * Simplifies conditional expressions (if / case).
 */
object SimplifyConditionals extends Rule[LogicalPlan] with PredicateHelper {
  private def falseOrNullLiteral(e: Expression): Boolean = e match {
    case FalseLiteral => true
    case Literal(null, _) => true
    case _ => false
  }

  def apply(plan: LogicalPlan): LogicalPlan = plan transform {
    case q: LogicalPlan => q transformExpressionsUp {
      case If(TrueLiteral, trueValue, _) => trueValue
      case If(FalseLiteral, _, falseValue) => falseValue
      case If(Literal(null, _), _, falseValue) => falseValue

      case e @ CaseWhen(branches, elseValue) if branches.exists(x => falseOrNullLiteral(x._1)) =>
        // If there are branches that are always false, remove them.
        // If there are no more branches left, just use the else value.
        // Note that these two are handled together here in a single case statement because
        // otherwise we cannot determine the data type for the elseValue if it is None (i.e. null).
        val newBranches = branches.filter(x => !falseOrNullLiteral(x._1))
        if (newBranches.isEmpty) {
          elseValue.getOrElse(Literal.create(null, e.dataType))
        } else {
          e.copy(branches = newBranches)
        }

      case e @ CaseWhen(branches, _) if branches.headOption.map(_._1) == Some(TrueLiteral) =>
        // If the first branch is a true literal, remove the entire CaseWhen and use the value
        // from that. Note that CaseWhen.branches should never be empty, and as a result the
        // headOption (rather than head) added above is just a extra (and unnecessary) safeguard.
        branches.head._2
    }
  }
}

/**
 * Optimizes expressions by replacing according to CodeGen configuration.
 */
case class OptimizeCodegen(conf: CatalystConf) extends Rule[LogicalPlan] {
  def apply(plan: LogicalPlan): LogicalPlan = plan transformAllExpressions {
    case e @ CaseWhen(branches, _) if branches.size < conf.maxCaseBranchesForCodegen =>
      e.toCodegen()
  }
}

/**
 * Combines all adjacent [[Union]] operators into a single [[Union]].
 */
object CombineUnions extends Rule[LogicalPlan] {
  def apply(plan: LogicalPlan): LogicalPlan = plan transform {
    case Unions(children) => Union(children)
  }
}

/**
 * Combines two adjacent [[Filter]] operators into one, merging the non-redundant conditions into
 * one conjunctive predicate.
 */
object CombineFilters extends Rule[LogicalPlan] with PredicateHelper {
  def apply(plan: LogicalPlan): LogicalPlan = plan transform {
    case ff @ Filter(fc, nf @ Filter(nc, grandChild)) =>
      (ExpressionSet(splitConjunctivePredicates(fc)) --
        ExpressionSet(splitConjunctivePredicates(nc))).reduceOption(And) match {
        case Some(ac) =>
          Filter(And(ac, nc), grandChild)
        case None =>
          nf
      }
  }
}

/**
 * Removes no-op SortOrder from Sort
 */
object EliminateSorts  extends Rule[LogicalPlan] {
  def apply(plan: LogicalPlan): LogicalPlan = plan transform {
    case s @ Sort(orders, _, child) if orders.isEmpty || orders.exists(_.child.foldable) =>
      val newOrders = orders.filterNot(_.child.foldable)
      if (newOrders.isEmpty) child else s.copy(order = newOrders)
  }
}

/**
 * Removes filters that can be evaluated trivially.  This can be done through the following ways:
 * 1) by eliding the filter for cases where it will always evaluate to `true`.
 * 2) by substituting a dummy empty relation when the filter will always evaluate to `false`.
 * 3) by eliminating the always-true conditions given the constraints on the child's output.
 */
object PruneFilters extends Rule[LogicalPlan] with PredicateHelper {
  def apply(plan: LogicalPlan): LogicalPlan = plan transform {
    // If the filter condition always evaluate to true, remove the filter.
    case Filter(Literal(true, BooleanType), child) => child
    // If the filter condition always evaluate to null or false,
    // replace the input with an empty relation.
    case Filter(Literal(null, _), child) => LocalRelation(child.output, data = Seq.empty)
    case Filter(Literal(false, BooleanType), child) => LocalRelation(child.output, data = Seq.empty)
    // If any deterministic condition is guaranteed to be true given the constraints on the child's
    // output, remove the condition
    case f @ Filter(fc, p: LogicalPlan) =>
      val (prunedPredicates, remainingPredicates) =
        splitConjunctivePredicates(fc).partition { cond =>
          cond.deterministic && p.constraints.contains(cond)
        }
      if (prunedPredicates.isEmpty) {
        f
      } else if (remainingPredicates.isEmpty) {
        p
      } else {
        val newCond = remainingPredicates.reduce(And)
        Filter(newCond, p)
      }
  }
}

/**
 * Pushes [[Filter]] operators through many operators iff:
 * 1) the operator is deterministic
 * 2) the predicate is deterministic and the operator will not change any of rows.
 *
 * This heuristic is valid assuming the expression evaluation cost is minimal.
 */
object PushDownPredicate extends Rule[LogicalPlan] with PredicateHelper {
  def apply(plan: LogicalPlan): LogicalPlan = plan transform {
    // SPARK-13473: We can't push the predicate down when the underlying projection output non-
    // deterministic field(s).  Non-deterministic expressions are essentially stateful. This
    // implies that, for a given input row, the output are determined by the expression's initial
    // state and all the input rows processed before. In another word, the order of input rows
    // matters for non-deterministic expressions, while pushing down predicates changes the order.
    case filter @ Filter(condition, project @ Project(fields, grandChild))
      if fields.forall(_.deterministic) =>

      // Create a map of Aliases to their values from the child projection.
      // e.g., 'SELECT a + b AS c, d ...' produces Map(c -> a + b).
      val aliasMap = AttributeMap(fields.collect {
        case a: Alias => (a.toAttribute, a.child)
      })

      project.copy(child = Filter(replaceAlias(condition, aliasMap), grandChild))

    // Push [[Filter]] operators through [[Window]] operators. Parts of the predicate that can be
    // pushed beneath must satisfy the following two conditions:
    // 1. All the expressions are part of window partitioning key. The expressions can be compound.
    // 2. Deterministic
    case filter @ Filter(condition, w: Window)
        if w.partitionSpec.forall(_.isInstanceOf[AttributeReference]) =>
      val partitionAttrs = AttributeSet(w.partitionSpec.flatMap(_.references))
      val (pushDown, stayUp) = splitConjunctivePredicates(condition).partition { cond =>
        cond.references.subsetOf(partitionAttrs) && cond.deterministic &&
          // This is for ensuring all the partitioning expressions have been converted to alias
          // in Analyzer. Thus, we do not need to check if the expressions in conditions are
          // the same as the expressions used in partitioning columns.
          partitionAttrs.forall(_.isInstanceOf[Attribute])
      }
      if (pushDown.nonEmpty) {
        val pushDownPredicate = pushDown.reduce(And)
        val newWindow = w.copy(child = Filter(pushDownPredicate, w.child))
        if (stayUp.isEmpty) newWindow else Filter(stayUp.reduce(And), newWindow)
      } else {
        filter
      }

    case filter @ Filter(condition, aggregate: Aggregate) =>
      // Find all the aliased expressions in the aggregate list that don't include any actual
      // AggregateExpression, and create a map from the alias to the expression
      val aliasMap = AttributeMap(aggregate.aggregateExpressions.collect {
        case a: Alias if a.child.find(_.isInstanceOf[AggregateExpression]).isEmpty =>
          (a.toAttribute, a.child)
      })

      // For each filter, expand the alias and check if the filter can be evaluated using
      // attributes produced by the aggregate operator's child operator.
      val (pushDown, stayUp) = splitConjunctivePredicates(condition).partition { cond =>
        val replaced = replaceAlias(cond, aliasMap)
        replaced.references.subsetOf(aggregate.child.outputSet) && replaced.deterministic
      }

      if (pushDown.nonEmpty) {
        val pushDownPredicate = pushDown.reduce(And)
        val replaced = replaceAlias(pushDownPredicate, aliasMap)
        val newAggregate = aggregate.copy(child = Filter(replaced, aggregate.child))
        // If there is no more filter to stay up, just eliminate the filter.
        // Otherwise, create "Filter(stayUp) <- Aggregate <- Filter(pushDownPredicate)".
        if (stayUp.isEmpty) newAggregate else Filter(stayUp.reduce(And), newAggregate)
      } else {
        filter
      }

    case filter @ Filter(condition, union: Union) =>
      // Union could change the rows, so non-deterministic predicate can't be pushed down
      val (pushDown, stayUp) = splitConjunctivePredicates(condition).partition { cond =>
        cond.deterministic
      }
      if (pushDown.nonEmpty) {
        val pushDownCond = pushDown.reduceLeft(And)
        val output = union.output
        val newGrandChildren = union.children.map { grandchild =>
          val newCond = pushDownCond transform {
            case e if output.exists(_.semanticEquals(e)) =>
              grandchild.output(output.indexWhere(_.semanticEquals(e)))
          }
          assert(newCond.references.subsetOf(grandchild.outputSet))
          Filter(newCond, grandchild)
        }
        val newUnion = union.withNewChildren(newGrandChildren)
        if (stayUp.nonEmpty) {
          Filter(stayUp.reduceLeft(And), newUnion)
        } else {
          newUnion
        }
      } else {
        filter
      }

    // two filters should be combine together by other rules
    case filter @ Filter(_, f: Filter) => filter
    // should not push predicates through sample, or will generate different results.
    case filter @ Filter(_, s: Sample) => filter

    case filter @ Filter(condition, u: UnaryNode) if u.expressions.forall(_.deterministic) =>
      pushDownPredicate(filter, u.child) { predicate =>
        u.withNewChildren(Seq(Filter(predicate, u.child)))
      }
  }

  private def pushDownPredicate(
      filter: Filter,
      grandchild: LogicalPlan)(insertFilter: Expression => LogicalPlan): LogicalPlan = {
    // Only push down the predicates that is deterministic and all the referenced attributes
    // come from grandchild.
    // TODO: non-deterministic predicates could be pushed through some operators that do not change
    // the rows.
    val (pushDown, stayUp) = splitConjunctivePredicates(filter.condition).partition { cond =>
      cond.deterministic && cond.references.subsetOf(grandchild.outputSet)
    }
    if (pushDown.nonEmpty) {
      val newChild = insertFilter(pushDown.reduceLeft(And))
      if (stayUp.nonEmpty) {
        Filter(stayUp.reduceLeft(And), newChild)
      } else {
        newChild
      }
    } else {
      filter
    }
  }
}

/**
 * Reorder the joins and push all the conditions into join, so that the bottom ones have at least
 * one condition.
 *
 * The order of joins will not be changed if all of them already have at least one condition.
 */
object ReorderJoin extends Rule[LogicalPlan] with PredicateHelper {

  /**
   * Join a list of plans together and push down the conditions into them.
   *
   * The joined plan are picked from left to right, prefer those has at least one join condition.
   *
   * @param input a list of LogicalPlans to join.
   * @param conditions a list of condition for join.
   */
  @tailrec
  def createOrderedJoin(input: Seq[LogicalPlan], conditions: Seq[Expression]): LogicalPlan = {
    assert(input.size >= 2)
    if (input.size == 2) {
      val (joinConditions, others) = conditions.partition(
        e => !SubqueryExpression.hasCorrelatedSubquery(e))
      val join = Join(input(0), input(1), Inner, joinConditions.reduceLeftOption(And))
      if (others.nonEmpty) {
        Filter(others.reduceLeft(And), join)
      } else {
        join
      }
    } else {
      val left :: rest = input.toList
      // find out the first join that have at least one join condition
      val conditionalJoin = rest.find { plan =>
        val refs = left.outputSet ++ plan.outputSet
        conditions.filterNot(canEvaluate(_, left)).filterNot(canEvaluate(_, plan))
          .exists(_.references.subsetOf(refs))
      }
      // pick the next one if no condition left
      val right = conditionalJoin.getOrElse(rest.head)

      val joinedRefs = left.outputSet ++ right.outputSet
      val (joinConditions, others) = conditions.partition(
        e => e.references.subsetOf(joinedRefs) && !SubqueryExpression.hasCorrelatedSubquery(e))
      val joined = Join(left, right, Inner, joinConditions.reduceLeftOption(And))

      // should not have reference to same logical plan
      createOrderedJoin(Seq(joined) ++ rest.filterNot(_ eq right), others)
    }
  }

  def apply(plan: LogicalPlan): LogicalPlan = plan transform {
    case j @ ExtractFiltersAndInnerJoins(input, conditions)
        if input.size > 2 && conditions.nonEmpty =>
      createOrderedJoin(input, conditions)
  }
}

/**
 * Elimination of outer joins, if the predicates can restrict the result sets so that
 * all null-supplying rows are eliminated
 *
 * - full outer -> inner if both sides have such predicates
 * - left outer -> inner if the right side has such predicates
 * - right outer -> inner if the left side has such predicates
 * - full outer -> left outer if only the left side has such predicates
 * - full outer -> right outer if only the right side has such predicates
 *
 * This rule should be executed before pushing down the Filter
 */
object OuterJoinElimination extends Rule[LogicalPlan] with PredicateHelper {

  /**
   * Returns whether the expression returns null or false when all inputs are nulls.
   */
  private def canFilterOutNull(e: Expression): Boolean = {
    if (!e.deterministic || SubqueryExpression.hasCorrelatedSubquery(e)) return false
    val attributes = e.references.toSeq
    val emptyRow = new GenericInternalRow(attributes.length)
    val v = BindReferences.bindReference(e, attributes).eval(emptyRow)
    v == null || v == false
  }

  private def buildNewJoinType(filter: Filter, join: Join): JoinType = {
    val splitConjunctiveConditions: Seq[Expression] = splitConjunctivePredicates(filter.condition)
    val leftConditions = splitConjunctiveConditions
      .filter(_.references.subsetOf(join.left.outputSet))
    val rightConditions = splitConjunctiveConditions
      .filter(_.references.subsetOf(join.right.outputSet))

    val leftHasNonNullPredicate = leftConditions.exists(canFilterOutNull) ||
      filter.constraints.filter(_.isInstanceOf[IsNotNull])
        .exists(expr => join.left.outputSet.intersect(expr.references).nonEmpty)
    val rightHasNonNullPredicate = rightConditions.exists(canFilterOutNull) ||
      filter.constraints.filter(_.isInstanceOf[IsNotNull])
        .exists(expr => join.right.outputSet.intersect(expr.references).nonEmpty)

    join.joinType match {
      case RightOuter if leftHasNonNullPredicate => Inner
      case LeftOuter if rightHasNonNullPredicate => Inner
      case FullOuter if leftHasNonNullPredicate && rightHasNonNullPredicate => Inner
      case FullOuter if leftHasNonNullPredicate => LeftOuter
      case FullOuter if rightHasNonNullPredicate => RightOuter
      case o => o
    }
  }

  def apply(plan: LogicalPlan): LogicalPlan = plan transform {
    case f @ Filter(condition, j @ Join(_, _, RightOuter | LeftOuter | FullOuter, _)) =>
      val newJoinType = buildNewJoinType(f, j)
      if (j.joinType == newJoinType) f else Filter(condition, j.copy(joinType = newJoinType))
  }
}

/**
 * Pushes down [[Filter]] operators where the `condition` can be
 * evaluated using only the attributes of the left or right side of a join.  Other
 * [[Filter]] conditions are moved into the `condition` of the [[Join]].
 *
 * And also pushes down the join filter, where the `condition` can be evaluated using only the
 * attributes of the left or right side of sub query when applicable.
 *
 * Check https://cwiki.apache.org/confluence/display/Hive/OuterJoinBehavior for more details
 */
object PushPredicateThroughJoin extends Rule[LogicalPlan] with PredicateHelper {
  /**
   * Splits join condition expressions into three categories based on the attributes required
   * to evaluate them.
   *
   * @return (canEvaluateInLeft, canEvaluateInRight, haveToEvaluateInBoth)
   */
  private def split(condition: Seq[Expression], left: LogicalPlan, right: LogicalPlan) = {
    val (leftEvaluateCondition, rest) =
        condition.partition(_.references subsetOf left.outputSet)
    val (rightEvaluateCondition, commonCondition) =
        rest.partition(_.references subsetOf right.outputSet)

    (leftEvaluateCondition, rightEvaluateCondition, commonCondition)
  }

  def apply(plan: LogicalPlan): LogicalPlan = plan transform {
    // push the where condition down into join filter
    case f @ Filter(filterCondition, Join(left, right, joinType, joinCondition)) =>
      val (leftFilterConditions, rightFilterConditions, commonFilterCondition) =
        split(splitConjunctivePredicates(filterCondition), left, right)
      joinType match {
        case Inner =>
          // push down the single side `where` condition into respective sides
          val newLeft = leftFilterConditions.
            reduceLeftOption(And).map(Filter(_, left)).getOrElse(left)
          val newRight = rightFilterConditions.
            reduceLeftOption(And).map(Filter(_, right)).getOrElse(right)
          val (newJoinConditions, others) =
            commonFilterCondition.partition(e => !SubqueryExpression.hasCorrelatedSubquery(e))
          val newJoinCond = (newJoinConditions ++ joinCondition).reduceLeftOption(And)

          val join = Join(newLeft, newRight, Inner, newJoinCond)
          if (others.nonEmpty) {
            Filter(others.reduceLeft(And), join)
          } else {
            join
          }
        case RightOuter =>
          // push down the right side only `where` condition
          val newLeft = left
          val newRight = rightFilterConditions.
            reduceLeftOption(And).map(Filter(_, right)).getOrElse(right)
          val newJoinCond = joinCondition
          val newJoin = Join(newLeft, newRight, RightOuter, newJoinCond)

          (leftFilterConditions ++ commonFilterCondition).
            reduceLeftOption(And).map(Filter(_, newJoin)).getOrElse(newJoin)
        case LeftOuter | LeftExistence(_) =>
          // push down the left side only `where` condition
          val newLeft = leftFilterConditions.
            reduceLeftOption(And).map(Filter(_, left)).getOrElse(left)
          val newRight = right
          val newJoinCond = joinCondition
          val newJoin = Join(newLeft, newRight, joinType, newJoinCond)

          (rightFilterConditions ++ commonFilterCondition).
            reduceLeftOption(And).map(Filter(_, newJoin)).getOrElse(newJoin)
        case FullOuter => f // DO Nothing for Full Outer Join
        case NaturalJoin(_) => sys.error("Untransformed NaturalJoin node")
        case UsingJoin(_, _) => sys.error("Untransformed Using join node")
      }

    // push down the join filter into sub query scanning if applicable
    case f @ Join(left, right, joinType, joinCondition) =>
      val (leftJoinConditions, rightJoinConditions, commonJoinCondition) =
        split(joinCondition.map(splitConjunctivePredicates).getOrElse(Nil), left, right)

      joinType match {
        case Inner | LeftExistence(_) =>
          // push down the single side only join filter for both sides sub queries
          val newLeft = leftJoinConditions.
            reduceLeftOption(And).map(Filter(_, left)).getOrElse(left)
          val newRight = rightJoinConditions.
            reduceLeftOption(And).map(Filter(_, right)).getOrElse(right)
          val newJoinCond = commonJoinCondition.reduceLeftOption(And)

          Join(newLeft, newRight, joinType, newJoinCond)
        case RightOuter =>
          // push down the left side only join filter for left side sub query
          val newLeft = leftJoinConditions.
            reduceLeftOption(And).map(Filter(_, left)).getOrElse(left)
          val newRight = right
          val newJoinCond = (rightJoinConditions ++ commonJoinCondition).reduceLeftOption(And)

          Join(newLeft, newRight, RightOuter, newJoinCond)
        case LeftOuter =>
          // push down the right side only join filter for right sub query
          val newLeft = left
          val newRight = rightJoinConditions.
            reduceLeftOption(And).map(Filter(_, right)).getOrElse(right)
          val newJoinCond = (leftJoinConditions ++ commonJoinCondition).reduceLeftOption(And)

          Join(newLeft, newRight, LeftOuter, newJoinCond)
        case FullOuter => f
        case NaturalJoin(_) => sys.error("Untransformed NaturalJoin node")
        case UsingJoin(_, _) => sys.error("Untransformed Using join node")
      }
  }
}

/**
 * Removes [[Cast Casts]] that are unnecessary because the input is already the correct type.
 */
object SimplifyCasts extends Rule[LogicalPlan] {
  def apply(plan: LogicalPlan): LogicalPlan = plan transformAllExpressions {
    case Cast(e, dataType) if e.dataType == dataType => e
  }
}

/**
 * Removes nodes that are not necessary.
 */
object RemoveDispensableExpressions extends Rule[LogicalPlan] {
  def apply(plan: LogicalPlan): LogicalPlan = plan transformAllExpressions {
    case UnaryPositive(child) => child
    case PromotePrecision(child) => child
  }
}

/**
 * Combines two adjacent [[Limit]] operators into one, merging the
 * expressions into one single expression.
 */
object CombineLimits extends Rule[LogicalPlan] {
  def apply(plan: LogicalPlan): LogicalPlan = plan transform {
    case ll @ GlobalLimit(le, nl @ GlobalLimit(ne, grandChild)) =>
      GlobalLimit(Least(Seq(ne, le)), grandChild)
    case ll @ LocalLimit(le, nl @ LocalLimit(ne, grandChild)) =>
      LocalLimit(Least(Seq(ne, le)), grandChild)
    case ll @ Limit(le, nl @ Limit(ne, grandChild)) =>
      Limit(Least(Seq(ne, le)), grandChild)
  }
}

/**
 * Removes the inner case conversion expressions that are unnecessary because
 * the inner conversion is overwritten by the outer one.
 */
object SimplifyCaseConversionExpressions extends Rule[LogicalPlan] {
  def apply(plan: LogicalPlan): LogicalPlan = plan transform {
    case q: LogicalPlan => q transformExpressionsUp {
      case Upper(Upper(child)) => Upper(child)
      case Upper(Lower(child)) => Upper(child)
      case Lower(Upper(child)) => Lower(child)
      case Lower(Lower(child)) => Lower(child)
    }
  }
}

/**
 * Speeds up aggregates on fixed-precision decimals by executing them on unscaled Long values.
 *
 * This uses the same rules for increasing the precision and scale of the output as
 * [[org.apache.spark.sql.catalyst.analysis.DecimalPrecision]].
 */
object DecimalAggregates extends Rule[LogicalPlan] {
  import Decimal.MAX_LONG_DIGITS

  /** Maximum number of decimal digits representable precisely in a Double */
  private val MAX_DOUBLE_DIGITS = 15

  def apply(plan: LogicalPlan): LogicalPlan = plan transform {
    case q: LogicalPlan => q transformExpressionsDown {
      case we @ WindowExpression(ae @ AggregateExpression(af, _, _, _), _) => af match {
        case Sum(e @ DecimalType.Expression(prec, scale)) if prec + 10 <= MAX_LONG_DIGITS =>
          MakeDecimal(we.copy(windowFunction = ae.copy(aggregateFunction = Sum(UnscaledValue(e)))),
            prec + 10, scale)

        case Average(e @ DecimalType.Expression(prec, scale)) if prec + 4 <= MAX_DOUBLE_DIGITS =>
          val newAggExpr =
            we.copy(windowFunction = ae.copy(aggregateFunction = Average(UnscaledValue(e))))
          Cast(
            Divide(newAggExpr, Literal.create(math.pow(10.0, scale), DoubleType)),
            DecimalType(prec + 4, scale + 4))

        case _ => we
      }
      case ae @ AggregateExpression(af, _, _, _) => af match {
        case Sum(e @ DecimalType.Expression(prec, scale)) if prec + 10 <= MAX_LONG_DIGITS =>
          MakeDecimal(ae.copy(aggregateFunction = Sum(UnscaledValue(e))), prec + 10, scale)

        case Average(e @ DecimalType.Expression(prec, scale)) if prec + 4 <= MAX_DOUBLE_DIGITS =>
          val newAggExpr = ae.copy(aggregateFunction = Average(UnscaledValue(e)))
          Cast(
            Divide(newAggExpr, Literal.create(math.pow(10.0, scale), DoubleType)),
            DecimalType(prec + 4, scale + 4))

        case _ => ae
      }
    }
  }
}

/**
 * Converts local operations (i.e. ones that don't require data exchange) on LocalRelation to
 * another LocalRelation.
 *
 * This is relatively simple as it currently handles only a single case: Project.
 */
object ConvertToLocalRelation extends Rule[LogicalPlan] {
  def apply(plan: LogicalPlan): LogicalPlan = plan transform {
    case Project(projectList, LocalRelation(output, data)) =>
      val projection = new InterpretedProjection(projectList, output)
      LocalRelation(projectList.map(_.toAttribute), data.map(projection))
  }
}

/**
 * Replaces logical [[Distinct]] operator with an [[Aggregate]] operator.
 * {{{
 *   SELECT DISTINCT f1, f2 FROM t  ==>  SELECT f1, f2 FROM t GROUP BY f1, f2
 * }}}
 */
object ReplaceDistinctWithAggregate extends Rule[LogicalPlan] {
  def apply(plan: LogicalPlan): LogicalPlan = plan transform {
    case Distinct(child) => Aggregate(child.output, child.output, child)
  }
}

/**
 * Replaces logical [[Intersect]] operator with a left-semi [[Join]] operator.
 * {{{
 *   SELECT a1, a2 FROM Tab1 INTERSECT SELECT b1, b2 FROM Tab2
 *   ==>  SELECT DISTINCT a1, a2 FROM Tab1 LEFT SEMI JOIN Tab2 ON a1<=>b1 AND a2<=>b2
 * }}}
 *
 * Note:
 * 1. This rule is only applicable to INTERSECT DISTINCT. Do not use it for INTERSECT ALL.
 * 2. This rule has to be done after de-duplicating the attributes; otherwise, the generated
 *    join conditions will be incorrect.
 */
object ReplaceIntersectWithSemiJoin extends Rule[LogicalPlan] {
  def apply(plan: LogicalPlan): LogicalPlan = plan transform {
    case Intersect(left, right) =>
      assert(left.output.size == right.output.size)
      val joinCond = left.output.zip(right.output).map { case (l, r) => EqualNullSafe(l, r) }
      Distinct(Join(left, right, LeftSemi, joinCond.reduceLeftOption(And)))
  }
}

/**
 * Replaces logical [[Except]] operator with a left-anti [[Join]] operator.
 * {{{
 *   SELECT a1, a2 FROM Tab1 EXCEPT SELECT b1, b2 FROM Tab2
 *   ==>  SELECT DISTINCT a1, a2 FROM Tab1 LEFT ANTI JOIN Tab2 ON a1<=>b1 AND a2<=>b2
 * }}}
 *
 * Note:
 * 1. This rule is only applicable to EXCEPT DISTINCT. Do not use it for EXCEPT ALL.
 * 2. This rule has to be done after de-duplicating the attributes; otherwise, the generated
 *    join conditions will be incorrect.
 */
object ReplaceExceptWithAntiJoin extends Rule[LogicalPlan] {
  def apply(plan: LogicalPlan): LogicalPlan = plan transform {
    case Except(left, right) =>
      assert(left.output.size == right.output.size)
      val joinCond = left.output.zip(right.output).map { case (l, r) => EqualNullSafe(l, r) }
      Distinct(Join(left, right, LeftAnti, joinCond.reduceLeftOption(And)))
  }
}

/**
 * Removes literals from group expressions in [[Aggregate]], as they have no effect to the result
 * but only makes the grouping key bigger.
 */
object RemoveLiteralFromGroupExpressions extends Rule[LogicalPlan] {
  def apply(plan: LogicalPlan): LogicalPlan = plan transform {
    case a @ Aggregate(grouping, _, _) =>
      val newGrouping = grouping.filter(!_.foldable)
      a.copy(groupingExpressions = newGrouping)
  }
}

/**
 * Removes repetition from group expressions in [[Aggregate]], as they have no effect to the result
 * but only makes the grouping key bigger.
 */
object RemoveRepetitionFromGroupExpressions extends Rule[LogicalPlan] {
  def apply(plan: LogicalPlan): LogicalPlan = plan transform {
    case a @ Aggregate(grouping, _, _) =>
      val newGrouping = ExpressionSet(grouping).toSeq
      a.copy(groupingExpressions = newGrouping)
  }
}

/**
 * Computes the current date and time to make sure we return the same result in a single query.
 */
object ComputeCurrentTime extends Rule[LogicalPlan] {
  def apply(plan: LogicalPlan): LogicalPlan = {
    val dateExpr = CurrentDate()
    val timeExpr = CurrentTimestamp()
    val currentDate = Literal.create(dateExpr.eval(EmptyRow), dateExpr.dataType)
    val currentTime = Literal.create(timeExpr.eval(EmptyRow), timeExpr.dataType)

    plan transformAllExpressions {
      case CurrentDate() => currentDate
      case CurrentTimestamp() => currentTime
    }
  }
}

/** Replaces the expression of CurrentDatabase with the current database name. */
case class GetCurrentDatabase(sessionCatalog: SessionCatalog) extends Rule[LogicalPlan] {
  def apply(plan: LogicalPlan): LogicalPlan = {
    plan transformAllExpressions {
      case CurrentDatabase() =>
        Literal.create(sessionCatalog.getCurrentDatabase, StringType)
    }
  }
}

/**
 * Typed [[Filter]] is by default surrounded by a [[DeserializeToObject]] beneath it and a
 * [[SerializeFromObject]] above it.  If these serializations can't be eliminated, we should embed
 * the deserializer in filter condition to save the extra serialization at last.
 */
object EmbedSerializerInFilter extends Rule[LogicalPlan] {
  def apply(plan: LogicalPlan): LogicalPlan = plan transform {
    case s @ SerializeFromObject(_, Filter(condition, d: DeserializeToObject)) =>
      val numObjects = condition.collect {
        case a: Attribute if a == d.output.head => a
      }.length

      if (numObjects > 1) {
        // If the filter condition references the object more than one times, we should not embed
        // deserializer in it as the deserialization will happen many times and slow down the
        // execution.
        // TODO: we can still embed it if we can make sure subexpression elimination works here.
        s
      } else {
        val newCondition = condition transform {
          case a: Attribute if a == d.output.head => d.deserializer
        }
        Filter(newCondition, d.child)
      }
  }
}

/**
 * This rule rewrites predicate sub-queries into left semi/anti joins. The following predicates
 * are supported:
 * a. EXISTS/NOT EXISTS will be rewritten as semi/anti join, unresolved conditions in Filter
 *    will be pulled out as the join conditions.
 * b. IN/NOT IN will be rewritten as semi/anti join, unresolved conditions in the Filter will
 *    be pulled out as join conditions, value = selected column will also be used as join
 *    condition.
 */
object RewritePredicateSubquery extends Rule[LogicalPlan] with PredicateHelper {
<<<<<<< HEAD
  /**
   * Pull out all correlated predicates from a given sub-query. This method removes the correlated
   * predicates from sub-query [[Filter]]s and adds the references of these predicates to
   * all intermediate [[Project]] clauses (if they are missing) in order to be able to evaluate the
   * predicates in the join condition.
   *
   * This method returns the rewritten sub-query and the combined (AND) extracted predicate.
   */
  private def pullOutCorrelatedPredicates(
      subquery: LogicalPlan,
      query: LogicalPlan): (LogicalPlan, Seq[Expression]) = {
    val references = query.outputSet
    val predicateMap = mutable.Map.empty[LogicalPlan, Seq[Expression]]
    val transformed = subquery transformUp {
      case f @ Filter(cond, child) =>
        // Find all correlated predicates.
        val (correlated, local) = splitConjunctivePredicates(cond).partition { e =>
          (e.references -- child.outputSet).intersect(references).nonEmpty
        }
        // Rewrite the filter without the correlated predicates if any.
        correlated match {
          case Nil => f
          case xs if local.nonEmpty =>
            val newFilter = Filter(local.reduce(And), child)
            predicateMap += newFilter -> correlated
            newFilter
          case xs =>
            predicateMap += child -> correlated
            child
        }
      case p @ Project(expressions, child) =>
        // Find all pulled out predicates defined in the Project's subtree.
        val localPredicates = p.collect(predicateMap).flatten

        // Determine which correlated predicate references are missing from this project.
        val localPredicateReferences = localPredicates
          .map(_.references)
          .reduceOption(_ ++ _)
          .getOrElse(AttributeSet.empty)
        val missingReferences = localPredicateReferences -- p.outputSet -- query.outputSet

        // Create a new project if we need to add missing references.
        if (missingReferences.nonEmpty) {
          Project(expressions ++ missingReferences, child)
        } else {
          p
        }
    }
    (transformed, predicateMap.values.flatten.toSeq)
  }

  /**
   * Prepare an [[InSubQuery]] by rewriting it (in case of correlated predicates) and by
   * constructing the required join condition. Both the rewritten subquery and the constructed
   * join condition are returned.
   */
  private def pullOutCorrelatedPredicates(
      in: InSubQuery,
      query: LogicalPlan): (LogicalPlan, LogicalPlan, Seq[Expression]) = {
    val (resolved, joinCondition) = pullOutCorrelatedPredicates(in.query, query)
    // Check whether there is some attributes have same exprId but come from different side
    val outerAttributes = AttributeSet(in.expressions.flatMap(_.references))
    if (outerAttributes.intersect(resolved.outputSet).nonEmpty) {
      val aliases = mutable.Map[Attribute, Alias]()
      val exprs = in.expressions.map { expr =>
        expr transformUp {
          case a: AttributeReference if resolved.outputSet.contains(a) =>
            val alias = Alias(a, a.toString)()
            val attr = alias.toAttribute
            aliases += attr -> alias
            attr
        }
      }
      val newP = Project(query.output ++ aliases.values, query)
      val projection = resolved.output.map {
        case a if outerAttributes.contains(a) => Alias(a, a.toString)()
        case a => a
      }
      val subquery = Project(projection, resolved)
      val conditions = joinCondition ++ exprs.zip(subquery.output).map(EqualTo.tupled)
      (newP, subquery, conditions)
    } else {
      val conditions =
        joinCondition ++ in.expressions.zip(resolved.output).map(EqualTo.tupled)
      (query, resolved, conditions)
    }
  }

=======
>>>>>>> a03c5e68
  def apply(plan: LogicalPlan): LogicalPlan = plan transform {
    case f @ Filter(condition, child) =>
      val (withSubquery, withoutSubquery) =
        splitConjunctivePredicates(condition).partition(PredicateSubquery.hasPredicateSubquery)

      // Construct the pruned filter condition.
      val newFilter: LogicalPlan = withoutSubquery match {
        case Nil => child
        case conditions => Filter(conditions.reduce(And), child)
      }

      // Filter the plan by applying left semi and left anti joins.
      withSubquery.foldLeft(newFilter) {
        case (p, PredicateSubquery(sub, conditions, _, _)) =>
          Join(p, sub, LeftSemi, conditions.reduceOption(And))
        case (p, Not(PredicateSubquery(sub, conditions, false, _))) =>
          Join(p, sub, LeftAnti, conditions.reduceOption(And))
        case (p, Not(PredicateSubquery(sub, conditions, true, _))) =>
          // This is a NULL-aware (left) anti join (NAAJ).
          // Construct the condition. A NULL in one of the conditions is regarded as a positive
          // result; such a row will be filtered out by the Anti-Join operator.
          val anyNull = conditions.map(IsNull).reduceLeft(Or)
          val condition = conditions.reduceLeft(And)

          // Note that will almost certainly be planned as a Broadcast Nested Loop join. Use EXISTS
          // if performance matters to you.
          Join(p, sub, LeftAnti, Option(Or(anyNull, condition)))
        case (p, predicate) =>
          var joined = p
          val replaced = predicate transformUp {
            case PredicateSubquery(sub, conditions, nullAware, _) =>
              // TODO: support null-aware join
              val exists = AttributeReference("exists", BooleanType, false)()
              joined = Join(joined, sub, ExistenceJoin(exists), conditions.reduceLeftOption(And))
              exists
          }
          Project(p.output, Filter(replaced, joined))
      }
  }
}

/**
 * This rule rewrites correlated [[ScalarSubquery]] expressions into LEFT OUTER joins.
 */
object RewriteCorrelatedScalarSubquery extends Rule[LogicalPlan] {
  /**
   * Extract all correlated scalar subqueries from an expression. The subqueries are collected using
   * the given collector. The expression is rewritten and returned.
   */
  private def extractCorrelatedScalarSubqueries[E <: Expression](
      expression: E,
      subqueries: ArrayBuffer[ScalarSubquery]): E = {
    val newExpression = expression transform {
      case s: ScalarSubquery if s.children.nonEmpty =>
        subqueries += s
        s.query.output.head
    }
    newExpression.asInstanceOf[E]
  }

  /**
   * Construct a new child plan by left joining the given subqueries to a base plan.
   */
  private def constructLeftJoins(
      child: LogicalPlan,
      subqueries: ArrayBuffer[ScalarSubquery]): LogicalPlan = {
    subqueries.foldLeft(child) {
      case (currentChild, ScalarSubquery(query, conditions, _)) =>
        Project(
          currentChild.output :+ query.output.head,
          Join(currentChild, query, LeftOuter, conditions.reduceOption(And)))
    }
  }

  /**
   * Rewrite [[Filter]], [[Project]] and [[Aggregate]] plans containing correlated scalar
   * subqueries.
   */
  def apply(plan: LogicalPlan): LogicalPlan = plan transform {
    case a @ Aggregate(grouping, expressions, child) =>
      val subqueries = ArrayBuffer.empty[ScalarSubquery]
      val newExpressions = expressions.map(extractCorrelatedScalarSubqueries(_, subqueries))
      if (subqueries.nonEmpty) {
        // We currently only allow correlated subqueries in an aggregate if they are part of the
        // grouping expressions. As a result we need to replace all the scalar subqueries in the
        // grouping expressions by their result.
        val newGrouping = grouping.map { e =>
          subqueries.find(_.semanticEquals(e)).map(_.query.output.head).getOrElse(e)
        }
        Aggregate(newGrouping, newExpressions, constructLeftJoins(child, subqueries))
      } else {
        a
      }
    case p @ Project(expressions, child) =>
      val subqueries = ArrayBuffer.empty[ScalarSubquery]
      val newExpressions = expressions.map(extractCorrelatedScalarSubqueries(_, subqueries))
      if (subqueries.nonEmpty) {
        Project(newExpressions, constructLeftJoins(child, subqueries))
      } else {
        p
      }
    case f @ Filter(condition, child) =>
      val subqueries = ArrayBuffer.empty[ScalarSubquery]
      val newCondition = extractCorrelatedScalarSubqueries(condition, subqueries)
      if (subqueries.nonEmpty) {
        Project(f.output, Filter(newCondition, constructLeftJoins(child, subqueries)))
      } else {
        f
      }
  }
}<|MERGE_RESOLUTION|>--- conflicted
+++ resolved
@@ -1534,97 +1534,6 @@
  *    condition.
  */
 object RewritePredicateSubquery extends Rule[LogicalPlan] with PredicateHelper {
-<<<<<<< HEAD
-  /**
-   * Pull out all correlated predicates from a given sub-query. This method removes the correlated
-   * predicates from sub-query [[Filter]]s and adds the references of these predicates to
-   * all intermediate [[Project]] clauses (if they are missing) in order to be able to evaluate the
-   * predicates in the join condition.
-   *
-   * This method returns the rewritten sub-query and the combined (AND) extracted predicate.
-   */
-  private def pullOutCorrelatedPredicates(
-      subquery: LogicalPlan,
-      query: LogicalPlan): (LogicalPlan, Seq[Expression]) = {
-    val references = query.outputSet
-    val predicateMap = mutable.Map.empty[LogicalPlan, Seq[Expression]]
-    val transformed = subquery transformUp {
-      case f @ Filter(cond, child) =>
-        // Find all correlated predicates.
-        val (correlated, local) = splitConjunctivePredicates(cond).partition { e =>
-          (e.references -- child.outputSet).intersect(references).nonEmpty
-        }
-        // Rewrite the filter without the correlated predicates if any.
-        correlated match {
-          case Nil => f
-          case xs if local.nonEmpty =>
-            val newFilter = Filter(local.reduce(And), child)
-            predicateMap += newFilter -> correlated
-            newFilter
-          case xs =>
-            predicateMap += child -> correlated
-            child
-        }
-      case p @ Project(expressions, child) =>
-        // Find all pulled out predicates defined in the Project's subtree.
-        val localPredicates = p.collect(predicateMap).flatten
-
-        // Determine which correlated predicate references are missing from this project.
-        val localPredicateReferences = localPredicates
-          .map(_.references)
-          .reduceOption(_ ++ _)
-          .getOrElse(AttributeSet.empty)
-        val missingReferences = localPredicateReferences -- p.outputSet -- query.outputSet
-
-        // Create a new project if we need to add missing references.
-        if (missingReferences.nonEmpty) {
-          Project(expressions ++ missingReferences, child)
-        } else {
-          p
-        }
-    }
-    (transformed, predicateMap.values.flatten.toSeq)
-  }
-
-  /**
-   * Prepare an [[InSubQuery]] by rewriting it (in case of correlated predicates) and by
-   * constructing the required join condition. Both the rewritten subquery and the constructed
-   * join condition are returned.
-   */
-  private def pullOutCorrelatedPredicates(
-      in: InSubQuery,
-      query: LogicalPlan): (LogicalPlan, LogicalPlan, Seq[Expression]) = {
-    val (resolved, joinCondition) = pullOutCorrelatedPredicates(in.query, query)
-    // Check whether there is some attributes have same exprId but come from different side
-    val outerAttributes = AttributeSet(in.expressions.flatMap(_.references))
-    if (outerAttributes.intersect(resolved.outputSet).nonEmpty) {
-      val aliases = mutable.Map[Attribute, Alias]()
-      val exprs = in.expressions.map { expr =>
-        expr transformUp {
-          case a: AttributeReference if resolved.outputSet.contains(a) =>
-            val alias = Alias(a, a.toString)()
-            val attr = alias.toAttribute
-            aliases += attr -> alias
-            attr
-        }
-      }
-      val newP = Project(query.output ++ aliases.values, query)
-      val projection = resolved.output.map {
-        case a if outerAttributes.contains(a) => Alias(a, a.toString)()
-        case a => a
-      }
-      val subquery = Project(projection, resolved)
-      val conditions = joinCondition ++ exprs.zip(subquery.output).map(EqualTo.tupled)
-      (newP, subquery, conditions)
-    } else {
-      val conditions =
-        joinCondition ++ in.expressions.zip(resolved.output).map(EqualTo.tupled)
-      (query, resolved, conditions)
-    }
-  }
-
-=======
->>>>>>> a03c5e68
   def apply(plan: LogicalPlan): LogicalPlan = plan transform {
     case f @ Filter(condition, child) =>
       val (withSubquery, withoutSubquery) =
