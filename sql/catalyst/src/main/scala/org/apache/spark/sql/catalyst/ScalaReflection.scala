/*
 * Licensed to the Apache Software Foundation (ASF) under one or more
 * contributor license agreements.  See the NOTICE file distributed with
 * this work for additional information regarding copyright ownership.
 * The ASF licenses this file to You under the Apache License, Version 2.0
 * (the "License"); you may not use this file except in compliance with
 * the License.  You may obtain a copy of the License at
 *
 *    http://www.apache.org/licenses/LICENSE-2.0
 *
 * Unless required by applicable law or agreed to in writing, software
 * distributed under the License is distributed on an "AS IS" BASIS,
 * WITHOUT WARRANTIES OR CONDITIONS OF ANY KIND, either express or implied.
 * See the License for the specific language governing permissions and
 * limitations under the License.
 */

package org.apache.spark.sql.catalyst

import javax.lang.model.SourceVersion

import scala.annotation.tailrec
<<<<<<< HEAD
import scala.language.existentials
=======
>>>>>>> c7ae0657
import scala.reflect.ClassTag
import scala.reflect.internal.Symbols
import scala.util.{Failure, Success}

import org.apache.commons.lang3.reflect.ConstructorUtils

import org.apache.spark.internal.Logging
import org.apache.spark.sql.catalyst.{expressions => exprs}
import org.apache.spark.sql.catalyst.DeserializerBuildHelper._
import org.apache.spark.sql.catalyst.SerializerBuildHelper._
import org.apache.spark.sql.catalyst.analysis.GetColumnByOrdinal
import org.apache.spark.sql.catalyst.encoders.AgnosticEncoder
import org.apache.spark.sql.catalyst.encoders.AgnosticEncoders._
<<<<<<< HEAD
import org.apache.spark.sql.catalyst.expressions._
=======
import org.apache.spark.sql.catalyst.expressions.{Expression, _}
>>>>>>> c7ae0657
import org.apache.spark.sql.catalyst.expressions.objects._
import org.apache.spark.sql.catalyst.util.{ArrayData, MapData}
import org.apache.spark.sql.errors.QueryExecutionErrors
import org.apache.spark.sql.types._
import org.apache.spark.unsafe.types.{CalendarInterval, UTF8String}


/**
 * A helper trait to create [[org.apache.spark.sql.catalyst.encoders.ExpressionEncoder]]s
 * for classes whose fields are entirely defined by constructor params but should not be
 * case classes.
 */
trait DefinedByConstructorParams


private[catalyst] object ScalaSubtypeLock


/**
 * A default version of ScalaReflection that uses the runtime universe.
 */
object ScalaReflection extends ScalaReflection {
  val universe: scala.reflect.runtime.universe.type = scala.reflect.runtime.universe
  // Since we are creating a runtime mirror using the class loader of current thread,
  // we need to use def at here. So, every time we call mirror, it is using the
  // class loader of the current thread.
  override def mirror: universe.Mirror = {
    universe.runtimeMirror(Thread.currentThread().getContextClassLoader)
  }

  import universe._

  // The Predef.Map is scala.collection.immutable.Map.
  // Since the map values can be mutable, we explicitly import scala.collection.Map at here.
  import scala.collection.Map

  /**
   * Synchronize to prevent concurrent usage of `<:<` operator.
   * This operator is not thread safe in any current version of scala; i.e.
   * (2.11.12, 2.12.10, 2.13.0-M5).
   *
   * See https://github.com/scala/bug/issues/10766
   */
  private[catalyst] def isSubtype(tpe1: `Type`, tpe2: `Type`): Boolean = {
    ScalaSubtypeLock.synchronized {
      tpe1 <:< tpe2
    }
  }

<<<<<<< HEAD
  /**
   * Return the data type we expect to see when deserializing a value with encoder `enc`.
   */
  private[catalyst] def externalDataTypeFor(enc: AgnosticEncoder[_]): DataType = {
    externalDataTypeFor(enc, lenientSerialization = false)
  }

  private[catalyst]  def lenientExternalDataTypeFor(enc: AgnosticEncoder[_]): DataType =
    externalDataTypeFor(enc, enc.lenientSerialization)

  private def externalDataTypeFor(
      enc: AgnosticEncoder[_],
      lenientSerialization: Boolean): DataType = {
    // DataType can be native.
    if (isNativeEncoder(enc)) {
      enc.dataType
    } else if (lenientSerialization) {
      ObjectType(classOf[java.lang.Object])
=======
  // TODO this name is slightly misleading. This returns the input
  //  data type we expect to see during serialization.
  private[catalyst] def dataTypeFor(enc: AgnosticEncoder[_]): DataType = {
    // DataType can be native.
    if (isNativeEncoder(enc)) {
      enc.dataType
>>>>>>> c7ae0657
    } else {
      ObjectType(enc.clsTag.runtimeClass)
    }
  }

  /**
   * Returns true if the value of this data type is same between internal and external.
   */
  def isNativeType(dt: DataType): Boolean = dt match {
    case NullType | BooleanType | ByteType | ShortType | IntegerType | LongType |
         FloatType | DoubleType | BinaryType | CalendarIntervalType => true
    case _ => false
  }

  private def baseType(tpe: `Type`): `Type` = {
    tpe.dealias match {
      case annotatedType: AnnotatedType => annotatedType.underlying
      case other => other
    }
  }

  /**
   * Returns true if the encoders' internal and external data type is the same.
   */
  private def isNativeEncoder(enc: AgnosticEncoder[_]): Boolean = enc match {
    case PrimitiveBooleanEncoder => true
    case PrimitiveByteEncoder => true
    case PrimitiveShortEncoder => true
    case PrimitiveIntEncoder => true
    case PrimitiveLongEncoder => true
    case PrimitiveFloatEncoder => true
    case PrimitiveDoubleEncoder => true
    case NullEncoder => true
    case CalendarIntervalEncoder => true
    case BinaryEncoder => true
<<<<<<< HEAD
    case _: SparkDecimalEncoder => true
=======
    case SparkDecimalEncoder => true
>>>>>>> c7ae0657
    case _ => false
  }

  private def toArrayMethodName(enc: AgnosticEncoder[_]): String = enc match {
    case PrimitiveBooleanEncoder => "toBooleanArray"
    case PrimitiveByteEncoder => "toByteArray"
    case PrimitiveShortEncoder => "toShortArray"
    case PrimitiveIntEncoder => "toIntArray"
    case PrimitiveLongEncoder => "toLongArray"
    case PrimitiveFloatEncoder => "toFloatArray"
    case PrimitiveDoubleEncoder => "toDoubleArray"
    case _ => "array"
  }

  /**
   * Returns an expression for deserializing the Spark SQL representation of an object into its
   * external form. The mapping between the internal and external representations is
   * described by encoder `enc`. The Spark SQL representation is located at ordinal 0 of
   * a row, i.e., `GetColumnByOrdinal(0, _)`. Nested classes will have their fields accessed using
   * `UnresolvedExtractValue`.
   *
   * The returned expression is used by `ExpressionEncoder`. The encoder will resolve and bind this
   * deserializer expression when using it.
   *
   * @param enc encoder that describes the mapping between the Spark SQL representation and the
   *            external representation.
   */
  def deserializerFor[T](enc: AgnosticEncoder[T]): Expression = {
    val walkedTypePath = WalkedTypePath().recordRoot(enc.clsTag.runtimeClass.getName)
    // Assumes we are deserializing the first column of a row.
    val input = GetColumnByOrdinal(0, enc.dataType)
<<<<<<< HEAD
    enc match {
      case RowEncoder(fields) =>
        val children = fields.zipWithIndex.map { case (f, i) =>
          deserializerFor(f.enc, GetStructField(input, i), walkedTypePath)
        }
        CreateExternalRow(children, enc.schema)
      case _ =>
        val deserializer = deserializerFor(
          enc,
          upCastToExpectedType(input, enc.dataType, walkedTypePath),
          walkedTypePath)
        expressionWithNullSafety(deserializer, enc.nullable, walkedTypePath)
    }
=======
    val deserializer = deserializerFor(
      enc,
      upCastToExpectedType(input, enc.dataType, walkedTypePath),
      walkedTypePath)
    expressionWithNullSafety(deserializer, enc.nullable, walkedTypePath)
>>>>>>> c7ae0657
  }

  /**
   * Returns an expression for deserializing the value of an input expression into its external
   * representation. The mapping between the internal and external representations is
   * described by encoder `enc`.
   *
   * @param enc encoder that describes the mapping between the Spark SQL representation and the
   *            external representation.
   * @param path The expression which can be used to extract serialized value.
   * @param walkedTypePath The paths from top to bottom to access current field when deserializing.
   */
  private def deserializerFor(
      enc: AgnosticEncoder[_],
      path: Expression,
      walkedTypePath: WalkedTypePath): Expression = enc match {
    case _ if isNativeEncoder(enc) =>
      path
<<<<<<< HEAD
    case _: BoxedLeafEncoder[_, _] =>
=======
    case BoxedBooleanEncoder =>
      createDeserializerForTypesSupportValueOf(path, enc.clsTag.runtimeClass)
    case BoxedByteEncoder =>
      createDeserializerForTypesSupportValueOf(path, enc.clsTag.runtimeClass)
    case BoxedShortEncoder =>
      createDeserializerForTypesSupportValueOf(path, enc.clsTag.runtimeClass)
    case BoxedIntEncoder =>
      createDeserializerForTypesSupportValueOf(path, enc.clsTag.runtimeClass)
    case BoxedLongEncoder =>
      createDeserializerForTypesSupportValueOf(path, enc.clsTag.runtimeClass)
    case BoxedFloatEncoder =>
      createDeserializerForTypesSupportValueOf(path, enc.clsTag.runtimeClass)
    case BoxedDoubleEncoder =>
>>>>>>> c7ae0657
      createDeserializerForTypesSupportValueOf(path, enc.clsTag.runtimeClass)
    case JavaEnumEncoder(tag) =>
      val toString = createDeserializerForString(path, returnNullable = false)
      createDeserializerForTypesSupportValueOf(toString, tag.runtimeClass)
    case ScalaEnumEncoder(parent, tag) =>
      StaticInvoke(
        parent,
        ObjectType(tag.runtimeClass),
        "withName",
        createDeserializerForString(path, returnNullable = false) :: Nil,
        returnNullable = false)
    case StringEncoder =>
      createDeserializerForString(path, returnNullable = false)
<<<<<<< HEAD
    case _: ScalaDecimalEncoder =>
      createDeserializerForScalaBigDecimal(path, returnNullable = false)
    case _: JavaDecimalEncoder =>
=======
    case ScalaDecimalEncoder =>
      createDeserializerForScalaBigDecimal(path, returnNullable = false)
    case JavaDecimalEncoder =>
>>>>>>> c7ae0657
      createDeserializerForJavaBigDecimal(path, returnNullable = false)
    case ScalaBigIntEncoder =>
      createDeserializerForScalaBigInt(path)
    case JavaBigIntEncoder =>
      createDeserializerForJavaBigInteger(path, returnNullable = false)
    case DayTimeIntervalEncoder =>
      createDeserializerForDuration(path)
    case YearMonthIntervalEncoder =>
      createDeserializerForPeriod(path)
<<<<<<< HEAD
    case _: DateEncoder =>
      createDeserializerForSqlDate(path)
    case _: LocalDateEncoder =>
      createDeserializerForLocalDate(path)
    case _: TimestampEncoder =>
      createDeserializerForSqlTimestamp(path)
    case _: InstantEncoder =>
=======
    case DateEncoder =>
      createDeserializerForSqlDate(path)
    case LocalDateEncoder =>
      createDeserializerForLocalDate(path)
    case TimestampEncoder =>
      createDeserializerForSqlTimestamp(path)
    case InstantEncoder =>
>>>>>>> c7ae0657
      createDeserializerForInstant(path)
    case LocalDateTimeEncoder =>
      createDeserializerForLocalDateTime(path)
    case UDTEncoder(udt, udtClass) =>
      val obj = NewInstance(udtClass, Nil, ObjectType(udtClass))
      Invoke(obj, "deserialize", ObjectType(udt.userClass), path :: Nil)
    case OptionEncoder(valueEnc) =>
      val newTypePath = walkedTypePath.recordOption(valueEnc.clsTag.runtimeClass.getName)
      val deserializer = deserializerFor(valueEnc, path, newTypePath)
<<<<<<< HEAD
      WrapOption(deserializer, externalDataTypeFor(valueEnc))

    case ArrayEncoder(elementEnc: AgnosticEncoder[_], containsNull) =>
      val newTypePath = walkedTypePath.recordArray(elementEnc.clsTag.runtimeClass.getName)
      val mapFunction: Expression => Expression = element => {
        // upcast the array element to the data type the encoder expects.
        deserializerForWithNullSafetyAndUpcast(
          element,
          elementEnc.dataType,
          nullable = containsNull,
=======
      WrapOption(deserializer, dataTypeFor(valueEnc))

    case ArrayEncoder(elementEnc: AgnosticEncoder[_]) =>
      val newTypePath = walkedTypePath.recordArray(elementEnc.clsTag.runtimeClass.getName)
      val mapFunction: Expression => Expression = element => {
        // upcast the array element to the data type the encoder expected.
        deserializerForWithNullSafetyAndUpcast(
          element,
          elementEnc.dataType,
          nullable = elementEnc.nullable,
>>>>>>> c7ae0657
          newTypePath,
          deserializerFor(elementEnc, _, newTypePath))
      }
      Invoke(
        UnresolvedMapObjects(mapFunction, path),
        toArrayMethodName(elementEnc),
        ObjectType(enc.clsTag.runtimeClass),
        returnNullable = false)

<<<<<<< HEAD
    case IterableEncoder(clsTag, elementEnc, containsNull, _) =>
      val newTypePath = walkedTypePath.recordArray(elementEnc.clsTag.runtimeClass.getName)
      val mapFunction: Expression => Expression = element => {
        // upcast the array element to the data type the encoder expects.
        deserializerForWithNullSafetyAndUpcast(
          element,
          elementEnc.dataType,
          nullable = containsNull,
=======
    case IterableEncoder(clsTag, elementEnc) =>
      val newTypePath = walkedTypePath.recordArray(elementEnc.clsTag.runtimeClass.getName)
      val mapFunction: Expression => Expression = element => {
        // upcast the array element to the data type the encoder expected.
        deserializerForWithNullSafetyAndUpcast(
          element,
          elementEnc.dataType,
          nullable = elementEnc.nullable,
>>>>>>> c7ae0657
          newTypePath,
          deserializerFor(elementEnc, _, newTypePath))
      }
      UnresolvedMapObjects(mapFunction, path, Some(clsTag.runtimeClass))

<<<<<<< HEAD
    case MapEncoder(tag, keyEncoder, valueEncoder, _) =>
=======
    case MapEncoder(tag, keyEncoder, valueEncoder) =>
>>>>>>> c7ae0657
      val newTypePath = walkedTypePath.recordMap(
        keyEncoder.clsTag.runtimeClass.getName,
        valueEncoder.clsTag.runtimeClass.getName)
      UnresolvedCatalystToExternalMap(
        path,
        deserializerFor(keyEncoder, _, newTypePath),
        deserializerFor(valueEncoder, _, newTypePath),
        tag.runtimeClass)

    case ProductEncoder(tag, fields) =>
      val cls = tag.runtimeClass
      val dt = ObjectType(cls)
      val isTuple = cls.getName.startsWith("scala.Tuple")
      val arguments = fields.zipWithIndex.map {
        case (field, i) =>
          val newTypePath = walkedTypePath.recordField(
            field.enc.clsTag.runtimeClass.getName,
            field.name)
          // For tuples, we grab the inner fields by ordinal instead of name.
          val getter = if (isTuple) {
            addToPathOrdinal(path, i, field.enc.dataType, newTypePath)
          } else {
            addToPath(path, field.name, field.enc.dataType, newTypePath)
          }
          expressionWithNullSafety(
            deserializerFor(field.enc, getter, newTypePath),
            field.enc.nullable,
            newTypePath)
      }
      expressions.If(
        IsNull(path),
        expressions.Literal.create(null, dt),
        NewInstance(cls, arguments, dt, propagateNull = false))
<<<<<<< HEAD

    case RowEncoder(fields) =>
      val convertedFields = fields.zipWithIndex.map { case (f, i) =>
        val newTypePath = walkedTypePath.recordField(
          f.enc.clsTag.runtimeClass.getName,
          f.name)
        exprs.If(
          Invoke(path, "isNullAt", BooleanType, exprs.Literal(i) :: Nil),
          exprs.Literal.create(null, externalDataTypeFor(f.enc)),
          deserializerFor(f.enc, GetStructField(path, i), newTypePath))
      }
      exprs.If(IsNull(path),
        exprs.Literal.create(null, externalDataTypeFor(enc)),
        CreateExternalRow(convertedFields, enc.schema))
=======
>>>>>>> c7ae0657
  }

  /**
   * Returns an expression for serializing an object into its Spark SQL form. The mapping
   * between the external and internal representations is described by encoder `enc`. The
   * input object is located at ordinal 0 of a row, i.e., `BoundReference(0, _)`.
   */
  def serializerFor(enc: AgnosticEncoder[_]): Expression = {
<<<<<<< HEAD
    val input = BoundReference(0, lenientExternalDataTypeFor(enc), nullable = enc.nullable)
=======
    val input = BoundReference(0, dataTypeFor(enc), nullable = enc.nullable)
>>>>>>> c7ae0657
    serializerFor(enc, input)
  }

  /**
   * Returns an expression for serializing the value of an input expression into its Spark SQL
   * representation. The mapping between the external and internal representations is described
   * by encoder `enc`.
   */
  private def serializerFor(enc: AgnosticEncoder[_], input: Expression): Expression = enc match {
    case _ if isNativeEncoder(enc) => input
    case BoxedBooleanEncoder => createSerializerForBoolean(input)
    case BoxedByteEncoder => createSerializerForByte(input)
    case BoxedShortEncoder => createSerializerForShort(input)
    case BoxedIntEncoder => createSerializerForInteger(input)
    case BoxedLongEncoder => createSerializerForLong(input)
    case BoxedFloatEncoder => createSerializerForFloat(input)
    case BoxedDoubleEncoder => createSerializerForDouble(input)
    case JavaEnumEncoder(_) => createSerializerForJavaEnum(input)
    case ScalaEnumEncoder(_, _) => createSerializerForScalaEnum(input)
    case StringEncoder => createSerializerForString(input)
<<<<<<< HEAD
    case ScalaDecimalEncoder(dt) => createSerializerForBigDecimal(input, dt)
    case JavaDecimalEncoder(dt, false) => createSerializerForBigDecimal(input, dt)
    case JavaDecimalEncoder(dt, true) => createSerializerForAnyDecimal(input, dt)
    case ScalaBigIntEncoder => createSerializerForBigInteger(input)
    case JavaBigIntEncoder => createSerializerForBigInteger(input)
    case DayTimeIntervalEncoder => createSerializerForJavaDuration(input)
    case YearMonthIntervalEncoder => createSerializerForJavaPeriod(input)
    case DateEncoder(true) | LocalDateEncoder(true) => createSerializerForAnyDate(input)
    case DateEncoder(false) => createSerializerForSqlDate(input)
    case LocalDateEncoder(false) => createSerializerForJavaLocalDate(input)
    case TimestampEncoder(true) | InstantEncoder(true) => createSerializerForAnyTimestamp(input)
    case TimestampEncoder(false) => createSerializerForSqlTimestamp(input)
    case InstantEncoder(false) => createSerializerForJavaInstant(input)
    case LocalDateTimeEncoder => createSerializerForLocalDateTime(input)
    case UDTEncoder(udt, udtClass) => createSerializerForUserDefinedType(input, udt, udtClass)
    case OptionEncoder(valueEnc) =>
      serializerFor(valueEnc, UnwrapOption(externalDataTypeFor(valueEnc), input))

    case ArrayEncoder(elementEncoder, containsNull) =>
      if (elementEncoder.isPrimitive) {
        createSerializerForPrimitiveArray(input, elementEncoder.dataType)
      } else {
        serializerForArray(elementEncoder, containsNull, input, lenientSerialization = false)
      }

    case IterableEncoder(ctag, elementEncoder, containsNull, lenientSerialization) =>
=======
    case ScalaDecimalEncoder => createSerializerForScalaBigDecimal(input)
    case JavaDecimalEncoder => createSerializerForJavaBigDecimal(input)
    case ScalaBigIntEncoder => createSerializerForScalaBigInt(input)
    case JavaBigIntEncoder => createSerializerForJavaBigInteger(input)
    case DayTimeIntervalEncoder => createSerializerForJavaDuration(input)
    case YearMonthIntervalEncoder => createSerializerForJavaPeriod(input)
    case DateEncoder => createSerializerForSqlDate(input)
    case LocalDateEncoder => createSerializerForJavaLocalDate(input)
    case TimestampEncoder => createSerializerForSqlTimestamp(input)
    case InstantEncoder => createSerializerForJavaInstant(input)
    case LocalDateTimeEncoder => createSerializerForLocalDateTime(input)
    case UDTEncoder(udt, udtClass) => createSerializerForUserDefinedType(input, udt, udtClass)
    case OptionEncoder(valueEnc) =>
      serializerFor(valueEnc, UnwrapOption(dataTypeFor(valueEnc), input))

    case ArrayEncoder(elementEncoder) =>
      serializerForArray(isArray = true, elementEncoder, input)

    case IterableEncoder(ctag, elementEncoder) =>
>>>>>>> c7ae0657
      val getter = if (classOf[scala.collection.Set[_]].isAssignableFrom(ctag.runtimeClass)) {
        // There's no corresponding Catalyst type for `Set`, we serialize a `Set` to Catalyst array.
        // Note that the property of `Set` is only kept when manipulating the data as domain object.
        Invoke(input, "toSeq", ObjectType(classOf[Seq[_]]))
      } else {
        input
      }
<<<<<<< HEAD
      serializerForArray(elementEncoder, containsNull, getter, lenientSerialization)

    case MapEncoder(_, keyEncoder, valueEncoder, valueContainsNull) =>
      createSerializerForMap(
        input,
        MapElementInformation(
          ObjectType(classOf[AnyRef]),
          nullable = keyEncoder.nullable,
          validateAndSerializeElement(keyEncoder, keyEncoder.nullable)),
        MapElementInformation(
          ObjectType(classOf[AnyRef]),
          nullable = valueContainsNull,
          validateAndSerializeElement(valueEncoder, valueContainsNull))
=======
      serializerForArray(isArray = false, elementEncoder, getter)

    case MapEncoder(_, keyEncoder, valueEncoder) =>
      createSerializerForMap(
        input,
        MapElementInformation(
          dataTypeFor(keyEncoder),
          nullable = !keyEncoder.isPrimitive,
          serializerFor(keyEncoder, _)),
        MapElementInformation(
          dataTypeFor(valueEncoder),
          nullable = !valueEncoder.isPrimitive,
          serializerFor(valueEncoder, _))
>>>>>>> c7ae0657
      )

    case ProductEncoder(_, fields) =>
      val serializedFields = fields.map { field =>
        // SPARK-26730 inputObject won't be null with If's guard below. And KnownNotNul
        // is necessary here. Because for a nullable nested inputObject with struct data
        // type, e.g. StructType(IntegerType, StringType), it will return nullable=true
        // for IntegerType without KnownNotNull. And that's what we do not expect to.
        val getter = Invoke(
          KnownNotNull(input),
          field.name,
<<<<<<< HEAD
          externalDataTypeFor(field.enc),
          returnNullable = field.nullable)
        field.name -> serializerFor(field.enc, getter)
      }
      createSerializerForObject(input, serializedFields)

    case RowEncoder(fields) =>
      val serializedFields = fields.zipWithIndex.map { case (field, index) =>
        val fieldValue = serializerFor(
          field.enc,
          ValidateExternalType(
            GetExternalRowField(input, index, field.name),
            field.enc.dataType,
            lenientExternalDataTypeFor(field.enc)))

        val convertedField = if (field.nullable) {
          exprs.If(
            Invoke(input, "isNullAt", BooleanType, exprs.Literal(index) :: Nil),
            // Because we strip UDTs, `field.dataType` can be different from `fieldValue.dataType`.
            // We should use `fieldValue.dataType` here.
            exprs.Literal.create(null, fieldValue.dataType),
            fieldValue
          )
        } else {
          AssertNotNull(fieldValue)
        }
        field.name -> convertedField
      }
      createSerializerForObject(input, serializedFields)
  }

  private def serializerForArray(
      elementEnc: AgnosticEncoder[_],
      elementNullable: Boolean,
      input: Expression,
      lenientSerialization: Boolean): Expression = {
    // Default serializer for Seq and generic Arrays. This does not work for primitive arrays.
    val genericSerializer = createSerializerForMapObjects(
      input,
      ObjectType(classOf[AnyRef]),
      validateAndSerializeElement(elementEnc, elementNullable))

    // Check if it is possible the user can pass a primitive array. This is the only case when it
    // is safe to directly convert to an array (for generic arrays and Seqs the type and the
    // nullability can be violated). If the user has passed a primitive array we create a special
    // code path to deal with these.
    val primitiveEncoderOption = elementEnc match {
      case _ if !lenientSerialization => None
      case enc: PrimitiveLeafEncoder[_] => Option(enc)
      case enc: BoxedLeafEncoder[_, _] => Option(enc.primitive)
      case _ => None
    }
    primitiveEncoderOption match {
      case Some(primitiveEncoder) =>
        val primitiveArrayClass = primitiveEncoder.clsTag.wrap.runtimeClass
        val check = Invoke(
          targetObject = exprs.Literal.fromObject(primitiveArrayClass),
          functionName = "isInstance",
          BooleanType,
          arguments = input :: Nil,
          propagateNull = false,
          returnNullable = false)
        exprs.If(
          check,
          // TODO replace this with `createSerializerForPrimitiveArray` as
          //  soon as Cast support ObjectType casts.
          StaticInvoke(
            classOf[ArrayData],
            ArrayType(elementEnc.dataType, containsNull = false),
            "toArrayData",
            input :: Nil,
            propagateNull = false,
            returnNullable = false),
          genericSerializer)
      case None =>
        genericSerializer
    }
  }

  private def validateAndSerializeElement(
      enc: AgnosticEncoder[_],
      nullable: Boolean): Expression => Expression = { input =>
    expressionWithNullSafety(
      serializerFor(
        enc,
        ValidateExternalType(input, enc.dataType, lenientExternalDataTypeFor(enc))),
      nullable,
      WalkedTypePath())
  }

=======
          dataTypeFor(field.enc),
          returnNullable = field.enc.nullable)
        field.name -> serializerFor(field.enc, getter)
      }
      createSerializerForObject(input, serializedFields)
  }

  private def serializerForArray(
      isArray: Boolean,
      elementEnc: AgnosticEncoder[_],
      input: Expression): Expression = {
    dataTypeFor(elementEnc) match {
      case dt: ObjectType =>
        createSerializerForMapObjects(input, dt, serializerFor(elementEnc, _))
      case dt if isArray && elementEnc.isPrimitive =>
        createSerializerForPrimitiveArray(input, dt)
      case dt =>
        createSerializerForGenericArray(input, dt, elementEnc.nullable)
    }
  }

>>>>>>> c7ae0657
  /**
   * Returns the parameter names for the primary constructor of this class.
   *
   * Logically we should call `getConstructorParameters` and throw away the parameter types to get
   * parameter names, however there are some weird scala reflection problems and this method is a
   * workaround to avoid getting parameter types.
   */
  def getConstructorParameterNames(cls: Class[_]): Seq[String] = {
    val m = runtimeMirror(cls.getClassLoader)
    val classSymbol = m.staticClass(cls.getName)
    val t = selfType(classSymbol)
    constructParams(t).map(_.name.decodedName.toString)
  }

  /**
   * Workaround for [[https://github.com/scala/bug/issues/12190 Scala bug #12190]]
   *
   * `ClassSymbol.selfType` can throw an exception in case of cyclic annotation reference
   * in Java classes. A retry of this operation will succeed as the class which defines the
   * cycle is now resolved. It can however expose further recursive annotation references, so
   * we keep retrying until we exhaust our retry threshold. Default threshold is set to 5
   * to allow for a few level of cyclic references.
   */
  @tailrec
  private def selfType(clsSymbol: ClassSymbol, tries: Int = 5): Type = {
    scala.util.Try {
      clsSymbol.selfType
    } match {
      case Success(x) => x
      case Failure(_: Symbols#CyclicReference) if tries > 1 =>
        // Retry on Symbols#CyclicReference if we haven't exhausted our retry limit
        selfType(clsSymbol, tries - 1)
      case Failure(e: RuntimeException)
        if e.getMessage.contains("illegal cyclic reference") && tries > 1 =>
        // UnPickler.unpickle wraps the original Symbols#CyclicReference exception into a runtime
        // exception and does not set the cause, so we inspect the message. The previous case
        // statement is useful for Java classes while this one is for Scala classes.
        selfType(clsSymbol, tries - 1)
      case Failure(e) => throw e
    }
  }

  /**
   * Returns the parameter values for the primary constructor of this class.
   */
  def getConstructorParameterValues(obj: DefinedByConstructorParams): Seq[AnyRef] = {
    getConstructorParameterNames(obj.getClass).map { name =>
      obj.getClass.getMethod(name).invoke(obj)
    }
  }

  private def erasure(tpe: Type): Type = {
    // For user-defined AnyVal classes, we should not erasure it. Otherwise, it will
    // resolve to underlying type which wrapped by this class, e.g erasure
    // `case class Foo(i: Int) extends AnyVal` will return type `Int` instead of `Foo`.
    // But, for other types, we do need to erasure it. For example, we need to erasure
    // `scala.Any` to `java.lang.Object` in order to load it from Java ClassLoader.
    // Please see SPARK-17368 & SPARK-31190 for more details.
    if (isSubtype(tpe, localTypeOf[AnyVal]) && !tpe.toString.startsWith("scala")) {
      tpe
    } else {
      tpe.erasure
    }
  }

  /**
   * Returns the full class name for a type. The returned name is the canonical
   * Scala name, where each component is separated by a period. It is NOT the
   * Java-equivalent runtime name (no dollar signs).
   *
   * In simple cases, both the Scala and Java names are the same, however when Scala
   * generates constructs that do not map to a Java equivalent, such as singleton objects
   * or nested classes in package objects, it uses the dollar sign ($) to create
   * synthetic classes, emulating behaviour in Java bytecode.
   */
  def getClassNameFromType(tpe: `Type`): String = {
    erasure(tpe).dealias.typeSymbol.asClass.fullName
  }

  /*
   * Retrieves the runtime class corresponding to the provided type.
   */
  def getClassFromType(tpe: Type): Class[_] =
    mirror.runtimeClass(erasure(tpe).dealias.typeSymbol.asClass)

  case class Schema(dataType: DataType, nullable: Boolean)

  /** Returns a Sequence of attributes for the given case class type. */
  def attributesFor[T: TypeTag]: Seq[Attribute] = schemaFor[T] match {
    case Schema(s: StructType, _) =>
      s.toAttributes
    case others => throw QueryExecutionErrors.attributesForTypeUnsupportedError(others)
  }

  /** Returns a catalyst DataType and its nullability for the given Scala Type using reflection. */
  def schemaFor[T: TypeTag]: Schema = schemaFor(localTypeOf[T])

  /** Returns a catalyst DataType and its nullability for the given Scala Type using reflection. */
  def schemaFor(tpe: `Type`): Schema = {
    val enc = encoderFor(tpe)
    Schema(enc.dataType, enc.nullable)
  }

  /**
   * Finds an accessible constructor with compatible parameters. This is a more flexible search than
   * the exact matching algorithm in `Class.getConstructor`. The first assignment-compatible
   * matching constructor is returned if it exists. Otherwise, we check for additional compatible
   * constructors defined in the companion object as `apply` methods. Otherwise, it returns `None`.
   */
  def findConstructor[T](cls: Class[T], paramTypes: Seq[Class[_]]): Option[Seq[AnyRef] => T] = {
    Option(ConstructorUtils.getMatchingAccessibleConstructor(cls, paramTypes: _*)) match {
      case Some(c) => Some(x => c.newInstance(x: _*))
      case None =>
        val companion = mirror.staticClass(cls.getName).companion
        val moduleMirror = mirror.reflectModule(companion.asModule)
        val applyMethods = companion.asTerm.typeSignature
          .member(universe.TermName("apply")).asTerm.alternatives
        applyMethods.find { method =>
          val params = method.typeSignature.paramLists.head
          // Check that the needed params are the same length and of matching types
          params.size == paramTypes.size &&
          params.zip(paramTypes).forall { case(ps, pc) =>
            ps.typeSignature.typeSymbol == mirror.classSymbol(pc)
          }
        }.map { applyMethodSymbol =>
          val expectedArgsCount = applyMethodSymbol.typeSignature.paramLists.head.size
          val instanceMirror = mirror.reflect(moduleMirror.instance)
          val method = instanceMirror.reflectMethod(applyMethodSymbol.asMethod)
          (_args: Seq[AnyRef]) => {
            // Drop the "outer" argument if it is provided
            val args = if (_args.size == expectedArgsCount) _args else _args.tail
            method.apply(args: _*).asInstanceOf[T]
          }
        }
    }
  }

  /**
   * Whether the fields of the given type is defined entirely by its constructor parameters.
   */
  def definedByConstructorParams(tpe: Type): Boolean = cleanUpReflectionObjects {
    tpe.dealias match {
      // `Option` is a `Product`, but we don't wanna treat `Option[Int]` as a struct type.
      case t if isSubtype(t, localTypeOf[Option[_]]) => definedByConstructorParams(t.typeArgs.head)
      case _ => isSubtype(tpe.dealias, localTypeOf[Product]) ||
        isSubtype(tpe.dealias, localTypeOf[DefinedByConstructorParams])
    }
  }

  val typeJavaMapping: Map[DataType, Class[_]] = Map[DataType, Class[_]](
    BooleanType -> classOf[Boolean],
    ByteType -> classOf[Byte],
    ShortType -> classOf[Short],
    IntegerType -> classOf[Int],
    LongType -> classOf[Long],
    FloatType -> classOf[Float],
    DoubleType -> classOf[Double],
    StringType -> classOf[UTF8String],
    DateType -> classOf[DateType.InternalType],
    TimestampType -> classOf[TimestampType.InternalType],
    TimestampNTZType -> classOf[TimestampNTZType.InternalType],
    BinaryType -> classOf[BinaryType.InternalType],
    CalendarIntervalType -> classOf[CalendarInterval]
  )

  val typeBoxedJavaMapping: Map[DataType, Class[_]] = Map[DataType, Class[_]](
    BooleanType -> classOf[java.lang.Boolean],
    ByteType -> classOf[java.lang.Byte],
    ShortType -> classOf[java.lang.Short],
    IntegerType -> classOf[java.lang.Integer],
    LongType -> classOf[java.lang.Long],
    FloatType -> classOf[java.lang.Float],
    DoubleType -> classOf[java.lang.Double],
    DateType -> classOf[java.lang.Integer],
    TimestampType -> classOf[java.lang.Long],
    TimestampNTZType -> classOf[java.lang.Long]
  )

  def dataTypeJavaClass(dt: DataType): Class[_] = {
    dt match {
      case _: DecimalType => classOf[Decimal]
      case it: DayTimeIntervalType => classOf[it.InternalType]
      case it: YearMonthIntervalType => classOf[it.InternalType]
      case _: StructType => classOf[InternalRow]
      case _: ArrayType => classOf[ArrayData]
      case _: MapType => classOf[MapData]
      case ObjectType(cls) => cls
      case _ => typeJavaMapping.getOrElse(dt, classOf[java.lang.Object])
    }
  }

  @scala.annotation.tailrec
  def javaBoxedType(dt: DataType): Class[_] = dt match {
    case _: DecimalType => classOf[Decimal]
    case _: DayTimeIntervalType => classOf[java.lang.Long]
    case _: YearMonthIntervalType => classOf[java.lang.Integer]
    case BinaryType => classOf[Array[Byte]]
    case StringType => classOf[UTF8String]
    case CalendarIntervalType => classOf[CalendarInterval]
    case _: StructType => classOf[InternalRow]
    case _: ArrayType => classOf[ArrayData]
    case _: MapType => classOf[MapData]
    case udt: UserDefinedType[_] => javaBoxedType(udt.sqlType)
    case ObjectType(cls) => cls
    case _ => ScalaReflection.typeBoxedJavaMapping.getOrElse(dt, classOf[java.lang.Object])
  }

  def expressionJavaClasses(arguments: Seq[Expression]): Seq[Class[_]] = {
    if (arguments != Nil) {
      arguments.map(e => dataTypeJavaClass(e.dataType))
    } else {
      Seq.empty
    }
  }

  def encodeFieldNameToIdentifier(fieldName: String): String = {
    TermName(fieldName).encodedName.toString
  }

  /**
   * Create an [[AgnosticEncoder]] from a [[TypeTag]].
   *
   * If the given type is not supported, i.e. there is no encoder can be built for this type,
   * an [[SparkUnsupportedOperationException]] will be thrown with detailed error message to
   * explain the type path walked so far and which class we are not supporting.
   * There are 4 kinds of type path:
   *  * the root type: `root class: "abc.xyz.MyClass"`
   *  * the value type of [[Option]]: `option value class: "abc.xyz.MyClass"`
   *  * the element type of [[Array]] or [[Seq]]: `array element class: "abc.xyz.MyClass"`
   *  * the field of [[Product]]: `field (class: "abc.xyz.MyClass", name: "myField")`
   */
  def encoderFor[E : TypeTag]: AgnosticEncoder[E] = {
    encoderFor(typeTag[E].in(mirror).tpe).asInstanceOf[AgnosticEncoder[E]]
  }

  /**
   * Create an [[AgnosticEncoder]] for a [[Type]].
   */
  def encoderFor(tpe: `Type`): AgnosticEncoder[_] = cleanUpReflectionObjects {
    val clsName = getClassNameFromType(tpe)
    val walkedTypePath = WalkedTypePath().recordRoot(clsName)
    encoderFor(tpe, Set.empty, walkedTypePath)
  }

  private def encoderFor(
      tpe: `Type`,
      seenTypeSet: Set[`Type`],
      path: WalkedTypePath): AgnosticEncoder[_] = {
    def createIterableEncoder(t: `Type`, fallbackClass: Class[_]): AgnosticEncoder[_] = {
      val TypeRef(_, _, Seq(elementType)) = t
      val encoder = encoderFor(
        elementType,
        seenTypeSet,
        path.recordArray(getClassNameFromType(elementType)))
      val companion = t.dealias.typeSymbol.companion.typeSignature
      val targetClass = companion.member(TermName("newBuilder")) match {
        case NoSymbol => fallbackClass
        case _ => mirror.runtimeClass(t.typeSymbol.asClass)
      }
<<<<<<< HEAD
      IterableEncoder(
        ClassTag(targetClass),
        encoder,
        encoder.nullable,
        lenientSerialization = false)
=======
      IterableEncoder(ClassTag(targetClass), encoder)
>>>>>>> c7ae0657
    }

    baseType(tpe) match {
      // this must be the first case, since all objects in scala are instances of Null, therefore
      // Null type would wrongly match the first of them, which is Option as of now
      case t if isSubtype(t, definitions.NullTpe) => NullEncoder

      // Primitive encoders
      case t if isSubtype(t, definitions.BooleanTpe) => PrimitiveBooleanEncoder
      case t if isSubtype(t, definitions.ByteTpe) => PrimitiveByteEncoder
      case t if isSubtype(t, definitions.ShortTpe) => PrimitiveShortEncoder
      case t if isSubtype(t, definitions.IntTpe) => PrimitiveIntEncoder
      case t if isSubtype(t, definitions.LongTpe) => PrimitiveLongEncoder
      case t if isSubtype(t, definitions.FloatTpe) => PrimitiveFloatEncoder
      case t if isSubtype(t, definitions.DoubleTpe) => PrimitiveDoubleEncoder
      case t if isSubtype(t, localTypeOf[java.lang.Boolean]) => BoxedBooleanEncoder
      case t if isSubtype(t, localTypeOf[java.lang.Byte]) => BoxedByteEncoder
      case t if isSubtype(t, localTypeOf[java.lang.Short]) => BoxedShortEncoder
      case t if isSubtype(t, localTypeOf[java.lang.Integer]) => BoxedIntEncoder
      case t if isSubtype(t, localTypeOf[java.lang.Long]) => BoxedLongEncoder
      case t if isSubtype(t, localTypeOf[java.lang.Float]) => BoxedFloatEncoder
      case t if isSubtype(t, localTypeOf[java.lang.Double]) => BoxedDoubleEncoder
      case t if isSubtype(t, localTypeOf[Array[Byte]]) => BinaryEncoder

      // Enums
      case t if isSubtype(t, localTypeOf[java.lang.Enum[_]]) =>
        JavaEnumEncoder(ClassTag(getClassFromType(t)))
      case t if isSubtype(t, localTypeOf[Enumeration#Value]) =>
        // package example
        // object Foo extends Enumeration {
        //  type Foo = Value
        //  val E1, E2 = Value
        // }
        // the fullName of tpe is example.Foo.Foo, but we need example.Foo so that
        // we can call example.Foo.withName to deserialize string to enumeration.
        val parent = getClassFromType(t.asInstanceOf[TypeRef].pre)
        ScalaEnumEncoder(parent, ClassTag(getClassFromType(t)))

      // Leaf encoders
      case t if isSubtype(t, localTypeOf[String]) => StringEncoder
<<<<<<< HEAD
      case t if isSubtype(t, localTypeOf[Decimal]) => DEFAULT_SPARK_DECIMAL_ENCODER
      case t if isSubtype(t, localTypeOf[BigDecimal]) => DEFAULT_SCALA_DECIMAL_ENCODER
      case t if isSubtype(t, localTypeOf[java.math.BigDecimal]) => DEFAULT_JAVA_DECIMAL_ENCODER
=======
      case t if isSubtype(t, localTypeOf[Decimal]) => SparkDecimalEncoder
      case t if isSubtype(t, localTypeOf[BigDecimal]) => ScalaDecimalEncoder
      case t if isSubtype(t, localTypeOf[java.math.BigDecimal]) => JavaDecimalEncoder
>>>>>>> c7ae0657
      case t if isSubtype(t, localTypeOf[BigInt]) => ScalaBigIntEncoder
      case t if isSubtype(t, localTypeOf[java.math.BigInteger]) => JavaBigIntEncoder
      case t if isSubtype(t, localTypeOf[CalendarInterval]) => CalendarIntervalEncoder
      case t if isSubtype(t, localTypeOf[java.time.Duration]) => DayTimeIntervalEncoder
      case t if isSubtype(t, localTypeOf[java.time.Period]) => YearMonthIntervalEncoder
<<<<<<< HEAD
      case t if isSubtype(t, localTypeOf[java.sql.Date]) => STRICT_DATE_ENCODER
      case t if isSubtype(t, localTypeOf[java.time.LocalDate]) => STRICT_LOCAL_DATE_ENCODER
      case t if isSubtype(t, localTypeOf[java.sql.Timestamp]) => STRICT_TIMESTAMP_ENCODER
      case t if isSubtype(t, localTypeOf[java.time.Instant]) => STRICT_INSTANT_ENCODER
=======
      case t if isSubtype(t, localTypeOf[java.sql.Date]) => DateEncoder
      case t if isSubtype(t, localTypeOf[java.time.LocalDate]) => LocalDateEncoder
      case t if isSubtype(t, localTypeOf[java.sql.Timestamp]) => TimestampEncoder
      case t if isSubtype(t, localTypeOf[java.time.Instant]) => InstantEncoder
>>>>>>> c7ae0657
      case t if isSubtype(t, localTypeOf[java.time.LocalDateTime]) => LocalDateTimeEncoder

      // UDT encoders
      case t if t.typeSymbol.annotations.exists(_.tree.tpe =:= typeOf[SQLUserDefinedType]) =>
        val udt = getClassFromType(t).getAnnotation(classOf[SQLUserDefinedType]).udt().
          getConstructor().newInstance().asInstanceOf[UserDefinedType[Any]]
        val udtClass = udt.userClass.getAnnotation(classOf[SQLUserDefinedType]).udt()
        UDTEncoder(udt, udtClass)

      case t if UDTRegistration.exists(getClassNameFromType(t)) =>
        val udt = UDTRegistration.getUDTFor(getClassNameFromType(t)).get.getConstructor().
          newInstance().asInstanceOf[UserDefinedType[Any]]
        UDTEncoder(udt, udt.getClass)

      // Complex encoders
      case t if isSubtype(t, localTypeOf[Option[_]]) =>
        val TypeRef(_, _, Seq(optType)) = t
        val encoder = encoderFor(
          optType,
          seenTypeSet,
          path.recordOption(getClassNameFromType(optType)))
        OptionEncoder(encoder)

      case t if isSubtype(t, localTypeOf[Array[_]]) =>
        val TypeRef(_, _, Seq(elementType)) = t
        val encoder = encoderFor(
          elementType,
          seenTypeSet,
          path.recordArray(getClassNameFromType(elementType)))
<<<<<<< HEAD
        ArrayEncoder(encoder, encoder.nullable)
=======
        ArrayEncoder(encoder)
>>>>>>> c7ae0657

      case t if isSubtype(t, localTypeOf[scala.collection.Seq[_]]) =>
        createIterableEncoder(t, classOf[scala.collection.Seq[_]])

      case t if isSubtype(t, localTypeOf[scala.collection.Set[_]]) =>
        createIterableEncoder(t, classOf[scala.collection.Set[_]])

      case t if isSubtype(t, localTypeOf[Map[_, _]]) =>
        val TypeRef(_, _, Seq(keyType, valueType)) = t
        val keyEncoder = encoderFor(
          keyType,
          seenTypeSet,
          path.recordKeyForMap(getClassNameFromType(keyType)))
        val valueEncoder = encoderFor(
          valueType,
          seenTypeSet,
          path.recordValueForMap(getClassNameFromType(valueType)))
<<<<<<< HEAD
        MapEncoder(ClassTag(getClassFromType(t)), keyEncoder, valueEncoder, valueEncoder.nullable)
=======
        MapEncoder(ClassTag(getClassFromType(t)), keyEncoder, valueEncoder)
>>>>>>> c7ae0657

      case t if definedByConstructorParams(t) =>
        if (seenTypeSet.contains(t)) {
          throw QueryExecutionErrors.cannotHaveCircularReferencesInClassError(t.toString)
        }
        val params = getConstructorParameters(t).map {
          case (fieldName, fieldType) =>
            if (SourceVersion.isKeyword(fieldName) ||
              !SourceVersion.isIdentifier(encodeFieldNameToIdentifier(fieldName))) {
              throw QueryExecutionErrors.cannotUseInvalidJavaIdentifierAsFieldNameError(
                fieldName,
                path)
            }
            val encoder = encoderFor(
              fieldType,
              seenTypeSet + t,
              path.recordField(getClassNameFromType(fieldType), fieldName))
<<<<<<< HEAD
            EncoderField(fieldName, encoder, encoder.nullable, Metadata.empty)
        }
        ProductEncoder(ClassTag(getClassFromType(t)), params)
      case _ =>
        throw QueryExecutionErrors.cannotFindEncoderForTypeError(tpe.toString, path)
=======
            EncoderField(fieldName, encoder)
        }
        ProductEncoder(ClassTag(getClassFromType(t)), params)
      case _ =>
        throw QueryExecutionErrors.cannotFindEncoderForTypeError(tpe.toString)
>>>>>>> c7ae0657
    }
  }
}

/**
 * Support for generating catalyst schemas for scala objects.  Note that unlike its companion
 * object, this trait able to work in both the runtime and the compile time (macro) universe.
 */
trait ScalaReflection extends Logging {
  /** The universe we work in (runtime or macro) */
  val universe: scala.reflect.api.Universe

  /** The mirror used to access types in the universe */
  def mirror: universe.Mirror

  import universe._

  /**
   * Any codes calling `scala.reflect.api.Types.TypeApi.<:<` should be wrapped by this method to
   * clean up the Scala reflection garbage automatically. Otherwise, it will leak some objects to
   * `scala.reflect.runtime.JavaUniverse.undoLog`.
   *
   * @see https://github.com/scala/bug/issues/8302
   */
  def cleanUpReflectionObjects[T](func: => T): T = {
    universe.asInstanceOf[scala.reflect.runtime.JavaUniverse].undoLog.undo(func)
  }

  /**
   * Return the Scala Type for `T` in the current classloader mirror.
   *
   * Use this method instead of the convenience method `universe.typeOf`, which
   * assumes that all types can be found in the classloader that loaded scala-reflect classes.
   * That's not necessarily the case when running using Eclipse launchers or even
   * Sbt console or test (without `fork := true`).
   *
   * @see SPARK-5281
   */
  def localTypeOf[T: TypeTag]: `Type` = {
    val tag = implicitly[TypeTag[T]]
    tag.in(mirror).tpe.dealias
  }

  private def isValueClass(tpe: Type): Boolean = {
    tpe.typeSymbol.isClass && tpe.typeSymbol.asClass.isDerivedValueClass
  }

  /** Returns the name and type of the underlying parameter of value class `tpe`. */
  private def getUnderlyingTypeOfValueClass(tpe: `Type`): Type = {
    getConstructorParameters(tpe).head._2
  }

  /**
   * Returns the parameter names and types for the primary constructor of this type.
   *
   * Note that it only works for scala classes with primary constructor, and currently doesn't
   * support inner class.
   */
  def getConstructorParameters(tpe: Type): Seq[(String, Type)] = {
    val dealiasedTpe = tpe.dealias
    val formalTypeArgs = dealiasedTpe.typeSymbol.asClass.typeParams
    val TypeRef(_, _, actualTypeArgs) = dealiasedTpe
    val params = constructParams(dealiasedTpe)
    params.map { p =>
      val paramTpe = p.typeSignature
      if (isValueClass(paramTpe)) {
        // Replace value class with underlying type
        p.name.decodedName.toString -> getUnderlyingTypeOfValueClass(paramTpe)
      } else {
        p.name.decodedName.toString -> paramTpe.substituteTypes(formalTypeArgs, actualTypeArgs)
      }
    }
  }

  /**
   * If our type is a Scala trait it may have a companion object that
   * only defines a constructor via `apply` method.
   */
  private def getCompanionConstructor(tpe: Type): Symbol = {
    def throwUnsupportedOperation = {
      throw QueryExecutionErrors.cannotFindConstructorForTypeError(tpe.toString)
    }
    tpe.typeSymbol.asClass.companion match {
      case NoSymbol => throwUnsupportedOperation
      case sym => sym.asTerm.typeSignature.member(universe.TermName("apply")) match {
        case NoSymbol => throwUnsupportedOperation
        case constructorSym => constructorSym
      }
    }
  }

  protected def constructParams(tpe: Type): Seq[Symbol] = {
    val constructorSymbol = tpe.member(termNames.CONSTRUCTOR) match {
      case NoSymbol => getCompanionConstructor(tpe)
      case sym => sym
    }
    val params = if (constructorSymbol.isMethod) {
      constructorSymbol.asMethod.paramLists
    } else {
      // Find the primary constructor, and use its parameter ordering.
      val primaryConstructorSymbol: Option[Symbol] = constructorSymbol.asTerm.alternatives.find(
        s => s.isMethod && s.asMethod.isPrimaryConstructor)
      if (primaryConstructorSymbol.isEmpty) {
        throw QueryExecutionErrors.primaryConstructorNotFoundError(tpe.getClass)
      } else {
        primaryConstructorSymbol.get.asMethod.paramLists
      }
    }
    params.flatten
  }

}<|MERGE_RESOLUTION|>--- conflicted
+++ resolved
@@ -20,10 +20,7 @@
 import javax.lang.model.SourceVersion
 
 import scala.annotation.tailrec
-<<<<<<< HEAD
 import scala.language.existentials
-=======
->>>>>>> c7ae0657
 import scala.reflect.ClassTag
 import scala.reflect.internal.Symbols
 import scala.util.{Failure, Success}
@@ -37,11 +34,7 @@
 import org.apache.spark.sql.catalyst.analysis.GetColumnByOrdinal
 import org.apache.spark.sql.catalyst.encoders.AgnosticEncoder
 import org.apache.spark.sql.catalyst.encoders.AgnosticEncoders._
-<<<<<<< HEAD
 import org.apache.spark.sql.catalyst.expressions._
-=======
-import org.apache.spark.sql.catalyst.expressions.{Expression, _}
->>>>>>> c7ae0657
 import org.apache.spark.sql.catalyst.expressions.objects._
 import org.apache.spark.sql.catalyst.util.{ArrayData, MapData}
 import org.apache.spark.sql.errors.QueryExecutionErrors
@@ -91,7 +84,6 @@
     }
   }
 
-<<<<<<< HEAD
   /**
    * Return the data type we expect to see when deserializing a value with encoder `enc`.
    */
@@ -110,14 +102,6 @@
       enc.dataType
     } else if (lenientSerialization) {
       ObjectType(classOf[java.lang.Object])
-=======
-  // TODO this name is slightly misleading. This returns the input
-  //  data type we expect to see during serialization.
-  private[catalyst] def dataTypeFor(enc: AgnosticEncoder[_]): DataType = {
-    // DataType can be native.
-    if (isNativeEncoder(enc)) {
-      enc.dataType
->>>>>>> c7ae0657
     } else {
       ObjectType(enc.clsTag.runtimeClass)
     }
@@ -153,11 +137,7 @@
     case NullEncoder => true
     case CalendarIntervalEncoder => true
     case BinaryEncoder => true
-<<<<<<< HEAD
     case _: SparkDecimalEncoder => true
-=======
-    case SparkDecimalEncoder => true
->>>>>>> c7ae0657
     case _ => false
   }
 
@@ -189,7 +169,6 @@
     val walkedTypePath = WalkedTypePath().recordRoot(enc.clsTag.runtimeClass.getName)
     // Assumes we are deserializing the first column of a row.
     val input = GetColumnByOrdinal(0, enc.dataType)
-<<<<<<< HEAD
     enc match {
       case RowEncoder(fields) =>
         val children = fields.zipWithIndex.map { case (f, i) =>
@@ -203,13 +182,6 @@
           walkedTypePath)
         expressionWithNullSafety(deserializer, enc.nullable, walkedTypePath)
     }
-=======
-    val deserializer = deserializerFor(
-      enc,
-      upCastToExpectedType(input, enc.dataType, walkedTypePath),
-      walkedTypePath)
-    expressionWithNullSafety(deserializer, enc.nullable, walkedTypePath)
->>>>>>> c7ae0657
   }
 
   /**
@@ -228,23 +200,7 @@
       walkedTypePath: WalkedTypePath): Expression = enc match {
     case _ if isNativeEncoder(enc) =>
       path
-<<<<<<< HEAD
     case _: BoxedLeafEncoder[_, _] =>
-=======
-    case BoxedBooleanEncoder =>
-      createDeserializerForTypesSupportValueOf(path, enc.clsTag.runtimeClass)
-    case BoxedByteEncoder =>
-      createDeserializerForTypesSupportValueOf(path, enc.clsTag.runtimeClass)
-    case BoxedShortEncoder =>
-      createDeserializerForTypesSupportValueOf(path, enc.clsTag.runtimeClass)
-    case BoxedIntEncoder =>
-      createDeserializerForTypesSupportValueOf(path, enc.clsTag.runtimeClass)
-    case BoxedLongEncoder =>
-      createDeserializerForTypesSupportValueOf(path, enc.clsTag.runtimeClass)
-    case BoxedFloatEncoder =>
-      createDeserializerForTypesSupportValueOf(path, enc.clsTag.runtimeClass)
-    case BoxedDoubleEncoder =>
->>>>>>> c7ae0657
       createDeserializerForTypesSupportValueOf(path, enc.clsTag.runtimeClass)
     case JavaEnumEncoder(tag) =>
       val toString = createDeserializerForString(path, returnNullable = false)
@@ -258,15 +214,9 @@
         returnNullable = false)
     case StringEncoder =>
       createDeserializerForString(path, returnNullable = false)
-<<<<<<< HEAD
     case _: ScalaDecimalEncoder =>
       createDeserializerForScalaBigDecimal(path, returnNullable = false)
     case _: JavaDecimalEncoder =>
-=======
-    case ScalaDecimalEncoder =>
-      createDeserializerForScalaBigDecimal(path, returnNullable = false)
-    case JavaDecimalEncoder =>
->>>>>>> c7ae0657
       createDeserializerForJavaBigDecimal(path, returnNullable = false)
     case ScalaBigIntEncoder =>
       createDeserializerForScalaBigInt(path)
@@ -276,7 +226,6 @@
       createDeserializerForDuration(path)
     case YearMonthIntervalEncoder =>
       createDeserializerForPeriod(path)
-<<<<<<< HEAD
     case _: DateEncoder =>
       createDeserializerForSqlDate(path)
     case _: LocalDateEncoder =>
@@ -284,15 +233,6 @@
     case _: TimestampEncoder =>
       createDeserializerForSqlTimestamp(path)
     case _: InstantEncoder =>
-=======
-    case DateEncoder =>
-      createDeserializerForSqlDate(path)
-    case LocalDateEncoder =>
-      createDeserializerForLocalDate(path)
-    case TimestampEncoder =>
-      createDeserializerForSqlTimestamp(path)
-    case InstantEncoder =>
->>>>>>> c7ae0657
       createDeserializerForInstant(path)
     case LocalDateTimeEncoder =>
       createDeserializerForLocalDateTime(path)
@@ -302,7 +242,6 @@
     case OptionEncoder(valueEnc) =>
       val newTypePath = walkedTypePath.recordOption(valueEnc.clsTag.runtimeClass.getName)
       val deserializer = deserializerFor(valueEnc, path, newTypePath)
-<<<<<<< HEAD
       WrapOption(deserializer, externalDataTypeFor(valueEnc))
 
     case ArrayEncoder(elementEnc: AgnosticEncoder[_], containsNull) =>
@@ -313,18 +252,6 @@
           element,
           elementEnc.dataType,
           nullable = containsNull,
-=======
-      WrapOption(deserializer, dataTypeFor(valueEnc))
-
-    case ArrayEncoder(elementEnc: AgnosticEncoder[_]) =>
-      val newTypePath = walkedTypePath.recordArray(elementEnc.clsTag.runtimeClass.getName)
-      val mapFunction: Expression => Expression = element => {
-        // upcast the array element to the data type the encoder expected.
-        deserializerForWithNullSafetyAndUpcast(
-          element,
-          elementEnc.dataType,
-          nullable = elementEnc.nullable,
->>>>>>> c7ae0657
           newTypePath,
           deserializerFor(elementEnc, _, newTypePath))
       }
@@ -334,7 +261,6 @@
         ObjectType(enc.clsTag.runtimeClass),
         returnNullable = false)
 
-<<<<<<< HEAD
     case IterableEncoder(clsTag, elementEnc, containsNull, _) =>
       val newTypePath = walkedTypePath.recordArray(elementEnc.clsTag.runtimeClass.getName)
       val mapFunction: Expression => Expression = element => {
@@ -343,26 +269,12 @@
           element,
           elementEnc.dataType,
           nullable = containsNull,
-=======
-    case IterableEncoder(clsTag, elementEnc) =>
-      val newTypePath = walkedTypePath.recordArray(elementEnc.clsTag.runtimeClass.getName)
-      val mapFunction: Expression => Expression = element => {
-        // upcast the array element to the data type the encoder expected.
-        deserializerForWithNullSafetyAndUpcast(
-          element,
-          elementEnc.dataType,
-          nullable = elementEnc.nullable,
->>>>>>> c7ae0657
           newTypePath,
           deserializerFor(elementEnc, _, newTypePath))
       }
       UnresolvedMapObjects(mapFunction, path, Some(clsTag.runtimeClass))
 
-<<<<<<< HEAD
     case MapEncoder(tag, keyEncoder, valueEncoder, _) =>
-=======
-    case MapEncoder(tag, keyEncoder, valueEncoder) =>
->>>>>>> c7ae0657
       val newTypePath = walkedTypePath.recordMap(
         keyEncoder.clsTag.runtimeClass.getName,
         valueEncoder.clsTag.runtimeClass.getName)
@@ -396,7 +308,6 @@
         IsNull(path),
         expressions.Literal.create(null, dt),
         NewInstance(cls, arguments, dt, propagateNull = false))
-<<<<<<< HEAD
 
     case RowEncoder(fields) =>
       val convertedFields = fields.zipWithIndex.map { case (f, i) =>
@@ -411,8 +322,6 @@
       exprs.If(IsNull(path),
         exprs.Literal.create(null, externalDataTypeFor(enc)),
         CreateExternalRow(convertedFields, enc.schema))
-=======
->>>>>>> c7ae0657
   }
 
   /**
@@ -421,11 +330,7 @@
    * input object is located at ordinal 0 of a row, i.e., `BoundReference(0, _)`.
    */
   def serializerFor(enc: AgnosticEncoder[_]): Expression = {
-<<<<<<< HEAD
     val input = BoundReference(0, lenientExternalDataTypeFor(enc), nullable = enc.nullable)
-=======
-    val input = BoundReference(0, dataTypeFor(enc), nullable = enc.nullable)
->>>>>>> c7ae0657
     serializerFor(enc, input)
   }
 
@@ -446,7 +351,6 @@
     case JavaEnumEncoder(_) => createSerializerForJavaEnum(input)
     case ScalaEnumEncoder(_, _) => createSerializerForScalaEnum(input)
     case StringEncoder => createSerializerForString(input)
-<<<<<<< HEAD
     case ScalaDecimalEncoder(dt) => createSerializerForBigDecimal(input, dt)
     case JavaDecimalEncoder(dt, false) => createSerializerForBigDecimal(input, dt)
     case JavaDecimalEncoder(dt, true) => createSerializerForAnyDecimal(input, dt)
@@ -473,27 +377,6 @@
       }
 
     case IterableEncoder(ctag, elementEncoder, containsNull, lenientSerialization) =>
-=======
-    case ScalaDecimalEncoder => createSerializerForScalaBigDecimal(input)
-    case JavaDecimalEncoder => createSerializerForJavaBigDecimal(input)
-    case ScalaBigIntEncoder => createSerializerForScalaBigInt(input)
-    case JavaBigIntEncoder => createSerializerForJavaBigInteger(input)
-    case DayTimeIntervalEncoder => createSerializerForJavaDuration(input)
-    case YearMonthIntervalEncoder => createSerializerForJavaPeriod(input)
-    case DateEncoder => createSerializerForSqlDate(input)
-    case LocalDateEncoder => createSerializerForJavaLocalDate(input)
-    case TimestampEncoder => createSerializerForSqlTimestamp(input)
-    case InstantEncoder => createSerializerForJavaInstant(input)
-    case LocalDateTimeEncoder => createSerializerForLocalDateTime(input)
-    case UDTEncoder(udt, udtClass) => createSerializerForUserDefinedType(input, udt, udtClass)
-    case OptionEncoder(valueEnc) =>
-      serializerFor(valueEnc, UnwrapOption(dataTypeFor(valueEnc), input))
-
-    case ArrayEncoder(elementEncoder) =>
-      serializerForArray(isArray = true, elementEncoder, input)
-
-    case IterableEncoder(ctag, elementEncoder) =>
->>>>>>> c7ae0657
       val getter = if (classOf[scala.collection.Set[_]].isAssignableFrom(ctag.runtimeClass)) {
         // There's no corresponding Catalyst type for `Set`, we serialize a `Set` to Catalyst array.
         // Note that the property of `Set` is only kept when manipulating the data as domain object.
@@ -501,7 +384,6 @@
       } else {
         input
       }
-<<<<<<< HEAD
       serializerForArray(elementEncoder, containsNull, getter, lenientSerialization)
 
     case MapEncoder(_, keyEncoder, valueEncoder, valueContainsNull) =>
@@ -515,21 +397,6 @@
           ObjectType(classOf[AnyRef]),
           nullable = valueContainsNull,
           validateAndSerializeElement(valueEncoder, valueContainsNull))
-=======
-      serializerForArray(isArray = false, elementEncoder, getter)
-
-    case MapEncoder(_, keyEncoder, valueEncoder) =>
-      createSerializerForMap(
-        input,
-        MapElementInformation(
-          dataTypeFor(keyEncoder),
-          nullable = !keyEncoder.isPrimitive,
-          serializerFor(keyEncoder, _)),
-        MapElementInformation(
-          dataTypeFor(valueEncoder),
-          nullable = !valueEncoder.isPrimitive,
-          serializerFor(valueEncoder, _))
->>>>>>> c7ae0657
       )
 
     case ProductEncoder(_, fields) =>
@@ -541,7 +408,6 @@
         val getter = Invoke(
           KnownNotNull(input),
           field.name,
-<<<<<<< HEAD
           externalDataTypeFor(field.enc),
           returnNullable = field.nullable)
         field.name -> serializerFor(field.enc, getter)
@@ -632,29 +498,6 @@
       WalkedTypePath())
   }
 
-=======
-          dataTypeFor(field.enc),
-          returnNullable = field.enc.nullable)
-        field.name -> serializerFor(field.enc, getter)
-      }
-      createSerializerForObject(input, serializedFields)
-  }
-
-  private def serializerForArray(
-      isArray: Boolean,
-      elementEnc: AgnosticEncoder[_],
-      input: Expression): Expression = {
-    dataTypeFor(elementEnc) match {
-      case dt: ObjectType =>
-        createSerializerForMapObjects(input, dt, serializerFor(elementEnc, _))
-      case dt if isArray && elementEnc.isPrimitive =>
-        createSerializerForPrimitiveArray(input, dt)
-      case dt =>
-        createSerializerForGenericArray(input, dt, elementEnc.nullable)
-    }
-  }
-
->>>>>>> c7ae0657
   /**
    * Returns the parameter names for the primary constructor of this class.
    *
@@ -914,15 +757,11 @@
         case NoSymbol => fallbackClass
         case _ => mirror.runtimeClass(t.typeSymbol.asClass)
       }
-<<<<<<< HEAD
       IterableEncoder(
         ClassTag(targetClass),
         encoder,
         encoder.nullable,
         lenientSerialization = false)
-=======
-      IterableEncoder(ClassTag(targetClass), encoder)
->>>>>>> c7ae0657
     }
 
     baseType(tpe) match {
@@ -963,31 +802,18 @@
 
       // Leaf encoders
       case t if isSubtype(t, localTypeOf[String]) => StringEncoder
-<<<<<<< HEAD
       case t if isSubtype(t, localTypeOf[Decimal]) => DEFAULT_SPARK_DECIMAL_ENCODER
       case t if isSubtype(t, localTypeOf[BigDecimal]) => DEFAULT_SCALA_DECIMAL_ENCODER
       case t if isSubtype(t, localTypeOf[java.math.BigDecimal]) => DEFAULT_JAVA_DECIMAL_ENCODER
-=======
-      case t if isSubtype(t, localTypeOf[Decimal]) => SparkDecimalEncoder
-      case t if isSubtype(t, localTypeOf[BigDecimal]) => ScalaDecimalEncoder
-      case t if isSubtype(t, localTypeOf[java.math.BigDecimal]) => JavaDecimalEncoder
->>>>>>> c7ae0657
       case t if isSubtype(t, localTypeOf[BigInt]) => ScalaBigIntEncoder
       case t if isSubtype(t, localTypeOf[java.math.BigInteger]) => JavaBigIntEncoder
       case t if isSubtype(t, localTypeOf[CalendarInterval]) => CalendarIntervalEncoder
       case t if isSubtype(t, localTypeOf[java.time.Duration]) => DayTimeIntervalEncoder
       case t if isSubtype(t, localTypeOf[java.time.Period]) => YearMonthIntervalEncoder
-<<<<<<< HEAD
       case t if isSubtype(t, localTypeOf[java.sql.Date]) => STRICT_DATE_ENCODER
       case t if isSubtype(t, localTypeOf[java.time.LocalDate]) => STRICT_LOCAL_DATE_ENCODER
       case t if isSubtype(t, localTypeOf[java.sql.Timestamp]) => STRICT_TIMESTAMP_ENCODER
       case t if isSubtype(t, localTypeOf[java.time.Instant]) => STRICT_INSTANT_ENCODER
-=======
-      case t if isSubtype(t, localTypeOf[java.sql.Date]) => DateEncoder
-      case t if isSubtype(t, localTypeOf[java.time.LocalDate]) => LocalDateEncoder
-      case t if isSubtype(t, localTypeOf[java.sql.Timestamp]) => TimestampEncoder
-      case t if isSubtype(t, localTypeOf[java.time.Instant]) => InstantEncoder
->>>>>>> c7ae0657
       case t if isSubtype(t, localTypeOf[java.time.LocalDateTime]) => LocalDateTimeEncoder
 
       // UDT encoders
@@ -1017,11 +843,7 @@
           elementType,
           seenTypeSet,
           path.recordArray(getClassNameFromType(elementType)))
-<<<<<<< HEAD
         ArrayEncoder(encoder, encoder.nullable)
-=======
-        ArrayEncoder(encoder)
->>>>>>> c7ae0657
 
       case t if isSubtype(t, localTypeOf[scala.collection.Seq[_]]) =>
         createIterableEncoder(t, classOf[scala.collection.Seq[_]])
@@ -1039,11 +861,7 @@
           valueType,
           seenTypeSet,
           path.recordValueForMap(getClassNameFromType(valueType)))
-<<<<<<< HEAD
         MapEncoder(ClassTag(getClassFromType(t)), keyEncoder, valueEncoder, valueEncoder.nullable)
-=======
-        MapEncoder(ClassTag(getClassFromType(t)), keyEncoder, valueEncoder)
->>>>>>> c7ae0657
 
       case t if definedByConstructorParams(t) =>
         if (seenTypeSet.contains(t)) {
@@ -1061,19 +879,11 @@
               fieldType,
               seenTypeSet + t,
               path.recordField(getClassNameFromType(fieldType), fieldName))
-<<<<<<< HEAD
             EncoderField(fieldName, encoder, encoder.nullable, Metadata.empty)
         }
         ProductEncoder(ClassTag(getClassFromType(t)), params)
       case _ =>
-        throw QueryExecutionErrors.cannotFindEncoderForTypeError(tpe.toString, path)
-=======
-            EncoderField(fieldName, encoder)
-        }
-        ProductEncoder(ClassTag(getClassFromType(t)), params)
-      case _ =>
         throw QueryExecutionErrors.cannotFindEncoderForTypeError(tpe.toString)
->>>>>>> c7ae0657
     }
   }
 }
