--- conflicted
+++ resolved
@@ -249,25 +249,14 @@
       case p: BinaryComparison if p.left.dataType == DateType &&
                                   p.right.dataType == StringType =>
         p.makeCopy(Array(Cast(p.left, StringType), p.right))
-<<<<<<< HEAD
-      case p: BinaryPredicate if p.left.dataType == StringType
-        && p.right.dataType == TimestampType =>
-        p.makeCopy(Array(Cast(p.left, TimestampType), p.right))
-      case p: BinaryPredicate if p.left.dataType == TimestampType
-        && p.right.dataType == StringType =>
-        p.makeCopy(Array(p.left, Cast(p.right, TimestampType)))
-      case p: BinaryPredicate if p.left.dataType == TimestampType
-        && p.right.dataType == DateType =>
-=======
       case p: BinaryComparison if p.left.dataType == StringType &&
                                   p.right.dataType == TimestampType =>
-        p.makeCopy(Array(p.left, Cast(p.right, StringType)))
+        p.makeCopy(Array(Cast(p.left, TimestampType), p.right))
       case p: BinaryComparison if p.left.dataType == TimestampType &&
                                   p.right.dataType == StringType =>
-        p.makeCopy(Array(Cast(p.left, StringType), p.right))
+        p.makeCopy(Array(p.left, Cast(p.right, TimestampType)))
       case p: BinaryComparison if p.left.dataType == TimestampType &&
                                   p.right.dataType == DateType =>
->>>>>>> d3db2fd6
         p.makeCopy(Array(Cast(p.left, StringType), Cast(p.right, StringType)))
       case p: BinaryComparison if p.left.dataType == DateType &&
                                   p.right.dataType == TimestampType =>
@@ -283,17 +272,11 @@
       case i @ In(a, b) if a.dataType == DateType &&
                            b.forall(_.dataType == StringType) =>
         i.makeCopy(Array(Cast(a, StringType), b))
-<<<<<<< HEAD
-      case i @ In(a, b) if a.dataType == TimestampType && b.forall(_.dataType == StringType) =>
-        i.makeCopy(Array(a, b.map(Cast(_, TimestampType))))
-      case i @ In(a, b) if a.dataType == DateType && b.forall(_.dataType == TimestampType) =>
-=======
       case i @ In(a, b) if a.dataType == TimestampType &&
                            b.forall(_.dataType == StringType) =>
-        i.makeCopy(Array(Cast(a, StringType), b))
+        i.makeCopy(Array(a, b.map(Cast(_, TimestampType))))
       case i @ In(a, b) if a.dataType == DateType &&
                            b.forall(_.dataType == TimestampType) =>
->>>>>>> d3db2fd6
         i.makeCopy(Array(Cast(a, StringType), b.map(Cast(_, StringType))))
       case i @ In(a, b) if a.dataType == TimestampType &&
                            b.forall(_.dataType == DateType) =>
