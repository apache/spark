/*
 * Licensed to the Apache Software Foundation (ASF) under one or more
 * contributor license agreements.  See the NOTICE file distributed with
 * this work for additional information regarding copyright ownership.
 * The ASF licenses this file to You under the Apache License, Version 2.0
 * (the "License"); you may not use this file except in compliance with
 * the License.  You may obtain a copy of the License at
 *
 *    http://www.apache.org/licenses/LICENSE-2.0
 *
 * Unless required by applicable law or agreed to in writing, software
 * distributed under the License is distributed on an "AS IS" BASIS,
 * WITHOUT WARRANTIES OR CONDITIONS OF ANY KIND, either express or implied.
 * See the License for the specific language governing permissions and
 * limitations under the License.
 */

package org.apache.spark.sql.catalyst.expressions

import java.util.Locale

import org.apache.spark.sql.catalyst.InternalRow
import org.apache.spark.sql.catalyst.analysis.TypeCheckResult
import org.apache.spark.sql.catalyst.expressions.codegen._
import org.apache.spark.sql.catalyst.trees.TreeNode
import org.apache.spark.sql.types._
import org.apache.spark.util.Utils

////////////////////////////////////////////////////////////////////////////////////////////////////
// This file defines the basic expression abstract classes in Catalyst.
////////////////////////////////////////////////////////////////////////////////////////////////////

/**
 * An expression in Catalyst.
 *
 * If an expression wants to be exposed in the function registry (so users can call it with
 * "name(arguments...)", the concrete implementation must be a case class whose constructor
 * arguments are all Expressions types. See [[Substring]] for an example.
 *
 * There are a few important traits:
 *
 * - [[Nondeterministic]]: an expression that is not deterministic.
 * - [[Unevaluable]]: an expression that is not supposed to be evaluated.
 * - [[CodegenFallback]]: an expression that does not have code gen implemented and falls back to
 *                        interpreted mode.
 *
 * - [[LeafExpression]]: an expression that has no child.
 * - [[UnaryExpression]]: an expression that has one child.
 * - [[BinaryExpression]]: an expression that has two children.
 * - [[TernaryExpression]]: an expression that has three children.
 * - [[BinaryOperator]]: a special case of [[BinaryExpression]] that requires two children to have
 *                       the same output data type.
 *
 */
abstract class Expression extends TreeNode[Expression] {

  /**
   * Returns true when an expression is a candidate for static evaluation before the query is
   * executed.
   *
   * The following conditions are used to determine suitability for constant folding:
   *  - A [[Coalesce]] is foldable if all of its children are foldable
   *  - A [[BinaryExpression]] is foldable if its both left and right child are foldable
   *  - A [[Not]], [[IsNull]], or [[IsNotNull]] is foldable if its child is foldable
   *  - A [[Literal]] is foldable
   *  - A [[Cast]] or [[UnaryMinus]] is foldable if its child is foldable
   */
  def foldable: Boolean = false

  /**
   * Returns true when the current expression always return the same result for fixed inputs from
   * children.
   *
   * Note that this means that an expression should be considered as non-deterministic if:
   * - it relies on some mutable internal state, or
   * - it relies on some implicit input that is not part of the children expression list.
   * - it has non-deterministic child or children.
   * - it assumes the input satisfies some certain condition via the child operator.
   *
   * An example would be `SparkPartitionID` that relies on the partition id returned by TaskContext.
   * By default leaf expressions are deterministic as Nil.forall(_.deterministic) returns true.
   */
  lazy val deterministic: Boolean = children.forall(_.deterministic)

  def nullable: Boolean

  def references: AttributeSet = AttributeSet(children.flatMap(_.references.iterator))

  /** Returns the result of evaluating this expression on a given input Row */
  def eval(input: InternalRow = null): Any

  /**
   * Returns an [[ExprCode]], that contains the Java source code to generate the result of
   * evaluating the expression on an input row.
   *
   * @param ctx a [[CodegenContext]]
   * @return [[ExprCode]]
   */
  def genCode(ctx: CodegenContext): ExprCode = {
    ctx.subExprEliminationExprs.get(this).map { subExprState =>
      // This expression is repeated which means that the code to evaluate it has already been added
      // as a function before. In that case, we just re-use it.
      ExprCode(ctx.registerComment(this.toString), subExprState.isNull, subExprState.value)
    }.getOrElse {
      val isNull = ctx.freshName("isNull")
      val value = ctx.freshName("value")
<<<<<<< HEAD
      val eval = doGenCode(ctx, ExprCode("", isNull, value))
      eval.isNull = if (this.nullable) eval.isNull else "false"

      // Records current input row and variables of this expression.
      eval.inputRow = ctx.INPUT_ROW
      eval.inputVars = findInputVars(ctx, eval)

=======
      val eval = doGenCode(ctx, ExprCode(
        JavaCode.isNullVariable(isNull),
        JavaCode.variable(value, dataType)))
>>>>>>> f81fa478
      reduceCodeSize(ctx, eval)
      if (eval.code.nonEmpty) {
        // Add `this` in the comment.
        eval.copy(code = s"${ctx.registerComment(this.toString)}\n" + eval.code.trim)
      } else {
        eval
      }
    }
  }

  /**
   * Returns the input variables to this expression.
   */
  private def findInputVars(ctx: CodegenContext, eval: ExprCode): Seq[ExprInputVar] = {
    if (ctx.currentVars != null) {
      this.collect {
        case b @ BoundReference(ordinal, _, _) if ctx.currentVars(ordinal) != null =>
          ExprInputVar(exprCode = ctx.currentVars(ordinal),
            dataType = b.dataType, nullable = b.nullable)
      }
    } else {
      Seq.empty
    }
  }

  /**
   * In order to prevent 64kb compile error, reducing the size of generated codes by
   * separating it into a function if the size exceeds a threshold.
   */
  private def reduceCodeSize(ctx: CodegenContext, eval: ExprCode): Unit = {
<<<<<<< HEAD
    lazy val funcParams = ExpressionCodegen.getExpressionInputParams(ctx, this)

    if (eval.code.trim.length > 1024 && funcParams.isDefined) {
      val setIsNull = if (eval.isNull != "false" && eval.isNull != "true") {
        val globalIsNull = ctx.freshName("globalIsNull")
        ctx.addMutableState(ctx.JAVA_BOOLEAN, globalIsNull)
=======
    // TODO: support whole stage codegen too
    if (eval.code.trim.length > 1024 && ctx.INPUT_ROW != null && ctx.currentVars == null) {
      val setIsNull = if (!eval.isNull.isInstanceOf[LiteralValue]) {
        val globalIsNull = ctx.addMutableState(CodeGenerator.JAVA_BOOLEAN, "globalIsNull")
>>>>>>> f81fa478
        val localIsNull = eval.isNull
        eval.isNull = JavaCode.isNullGlobal(globalIsNull)
        s"$globalIsNull = $localIsNull;"
      } else {
        ""
      }

      val javaType = CodeGenerator.javaType(dataType)
      val newValue = ctx.freshName("value")

      val funcName = ctx.freshName(nodeName)
      val callParams = funcParams.map(_._1.mkString(", ")).get
      val declParams = funcParams.map(_._2.mkString(", ")).get

      val funcFullName = ctx.addNewFunction(funcName,
        s"""
           |private $javaType $funcName($declParams) {
           |  ${eval.code.trim}
           |  $setIsNull
           |  return ${eval.value};
           |}
           """.stripMargin)

<<<<<<< HEAD
      eval.value = newValue
      eval.code = s"$javaType $newValue = $funcFullName($callParams);"
=======
      eval.value = JavaCode.variable(newValue, dataType)
      eval.code = s"$javaType $newValue = $funcFullName(${ctx.INPUT_ROW});"
>>>>>>> f81fa478
    }
  }

  /**
   * Returns Java source code that can be compiled to evaluate this expression.
   * The default behavior is to call the eval method of the expression. Concrete expression
   * implementations should override this to do actual code generation.
   *
   * @param ctx a [[CodegenContext]]
   * @param ev an [[ExprCode]] with unique terms.
   * @return an [[ExprCode]] containing the Java source code to generate the given expression
   */
  protected def doGenCode(ctx: CodegenContext, ev: ExprCode): ExprCode

  /**
   * Returns `true` if this expression and all its children have been resolved to a specific schema
   * and input data types checking passed, and `false` if it still contains any unresolved
   * placeholders or has data types mismatch.
   * Implementations of expressions should override this if the resolution of this type of
   * expression involves more than just the resolution of its children and type checking.
   */
  lazy val resolved: Boolean = childrenResolved && checkInputDataTypes().isSuccess

  /**
   * Returns the [[DataType]] of the result of evaluating this expression.  It is
   * invalid to query the dataType of an unresolved expression (i.e., when `resolved` == false).
   */
  def dataType: DataType

  /**
   * Returns true if  all the children of this expression have been resolved to a specific schema
   * and false if any still contains any unresolved placeholders.
   */
  def childrenResolved: Boolean = children.forall(_.resolved)

  /**
   * Returns an expression where a best effort attempt has been made to transform `this` in a way
   * that preserves the result but removes cosmetic variations (case sensitivity, ordering for
   * commutative operations, etc.)  See [[Canonicalize]] for more details.
   *
   * `deterministic` expressions where `this.canonicalized == other.canonicalized` will always
   * evaluate to the same result.
   */
  lazy val canonicalized: Expression = {
    val canonicalizedChildren = children.map(_.canonicalized)
    Canonicalize.execute(withNewChildren(canonicalizedChildren))
  }

  /**
   * Returns true when two expressions will always compute the same result, even if they differ
   * cosmetically (i.e. capitalization of names in attributes may be different).
   *
   * See [[Canonicalize]] for more details.
   */
  def semanticEquals(other: Expression): Boolean =
    deterministic && other.deterministic && canonicalized == other.canonicalized

  /**
   * Returns a `hashCode` for the calculation performed by this expression. Unlike the standard
   * `hashCode`, an attempt has been made to eliminate cosmetic differences.
   *
   * See [[Canonicalize]] for more details.
   */
  def semanticHash(): Int = canonicalized.hashCode()

  /**
   * Checks the input data types, returns `TypeCheckResult.success` if it's valid,
   * or returns a `TypeCheckResult` with an error message if invalid.
   * Note: it's not valid to call this method until `childrenResolved == true`.
   */
  def checkInputDataTypes(): TypeCheckResult = TypeCheckResult.TypeCheckSuccess

  /**
   * Returns a user-facing string representation of this expression's name.
   * This should usually match the name of the function in SQL.
   */
  def prettyName: String = nodeName.toLowerCase(Locale.ROOT)

  protected def flatArguments: Iterator[Any] = productIterator.flatMap {
    case t: Traversable[_] => t
    case single => single :: Nil
  }

  // Marks this as final, Expression.verboseString should never be called, and thus shouldn't be
  // overridden by concrete classes.
  final override def verboseString: String = simpleString

  override def simpleString: String = toString

  override def toString: String = prettyName + Utils.truncatedString(
    flatArguments.toSeq, "(", ", ", ")")

  /**
   * Returns SQL representation of this expression.  For expressions extending [[NonSQLExpression]],
   * this method may return an arbitrary user facing string.
   */
  def sql: String = {
    val childrenSQL = children.map(_.sql).mkString(", ")
    s"$prettyName($childrenSQL)"
  }
}


/**
 * An expression that cannot be evaluated. Some expressions don't live past analysis or optimization
 * time (e.g. Star). This trait is used by those expressions.
 */
trait Unevaluable extends Expression {

  final override def eval(input: InternalRow = null): Any =
    throw new UnsupportedOperationException(s"Cannot evaluate expression: $this")

  final override protected def doGenCode(ctx: CodegenContext, ev: ExprCode): ExprCode =
    throw new UnsupportedOperationException(s"Cannot evaluate expression: $this")
}


/**
 * An expression that gets replaced at runtime (currently by the optimizer) into a different
 * expression for evaluation. This is mainly used to provide compatibility with other databases.
 * For example, we use this to support "nvl" by replacing it with "coalesce".
 *
 * A RuntimeReplaceable should have the original parameters along with a "child" expression in the
 * case class constructor, and define a normal constructor that accepts only the original
 * parameters. For an example, see [[Nvl]]. To make sure the explain plan and expression SQL
 * works correctly, the implementation should also override flatArguments method and sql method.
 */
trait RuntimeReplaceable extends UnaryExpression with Unevaluable {
  override def nullable: Boolean = child.nullable
  override def foldable: Boolean = child.foldable
  override def dataType: DataType = child.dataType
  // As this expression gets replaced at optimization with its `child" expression,
  // two `RuntimeReplaceable` are considered to be semantically equal if their "child" expressions
  // are semantically equal.
  override lazy val canonicalized: Expression = child.canonicalized
}


/**
 * Expressions that don't have SQL representation should extend this trait.  Examples are
 * `ScalaUDF`, `ScalaUDAF`, and object expressions like `MapObjects` and `Invoke`.
 */
trait NonSQLExpression extends Expression {
  final override def sql: String = {
    transform {
      case a: Attribute => new PrettyAttribute(a)
      case a: Alias => PrettyAttribute(a.sql, a.dataType)
    }.toString
  }
}


/**
 * An expression that is nondeterministic.
 */
trait Nondeterministic extends Expression {
  final override lazy val deterministic: Boolean = false
  final override def foldable: Boolean = false

  @transient
  private[this] var initialized = false

  /**
   * Initializes internal states given the current partition index and mark this as initialized.
   * Subclasses should override [[initializeInternal()]].
   */
  final def initialize(partitionIndex: Int): Unit = {
    initializeInternal(partitionIndex)
    initialized = true
  }

  protected def initializeInternal(partitionIndex: Int): Unit

  /**
   * @inheritdoc
   * Throws an exception if [[initialize()]] is not called yet.
   * Subclasses should override [[evalInternal()]].
   */
  final override def eval(input: InternalRow = null): Any = {
    require(initialized,
      s"Nondeterministic expression ${this.getClass.getName} should be initialized before eval.")
    evalInternal(input)
  }

  protected def evalInternal(input: InternalRow): Any
}

/**
 * An expression that contains mutable state. A stateful expression is always non-deterministic
 * because the results it produces during evaluation are not only dependent on the given input
 * but also on its internal state.
 *
 * The state of the expressions is generally not exposed in the parameter list and this makes
 * comparing stateful expressions problematic because similar stateful expressions (with the same
 * parameter list) but with different internal state will be considered equal. This is especially
 * problematic during tree transformations. In order to counter this the `fastEquals` method for
 * stateful expressions only returns `true` for the same reference.
 *
 * A stateful expression should never be evaluated multiple times for a single row. This should
 * only be a problem for interpreted execution. This can be prevented by creating fresh copies
 * of the stateful expression before execution, these can be made using the `freshCopy` function.
 */
trait Stateful extends Nondeterministic {
  /**
   * Return a fresh uninitialized copy of the stateful expression.
   */
  def freshCopy(): Stateful

  /**
   * Only the same reference is considered equal.
   */
  override def fastEquals(other: TreeNode[_]): Boolean = this eq other
}

/**
 * A leaf expression, i.e. one without any child expressions.
 */
abstract class LeafExpression extends Expression {

  override final def children: Seq[Expression] = Nil
}


/**
 * An expression with one input and one output. The output is by default evaluated to null
 * if the input is evaluated to null.
 */
abstract class UnaryExpression extends Expression {

  def child: Expression

  override final def children: Seq[Expression] = child :: Nil

  override def foldable: Boolean = child.foldable
  override def nullable: Boolean = child.nullable

  /**
   * Default behavior of evaluation according to the default nullability of UnaryExpression.
   * If subclass of UnaryExpression override nullable, probably should also override this.
   */
  override def eval(input: InternalRow): Any = {
    val value = child.eval(input)
    if (value == null) {
      null
    } else {
      nullSafeEval(value)
    }
  }

  /**
   * Called by default [[eval]] implementation.  If subclass of UnaryExpression keep the default
   * nullability, they can override this method to save null-check code.  If we need full control
   * of evaluation process, we should override [[eval]].
   */
  protected def nullSafeEval(input: Any): Any =
    sys.error(s"UnaryExpressions must override either eval or nullSafeEval")

  /**
   * Called by unary expressions to generate a code block that returns null if its parent returns
   * null, and if not null, use `f` to generate the expression.
   *
   * As an example, the following does a boolean inversion (i.e. NOT).
   * {{{
   *   defineCodeGen(ctx, ev, c => s"!($c)")
   * }}}
   *
   * @param f function that accepts a variable name and returns Java code to compute the output.
   */
  protected def defineCodeGen(
      ctx: CodegenContext,
      ev: ExprCode,
      f: String => String): ExprCode = {
    nullSafeCodeGen(ctx, ev, eval => {
      s"${ev.value} = ${f(eval)};"
    })
  }

  /**
   * Called by unary expressions to generate a code block that returns null if its parent returns
   * null, and if not null, use `f` to generate the expression.
   *
   * @param f function that accepts the non-null evaluation result name of child and returns Java
   *          code to compute the output.
   */
  protected def nullSafeCodeGen(
      ctx: CodegenContext,
      ev: ExprCode,
      f: String => String): ExprCode = {
    val childGen = child.genCode(ctx)
    val resultCode = f(childGen.value)

    if (nullable) {
      val nullSafeEval = ctx.nullSafeExec(child.nullable, childGen.isNull)(resultCode)
      ev.copy(code = s"""
        ${childGen.code}
        boolean ${ev.isNull} = ${childGen.isNull};
        ${CodeGenerator.javaType(dataType)} ${ev.value} = ${CodeGenerator.defaultValue(dataType)};
        $nullSafeEval
      """)
    } else {
      ev.copy(code = s"""
        boolean ${ev.isNull} = false;
        ${childGen.code}
        ${CodeGenerator.javaType(dataType)} ${ev.value} = ${CodeGenerator.defaultValue(dataType)};
        $resultCode""", isNull = FalseLiteral)
    }
  }
}

/**
 * An expression with two inputs and one output. The output is by default evaluated to null
 * if any input is evaluated to null.
 */
abstract class BinaryExpression extends Expression {

  def left: Expression
  def right: Expression

  override final def children: Seq[Expression] = Seq(left, right)

  override def foldable: Boolean = left.foldable && right.foldable

  override def nullable: Boolean = left.nullable || right.nullable

  /**
   * Default behavior of evaluation according to the default nullability of BinaryExpression.
   * If subclass of BinaryExpression override nullable, probably should also override this.
   */
  override def eval(input: InternalRow): Any = {
    val value1 = left.eval(input)
    if (value1 == null) {
      null
    } else {
      val value2 = right.eval(input)
      if (value2 == null) {
        null
      } else {
        nullSafeEval(value1, value2)
      }
    }
  }

  /**
   * Called by default [[eval]] implementation.  If subclass of BinaryExpression keep the default
   * nullability, they can override this method to save null-check code.  If we need full control
   * of evaluation process, we should override [[eval]].
   */
  protected def nullSafeEval(input1: Any, input2: Any): Any =
    sys.error(s"BinaryExpressions must override either eval or nullSafeEval")

  /**
   * Short hand for generating binary evaluation code.
   * If either of the sub-expressions is null, the result of this computation
   * is assumed to be null.
   *
   * @param f accepts two variable names and returns Java code to compute the output.
   */
  protected def defineCodeGen(
      ctx: CodegenContext,
      ev: ExprCode,
      f: (String, String) => String): ExprCode = {
    nullSafeCodeGen(ctx, ev, (eval1, eval2) => {
      s"${ev.value} = ${f(eval1, eval2)};"
    })
  }

  /**
   * Short hand for generating binary evaluation code.
   * If either of the sub-expressions is null, the result of this computation
   * is assumed to be null.
   *
   * @param f function that accepts the 2 non-null evaluation result names of children
   *          and returns Java code to compute the output.
   */
  protected def nullSafeCodeGen(
      ctx: CodegenContext,
      ev: ExprCode,
      f: (String, String) => String): ExprCode = {
    val leftGen = left.genCode(ctx)
    val rightGen = right.genCode(ctx)
    val resultCode = f(leftGen.value, rightGen.value)

    if (nullable) {
      val nullSafeEval =
        leftGen.code + ctx.nullSafeExec(left.nullable, leftGen.isNull) {
          rightGen.code + ctx.nullSafeExec(right.nullable, rightGen.isNull) {
            s"""
              ${ev.isNull} = false; // resultCode could change nullability.
              $resultCode
            """
          }
      }

      ev.copy(code = s"""
        boolean ${ev.isNull} = true;
        ${CodeGenerator.javaType(dataType)} ${ev.value} = ${CodeGenerator.defaultValue(dataType)};
        $nullSafeEval
      """)
    } else {
      ev.copy(code = s"""
        boolean ${ev.isNull} = false;
        ${leftGen.code}
        ${rightGen.code}
        ${CodeGenerator.javaType(dataType)} ${ev.value} = ${CodeGenerator.defaultValue(dataType)};
        $resultCode""", isNull = FalseLiteral)
    }
  }
}


/**
 * A [[BinaryExpression]] that is an operator, with two properties:
 *
 * 1. The string representation is "x symbol y", rather than "funcName(x, y)".
 * 2. Two inputs are expected to be of the same type. If the two inputs have different types,
 *    the analyzer will find the tightest common type and do the proper type casting.
 */
abstract class BinaryOperator extends BinaryExpression with ExpectsInputTypes {

  /**
   * Expected input type from both left/right child expressions, similar to the
   * [[ImplicitCastInputTypes]] trait.
   */
  def inputType: AbstractDataType

  def symbol: String

  def sqlOperator: String = symbol

  override def toString: String = s"($left $symbol $right)"

  override def inputTypes: Seq[AbstractDataType] = Seq(inputType, inputType)

  override def checkInputDataTypes(): TypeCheckResult = {
    // First check whether left and right have the same type, then check if the type is acceptable.
    if (!left.dataType.sameType(right.dataType)) {
      TypeCheckResult.TypeCheckFailure(s"differing types in '$sql' " +
        s"(${left.dataType.simpleString} and ${right.dataType.simpleString}).")
    } else if (!inputType.acceptsType(left.dataType)) {
      TypeCheckResult.TypeCheckFailure(s"'$sql' requires ${inputType.simpleString} type," +
        s" not ${left.dataType.simpleString}")
    } else {
      TypeCheckResult.TypeCheckSuccess
    }
  }

  override def sql: String = s"(${left.sql} $sqlOperator ${right.sql})"
}


object BinaryOperator {
  def unapply(e: BinaryOperator): Option[(Expression, Expression)] = Some((e.left, e.right))
}

/**
 * An expression with three inputs and one output. The output is by default evaluated to null
 * if any input is evaluated to null.
 */
abstract class TernaryExpression extends Expression {

  override def foldable: Boolean = children.forall(_.foldable)

  override def nullable: Boolean = children.exists(_.nullable)

  /**
   * Default behavior of evaluation according to the default nullability of TernaryExpression.
   * If subclass of TernaryExpression override nullable, probably should also override this.
   */
  override def eval(input: InternalRow): Any = {
    val exprs = children
    val value1 = exprs(0).eval(input)
    if (value1 != null) {
      val value2 = exprs(1).eval(input)
      if (value2 != null) {
        val value3 = exprs(2).eval(input)
        if (value3 != null) {
          return nullSafeEval(value1, value2, value3)
        }
      }
    }
    null
  }

  /**
   * Called by default [[eval]] implementation.  If subclass of TernaryExpression keep the default
   * nullability, they can override this method to save null-check code.  If we need full control
   * of evaluation process, we should override [[eval]].
   */
  protected def nullSafeEval(input1: Any, input2: Any, input3: Any): Any =
    sys.error(s"TernaryExpressions must override either eval or nullSafeEval")

  /**
   * Short hand for generating ternary evaluation code.
   * If either of the sub-expressions is null, the result of this computation
   * is assumed to be null.
   *
   * @param f accepts three variable names and returns Java code to compute the output.
   */
  protected def defineCodeGen(
    ctx: CodegenContext,
    ev: ExprCode,
    f: (String, String, String) => String): ExprCode = {
    nullSafeCodeGen(ctx, ev, (eval1, eval2, eval3) => {
      s"${ev.value} = ${f(eval1, eval2, eval3)};"
    })
  }

  /**
   * Short hand for generating ternary evaluation code.
   * If either of the sub-expressions is null, the result of this computation
   * is assumed to be null.
   *
   * @param f function that accepts the 3 non-null evaluation result names of children
   *          and returns Java code to compute the output.
   */
  protected def nullSafeCodeGen(
    ctx: CodegenContext,
    ev: ExprCode,
    f: (String, String, String) => String): ExprCode = {
    val leftGen = children(0).genCode(ctx)
    val midGen = children(1).genCode(ctx)
    val rightGen = children(2).genCode(ctx)
    val resultCode = f(leftGen.value, midGen.value, rightGen.value)

    if (nullable) {
      val nullSafeEval =
        leftGen.code + ctx.nullSafeExec(children(0).nullable, leftGen.isNull) {
          midGen.code + ctx.nullSafeExec(children(1).nullable, midGen.isNull) {
            rightGen.code + ctx.nullSafeExec(children(2).nullable, rightGen.isNull) {
              s"""
                ${ev.isNull} = false; // resultCode could change nullability.
                $resultCode
              """
            }
          }
      }

      ev.copy(code = s"""
        boolean ${ev.isNull} = true;
        ${CodeGenerator.javaType(dataType)} ${ev.value} = ${CodeGenerator.defaultValue(dataType)};
        $nullSafeEval""")
    } else {
      ev.copy(code = s"""
        boolean ${ev.isNull} = false;
        ${leftGen.code}
        ${midGen.code}
        ${rightGen.code}
        ${CodeGenerator.javaType(dataType)} ${ev.value} = ${CodeGenerator.defaultValue(dataType)};
        $resultCode""", isNull = FalseLiteral)
    }
  }
}

/**
 * Common base trait for user-defined functions, including UDF/UDAF/UDTF of different languages
 * and Hive function wrappers.
 */
trait UserDefinedExpression<|MERGE_RESOLUTION|>--- conflicted
+++ resolved
@@ -104,19 +104,16 @@
     }.getOrElse {
       val isNull = ctx.freshName("isNull")
       val value = ctx.freshName("value")
-<<<<<<< HEAD
-      val eval = doGenCode(ctx, ExprCode("", isNull, value))
-      eval.isNull = if (this.nullable) eval.isNull else "false"
+
+      val eval = doGenCode(ctx, ExprCode(
+        JavaCode.isNullVariable(isNull),
+        JavaCode.variable(value, dataType)))
+      eval.isNull = if (this.nullable) eval.isNull else FalseLiteral
 
       // Records current input row and variables of this expression.
       eval.inputRow = ctx.INPUT_ROW
       eval.inputVars = findInputVars(ctx, eval)
 
-=======
-      val eval = doGenCode(ctx, ExprCode(
-        JavaCode.isNullVariable(isNull),
-        JavaCode.variable(value, dataType)))
->>>>>>> f81fa478
       reduceCodeSize(ctx, eval)
       if (eval.code.nonEmpty) {
         // Add `this` in the comment.
@@ -147,19 +144,11 @@
    * separating it into a function if the size exceeds a threshold.
    */
   private def reduceCodeSize(ctx: CodegenContext, eval: ExprCode): Unit = {
-<<<<<<< HEAD
     lazy val funcParams = ExpressionCodegen.getExpressionInputParams(ctx, this)
 
     if (eval.code.trim.length > 1024 && funcParams.isDefined) {
-      val setIsNull = if (eval.isNull != "false" && eval.isNull != "true") {
-        val globalIsNull = ctx.freshName("globalIsNull")
-        ctx.addMutableState(ctx.JAVA_BOOLEAN, globalIsNull)
-=======
-    // TODO: support whole stage codegen too
-    if (eval.code.trim.length > 1024 && ctx.INPUT_ROW != null && ctx.currentVars == null) {
       val setIsNull = if (!eval.isNull.isInstanceOf[LiteralValue]) {
         val globalIsNull = ctx.addMutableState(CodeGenerator.JAVA_BOOLEAN, "globalIsNull")
->>>>>>> f81fa478
         val localIsNull = eval.isNull
         eval.isNull = JavaCode.isNullGlobal(globalIsNull)
         s"$globalIsNull = $localIsNull;"
@@ -183,13 +172,8 @@
            |}
            """.stripMargin)
 
-<<<<<<< HEAD
-      eval.value = newValue
+      eval.value = JavaCode.variable(newValue, dataType)
       eval.code = s"$javaType $newValue = $funcFullName($callParams);"
-=======
-      eval.value = JavaCode.variable(newValue, dataType)
-      eval.code = s"$javaType $newValue = $funcFullName(${ctx.INPUT_ROW});"
->>>>>>> f81fa478
     }
   }
 
