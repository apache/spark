--- conflicted
+++ resolved
@@ -291,7 +291,72 @@
   override def prettyName: String = "array_contains"
 }
 
-<<<<<<< HEAD
+
+/**
+ * Returns the maximum value in the array.
+ */
+@ExpressionDescription(
+  usage = "_FUNC_(array) - Returns the maximum value in the array. NULL elements are skipped.",
+  examples = """
+    Examples:
+      > SELECT _FUNC_(array(1, 20, null, 3));
+       20
+  """, since = "2.4.0")
+case class ArrayMax(child: Expression) extends UnaryExpression with ImplicitCastInputTypes {
+
+  override def nullable: Boolean = true
+
+  override def inputTypes: Seq[AbstractDataType] = Seq(ArrayType)
+
+  private lazy val ordering = TypeUtils.getInterpretedOrdering(dataType)
+
+  override def checkInputDataTypes(): TypeCheckResult = {
+    val typeCheckResult = super.checkInputDataTypes()
+    if (typeCheckResult.isSuccess) {
+      TypeUtils.checkForOrderingExpr(dataType, s"function $prettyName")
+    } else {
+      typeCheckResult
+    }
+  }
+
+  override protected def doGenCode(ctx: CodegenContext, ev: ExprCode): ExprCode = {
+    val childGen = child.genCode(ctx)
+    val javaType = CodeGenerator.javaType(dataType)
+    val i = ctx.freshName("i")
+    val item = ExprCode("",
+      isNull = JavaCode.isNullExpression(s"${childGen.value}.isNullAt($i)"),
+      value = JavaCode.expression(CodeGenerator.getValue(childGen.value, dataType, i), dataType))
+    ev.copy(code =
+      s"""
+         |${childGen.code}
+         |boolean ${ev.isNull} = true;
+         |$javaType ${ev.value} = ${CodeGenerator.defaultValue(dataType)};
+         |if (!${childGen.isNull}) {
+         |  for (int $i = 0; $i < ${childGen.value}.numElements(); $i ++) {
+         |    ${ctx.reassignIfGreater(dataType, ev, item)}
+         |  }
+         |}
+      """.stripMargin)
+  }
+
+  override protected def nullSafeEval(input: Any): Any = {
+    var max: Any = null
+    input.asInstanceOf[ArrayData].foreach(dataType, (_, item) =>
+      if (item != null && (max == null || ordering.gt(item, max))) {
+        max = item
+      }
+    )
+    max
+  }
+
+  override def dataType: DataType = child.dataType match {
+    case ArrayType(dt, _) => dt
+    case _ => throw new IllegalStateException(s"$prettyName accepts only arrays.")
+  }
+
+  override def prettyName: String = "array_max"
+}
+
 /**
  * Concatenates multiple input columns together into a single column.
  * The function works with strings, binary and compatible array columns.
@@ -504,70 +569,4 @@
   override def toString: String = s"concat(${children.mkString(", ")})"
 
   override def sql: String = s"concat(${children.map(_.sql).mkString(", ")})"
-=======
-
-/**
- * Returns the maximum value in the array.
- */
-@ExpressionDescription(
-  usage = "_FUNC_(array) - Returns the maximum value in the array. NULL elements are skipped.",
-  examples = """
-    Examples:
-      > SELECT _FUNC_(array(1, 20, null, 3));
-       20
-  """, since = "2.4.0")
-case class ArrayMax(child: Expression) extends UnaryExpression with ImplicitCastInputTypes {
-
-  override def nullable: Boolean = true
-
-  override def inputTypes: Seq[AbstractDataType] = Seq(ArrayType)
-
-  private lazy val ordering = TypeUtils.getInterpretedOrdering(dataType)
-
-  override def checkInputDataTypes(): TypeCheckResult = {
-    val typeCheckResult = super.checkInputDataTypes()
-    if (typeCheckResult.isSuccess) {
-      TypeUtils.checkForOrderingExpr(dataType, s"function $prettyName")
-    } else {
-      typeCheckResult
-    }
-  }
-
-  override protected def doGenCode(ctx: CodegenContext, ev: ExprCode): ExprCode = {
-    val childGen = child.genCode(ctx)
-    val javaType = CodeGenerator.javaType(dataType)
-    val i = ctx.freshName("i")
-    val item = ExprCode("",
-      isNull = JavaCode.isNullExpression(s"${childGen.value}.isNullAt($i)"),
-      value = JavaCode.expression(CodeGenerator.getValue(childGen.value, dataType, i), dataType))
-    ev.copy(code =
-      s"""
-         |${childGen.code}
-         |boolean ${ev.isNull} = true;
-         |$javaType ${ev.value} = ${CodeGenerator.defaultValue(dataType)};
-         |if (!${childGen.isNull}) {
-         |  for (int $i = 0; $i < ${childGen.value}.numElements(); $i ++) {
-         |    ${ctx.reassignIfGreater(dataType, ev, item)}
-         |  }
-         |}
-      """.stripMargin)
-  }
-
-  override protected def nullSafeEval(input: Any): Any = {
-    var max: Any = null
-    input.asInstanceOf[ArrayData].foreach(dataType, (_, item) =>
-      if (item != null && (max == null || ordering.gt(item, max))) {
-        max = item
-      }
-    )
-    max
-  }
-
-  override def dataType: DataType = child.dataType match {
-    case ArrayType(dt, _) => dt
-    case _ => throw new IllegalStateException(s"$prettyName accepts only arrays.")
-  }
-
-  override def prettyName: String = "array_max"
->>>>>>> 69310220
 }