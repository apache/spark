/*
 * Licensed to the Apache Software Foundation (ASF) under one or more
 * contributor license agreements.  See the NOTICE file distributed with
 * this work for additional information regarding copyright ownership.
 * The ASF licenses this file to You under the Apache License, Version 2.0
 * (the "License"); you may not use this file except in compliance with
 * the License.  You may obtain a copy of the License at
 *
 *    http://www.apache.org/licenses/LICENSE-2.0
 *
 * Unless required by applicable law or agreed to in writing, software
 * distributed under the License is distributed on an "AS IS" BASIS,
 * WITHOUT WARRANTIES OR CONDITIONS OF ANY KIND, either express or implied.
 * See the License for the specific language governing permissions and
 * limitations under the License.
 */
package org.apache.spark.sql.catalyst.expressions

import java.util.Comparator

import org.apache.spark.sql.catalyst.InternalRow
import org.apache.spark.sql.catalyst.analysis.TypeCheckResult
import org.apache.spark.sql.catalyst.expressions.codegen._
import org.apache.spark.sql.catalyst.util.{ArrayData, GenericArrayData, MapData, TypeUtils}
import org.apache.spark.sql.types._
import org.apache.spark.unsafe.Platform
import org.apache.spark.unsafe.array.ByteArrayMethods
import org.apache.spark.unsafe.types.{ByteArray, UTF8String}

/**
 * Given an array or map, returns its size. Returns -1 if null.
 */
@ExpressionDescription(
  usage = "_FUNC_(expr) - Returns the size of an array or a map. Returns -1 if null.",
  examples = """
    Examples:
      > SELECT _FUNC_(array('b', 'd', 'c', 'a'));
       4
  """)
case class Size(child: Expression) extends UnaryExpression with ExpectsInputTypes {
  override def dataType: DataType = IntegerType
  override def inputTypes: Seq[AbstractDataType] = Seq(TypeCollection(ArrayType, MapType))
  override def nullable: Boolean = false

  override def eval(input: InternalRow): Any = {
    val value = child.eval(input)
    if (value == null) {
      -1
    } else child.dataType match {
      case _: ArrayType => value.asInstanceOf[ArrayData].numElements()
      case _: MapType => value.asInstanceOf[MapData].numElements()
    }
  }

  override def doGenCode(ctx: CodegenContext, ev: ExprCode): ExprCode = {
    val childGen = child.genCode(ctx)
    ev.copy(code = s"""
      boolean ${ev.isNull} = false;
      ${childGen.code}
      ${CodeGenerator.javaType(dataType)} ${ev.value} = ${childGen.isNull} ? -1 :
        (${childGen.value}).numElements();""", isNull = FalseLiteral)
  }
}

/**
 * Returns an unordered array containing the keys of the map.
 */
@ExpressionDescription(
  usage = "_FUNC_(map) - Returns an unordered array containing the keys of the map.",
  examples = """
    Examples:
      > SELECT _FUNC_(map(1, 'a', 2, 'b'));
       [1,2]
  """)
case class MapKeys(child: Expression)
  extends UnaryExpression with ExpectsInputTypes {

  override def inputTypes: Seq[AbstractDataType] = Seq(MapType)

  override def dataType: DataType = ArrayType(child.dataType.asInstanceOf[MapType].keyType)

  override def nullSafeEval(map: Any): Any = {
    map.asInstanceOf[MapData].keyArray()
  }

  override def doGenCode(ctx: CodegenContext, ev: ExprCode): ExprCode = {
    nullSafeCodeGen(ctx, ev, c => s"${ev.value} = ($c).keyArray();")
  }

  override def prettyName: String = "map_keys"
}

/**
 * Returns an unordered array containing the values of the map.
 */
@ExpressionDescription(
  usage = "_FUNC_(map) - Returns an unordered array containing the values of the map.",
  examples = """
    Examples:
      > SELECT _FUNC_(map(1, 'a', 2, 'b'));
       ["a","b"]
  """)
case class MapValues(child: Expression)
  extends UnaryExpression with ExpectsInputTypes {

  override def inputTypes: Seq[AbstractDataType] = Seq(MapType)

  override def dataType: DataType = ArrayType(child.dataType.asInstanceOf[MapType].valueType)

  override def nullSafeEval(map: Any): Any = {
    map.asInstanceOf[MapData].valueArray()
  }

  override def doGenCode(ctx: CodegenContext, ev: ExprCode): ExprCode = {
    nullSafeCodeGen(ctx, ev, c => s"${ev.value} = ($c).valueArray();")
  }

  override def prettyName: String = "map_values"
}

/**
 * Sorts the input array in ascending / descending order according to the natural ordering of
 * the array elements and returns it.
 */
// scalastyle:off line.size.limit
@ExpressionDescription(
  usage = "_FUNC_(array[, ascendingOrder]) - Sorts the input array in ascending or descending order according to the natural ordering of the array elements.",
  examples = """
    Examples:
      > SELECT _FUNC_(array('b', 'd', 'c', 'a'), true);
       ["a","b","c","d"]
  """)
// scalastyle:on line.size.limit
case class SortArray(base: Expression, ascendingOrder: Expression)
  extends BinaryExpression with ExpectsInputTypes with CodegenFallback {

  def this(e: Expression) = this(e, Literal(true))

  override def left: Expression = base
  override def right: Expression = ascendingOrder
  override def dataType: DataType = base.dataType
  override def inputTypes: Seq[AbstractDataType] = Seq(ArrayType, BooleanType)

  override def checkInputDataTypes(): TypeCheckResult = base.dataType match {
    case ArrayType(dt, _) if RowOrdering.isOrderable(dt) =>
      ascendingOrder match {
        case Literal(_: Boolean, BooleanType) =>
          TypeCheckResult.TypeCheckSuccess
        case _ =>
          TypeCheckResult.TypeCheckFailure(
            "Sort order in second argument requires a boolean literal.")
      }
    case ArrayType(dt, _) =>
      TypeCheckResult.TypeCheckFailure(
        s"$prettyName does not support sorting array of type ${dt.simpleString}")
    case _ =>
      TypeCheckResult.TypeCheckFailure(s"$prettyName only supports array input.")
  }

  @transient
  private lazy val lt: Comparator[Any] = {
    val ordering = base.dataType match {
      case _ @ ArrayType(n: AtomicType, _) => n.ordering.asInstanceOf[Ordering[Any]]
      case _ @ ArrayType(a: ArrayType, _) => a.interpretedOrdering.asInstanceOf[Ordering[Any]]
      case _ @ ArrayType(s: StructType, _) => s.interpretedOrdering.asInstanceOf[Ordering[Any]]
    }

    new Comparator[Any]() {
      override def compare(o1: Any, o2: Any): Int = {
        if (o1 == null && o2 == null) {
          0
        } else if (o1 == null) {
          -1
        } else if (o2 == null) {
          1
        } else {
          ordering.compare(o1, o2)
        }
      }
    }
  }

  @transient
  private lazy val gt: Comparator[Any] = {
    val ordering = base.dataType match {
      case _ @ ArrayType(n: AtomicType, _) => n.ordering.asInstanceOf[Ordering[Any]]
      case _ @ ArrayType(a: ArrayType, _) => a.interpretedOrdering.asInstanceOf[Ordering[Any]]
      case _ @ ArrayType(s: StructType, _) => s.interpretedOrdering.asInstanceOf[Ordering[Any]]
    }

    new Comparator[Any]() {
      override def compare(o1: Any, o2: Any): Int = {
        if (o1 == null && o2 == null) {
          0
        } else if (o1 == null) {
          1
        } else if (o2 == null) {
          -1
        } else {
          -ordering.compare(o1, o2)
        }
      }
    }
  }

  override def nullSafeEval(array: Any, ascending: Any): Any = {
    val elementType = base.dataType.asInstanceOf[ArrayType].elementType
    val data = array.asInstanceOf[ArrayData].toArray[AnyRef](elementType)
    if (elementType != NullType) {
      java.util.Arrays.sort(data, if (ascending.asInstanceOf[Boolean]) lt else gt)
    }
    new GenericArrayData(data.asInstanceOf[Array[Any]])
  }

  override def prettyName: String = "sort_array"
}

/**
 * Returns a reversed string or an array with reverse order of elements.
 */
@ExpressionDescription(
  usage = "_FUNC_(array) - Returns a reversed string or an array with reverse order of elements.",
  examples = """
    Examples:
      > SELECT _FUNC_('Spark SQL');
       LQS krapS
      > SELECT _FUNC_(array(2, 1, 4, 3));
       [3, 4, 1, 2]
  """,
  since = "1.5.0",
  note = "Reverse logic for arrays is available since 2.4.0."
)
case class Reverse(child: Expression) extends UnaryExpression with ImplicitCastInputTypes {

  // Input types are utilized by type coercion in ImplicitTypeCasts.
  override def inputTypes: Seq[AbstractDataType] = Seq(TypeCollection(StringType, ArrayType))

  override def dataType: DataType = child.dataType

  lazy val elementType: DataType = dataType.asInstanceOf[ArrayType].elementType

  override def nullSafeEval(input: Any): Any = input match {
    case a: ArrayData => new GenericArrayData(a.toObjectArray(elementType).reverse)
    case s: UTF8String => s.reverse()
  }

  override def doGenCode(ctx: CodegenContext, ev: ExprCode): ExprCode = {
    nullSafeCodeGen(ctx, ev, c => dataType match {
      case _: StringType => stringCodeGen(ev, c)
      case _: ArrayType => arrayCodeGen(ctx, ev, c)
    })
  }

  private def stringCodeGen(ev: ExprCode, childName: String): String = {
    s"${ev.value} = ($childName).reverse();"
  }

  private def arrayCodeGen(ctx: CodegenContext, ev: ExprCode, childName: String): String = {
    val length = ctx.freshName("length")
    val javaElementType = CodeGenerator.javaType(elementType)
    val isPrimitiveType = CodeGenerator.isPrimitiveType(elementType)

    val initialization = if (isPrimitiveType) {
      s"$childName.copy()"
    } else {
      s"new ${classOf[GenericArrayData].getName()}(new Object[$length])"
    }

    val numberOfIterations = if (isPrimitiveType) s"$length / 2" else length

    val swapAssigments = if (isPrimitiveType) {
      val setFunc = "set" + CodeGenerator.primitiveTypeName(elementType)
      val getCall = (index: String) => CodeGenerator.getValue(ev.value, elementType, index)
      s"""|boolean isNullAtK = ${ev.value}.isNullAt(k);
          |boolean isNullAtL = ${ev.value}.isNullAt(l);
          |if(!isNullAtK) {
          |  $javaElementType el = ${getCall("k")};
          |  if(!isNullAtL) {
          |    ${ev.value}.$setFunc(k, ${getCall("l")});
          |  } else {
          |    ${ev.value}.setNullAt(k);
          |  }
          |  ${ev.value}.$setFunc(l, el);
          |} else if (!isNullAtL) {
          |  ${ev.value}.$setFunc(k, ${getCall("l")});
          |  ${ev.value}.setNullAt(l);
          |}""".stripMargin
    } else {
      s"${ev.value}.update(k, ${CodeGenerator.getValue(childName, elementType, "l")});"
    }

    s"""
       |final int $length = $childName.numElements();
       |${ev.value} = $initialization;
       |for(int k = 0; k < $numberOfIterations; k++) {
       |  int l = $length - k - 1;
       |  $swapAssigments
       |}
     """.stripMargin
  }

  override def prettyName: String = "reverse"
}

/**
 * Checks if the array (left) has the element (right)
 */
@ExpressionDescription(
  usage = "_FUNC_(array, value) - Returns true if the array contains the value.",
  examples = """
    Examples:
      > SELECT _FUNC_(array(1, 2, 3), 2);
       true
  """)
case class ArrayContains(left: Expression, right: Expression)
  extends BinaryExpression with ImplicitCastInputTypes {

  override def dataType: DataType = BooleanType

  override def inputTypes: Seq[AbstractDataType] = right.dataType match {
    case NullType => Seq.empty
    case _ => left.dataType match {
      case n @ ArrayType(element, _) => Seq(n, element)
      case _ => Seq.empty
    }
  }

  override def checkInputDataTypes(): TypeCheckResult = {
    if (right.dataType == NullType) {
      TypeCheckResult.TypeCheckFailure("Null typed values cannot be used as arguments")
    } else if (!left.dataType.isInstanceOf[ArrayType]
      || left.dataType.asInstanceOf[ArrayType].elementType != right.dataType) {
      TypeCheckResult.TypeCheckFailure(
        "Arguments must be an array followed by a value of same type as the array members")
    } else {
      TypeCheckResult.TypeCheckSuccess
    }
  }

  override def nullable: Boolean = {
    left.nullable || right.nullable || left.dataType.asInstanceOf[ArrayType].containsNull
  }

  override def nullSafeEval(arr: Any, value: Any): Any = {
    var hasNull = false
    arr.asInstanceOf[ArrayData].foreach(right.dataType, (i, v) =>
      if (v == null) {
        hasNull = true
      } else if (v == value) {
        return true
      }
    )
    if (hasNull) {
      null
    } else {
      false
    }
  }

  override def doGenCode(ctx: CodegenContext, ev: ExprCode): ExprCode = {
    nullSafeCodeGen(ctx, ev, (arr, value) => {
      val i = ctx.freshName("i")
      val getValue = CodeGenerator.getValue(arr, right.dataType, i)
      s"""
      for (int $i = 0; $i < $arr.numElements(); $i ++) {
        if ($arr.isNullAt($i)) {
          ${ev.isNull} = true;
        } else if (${ctx.genEqual(right.dataType, value, getValue)}) {
          ${ev.isNull} = false;
          ${ev.value} = true;
          break;
        }
      }
     """
    })
  }

  override def prettyName: String = "array_contains"
}

<<<<<<< HEAD

/**
 * Slices an array according to the requested start index and length
 */
// scalastyle:off line.size.limit
@ExpressionDescription(
  usage = "_FUNC_(x, start, length) - Subsets array x starting from index start (or starting from the end if start is negative) with the specified length.",
  examples = """
    Examples:
      > SELECT _FUNC_(array(1, 2, 3, 4), 2, 2);
       [2,3]
      > SELECT _FUNC_(array(1, 2, 3, 4), -2, 2);
       [3,4]
  """, since = "2.4.0")
// scalastyle:on line.size.limit
case class Slice(x: Expression, start: Expression, length: Expression)
  extends TernaryExpression with ImplicitCastInputTypes {

  override def dataType: DataType = x.dataType

  override def inputTypes: Seq[AbstractDataType] = Seq(ArrayType, IntegerType, IntegerType)

  override def children: Seq[Expression] = Seq(x, start, length)

  override def nullSafeEval(xVal: Any, startVal: Any, lengthVal: Any): Any = {
    val startInt = startVal.asInstanceOf[Int]
    val lengthInt = lengthVal.asInstanceOf[Int]
    val arr = xVal.asInstanceOf[ArrayData]
    val startIndex = if (startInt == 0) {
      throw new RuntimeException(
        s"Unexpected value for start in function $prettyName:  SQL array indices start at 1.")
    } else if (startInt < 0) {
      startInt + arr.numElements()
    } else {
      startInt - 1
    }
    if (lengthInt < 0) {
      throw new RuntimeException(s"Unexpected value for length in function $prettyName: " +
        s"length must be greater than or equal to 0.")
    }
    // this can happen if start is negative and its absolute value is greater than the
    // number of elements in the array
    if (startIndex < 0) {
      return new GenericArrayData(Array.empty[AnyRef])
    }
    val elementType = x.dataType.asInstanceOf[ArrayType].elementType
    val data = arr.toArray[AnyRef](elementType)
    new GenericArrayData(data.slice(startIndex, startIndex + lengthInt))
  }

  override def doGenCode(ctx: CodegenContext, ev: ExprCode): ExprCode = {
    val elementType = x.dataType.asInstanceOf[ArrayType].elementType
    nullSafeCodeGen(ctx, ev, (x, start, length) => {
      val arrayClass = classOf[GenericArrayData].getName
      val values = ctx.freshName("values")
      val i = ctx.freshName("i")
      val startIdx = ctx.freshName("startIdx")
      val resLength = ctx.freshName("resLength")
      val defaultIntValue = CodeGenerator.defaultValue(CodeGenerator.JAVA_INT, false)
      s"""
         |${CodeGenerator.JAVA_INT} $startIdx = $defaultIntValue;
         |${CodeGenerator.JAVA_INT} $resLength = $defaultIntValue;
         |if ($start == 0) {
         |  throw new RuntimeException("Unexpected value for start in function $prettyName: "
         |    + "SQL array indices start at 1.");
         |} else if ($start < 0) {
         |  $startIdx = $start + $x.numElements();
         |} else {
         |  // arrays in SQL are 1-based instead of 0-based
         |  $startIdx = $start - 1;
         |}
         |if ($length < 0) {
         |  throw new RuntimeException("Unexpected value for length in function $prettyName: "
         |    + "length must be greater than or equal to 0.");
         |} else if ($length > $x.numElements() - $startIdx) {
         |  $resLength = $x.numElements() - $startIdx;
         |} else {
         |  $resLength = $length;
         |}
         |Object[] $values;
         |if ($startIdx < 0) {
         |  $values = new Object[0];
         |} else {
         |  $values = new Object[$resLength];
         |  for (int $i = 0; $i < $resLength; $i ++) {
         |    $values[$i] = ${CodeGenerator.getValue(x, elementType, s"$i + $startIdx")};
         |  }
         |}
         |${ev.value} = new $arrayClass($values);
       """.stripMargin
    })
  }
=======
/**
 * Returns the minimum value in the array.
 */
@ExpressionDescription(
  usage = "_FUNC_(array) - Returns the minimum value in the array. NULL elements are skipped.",
  examples = """
    Examples:
      > SELECT _FUNC_(array(1, 20, null, 3));
       1
  """, since = "2.4.0")
case class ArrayMin(child: Expression) extends UnaryExpression with ImplicitCastInputTypes {

  override def nullable: Boolean = true

  override def inputTypes: Seq[AbstractDataType] = Seq(ArrayType)

  private lazy val ordering = TypeUtils.getInterpretedOrdering(dataType)

  override def checkInputDataTypes(): TypeCheckResult = {
    val typeCheckResult = super.checkInputDataTypes()
    if (typeCheckResult.isSuccess) {
      TypeUtils.checkForOrderingExpr(dataType, s"function $prettyName")
    } else {
      typeCheckResult
    }
  }

  override protected def doGenCode(ctx: CodegenContext, ev: ExprCode): ExprCode = {
    val childGen = child.genCode(ctx)
    val javaType = CodeGenerator.javaType(dataType)
    val i = ctx.freshName("i")
    val item = ExprCode("",
      isNull = JavaCode.isNullExpression(s"${childGen.value}.isNullAt($i)"),
      value = JavaCode.expression(CodeGenerator.getValue(childGen.value, dataType, i), dataType))
    ev.copy(code =
      s"""
         |${childGen.code}
         |boolean ${ev.isNull} = true;
         |$javaType ${ev.value} = ${CodeGenerator.defaultValue(dataType)};
         |if (!${childGen.isNull}) {
         |  for (int $i = 0; $i < ${childGen.value}.numElements(); $i ++) {
         |    ${ctx.reassignIfSmaller(dataType, ev, item)}
         |  }
         |}
      """.stripMargin)
  }

  override protected def nullSafeEval(input: Any): Any = {
    var min: Any = null
    input.asInstanceOf[ArrayData].foreach(dataType, (_, item) =>
      if (item != null && (min == null || ordering.lt(item, min))) {
        min = item
      }
    )
    min
  }

  override def dataType: DataType = child.dataType match {
    case ArrayType(dt, _) => dt
    case _ => throw new IllegalStateException(s"$prettyName accepts only arrays.")
  }

  override def prettyName: String = "array_min"
}

/**
 * Returns the maximum value in the array.
 */
@ExpressionDescription(
  usage = "_FUNC_(array) - Returns the maximum value in the array. NULL elements are skipped.",
  examples = """
    Examples:
      > SELECT _FUNC_(array(1, 20, null, 3));
       20
  """, since = "2.4.0")
case class ArrayMax(child: Expression) extends UnaryExpression with ImplicitCastInputTypes {

  override def nullable: Boolean = true

  override def inputTypes: Seq[AbstractDataType] = Seq(ArrayType)

  private lazy val ordering = TypeUtils.getInterpretedOrdering(dataType)

  override def checkInputDataTypes(): TypeCheckResult = {
    val typeCheckResult = super.checkInputDataTypes()
    if (typeCheckResult.isSuccess) {
      TypeUtils.checkForOrderingExpr(dataType, s"function $prettyName")
    } else {
      typeCheckResult
    }
  }

  override protected def doGenCode(ctx: CodegenContext, ev: ExprCode): ExprCode = {
    val childGen = child.genCode(ctx)
    val javaType = CodeGenerator.javaType(dataType)
    val i = ctx.freshName("i")
    val item = ExprCode("",
      isNull = JavaCode.isNullExpression(s"${childGen.value}.isNullAt($i)"),
      value = JavaCode.expression(CodeGenerator.getValue(childGen.value, dataType, i), dataType))
    ev.copy(code =
      s"""
         |${childGen.code}
         |boolean ${ev.isNull} = true;
         |$javaType ${ev.value} = ${CodeGenerator.defaultValue(dataType)};
         |if (!${childGen.isNull}) {
         |  for (int $i = 0; $i < ${childGen.value}.numElements(); $i ++) {
         |    ${ctx.reassignIfGreater(dataType, ev, item)}
         |  }
         |}
      """.stripMargin)
  }

  override protected def nullSafeEval(input: Any): Any = {
    var max: Any = null
    input.asInstanceOf[ArrayData].foreach(dataType, (_, item) =>
      if (item != null && (max == null || ordering.gt(item, max))) {
        max = item
      }
    )
    max
  }

  override def dataType: DataType = child.dataType match {
    case ArrayType(dt, _) => dt
    case _ => throw new IllegalStateException(s"$prettyName accepts only arrays.")
  }

  override def prettyName: String = "array_max"
}


/**
 * Returns the position of the first occurrence of element in the given array as long.
 * Returns 0 if the given value could not be found in the array. Returns null if either of
 * the arguments are null
 *
 * NOTE: that this is not zero based, but 1-based index. The first element in the array has
 *       index 1.
 */
@ExpressionDescription(
  usage = """
    _FUNC_(array, element) - Returns the (1-based) index of the first element of the array as long.
  """,
  examples = """
    Examples:
      > SELECT _FUNC_(array(3, 2, 1), 1);
       3
  """,
  since = "2.4.0")
case class ArrayPosition(left: Expression, right: Expression)
  extends BinaryExpression with ImplicitCastInputTypes {

  override def dataType: DataType = LongType
  override def inputTypes: Seq[AbstractDataType] =
    Seq(ArrayType, left.dataType.asInstanceOf[ArrayType].elementType)

  override def nullSafeEval(arr: Any, value: Any): Any = {
    arr.asInstanceOf[ArrayData].foreach(right.dataType, (i, v) =>
      if (v == value) {
        return (i + 1).toLong
      }
    )
    0L
  }

  override def prettyName: String = "array_position"

  override def doGenCode(ctx: CodegenContext, ev: ExprCode): ExprCode = {
    nullSafeCodeGen(ctx, ev, (arr, value) => {
      val pos = ctx.freshName("arrayPosition")
      val i = ctx.freshName("i")
      val getValue = CodeGenerator.getValue(arr, right.dataType, i)
      s"""
         |int $pos = 0;
         |for (int $i = 0; $i < $arr.numElements(); $i ++) {
         |  if (!$arr.isNullAt($i) && ${ctx.genEqual(right.dataType, value, getValue)}) {
         |    $pos = $i + 1;
         |    break;
         |  }
         |}
         |${ev.value} = (long) $pos;
       """.stripMargin
    })
  }
}

/**
 * Returns the value of index `right` in Array `left` or the value for key `right` in Map `left`.
 */
@ExpressionDescription(
  usage = """
    _FUNC_(array, index) - Returns element of array at given (1-based) index. If index < 0,
      accesses elements from the last to the first. Returns NULL if the index exceeds the length
      of the array.

    _FUNC_(map, key) - Returns value for given key, or NULL if the key is not contained in the map
  """,
  examples = """
    Examples:
      > SELECT _FUNC_(array(1, 2, 3), 2);
       2
      > SELECT _FUNC_(map(1, 'a', 2, 'b'), 2);
       "b"
  """,
  since = "2.4.0")
case class ElementAt(left: Expression, right: Expression) extends GetMapValueUtil {

  override def dataType: DataType = left.dataType match {
    case ArrayType(elementType, _) => elementType
    case MapType(_, valueType, _) => valueType
  }

  override def inputTypes: Seq[AbstractDataType] = {
    Seq(TypeCollection(ArrayType, MapType),
      left.dataType match {
        case _: ArrayType => IntegerType
        case _: MapType => left.dataType.asInstanceOf[MapType].keyType
      }
    )
  }

  override def nullable: Boolean = true

  override def nullSafeEval(value: Any, ordinal: Any): Any = {
    left.dataType match {
      case _: ArrayType =>
        val array = value.asInstanceOf[ArrayData]
        val index = ordinal.asInstanceOf[Int]
        if (array.numElements() < math.abs(index)) {
          null
        } else {
          val idx = if (index == 0) {
            throw new ArrayIndexOutOfBoundsException("SQL array indices start at 1")
          } else if (index > 0) {
            index - 1
          } else {
            array.numElements() + index
          }
          if (left.dataType.asInstanceOf[ArrayType].containsNull && array.isNullAt(idx)) {
            null
          } else {
            array.get(idx, dataType)
          }
        }
      case _: MapType =>
        getValueEval(value, ordinal, left.dataType.asInstanceOf[MapType].keyType)
    }
  }

  override def doGenCode(ctx: CodegenContext, ev: ExprCode): ExprCode = {
    left.dataType match {
      case _: ArrayType =>
        nullSafeCodeGen(ctx, ev, (eval1, eval2) => {
          val index = ctx.freshName("elementAtIndex")
          val nullCheck = if (left.dataType.asInstanceOf[ArrayType].containsNull) {
            s"""
               |if ($eval1.isNullAt($index)) {
               |  ${ev.isNull} = true;
               |} else
             """.stripMargin
          } else {
            ""
          }
          s"""
             |int $index = (int) $eval2;
             |if ($eval1.numElements() < Math.abs($index)) {
             |  ${ev.isNull} = true;
             |} else {
             |  if ($index == 0) {
             |    throw new ArrayIndexOutOfBoundsException("SQL array indices start at 1");
             |  } else if ($index > 0) {
             |    $index--;
             |  } else {
             |    $index += $eval1.numElements();
             |  }
             |  $nullCheck
             |  {
             |    ${ev.value} = ${CodeGenerator.getValue(eval1, dataType, index)};
             |  }
             |}
           """.stripMargin
        })
      case _: MapType =>
        doGetValueGenCode(ctx, ev, left.dataType.asInstanceOf[MapType])
    }
  }

  override def prettyName: String = "element_at"
}

/**
 * Concatenates multiple input columns together into a single column.
 * The function works with strings, binary and compatible array columns.
 */
@ExpressionDescription(
  usage = "_FUNC_(col1, col2, ..., colN) - Returns the concatenation of col1, col2, ..., colN.",
  examples = """
    Examples:
      > SELECT _FUNC_('Spark', 'SQL');
       SparkSQL
      > SELECT _FUNC_(array(1, 2, 3), array(4, 5), array(6));
 |     [1,2,3,4,5,6]
  """)
case class Concat(children: Seq[Expression]) extends Expression {

  private val MAX_ARRAY_LENGTH: Int = ByteArrayMethods.MAX_ROUNDED_ARRAY_LENGTH

  val allowedTypes = Seq(StringType, BinaryType, ArrayType)

  override def checkInputDataTypes(): TypeCheckResult = {
    if (children.isEmpty) {
      TypeCheckResult.TypeCheckSuccess
    } else {
      val childTypes = children.map(_.dataType)
      if (childTypes.exists(tpe => !allowedTypes.exists(_.acceptsType(tpe)))) {
        return TypeCheckResult.TypeCheckFailure(
          s"input to function $prettyName should have been StringType, BinaryType or ArrayType," +
            s" but it's " + childTypes.map(_.simpleString).mkString("[", ", ", "]"))
      }
      TypeUtils.checkForSameTypeInputExpr(childTypes, s"function $prettyName")
    }
  }

  override def dataType: DataType = children.map(_.dataType).headOption.getOrElse(StringType)

  lazy val javaType: String = CodeGenerator.javaType(dataType)

  override def nullable: Boolean = children.exists(_.nullable)

  override def foldable: Boolean = children.forall(_.foldable)

  override def eval(input: InternalRow): Any = dataType match {
    case BinaryType =>
      val inputs = children.map(_.eval(input).asInstanceOf[Array[Byte]])
      ByteArray.concat(inputs: _*)
    case StringType =>
      val inputs = children.map(_.eval(input).asInstanceOf[UTF8String])
      UTF8String.concat(inputs : _*)
    case ArrayType(elementType, _) =>
      val inputs = children.toStream.map(_.eval(input))
      if (inputs.contains(null)) {
        null
      } else {
        val arrayData = inputs.map(_.asInstanceOf[ArrayData])
        val numberOfElements = arrayData.foldLeft(0L)((sum, ad) => sum + ad.numElements())
        if (numberOfElements > MAX_ARRAY_LENGTH) {
          throw new RuntimeException(s"Unsuccessful try to concat arrays with $numberOfElements" +
            s" elements due to exceeding the array size limit $MAX_ARRAY_LENGTH.")
        }
        val finalData = new Array[AnyRef](numberOfElements.toInt)
        var position = 0
        for(ad <- arrayData) {
          val arr = ad.toObjectArray(elementType)
          Array.copy(arr, 0, finalData, position, arr.length)
          position += arr.length
        }
        new GenericArrayData(finalData)
      }
  }

  override protected def doGenCode(ctx: CodegenContext, ev: ExprCode): ExprCode = {
    val evals = children.map(_.genCode(ctx))
    val args = ctx.freshName("args")

    val inputs = evals.zipWithIndex.map { case (eval, index) =>
      s"""
        ${eval.code}
        if (!${eval.isNull}) {
          $args[$index] = ${eval.value};
        }
      """
    }

    val (concatenator, initCode) = dataType match {
      case BinaryType =>
        (classOf[ByteArray].getName, s"byte[][] $args = new byte[${evals.length}][];")
      case StringType =>
        ("UTF8String", s"UTF8String[] $args = new UTF8String[${evals.length}];")
      case ArrayType(elementType, _) =>
        val arrayConcatClass = if (CodeGenerator.isPrimitiveType(elementType)) {
          genCodeForPrimitiveArrays(ctx, elementType)
        } else {
          genCodeForNonPrimitiveArrays(ctx, elementType)
        }
        (arrayConcatClass, s"ArrayData[] $args = new ArrayData[${evals.length}];")
    }
    val codes = ctx.splitExpressionsWithCurrentInputs(
      expressions = inputs,
      funcName = "valueConcat",
      extraArguments = (s"$javaType[]", args) :: Nil)
    ev.copy(s"""
      $initCode
      $codes
      $javaType ${ev.value} = $concatenator.concat($args);
      boolean ${ev.isNull} = ${ev.value} == null;
    """)
  }

  private def genCodeForNumberOfElements(ctx: CodegenContext) : (String, String) = {
    val numElements = ctx.freshName("numElements")
    val code = s"""
        |long $numElements = 0L;
        |for (int z = 0; z < ${children.length}; z++) {
        |  $numElements += args[z].numElements();
        |}
        |if ($numElements > $MAX_ARRAY_LENGTH) {
        |  throw new RuntimeException("Unsuccessful try to concat arrays with " + $numElements +
        |    " elements due to exceeding the array size limit $MAX_ARRAY_LENGTH.");
        |}
      """.stripMargin

    (code, numElements)
  }

  private def nullArgumentProtection() : String = {
    if (nullable) {
      s"""
         |for (int z = 0; z < ${children.length}; z++) {
         |  if (args[z] == null) return null;
         |}
       """.stripMargin
    } else {
      ""
    }
  }

  private def genCodeForPrimitiveArrays(ctx: CodegenContext, elementType: DataType): String = {
    val arrayName = ctx.freshName("array")
    val arraySizeName = ctx.freshName("size")
    val counter = ctx.freshName("counter")
    val arrayData = ctx.freshName("arrayData")

    val (numElemCode, numElemName) = genCodeForNumberOfElements(ctx)

    val unsafeArraySizeInBytes = s"""
      |long $arraySizeName = UnsafeArrayData.calculateSizeOfUnderlyingByteArray(
      |  $numElemName,
      |  ${elementType.defaultSize});
      |if ($arraySizeName > $MAX_ARRAY_LENGTH) {
      |  throw new RuntimeException("Unsuccessful try to concat arrays with " + $arraySizeName +
      |    " bytes of data due to exceeding the limit $MAX_ARRAY_LENGTH bytes" +
      |    " for UnsafeArrayData.");
      |}
      """.stripMargin
    val baseOffset = Platform.BYTE_ARRAY_OFFSET
    val primitiveValueTypeName = CodeGenerator.primitiveTypeName(elementType)

    s"""
       |new Object() {
       |  public ArrayData concat($javaType[] args) {
       |    ${nullArgumentProtection()}
       |    $numElemCode
       |    $unsafeArraySizeInBytes
       |    byte[] $arrayName = new byte[(int)$arraySizeName];
       |    UnsafeArrayData $arrayData = new UnsafeArrayData();
       |    Platform.putLong($arrayName, $baseOffset, $numElemName);
       |    $arrayData.pointTo($arrayName, $baseOffset, (int)$arraySizeName);
       |    int $counter = 0;
       |    for (int y = 0; y < ${children.length}; y++) {
       |      for (int z = 0; z < args[y].numElements(); z++) {
       |        if (args[y].isNullAt(z)) {
       |          $arrayData.setNullAt($counter);
       |        } else {
       |          $arrayData.set$primitiveValueTypeName(
       |            $counter,
       |            ${CodeGenerator.getValue(s"args[y]", elementType, "z")}
       |          );
       |        }
       |        $counter++;
       |      }
       |    }
       |    return $arrayData;
       |  }
       |}""".stripMargin.stripPrefix("\n")
  }

  private def genCodeForNonPrimitiveArrays(ctx: CodegenContext, elementType: DataType): String = {
    val genericArrayClass = classOf[GenericArrayData].getName
    val arrayData = ctx.freshName("arrayObjects")
    val counter = ctx.freshName("counter")

    val (numElemCode, numElemName) = genCodeForNumberOfElements(ctx)

    s"""
       |new Object() {
       |  public ArrayData concat($javaType[] args) {
       |    ${nullArgumentProtection()}
       |    $numElemCode
       |    Object[] $arrayData = new Object[(int)$numElemName];
       |    int $counter = 0;
       |    for (int y = 0; y < ${children.length}; y++) {
       |      for (int z = 0; z < args[y].numElements(); z++) {
       |        $arrayData[$counter] = ${CodeGenerator.getValue(s"args[y]", elementType, "z")};
       |        $counter++;
       |      }
       |    }
       |    return new $genericArrayClass($arrayData);
       |  }
       |}""".stripMargin.stripPrefix("\n")
  }

  override def toString: String = s"concat(${children.mkString(", ")})"

  override def sql: String = s"concat(${children.map(_.sql).mkString(", ")})"
>>>>>>> 0dd97f6e
}<|MERGE_RESOLUTION|>--- conflicted
+++ resolved
@@ -377,8 +377,6 @@
 
   override def prettyName: String = "array_contains"
 }
-
-<<<<<<< HEAD
 
 /**
  * Slices an array according to the requested start index and length
@@ -471,7 +469,8 @@
        """.stripMargin
     })
   }
-=======
+}
+
 /**
  * Returns the minimum value in the array.
  */
@@ -976,5 +975,4 @@
   override def toString: String = s"concat(${children.mkString(", ")})"
 
   override def sql: String = s"concat(${children.map(_.sql).mkString(", ")})"
->>>>>>> 0dd97f6e
 }