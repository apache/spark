/*
 * Licensed to the Apache Software Foundation (ASF) under one or more
 * contributor license agreements.  See the NOTICE file distributed with
 * this work for additional information regarding copyright ownership.
 * The ASF licenses this file to You under the Apache License, Version 2.0
 * (the "License"); you may not use this file except in compliance with
 * the License.  You may obtain a copy of the License at
 *
 *    http://www.apache.org/licenses/LICENSE-2.0
 *
 * Unless required by applicable law or agreed to in writing, software
 * distributed under the License is distributed on an "AS IS" BASIS,
 * WITHOUT WARRANTIES OR CONDITIONS OF ANY KIND, either express or implied.
 * See the License for the specific language governing permissions and
 * limitations under the License.
 */
package org.apache.spark.sql.catalyst.xml

import java.io.{BufferedReader, CharConversionException, FileNotFoundException, InputStream, InputStreamReader, IOException, StringReader}
import java.nio.charset.{Charset, MalformedInputException}
import java.text.NumberFormat
import java.util
import java.util.Locale
import javax.xml.stream.{XMLEventReader, XMLStreamConstants, XMLStreamException}
import javax.xml.stream.events._
import javax.xml.transform.stream.StreamSource
import javax.xml.validation.Schema

import scala.collection.mutable.ArrayBuffer
import scala.jdk.CollectionConverters._
import scala.util.Try
import scala.util.control.Exception.allCatch
import scala.util.control.NonFatal
import scala.xml.SAXException

import org.apache.commons.lang3.exception.ExceptionUtils
import org.apache.hadoop.hdfs.BlockMissingException
import org.apache.hadoop.security.AccessControlException

import org.apache.spark.{SparkIllegalArgumentException, SparkUpgradeException}
import org.apache.spark.internal.Logging
import org.apache.spark.sql.catalyst.InternalRow
import org.apache.spark.sql.catalyst.expressions.{ExprUtils, GenericInternalRow}
import org.apache.spark.sql.catalyst.util.{ArrayBasedMapData, BadRecordException, DateFormatter, DropMalformedMode, FailureSafeParser, GenericArrayData, MapData, ParseMode, PartialResultArrayException, PartialResultException, PermissiveMode, TimestampFormatter}
import org.apache.spark.sql.catalyst.util.LegacyDateFormats.FAST_DATE_FORMAT
import org.apache.spark.sql.catalyst.xml.StaxXmlParser.convertStream
import org.apache.spark.sql.errors.QueryExecutionErrors
import org.apache.spark.sql.internal.SQLConf
import org.apache.spark.sql.types._
import org.apache.spark.types.variant.{Variant, VariantBuilder}
import org.apache.spark.types.variant.VariantBuilder.FieldEntry
<<<<<<< HEAD
import org.apache.spark.types.variant.VariantUtil.MAX_DECIMAL16_PRECISION
=======
import org.apache.spark.types.variant.VariantUtil
>>>>>>> 104dc2b7
import org.apache.spark.unsafe.types.{UTF8String, VariantVal}

class StaxXmlParser(
    schema: StructType,
    val options: XmlOptions) extends Logging {

  private lazy val timestampFormatter = TimestampFormatter(
    options.timestampFormatInRead,
    options.zoneId,
    options.locale,
    legacyFormat = FAST_DATE_FORMAT,
    isParsing = true)

  private lazy val timestampNTZFormatter = TimestampFormatter(
    options.timestampNTZFormatInRead,
    options.zoneId,
    legacyFormat = FAST_DATE_FORMAT,
    isParsing = true,
    forTimestampNTZ = true)

  private lazy val dateFormatter = DateFormatter(
    options.dateFormatInRead,
    options.locale,
    legacyFormat = FAST_DATE_FORMAT,
    isParsing = true)

  private val decimalParser = ExprUtils.getDecimalParser(options.locale)

  private val caseSensitive = SQLConf.get.caseSensitiveAnalysis

  /**
   * Parses a single XML string and turns it into either one resulting row or no row (if the
   * the record is malformed).
   */
  val parse: String => Option[InternalRow] = {
    // This is intentionally a val to create a function once and reuse.
    if (schema.isEmpty) {
      (_: String) => Some(InternalRow.empty)
    } else {
      val xsdSchema = Option(options.rowValidationXSDPath).map(ValidatorUtil.getSchema)
      (input: String) => doParseColumn(input, options.parseMode, xsdSchema)
    }
  }

  private def getFieldIndex(schema: StructType, fieldName: String): Option[Int] = {
    if (caseSensitive) {
      schema.getFieldIndex(fieldName)
    } else {
      schema.getFieldIndexCaseInsensitive(fieldName)
    }
  }

  def parseStream(
      inputStream: InputStream,
      schema: StructType): Iterator[InternalRow] = {
    val xsdSchema = Option(options.rowValidationXSDPath).map(ValidatorUtil.getSchema)
    val safeParser = new FailureSafeParser[String](
      input => doParseColumn(input, options.parseMode, xsdSchema),
      options.parseMode,
      schema,
      options.columnNameOfCorruptRecord)

    val xmlTokenizer = new XmlTokenizer(inputStream, options)
    convertStream(xmlTokenizer) { tokens =>
      safeParser.parse(tokens)
    }.flatten
  }

  def parseColumn(xml: String, schema: StructType): InternalRow = {
    // The user=specified schema from from_xml, etc will typically not include a
    // "corrupted record" column. In PERMISSIVE mode, which puts bad records in
    // such a column, this would cause an error. In this mode, if such a column
    // is not manually specified, then fall back to DROPMALFORMED, which will return
    // null column values where parsing fails.
    val parseMode =
    if (options.parseMode == PermissiveMode &&
      !schema.fields.exists(_.name == options.columnNameOfCorruptRecord)) {
      DropMalformedMode
    } else {
      options.parseMode
    }
    val xsdSchema = Option(options.rowValidationXSDPath).map(ValidatorUtil.getSchema)
    doParseColumn(xml, parseMode, xsdSchema).orNull
  }

  def doParseColumn(xml: String,
      parseMode: ParseMode,
      xsdSchema: Option[Schema]): Option[InternalRow] = {
    lazy val xmlRecord = UTF8String.fromString(xml)
    try {
      xsdSchema.foreach { schema =>
        schema.newValidator().validate(new StreamSource(new StringReader(xml)))
      }
      options.singleVariantColumn match {
        case Some(_) =>
          // If the singleVariantColumn is specified, parse the entire xml string as a Variant
          val v = StaxXmlParser.parseVariant(xml, options)
          Some(InternalRow(v))
        case _ =>
          // Otherwise, parse the xml string as Structs
          val parser = StaxXmlParserUtils.filteredReader(xml)
          val rootAttributes = StaxXmlParserUtils.gatherRootAttributes(parser)
          val result = Some(convertObject(parser, schema, rootAttributes))
          parser.close()
          result
      }
    } catch {
      case e: SparkUpgradeException => throw e
      case e@(_: RuntimeException | _: XMLStreamException | _: MalformedInputException
              | _: SAXException) =>
        // XML parser currently doesn't support partial results for corrupted records.
        // For such records, all fields other than the field configured by
        // `columnNameOfCorruptRecord` are set to `null`.
        throw BadRecordException(() => xmlRecord, () => Array.empty, e)
      case e: CharConversionException if options.charset.isEmpty =>
        val msg =
          """XML parser cannot handle a character in its input.
            |Specifying encoding as an input option explicitly might help to resolve the issue.
            |""".stripMargin + e.getMessage
        val wrappedCharException = new CharConversionException(msg)
        wrappedCharException.initCause(e)
        throw BadRecordException(() => xmlRecord, () => Array.empty,
          wrappedCharException)
      case PartialResultException(row, cause) =>
        throw BadRecordException(
          record = () => xmlRecord,
          partialResults = () => Array(row),
          cause)
      case PartialResultArrayException(rows, cause) =>
        throw BadRecordException(
          record = () => xmlRecord,
          partialResults = () => rows,
          cause)
    }
  }

  /**
   * Parse the current token (and related children) according to a desired schema
   */
  private[xml] def convertField(
      parser: XMLEventReader,
      dataType: DataType,
      startElementName: String,
      attributes: Array[Attribute] = Array.empty): Any = {

    def convertComplicatedType(
        dt: DataType,
        startElementName: String,
        attributes: Array[Attribute]): Any = dt match {
      case st: StructType => convertObject(parser, st)
      case MapType(StringType, vt, _) => convertMap(parser, vt, attributes)
      case ArrayType(st, _) => convertField(parser, st, startElementName)
      case _: StringType =>
        convertTo(
          StaxXmlParserUtils.currentStructureAsString(
            parser, startElementName, options),
          StringType)
    }

    (parser.peek, dataType) match {
      case (_: StartElement, dt: DataType) =>
        convertComplicatedType(dt, startElementName, attributes)
      case (_: EndElement, _: StringType) =>
        StaxXmlParserUtils.skipNextEndElement(parser, startElementName, options)
        // Empty. It's null if "" is the null value
        if (options.nullValue == "") {
          null
        } else {
          UTF8String.fromString("")
        }
      case (_: EndElement, _: DataType) =>
        StaxXmlParserUtils.skipNextEndElement(parser, startElementName, options)
        null
      case (c: Characters, ArrayType(st, _)) =>
        // For `ArrayType`, it needs to return the type of element. The values are merged later.
        parser.next
        val value = convertTo(c.getData, st)
        StaxXmlParserUtils.skipNextEndElement(parser, startElementName, options)
        value
      case (_: Characters, st: StructType) =>
        convertObject(parser, st)
      case (_: Characters, _: StringType) =>
        convertTo(
          StaxXmlParserUtils.currentStructureAsString(
            parser, startElementName, options),
          StringType)
      case (c: Characters, _: DataType) if c.isWhiteSpace =>
        // When `Characters` is found, we need to look further to decide
        // if this is really data or space between other elements.
        parser.next
        convertField(parser, dataType, startElementName, attributes)
      case (c: Characters, dt: DataType) =>
        val value = convertTo(c.getData, dt)
        parser.next
        StaxXmlParserUtils.skipNextEndElement(parser, startElementName, options)
        value
      case (e: XMLEvent, dt: DataType) =>
        throw new SparkIllegalArgumentException(
          errorClass = "_LEGACY_ERROR_TEMP_3240",
          messageParameters = Map(
            "dt" -> dt.toString,
            "e" -> e.toString))
    }
  }

  /**
   * Parse an object as map.
   */
  private def convertMap(
      parser: XMLEventReader,
      valueType: DataType,
      attributes: Array[Attribute]): MapData = {
    val kvPairs = ArrayBuffer.empty[(UTF8String, Any)]
    attributes.foreach { attr =>
      kvPairs += (UTF8String.fromString(options.attributePrefix + attr.getName.getLocalPart)
        -> convertTo(attr.getValue, valueType))
    }
    var shouldStop = false
    while (!shouldStop) {
      parser.nextEvent match {
        case e: StartElement =>
          val key = StaxXmlParserUtils.getName(e.asStartElement.getName, options)
          kvPairs +=
          (UTF8String.fromString(key) -> convertField(parser, valueType, key))
        case c: Characters if !c.isWhiteSpace =>
          // Create a value tag field for it
          kvPairs +=
          // TODO: We don't support an array value tags in map yet.
          (UTF8String.fromString(options.valueTag) -> convertTo(c.getData, valueType))
        case _: EndElement | _: EndDocument =>
          shouldStop = true
        case _ => // do nothing
      }
    }
    ArrayBasedMapData(kvPairs.toMap)
  }

  /**
   * Convert XML attributes to a map with the given schema types.
   */
  private def convertAttributes(
      attributes: Array[Attribute],
      schema: StructType): Map[String, Any] = {
    val convertedValuesMap = collection.mutable.Map.empty[String, Any]
    val valuesMap = StaxXmlParserUtils.convertAttributesToValuesMap(attributes, options)
    valuesMap.foreach { case (f, v) =>
      val indexOpt = getFieldIndex(schema, f)
      indexOpt.foreach { i =>
        convertedValuesMap(f) = convertTo(v, schema(i).dataType)
      }
    }
    convertedValuesMap.toMap
  }

  /**
   * [[convertObject()]] calls this in order to convert the nested object to a row.
   * [[convertObject()]] contains some logic to find out which events are the start
   * and end of a nested row and this function converts the events to a row.
   */
  private def convertObjectWithAttributes(
      parser: XMLEventReader,
      schema: StructType,
      startElementName: String,
      attributes: Array[Attribute] = Array.empty): InternalRow = {
    // TODO: This method might have to be removed. Some logics duplicate `convertObject()`
    val row = new Array[Any](schema.length)

    // Read attributes first.
    val attributesMap = convertAttributes(attributes, schema)

    // Then, we read elements here.
    val fieldsMap = convertField(parser, schema, startElementName) match {
      case internalRow: InternalRow =>
        Map(schema.map(_.name).zip(internalRow.toSeq(schema)): _*)
      case v if schema.fieldNames.contains(options.valueTag) =>
        // If this is the element having no children, then it wraps attributes
        // with a row So, we first need to find the field name that has the real
        // value and then push the value.
        val valuesMap = schema.fieldNames.map((_, null)).toMap
        valuesMap + (options.valueTag -> v)
      case _ => Map.empty
    }

    // Here we merge both to a row.
    val valuesMap = fieldsMap ++ attributesMap
    valuesMap.foreach { case (f, v) =>
      val indexOpt = getFieldIndex(schema, f)
      indexOpt.foreach { row(_) = v }
    }

    if (valuesMap.isEmpty) {
      // Return an empty row with all nested elements by the schema set to null.
      new GenericInternalRow(Array.fill[Any](schema.length)(null))
    } else {
      new GenericInternalRow(row)
    }
  }

  /**
   * Parse an object from the event stream into a new InternalRow representing the schema.
   * Fields in the xml that are not defined in the requested schema will be dropped.
   */
  private def convertObject(
      parser: XMLEventReader,
      schema: StructType,
      rootAttributes: Array[Attribute] = Array.empty): InternalRow = {
    val row = new Array[Any](schema.length)
    // If there are attributes, then we process them first.
    convertAttributes(rootAttributes, schema).toSeq.foreach {
      case (f, v) =>
        getFieldIndex(schema, f).foreach { row(_) = v }
    }

    val wildcardColName = options.wildcardColName
    val hasWildcard = schema.exists(_.name == wildcardColName)

    var badRecordException: Option[Throwable] = None

    var shouldStop = false
    while (!shouldStop) {
      parser.nextEvent match {
        case e: StartElement => try {
          val attributes = e.getAttributes.asScala.toArray
          val field = StaxXmlParserUtils.getName(e.asStartElement.getName, options)

          getFieldIndex(schema, field) match {
            case Some(index) => schema(index).dataType match {
              case st: StructType =>
                row(index) = convertObjectWithAttributes(parser, st, field, attributes)

              case ArrayType(dt: DataType, _) =>
                val values = Option(row(index))
                  .map(_.asInstanceOf[ArrayBuffer[Any]])
                  .getOrElse(ArrayBuffer.empty[Any])
                val newValue = dt match {
                  case st: StructType =>
                    convertObjectWithAttributes(parser, st, field, attributes)
                  case dt: DataType =>
                    convertField(parser, dt, field)
                }
                row(index) = values :+ newValue

              case VariantType =>
                val v = StaxXmlParser.convertVariant(parser, attributes, options)
                row(index) = new VariantVal(v.getValue, v.getMetadata)

              case dt: DataType =>
                row(index) = convertField(parser, dt, field, attributes)
            }

            case None =>
              if (hasWildcard) {
                // Special case: there's an 'any' wildcard element that matches anything else
                // as a string (or array of strings, to parse multiple ones)
                val newValue = convertField(parser, StringType, field)
                val anyIndex = schema.fieldIndex(wildcardColName)
                schema(wildcardColName).dataType match {
                  case StringType =>
                    row(anyIndex) = newValue
                  case ArrayType(StringType, _) =>
                    val values = Option(row(anyIndex))
                      .map(_.asInstanceOf[ArrayBuffer[String]])
                      .getOrElse(ArrayBuffer.empty[String])
                    row(anyIndex) = values :+ newValue
                }
              } else {
                StaxXmlParserUtils.skipChildren(parser, field, options)
              }
          }
        } catch {
          case e: SparkUpgradeException => throw e
          case NonFatal(e) =>
            // TODO: we don't support partial results now
            badRecordException = badRecordException.orElse(Some(e))
        }

        case c: Characters if !c.isWhiteSpace =>
          addOrUpdate(row, schema, options.valueTag, c.getData)

        case _: EndElement | _: EndDocument =>
          shouldStop = true

        case _ => // do nothing
      }
    }

    // TODO: find a more efficient way to convert ArrayBuffer to GenericArrayData
    val newRow = new Array[Any](schema.length)
    var i = 0
    while (i < schema.length) {
      if (row(i).isInstanceOf[ArrayBuffer[_]]) {
        newRow(i) = new GenericArrayData(row(i).asInstanceOf[ArrayBuffer[Any]])
      } else {
        newRow(i) = row(i)
      }
      i += 1;
    }

    if (badRecordException.isEmpty) {
      new GenericInternalRow(newRow)
    } else {
      throw PartialResultException(new GenericInternalRow(newRow),
        badRecordException.get)
    }
  }

  /**
   * Casts given string datum to specified type.
   *
   * For string types, this is simply the datum.
   * For other nullable types, returns null if it is null or equals to the value specified
   * in `nullValue` option.
   *
   * @param datum    string value
   * @param castType SparkSQL type
   */
  private def castTo(
      datum: String,
      castType: DataType): Any = {
    if (datum == options.nullValue || datum == null) {
      null
    } else {
      castType match {
        case _: ByteType => datum.toByte
        case _: ShortType => datum.toShort
        case _: IntegerType => datum.toInt
        case _: LongType => datum.toLong
        case _: FloatType => Try(datum.toFloat)
          .getOrElse(NumberFormat.getInstance(Locale.getDefault).parse(datum).floatValue())
        case _: DoubleType => Try(datum.toDouble)
          .getOrElse(NumberFormat.getInstance(Locale.getDefault).parse(datum).doubleValue())
        case _: BooleanType => parseXmlBoolean(datum)
        case dt: DecimalType =>
          Decimal(decimalParser(datum), dt.precision, dt.scale)
        case _: TimestampType => parseXmlTimestamp(datum, options)
        case _: TimestampNTZType => timestampNTZFormatter.parseWithoutTimeZone(datum, false)
        case _: DateType => parseXmlDate(datum, options)
        case _: StringType => UTF8String.fromString(datum)
        case _ => throw new SparkIllegalArgumentException(
          errorClass = "_LEGACY_ERROR_TEMP_3244",
          messageParameters = Map("castType" -> "castType.typeName"))
      }
    }
  }

  private def parseXmlBoolean(s: String): Boolean = {
    s.toLowerCase(Locale.ROOT) match {
      case "true" | "1" => true
      case "false" | "0" => false
      case _ => throw new SparkIllegalArgumentException(
        errorClass = "_LEGACY_ERROR_TEMP_3245",
        messageParameters = Map("s" -> s))
    }
  }

  private def parseXmlDate(value: String, options: XmlOptions): Int = {
    dateFormatter.parse(value)
  }

  private def parseXmlTimestamp(value: String, options: XmlOptions): Long = {
    timestampFormatter.parse(value)
  }

  // TODO: This function unnecessarily does type dispatch. Should merge it with `castTo`.
  private def convertTo(
      datum: String,
      dataType: DataType): Any = {
    val value = if (datum != null && options.ignoreSurroundingSpaces) {
      datum.trim()
    } else {
      datum
    }
    if (value == options.nullValue || value == null) {
      null
    } else {
      dataType match {
        case NullType => castTo(value, StringType)
        case LongType => signSafeToLong(value)
        case DoubleType => signSafeToDouble(value)
        case BooleanType => castTo(value, BooleanType)
        case StringType => castTo(value, StringType)
        case DateType => castTo(value, DateType)
        case TimestampType => castTo(value, TimestampType)
        case TimestampNTZType => castTo(value, TimestampNTZType)
        case FloatType => signSafeToFloat(value)
        case ByteType => castTo(value, ByteType)
        case ShortType => castTo(value, ShortType)
        case IntegerType => signSafeToInt(value)
        case dt: DecimalType => castTo(value, dt)
        case _ => throw new SparkIllegalArgumentException(
          errorClass = "_LEGACY_ERROR_TEMP_3246",
          messageParameters = Map("dataType" -> dataType.toString))
      }
    }
  }


  private def signSafeToLong(value: String): Long = {
    if (value.startsWith("+")) {
      val data = value.substring(1)
      castTo(data, LongType).asInstanceOf[Long]
    } else if (value.startsWith("-")) {
      val data = value.substring(1)
      -castTo(data, LongType).asInstanceOf[Long]
    } else {
      val data = value
      castTo(data, LongType).asInstanceOf[Long]
    }
  }

  private def signSafeToDouble(value: String): Double = {
    if (value.startsWith("+")) {
      val data = value.substring(1)
      castTo(data, DoubleType).asInstanceOf[Double]
    } else if (value.startsWith("-")) {
      val data = value.substring(1)
      -castTo(data, DoubleType).asInstanceOf[Double]
    } else {
      val data = value
      castTo(data, DoubleType).asInstanceOf[Double]
    }
  }

  private def signSafeToInt(value: String): Int = {
    if (value.startsWith("+")) {
      val data = value.substring(1)
      castTo(data, IntegerType).asInstanceOf[Int]
    } else if (value.startsWith("-")) {
      val data = value.substring(1)
      -castTo(data, IntegerType).asInstanceOf[Int]
    } else {
      val data = value
      castTo(data, IntegerType).asInstanceOf[Int]
    }
  }

  private def signSafeToFloat(value: String): Float = {
    if (value.startsWith("+")) {
      val data = value.substring(1)
      castTo(data, FloatType).asInstanceOf[Float]
    } else if (value.startsWith("-")) {
      val data = value.substring(1)
      -castTo(data, FloatType).asInstanceOf[Float]
    } else {
      val data = value
      castTo(data, FloatType).asInstanceOf[Float]
    }
  }

  private def addOrUpdate(
      row: Array[Any],
      schema: StructType,
      name: String,
      data: String,
      addToTail: Boolean = true): InternalRow = {
    schema.getFieldIndex(name) match {
      case Some(index) =>
        schema(index).dataType match {
          case ArrayType(elementType, _) =>
            val value = convertTo(data, elementType)
            val values = Option(row(index))
              .map(_.asInstanceOf[ArrayBuffer[Any]])
              .getOrElse(ArrayBuffer.empty[Any])
            row(index) = if (addToTail) {
                values :+ value
              } else {
                value +: values
              }
          case dataType =>
            row(index) = convertTo(data, dataType)
        }
      case None => // do nothing
    }
    new GenericInternalRow(row)
  }
}

/**
 * XMLRecordReader class to read through a given xml document to output xml blocks as records
 * as specified by the start tag and end tag.
 *
 * This implementation is ultimately loosely based on LineRecordReader in Hadoop.
 */
class XmlTokenizer(
  inputStream: InputStream,
  options: XmlOptions) extends Logging {
  private var reader = new BufferedReader(
    new InputStreamReader(inputStream, Charset.forName(options.charset)))
  private var currentStartTag: String = _
  private var buffer = new StringBuilder()
  private val startTag = s"<${options.rowTag}>"
  private val endTag = s"</${options.rowTag}>"
  private val commentStart = s"<!--"
  private val commentEnd = s"-->"
  private val cdataStart = s"<![CDATA["
  private val cdataEnd = s"]]>"

    /**
   * Finds the start of the next record.
   * It treats data from `startTag` and `endTag` as a record.
   *
   * @param key the current key that will be written
   * @param value  the object that will be written
   * @return whether it reads successfully
   */
    def next(): Option[String] = {
      var nextString: Option[String] = None
      try {
        if (readUntilStartElement()) {
          buffer.append(currentStartTag)
          // Don't check whether the end element was found. Even if not, return everything
          // that was read, which will invariably cause a parse error later
          readUntilEndElement(currentStartTag.endsWith(">"))
          nextString = Some(buffer.toString())
          buffer = new StringBuilder()
        }
      } catch {
        case e: FileNotFoundException if options.ignoreMissingFiles =>
          logWarning(
            "Skipping the rest of" +
              " the content in the missing file during schema inference",
            e)
        case NonFatal(e) =>
          ExceptionUtils.getRootCause(e) match {
            case _: AccessControlException | _: BlockMissingException =>
              reader.close()
              reader = null
              throw e
            case _: RuntimeException | _: IOException if options.ignoreCorruptFiles =>
              logWarning(
                "Skipping the rest of" +
                  " the content in the corrupted file during schema inference",
                e)
            case e: Throwable =>
              reader.close()
              reader = null
              throw e
          }
      } finally {
        if (nextString.isEmpty && reader != null) {
          reader.close()
          reader = null
        }
      }
      nextString
    }

  private def readUntilMatch(end: String): Boolean = {
    var i = 0
    while (true) {
      val cOrEOF = reader.read()
      if (cOrEOF == -1) {
        // End of file.
        return false
      }
      val c = cOrEOF.toChar
      if (c == end(i)) {
        i += 1
        if (i >= end.length) {
          // Found the end string.
          return true
        }
      } else {
        i = 0
      }
    }
    // Unreachable.
    false
  }

  private def readUntilStartElement(): Boolean = {
    currentStartTag = startTag
    var i = 0
    var commentIdx = 0
    var cdataIdx = 0

    while (true) {
      val cOrEOF = reader.read()
      if (cOrEOF == -1) { // || (i == 0 && getFilePosition() > end)) {
        // End of file or end of split.
        return false
      }
      val c = cOrEOF.toChar

      if (c == commentStart(commentIdx)) {
        if (commentIdx >= commentStart.length - 1) {
          //  If a comment beigns we must ignore all character until its end
          commentIdx = 0
          readUntilMatch(commentEnd)
        } else {
          commentIdx += 1
        }
      } else {
        commentIdx = 0
      }

      if (c == cdataStart(cdataIdx)) {
        if (cdataIdx >= cdataStart.length - 1) {
          //  If a CDATA beigns we must ignore all character until its end
          cdataIdx = 0
          readUntilMatch(cdataEnd)
        } else {
          cdataIdx += 1
        }
      } else {
        cdataIdx = 0
      }

      if (c == startTag(i)) {
        if (i >= startTag.length - 1) {
          // Found start tag.
          return true
        }
        // else in start tag
        i += 1
      } else {
        // if doesn't match the closing angle bracket, check if followed by attributes
        if (i == (startTag.length - 1) && Character.isWhitespace(c)) {
          // Found start tag with attributes. Remember to write with following whitespace
          // char, not angle bracket
          currentStartTag = startTag.dropRight(1) + c
          return true
        }
        // else not in start tag
        i = 0
      }
    }
    // Unreachable.
    false
  }

  private def readUntilEndElement(startTagClosed: Boolean): Boolean = {
    // Index into the start or end tag that has matched so far
    var si = 0
    var ei = 0
    // Index into the start of a comment tag that matched so far
    var commentIdx = 0
    // Index into the start of a CDATA tag that matched so far
    var cdataIdx = 0
    // How many other start tags enclose the one that's started already?
    var depth = 0
    // Previously read character
    var prevC = '\u0000'

    // The current start tag already found may or may not have terminated with
    // a '>' as it may have attributes we read here. If not, we search for
    // a self-close tag, but only until a non-self-closing end to the start
    // tag is found
    var canSelfClose = !startTagClosed

    while (true) {

      val cOrEOF = reader.read()
      if (cOrEOF == -1) {
        // End of file (ignore end of split).
        return false
      }

      val c = cOrEOF.toChar
      buffer.append(c)

      if (c == commentStart(commentIdx)) {
        if (commentIdx >= commentStart.length - 1) {
          //  If a comment beigns we must ignore everything until its end
          buffer.setLength(buffer.length - commentStart.length)
          commentIdx = 0
          readUntilMatch(commentEnd)
        } else {
          commentIdx += 1
        }
      } else {
        commentIdx = 0
      }

      if (c == '>' && prevC != '/') {
        canSelfClose = false
      }

      // Still matching a start tag?
      if (c == startTag(si)) {
        // Still also matching an end tag?
        if (c == endTag(ei)) {
          // In start tag or end tag.
          si += 1
          ei += 1
        } else {
          if (si >= startTag.length - 1) {
            // Found start tag.
            si = 0
            ei = 0
            depth += 1
          } else {
            // In start tag.
            si += 1
            ei = 0
          }
        }
      } else if (c == endTag(ei)) {
        if (ei >= endTag.length - 1) {
          if (depth == 0) {
            // Found closing end tag.
            return true
          }
          // else found nested end tag.
          si = 0
          ei = 0
          depth -= 1
        } else {
          // In end tag.
          si = 0
          ei += 1
        }
      } else if (c == '>' && prevC == '/' && canSelfClose) {
        if (depth == 0) {
          // found a self-closing tag (end tag)
          return true
        }
        // else found self-closing nested tag (end tag)
        si = 0
        ei = 0
        depth -= 1
      } else if (si == (startTag.length - 1) && Character.isWhitespace(c)) {
        // found a start tag with attributes
        si = 0
        ei = 0
        depth += 1
      } else {
        // Not in start tag or end tag.
        si = 0
        ei = 0
      }
      prevC = c
    }
    // Unreachable.
    false
  }
}

object StaxXmlParser {
  /**
   * Parses a stream that contains CSV strings and turns it into an iterator of tokens.
   */
  def tokenizeStream(inputStream: InputStream, options: XmlOptions): Iterator[String] = {
    val xmlTokenizer = new XmlTokenizer(inputStream, options)
    convertStream(xmlTokenizer)(tokens => tokens)
  }

  private def convertStream[T](
    xmlTokenizer: XmlTokenizer)(
    convert: String => T) = new Iterator[T] {

    private var nextRecord = xmlTokenizer.next()

    override def hasNext: Boolean = nextRecord.nonEmpty

    override def next(): T = {
      if (!hasNext) {
        throw QueryExecutionErrors.endOfStreamError()
      }
      val curRecord = convert(nextRecord.get)
      nextRecord = xmlTokenizer.next()
      curRecord
    }
  }

  /**
<<<<<<< HEAD
   * Parse the input XML string as a Varaint value
   */
  def parseVariant(xml: String, options: XmlOptions): VariantVal = {
    val parser = StaxXmlParserUtils.filteredReader(xml)
    val rootEvent =
      StaxXmlParserUtils.skipUntil(parser, XMLStreamConstants.START_ELEMENT)
    val rootAttributes = rootEvent.asStartElement.getAttributes.asScala.toArray
=======
   * Parse the input XML string as a Variant value
   */
  def parseVariant(xml: String, options: XmlOptions): VariantVal = {
    val parser = StaxXmlParserUtils.filteredReader(xml)
    val rootAttributes = StaxXmlParserUtils.gatherRootAttributes(parser)
>>>>>>> 104dc2b7
    val variant = convertVariant(parser, rootAttributes, options)
    val v = new VariantVal(variant.getValue, variant.getMetadata)
    parser.close()
    v
  }

  /**
   * Parse an XML element from the XML event stream into a Variant.
   * This method transforms the XML element along with its attributes and child elements
   * into a hierarchical Variant data structure that preserves the XML structure.
   *
   * @param parser The XML event stream reader positioned after the start element
   * @param attributes The attributes of the current XML element to be included in the Variant
   * @param options Configuration options that control how XML is parsed into Variants
   * @return A Variant representing the XML element with its attributes and child content
   */
  def convertVariant(
      parser: XMLEventReader,
      attributes: Array[Attribute],
      options: XmlOptions): Variant = {
    // The variant builder for the root startElement
    val rootBuilder = new VariantBuilder(false)
    val start = rootBuilder.getWritePos

    // Map to store the variant values of all child fields
    // Each field could have multiple entries, which means it's an array
<<<<<<< HEAD
    val fieldToVariants = collection.mutable.TreeMap.empty[String, java.util.ArrayList[Variant]]
=======
    // The map is sorted by field name, and the ordering is based on the case sensitivity
    val caseSensitivityOrdering: Ordering[String] = if (SQLConf.get.caseSensitiveAnalysis) {
      (x: String, y: String) => x.compareTo(y)
    } else {
      (x: String, y: String) => x.compareToIgnoreCase(y)
    }
    val fieldToVariants = collection.mutable.TreeMap.empty[String, java.util.ArrayList[Variant]](
      caseSensitivityOrdering
    )
>>>>>>> 104dc2b7

    // Handle attributes first
    StaxXmlParserUtils.convertAttributesToValuesMap(attributes, options).foreach {
      case (f, v) =>
        val builder = new VariantBuilder(false)
        appendXMLCharacterToVariant(builder, v, options)
<<<<<<< HEAD
        addOrUpdateVariantFields(fieldToVariants, f, builder.result())
=======
        val variants = fieldToVariants.getOrElseUpdate(f, new java.util.ArrayList[Variant]())
        variants.add(builder.result())
>>>>>>> 104dc2b7
    }

    var shouldStop = false
    while (!shouldStop) {
      parser.nextEvent() match {
        case s: StartElement =>
          // For each child element, convert it to a variant and keep track of it in
          // fieldsToVariants
          val attributes = s.getAttributes.asScala.map(_.asInstanceOf[Attribute]).toArray
          val field = StaxXmlParserUtils.getName(s.asStartElement.getName, options)
<<<<<<< HEAD
          addOrUpdateVariantFields(
            fieldToVariants = fieldToVariants,
            field = field,
            variant = convertVariant(parser, attributes, options)
          )
=======
          val variants = fieldToVariants.getOrElseUpdate(field, new java.util.ArrayList[Variant]())
          variants.add(convertVariant(parser, attributes, options))
>>>>>>> 104dc2b7

        case c: Characters if !c.isWhiteSpace =>
          // Treat the character as a value tag field, where we use the [[XMLOptions.valueTag]] as
          // the field key
          val builder = new VariantBuilder(false)
          appendXMLCharacterToVariant(builder, c.getData, options)
<<<<<<< HEAD
          addOrUpdateVariantFields(
            fieldToVariants = fieldToVariants,
            field = options.valueTag,
            variant = builder.result()
          )
=======
          val variants = fieldToVariants.getOrElseUpdate(
            options.valueTag,
            new java.util.ArrayList[Variant]()
          )
          variants.add(builder.result())
>>>>>>> 104dc2b7

        case _: EndElement =>
          if (fieldToVariants.nonEmpty) {
            val onlyValueTagField = fieldToVariants.keySet.forall(_ == options.valueTag)
            if (onlyValueTagField) {
              // If the element only has value tag field, parse the element as a variant primitive
              rootBuilder.appendVariant(fieldToVariants(options.valueTag).get(0))
            } else {
<<<<<<< HEAD
              // Otherwise, build the element as an object with all the fields in fieldToVariants
              val rootFieldEntries = new java.util.ArrayList[FieldEntry]()

              fieldToVariants.foreach {
                case (field, variants) =>
                  // Add the field key to the variant metadata
                  val fieldId = rootBuilder.addKey(field)
                  rootFieldEntries.add(
                    new FieldEntry(field, fieldId, rootBuilder.getWritePos - start)
                  )

                  val fieldValue = if (variants.size() > 1) {
                    // If the field has more than one entry, it's an array field. Build a Variant
                    // array as the field value
                    val arrayBuilder = new VariantBuilder(false)
                    val start = arrayBuilder.getWritePos
                    val offsets = new util.ArrayList[Integer]()
                    variants.asScala.foreach { v =>
                      offsets.add(arrayBuilder.getWritePos - start)
                      arrayBuilder.appendVariant(v)
                    }
                    arrayBuilder.finishWritingArray(start, offsets)
                    arrayBuilder.result()
                  } else {
                    // Otherwise, just use the first variant as the field value
                    variants.get(0)
                  }

                  // Append the field value to the variant builder
                  rootBuilder.appendVariant(fieldValue)
              }

              // Finish writing the root element as an object if it has more than one child element
              // or attribute
              rootBuilder.finishWritingObject(start, rootFieldEntries)
=======
              writeVariantObject(rootBuilder, fieldToVariants)
>>>>>>> 104dc2b7
            }
          }
          shouldStop = true

        case _: EndDocument => shouldStop = true

        case _ => // do nothing
      }
    }

    // If the element is empty, we treat it as a Variant null
    if (rootBuilder.getWritePos == start) {
<<<<<<< HEAD
      if (options.nullValue == null) {
        rootBuilder.appendNull()
      } else {
        rootBuilder.appendString(options.nullValue)
      }
=======
      rootBuilder.appendNull()
>>>>>>> 104dc2b7
    }

    rootBuilder.result()
  }

  /**
<<<<<<< HEAD
   * Add or update the given field and its corresponding variant values in the fieldToVariants map.
   * If a field has multiple variant values, it will be parsed as a Variant array.
   *
   * This method handles the case sensitivity of the field names based on the SQLConf setting.
   */
  private def addOrUpdateVariantFields(
      fieldToVariants: collection.mutable.TreeMap[String, java.util.ArrayList[Variant]],
      field: String,
      variant: Variant): Unit = {
    val variants = if (SQLConf.get.caseSensitiveAnalysis) {
      // If case-sensitive analysis is enabled, we need to use the original field name
      // to avoid case-insensitive key collision
      fieldToVariants.getOrElseUpdate(field, new java.util.ArrayList[Variant]())
    } else {
      // Otherwise, we can use the lower-case field name for case-insensitive key collision
      fieldToVariants.get(field.toLowerCase(Locale.ROOT)) match {
        case Some(variantList) => variantList
        case _ =>
          // If the field doesn't exist, create the entry with the original field name
          fieldToVariants.getOrElseUpdate(field, new java.util.ArrayList[Variant]())
      }
    }
    variants.add(variant)
=======
   * Write a variant object to the variant builder.
   *
   * @param builder The variant builder to write to
   * @param fieldToVariants A map of field names to their corresponding variant values of the object
   */
  private def writeVariantObject(
      builder: VariantBuilder,
      fieldToVariants: collection.mutable.TreeMap[String, java.util.ArrayList[Variant]]): Unit = {
    val start = builder.getWritePos
    val objectFieldEntries = new java.util.ArrayList[FieldEntry]()

    val (lastFieldKey, lastFieldValue) =
      fieldToVariants.tail.foldLeft(fieldToVariants.head._1, fieldToVariants.head._2) {
        case ((key, variantVals), (k, v)) =>
          if (!SQLConf.get.caseSensitiveAnalysis && k.equalsIgnoreCase(key)) {
            variantVals.addAll(v)
            (key, variantVals)
          } else {
            writeVariantObjectField(key, variantVals, builder, start, objectFieldEntries)
            (k, v)
          }
      }

    writeVariantObjectField(lastFieldKey, lastFieldValue, builder, start, objectFieldEntries)

    // Finish writing the variant object
    builder.finishWritingObject(start, objectFieldEntries)
  }

  /**
   * Write a single field to a variant object
   *
   * @param fieldName the name of the object field
   * @param fieldVariants the variant value of the field. A field could have multiple variant value,
   *                      which means it's an array field
   * @param builder the variant builder
   * @param objectStart the start position of the variant object in the builder
   * @param objectFieldEntries a list tracking all fields of the variant object
   */
  private def writeVariantObjectField(
      fieldName: String,
      fieldVariants: java.util.ArrayList[Variant],
      builder: VariantBuilder,
      objectStart: Int,
      objectFieldEntries: java.util.ArrayList[FieldEntry]): Unit = {
    val start = builder.getWritePos
    val fieldId = builder.addKey(fieldName)
    objectFieldEntries.add(
      new FieldEntry(fieldName, fieldId, builder.getWritePos - objectStart)
    )

    val fieldValue = if (fieldVariants.size() > 1) {
      // If the field has more than one entry, it's an array field. Build a Variant
      // array as the field value
      val arrayBuilder = new VariantBuilder(false)
      val arrayStart = arrayBuilder.getWritePos
      val offsets = new util.ArrayList[Integer]()
      fieldVariants.asScala.foreach { v =>
        offsets.add(arrayBuilder.getWritePos - arrayStart)
        arrayBuilder.appendVariant(v)
      }
      arrayBuilder.finishWritingArray(arrayStart, offsets)
      arrayBuilder.result()
    } else {
      // Otherwise, just use the first variant as the field value
      fieldVariants.get(0)
    }

    // Append the field value to the variant builder
    builder.appendVariant(fieldValue)
>>>>>>> 104dc2b7
  }

  /**
   * Convert an XML Character value `s` into a variant value and append the result to `builder`.
   * The result can only be one of a variant boolean/long/decimal/string. Anything other than
   * the supported types will be appended to the Variant builder as a string.
   *
   * Floating point types (double, float) are not considered to avoid precision loss.
   */
  private def appendXMLCharacterToVariant(
      builder: VariantBuilder,
      s: String,
      options: XmlOptions): Unit = {
    if (s == null || s == options.nullValue) {
      builder.appendNull()
      return
    }

    val value = if (options.ignoreSurroundingSpaces) s.trim() else s

    // Exit early for empty strings
<<<<<<< HEAD
    if (s.isEmpty) {
      builder.appendString(s)
=======
    if (value.isEmpty) {
      builder.appendString(value)
>>>>>>> 104dc2b7
      return
    }

    // Try parsing the value as boolean first
    if (value.toLowerCase(Locale.ROOT) == "true") {
      builder.appendBoolean(true)
      return
    }
    if (value.toLowerCase(Locale.ROOT) == "false") {
      builder.appendBoolean(false)
      return
    }

    // Try parsing the value as a long
    allCatch opt value.toLong match {
      case Some(l) =>
        builder.appendLong(l)
        return
      case _ =>
    }

    // Try parsing the value as decimal
    val decimalParser = ExprUtils.getDecimalParser(options.locale)
    allCatch opt decimalParser(value) match {
<<<<<<< HEAD
      case Some(d)
          if d.scale <= MAX_DECIMAL16_PRECISION && d.precision <= MAX_DECIMAL16_PRECISION =>
        if (d.scale() < 0) {
          builder.appendDecimal(d.setScale(0))
        } else {
          builder.appendDecimal(d)
        }
        return
=======
      case Some(decimalValue) =>
        var d = decimalValue
        if (d.scale() < 0) {
          d = d.setScale(0)
        }
        if (d.scale <= VariantUtil.MAX_DECIMAL16_PRECISION &&
            d.precision <= VariantUtil.MAX_DECIMAL16_PRECISION) {
          builder.appendDecimal(d)
          return
        }
>>>>>>> 104dc2b7
      case _ =>
    }

    // If the character is of other primitive types, parse it as a string
    builder.appendString(value)
  }
}<|MERGE_RESOLUTION|>--- conflicted
+++ resolved
@@ -49,11 +49,7 @@
 import org.apache.spark.sql.types._
 import org.apache.spark.types.variant.{Variant, VariantBuilder}
 import org.apache.spark.types.variant.VariantBuilder.FieldEntry
-<<<<<<< HEAD
-import org.apache.spark.types.variant.VariantUtil.MAX_DECIMAL16_PRECISION
-=======
 import org.apache.spark.types.variant.VariantUtil
->>>>>>> 104dc2b7
 import org.apache.spark.unsafe.types.{UTF8String, VariantVal}
 
 class StaxXmlParser(
@@ -920,21 +916,11 @@
   }
 
   /**
-<<<<<<< HEAD
-   * Parse the input XML string as a Varaint value
-   */
-  def parseVariant(xml: String, options: XmlOptions): VariantVal = {
-    val parser = StaxXmlParserUtils.filteredReader(xml)
-    val rootEvent =
-      StaxXmlParserUtils.skipUntil(parser, XMLStreamConstants.START_ELEMENT)
-    val rootAttributes = rootEvent.asStartElement.getAttributes.asScala.toArray
-=======
    * Parse the input XML string as a Variant value
    */
   def parseVariant(xml: String, options: XmlOptions): VariantVal = {
     val parser = StaxXmlParserUtils.filteredReader(xml)
     val rootAttributes = StaxXmlParserUtils.gatherRootAttributes(parser)
->>>>>>> 104dc2b7
     val variant = convertVariant(parser, rootAttributes, options)
     val v = new VariantVal(variant.getValue, variant.getMetadata)
     parser.close()
@@ -961,9 +947,6 @@
 
     // Map to store the variant values of all child fields
     // Each field could have multiple entries, which means it's an array
-<<<<<<< HEAD
-    val fieldToVariants = collection.mutable.TreeMap.empty[String, java.util.ArrayList[Variant]]
-=======
     // The map is sorted by field name, and the ordering is based on the case sensitivity
     val caseSensitivityOrdering: Ordering[String] = if (SQLConf.get.caseSensitiveAnalysis) {
       (x: String, y: String) => x.compareTo(y)
@@ -973,19 +956,14 @@
     val fieldToVariants = collection.mutable.TreeMap.empty[String, java.util.ArrayList[Variant]](
       caseSensitivityOrdering
     )
->>>>>>> 104dc2b7
 
     // Handle attributes first
     StaxXmlParserUtils.convertAttributesToValuesMap(attributes, options).foreach {
       case (f, v) =>
         val builder = new VariantBuilder(false)
         appendXMLCharacterToVariant(builder, v, options)
-<<<<<<< HEAD
-        addOrUpdateVariantFields(fieldToVariants, f, builder.result())
-=======
         val variants = fieldToVariants.getOrElseUpdate(f, new java.util.ArrayList[Variant]())
         variants.add(builder.result())
->>>>>>> 104dc2b7
     }
 
     var shouldStop = false
@@ -996,35 +974,19 @@
           // fieldsToVariants
           val attributes = s.getAttributes.asScala.map(_.asInstanceOf[Attribute]).toArray
           val field = StaxXmlParserUtils.getName(s.asStartElement.getName, options)
-<<<<<<< HEAD
-          addOrUpdateVariantFields(
-            fieldToVariants = fieldToVariants,
-            field = field,
-            variant = convertVariant(parser, attributes, options)
-          )
-=======
           val variants = fieldToVariants.getOrElseUpdate(field, new java.util.ArrayList[Variant]())
           variants.add(convertVariant(parser, attributes, options))
->>>>>>> 104dc2b7
 
         case c: Characters if !c.isWhiteSpace =>
           // Treat the character as a value tag field, where we use the [[XMLOptions.valueTag]] as
           // the field key
           val builder = new VariantBuilder(false)
           appendXMLCharacterToVariant(builder, c.getData, options)
-<<<<<<< HEAD
-          addOrUpdateVariantFields(
-            fieldToVariants = fieldToVariants,
-            field = options.valueTag,
-            variant = builder.result()
-          )
-=======
           val variants = fieldToVariants.getOrElseUpdate(
             options.valueTag,
             new java.util.ArrayList[Variant]()
           )
           variants.add(builder.result())
->>>>>>> 104dc2b7
 
         case _: EndElement =>
           if (fieldToVariants.nonEmpty) {
@@ -1033,45 +995,7 @@
               // If the element only has value tag field, parse the element as a variant primitive
               rootBuilder.appendVariant(fieldToVariants(options.valueTag).get(0))
             } else {
-<<<<<<< HEAD
-              // Otherwise, build the element as an object with all the fields in fieldToVariants
-              val rootFieldEntries = new java.util.ArrayList[FieldEntry]()
-
-              fieldToVariants.foreach {
-                case (field, variants) =>
-                  // Add the field key to the variant metadata
-                  val fieldId = rootBuilder.addKey(field)
-                  rootFieldEntries.add(
-                    new FieldEntry(field, fieldId, rootBuilder.getWritePos - start)
-                  )
-
-                  val fieldValue = if (variants.size() > 1) {
-                    // If the field has more than one entry, it's an array field. Build a Variant
-                    // array as the field value
-                    val arrayBuilder = new VariantBuilder(false)
-                    val start = arrayBuilder.getWritePos
-                    val offsets = new util.ArrayList[Integer]()
-                    variants.asScala.foreach { v =>
-                      offsets.add(arrayBuilder.getWritePos - start)
-                      arrayBuilder.appendVariant(v)
-                    }
-                    arrayBuilder.finishWritingArray(start, offsets)
-                    arrayBuilder.result()
-                  } else {
-                    // Otherwise, just use the first variant as the field value
-                    variants.get(0)
-                  }
-
-                  // Append the field value to the variant builder
-                  rootBuilder.appendVariant(fieldValue)
-              }
-
-              // Finish writing the root element as an object if it has more than one child element
-              // or attribute
-              rootBuilder.finishWritingObject(start, rootFieldEntries)
-=======
               writeVariantObject(rootBuilder, fieldToVariants)
->>>>>>> 104dc2b7
             }
           }
           shouldStop = true
@@ -1084,46 +1008,13 @@
 
     // If the element is empty, we treat it as a Variant null
     if (rootBuilder.getWritePos == start) {
-<<<<<<< HEAD
-      if (options.nullValue == null) {
-        rootBuilder.appendNull()
-      } else {
-        rootBuilder.appendString(options.nullValue)
-      }
-=======
       rootBuilder.appendNull()
->>>>>>> 104dc2b7
     }
 
     rootBuilder.result()
   }
 
   /**
-<<<<<<< HEAD
-   * Add or update the given field and its corresponding variant values in the fieldToVariants map.
-   * If a field has multiple variant values, it will be parsed as a Variant array.
-   *
-   * This method handles the case sensitivity of the field names based on the SQLConf setting.
-   */
-  private def addOrUpdateVariantFields(
-      fieldToVariants: collection.mutable.TreeMap[String, java.util.ArrayList[Variant]],
-      field: String,
-      variant: Variant): Unit = {
-    val variants = if (SQLConf.get.caseSensitiveAnalysis) {
-      // If case-sensitive analysis is enabled, we need to use the original field name
-      // to avoid case-insensitive key collision
-      fieldToVariants.getOrElseUpdate(field, new java.util.ArrayList[Variant]())
-    } else {
-      // Otherwise, we can use the lower-case field name for case-insensitive key collision
-      fieldToVariants.get(field.toLowerCase(Locale.ROOT)) match {
-        case Some(variantList) => variantList
-        case _ =>
-          // If the field doesn't exist, create the entry with the original field name
-          fieldToVariants.getOrElseUpdate(field, new java.util.ArrayList[Variant]())
-      }
-    }
-    variants.add(variant)
-=======
    * Write a variant object to the variant builder.
    *
    * @param builder The variant builder to write to
@@ -1194,7 +1085,6 @@
 
     // Append the field value to the variant builder
     builder.appendVariant(fieldValue)
->>>>>>> 104dc2b7
   }
 
   /**
@@ -1216,13 +1106,8 @@
     val value = if (options.ignoreSurroundingSpaces) s.trim() else s
 
     // Exit early for empty strings
-<<<<<<< HEAD
-    if (s.isEmpty) {
-      builder.appendString(s)
-=======
     if (value.isEmpty) {
       builder.appendString(value)
->>>>>>> 104dc2b7
       return
     }
 
@@ -1247,16 +1132,6 @@
     // Try parsing the value as decimal
     val decimalParser = ExprUtils.getDecimalParser(options.locale)
     allCatch opt decimalParser(value) match {
-<<<<<<< HEAD
-      case Some(d)
-          if d.scale <= MAX_DECIMAL16_PRECISION && d.precision <= MAX_DECIMAL16_PRECISION =>
-        if (d.scale() < 0) {
-          builder.appendDecimal(d.setScale(0))
-        } else {
-          builder.appendDecimal(d)
-        }
-        return
-=======
       case Some(decimalValue) =>
         var d = decimalValue
         if (d.scale() < 0) {
@@ -1267,7 +1142,6 @@
           builder.appendDecimal(d)
           return
         }
->>>>>>> 104dc2b7
       case _ =>
     }
 
