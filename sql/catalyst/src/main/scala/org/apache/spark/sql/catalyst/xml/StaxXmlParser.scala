/*
 * Licensed to the Apache Software Foundation (ASF) under one or more
 * contributor license agreements.  See the NOTICE file distributed with
 * this work for additional information regarding copyright ownership.
 * The ASF licenses this file to You under the Apache License, Version 2.0
 * (the "License"); you may not use this file except in compliance with
 * the License.  You may obtain a copy of the License at
 *
 *    http://www.apache.org/licenses/LICENSE-2.0
 *
 * Unless required by applicable law or agreed to in writing, software
 * distributed under the License is distributed on an "AS IS" BASIS,
 * WITHOUT WARRANTIES OR CONDITIONS OF ANY KIND, either express or implied.
 * See the License for the specific language governing permissions and
 * limitations under the License.
 */
package org.apache.spark.sql.catalyst.xml

import java.io.{CharConversionException, InputStream, InputStreamReader, StringReader}
import java.nio.charset.{Charset, MalformedInputException}
import java.text.NumberFormat
import java.util.Locale
import javax.xml.stream.{XMLEventReader, XMLStreamException}
import javax.xml.stream.events._
import javax.xml.transform.stream.StreamSource
import javax.xml.validation.Schema

import scala.collection.mutable.ArrayBuffer
import scala.jdk.CollectionConverters._
import scala.util.Try
import scala.util.control.NonFatal
import scala.xml.SAXException

import org.apache.spark.SparkUpgradeException
import org.apache.spark.internal.Logging
import org.apache.spark.sql.catalyst.InternalRow
import org.apache.spark.sql.catalyst.expressions.ExprUtils
import org.apache.spark.sql.catalyst.util.{ArrayBasedMapData, BadRecordException, CaseInsensitiveMap, DateFormatter, DropMalformedMode, FailureSafeParser, GenericArrayData, MapData, ParseMode, PartialResultArrayException, PartialResultException, PermissiveMode, TimestampFormatter}
import org.apache.spark.sql.catalyst.util.LegacyDateFormats.FAST_DATE_FORMAT
import org.apache.spark.sql.catalyst.xml.StaxXmlParser.convertStream
import org.apache.spark.sql.errors.QueryExecutionErrors
import org.apache.spark.sql.internal.SQLConf
import org.apache.spark.sql.sources.Filter
import org.apache.spark.sql.types._
import org.apache.spark.unsafe.types.UTF8String

class StaxXmlParser(
    schema: StructType,
    val options: XmlOptions,
    filters: Seq[Filter] = Seq.empty) extends Logging {

  private val factory = options.buildXmlFactory()

  private lazy val timestampFormatter = TimestampFormatter(
    options.timestampFormatInRead,
    options.zoneId,
    options.locale,
    legacyFormat = FAST_DATE_FORMAT,
    isParsing = true)

  private lazy val timestampNTZFormatter = TimestampFormatter(
    options.timestampNTZFormatInRead,
    options.zoneId,
    legacyFormat = FAST_DATE_FORMAT,
    isParsing = true,
    forTimestampNTZ = true)

  private lazy val dateFormatter = DateFormatter(
    options.dateFormatInRead,
    options.locale,
    legacyFormat = FAST_DATE_FORMAT,
    isParsing = true)

  private val decimalParser = ExprUtils.getDecimalParser(options.locale)


  /**
   * Parses a single XML string and turns it into either one resulting row or no row (if the
   * the record is malformed).
   */
  val parse: String => Option[InternalRow] = {
    // This is intentionally a val to create a function once and reuse.
    if (schema.isEmpty) {
      (_: String) => Some(InternalRow.empty)
    } else {
      val xsdSchema = Option(options.rowValidationXSDPath).map(ValidatorUtil.getSchema)
      (input: String) => doParseColumn(input, options.parseMode, xsdSchema)
    }
  }

  private def getFieldNameToIndex(schema: StructType): Map[String, Int] = {
    if (SQLConf.get.caseSensitiveAnalysis) {
      schema.map(_.name).zipWithIndex.toMap
    } else {
      CaseInsensitiveMap(schema.map(_.name).zipWithIndex.toMap)
    }
  }

  def parseStream(
      inputStream: InputStream,
      schema: StructType): Iterator[InternalRow] = {
    val xsdSchema = Option(options.rowValidationXSDPath).map(ValidatorUtil.getSchema)
    val safeParser = new FailureSafeParser[String](
      input => doParseColumn(input, options.parseMode, xsdSchema),
      options.parseMode,
      schema,
      options.columnNameOfCorruptRecord)

    val xmlTokenizer = new XmlTokenizer(inputStream, options)
    convertStream(xmlTokenizer) { tokens =>
      safeParser.parse(tokens)
    }.flatten
  }

  def parseColumn(xml: String, schema: StructType): InternalRow = {
    // The user=specified schema from from_xml, etc will typically not include a
    // "corrupted record" column. In PERMISSIVE mode, which puts bad records in
    // such a column, this would cause an error. In this mode, if such a column
    // is not manually specified, then fall back to DROPMALFORMED, which will return
    // null column values where parsing fails.
    val parseMode =
    if (options.parseMode == PermissiveMode &&
      !schema.fields.exists(_.name == options.columnNameOfCorruptRecord)) {
      DropMalformedMode
    } else {
      options.parseMode
    }
    val xsdSchema = Option(options.rowValidationXSDPath).map(ValidatorUtil.getSchema)
    doParseColumn(xml, parseMode, xsdSchema).orNull
  }

  def doParseColumn(xml: String,
      parseMode: ParseMode,
      xsdSchema: Option[Schema]): Option[InternalRow] = {
    val xmlRecord = UTF8String.fromString(xml)
    try {
      xsdSchema.foreach { schema =>
        schema.newValidator().validate(new StreamSource(new StringReader(xml)))
      }
      val parser = StaxXmlParserUtils.filteredReader(xml)
      val rootAttributes = StaxXmlParserUtils.gatherRootAttributes(parser)
      // A structure object is an attribute-only element
      // if it only consists of attributes and valueTags.
      val isRootAttributesOnly = schema.fields.forall { f =>
        f.name == options.valueTag || f.name.startsWith(options.attributePrefix)
      }
<<<<<<< HEAD
      Some(convertObject(parser, schema, options, rootAttributes, isRootAttributesOnly))
=======
      Some(convertObject(parser, schema, rootAttributes, isRootAttributesOnly))
>>>>>>> bbe95cfc
    } catch {
      case e: SparkUpgradeException => throw e
      case e@(_: RuntimeException | _: XMLStreamException | _: MalformedInputException
              | _: SAXException) =>
        // XML parser currently doesn't support partial results for corrupted records.
        // For such records, all fields other than the field configured by
        // `columnNameOfCorruptRecord` are set to `null`.
        throw BadRecordException(() => xmlRecord, () => Array.empty, e)
      case e: CharConversionException if options.charset.isEmpty =>
        val msg =
          """JSON parser cannot handle a character in its input.
            |Specifying encoding as an input option explicitly might help to resolve the issue.
            |""".stripMargin + e.getMessage
        val wrappedCharException = new CharConversionException(msg)
        wrappedCharException.initCause(e)
        throw BadRecordException(() => xmlRecord, () => Array.empty,
          wrappedCharException)
      case PartialResultException(row, cause) =>
        throw BadRecordException(
          record = () => xmlRecord,
          partialResults = () => Array(row),
          cause)
      case PartialResultArrayException(rows, cause) =>
        throw BadRecordException(
          record = () => xmlRecord,
          partialResults = () => rows,
          cause)
    }
  }

  /**
   * Parse the current token (and related children) according to a desired schema
   */
  private[xml] def convertField(
      parser: XMLEventReader,
      dataType: DataType,
      attributes: Array[Attribute] = Array.empty): Any = {

    def convertComplicatedType(dt: DataType, attributes: Array[Attribute]): Any = dt match {
      case st: StructType => convertObject(parser, st)
      case MapType(StringType, vt, _) => convertMap(parser, vt, attributes)
      case ArrayType(st, _) => convertField(parser, st)
      case _: StringType =>
        convertTo(StaxXmlParserUtils.currentStructureAsString(parser), StringType)
    }

    (parser.peek, dataType) match {
      case (_: StartElement, dt: DataType) => convertComplicatedType(dt, attributes)
      case (_: EndElement, _: StringType) =>
        // Empty. It's null if "" is the null value
        if (options.nullValue == "") {
          null
        } else {
          UTF8String.fromString("")
        }
      case (_: EndElement, _: DataType) => null
      case (c: Characters, ArrayType(st, _)) =>
        // For `ArrayType`, it needs to return the type of element. The values are merged later.
        convertTo(c.getData, st)
      case (c: Characters, st: StructType) =>
        // If a value tag is present, this can be an attribute-only element whose values is in that
        // value tag field. Or, it can be a mixed-type element with both some character elements
        // and other complex structure. Character elements are ignored.
        val attributesOnly = st.fields.forall { f =>
          f.name == options.valueTag || f.name.startsWith(options.attributePrefix)
        }
        if (attributesOnly) {
          // If everything else is an attribute column, there's no complex structure.
          // Just return the value of the character element, or null if we don't have a value tag
          st.find(_.name == options.valueTag).map(
            valueTag => convertTo(c.getData, valueTag.dataType)).orNull
        } else {
          // Otherwise, ignore this character element, and continue parsing the following complex
          // structure
          parser.next
          parser.peek match {
            case _: EndElement => null // no struct here at all; done
            case _ => convertObject(parser, st)
          }
        }
      case (_: Characters, _: StringType) =>
        convertTo(StaxXmlParserUtils.currentStructureAsString(parser), StringType)
      case (c: Characters, _: DataType) if c.isWhiteSpace =>
        // When `Characters` is found, we need to look further to decide
        // if this is really data or space between other elements.
        val data = c.getData
        parser.next
        parser.peek match {
          case _: StartElement => convertComplicatedType(dataType, attributes)
          case _: EndElement if data.isEmpty => null
<<<<<<< HEAD
          case _: EndElement if options.nullValue == "" => null
          case _: EndElement => convertTo(data, dataType, options)
          case _ => convertField(parser, dataType, options, attributes)
=======
          case _: EndElement if options.treatEmptyValuesAsNulls => null
          case _: EndElement => convertTo(data, dataType)
          case _ => convertField(parser, dataType, attributes)
>>>>>>> bbe95cfc
        }
      case (c: Characters, dt: DataType) =>
        convertTo(c.getData, dt)
      case (e: XMLEvent, dt: DataType) =>
        throw new IllegalArgumentException(
          s"Failed to parse a value for data type $dt with event ${e.toString}")
    }
  }

  /**
   * Parse an object as map.
   */
  private def convertMap(
      parser: XMLEventReader,
      valueType: DataType,
      attributes: Array[Attribute]): MapData = {
    val kvPairs = ArrayBuffer.empty[(UTF8String, Any)]
    attributes.foreach { attr =>
      kvPairs += (UTF8String.fromString(options.attributePrefix + attr.getName.getLocalPart)
        -> convertTo(attr.getValue, valueType))
    }
    var shouldStop = false
    while (!shouldStop) {
      parser.nextEvent match {
        case e: StartElement =>
          kvPairs +=
            (UTF8String.fromString(StaxXmlParserUtils.getName(e.asStartElement.getName, options)) ->
             convertField(parser, valueType))
        case _: EndElement =>
          shouldStop = StaxXmlParserUtils.checkEndElement(parser)
        case _ => // do nothing
      }
    }
    ArrayBasedMapData(kvPairs.toMap)
  }

  /**
   * Convert XML attributes to a map with the given schema types.
   */
  private def convertAttributes(
      attributes: Array[Attribute],
      schema: StructType): Map[String, Any] = {
    val convertedValuesMap = collection.mutable.Map.empty[String, Any]
    val valuesMap = StaxXmlParserUtils.convertAttributesToValuesMap(attributes, options)
    valuesMap.foreach { case (f, v) =>
      val nameToIndex = getFieldNameToIndex(schema)
      nameToIndex.get(f).foreach { i =>
        convertedValuesMap(f) = convertTo(v, schema(i).dataType)
      }
    }
    convertedValuesMap.toMap
  }

  /**
   * [[convertObject()]] calls this in order to convert the nested object to a row.
   * [[convertObject()]] contains some logic to find out which events are the start
   * and end of a nested row and this function converts the events to a row.
   */
  private def convertObjectWithAttributes(
      parser: XMLEventReader,
      schema: StructType,
      attributes: Array[Attribute] = Array.empty): InternalRow = {
    // TODO: This method might have to be removed. Some logics duplicate `convertObject()`
    val row = new Array[Any](schema.length)

    // Read attributes first.
    val attributesMap = convertAttributes(attributes, schema)

    // Then, we read elements here.
    val fieldsMap = convertField(parser, schema) match {
      case internalRow: InternalRow =>
        Map(schema.map(_.name).zip(internalRow.toSeq(schema)): _*)
      case v if schema.fieldNames.contains(options.valueTag) =>
        // If this is the element having no children, then it wraps attributes
        // with a row So, we first need to find the field name that has the real
        // value and then push the value.
        val valuesMap = schema.fieldNames.map((_, null)).toMap
        valuesMap + (options.valueTag -> v)
      case _ => Map.empty
    }

    // Here we merge both to a row.
    val valuesMap = fieldsMap ++ attributesMap
    valuesMap.foreach { case (f, v) =>
      val nameToIndex = getFieldNameToIndex(schema)
      nameToIndex.get(f).foreach { row(_) = v }
    }

    if (valuesMap.isEmpty) {
      // Return an empty row with all nested elements by the schema set to null.
      InternalRow.fromSeq(Seq.fill(schema.fieldNames.length)(null))
    } else {
      InternalRow.fromSeq(row.toIndexedSeq)
    }
  }

  /**
   * Parse an object from the event stream into a new InternalRow representing the schema.
   * Fields in the xml that are not defined in the requested schema will be dropped.
   */
  private def convertObject(
      parser: XMLEventReader,
      schema: StructType,
<<<<<<< HEAD
      options: XmlOptions,
=======
>>>>>>> bbe95cfc
      rootAttributes: Array[Attribute] = Array.empty,
      isRootAttributesOnly: Boolean = false): InternalRow = {
    val row = new Array[Any](schema.length)
    val nameToIndex = getFieldNameToIndex(schema)
    // If there are attributes, then we process them first.
    convertAttributes(rootAttributes, schema).toSeq.foreach { case (f, v) =>
      nameToIndex.get(f).foreach { row(_) = v }
    }

    val wildcardColName = options.wildcardColName
    val hasWildcard = schema.exists(_.name == wildcardColName)

    var badRecordException: Option[Throwable] = None

    var shouldStop = false
    while (!shouldStop) {
      parser.nextEvent match {
        case e: StartElement => try {
          val attributes = e.getAttributes.asScala.map(_.asInstanceOf[Attribute]).toArray
          val field = StaxXmlParserUtils.getName(e.asStartElement.getName, options)

          nameToIndex.get(field) match {
            case Some(index) => schema(index).dataType match {
              case st: StructType =>
                row(index) = convertObjectWithAttributes(parser, st, attributes)

              case ArrayType(dt: DataType, _) =>
                val values = Option(row(index))
                  .map(_.asInstanceOf[ArrayBuffer[Any]])
                  .getOrElse(ArrayBuffer.empty[Any])
                val newValue = dt match {
                  case st: StructType =>
                    convertObjectWithAttributes(parser, st, attributes)
                  case dt: DataType =>
                    convertField(parser, dt)
                }
                row(index) = values :+ newValue

              case dt: DataType =>
                row(index) = convertField(parser, dt, attributes)
            }

            case None =>
              if (hasWildcard) {
                // Special case: there's an 'any' wildcard element that matches anything else
                // as a string (or array of strings, to parse multiple ones)
                val newValue = convertField(parser, StringType)
                val anyIndex = schema.fieldIndex(wildcardColName)
                schema(wildcardColName).dataType match {
                  case StringType =>
                    row(anyIndex) = newValue
                  case ArrayType(StringType, _) =>
                    val values = Option(row(anyIndex))
                      .map(_.asInstanceOf[ArrayBuffer[String]])
                      .getOrElse(ArrayBuffer.empty[String])
                    row(anyIndex) = values :+ newValue
                }
              } else {
                StaxXmlParserUtils.skipChildren(parser)
              }
          }
        } catch {
          case e: SparkUpgradeException => throw e
          case NonFatal(e) =>
            badRecordException = badRecordException.orElse(Some(e))
        }

        case c: Characters if !c.isWhiteSpace && isRootAttributesOnly =>
          nameToIndex.get(options.valueTag) match {
            case Some(index) =>
<<<<<<< HEAD
              row(index) = convertTo(c.getData, schema(index).dataType, options)
=======
              row(index) = convertTo(c.getData, schema(index).dataType)
>>>>>>> bbe95cfc
            case None => // do nothing
          }

        case _: EndElement =>
          shouldStop = StaxXmlParserUtils.checkEndElement(parser)

        case _ => // do nothing
      }
    }

    // TODO: find a more efficient way to convert ArrayBuffer to GenericArrayData
    val newRow = new Array[Any](schema.length)
    var i = 0
    while (i < schema.length) {
      if (row(i).isInstanceOf[ArrayBuffer[_]]) {
        newRow(i) = new GenericArrayData(row(i).asInstanceOf[ArrayBuffer[Any]])
      } else {
        newRow(i) = row(i)
      }
      i += 1;
    }

    if (badRecordException.isEmpty) {
      InternalRow.fromSeq(newRow.toIndexedSeq)
    } else {
      throw PartialResultException(InternalRow.fromSeq(newRow.toIndexedSeq),
        badRecordException.get)
    }
  }

  /**
   * Casts given string datum to specified type.
   *
   * For string types, this is simply the datum.
   * For other nullable types, returns null if it is null or equals to the value specified
   * in `nullValue` option.
   *
   * @param datum    string value
   * @param castType SparkSQL type
   */
  private def castTo(
      datum: String,
      castType: DataType): Any = {
    if ((datum == options.nullValue) ||
      (options.treatEmptyValuesAsNulls && datum == "")) {
      null
    } else {
      castType match {
        case _: ByteType => datum.toByte
        case _: ShortType => datum.toShort
        case _: IntegerType => datum.toInt
        case _: LongType => datum.toLong
        case _: FloatType => Try(datum.toFloat)
          .getOrElse(NumberFormat.getInstance(Locale.getDefault).parse(datum).floatValue())
        case _: DoubleType => Try(datum.toDouble)
          .getOrElse(NumberFormat.getInstance(Locale.getDefault).parse(datum).doubleValue())
        case _: BooleanType => parseXmlBoolean(datum)
        case dt: DecimalType =>
          Decimal(decimalParser(datum), dt.precision, dt.scale)
        case _: TimestampType => parseXmlTimestamp(datum, options)
        case _: DateType => parseXmlDate(datum, options)
        case _: StringType => UTF8String.fromString(datum)
        case _ => throw new IllegalArgumentException(s"Unsupported type: ${castType.typeName}")
      }
    }
  }

  private def parseXmlBoolean(s: String): Boolean = {
    s.toLowerCase(Locale.ROOT) match {
      case "true" | "1" => true
      case "false" | "0" => false
      case _ => throw new IllegalArgumentException(s"For input string: $s")
    }
  }

  private def parseXmlDate(value: String, options: XmlOptions): Int = {
    dateFormatter.parse(value)
  }

  private def parseXmlTimestamp(value: String, options: XmlOptions): Long = {
    timestampFormatter.parse(value)
  }

  // TODO: This function unnecessarily does type dispatch. Should merge it with `castTo`.
  private def convertTo(
      datum: String,
      dataType: DataType): Any = {
    val value = if (datum != null && options.ignoreSurroundingSpaces) {
      datum.trim()
    } else {
      datum
    }
    if ((value == options.nullValue) ||
      (options.treatEmptyValuesAsNulls && value == "")) {
      null
    } else {
      dataType match {
        case NullType => castTo(value, StringType)
        case LongType => signSafeToLong(value)
        case DoubleType => signSafeToDouble(value)
        case BooleanType => castTo(value, BooleanType)
        case StringType => castTo(value, StringType)
        case DateType => castTo(value, DateType)
        case TimestampType => castTo(value, TimestampType)
        case FloatType => signSafeToFloat(value)
        case ByteType => castTo(value, ByteType)
        case ShortType => castTo(value, ShortType)
        case IntegerType => signSafeToInt(value)
        case dt: DecimalType => castTo(value, dt)
        case _ => throw new IllegalArgumentException(
          s"Failed to parse a value for data type $dataType.")
      }
    }
  }


  private def signSafeToLong(value: String): Long = {
    if (value.startsWith("+")) {
      val data = value.substring(1)
      castTo(data, LongType).asInstanceOf[Long]
    } else if (value.startsWith("-")) {
      val data = value.substring(1)
      -castTo(data, LongType).asInstanceOf[Long]
    } else {
      val data = value
      castTo(data, LongType).asInstanceOf[Long]
    }
  }

  private def signSafeToDouble(value: String): Double = {
    if (value.startsWith("+")) {
      val data = value.substring(1)
      castTo(data, DoubleType).asInstanceOf[Double]
    } else if (value.startsWith("-")) {
      val data = value.substring(1)
      -castTo(data, DoubleType).asInstanceOf[Double]
    } else {
      val data = value
      castTo(data, DoubleType).asInstanceOf[Double]
    }
  }

  private def signSafeToInt(value: String): Int = {
    if (value.startsWith("+")) {
      val data = value.substring(1)
      castTo(data, IntegerType).asInstanceOf[Int]
    } else if (value.startsWith("-")) {
      val data = value.substring(1)
      -castTo(data, IntegerType).asInstanceOf[Int]
    } else {
      val data = value
      castTo(data, IntegerType).asInstanceOf[Int]
    }
  }

  private def signSafeToFloat(value: String): Float = {
    if (value.startsWith("+")) {
      val data = value.substring(1)
      castTo(data, FloatType).asInstanceOf[Float]
    } else if (value.startsWith("-")) {
      val data = value.substring(1)
      -castTo(data, FloatType).asInstanceOf[Float]
    } else {
      val data = value
      castTo(data, FloatType).asInstanceOf[Float]
    }
  }
}

/**
 * XMLRecordReader class to read through a given xml document to output xml blocks as records
 * as specified by the start tag and end tag.
 *
 * This implementation is ultimately loosely based on LineRecordReader in Hadoop.
 */
private[xml] class XmlTokenizer(
  inputStream: InputStream,
  options: XmlOptions) {
  private val reader = new InputStreamReader(inputStream, Charset.forName(options.charset))
  private var currentStartTag: String = _
  private var buffer = new StringBuilder()
  private val startTag = s"<${options.rowTag}>"
  private val endTag = s"</${options.rowTag}>"

    /**
   * Finds the start of the next record.
   * It treats data from `startTag` and `endTag` as a record.
   *
   * @param key the current key that will be written
   * @param value  the object that will be written
   * @return whether it reads successfully
   */
  def next(): Option[String] = {
    if (readUntilStartElement()) {
      try {
        buffer.append(currentStartTag)
        // Don't check whether the end element was found. Even if not, return everything
        // that was read, which will invariably cause a parse error later
        readUntilEndElement(currentStartTag.endsWith(">"))
        return Some(buffer.toString())
      } finally {
        buffer = new StringBuilder()
      }
    }
    None
  }

  private def readUntilStartElement(): Boolean = {
    currentStartTag = startTag
    var i = 0
    while (true) {
      val cOrEOF = reader.read()
      if (cOrEOF == -1) { // || (i == 0 && getFilePosition() > end)) {
        // End of file or end of split.
        return false
      }
      val c = cOrEOF.toChar
      if (c == startTag(i)) {
        if (i >= startTag.length - 1) {
          // Found start tag.
          return true
        }
        // else in start tag
        i += 1
      } else {
        // if doesn't match the closing angle bracket, check if followed by attributes
        if (i == (startTag.length - 1) && Character.isWhitespace(c)) {
          // Found start tag with attributes. Remember to write with following whitespace
          // char, not angle bracket
          currentStartTag = startTag.dropRight(1) + c
          return true
        }
        // else not in start tag
        i = 0
      }
    }
    // Unreachable.
    false
  }

  private def readUntilEndElement(startTagClosed: Boolean): Boolean = {
    // Index into the start or end tag that has matched so far
    var si = 0
    var ei = 0
    // How many other start tags enclose the one that's started already?
    var depth = 0
    // Previously read character
    var prevC = '\u0000'

    // The current start tag already found may or may not have terminated with
    // a '>' as it may have attributes we read here. If not, we search for
    // a self-close tag, but only until a non-self-closing end to the start
    // tag is found
    var canSelfClose = !startTagClosed

    while (true) {

      val cOrEOF = reader.read()
      if (cOrEOF == -1) {
        // End of file (ignore end of split).
        return false
      }

      val c = cOrEOF.toChar
      buffer.append(c)

      if (c == '>' && prevC != '/') {
        canSelfClose = false
      }

      // Still matching a start tag?
      if (c == startTag(si)) {
        // Still also matching an end tag?
        if (c == endTag(ei)) {
          // In start tag or end tag.
          si += 1
          ei += 1
        } else {
          if (si >= startTag.length - 1) {
            // Found start tag.
            si = 0
            ei = 0
            depth += 1
          } else {
            // In start tag.
            si += 1
            ei = 0
          }
        }
      } else if (c == endTag(ei)) {
        if (ei >= endTag.length - 1) {
          if (depth == 0) {
            // Found closing end tag.
            return true
          }
          // else found nested end tag.
          si = 0
          ei = 0
          depth -= 1
        } else {
          // In end tag.
          si = 0
          ei += 1
        }
      } else if (c == '>' && prevC == '/' && canSelfClose) {
        if (depth == 0) {
          // found a self-closing tag (end tag)
          return true
        }
        // else found self-closing nested tag (end tag)
        si = 0
        ei = 0
        depth -= 1
      } else if (si == (startTag.length - 1) && Character.isWhitespace(c)) {
        // found a start tag with attributes
        si = 0
        ei = 0
        depth += 1
      } else {
        // Not in start tag or end tag.
        si = 0
        ei = 0
      }
      prevC = c
    }
    // Unreachable.
    false
  }
}

private[sql] object StaxXmlParser {
  /**
   * Parses a stream that contains CSV strings and turns it into an iterator of tokens.
   */
  def tokenizeStream(inputStream: InputStream, options: XmlOptions): Iterator[String] = {
    val xmlTokenizer = new XmlTokenizer(inputStream, options)
    convertStream(xmlTokenizer)(tokens => tokens)
  }

  private def convertStream[T](
    xmlTokenizer: XmlTokenizer)(
    convert: String => T) = new Iterator[T] {

    private var nextRecord = xmlTokenizer.next()

    override def hasNext: Boolean = nextRecord.nonEmpty

    override def next(): T = {
      if (!hasNext) {
        throw QueryExecutionErrors.endOfStreamError()
      }
      val curRecord = convert(nextRecord.get)
      nextRecord = xmlTokenizer.next()
      curRecord
    }
  }
}<|MERGE_RESOLUTION|>--- conflicted
+++ resolved
@@ -144,11 +144,7 @@
       val isRootAttributesOnly = schema.fields.forall { f =>
         f.name == options.valueTag || f.name.startsWith(options.attributePrefix)
       }
-<<<<<<< HEAD
-      Some(convertObject(parser, schema, options, rootAttributes, isRootAttributesOnly))
-=======
       Some(convertObject(parser, schema, rootAttributes, isRootAttributesOnly))
->>>>>>> bbe95cfc
     } catch {
       case e: SparkUpgradeException => throw e
       case e@(_: RuntimeException | _: XMLStreamException | _: MalformedInputException
@@ -198,7 +194,7 @@
     (parser.peek, dataType) match {
       case (_: StartElement, dt: DataType) => convertComplicatedType(dt, attributes)
       case (_: EndElement, _: StringType) =>
-        // Empty. It's null if "" is the null value
+        // Empty. It's null if these are explicitly treated as null, or "" is the null value
         if (options.nullValue == "") {
           null
         } else {
@@ -239,15 +235,9 @@
         parser.peek match {
           case _: StartElement => convertComplicatedType(dataType, attributes)
           case _: EndElement if data.isEmpty => null
-<<<<<<< HEAD
-          case _: EndElement if options.nullValue == "" => null
-          case _: EndElement => convertTo(data, dataType, options)
-          case _ => convertField(parser, dataType, options, attributes)
-=======
           case _: EndElement if options.treatEmptyValuesAsNulls => null
           case _: EndElement => convertTo(data, dataType)
           case _ => convertField(parser, dataType, attributes)
->>>>>>> bbe95cfc
         }
       case (c: Characters, dt: DataType) =>
         convertTo(c.getData, dt)
@@ -351,10 +341,6 @@
   private def convertObject(
       parser: XMLEventReader,
       schema: StructType,
-<<<<<<< HEAD
-      options: XmlOptions,
-=======
->>>>>>> bbe95cfc
       rootAttributes: Array[Attribute] = Array.empty,
       isRootAttributesOnly: Boolean = false): InternalRow = {
     val row = new Array[Any](schema.length)
@@ -425,11 +411,7 @@
         case c: Characters if !c.isWhiteSpace && isRootAttributesOnly =>
           nameToIndex.get(options.valueTag) match {
             case Some(index) =>
-<<<<<<< HEAD
-              row(index) = convertTo(c.getData, schema(index).dataType, options)
-=======
               row(index) = convertTo(c.getData, schema(index).dataType)
->>>>>>> bbe95cfc
             case None => // do nothing
           }
 
