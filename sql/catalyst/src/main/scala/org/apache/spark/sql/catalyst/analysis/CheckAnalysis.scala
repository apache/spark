/*
 * Licensed to the Apache Software Foundation (ASF) under one or more
 * contributor license agreements.  See the NOTICE file distributed with
 * this work for additional information regarding copyright ownership.
 * The ASF licenses this file to You under the Apache License, Version 2.0
 * (the "License"); you may not use this file except in compliance with
 * the License.  You may obtain a copy of the License at
 *
 *    http://www.apache.org/licenses/LICENSE-2.0
 *
 * Unless required by applicable law or agreed to in writing, software
 * distributed under the License is distributed on an "AS IS" BASIS,
 * WITHOUT WARRANTIES OR CONDITIONS OF ANY KIND, either express or implied.
 * See the License for the specific language governing permissions and
 * limitations under the License.
 */
package org.apache.spark.sql.catalyst.analysis

import scala.collection.mutable

import org.apache.spark.{SparkException, SparkThrowable}
import org.apache.spark.internal.{Logging, LogKeys, MDC}
import org.apache.spark.sql.AnalysisException
import org.apache.spark.sql.catalyst.ExtendedAnalysisException
import org.apache.spark.sql.catalyst.expressions._
import org.apache.spark.sql.catalyst.expressions.SubExprUtils._
import org.apache.spark.sql.catalyst.expressions.aggregate.{AggregateExpression, AggregateFunction, ListAgg, Median, PercentileCont, PercentileDisc}
import org.apache.spark.sql.catalyst.optimizer.{BooleanSimplification, DecorrelateInnerQuery, InlineCTE}
import org.apache.spark.sql.catalyst.plans._
import org.apache.spark.sql.catalyst.plans.logical._
import org.apache.spark.sql.catalyst.trees.TreeNodeTag
import org.apache.spark.sql.catalyst.trees.TreePattern.{LATERAL_COLUMN_ALIAS_REFERENCE, PLAN_EXPRESSION, UNRESOLVED_WINDOW_EXPRESSION}
import org.apache.spark.sql.catalyst.util.{CharVarcharUtils, StringUtils, TypeUtils}
import org.apache.spark.sql.connector.catalog.{LookupCatalog, SupportsPartitionManagement}
import org.apache.spark.sql.errors.{QueryCompilationErrors, QueryErrorsBase}
import org.apache.spark.sql.internal.SQLConf
import org.apache.spark.sql.types._
import org.apache.spark.sql.util.SchemaUtils
import org.apache.spark.util.ArrayImplicits._
import org.apache.spark.util.Utils

/**
 * Throws user facing errors when passed invalid queries that fail to analyze.
 */
trait CheckAnalysis extends PredicateHelper with LookupCatalog with QueryErrorsBase with Logging {

  protected def isView(nameParts: Seq[String]): Boolean

  import org.apache.spark.sql.connector.catalog.CatalogV2Implicits._

  /**
   * Override to provide additional checks for correct analysis.
   * These rules will be evaluated after our built-in check rules.
   */
  val extendedCheckRules: Seq[LogicalPlan => Unit] = Nil

  val DATA_TYPE_MISMATCH_ERROR = TreeNodeTag[Unit]("dataTypeMismatchError")
  val INVALID_FORMAT_ERROR = TreeNodeTag[Unit]("invalidFormatError")

  // Error that is not supposed to throw immediately on triggering, e.g. certain internal errors.
  // The error will be thrown at the end of the whole check analysis process, if no other error
  // occurs.
  val preemptedError = new PreemptedError()

  /**
   * Fails the analysis at the point where a specific tree node was parsed using a provided
   * error class and message parameters.
   */
  def failAnalysis(errorClass: String, messageParameters: Map[String, String]): Nothing = {
    throw new AnalysisException(
      errorClass = errorClass,
      messageParameters = messageParameters)
  }

  protected def hasMapType(dt: DataType): Boolean = {
    dt.existsRecursively(_.isInstanceOf[MapType])
  }

  protected def hasVariantType(dt: DataType): Boolean = {
    dt.existsRecursively(_.isInstanceOf[VariantType])
  }

  protected def mapColumnInSetOperation(plan: LogicalPlan): Option[Attribute] = plan match {
    case _: Intersect | _: Except | _: Distinct =>
      plan.output.find(a => hasMapType(a.dataType))
    case d: Deduplicate =>
      d.keys.find(a => hasMapType(a.dataType))
    case _ => None
  }

  protected def variantColumnInSetOperation(plan: LogicalPlan): Option[Attribute] = plan match {
    case _: Intersect | _: Except | _: Distinct =>
      plan.output.find(a => hasVariantType(a.dataType))
    case d: Deduplicate =>
      d.keys.find(a => hasVariantType(a.dataType))
    case _ => None
  }

  private def checkLimitLikeClause(name: String, limitExpr: Expression): Unit = {
    limitExpr match {
      case e if !e.foldable => limitExpr.failAnalysis(
        errorClass = "INVALID_LIMIT_LIKE_EXPRESSION.IS_UNFOLDABLE",
        messageParameters = Map(
          "name" -> name,
          "expr" -> toSQLExpr(limitExpr)))
      case e if e.dataType != IntegerType => limitExpr.failAnalysis(
        errorClass = "INVALID_LIMIT_LIKE_EXPRESSION.DATA_TYPE",
        messageParameters = Map(
          "name" -> name,
          "expr" -> toSQLExpr(limitExpr),
          "dataType" -> toSQLType(e.dataType)))
      case e =>
        e.eval() match {
          case null => limitExpr.failAnalysis(
            errorClass = "INVALID_LIMIT_LIKE_EXPRESSION.IS_NULL",
            messageParameters = Map(
              "name" -> name,
              "expr" -> toSQLExpr(limitExpr)))
          case v: Int if v < 0 => limitExpr.failAnalysis(
            errorClass = "INVALID_LIMIT_LIKE_EXPRESSION.IS_NEGATIVE",
            messageParameters = Map(
              "name" -> name,
              "expr" -> toSQLExpr(limitExpr),
              "v" -> toSQLValue(v, IntegerType)))
          case _ => // OK
        }
    }
  }

  /** Check and throw exception when a given resolved plan contains LateralColumnAliasReference. */
  private def checkNotContainingLCA(exprs: Seq[Expression], plan: LogicalPlan): Unit = {
    exprs.foreach(_.transformDownWithPruning(_.containsPattern(LATERAL_COLUMN_ALIAS_REFERENCE)) {
      case lcaRef: LateralColumnAliasReference =>
        // this should be a low priority internal error to be preempted
        preemptedError.set(
          SparkException.internalError(
            "Resolved plan should not contain any " +
            s"LateralColumnAliasReference.\nDebugging information: plan:\n$plan",
            context = lcaRef.origin.getQueryContext,
            summary = lcaRef.origin.context.summary)
        )
        lcaRef
    })
  }

  private def isMapWithStringKey(e: Expression): Boolean = if (e.resolved) {
    e.dataType match {
      case m: MapType => m.keyType.isInstanceOf[StringType]
      case _ => false
    }
  } else {
    false
  }

  private def failUnresolvedAttribute(
      operator: LogicalPlan,
      a: Attribute,
      errorClass: String): Nothing = {
    val missingCol = a.sql
    val candidates = operator.inputSet.toSeq
      .map(attr => attr.qualifier :+ attr.name)
    val orderedCandidates =
      StringUtils.orderSuggestedIdentifiersBySimilarity(missingCol, candidates)
    throw QueryCompilationErrors.unresolvedAttributeError(
      errorClass, missingCol, orderedCandidates, a.origin)
  }

  /**
   * Checks whether the operator allows non-deterministic expressions.
   */
  private def operatorAllowsNonDeterministicExpressions(plan: LogicalPlan): Boolean = {
    plan match {
      case p: SupportsNonDeterministicExpression =>
        p.allowNonDeterministicExpression
      case _ => false
    }
  }

  private def checkForUnspecifiedWindow(expressions: Seq[Expression]): Unit = {
    expressions.foreach(_.transformDownWithPruning(
      _.containsPattern(UNRESOLVED_WINDOW_EXPRESSION)) {
      case UnresolvedWindowExpression(_, windowSpec) =>
        throw QueryCompilationErrors.windowSpecificationNotDefinedError(windowSpec.name)
      }
    )
  }

  /**
   * Checks for errors in a `SELECT` clause, such as a trailing comma or an empty select list.
   *
   * @param plan The logical plan of the query.
   * @param starRemoved Whether a '*' (wildcard) was removed from the select list.
   * @throws AnalysisException if the select list is empty or ends with a trailing comma.
   */
  protected def checkTrailingCommaInSelect(
      plan: LogicalPlan,
      starRemoved: Boolean = false): Unit = {
    val exprList = plan match {
      case proj: Project if proj.projectList.nonEmpty =>
        proj.projectList
      case agg: Aggregate if agg.aggregateExpressions.nonEmpty =>
        agg.aggregateExpressions
      case _ =>
        Seq.empty
    }

    exprList.lastOption match {
      case Some(Alias(UnresolvedAttribute(Seq(name)), _)) =>
        if (name.equalsIgnoreCase("FROM") && plan.exists(_.isInstanceOf[OneRowRelation])) {
          if (exprList.size > 1  || starRemoved) {
            throw QueryCompilationErrors.trailingCommaInSelectError(exprList.last.origin)
          }
        }
      case _ =>
    }
  }

  def checkAnalysis(plan: LogicalPlan): Unit = {
    // We should inline all CTE relations to restore the original plan shape, as the analysis check
    // may need to match certain plan shapes. For dangling CTE relations, they will still be kept
    // in the original `WithCTE` node, as we need to perform analysis check for them as well.
    val inlineCTE = InlineCTE(alwaysInline = true, keepDanglingRelations = true)
    val inlinedPlan: LogicalPlan = try {
      inlineCTE(plan)
    } catch {
      case e: AnalysisException =>
        throw new ExtendedAnalysisException(e, plan)
    }
    preemptedError.clear()
    try {
      checkAnalysis0(inlinedPlan)
      preemptedError.getErrorOpt().foreach(throw _) // throw preempted error if any
    } catch {
      case e: AnalysisException =>
        throw new ExtendedAnalysisException(e, inlinedPlan)
    } finally {
      preemptedError.clear()
    }
    plan.setAnalyzed()
  }

  def checkAnalysis0(plan: LogicalPlan): Unit = {
    // The target table is not a child plan of the insert command. We should report errors for table
    // not found first, instead of errors in the input query of the insert command, by doing a
    // top-down traversal.
    plan.foreach {
      case InsertIntoStatement(u: UnresolvedRelation, _, _, _, _, _, _) =>
        u.tableNotFound(u.multipartIdentifier)

      // TODO (SPARK-27484): handle streaming write commands when we have them.
      case write: V2WriteCommand if write.table.isInstanceOf[UnresolvedRelation] =>
        val tblName = write.table.asInstanceOf[UnresolvedRelation].multipartIdentifier
        write.table.tableNotFound(tblName)

      // We should check for trailing comma errors first, since we would get less obvious
      // unresolved column errors if we do it bottom up
      case proj: Project =>
        checkTrailingCommaInSelect(proj)
      case agg: Aggregate =>
        checkTrailingCommaInSelect(agg)

      case _ =>
    }

    // We transform up and order the rules so as to catch the first possible failure instead
    // of the result of cascading resolution failures.
    plan.foreachUp {
      case p if p.analyzed => // Skip already analyzed sub-plans

      case leaf: LeafNode if leaf.output.map(_.dataType).exists(CharVarcharUtils.hasCharVarchar) =>
        throw SparkException.internalError(
          "Logical plan should not have output of char/varchar type: " + leaf)

      case u: UnresolvedNamespace =>
        u.schemaNotFound(u.multipartIdentifier)

      case u: UnresolvedTable =>
        u.tableNotFound(u.multipartIdentifier)

      case u: UnresolvedView =>
        u.tableNotFound(u.multipartIdentifier)

      case u: UnresolvedTableOrView =>
        u.tableNotFound(u.multipartIdentifier)

      case u: UnresolvedRelation =>
        u.tableNotFound(u.multipartIdentifier)

      case u: UnresolvedFunctionName =>
        val catalogPath = (currentCatalog.name +: catalogManager.currentNamespace).mkString(".")
        throw QueryCompilationErrors.unresolvedRoutineError(
          u.multipartIdentifier,
          Seq("system.builtin", "system.session", catalogPath),
          u.origin)

      case u: UnresolvedHint =>
        throw SparkException.internalError(
          msg = s"Hint not found: ${toSQLId(u.name)}",
          context = u.origin.getQueryContext,
          summary = u.origin.context.summary)

      case u: UnresolvedInlineTable if unresolvedInlineTableContainsScalarSubquery(u) =>
        throw QueryCompilationErrors.inlineTableContainsScalarSubquery(u)

      case command: V2PartitionCommand =>
        command.table match {
          case r @ ResolvedTable(_, _, table, _) => table match {
            case t: SupportsPartitionManagement =>
              if (t.partitionSchema.isEmpty) {
                r.failAnalysis(
                  errorClass = "INVALID_PARTITION_OPERATION.PARTITION_SCHEMA_IS_EMPTY",
                  messageParameters = Map("name" -> toSQLId(r.name)))
              }
            case _ =>
              r.failAnalysis(
                errorClass = "INVALID_PARTITION_OPERATION.PARTITION_MANAGEMENT_IS_UNSUPPORTED",
                messageParameters = Map("name" -> toSQLId(r.name)))
          }
          case _ =>
        }

      case o: OverwriteByExpression if o.deleteExpr.exists(_.isInstanceOf[SubqueryExpression]) =>
        o.deleteExpr.failAnalysis (
          errorClass = "UNSUPPORTED_FEATURE.OVERWRITE_BY_SUBQUERY",
          messageParameters = Map.empty)

      case operator: LogicalPlan =>
        operator transformExpressionsDown {
          // Check argument data types of higher-order functions downwards first.
          // If the arguments of the higher-order functions are resolved but the type check fails,
          // the argument functions will not get resolved, but we should report the argument type
          // check failure instead of claiming the argument functions are unresolved.
          case hof: HigherOrderFunction
              if hof.argumentsResolved && hof.checkArgumentDataTypes().isFailure =>
            hof.checkArgumentDataTypes() match {
              case checkRes: TypeCheckResult.DataTypeMismatch =>
                hof.dataTypeMismatch(hof, checkRes)
              case checkRes: TypeCheckResult.InvalidFormat =>
                hof.setTagValue(INVALID_FORMAT_ERROR, ())
                hof.invalidFormat(checkRes)
            }

          case hof: HigherOrderFunction
              if hof.resolved && hof.functions
                .exists(_.exists(_.isInstanceOf[PythonUDF])) =>
            val u = hof.functions.flatMap(_.find(_.isInstanceOf[PythonUDF])).head
            hof.failAnalysis(
              errorClass = "UNSUPPORTED_FEATURE.LAMBDA_FUNCTION_WITH_PYTHON_UDF",
              messageParameters = Map("funcName" -> toSQLExpr(u)))

          // If an attribute can't be resolved as a map key of string type, either the key should be
          // surrounded with single quotes, or there is a typo in the attribute name.
          case GetMapValue(map, key: Attribute) if isMapWithStringKey(map) && !key.resolved =>
            failUnresolvedAttribute(operator, key, "UNRESOLVED_MAP_KEY")
        }

        // Fail if we still have an unresolved all in group by. This needs to run before the
        // general unresolved check below to throw a more tailored error message.
        new ResolveReferencesInAggregate(catalogManager).checkUnresolvedGroupByAll(operator)

        // Early checks for column definitions, to produce better error messages
        ColumnDefinition.checkColumnDefinitions(operator)

        var stagedError: Option[() => Unit] = None
        getAllExpressions(operator).foreach(_.foreachUp {
          case a: Attribute if !a.resolved =>
            failUnresolvedAttribute(operator, a, "UNRESOLVED_COLUMN")

          case s: Star =>
            withPosition(s) {
              throw QueryCompilationErrors.invalidStarUsageError(operator.nodeName, Seq(s))
            }

          // Should be before `e.checkInputDataTypes()` to produce the correct error for unknown
          // window expressions nested inside other expressions
          case UnresolvedWindowExpression(_, WindowSpecReference(windowName)) =>
            throw QueryCompilationErrors.windowSpecificationNotDefinedError(windowName)

          case e: Expression if e.checkInputDataTypes().isFailure =>
            e.checkInputDataTypes() match {
              case checkRes: TypeCheckResult.DataTypeMismatch =>
                e.setTagValue(DATA_TYPE_MISMATCH_ERROR, ())
                e.dataTypeMismatch(e, checkRes)
              case TypeCheckResult.TypeCheckFailure(message) =>
                e.setTagValue(DATA_TYPE_MISMATCH_ERROR, ())
                val extraHint = extraHintForAnsiTypeCoercionExpression(operator)
                e.failAnalysis(
                  errorClass = "DATATYPE_MISMATCH.TYPE_CHECK_FAILURE_WITH_HINT",
                  messageParameters = Map(
                    "sqlExpr" -> toSQLExpr(e),
                    "msg" -> message,
                    "hint" -> extraHint))
              case checkRes: TypeCheckResult.InvalidFormat =>
                e.setTagValue(INVALID_FORMAT_ERROR, ())
                e.invalidFormat(checkRes)
            }

          case c: Cast if !c.resolved =>
            throw SparkException.internalError(
              msg = s"Found the unresolved Cast: ${c.simpleString(SQLConf.get.maxToStringFields)}",
              context = c.origin.getQueryContext,
              summary = c.origin.context.summary)
          case e: RuntimeReplaceable if !e.replacement.resolved =>
            throw SparkException.internalError(
              s"Cannot resolve the runtime replaceable expression ${toSQLExpr(e)}. " +
              s"The replacement is unresolved: ${toSQLExpr(e.replacement)}.")

          // `Grouping` and `GroupingID` are considered as of having lower priority than the other
          // nodes which cause errors.
          case g: Grouping =>
            if (stagedError.isEmpty) stagedError = Some(() => g.failAnalysis(
              errorClass = "UNSUPPORTED_GROUPING_EXPRESSION", messageParameters = Map.empty))
          case g: GroupingID =>
            if (stagedError.isEmpty) stagedError = Some(() => g.failAnalysis(
              errorClass = "UNSUPPORTED_GROUPING_EXPRESSION", messageParameters = Map.empty))

          case e: Expression if e.children.exists(_.isInstanceOf[WindowFunction]) &&
              !e.isInstanceOf[WindowExpression] && e.resolved =>
            val w = e.children.find(_.isInstanceOf[WindowFunction]).get
            e.failAnalysis(
              errorClass = "WINDOW_FUNCTION_WITHOUT_OVER_CLAUSE",
              messageParameters = Map("funcName" -> toSQLExpr(w)))

          case w @ WindowExpression(AggregateExpression(_, _, true, _, _), _) =>
            w.failAnalysis(
              errorClass = "DISTINCT_WINDOW_FUNCTION_UNSUPPORTED",
              messageParameters = Map("windowExpr" -> toSQLExpr(w)))

          case w @ WindowExpression(wf: FrameLessOffsetWindowFunction,
            WindowSpecDefinition(_, order, frame: SpecifiedWindowFrame))
             if order.isEmpty || !frame.isOffset =>
            w.failAnalysis(
              errorClass = "WINDOW_FUNCTION_AND_FRAME_MISMATCH",
              messageParameters = Map(
                "funcName" -> toSQLExpr(wf),
                "windowExpr" -> toSQLExpr(w)))

          case agg @ AggregateExpression(listAgg: ListAgg, _, _, _, _)
            if agg.isDistinct && listAgg.needSaveOrderValue =>
            throw QueryCompilationErrors.functionAndOrderExpressionMismatchError(
              listAgg.prettyName, listAgg.child, listAgg.orderExpressions)

          case w: WindowExpression =>
            // Only allow window functions with an aggregate expression or an offset window
            // function or a Pandas window UDF.
            w.windowFunction match {
              case agg @ AggregateExpression(fun: ListAgg, _, _, _, _)
                // listagg(...) WITHIN GROUP (ORDER BY ...) OVER (ORDER BY ...) is unsupported
                if fun.orderingFilled && (w.windowSpec.orderSpec.nonEmpty ||
                  w.windowSpec.frameSpecification !=
                  SpecifiedWindowFrame(RowFrame, UnboundedPreceding, UnboundedFollowing)) =>
                agg.failAnalysis(
                  errorClass = "INVALID_WINDOW_SPEC_FOR_AGGREGATION_FUNC",
                  messageParameters = Map("aggFunc" -> toSQLExpr(agg.aggregateFunction)))
              case agg @ AggregateExpression(
                _: PercentileCont | _: PercentileDisc | _: Median, _, _, _, _)
                if w.windowSpec.orderSpec.nonEmpty || w.windowSpec.frameSpecification !=
                    SpecifiedWindowFrame(RowFrame, UnboundedPreceding, UnboundedFollowing) =>
                agg.failAnalysis(
                  errorClass = "INVALID_WINDOW_SPEC_FOR_AGGREGATION_FUNC",
                  messageParameters = Map("aggFunc" -> toSQLExpr(agg.aggregateFunction)))
              case _: AggregateExpression | _: FrameLessOffsetWindowFunction |
                  _: AggregateWindowFunction => // OK
              case other =>
                other.failAnalysis(
                  errorClass = "UNSUPPORTED_EXPR_FOR_WINDOW",
                  messageParameters = Map("sqlExpr" -> toSQLExpr(other)))
            }

          case s: SubqueryExpression =>
            checkSubqueryExpression(operator, s)

          case e: ExpressionWithRandomSeed if !e.seedExpression.foldable =>
            e.failAnalysis(
              errorClass = "SEED_EXPRESSION_IS_UNFOLDABLE",
              messageParameters = Map(
                "seedExpr" -> toSQLExpr(e.seedExpression),
                "exprWithSeed" -> toSQLExpr(e)))

          case p: Parameter =>
            p.failAnalysis(
              errorClass = "UNBOUND_SQL_PARAMETER",
              messageParameters = Map("name" -> p.name))

<<<<<<< HEAD
          case l: LazyAnalysisExpression =>
            l.failAnalysis(
              errorClass = "UNANALYZABLE_EXPRESSION",
              messageParameters = Map("expr" -> toSQLExpr(l)))

          case ma@MultiAlias(child, names) if child.resolved && !child.isInstanceOf[Generator] =>
            ma.failAnalysis(
              errorClass = "MULTI_ALIAS_WITHOUT_GENERATOR",
              messageParameters = Map("expr" -> toSQLExpr(child), "names" -> names.mkString(", ")))
=======
>>>>>>> af4f37c9
          case _ =>
        })

        // Check for unresolved TABLE arguments after the main check above to allow other analysis
        // errors to apply first, providing better error messages.
        getAllExpressions(operator).foreach(_.foreachUp {
          case expr: FunctionTableSubqueryArgumentExpression =>
            expr.failAnalysis(
              errorClass = "UNSUPPORTED_SUBQUERY_EXPRESSION_CATEGORY.UNSUPPORTED_TABLE_ARGUMENT",
              messageParameters = Map("treeNode" -> planToString(plan)))
          case _ =>
        })

        if (stagedError.isDefined) stagedError.get.apply()

        operator match {
          case RelationTimeTravel(u: UnresolvedRelation, _, _) =>
            u.tableNotFound(u.multipartIdentifier)

          case etw: EventTimeWatermark =>
            etw.eventTime.dataType match {
              case s: StructType
                if s.find(_.name == "end").map(_.dataType) == Some(TimestampType) =>
              case _: TimestampType =>
              case _ =>
                etw.failAnalysis(
                  errorClass = "EVENT_TIME_IS_NOT_ON_TIMESTAMP_TYPE",
                  messageParameters = Map(
                    "eventName" -> toSQLId(etw.eventTime.name),
                    "eventType" -> toSQLType(etw.eventTime.dataType)))
            }

          case f: Filter if f.condition.dataType != BooleanType =>
            f.failAnalysis(
              errorClass = "DATATYPE_MISMATCH.FILTER_NOT_BOOLEAN",
              messageParameters = Map(
                "sqlExpr" -> f.expressions.map(toSQLExpr).mkString(","),
                "filter" -> toSQLExpr(f.condition),
                "type" -> toSQLType(f.condition.dataType)))

          case j @ Join(_, _, _, Some(condition), _) if condition.dataType != BooleanType =>
            j.failAnalysis(
              errorClass = "JOIN_CONDITION_IS_NOT_BOOLEAN_TYPE",
              messageParameters = Map(
                "joinCondition" -> toSQLExpr(condition),
                "conditionType" -> toSQLType(condition.dataType)))

          case j @ AsOfJoin(_, _, _, Some(condition), _, _, _)
              if condition.dataType != BooleanType =>
            throw SparkException.internalError(
              msg = s"join condition '${toSQLExpr(condition)}' " +
                s"of type ${toSQLType(condition.dataType)} is not a boolean.",
              context = j.origin.getQueryContext,
              summary = j.origin.context.summary)

          case j @ AsOfJoin(_, _, _, _, _, _, Some(toleranceAssertion)) =>
            if (!toleranceAssertion.foldable) {
              j.failAnalysis(
                errorClass = "AS_OF_JOIN.TOLERANCE_IS_UNFOLDABLE",
                messageParameters = Map.empty)
            }
            if (!toleranceAssertion.eval().asInstanceOf[Boolean]) {
              j.failAnalysis(
                errorClass = "AS_OF_JOIN.TOLERANCE_IS_NON_NEGATIVE",
                messageParameters = Map.empty)
            }

          case a: Aggregate => ExprUtils.assertValidAggregation(a)

          case CollectMetrics(name, metrics, _, _) =>
            if (name == null || name.isEmpty) {
              operator.failAnalysis(
                errorClass = "INVALID_OBSERVED_METRICS.MISSING_NAME",
                messageParameters = Map("operator" -> planToString(operator)))
            }
            // Check if an expression is a valid metric. A metric must meet the following criteria:
            // - Is not a window function;
            // - Is not nested aggregate function;
            // - Is not a distinct aggregate function;
            // - Has only non-deterministic functions that are nested inside an aggregate function;
            // - Has only attributes that are nested inside an aggregate function.
            def checkMetric(s: Expression, e: Expression, seenAggregate: Boolean = false): Unit = {
              e match {
                case _: WindowExpression =>
                  e.failAnalysis(
                    "INVALID_OBSERVED_METRICS.WINDOW_EXPRESSIONS_UNSUPPORTED",
                    Map("expr" -> toSQLExpr(s)))
                case a: AggregateExpression if seenAggregate =>
                  e.failAnalysis(
                    "INVALID_OBSERVED_METRICS.NESTED_AGGREGATES_UNSUPPORTED",
                    Map("expr" -> toSQLExpr(s)))
                case a: AggregateExpression if a.isDistinct =>
                  e.failAnalysis(
                    "INVALID_OBSERVED_METRICS.AGGREGATE_EXPRESSION_WITH_DISTINCT_UNSUPPORTED",
                    Map("expr" -> toSQLExpr(s)))
                case a: AggregateExpression if a.filter.isDefined =>
                  e.failAnalysis(
                    "INVALID_OBSERVED_METRICS.AGGREGATE_EXPRESSION_WITH_FILTER_UNSUPPORTED",
                    Map("expr" -> toSQLExpr(s)))
                case _: AggregateExpression | _: AggregateFunction =>
                  e.children.foreach(checkMetric (s, _, seenAggregate = true))
                case _: Attribute if !seenAggregate =>
                  e.failAnalysis(
                    "INVALID_OBSERVED_METRICS.NON_AGGREGATE_FUNC_ARG_IS_ATTRIBUTE",
                    Map("expr" -> toSQLExpr(s)))
                case a: Alias =>
                  checkMetric(s, a.child, seenAggregate)
                case a if !e.deterministic && !seenAggregate =>
                  e.failAnalysis(
                    "INVALID_OBSERVED_METRICS.NON_AGGREGATE_FUNC_ARG_IS_NON_DETERMINISTIC",
                    Map("expr" -> toSQLExpr(s)))
                case _ =>
                  e.children.foreach(checkMetric (s, _, seenAggregate))
              }
            }
            metrics.foreach(m => checkMetric(m, m))

          // see Analyzer.ResolveUnpivot
          // given ids must be AttributeReference when no values given
          case up @Unpivot(Some(ids), None, _, _, _, _)
            if up.childrenResolved && ids.forall(_.resolved) &&
              ids.exists(! _.isInstanceOf[AttributeReference]) =>
            throw QueryCompilationErrors.unpivotRequiresAttributes("id", "value", up.ids.get)
          // given values must be AttributeReference when no ids given
          case up @Unpivot(None, Some(values), _, _, _, _)
            if up.childrenResolved && values.forall(_.forall(_.resolved)) &&
              values.exists(_.exists(! _.isInstanceOf[AttributeReference])) =>
            throw QueryCompilationErrors.unpivotRequiresAttributes("value", "id", values.flatten)
          // given values must not be empty seq
          case up @Unpivot(Some(ids), Some(Seq()), _, _, _, _)
            if up.childrenResolved && ids.forall(_.resolved) =>
            throw QueryCompilationErrors.unpivotRequiresValueColumns()
          // all values must have same length as there are value column names
          case up @Unpivot(Some(ids), Some(values), _, _, _, _)
            if up.childrenResolved && ids.forall(_.resolved) &&
              values.exists(_.length != up.valueColumnNames.length) =>
            throw QueryCompilationErrors.unpivotValueSizeMismatchError(up.valueColumnNames.length)
          // see TypeCoercionBase.UnpivotCoercion
          case up: Unpivot if up.canBeCoercioned && !up.valuesTypeCoercioned =>
            throw QueryCompilationErrors.unpivotValueDataTypeMismatchError(up.values.get)

          case Sort(orders, _, _, _) =>
            orders.foreach { order =>
              if (!RowOrdering.isOrderable(order.dataType)) {
                order.failAnalysis(
                  errorClass = "EXPRESSION_TYPE_IS_NOT_ORDERABLE",
                  messageParameters = Map("exprType" -> toSQLType(order.dataType)))
              }
            }

          case Window(_, partitionSpec, _, _, _) =>
            // Both `partitionSpec` and `orderSpec` must be orderable. We only need an extra check
            // for `partitionSpec` here because `orderSpec` has the type check itself.
            partitionSpec.foreach { p =>
              if (!RowOrdering.isOrderable(p.dataType)) {
                p.failAnalysis(
                  errorClass = "EXPRESSION_TYPE_IS_NOT_ORDERABLE",
                  messageParameters = Map(
                    "expr" -> toSQLExpr(p),
                    "exprType" -> toSQLType(p.dataType)))
              }
            }

          case GlobalLimit(limitExpr, _) => checkLimitLikeClause("limit", limitExpr)

          case LocalLimit(limitExpr, child) =>
            checkLimitLikeClause("limit", limitExpr)
            child match {
              case Offset(offsetExpr, _) =>
                val limit = limitExpr.eval().asInstanceOf[Int]
                val offset = offsetExpr.eval().asInstanceOf[Int]
                if (Int.MaxValue - limit < offset) {
                  child.failAnalysis(
                    errorClass = "SUM_OF_LIMIT_AND_OFFSET_EXCEEDS_MAX_INT",
                    messageParameters = Map(
                      "limit" -> limit.toString,
                      "offset" -> offset.toString))
                }
              case _ =>
            }

          case Offset(offsetExpr, _) => checkLimitLikeClause("offset", offsetExpr)

          case Tail(limitExpr, _) => checkLimitLikeClause("tail", limitExpr)

          case e @ (_: Union | _: SetOperation) if operator.children.length > 1 =>
            def dataTypes(plan: LogicalPlan): Seq[DataType] = plan.output.map(_.dataType)

            val ref = dataTypes(operator.children.head)
            operator.children.tail.zipWithIndex.foreach { case (child, ti) =>
              // Check the number of columns
              if (child.output.length != ref.length) {
                e.failAnalysis(
                  errorClass = "NUM_COLUMNS_MISMATCH",
                  messageParameters = Map(
                    "operator" -> toSQLStmt(operator.nodeName),
                    "firstNumColumns" -> ref.length.toString,
                    "invalidOrdinalNum" -> ordinalNumber(ti + 1),
                    "invalidNumColumns" -> child.output.length.toString))
              }

              val dataTypesAreCompatibleFn = getDataTypesAreCompatibleFn(operator)
              // Check if the data types match.
              dataTypes(child).zip(ref).zipWithIndex.foreach { case ((dt1, dt2), ci) =>
                // SPARK-18058: we shall not care about the nullability of columns
                if (!dataTypesAreCompatibleFn(dt1, dt2)) {
                  e.failAnalysis(
                    errorClass = "INCOMPATIBLE_COLUMN_TYPE",
                    messageParameters = Map(
                      "operator" -> toSQLStmt(operator.nodeName),
                      "columnOrdinalNumber" -> ordinalNumber(ci),
                      "tableOrdinalNumber" -> ordinalNumber(ti + 1),
                      "dataType1" -> toSQLType(dt1),
                      "dataType2" -> toSQLType(dt2),
                      "hint" -> extraHintForAnsiTypeCoercionPlan(operator)))
                }
              }
            }

          case create: V2CreateTablePlan =>
            val references = create.partitioning.flatMap(_.references).toSet
            val badReferences = references.map(_.fieldNames).flatMap { column =>
              create.tableSchema.findNestedField(column.toImmutableArraySeq) match {
                case Some(_) =>
                  None
                case _ =>
                  Some(column.quoted)
              }
            }

            if (badReferences.nonEmpty) {
              create.failAnalysis(
                errorClass = "UNSUPPORTED_FEATURE.PARTITION_WITH_NESTED_COLUMN_IS_UNSUPPORTED",
                messageParameters = Map(
                  "cols" -> badReferences.map(r => toSQLId(r)).mkString(", ")))
            }

            create.tableSchema.foreach(f => TypeUtils.failWithIntervalType(f.dataType))

          case write: V2WriteCommand if write.resolved =>
            write.query.schema.foreach(f => TypeUtils.failWithIntervalType(f.dataType))

          case alter: AlterTableCommand =>
            checkAlterTableCommand(alter)

          case c: CreateVariable
              if c.resolved && c.defaultExpr.child.containsPattern(PLAN_EXPRESSION) =>
            val ident = c.name.asInstanceOf[ResolvedIdentifier]
            val varName = toSQLId(
              (ident.catalog.name +: ident.identifier.namespace :+ ident.identifier.name)
                .toImmutableArraySeq)
            throw QueryCompilationErrors.defaultValuesMayNotContainSubQueryExpressions(
              "DECLARE VARIABLE",
              varName,
              c.defaultExpr.originalSQL)

          case c: Call if c.resolved && c.bound && c.checkArgTypes().isFailure =>
            c.checkArgTypes() match {
              case mismatch: TypeCheckResult.DataTypeMismatch =>
                c.dataTypeMismatch("CALL", mismatch)
              case _ =>
                throw SparkException.internalError("Invalid input for procedure")
            }

          case _ => // Falls back to the following checks
        }

        operator match {
          case o if o.children.nonEmpty && o.missingInput.nonEmpty =>
            val missingAttributes = o.missingInput.map(attr => toSQLExpr(attr)).mkString(", ")
            val input = o.inputSet.map(attr => toSQLExpr(attr)).mkString(", ")

            val resolver = plan.conf.resolver
            val attrsWithSameName = o.missingInput.filter { missing =>
              o.inputSet.exists(input => resolver(missing.name, input.name))
            }

            if (attrsWithSameName.nonEmpty) {
              val sameNames = attrsWithSameName.map(attr => toSQLExpr(attr)).mkString(", ")
              o.failAnalysis(
                errorClass = "MISSING_ATTRIBUTES.RESOLVED_ATTRIBUTE_APPEAR_IN_OPERATION",
                messageParameters = Map(
                  "missingAttributes" -> missingAttributes,
                  "input" -> input,
                  "operator" -> operator.simpleString(SQLConf.get.maxToStringFields),
                  "operation" -> sameNames
                ))
            } else {
              o.failAnalysis(
                errorClass = "MISSING_ATTRIBUTES.RESOLVED_ATTRIBUTE_MISSING_FROM_INPUT",
                messageParameters = Map(
                  "missingAttributes" -> missingAttributes,
                  "input" -> input,
                  "operator" -> operator.simpleString(SQLConf.get.maxToStringFields)
                ))
            }

          case p @ Project(projectList, _) =>
            checkForUnspecifiedWindow(projectList)

          case agg@Aggregate(_, aggregateExpressions, _, _) if
            PlanHelper.specialExpressionsInUnsupportedOperator(agg).isEmpty =>
            checkForUnspecifiedWindow(aggregateExpressions)

          case j: Join if !j.duplicateResolved =>
            val conflictingAttributes =
              j.left.outputSet.intersect(j.right.outputSet).map(toSQLExpr(_)).mkString(", ")
            throw SparkException.internalError(
              msg = s"""
                       |Failure when resolving conflicting references in ${j.nodeName}:
                       |${planToString(plan)}
                       |Conflicting attributes: $conflictingAttributes.""".stripMargin,
              context = j.origin.getQueryContext,
              summary = j.origin.context.summary)

          case i: Intersect if !i.duplicateResolved =>
            val conflictingAttributes =
              i.left.outputSet.intersect(i.right.outputSet).map(toSQLExpr(_)).mkString(", ")
            throw SparkException.internalError(
              msg = s"""
                       |Failure when resolving conflicting references in ${i.nodeName}:
                       |${planToString(plan)}
                       |Conflicting attributes: $conflictingAttributes.""".stripMargin,
              context = i.origin.getQueryContext,
              summary = i.origin.context.summary)

          case e: Except if !e.duplicateResolved =>
            val conflictingAttributes =
              e.left.outputSet.intersect(e.right.outputSet).map(toSQLExpr(_)).mkString(", ")
            throw SparkException.internalError(
              msg = s"""
                       |Failure when resolving conflicting references in ${e.nodeName}:
                       |${planToString(plan)}
                       |Conflicting attributes: $conflictingAttributes.""".stripMargin,
              context = e.origin.getQueryContext,
              summary = e.origin.context.summary)

          case j: AsOfJoin if !j.duplicateResolved =>
            val conflictingAttributes =
              j.left.outputSet.intersect(j.right.outputSet).map(toSQLExpr(_)).mkString(", ")
            throw SparkException.internalError(
              msg = s"""
                       |Failure when resolving conflicting references in ${j.nodeName}:
                       |${planToString(plan)}
                       |Conflicting attributes: $conflictingAttributes.""".stripMargin,
              context = j.origin.getQueryContext,
              summary = j.origin.context.summary)

          // TODO: although map type is not orderable, technically map type should be able to be
          // used in equality comparison, remove this type check once we support it.
          case o if mapColumnInSetOperation(o).isDefined =>
            val mapCol = mapColumnInSetOperation(o).get
            o.failAnalysis(
              errorClass = "UNSUPPORTED_FEATURE.SET_OPERATION_ON_MAP_TYPE",
              messageParameters = Map(
                "colName" -> toSQLId(mapCol.name),
                "dataType" -> toSQLType(mapCol.dataType)))

          // TODO: Remove this type check once we support Variant ordering
          case o if variantColumnInSetOperation(o).isDefined =>
            val variantCol = variantColumnInSetOperation(o).get
            o.failAnalysis(
              errorClass = "UNSUPPORTED_FEATURE.SET_OPERATION_ON_VARIANT_TYPE",
              messageParameters = Map(
                "colName" -> toSQLId(variantCol.name),
                "dataType" -> toSQLType(variantCol.dataType)))

          case o if o.expressions.exists(!_.deterministic) &&
            !operatorAllowsNonDeterministicExpressions(o) &&
            !o.isInstanceOf[Project] &&
            // non-deterministic expressions inside CollectMetrics have been
            // already validated inside checkMetric function
            !o.isInstanceOf[CollectMetrics] &&
            !o.isInstanceOf[Filter] &&
            !o.isInstanceOf[Aggregate] &&
            !o.isInstanceOf[Window] &&
            !o.isInstanceOf[Expand] &&
            !o.isInstanceOf[Generate] &&
            !o.isInstanceOf[CreateVariable] &&
            !o.isInstanceOf[MapInPandas] &&
            !o.isInstanceOf[MapInArrow] &&
            // Lateral join is checked in checkSubqueryExpression.
            !o.isInstanceOf[LateralJoin] =>
            // The rule above is used to check Aggregate operator.
            o.failAnalysis(
              errorClass = "INVALID_NON_DETERMINISTIC_EXPRESSIONS",
              messageParameters = Map("sqlExprs" -> o.expressions.map(toSQLExpr(_)).mkString(", "))
            )

          case _: UnresolvedHint => throw SparkException.internalError(
            "Logical hint operator should be removed during analysis.")

          case f @ Filter(condition, _)
            if PlanHelper.specialExpressionsInUnsupportedOperator(f).nonEmpty =>
            val invalidExprSqls = PlanHelper.specialExpressionsInUnsupportedOperator(f).map(_.sql)
            f.failAnalysis(
              errorClass = "INVALID_WHERE_CONDITION",
              messageParameters = Map(
                "condition" -> toSQLExpr(condition),
                "expressionList" -> invalidExprSqls.mkString(", ")))

          case other if PlanHelper.specialExpressionsInUnsupportedOperator(other).nonEmpty =>
            val invalidExprSqls =
              PlanHelper.specialExpressionsInUnsupportedOperator(other).map(toSQLExpr)
            other.failAnalysis(
              errorClass = "UNSUPPORTED_EXPR_FOR_OPERATOR",
              messageParameters = Map(
                "invalidExprSqls" -> invalidExprSqls.mkString(", ")))

          case _ => // Analysis successful!
        }
    }
    checkCollectedMetrics(plan)
    extendedCheckRules.foreach(_(plan))
    plan.foreachUp {
      case o if !o.resolved =>
        throw SparkException.internalError(
          msg = s"Found the unresolved operator: ${o.simpleString(SQLConf.get.maxToStringFields)}",
          context = o.origin.getQueryContext,
          summary = o.origin.context.summary)
      // If the plan is resolved, all lateral column alias references should have been either
      // restored or resolved. Add check for extra safe.
      case o if o.expressions.exists(_.containsPattern(LATERAL_COLUMN_ALIAS_REFERENCE)) =>
        checkNotContainingLCA(o.expressions, o)
      case _ =>
    }
  }

  private def getAllExpressions(plan: LogicalPlan): Seq[Expression] = {
    plan match {
      // We only resolve `groupingExpressions` if `aggregateExpressions` is resolved first (See
      // `ResolveReferencesInAggregate`). We should check errors in `aggregateExpressions` first.
      case a: Aggregate => a.aggregateExpressions ++ a.groupingExpressions
      case _ => plan.expressions
    }
  }

  private def getDataTypesAreCompatibleFn(plan: LogicalPlan): (DataType, DataType) => Boolean = {
    val isUnion = plan.isInstanceOf[Union]
    if (isUnion) {
      (dt1: DataType, dt2: DataType) =>
        DataType.equalsStructurally(dt1, dt2, true)
    } else {
      // SPARK-18058: we shall not care about the nullability of columns
      (dt1: DataType, dt2: DataType) =>
        TypeCoercion.findWiderTypeForTwo(dt1.asNullable, dt2.asNullable).nonEmpty
    }
  }

  private def getDefaultTypeCoercionPlan(plan: LogicalPlan): LogicalPlan =
    TypeCoercion.typeCoercionRules.foldLeft(plan) { case (p, rule) => rule(p) }

  private def extraHintMessage(issueFixedIfAnsiOff: Boolean): String = {
    if (issueFixedIfAnsiOff) {
      "\nTo fix the error, you might need to add explicit type casts. If necessary set " +
        s"${SQLConf.ANSI_ENABLED.key} to false to bypass this error."
    } else {
      ""
    }
  }

  private[analysis] def extraHintForAnsiTypeCoercionExpression(plan: LogicalPlan): String = {
    if (!SQLConf.get.ansiEnabled) {
      ""
    } else {
      val nonAnsiPlan = getDefaultTypeCoercionPlan(plan)
      var issueFixedIfAnsiOff = true
      getAllExpressions(nonAnsiPlan).foreach(_.foreachUp {
        case e: Expression if e.getTagValue(DATA_TYPE_MISMATCH_ERROR).isDefined &&
            e.checkInputDataTypes().isFailure =>
          e.checkInputDataTypes() match {
            case TypeCheckResult.TypeCheckFailure(_) | _: TypeCheckResult.DataTypeMismatch =>
              issueFixedIfAnsiOff = false
          }

        case _ =>
      })
      extraHintMessage(issueFixedIfAnsiOff)
    }
  }

  private def extraHintForAnsiTypeCoercionPlan(plan: LogicalPlan): String = {
    if (!SQLConf.get.ansiEnabled) {
      ""
    } else {
      val nonAnsiPlan = getDefaultTypeCoercionPlan(plan)
      var issueFixedIfAnsiOff = true
      nonAnsiPlan match {
        case _: Union | _: SetOperation if nonAnsiPlan.children.length > 1 =>
          def dataTypes(plan: LogicalPlan): Seq[DataType] = plan.output.map(_.dataType)

          val ref = dataTypes(nonAnsiPlan.children.head)
          val dataTypesAreCompatibleFn = getDataTypesAreCompatibleFn(nonAnsiPlan)
          nonAnsiPlan.children.tail.zipWithIndex.foreach { case (child, ti) =>
            // Check if the data types match.
            dataTypes(child).zip(ref).zipWithIndex.foreach { case ((dt1, dt2), ci) =>
              if (!dataTypesAreCompatibleFn(dt1, dt2)) {
                issueFixedIfAnsiOff = false
              }
            }
          }

        case _ =>
      }
      extraHintMessage(issueFixedIfAnsiOff)
    }
  }

  private def scrubOutIds(string: String): String =
    string.replaceAll("#\\d+", "#x")
      .replaceAll("operator id = \\d+", "operator id = #x")
      .replaceAll("rand\\(-?\\d+\\)", "rand(number)")

  private def planToString(plan: LogicalPlan): String = {
    if (Utils.isTesting) scrubOutIds(plan.toString) else plan.toString
  }

  private def exprsToString(exprs: Seq[Expression]): String = {
    val result = exprs.map(_.toString).mkString("\n")
    if (Utils.isTesting) scrubOutIds(result) else result
  }

  /**
   * Validates subquery expressions in the plan. Upon failure, returns an user facing error.
   */
  def checkSubqueryExpression(plan: LogicalPlan, expr: SubqueryExpression): Unit = {
    def checkAggregateInScalarSubquery(
        conditions: Seq[Expression],
        query: LogicalPlan, agg: Aggregate): Unit = {
      // Make sure correlated scalar subqueries contain one row for every outer row by
      // enforcing that they are aggregates containing exactly one aggregate expression.
      val aggregates = agg.expressions.flatMap(_.collect {
        case a: AggregateExpression => a
      })
      if (aggregates.isEmpty) {
        expr.failAnalysis(
          errorClass = "UNSUPPORTED_SUBQUERY_EXPRESSION_CATEGORY." +
            "MUST_AGGREGATE_CORRELATED_SCALAR_SUBQUERY",
          messageParameters = Map.empty)
      }

      val nonEquivalentGroupByExprs = nonEquivalentGroupbyCols(query, agg)
      val invalidCols = if (!SQLConf.get.getConf(
        SQLConf.LEGACY_SCALAR_SUBQUERY_ALLOW_GROUP_BY_NON_EQUALITY_CORRELATED_PREDICATE)) {
        nonEquivalentGroupByExprs
      } else {
        // Legacy incorrect logic for checking for invalid group-by columns (see SPARK-48503).
        // Allows any inner attribute that appears in a correlated predicate, even if it is a
        // non-equality predicate or under an operator that can change the values of the attribute
        // (see comments on getCorrelatedEquivalentInnerColumns for examples).
        // Note: groupByCols does not contain outer refs - grouping by an outer ref is always ok
        val groupByCols = AttributeSet(agg.groupingExpressions.flatMap(_.references))
        val subqueryColumns = getCorrelatedPredicates(query).flatMap(_.references)
          .filterNot(conditions.flatMap(_.references).contains)
        val correlatedCols = AttributeSet(subqueryColumns)
        val invalidColsLegacy = groupByCols -- correlatedCols
        if (!nonEquivalentGroupByExprs.isEmpty && invalidColsLegacy.isEmpty) {
          logWarning(log"Using legacy behavior for " +
            log"${MDC(LogKeys.CONFIG, SQLConf
            .LEGACY_SCALAR_SUBQUERY_ALLOW_GROUP_BY_NON_EQUALITY_CORRELATED_PREDICATE.key)}. " +
            log"Query would be rejected with non-legacy behavior but is allowed by " +
            log"legacy behavior. Query may be invalid and return wrong results if the scalar " +
            log"subquery's group-by outputs multiple rows.")
        }
        invalidColsLegacy
      }

      if (invalidCols.nonEmpty) {
        val names = invalidCols.map { el =>
          el match {
            case attr: Attribute => attr.name
            case expr: Expression => expr.toString
          }
        }
        expr.failAnalysis(
          errorClass = "UNSUPPORTED_SUBQUERY_EXPRESSION_CATEGORY." +
            "NON_CORRELATED_COLUMNS_IN_GROUP_BY",
          messageParameters = Map("value" -> names.mkString(",")))
      }
    }

    // Skip subquery aliases added by the Analyzer as well as hints.
    // For projects, do the necessary mapping and skip to its child.
    @scala.annotation.tailrec
    def cleanQueryInScalarSubquery(p: LogicalPlan): LogicalPlan = p match {
      case s: SubqueryAlias => cleanQueryInScalarSubquery(s.child)
      case p: Project => cleanQueryInScalarSubquery(p.child)
      case h: ResolvedHint => cleanQueryInScalarSubquery(h.child)
      case child => child
    }

    // Check whether the given expressions contains the subquery expression.
    def containsExpr(expressions: Seq[Expression]): Boolean = {
      expressions.exists(_.exists(_.semanticEquals(expr)))
    }

    def checkOuterReference(p: LogicalPlan, expr: SubqueryExpression): Unit = p match {
      case f: Filter =>
        if (hasOuterReferences(expr.plan)) {
          expr.plan.expressions.foreach(_.foreachUp {
            case o: OuterReference =>
              p.children.foreach(e =>
                if (!e.output.exists(_.exprId == o.exprId)) {
                  o.failAnalysis(
                    errorClass = "UNSUPPORTED_SUBQUERY_EXPRESSION_CATEGORY." +
                      "CORRELATED_COLUMN_NOT_FOUND",
                    messageParameters = Map("value" -> o.name))
                })
            case _ =>
          })
        }
      case _ =>
    }

    // Validate the subquery plan.
    checkAnalysis0(expr.plan)

    // Check if there is outer attribute that cannot be found from the plan.
    checkOuterReference(plan, expr)

    expr match {
      case ScalarSubquery(query, outerAttrs, _, _, _, _, _) =>
        // Scalar subquery must return one column as output.
        if (query.output.size != 1) {
          throw QueryCompilationErrors.subqueryReturnMoreThanOneColumn(query.output.size,
            expr.origin)
        }

        if (outerAttrs.nonEmpty) {
          if (!SQLConf.get.getConf(SQLConf.SCALAR_SUBQUERY_USE_SINGLE_JOIN)) {
            cleanQueryInScalarSubquery(query) match {
              case a: Aggregate => checkAggregateInScalarSubquery(outerAttrs, query, a)
              case Filter(_, a: Aggregate) => checkAggregateInScalarSubquery(outerAttrs, query, a)
              case p: LogicalPlan if p.maxRows.exists(_ <= 1) => // Ok
              case other =>
                expr.failAnalysis(
                  errorClass = "UNSUPPORTED_SUBQUERY_EXPRESSION_CATEGORY." +
                    "MUST_AGGREGATE_CORRELATED_SCALAR_SUBQUERY",
                  messageParameters = Map.empty)
            }
          }

          // Only certain operators are allowed to host subquery expression containing
          // outer references.
          plan match {
            case _: Filter | _: Project | _: SupportsSubquery => // Ok
            case a: Aggregate =>
              // If the correlated scalar subquery is in the grouping expressions of an Aggregate,
              // it must also be in the aggregate expressions to be rewritten in the optimization
              // phase.
              if (containsExpr(a.groupingExpressions) && !containsExpr(a.aggregateExpressions)) {
                a.failAnalysis(
                  errorClass = "UNSUPPORTED_SUBQUERY_EXPRESSION_CATEGORY." +
                    "MUST_AGGREGATE_CORRELATED_SCALAR_SUBQUERY",
                  messageParameters = Map.empty)
              }
            case other =>
              other.failAnalysis(
                errorClass = "UNSUPPORTED_SUBQUERY_EXPRESSION_CATEGORY." +
                  "UNSUPPORTED_CORRELATED_SCALAR_SUBQUERY",
                messageParameters = Map("treeNode" -> planToString(other)))
          }
        }
        // Validate to make sure the correlations appearing in the query are valid and
        // allowed by spark.
        checkCorrelationsInSubquery(expr.plan, isScalar = true)

      case _: LateralSubquery =>
        assert(plan.isInstanceOf[LateralJoin])
        val join = plan.asInstanceOf[LateralJoin]
        // A lateral join with a multi-row outer query and a non-deterministic lateral subquery
        // cannot be decorrelated. Otherwise it may produce incorrect results.
        if (!expr.deterministic && !join.left.maxRows.exists(_ <= 1)) {
          cleanQueryInScalarSubquery(join.right.plan) match {
            // Python UDTFs are by default non-deterministic. They are constructed as a
            // OneRowRelation subquery and can be rewritten by the optimizer without
            // any decorrelation.
            case Generate(_: PythonUDTF, _, _, _, _, _: OneRowRelation)
              if SQLConf.get.getConf(SQLConf.OPTIMIZE_ONE_ROW_RELATION_SUBQUERY) =>  // Ok
            case _ =>
              expr.failAnalysis(
                errorClass = "UNSUPPORTED_SUBQUERY_EXPRESSION_CATEGORY." +
                  "NON_DETERMINISTIC_LATERAL_SUBQUERIES",
                messageParameters = Map("treeNode" -> planToString(plan)))
          }
        }
        // Check if the lateral join's join condition is deterministic.
        if (join.condition.exists(!_.deterministic)) {
          join.condition.get.failAnalysis(
            errorClass = "UNSUPPORTED_SUBQUERY_EXPRESSION_CATEGORY." +
              "LATERAL_JOIN_CONDITION_NON_DETERMINISTIC",
            messageParameters = Map("condition" -> join.condition.get.sql))
        }
        // Validate to make sure the correlations appearing in the query are valid and
        // allowed by spark.
        checkCorrelationsInSubquery(expr.plan, isLateral = true)

      case _: FunctionTableSubqueryArgumentExpression =>
        // Do nothing here, since we will check for this pattern later.

      case inSubqueryOrExistsSubquery =>
        plan match {
          case _: Filter | _: SupportsSubquery | _: Join |
            _: Project | _: Aggregate | _: Window => // Ok
          case _ =>
            expr.failAnalysis(
              errorClass =
                "UNSUPPORTED_SUBQUERY_EXPRESSION_CATEGORY.UNSUPPORTED_IN_EXISTS_SUBQUERY",
              messageParameters = Map("treeNode" -> planToString(plan)))
        }
        // Validate to make sure the correlations appearing in the query are valid and
        // allowed by spark.
        checkCorrelationsInSubquery(expr.plan)
    }
  }

  /**
   * Validate that collected metrics names are unique. The same name cannot be used for metrics
   * with different results. However multiple instances of metrics with with same result and name
   * are allowed (e.g. self-joins).
   */
  private def checkCollectedMetrics(plan: LogicalPlan): Unit = {
    val metricsMap = mutable.Map.empty[String, CollectMetrics]
    def check(plan: LogicalPlan): Unit = plan.foreach { node =>
      node match {
        case metrics @ CollectMetrics(name, _, _, dataframeId) =>
          metricsMap.get(name) match {
            case Some(other) =>
              // Exact duplicates are allowed. They can be the result
              // of a CTE that is used multiple times or a self join.
              if (dataframeId != other.dataframeId) {
                failAnalysis(
                  errorClass = "DUPLICATED_METRICS_NAME",
                  messageParameters = Map("metricName" -> name))
              }
            case None =>
              metricsMap.put(name, metrics)
          }
        case _ =>
      }
      node.expressions.foreach(_.foreach {
        case subquery: SubqueryExpression =>
          check(subquery.plan)
        case _ =>
      })
    }
    check(plan)
  }

  /**
   * Validates to make sure the outer references appearing inside the subquery
   * are allowed.
   */
  private def checkCorrelationsInSubquery(
      sub: LogicalPlan,
      isScalar: Boolean = false,
      isLateral: Boolean = false): Unit = {
    // Some query shapes are only supported with the DecorrelateInnerQuery framework.
    // Support for Exists and IN subqueries is subject to a separate config flag
    // 'decorrelateInnerQueryEnabledForExistsIn'.
    val usingDecorrelateInnerQueryFramework =
      (SQLConf.get.decorrelateInnerQueryEnabledForExistsIn || isScalar || isLateral) &&
        SQLConf.get.decorrelateInnerQueryEnabled

    // Validate that correlated aggregate expression do not contain a mixture
    // of outer and local references.
    def checkMixedReferencesInsideAggregateExpr(expr: Expression): Unit = {
      expr.foreach {
        case a: AggregateExpression if containsOuter(a) =>
          if (a.references.nonEmpty) {
            a.failAnalysis(
              errorClass = "UNSUPPORTED_SUBQUERY_EXPRESSION_CATEGORY." +
                "AGGREGATE_FUNCTION_MIXED_OUTER_LOCAL_REFERENCES",
              messageParameters = Map("function" -> a.sql))
          }
        case _ =>
      }
    }

    // Make sure expressions of a plan do not contain outer references.
    def failOnOuterReferenceInPlan(p: LogicalPlan): Unit = {
      if (p.expressions.exists(containsOuter)) {
        p.failAnalysis(
          errorClass = "UNSUPPORTED_SUBQUERY_EXPRESSION_CATEGORY." +
            "ACCESSING_OUTER_QUERY_COLUMN_IS_NOT_ALLOWED",
          messageParameters = Map("treeNode" -> planToString(p)))
      }
    }

    // Check whether the logical plan node can host outer references.
    // A `Project` can host outer references if it is inside a scalar or a lateral subquery and
    // DecorrelateInnerQuery is enabled. Otherwise, only Filter can only outer references.
    def canHostOuter(plan: LogicalPlan): Boolean = plan match {
      case _: Filter => true
      case _: Project => usingDecorrelateInnerQueryFramework
      case _: Join => usingDecorrelateInnerQueryFramework
      case _ => false
    }

    // Make sure a plan's expressions do not contain :
    // 1. Aggregate expressions that have mixture of outer and local references.
    // 2. Expressions containing outer references on plan nodes other than allowed operators.
    def failOnInvalidOuterReference(p: LogicalPlan): Unit = {
      p.expressions.foreach(checkMixedReferencesInsideAggregateExpr)
      val exprs = stripOuterReferences(p.expressions.filter(expr => containsOuter(expr)))
      if (!canHostOuter(p) && !exprs.isEmpty) {
        p.failAnalysis(
          errorClass =
            "UNSUPPORTED_SUBQUERY_EXPRESSION_CATEGORY.CORRELATED_REFERENCE",
          messageParameters = Map("sqlExprs" -> exprs.map(toSQLExpr).mkString(",")))
      }
    }

    // SPARK-17348: A potential incorrect result case.
    // When a correlated predicate is a non-equality predicate,
    // certain operators are not permitted from the operator
    // hosting the correlated predicate up to the operator on the outer table.
    // Otherwise, the pull up of the correlated predicate
    // will generate a plan with a different semantics
    // which could return incorrect result.
    // Currently we check for Aggregate and Window operators
    //
    // Below shows an example of a Logical Plan during Analyzer phase that
    // show this problem. Pulling the correlated predicate [outer(c2#77) >= ..]
    // through the Aggregate (or Window) operator could alter the result of
    // the Aggregate.
    //
    // Project [c1#76]
    // +- Project [c1#87, c2#88]
    // :  (Aggregate or Window operator)
    // :  +- Filter [outer(c2#77) >= c2#88)]
    // :     +- SubqueryAlias t2, `t2`
    // :        +- Project [_1#84 AS c1#87, _2#85 AS c2#88]
    // :           +- LocalRelation [_1#84, _2#85]
    // +- SubqueryAlias t1, `t1`
    // +- Project [_1#73 AS c1#76, _2#74 AS c2#77]
    // +- LocalRelation [_1#73, _2#74]
    // SPARK-35080: The same issue can happen to correlated equality predicates when
    // they do not guarantee one-to-one mapping between inner and outer attributes.
    // For example:
    // Table:
    //   t1(a, b): [(0, 6), (1, 5), (2, 4)]
    //   t2(c): [(6)]
    //
    // Query:
    //   SELECT c, (SELECT COUNT(*) FROM t1 WHERE a + b = c) FROM t2
    //
    // Original subquery plan:
    //   Aggregate [count(1)]
    //   +- Filter ((a + b) = outer(c))
    //      +- LocalRelation [a, b]
    //
    // Plan after pulling up correlated predicates:
    //   Aggregate [a, b] [count(1), a, b]
    //   +- LocalRelation [a, b]
    //
    // Plan after rewrite:
    //   Project [c1, count(1)]
    //   +- Join LeftOuter ((a + b) = c)
    //      :- LocalRelation [c]
    //      +- Aggregate [a, b] [count(1), a, b]
    //         +- LocalRelation [a, b]
    //
    // The right hand side of the join transformed from the subquery will output
    //   count(1) | a | b
    //      1     | 0 | 6
    //      1     | 1 | 5
    //      1     | 2 | 4
    // and the plan after rewrite will give the original query incorrect results.
    def failOnUnsupportedCorrelatedPredicate(predicates: Seq[Expression], p: LogicalPlan): Unit = {
      // Correlated non-equality predicates are only supported with the decorrelate
      // inner query framework. Currently we only use this new framework for scalar
      // and lateral subqueries.
      val allowNonEqualityPredicates = usingDecorrelateInnerQueryFramework
      if (!allowNonEqualityPredicates && predicates.nonEmpty) {
        // Report a non-supported case as an exception
        p.failAnalysis(
          errorClass = "UNSUPPORTED_SUBQUERY_EXPRESSION_CATEGORY." +
            "CORRELATED_COLUMN_IS_NOT_ALLOWED_IN_PREDICATE",
          messageParameters =
            Map("treeNode" -> s"${exprsToString(predicates)}\n${planToString(p)}"))
      }
    }

    // Recursively check invalid outer references in the plan.
    def checkPlan(
        plan: LogicalPlan,
        aggregated: Boolean = false,
        canContainOuter: Boolean = true): Unit = {

      if (!canContainOuter) {
        failOnOuterReferenceInPlan(plan)
      }

      // Approve operators allowed in a correlated subquery
      // There are 4 categories:
      // 1. Operators that are allowed anywhere in a correlated subquery, and,
      //    by definition of the operators, they either do not contain
      //    any columns or cannot host outer references.
      // 2. Operators that are allowed anywhere in a correlated subquery
      //    so long as they do not host outer references.
      // 3. Operators that need special handling. These operators are
      //    Filter, Join, Aggregate, and Generate.
      //
      // Any operators that are not in the above list are allowed
      // in a correlated subquery only if they are not on a correlation path.
      // In other word, these operators are allowed only under a correlation point.
      //
      // A correlation path is defined as the sub-tree of all the operators that
      // are on the path from the operator hosting the correlated expressions
      // up to the operator producing the correlated values.
      plan match {
        // Category 1:
        // ResolvedHint, LeafNode, Repartition, and SubqueryAlias
        case p @ (_: ResolvedHint | _: LeafNode | _: Repartition | _: SubqueryAlias) =>
          p.children.foreach(child => checkPlan(child, aggregated, canContainOuter))

        case p @ (_ : Union | _: SetOperation) =>
          // Set operations (e.g. UNION) containing correlated values are only supported
          // with DecorrelateInnerQuery framework.
          val childCanContainOuter = (canContainOuter
            && usingDecorrelateInnerQueryFramework
            && SQLConf.get.getConf(SQLConf.DECORRELATE_SET_OPS_ENABLED))
          p.children.foreach(child => checkPlan(child, aggregated, childCanContainOuter))

        // Category 2:
        // These operators can be anywhere in a correlated subquery.
        // so long as they do not host outer references in the operators.
        case p: Project =>
          failOnInvalidOuterReference(p)
          checkPlan(p.child, aggregated, canContainOuter)

        case s: Sort =>
          failOnInvalidOuterReference(s)
          checkPlan(s.child, aggregated, canContainOuter)

        case r: RepartitionByExpression =>
          failOnInvalidOuterReference(r)
          checkPlan(r.child, aggregated, canContainOuter)

        case l: LateralJoin =>
          failOnInvalidOuterReference(l)
          checkPlan(l.child, aggregated, canContainOuter)

        // Category 3:
        // Filter is one of the two operators allowed to host correlated expressions.
        // The other operator is Join. Filter can be anywhere in a correlated subquery.
        case f: Filter =>
          failOnInvalidOuterReference(f)
          val (correlated, _) = splitConjunctivePredicates(f.condition).partition(containsOuter)
          val unsupportedPredicates = correlated.filterNot(DecorrelateInnerQuery.canPullUpOverAgg)
          if (aggregated) {
            failOnUnsupportedCorrelatedPredicate(unsupportedPredicates, f)
          }
          checkPlan(f.child, aggregated, canContainOuter)

        // Aggregate cannot host any correlated expressions
        // It can be on a correlation path if the correlation contains
        // only supported correlated equality predicates.
        // It cannot be on a correlation path if the correlation has
        // non-equality correlated predicates.
        case a: Aggregate =>
          failOnInvalidOuterReference(a)
          checkPlan(a.child, aggregated = true, canContainOuter)

        // Same as Aggregate above.
        case w: Window =>
          failOnInvalidOuterReference(w)
          checkPlan(w.child, aggregated = true, canContainOuter)

        // Distinct does not host any correlated expressions, but during the optimization phase
        // it will be rewritten as Aggregate, which can only be on a correlation path if the
        // correlation contains only the supported correlated equality predicates.
        // Only block it for lateral subqueries because scalar subqueries must be aggregated
        // and it does not impact the results for IN/EXISTS subqueries.
        case d: Distinct =>
          checkPlan(d.child, aggregated = isLateral, canContainOuter)

        // Join can host correlated expressions.
        case j @ Join(left, right, joinType, _, _) =>
          failOnInvalidOuterReference(j)
          joinType match {
            // Inner join, like Filter, can be anywhere.
            case _: InnerLike =>
              j.children.foreach(child => checkPlan(child, aggregated, canContainOuter))

            // Left outer join's right operand cannot be on a correlation path.
            // LeftAnti and ExistenceJoin are special cases of LeftOuter.
            // Note that ExistenceJoin cannot be expressed externally in both SQL and DataFrame
            // so it should not show up here in Analysis phase. This is just a safety net.
            //
            // LeftSemi does not allow output from the right operand.
            // Any correlated references in the subplan
            // of the right operand cannot be pulled up.
            case LeftOuter | LeftSemi | LeftAnti | ExistenceJoin(_) =>
              checkPlan(left, aggregated, canContainOuter)
              checkPlan(right, aggregated, canContainOuter = false)

            // Likewise, Right outer join's left operand cannot be on a correlation path.
            case RightOuter =>
              checkPlan(left, aggregated, canContainOuter = false)
              checkPlan(right, aggregated, canContainOuter)

            // Any other join types not explicitly listed above,
            // including Full outer join, are treated as Category 4.
            case _ =>
              j.children.foreach(child => checkPlan(child, aggregated, canContainOuter = false))
          }

        // Generator with join=true, i.e., expressed with
        // LATERAL VIEW [OUTER], similar to inner join,
        // allows to have correlation under it
        // but must not host any outer references.
        // Note:
        // Generator with requiredChildOutput.isEmpty is treated as Category 4.
        case g: Generate if g.requiredChildOutput.nonEmpty =>
          failOnInvalidOuterReference(g)
          checkPlan(g.child, aggregated, canContainOuter)

        // Correlated subquery can have a LIMIT clause
        case l @ Limit(_, input) =>
          failOnInvalidOuterReference(l)
          checkPlan(
            input,
            aggregated,
            canContainOuter && SQLConf.get.getConf(SQLConf.DECORRELATE_LIMIT_ENABLED))

        case o @ Offset(_, input) =>
          failOnInvalidOuterReference(o)
          checkPlan(
            input,
            aggregated,
            canContainOuter && SQLConf.get.getConf(SQLConf.DECORRELATE_OFFSET_ENABLED))

        // We always inline CTE relations before analysis check, and only un-referenced CTE
        // relations will be kept in the plan. Here we should simply skip them and check the
        // children, as un-referenced CTE relations won't be executed anyway and doesn't need to
        // be restricted by the current subquery correlation limitations.
        case _: WithCTE | _: CTERelationDef =>
          plan.children.foreach(p => checkPlan(p, aggregated, canContainOuter))

        // Category 4: Any other operators not in the above 3 categories
        // cannot be on a correlation path, that is they are allowed only
        // under a correlation point but they and their descendant operators
        // are not allowed to have any correlated expressions.
        case p =>
          p.children.foreach(p => checkPlan(p, aggregated, canContainOuter = false))
      }
    }

    // Simplify the predicates before validating any unsupported correlation patterns in the plan.
    AnalysisHelper.allowInvokingTransformsInAnalyzer {
      checkPlan(BooleanSimplification(sub))
    }
  }

  /**
   * Validates the options used for alter table commands after table and columns are resolved.
   */
  private def checkAlterTableCommand(alter: AlterTableCommand): Unit = {
    def checkColumnNotExists(op: String, fieldNames: Seq[String], struct: StructType): Unit = {
      if (struct.findNestedField(
          fieldNames, includeCollections = true, alter.conf.resolver).isDefined) {
        alter.failAnalysis(
          errorClass = "FIELD_ALREADY_EXISTS",
          messageParameters = Map(
            "op" -> op,
            "fieldNames" -> toSQLId(fieldNames),
            "struct" -> toSQLType(struct)))
      }
    }

    def checkColumnNameDuplication(colsToAdd: Seq[QualifiedColType]): Unit = {
      SchemaUtils.checkColumnNameDuplication(
        colsToAdd.map(_.name.quoted),
        alter.conf.resolver)
    }

    def checkNoCollationsInMapKeys(colsToAdd: Seq[QualifiedColType]): Unit = {
      if (!alter.conf.allowCollationsInMapKeys) {
        colsToAdd.foreach(col => SchemaUtils.checkNoCollationsInMapKeys(col.dataType))
      }
    }

    alter match {
      case AddColumns(table: ResolvedTable, colsToAdd) =>
        colsToAdd.foreach { colToAdd =>
          checkColumnNotExists("add", colToAdd.name, table.schema)
        }
        checkColumnNameDuplication(colsToAdd)
        checkNoCollationsInMapKeys(colsToAdd)

      case ReplaceColumns(_: ResolvedTable, colsToAdd) =>
        checkColumnNameDuplication(colsToAdd)
        checkNoCollationsInMapKeys(colsToAdd)

      case RenameColumn(table: ResolvedTable, col: ResolvedFieldName, newName) =>
        checkColumnNotExists("rename", col.path :+ newName, table.schema)

      case a @ AlterColumn(table: ResolvedTable, col: ResolvedFieldName, _, _, _, _, _) =>
        val fieldName = col.name.quoted
        if (a.dataType.isDefined) {
          val field = CharVarcharUtils.getRawType(col.field.metadata)
            .map(dt => col.field.copy(dataType = dt))
            .getOrElse(col.field)
          val newDataType = a.dataType.get
          newDataType match {
            case _: StructType => alter.failAnalysis(
              "CANNOT_UPDATE_FIELD.STRUCT_TYPE",
              Map("table" -> toSQLId(table.name), "fieldName" -> toSQLId(fieldName)))
            case _: MapType => alter.failAnalysis(
              "CANNOT_UPDATE_FIELD.MAP_TYPE",
              Map("table" -> toSQLId(table.name), "fieldName" -> toSQLId(fieldName)))
            case _: ArrayType => alter.failAnalysis(
              "CANNOT_UPDATE_FIELD.ARRAY_TYPE",
              Map("table" -> toSQLId(table.name), "fieldName" -> toSQLId(fieldName)))
            case u: UserDefinedType[_] => alter.failAnalysis(
              "CANNOT_UPDATE_FIELD.USER_DEFINED_TYPE",
              Map(
                "table" -> toSQLId(table.name),
                "fieldName" -> toSQLId(fieldName),
                "udtSql" -> toSQLType(u)))
            case _: CalendarIntervalType | _: AnsiIntervalType => alter.failAnalysis(
              "CANNOT_UPDATE_FIELD.INTERVAL_TYPE",
              Map("table" -> toSQLId(table.name), "fieldName" -> toSQLId(fieldName)))
            case _ => // update is okay
          }

          // We don't need to handle nested types here which shall fail before.
          def canAlterColumnType(from: DataType, to: DataType): Boolean = (from, to) match {
            case (CharType(l1), CharType(l2)) => l1 == l2
            case (CharType(l1), VarcharType(l2)) => l1 <= l2
            case (VarcharType(l1), VarcharType(l2)) => l1 <= l2
            case _ =>
              Cast.canUpCast(from, to) ||
                DataType.equalsIgnoreCompatibleCollation(field.dataType, newDataType)
          }
          if (!canAlterColumnType(field.dataType, newDataType)) {
            alter.failAnalysis(
              errorClass = "NOT_SUPPORTED_CHANGE_COLUMN",
              messageParameters = Map(
                "table" -> toSQLId(table.name),
                "originName" -> toSQLId(fieldName),
                "originType" -> toSQLType(field.dataType),
                "newName" -> toSQLId(fieldName),
                "newType" -> toSQLType(newDataType)))
          }
        }
        if (a.nullable.isDefined) {
          if (!a.nullable.get && col.field.nullable) {
            alter.failAnalysis(
              errorClass = "_LEGACY_ERROR_TEMP_2330",
              messageParameters = Map("fieldName" -> fieldName))
          }
        }
      case _ =>
    }
  }

  private def unresolvedInlineTableContainsScalarSubquery(
      unresolvedInlineTable: UnresolvedInlineTable) = {
    unresolvedInlineTable.rows.exists { row =>
      row.exists { expression =>
        expression.exists(_.isInstanceOf[ScalarSubquery])
      }
    }
  }
}

// a heap of the preempted error that only keeps the top priority element, representing the sole
// error to be thrown at the end of the whole check analysis process, if no other error occurs.
class PreemptedError() {
  case class ErrorWithPriority(error: Exception with SparkThrowable, priority: Int) {}

  private var errorOpt: Option[ErrorWithPriority] = None

  // Set/overwrite the given error as the preempted error, if no other errors are preempted, or it
  // has a higher priority than the existing one.
  // If the priority is not provided, it will be calculated based on error class. Currently internal
  // errors have the lowest priority.
  def set(error: Exception with SparkThrowable, priority: Option[Int] = None): Unit = {
    val calculatedPriority = priority.getOrElse {
      error.getCondition match {
        case c if c.startsWith("INTERNAL_ERROR") => 1
        case _ => 2
      }
    }
    if (errorOpt.isEmpty || calculatedPriority > errorOpt.get.priority) {
      errorOpt = Some(ErrorWithPriority(error, calculatedPriority))
    }
  }

  def getErrorOpt(): Option[Exception with SparkThrowable] = errorOpt.map(_.error)

  def clear(): Unit = errorOpt = None
}<|MERGE_RESOLUTION|>--- conflicted
+++ resolved
@@ -482,18 +482,10 @@
               errorClass = "UNBOUND_SQL_PARAMETER",
               messageParameters = Map("name" -> p.name))
 
-<<<<<<< HEAD
-          case l: LazyAnalysisExpression =>
-            l.failAnalysis(
-              errorClass = "UNANALYZABLE_EXPRESSION",
-              messageParameters = Map("expr" -> toSQLExpr(l)))
-
           case ma@MultiAlias(child, names) if child.resolved && !child.isInstanceOf[Generator] =>
             ma.failAnalysis(
               errorClass = "MULTI_ALIAS_WITHOUT_GENERATOR",
               messageParameters = Map("expr" -> toSQLExpr(child), "names" -> names.mkString(", ")))
-=======
->>>>>>> af4f37c9
           case _ =>
         })
 
