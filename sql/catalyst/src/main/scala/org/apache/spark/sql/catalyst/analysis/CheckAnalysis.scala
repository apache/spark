/*
 * Licensed to the Apache Software Foundation (ASF) under one or more
 * contributor license agreements.  See the NOTICE file distributed with
 * this work for additional information regarding copyright ownership.
 * The ASF licenses this file to You under the Apache License, Version 2.0
 * (the "License"); you may not use this file except in compliance with
 * the License.  You may obtain a copy of the License at
 *
 *    http://www.apache.org/licenses/LICENSE-2.0
 *
 * Unless required by applicable law or agreed to in writing, software
 * distributed under the License is distributed on an "AS IS" BASIS,
 * WITHOUT WARRANTIES OR CONDITIONS OF ANY KIND, either express or implied.
 * See the License for the specific language governing permissions and
 * limitations under the License.
 */
package org.apache.spark.sql.catalyst.analysis

import scala.collection.mutable

import org.apache.spark.sql.AnalysisException
import org.apache.spark.sql.catalyst.expressions._
import org.apache.spark.sql.catalyst.expressions.SubExprUtils._
import org.apache.spark.sql.catalyst.expressions.aggregate.AggregateExpression
import org.apache.spark.sql.catalyst.optimizer.BooleanSimplification
import org.apache.spark.sql.catalyst.plans._
import org.apache.spark.sql.catalyst.plans.logical._
import org.apache.spark.sql.catalyst.util.{CharVarcharUtils, TypeUtils}
import org.apache.spark.sql.connector.catalog.{LookupCatalog, SupportsAtomicPartitionManagement, SupportsPartitionManagement, Table}
import org.apache.spark.sql.connector.catalog.TableChange.{AddColumn, After, ColumnPosition, DeleteColumn, RenameColumn, UpdateColumnComment, UpdateColumnNullability, UpdateColumnPosition, UpdateColumnType}
import org.apache.spark.sql.errors.QueryExecutionErrors
import org.apache.spark.sql.internal.SQLConf
import org.apache.spark.sql.types._

/**
 * Throws user facing errors when passed invalid queries that fail to analyze.
 */
trait CheckAnalysis extends PredicateHelper with LookupCatalog {

  protected def isView(nameParts: Seq[String]): Boolean

  import org.apache.spark.sql.connector.catalog.CatalogV2Implicits._

  /**
   * Override to provide additional checks for correct analysis.
   * These rules will be evaluated after our built-in check rules.
   */
  val extendedCheckRules: Seq[LogicalPlan => Unit] = Nil

  protected def failAnalysis(msg: String): Nothing = {
    throw new AnalysisException(msg)
  }

  protected def containsMultipleGenerators(exprs: Seq[Expression]): Boolean = {
    exprs.flatMap(_.collect {
      case e: Generator => e
    }).length > 1
  }

  protected def hasMapType(dt: DataType): Boolean = {
    dt.existsRecursively(_.isInstanceOf[MapType])
  }

  protected def mapColumnInSetOperation(plan: LogicalPlan): Option[Attribute] = plan match {
    case _: Intersect | _: Except | _: Distinct =>
      plan.output.find(a => hasMapType(a.dataType))
    case d: Deduplicate =>
      d.keys.find(a => hasMapType(a.dataType))
    case _ => None
  }

  private def checkLimitLikeClause(name: String, limitExpr: Expression): Unit = {
    limitExpr match {
      case e if !e.foldable => failAnalysis(
        s"The $name expression must evaluate to a constant value, but got " +
          limitExpr.sql)
      case e if e.dataType != IntegerType => failAnalysis(
        s"The $name expression must be integer type, but got " +
          e.dataType.catalogString)
      case e =>
        e.eval() match {
          case null => failAnalysis(
            s"The evaluated $name expression must not be null, but got ${limitExpr.sql}")
          case v: Int if v < 0 => failAnalysis(
            s"The $name expression must be equal to or greater than 0, but got $v")
          case _ => // OK
        }
    }
  }

  def checkAnalysis(plan: LogicalPlan): Unit = {
    // We transform up and order the rules so as to catch the first possible failure instead
    // of the result of cascading resolution failures.
    plan.foreachUp {

      case p if p.analyzed => // Skip already analyzed sub-plans

      case leaf: LeafNode if leaf.output.map(_.dataType).exists(CharVarcharUtils.hasCharVarchar) =>
        throw QueryExecutionErrors.logicalPlanHaveOutputOfCharOrVarcharError(leaf)

      case u: UnresolvedNamespace =>
        u.failAnalysis(s"Namespace not found: ${u.multipartIdentifier.quoted}")

      case u: UnresolvedTable =>
        u.failAnalysis(s"Table not found: ${u.multipartIdentifier.quoted}")

      case u @ UnresolvedView(NonSessionCatalogAndIdentifier(catalog, ident), cmd, _, _) =>
        u.failAnalysis(
          s"Cannot specify catalog `${catalog.name}` for view ${ident.quoted} " +
            "because view support in v2 catalog has not been implemented yet. " +
            s"$cmd expects a view.")

      case u: UnresolvedView =>
        u.failAnalysis(s"View not found: ${u.multipartIdentifier.quoted}")

      case u: UnresolvedTableOrView =>
        val viewStr = if (u.allowTempView) "view" else "permanent view"
        u.failAnalysis(
          s"Table or $viewStr not found: ${u.multipartIdentifier.quoted}")

      case u: UnresolvedRelation =>
        u.failAnalysis(s"Table or view not found: ${u.multipartIdentifier.quoted}")

      case InsertIntoStatement(u: UnresolvedRelation, _, _, _, _, _) =>
        u.failAnalysis(s"Table not found: ${u.multipartIdentifier.quoted}")

      case CacheTable(u: UnresolvedRelation, _, _, _) =>
        u.failAnalysis(s"Table or view not found: ${u.multipartIdentifier.quoted}")

      case UncacheTable(u: UnresolvedRelation, _, _) =>
        u.failAnalysis(s"Table or view not found: ${u.multipartIdentifier.quoted}")

      // TODO (SPARK-27484): handle streaming write commands when we have them.
      case write: V2WriteCommand if write.table.isInstanceOf[UnresolvedRelation] =>
        val tblName = write.table.asInstanceOf[UnresolvedRelation].multipartIdentifier
        write.table.failAnalysis(s"Table or view not found: ${tblName.quoted}")

      case u: UnresolvedV2Relation if isView(u.originalNameParts) =>
        u.failAnalysis(
          s"Invalid command: '${u.originalNameParts.quoted}' is a view not a table.")

      case u: UnresolvedV2Relation =>
        u.failAnalysis(s"Table not found: ${u.originalNameParts.quoted}")

      case AlterTable(_, _, u: UnresolvedV2Relation, _) if isView(u.originalNameParts) =>
        u.failAnalysis(
          s"Invalid command: '${u.originalNameParts.quoted}' is a view not a table.")

      case AlterTable(_, _, u: UnresolvedV2Relation, _) =>
        failAnalysis(s"Table not found: ${u.originalNameParts.quoted}")

      case operator: LogicalPlan =>
        // Check argument data types of higher-order functions downwards first.
        // If the arguments of the higher-order functions are resolved but the type check fails,
        // the argument functions will not get resolved, but we should report the argument type
        // check failure instead of claiming the argument functions are unresolved.
        operator transformExpressionsDown {
          case hof: HigherOrderFunction
              if hof.argumentsResolved && hof.checkArgumentDataTypes().isFailure =>
            hof.checkArgumentDataTypes() match {
              case TypeCheckResult.TypeCheckFailure(message) =>
                hof.failAnalysis(
                  s"cannot resolve '${hof.sql}' due to argument data type mismatch: $message")
            }
        }

        operator transformExpressionsUp {
          case a: Attribute if !a.resolved =>
            val from = operator.inputSet.toSeq.map(_.qualifiedName).mkString(", ")
            a.failAnalysis(s"cannot resolve '${a.sql}' given input columns: [$from]")

          case e: Expression if e.checkInputDataTypes().isFailure =>
            e.checkInputDataTypes() match {
              case TypeCheckResult.TypeCheckFailure(message) =>
                e.failAnalysis(
                  s"cannot resolve '${e.sql}' due to data type mismatch: $message")
            }

          case c: Cast if !c.resolved =>
            failAnalysis(s"invalid cast from ${c.child.dataType.catalogString} to " +
              c.dataType.catalogString)

          case g: Grouping =>
            failAnalysis("grouping() can only be used with GroupingSets/Cube/Rollup")
          case g: GroupingID =>
            failAnalysis("grouping_id() can only be used with GroupingSets/Cube/Rollup")

          case e: Expression if e.children.exists(_.isInstanceOf[WindowFunction]) &&
              !e.isInstanceOf[WindowExpression] =>
            val w = e.children.find(_.isInstanceOf[WindowFunction]).get
            failAnalysis(s"Window function $w requires an OVER clause.")

          case w @ WindowExpression(AggregateExpression(_, _, true, _, _), _) =>
            failAnalysis(s"Distinct window functions are not supported: $w")

          case w @ WindowExpression(wf: FrameLessOffsetWindowFunction,
            WindowSpecDefinition(_, order, frame: SpecifiedWindowFrame))
             if order.isEmpty || !frame.isOffset =>
            failAnalysis(s"${wf.prettyName} function can only be evaluated in an ordered " +
              s"row-based window frame with a single offset: $w")

          case w @ WindowExpression(e, s) =>
            // Only allow window functions with an aggregate expression or an offset window
            // function or a Pandas window UDF.
            e match {
              case _: AggregateExpression | _: FrameLessOffsetWindowFunction |
                  _: AggregateWindowFunction =>
                w
              case f: PythonUDF if PythonUDF.isWindowPandasUDF(f) =>
                w
              case _ =>
                failAnalysis(s"Expression '$e' not supported within a window function.")
            }

          case s: SubqueryExpression =>
            checkSubqueryExpression(operator, s)
            s

          case e: ExpressionWithRandomSeed if !e.seedExpression.foldable =>
            failAnalysis(
              s"Input argument to ${e.prettyName} must be a constant.")
        }

        operator match {
          case etw: EventTimeWatermark =>
            etw.eventTime.dataType match {
              case s: StructType
                if s.find(_.name == "end").map(_.dataType) == Some(TimestampType) =>
              case _: TimestampType =>
              case _ =>
                failAnalysis(
                  s"Event time must be defined on a window or a timestamp, but " +
                  s"${etw.eventTime.name} is of type ${etw.eventTime.dataType.catalogString}")
            }
          case f: Filter if f.condition.dataType != BooleanType =>
            failAnalysis(
              s"filter expression '${f.condition.sql}' " +
                s"of type ${f.condition.dataType.catalogString} is not a boolean.")

          case j @ Join(_, _, _, Some(condition), _) if condition.dataType != BooleanType =>
            failAnalysis(
              s"join condition '${condition.sql}' " +
                s"of type ${condition.dataType.catalogString} is not a boolean.")

          case Aggregate(groupingExprs, aggregateExprs, child) =>
            def isAggregateExpression(expr: Expression): Boolean = {
              expr.isInstanceOf[AggregateExpression] || PythonUDF.isGroupedAggPandasUDF(expr)
            }

            def checkValidAggregateExpression(expr: Expression): Unit = expr match {
              case expr: Expression if isAggregateExpression(expr) =>
                val aggFunction = expr match {
                  case agg: AggregateExpression => agg.aggregateFunction
                  case udf: PythonUDF => udf
                }
                aggFunction.children.foreach { child =>
                  child.foreach {
                    case expr: Expression if isAggregateExpression(expr) =>
                      failAnalysis(
                        s"It is not allowed to use an aggregate function in the argument of " +
                          s"another aggregate function. Please use the inner aggregate function " +
                          s"in a sub-query.")
                    case other => // OK
                  }

                  if (!child.deterministic) {
                    failAnalysis(
                      s"nondeterministic expression ${expr.sql} should not " +
                        s"appear in the arguments of an aggregate function.")
                  }
                }
              case e: Attribute if groupingExprs.isEmpty =>
                // Collect all [[AggregateExpressions]]s.
                val aggExprs = aggregateExprs.filter(_.collect {
                  case a: AggregateExpression => a
                }.nonEmpty)
                failAnalysis(
                  s"grouping expressions sequence is empty, " +
                    s"and '${e.sql}' is not an aggregate function. " +
                    s"Wrap '${aggExprs.map(_.sql).mkString("(", ", ", ")")}' in windowing " +
                    s"function(s) or wrap '${e.sql}' in first() (or first_value) " +
                    s"if you don't care which value you get."
                )
              case e: Attribute if !groupingExprs.exists(_.semanticEquals(e)) =>
                failAnalysis(
                  s"expression '${e.sql}' is neither present in the group by, " +
                    s"nor is it an aggregate function. " +
                    "Add to group by or wrap in first() (or first_value) if you don't care " +
                    "which value you get.")
              case e if groupingExprs.exists(_.semanticEquals(e)) => // OK
              case e => e.children.foreach(checkValidAggregateExpression)
            }

            def checkValidGroupingExprs(expr: Expression): Unit = {
              if (expr.find(_.isInstanceOf[AggregateExpression]).isDefined) {
                failAnalysis(
                  "aggregate functions are not allowed in GROUP BY, but found " + expr.sql)
              }

              // Check if the data type of expr is orderable.
              if (!RowOrdering.isOrderable(expr.dataType)) {
                failAnalysis(
                  s"expression ${expr.sql} cannot be used as a grouping expression " +
                    s"because its data type ${expr.dataType.catalogString} is not an orderable " +
                    s"data type.")
              }

              if (!expr.deterministic) {
                // This is just a sanity check, our analysis rule PullOutNondeterministic should
                // already pull out those nondeterministic expressions and evaluate them in
                // a Project node.
                failAnalysis(s"nondeterministic expression ${expr.sql} should not " +
                  s"appear in grouping expression.")
              }
            }

            groupingExprs.foreach(checkValidGroupingExprs)
            aggregateExprs.foreach(checkValidAggregateExpression)

          case CollectMetrics(name, metrics, _) =>
            if (name == null || name.isEmpty) {
              operator.failAnalysis(s"observed metrics should be named: $operator")
            }
            // Check if an expression is a valid metric. A metric must meet the following criteria:
            // - Is not a window function;
            // - Is not nested aggregate function;
            // - Is not a distinct aggregate function;
            // - Has only non-deterministic functions that are nested inside an aggregate function;
            // - Has only attributes that are nested inside an aggregate function.
            def checkMetric(s: Expression, e: Expression, seenAggregate: Boolean = false): Unit = {
              e match {
                case _: WindowExpression =>
                  e.failAnalysis(
                    "window expressions are not allowed in observed metrics, but found: " + s.sql)
                case _ if !e.deterministic && !seenAggregate =>
                  e.failAnalysis(s"non-deterministic expression ${s.sql} can only be used " +
                    "as an argument to an aggregate function.")
                case a: AggregateExpression if seenAggregate =>
                  e.failAnalysis(
                    "nested aggregates are not allowed in observed metrics, but found: " + s.sql)
                case a: AggregateExpression if a.isDistinct =>
                  e.failAnalysis(
                    "distinct aggregates are not allowed in observed metrics, but found: " + s.sql)
                case a: AggregateExpression if a.filter.isDefined =>
                  e.failAnalysis("aggregates with filter predicate are not allowed in " +
                    "observed metrics, but found: " + s.sql)
                case _: Attribute if !seenAggregate =>
                  e.failAnalysis (s"attribute ${s.sql} can only be used as an argument to an " +
                    "aggregate function.")
                case _: AggregateExpression =>
                  e.children.foreach(checkMetric (s, _, seenAggregate = true))
                case _ =>
                  e.children.foreach(checkMetric (s, _, seenAggregate))
              }
            }
            metrics.foreach(m => checkMetric(m, m))

          case Sort(orders, _, _) =>
            orders.foreach { order =>
              if (!RowOrdering.isOrderable(order.dataType)) {
                failAnalysis(
                  s"sorting is not supported for columns of type ${order.dataType.catalogString}")
              }
            }

          case GlobalLimit(limitExpr, _) => checkLimitLikeClause("limit", limitExpr)

          case LocalLimit(limitExpr, _) => checkLimitLikeClause("limit", limitExpr)

          case Tail(limitExpr, _) => checkLimitLikeClause("tail", limitExpr)

          case _: Union | _: SetOperation if operator.children.length > 1 =>
            def dataTypes(plan: LogicalPlan): Seq[DataType] = plan.output.map(_.dataType)
            def ordinalNumber(i: Int): String = i match {
              case 0 => "first"
              case 1 => "second"
              case 2 => "third"
              case i => s"${i + 1}th"
            }
            val ref = dataTypes(operator.children.head)
            operator.children.tail.zipWithIndex.foreach { case (child, ti) =>
              // Check the number of columns
              if (child.output.length != ref.length) {
                failAnalysis(
                  s"""
                    |${operator.nodeName} can only be performed on tables with the same number
                    |of columns, but the first table has ${ref.length} columns and
                    |the ${ordinalNumber(ti + 1)} table has ${child.output.length} columns
                  """.stripMargin.replace("\n", " ").trim())
              }
              // Check if the data types match.
              dataTypes(child).zip(ref).zipWithIndex.foreach { case ((dt1, dt2), ci) =>
                // SPARK-18058: we shall not care about the nullability of columns
                if (TypeCoercion.findWiderTypeForTwo(dt1.asNullable, dt2.asNullable).isEmpty) {
                  failAnalysis(
                    s"""
                      |${operator.nodeName} can only be performed on tables with the compatible
                      |column types. ${dt1.catalogString} <> ${dt2.catalogString} at the
                      |${ordinalNumber(ci)} column of the ${ordinalNumber(ti + 1)} table
                    """.stripMargin.replace("\n", " ").trim())
                }
              }
            }

          case create: V2CreateTablePlan =>
            val references = create.partitioning.flatMap(_.references).toSet
            val badReferences = references.map(_.fieldNames).flatMap { column =>
              create.tableSchema.findNestedField(column) match {
                case Some(_) =>
                  None
                case _ =>
                  Some(s"${column.quoted} is missing or is in a map or array")
              }
            }

            if (badReferences.nonEmpty) {
              failAnalysis(s"Invalid partitioning: ${badReferences.mkString(", ")}")
            }

            create.tableSchema.foreach(f => TypeUtils.failWithIntervalType(f.dataType))

          case write: V2WriteCommand if write.resolved =>
            write.query.schema.foreach(f => TypeUtils.failWithIntervalType(f.dataType))

<<<<<<< HEAD
          // If the view output doesn't have the same number of columns neither with the child
          // output, nor with the query column names, throw an AnalysisException.
          // If the view's child output can't up cast to the view output,
          // throw an AnalysisException, too.
          case v @ View(Some(desc), _, output, child) if child.resolved && !v.sameOutput(child) =>
            val queryColumnNames = desc.viewQueryColumnNames
            val queryOutput = if (queryColumnNames.nonEmpty) {
              if (output.length != queryColumnNames.length) {
                // If the view output doesn't have the same number of columns with the query column
                // names, throw an AnalysisException.
                throw QueryCompilationErrors.viewOutputNumberMismatchQueryColumnNamesError(
                  output, queryColumnNames)
              }
              val resolver = SQLConf.get.resolver
              queryColumnNames.map { colName =>
                child.output.find { attr =>
                  resolver(attr.name, colName)
                }.getOrElse(throw QueryCompilationErrors.attributeNotFoundError(colName, child))
              }
            } else {
              child.output
            }

            output.zip(queryOutput).foreach {
              case (attr, originAttr) if !attr.dataType.sameType(originAttr.dataType) =>
                // The dataType of the output attributes may be not the same with that of the view
                // output, so we should cast the attribute to the dataType of the view output
                // attribute. Will throw an AnalysisException if the cast is not a up-cast.
                if (!Cast.canUpCast(originAttr.dataType, attr.dataType)) {
                  throw QueryCompilationErrors.cannotUpCastAsAttributeError(
                    originAttr, attr)
                }
              case _ =>
            }

=======
>>>>>>> 50d14c98
          case alter: AlterTable if alter.table.resolved =>
            val table = alter.table
            def findField(operation: String, fieldName: Array[String]): StructField = {
              // include collections because structs nested in maps and arrays may be altered
              val field = table.schema.findNestedField(fieldName, includeCollections = true)
              if (field.isEmpty) {
                alter.failAnalysis(
                  s"Cannot $operation missing field ${fieldName.quoted} in ${table.name} schema: " +
                  table.schema.treeString)
              }
              field.get._2
            }
            def positionArgumentExists(
                position: ColumnPosition,
                struct: StructType,
                fieldsAdded: Seq[String]): Unit = {
              position match {
                case after: After =>
                  val allFields = struct.fieldNames ++ fieldsAdded
                  if (!allFields.contains(after.column())) {
                    alter.failAnalysis(s"Couldn't resolve positional argument $position amongst " +
                      s"${allFields.mkString("[", ", ", "]")}")
                  }
                case _ =>
              }
            }
            def findParentStruct(operation: String, fieldNames: Array[String]): StructType = {
              val parent = fieldNames.init
              val field = if (parent.nonEmpty) {
                findField(operation, parent).dataType
              } else {
                table.schema
              }
              field match {
                case s: StructType => s
                case o => alter.failAnalysis(s"Cannot $operation ${fieldNames.quoted}, because " +
                  s"its parent is not a StructType. Found $o")
              }
            }
            def checkColumnNotExists(
                operation: String,
                fieldNames: Array[String],
                struct: StructType): Unit = {
              if (struct.findNestedField(fieldNames, includeCollections = true).isDefined) {
                alter.failAnalysis(s"Cannot $operation column, because ${fieldNames.quoted} " +
                  s"already exists in ${struct.treeString}")
              }
            }

            val colsToDelete = mutable.Set.empty[Seq[String]]
            // 'colsToAdd' keeps track of new columns being added. It stores a mapping from a parent
            // name of fields to field names that belong to the parent. For example, if we add
            // columns "a.b.c", "a.b.d", and "a.c", 'colsToAdd' will become
            // Map(Seq("a", "b") -> Seq("c", "d"), Seq("a") -> Seq("c")).
            val colsToAdd = mutable.Map.empty[Seq[String], Seq[String]]

            alter.changes.foreach {
              case add: AddColumn =>
                // If a column to add is a part of columns to delete, we don't need to check
                // if column already exists - applies to REPLACE COLUMNS scenario.
                if (!colsToDelete.contains(add.fieldNames())) {
                  checkColumnNotExists("add", add.fieldNames(), table.schema)
                }
                val parent = findParentStruct("add", add.fieldNames())
                val parentName = add.fieldNames().init
                val fieldsAdded = colsToAdd.getOrElse(parentName, Nil)
                positionArgumentExists(add.position(), parent, fieldsAdded)
                TypeUtils.failWithIntervalType(add.dataType())
                colsToAdd(parentName) = fieldsAdded :+ add.fieldNames().last
              case update: UpdateColumnType =>
                val field = {
                  val f = findField("update", update.fieldNames)
                  CharVarcharUtils.getRawType(f.metadata)
                    .map(dt => f.copy(dataType = dt))
                    .getOrElse(f)
                }
                val fieldName = update.fieldNames.quoted
                update.newDataType match {
                  case _: StructType =>
                    alter.failAnalysis(s"Cannot update ${table.name} field $fieldName type: " +
                      s"update a struct by updating its fields")
                  case _: MapType =>
                    alter.failAnalysis(s"Cannot update ${table.name} field $fieldName type: " +
                      s"update a map by updating $fieldName.key or $fieldName.value")
                  case _: ArrayType =>
                    alter.failAnalysis(s"Cannot update ${table.name} field $fieldName type: " +
                      s"update the element by updating $fieldName.element")
                  case u: UserDefinedType[_] =>
                    alter.failAnalysis(s"Cannot update ${table.name} field $fieldName type: " +
                      s"update a UserDefinedType[${u.sql}] by updating its fields")
                  case _: CalendarIntervalType =>
                    alter.failAnalysis(s"Cannot update ${table.name} field $fieldName to " +
                      s"interval type")
                  case _ =>
                    // update is okay
                }

                // We don't need to handle nested types here which shall fail before
                def canAlterColumnType(from: DataType, to: DataType): Boolean = (from, to) match {
                  case (CharType(l1), CharType(l2)) => l1 == l2
                  case (CharType(l1), VarcharType(l2)) => l1 <= l2
                  case (VarcharType(l1), VarcharType(l2)) => l1 <= l2
                  case _ => Cast.canUpCast(from, to)
                }

                if (!canAlterColumnType(field.dataType, update.newDataType)) {
                  alter.failAnalysis(
                    s"Cannot update ${table.name} field $fieldName: " +
                        s"${field.dataType.simpleString} cannot be cast to " +
                        s"${update.newDataType.simpleString}")
                }
              case update: UpdateColumnNullability =>
                val field = findField("update", update.fieldNames)
                val fieldName = update.fieldNames.quoted
                if (!update.nullable && field.nullable) {
                  alter.failAnalysis(
                    s"Cannot change nullable column to non-nullable: $fieldName")
                }
              case updatePos: UpdateColumnPosition =>
                findField("update", updatePos.fieldNames)
                val parent = findParentStruct("update", updatePos.fieldNames())
                val parentName = updatePos.fieldNames().init
                positionArgumentExists(
                  updatePos.position(),
                  parent,
                  colsToAdd.getOrElse(parentName, Nil))
              case rename: RenameColumn =>
                findField("rename", rename.fieldNames)
                checkColumnNotExists(
                  "rename", rename.fieldNames().init :+ rename.newName(), table.schema)
              case update: UpdateColumnComment =>
                findField("update", update.fieldNames)
              case delete: DeleteColumn =>
                findField("delete", delete.fieldNames)
                // REPLACE COLUMNS has deletes followed by adds. Remember the deleted columns
                // so that add operations do not fail when the columns to add exist and they
                // are to be deleted.
                colsToDelete += delete.fieldNames
              case _ =>
              // no validation needed for set and remove property
            }

          case AlterTableAddPartition(r: ResolvedTable, parts, _) =>
            checkAlterTablePartition(r.table, parts)

          case AlterTableDropPartition(r: ResolvedTable, parts, _, _) =>
            checkAlterTablePartition(r.table, parts)

          case AlterTableRenamePartition(r: ResolvedTable, from, _) =>
            checkAlterTablePartition(r.table, Seq(from))

          case showPartitions: ShowPartitions => checkShowPartitions(showPartitions)

          case _ => // Falls back to the following checks
        }

        operator match {
          case o if o.children.nonEmpty && o.missingInput.nonEmpty =>
            val missingAttributes = o.missingInput.mkString(",")
            val input = o.inputSet.mkString(",")
            val msgForMissingAttributes = s"Resolved attribute(s) $missingAttributes missing " +
              s"from $input in operator ${operator.simpleString(SQLConf.get.maxToStringFields)}."

            val resolver = plan.conf.resolver
            val attrsWithSameName = o.missingInput.filter { missing =>
              o.inputSet.exists(input => resolver(missing.name, input.name))
            }

            val msg = if (attrsWithSameName.nonEmpty) {
              val sameNames = attrsWithSameName.map(_.name).mkString(",")
              s"$msgForMissingAttributes Attribute(s) with the same name appear in the " +
                s"operation: $sameNames. Please check if the right attribute(s) are used."
            } else {
              msgForMissingAttributes
            }

            failAnalysis(msg)

          case p @ Project(exprs, _) if containsMultipleGenerators(exprs) =>
            failAnalysis(
              s"""Only a single table generating function is allowed in a SELECT clause, found:
                 | ${exprs.map(_.sql).mkString(",")}""".stripMargin)

          case j: Join if !j.duplicateResolved =>
            val conflictingAttributes = j.left.outputSet.intersect(j.right.outputSet)
            failAnalysis(
              s"""
                 |Failure when resolving conflicting references in Join:
                 |$plan
                 |Conflicting attributes: ${conflictingAttributes.mkString(",")}
                 |""".stripMargin)

          case i: Intersect if !i.duplicateResolved =>
            val conflictingAttributes = i.left.outputSet.intersect(i.right.outputSet)
            failAnalysis(
              s"""
                 |Failure when resolving conflicting references in Intersect:
                 |$plan
                 |Conflicting attributes: ${conflictingAttributes.mkString(",")}
               """.stripMargin)

          case e: Except if !e.duplicateResolved =>
            val conflictingAttributes = e.left.outputSet.intersect(e.right.outputSet)
            failAnalysis(
              s"""
                 |Failure when resolving conflicting references in Except:
                 |$plan
                 |Conflicting attributes: ${conflictingAttributes.mkString(",")}
               """.stripMargin)

          // TODO: although map type is not orderable, technically map type should be able to be
          // used in equality comparison, remove this type check once we support it.
          case o if mapColumnInSetOperation(o).isDefined =>
            val mapCol = mapColumnInSetOperation(o).get
            failAnalysis("Cannot have map type columns in DataFrame which calls " +
              s"set operations(intersect, except, etc.), but the type of column ${mapCol.name} " +
              "is " + mapCol.dataType.catalogString)

          case o if o.expressions.exists(!_.deterministic) &&
            !o.isInstanceOf[Project] && !o.isInstanceOf[Filter] &&
            !o.isInstanceOf[Aggregate] && !o.isInstanceOf[Window] =>
            // The rule above is used to check Aggregate operator.
            failAnalysis(
              s"""nondeterministic expressions are only allowed in
                 |Project, Filter, Aggregate or Window, found:
                 | ${o.expressions.map(_.sql).mkString(",")}
                 |in operator ${operator.simpleString(SQLConf.get.maxToStringFields)}
               """.stripMargin)

          case _: UnresolvedHint =>
            throw QueryExecutionErrors.logicalHintOperatorNotRemovedDuringAnalysisError

          case f @ Filter(condition, _)
            if PlanHelper.specialExpressionsInUnsupportedOperator(f).nonEmpty =>
            val invalidExprSqls = PlanHelper.specialExpressionsInUnsupportedOperator(f).map(_.sql)
            failAnalysis(
              s"""
                 |Aggregate/Window/Generate expressions are not valid in where clause of the query.
                 |Expression in where clause: [${condition.sql}]
                 |Invalid expressions: [${invalidExprSqls.mkString(", ")}]""".stripMargin)

          case other if PlanHelper.specialExpressionsInUnsupportedOperator(other).nonEmpty =>
            val invalidExprSqls =
              PlanHelper.specialExpressionsInUnsupportedOperator(other).map(_.sql)
            failAnalysis(
              s"""
                 |The query operator `${other.nodeName}` contains one or more unsupported
                 |expression types Aggregate, Window or Generate.
                 |Invalid expressions: [${invalidExprSqls.mkString(", ")}]""".stripMargin
            )

          case _ => // Analysis successful!
        }
    }
    checkCollectedMetrics(plan)
    extendedCheckRules.foreach(_(plan))
    plan.foreachUp {
      case o if !o.resolved =>
        failAnalysis(s"unresolved operator ${o.simpleString(SQLConf.get.maxToStringFields)}")
      case _ =>
    }

    plan.setAnalyzed()
  }

  /**
   * Validates subquery expressions in the plan. Upon failure, returns an user facing error.
   */
  private def checkSubqueryExpression(plan: LogicalPlan, expr: SubqueryExpression): Unit = {
    def checkAggregateInScalarSubquery(
        conditions: Seq[Expression],
        query: LogicalPlan, agg: Aggregate): Unit = {
      // Make sure correlated scalar subqueries contain one row for every outer row by
      // enforcing that they are aggregates containing exactly one aggregate expression.
      val aggregates = agg.expressions.flatMap(_.collect {
        case a: AggregateExpression => a
      })
      if (aggregates.isEmpty) {
        failAnalysis("The output of a correlated scalar subquery must be aggregated")
      }

      // SPARK-18504/SPARK-18814: Block cases where GROUP BY columns
      // are not part of the correlated columns.
      val groupByCols = AttributeSet(agg.groupingExpressions.flatMap(_.references))
      // Collect the local references from the correlated predicate in the subquery.
      val subqueryColumns = getCorrelatedPredicates(query).flatMap(_.references)
        .filterNot(conditions.flatMap(_.references).contains)
      val correlatedCols = AttributeSet(subqueryColumns)
      val invalidCols = groupByCols -- correlatedCols
      // GROUP BY columns must be a subset of columns in the predicates
      if (invalidCols.nonEmpty) {
        failAnalysis(
          "A GROUP BY clause in a scalar correlated subquery " +
            "cannot contain non-correlated columns: " +
            invalidCols.mkString(","))
      }
    }

    // Skip subquery aliases added by the Analyzer.
    // For projects, do the necessary mapping and skip to its child.
    def cleanQueryInScalarSubquery(p: LogicalPlan): LogicalPlan = p match {
      case s: SubqueryAlias => cleanQueryInScalarSubquery(s.child)
      case p: Project => cleanQueryInScalarSubquery(p.child)
      case child => child
    }

    // Validate the subquery plan.
    checkAnalysis(expr.plan)

    expr match {
      case ScalarSubquery(query, conditions, _) =>
        // Scalar subquery must return one column as output.
        if (query.output.size != 1) {
          failAnalysis(
            s"Scalar subquery must return only one column, but got ${query.output.size}")
        }

        if (conditions.nonEmpty) {
          cleanQueryInScalarSubquery(query) match {
            case a: Aggregate => checkAggregateInScalarSubquery(conditions, query, a)
            case Filter(_, a: Aggregate) => checkAggregateInScalarSubquery(conditions, query, a)
            case fail => failAnalysis(s"Correlated scalar subqueries must be aggregated: $fail")
          }

          // Only certain operators are allowed to host subquery expression containing
          // outer references.
          plan match {
            case _: Filter | _: Aggregate | _: Project | _: SupportsSubquery => // Ok
            case other => failAnalysis(
              "Correlated scalar sub-queries can only be used in a " +
                s"Filter/Aggregate/Project and a few commands: $plan")
          }
        }

      case inSubqueryOrExistsSubquery =>
        plan match {
          case _: Filter | _: SupportsSubquery | _: Join => // Ok
          case _ =>
            failAnalysis(s"IN/EXISTS predicate sub-queries can only be used in" +
                s" Filter/Join and a few commands: $plan")
        }
    }

    // Validate to make sure the correlations appearing in the query are valid and
    // allowed by spark.
    checkCorrelationsInSubquery(expr.plan)
  }

  /**
   * Validate that collected metrics names are unique. The same name cannot be used for metrics
   * with different results. However multiple instances of metrics with with same result and name
   * are allowed (e.g. self-joins).
   */
  private def checkCollectedMetrics(plan: LogicalPlan): Unit = {
    val metricsMap = mutable.Map.empty[String, LogicalPlan]
    def check(plan: LogicalPlan): Unit = plan.foreach { node =>
      node match {
        case metrics @ CollectMetrics(name, _, _) =>
          metricsMap.get(name) match {
            case Some(other) =>
              // Exact duplicates are allowed. They can be the result
              // of a CTE that is used multiple times or a self join.
              if (!metrics.sameResult(other)) {
                failAnalysis(
                  s"Multiple definitions of observed metrics named '$name': $plan")
              }
            case None =>
              metricsMap.put(name, metrics)
          }
        case _ =>
      }
      node.expressions.foreach(_.foreach {
        case subquery: SubqueryExpression =>
          check(subquery.plan)
        case _ =>
      })
    }
    check(plan)
  }

  /**
   * Validates to make sure the outer references appearing inside the subquery
   * are allowed.
   */
  private def checkCorrelationsInSubquery(sub: LogicalPlan): Unit = {
    // Validate that correlated aggregate expression do not contain a mixture
    // of outer and local references.
    def checkMixedReferencesInsideAggregateExpr(expr: Expression): Unit = {
      expr.foreach {
        case a: AggregateExpression if containsOuter(a) =>
          val outer = a.collect { case OuterReference(e) => e.toAttribute }
          val local = a.references -- outer
          if (local.nonEmpty) {
            val msg =
              s"""
                 |Found an aggregate expression in a correlated predicate that has both
                 |outer and local references, which is not supported yet.
                 |Aggregate expression: ${SubExprUtils.stripOuterReference(a).sql},
                 |Outer references: ${outer.map(_.sql).mkString(", ")},
                 |Local references: ${local.map(_.sql).mkString(", ")}.
               """.stripMargin.replace("\n", " ").trim()
            failAnalysis(msg)
          }
        case _ =>
      }
    }

    // Make sure a plan's subtree does not contain outer references
    def failOnOuterReferenceInSubTree(p: LogicalPlan): Unit = {
      if (hasOuterReferences(p)) {
        failAnalysis(s"Accessing outer query column is not allowed in:\n$p")
      }
    }

    // Make sure a plan's expressions do not contain :
    // 1. Aggregate expressions that have mixture of outer and local references.
    // 2. Expressions containing outer references on plan nodes other than Filter.
    def failOnInvalidOuterReference(p: LogicalPlan): Unit = {
      p.expressions.foreach(checkMixedReferencesInsideAggregateExpr)
      if (!p.isInstanceOf[Filter] && p.expressions.exists(containsOuter)) {
        failAnalysis(
          "Expressions referencing the outer query are not supported outside of WHERE/HAVING " +
            s"clauses:\n$p")
      }
    }

    // SPARK-17348: A potential incorrect result case.
    // When a correlated predicate is a non-equality predicate,
    // certain operators are not permitted from the operator
    // hosting the correlated predicate up to the operator on the outer table.
    // Otherwise, the pull up of the correlated predicate
    // will generate a plan with a different semantics
    // which could return incorrect result.
    // Currently we check for Aggregate and Window operators
    //
    // Below shows an example of a Logical Plan during Analyzer phase that
    // show this problem. Pulling the correlated predicate [outer(c2#77) >= ..]
    // through the Aggregate (or Window) operator could alter the result of
    // the Aggregate.
    //
    // Project [c1#76]
    // +- Project [c1#87, c2#88]
    // :  (Aggregate or Window operator)
    // :  +- Filter [outer(c2#77) >= c2#88)]
    // :     +- SubqueryAlias t2, `t2`
    // :        +- Project [_1#84 AS c1#87, _2#85 AS c2#88]
    // :           +- LocalRelation [_1#84, _2#85]
    // +- SubqueryAlias t1, `t1`
    // +- Project [_1#73 AS c1#76, _2#74 AS c2#77]
    // +- LocalRelation [_1#73, _2#74]
    def failOnNonEqualCorrelatedPredicate(found: Boolean, p: LogicalPlan): Unit = {
      if (found) {
        // Report a non-supported case as an exception
        failAnalysis(s"Correlated column is not allowed in a non-equality predicate:\n$p")
      }
    }

    var foundNonEqualCorrelatedPred: Boolean = false

    // Simplify the predicates before validating any unsupported correlation patterns in the plan.
    AnalysisHelper.allowInvokingTransformsInAnalyzer { BooleanSimplification(sub).foreachUp {
      // Approve operators allowed in a correlated subquery
      // There are 4 categories:
      // 1. Operators that are allowed anywhere in a correlated subquery, and,
      //    by definition of the operators, they either do not contain
      //    any columns or cannot host outer references.
      // 2. Operators that are allowed anywhere in a correlated subquery
      //    so long as they do not host outer references.
      // 3. Operators that need special handlings. These operators are
      //    Filter, Join, Aggregate, and Generate.
      //
      // Any operators that are not in the above list are allowed
      // in a correlated subquery only if they are not on a correlation path.
      // In other word, these operators are allowed only under a correlation point.
      //
      // A correlation path is defined as the sub-tree of all the operators that
      // are on the path from the operator hosting the correlated expressions
      // up to the operator producing the correlated values.

      // Category 1:
      // ResolvedHint, Distinct, LeafNode, Repartition, and SubqueryAlias
      case _: ResolvedHint | _: Distinct | _: LeafNode | _: Repartition | _: SubqueryAlias =>

      // Category 2:
      // These operators can be anywhere in a correlated subquery.
      // so long as they do not host outer references in the operators.
      case p: Project =>
        failOnInvalidOuterReference(p)

      case s: Sort =>
        failOnInvalidOuterReference(s)

      case r: RepartitionByExpression =>
        failOnInvalidOuterReference(r)

      // Category 3:
      // Filter is one of the two operators allowed to host correlated expressions.
      // The other operator is Join. Filter can be anywhere in a correlated subquery.
      case f: Filter =>
        val (correlated, _) = splitConjunctivePredicates(f.condition).partition(containsOuter)

        // Find any non-equality correlated predicates
        foundNonEqualCorrelatedPred = foundNonEqualCorrelatedPred || correlated.exists {
          case _: EqualTo | _: EqualNullSafe => false
          case _ => true
        }
        failOnInvalidOuterReference(f)

      // Aggregate cannot host any correlated expressions
      // It can be on a correlation path if the correlation contains
      // only equality correlated predicates.
      // It cannot be on a correlation path if the correlation has
      // non-equality correlated predicates.
      case a: Aggregate =>
        failOnInvalidOuterReference(a)
        failOnNonEqualCorrelatedPredicate(foundNonEqualCorrelatedPred, a)

      // Join can host correlated expressions.
      case j @ Join(left, right, joinType, _, _) =>
        joinType match {
          // Inner join, like Filter, can be anywhere.
          case _: InnerLike =>
            failOnInvalidOuterReference(j)

          // Left outer join's right operand cannot be on a correlation path.
          // LeftAnti and ExistenceJoin are special cases of LeftOuter.
          // Note that ExistenceJoin cannot be expressed externally in both SQL and DataFrame
          // so it should not show up here in Analysis phase. This is just a safety net.
          //
          // LeftSemi does not allow output from the right operand.
          // Any correlated references in the subplan
          // of the right operand cannot be pulled up.
          case LeftOuter | LeftSemi | LeftAnti | ExistenceJoin(_) =>
            failOnInvalidOuterReference(j)
            failOnOuterReferenceInSubTree(right)

          // Likewise, Right outer join's left operand cannot be on a correlation path.
          case RightOuter =>
            failOnInvalidOuterReference(j)
            failOnOuterReferenceInSubTree(left)

          // Any other join types not explicitly listed above,
          // including Full outer join, are treated as Category 4.
          case _ =>
            failOnOuterReferenceInSubTree(j)
        }

      // Generator with join=true, i.e., expressed with
      // LATERAL VIEW [OUTER], similar to inner join,
      // allows to have correlation under it
      // but must not host any outer references.
      // Note:
      // Generator with requiredChildOutput.isEmpty is treated as Category 4.
      case g: Generate if g.requiredChildOutput.nonEmpty =>
        failOnInvalidOuterReference(g)

      // Category 4: Any other operators not in the above 3 categories
      // cannot be on a correlation path, that is they are allowed only
      // under a correlation point but they and their descendant operators
      // are not allowed to have any correlated expressions.
      case p =>
        failOnOuterReferenceInSubTree(p)
    }}
  }

  // Make sure that table is able to alter partition.
  private def checkAlterTablePartition(
      table: Table, parts: Seq[PartitionSpec]): Unit = {
    (table, parts) match {
      case (table, _) if !table.isInstanceOf[SupportsPartitionManagement] =>
        failAnalysis(s"Table ${table.name()} can not alter partitions.")

      case (_, parts) if parts.exists(_.isInstanceOf[UnresolvedPartitionSpec]) =>
        failAnalysis("PartitionSpecs are not resolved")

      // Skip atomic partition tables
      case (_: SupportsAtomicPartitionManagement, _) =>
      case (_: SupportsPartitionManagement, parts) if parts.size > 1 =>
        failAnalysis(
          s"Nonatomic partition table ${table.name()} can not alter multiple partitions.")

      case _ =>
    }
  }

  // Make sure that the `SHOW PARTITIONS` command is allowed for the table
  private def checkShowPartitions(showPartitions: ShowPartitions): Unit = showPartitions match {
    case ShowPartitions(rt: ResolvedTable, _)
        if !rt.table.isInstanceOf[SupportsPartitionManagement] =>
      failAnalysis(s"SHOW PARTITIONS cannot run for a table which does not support partitioning")
    case ShowPartitions(ResolvedTable(_, _, partTable: SupportsPartitionManagement, _), _)
        if partTable.partitionSchema().isEmpty =>
      failAnalysis(
        s"SHOW PARTITIONS is not allowed on a table that is not partitioned: ${partTable.name()}")
    case _ =>
  }
}<|MERGE_RESOLUTION|>--- conflicted
+++ resolved
@@ -422,44 +422,6 @@
           case write: V2WriteCommand if write.resolved =>
             write.query.schema.foreach(f => TypeUtils.failWithIntervalType(f.dataType))
 
-<<<<<<< HEAD
-          // If the view output doesn't have the same number of columns neither with the child
-          // output, nor with the query column names, throw an AnalysisException.
-          // If the view's child output can't up cast to the view output,
-          // throw an AnalysisException, too.
-          case v @ View(Some(desc), _, output, child) if child.resolved && !v.sameOutput(child) =>
-            val queryColumnNames = desc.viewQueryColumnNames
-            val queryOutput = if (queryColumnNames.nonEmpty) {
-              if (output.length != queryColumnNames.length) {
-                // If the view output doesn't have the same number of columns with the query column
-                // names, throw an AnalysisException.
-                throw QueryCompilationErrors.viewOutputNumberMismatchQueryColumnNamesError(
-                  output, queryColumnNames)
-              }
-              val resolver = SQLConf.get.resolver
-              queryColumnNames.map { colName =>
-                child.output.find { attr =>
-                  resolver(attr.name, colName)
-                }.getOrElse(throw QueryCompilationErrors.attributeNotFoundError(colName, child))
-              }
-            } else {
-              child.output
-            }
-
-            output.zip(queryOutput).foreach {
-              case (attr, originAttr) if !attr.dataType.sameType(originAttr.dataType) =>
-                // The dataType of the output attributes may be not the same with that of the view
-                // output, so we should cast the attribute to the dataType of the view output
-                // attribute. Will throw an AnalysisException if the cast is not a up-cast.
-                if (!Cast.canUpCast(originAttr.dataType, attr.dataType)) {
-                  throw QueryCompilationErrors.cannotUpCastAsAttributeError(
-                    originAttr, attr)
-                }
-              case _ =>
-            }
-
-=======
->>>>>>> 50d14c98
           case alter: AlterTable if alter.table.resolved =>
             val table = alter.table
             def findField(operation: String, fieldName: Array[String]): StructField = {
