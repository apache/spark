--- conflicted
+++ resolved
@@ -26,13 +26,8 @@
 /**
  * Replaces ordinal in 'order by' or 'group by' with UnresolvedOrdinal expression.
  */
-<<<<<<< HEAD
-class SubstituteUnresolvedOrdinals(conf: SQLConf) extends Rule[LogicalPlan] {
-  private def isIntLiteral(e: Expression): Boolean = e match {
-=======
 object SubstituteUnresolvedOrdinals extends Rule[LogicalPlan] {
   private def isIntLiteral(e: Expression) = e match {
->>>>>>> cbd3fdea
     case Literal(_, IntegerType) => true
     case Cube(groupByExprs) => groupByExprs.exists(isIntLiteral)
     case Rollup(groupByExprs) => groupByExprs.exists(isIntLiteral)
