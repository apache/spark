--- conflicted
+++ resolved
@@ -17,19 +17,12 @@
 
 package org.apache.spark.sql.catalyst.expressions.xml
 
-<<<<<<< HEAD
 import java.io.CharArrayWriter
 
 import org.apache.spark.sql.catalyst.InternalRow
 import org.apache.spark.sql.catalyst.expressions.{Expression, ExprUtils}
 import org.apache.spark.sql.catalyst.util.{FailFastMode, FailureSafeParser, GenericArrayData, PermissiveMode}
 import org.apache.spark.sql.catalyst.xml.{StaxXmlGenerator, StaxXmlParser, ValidatorUtil, XmlInferSchema, XmlOptions}
-=======
-import org.apache.spark.sql.catalyst.InternalRow
-import org.apache.spark.sql.catalyst.expressions.{Expression, ExprUtils}
-import org.apache.spark.sql.catalyst.util.{FailFastMode, FailureSafeParser, GenericArrayData, PermissiveMode}
-import org.apache.spark.sql.catalyst.xml.{StaxXmlParser, ValidatorUtil, XmlInferSchema, XmlOptions}
->>>>>>> 104dc2b7
 import org.apache.spark.sql.errors.QueryCompilationErrors
 import org.apache.spark.sql.types._
 import org.apache.spark.unsafe.types.{UTF8String, VariantVal}
@@ -149,10 +142,6 @@
   // Parser that parse XML strings as internal rows
   @transient
   private lazy val parser = {
-<<<<<<< HEAD
-    val parsedOptions = new XmlOptions(options, timeZoneId.get, nameOfCorruptRecord)
-=======
->>>>>>> 104dc2b7
     val mode = parsedOptions.parseMode
     if (mode != PermissiveMode && mode != FailFastMode) {
       throw QueryCompilationErrors.parseModeUnsupportedError("from_xml", mode)
@@ -169,12 +158,7 @@
       input => rawParser.doParseColumn(input, mode, xsdSchema),
       mode,
       schema,
-<<<<<<< HEAD
-      parsedOptions.columnNameOfCorruptRecord
-    )
-=======
       parsedOptions.columnNameOfCorruptRecord)
->>>>>>> 104dc2b7
   }
 
   final def evaluate(xml: UTF8String): Any = {
@@ -184,7 +168,6 @@
       case _: StructType => converter(parser.parse(xml.toString))
     }
   }
-<<<<<<< HEAD
 }
 
 case class StructsToXmlEvaluator(
@@ -226,6 +209,4 @@
     if (value == null) return null
     converter(value)
   }
-=======
->>>>>>> 104dc2b7
 }