--- conflicted
+++ resolved
@@ -170,20 +170,14 @@
     } else {
       s"${ev.value} = $callFunc;"
     }
-
+    // final $javaType ${ev.value} = (($javaType) ($resultIsNull ? ${ctx.defaultValue(dataType)} : $callFunc));
     val code = s"""
       $argCode
-<<<<<<< HEAD
-      boolean ${ev.isNull} = $resultIsNull;
-      final $javaType ${ev.value} = (($javaType) ($resultIsNull ? ${ctx.defaultValue(dataType)} : $callFunc));
-      $postNullCheck
-=======
       $prepareIsNull
       $javaType ${ev.value} = ${ctx.defaultValue(dataType)};
       if (!$resultIsNull) {
         $evaluate
       }
->>>>>>> 845c039c
      """
     ev.copy(code = code)
   }
