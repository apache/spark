--- conflicted
+++ resolved
@@ -17,11 +17,8 @@
 
 package org.apache.spark.sql.catalyst.util
 
-<<<<<<< HEAD
-=======
 import java.util.concurrent.TimeUnit
 
->>>>>>> 888cc460
 import scala.util.control.NonFatal
 
 import org.apache.spark.sql.catalyst.parser.{CatalystSqlParser, ParseException}
@@ -246,7 +243,6 @@
     }
 
     try {
-<<<<<<< HEAD
       val micros = unitsRange(to, from).map {
         case name @ (UnitName.day | UnitName.hour | UnitName.minute) => toLong(name)
         case UnitName.second => parseSecondNano(m.group(UnitName.second.toString))
@@ -255,49 +251,6 @@
             s"Cannot support (interval '$input' $from to $to) expression")
       }.reduce((x: Long, y: Long) => Math.addExact(x, y))
       val sign = if (m.group("sign") != null && m.group("sign") == "-") -1 else 1
-=======
-      val sign = if (m.group(1) != null && m.group(1) == "-") -1 else 1
-      val days = if (m.group(2) == null) {
-        0
-      } else {
-        toLongWithRange("day", m.group(3), 0, Integer.MAX_VALUE)
-      }
-      var hours: Long = 0L
-      var minutes: Long = 0L
-      var seconds: Long = 0L
-      if (m.group(5) != null || from == "minute") { // 'HH:mm:ss' or 'mm:ss minute'
-        hours = toLongWithRange("hour", m.group(5), 0, 23)
-        minutes = toLongWithRange("minute", m.group(6), 0, 59)
-        seconds = toLongWithRange("second", m.group(7), 0, 59)
-      } else if (m.group(8) != null) { // 'mm:ss.nn'
-        minutes = toLongWithRange("minute", m.group(6), 0, 59)
-        seconds = toLongWithRange("second", m.group(7), 0, 59)
-      } else { // 'HH:mm'
-        hours = toLongWithRange("hour", m.group(6), 0, 23)
-        minutes = toLongWithRange("second", m.group(7), 0, 59)
-      }
-      // Hive allow nanosecond precision interval
-      var secondsFraction = parseNanos(m.group(9), seconds < 0)
-      to match {
-        case "hour" =>
-          minutes = 0
-          seconds = 0
-          secondsFraction = 0
-        case "minute" =>
-          seconds = 0
-          secondsFraction = 0
-        case "second" =>
-          // No-op
-        case _ =>
-          throw new IllegalArgumentException(
-            s"Cannot support (interval '$input' $from to $to) expression")
-      }
-      var micros = secondsFraction
-      micros = Math.addExact(micros, Math.multiplyExact(days, DateTimeUtils.MICROS_PER_DAY))
-      micros = Math.addExact(micros, Math.multiplyExact(hours, MICROS_PER_HOUR))
-      micros = Math.addExact(micros, Math.multiplyExact(minutes, MICROS_PER_MINUTE))
-      micros = Math.addExact(micros, Math.multiplyExact(seconds, DateTimeUtils.MICROS_PER_SECOND))
->>>>>>> 888cc460
       new CalendarInterval(0, sign * micros)
     } catch {
       case e: Exception =>
