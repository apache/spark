/*
 * Licensed to the Apache Software Foundation (ASF) under one or more
 * contributor license agreements.  See the NOTICE file distributed with
 * this work for additional information regarding copyright ownership.
 * The ASF licenses this file to You under the Apache License, Version 2.0
 * (the "License"); you may not use this file except in compliance with
 * the License.  You may obtain a copy of the License at
 *
 *    http://www.apache.org/licenses/LICENSE-2.0
 *
 * Unless required by applicable law or agreed to in writing, software
 * distributed under the License is distributed on an "AS IS" BASIS,
 * WITHOUT WARRANTIES OR CONDITIONS OF ANY KIND, either express or implied.
 * See the License for the specific language governing permissions and
 * limitations under the License.
 */

package org.apache.spark.sql.catalyst.util

<<<<<<< HEAD
import java.util.concurrent.TimeUnit

=======
import org.apache.spark.sql.catalyst.parser.{CatalystSqlParser, ParseException}
>>>>>>> 0cf4f07c
import org.apache.spark.sql.types.Decimal
import org.apache.spark.unsafe.types.CalendarInterval

object IntervalUtils {
  final val MONTHS_PER_YEAR: Int = 12
  final val MONTHS_PER_QUARTER: Byte = 3
  final val YEARS_PER_MILLENNIUM: Int = 1000
  final val YEARS_PER_CENTURY: Int = 100
  final val YEARS_PER_DECADE: Int = 10
  final val MICROS_PER_HOUR: Long =
    DateTimeUtils.MILLIS_PER_HOUR * DateTimeUtils.MICROS_PER_MILLIS
  final val MICROS_PER_MINUTE: Long =
    DateTimeUtils.MILLIS_PER_MINUTE * DateTimeUtils.MICROS_PER_MILLIS
  final val DAYS_PER_MONTH: Byte = 30
  final val MICROS_PER_MONTH: Long = DAYS_PER_MONTH * DateTimeUtils.SECONDS_PER_DAY
  /* 365.25 days per year assumes leap year every four years */
  final val MICROS_PER_YEAR: Long = (36525L * DateTimeUtils.MICROS_PER_DAY) / 100

  def getYears(interval: CalendarInterval): Int = {
    interval.months / MONTHS_PER_YEAR
  }

  def getMillenniums(interval: CalendarInterval): Int = {
    getYears(interval) / YEARS_PER_MILLENNIUM
  }

  def getCenturies(interval: CalendarInterval): Int = {
    getYears(interval) / YEARS_PER_CENTURY
  }

  def getDecades(interval: CalendarInterval): Int = {
    getYears(interval) / YEARS_PER_DECADE
  }

  def getMonths(interval: CalendarInterval): Byte = {
    (interval.months % MONTHS_PER_YEAR).toByte
  }

  def getQuarters(interval: CalendarInterval): Byte = {
    (getMonths(interval) / MONTHS_PER_QUARTER + 1).toByte
  }

  def getDays(interval: CalendarInterval): Long = {
    interval.microseconds / DateTimeUtils.MICROS_PER_DAY
  }

  def getHours(interval: CalendarInterval): Byte = {
    ((interval.microseconds % DateTimeUtils.MICROS_PER_DAY) / MICROS_PER_HOUR).toByte
  }

  def getMinutes(interval: CalendarInterval): Byte = {
    ((interval.microseconds % MICROS_PER_HOUR) / MICROS_PER_MINUTE).toByte
  }

  def getMicroseconds(interval: CalendarInterval): Long = {
    interval.microseconds % MICROS_PER_MINUTE
  }

  def getSeconds(interval: CalendarInterval): Decimal = {
    Decimal(getMicroseconds(interval), 8, 6)
  }

  def getMilliseconds(interval: CalendarInterval): Decimal = {
    Decimal(getMicroseconds(interval), 8, 3)
  }

  // Returns total number of seconds with microseconds fractional part in the given interval.
  def getEpoch(interval: CalendarInterval): Decimal = {
    var result = interval.microseconds
    result += MICROS_PER_YEAR * (interval.months / MONTHS_PER_YEAR)
    result += MICROS_PER_MONTH * (interval.months % MONTHS_PER_YEAR)
    Decimal(result, 18, 6)
  }

  /**
<<<<<<< HEAD
   * Gets interval duration
   *
   * @param cal - the interval to get duration
   * @param targetUnit - time units of the result
   * @param daysPerMonth - the number of days per one month
   * @return duration in the specified time units
   */
  def getDuration(
      cal: CalendarInterval,
      targetUnit: TimeUnit,
      daysPerMonth: Int = 31): Long = {
    val monthsDuration = Math.multiplyExact(daysPerMonth * DateTimeUtils.MICROS_PER_DAY, cal.months)
    val result = Math.addExact(cal.microseconds, monthsDuration)
    targetUnit.convert(result, TimeUnit.MICROSECONDS)
  }

  /**
   * Checks the interval is negative
   *
   * @param cal - the checked interval
   * @param daysPerMonth - the number of days per one month
   * @return true if duration of the given interval is less than 0 otherwise false
   */
  def isNegative(cal: CalendarInterval, daysPerMonth: Int = 31): Boolean = {
    getDuration(cal, TimeUnit.MICROSECONDS, daysPerMonth) < 0
=======
   * Converts a string to [[CalendarInterval]] case-insensitively.
   *
   * @throws IllegalArgumentException if the input string is not in valid interval format.
   */
  def fromString(str: String): CalendarInterval = {
    if (str == null) throw new IllegalArgumentException("Interval string cannot be null")
    try {
      CatalystSqlParser.parseInterval(str)
    } catch {
      case e: ParseException =>
        val ex = new IllegalArgumentException(s"Invalid interval string: $str\n" + e.message)
        ex.setStackTrace(e.getStackTrace)
        throw ex
    }
  }

  /**
   * A safe version of `fromString`. It returns null for invalid input string.
   */
  def safeFromString(str: String): CalendarInterval = {
    try {
      fromString(str)
    } catch {
      case _: IllegalArgumentException => null
    }
>>>>>>> 0cf4f07c
  }
}<|MERGE_RESOLUTION|>--- conflicted
+++ resolved
@@ -17,12 +17,9 @@
 
 package org.apache.spark.sql.catalyst.util
 
-<<<<<<< HEAD
 import java.util.concurrent.TimeUnit
 
-=======
 import org.apache.spark.sql.catalyst.parser.{CatalystSqlParser, ParseException}
->>>>>>> 0cf4f07c
 import org.apache.spark.sql.types.Decimal
 import org.apache.spark.unsafe.types.CalendarInterval
 
@@ -98,7 +95,34 @@
   }
 
   /**
-<<<<<<< HEAD
+   * Converts a string to [[CalendarInterval]] case-insensitively.
+   *
+   * @throws IllegalArgumentException if the input string is not in valid interval format.
+   */
+  def fromString(str: String): CalendarInterval = {
+    if (str == null) throw new IllegalArgumentException("Interval string cannot be null")
+    try {
+      CatalystSqlParser.parseInterval(str)
+    } catch {
+      case e: ParseException =>
+        val ex = new IllegalArgumentException(s"Invalid interval string: $str\n" + e.message)
+        ex.setStackTrace(e.getStackTrace)
+        throw ex
+    }
+  }
+
+  /**
+   * A safe version of `fromString`. It returns null for invalid input string.
+   */
+  def safeFromString(str: String): CalendarInterval = {
+    try {
+      fromString(str)
+    } catch {
+      case _: IllegalArgumentException => null
+    }
+  }
+
+  /**
    * Gets interval duration
    *
    * @param cal - the interval to get duration
@@ -124,32 +148,5 @@
    */
   def isNegative(cal: CalendarInterval, daysPerMonth: Int = 31): Boolean = {
     getDuration(cal, TimeUnit.MICROSECONDS, daysPerMonth) < 0
-=======
-   * Converts a string to [[CalendarInterval]] case-insensitively.
-   *
-   * @throws IllegalArgumentException if the input string is not in valid interval format.
-   */
-  def fromString(str: String): CalendarInterval = {
-    if (str == null) throw new IllegalArgumentException("Interval string cannot be null")
-    try {
-      CatalystSqlParser.parseInterval(str)
-    } catch {
-      case e: ParseException =>
-        val ex = new IllegalArgumentException(s"Invalid interval string: $str\n" + e.message)
-        ex.setStackTrace(e.getStackTrace)
-        throw ex
-    }
-  }
-
-  /**
-   * A safe version of `fromString`. It returns null for invalid input string.
-   */
-  def safeFromString(str: String): CalendarInterval = {
-    try {
-      fromString(str)
-    } catch {
-      case _: IllegalArgumentException => null
-    }
->>>>>>> 0cf4f07c
   }
 }