/*
 * Licensed to the Apache Software Foundation (ASF) under one or more
 * contributor license agreements.  See the NOTICE file distributed with
 * this work for additional information regarding copyright ownership.
 * The ASF licenses this file to You under the Apache License, Version 2.0
 * (the "License"); you may not use this file except in compliance with
 * the License.  You may obtain a copy of the License at
 *
 *    http://www.apache.org/licenses/LICENSE-2.0
 *
 * Unless required by applicable law or agreed to in writing, software
 * distributed under the License is distributed on an "AS IS" BASIS,
 * WITHOUT WARRANTIES OR CONDITIONS OF ANY KIND, either express or implied.
 * See the License for the specific language governing permissions and
 * limitations under the License.
 */

package org.apache.spark.sql.catalyst.analysis

import scala.collection.mutable

import org.apache.spark.sql.catalyst.SQLConfHelper
import org.apache.spark.sql.catalyst.analysis.TableOutputResolver.DefaultValueFillMode.{NONE, RECURSE}
import org.apache.spark.sql.catalyst.expressions.{Attribute, CreateNamedStruct, Expression, GetStructField, Literal}
import org.apache.spark.sql.catalyst.plans.logical.Assignment
import org.apache.spark.sql.catalyst.types.DataTypeUtils
import org.apache.spark.sql.catalyst.util.CharVarcharUtils
import org.apache.spark.sql.catalyst.util.ResolveDefaultColumns.getDefaultValueExprOrNullLit
import org.apache.spark.sql.connector.catalog.CatalogV2Implicits._
import org.apache.spark.sql.errors.QueryCompilationErrors
import org.apache.spark.sql.types.{DataType, StructType}
import org.apache.spark.util.ArrayImplicits._

object AssignmentUtils extends SQLConfHelper with CastSupport {

  /**
   * Aligns update assignments to match table columns.
   * <p>
   * This method processes and reorders given assignments so that each target column gets
   * an expression it should be set to. If a column does not have a matching assignment,
   * it will be set to its current value. For example, if one passes table attributes c1, c2
   * and an assignment c2 = 1, this method will return c1 = c1, c2 = 1. This allows Spark to
   * construct an updated version of a row.
   * <p>
   * This method also handles updates to nested columns. If there is an assignment to a particular
   * nested field, this method will construct a new struct with one field updated preserving other
   * fields that have not been modified. For example, if one passes table attributes c1, c2
   * where c2 is a struct with fields n1 and n2 and an assignment c2.n2 = 1, this method will
   * return c1 = c1, c2 = struct(c2.n1, 1).
   *
   * @param attrs table attributes
   * @param assignments assignments to align
   * @param coerceNestedTypes whether to coerce nested types to match the target type
   *                         for complex types
   * @return aligned update assignments that match table attributes
   */
  def alignUpdateAssignments(
      attrs: Seq[Attribute],
      assignments: Seq[Assignment],
      coerceNestedTypes: Boolean): Seq[Assignment] = {

    val errors = new mutable.ArrayBuffer[String]()

    val output = attrs.map { attr =>
      applyAssignments(
        col = restoreActualType(attr),
        colExpr = attr,
        assignments,
        addError = err => errors += err,
        colPath = Seq(attr.name),
        coerceNestedTypes)
    }

    if (errors.nonEmpty) {
      throw QueryCompilationErrors.invalidRowLevelOperationAssignments(assignments, errors.toSeq)
    }

    attrs.zip(output).map { case (attr, expr) => Assignment(attr, expr) }
  }

  /**
   * Aligns insert assignments to match table columns.
   * <p>
   * This method processes and reorders given assignments so that each target column gets
   * an expression it should be set to. There must be exactly one assignment for each top-level
   * attribute and its value must be compatible.
   * <p>
   * Insert assignments cannot refer to nested columns.
   *
   * @param attrs table attributes
   * @param assignments insert assignments to align
   * @param coerceNestedTypes whether to coerce nested types to match the target type
   *                          for complex types
   * @return aligned insert assignments that match table attributes
   */
  def alignInsertAssignments(
      attrs: Seq[Attribute],
      assignments: Seq[Assignment],
      coerceNestedTypes: Boolean = false): Seq[Assignment] = {

    val errors = new mutable.ArrayBuffer[String]()

    val (topLevelAssignments, nestedAssignments) = assignments.partition { assignment =>
      assignment.key.isInstanceOf[Attribute]
    }

    if (nestedAssignments.nonEmpty) {
      val nestedAssignmentsStr = nestedAssignments.map(_.sql).mkString(", ")
      errors += s"INSERT assignment keys cannot be nested fields: $nestedAssignmentsStr"
    }

    val alignedAssignments = attrs.map { attr =>
      val matchingAssignments = topLevelAssignments.collect {
        case assignment if assignment.key.semanticEquals(attr) => assignment
      }
      val resolvedValue = if (matchingAssignments.isEmpty) {
        val defaultExpr = getDefaultValueExprOrNullLit(
          attr, conf.useNullsForMissingDefaultColumnValues)
        if (defaultExpr.isEmpty) {
          errors += s"No assignment for '${attr.name}'"
        }
        defaultExpr.getOrElse(attr)
      } else if (matchingAssignments.length > 1) {
        val conflictingValuesStr = matchingAssignments.map(_.value.sql).mkString(", ")
        errors += s"Multiple assignments for '${attr.name}': $conflictingValuesStr"
        attr
      } else {
        val colPath = Seq(attr.name)
        val actualAttr = restoreActualType(attr)
        val value = matchingAssignments.head.value
<<<<<<< HEAD
        TableOutputResolver.resolveField("", value, actualAttr, byName = true, conf, colPath)
=======
        val coerceMode = if (coerceNestedTypes) RECURSE else NONE
        TableOutputResolver.resolveUpdate(
          "", value, actualAttr, conf, err => errors += err, colPath, coerceMode)
>>>>>>> c3b102bf
      }
      Assignment(attr, resolvedValue)
    }

    if (errors.nonEmpty) {
      throw QueryCompilationErrors.invalidRowLevelOperationAssignments(assignments, errors.toSeq)
    }

    alignedAssignments
  }

  private def restoreActualType(attr: Attribute): Attribute = {
    attr.withDataType(CharVarcharUtils.getRawType(attr.metadata).getOrElse(attr.dataType))
  }

  private def applyAssignments(
      col: Attribute,
      colExpr: Expression,
      assignments: Seq[Assignment],
      addError: String => Unit,
      colPath: Seq[String],
      coerceNestedTypes: Boolean = false): Expression = {

    val (exactAssignments, otherAssignments) = assignments.partition { assignment =>
      assignment.key.semanticEquals(colExpr)
    }

    val fieldAssignments = otherAssignments.filter { assignment =>
      assignment.key.exists(_.semanticEquals(colExpr))
    }

    if (exactAssignments.size > 1) {
      val conflictingValuesStr = exactAssignments.map(_.value.sql).mkString(", ")
      addError(s"Multiple assignments for '${colPath.quoted}': $conflictingValuesStr")
      colExpr
    } else if (exactAssignments.nonEmpty && fieldAssignments.nonEmpty) {
      val conflictingAssignments = exactAssignments ++ fieldAssignments
      val conflictingAssignmentsStr = conflictingAssignments.map(_.sql).mkString(", ")
      addError(s"Conflicting assignments for '${colPath.quoted}': $conflictingAssignmentsStr")
      colExpr
    } else if (exactAssignments.isEmpty && fieldAssignments.isEmpty) {
      TableOutputResolver.withNullabilityChecked(colExpr, col, conf, colPath)
    } else if (exactAssignments.nonEmpty) {
      val value = exactAssignments.head.value
<<<<<<< HEAD
      TableOutputResolver.resolveField("", value, col, byName = true, conf, colPath)
=======
      val coerceMode = if (coerceNestedTypes) RECURSE else NONE
      TableOutputResolver.resolveUpdate("", value, col, conf, addError, colPath, coerceMode)
>>>>>>> c3b102bf
    } else {
      applyFieldAssignments(col, colExpr, fieldAssignments, addError, colPath, coerceNestedTypes)
    }
  }

  private def applyFieldAssignments(
      col: Attribute,
      colExpr: Expression,
      assignments: Seq[Assignment],
      addError: String => Unit,
      colPath: Seq[String],
      coerceNestedTyptes: Boolean): Expression = {

    col.dataType match {
      case structType: StructType =>
        val fieldAttrs = DataTypeUtils.toAttributes(structType)
        val fieldExprs = structType.fields.zipWithIndex.map { case (field, ordinal) =>
          GetStructField(colExpr, ordinal, Some(field.name))
        }
        val updatedFieldExprs = fieldAttrs.zip(fieldExprs).map { case (fieldAttr, fieldExpr) =>
          applyAssignments(fieldAttr, fieldExpr, assignments, addError, colPath :+ fieldAttr.name,
            coerceNestedTyptes)
        }
        toNamedStruct(structType, updatedFieldExprs)

      case otherType =>
        addError(
          "Updating nested fields is only supported for StructType but " +
          s"'${colPath.quoted}' is of type $otherType")
        colExpr
    }
  }

  private def toNamedStruct(structType: StructType, fieldExprs: Seq[Expression]): Expression = {
    val namedStructExprs = structType.fields.zip(fieldExprs).flatMap { case (field, expr) =>
      Seq(Literal(field.name), expr)
    }.toImmutableArraySeq
    CreateNamedStruct(namedStructExprs)
  }

  /**
   * Checks whether assignments are aligned and compatible with table columns.
   *
   * @param attrs table attributes
   * @param assignments assignments to check
   * @return true if the assignments are aligned
   */
  def aligned(attrs: Seq[Attribute], assignments: Seq[Assignment]): Boolean = {
    if (attrs.size != assignments.size) {
      return false
    }

    attrs.zip(assignments).forall { case (attr, assignment) =>
      val attrType = CharVarcharUtils.getRawType(attr.metadata).getOrElse(attr.dataType)
      val isMatchingAssignment = assignment.key match {
        case key: Attribute if conf.resolver(key.name, attr.name) => true
        case _ => false
      }
      isMatchingAssignment &&
        DataType.equalsIgnoreCompatibleNullability(assignment.value.dataType, attrType) &&
        (attr.nullable || !assignment.value.nullable)
    }
  }
}<|MERGE_RESOLUTION|>--- conflicted
+++ resolved
@@ -128,13 +128,9 @@
         val colPath = Seq(attr.name)
         val actualAttr = restoreActualType(attr)
         val value = matchingAssignments.head.value
-<<<<<<< HEAD
-        TableOutputResolver.resolveField("", value, actualAttr, byName = true, conf, colPath)
-=======
         val coerceMode = if (coerceNestedTypes) RECURSE else NONE
-        TableOutputResolver.resolveUpdate(
-          "", value, actualAttr, conf, err => errors += err, colPath, coerceMode)
->>>>>>> c3b102bf
+        TableOutputResolver.resolveField("", value, actualAttr, byName = true,
+          conf, colPath, coerceMode)
       }
       Assignment(attr, resolvedValue)
     }
@@ -179,12 +175,8 @@
       TableOutputResolver.withNullabilityChecked(colExpr, col, conf, colPath)
     } else if (exactAssignments.nonEmpty) {
       val value = exactAssignments.head.value
-<<<<<<< HEAD
-      TableOutputResolver.resolveField("", value, col, byName = true, conf, colPath)
-=======
       val coerceMode = if (coerceNestedTypes) RECURSE else NONE
-      TableOutputResolver.resolveUpdate("", value, col, conf, addError, colPath, coerceMode)
->>>>>>> c3b102bf
+      TableOutputResolver.resolveField("", value, col, byName = true, conf, colPath, coerceMode)
     } else {
       applyFieldAssignments(col, colExpr, fieldAssignments, addError, colPath, coerceNestedTypes)
     }
