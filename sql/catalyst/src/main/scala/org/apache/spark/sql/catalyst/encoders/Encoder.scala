--- conflicted
+++ resolved
@@ -130,12 +130,7 @@
       ClassTag.apply(cls))
   }
 
-<<<<<<< HEAD
-
-  private def typeTagOfTuple2[T1 : TypeTag, T2 : TypeTag]: TypeTag[(T1, T2)] = typeTag[(T1, T2)]
-=======
   def typeTagOfTuple2[T1 : TypeTag, T2 : TypeTag]: TypeTag[(T1, T2)] = typeTag[(T1, T2)]
->>>>>>> 860ea0d3
 
   private def getTypeTag[T](c: Class[T]): TypeTag[T] = {
     import scala.reflect.api
@@ -151,8 +146,6 @@
           s"Type tag defined in $mirror cannot be migrated to other mirrors.")
     })
   }
-<<<<<<< HEAD
-=======
 
   def forTuple[T1, T2](c1: Class[T1], c2: Class[T2]): Encoder[(T1, T2)] = {
     implicit val typeTag1 = getTypeTag(c1)
@@ -186,5 +179,4 @@
     implicit val typeTag5 = getTypeTag(c5)
     ExpressionEncoder[(T1, T2, T3, T4, T5)]()
   }
->>>>>>> 860ea0d3
 }