--- conflicted
+++ resolved
@@ -249,16 +249,6 @@
     .version("3.1.0")
     .timeConf(TimeUnit.SECONDS)
     .createWithDefault(-1)
-<<<<<<< HEAD
-
-  val LEGACY_ALLOW_MODIFY_ACTIVE_SESSION =
-    buildStaticConf("spark.sql.legacy.allowModifyActiveSession")
-      .internal()
-      .doc("When set to true, user is allowed to use setActiveSession or clearActiveSession " +
-        "to modify the current active SparkSession, otherwise an exception will be thrown.")
-      .version("3.1.0")
-      .booleanConf
-      .createWithDefault(false)
 
   val ENABLED_STREAMING_UI_CUSTOM_METRIC_LIST =
     buildStaticConf("spark.sql.streaming.ui.enabledCustomMetricList")
@@ -270,6 +260,4 @@
       .stringConf
       .toSequence
       .createWithDefault(Nil)
-=======
->>>>>>> aa508fcc
 }