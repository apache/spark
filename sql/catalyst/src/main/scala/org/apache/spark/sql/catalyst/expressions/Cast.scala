--- conflicted
+++ resolved
@@ -297,13 +297,11 @@
   private lazy val dateFormatter = DateFormatter(zoneId)
   private lazy val timestampFormatter = TimestampFormatter.getFractionFormatter(zoneId)
 
-<<<<<<< HEAD
-  private val omitNestedNull = SQLConf.get.getConf(SQLConf.LEGACY_COMPLEX_TYPES_TO_STRING)
-=======
   // The brackets that are used in casting structs and maps to strings
   private val (leftBracket, rightBracket) =
     if (SQLConf.get.getConf(SQLConf.LEGACY_COMPLEX_TYPES_TO_STRING)) ("[", "]") else ("{", "}")
->>>>>>> 0660a050
+
+  private val omitNestedNull = SQLConf.get.getConf(SQLConf.LEGACY_COMPLEX_TYPES_TO_STRING)
 
   // UDFToString
   private[this] def castToString(from: DataType): Any => Any = from match {
