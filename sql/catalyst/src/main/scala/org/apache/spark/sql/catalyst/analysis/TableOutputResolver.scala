/*
 * Licensed to the Apache Software Foundation (ASF) under one or more
 * contributor license agreements.  See the NOTICE file distributed with
 * this work for additional information regarding copyright ownership.
 * The ASF licenses this file to You under the Apache License, Version 2.0
 * (the "License"); you may not use this file except in compliance with
 * the License.  You may obtain a copy of the License at
 *
 *    http://www.apache.org/licenses/LICENSE-2.0
 *
 * Unless required by applicable law or agreed to in writing, software
 * distributed under the License is distributed on an "AS IS" BASIS,
 * WITHOUT WARRANTIES OR CONDITIONS OF ANY KIND, either express or implied.
 * See the License for the specific language governing permissions and
 * limitations under the License.
 */

package org.apache.spark.sql.catalyst.analysis

import scala.collection.mutable

import org.apache.spark.internal.Logging
import org.apache.spark.sql.AnalysisException
import org.apache.spark.sql.catalyst.SQLConfHelper
import org.apache.spark.sql.catalyst.expressions._
import org.apache.spark.sql.catalyst.expressions.objects.AssertNotNull
import org.apache.spark.sql.catalyst.plans.logical.{LogicalPlan, Project}
import org.apache.spark.sql.catalyst.types.DataTypeUtils
import org.apache.spark.sql.catalyst.types.DataTypeUtils.toAttributes
import org.apache.spark.sql.catalyst.util.CharVarcharUtils
import org.apache.spark.sql.catalyst.util.ResolveDefaultColumns.getDefaultValueExprOrNullLit
import org.apache.spark.sql.catalyst.util.TypeUtils.toSQLId
import org.apache.spark.sql.connector.catalog.CatalogV2Implicits._
import org.apache.spark.sql.errors.QueryCompilationErrors
import org.apache.spark.sql.internal.SQLConf
import org.apache.spark.sql.internal.SQLConf.StoreAssignmentPolicy
import org.apache.spark.sql.types._

object TableOutputResolver extends SQLConfHelper with Logging {

  def resolveVariableOutputColumns(
      expected: Seq[VariableReference],
      query: LogicalPlan,
      conf: SQLConf): LogicalPlan = {

    if (expected.size != query.output.size) {
      throw new AnalysisException(
        errorClass = "ASSIGNMENT_ARITY_MISMATCH",
        messageParameters = Map(
          "numTarget" -> expected.size.toString,
          "numExpr" -> query.output.size.toString))
    }

    val resolved: Seq[NamedExpression] = {
      query.output.zip(expected).map { case (inputCol, expected) =>
        if (DataTypeUtils.sameType(inputCol.dataType, expected.dataType)) {
          inputCol
        } else {
          // SET VAR always uses the ANSI store assignment policy
          val cast = Cast(
            inputCol,
            expected.dataType,
            Option(conf.sessionLocalTimeZone),
            ansiEnabled = true)
          Alias(cast, expected.identifier.name)()
        }
      }
    }

    if (resolved == query.output) {
      query
    } else {
      Project(resolved, query)
    }
  }

  def resolveOutputColumns(
      tableName: String,
      expected: Seq[Attribute],
      query: LogicalPlan,
      byName: Boolean,
      conf: SQLConf,
      supportColDefaultValue: Boolean = false): LogicalPlan = {

    if (expected.size < query.output.size) {
      throw QueryCompilationErrors.cannotWriteTooManyColumnsToTableError(
        tableName, expected.map(_.name), query.output)
    }

    val resolved = resolveColumns(tableName, query.output, expected,
      conf, byName, supportColDefaultValue)

    if (resolved == query.output) {
      query
    } else {
      Project(resolved, query)
    }
  }

  def resolveField(
      tableName: String,
      value: Expression,
      col: Attribute,
      byName: Boolean,
      conf: SQLConf,
      colPath: Seq[String]): NamedExpression = {
    val resolved = (value.dataType, col.dataType) match {
      // no need to reorder inner fields or cast if types are already compatible
      case (valueType, colType) if DataType.equalsIgnoreCompatibleNullability(valueType, colType) =>
<<<<<<< HEAD
        verifyCanWrite(tableName, valueType, colType, byName, conf, colPath)
        withNullabilityChecked(value, col, conf, colPath)
=======
        val canWriteExpr = canWrite(
          tableName, valueType, colType, byName = true, conf, addError, colPath)
        if (canWriteExpr) {
          val nullsHandled = checkNullability(value, col, conf, colPath)
          applyColumnMetadata(nullsHandled, col)
        } else {
          value
        }
>>>>>>> 7a0bf9e6
      case (valueType: StructType, colType: StructType) =>
        resolveStructType(tableName, value, valueType, col, colType, byName, conf, colPath)
      case (valueType: ArrayType, colType: ArrayType) =>
        resolveArrayType(tableName, value, valueType, col, colType, byName, conf, colPath)
      case (valueType: MapType, colType: MapType) =>
        resolveMapType(tableName, value, valueType, col, colType, byName, conf, colPath)
      case _ =>
        resolveBasicType(tableName, value, col, conf, colPath)
    }

    applyColumnMetadata(resolved, col)
  }

  private def resolveBasicType(
      tableName: String,
      value: Expression,
      attr: Attribute,
      conf: SQLConf,
      colPath: Seq[String]): Expression = {

    val attrTypeHasCharVarchar = CharVarcharUtils.hasCharVarchar(attr.dataType)
    val attrTypeWithoutCharVarchar = if (attrTypeHasCharVarchar) {
      CharVarcharUtils.replaceCharVarcharWithString(attr.dataType)
    } else {
      attr.dataType
    }

    verifyCanWrite(tableName, value.dataType, attrTypeWithoutCharVarchar, byName = true,
      conf, colPath)

    var expr = unwrapUDT(value)
    expr = withNullabilityChecked(expr, attr, conf, colPath)
    if (!DataTypeUtils.sameType(attr.dataType, expr.dataType)) {
      expr = cast(expr, attrTypeWithoutCharVarchar, conf, colPath.quoted)
      if (!conf.charVarcharAsString && attrTypeHasCharVarchar) {
        expr = CharVarcharUtils.stringLengthCheck(expr, attr.dataType)
      }
    }
    expr
  }


  /**
   * Add an [[Alias]] with the name and metadata from the given target table attribute.
   *
   * The metadata may be used by writers to get certain table properties.
   * For example [[org.apache.spark.sql.catalyst.json.JacksonGenerator]]
   * looks for default value metadata to control some behavior.
   * This is not the best design, but it is the way at this time.
   * We should change all the writers to pick up table configuration
   * from the table directly. However, there are many third-party
   * connectors that may rely on this behavior.
   *
   * We also must remove any [[CharVarcharUtils.CHAR_VARCHAR_TYPE_STRING_METADATA_KEY]]
   * metadata from flowing out the top of the query.
   * If we don't do this, the write operation will remain unresolved, or worse
   * it may flip from resolved to unresolved.  We assume that the read-side
   * handling is performed lower in the query.
   *
   * Moreover, we cannot propagate other source metadata, like source table
   * default value definitions without confusing writers with reader metadata.
   * So we need to be sure we block the source metadata from propagating.
   *
   * See SPARK-52772 for a discussion on rewrites that caused trouble with
   * going from resolved to unresolved.
   *
   * There are some rewrites the undo our efforts to set the metadata (see below).
   * If we return the two inherited childMetadata, this may cause some
   * writers to behave incorrectly, or if the childMetadata has
   * the char/varchar key, then the update will flip from resolved back to unresolved,
   * which causes validateOptimizedPlan to throw exception.
   *
   * So we choose representations that:
   *   - keep the table attr metadata when nonempty
   *   - never keeps the char/varchar key
   *   - may leak the query meta
   */
  private def applyColumnMetadata(expr: Expression, column: Attribute): NamedExpression = {
    // We have dealt with the required write-side char/varchar processing.
    // We do not want to transfer that information to the read-side.
    // If we do, the write operation will fail to resolve.
    val requiredMetadata = CharVarcharUtils.cleanMetadata(column.metadata)

    // Make sure that the result has the requiredMetadata and only that.
    //
    // If the expr is a NamedLambdaVariable, it must be from our handling of structured
    // array or map fields; the Alias will be added on the outer structured value.
    //
    // Even an Attribute with the proper name and metadata is not enough to prevent
    // source query metadata leaking to the Write after rewrites, ie:
    //   case a: Attribute if a.name == column.name && a.metadata == requiredMetadata => a
    //
    // The problem is that an Attribute can be replaced by what it refers to, for example:
    //    Project AttrRef(metadata={}, exprId=2)
    //      Project Alias(
    //         cast(AttrRef(metadata={source_field_default_value}, exprId=1) as same_type),
    //         exprId=2,
    //         explicitMetadata=None) -- metadata.isEmpty
    // gets rewritten to:
    //      Project Alias(
    //         AttrRef(metadata={source_field_default_value}, exprId=1),
    //         exprId=2,
    //         explicitMetadata=None) -- metadata.nonEmpty !!
    //
    // So we always add an Alias(expr, name, explicitMetadata = Some(requiredMetadata))
    // to prevent expr from leaking the source query metadata into the Write.
    expr match {
      case v: NamedLambdaVariable if v.name == column.name && v.metadata == requiredMetadata =>
        v
      case _ =>
        // We cannot keep an Alias with the correct name and metadata because the
        // metadata might be derived, and derived metadata is not stable upon rewrites.
        // eg:
        //   Alias(cast(attr, attr.dataType), n).metadata is empty =>
        //   Alias(attr, n).metadata == attr.metadata.
        val stripAlias = expr match {
          case a: Alias => a.child
          case _ => expr
        }
        Alias(stripAlias, column.name)(explicitMetadata = Some(requiredMetadata))
    }
  }

  private def verifyCanWrite(
      tableName: String,
      valueType: DataType,
      expectedType: DataType,
      byName: Boolean,
      conf: SQLConf,
      colPath: Seq[String]): Unit = {
    conf.storeAssignmentPolicy match {
      case StoreAssignmentPolicy.STRICT | StoreAssignmentPolicy.ANSI =>
        DataTypeUtils.verifyCanWrite(
          tableName, valueType, expectedType, byName, conf.resolver, colPath.quoted,
          conf.storeAssignmentPolicy)
      case StoreAssignmentPolicy.LEGACY =>
        // LEGACY mode just adds Casts blindly, and Spark will only fail
        // if the type is not castable. The error is the same as a user-specified CAST.
    }
  }

  private def resolveColumns(
      tableName: String,
      inputCols: Seq[NamedExpression],
      expectedCols: Seq[Attribute],
      conf: SQLConf,
      byName: Boolean,
      fillDefaultValue: Boolean,
      colPath: Seq[String] = Nil): Seq[NamedExpression] = {
    val actualExpectedCols = expectedCols.map { c =>
      CharVarcharUtils.getRawType(c.metadata).map(c.withDataType).getOrElse(c)
    }

    val resolved = if (byName) {
      reorderColumnsByName(tableName, inputCols, actualExpectedCols, conf,
        colPath, fillDefaultValue)
    } else {
      resolveColumnsByPosition(tableName, inputCols, actualExpectedCols, conf, colPath)
    }
    assert(resolved.length == expectedCols.length,
      s"expected number of resolved byName=$byName columns" +
          s"${expectedCols.length} != ${resolved.length}")

    resolved
  }

  private def reorderColumnsByName(
      tableName: String,
      inputCols: Seq[NamedExpression],
      expectedCols: Seq[Attribute],
      conf: SQLConf,
      colPath: Seq[String] = Nil,
      fillDefaultValue: Boolean = false): Seq[NamedExpression] = {
    val matchedCols = mutable.HashSet.empty[String]
    val reordered = expectedCols.map { expectedCol =>
      val matched = inputCols.filter(col => conf.resolver(col.name, expectedCol.name))
      val newColPath = colPath :+ expectedCol.name
      if (matched.isEmpty) {
        val defaultExpr = if (fillDefaultValue) {
          getDefaultValueExprOrNullLit(expectedCol, conf.useNullsForMissingDefaultColumnValues)
        } else {
          None
        }
        defaultExpr.getOrElse {
          throw QueryCompilationErrors.incompatibleDataToTableCannotFindDataError(
            tableName, newColPath.quoted
          )
        }
        applyColumnMetadata(defaultExpr.get, expectedCol)
      } else if (matched.length > 1) {
        throw QueryCompilationErrors.incompatibleDataToTableAmbiguousColumnNameError(
          tableName, newColPath.quoted
        )
      } else {
        matchedCols += matched.head.name
        val matchedCol = matched.head
        resolveField(tableName, matchedCol, expectedCol, byName = true, conf, newColPath)
      }
    }

    if (matchedCols.size < inputCols.length) {
      val extraCols = columnsToString(inputCols.filterNot(col => matchedCols.contains(col.name)))
      if (colPath.isEmpty) {
        throw QueryCompilationErrors.incompatibleDataToTableExtraColumnsError(tableName,
          extraCols)
      } else {
        throw QueryCompilationErrors.incompatibleDataToTableExtraStructFieldsError(
          tableName, colPath.quoted, extraCols)
      }
    } else {
      reordered
    }
  }

  private def resolveColumnsByPosition(
      tableName: String,
      inputCols: Seq[NamedExpression],
      expectedCols: Seq[Attribute],
      conf: SQLConf,
      colPath: Seq[String] = Nil): Seq[NamedExpression] = {
    if (inputCols.size > expectedCols.size) {
      val extraColsStr = columnsToString(inputCols.drop(expectedCols.size))
      if (colPath.isEmpty) {
        throw QueryCompilationErrors.cannotWriteTooManyColumnsToTableError(tableName,
          expectedCols.map(_.name), inputCols.map(_.toAttribute))
      } else {
        throw QueryCompilationErrors.incompatibleDataToTableExtraStructFieldsError(
          tableName, colPath.quoted, extraColsStr
        )
      }
    } else if (inputCols.size < expectedCols.size) {
      val missingColsStr = columnsToString(expectedCols.drop(inputCols.size))
      if (colPath.isEmpty) {
        throw QueryCompilationErrors.cannotWriteNotEnoughColumnsToTableError(tableName,
          expectedCols.map(_.name), inputCols.map(_.toAttribute))
      } else {
        throw QueryCompilationErrors.incompatibleDataToTableStructMissingFieldsError(
          tableName, colPath.quoted, missingColsStr
        )
      }
    }

    inputCols.zip(expectedCols).map { case (inputCol, expectedCol) =>
      val newColPath = colPath :+ expectedCol.name
      resolveField(tableName, inputCol, expectedCol, byName = false, conf, newColPath)
    }
  }

  private def columnsToString(cols: Seq[NamedExpression]): String =
    cols.map(col => toSQLId(col.name)).mkString(", ")


  private[sql] def withNullabilityChecked(
      input: Expression,
      expected: Attribute,
      conf: SQLConf,
      colPath: Seq[String]): Expression = {
    if (requiresNullChecks(input, expected, conf)) {
      AssertNotNull(input, colPath)
    } else {
      input
    }
  }

  private def requiresNullChecks(
      input: Expression,
      attr: Attribute,
      conf: SQLConf): Boolean = {
    input.nullable && !attr.nullable && conf.storeAssignmentPolicy != StoreAssignmentPolicy.LEGACY
  }

  private def resolveStructType(
      tableName: String,
      input: Expression,
      inputType: StructType,
      expected: Attribute,
      expectedType: StructType,
      byName: Boolean,
      conf: SQLConf,
      colPath: Seq[String]): Expression = {
    val nullCheckedInput = withNullabilityChecked(input, expected, conf, colPath)
    val fields = inputType.zipWithIndex.map { case (f, i) =>
      // todo: this blows up input evaluation by each field!
      Alias(GetStructField(nullCheckedInput, i, Some(f.name)), f.name)()
    }
    val resolved = resolveColumns(tableName, fields, toAttributes(expectedType),
      conf, byName, fillDefaultValue = false, colPath)

    // This may reconstruct a struct unnecessarily, but hopefully it gets cleaned up by rewrites.
    val struct = CreateStruct(resolved)
    if (nullCheckedInput.nullable) {
      If(IsNull(nullCheckedInput), Literal(null, struct.dataType), struct)
    } else {
      struct
    }
  }

  private def resolveArrayType(
      tableName: String,
      input: Expression,
      inputType: ArrayType,
      expected: Attribute,
      expectedType: ArrayType,
      byName: Boolean,
      conf: SQLConf,
      colPath: Seq[String]): Expression = {
    val nullCheckedInput = withNullabilityChecked(input, expected, conf, colPath)
    val param = NamedLambdaVariable("element", inputType.elementType, inputType.containsNull)
    val fakeAttr =
      AttributeReference("element", expectedType.elementType, expectedType.containsNull)()
    val res = resolveColumns(tableName, Seq(param), Seq(fakeAttr),
      conf, byName, fillDefaultValue = false, colPath)
    if (res.head == param) {
      // If the element type is the same, we can reuse the input array directly.
      nullCheckedInput
    } else {
      // todo: can't we just use a cast here?
      val func = LambdaFunction(res.head, Seq(param))
      ArrayTransform(nullCheckedInput, func)
    }
  }

  private def resolveMapType(
      tableName: String,
      input: Expression,
      inputType: MapType,
      expected: Attribute,
      expectedType: MapType,
      byName: Boolean,
      conf: SQLConf,
      colPath: Seq[String]): Expression = {
    val nullCheckedInput = withNullabilityChecked(input, expected, conf, colPath)

    val keyParam = NamedLambdaVariable("key", inputType.keyType, nullable = false)
    val fakeKeyAttr = AttributeReference("key", expectedType.keyType, nullable = false)()
    val resKey = resolveColumns(tableName, Seq(keyParam), Seq(fakeKeyAttr),
      conf, byName, fillDefaultValue = false, colPath)

    val valueParam =
      NamedLambdaVariable("value", inputType.valueType, inputType.valueContainsNull)
    val fakeValueAttr =
      AttributeReference("value", expectedType.valueType, expectedType.valueContainsNull)()
    val resValue = resolveColumns(tableName, Seq(valueParam), Seq(fakeValueAttr),
      conf, byName, fillDefaultValue = false, colPath)

    // If the key and value expressions have not changed, we just check original map field.
    // Otherwise, we construct a new map by adding transformations to the keys and values.
    if (resKey.head == keyParam && resValue.head == valueParam) {
      nullCheckedInput
    } else {
      // todo: can't we use a cast or cast-like function instead of the transforms?
      val newKeys = if (resKey.head != keyParam) {
        val keyFunc = LambdaFunction(resKey.head, Seq(keyParam))
        ArrayTransform(MapKeys(nullCheckedInput), keyFunc)
      } else {
        MapKeys(nullCheckedInput)
      }
      val newValues = if (resValue.head != valueParam) {
        val valueFunc = LambdaFunction(resValue.head, Seq(valueParam))
        ArrayTransform(MapValues(nullCheckedInput), valueFunc)
      } else {
        MapValues(nullCheckedInput)
      }
      MapFromArrays(newKeys, newValues)
    }
  }

  // For table insertions, capture the overflow errors and show proper message.
  // Without this method, the overflow errors of castings will show hints for turning off ANSI SQL
  // mode, which are not helpful since the behavior is controlled by the store assignment policy.
  private def checkCastOverflowInTableInsert(cast: Cast, columnName: String): Expression = {
    if (canCauseCastOverflow(cast)) {
      CheckOverflowInTableInsert(cast, columnName)
    } else {
      cast
    }
  }

  def suitableForByNameCheck(
      byName: Boolean,
      expected: Seq[Attribute],
      queryOutput: Seq[Attribute]): Unit = {
    if (!byName && expected.size == queryOutput.size &&
      expected.forall(e => queryOutput.exists(p => conf.resolver(p.name, e.name))) &&
      expected.zip(queryOutput).exists(e => !conf.resolver(e._1.name, e._2.name))) {
      logWarning("The query columns and the table columns have same names but different " +
        "orders. You can use INSERT [INTO | OVERWRITE] BY NAME to reorder the query columns to " +
        "align with the table columns.")
    }
  }

  private def containsIntegralOrDecimalType(dt: DataType): Boolean = dt match {
    case _: IntegralType | _: DecimalType => true
    case a: ArrayType => containsIntegralOrDecimalType(a.elementType)
    case m: MapType =>
      containsIntegralOrDecimalType(m.keyType) || containsIntegralOrDecimalType(m.valueType)
    case s: StructType =>
      s.fields.exists(sf => containsIntegralOrDecimalType(sf.dataType))
    case _ => false
  }

  private def canCauseCastOverflow(cast: Cast): Boolean = {
    containsIntegralOrDecimalType(cast.dataType) &&
        !Cast.canUpCast(cast.child.dataType, cast.dataType)
  }

  private def unwrapUDT(expr: Expression): Expression = {
    if (!expr.dataType.existsRecursively(_.isInstanceOf[UserDefinedType[_]])) {
      // todo: this is now N^2 in the type depth.  We could instead check the
      //       return value is eq to expr.
      expr
    } else {
      expr.dataType match {
        case ArrayType(et, containsNull) =>
          val param = NamedLambdaVariable("element", et, containsNull)
          val func = LambdaFunction(unwrapUDT(param), Seq(param))
          ArrayTransform(expr, func)

        case MapType(kt, vt, valueContainsNull) =>
          val keyParam = NamedLambdaVariable("key", kt, nullable = false)
          val valueParam = NamedLambdaVariable("value", vt, valueContainsNull)
          val keyFunc = LambdaFunction(unwrapUDT(keyParam), Seq(keyParam))
          val valueFunc = LambdaFunction(unwrapUDT(valueParam), Seq(valueParam))
          // This duplicates expr evaluation
          val newKeys = ArrayTransform(MapKeys(expr), keyFunc)
          val newValues = ArrayTransform(MapValues(expr), valueFunc)
          MapFromArrays(newKeys, newValues)

        case st: StructType =>
          val struct = CreateNamedStruct(st.zipWithIndex.flatMap { case (field, i) =>
            // todo: this blows up the expr evaluation by num fields
            val fieldExpr = unwrapUDT(GetStructField(expr, i))
            Seq(Literal(field.name), fieldExpr)
          })
          if (expr.nullable) {
            // todo: this adds yet another expr evaluation.
            If(IsNull(expr), Literal(null, struct.dataType), struct)
          } else {
            struct
          }

        case _: UserDefinedType[_] => UnwrapUDT(expr)

        case _ => expr
      }
    }
  }

  private def cast(
      expr: Expression,
      expectedType: DataType,
      conf: SQLConf,
      colName: String): Expression = {

    conf.storeAssignmentPolicy match {
      case StoreAssignmentPolicy.ANSI =>
        val cast = Cast(expr, expectedType, Option(conf.sessionLocalTimeZone), ansiEnabled = true)
        cast.setTagValue(Cast.BY_TABLE_INSERTION, ())
        checkCastOverflowInTableInsert(cast, colName)

      case StoreAssignmentPolicy.LEGACY =>
        Cast(expr, expectedType, Option(conf.sessionLocalTimeZone), ansiEnabled = false)

      case _ =>
        Cast(expr, expectedType, Option(conf.sessionLocalTimeZone))
    }
  }
}<|MERGE_RESOLUTION|>--- conflicted
+++ resolved
@@ -107,19 +107,8 @@
     val resolved = (value.dataType, col.dataType) match {
       // no need to reorder inner fields or cast if types are already compatible
       case (valueType, colType) if DataType.equalsIgnoreCompatibleNullability(valueType, colType) =>
-<<<<<<< HEAD
         verifyCanWrite(tableName, valueType, colType, byName, conf, colPath)
         withNullabilityChecked(value, col, conf, colPath)
-=======
-        val canWriteExpr = canWrite(
-          tableName, valueType, colType, byName = true, conf, addError, colPath)
-        if (canWriteExpr) {
-          val nullsHandled = checkNullability(value, col, conf, colPath)
-          applyColumnMetadata(nullsHandled, col)
-        } else {
-          value
-        }
->>>>>>> 7a0bf9e6
       case (valueType: StructType, colType: StructType) =>
         resolveStructType(tableName, value, valueType, col, colType, byName, conf, colPath)
       case (valueType: ArrayType, colType: ArrayType) =>
