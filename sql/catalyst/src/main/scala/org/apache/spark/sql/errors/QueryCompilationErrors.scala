/*
 * Licensed to the Apache Software Foundation (ASF) under one or more
 * contributor license agreements.  See the NOTICE file distributed with
 * this work for additional information regarding copyright ownership.
 * The ASF licenses this file to You under the Apache License, Version 2.0
 * (the "License"); you may not use this file except in compliance with
 * the License.  You may obtain a copy of the License at
 *
 *    http://www.apache.org/licenses/LICENSE-2.0
 *
 * Unless required by applicable law or agreed to in writing, software
 * distributed under the License is distributed on an "AS IS" BASIS,
 * WITHOUT WARRANTIES OR CONDITIONS OF ANY KIND, either express or implied.
 * See the License for the specific language governing permissions and
 * limitations under the License.
 */

package org.apache.spark.sql.errors

import scala.collection.mutable

import org.apache.hadoop.fs.Path

import org.apache.spark.{SPARK_DOC_ROOT, SparkException, SparkThrowable, SparkThrowableHelper}
import org.apache.spark.sql.AnalysisException
import org.apache.spark.sql.catalyst.{FunctionIdentifier, QualifiedTableName, TableIdentifier}
import org.apache.spark.sql.catalyst.analysis.{CannotReplaceMissingTableException, FunctionAlreadyExistsException, NamespaceAlreadyExistsException, NoSuchFunctionException, NoSuchNamespaceException, NoSuchPartitionException, NoSuchTableException, ResolvedTable, Star, TableAlreadyExistsException, UnresolvedRegex}
import org.apache.spark.sql.catalyst.catalog.{CatalogTable, InvalidUDFClassException}
import org.apache.spark.sql.catalyst.catalog.CatalogTypes.TablePartitionSpec
import org.apache.spark.sql.catalyst.expressions.{Alias, Attribute, AttributeReference, AttributeSet, CreateMap, CreateStruct, Expression, GroupingID, NamedExpression, SpecifiedWindowFrame, WindowFrame, WindowFunction, WindowSpecDefinition}
import org.apache.spark.sql.catalyst.expressions.aggregate.AnyValue
import org.apache.spark.sql.catalyst.plans.JoinType
import org.apache.spark.sql.catalyst.plans.logical.{InsertIntoStatement, Join, LogicalPlan, SerdeInfo, Window}
import org.apache.spark.sql.catalyst.trees.{Origin, TreeNode}
import org.apache.spark.sql.catalyst.util.{quoteIdentifier, FailFastMode, ParseMode, PermissiveMode}
import org.apache.spark.sql.connector.catalog._
import org.apache.spark.sql.connector.catalog.CatalogV2Implicits._
import org.apache.spark.sql.connector.catalog.functions.{BoundFunction, UnboundFunction}
import org.apache.spark.sql.connector.expressions.filter.Predicate
import org.apache.spark.sql.internal.SQLConf
import org.apache.spark.sql.internal.SQLConf.{LEGACY_ALLOW_NEGATIVE_SCALE_OF_DECIMAL_ENABLED, LEGACY_CTE_PRECEDENCE_POLICY}
import org.apache.spark.sql.sources.Filter
import org.apache.spark.sql.streaming.OutputMode
import org.apache.spark.sql.types._

/**
 * Object for grouping error messages from exceptions thrown during query compilation.
 * As commands are executed eagerly, this also includes errors thrown during the execution of
 * commands, which users can see immediately.
 */
private[sql] object QueryCompilationErrors extends QueryErrorsBase {

  def groupingIDMismatchError(groupingID: GroupingID, groupByExprs: Seq[Expression]): Throwable = {
    new AnalysisException(
      errorClass = "GROUPING_ID_COLUMN_MISMATCH",
      messageParameters = Map(
        "groupingIdColumn" -> groupingID.groupByExprs.mkString(","),
        "groupByColumns" -> groupByExprs.mkString(",")))
  }

  def groupingColInvalidError(groupingCol: Expression, groupByExprs: Seq[Expression]): Throwable = {
    new AnalysisException(
      errorClass = "GROUPING_COLUMN_MISMATCH",
      messageParameters = Map(
        "grouping" -> groupingCol.toString,
        "groupingColumns" -> groupByExprs.mkString(",")))
  }

  def groupingSizeTooLargeError(sizeLimit: Int): Throwable = {
    new AnalysisException(
      errorClass = "GROUPING_SIZE_LIMIT_EXCEEDED",
      messageParameters = Map("maxSize" -> sizeLimit.toString))
  }

  def zeroArgumentIndexError(): Throwable = {
    new AnalysisException(
      errorClass = "INVALID_PARAMETER_VALUE.ZERO_INDEX",
      messageParameters = Map(
        "parameter" -> toSQLId("strfmt"),
        "functionName" -> toSQLId("format_string")))
  }

  def unorderablePivotColError(pivotCol: Expression): Throwable = {
    new AnalysisException(
      errorClass = "INCOMPARABLE_PIVOT_COLUMN",
      messageParameters = Map("columnName" -> toSQLId(pivotCol.sql)))
  }

  def nonLiteralPivotValError(pivotVal: Expression): Throwable = {
    new AnalysisException(
      errorClass = "NON_LITERAL_PIVOT_VALUES",
      messageParameters = Map("expression" -> toSQLExpr(pivotVal)))
  }

  def pivotValDataTypeMismatchError(pivotVal: Expression, pivotCol: Expression): Throwable = {
    new AnalysisException(
      errorClass = "PIVOT_VALUE_DATA_TYPE_MISMATCH",
      messageParameters = Map(
        "value" -> pivotVal.toString,
        "valueType" -> pivotVal.dataType.simpleString,
        "pivotType" -> pivotCol.dataType.catalogString))
  }

  // Wrap `given` in backticks due to it will become a keyword in Scala 3.
  def unpivotRequiresAttributes(
      `given`: String,
      empty: String,
      expressions: Seq[NamedExpression]): Throwable = {
    val nonAttributes = expressions.filterNot(_.isInstanceOf[Attribute]).map(toSQLExpr)
    new AnalysisException(
      errorClass = "UNPIVOT_REQUIRES_ATTRIBUTES",
      messageParameters = Map(
        "given" -> `given`,
        "empty" -> empty,
        "expressions" -> nonAttributes.mkString(", ")))
  }

  def unpivotRequiresValueColumns(): Throwable = {
    new AnalysisException(
      errorClass = "UNPIVOT_REQUIRES_VALUE_COLUMNS",
      messageParameters = Map.empty)
  }

  def unpivotValueSizeMismatchError(names: Int): Throwable = {
    new AnalysisException(
      errorClass = "UNPIVOT_VALUE_SIZE_MISMATCH",
      messageParameters = Map("names" -> names.toString))
  }

  def unpivotValueDataTypeMismatchError(values: Seq[Seq[NamedExpression]]): Throwable = {
    val dataTypes = values.map {
      case Seq(value) => value
      // wrap multiple values into a struct to get a nice name for them
      case seq => Some(CreateStruct(seq)).map(e => Alias(e, e.sql)()).get
    }
      .groupBy(_.dataType)
      .mapValues(values => values.map(value => toSQLId(value.name)).sorted)
      .mapValues(values => if (values.length > 3) values.take(3) :+ "..." else values)
      .toList.sortBy(_._1.sql)
      .map { case (dataType, values) => s"${toSQLType(dataType)} (${values.mkString(", ")})" }

    new AnalysisException(
      errorClass = "UNPIVOT_VALUE_DATA_TYPE_MISMATCH",
      messageParameters = Map("types" -> dataTypes.mkString(", ")))
  }

  def unsupportedIfNotExistsError(tableName: String): Throwable = {
    new AnalysisException(
      errorClass = "UNSUPPORTED_FEATURE.INSERT_PARTITION_SPEC_IF_NOT_EXISTS",
      messageParameters = Map("tableName" -> toSQLId(tableName)))
  }

  def nonPartitionColError(partitionName: String): Throwable = {
    new AnalysisException(
      errorClass = "NON_PARTITION_COLUMN",
      messageParameters = Map("columnName" -> toSQLId(partitionName)))
  }

  def missingStaticPartitionColumn(staticName: String): Throwable = {
    SparkException.internalError(s"Unknown static partition column: $staticName.")
  }

  def staticPartitionInUserSpecifiedColumnsError(staticName: String): Throwable = {
    new AnalysisException(
      errorClass = "STATIC_PARTITION_COLUMN_IN_INSERT_COLUMN_LIST",
      messageParameters = Map("staticName" -> staticName))
  }

  def nestedGeneratorError(trimmedNestedGenerator: Expression): Throwable = {
    new AnalysisException(errorClass = "UNSUPPORTED_GENERATOR.NESTED_IN_EXPRESSIONS",
      messageParameters = Map("expression" -> toSQLExpr(trimmedNestedGenerator)))
  }

  def moreThanOneGeneratorError(generators: Seq[Expression], clause: String): Throwable = {
    new AnalysisException(
      errorClass = "UNSUPPORTED_GENERATOR.MULTI_GENERATOR",
      messageParameters = Map(
        "clause" -> clause,
        "num" -> generators.size.toString,
        "generators" -> generators.map(toSQLExpr).mkString(", ")))
  }

  def generatorOutsideSelectError(plan: LogicalPlan): Throwable = {
    new AnalysisException(
      errorClass = "UNSUPPORTED_GENERATOR.OUTSIDE_SELECT",
      messageParameters = Map("plan" -> plan.simpleString(SQLConf.get.maxToStringFields)))
  }

  def legacyStoreAssignmentPolicyError(): Throwable = {
    val configKey = SQLConf.STORE_ASSIGNMENT_POLICY.key
    new AnalysisException(
      errorClass = "_LEGACY_ERROR_TEMP_1000",
      messageParameters = Map("configKey" -> configKey))
  }

  def unresolvedUsingColForJoinError(
      colName: String, plan: LogicalPlan, side: String): Throwable = {
    new AnalysisException(
      errorClass = "_LEGACY_ERROR_TEMP_1001",
      messageParameters = Map(
        "colName" -> colName,
        "side" -> side,
        "plan" -> plan.output.map(_.name).mkString(", ")))
  }

  def unresolvedAttributeError(
      errorClass: String,
      colName: String,
      candidates: Seq[String],
      origin: Origin): Throwable = {
    val commonParam = Map("objectName" -> toSQLId(colName))
    val proposalParam = if (candidates.isEmpty) {
        Map.empty[String, String]
      } else {
        Map("proposal" -> candidates.take(5).map(toSQLId).mkString(", "))
      }
    val errorSubClass = if (candidates.isEmpty) "WITHOUT_SUGGESTION" else "WITH_SUGGESTION"
    new AnalysisException(
      errorClass = s"$errorClass.$errorSubClass",
      messageParameters = commonParam ++ proposalParam,
      origin = origin
    )
  }

  def unresolvedColumnError(columnName: String, proposal: Seq[String]): Throwable = {
    val commonParam = Map("objectName" -> toSQLId(columnName))
    val proposalParam = if (proposal.isEmpty) {
      Map.empty[String, String]
    } else {
      Map("proposal" -> proposal.take(5).map(toSQLId).mkString(", "))
    }
    val errorSubClass = if (proposal.isEmpty) "WITHOUT_SUGGESTION" else "WITH_SUGGESTION"
    new AnalysisException(
      errorClass = s"UNRESOLVED_COLUMN.$errorSubClass",
      messageParameters = commonParam ++ proposalParam)
  }

  def unresolvedFieldError(
      fieldName: String,
      columnPath: Seq[String],
      proposal: Seq[String]): Throwable = {
    val commonParams = Map(
      "fieldName" -> toSQLId(fieldName),
      "columnPath" -> toSQLId(columnPath))
    val proposalParam = if (proposal.isEmpty) {
        Map.empty[String, String]
      } else {
        Map("proposal" -> proposal.map(toSQLId).mkString(", "))
      }
    val errorSubClass = if (proposal.isEmpty) "WITHOUT_SUGGESTION" else "WITH_SUGGESTION"
    new AnalysisException(
      errorClass = s"UNRESOLVED_FIELD.$errorSubClass",
      messageParameters = commonParams ++ proposalParam)
  }

  def dataTypeMismatchForDeserializerError(
      dataType: DataType, desiredType: String): Throwable = {
    new AnalysisException(
      errorClass = "UNSUPPORTED_DESERIALIZER.DATA_TYPE_MISMATCH",
      messageParameters = Map(
        "desiredType" -> toSQLType(desiredType),
        "dataType" -> toSQLType(dataType)))
  }

  def fieldNumberMismatchForDeserializerError(
      schema: StructType, maxOrdinal: Int): Throwable = {
    new AnalysisException(
      errorClass = "UNSUPPORTED_DESERIALIZER.FIELD_NUMBER_MISMATCH",
      messageParameters = Map(
        "schema" -> toSQLType(schema),
        "ordinal" -> (maxOrdinal + 1).toString))
  }

  def upCastFailureError(
      fromStr: String, from: Expression, to: DataType, walkedTypePath: Seq[String]): Throwable = {
    new AnalysisException(
      errorClass = "CANNOT_UP_CAST_DATATYPE",
      messageParameters = Map(
        "expression" -> fromStr,
        "sourceType" -> toSQLType(from.dataType),
        "targetType" ->  toSQLType(to),
        "details" -> (s"The type path of the target object is:\n" +
          walkedTypePath.mkString("", "\n", "\n") +
          "You can either add an explicit cast to the input data or choose a higher precision " +
          "type of the field in the target object"))
    )
  }

  def outerScopeFailureForNewInstanceError(className: String): Throwable = {
    new AnalysisException(
      errorClass = "_LEGACY_ERROR_TEMP_1002",
      messageParameters = Map("className" -> className))
  }

  def referenceColNotFoundForAlterTableChangesError(
      fieldName: String, fields: Array[String]): Throwable = {
    new AnalysisException(
      errorClass = "FIELD_NOT_FOUND",
      messageParameters = Map(
        "fieldName" -> toSQLId(fieldName),
        "fields" -> fields.mkString(", ")))
  }

  def windowSpecificationNotDefinedError(windowName: String): Throwable = {
    new AnalysisException(
      errorClass = "_LEGACY_ERROR_TEMP_1004",
      messageParameters = Map("windowName" -> windowName))
  }

  def selectExprNotInGroupByError(expr: Expression, groupByAliases: Seq[Alias]): Throwable = {
    new AnalysisException(
      errorClass = "_LEGACY_ERROR_TEMP_1005",
      messageParameters = Map(
        "expr" -> expr.toString,
        "groupByAliases" -> groupByAliases.toString()))
  }

  def groupingMustWithGroupingSetsOrCubeOrRollupError(): Throwable = {
    new AnalysisException(
      errorClass = "UNSUPPORTED_GROUPING_EXPRESSION",
      messageParameters = Map.empty)
  }

  def pandasUDFAggregateNotSupportedInPivotError(): Throwable = {
    new AnalysisException(
      errorClass = "UNSUPPORTED_FEATURE.PANDAS_UDAF_IN_PIVOT",
      messageParameters = Map.empty)
  }

  def aggregateExpressionRequiredForPivotError(sql: String): Throwable = {
    new AnalysisException(
      errorClass = "_LEGACY_ERROR_TEMP_1006",
      messageParameters = Map("sql" -> sql))
  }

  def writeIntoTempViewNotAllowedError(quoted: String): Throwable = {
    new AnalysisException(
      errorClass = "_LEGACY_ERROR_TEMP_1007",
      messageParameters = Map("quoted" -> quoted))
  }

  def readNonStreamingTempViewError(quoted: String): Throwable = {
    new AnalysisException(
      errorClass = "_LEGACY_ERROR_TEMP_1008",
      messageParameters = Map("quoted" -> quoted))
  }

  def viewDepthExceedsMaxResolutionDepthError(
      identifier: TableIdentifier, maxNestedViewDepth: Int, t: TreeNode[_]): Throwable = {
    new AnalysisException(
      errorClass = "_LEGACY_ERROR_TEMP_1009",
      messageParameters = Map(
        "identifier" -> identifier.toString,
        "maxNestedViewDepth" -> maxNestedViewDepth.toString,
        "config" -> SQLConf.MAX_NESTED_VIEW_DEPTH.key),
      origin = t.origin)
  }

  def insertIntoViewNotAllowedError(identifier: TableIdentifier, t: TreeNode[_]): Throwable = {
    new AnalysisException(
      errorClass = "_LEGACY_ERROR_TEMP_1010",
      messageParameters = Map("identifier" -> identifier.toString),
      origin = t.origin)
  }

  def writeIntoViewNotAllowedError(identifier: TableIdentifier, t: TreeNode[_]): Throwable = {
    new AnalysisException(
      errorClass = "_LEGACY_ERROR_TEMP_1011",
      messageParameters = Map("identifier" -> identifier.toString),
      origin = t.origin)
  }

  def writeIntoV1TableNotAllowedError(identifier: TableIdentifier, t: TreeNode[_]): Throwable = {
    new AnalysisException(
      errorClass = "_LEGACY_ERROR_TEMP_1012",
      messageParameters = Map("identifier" -> identifier.toString),
      origin = t.origin)
  }

  def expectTableNotViewError(
      nameParts: Seq[String],
      isTemp: Boolean,
      cmd: String,
      mismatchHint: Option[String],
      t: TreeNode[_]): Throwable = {
    val viewStr = if (isTemp) "temp view" else "view"
    val hintStr = mismatchHint.map(" " + _).getOrElse("")
    new AnalysisException(
      errorClass = "_LEGACY_ERROR_TEMP_1013",
      messageParameters = Map(
        "nameParts" -> nameParts.quoted,
        "viewStr" -> viewStr,
        "cmd" -> cmd,
        "hintStr" -> hintStr),
      origin = t.origin)
  }

  def expectViewNotTempViewError(
      nameParts: Seq[String],
      cmd: String,
      t: TreeNode[_]): Throwable = {
    new AnalysisException(
      errorClass = "_LEGACY_ERROR_TEMP_1014",
      messageParameters = Map(
        "nameParts" -> nameParts.quoted,
        "cmd" -> cmd),
      origin = t.origin)
  }

  def expectViewNotTableError(
      v: ResolvedTable, cmd: String, mismatchHint: Option[String], t: TreeNode[_]): Throwable = {
    val hintStr = mismatchHint.map(" " + _).getOrElse("")
    new AnalysisException(
      errorClass = "_LEGACY_ERROR_TEMP_1015",
      messageParameters = Map(
        "identifier" -> v.identifier.quoted,
        "cmd" -> cmd,
        "hintStr" -> hintStr),
      origin = t.origin)
  }

  def expectTableOrPermanentViewNotTempViewError(
      nameParts: Seq[String], cmd: String, t: TreeNode[_]): Throwable = {
    new AnalysisException(
      errorClass = "_LEGACY_ERROR_TEMP_1016",
      messageParameters = Map(
        "nameParts" -> nameParts.quoted,
        "cmd" -> cmd),
      origin = t.origin)
  }

  def expectPersistentFuncError(
      name: String, cmd: String, mismatchHint: Option[String], t: TreeNode[_]): Throwable = {
    val hintStr = mismatchHint.map(" " + _).getOrElse("")
    new AnalysisException(
      errorClass = "_LEGACY_ERROR_TEMP_1017",
      messageParameters = Map(
        "name" -> name,
        "cmd" -> cmd,
        "hintStr" -> hintStr),
      origin = t.origin)
  }

  def permanentViewNotSupportedByStreamingReadingAPIError(quoted: String): Throwable = {
    new AnalysisException(
      errorClass = "_LEGACY_ERROR_TEMP_1018",
      messageParameters = Map("quoted" -> quoted))
  }

  def starNotAllowedWhenGroupByOrdinalPositionUsedError(): Throwable = {
    new AnalysisException(
      errorClass = "STAR_GROUP_BY_POS",
      messageParameters = Map.empty)
  }

  def invalidStarUsageError(prettyName: String, stars: Seq[Star]): Throwable = {
    val regExpr = stars.collect{ case UnresolvedRegex(pattern, _, _) => s"'$pattern'" }
    val resExprMsg = Option(regExpr.distinct).filter(_.nonEmpty).map {
      case Seq(p) => s"regular expression $p"
      case patterns => s"regular expressions ${patterns.mkString(", ")}"
    }
    val starMsg = if (stars.length - regExpr.length > 0) {
      Some("'*'")
    } else {
      None
    }
    val elem = Seq(starMsg, resExprMsg).flatten.mkString(" and ")
    new AnalysisException(
      errorClass = "_LEGACY_ERROR_TEMP_1020",
      messageParameters = Map("elem" -> elem, "prettyName" -> prettyName))
  }

  def singleTableStarInCountNotAllowedError(targetString: String): Throwable = {
    new AnalysisException(
      errorClass = "_LEGACY_ERROR_TEMP_1021",
      messageParameters = Map("targetString" -> targetString))
  }

  def orderByPositionRangeError(index: Int, size: Int, t: TreeNode[_]): Throwable = {
    new AnalysisException(
      errorClass = "ORDER_BY_POS_OUT_OF_RANGE",
      messageParameters = Map(
        "index" -> index.toString,
        "size" -> size.toString),
      origin = t.origin)
  }

  def groupByPositionRefersToAggregateFunctionError(
      index: Int,
      expr: Expression): Throwable = {
    new AnalysisException(
      errorClass = "GROUP_BY_POS_AGGREGATE",
      messageParameters = Map(
        "index" -> index.toString,
        "aggExpr" -> expr.sql))
  }

  def groupByPositionRangeError(index: Int, size: Int): Throwable = {
    new AnalysisException(
      errorClass = "GROUP_BY_POS_OUT_OF_RANGE",
      messageParameters = Map(
        "index" -> index.toString,
        "size" -> size.toString))
  }

  def generatorNotExpectedError(name: FunctionIdentifier, classCanonicalName: String): Throwable = {
    new AnalysisException(errorClass = "UNSUPPORTED_GENERATOR.NOT_GENERATOR",
      messageParameters = Map(
        "functionName" -> toSQLId(name.toString),
        "classCanonicalName" -> classCanonicalName))
  }

  def functionWithUnsupportedSyntaxError(prettyName: String, syntax: String): Throwable = {
    new AnalysisException(
      errorClass = "_LEGACY_ERROR_TEMP_1023",
      messageParameters = Map("prettyName" -> prettyName, "syntax" -> syntax))
  }

  def nonDeterministicFilterInAggregateError(): Throwable = {
    new AnalysisException(
      errorClass = "_LEGACY_ERROR_TEMP_1024",
      messageParameters = Map.empty)
  }

  def nonBooleanFilterInAggregateError(): Throwable = {
    new AnalysisException(
      errorClass = "_LEGACY_ERROR_TEMP_1025",
      messageParameters = Map.empty)
  }

  def aggregateInAggregateFilterError(): Throwable = {
    new AnalysisException(
      errorClass = "_LEGACY_ERROR_TEMP_1026",
      messageParameters = Map.empty)
  }

  def windowFunctionInAggregateFilterError(): Throwable = {
    new AnalysisException(
      errorClass = "_LEGACY_ERROR_TEMP_1027",
      messageParameters = Map.empty)
  }

  def aliasNumberNotMatchColumnNumberError(
      columnSize: Int, outputSize: Int, t: TreeNode[_]): Throwable = {
    new AnalysisException(
      errorClass = "_LEGACY_ERROR_TEMP_1028",
      messageParameters = Map(
        "columnSize" -> columnSize.toString,
        "outputSize" -> outputSize.toString),
      origin = t.origin)
  }

  def aliasesNumberNotMatchUDTFOutputError(
      aliasesSize: Int, aliasesNames: String): Throwable = {
    new AnalysisException(
      errorClass = "_LEGACY_ERROR_TEMP_1029",
      messageParameters = Map(
        "aliasesSize" -> aliasesSize.toString,
        "aliasesNames" -> aliasesNames))
  }

  def windowAggregateFunctionWithFilterNotSupportedError(): Throwable = {
    new AnalysisException(
      errorClass = "_LEGACY_ERROR_TEMP_1030",
      messageParameters = Map.empty)
  }

  def windowFunctionInsideAggregateFunctionNotAllowedError(): Throwable = {
    new AnalysisException(
      errorClass = "_LEGACY_ERROR_TEMP_1031",
      messageParameters = Map.empty)
  }

  def expressionWithoutWindowExpressionError(expr: NamedExpression): Throwable = {
    new AnalysisException(
      errorClass = "_LEGACY_ERROR_TEMP_1032",
      messageParameters = Map("expr" -> expr.toString))
  }

  def expressionWithMultiWindowExpressionsError(
      expr: NamedExpression, distinctWindowSpec: Seq[WindowSpecDefinition]): Throwable = {
    new AnalysisException(
      errorClass = "_LEGACY_ERROR_TEMP_1033",
      messageParameters = Map(
        "expr" -> expr.toString,
        "distinctWindowSpec" -> distinctWindowSpec.toString()))
  }

  def windowFunctionNotAllowedError(clauseName: String): Throwable = {
    new AnalysisException(
      errorClass = "_LEGACY_ERROR_TEMP_1034",
      messageParameters = Map("clauseName" -> clauseName))
  }

  def cannotSpecifyWindowFrameError(prettyName: String): Throwable = {
    new AnalysisException(
      errorClass = "_LEGACY_ERROR_TEMP_1035",
      messageParameters = Map("prettyName" -> prettyName))
  }

  def windowFrameNotMatchRequiredFrameError(
      f: SpecifiedWindowFrame, required: WindowFrame): Throwable = {
    new AnalysisException(
      errorClass = "_LEGACY_ERROR_TEMP_1036",
      messageParameters = Map(
        "wf" -> f.toString,
        "required" -> required.toString))
  }

  def windowFunctionWithWindowFrameNotOrderedError(wf: WindowFunction): Throwable = {
    new AnalysisException(
      errorClass = "_LEGACY_ERROR_TEMP_1037",
      messageParameters = Map("wf" -> wf.toString))
  }

  def writeTableWithMismatchedColumnsError(
      columnSize: Int, outputSize: Int, t: TreeNode[_]): Throwable = {
    new AnalysisException(
      errorClass = "_LEGACY_ERROR_TEMP_1038",
      messageParameters = Map(
        "columnSize" -> columnSize.toString,
        "outputSize" -> outputSize.toString),
      origin = t.origin)
  }

  def multiTimeWindowExpressionsNotSupportedError(t: TreeNode[_]): Throwable = {
    new AnalysisException(
      errorClass = "_LEGACY_ERROR_TEMP_1039",
      messageParameters = Map.empty,
      origin = t.origin)
  }

  def sessionWindowGapDurationDataTypeError(dt: DataType): Throwable = {
    new AnalysisException(
      errorClass = "_LEGACY_ERROR_TEMP_1040",
      messageParameters = Map("dt" -> dt.toString))
  }

  def unresolvedRoutineError(name: FunctionIdentifier, searchPath: Seq[String]): Throwable = {
    new AnalysisException(
      errorClass = "UNRESOLVED_ROUTINE",
      messageParameters = Map(
        "routineName" -> toSQLId(name.funcName),
        "searchPath" -> searchPath.map(toSQLId).mkString("[", ", ", "]")))
  }

  def unresolvedRoutineError(
      nameParts: Seq[String],
      searchPath: Seq[String],
      context: Origin): Throwable = {
    new AnalysisException(
      errorClass = "UNRESOLVED_ROUTINE",
      messageParameters = Map(
        "routineName" -> toSQLId(nameParts),
        "searchPath" -> searchPath.map(toSQLId).mkString("[", ", ", "]")
      ),
      origin = context)
  }

  def wrongNumArgsError(
      name: String,
      validParametersCount: Seq[Any],
      actualNumber: Int,
      legacyNum: String = "",
      legacyConfKey: String = "",
      legacyConfValue: String = ""): Throwable = {
    val expectedNumberOfParameters = if (validParametersCount.isEmpty) {
      "0"
    } else if (validParametersCount.length == 1) {
      validParametersCount.head.toString
    } else {
      validParametersCount.mkString("[", ", ", "]")
    }
    if (legacyNum.isEmpty) {
      new AnalysisException(
        errorClass = "WRONG_NUM_ARGS.WITHOUT_SUGGESTION",
        messageParameters = Map(
          "functionName" -> toSQLId(name),
          "expectedNum" -> expectedNumberOfParameters,
          "actualNum" -> actualNumber.toString,
          "docroot" -> SPARK_DOC_ROOT))
    } else {
      new AnalysisException(
        errorClass = "WRONG_NUM_ARGS.WITH_SUGGESTION",
        messageParameters = Map(
          "functionName" -> toSQLId(name),
          "expectedNum" -> expectedNumberOfParameters,
          "actualNum" -> actualNumber.toString,
          "legacyNum" -> legacyNum,
          "legacyConfKey" -> legacyConfKey,
          "legacyConfValue" -> legacyConfValue)
      )
    }
  }

  def alterV2TableSetLocationWithPartitionNotSupportedError(): Throwable = {
    new AnalysisException(
      errorClass = "_LEGACY_ERROR_TEMP_1045",
      messageParameters = Map.empty)
  }

  def joinStrategyHintParameterNotSupportedError(unsupported: Any): Throwable = {
    new AnalysisException(
      errorClass = "_LEGACY_ERROR_TEMP_1046",
      messageParameters = Map(
        "unsupported" -> unsupported.toString,
        "class" -> unsupported.getClass.toString))
  }

  def invalidHintParameterError(
      hintName: String, invalidParams: Seq[Any]): Throwable = {
    new AnalysisException(
      errorClass = "_LEGACY_ERROR_TEMP_1047",
      messageParameters = Map(
        "hintName" -> hintName,
        "invalidParams" -> invalidParams.mkString(", ")))
  }

  def invalidCoalesceHintParameterError(hintName: String): Throwable = {
    new AnalysisException(
      errorClass = "_LEGACY_ERROR_TEMP_1048",
      messageParameters = Map("hintName" -> hintName))
  }

  def attributeNameSyntaxError(name: String): Throwable = {
    new AnalysisException(
      errorClass = "_LEGACY_ERROR_TEMP_1049",
      messageParameters = Map("name" -> name))
  }

  def starExpandDataTypeNotSupportedError(attributes: Seq[String]): Throwable = {
    new AnalysisException(
      errorClass = "_LEGACY_ERROR_TEMP_1050",
      messageParameters = Map("attributes" -> attributes.toString()))
  }

  def cannotResolveStarExpandGivenInputColumnsError(
      targetString: String, columns: String): Throwable = {
    new AnalysisException(
      errorClass = "_LEGACY_ERROR_TEMP_1051",
      messageParameters = Map(
        "targetString" -> targetString,
        "columns" -> columns))
  }

  def addColumnWithV1TableCannotSpecifyNotNullError(): Throwable = {
    new AnalysisException(
      errorClass = "_LEGACY_ERROR_TEMP_1052",
      messageParameters = Map.empty)
  }

  def operationOnlySupportedWithV2TableError(
      nameParts: Seq[String],
      operation: String): Throwable = {
    new AnalysisException(
      errorClass = "UNSUPPORTED_FEATURE.TABLE_OPERATION",
      messageParameters = Map(
        "tableName" -> toSQLId(nameParts),
        "operation" -> operation))
  }

  def catalogOperationNotSupported(catalog: CatalogPlugin, operation: String): Throwable = {
    new AnalysisException(
      errorClass = "UNSUPPORTED_FEATURE.CATALOG_OPERATION",
      messageParameters = Map(
        "catalogName" -> toSQLId(Seq(catalog.name())),
        "operation" -> operation))
  }

  def alterColumnWithV1TableCannotSpecifyNotNullError(): Throwable = {
    new AnalysisException(
      errorClass = "_LEGACY_ERROR_TEMP_1053",
      messageParameters = Map.empty)
  }

  def alterColumnCannotFindColumnInV1TableError(colName: String, v1Table: V1Table): Throwable = {
    new AnalysisException(
      errorClass = "_LEGACY_ERROR_TEMP_1054",
      messageParameters = Map(
        "colName" -> colName,
        "fieldNames" -> v1Table.schema.fieldNames.mkString(", ")))
  }

  def invalidDatabaseNameError(quoted: String): Throwable = {
    new AnalysisException(
      errorClass = "_LEGACY_ERROR_TEMP_1055",
      messageParameters = Map("database" -> quoted))
  }

  def wrongCommandForObjectTypeError(
      operation: String,
      requiredType: String,
      objectName: String,
      foundType: String,
      alternative: String): Throwable = {
    new AnalysisException(
      errorClass = "WRONG_COMMAND_FOR_OBJECT_TYPE",
      messageParameters = Map(
        "operation" -> operation,
        "requiredType" -> requiredType,
        "objectName" -> objectName,
        "foundType" -> foundType,
        "alternative" -> alternative
      )
    )
  }

  def showColumnsWithConflictDatabasesError(
      db: Seq[String], v1TableName: TableIdentifier): Throwable = {
    new AnalysisException(
      errorClass = "_LEGACY_ERROR_TEMP_1057",
      messageParameters = Map(
        "dbA" -> db.head,
        "dbB" -> v1TableName.database.get))
  }

  def cannotCreateTableWithBothProviderAndSerdeError(
      provider: Option[String], maybeSerdeInfo: Option[SerdeInfo]): Throwable = {
    new AnalysisException(
      errorClass = "_LEGACY_ERROR_TEMP_1058",
      messageParameters = Map(
        "provider" -> provider.toString,
        "serDeInfo" -> maybeSerdeInfo.get.describe))
  }

  def invalidFileFormatForStoredAsError(serdeInfo: SerdeInfo): Throwable = {
    new AnalysisException(
      errorClass = "_LEGACY_ERROR_TEMP_1059",
      messageParameters = Map("serdeInfo" -> serdeInfo.storedAs.get))
  }

  def commandNotSupportNestedColumnError(command: String, quoted: String): Throwable = {
    new AnalysisException(
      errorClass = "_LEGACY_ERROR_TEMP_1060",
      messageParameters = Map(
        "command" -> command,
        "column" -> quoted))
  }

  def renameTempViewToExistingViewError(newName: String): Throwable = {
    new TableAlreadyExistsException(newName)
  }

  def cannotDropNonemptyDatabaseError(db: String): Throwable = {
    new AnalysisException(errorClass = "SCHEMA_NOT_EMPTY",
      Map("schemaName" -> toSQLId(db)))
  }

  def cannotDropNonemptyNamespaceError(namespace: Seq[String]): Throwable = {
    new AnalysisException(errorClass = "SCHEMA_NOT_EMPTY",
      Map("schemaName" -> namespace.map(part => quoteIdentifier(part)).mkString(".")))
  }

  def invalidNameForTableOrDatabaseError(name: String): Throwable = {
    new AnalysisException(
      errorClass = "_LEGACY_ERROR_TEMP_1065",
      messageParameters = Map("name" -> name))
  }

  def cannotCreateDatabaseWithSameNameAsPreservedDatabaseError(database: String): Throwable = {
    new AnalysisException(
      errorClass = "_LEGACY_ERROR_TEMP_1066",
      messageParameters = Map("database" -> database))
  }

  def cannotDropDefaultDatabaseError(): Throwable = {
    new AnalysisException(
      errorClass = "_LEGACY_ERROR_TEMP_1067",
      messageParameters = Map.empty)
  }

  def cannotUsePreservedDatabaseAsCurrentDatabaseError(database: String): Throwable = {
    new AnalysisException(
      errorClass = "_LEGACY_ERROR_TEMP_1068",
      messageParameters = Map("database" -> database))
  }

  def createExternalTableWithoutLocationError(): Throwable = {
    new AnalysisException(
      errorClass = "_LEGACY_ERROR_TEMP_1069",
      messageParameters = Map.empty)
  }

  def dropNonExistentColumnsNotSupportedError(
      nonExistentColumnNames: Seq[String]): Throwable = {
    new AnalysisException(
      errorClass = "_LEGACY_ERROR_TEMP_1071",
      messageParameters = Map(
        "nonExistentColumnNames" -> nonExistentColumnNames.mkString("[", ",", "]")))
  }

  def cannotRetrieveTableOrViewNotInSameDatabaseError(
      qualifiedTableNames: Seq[QualifiedTableName]): Throwable = {
    new AnalysisException(
      errorClass = "_LEGACY_ERROR_TEMP_1072",
      messageParameters = Map("qualifiedTableNames" -> qualifiedTableNames.toString()))
  }

  def renameTableSourceAndDestinationMismatchError(db: String, newDb: String): Throwable = {
    new AnalysisException(
      errorClass = "_LEGACY_ERROR_TEMP_1073",
      messageParameters = Map("db" -> db, "newDb" -> newDb))
  }

  def cannotRenameTempViewWithDatabaseSpecifiedError(
      oldName: TableIdentifier, newName: TableIdentifier): Throwable = {
    new AnalysisException(
      errorClass = "_LEGACY_ERROR_TEMP_1074",
      messageParameters = Map(
        "oldName" -> oldName.toString,
        "newName" -> newName.toString,
        "db" -> newName.database.get))
  }

  def cannotRenameTempViewToExistingTableError(newName: TableIdentifier): Throwable = {
    new TableAlreadyExistsException(newName.nameParts)
  }

  def invalidPartitionSpecError(details: String): Throwable = {
    new AnalysisException(
      errorClass = "_LEGACY_ERROR_TEMP_1076",
      messageParameters = Map("details" -> details))
  }

  def functionAlreadyExistsError(func: FunctionIdentifier): Throwable = {
    new FunctionAlreadyExistsException(func.nameParts)
  }

  def cannotLoadClassWhenRegisteringFunctionError(
      className: String, func: FunctionIdentifier): Throwable = {
    new AnalysisException(
      errorClass = "CANNOT_LOAD_FUNCTION_CLASS",
      messageParameters = Map(
        "className" -> className,
        "functionName" -> toSQLId(func.toString)))
  }

  def resourceTypeNotSupportedError(resourceType: String): Throwable = {
    new AnalysisException(
      errorClass = "_LEGACY_ERROR_TEMP_1079",
      messageParameters = Map("resourceType" -> resourceType))
  }

  def tableNotSpecifyDatabaseError(identifier: TableIdentifier): Throwable = {
    new AnalysisException(
      errorClass = "_LEGACY_ERROR_TEMP_1080",
      messageParameters = Map("identifier" -> identifier.toString))
  }

  def tableNotSpecifyLocationUriError(identifier: TableIdentifier): Throwable = {
    new AnalysisException(
      errorClass = "_LEGACY_ERROR_TEMP_1081",
      messageParameters = Map("identifier" -> identifier.toString))
  }

  def partitionNotSpecifyLocationUriError(specString: String): Throwable = {
    new AnalysisException(
      errorClass = "_LEGACY_ERROR_TEMP_1082",
      messageParameters = Map("specString" -> specString))
  }

  def invalidBucketNumberError(bucketingMaxBuckets: Int, numBuckets: Int): Throwable = {
    new AnalysisException(
      errorClass = "_LEGACY_ERROR_TEMP_1083",
      messageParameters = Map(
        "bucketingMaxBuckets" -> bucketingMaxBuckets.toString,
        "numBuckets" -> numBuckets.toString))
  }

  def corruptedTableNameContextInCatalogError(numParts: Int, index: Int): Throwable = {
    new AnalysisException(
      errorClass = "_LEGACY_ERROR_TEMP_1084",
      messageParameters = Map(
        "numParts" -> numParts.toString,
        "index" -> index.toString))
  }

  def corruptedViewSQLConfigsInCatalogError(e: Exception): Throwable = {
    new AnalysisException(
      errorClass = "_LEGACY_ERROR_TEMP_1085",
      messageParameters = Map.empty,
      cause = Some(e))
  }

  def corruptedViewQueryOutputColumnsInCatalogError(numCols: String, index: Int): Throwable = {
    new AnalysisException(
      errorClass = "_LEGACY_ERROR_TEMP_1086",
      messageParameters = Map(
        "numCols" -> numCols,
        "index" -> index.toString))
  }

  def corruptedViewReferredTempViewInCatalogError(e: Exception): Throwable = {
    new AnalysisException(
      errorClass = "_LEGACY_ERROR_TEMP_1087",
      messageParameters = Map.empty,
      cause = Some(e))
  }

  def corruptedViewReferredTempFunctionsInCatalogError(e: Exception): Throwable = {
    new AnalysisException(
      errorClass = "_LEGACY_ERROR_TEMP_1088",
      messageParameters = Map.empty,
      cause = Some(e))
  }

  def columnStatisticsDeserializationNotSupportedError(
      name: String, dataType: DataType): Throwable = {
    new AnalysisException(
      errorClass = "_LEGACY_ERROR_TEMP_1089",
      messageParameters = Map("name" -> name, "dataType" -> dataType.toString))
  }

  def columnStatisticsSerializationNotSupportedError(
      colName: String, dataType: DataType): Throwable = {
    new AnalysisException(
      errorClass = "_LEGACY_ERROR_TEMP_1090",
      messageParameters = Map("colName" -> colName, "dataType" -> dataType.toString))
  }

  def cannotReadCorruptedTablePropertyError(key: String, details: String = ""): Throwable = {
    new AnalysisException(
      errorClass = "_LEGACY_ERROR_TEMP_1091",
      messageParameters = Map("key" -> key, "details" -> details))
  }

  def schemaFailToParseError(schema: String, e: Throwable): Throwable = {
    new AnalysisException(
      errorClass = "INVALID_SCHEMA.PARSE_ERROR",
      messageParameters = Map(
        "inputSchema" -> toSQLSchema(schema),
        "reason" -> e.getMessage
      ),
      cause = Some(e))
  }

  def unexpectedSchemaTypeError(exp: Expression): Throwable = {
    new AnalysisException(
      errorClass = "INVALID_SCHEMA.NON_STRING_LITERAL",
      messageParameters = Map("inputSchema" -> toSQLExpr(exp)))
  }

  def schemaIsNotStructTypeError(exp: Expression, dataType: DataType): Throwable = {
    new AnalysisException(
      errorClass = "INVALID_SCHEMA.NON_STRUCT_TYPE",
      messageParameters = Map(
        "inputSchema" -> toSQLExpr(exp),
        "dataType" -> toSQLType(dataType)
      ))
  }

  def keyValueInMapNotStringError(m: CreateMap): Throwable = {
    new AnalysisException(
      errorClass = "INVALID_OPTIONS.NON_STRING_TYPE",
      messageParameters = Map("mapType" -> toSQLType(m.dataType)))
  }

  def nonMapFunctionNotAllowedError(): Throwable = {
    new AnalysisException(
      errorClass = "INVALID_OPTIONS.NON_MAP_FUNCTION",
      messageParameters = Map.empty)
  }

  def invalidFieldTypeForCorruptRecordError(): Throwable = {
    new AnalysisException(
      errorClass = "_LEGACY_ERROR_TEMP_1097",
      messageParameters = Map.empty)
  }

  def dataTypeUnsupportedByClassError(x: DataType, className: String): Throwable = {
    new AnalysisException(
      errorClass = "_LEGACY_ERROR_TEMP_1098",
      messageParameters = Map("x" -> x.toString, "className" -> className))
  }

  def parseModeUnsupportedError(funcName: String, mode: ParseMode): Throwable = {
    new AnalysisException(
      errorClass = "_LEGACY_ERROR_TEMP_1099",
      messageParameters = Map(
        "funcName" -> funcName,
        "mode" -> mode.name,
        "permissiveMode" -> PermissiveMode.name,
        "failFastMode" -> FailFastMode.name))
  }

  def requireLiteralParameter(
      funcName: String, argName: String, requiredType: String): Throwable = {
    new AnalysisException(
      errorClass = "_LEGACY_ERROR_TEMP_1100",
      messageParameters = Map(
        "argName" -> argName,
        "funcName" -> funcName,
        "requiredType" -> requiredType))
  }

  def literalTypeUnsupportedForSourceTypeError(field: String, source: Expression): Throwable = {
    new AnalysisException(
      errorClass = "INVALID_EXTRACT_FIELD",
      messageParameters = Map(
        "field" -> toSQLId(field),
        "expr" -> toSQLExpr(source)))
  }

  def arrayComponentTypeUnsupportedError(clz: Class[_]): Throwable = {
    new AnalysisException(
      errorClass = "_LEGACY_ERROR_TEMP_1103",
      messageParameters = Map("clz" -> clz.toString))
  }

  def secondArgumentNotDoubleLiteralError(): Throwable = {
    new AnalysisException(
      errorClass = "_LEGACY_ERROR_TEMP_1104",
      messageParameters = Map.empty)
  }

  def dataTypeUnsupportedByExtractValueError(
      dataType: DataType, extraction: Expression, child: Expression): Throwable = {
    dataType match {
      case StructType(_) =>
        new AnalysisException(
          errorClass = "INVALID_EXTRACT_FIELD_TYPE",
          messageParameters = Map("extraction" -> toSQLExpr(extraction)))
      case other =>
        new AnalysisException(
          errorClass = "INVALID_EXTRACT_BASE_FIELD_TYPE",
          messageParameters = Map(
            "base" -> toSQLExpr(child),
            "other" -> toSQLType(other)))
    }
  }

  def noHandlerForUDAFError(name: String): Throwable = {
    new InvalidUDFClassException(
      errorClass = "NO_HANDLER_FOR_UDAF",
      messageParameters = Map("functionName" -> name))
  }

  def batchWriteCapabilityError(
      table: Table, v2WriteClassName: String, v1WriteClassName: String): Throwable = {
    new AnalysisException(
      errorClass = "_LEGACY_ERROR_TEMP_1107",
      messageParameters = Map(
        "table" -> table.name,
        "batchWrite" -> TableCapability.V1_BATCH_WRITE.toString,
        "v2WriteClassName" -> v2WriteClassName,
        "v1WriteClassName" -> v1WriteClassName))
  }

  def unsupportedDeleteByConditionWithSubqueryError(condition: Expression): Throwable = {
    new AnalysisException(
      errorClass = "_LEGACY_ERROR_TEMP_1108",
      messageParameters = Map("condition" -> condition.toString))
  }

  def cannotTranslateExpressionToSourceFilterError(f: Expression): Throwable = {
    new AnalysisException(
      errorClass = "_LEGACY_ERROR_TEMP_1109",
      messageParameters = Map("f" -> f.toString))
  }

  def cannotDeleteTableWhereFiltersError(table: Table, filters: Array[Predicate]): Throwable = {
    new AnalysisException(
      errorClass = "_LEGACY_ERROR_TEMP_1110",
      messageParameters = Map(
        "table" -> table.name,
        "filters" -> filters.mkString("[", ", ", "]")))
  }

  def describeDoesNotSupportPartitionForV2TablesError(): Throwable = {
    new AnalysisException(
      errorClass = "_LEGACY_ERROR_TEMP_1111",
      messageParameters = Map.empty)
  }

  def cannotReplaceMissingTableError(
      tableIdentifier: Identifier): Throwable = {
    new CannotReplaceMissingTableException(tableIdentifier)
  }

  def cannotReplaceMissingTableError(
      tableIdentifier: Identifier, cause: Option[Throwable]): Throwable = {
    new CannotReplaceMissingTableException(tableIdentifier, cause)
  }

  private def unsupportedTableOperationError(table: Table, cmd: String): Throwable = {
    new AnalysisException(
      errorClass = "_LEGACY_ERROR_TEMP_1113",
      messageParameters = Map(
        "table" -> table.name,
        "cmd" -> cmd))
  }

  def unsupportedBatchReadError(table: Table): Throwable = {
    unsupportedTableOperationError(table, "batch scan")
  }

  def unsupportedMicroBatchOrContinuousScanError(table: Table): Throwable = {
    unsupportedTableOperationError(table, "either micro-batch or continuous scan")
  }

  def unsupportedAppendInBatchModeError(table: Table): Throwable = {
    unsupportedTableOperationError(table, "append in batch mode")
  }

  def unsupportedDynamicOverwriteInBatchModeError(table: Table): Throwable = {
    unsupportedTableOperationError(table, "dynamic overwrite in batch mode")
  }

  def unsupportedTruncateInBatchModeError(table: Table): Throwable = {
    unsupportedTableOperationError(table, "truncate in batch mode")
  }

  def unsupportedOverwriteByFilterInBatchModeError(table: Table): Throwable = {
    unsupportedTableOperationError(table, "overwrite by filter in batch mode")
  }

  def streamingSourcesDoNotSupportCommonExecutionModeError(
      microBatchSources: Seq[String],
      continuousSources: Seq[String]): Throwable = {
    new AnalysisException(
      errorClass = "_LEGACY_ERROR_TEMP_1114",
      messageParameters = Map(
        "microBatchSources" -> microBatchSources.mkString(", "),
        "continuousSources" -> continuousSources.mkString(", ")))
  }

  def noSuchTableError(ident: Identifier): NoSuchTableException = {
    new NoSuchTableException(ident.asMultipartIdentifier)
  }

  def noSuchTableError(nameParts: Seq[String]): Throwable = {
    new NoSuchTableException(nameParts)
  }

  def noSuchNamespaceError(namespace: Array[String]): Throwable = {
    new NoSuchNamespaceException(namespace)
  }

  def tableAlreadyExistsError(ident: Identifier): Throwable = {
    new TableAlreadyExistsException(ident.asMultipartIdentifier)
  }

  def requiresSinglePartNamespaceError(ns: Seq[String]): Throwable = {
    new AnalysisException(
      errorClass = "_LEGACY_ERROR_TEMP_1117",
      messageParameters = Map(
        "sessionCatalog" -> CatalogManager.SESSION_CATALOG_NAME,
        "ns" -> ns.mkString("[", ", ", "]")))
  }

  def namespaceAlreadyExistsError(namespace: Array[String]): Throwable = {
    new NamespaceAlreadyExistsException(namespace)
  }

  private def notSupportedInJDBCCatalog(cmd: String): Throwable = {
    new AnalysisException(
      errorClass = "_LEGACY_ERROR_TEMP_1119",
      messageParameters = Map("cmd" -> cmd))
  }

  def cannotCreateJDBCTableUsingProviderError(): Throwable = {
    notSupportedInJDBCCatalog("CREATE TABLE ... USING ...")
  }

  def cannotCreateJDBCTableUsingLocationError(): Throwable = {
    notSupportedInJDBCCatalog("CREATE TABLE ... LOCATION ...")
  }

  def cannotCreateJDBCNamespaceUsingProviderError(): Throwable = {
    notSupportedInJDBCCatalog("CREATE NAMESPACE ... LOCATION ...")
  }

  def cannotCreateJDBCNamespaceWithPropertyError(k: String): Throwable = {
    notSupportedInJDBCCatalog(s"CREATE NAMESPACE with property $k")
  }

  def cannotSetJDBCNamespaceWithPropertyError(k: String): Throwable = {
    notSupportedInJDBCCatalog(s"SET NAMESPACE with property $k")
  }

  def cannotUnsetJDBCNamespaceWithPropertyError(k: String): Throwable = {
    notSupportedInJDBCCatalog(s"Remove NAMESPACE property $k")
  }

  def unsupportedJDBCNamespaceChangeInCatalogError(changes: Seq[NamespaceChange]): Throwable = {
    new AnalysisException(
      errorClass = "_LEGACY_ERROR_TEMP_1120",
      messageParameters = Map("changes" -> changes.toString()))
  }

  private def tableDoesNotSupportError(cmd: String, table: Table): Throwable = {
    new AnalysisException(
      errorClass = "_LEGACY_ERROR_TEMP_1121",
      messageParameters = Map(
        "cmd" -> cmd,
        "table" -> table.name))
  }

  def tableDoesNotSupportReadsError(table: Table): Throwable = {
    tableDoesNotSupportError("reads", table)
  }

  def tableDoesNotSupportWritesError(table: Table): Throwable = {
    tableDoesNotSupportError("writes", table)
  }

  def tableDoesNotSupportDeletesError(table: Table): Throwable = {
    tableDoesNotSupportError("deletes", table)
  }

  def tableDoesNotSupportTruncatesError(table: Table): Throwable = {
    tableDoesNotSupportError("truncates", table)
  }

  def tableDoesNotSupportPartitionManagementError(table: Table): Throwable = {
    tableDoesNotSupportError("partition management", table)
  }

  def tableDoesNotSupportAtomicPartitionManagementError(table: Table): Throwable = {
    tableDoesNotSupportError("atomic partition management", table)
  }

  def tableIsNotRowLevelOperationTableError(table: Table): Throwable = {
    new AnalysisException(
      errorClass = "_LEGACY_ERROR_TEMP_1122",
      messageParameters = Map("table" -> table.name()))
  }

  def cannotRenameTableWithAlterViewError(): Throwable = {
    new AnalysisException(
      errorClass = "_LEGACY_ERROR_TEMP_1123",
      messageParameters = Map.empty)
  }

  private def notSupportedForV2TablesError(cmd: String): Throwable = {
    new AnalysisException(
      errorClass = "_LEGACY_ERROR_TEMP_1124",
      messageParameters = Map("cmd" -> cmd))
  }

  def analyzeTableNotSupportedForV2TablesError(): Throwable = {
    notSupportedForV2TablesError("ANALYZE TABLE")
  }

  def alterTableRecoverPartitionsNotSupportedForV2TablesError(): Throwable = {
    notSupportedForV2TablesError("ALTER TABLE ... RECOVER PARTITIONS")
  }

  def alterTableSerDePropertiesNotSupportedForV2TablesError(): Throwable = {
    notSupportedForV2TablesError("ALTER TABLE ... SET [SERDE|SERDEPROPERTIES]")
  }

  def loadDataNotSupportedForV2TablesError(): Throwable = {
    notSupportedForV2TablesError("LOAD DATA")
  }

  def showCreateTableAsSerdeNotSupportedForV2TablesError(): Throwable = {
    notSupportedForV2TablesError("SHOW CREATE TABLE AS SERDE")
  }

  def showColumnsNotSupportedForV2TablesError(): Throwable = {
    notSupportedForV2TablesError("SHOW COLUMNS")
  }

  def repairTableNotSupportedForV2TablesError(): Throwable = {
    notSupportedForV2TablesError("MSCK REPAIR TABLE")
  }

  def databaseFromV1SessionCatalogNotSpecifiedError(): Throwable = {
    new AnalysisException(
      errorClass = "_LEGACY_ERROR_TEMP_1125",
      messageParameters = Map.empty)
  }

  def nestedDatabaseUnsupportedByV1SessionCatalogError(catalog: String): Throwable = {
    new AnalysisException(
      errorClass = "_LEGACY_ERROR_TEMP_1126",
      messageParameters = Map("catalog" -> catalog))
  }

  def invalidRepartitionExpressionsError(sortOrders: Seq[Any]): Throwable = {
    new AnalysisException(
      errorClass = "_LEGACY_ERROR_TEMP_1127",
      messageParameters = Map("sortOrders" -> sortOrders.toString()))
  }

  def partitionColumnNotSpecifiedError(format: String, partitionColumn: String): Throwable = {
    new AnalysisException(
      errorClass = "_LEGACY_ERROR_TEMP_1128",
      messageParameters = Map(
        "format" -> format,
        "partitionColumn" -> partitionColumn))
  }

  def dataSchemaNotSpecifiedError(format: String): Throwable = {
    new AnalysisException(
      errorClass = "_LEGACY_ERROR_TEMP_1129",
      messageParameters = Map("format" -> format))
  }

  def dataPathNotExistError(path: String): Throwable = {
    new AnalysisException(
      errorClass = "PATH_NOT_FOUND",
      messageParameters = Map("path" -> path))
  }

  def dataSourceOutputModeUnsupportedError(
      className: String, outputMode: OutputMode): Throwable = {
    new AnalysisException(
      errorClass = "_LEGACY_ERROR_TEMP_1131",
      messageParameters = Map(
        "className" -> className,
        "outputMode" -> outputMode.toString))
  }

  def schemaNotSpecifiedForSchemaRelationProviderError(className: String): Throwable = {
    new AnalysisException(
      errorClass = "_LEGACY_ERROR_TEMP_1132",
      messageParameters = Map("className" -> className))
  }

  def userSpecifiedSchemaMismatchActualSchemaError(
      schema: StructType, actualSchema: StructType): Throwable = {
    new AnalysisException(
      errorClass = "_LEGACY_ERROR_TEMP_1133",
      messageParameters = Map(
        "schema" -> schema.toDDL,
        "actualSchema" -> actualSchema.toDDL))
  }

  def dataSchemaNotSpecifiedError(format: String, fileCatalog: String): Throwable = {
    new AnalysisException(
      errorClass = "_LEGACY_ERROR_TEMP_1134",
      messageParameters = Map(
        "format" -> format,
        "fileCatalog" -> fileCatalog))
  }

  def invalidDataSourceError(className: String): Throwable = {
    new AnalysisException(
      errorClass = "_LEGACY_ERROR_TEMP_1135",
      messageParameters = Map("className" -> className))
  }

  def cannotSaveIntervalIntoExternalStorageError(): Throwable = {
    new AnalysisException(
      errorClass = "_LEGACY_ERROR_TEMP_1136",
      messageParameters = Map.empty)
  }

  def cannotResolveAttributeError(name: String, outputStr: String): Throwable = {
    new AnalysisException(
      errorClass = "_LEGACY_ERROR_TEMP_1137",
      messageParameters = Map("name" -> name, "outputStr" -> outputStr))
  }

  def orcNotUsedWithHiveEnabledError(): Throwable = {
    new AnalysisException(
      errorClass = "_LEGACY_ERROR_TEMP_1138",
      messageParameters = Map.empty)
  }

  def failedToFindAvroDataSourceError(provider: String): Throwable = {
    new AnalysisException(
      errorClass = "_LEGACY_ERROR_TEMP_1139",
      messageParameters = Map("provider" -> provider))
  }

  def failedToFindKafkaDataSourceError(provider: String): Throwable = {
    new AnalysisException(
      errorClass = "_LEGACY_ERROR_TEMP_1140",
      messageParameters = Map("provider" -> provider))
  }

  def findMultipleDataSourceError(provider: String, sourceNames: Seq[String]): Throwable = {
    new AnalysisException(
      errorClass = "_LEGACY_ERROR_TEMP_1141",
      messageParameters = Map(
        "provider" -> provider,
        "sourceNames" -> sourceNames.mkString(", ")))
  }

  def writeEmptySchemasUnsupportedByDataSourceError(): Throwable = {
    new AnalysisException(
      errorClass = "_LEGACY_ERROR_TEMP_1142",
      messageParameters = Map.empty)
  }

  def insertMismatchedColumnNumberError(
      targetAttributes: Seq[Attribute],
      sourceAttributes: Seq[Attribute],
      staticPartitionsSize: Int): Throwable = {
    new AnalysisException(
      errorClass = "_LEGACY_ERROR_TEMP_1143",
      messageParameters = Map(
        "targetSize" -> targetAttributes.size.toString,
        "actualSize" -> (sourceAttributes.size + staticPartitionsSize).toString,
        "staticPartitionsSize" -> staticPartitionsSize.toString))
  }

  def insertMismatchedPartitionNumberError(
      targetPartitionSchema: StructType,
      providedPartitionsSize: Int): Throwable = {
    new AnalysisException(
      errorClass = "_LEGACY_ERROR_TEMP_1144",
      messageParameters = Map(
        "targetSize" -> targetPartitionSchema.fields.length.toString,
        "providedPartitionsSize" -> providedPartitionsSize.toString))
  }

  def invalidPartitionColumnError(
      partKey: String, targetPartitionSchema: StructType): Throwable = {
    new AnalysisException(
      errorClass = "_LEGACY_ERROR_TEMP_1145",
      messageParameters = Map(
        "partKey" -> partKey,
        "partitionColumns" -> targetPartitionSchema.fields.map(_.name).mkString("[", ",", "]")))
  }

  def multiplePartitionColumnValuesSpecifiedError(
      field: StructField, potentialSpecs: Map[String, String]): Throwable = {
    new AnalysisException(
      errorClass = "_LEGACY_ERROR_TEMP_1146",
      messageParameters = Map(
        "partColumn" -> field.name,
        "values" -> potentialSpecs.mkString("[", ", ", "]")))
  }

  def invalidOrderingForConstantValuePartitionColumnError(
      targetPartitionSchema: StructType): Throwable = {
    new AnalysisException(
      errorClass = "_LEGACY_ERROR_TEMP_1147",
      messageParameters = Map(
        "partColumns" -> targetPartitionSchema.fields.map(_.name).mkString("[", ",", "]")))
  }

  def cannotWriteDataToRelationsWithMultiplePathsError(): Throwable = {
    new AnalysisException(
      errorClass = "_LEGACY_ERROR_TEMP_1148",
      messageParameters = Map.empty)
  }

  def failedToRebuildExpressionError(filter: Filter): Throwable = {
    new AnalysisException(
      errorClass = "_LEGACY_ERROR_TEMP_1149",
      messageParameters = Map("filter" -> filter.toString))
  }

  def dataTypeUnsupportedByDataSourceError(format: String, field: StructField): Throwable = {
    new AnalysisException(
      errorClass = "_LEGACY_ERROR_TEMP_1150",
      messageParameters = Map(
        "field" -> field.name,
        "fieldType" -> field.dataType.catalogString,
        "format" -> format))
  }

  def failToResolveDataSourceForTableError(table: CatalogTable, key: String): Throwable = {
    new AnalysisException(
      errorClass = "_LEGACY_ERROR_TEMP_1151",
      messageParameters = Map(
        "table" -> table.identifier.toString,
        "key" -> key,
        "config" -> SQLConf.LEGACY_EXTRA_OPTIONS_BEHAVIOR.key))
  }

  def outputPathAlreadyExistsError(outputPath: Path): Throwable = {
    new AnalysisException(
      errorClass = "_LEGACY_ERROR_TEMP_1152",
      messageParameters = Map("outputPath" -> outputPath.toString))
  }

  def cannotUseDataTypeForPartitionColumnError(field: StructField): Throwable = {
    new AnalysisException(
      errorClass = "_LEGACY_ERROR_TEMP_1153",
      messageParameters = Map("field" -> field.dataType.toString))
  }

  def cannotUseAllColumnsForPartitionColumnsError(): Throwable = {
    new AnalysisException(
      errorClass = "_LEGACY_ERROR_TEMP_1154",
      messageParameters = Map.empty)
  }

  def partitionColumnNotFoundInSchemaError(col: String, schemaCatalog: String): Throwable = {
    new AnalysisException(
      errorClass = "_LEGACY_ERROR_TEMP_1155",
      messageParameters = Map("col" -> col, "schemaCatalog" -> schemaCatalog))
  }

  def columnNotFoundInSchemaError(
      col: StructField, tableSchema: Option[StructType]): Throwable = {
    new AnalysisException(
      errorClass = "_LEGACY_ERROR_TEMP_1156",
      messageParameters = Map(
        "colName" -> col.name,
        "tableSchema" -> tableSchema.toString))
  }

  def unsupportedDataSourceTypeForDirectQueryOnFilesError(className: String): Throwable = {
    new AnalysisException(
      errorClass = "_LEGACY_ERROR_TEMP_1157",
      messageParameters = Map("className" -> className))
  }

  def saveDataIntoViewNotAllowedError(): Throwable = {
    new AnalysisException(
      errorClass = "_LEGACY_ERROR_TEMP_1158",
      messageParameters = Map.empty)
  }

  def mismatchedTableFormatError(
      tableName: String, existingProvider: Class[_], specifiedProvider: Class[_]): Throwable = {
    new AnalysisException(
      errorClass = "_LEGACY_ERROR_TEMP_1159",
      messageParameters = Map(
        "tableName" -> tableName,
        "existingProvider" -> existingProvider.getSimpleName,
        "specifiedProvider" -> specifiedProvider.getSimpleName))
  }

  def mismatchedTableLocationError(
      identifier: TableIdentifier,
      existingTable: CatalogTable,
      tableDesc: CatalogTable): Throwable = {
    new AnalysisException(
      errorClass = "_LEGACY_ERROR_TEMP_1160",
      messageParameters = Map(
        "identifier" -> identifier.quotedString,
        "existingTableLoc" -> existingTable.location.toString,
        "tableDescLoc" -> tableDesc.location.toString))
  }

  def mismatchedTableColumnNumberError(
      tableName: String,
      existingTable: CatalogTable,
      query: LogicalPlan): Throwable = {
    new AnalysisException(
      errorClass = "_LEGACY_ERROR_TEMP_1161",
      messageParameters = Map(
        "tableName" -> tableName,
        "existingTableSchema" -> existingTable.schema.catalogString,
        "querySchema" -> query.schema.catalogString))
  }

  def cannotResolveColumnGivenInputColumnsError(col: String, inputColumns: String): Throwable = {
    new AnalysisException(
      errorClass = "_LEGACY_ERROR_TEMP_1162",
      messageParameters = Map(
        "col" -> col,
        "inputColumns" -> inputColumns))
  }

  def mismatchedTablePartitionColumnError(
      tableName: String,
      specifiedPartCols: Seq[String],
      existingPartCols: String): Throwable = {
    new AnalysisException(
      errorClass = "_LEGACY_ERROR_TEMP_1163",
      messageParameters = Map(
        "tableName" -> tableName,
        "specifiedPartCols" -> specifiedPartCols.mkString(", "),
        "existingPartCols" -> existingPartCols))
  }

  def mismatchedTableBucketingError(
      tableName: String,
      specifiedBucketString: String,
      existingBucketString: String): Throwable = {
    new AnalysisException(
      errorClass = "_LEGACY_ERROR_TEMP_1164",
      messageParameters = Map(
        "tableName" -> tableName,
        "specifiedBucketString" -> specifiedBucketString,
        "existingBucketString" -> existingBucketString))
  }

  def specifyPartitionNotAllowedWhenTableSchemaNotDefinedError(): Throwable = {
    new AnalysisException(
      errorClass = "_LEGACY_ERROR_TEMP_1165",
      messageParameters = Map.empty)
  }

  def bucketingColumnCannotBePartOfPartitionColumnsError(
      bucketCol: String, normalizedPartCols: Seq[String]): Throwable = {
    new AnalysisException(
      errorClass = "_LEGACY_ERROR_TEMP_1166",
      messageParameters = Map(
        "bucketCol" -> bucketCol,
        "normalizedPartCols" -> normalizedPartCols.mkString(", ")))
  }

  def bucketSortingColumnCannotBePartOfPartitionColumnsError(
    sortCol: String, normalizedPartCols: Seq[String]): Throwable = {
    new AnalysisException(
      errorClass = "_LEGACY_ERROR_TEMP_1167",
      messageParameters = Map(
        "sortCol" -> sortCol,
        "normalizedPartCols" -> normalizedPartCols.mkString(", ")))
  }

  def mismatchedInsertedDataColumnNumberError(
      tableName: String, insert: InsertIntoStatement, staticPartCols: Set[String]): Throwable = {
    new AnalysisException(
      errorClass = "_LEGACY_ERROR_TEMP_1168",
      messageParameters = Map(
        "tableName" -> tableName,
        "targetColumns" -> insert.table.output.size.toString,
        "insertedColumns" -> (insert.query.output.length + staticPartCols.size).toString,
        "staticPartCols" -> staticPartCols.size.toString))
  }

  def requestedPartitionsMismatchTablePartitionsError(
      tableName: String,
      normalizedPartSpec: Map[String, Option[String]],
      partColNames: StructType): Throwable = {
    new AnalysisException(
      errorClass = "_LEGACY_ERROR_TEMP_1169",
      messageParameters = Map(
        "tableName" -> tableName,
        "normalizedPartSpec" -> normalizedPartSpec.keys.mkString(","),
        "partColNames" -> partColNames.mkString(",")))
  }

  def ddlWithoutHiveSupportEnabledError(detail: String): Throwable = {
    new AnalysisException(
      errorClass = "_LEGACY_ERROR_TEMP_1170",
      messageParameters = Map("detail" -> detail))
  }

  def createTableColumnTypesOptionColumnNotFoundInSchemaError(
      col: String, schema: StructType): Throwable = {
    new AnalysisException(
      errorClass = "_LEGACY_ERROR_TEMP_1171",
      messageParameters = Map("col" -> col, "schema" -> schema.catalogString))
  }

  def parquetTypeUnsupportedYetError(parquetType: String): Throwable = {
    new AnalysisException(
      errorClass = "_LEGACY_ERROR_TEMP_1172",
      messageParameters = Map("parquetType" -> parquetType))
  }

  def illegalParquetTypeError(parquetType: String): Throwable = {
    new AnalysisException(
      errorClass = "_LEGACY_ERROR_TEMP_1173",
      messageParameters = Map("parquetType" -> parquetType))
  }

  def unrecognizedParquetTypeError(field: String): Throwable = {
    new AnalysisException(
      errorClass = "_LEGACY_ERROR_TEMP_1174",
      messageParameters = Map("field" -> field))
  }

  def cannotConvertDataTypeToParquetTypeError(field: StructField): Throwable = {
    new AnalysisException(
      errorClass = "_LEGACY_ERROR_TEMP_1175",
      messageParameters = Map("dataType" -> field.dataType.catalogString))
  }

  def incompatibleViewSchemaChangeError(
      viewName: String,
      colName: String,
      expectedNum: Int,
      actualCols: Seq[Attribute],
      viewDDL: Option[String]): Throwable = {
    viewDDL.map { v =>
      new AnalysisException(
        errorClass = "INCOMPATIBLE_VIEW_SCHEMA_CHANGE",
        messageParameters = Map(
          "viewName" -> viewName,
          "colName" -> colName,
          "expectedNum" -> expectedNum.toString,
          "actualCols" -> actualCols.map(_.name).mkString("[", ",", "]"),
          "suggestion" -> v))
    }.getOrElse {
      new AnalysisException(
        errorClass = "INCOMPATIBLE_VIEW_SCHEMA_CHANGE",
        messageParameters = Map(
          "viewName" -> viewName,
          "colName" -> colName,
          "expectedNum" -> expectedNum.toString,
          "actualCols" -> actualCols.map(_.name).mkString("[", ",", "]"),
          "suggestion" -> "CREATE OR REPLACE TEMPORARY VIEW"))
    }
  }

  def numberOfPartitionsNotAllowedWithUnspecifiedDistributionError(): Throwable = {
    new AnalysisException(
      errorClass = "_LEGACY_ERROR_TEMP_1178",
      messageParameters = Map.empty)
  }

  def unexpectedInputDataTypeError(
      functionName: String,
      paramIndex: Int,
      dataType: DataType,
      expression: Expression): Throwable = {
    new AnalysisException(
      errorClass = "UNEXPECTED_INPUT_TYPE",
      messageParameters = Map(
        "paramIndex" -> paramIndex.toString,
        "functionName" -> toSQLId(functionName),
        "requiredType" -> toSQLType(dataType),
        "inputSql" -> toSQLExpr(expression),
        "inputType" -> toSQLType(expression.dataType)))
  }

  def streamJoinStreamWithoutEqualityPredicateUnsupportedError(plan: LogicalPlan): Throwable = {
    val errorClass = "_LEGACY_ERROR_TEMP_1181"
    new AnalysisException(
      SparkThrowableHelper.getMessage(errorClass, Map.empty[String, String]),
      errorClass = Some(errorClass),
      messageParameters = Map.empty,
      plan = Some(plan))
  }

  def invalidPandasUDFPlacementError(
      groupAggPandasUDFNames: Seq[String]): Throwable = {
    new AnalysisException(
      errorClass = "INVALID_PANDAS_UDF_PLACEMENT",
      messageParameters = Map(
        "functionList" -> groupAggPandasUDFNames.map(toSQLId).mkString(", ")))
  }

  def ambiguousAttributesInSelfJoinError(
      ambiguousAttrs: Seq[AttributeReference]): Throwable = {
    new AnalysisException(
      errorClass = "_LEGACY_ERROR_TEMP_1182",
      messageParameters = Map(
        "ambiguousAttrs" -> ambiguousAttrs.mkString(", "),
        "config" -> SQLConf.FAIL_AMBIGUOUS_SELF_JOIN_ENABLED.key))
  }

  def ambiguousColumnOrFieldError(
      name: Seq[String], numMatches: Int, context: Origin): Throwable = {
    new AnalysisException(
      errorClass = "AMBIGUOUS_COLUMN_OR_FIELD",
      messageParameters = Map(
        "name" -> toSQLId(name),
        "n" -> numMatches.toString),
      origin = context)
  }

  def ambiguousColumnOrFieldError(
      name: Seq[String], numMatches: Int): Throwable = {
    new AnalysisException(
      errorClass = "AMBIGUOUS_COLUMN_OR_FIELD",
      messageParameters = Map(
        "name" -> toSQLId(name),
        "n" -> numMatches.toString))
  }

  def ambiguousReferenceError(name: String, ambiguousReferences: Seq[Attribute]): Throwable = {
    new AnalysisException(
      errorClass = "AMBIGUOUS_REFERENCE",
      messageParameters = Map(
        "name" -> toSQLId(name),
        "referenceNames" ->
          ambiguousReferences.map(ar => toSQLId(ar.qualifiedName)).sorted.mkString("[", ", ", "]")))
  }

  def cannotUseIntervalTypeInTableSchemaError(): Throwable = {
    new AnalysisException(
      errorClass = "_LEGACY_ERROR_TEMP_1183",
      messageParameters = Map.empty)
  }

  def missingCatalogAbilityError(plugin: CatalogPlugin, ability: String): Throwable = {
    new AnalysisException(
      errorClass = "_LEGACY_ERROR_TEMP_1184",
      messageParameters = Map(
        "plugin" -> plugin.name,
        "ability" -> ability))
  }

  def identifierTooManyNamePartsError(originalIdentifier: String): Throwable = {
    new AnalysisException(
      errorClass = "IDENTIFIER_TOO_MANY_NAME_PARTS",
      messageParameters = Map("identifier" -> toSQLId(originalIdentifier)))
  }

  def emptyMultipartIdentifierError(): Throwable = {
    new AnalysisException(
      errorClass = "_LEGACY_ERROR_TEMP_1186",
      messageParameters = Map.empty)
  }

  def cannotOperateOnHiveDataSourceFilesError(operation: String): Throwable = {
    new AnalysisException(
      errorClass = "_LEGACY_ERROR_TEMP_1187",
      messageParameters = Map("operation" -> operation))
  }

  def setPathOptionAndCallWithPathParameterError(method: String): Throwable = {
    new AnalysisException(
      errorClass = "_LEGACY_ERROR_TEMP_1188",
      messageParameters = Map(
        "method" -> method,
        "config" -> SQLConf.LEGACY_PATH_OPTION_BEHAVIOR.key))
  }

  def userSpecifiedSchemaUnsupportedError(operation: String): Throwable = {
    new AnalysisException(
      errorClass = "_LEGACY_ERROR_TEMP_1189",
      messageParameters = Map("operation" -> operation))
  }

  def tempViewNotSupportStreamingWriteError(viewName: String): Throwable = {
    new AnalysisException(
      errorClass = "_LEGACY_ERROR_TEMP_1190",
      messageParameters = Map("viewName" -> viewName))
  }

  def streamingIntoViewNotSupportedError(viewName: String): Throwable = {
    new AnalysisException(
      errorClass = "_LEGACY_ERROR_TEMP_1191",
      messageParameters = Map("viewName" -> viewName))
  }

  def inputSourceDiffersFromDataSourceProviderError(
      source: String, tableName: String, table: CatalogTable): Throwable = {
    new AnalysisException(
      errorClass = "_LEGACY_ERROR_TEMP_1192",
      messageParameters = Map(
        "source" -> source,
        "tableName" -> tableName,
        "provider" -> table.provider.get))
  }

  def tableNotSupportStreamingWriteError(tableName: String, t: Table): Throwable = {
    new AnalysisException(
      errorClass = "_LEGACY_ERROR_TEMP_1193",
      messageParameters = Map("tableName" -> tableName, "t" -> t.toString))
  }

  def queryNameNotSpecifiedForMemorySinkError(): Throwable = {
    new AnalysisException(
      errorClass = "_LEGACY_ERROR_TEMP_1194",
      messageParameters = Map.empty)
  }

  def sourceNotSupportedWithContinuousTriggerError(source: String): Throwable = {
    new AnalysisException(
      errorClass = "_LEGACY_ERROR_TEMP_1195",
      messageParameters = Map("source" -> source))
  }

  def columnNotFoundInExistingColumnsError(
      columnType: String, columnName: String, validColumnNames: Seq[String]): Throwable = {
    new AnalysisException(
      errorClass = "_LEGACY_ERROR_TEMP_1196",
      messageParameters = Map(
        "columnType" -> columnType,
        "columnName" -> columnName,
        "validColumnNames" -> validColumnNames.mkString(", ")))
  }

  def operationNotSupportPartitioningError(operation: String): Throwable = {
    new AnalysisException(
      errorClass = "_LEGACY_ERROR_TEMP_1197",
      messageParameters = Map("operation" -> operation))
  }

  def mixedRefsInAggFunc(funcStr: String, origin: Origin): Throwable = {
    new AnalysisException(
      errorClass =
        "UNSUPPORTED_SUBQUERY_EXPRESSION_CATEGORY.AGGREGATE_FUNCTION_MIXED_OUTER_LOCAL_REFERENCES",
      origin = origin,
      messageParameters = Map("function" -> funcStr))
  }

  def unsupportedCorrelatedReferenceDataTypeError(
      expr: Expression,
      dataType: DataType,
      origin: Origin): Throwable = {
    new AnalysisException(
      errorClass = "UNSUPPORTED_SUBQUERY_EXPRESSION_CATEGORY." +
        "UNSUPPORTED_CORRELATED_REFERENCE_DATA_TYPE",
      origin = origin,
      messageParameters = Map("expr" -> expr.sql, "dataType" -> dataType.typeName))
  }

  def functionCannotProcessInputError(
      unbound: UnboundFunction,
      arguments: Seq[Expression],
      unsupported: UnsupportedOperationException): Throwable = {
    new AnalysisException(
      errorClass = "_LEGACY_ERROR_TEMP_1198",
      messageParameters = Map(
        "unbound" -> unbound.name,
        "arguments" -> arguments.map(_.dataType.simpleString).mkString(", "),
        "unsupported" -> unsupported.getMessage),
      cause = Some(unsupported))
  }

  def v2FunctionInvalidInputTypeLengthError(
      bound: BoundFunction,
      args: Seq[Expression]): Throwable = {
    new AnalysisException(
      errorClass = "_LEGACY_ERROR_TEMP_1199",
      messageParameters = Map(
        "bound" -> bound.name(),
        "argsLen" -> args.length.toString,
        "inputTypesLen" -> bound.inputTypes().length.toString))
  }

  def ambiguousRelationAliasNameInNestedCTEError(name: String): Throwable = {
    new AnalysisException(
      errorClass = "_LEGACY_ERROR_TEMP_1200",
      messageParameters = Map(
        "name" -> name,
        "config" -> LEGACY_CTE_PRECEDENCE_POLICY.key))
  }

  def commandUnsupportedInV2TableError(name: String): Throwable = {
    new AnalysisException(
      errorClass = "_LEGACY_ERROR_TEMP_1200",
      messageParameters = Map("name" -> name))
  }

  def cannotResolveColumnNameAmongAttributesError(
      colName: String, fieldNames: String): Throwable = {
    new AnalysisException(
      errorClass = "_LEGACY_ERROR_TEMP_1201",
      messageParameters = Map(
        "colName" -> colName,
        "fieldNames" -> fieldNames))
  }

  def cannotWriteTooManyColumnsToTableError(
      tableName: String, expected: Seq[Attribute], query: LogicalPlan): Throwable = {
    new AnalysisException(
      errorClass = "_LEGACY_ERROR_TEMP_1202",
      messageParameters = Map(
        "tableName" -> tableName,
        "tableColumns" -> expected.map(c => s"'${c.name}'").mkString(", "),
        "dataColumns" -> query.output.map(c => s"'${c.name}'").mkString(", ")))
  }

  def cannotWriteNotEnoughColumnsToTableError(
      tableName: String, expected: Seq[Attribute], query: LogicalPlan): Throwable = {
    new AnalysisException(
      errorClass = "_LEGACY_ERROR_TEMP_1203",
      messageParameters = Map(
        "tableName" -> tableName,
        "tableColumns" -> expected.map(c => s"'${c.name}'").mkString(", "),
        "dataColumns" -> query.output.map(c => s"'${c.name}'").mkString(", ")))
  }

  def cannotWriteIncompatibleDataToTableError(tableName: String, errors: Seq[String]): Throwable = {
    new AnalysisException(
      errorClass = "_LEGACY_ERROR_TEMP_1204",
      messageParameters = Map(
        "tableName" -> tableName,
        "errors" -> errors.mkString("\n- ")))
  }

  def secondArgumentOfFunctionIsNotIntegerError(
      function: String, e: NumberFormatException): Throwable = {
    // The second argument of {function} function needs to be an integer
    new AnalysisException(
      errorClass = "SECOND_FUNCTION_ARGUMENT_NOT_INTEGER",
      messageParameters = Map("functionName" -> function),
      cause = Some(e))
  }

  def nonPartitionPruningPredicatesNotExpectedError(
      nonPartitionPruningPredicates: Seq[Expression]): Throwable = {
    new AnalysisException(
      errorClass = "_LEGACY_ERROR_TEMP_1205",
      messageParameters = Map(
        "nonPartitionPruningPredicates" -> nonPartitionPruningPredicates.toString()))
  }

  def columnNotDefinedInTableError(
      colType: String, colName: String, tableName: String, tableCols: Seq[String]): Throwable = {
    new AnalysisException(
      errorClass = "_LEGACY_ERROR_TEMP_1206",
      messageParameters = Map(
        "colType" -> colType,
        "colName" -> colName,
        "tableName" -> tableName,
        "tableCols" -> tableCols.mkString(", ")))
  }

  def invalidLiteralForWindowDurationError(): Throwable = {
    new AnalysisException(
      errorClass = "_LEGACY_ERROR_TEMP_1207",
      messageParameters = Map.empty)
  }

  def noSuchStructFieldInGivenFieldsError(
      fieldName: String, fields: Array[StructField]): Throwable = {
    new AnalysisException(
      errorClass = "FIELD_NOT_FOUND",
      messageParameters = Map(
        "fieldName" -> toSQLId(fieldName),
        "fields" -> fields.map(f => toSQLId(f.name)).mkString(", ")))
  }

  def ambiguousReferenceToFieldsError(field: String, numberOfAppearance: Int): Throwable = {
    new AnalysisException(
      errorClass = "AMBIGUOUS_REFERENCE_TO_FIELDS",
      messageParameters = Map("field" -> toSQLId(field), "count" -> numberOfAppearance.toString))
  }

  def secondArgumentInFunctionIsNotBooleanLiteralError(funcName: String): Throwable = {
    new AnalysisException(
      errorClass = "_LEGACY_ERROR_TEMP_1210",
      messageParameters = Map("funcName" -> funcName))
  }

  def joinConditionMissingOrTrivialError(
      join: Join, left: LogicalPlan, right: LogicalPlan): Throwable = {
    new AnalysisException(
      errorClass = "_LEGACY_ERROR_TEMP_1211",
      messageParameters = Map(
        "joinType" -> join.joinType.sql,
        "leftPlan" -> left.treeString(false).trim,
        "rightPlan" -> right.treeString(false).trim))
  }

  def usePythonUDFInJoinConditionUnsupportedError(joinType: JoinType): Throwable = {
    new AnalysisException(
      errorClass = "UNSUPPORTED_FEATURE.PYTHON_UDF_IN_ON_CLAUSE",
      messageParameters = Map("joinType" -> toSQLStmt(joinType.sql)))
  }

  def conflictingAttributesInJoinConditionError(
      conflictingAttrs: AttributeSet, outerPlan: LogicalPlan, subplan: LogicalPlan): Throwable = {
    new AnalysisException(
      errorClass = "_LEGACY_ERROR_TEMP_1212",
      messageParameters = Map(
        "conflictingAttrs" -> conflictingAttrs.mkString(","),
        "outerPlan" -> outerPlan.toString,
        "subplan" -> subplan.toString))
  }

  def emptyWindowExpressionError(expr: Window): Throwable = {
    new AnalysisException(
      errorClass = "_LEGACY_ERROR_TEMP_1213",
      messageParameters = Map("expr" -> expr.toString))
  }

  def foundDifferentWindowFunctionTypeError(windowExpressions: Seq[NamedExpression]): Throwable = {
    new AnalysisException(
      errorClass = "_LEGACY_ERROR_TEMP_1214",
      messageParameters = Map("windowExpressions" -> windowExpressions.toString()))
  }

  def charOrVarcharTypeAsStringUnsupportedError(): Throwable = {
    new AnalysisException(
      errorClass = "_LEGACY_ERROR_TEMP_1215",
      messageParameters = Map("config" -> SQLConf.LEGACY_CHAR_VARCHAR_AS_STRING.key))
  }

  def escapeCharacterInTheMiddleError(pattern: String, char: String): Throwable = {
    new AnalysisException(
      errorClass = "INVALID_FORMAT.ESC_IN_THE_MIDDLE",
      messageParameters = Map(
        "format" -> toSQLValue(pattern, StringType),
        "char" -> toSQLValue(char, StringType)))
  }

  def escapeCharacterAtTheEndError(pattern: String): Throwable = {
    new AnalysisException(
      errorClass = "INVALID_FORMAT.ESC_AT_THE_END",
      messageParameters = Map("format" -> toSQLValue(pattern, StringType)))
  }

  def tableIdentifierExistsError(tableIdentifier: TableIdentifier): Throwable = {
    new TableAlreadyExistsException(tableIdentifier.nameParts)
  }

  def tableIdentifierNotConvertedToHadoopFsRelationError(
      tableIdentifier: TableIdentifier): Throwable = {
    new AnalysisException(
      errorClass = "_LEGACY_ERROR_TEMP_1218",
      messageParameters = Map("tableIdentifier" -> tableIdentifier.toString))
  }

  def alterDatabaseLocationUnsupportedError(): Throwable = {
    new AnalysisException(
      errorClass = "_LEGACY_ERROR_TEMP_1219",
      messageParameters = Map.empty)
  }

  def hiveTableTypeUnsupportedError(tableType: String): Throwable = {
    new AnalysisException(
      errorClass = "_LEGACY_ERROR_TEMP_1220",
      messageParameters = Map("tableType" -> tableType))
  }

  def hiveCreatePermanentFunctionsUnsupportedError(): Throwable = {
    new AnalysisException(
      errorClass = "_LEGACY_ERROR_TEMP_1221",
      messageParameters = Map.empty)
  }

  def unknownHiveResourceTypeError(resourceType: String): Throwable = {
    new AnalysisException(
      errorClass = "_LEGACY_ERROR_TEMP_1222",
      messageParameters = Map("resourceType" -> resourceType))
  }

  def invalidDayTimeField(field: Byte): Throwable = {
    val supportedIds = DayTimeIntervalType.dayTimeFields
      .map(i => s"$i (${DayTimeIntervalType.fieldToString(i)})")
    new AnalysisException(
      errorClass = "_LEGACY_ERROR_TEMP_1223",
      messageParameters = Map(
        "field" -> field.toString,
        "supportedIds" -> supportedIds.mkString(", ")))
  }

  def invalidDayTimeIntervalType(startFieldName: String, endFieldName: String): Throwable = {
    new AnalysisException(
      errorClass = "_LEGACY_ERROR_TEMP_1224",
      messageParameters = Map(
        "startFieldName" -> startFieldName,
        "endFieldName" -> endFieldName))
  }

  def invalidYearMonthField(field: Byte): Throwable = {
    val supportedIds = YearMonthIntervalType.yearMonthFields
      .map(i => s"$i (${YearMonthIntervalType.fieldToString(i)})")
    new AnalysisException(
      errorClass = "_LEGACY_ERROR_TEMP_1225",
      messageParameters = Map(
        "field" -> field.toString,
        "supportedIds" -> supportedIds.mkString(", ")))
  }

  def configRemovedInVersionError(
      configName: String,
      version: String,
      comment: String): Throwable = {
    new AnalysisException(
      errorClass = "_LEGACY_ERROR_TEMP_1226",
      messageParameters = Map(
        "configName" -> configName,
        "version" -> version,
        "comment" -> comment))
  }

  def decimalCannotGreaterThanPrecisionError(scale: Int, precision: Int): Throwable = {
    new AnalysisException(
      errorClass = "_LEGACY_ERROR_TEMP_1228",
      messageParameters = Map(
        "scale" -> scale.toString,
        "precision" -> precision.toString))
  }

  def decimalOnlySupportPrecisionUptoError(decimalType: String, precision: Int): Throwable = {
    new AnalysisException(
      errorClass = "_LEGACY_ERROR_TEMP_1229",
      messageParameters = Map(
        "decimalType" -> decimalType,
        "precision" -> precision.toString))
  }

  def negativeScaleNotAllowedError(scale: Int): Throwable = {
    SparkException.internalError(s"Negative scale is not allowed: ${scale.toString}." +
      s" Set the config ${toSQLConf(LEGACY_ALLOW_NEGATIVE_SCALE_OF_DECIMAL_ENABLED.key)}" +
      " to \"true\" to allow it.")
  }

  def invalidPartitionColumnKeyInTableError(key: String, tblName: String): Throwable = {
    new AnalysisException(
      errorClass = "_LEGACY_ERROR_TEMP_1231",
      messageParameters = Map(
        "key" -> key,
        "tblName" -> tblName))
  }

  def invalidPartitionSpecError(
      specKeys: String,
      partitionColumnNames: Seq[String],
      tableName: String): Throwable = {
    new AnalysisException(
      errorClass = "_LEGACY_ERROR_TEMP_1232",
      messageParameters = Map(
        "specKeys" -> specKeys,
        "partitionColumnNames" -> partitionColumnNames.mkString(", "),
        "tableName" -> tableName))
  }

  def columnAlreadyExistsError(columnName: String): Throwable = {
    new AnalysisException(
      errorClass = "COLUMN_ALREADY_EXISTS",
      messageParameters = Map("columnName" -> toSQLId(columnName)))
  }

  def columnNotFoundError(colName: String): Throwable = {
    new AnalysisException(
      errorClass = "COLUMN_NOT_FOUND",
      messageParameters = Map(
        "colName" -> toSQLId(colName),
        "caseSensitiveConfig" -> toSQLConf(SQLConf.CASE_SENSITIVE.key)))
  }

  def noSuchTableError(db: String, table: String): Throwable = {
    new NoSuchTableException(db = db, table = table)
  }

  def tempViewNotCachedForAnalyzingColumnsError(tableIdent: TableIdentifier): Throwable = {
    new AnalysisException(
      errorClass = "UNSUPPORTED_FEATURE.ANALYZE_UNCACHED_TEMP_VIEW",
      messageParameters = Map("viewName" -> toSQLId(tableIdent.toString)))
  }

  def columnTypeNotSupportStatisticsCollectionError(
      name: String,
      tableIdent: TableIdentifier,
      dataType: DataType): Throwable = {
    new AnalysisException(
      errorClass = "UNSUPPORTED_FEATURE.ANALYZE_UNSUPPORTED_COLUMN_TYPE",
      messageParameters = Map(
        "columnType" -> toSQLType(dataType),
        "columnName" -> toSQLId(name),
        "tableName" -> toSQLId(tableIdent.toString)))
  }

  def analyzeTableNotSupportedOnViewsError(): Throwable = {
    new AnalysisException(
      errorClass = "UNSUPPORTED_FEATURE.ANALYZE_VIEW",
      messageParameters = Map.empty)
  }

  def unexpectedPartitionColumnPrefixError(
      table: String,
      database: String,
      schemaColumns: String,
      specColumns: String): Throwable = {
    new AnalysisException(
      errorClass = "_LEGACY_ERROR_TEMP_1237",
      messageParameters = Map(
        "table" -> table,
        "database" -> database,
        "schemaColumns" -> schemaColumns,
        "specColumns" -> specColumns))
  }

  def noSuchPartitionError(
      db: String,
      table: String,
      partition: TablePartitionSpec): Throwable = {
    new NoSuchPartitionException(db, table, partition)
  }

  def analyzingColumnStatisticsNotSupportedForColumnTypeError(
      name: String,
      dataType: DataType): Throwable = {
    new AnalysisException(
      errorClass = "_LEGACY_ERROR_TEMP_1239",
      messageParameters = Map(
        "name" -> name,
        "dataType" -> dataType.toString))
  }

  def tableAlreadyExistsError(table: String): Throwable = {
    new TableAlreadyExistsException(table)
  }

  def createTableAsSelectWithNonEmptyDirectoryError(tablePath: String): Throwable = {
    new AnalysisException(
      errorClass = "_LEGACY_ERROR_TEMP_1241",
      messageParameters = Map(
        "tablePath" -> tablePath,
        "config" -> SQLConf.ALLOW_NON_EMPTY_LOCATION_IN_CTAS.key))
  }

  def unsetNonExistentPropertyError(property: String, table: TableIdentifier): Throwable = {
    new AnalysisException(
      errorClass = "_LEGACY_ERROR_TEMP_1244",
      messageParameters = Map(
        "property" -> property,
        "table" -> table.toString))
  }

  def alterTableChangeColumnNotSupportedForColumnTypeError(
      originColumn: StructField,
      newColumn: StructField): Throwable = {
    new AnalysisException(
      errorClass = "_LEGACY_ERROR_TEMP_1245",
      messageParameters = Map(
        "originName" -> originColumn.name,
        "originType" -> originColumn.dataType.toString,
        "newName" -> newColumn.name,
        "newType"-> newColumn.dataType.toString))
  }

  def cannotFindColumnError(name: String, fieldNames: Array[String]): Throwable = {
    new AnalysisException(
      errorClass = "_LEGACY_ERROR_TEMP_1246",
      messageParameters = Map(
        "name" -> name,
        "fieldNames" -> fieldNames.mkString("[`", "`, `", "`]")))

  }

  def alterTableSetSerdeForSpecificPartitionNotSupportedError(): Throwable = {
    new AnalysisException(
      errorClass = "_LEGACY_ERROR_TEMP_1247",
      messageParameters = Map.empty)
  }

  def alterTableSetSerdeNotSupportedError(): Throwable = {
    new AnalysisException(
      errorClass = "_LEGACY_ERROR_TEMP_1248",
      messageParameters = Map.empty)
  }

  def cmdOnlyWorksOnPartitionedTablesError(
      operation: String,
      tableIdentWithDB: String): Throwable = {
    new AnalysisException(
      errorClass = "NOT_A_PARTITIONED_TABLE",
      messageParameters = Map(
        "operation" -> toSQLStmt(operation),
        "tableIdentWithDB" -> tableIdentWithDB))
  }

  def cmdOnlyWorksOnTableWithLocationError(cmd: String, tableIdentWithDB: String): Throwable = {
    new AnalysisException(
      errorClass = "_LEGACY_ERROR_TEMP_2446",
      messageParameters = Map(
        "cmd" -> cmd,
        "tableIdentWithDB" -> tableIdentWithDB))
  }

  def actionNotAllowedOnTableWithFilesourcePartitionManagementDisabledError(
      action: String,
      tableName: String): Throwable = {
    new AnalysisException(
      errorClass = "_LEGACY_ERROR_TEMP_1250",
      messageParameters = Map(
        "action" -> action,
        "tableName" -> tableName))
  }

  def actionNotAllowedOnTableSincePartitionMetadataNotStoredError(
     action: String,
     tableName: String): Throwable = {
    new AnalysisException(
      errorClass = "_LEGACY_ERROR_TEMP_1251",
      messageParameters = Map(
        "action" -> action,
        "tableName" -> tableName))
  }

  def cannotAlterViewWithAlterTableError(): Throwable = {
    new AnalysisException(
      errorClass = "_LEGACY_ERROR_TEMP_1252",
      messageParameters = Map.empty)
  }

  def cannotAlterTableWithAlterViewError(): Throwable = {
    new AnalysisException(
      errorClass = "_LEGACY_ERROR_TEMP_1253",
      messageParameters = Map.empty)
  }

  def cannotOverwritePathBeingReadFromError(): Throwable = {
    new AnalysisException(
      errorClass = "_LEGACY_ERROR_TEMP_1254",
      messageParameters = Map.empty)
  }

  def cannotDropBuiltinFuncError(functionName: String): Throwable = {
    new AnalysisException(
      errorClass = "_LEGACY_ERROR_TEMP_1255",
      messageParameters = Map("functionName" -> functionName))
  }

  def cannotRefreshBuiltInFuncError(functionName: String): Throwable = {
    new AnalysisException(
      errorClass = "_LEGACY_ERROR_TEMP_1256",
      messageParameters = Map("functionName" -> functionName))
  }

  def cannotRefreshTempFuncError(functionName: String): Throwable = {
    new AnalysisException(
      errorClass = "_LEGACY_ERROR_TEMP_1257",
      messageParameters = Map("functionName" -> functionName))
  }

  def noSuchFunctionError(identifier: FunctionIdentifier): Throwable = {
    new NoSuchFunctionException(identifier.database.get, identifier.funcName)
  }

  def alterAddColNotSupportViewError(table: TableIdentifier): Throwable = {
    new AnalysisException(
      errorClass = "_LEGACY_ERROR_TEMP_1259",
      messageParameters = Map("table" -> table.toString))
  }

  def alterAddColNotSupportDatasourceTableError(
      tableType: Any,
      table: TableIdentifier): Throwable = {
    new AnalysisException(
      errorClass = "_LEGACY_ERROR_TEMP_1260",
      messageParameters = Map(
        "tableType" -> tableType.toString,
        "table" -> table.toString))
  }

  def loadDataNotSupportedForDatasourceTablesError(tableIdentWithDB: String): Throwable = {
    new AnalysisException(
      errorClass = "_LEGACY_ERROR_TEMP_1261",
      messageParameters = Map("tableIdentWithDB" -> tableIdentWithDB))
  }

  def loadDataWithoutPartitionSpecProvidedError(tableIdentWithDB: String): Throwable = {
     new AnalysisException(
      errorClass = "_LEGACY_ERROR_TEMP_1262",
      messageParameters = Map("tableIdentWithDB" -> tableIdentWithDB))
  }

  def loadDataPartitionSizeNotMatchNumPartitionColumnsError(
      tableIdentWithDB: String,
      partitionSize: Int,
      targetTableSize: Int): Throwable = {
    new AnalysisException(
      errorClass = "_LEGACY_ERROR_TEMP_1263",
      messageParameters = Map(
        "partitionSize" -> partitionSize.toString,
        "targetTableSize" -> targetTableSize.toString,
        "tableIdentWithDB" -> tableIdentWithDB))
  }

  def loadDataTargetTableNotPartitionedButPartitionSpecWasProvidedError(
      tableIdentWithDB: String): Throwable = {
    new AnalysisException(
      errorClass = "_LEGACY_ERROR_TEMP_1264",
      messageParameters = Map("tableIdentWithDB" -> tableIdentWithDB))
  }

  def loadDataInputPathNotExistError(path: String): Throwable = {
    new AnalysisException(
      errorClass = "_LEGACY_ERROR_TEMP_1265",
      messageParameters = Map("path" -> path))
  }

  def truncateTableOnExternalTablesError(tableIdentWithDB: String): Throwable = {
    new AnalysisException(
      errorClass = "_LEGACY_ERROR_TEMP_1266",
      messageParameters = Map("tableIdentWithDB" -> tableIdentWithDB))
  }

  def truncateTablePartitionNotSupportedForNotPartitionedTablesError(
      tableIdentWithDB: String): Throwable = {
    new AnalysisException(
      errorClass = "_LEGACY_ERROR_TEMP_1267",
      messageParameters = Map("tableIdentWithDB" -> tableIdentWithDB))
  }

  def failToTruncateTableWhenRemovingDataError(
      tableIdentWithDB: String,
      path: Path,
      e: Throwable): Throwable = {
    new AnalysisException(
      errorClass = "_LEGACY_ERROR_TEMP_1268",
      messageParameters = Map(
        "tableIdentWithDB" -> tableIdentWithDB,
        "path" -> path.toString),
      cause = Some(e))
  }

  def descPartitionNotAllowedOnTempView(table: String): Throwable = {
    new AnalysisException(
      errorClass = "FORBIDDEN_OPERATION",
      messageParameters = Map(
        "statement" -> toSQLStmt("DESC PARTITION"),
        "objectType" -> "TEMPORARY VIEW",
        "objectName" -> toSQLId(table)))
  }

  def descPartitionNotAllowedOnView(table: String): Throwable = {
    new AnalysisException(
      errorClass = "FORBIDDEN_OPERATION",
      messageParameters = Map(
        "statement" -> toSQLStmt("DESC PARTITION"),
        "objectType" -> "VIEW",
        "objectName" -> toSQLId(table)))
  }

  def showPartitionNotAllowedOnTableNotPartitionedError(tableIdentWithDB: String): Throwable = {
    new AnalysisException(
      errorClass = "_LEGACY_ERROR_TEMP_1269",
      messageParameters = Map("tableIdentWithDB" -> tableIdentWithDB))
  }

  def showCreateTableNotSupportedOnTempView(table: String): Throwable = {
    new AnalysisException(
      errorClass = "_LEGACY_ERROR_TEMP_1270",
      messageParameters = Map("table" -> table))
  }

  def showCreateTableFailToExecuteUnsupportedFeatureError(table: CatalogTable): Throwable = {
    new AnalysisException(
      errorClass = "_LEGACY_ERROR_TEMP_1271",
      messageParameters = Map(
        "unsupportedFeatures" -> table.unsupportedFeatures.map(" - " + _).mkString("\n"),
        "table" -> table.identifier.toString))
  }

  def showCreateTableNotSupportTransactionalHiveTableError(table: CatalogTable): Throwable = {
    new AnalysisException(
      errorClass = "_LEGACY_ERROR_TEMP_1272",
      messageParameters = Map("table" -> table.identifier.toString))
  }

  def showCreateTableFailToExecuteUnsupportedConfError(
      table: TableIdentifier,
      builder: mutable.StringBuilder): Throwable = {
    new AnalysisException(
      errorClass = "_LEGACY_ERROR_TEMP_1273",
      messageParameters = Map(
        "table" -> table.identifier,
        "configs" -> builder.toString()))
  }

  def showCreateTableAsSerdeNotAllowedOnSparkDataSourceTableError(
      table: TableIdentifier): Throwable = {
    new AnalysisException(
      errorClass = "_LEGACY_ERROR_TEMP_1274",
      messageParameters = Map("table" -> table.toString))
  }

  def showCreateTableOrViewFailToExecuteUnsupportedFeatureError(
      table: CatalogTable,
      features: Seq[String]): Throwable = {
    new AnalysisException(
      errorClass = "_LEGACY_ERROR_TEMP_1275",
      messageParameters = Map(
        "table" -> table.identifier.toString,
        "features" -> features.map(" - " + _).mkString("\n")))
  }

  def logicalPlanForViewNotAnalyzedError(): Throwable = {
    new AnalysisException(
      errorClass = "_LEGACY_ERROR_TEMP_1276",
      messageParameters = Map.empty)
  }

  def createViewNumColumnsMismatchUserSpecifiedColumnLengthError(
      analyzedPlanLength: Int,
      userSpecifiedColumnsLength: Int): Throwable = {
    new AnalysisException(
      errorClass = "_LEGACY_ERROR_TEMP_1277",
      messageParameters = Map(
        "analyzedPlanLength" -> analyzedPlanLength.toString,
        "userSpecifiedColumnsLength" -> userSpecifiedColumnsLength.toString))
  }

  def tableIsNotViewError(name: TableIdentifier): Throwable = {
    new AnalysisException(
      errorClass = "_LEGACY_ERROR_TEMP_1278",
      messageParameters = Map("name" -> name.toString))
  }

  def viewAlreadyExistsError(name: TableIdentifier): Throwable = {
    new AnalysisException(
      errorClass = "TABLE_OR_VIEW_ALREADY_EXISTS",
      messageParameters = Map("relationName" -> name.toString))
  }

  def createPersistedViewFromDatasetAPINotAllowedError(): Throwable = {
    new AnalysisException(
      errorClass = "_LEGACY_ERROR_TEMP_1280",
      messageParameters = Map.empty)
  }

  def recursiveViewDetectedError(
      viewIdent: TableIdentifier,
      newPath: Seq[TableIdentifier]): Throwable = {
    new AnalysisException(
      errorClass = "_LEGACY_ERROR_TEMP_1281",
      messageParameters = Map(
        "viewIdent" -> viewIdent.toString,
        "newPath" -> newPath.mkString(" -> ")))
  }

  def notAllowedToCreatePermanentViewWithoutAssigningAliasForExpressionError(
      name: TableIdentifier,
      attrName: String): Throwable = {
    new AnalysisException(
      errorClass = "_LEGACY_ERROR_TEMP_1282",
      messageParameters = Map(
        "name" -> name.toString,
        "attrName" -> attrName))
  }

  def notAllowedToCreatePermanentViewByReferencingTempViewError(
      name: TableIdentifier,
      nameParts: String): Throwable = {
    new AnalysisException(
      errorClass = "_LEGACY_ERROR_TEMP_1283",
      messageParameters = Map(
        "name" -> name.toString,
        "nameParts" -> nameParts))
  }

  def notAllowedToCreatePermanentViewByReferencingTempFuncError(
      name: TableIdentifier,
      funcName: String): Throwable = {
     new AnalysisException(
      errorClass = "_LEGACY_ERROR_TEMP_1284",
      messageParameters = Map(
        "name" -> name.toString,
        "funcName" -> funcName))
  }

  def queryFromRawFilesIncludeCorruptRecordColumnError(): Throwable = {
    new AnalysisException(
      errorClass = "_LEGACY_ERROR_TEMP_1285",
      messageParameters = Map.empty)
  }

  def userDefinedPartitionNotFoundInJDBCRelationError(
      columnName: String, schema: String): Throwable = {
    new AnalysisException(
      errorClass = "_LEGACY_ERROR_TEMP_1286",
      messageParameters = Map(
        "columnName" -> columnName,
        "schema" -> schema))
  }

  def invalidPartitionColumnTypeError(column: StructField): Throwable = {
    new AnalysisException(
      errorClass = "_LEGACY_ERROR_TEMP_1287",
      messageParameters = Map(
        "numericType" -> NumericType.simpleString,
        "dateType" -> DateType.catalogString,
        "timestampType" -> TimestampType.catalogString,
        "dataType" -> column.dataType.catalogString))
  }

  def tableOrViewAlreadyExistsError(name: String): Throwable = {
    new AnalysisException(
      errorClass = "_LEGACY_ERROR_TEMP_1288",
      messageParameters = Map("name" -> name))
  }

  def columnNameContainsInvalidCharactersError(name: String): Throwable = {
    new AnalysisException(
      errorClass = "_LEGACY_ERROR_TEMP_1289",
      messageParameters = Map("name" -> name))
  }

  def textDataSourceWithMultiColumnsError(schema: StructType): Throwable = {
    new AnalysisException(
      errorClass = "_LEGACY_ERROR_TEMP_1290",
      messageParameters = Map("schemaSize" -> schema.size.toString))
  }

  def cannotFindPartitionColumnInPartitionSchemaError(
      readField: StructField, partitionSchema: StructType): Throwable = {
    new AnalysisException(
      errorClass = "_LEGACY_ERROR_TEMP_1291",
      messageParameters = Map(
        "readField" -> readField.name,
        "partitionSchema" -> partitionSchema.toString()))
  }

  def cannotSpecifyDatabaseForTempViewError(tableIdent: TableIdentifier): Throwable = {
    new AnalysisException(
      errorClass = "_LEGACY_ERROR_TEMP_1292",
      messageParameters = Map("tableIdent" -> tableIdent.toString))
  }

  def cannotCreateTempViewUsingHiveDataSourceError(): Throwable = {
    new AnalysisException(
      errorClass = "_LEGACY_ERROR_TEMP_1293",
      messageParameters = Map.empty)
  }

  def invalidTimestampProvidedForStrategyError(
      strategy: String, timeString: String): Throwable = {
    new AnalysisException(
      errorClass = "_LEGACY_ERROR_TEMP_1294",
      messageParameters = Map(
        "strategy" -> strategy,
        "timeString" -> timeString))
  }

  def hostOptionNotSetError(): Throwable = {
    new AnalysisException(
      errorClass = "_LEGACY_ERROR_TEMP_1295",
      messageParameters = Map.empty)
  }

  def portOptionNotSetError(): Throwable = {
    new AnalysisException(
      errorClass = "_LEGACY_ERROR_TEMP_1296",
      messageParameters = Map.empty)
  }

  def invalidIncludeTimestampValueError(): Throwable = {
    new AnalysisException(
      errorClass = "_LEGACY_ERROR_TEMP_1297",
      messageParameters = Map.empty)
  }

  def checkpointLocationNotSpecifiedError(): Throwable = {
    new AnalysisException(
      errorClass = "_LEGACY_ERROR_TEMP_1298",
      messageParameters = Map("config" -> SQLConf.CHECKPOINT_LOCATION.key))
  }

  def recoverQueryFromCheckpointUnsupportedError(checkpointPath: Path): Throwable = {
    new AnalysisException(
      errorClass = "_LEGACY_ERROR_TEMP_1299",
      messageParameters = Map("checkpointPath" -> checkpointPath.toString))
  }

  def cannotFindColumnInRelationOutputError(
      colName: String, relation: LogicalPlan): Throwable = {
    new AnalysisException(
      errorClass = "_LEGACY_ERROR_TEMP_1300",
      messageParameters = Map(
        "colName" -> colName,
        "actualColumns" -> relation.output.map(_.name).mkString(", ")))
  }

  def invalidBoundaryStartError(start: Long): Throwable = {
    new AnalysisException(
      errorClass = "_LEGACY_ERROR_TEMP_1301",
      messageParameters = Map("start" -> start.toString))
  }

  def invalidBoundaryEndError(end: Long): Throwable = {
    new AnalysisException(
      errorClass = "_LEGACY_ERROR_TEMP_1302",
      messageParameters = Map("end" -> end.toString))
  }

  def tableOrViewNotFound(ident: Seq[String]): Throwable = {
    new NoSuchTableException(ident)
  }

  def unsupportedTableChangeInJDBCCatalogError(change: TableChange): Throwable = {
    new AnalysisException(
      errorClass = "_LEGACY_ERROR_TEMP_1305",
      messageParameters = Map("change" -> change.toString))
  }

  def pathOptionNotSetCorrectlyWhenReadingError(): Throwable = {
    new AnalysisException(
      errorClass = "_LEGACY_ERROR_TEMP_1306",
      messageParameters = Map(
        "config" -> SQLConf.LEGACY_PATH_OPTION_BEHAVIOR.key))
  }

  def pathOptionNotSetCorrectlyWhenWritingError(): Throwable = {
    new AnalysisException(
      errorClass = "_LEGACY_ERROR_TEMP_1307",
      messageParameters = Map(
        "config" -> SQLConf.LEGACY_PATH_OPTION_BEHAVIOR.key))
  }

  def writeWithSaveModeUnsupportedBySourceError(source: String, createMode: String): Throwable = {
    new AnalysisException(
      errorClass = "_LEGACY_ERROR_TEMP_1308",
      messageParameters = Map(
        "source" -> source,
        "createMode" -> createMode))
  }

  def partitionByDoesNotAllowedWhenUsingInsertIntoError(): Throwable = {
    new AnalysisException(
      errorClass = "_LEGACY_ERROR_TEMP_1309",
      messageParameters = Map.empty)
  }

  def cannotFindCatalogToHandleIdentifierError(quote: String): Throwable = {
    new AnalysisException(
      errorClass = "_LEGACY_ERROR_TEMP_1310",
      messageParameters = Map("quote" -> quote))
  }

  def sortByWithoutBucketingError(): Throwable = {
    new AnalysisException(
      errorClass = "SORT_BY_WITHOUT_BUCKETING",
      messageParameters = Map.empty)
  }

  def bucketByUnsupportedByOperationError(operation: String): Throwable = {
    new AnalysisException(
      errorClass = "_LEGACY_ERROR_TEMP_1312",
      messageParameters = Map("operation" -> operation))
  }

  def bucketByAndSortByUnsupportedByOperationError(operation: String): Throwable = {
    new AnalysisException(
      errorClass = "_LEGACY_ERROR_TEMP_1313",
      messageParameters = Map("operation" -> operation))
  }

  def tableAlreadyExistsError(tableIdent: TableIdentifier): Throwable = {
    new TableAlreadyExistsException(tableIdent.nameParts)
  }

  def cannotOverwriteTableThatIsBeingReadFromError(tableName: String): Throwable = {
    new AnalysisException(
      errorClass = "_LEGACY_ERROR_TEMP_1315",
      messageParameters = Map("tableName" -> tableName))
  }

  def invalidPartitionTransformationError(expr: Expression): Throwable = {
    new AnalysisException(
      errorClass = "_LEGACY_ERROR_TEMP_1316",
      messageParameters = Map("expr" -> expr.sql))
  }

  def unresolvedColumnWithSuggestionError(
      objectName: String, suggestion: String): AnalysisException = {
    new AnalysisException(
      errorClass = "UNRESOLVED_COLUMN.WITH_SUGGESTION",
      messageParameters = Map(
        "objectName" -> toSQLId(objectName),
        "proposal" -> suggestion
      )
    )
  }

  def cannotParseIntervalError(delayThreshold: String, e: Throwable): Throwable = {
    val threshold = if (delayThreshold == null) "" else delayThreshold
    new AnalysisException(
      errorClass = "_LEGACY_ERROR_TEMP_1318",
      messageParameters = Map("delayThreshold" -> threshold),
      cause = Some(e))
  }

  def invalidJoinTypeInJoinWithError(joinType: JoinType): Throwable = {
    new AnalysisException(
      errorClass = "_LEGACY_ERROR_TEMP_1319",
      messageParameters = Map("joinType" -> joinType.sql))
  }

  def cannotPassTypedColumnInUntypedSelectError(typedCol: String): Throwable = {
    new AnalysisException(
      errorClass = "_LEGACY_ERROR_TEMP_1320",
      messageParameters = Map("typedCol" -> typedCol))
  }

  def invalidViewNameError(viewName: String): Throwable = {
    new AnalysisException(
      errorClass = "_LEGACY_ERROR_TEMP_1321",
      messageParameters = Map("viewName" -> viewName))
  }

  def invalidBucketsNumberError(numBuckets: String, e: String): Throwable = {
    new AnalysisException(
      errorClass = "_LEGACY_ERROR_TEMP_1322",
      messageParameters = Map("numBuckets" -> numBuckets, "e" -> e))
  }

  def usingUntypedScalaUDFError(): Throwable = {
    new AnalysisException(
      errorClass = "UNTYPED_SCALA_UDF",
      messageParameters = Map.empty)
  }

  def aggregationFunctionAppliedOnNonNumericColumnError(colName: String): Throwable = {
    new AnalysisException(
      errorClass = "_LEGACY_ERROR_TEMP_1323",
      messageParameters = Map("colName" -> colName))
  }

  def aggregationFunctionAppliedOnNonNumericColumnError(
      pivotColumn: String, maxValues: Int): Throwable = {
    new AnalysisException(
      errorClass = "_LEGACY_ERROR_TEMP_1324",
      messageParameters = Map(
        "pivotColumn" -> pivotColumn,
        "maxValues" -> maxValues.toString,
        "config" -> SQLConf.DATAFRAME_PIVOT_MAX_VALUES.key))
  }

  def cannotModifyValueOfStaticConfigError(key: String): Throwable = {
    new AnalysisException(
      errorClass = "_LEGACY_ERROR_TEMP_1325",
      messageParameters = Map("key" -> key))
  }

  def cannotModifyValueOfSparkConfigError(key: String, docroot: String): Throwable = {
    new AnalysisException(
<<<<<<< HEAD
      errorClass = "CANNOT_MODIFY_CONFIG",
      messageParameters = Map("key" -> toSQLConf(key)))
=======
      errorClass = "_LEGACY_ERROR_TEMP_1326",
      messageParameters = Map("key" -> key, "docroot" -> docroot))
>>>>>>> 5225a322
  }

  def commandExecutionInRunnerUnsupportedError(runner: String): Throwable = {
    new AnalysisException(
      errorClass = "_LEGACY_ERROR_TEMP_1327",
      messageParameters = Map("runner" -> runner))
  }

  def udfClassDoesNotImplementAnyUDFInterfaceError(className: String): Throwable = {
    new AnalysisException(
      errorClass = "NO_UDF_INTERFACE",
      messageParameters = Map("className" -> className))
  }

  def udfClassImplementMultiUDFInterfacesError(className: String): Throwable = {
    new AnalysisException(
      errorClass = "MULTI_UDF_INTERFACE_ERROR",
      messageParameters = Map("className" -> className))
  }

  def udfClassWithTooManyTypeArgumentsError(n: Int): Throwable = {
    new AnalysisException(
      errorClass = "UNSUPPORTED_FEATURE.TOO_MANY_TYPE_ARGUMENTS_FOR_UDF_CLASS",
      messageParameters = Map("num" -> s"$n"))
  }

  def classWithoutPublicNonArgumentConstructorError(className: String): Throwable = {
    new AnalysisException(
      errorClass = "_LEGACY_ERROR_TEMP_1328",
      messageParameters = Map("className" -> className))
  }

  def cannotLoadClassNotOnClassPathError(className: String): Throwable = {
    new AnalysisException(
      errorClass = "_LEGACY_ERROR_TEMP_1329",
      messageParameters = Map("className" -> className))
  }

  def classDoesNotImplementUserDefinedAggregateFunctionError(className: String): Throwable = {
    new AnalysisException(
      errorClass = "_LEGACY_ERROR_TEMP_1330",
      messageParameters = Map("className" -> className))
  }

  def missingFieldError(
      fieldName: Seq[String], table: ResolvedTable, context: Origin): Throwable = {
    new AnalysisException(
      errorClass = "_LEGACY_ERROR_TEMP_1331",
      messageParameters = Map(
        "fieldName" -> fieldName.quoted,
        "table" -> table.name,
        "schema" -> table.schema.treeString),
      origin = context)
  }

  def invalidFieldName(fieldName: Seq[String], path: Seq[String], context: Origin): Throwable = {
    new AnalysisException(
      errorClass = "INVALID_FIELD_NAME",
      messageParameters = Map(
        "fieldName" -> toSQLId(fieldName),
        "path" -> toSQLId(path)),
      origin = context)
  }

  def invalidJsonSchema(schema: DataType): Throwable = {
    new AnalysisException(
      errorClass = "INVALID_JSON_SCHEMA_MAP_TYPE",
      messageParameters = Map("jsonSchema" -> toSQLType(schema)))
  }

  def tableIndexNotSupportedError(errorMessage: String): Throwable = {
    new AnalysisException(
      errorClass = "_LEGACY_ERROR_TEMP_1332",
      messageParameters = Map("errorMessage" -> errorMessage))
  }

  def invalidViewText(viewText: String, tableName: String): Throwable = {
    new AnalysisException(
      errorClass = "_LEGACY_ERROR_TEMP_1333",
      messageParameters = Map(
        "viewText" -> viewText,
        "tableName" -> tableName))
  }

  def invalidTimeTravelSpecError(): Throwable = {
    new AnalysisException(
      errorClass = "_LEGACY_ERROR_TEMP_1334",
      messageParameters = Map.empty)
  }

  def invalidTimestampExprForTimeTravel(expr: Expression): Throwable = {
    new AnalysisException(
      errorClass = "_LEGACY_ERROR_TEMP_1335",
      messageParameters = Map("expr" -> expr.sql))
  }

  def timeTravelUnsupportedError(target: String): Throwable = {
    new AnalysisException(
      errorClass = "_LEGACY_ERROR_TEMP_1336",
      messageParameters = Map("target" -> target))
  }

  def tableNotSupportTimeTravelError(tableName: Identifier): Throwable = {
    new AnalysisException(
      errorClass = "_LEGACY_ERROR_TEMP_1337",
      messageParameters = Map("tableName" -> tableName.toString))
  }

  def writeDistributionAndOrderingNotSupportedInContinuousExecution(): Throwable = {
    new AnalysisException(
      errorClass = "_LEGACY_ERROR_TEMP_1338",
      messageParameters = Map.empty)
  }

  // Return a more descriptive error message if the user tries to nest a DEFAULT column reference
  // inside some other expression (such as DEFAULT + 1) in an INSERT INTO command's VALUES list;
  // this is not allowed.
  def defaultReferencesNotAllowedInComplexExpressionsInInsertValuesList(): Throwable = {
    new AnalysisException(
      errorClass = "_LEGACY_ERROR_TEMP_1339",
      messageParameters = Map.empty)
  }

  // Return a descriptive error message in the presence of INSERT INTO commands with explicit
  // DEFAULT column references and explicit column lists, since this is not implemented yet.
  def defaultReferencesNotAllowedInComplexExpressionsInUpdateSetClause(): Throwable = {
    new AnalysisException(
      errorClass = "_LEGACY_ERROR_TEMP_1340",
      messageParameters = Map.empty)
  }

  // Return a more descriptive error message if the user tries to use a DEFAULT column reference
  // inside an UPDATE command's WHERE clause; this is not allowed.
  def defaultReferencesNotAllowedInUpdateWhereClause(): Throwable = {
    new AnalysisException(
      errorClass = "_LEGACY_ERROR_TEMP_1341",
      messageParameters = Map.empty)
  }

  // Return a more descriptive error message if the user tries to use a DEFAULT column reference
  // inside an UPDATE command's WHERE clause; this is not allowed.
  def defaultReferencesNotAllowedInMergeCondition(): Throwable = {
    new AnalysisException(
      errorClass = "_LEGACY_ERROR_TEMP_1342",
      messageParameters = Map.empty)
  }

  def defaultReferencesNotAllowedInComplexExpressionsInMergeInsertsOrUpdates(): Throwable = {
    new AnalysisException(
      errorClass = "_LEGACY_ERROR_TEMP_1343",
      messageParameters = Map.empty)
  }

  def failedToParseExistenceDefaultAsLiteral(fieldName: String, defaultValue: String): Throwable = {
    new AnalysisException(
      errorClass = "_LEGACY_ERROR_TEMP_1344",
      messageParameters = Map(
        "fieldName" -> fieldName,
        "defaultValue" -> defaultValue))
  }

  def defaultReferencesNotAllowedInDataSource(
      statementType: String, dataSource: String): Throwable = {
    new AnalysisException(
      errorClass = "_LEGACY_ERROR_TEMP_1345",
      messageParameters = Map(
        "statementType" -> statementType,
        "dataSource" -> dataSource))
  }

  def addNewDefaultColumnToExistingTableNotAllowed(
      statementType: String, dataSource: String): Throwable = {
    new AnalysisException(
      errorClass = "_LEGACY_ERROR_TEMP_1346",
      messageParameters = Map(
        "statementType" -> statementType,
        "dataSource" -> dataSource))
  }

  def defaultValuesMayNotContainSubQueryExpressions(): Throwable = {
    new AnalysisException(
      errorClass = "_LEGACY_ERROR_TEMP_1347",
      messageParameters = Map.empty)
  }

  def nullableColumnOrFieldError(name: Seq[String]): Throwable = {
    new AnalysisException(
      errorClass = "NULLABLE_COLUMN_OR_FIELD",
      messageParameters = Map("name" -> toSQLId(name)))
  }

  def notNullConstraintViolationArrayElementError(path: Seq[String]): Throwable = {
    new AnalysisException(
      errorClass = "NOT_NULL_CONSTRAINT_VIOLATION.ARRAY_ELEMENT",
      messageParameters = Map("columnPath" -> toSQLId(path)))
  }

  def notNullConstraintViolationMapValueError(path: Seq[String]): Throwable = {
    new AnalysisException(
      errorClass = "NOT_NULL_CONSTRAINT_VIOLATION.MAP_VALUE",
      messageParameters = Map("columnPath" -> toSQLId(path)))
  }

  def notNullConstraintViolationStructFieldError(path: Seq[String]): Throwable = {
    new AnalysisException(
      errorClass = "NOT_NULL_CONSTRAINT_VIOLATION.STRUCT_FIELD",
      messageParameters = Map("columnPath" -> toSQLId(path)))
  }

  def invalidColumnOrFieldDataTypeError(
      name: Seq[String],
      dt: DataType,
      expected: DataType): Throwable = {
    new AnalysisException(
      errorClass = "INVALID_COLUMN_OR_FIELD_DATA_TYPE",
      messageParameters = Map(
        "name" -> toSQLId(name),
        "type" -> toSQLType(dt),
        "expectedType" -> toSQLType(expected)))
  }

  def columnNotInGroupByClauseError(expression: Expression): Throwable = {
    new AnalysisException(
      errorClass = "MISSING_AGGREGATION",
      messageParameters = Map(
        "expression" -> toSQLExpr(expression),
        "expressionAnyValue" -> toSQLExpr(new AnyValue(expression)))
    )
  }

  def cannotConvertProtobufTypeToSqlTypeError(
      protobufColumn: String,
      sqlColumn: Seq[String],
      protobufType: String,
      sqlType: DataType): Throwable = {
    new AnalysisException(
      errorClass = "CANNOT_CONVERT_PROTOBUF_FIELD_TYPE_TO_SQL_TYPE",
      messageParameters = Map(
        "protobufColumn" -> protobufColumn,
        "sqlColumn" -> toSQLId(sqlColumn),
        "protobufType" -> protobufType,
        "sqlType" -> toSQLType(sqlType)))
  }

  def cannotConvertCatalystTypeToProtobufTypeError(
      sqlColumn: Seq[String],
      protobufColumn: String,
      sqlType: DataType,
      protobufType: String): Throwable = {
    new AnalysisException(
      errorClass = "CANNOT_CONVERT_SQL_TYPE_TO_PROTOBUF_FIELD_TYPE",
      messageParameters = Map(
        "sqlColumn" -> toSQLId(sqlColumn),
        "protobufColumn" -> protobufColumn,
        "sqlType" -> toSQLType(sqlType),
        "protobufType" -> protobufType))
  }

  def cannotConvertCatalystTypeToProtobufEnumTypeError(
      sqlColumn: Seq[String],
      protobufColumn: String,
      data: String,
      enumString: String): Throwable = {
    new AnalysisException(
      errorClass = "CANNOT_CONVERT_SQL_TYPE_TO_PROTOBUF_ENUM_TYPE",
      messageParameters = Map(
        "sqlColumn" -> toSQLId(sqlColumn),
        "protobufColumn" -> protobufColumn,
        "data" -> data,
        "enumString" -> enumString))
  }

  def cannotConvertProtobufTypeToCatalystTypeError(
      protobufType: String,
      sqlType: DataType,
      cause: Throwable): Throwable = {
    new AnalysisException(
      errorClass = "CANNOT_CONVERT_PROTOBUF_MESSAGE_TYPE_TO_SQL_TYPE",
      messageParameters = Map(
        "protobufType" -> protobufType,
        "toType" -> toSQLType(sqlType)),
      cause = Option(cause))
  }

  def cannotConvertSqlTypeToProtobufError(
      protobufType: String,
      sqlType: DataType,
      cause: Throwable): Throwable = {
    new AnalysisException(
      errorClass = "UNABLE_TO_CONVERT_TO_PROTOBUF_MESSAGE_TYPE",
      messageParameters = Map(
        "protobufType" -> protobufType,
        "toType" -> toSQLType(sqlType)),
      cause = Option(cause))
  }

  def protobufTypeUnsupportedYetError(protobufType: String): Throwable = {
    new AnalysisException(
      errorClass = "PROTOBUF_TYPE_NOT_SUPPORT",
      messageParameters = Map("protobufType" -> protobufType))
  }

  def unknownProtobufMessageTypeError(
      descriptorName: String,
      containingType: String): Throwable = {
    new AnalysisException(
      errorClass = "UNKNOWN_PROTOBUF_MESSAGE_TYPE",
      messageParameters = Map(
        "descriptorName" -> descriptorName,
        "containingType" -> containingType))
  }

  def cannotFindCatalystTypeInProtobufSchemaError(catalystFieldPath: String): Throwable = {
    new AnalysisException(
      errorClass = "NO_SQL_TYPE_IN_PROTOBUF_SCHEMA",
      messageParameters = Map("catalystFieldPath" -> catalystFieldPath))
  }

  def cannotFindProtobufFieldInCatalystError(field: String): Throwable = {
    new AnalysisException(
      errorClass = "PROTOBUF_FIELD_MISSING_IN_SQL_SCHEMA",
      messageParameters = Map("field" -> field))
  }

  def protobufFieldMatchError(field: String,
      protobufSchema: String,
      matchSize: String,
      matches: String): Throwable = {
    new AnalysisException(
      errorClass = "PROTOBUF_FIELD_MISSING",
      messageParameters = Map(
        "field" -> field,
        "protobufSchema" -> protobufSchema,
        "matchSize" -> matchSize,
        "matches" -> matches))
  }

  def unableToLocateProtobufMessageError(messageName: String): Throwable = {
    new AnalysisException(
      errorClass = "PROTOBUF_MESSAGE_NOT_FOUND",
      messageParameters = Map("messageName" -> messageName))
  }

  def descriptorParseError(descFilePath: String, cause: Throwable): Throwable = {
    new AnalysisException(
      errorClass = "CANNOT_PARSE_PROTOBUF_DESCRIPTOR",
      messageParameters = Map("descFilePath" -> descFilePath),
      cause = Option(cause))
  }

  def cannotFindDescriptorFileError(filePath: String, cause: Throwable): Throwable = {
    new AnalysisException(
      errorClass = "PROTOBUF_DESCRIPTOR_FILE_NOT_FOUND",
      messageParameters = Map("filePath" -> filePath),
      cause = Option(cause))
  }

  def failedParsingDescriptorError(descFilePath: String, cause: Throwable): Throwable = {
    new AnalysisException(
      errorClass = "CANNOT_CONSTRUCT_PROTOBUF_DESCRIPTOR",
      messageParameters = Map("descFilePath" -> descFilePath),
      cause = Option(cause))
  }

  def foundRecursionInProtobufSchema(fieldDescriptor: String): Throwable = {
    new AnalysisException(
      errorClass = "RECURSIVE_PROTOBUF_SCHEMA",
      messageParameters = Map("fieldDescriptor" -> fieldDescriptor))
  }

  def protobufFieldTypeMismatchError(field: String): Throwable = {
    new AnalysisException(
      errorClass = "PROTOBUF_FIELD_TYPE_MISMATCH",
      messageParameters = Map("field" -> field))
  }

  def protobufClassLoadError(
      protobufClassName: String,
      explanation: String,
      cause: Throwable = null): Throwable = {
    new AnalysisException(
      errorClass = "CANNOT_LOAD_PROTOBUF_CLASS",
      messageParameters = Map(
        "protobufClassName" -> protobufClassName,
        "explanation" -> explanation
      ),
      cause = Option(cause))
  }

  def protobufDescriptorDependencyError(dependencyName: String): Throwable = {
    new AnalysisException(
      errorClass = "PROTOBUF_DEPENDENCY_NOT_FOUND",
      messageParameters = Map("dependencyName" -> dependencyName))
  }

  def invalidByteStringFormatError(unsupported: Any): Throwable = {
    new AnalysisException(
      errorClass = "INVALID_BYTE_STRING",
      messageParameters = Map(
        "unsupported" -> unsupported.toString,
        "class" -> unsupported.getClass.toString))
  }

  def funcBuildError(funcName: String, cause: Exception): Throwable = {
    cause.getCause match {
      case st: SparkThrowable with Throwable => st
      case other =>
        new AnalysisException(
          errorClass = "FAILED_FUNCTION_CALL",
          messageParameters = Map("funcName" -> toSQLId(funcName)),
          cause = Option(other))
    }
  }

  def ambiguousLateralColumnAliasError(name: String, numOfMatches: Int): Throwable = {
    new AnalysisException(
      errorClass = "AMBIGUOUS_LATERAL_COLUMN_ALIAS",
      messageParameters = Map(
        "name" -> toSQLId(name),
        "n" -> numOfMatches.toString
      )
    )
  }
  def ambiguousLateralColumnAliasError(nameParts: Seq[String], numOfMatches: Int): Throwable = {
    new AnalysisException(
      errorClass = "AMBIGUOUS_LATERAL_COLUMN_ALIAS",
      messageParameters = Map(
        "name" -> toSQLId(nameParts),
        "n" -> numOfMatches.toString
      )
    )
  }

  def lateralColumnAliasInAggFuncUnsupportedError(
      lcaNameParts: Seq[String], aggExpr: Expression): Throwable = {
    new AnalysisException(
      errorClass = "UNSUPPORTED_FEATURE.LATERAL_COLUMN_ALIAS_IN_AGGREGATE_FUNC",
      messageParameters = Map(
        "lca" -> toSQLId(lcaNameParts),
        "aggFunc" -> toSQLExpr(aggExpr)
      )
    )
  }

  def lateralColumnAliasInWindowUnsupportedError(
      lcaNameParts: Seq[String], windowExpr: Expression): Throwable = {
    new AnalysisException(
      errorClass = "UNSUPPORTED_FEATURE.LATERAL_COLUMN_ALIAS_IN_WINDOW",
      messageParameters = Map(
        "lca" -> toSQLId(lcaNameParts),
        "windowExpr" -> toSQLExpr(windowExpr)
      )
    )
  }

  def lateralColumnAliasInAggWithWindowAndHavingUnsupportedError(
      lcaNameParts: Seq[String]): Throwable = {
    new AnalysisException(
      errorClass = "UNSUPPORTED_FEATURE.LATERAL_COLUMN_ALIAS_IN_AGGREGATE_WITH_WINDOW_AND_HAVING",
      messageParameters = Map(
        "lca" -> toSQLId(lcaNameParts)
      )
    )
  }

  def dataTypeOperationUnsupportedError(): Throwable = {
    SparkException.internalError(
      "The operation `dataType` is not supported.")
  }

  def nullableRowIdError(nullableRowIdAttrs: Seq[AttributeReference]): Throwable = {
    new AnalysisException(
      errorClass = "NULLABLE_ROW_ID_ATTRIBUTES",
      messageParameters = Map("nullableRowIdAttrs" -> nullableRowIdAttrs.mkString(", ")))
  }
}<|MERGE_RESOLUTION|>--- conflicted
+++ resolved
@@ -2989,13 +2989,8 @@
 
   def cannotModifyValueOfSparkConfigError(key: String, docroot: String): Throwable = {
     new AnalysisException(
-<<<<<<< HEAD
       errorClass = "CANNOT_MODIFY_CONFIG",
-      messageParameters = Map("key" -> toSQLConf(key)))
-=======
-      errorClass = "_LEGACY_ERROR_TEMP_1326",
-      messageParameters = Map("key" -> key, "docroot" -> docroot))
->>>>>>> 5225a322
+      messageParameters = Map("key" -> toSQLConf(key), "docroot" -> docroot))
   }
 
   def commandExecutionInRunnerUnsupportedError(runner: String): Throwable = {
