/*
 * Licensed to the Apache Software Foundation (ASF) under one or more
 * contributor license agreements.  See the NOTICE file distributed with
 * this work for additional information regarding copyright ownership.
 * The ASF licenses this file to You under the Apache License, Version 2.0
 * (the "License"); you may not use this file except in compliance with
 * the License.  You may obtain a copy of the License at
 *
 *    http://www.apache.org/licenses/LICENSE-2.0
 *
 * Unless required by applicable law or agreed to in writing, software
 * distributed under the License is distributed on an "AS IS" BASIS,
 * WITHOUT WARRANTIES OR CONDITIONS OF ANY KIND, either express or implied.
 * See the License for the specific language governing permissions and
 * limitations under the License.
 */

package org.apache.spark.sql.errors

import scala.collection.mutable

import org.apache.hadoop.fs.Path

import org.apache.spark.{SparkException, SparkThrowable, SparkThrowableHelper}
import org.apache.spark.sql.AnalysisException
import org.apache.spark.sql.catalyst.{FunctionIdentifier, QualifiedTableName, TableIdentifier}
import org.apache.spark.sql.catalyst.analysis.{CannotReplaceMissingTableException, FunctionAlreadyExistsException, NamespaceAlreadyExistsException, NoSuchFunctionException, NoSuchNamespaceException, NoSuchPartitionException, NoSuchTableException, ResolvedTable, Star, TableAlreadyExistsException, UnresolvedRegex}
import org.apache.spark.sql.catalyst.catalog.{CatalogTable, InvalidUDFClassException}
import org.apache.spark.sql.catalyst.catalog.CatalogTypes.TablePartitionSpec
import org.apache.spark.sql.catalyst.expressions.{Alias, Attribute, AttributeReference, AttributeSet, CreateMap, CreateStruct, Expression, GroupingID, NamedExpression, SpecifiedWindowFrame, WindowFrame, WindowFunction, WindowSpecDefinition}
import org.apache.spark.sql.catalyst.expressions.aggregate.AnyValue
import org.apache.spark.sql.catalyst.plans.JoinType
import org.apache.spark.sql.catalyst.plans.logical.{InsertIntoStatement, Join, LogicalPlan, SerdeInfo, Window}
import org.apache.spark.sql.catalyst.trees.{Origin, TreeNode}
import org.apache.spark.sql.catalyst.util.{quoteIdentifier, FailFastMode, ParseMode, PermissiveMode}
import org.apache.spark.sql.connector.catalog._
import org.apache.spark.sql.connector.catalog.CatalogV2Implicits._
import org.apache.spark.sql.connector.catalog.functions.{BoundFunction, UnboundFunction}
import org.apache.spark.sql.connector.expressions.filter.Predicate
import org.apache.spark.sql.internal.SQLConf
import org.apache.spark.sql.internal.SQLConf.{LEGACY_ALLOW_NEGATIVE_SCALE_OF_DECIMAL_ENABLED, LEGACY_CTE_PRECEDENCE_POLICY}
import org.apache.spark.sql.sources.Filter
import org.apache.spark.sql.streaming.OutputMode
import org.apache.spark.sql.types._

/**
 * Object for grouping error messages from exceptions thrown during query compilation.
 * As commands are executed eagerly, this also includes errors thrown during the execution of
 * commands, which users can see immediately.
 */
private[sql] object QueryCompilationErrors extends QueryErrorsBase {

  def groupingIDMismatchError(groupingID: GroupingID, groupByExprs: Seq[Expression]): Throwable = {
    new AnalysisException(
      errorClass = "GROUPING_ID_COLUMN_MISMATCH",
      messageParameters = Map(
        "groupingIdColumn" -> groupingID.groupByExprs.mkString(","),
        "groupByColumns" -> groupByExprs.mkString(",")))
  }

  def groupingColInvalidError(groupingCol: Expression, groupByExprs: Seq[Expression]): Throwable = {
    new AnalysisException(
      errorClass = "GROUPING_COLUMN_MISMATCH",
      messageParameters = Map(
        "grouping" -> groupingCol.toString,
        "groupingColumns" -> groupByExprs.mkString(",")))
  }

  def groupingSizeTooLargeError(sizeLimit: Int): Throwable = {
    new AnalysisException(
      errorClass = "GROUPING_SIZE_LIMIT_EXCEEDED",
      messageParameters = Map("maxSize" -> sizeLimit.toString))
  }

  def zeroArgumentIndexError(): Throwable = {
    new AnalysisException(
      errorClass = "INVALID_PARAMETER_VALUE.ZERO_INDEX",
      messageParameters = Map(
        "parameter" -> toSQLId("strfmt"),
        "functionName" -> toSQLId("format_string")))
  }

  def unorderablePivotColError(pivotCol: Expression): Throwable = {
    new AnalysisException(
      errorClass = "INCOMPARABLE_PIVOT_COLUMN",
      messageParameters = Map("columnName" -> toSQLId(pivotCol.sql)))
  }

  def nonLiteralPivotValError(pivotVal: Expression): Throwable = {
    new AnalysisException(
      errorClass = "NON_LITERAL_PIVOT_VALUES",
      messageParameters = Map("expression" -> toSQLExpr(pivotVal)))
  }

  def pivotValDataTypeMismatchError(pivotVal: Expression, pivotCol: Expression): Throwable = {
    new AnalysisException(
      errorClass = "PIVOT_VALUE_DATA_TYPE_MISMATCH",
      messageParameters = Map(
        "value" -> pivotVal.toString,
        "valueType" -> pivotVal.dataType.simpleString,
        "pivotType" -> pivotCol.dataType.catalogString))
  }

  // Wrap `given` in backticks due to it will become a keyword in Scala 3.
  def unpivotRequiresAttributes(
      `given`: String,
      empty: String,
      expressions: Seq[NamedExpression]): Throwable = {
    val nonAttributes = expressions.filterNot(_.isInstanceOf[Attribute]).map(toSQLExpr)
    new AnalysisException(
      errorClass = "UNPIVOT_REQUIRES_ATTRIBUTES",
      messageParameters = Map(
        "given" -> `given`,
        "empty" -> empty,
        "expressions" -> nonAttributes.mkString(", ")))
  }

  def unpivotRequiresValueColumns(): Throwable = {
    new AnalysisException(
      errorClass = "UNPIVOT_REQUIRES_VALUE_COLUMNS",
      messageParameters = Map.empty)
  }

  def unpivotValueSizeMismatchError(names: Int): Throwable = {
    new AnalysisException(
      errorClass = "UNPIVOT_VALUE_SIZE_MISMATCH",
      messageParameters = Map("names" -> names.toString))
  }

  def unpivotValueDataTypeMismatchError(values: Seq[Seq[NamedExpression]]): Throwable = {
    val dataTypes = values.map {
      case Seq(value) => value
      // wrap multiple values into a struct to get a nice name for them
      case seq => Some(CreateStruct(seq)).map(e => Alias(e, e.sql)()).get
    }
      .groupBy(_.dataType)
      .mapValues(values => values.map(value => toSQLId(value.name)).sorted)
      .mapValues(values => if (values.length > 3) values.take(3) :+ "..." else values)
      .toList.sortBy(_._1.sql)
      .map { case (dataType, values) => s"${toSQLType(dataType)} (${values.mkString(", ")})" }

    new AnalysisException(
      errorClass = "UNPIVOT_VALUE_DATA_TYPE_MISMATCH",
      messageParameters = Map("types" -> dataTypes.mkString(", ")))
  }

  def unsupportedIfNotExistsError(tableName: String): Throwable = {
    new AnalysisException(
      errorClass = "UNSUPPORTED_FEATURE.INSERT_PARTITION_SPEC_IF_NOT_EXISTS",
      messageParameters = Map("tableName" -> toSQLId(tableName)))
  }

  def nonPartitionColError(partitionName: String): Throwable = {
    new AnalysisException(
      errorClass = "NON_PARTITION_COLUMN",
      messageParameters = Map("columnName" -> toSQLId(partitionName)))
  }

  def missingStaticPartitionColumn(staticName: String): Throwable = {
    SparkException.internalError(s"Unknown static partition column: $staticName.")
  }

  def staticPartitionInUserSpecifiedColumnsError(staticName: String): Throwable = {
    new AnalysisException(
      errorClass = "STATIC_PARTITION_COLUMN_IN_INSERT_COLUMN_LIST",
      messageParameters = Map("staticName" -> staticName))
  }

  def nestedGeneratorError(trimmedNestedGenerator: Expression): Throwable = {
    new AnalysisException(errorClass = "UNSUPPORTED_GENERATOR.NESTED_IN_EXPRESSIONS",
      messageParameters = Map("expression" -> toSQLExpr(trimmedNestedGenerator)))
  }

  def moreThanOneGeneratorError(generators: Seq[Expression], clause: String): Throwable = {
    new AnalysisException(
      errorClass = "UNSUPPORTED_GENERATOR.MULTI_GENERATOR",
      messageParameters = Map(
        "clause" -> clause,
        "num" -> generators.size.toString,
        "generators" -> generators.map(toSQLExpr).mkString(", ")))
  }

  def generatorOutsideSelectError(plan: LogicalPlan): Throwable = {
    new AnalysisException(
      errorClass = "UNSUPPORTED_GENERATOR.OUTSIDE_SELECT",
      messageParameters = Map("plan" -> plan.simpleString(SQLConf.get.maxToStringFields)))
  }

  def legacyStoreAssignmentPolicyError(): Throwable = {
    val configKey = SQLConf.STORE_ASSIGNMENT_POLICY.key
    new AnalysisException(
      errorClass = "_LEGACY_ERROR_TEMP_1000",
      messageParameters = Map("configKey" -> configKey))
  }

  def unresolvedUsingColForJoinError(
      colName: String, plan: LogicalPlan, side: String): Throwable = {
    new AnalysisException(
      errorClass = "_LEGACY_ERROR_TEMP_1001",
      messageParameters = Map(
        "colName" -> colName,
        "side" -> side,
        "plan" -> plan.output.map(_.name).mkString(", ")))
  }

  def unresolvedAttributeError(
      errorClass: String,
      colName: String,
      candidates: Seq[String],
      origin: Origin): Throwable = {
    val commonParam = Map("objectName" -> toSQLId(colName))
    val proposalParam = if (candidates.isEmpty) {
        Map.empty[String, String]
      } else {
        Map("proposal" -> candidates.take(5).map(toSQLId).mkString(", "))
      }
    val errorSubClass = if (candidates.isEmpty) "WITHOUT_SUGGESTION" else "WITH_SUGGESTION"
    new AnalysisException(
      errorClass = s"$errorClass.$errorSubClass",
      messageParameters = commonParam ++ proposalParam,
      origin = origin
    )
  }

  def unresolvedColumnError(columnName: String, proposal: Seq[String]): Throwable = {
    val commonParam = Map("objectName" -> toSQLId(columnName))
    val proposalParam = if (proposal.isEmpty) {
      Map.empty[String, String]
    } else {
      Map("proposal" -> proposal.take(5).map(toSQLId).mkString(", "))
    }
    val errorSubClass = if (proposal.isEmpty) "WITHOUT_SUGGESTION" else "WITH_SUGGESTION"
    new AnalysisException(
      errorClass = s"UNRESOLVED_COLUMN.$errorSubClass",
      messageParameters = commonParam ++ proposalParam)
  }

  def unresolvedFieldError(
      fieldName: String,
      columnPath: Seq[String],
      proposal: Seq[String]): Throwable = {
    val commonParams = Map(
      "fieldName" -> toSQLId(fieldName),
      "columnPath" -> toSQLId(columnPath))
    val proposalParam = if (proposal.isEmpty) {
        Map.empty[String, String]
      } else {
        Map("proposal" -> proposal.map(toSQLId).mkString(", "))
      }
    val errorSubClass = if (proposal.isEmpty) "WITHOUT_SUGGESTION" else "WITH_SUGGESTION"
    new AnalysisException(
      errorClass = s"UNRESOLVED_FIELD.$errorSubClass",
      messageParameters = commonParams ++ proposalParam)
  }

  def dataTypeMismatchForDeserializerError(
      dataType: DataType, desiredType: String): Throwable = {
    new AnalysisException(
      errorClass = "UNSUPPORTED_DESERIALIZER.DATA_TYPE_MISMATCH",
      messageParameters = Map(
        "desiredType" -> toSQLType(desiredType),
        "dataType" -> toSQLType(dataType)))
  }

  def fieldNumberMismatchForDeserializerError(
      schema: StructType, maxOrdinal: Int): Throwable = {
    new AnalysisException(
      errorClass = "UNSUPPORTED_DESERIALIZER.FIELD_NUMBER_MISMATCH",
      messageParameters = Map(
        "schema" -> toSQLType(schema),
        "ordinal" -> (maxOrdinal + 1).toString))
  }

  def upCastFailureError(
      fromStr: String, from: Expression, to: DataType, walkedTypePath: Seq[String]): Throwable = {
    new AnalysisException(
      errorClass = "CANNOT_UP_CAST_DATATYPE",
      messageParameters = Map(
        "expression" -> fromStr,
        "sourceType" -> toSQLType(from.dataType),
        "targetType" ->  toSQLType(to),
        "details" -> (s"The type path of the target object is:\n" +
          walkedTypePath.mkString("", "\n", "\n") +
          "You can either add an explicit cast to the input data or choose a higher precision " +
          "type of the field in the target object"))
    )
  }

  def outerScopeFailureForNewInstanceError(className: String): Throwable = {
    new AnalysisException(
      errorClass = "_LEGACY_ERROR_TEMP_1002",
      messageParameters = Map("className" -> className))
  }

  def referenceColNotFoundForAlterTableChangesError(
      fieldName: String, fields: Array[String]): Throwable = {
    new AnalysisException(
      errorClass = "FIELD_NOT_FOUND",
      messageParameters = Map(
        "fieldName" -> toSQLId(fieldName),
        "fields" -> fields.mkString(", ")))
  }

  def windowSpecificationNotDefinedError(windowName: String): Throwable = {
    new AnalysisException(
      errorClass = "_LEGACY_ERROR_TEMP_1004",
      messageParameters = Map("windowName" -> windowName))
  }

  def selectExprNotInGroupByError(expr: Expression, groupByAliases: Seq[Alias]): Throwable = {
    new AnalysisException(
      errorClass = "_LEGACY_ERROR_TEMP_1005",
      messageParameters = Map(
        "expr" -> expr.toString,
        "groupByAliases" -> groupByAliases.toString()))
  }

  def groupingMustWithGroupingSetsOrCubeOrRollupError(): Throwable = {
    new AnalysisException(
      errorClass = "UNSUPPORTED_GROUPING_EXPRESSION",
      messageParameters = Map.empty)
  }

  def pandasUDFAggregateNotSupportedInPivotError(): Throwable = {
    new AnalysisException(
      errorClass = "UNSUPPORTED_FEATURE.PANDAS_UDAF_IN_PIVOT",
      messageParameters = Map.empty)
  }

  def aggregateExpressionRequiredForPivotError(sql: String): Throwable = {
    new AnalysisException(
      errorClass = "_LEGACY_ERROR_TEMP_1006",
      messageParameters = Map("sql" -> sql))
  }

  def writeIntoTempViewNotAllowedError(quoted: String): Throwable = {
    new AnalysisException(
      errorClass = "_LEGACY_ERROR_TEMP_1007",
      messageParameters = Map("quoted" -> quoted))
  }

  def readNonStreamingTempViewError(quoted: String): Throwable = {
    new AnalysisException(
      errorClass = "_LEGACY_ERROR_TEMP_1008",
      messageParameters = Map("quoted" -> quoted))
  }

  def viewDepthExceedsMaxResolutionDepthError(
      identifier: TableIdentifier, maxNestedViewDepth: Int, t: TreeNode[_]): Throwable = {
    new AnalysisException(
      errorClass = "_LEGACY_ERROR_TEMP_1009",
      messageParameters = Map(
        "identifier" -> identifier.toString,
        "maxNestedViewDepth" -> maxNestedViewDepth.toString,
        "config" -> SQLConf.MAX_NESTED_VIEW_DEPTH.key),
      origin = t.origin)
  }

  def insertIntoViewNotAllowedError(identifier: TableIdentifier, t: TreeNode[_]): Throwable = {
    new AnalysisException(
      errorClass = "_LEGACY_ERROR_TEMP_1010",
      messageParameters = Map("identifier" -> identifier.toString),
      origin = t.origin)
  }

  def writeIntoViewNotAllowedError(identifier: TableIdentifier, t: TreeNode[_]): Throwable = {
    new AnalysisException(
      errorClass = "_LEGACY_ERROR_TEMP_1011",
      messageParameters = Map("identifier" -> identifier.toString),
      origin = t.origin)
  }

  def writeIntoV1TableNotAllowedError(identifier: TableIdentifier, t: TreeNode[_]): Throwable = {
    new AnalysisException(
      errorClass = "_LEGACY_ERROR_TEMP_1012",
      messageParameters = Map("identifier" -> identifier.toString),
      origin = t.origin)
  }

  def expectTableNotViewError(
      nameParts: Seq[String],
      isTemp: Boolean,
      cmd: String,
      mismatchHint: Option[String],
      t: TreeNode[_]): Throwable = {
    val viewStr = if (isTemp) "temp view" else "view"
    val hintStr = mismatchHint.map(" " + _).getOrElse("")
    new AnalysisException(
      errorClass = "_LEGACY_ERROR_TEMP_1013",
      messageParameters = Map(
        "nameParts" -> nameParts.quoted,
        "viewStr" -> viewStr,
        "cmd" -> cmd,
        "hintStr" -> hintStr),
      origin = t.origin)
  }

  def expectViewNotTempViewError(
      nameParts: Seq[String],
      cmd: String,
      t: TreeNode[_]): Throwable = {
    new AnalysisException(
      errorClass = "_LEGACY_ERROR_TEMP_1014",
      messageParameters = Map(
        "nameParts" -> nameParts.quoted,
        "cmd" -> cmd),
      origin = t.origin)
  }

  def expectViewNotTableError(
      v: ResolvedTable, cmd: String, mismatchHint: Option[String], t: TreeNode[_]): Throwable = {
    val hintStr = mismatchHint.map(" " + _).getOrElse("")
    new AnalysisException(
      errorClass = "_LEGACY_ERROR_TEMP_1015",
      messageParameters = Map(
        "identifier" -> v.identifier.quoted,
        "cmd" -> cmd,
        "hintStr" -> hintStr),
      origin = t.origin)
  }

  def expectTableOrPermanentViewNotTempViewError(
      nameParts: Seq[String], cmd: String, t: TreeNode[_]): Throwable = {
    new AnalysisException(
      errorClass = "_LEGACY_ERROR_TEMP_1016",
      messageParameters = Map(
        "nameParts" -> nameParts.quoted,
        "cmd" -> cmd),
      origin = t.origin)
  }

  def expectPersistentFuncError(
      name: String, cmd: String, mismatchHint: Option[String], t: TreeNode[_]): Throwable = {
    val hintStr = mismatchHint.map(" " + _).getOrElse("")
    new AnalysisException(
      errorClass = "_LEGACY_ERROR_TEMP_1017",
      messageParameters = Map(
        "name" -> name,
        "cmd" -> cmd,
        "hintStr" -> hintStr),
      origin = t.origin)
  }

  def permanentViewNotSupportedByStreamingReadingAPIError(quoted: String): Throwable = {
    new AnalysisException(
      errorClass = "_LEGACY_ERROR_TEMP_1018",
      messageParameters = Map("quoted" -> quoted))
  }

  def starNotAllowedWhenGroupByOrdinalPositionUsedError(): Throwable = {
    new AnalysisException(
      errorClass = "STAR_GROUP_BY_POS",
      messageParameters = Map.empty)
  }

  def invalidStarUsageError(prettyName: String, stars: Seq[Star]): Throwable = {
    val regExpr = stars.collect{ case UnresolvedRegex(pattern, _, _) => s"'$pattern'" }
    val resExprMsg = Option(regExpr.distinct).filter(_.nonEmpty).map {
      case Seq(p) => s"regular expression $p"
      case patterns => s"regular expressions ${patterns.mkString(", ")}"
    }
    val starMsg = if (stars.length - regExpr.length > 0) {
      Some("'*'")
    } else {
      None
    }
    val elem = Seq(starMsg, resExprMsg).flatten.mkString(" and ")
    new AnalysisException(
      errorClass = "_LEGACY_ERROR_TEMP_1020",
      messageParameters = Map("elem" -> elem, "prettyName" -> prettyName))
  }

  def singleTableStarInCountNotAllowedError(targetString: String): Throwable = {
    new AnalysisException(
      errorClass = "_LEGACY_ERROR_TEMP_1021",
      messageParameters = Map("targetString" -> targetString))
  }

  def orderByPositionRangeError(index: Int, size: Int, t: TreeNode[_]): Throwable = {
    new AnalysisException(
      errorClass = "ORDER_BY_POS_OUT_OF_RANGE",
      messageParameters = Map(
        "index" -> index.toString,
        "size" -> size.toString),
      origin = t.origin)
  }

  def groupByPositionRefersToAggregateFunctionError(
      index: Int,
      expr: Expression): Throwable = {
    new AnalysisException(
      errorClass = "GROUP_BY_POS_AGGREGATE",
      messageParameters = Map(
        "index" -> index.toString,
        "aggExpr" -> expr.sql))
  }

  def groupByPositionRangeError(index: Int, size: Int): Throwable = {
    new AnalysisException(
      errorClass = "GROUP_BY_POS_OUT_OF_RANGE",
      messageParameters = Map(
        "index" -> index.toString,
        "size" -> size.toString))
  }

  def generatorNotExpectedError(name: FunctionIdentifier, classCanonicalName: String): Throwable = {
    new AnalysisException(errorClass = "UNSUPPORTED_GENERATOR.NOT_GENERATOR",
      messageParameters = Map(
        "functionName" -> toSQLId(name.toString),
        "classCanonicalName" -> classCanonicalName))
  }

  def functionWithUnsupportedSyntaxError(prettyName: String, syntax: String): Throwable = {
    new AnalysisException(
      errorClass = "_LEGACY_ERROR_TEMP_1023",
      messageParameters = Map("prettyName" -> prettyName, "syntax" -> syntax))
  }

  def nonDeterministicFilterInAggregateError(): Throwable = {
    new AnalysisException(
      errorClass = "_LEGACY_ERROR_TEMP_1024",
      messageParameters = Map.empty)
  }

  def nonBooleanFilterInAggregateError(): Throwable = {
    new AnalysisException(
      errorClass = "_LEGACY_ERROR_TEMP_1025",
      messageParameters = Map.empty)
  }

  def aggregateInAggregateFilterError(): Throwable = {
    new AnalysisException(
      errorClass = "_LEGACY_ERROR_TEMP_1026",
      messageParameters = Map.empty)
  }

  def windowFunctionInAggregateFilterError(): Throwable = {
    new AnalysisException(
      errorClass = "_LEGACY_ERROR_TEMP_1027",
      messageParameters = Map.empty)
  }

  def aliasNumberNotMatchColumnNumberError(
      columnSize: Int, outputSize: Int, t: TreeNode[_]): Throwable = {
    new AnalysisException(
      errorClass = "_LEGACY_ERROR_TEMP_1028",
      messageParameters = Map(
        "columnSize" -> columnSize.toString,
        "outputSize" -> outputSize.toString),
      origin = t.origin)
  }

  def aliasesNumberNotMatchUDTFOutputError(
      aliasesSize: Int, aliasesNames: String): Throwable = {
    new AnalysisException(
      errorClass = "_LEGACY_ERROR_TEMP_1029",
      messageParameters = Map(
        "aliasesSize" -> aliasesSize.toString,
        "aliasesNames" -> aliasesNames))
  }

  def windowAggregateFunctionWithFilterNotSupportedError(): Throwable = {
    new AnalysisException(
      errorClass = "_LEGACY_ERROR_TEMP_1030",
      messageParameters = Map.empty)
  }

  def windowFunctionInsideAggregateFunctionNotAllowedError(): Throwable = {
    new AnalysisException(
      errorClass = "_LEGACY_ERROR_TEMP_1031",
      messageParameters = Map.empty)
  }

  def expressionWithoutWindowExpressionError(expr: NamedExpression): Throwable = {
    new AnalysisException(
      errorClass = "_LEGACY_ERROR_TEMP_1032",
      messageParameters = Map("expr" -> expr.toString))
  }

  def expressionWithMultiWindowExpressionsError(
      expr: NamedExpression, distinctWindowSpec: Seq[WindowSpecDefinition]): Throwable = {
    new AnalysisException(
      errorClass = "_LEGACY_ERROR_TEMP_1033",
      messageParameters = Map(
        "expr" -> expr.toString,
        "distinctWindowSpec" -> distinctWindowSpec.toString()))
  }

  def windowFunctionNotAllowedError(clauseName: String): Throwable = {
    new AnalysisException(
      errorClass = "_LEGACY_ERROR_TEMP_1034",
      messageParameters = Map("clauseName" -> clauseName))
  }

  def cannotSpecifyWindowFrameError(prettyName: String): Throwable = {
    new AnalysisException(
      errorClass = "_LEGACY_ERROR_TEMP_1035",
      messageParameters = Map("prettyName" -> prettyName))
  }

  def windowFrameNotMatchRequiredFrameError(
      f: SpecifiedWindowFrame, required: WindowFrame): Throwable = {
    new AnalysisException(
      errorClass = "_LEGACY_ERROR_TEMP_1036",
      messageParameters = Map(
        "wf" -> f.toString,
        "required" -> required.toString))
  }

  def windowFunctionWithWindowFrameNotOrderedError(wf: WindowFunction): Throwable = {
    new AnalysisException(
      errorClass = "_LEGACY_ERROR_TEMP_1037",
      messageParameters = Map("wf" -> wf.toString))
  }

  def writeTableWithMismatchedColumnsError(
      columnSize: Int, outputSize: Int, t: TreeNode[_]): Throwable = {
    new AnalysisException(
      errorClass = "_LEGACY_ERROR_TEMP_1038",
      messageParameters = Map(
        "columnSize" -> columnSize.toString,
        "outputSize" -> outputSize.toString),
      origin = t.origin)
  }

  def multiTimeWindowExpressionsNotSupportedError(t: TreeNode[_]): Throwable = {
    new AnalysisException(
      errorClass = "_LEGACY_ERROR_TEMP_1039",
      messageParameters = Map.empty,
      origin = t.origin)
  }

  def sessionWindowGapDurationDataTypeError(dt: DataType): Throwable = {
    new AnalysisException(
      errorClass = "_LEGACY_ERROR_TEMP_1040",
      messageParameters = Map("dt" -> dt.toString))
  }

  def unresolvedRoutineError(name: FunctionIdentifier, searchPath: Seq[String]): Throwable = {
    new AnalysisException(
      errorClass = "UNRESOLVED_ROUTINE",
      messageParameters = Map(
        "routineName" -> toSQLId(name.funcName),
        "searchPath" -> searchPath.map(toSQLId).mkString("[", ", ", "]")))
  }

  def unresolvedRoutineError(
      nameParts: Seq[String],
      searchPath: Seq[String],
      context: Origin): Throwable = {
    new AnalysisException(
      errorClass = "UNRESOLVED_ROUTINE",
      messageParameters = Map(
        "routineName" -> toSQLId(nameParts),
        "searchPath" -> searchPath.map(toSQLId).mkString("[", ", ", "]")
      ),
      origin = context)
  }

  def wrongNumArgsError(
      name: String,
      validParametersCount: Seq[Any],
      actualNumber: Int,
      legacyNum: String = "",
      legacyConfKey: String = "",
      legacyConfValue: String = ""): Throwable = {
    val expectedNumberOfParameters = if (validParametersCount.isEmpty) {
      "0"
    } else if (validParametersCount.length == 1) {
      validParametersCount.head.toString
    } else {
      validParametersCount.mkString("[", ", ", "]")
    }
    if (legacyNum.isEmpty) {
      new AnalysisException(
        errorClass = "WRONG_NUM_ARGS.WITHOUT_SUGGESTION",
        messageParameters = Map(
          "functionName" -> toSQLId(name),
          "expectedNum" -> expectedNumberOfParameters,
          "actualNum" -> actualNumber.toString))
    } else {
      new AnalysisException(
        errorClass = "WRONG_NUM_ARGS.WITH_SUGGESTION",
        messageParameters = Map(
          "functionName" -> toSQLId(name),
          "expectedNum" -> expectedNumberOfParameters,
          "actualNum" -> actualNumber.toString,
          "legacyNum" -> legacyNum,
          "legacyConfKey" -> legacyConfKey,
          "legacyConfValue" -> legacyConfValue)
      )
    }
  }

  def alterV2TableSetLocationWithPartitionNotSupportedError(): Throwable = {
    new AnalysisException(
      errorClass = "_LEGACY_ERROR_TEMP_1045",
      messageParameters = Map.empty)
  }

  def joinStrategyHintParameterNotSupportedError(unsupported: Any): Throwable = {
    new AnalysisException(
      errorClass = "_LEGACY_ERROR_TEMP_1046",
      messageParameters = Map(
        "unsupported" -> unsupported.toString,
        "class" -> unsupported.getClass.toString))
  }

  def invalidHintParameterError(
      hintName: String, invalidParams: Seq[Any]): Throwable = {
    new AnalysisException(
      errorClass = "_LEGACY_ERROR_TEMP_1047",
      messageParameters = Map(
        "hintName" -> hintName,
        "invalidParams" -> invalidParams.mkString(", ")))
  }

  def invalidCoalesceHintParameterError(hintName: String): Throwable = {
    new AnalysisException(
      errorClass = "_LEGACY_ERROR_TEMP_1048",
      messageParameters = Map("hintName" -> hintName))
  }

  def attributeNameSyntaxError(name: String): Throwable = {
    new AnalysisException(
      errorClass = "_LEGACY_ERROR_TEMP_1049",
      messageParameters = Map("name" -> name))
  }

  def starExpandDataTypeNotSupportedError(attributes: Seq[String]): Throwable = {
    new AnalysisException(
      errorClass = "_LEGACY_ERROR_TEMP_1050",
      messageParameters = Map("attributes" -> attributes.toString()))
  }

  def cannotResolveStarExpandGivenInputColumnsError(
      targetString: String, columns: String): Throwable = {
    new AnalysisException(
      errorClass = "_LEGACY_ERROR_TEMP_1051",
      messageParameters = Map(
        "targetString" -> targetString,
        "columns" -> columns))
  }

  def addColumnWithV1TableCannotSpecifyNotNullError(): Throwable = {
    new AnalysisException(
      errorClass = "_LEGACY_ERROR_TEMP_1052",
      messageParameters = Map.empty)
  }

  def operationOnlySupportedWithV2TableError(
      nameParts: Seq[String],
      operation: String): Throwable = {
    new AnalysisException(
      errorClass = "UNSUPPORTED_FEATURE.TABLE_OPERATION",
      messageParameters = Map(
        "tableName" -> toSQLId(nameParts),
        "operation" -> operation))
  }

  def catalogOperationNotSupported(catalog: CatalogPlugin, operation: String): Throwable = {
    new AnalysisException(
      errorClass = "UNSUPPORTED_FEATURE.CATALOG_OPERATION",
      messageParameters = Map(
        "catalogName" -> toSQLId(Seq(catalog.name())),
        "operation" -> operation))
  }

  def alterColumnWithV1TableCannotSpecifyNotNullError(): Throwable = {
    new AnalysisException(
      errorClass = "_LEGACY_ERROR_TEMP_1053",
      messageParameters = Map.empty)
  }

  def alterColumnCannotFindColumnInV1TableError(colName: String, v1Table: V1Table): Throwable = {
    new AnalysisException(
      errorClass = "_LEGACY_ERROR_TEMP_1054",
      messageParameters = Map(
        "colName" -> colName,
        "fieldNames" -> v1Table.schema.fieldNames.mkString(", ")))
  }

  def invalidDatabaseNameError(quoted: String): Throwable = {
    new AnalysisException(
      errorClass = "_LEGACY_ERROR_TEMP_1055",
      messageParameters = Map("database" -> quoted))
  }

  def wrongCommandForObjectTypeError(
      operation: String,
      requiredType: String,
      objectName: String,
      foundType: String,
      alternative: String): Throwable = {
    new AnalysisException(
      errorClass = "WRONG_COMMAND_FOR_OBJECT_TYPE",
      messageParameters = Map(
        "operation" -> operation,
        "requiredType" -> requiredType,
        "objectName" -> objectName,
        "foundType" -> foundType,
        "alternative" -> alternative
      )
    )
  }

  def showColumnsWithConflictDatabasesError(
      db: Seq[String], v1TableName: TableIdentifier): Throwable = {
    new AnalysisException(
      errorClass = "_LEGACY_ERROR_TEMP_1057",
      messageParameters = Map(
        "dbA" -> db.head,
        "dbB" -> v1TableName.database.get))
  }

  def cannotCreateTableWithBothProviderAndSerdeError(
      provider: Option[String], maybeSerdeInfo: Option[SerdeInfo]): Throwable = {
    new AnalysisException(
      errorClass = "_LEGACY_ERROR_TEMP_1058",
      messageParameters = Map(
        "provider" -> provider.toString,
        "serDeInfo" -> maybeSerdeInfo.get.describe))
  }

  def invalidFileFormatForStoredAsError(serdeInfo: SerdeInfo): Throwable = {
    new AnalysisException(
      errorClass = "_LEGACY_ERROR_TEMP_1059",
      messageParameters = Map("serdeInfo" -> serdeInfo.storedAs.get))
  }

  def commandNotSupportNestedColumnError(command: String, quoted: String): Throwable = {
    new AnalysisException(
      errorClass = "_LEGACY_ERROR_TEMP_1060",
      messageParameters = Map(
        "command" -> command,
        "column" -> quoted))
  }

  def renameTempViewToExistingViewError(newName: String): Throwable = {
    new TableAlreadyExistsException(newName)
  }

  def cannotDropNonemptyDatabaseError(db: String): Throwable = {
    new AnalysisException(errorClass = "SCHEMA_NOT_EMPTY",
      Map("schemaName" -> toSQLId(db)))
  }

  def cannotDropNonemptyNamespaceError(namespace: Seq[String]): Throwable = {
    new AnalysisException(errorClass = "SCHEMA_NOT_EMPTY",
      Map("schemaName" -> namespace.map(part => quoteIdentifier(part)).mkString(".")))
  }

  def invalidNameForTableOrDatabaseError(name: String): Throwable = {
    new AnalysisException(
      errorClass = "_LEGACY_ERROR_TEMP_1065",
      messageParameters = Map("name" -> name))
  }

  def cannotCreateDatabaseWithSameNameAsPreservedDatabaseError(database: String): Throwable = {
    new AnalysisException(
      errorClass = "_LEGACY_ERROR_TEMP_1066",
      messageParameters = Map("database" -> database))
  }

  def cannotDropDefaultDatabaseError(): Throwable = {
    new AnalysisException(
      errorClass = "_LEGACY_ERROR_TEMP_1067",
      messageParameters = Map.empty)
  }

  def cannotUsePreservedDatabaseAsCurrentDatabaseError(database: String): Throwable = {
    new AnalysisException(
      errorClass = "_LEGACY_ERROR_TEMP_1068",
      messageParameters = Map("database" -> database))
  }

  def createExternalTableWithoutLocationError(): Throwable = {
    new AnalysisException(
      errorClass = "_LEGACY_ERROR_TEMP_1069",
      messageParameters = Map.empty)
  }

  def dropNonExistentColumnsNotSupportedError(
      nonExistentColumnNames: Seq[String]): Throwable = {
    new AnalysisException(
      errorClass = "_LEGACY_ERROR_TEMP_1071",
      messageParameters = Map(
        "nonExistentColumnNames" -> nonExistentColumnNames.mkString("[", ",", "]")))
  }

  def cannotRetrieveTableOrViewNotInSameDatabaseError(
      qualifiedTableNames: Seq[QualifiedTableName]): Throwable = {
    new AnalysisException(
      errorClass = "_LEGACY_ERROR_TEMP_1072",
      messageParameters = Map("qualifiedTableNames" -> qualifiedTableNames.toString()))
  }

  def renameTableSourceAndDestinationMismatchError(db: String, newDb: String): Throwable = {
    new AnalysisException(
      errorClass = "_LEGACY_ERROR_TEMP_1073",
      messageParameters = Map("db" -> db, "newDb" -> newDb))
  }

  def cannotRenameTempViewWithDatabaseSpecifiedError(
      oldName: TableIdentifier, newName: TableIdentifier): Throwable = {
    new AnalysisException(
      errorClass = "_LEGACY_ERROR_TEMP_1074",
      messageParameters = Map(
        "oldName" -> oldName.toString,
        "newName" -> newName.toString,
        "db" -> newName.database.get))
  }

  def cannotRenameTempViewToExistingTableError(newName: TableIdentifier): Throwable = {
    new TableAlreadyExistsException(newName.nameParts)
  }

  def invalidPartitionSpecError(details: String): Throwable = {
    new AnalysisException(
      errorClass = "_LEGACY_ERROR_TEMP_1076",
      messageParameters = Map("details" -> details))
  }

  def functionAlreadyExistsError(func: FunctionIdentifier): Throwable = {
    new FunctionAlreadyExistsException(func.nameParts)
  }

  def cannotLoadClassWhenRegisteringFunctionError(
      className: String, func: FunctionIdentifier): Throwable = {
    new AnalysisException(
      errorClass = "CANNOT_LOAD_FUNCTION_CLASS",
      messageParameters = Map(
        "className" -> className,
        "functionName" -> toSQLId(func.toString)))
  }

  def resourceTypeNotSupportedError(resourceType: String): Throwable = {
    new AnalysisException(
      errorClass = "_LEGACY_ERROR_TEMP_1079",
      messageParameters = Map("resourceType" -> resourceType))
  }

  def tableNotSpecifyDatabaseError(identifier: TableIdentifier): Throwable = {
    new AnalysisException(
      errorClass = "_LEGACY_ERROR_TEMP_1080",
      messageParameters = Map("identifier" -> identifier.toString))
  }

  def tableNotSpecifyLocationUriError(identifier: TableIdentifier): Throwable = {
    new AnalysisException(
      errorClass = "_LEGACY_ERROR_TEMP_1081",
      messageParameters = Map("identifier" -> identifier.toString))
  }

  def partitionNotSpecifyLocationUriError(specString: String): Throwable = {
    new AnalysisException(
      errorClass = "_LEGACY_ERROR_TEMP_1082",
      messageParameters = Map("specString" -> specString))
  }

  def invalidBucketNumberError(bucketingMaxBuckets: Int, numBuckets: Int): Throwable = {
    new AnalysisException(
      errorClass = "_LEGACY_ERROR_TEMP_1083",
      messageParameters = Map(
        "bucketingMaxBuckets" -> bucketingMaxBuckets.toString,
        "numBuckets" -> numBuckets.toString))
  }

  def corruptedTableNameContextInCatalogError(numParts: Int, index: Int): Throwable = {
    new AnalysisException(
      errorClass = "_LEGACY_ERROR_TEMP_1084",
      messageParameters = Map(
        "numParts" -> numParts.toString,
        "index" -> index.toString))
  }

  def corruptedViewSQLConfigsInCatalogError(e: Exception): Throwable = {
    new AnalysisException(
      errorClass = "_LEGACY_ERROR_TEMP_1085",
      messageParameters = Map.empty,
      cause = Some(e))
  }

  def corruptedViewQueryOutputColumnsInCatalogError(numCols: String, index: Int): Throwable = {
    new AnalysisException(
      errorClass = "_LEGACY_ERROR_TEMP_1086",
      messageParameters = Map(
        "numCols" -> numCols,
        "index" -> index.toString))
  }

  def corruptedViewReferredTempViewInCatalogError(e: Exception): Throwable = {
    new AnalysisException(
      errorClass = "_LEGACY_ERROR_TEMP_1087",
      messageParameters = Map.empty,
      cause = Some(e))
  }

  def corruptedViewReferredTempFunctionsInCatalogError(e: Exception): Throwable = {
    new AnalysisException(
      errorClass = "_LEGACY_ERROR_TEMP_1088",
      messageParameters = Map.empty,
      cause = Some(e))
  }

  def columnStatisticsDeserializationNotSupportedError(
      name: String, dataType: DataType): Throwable = {
    new AnalysisException(
      errorClass = "_LEGACY_ERROR_TEMP_1089",
      messageParameters = Map("name" -> name, "dataType" -> dataType.toString))
  }

  def columnStatisticsSerializationNotSupportedError(
      colName: String, dataType: DataType): Throwable = {
    new AnalysisException(
      errorClass = "_LEGACY_ERROR_TEMP_1090",
      messageParameters = Map("colName" -> colName, "dataType" -> dataType.toString))
  }

  def cannotReadCorruptedTablePropertyError(key: String, details: String = ""): Throwable = {
    new AnalysisException(
      errorClass = "_LEGACY_ERROR_TEMP_1091",
      messageParameters = Map("key" -> key, "details" -> details))
  }

  def schemaFailToParseError(schema: String, e: Throwable): Throwable = {
    new AnalysisException(
      errorClass = "INVALID_SCHEMA.PARSE_ERROR",
      messageParameters = Map(
        "inputSchema" -> toSQLSchema(schema),
        "reason" -> e.getMessage
      ),
      cause = Some(e))
  }

  def unexpectedSchemaTypeError(exp: Expression): Throwable = {
    new AnalysisException(
      errorClass = "INVALID_SCHEMA.NON_STRING_LITERAL",
      messageParameters = Map("inputSchema" -> toSQLExpr(exp)))
  }

  def schemaIsNotStructTypeError(exp: Expression, dataType: DataType): Throwable = {
    new AnalysisException(
      errorClass = "INVALID_SCHEMA.NON_STRUCT_TYPE",
      messageParameters = Map(
        "inputSchema" -> toSQLExpr(exp),
        "dataType" -> toSQLType(dataType)
      ))
  }

  def keyValueInMapNotStringError(m: CreateMap): Throwable = {
    new AnalysisException(
      errorClass = "INVALID_OPTIONS.NON_STRING_TYPE",
      messageParameters = Map("mapType" -> toSQLType(m.dataType)))
  }

  def nonMapFunctionNotAllowedError(): Throwable = {
    new AnalysisException(
      errorClass = "INVALID_OPTIONS.NON_MAP_FUNCTION",
      messageParameters = Map.empty)
  }

  def invalidFieldTypeForCorruptRecordError(): Throwable = {
    new AnalysisException(
      errorClass = "_LEGACY_ERROR_TEMP_1097",
      messageParameters = Map.empty)
  }

  def dataTypeUnsupportedByClassError(x: DataType, className: String): Throwable = {
    new AnalysisException(
      errorClass = "_LEGACY_ERROR_TEMP_1098",
      messageParameters = Map("x" -> x.toString, "className" -> className))
  }

  def parseModeUnsupportedError(funcName: String, mode: ParseMode): Throwable = {
    new AnalysisException(
      errorClass = "_LEGACY_ERROR_TEMP_1099",
      messageParameters = Map(
        "funcName" -> funcName,
        "mode" -> mode.name,
        "permissiveMode" -> PermissiveMode.name,
        "failFastMode" -> FailFastMode.name))
  }

  def requireLiteralParameter(
      funcName: String, argName: String, requiredType: String): Throwable = {
    new AnalysisException(
      errorClass = "_LEGACY_ERROR_TEMP_1100",
      messageParameters = Map(
        "argName" -> argName,
        "funcName" -> funcName,
        "requiredType" -> requiredType))
  }

  def literalTypeUnsupportedForSourceTypeError(field: String, source: Expression): Throwable = {
    new AnalysisException(
      errorClass = "INVALID_EXTRACT_FIELD",
      messageParameters = Map(
        "field" -> toSQLId(field),
        "expr" -> toSQLExpr(source)))
  }

  def arrayComponentTypeUnsupportedError(clz: Class[_]): Throwable = {
    new AnalysisException(
      errorClass = "_LEGACY_ERROR_TEMP_1103",
      messageParameters = Map("clz" -> clz.toString))
  }

  def secondArgumentNotDoubleLiteralError(): Throwable = {
    new AnalysisException(
      errorClass = "_LEGACY_ERROR_TEMP_1104",
      messageParameters = Map.empty)
  }

  def dataTypeUnsupportedByExtractValueError(
      dataType: DataType, extraction: Expression, child: Expression): Throwable = {
    dataType match {
      case StructType(_) =>
        new AnalysisException(
          errorClass = "_LEGACY_ERROR_TEMP_1105",
          messageParameters = Map("extraction" -> extraction.toString))
      case other =>
        new AnalysisException(
          errorClass = "_LEGACY_ERROR_TEMP_1106",
          messageParameters = Map(
            "child" -> child.toString,
            "other" -> other.catalogString))
    }
  }

  def noHandlerForUDAFError(name: String): Throwable = {
    new InvalidUDFClassException(
      errorClass = "NO_HANDLER_FOR_UDAF",
      messageParameters = Map("functionName" -> name))
  }

  def batchWriteCapabilityError(
      table: Table, v2WriteClassName: String, v1WriteClassName: String): Throwable = {
    new AnalysisException(
      errorClass = "_LEGACY_ERROR_TEMP_1107",
      messageParameters = Map(
        "table" -> table.name,
        "batchWrite" -> TableCapability.V1_BATCH_WRITE.toString,
        "v2WriteClassName" -> v2WriteClassName,
        "v1WriteClassName" -> v1WriteClassName))
  }

  def unsupportedDeleteByConditionWithSubqueryError(condition: Expression): Throwable = {
    new AnalysisException(
      errorClass = "_LEGACY_ERROR_TEMP_1108",
      messageParameters = Map("condition" -> condition.toString))
  }

  def cannotTranslateExpressionToSourceFilterError(f: Expression): Throwable = {
    new AnalysisException(
      errorClass = "_LEGACY_ERROR_TEMP_1109",
      messageParameters = Map("f" -> f.toString))
  }

  def cannotDeleteTableWhereFiltersError(table: Table, filters: Array[Predicate]): Throwable = {
    new AnalysisException(
      errorClass = "_LEGACY_ERROR_TEMP_1110",
      messageParameters = Map(
        "table" -> table.name,
        "filters" -> filters.mkString("[", ", ", "]")))
  }

  def describeDoesNotSupportPartitionForV2TablesError(): Throwable = {
    new AnalysisException(
      errorClass = "_LEGACY_ERROR_TEMP_1111",
      messageParameters = Map.empty)
  }

  def cannotReplaceMissingTableError(
      tableIdentifier: Identifier): Throwable = {
    new CannotReplaceMissingTableException(tableIdentifier)
  }

  def cannotReplaceMissingTableError(
      tableIdentifier: Identifier, cause: Option[Throwable]): Throwable = {
    new CannotReplaceMissingTableException(tableIdentifier, cause)
  }

  private def unsupportedTableOperationError(table: Table, cmd: String): Throwable = {
    new AnalysisException(
      errorClass = "_LEGACY_ERROR_TEMP_1113",
      messageParameters = Map(
        "table" -> table.name,
        "cmd" -> cmd))
  }

  def unsupportedBatchReadError(table: Table): Throwable = {
    unsupportedTableOperationError(table, "batch scan")
  }

  def unsupportedMicroBatchOrContinuousScanError(table: Table): Throwable = {
    unsupportedTableOperationError(table, "either micro-batch or continuous scan")
  }

  def unsupportedAppendInBatchModeError(table: Table): Throwable = {
    unsupportedTableOperationError(table, "append in batch mode")
  }

  def unsupportedDynamicOverwriteInBatchModeError(table: Table): Throwable = {
    unsupportedTableOperationError(table, "dynamic overwrite in batch mode")
  }

  def unsupportedTruncateInBatchModeError(table: Table): Throwable = {
    unsupportedTableOperationError(table, "truncate in batch mode")
  }

  def unsupportedOverwriteByFilterInBatchModeError(table: Table): Throwable = {
    unsupportedTableOperationError(table, "overwrite by filter in batch mode")
  }

  def streamingSourcesDoNotSupportCommonExecutionModeError(
      microBatchSources: Seq[String],
      continuousSources: Seq[String]): Throwable = {
    new AnalysisException(
      errorClass = "_LEGACY_ERROR_TEMP_1114",
      messageParameters = Map(
        "microBatchSources" -> microBatchSources.mkString(", "),
        "continuousSources" -> continuousSources.mkString(", ")))
  }

  def noSuchTableError(ident: Identifier): NoSuchTableException = {
    new NoSuchTableException(ident.asMultipartIdentifier)
  }

  def noSuchTableError(nameParts: Seq[String]): Throwable = {
    new NoSuchTableException(nameParts)
  }

  def noSuchNamespaceError(namespace: Array[String]): Throwable = {
    new NoSuchNamespaceException(namespace)
  }

  def tableAlreadyExistsError(ident: Identifier): Throwable = {
    new TableAlreadyExistsException(ident.asMultipartIdentifier)
  }

  def requiresSinglePartNamespaceError(ns: Seq[String]): Throwable = {
    new AnalysisException(
      errorClass = "_LEGACY_ERROR_TEMP_1117",
      messageParameters = Map(
        "sessionCatalog" -> CatalogManager.SESSION_CATALOG_NAME,
        "ns" -> ns.mkString("[", ", ", "]")))
  }

  def namespaceAlreadyExistsError(namespace: Array[String]): Throwable = {
    new NamespaceAlreadyExistsException(namespace)
  }

  private def notSupportedInJDBCCatalog(cmd: String): Throwable = {
    new AnalysisException(
      errorClass = "_LEGACY_ERROR_TEMP_1119",
      messageParameters = Map("cmd" -> cmd))
  }

  def cannotCreateJDBCTableUsingProviderError(): Throwable = {
    notSupportedInJDBCCatalog("CREATE TABLE ... USING ...")
  }

  def cannotCreateJDBCTableUsingLocationError(): Throwable = {
    notSupportedInJDBCCatalog("CREATE TABLE ... LOCATION ...")
  }

  def cannotCreateJDBCNamespaceUsingProviderError(): Throwable = {
    notSupportedInJDBCCatalog("CREATE NAMESPACE ... LOCATION ...")
  }

  def cannotCreateJDBCNamespaceWithPropertyError(k: String): Throwable = {
    notSupportedInJDBCCatalog(s"CREATE NAMESPACE with property $k")
  }

  def cannotSetJDBCNamespaceWithPropertyError(k: String): Throwable = {
    notSupportedInJDBCCatalog(s"SET NAMESPACE with property $k")
  }

  def cannotUnsetJDBCNamespaceWithPropertyError(k: String): Throwable = {
    notSupportedInJDBCCatalog(s"Remove NAMESPACE property $k")
  }

  def unsupportedJDBCNamespaceChangeInCatalogError(changes: Seq[NamespaceChange]): Throwable = {
    new AnalysisException(
      errorClass = "_LEGACY_ERROR_TEMP_1120",
      messageParameters = Map("changes" -> changes.toString()))
  }

  private def tableDoesNotSupportError(cmd: String, table: Table): Throwable = {
    new AnalysisException(
      errorClass = "_LEGACY_ERROR_TEMP_1121",
      messageParameters = Map(
        "cmd" -> cmd,
        "table" -> table.name))
  }

  def tableDoesNotSupportReadsError(table: Table): Throwable = {
    tableDoesNotSupportError("reads", table)
  }

  def tableDoesNotSupportWritesError(table: Table): Throwable = {
    tableDoesNotSupportError("writes", table)
  }

  def tableDoesNotSupportDeletesError(table: Table): Throwable = {
    tableDoesNotSupportError("deletes", table)
  }

  def tableDoesNotSupportTruncatesError(table: Table): Throwable = {
    tableDoesNotSupportError("truncates", table)
  }

  def tableDoesNotSupportPartitionManagementError(table: Table): Throwable = {
    tableDoesNotSupportError("partition management", table)
  }

  def tableDoesNotSupportAtomicPartitionManagementError(table: Table): Throwable = {
    tableDoesNotSupportError("atomic partition management", table)
  }

  def tableIsNotRowLevelOperationTableError(table: Table): Throwable = {
    new AnalysisException(
      errorClass = "_LEGACY_ERROR_TEMP_1122",
      messageParameters = Map("table" -> table.name()))
  }

  def cannotRenameTableWithAlterViewError(): Throwable = {
    new AnalysisException(
      errorClass = "_LEGACY_ERROR_TEMP_1123",
      messageParameters = Map.empty)
  }

  private def notSupportedForV2TablesError(cmd: String): Throwable = {
    new AnalysisException(
      errorClass = "_LEGACY_ERROR_TEMP_1124",
      messageParameters = Map("cmd" -> cmd))
  }

  def analyzeTableNotSupportedForV2TablesError(): Throwable = {
    notSupportedForV2TablesError("ANALYZE TABLE")
  }

  def alterTableRecoverPartitionsNotSupportedForV2TablesError(): Throwable = {
    notSupportedForV2TablesError("ALTER TABLE ... RECOVER PARTITIONS")
  }

  def alterTableSerDePropertiesNotSupportedForV2TablesError(): Throwable = {
    notSupportedForV2TablesError("ALTER TABLE ... SET [SERDE|SERDEPROPERTIES]")
  }

  def loadDataNotSupportedForV2TablesError(): Throwable = {
    notSupportedForV2TablesError("LOAD DATA")
  }

  def showCreateTableAsSerdeNotSupportedForV2TablesError(): Throwable = {
    notSupportedForV2TablesError("SHOW CREATE TABLE AS SERDE")
  }

  def showColumnsNotSupportedForV2TablesError(): Throwable = {
    notSupportedForV2TablesError("SHOW COLUMNS")
  }

  def repairTableNotSupportedForV2TablesError(): Throwable = {
    notSupportedForV2TablesError("MSCK REPAIR TABLE")
  }

  def databaseFromV1SessionCatalogNotSpecifiedError(): Throwable = {
    new AnalysisException(
      errorClass = "_LEGACY_ERROR_TEMP_1125",
      messageParameters = Map.empty)
  }

  def nestedDatabaseUnsupportedByV1SessionCatalogError(catalog: String): Throwable = {
    new AnalysisException(
      errorClass = "_LEGACY_ERROR_TEMP_1126",
      messageParameters = Map("catalog" -> catalog))
  }

  def invalidRepartitionExpressionsError(sortOrders: Seq[Any]): Throwable = {
    new AnalysisException(
      errorClass = "_LEGACY_ERROR_TEMP_1127",
      messageParameters = Map("sortOrders" -> sortOrders.toString()))
  }

  def partitionColumnNotSpecifiedError(format: String, partitionColumn: String): Throwable = {
    new AnalysisException(
      errorClass = "_LEGACY_ERROR_TEMP_1128",
      messageParameters = Map(
        "format" -> format,
        "partitionColumn" -> partitionColumn))
  }

  def dataSchemaNotSpecifiedError(format: String): Throwable = {
    new AnalysisException(
      errorClass = "_LEGACY_ERROR_TEMP_1129",
      messageParameters = Map("format" -> format))
  }

  def dataPathNotExistError(path: String): Throwable = {
    new AnalysisException(
      errorClass = "PATH_NOT_FOUND",
      messageParameters = Map("path" -> path))
  }

  def dataSourceOutputModeUnsupportedError(
      className: String, outputMode: OutputMode): Throwable = {
    new AnalysisException(
      errorClass = "_LEGACY_ERROR_TEMP_1131",
      messageParameters = Map(
        "className" -> className,
        "outputMode" -> outputMode.toString))
  }

  def schemaNotSpecifiedForSchemaRelationProviderError(className: String): Throwable = {
    new AnalysisException(
      errorClass = "_LEGACY_ERROR_TEMP_1132",
      messageParameters = Map("className" -> className))
  }

  def userSpecifiedSchemaMismatchActualSchemaError(
      schema: StructType, actualSchema: StructType): Throwable = {
    new AnalysisException(
      errorClass = "_LEGACY_ERROR_TEMP_1133",
      messageParameters = Map(
        "schema" -> schema.toDDL,
        "actualSchema" -> actualSchema.toDDL))
  }

  def dataSchemaNotSpecifiedError(format: String, fileCatalog: String): Throwable = {
    new AnalysisException(
      errorClass = "_LEGACY_ERROR_TEMP_1134",
      messageParameters = Map(
        "format" -> format,
        "fileCatalog" -> fileCatalog))
  }

  def invalidDataSourceError(className: String): Throwable = {
    new AnalysisException(
      errorClass = "_LEGACY_ERROR_TEMP_1135",
      messageParameters = Map("className" -> className))
  }

  def cannotSaveIntervalIntoExternalStorageError(): Throwable = {
    new AnalysisException(
      errorClass = "_LEGACY_ERROR_TEMP_1136",
      messageParameters = Map.empty)
  }

  def cannotResolveAttributeError(name: String, outputStr: String): Throwable = {
    new AnalysisException(
      errorClass = "_LEGACY_ERROR_TEMP_1137",
      messageParameters = Map("name" -> name, "outputStr" -> outputStr))
  }

  def orcNotUsedWithHiveEnabledError(): Throwable = {
    new AnalysisException(
      errorClass = "_LEGACY_ERROR_TEMP_1138",
      messageParameters = Map.empty)
  }

  def failedToFindAvroDataSourceError(provider: String): Throwable = {
    new AnalysisException(
      errorClass = "_LEGACY_ERROR_TEMP_1139",
      messageParameters = Map("provider" -> provider))
  }

  def failedToFindKafkaDataSourceError(provider: String): Throwable = {
    new AnalysisException(
      errorClass = "_LEGACY_ERROR_TEMP_1140",
      messageParameters = Map("provider" -> provider))
  }

  def findMultipleDataSourceError(provider: String, sourceNames: Seq[String]): Throwable = {
    new AnalysisException(
      errorClass = "_LEGACY_ERROR_TEMP_1141",
      messageParameters = Map(
        "provider" -> provider,
        "sourceNames" -> sourceNames.mkString(", ")))
  }

  def writeEmptySchemasUnsupportedByDataSourceError(): Throwable = {
    new AnalysisException(
      errorClass = "_LEGACY_ERROR_TEMP_1142",
      messageParameters = Map.empty)
  }

  def insertMismatchedColumnNumberError(
      targetAttributes: Seq[Attribute],
      sourceAttributes: Seq[Attribute],
      staticPartitionsSize: Int): Throwable = {
    new AnalysisException(
      errorClass = "_LEGACY_ERROR_TEMP_1143",
      messageParameters = Map(
        "targetSize" -> targetAttributes.size.toString,
        "actualSize" -> (sourceAttributes.size + staticPartitionsSize).toString,
        "staticPartitionsSize" -> staticPartitionsSize.toString))
  }

  def insertMismatchedPartitionNumberError(
      targetPartitionSchema: StructType,
      providedPartitionsSize: Int): Throwable = {
    new AnalysisException(
      errorClass = "_LEGACY_ERROR_TEMP_1144",
      messageParameters = Map(
        "targetSize" -> targetPartitionSchema.fields.length.toString,
        "providedPartitionsSize" -> providedPartitionsSize.toString))
  }

  def invalidPartitionColumnError(
      partKey: String, targetPartitionSchema: StructType): Throwable = {
    new AnalysisException(
      errorClass = "_LEGACY_ERROR_TEMP_1145",
      messageParameters = Map(
        "partKey" -> partKey,
        "partitionColumns" -> targetPartitionSchema.fields.map(_.name).mkString("[", ",", "]")))
  }

  def multiplePartitionColumnValuesSpecifiedError(
      field: StructField, potentialSpecs: Map[String, String]): Throwable = {
    new AnalysisException(
      errorClass = "_LEGACY_ERROR_TEMP_1146",
      messageParameters = Map(
        "partColumn" -> field.name,
        "values" -> potentialSpecs.mkString("[", ", ", "]")))
  }

  def invalidOrderingForConstantValuePartitionColumnError(
      targetPartitionSchema: StructType): Throwable = {
    new AnalysisException(
      errorClass = "_LEGACY_ERROR_TEMP_1147",
      messageParameters = Map(
        "partColumns" -> targetPartitionSchema.fields.map(_.name).mkString("[", ",", "]")))
  }

  def cannotWriteDataToRelationsWithMultiplePathsError(): Throwable = {
    new AnalysisException(
      errorClass = "_LEGACY_ERROR_TEMP_1148",
      messageParameters = Map.empty)
  }

  def failedToRebuildExpressionError(filter: Filter): Throwable = {
    new AnalysisException(
      errorClass = "_LEGACY_ERROR_TEMP_1149",
      messageParameters = Map("filter" -> filter.toString))
  }

  def dataTypeUnsupportedByDataSourceError(format: String, field: StructField): Throwable = {
    new AnalysisException(
      errorClass = "_LEGACY_ERROR_TEMP_1150",
      messageParameters = Map(
        "field" -> field.name,
        "fieldType" -> field.dataType.catalogString,
        "format" -> format))
  }

  def failToResolveDataSourceForTableError(table: CatalogTable, key: String): Throwable = {
    new AnalysisException(
      errorClass = "_LEGACY_ERROR_TEMP_1151",
      messageParameters = Map(
        "table" -> table.identifier.toString,
        "key" -> key,
        "config" -> SQLConf.LEGACY_EXTRA_OPTIONS_BEHAVIOR.key))
  }

  def outputPathAlreadyExistsError(outputPath: Path): Throwable = {
    new AnalysisException(
      errorClass = "_LEGACY_ERROR_TEMP_1152",
      messageParameters = Map("outputPath" -> outputPath.toString))
  }

  def cannotUseDataTypeForPartitionColumnError(field: StructField): Throwable = {
    new AnalysisException(
      errorClass = "_LEGACY_ERROR_TEMP_1153",
      messageParameters = Map("field" -> field.dataType.toString))
  }

  def cannotUseAllColumnsForPartitionColumnsError(): Throwable = {
    new AnalysisException(
      errorClass = "_LEGACY_ERROR_TEMP_1154",
      messageParameters = Map.empty)
  }

  def partitionColumnNotFoundInSchemaError(col: String, schemaCatalog: String): Throwable = {
    new AnalysisException(
      errorClass = "_LEGACY_ERROR_TEMP_1155",
      messageParameters = Map("col" -> col, "schemaCatalog" -> schemaCatalog))
  }

  def columnNotFoundInSchemaError(
      col: StructField, tableSchema: Option[StructType]): Throwable = {
    new AnalysisException(
      errorClass = "_LEGACY_ERROR_TEMP_1156",
      messageParameters = Map(
        "colName" -> col.name,
        "tableSchema" -> tableSchema.toString))
  }

  def unsupportedDataSourceTypeForDirectQueryOnFilesError(className: String): Throwable = {
    new AnalysisException(
      errorClass = "_LEGACY_ERROR_TEMP_1157",
      messageParameters = Map("className" -> className))
  }

  def saveDataIntoViewNotAllowedError(): Throwable = {
    new AnalysisException(
      errorClass = "_LEGACY_ERROR_TEMP_1158",
      messageParameters = Map.empty)
  }

  def mismatchedTableFormatError(
      tableName: String, existingProvider: Class[_], specifiedProvider: Class[_]): Throwable = {
    new AnalysisException(
      errorClass = "_LEGACY_ERROR_TEMP_1159",
      messageParameters = Map(
        "tableName" -> tableName,
        "existingProvider" -> existingProvider.getSimpleName,
        "specifiedProvider" -> specifiedProvider.getSimpleName))
  }

  def mismatchedTableLocationError(
      identifier: TableIdentifier,
      existingTable: CatalogTable,
      tableDesc: CatalogTable): Throwable = {
    new AnalysisException(
      errorClass = "_LEGACY_ERROR_TEMP_1160",
      messageParameters = Map(
        "identifier" -> identifier.quotedString,
        "existingTableLoc" -> existingTable.location.toString,
        "tableDescLoc" -> tableDesc.location.toString))
  }

  def mismatchedTableColumnNumberError(
      tableName: String,
      existingTable: CatalogTable,
      query: LogicalPlan): Throwable = {
    new AnalysisException(
      errorClass = "_LEGACY_ERROR_TEMP_1161",
      messageParameters = Map(
        "tableName" -> tableName,
        "existingTableSchema" -> existingTable.schema.catalogString,
        "querySchema" -> query.schema.catalogString))
  }

  def cannotResolveColumnGivenInputColumnsError(col: String, inputColumns: String): Throwable = {
    new AnalysisException(
      errorClass = "_LEGACY_ERROR_TEMP_1162",
      messageParameters = Map(
        "col" -> col,
        "inputColumns" -> inputColumns))
  }

  def mismatchedTablePartitionColumnError(
      tableName: String,
      specifiedPartCols: Seq[String],
      existingPartCols: String): Throwable = {
    new AnalysisException(
      errorClass = "_LEGACY_ERROR_TEMP_1163",
      messageParameters = Map(
        "tableName" -> tableName,
        "specifiedPartCols" -> specifiedPartCols.mkString(", "),
        "existingPartCols" -> existingPartCols))
  }

  def mismatchedTableBucketingError(
      tableName: String,
      specifiedBucketString: String,
      existingBucketString: String): Throwable = {
    new AnalysisException(
      errorClass = "_LEGACY_ERROR_TEMP_1164",
      messageParameters = Map(
        "tableName" -> tableName,
        "specifiedBucketString" -> specifiedBucketString,
        "existingBucketString" -> existingBucketString))
  }

  def specifyPartitionNotAllowedWhenTableSchemaNotDefinedError(): Throwable = {
    new AnalysisException(
      errorClass = "_LEGACY_ERROR_TEMP_1165",
      messageParameters = Map.empty)
  }

  def bucketingColumnCannotBePartOfPartitionColumnsError(
      bucketCol: String, normalizedPartCols: Seq[String]): Throwable = {
    new AnalysisException(
      errorClass = "_LEGACY_ERROR_TEMP_1166",
      messageParameters = Map(
        "bucketCol" -> bucketCol,
        "normalizedPartCols" -> normalizedPartCols.mkString(", ")))
  }

  def bucketSortingColumnCannotBePartOfPartitionColumnsError(
    sortCol: String, normalizedPartCols: Seq[String]): Throwable = {
    new AnalysisException(
      errorClass = "_LEGACY_ERROR_TEMP_1167",
      messageParameters = Map(
        "sortCol" -> sortCol,
        "normalizedPartCols" -> normalizedPartCols.mkString(", ")))
  }

  def mismatchedInsertedDataColumnNumberError(
      tableName: String, insert: InsertIntoStatement, staticPartCols: Set[String]): Throwable = {
    new AnalysisException(
      errorClass = "_LEGACY_ERROR_TEMP_1168",
      messageParameters = Map(
        "tableName" -> tableName,
        "targetColumns" -> insert.table.output.size.toString,
        "insertedColumns" -> (insert.query.output.length + staticPartCols.size).toString,
        "staticPartCols" -> staticPartCols.size.toString))
  }

  def requestedPartitionsMismatchTablePartitionsError(
      tableName: String,
      normalizedPartSpec: Map[String, Option[String]],
      partColNames: StructType): Throwable = {
    new AnalysisException(
      errorClass = "_LEGACY_ERROR_TEMP_1169",
      messageParameters = Map(
        "tableName" -> tableName,
        "normalizedPartSpec" -> normalizedPartSpec.keys.mkString(","),
        "partColNames" -> partColNames.mkString(",")))
  }

  def ddlWithoutHiveSupportEnabledError(detail: String): Throwable = {
    new AnalysisException(
      errorClass = "_LEGACY_ERROR_TEMP_1170",
      messageParameters = Map("detail" -> detail))
  }

  def createTableColumnTypesOptionColumnNotFoundInSchemaError(
      col: String, schema: StructType): Throwable = {
    new AnalysisException(
      errorClass = "_LEGACY_ERROR_TEMP_1171",
      messageParameters = Map("col" -> col, "schema" -> schema.catalogString))
  }

  def parquetTypeUnsupportedYetError(parquetType: String): Throwable = {
    new AnalysisException(
      errorClass = "_LEGACY_ERROR_TEMP_1172",
      messageParameters = Map("parquetType" -> parquetType))
  }

  def illegalParquetTypeError(parquetType: String): Throwable = {
    new AnalysisException(
      errorClass = "_LEGACY_ERROR_TEMP_1173",
      messageParameters = Map("parquetType" -> parquetType))
  }

  def unrecognizedParquetTypeError(field: String): Throwable = {
    new AnalysisException(
      errorClass = "_LEGACY_ERROR_TEMP_1174",
      messageParameters = Map("field" -> field))
  }

  def cannotConvertDataTypeToParquetTypeError(field: StructField): Throwable = {
    new AnalysisException(
      errorClass = "_LEGACY_ERROR_TEMP_1175",
      messageParameters = Map("dataType" -> field.dataType.catalogString))
  }

  def incompatibleViewSchemaChangeError(
      viewName: String,
      colName: String,
      expectedNum: Int,
      actualCols: Seq[Attribute],
      viewDDL: Option[String]): Throwable = {
    viewDDL.map { v =>
      new AnalysisException(
        errorClass = "INCOMPATIBLE_VIEW_SCHEMA_CHANGE",
        messageParameters = Map(
          "viewName" -> viewName,
          "colName" -> colName,
          "expectedNum" -> expectedNum.toString,
          "actualCols" -> actualCols.map(_.name).mkString("[", ",", "]"),
          "suggestion" -> v))
    }.getOrElse {
      new AnalysisException(
        errorClass = "INCOMPATIBLE_VIEW_SCHEMA_CHANGE",
        messageParameters = Map(
          "viewName" -> viewName,
          "colName" -> colName,
          "expectedNum" -> expectedNum.toString,
          "actualCols" -> actualCols.map(_.name).mkString("[", ",", "]"),
          "suggestion" -> "CREATE OR REPLACE TEMPORARY VIEW"))
    }
  }

  def numberOfPartitionsNotAllowedWithUnspecifiedDistributionError(): Throwable = {
    new AnalysisException(
      errorClass = "_LEGACY_ERROR_TEMP_1178",
      messageParameters = Map.empty)
  }

  def unexpectedInputDataTypeError(
      functionName: String,
      paramIndex: Int,
      dataType: DataType,
      expression: Expression): Throwable = {
    new AnalysisException(
      errorClass = "UNEXPECTED_INPUT_TYPE",
      messageParameters = Map(
        "paramIndex" -> paramIndex.toString,
        "functionName" -> toSQLId(functionName),
        "requiredType" -> toSQLType(dataType),
        "inputSql" -> toSQLExpr(expression),
        "inputType" -> toSQLType(expression.dataType)))
  }

  def streamJoinStreamWithoutEqualityPredicateUnsupportedError(plan: LogicalPlan): Throwable = {
    val errorClass = "_LEGACY_ERROR_TEMP_1181"
    new AnalysisException(
      SparkThrowableHelper.getMessage(errorClass, Map.empty[String, String]),
      errorClass = Some(errorClass),
      messageParameters = Map.empty,
      plan = Some(plan))
  }

  def invalidPandasUDFPlacementError(
      groupAggPandasUDFNames: Seq[String]): Throwable = {
    new AnalysisException(
      errorClass = "INVALID_PANDAS_UDF_PLACEMENT",
      messageParameters = Map(
        "functionList" -> groupAggPandasUDFNames.map(toSQLId).mkString(", ")))
  }

  def ambiguousAttributesInSelfJoinError(
      ambiguousAttrs: Seq[AttributeReference]): Throwable = {
    new AnalysisException(
      errorClass = "_LEGACY_ERROR_TEMP_1182",
      messageParameters = Map(
        "ambiguousAttrs" -> ambiguousAttrs.mkString(", "),
        "config" -> SQLConf.FAIL_AMBIGUOUS_SELF_JOIN_ENABLED.key))
  }

  def ambiguousColumnOrFieldError(
      name: Seq[String], numMatches: Int, context: Origin): Throwable = {
    new AnalysisException(
      errorClass = "AMBIGUOUS_COLUMN_OR_FIELD",
      messageParameters = Map(
        "name" -> toSQLId(name),
        "n" -> numMatches.toString),
      origin = context)
  }

  def ambiguousColumnOrFieldError(
      name: Seq[String], numMatches: Int): Throwable = {
    new AnalysisException(
      errorClass = "AMBIGUOUS_COLUMN_OR_FIELD",
      messageParameters = Map(
        "name" -> toSQLId(name),
        "n" -> numMatches.toString))
  }

  def ambiguousReferenceError(name: String, ambiguousReferences: Seq[Attribute]): Throwable = {
    new AnalysisException(
      errorClass = "AMBIGUOUS_REFERENCE",
      messageParameters = Map(
        "name" -> toSQLId(name),
        "referenceNames" ->
          ambiguousReferences.map(ar => toSQLId(ar.qualifiedName)).sorted.mkString("[", ", ", "]")))
  }

  def cannotUseIntervalTypeInTableSchemaError(): Throwable = {
    new AnalysisException(
      errorClass = "_LEGACY_ERROR_TEMP_1183",
      messageParameters = Map.empty)
  }

  def missingCatalogAbilityError(plugin: CatalogPlugin, ability: String): Throwable = {
    new AnalysisException(
      errorClass = "_LEGACY_ERROR_TEMP_1184",
      messageParameters = Map(
        "plugin" -> plugin.name,
        "ability" -> ability))
  }

  def identifierHavingMoreThanTwoNamePartsError(
      quoted: String, identifier: String): Throwable = {
    new AnalysisException(
      errorClass = "_LEGACY_ERROR_TEMP_1185",
      messageParameters = Map(
        "quoted" -> quoted,
        "identifier" -> identifier))
  }

  def emptyMultipartIdentifierError(): Throwable = {
    new AnalysisException(
      errorClass = "_LEGACY_ERROR_TEMP_1186",
      messageParameters = Map.empty)
  }

  def cannotOperateOnHiveDataSourceFilesError(operation: String): Throwable = {
    new AnalysisException(
      errorClass = "_LEGACY_ERROR_TEMP_1187",
      messageParameters = Map("operation" -> operation))
  }

  def setPathOptionAndCallWithPathParameterError(method: String): Throwable = {
    new AnalysisException(
      errorClass = "_LEGACY_ERROR_TEMP_1188",
      messageParameters = Map(
        "method" -> method,
        "config" -> SQLConf.LEGACY_PATH_OPTION_BEHAVIOR.key))
  }

  def userSpecifiedSchemaUnsupportedError(operation: String): Throwable = {
    new AnalysisException(
      errorClass = "_LEGACY_ERROR_TEMP_1189",
      messageParameters = Map("operation" -> operation))
  }

  def tempViewNotSupportStreamingWriteError(viewName: String): Throwable = {
    new AnalysisException(
      errorClass = "_LEGACY_ERROR_TEMP_1190",
      messageParameters = Map("viewName" -> viewName))
  }

  def streamingIntoViewNotSupportedError(viewName: String): Throwable = {
    new AnalysisException(
      errorClass = "_LEGACY_ERROR_TEMP_1191",
      messageParameters = Map("viewName" -> viewName))
  }

  def inputSourceDiffersFromDataSourceProviderError(
      source: String, tableName: String, table: CatalogTable): Throwable = {
    new AnalysisException(
      errorClass = "_LEGACY_ERROR_TEMP_1192",
      messageParameters = Map(
        "source" -> source,
        "tableName" -> tableName,
        "provider" -> table.provider.get))
  }

  def tableNotSupportStreamingWriteError(tableName: String, t: Table): Throwable = {
    new AnalysisException(
      errorClass = "_LEGACY_ERROR_TEMP_1193",
      messageParameters = Map("tableName" -> tableName, "t" -> t.toString))
  }

  def queryNameNotSpecifiedForMemorySinkError(): Throwable = {
    new AnalysisException(
      errorClass = "_LEGACY_ERROR_TEMP_1194",
      messageParameters = Map.empty)
  }

  def sourceNotSupportedWithContinuousTriggerError(source: String): Throwable = {
    new AnalysisException(
      errorClass = "_LEGACY_ERROR_TEMP_1195",
      messageParameters = Map("source" -> source))
  }

  def columnNotFoundInExistingColumnsError(
      columnType: String, columnName: String, validColumnNames: Seq[String]): Throwable = {
    new AnalysisException(
      errorClass = "_LEGACY_ERROR_TEMP_1196",
      messageParameters = Map(
        "columnType" -> columnType,
        "columnName" -> columnName,
        "validColumnNames" -> validColumnNames.mkString(", ")))
  }

  def operationNotSupportPartitioningError(operation: String): Throwable = {
    new AnalysisException(
      errorClass = "_LEGACY_ERROR_TEMP_1197",
      messageParameters = Map("operation" -> operation))
  }

  def mixedRefsInAggFunc(funcStr: String, origin: Origin): Throwable = {
    new AnalysisException(
      errorClass =
        "UNSUPPORTED_SUBQUERY_EXPRESSION_CATEGORY.AGGREGATE_FUNCTION_MIXED_OUTER_LOCAL_REFERENCES",
      origin = origin,
      messageParameters = Map("function" -> funcStr))
  }

  def unsupportedCorrelatedReferenceDataTypeError(
      expr: Expression,
      dataType: DataType,
      origin: Origin): Throwable = {
    new AnalysisException(
      errorClass = "UNSUPPORTED_SUBQUERY_EXPRESSION_CATEGORY." +
        "UNSUPPORTED_CORRELATED_REFERENCE_DATA_TYPE",
      origin = origin,
      messageParameters = Map("expr" -> expr.sql, "dataType" -> dataType.typeName))
  }

  def functionCannotProcessInputError(
      unbound: UnboundFunction,
      arguments: Seq[Expression],
      unsupported: UnsupportedOperationException): Throwable = {
    new AnalysisException(
      errorClass = "_LEGACY_ERROR_TEMP_1198",
      messageParameters = Map(
        "unbound" -> unbound.name,
        "arguments" -> arguments.map(_.dataType.simpleString).mkString(", "),
        "unsupported" -> unsupported.getMessage),
      cause = Some(unsupported))
  }

  def v2FunctionInvalidInputTypeLengthError(
      bound: BoundFunction,
      args: Seq[Expression]): Throwable = {
    new AnalysisException(
      errorClass = "_LEGACY_ERROR_TEMP_1199",
      messageParameters = Map(
        "bound" -> bound.name(),
        "argsLen" -> args.length.toString,
        "inputTypesLen" -> bound.inputTypes().length.toString))
  }

  def ambiguousRelationAliasNameInNestedCTEError(name: String): Throwable = {
    new AnalysisException(
      errorClass = "_LEGACY_ERROR_TEMP_1200",
      messageParameters = Map(
        "name" -> name,
        "config" -> LEGACY_CTE_PRECEDENCE_POLICY.key))
  }

<<<<<<< HEAD
=======
  def commandUnsupportedInV2TableError(name: String): Throwable = {
    new AnalysisException(
      errorClass = "_LEGACY_ERROR_TEMP_1200",
      messageParameters = Map("name" -> name))
  }

>>>>>>> 4d26c0ad
  def cannotResolveColumnNameAmongAttributesError(
      colName: String, fieldNames: String): Throwable = {
    new AnalysisException(
      errorClass = "_LEGACY_ERROR_TEMP_1201",
      messageParameters = Map(
        "colName" -> colName,
        "fieldNames" -> fieldNames))
  }

  def cannotWriteTooManyColumnsToTableError(
      tableName: String, expected: Seq[Attribute], query: LogicalPlan): Throwable = {
    new AnalysisException(
      errorClass = "_LEGACY_ERROR_TEMP_1202",
      messageParameters = Map(
        "tableName" -> tableName,
        "tableColumns" -> expected.map(c => s"'${c.name}'").mkString(", "),
        "dataColumns" -> query.output.map(c => s"'${c.name}'").mkString(", ")))
  }

  def cannotWriteNotEnoughColumnsToTableError(
      tableName: String, expected: Seq[Attribute], query: LogicalPlan): Throwable = {
    new AnalysisException(
      errorClass = "_LEGACY_ERROR_TEMP_1203",
      messageParameters = Map(
        "tableName" -> tableName,
        "tableColumns" -> expected.map(c => s"'${c.name}'").mkString(", "),
        "dataColumns" -> query.output.map(c => s"'${c.name}'").mkString(", ")))
  }

  def cannotWriteIncompatibleDataToTableError(tableName: String, errors: Seq[String]): Throwable = {
    new AnalysisException(
      errorClass = "_LEGACY_ERROR_TEMP_1204",
      messageParameters = Map(
        "tableName" -> tableName,
        "errors" -> errors.mkString("\n- ")))
  }

  def secondArgumentOfFunctionIsNotIntegerError(
      function: String, e: NumberFormatException): Throwable = {
    // The second argument of {function} function needs to be an integer
    new AnalysisException(
      errorClass = "SECOND_FUNCTION_ARGUMENT_NOT_INTEGER",
      messageParameters = Map("functionName" -> function),
      cause = Some(e))
  }

  def nonPartitionPruningPredicatesNotExpectedError(
      nonPartitionPruningPredicates: Seq[Expression]): Throwable = {
    new AnalysisException(
      errorClass = "_LEGACY_ERROR_TEMP_1205",
      messageParameters = Map(
        "nonPartitionPruningPredicates" -> nonPartitionPruningPredicates.toString()))
  }

  def columnNotDefinedInTableError(
      colType: String, colName: String, tableName: String, tableCols: Seq[String]): Throwable = {
    new AnalysisException(
      errorClass = "_LEGACY_ERROR_TEMP_1206",
      messageParameters = Map(
        "colType" -> colType,
        "colName" -> colName,
        "tableName" -> tableName,
        "tableCols" -> tableCols.mkString(", ")))
  }

  def invalidLiteralForWindowDurationError(): Throwable = {
    new AnalysisException(
      errorClass = "_LEGACY_ERROR_TEMP_1207",
      messageParameters = Map.empty)
  }

  def noSuchStructFieldInGivenFieldsError(
      fieldName: String, fields: Array[StructField]): Throwable = {
    new AnalysisException(
      errorClass = "FIELD_NOT_FOUND",
      messageParameters = Map(
        "fieldName" -> toSQLId(fieldName),
        "fields" -> fields.map(f => toSQLId(f.name)).mkString(", ")))
  }

  def ambiguousReferenceToFieldsError(fields: String): Throwable = {
    new AnalysisException(
      errorClass = "_LEGACY_ERROR_TEMP_1209",
      messageParameters = Map("fields" -> fields))
  }

  def secondArgumentInFunctionIsNotBooleanLiteralError(funcName: String): Throwable = {
    new AnalysisException(
      errorClass = "_LEGACY_ERROR_TEMP_1210",
      messageParameters = Map("funcName" -> funcName))
  }

  def joinConditionMissingOrTrivialError(
      join: Join, left: LogicalPlan, right: LogicalPlan): Throwable = {
    new AnalysisException(
      errorClass = "_LEGACY_ERROR_TEMP_1211",
      messageParameters = Map(
        "joinType" -> join.joinType.sql,
        "leftPlan" -> left.treeString(false).trim,
        "rightPlan" -> right.treeString(false).trim))
  }

  def usePythonUDFInJoinConditionUnsupportedError(joinType: JoinType): Throwable = {
    new AnalysisException(
      errorClass = "UNSUPPORTED_FEATURE.PYTHON_UDF_IN_ON_CLAUSE",
      messageParameters = Map("joinType" -> toSQLStmt(joinType.sql)))
  }

  def conflictingAttributesInJoinConditionError(
      conflictingAttrs: AttributeSet, outerPlan: LogicalPlan, subplan: LogicalPlan): Throwable = {
    new AnalysisException(
      errorClass = "_LEGACY_ERROR_TEMP_1212",
      messageParameters = Map(
        "conflictingAttrs" -> conflictingAttrs.mkString(","),
        "outerPlan" -> outerPlan.toString,
        "subplan" -> subplan.toString))
  }

  def emptyWindowExpressionError(expr: Window): Throwable = {
    new AnalysisException(
      errorClass = "_LEGACY_ERROR_TEMP_1213",
      messageParameters = Map("expr" -> expr.toString))
  }

  def foundDifferentWindowFunctionTypeError(windowExpressions: Seq[NamedExpression]): Throwable = {
    new AnalysisException(
      errorClass = "_LEGACY_ERROR_TEMP_1214",
      messageParameters = Map("windowExpressions" -> windowExpressions.toString()))
  }

  def charOrVarcharTypeAsStringUnsupportedError(): Throwable = {
    new AnalysisException(
      errorClass = "_LEGACY_ERROR_TEMP_1215",
      messageParameters = Map("config" -> SQLConf.LEGACY_CHAR_VARCHAR_AS_STRING.key))
  }

  def escapeCharacterInTheMiddleError(pattern: String, char: String): Throwable = {
    new AnalysisException(
      errorClass = "INVALID_FORMAT.ESC_IN_THE_MIDDLE",
      messageParameters = Map(
        "format" -> toSQLValue(pattern, StringType),
        "char" -> toSQLValue(char, StringType)))
  }

  def escapeCharacterAtTheEndError(pattern: String): Throwable = {
    new AnalysisException(
      errorClass = "INVALID_FORMAT.ESC_AT_THE_END",
      messageParameters = Map("format" -> toSQLValue(pattern, StringType)))
  }

  def tableIdentifierExistsError(tableIdentifier: TableIdentifier): Throwable = {
    new TableAlreadyExistsException(tableIdentifier.nameParts)
  }

  def tableIdentifierNotConvertedToHadoopFsRelationError(
      tableIdentifier: TableIdentifier): Throwable = {
    new AnalysisException(
      errorClass = "_LEGACY_ERROR_TEMP_1218",
      messageParameters = Map("tableIdentifier" -> tableIdentifier.toString))
  }

  def alterDatabaseLocationUnsupportedError(): Throwable = {
    new AnalysisException(
      errorClass = "_LEGACY_ERROR_TEMP_1219",
      messageParameters = Map.empty)
  }

  def hiveTableTypeUnsupportedError(tableType: String): Throwable = {
    new AnalysisException(
      errorClass = "_LEGACY_ERROR_TEMP_1220",
      messageParameters = Map("tableType" -> tableType))
  }

  def hiveCreatePermanentFunctionsUnsupportedError(): Throwable = {
    new AnalysisException(
      errorClass = "_LEGACY_ERROR_TEMP_1221",
      messageParameters = Map.empty)
  }

  def unknownHiveResourceTypeError(resourceType: String): Throwable = {
    new AnalysisException(
      errorClass = "_LEGACY_ERROR_TEMP_1222",
      messageParameters = Map("resourceType" -> resourceType))
  }

  def invalidDayTimeField(field: Byte): Throwable = {
    val supportedIds = DayTimeIntervalType.dayTimeFields
      .map(i => s"$i (${DayTimeIntervalType.fieldToString(i)})")
    new AnalysisException(
      errorClass = "_LEGACY_ERROR_TEMP_1223",
      messageParameters = Map(
        "field" -> field.toString,
        "supportedIds" -> supportedIds.mkString(", ")))
  }

  def invalidDayTimeIntervalType(startFieldName: String, endFieldName: String): Throwable = {
    new AnalysisException(
      errorClass = "_LEGACY_ERROR_TEMP_1224",
      messageParameters = Map(
        "startFieldName" -> startFieldName,
        "endFieldName" -> endFieldName))
  }

  def invalidYearMonthField(field: Byte): Throwable = {
    val supportedIds = YearMonthIntervalType.yearMonthFields
      .map(i => s"$i (${YearMonthIntervalType.fieldToString(i)})")
    new AnalysisException(
      errorClass = "_LEGACY_ERROR_TEMP_1225",
      messageParameters = Map(
        "field" -> field.toString,
        "supportedIds" -> supportedIds.mkString(", ")))
  }

  def configRemovedInVersionError(
      configName: String,
      version: String,
      comment: String): Throwable = {
    new AnalysisException(
      errorClass = "_LEGACY_ERROR_TEMP_1226",
      messageParameters = Map(
        "configName" -> configName,
        "version" -> version,
        "comment" -> comment))
  }

  def decimalCannotGreaterThanPrecisionError(scale: Int, precision: Int): Throwable = {
    new AnalysisException(
      errorClass = "_LEGACY_ERROR_TEMP_1228",
      messageParameters = Map(
        "scale" -> scale.toString,
        "precision" -> precision.toString))
  }

  def decimalOnlySupportPrecisionUptoError(decimalType: String, precision: Int): Throwable = {
    new AnalysisException(
      errorClass = "_LEGACY_ERROR_TEMP_1229",
      messageParameters = Map(
        "decimalType" -> decimalType,
        "precision" -> precision.toString))
  }

  def negativeScaleNotAllowedError(scale: Int): Throwable = {
    SparkException.internalError(s"Negative scale is not allowed: ${scale.toString}." +
      s" Set the config ${toSQLConf(LEGACY_ALLOW_NEGATIVE_SCALE_OF_DECIMAL_ENABLED.key)}" +
      " to \"true\" to allow it.")
  }

  def invalidPartitionColumnKeyInTableError(key: String, tblName: String): Throwable = {
    new AnalysisException(
      errorClass = "_LEGACY_ERROR_TEMP_1231",
      messageParameters = Map(
        "key" -> key,
        "tblName" -> tblName))
  }

  def invalidPartitionSpecError(
      specKeys: String,
      partitionColumnNames: Seq[String],
      tableName: String): Throwable = {
    new AnalysisException(
      errorClass = "_LEGACY_ERROR_TEMP_1232",
      messageParameters = Map(
        "specKeys" -> specKeys,
        "partitionColumnNames" -> partitionColumnNames.mkString(", "),
        "tableName" -> tableName))
  }

  def columnAlreadyExistsError(columnName: String): Throwable = {
    new AnalysisException(
      errorClass = "COLUMN_ALREADY_EXISTS",
      messageParameters = Map("columnName" -> toSQLId(columnName)))
  }

  def columnNotFoundError(colName: String): Throwable = {
    new AnalysisException(
      errorClass = "COLUMN_NOT_FOUND",
      messageParameters = Map(
        "colName" -> toSQLId(colName),
        "caseSensitiveConfig" -> toSQLConf(SQLConf.CASE_SENSITIVE.key)))
  }

  def noSuchTableError(db: String, table: String): Throwable = {
    new NoSuchTableException(db = db, table = table)
  }

  def tempViewNotCachedForAnalyzingColumnsError(tableIdent: TableIdentifier): Throwable = {
    new AnalysisException(
      errorClass = "UNSUPPORTED_FEATURE.ANALYZE_UNCACHED_TEMP_VIEW",
      messageParameters = Map("viewName" -> toSQLId(tableIdent.toString)))
  }

  def columnTypeNotSupportStatisticsCollectionError(
      name: String,
      tableIdent: TableIdentifier,
      dataType: DataType): Throwable = {
    new AnalysisException(
      errorClass = "UNSUPPORTED_FEATURE.ANALYZE_UNSUPPORTED_COLUMN_TYPE",
      messageParameters = Map(
        "columnType" -> toSQLType(dataType),
        "columnName" -> toSQLId(name),
        "tableName" -> toSQLId(tableIdent.toString)))
  }

  def analyzeTableNotSupportedOnViewsError(): Throwable = {
    new AnalysisException(
      errorClass = "UNSUPPORTED_FEATURE.ANALYZE_VIEW",
      messageParameters = Map.empty)
  }

  def unexpectedPartitionColumnPrefixError(
      table: String,
      database: String,
      schemaColumns: String,
      specColumns: String): Throwable = {
    new AnalysisException(
      errorClass = "_LEGACY_ERROR_TEMP_1237",
      messageParameters = Map(
        "table" -> table,
        "database" -> database,
        "schemaColumns" -> schemaColumns,
        "specColumns" -> specColumns))
  }

  def noSuchPartitionError(
      db: String,
      table: String,
      partition: TablePartitionSpec): Throwable = {
    new NoSuchPartitionException(db, table, partition)
  }

  def analyzingColumnStatisticsNotSupportedForColumnTypeError(
      name: String,
      dataType: DataType): Throwable = {
    new AnalysisException(
      errorClass = "_LEGACY_ERROR_TEMP_1239",
      messageParameters = Map(
        "name" -> name,
        "dataType" -> dataType.toString))
  }

  def tableAlreadyExistsError(table: String): Throwable = {
    new TableAlreadyExistsException(table)
  }

  def createTableAsSelectWithNonEmptyDirectoryError(tablePath: String): Throwable = {
    new AnalysisException(
      errorClass = "_LEGACY_ERROR_TEMP_1241",
      messageParameters = Map(
        "tablePath" -> tablePath,
        "config" -> SQLConf.ALLOW_NON_EMPTY_LOCATION_IN_CTAS.key))
  }

  def unsetNonExistentPropertyError(property: String, table: TableIdentifier): Throwable = {
    new AnalysisException(
      errorClass = "_LEGACY_ERROR_TEMP_1244",
      messageParameters = Map(
        "property" -> property,
        "table" -> table.toString))
  }

  def alterTableChangeColumnNotSupportedForColumnTypeError(
      originColumn: StructField,
      newColumn: StructField): Throwable = {
    new AnalysisException(
      errorClass = "_LEGACY_ERROR_TEMP_1245",
      messageParameters = Map(
        "originName" -> originColumn.name,
        "originType" -> originColumn.dataType.toString,
        "newName" -> newColumn.name,
        "newType"-> newColumn.dataType.toString))
  }

  def cannotFindColumnError(name: String, fieldNames: Array[String]): Throwable = {
    new AnalysisException(
      errorClass = "_LEGACY_ERROR_TEMP_1246",
      messageParameters = Map(
        "name" -> name,
        "fieldNames" -> fieldNames.mkString("[`", "`, `", "`]")))

  }

  def alterTableSetSerdeForSpecificPartitionNotSupportedError(): Throwable = {
    new AnalysisException(
      errorClass = "_LEGACY_ERROR_TEMP_1247",
      messageParameters = Map.empty)
  }

  def alterTableSetSerdeNotSupportedError(): Throwable = {
    new AnalysisException(
      errorClass = "_LEGACY_ERROR_TEMP_1248",
      messageParameters = Map.empty)
  }

  def cmdOnlyWorksOnPartitionedTablesError(
      operation: String,
      tableIdentWithDB: String): Throwable = {
    new AnalysisException(
      errorClass = "NOT_A_PARTITIONED_TABLE",
      messageParameters = Map(
        "operation" -> toSQLStmt(operation),
        "tableIdentWithDB" -> tableIdentWithDB))
  }

  def cmdOnlyWorksOnTableWithLocationError(cmd: String, tableIdentWithDB: String): Throwable = {
    new AnalysisException(
      errorClass = "_LEGACY_ERROR_TEMP_2446",
      messageParameters = Map(
        "cmd" -> cmd,
        "tableIdentWithDB" -> tableIdentWithDB))
  }

  def actionNotAllowedOnTableWithFilesourcePartitionManagementDisabledError(
      action: String,
      tableName: String): Throwable = {
    new AnalysisException(
      errorClass = "_LEGACY_ERROR_TEMP_1250",
      messageParameters = Map(
        "action" -> action,
        "tableName" -> tableName))
  }

  def actionNotAllowedOnTableSincePartitionMetadataNotStoredError(
     action: String,
     tableName: String): Throwable = {
    new AnalysisException(
      errorClass = "_LEGACY_ERROR_TEMP_1251",
      messageParameters = Map(
        "action" -> action,
        "tableName" -> tableName))
  }

  def cannotAlterViewWithAlterTableError(): Throwable = {
    new AnalysisException(
      errorClass = "_LEGACY_ERROR_TEMP_1252",
      messageParameters = Map.empty)
  }

  def cannotAlterTableWithAlterViewError(): Throwable = {
    new AnalysisException(
      errorClass = "_LEGACY_ERROR_TEMP_1253",
      messageParameters = Map.empty)
  }

  def cannotOverwritePathBeingReadFromError(): Throwable = {
    new AnalysisException(
      errorClass = "_LEGACY_ERROR_TEMP_1254",
      messageParameters = Map.empty)
  }

  def cannotDropBuiltinFuncError(functionName: String): Throwable = {
    new AnalysisException(
      errorClass = "_LEGACY_ERROR_TEMP_1255",
      messageParameters = Map("functionName" -> functionName))
  }

  def cannotRefreshBuiltInFuncError(functionName: String): Throwable = {
    new AnalysisException(
      errorClass = "_LEGACY_ERROR_TEMP_1256",
      messageParameters = Map("functionName" -> functionName))
  }

  def cannotRefreshTempFuncError(functionName: String): Throwable = {
    new AnalysisException(
      errorClass = "_LEGACY_ERROR_TEMP_1257",
      messageParameters = Map("functionName" -> functionName))
  }

  def noSuchFunctionError(identifier: FunctionIdentifier): Throwable = {
    new NoSuchFunctionException(identifier.database.get, identifier.funcName)
  }

  def alterAddColNotSupportViewError(table: TableIdentifier): Throwable = {
    new AnalysisException(
      errorClass = "_LEGACY_ERROR_TEMP_1259",
      messageParameters = Map("table" -> table.toString))
  }

  def alterAddColNotSupportDatasourceTableError(
      tableType: Any,
      table: TableIdentifier): Throwable = {
    new AnalysisException(
      errorClass = "_LEGACY_ERROR_TEMP_1260",
      messageParameters = Map(
        "tableType" -> tableType.toString,
        "table" -> table.toString))
  }

  def loadDataNotSupportedForDatasourceTablesError(tableIdentWithDB: String): Throwable = {
    new AnalysisException(
      errorClass = "_LEGACY_ERROR_TEMP_1261",
      messageParameters = Map("tableIdentWithDB" -> tableIdentWithDB))
  }

  def loadDataWithoutPartitionSpecProvidedError(tableIdentWithDB: String): Throwable = {
     new AnalysisException(
      errorClass = "_LEGACY_ERROR_TEMP_1262",
      messageParameters = Map("tableIdentWithDB" -> tableIdentWithDB))
  }

  def loadDataPartitionSizeNotMatchNumPartitionColumnsError(
      tableIdentWithDB: String,
      partitionSize: Int,
      targetTableSize: Int): Throwable = {
    new AnalysisException(
      errorClass = "_LEGACY_ERROR_TEMP_1263",
      messageParameters = Map(
        "partitionSize" -> partitionSize.toString,
        "targetTableSize" -> targetTableSize.toString,
        "tableIdentWithDB" -> tableIdentWithDB))
  }

  def loadDataTargetTableNotPartitionedButPartitionSpecWasProvidedError(
      tableIdentWithDB: String): Throwable = {
    new AnalysisException(
      errorClass = "_LEGACY_ERROR_TEMP_1264",
      messageParameters = Map("tableIdentWithDB" -> tableIdentWithDB))
  }

  def loadDataInputPathNotExistError(path: String): Throwable = {
    new AnalysisException(
      errorClass = "_LEGACY_ERROR_TEMP_1265",
      messageParameters = Map("path" -> path))
  }

  def truncateTableOnExternalTablesError(tableIdentWithDB: String): Throwable = {
    new AnalysisException(
      errorClass = "_LEGACY_ERROR_TEMP_1266",
      messageParameters = Map("tableIdentWithDB" -> tableIdentWithDB))
  }

  def truncateTablePartitionNotSupportedForNotPartitionedTablesError(
      tableIdentWithDB: String): Throwable = {
    new AnalysisException(
      errorClass = "_LEGACY_ERROR_TEMP_1267",
      messageParameters = Map("tableIdentWithDB" -> tableIdentWithDB))
  }

  def failToTruncateTableWhenRemovingDataError(
      tableIdentWithDB: String,
      path: Path,
      e: Throwable): Throwable = {
    new AnalysisException(
      errorClass = "_LEGACY_ERROR_TEMP_1268",
      messageParameters = Map(
        "tableIdentWithDB" -> tableIdentWithDB,
        "path" -> path.toString),
      cause = Some(e))
  }

  def descPartitionNotAllowedOnTempView(table: String): Throwable = {
    new AnalysisException(
      errorClass = "FORBIDDEN_OPERATION",
      messageParameters = Map(
        "statement" -> toSQLStmt("DESC PARTITION"),
        "objectType" -> "TEMPORARY VIEW",
        "objectName" -> toSQLId(table)))
  }

  def descPartitionNotAllowedOnView(table: String): Throwable = {
    new AnalysisException(
      errorClass = "FORBIDDEN_OPERATION",
      messageParameters = Map(
        "statement" -> toSQLStmt("DESC PARTITION"),
        "objectType" -> "VIEW",
        "objectName" -> toSQLId(table)))
  }

  def showPartitionNotAllowedOnTableNotPartitionedError(tableIdentWithDB: String): Throwable = {
    new AnalysisException(
      errorClass = "_LEGACY_ERROR_TEMP_1269",
      messageParameters = Map("tableIdentWithDB" -> tableIdentWithDB))
  }

  def showCreateTableNotSupportedOnTempView(table: String): Throwable = {
    new AnalysisException(
      errorClass = "_LEGACY_ERROR_TEMP_1270",
      messageParameters = Map("table" -> table))
  }

  def showCreateTableFailToExecuteUnsupportedFeatureError(table: CatalogTable): Throwable = {
    new AnalysisException(
      errorClass = "_LEGACY_ERROR_TEMP_1271",
      messageParameters = Map(
        "unsupportedFeatures" -> table.unsupportedFeatures.map(" - " + _).mkString("\n"),
        "table" -> table.identifier.toString))
  }

  def showCreateTableNotSupportTransactionalHiveTableError(table: CatalogTable): Throwable = {
    new AnalysisException(
      errorClass = "_LEGACY_ERROR_TEMP_1272",
      messageParameters = Map("table" -> table.identifier.toString))
  }

  def showCreateTableFailToExecuteUnsupportedConfError(
      table: TableIdentifier,
      builder: mutable.StringBuilder): Throwable = {
    new AnalysisException(
      errorClass = "_LEGACY_ERROR_TEMP_1273",
      messageParameters = Map(
        "table" -> table.identifier,
        "configs" -> builder.toString()))
  }

  def showCreateTableAsSerdeNotAllowedOnSparkDataSourceTableError(
      table: TableIdentifier): Throwable = {
    new AnalysisException(
      errorClass = "_LEGACY_ERROR_TEMP_1274",
      messageParameters = Map("table" -> table.toString))
  }

  def showCreateTableOrViewFailToExecuteUnsupportedFeatureError(
      table: CatalogTable,
      features: Seq[String]): Throwable = {
    new AnalysisException(
      errorClass = "_LEGACY_ERROR_TEMP_1275",
      messageParameters = Map(
        "table" -> table.identifier.toString,
        "features" -> features.map(" - " + _).mkString("\n")))
  }

  def logicalPlanForViewNotAnalyzedError(): Throwable = {
    new AnalysisException(
      errorClass = "_LEGACY_ERROR_TEMP_1276",
      messageParameters = Map.empty)
  }

  def createViewNumColumnsMismatchUserSpecifiedColumnLengthError(
      analyzedPlanLength: Int,
      userSpecifiedColumnsLength: Int): Throwable = {
    new AnalysisException(
      errorClass = "_LEGACY_ERROR_TEMP_1277",
      messageParameters = Map(
        "analyzedPlanLength" -> analyzedPlanLength.toString,
        "userSpecifiedColumnsLength" -> userSpecifiedColumnsLength.toString))
  }

  def tableIsNotViewError(name: TableIdentifier): Throwable = {
    new AnalysisException(
      errorClass = "_LEGACY_ERROR_TEMP_1278",
      messageParameters = Map("name" -> name.toString))
  }

  def viewAlreadyExistsError(name: TableIdentifier): Throwable = {
    new AnalysisException(
      errorClass = "TABLE_OR_VIEW_ALREADY_EXISTS",
      messageParameters = Map("relationName" -> name.toString))
  }

  def createPersistedViewFromDatasetAPINotAllowedError(): Throwable = {
    new AnalysisException(
      errorClass = "_LEGACY_ERROR_TEMP_1280",
      messageParameters = Map.empty)
  }

  def recursiveViewDetectedError(
      viewIdent: TableIdentifier,
      newPath: Seq[TableIdentifier]): Throwable = {
    new AnalysisException(
      errorClass = "_LEGACY_ERROR_TEMP_1281",
      messageParameters = Map(
        "viewIdent" -> viewIdent.toString,
        "newPath" -> newPath.mkString(" -> ")))
  }

  def notAllowedToCreatePermanentViewWithoutAssigningAliasForExpressionError(
      name: TableIdentifier,
      attrName: String): Throwable = {
    new AnalysisException(
      errorClass = "_LEGACY_ERROR_TEMP_1282",
      messageParameters = Map(
        "name" -> name.toString,
        "attrName" -> attrName))
  }

  def notAllowedToCreatePermanentViewByReferencingTempViewError(
      name: TableIdentifier,
      nameParts: String): Throwable = {
    new AnalysisException(
      errorClass = "_LEGACY_ERROR_TEMP_1283",
      messageParameters = Map(
        "name" -> name.toString,
        "nameParts" -> nameParts))
  }

  def notAllowedToCreatePermanentViewByReferencingTempFuncError(
      name: TableIdentifier,
      funcName: String): Throwable = {
     new AnalysisException(
      errorClass = "_LEGACY_ERROR_TEMP_1284",
      messageParameters = Map(
        "name" -> name.toString,
        "funcName" -> funcName))
  }

  def queryFromRawFilesIncludeCorruptRecordColumnError(): Throwable = {
    new AnalysisException(
      errorClass = "_LEGACY_ERROR_TEMP_1285",
      messageParameters = Map.empty)
  }

  def userDefinedPartitionNotFoundInJDBCRelationError(
      columnName: String, schema: String): Throwable = {
    new AnalysisException(
      errorClass = "_LEGACY_ERROR_TEMP_1286",
      messageParameters = Map(
        "columnName" -> columnName,
        "schema" -> schema))
  }

  def invalidPartitionColumnTypeError(column: StructField): Throwable = {
    new AnalysisException(
      errorClass = "_LEGACY_ERROR_TEMP_1287",
      messageParameters = Map(
        "numericType" -> NumericType.simpleString,
        "dateType" -> DateType.catalogString,
        "timestampType" -> TimestampType.catalogString,
        "dataType" -> column.dataType.catalogString))
  }

  def tableOrViewAlreadyExistsError(name: String): Throwable = {
    new AnalysisException(
      errorClass = "_LEGACY_ERROR_TEMP_1288",
      messageParameters = Map("name" -> name))
  }

  def columnNameContainsInvalidCharactersError(name: String): Throwable = {
    new AnalysisException(
      errorClass = "_LEGACY_ERROR_TEMP_1289",
      messageParameters = Map("name" -> name))
  }

  def textDataSourceWithMultiColumnsError(schema: StructType): Throwable = {
    new AnalysisException(
      errorClass = "_LEGACY_ERROR_TEMP_1290",
      messageParameters = Map("schemaSize" -> schema.size.toString))
  }

  def cannotFindPartitionColumnInPartitionSchemaError(
      readField: StructField, partitionSchema: StructType): Throwable = {
    new AnalysisException(
      errorClass = "_LEGACY_ERROR_TEMP_1291",
      messageParameters = Map(
        "readField" -> readField.name,
        "partitionSchema" -> partitionSchema.toString()))
  }

  def cannotSpecifyDatabaseForTempViewError(tableIdent: TableIdentifier): Throwable = {
    new AnalysisException(
      errorClass = "_LEGACY_ERROR_TEMP_1292",
      messageParameters = Map("tableIdent" -> tableIdent.toString))
  }

  def cannotCreateTempViewUsingHiveDataSourceError(): Throwable = {
    new AnalysisException(
      errorClass = "_LEGACY_ERROR_TEMP_1293",
      messageParameters = Map.empty)
  }

  def invalidTimestampProvidedForStrategyError(
      strategy: String, timeString: String): Throwable = {
    new AnalysisException(
      errorClass = "_LEGACY_ERROR_TEMP_1294",
      messageParameters = Map(
        "strategy" -> strategy,
        "timeString" -> timeString))
  }

  def hostOptionNotSetError(): Throwable = {
    new AnalysisException(
      errorClass = "_LEGACY_ERROR_TEMP_1295",
      messageParameters = Map.empty)
  }

  def portOptionNotSetError(): Throwable = {
    new AnalysisException(
      errorClass = "_LEGACY_ERROR_TEMP_1296",
      messageParameters = Map.empty)
  }

  def invalidIncludeTimestampValueError(): Throwable = {
    new AnalysisException(
      errorClass = "_LEGACY_ERROR_TEMP_1297",
      messageParameters = Map.empty)
  }

  def checkpointLocationNotSpecifiedError(): Throwable = {
    new AnalysisException(
      errorClass = "_LEGACY_ERROR_TEMP_1298",
      messageParameters = Map("config" -> SQLConf.CHECKPOINT_LOCATION.key))
  }

  def recoverQueryFromCheckpointUnsupportedError(checkpointPath: Path): Throwable = {
    new AnalysisException(
      errorClass = "_LEGACY_ERROR_TEMP_1299",
      messageParameters = Map("checkpointPath" -> checkpointPath.toString))
  }

  def cannotFindColumnInRelationOutputError(
      colName: String, relation: LogicalPlan): Throwable = {
    new AnalysisException(
      errorClass = "_LEGACY_ERROR_TEMP_1300",
      messageParameters = Map(
        "colName" -> colName,
        "actualColumns" -> relation.output.map(_.name).mkString(", ")))
  }

  def invalidBoundaryStartError(start: Long): Throwable = {
    new AnalysisException(
      errorClass = "_LEGACY_ERROR_TEMP_1301",
      messageParameters = Map("start" -> start.toString))
  }

  def invalidBoundaryEndError(end: Long): Throwable = {
    new AnalysisException(
      errorClass = "_LEGACY_ERROR_TEMP_1302",
      messageParameters = Map("end" -> end.toString))
  }

  def tableOrViewNotFound(ident: Seq[String]): Throwable = {
    new NoSuchTableException(ident)
  }

  def unsupportedTableChangeInJDBCCatalogError(change: TableChange): Throwable = {
    new AnalysisException(
      errorClass = "_LEGACY_ERROR_TEMP_1305",
      messageParameters = Map("change" -> change.toString))
  }

  def pathOptionNotSetCorrectlyWhenReadingError(): Throwable = {
    new AnalysisException(
      errorClass = "_LEGACY_ERROR_TEMP_1306",
      messageParameters = Map(
        "config" -> SQLConf.LEGACY_PATH_OPTION_BEHAVIOR.key))
  }

  def pathOptionNotSetCorrectlyWhenWritingError(): Throwable = {
    new AnalysisException(
      errorClass = "_LEGACY_ERROR_TEMP_1307",
      messageParameters = Map(
        "config" -> SQLConf.LEGACY_PATH_OPTION_BEHAVIOR.key))
  }

  def writeWithSaveModeUnsupportedBySourceError(source: String, createMode: String): Throwable = {
    new AnalysisException(
      errorClass = "_LEGACY_ERROR_TEMP_1308",
      messageParameters = Map(
        "source" -> source,
        "createMode" -> createMode))
  }

  def partitionByDoesNotAllowedWhenUsingInsertIntoError(): Throwable = {
    new AnalysisException(
      errorClass = "_LEGACY_ERROR_TEMP_1309",
      messageParameters = Map.empty)
  }

  def cannotFindCatalogToHandleIdentifierError(quote: String): Throwable = {
    new AnalysisException(
      errorClass = "_LEGACY_ERROR_TEMP_1310",
      messageParameters = Map("quote" -> quote))
  }

  def sortByWithoutBucketingError(): Throwable = {
    new AnalysisException(
      errorClass = "SORT_BY_WITHOUT_BUCKETING",
      messageParameters = Map.empty)
  }

  def bucketByUnsupportedByOperationError(operation: String): Throwable = {
    new AnalysisException(
      errorClass = "_LEGACY_ERROR_TEMP_1312",
      messageParameters = Map("operation" -> operation))
  }

  def bucketByAndSortByUnsupportedByOperationError(operation: String): Throwable = {
    new AnalysisException(
      errorClass = "_LEGACY_ERROR_TEMP_1313",
      messageParameters = Map("operation" -> operation))
  }

  def tableAlreadyExistsError(tableIdent: TableIdentifier): Throwable = {
    new TableAlreadyExistsException(tableIdent.nameParts)
  }

  def cannotOverwriteTableThatIsBeingReadFromError(tableName: String): Throwable = {
    new AnalysisException(
      errorClass = "_LEGACY_ERROR_TEMP_1315",
      messageParameters = Map("tableName" -> tableName))
  }

  def invalidPartitionTransformationError(expr: Expression): Throwable = {
    new AnalysisException(
      errorClass = "_LEGACY_ERROR_TEMP_1316",
      messageParameters = Map("expr" -> expr.sql))
  }

  def cannotResolveColumnNameAmongFieldsError(
      colName: String, fieldsStr: String, extraMsg: String): AnalysisException = {
    new AnalysisException(
      errorClass = "_LEGACY_ERROR_TEMP_1317",
      messageParameters = Map(
        "colName" -> colName,
        "fieldsStr" -> fieldsStr,
        "extraMsg" -> extraMsg))
  }

  def cannotParseIntervalError(delayThreshold: String, e: Throwable): Throwable = {
    val threshold = if (delayThreshold == null) "" else delayThreshold
    new AnalysisException(
      errorClass = "_LEGACY_ERROR_TEMP_1318",
      messageParameters = Map("delayThreshold" -> threshold),
      cause = Some(e))
  }

  def invalidJoinTypeInJoinWithError(joinType: JoinType): Throwable = {
    new AnalysisException(
      errorClass = "_LEGACY_ERROR_TEMP_1319",
      messageParameters = Map("joinType" -> joinType.sql))
  }

  def cannotPassTypedColumnInUntypedSelectError(typedCol: String): Throwable = {
    new AnalysisException(
      errorClass = "_LEGACY_ERROR_TEMP_1320",
      messageParameters = Map("typedCol" -> typedCol))
  }

  def invalidViewNameError(viewName: String): Throwable = {
    new AnalysisException(
      errorClass = "_LEGACY_ERROR_TEMP_1321",
      messageParameters = Map("viewName" -> viewName))
  }

  def invalidBucketsNumberError(numBuckets: String, e: String): Throwable = {
    new AnalysisException(
      errorClass = "_LEGACY_ERROR_TEMP_1322",
      messageParameters = Map("numBuckets" -> numBuckets, "e" -> e))
  }

  def usingUntypedScalaUDFError(): Throwable = {
    new AnalysisException(
      errorClass = "UNTYPED_SCALA_UDF",
      messageParameters = Map.empty)
  }

  def aggregationFunctionAppliedOnNonNumericColumnError(colName: String): Throwable = {
    new AnalysisException(
      errorClass = "_LEGACY_ERROR_TEMP_1323",
      messageParameters = Map("colName" -> colName))
  }

  def aggregationFunctionAppliedOnNonNumericColumnError(
      pivotColumn: String, maxValues: Int): Throwable = {
    new AnalysisException(
      errorClass = "_LEGACY_ERROR_TEMP_1324",
      messageParameters = Map(
        "pivotColumn" -> pivotColumn,
        "maxValues" -> maxValues.toString,
        "config" -> SQLConf.DATAFRAME_PIVOT_MAX_VALUES.key))
  }

  def cannotModifyValueOfStaticConfigError(key: String): Throwable = {
    new AnalysisException(
      errorClass = "_LEGACY_ERROR_TEMP_1325",
      messageParameters = Map("key" -> key))
  }

  def cannotModifyValueOfSparkConfigError(key: String): Throwable = {
    new AnalysisException(
      errorClass = "_LEGACY_ERROR_TEMP_1326",
      messageParameters = Map("key" -> key))
  }

  def commandExecutionInRunnerUnsupportedError(runner: String): Throwable = {
    new AnalysisException(
      errorClass = "_LEGACY_ERROR_TEMP_1327",
      messageParameters = Map("runner" -> runner))
  }

  def udfClassDoesNotImplementAnyUDFInterfaceError(className: String): Throwable = {
    new AnalysisException(
      errorClass = "NO_UDF_INTERFACE",
      messageParameters = Map("className" -> className))
  }

  def udfClassImplementMultiUDFInterfacesError(className: String): Throwable = {
    new AnalysisException(
      errorClass = "MULTI_UDF_INTERFACE_ERROR",
      messageParameters = Map("className" -> className))
  }

  def udfClassWithTooManyTypeArgumentsError(n: Int): Throwable = {
    new AnalysisException(
      errorClass = "UNSUPPORTED_FEATURE.TOO_MANY_TYPE_ARGUMENTS_FOR_UDF_CLASS",
      messageParameters = Map("num" -> s"$n"))
  }

  def classWithoutPublicNonArgumentConstructorError(className: String): Throwable = {
    new AnalysisException(
      errorClass = "_LEGACY_ERROR_TEMP_1328",
      messageParameters = Map("className" -> className))
  }

  def cannotLoadClassNotOnClassPathError(className: String): Throwable = {
    new AnalysisException(
      errorClass = "_LEGACY_ERROR_TEMP_1329",
      messageParameters = Map("className" -> className))
  }

  def classDoesNotImplementUserDefinedAggregateFunctionError(className: String): Throwable = {
    new AnalysisException(
      errorClass = "_LEGACY_ERROR_TEMP_1330",
      messageParameters = Map("className" -> className))
  }

  def missingFieldError(
      fieldName: Seq[String], table: ResolvedTable, context: Origin): Throwable = {
    new AnalysisException(
      errorClass = "_LEGACY_ERROR_TEMP_1331",
      messageParameters = Map(
        "fieldName" -> fieldName.quoted,
        "table" -> table.name,
        "schema" -> table.schema.treeString),
      origin = context)
  }

  def invalidFieldName(fieldName: Seq[String], path: Seq[String], context: Origin): Throwable = {
    new AnalysisException(
      errorClass = "INVALID_FIELD_NAME",
      messageParameters = Map(
        "fieldName" -> toSQLId(fieldName),
        "path" -> toSQLId(path)),
      origin = context)
  }

  def invalidJsonSchema(schema: DataType): Throwable = {
    new AnalysisException(
      errorClass = "INVALID_JSON_SCHEMA_MAP_TYPE",
      messageParameters = Map("jsonSchema" -> toSQLType(schema)))
  }

  def tableIndexNotSupportedError(errorMessage: String): Throwable = {
    new AnalysisException(
      errorClass = "_LEGACY_ERROR_TEMP_1332",
      messageParameters = Map("errorMessage" -> errorMessage))
  }

  def invalidViewText(viewText: String, tableName: String): Throwable = {
    new AnalysisException(
      errorClass = "_LEGACY_ERROR_TEMP_1333",
      messageParameters = Map(
        "viewText" -> viewText,
        "tableName" -> tableName))
  }

  def invalidTimeTravelSpecError(): Throwable = {
    new AnalysisException(
      errorClass = "_LEGACY_ERROR_TEMP_1334",
      messageParameters = Map.empty)
  }

  def invalidTimestampExprForTimeTravel(expr: Expression): Throwable = {
    new AnalysisException(
      errorClass = "_LEGACY_ERROR_TEMP_1335",
      messageParameters = Map("expr" -> expr.sql))
  }

  def timeTravelUnsupportedError(target: String): Throwable = {
    new AnalysisException(
      errorClass = "_LEGACY_ERROR_TEMP_1336",
      messageParameters = Map("target" -> target))
  }

  def tableNotSupportTimeTravelError(tableName: Identifier): Throwable = {
    new AnalysisException(
      errorClass = "_LEGACY_ERROR_TEMP_1337",
      messageParameters = Map("tableName" -> tableName.toString))
  }

  def writeDistributionAndOrderingNotSupportedInContinuousExecution(): Throwable = {
    new AnalysisException(
      errorClass = "_LEGACY_ERROR_TEMP_1338",
      messageParameters = Map.empty)
  }

  // Return a more descriptive error message if the user tries to nest a DEFAULT column reference
  // inside some other expression (such as DEFAULT + 1) in an INSERT INTO command's VALUES list;
  // this is not allowed.
  def defaultReferencesNotAllowedInComplexExpressionsInInsertValuesList(): Throwable = {
    new AnalysisException(
      errorClass = "_LEGACY_ERROR_TEMP_1339",
      messageParameters = Map.empty)
  }

  // Return a descriptive error message in the presence of INSERT INTO commands with explicit
  // DEFAULT column references and explicit column lists, since this is not implemented yet.
  def defaultReferencesNotAllowedInComplexExpressionsInUpdateSetClause(): Throwable = {
    new AnalysisException(
      errorClass = "_LEGACY_ERROR_TEMP_1340",
      messageParameters = Map.empty)
  }

  // Return a more descriptive error message if the user tries to use a DEFAULT column reference
  // inside an UPDATE command's WHERE clause; this is not allowed.
  def defaultReferencesNotAllowedInUpdateWhereClause(): Throwable = {
    new AnalysisException(
      errorClass = "_LEGACY_ERROR_TEMP_1341",
      messageParameters = Map.empty)
  }

  // Return a more descriptive error message if the user tries to use a DEFAULT column reference
  // inside an UPDATE command's WHERE clause; this is not allowed.
  def defaultReferencesNotAllowedInMergeCondition(): Throwable = {
    new AnalysisException(
      errorClass = "_LEGACY_ERROR_TEMP_1342",
      messageParameters = Map.empty)
  }

  def defaultReferencesNotAllowedInComplexExpressionsInMergeInsertsOrUpdates(): Throwable = {
    new AnalysisException(
      errorClass = "_LEGACY_ERROR_TEMP_1343",
      messageParameters = Map.empty)
  }

  def failedToParseExistenceDefaultAsLiteral(fieldName: String, defaultValue: String): Throwable = {
    new AnalysisException(
      errorClass = "_LEGACY_ERROR_TEMP_1344",
      messageParameters = Map(
        "fieldName" -> fieldName,
        "defaultValue" -> defaultValue))
  }

  def defaultReferencesNotAllowedInDataSource(
      statementType: String, dataSource: String): Throwable = {
    new AnalysisException(
      errorClass = "_LEGACY_ERROR_TEMP_1345",
      messageParameters = Map(
        "statementType" -> statementType,
        "dataSource" -> dataSource))
  }

  def addNewDefaultColumnToExistingTableNotAllowed(
      statementType: String, dataSource: String): Throwable = {
    new AnalysisException(
      errorClass = "_LEGACY_ERROR_TEMP_1346",
      messageParameters = Map(
        "statementType" -> statementType,
        "dataSource" -> dataSource))
  }

  def defaultValuesMayNotContainSubQueryExpressions(): Throwable = {
    new AnalysisException(
      errorClass = "_LEGACY_ERROR_TEMP_1347",
      messageParameters = Map.empty)
  }

  def nullableColumnOrFieldError(name: Seq[String]): Throwable = {
    new AnalysisException(
      errorClass = "NULLABLE_COLUMN_OR_FIELD",
      messageParameters = Map("name" -> toSQLId(name)))
  }

  def notNullConstraintViolationArrayElementError(path: Seq[String]): Throwable = {
    new AnalysisException(
      errorClass = "NOT_NULL_CONSTRAINT_VIOLATION.ARRAY_ELEMENT",
      messageParameters = Map("columnPath" -> toSQLId(path)))
  }

  def notNullConstraintViolationMapValueError(path: Seq[String]): Throwable = {
    new AnalysisException(
      errorClass = "NOT_NULL_CONSTRAINT_VIOLATION.MAP_VALUE",
      messageParameters = Map("columnPath" -> toSQLId(path)))
  }

  def notNullConstraintViolationStructFieldError(path: Seq[String]): Throwable = {
    new AnalysisException(
      errorClass = "NOT_NULL_CONSTRAINT_VIOLATION.STRUCT_FIELD",
      messageParameters = Map("columnPath" -> toSQLId(path)))
  }

  def invalidColumnOrFieldDataTypeError(
      name: Seq[String],
      dt: DataType,
      expected: DataType): Throwable = {
    new AnalysisException(
      errorClass = "INVALID_COLUMN_OR_FIELD_DATA_TYPE",
      messageParameters = Map(
        "name" -> toSQLId(name),
        "type" -> toSQLType(dt),
        "expectedType" -> toSQLType(expected)))
  }

  def columnNotInGroupByClauseError(expression: Expression): Throwable = {
    new AnalysisException(
      errorClass = "MISSING_AGGREGATION",
      messageParameters = Map(
        "expression" -> toSQLExpr(expression),
        "expressionAnyValue" -> toSQLExpr(new AnyValue(expression)))
    )
  }

  def cannotConvertProtobufTypeToSqlTypeError(
      protobufColumn: String,
      sqlColumn: Seq[String],
      protobufType: String,
      sqlType: DataType): Throwable = {
    new AnalysisException(
      errorClass = "CANNOT_CONVERT_PROTOBUF_FIELD_TYPE_TO_SQL_TYPE",
      messageParameters = Map(
        "protobufColumn" -> protobufColumn,
        "sqlColumn" -> toSQLId(sqlColumn),
        "protobufType" -> protobufType,
        "sqlType" -> toSQLType(sqlType)))
  }

  def cannotConvertCatalystTypeToProtobufTypeError(
      sqlColumn: Seq[String],
      protobufColumn: String,
      sqlType: DataType,
      protobufType: String): Throwable = {
    new AnalysisException(
      errorClass = "CANNOT_CONVERT_SQL_TYPE_TO_PROTOBUF_FIELD_TYPE",
      messageParameters = Map(
        "sqlColumn" -> toSQLId(sqlColumn),
        "protobufColumn" -> protobufColumn,
        "sqlType" -> toSQLType(sqlType),
        "protobufType" -> protobufType))
  }

  def cannotConvertCatalystTypeToProtobufEnumTypeError(
      sqlColumn: Seq[String],
      protobufColumn: String,
      data: String,
      enumString: String): Throwable = {
    new AnalysisException(
      errorClass = "CANNOT_CONVERT_SQL_TYPE_TO_PROTOBUF_ENUM_TYPE",
      messageParameters = Map(
        "sqlColumn" -> toSQLId(sqlColumn),
        "protobufColumn" -> protobufColumn,
        "data" -> data,
        "enumString" -> enumString))
  }

  def cannotConvertProtobufTypeToCatalystTypeError(
      protobufType: String,
      sqlType: DataType,
      cause: Throwable): Throwable = {
    new AnalysisException(
      errorClass = "CANNOT_CONVERT_PROTOBUF_MESSAGE_TYPE_TO_SQL_TYPE",
      messageParameters = Map(
        "protobufType" -> protobufType,
        "toType" -> toSQLType(sqlType)),
      cause = Option(cause))
  }

  def cannotConvertSqlTypeToProtobufError(
      protobufType: String,
      sqlType: DataType,
      cause: Throwable): Throwable = {
    new AnalysisException(
      errorClass = "UNABLE_TO_CONVERT_TO_PROTOBUF_MESSAGE_TYPE",
      messageParameters = Map(
        "protobufType" -> protobufType,
        "toType" -> toSQLType(sqlType)),
      cause = Option(cause))
  }

  def protobufTypeUnsupportedYetError(protobufType: String): Throwable = {
    new AnalysisException(
      errorClass = "PROTOBUF_TYPE_NOT_SUPPORT",
      messageParameters = Map("protobufType" -> protobufType))
  }

  def unknownProtobufMessageTypeError(
      descriptorName: String,
      containingType: String): Throwable = {
    new AnalysisException(
      errorClass = "UNKNOWN_PROTOBUF_MESSAGE_TYPE",
      messageParameters = Map(
        "descriptorName" -> descriptorName,
        "containingType" -> containingType))
  }

  def cannotFindCatalystTypeInProtobufSchemaError(catalystFieldPath: String): Throwable = {
    new AnalysisException(
      errorClass = "NO_SQL_TYPE_IN_PROTOBUF_SCHEMA",
      messageParameters = Map("catalystFieldPath" -> catalystFieldPath))
  }

  def cannotFindProtobufFieldInCatalystError(field: String): Throwable = {
    new AnalysisException(
      errorClass = "PROTOBUF_FIELD_MISSING_IN_SQL_SCHEMA",
      messageParameters = Map("field" -> field))
  }

  def protobufFieldMatchError(field: String,
      protobufSchema: String,
      matchSize: String,
      matches: String): Throwable = {
    new AnalysisException(
      errorClass = "PROTOBUF_FIELD_MISSING",
      messageParameters = Map(
        "field" -> field,
        "protobufSchema" -> protobufSchema,
        "matchSize" -> matchSize,
        "matches" -> matches))
  }

  def unableToLocateProtobufMessageError(messageName: String): Throwable = {
    new AnalysisException(
      errorClass = "PROTOBUF_MESSAGE_NOT_FOUND",
      messageParameters = Map("messageName" -> messageName))
  }

  def descriptorParseError(descFilePath: String, cause: Throwable): Throwable = {
    new AnalysisException(
      errorClass = "CANNOT_PARSE_PROTOBUF_DESCRIPTOR",
      messageParameters = Map("descFilePath" -> descFilePath),
      cause = Option(cause))
  }

  def cannotFindDescriptorFileError(filePath: String, cause: Throwable): Throwable = {
    new AnalysisException(
      errorClass = "PROTOBUF_DESCRIPTOR_FILE_NOT_FOUND",
      messageParameters = Map("filePath" -> filePath),
      cause = Option(cause))
  }

  def failedParsingDescriptorError(descFilePath: String, cause: Throwable): Throwable = {
    new AnalysisException(
      errorClass = "CANNOT_CONSTRUCT_PROTOBUF_DESCRIPTOR",
      messageParameters = Map("descFilePath" -> descFilePath),
      cause = Option(cause))
  }

  def foundRecursionInProtobufSchema(fieldDescriptor: String): Throwable = {
    new AnalysisException(
      errorClass = "RECURSIVE_PROTOBUF_SCHEMA",
      messageParameters = Map("fieldDescriptor" -> fieldDescriptor))
  }

  def protobufFieldTypeMismatchError(field: String): Throwable = {
    new AnalysisException(
      errorClass = "PROTOBUF_FIELD_TYPE_MISMATCH",
      messageParameters = Map("field" -> field))
  }

  def protobufClassLoadError(
      protobufClassName: String,
      explanation: String,
      cause: Throwable = null): Throwable = {
    new AnalysisException(
      errorClass = "CANNOT_LOAD_PROTOBUF_CLASS",
      messageParameters = Map(
        "protobufClassName" -> protobufClassName,
        "explanation" -> explanation
      ),
      cause = Option(cause))
  }

  def protobufDescriptorDependencyError(dependencyName: String): Throwable = {
    new AnalysisException(
      errorClass = "PROTOBUF_DEPENDENCY_NOT_FOUND",
      messageParameters = Map("dependencyName" -> dependencyName))
  }

  def invalidByteStringFormatError(unsupported: Any): Throwable = {
    new AnalysisException(
      errorClass = "INVALID_BYTE_STRING",
      messageParameters = Map(
        "unsupported" -> unsupported.toString,
        "class" -> unsupported.getClass.toString))
  }

  def funcBuildError(funcName: String, cause: Exception): Throwable = {
    cause.getCause match {
      case st: SparkThrowable with Throwable => st
      case other =>
        new AnalysisException(
          errorClass = "FAILED_FUNCTION_CALL",
          messageParameters = Map("funcName" -> toSQLId(funcName)),
          cause = Option(other))
    }
  }

  def ambiguousLateralColumnAliasError(name: String, numOfMatches: Int): Throwable = {
    new AnalysisException(
      errorClass = "AMBIGUOUS_LATERAL_COLUMN_ALIAS",
      messageParameters = Map(
        "name" -> toSQLId(name),
        "n" -> numOfMatches.toString
      )
    )
  }
  def ambiguousLateralColumnAliasError(nameParts: Seq[String], numOfMatches: Int): Throwable = {
    new AnalysisException(
      errorClass = "AMBIGUOUS_LATERAL_COLUMN_ALIAS",
      messageParameters = Map(
        "name" -> toSQLId(nameParts),
        "n" -> numOfMatches.toString
      )
    )
  }

  def lateralColumnAliasInAggFuncUnsupportedError(
      lcaNameParts: Seq[String], aggExpr: Expression): Throwable = {
    new AnalysisException(
      errorClass = "UNSUPPORTED_FEATURE.LATERAL_COLUMN_ALIAS_IN_AGGREGATE_FUNC",
      messageParameters = Map(
        "lca" -> toSQLId(lcaNameParts),
        "aggFunc" -> toSQLExpr(aggExpr)
      )
    )
  }

  def lateralColumnAliasInWindowUnsupportedError(
      lcaNameParts: Seq[String], windowExpr: Expression): Throwable = {
    new AnalysisException(
      errorClass = "UNSUPPORTED_FEATURE.LATERAL_COLUMN_ALIAS_IN_WINDOW",
      messageParameters = Map(
        "lca" -> toSQLId(lcaNameParts),
        "windowExpr" -> toSQLExpr(windowExpr)
      )
    )
  }

  def lateralColumnAliasInAggWithWindowAndHavingUnsupportedError(
      lcaNameParts: Seq[String]): Throwable = {
    new AnalysisException(
      errorClass = "UNSUPPORTED_FEATURE.LATERAL_COLUMN_ALIAS_IN_AGGREGATE_WITH_WINDOW_AND_HAVING",
      messageParameters = Map(
        "lca" -> toSQLId(lcaNameParts)
      )
    )
  }

  def dataTypeOperationUnsupportedError(): Throwable = {
    SparkException.internalError(
      "The operation `dataType` is not supported.")
  }

  def nullableRowIdError(nullableRowIdAttrs: Seq[AttributeReference]): Throwable = {
    new AnalysisException(
      errorClass = "NULLABLE_ROW_ID_ATTRIBUTES",
      messageParameters = Map("nullableRowIdAttrs" -> nullableRowIdAttrs.mkString(", ")))
  }
}<|MERGE_RESOLUTION|>--- conflicted
+++ resolved
@@ -2016,15 +2016,6 @@
         "config" -> LEGACY_CTE_PRECEDENCE_POLICY.key))
   }
 
-<<<<<<< HEAD
-=======
-  def commandUnsupportedInV2TableError(name: String): Throwable = {
-    new AnalysisException(
-      errorClass = "_LEGACY_ERROR_TEMP_1200",
-      messageParameters = Map("name" -> name))
-  }
-
->>>>>>> 4d26c0ad
   def cannotResolveColumnNameAmongAttributesError(
       colName: String, fieldNames: String): Throwable = {
     new AnalysisException(
