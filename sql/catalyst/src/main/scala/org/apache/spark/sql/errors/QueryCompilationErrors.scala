--- conflicted
+++ resolved
@@ -3773,7 +3773,6 @@
       cause = cause)
   }
 
-<<<<<<< HEAD
   def clusterByNotAllowedForV1Tables(): Throwable = {
     new SparkUnsupportedOperationException(
       errorClass = "CLUSTER_BY_NOT_ALLOWED_FOR_V1_TABLES", messageParameters = Map.empty
@@ -3784,7 +3783,8 @@
     new SparkUnsupportedOperationException(
       errorClass = "CLUSTER_BY_NOT_ALLOWED_FOR_SESSION_CATALOG", messageParameters = Map.empty
     )
-=======
+  }
+
   def tableValuedFunctionRequiredMetadataIncompatibleWithCall(
       functionName: String,
       requestedMetadata: String,
@@ -3805,6 +3805,5 @@
       messageParameters = Map(
         "functionName" -> functionName,
         "reason" -> reason))
->>>>>>> c8fa821a
   }
 }