/*
 * Licensed to the Apache Software Foundation (ASF) under one or more
 * contributor license agreements.  See the NOTICE file distributed with
 * this work for additional information regarding copyright ownership.
 * The ASF licenses this file to You under the Apache License, Version 2.0
 * (the "License"); you may not use this file except in compliance with
 * the License.  You may obtain a copy of the License at
 *
 *    http://www.apache.org/licenses/LICENSE-2.0
 *
 * Unless required by applicable law or agreed to in writing, software
 * distributed under the License is distributed on an "AS IS" BASIS,
 * WITHOUT WARRANTIES OR CONDITIONS OF ANY KIND, either express or implied.
 * See the License for the specific language governing permissions and
 * limitations under the License.
 */

package org.apache.spark.sql.errors

import org.apache.hadoop.fs.Path

import org.apache.spark.sql.AnalysisException
import org.apache.spark.sql.catalyst.{FunctionIdentifier, QualifiedTableName, TableIdentifier}
import org.apache.spark.sql.catalyst.analysis.{CannotReplaceMissingTableException, NamespaceAlreadyExistsException, NoSuchNamespaceException, NoSuchTableException, ResolvedNamespace, ResolvedTable, ResolvedView, TableAlreadyExistsException}
import org.apache.spark.sql.catalyst.catalog.InvalidUDFClassException
import org.apache.spark.sql.catalyst.expressions.{Alias, Attribute, CreateMap, Expression, GroupingID, NamedExpression, SpecifiedWindowFrame, WindowFrame, WindowFunction, WindowSpecDefinition}
import org.apache.spark.sql.catalyst.plans.logical.{LogicalPlan, SerdeInfo}
import org.apache.spark.sql.catalyst.trees.TreeNode
import org.apache.spark.sql.catalyst.util.{toPrettySQL, FailFastMode, ParseMode, PermissiveMode}
import org.apache.spark.sql.connector.catalog.{Identifier, NamespaceChange, Table, TableCapability, TableChange, V1Table}
import org.apache.spark.sql.connector.catalog.CatalogV2Implicits._
import org.apache.spark.sql.internal.SQLConf
import org.apache.spark.sql.sources.Filter
import org.apache.spark.sql.types.{AbstractDataType, DataType, StructType}

/**
 * Object for grouping all error messages of the query compilation.
 * Currently it includes all AnalysisExceptions.
 */
private[spark] object QueryCompilationErrors {

  def groupingIDMismatchError(groupingID: GroupingID, groupByExprs: Seq[Expression]): Throwable = {
    new AnalysisException(
      s"Columns of grouping_id (${groupingID.groupByExprs.mkString(",")}) " +
        s"does not match grouping columns (${groupByExprs.mkString(",")})")
  }

  def groupingColInvalidError(groupingCol: Expression, groupByExprs: Seq[Expression]): Throwable = {
    new AnalysisException(
      s"Column of grouping ($groupingCol) can't be found " +
        s"in grouping columns ${groupByExprs.mkString(",")}")
  }

  def groupingSizeTooLargeError(sizeLimit: Int): Throwable = {
    new AnalysisException(
      s"Grouping sets size cannot be greater than $sizeLimit")
  }

  def unorderablePivotColError(pivotCol: Expression): Throwable = {
    new AnalysisException(
      s"Invalid pivot column '$pivotCol'. Pivot columns must be comparable."
    )
  }

  def nonLiteralPivotValError(pivotVal: Expression): Throwable = {
    new AnalysisException(
      s"Literal expressions required for pivot values, found '$pivotVal'")
  }

  def pivotValDataTypeMismatchError(pivotVal: Expression, pivotCol: Expression): Throwable = {
    new AnalysisException(
      s"Invalid pivot value '$pivotVal': " +
        s"value data type ${pivotVal.dataType.simpleString} does not match " +
        s"pivot column data type ${pivotCol.dataType.catalogString}")
  }

  def unsupportedIfNotExistsError(tableName: String): Throwable = {
    new AnalysisException(
      s"Cannot write, IF NOT EXISTS is not supported for table: $tableName")
  }

  def nonPartitionColError(partitionName: String): Throwable = {
    new AnalysisException(
      s"PARTITION clause cannot contain a non-partition column name: $partitionName")
  }

  def addStaticValToUnknownColError(staticName: String): Throwable = {
    new AnalysisException(
      s"Cannot add static value for unknown column: $staticName")
  }

  def unknownStaticPartitionColError(name: String): Throwable = {
    new AnalysisException(s"Unknown static partition column: $name")
  }

  def nestedGeneratorError(trimmedNestedGenerator: Expression): Throwable = {
    new AnalysisException(
      "Generators are not supported when it's nested in " +
        "expressions, but got: " + toPrettySQL(trimmedNestedGenerator))
  }

  def moreThanOneGeneratorError(generators: Seq[Expression], clause: String): Throwable = {
    new AnalysisException(
      s"Only one generator allowed per $clause clause but found " +
        generators.size + ": " + generators.map(toPrettySQL).mkString(", "))
  }

  def generatorOutsideSelectError(plan: LogicalPlan): Throwable = {
    new AnalysisException(
      "Generators are not supported outside the SELECT clause, but " +
        "got: " + plan.simpleString(SQLConf.get.maxToStringFields))
  }

  def legacyStoreAssignmentPolicyError(): Throwable = {
    val configKey = SQLConf.STORE_ASSIGNMENT_POLICY.key
    new AnalysisException(
      "LEGACY store assignment policy is disallowed in Spark data source V2. " +
        s"Please set the configuration $configKey to other values.")
  }

  def unresolvedUsingColForJoinError(
      colName: String, plan: LogicalPlan, side: String): Throwable = {
    new AnalysisException(
      s"USING column `$colName` cannot be resolved on the $side " +
        s"side of the join. The $side-side columns: [${plan.output.map(_.name).mkString(", ")}]")
  }

  def dataTypeMismatchForDeserializerError(
      dataType: DataType, desiredType: String): Throwable = {
    val quantifier = if (desiredType.equals("array")) "an" else "a"
    new AnalysisException(
      s"need $quantifier $desiredType field but got " + dataType.catalogString)
  }

  def fieldNumberMismatchForDeserializerError(
      schema: StructType, maxOrdinal: Int): Throwable = {
    new AnalysisException(
      s"Try to map ${schema.catalogString} to Tuple${maxOrdinal + 1}, " +
        "but failed as the number of fields does not line up.")
  }

  def upCastFailureError(
      fromStr: String, from: Expression, to: DataType, walkedTypePath: Seq[String]): Throwable = {
    new AnalysisException(
      s"Cannot up cast $fromStr from " +
        s"${from.dataType.catalogString} to ${to.catalogString}.\n" +
        s"The type path of the target object is:\n" + walkedTypePath.mkString("", "\n", "\n") +
        "You can either add an explicit cast to the input data or choose a higher precision " +
        "type of the field in the target object")
  }

  def unsupportedAbstractDataTypeForUpCastError(gotType: AbstractDataType): Throwable = {
    new AnalysisException(
      s"UpCast only support DecimalType as AbstractDataType yet, but got: $gotType")
  }

  def outerScopeFailureForNewInstanceError(className: String): Throwable = {
    new AnalysisException(
      s"Unable to generate an encoder for inner class `$className` without " +
        "access to the scope that this class was defined in.\n" +
        "Try moving this class out of its parent class.")
  }

  def referenceColNotFoundForAlterTableChangesError(
      after: TableChange.After, parentName: String): Throwable = {
    new AnalysisException(
      s"Couldn't find the reference column for $after at $parentName")
  }

  def windowSpecificationNotDefinedError(windowName: String): Throwable = {
    new AnalysisException(s"Window specification $windowName is not defined in the WINDOW clause.")
  }

  def selectExprNotInGroupByError(expr: Expression, groupByAliases: Seq[Alias]): Throwable = {
    new AnalysisException(s"$expr doesn't show up in the GROUP BY list $groupByAliases")
  }

  def groupingMustWithGroupingSetsOrCubeOrRollupError(): Throwable = {
    new AnalysisException("grouping()/grouping_id() can only be used with GroupingSets/Cube/Rollup")
  }

  def pandasUDFAggregateNotSupportedInPivotError(): Throwable = {
    new AnalysisException("Pandas UDF aggregate expressions are currently not supported in pivot.")
  }

  def aggregateExpressionRequiredForPivotError(sql: String): Throwable = {
    new AnalysisException(s"Aggregate expression required for pivot, but '$sql' " +
      "did not appear in any aggregate function.")
  }

  def writeIntoTempViewNotAllowedError(quoted: String): Throwable = {
    new AnalysisException("Cannot write into temp view " +
      s"$quoted as it's not a data source v2 relation.")
  }

  def expectTableOrPermanentViewNotTempViewError(
      quoted: String, cmd: String, t: TreeNode[_]): Throwable = {
    new AnalysisException(s"$quoted is a temp view. '$cmd' expects a table or permanent view.",
      t.origin.line, t.origin.startPosition)
  }

  def readNonStreamingTempViewError(quoted: String): Throwable = {
    new AnalysisException(s"$quoted is not a temp view of streaming " +
      "logical plan, please use batch API such as `DataFrameReader.table` to read it.")
  }

  def viewDepthExceedsMaxResolutionDepthError(
      identifier: TableIdentifier, maxNestedViewDepth: Int, t: TreeNode[_]): Throwable = {
    new AnalysisException(s"The depth of view $identifier exceeds the maximum " +
      s"view resolution depth ($maxNestedViewDepth). Analysis is aborted to " +
      s"avoid errors. Increase the value of ${SQLConf.MAX_NESTED_VIEW_DEPTH.key} to work " +
      "around this.", t.origin.line, t.origin.startPosition)
  }

  def insertIntoViewNotAllowedError(identifier: TableIdentifier, t: TreeNode[_]): Throwable = {
    new AnalysisException(s"Inserting into a view is not allowed. View: $identifier.",
      t.origin.line, t.origin.startPosition)
  }

  def writeIntoViewNotAllowedError(identifier: TableIdentifier, t: TreeNode[_]): Throwable = {
    new AnalysisException(s"Writing into a view is not allowed. View: $identifier.",
      t.origin.line, t.origin.startPosition)
  }

  def writeIntoV1TableNotAllowedError(identifier: TableIdentifier, t: TreeNode[_]): Throwable = {
    new AnalysisException(s"Cannot write into v1 table: $identifier.",
      t.origin.line, t.origin.startPosition)
  }

  def expectTableNotViewError(
      v: ResolvedView, cmd: String, mismatchHint: Option[String], t: TreeNode[_]): Throwable = {
    val viewStr = if (v.isTemp) "temp view" else "view"
    val hintStr = mismatchHint.map(" " + _).getOrElse("")
    new AnalysisException(s"${v.identifier.quoted} is a $viewStr. '$cmd' expects a table.$hintStr",
      t.origin.line, t.origin.startPosition)
  }

  def expectViewNotTableError(
      v: ResolvedTable, cmd: String, mismatchHint: Option[String], t: TreeNode[_]): Throwable = {
    val hintStr = mismatchHint.map(" " + _).getOrElse("")
    new AnalysisException(s"${v.identifier.quoted} is a table. '$cmd' expects a view.$hintStr",
      t.origin.line, t.origin.startPosition)
  }

  def permanentViewNotSupportedByStreamingReadingAPIError(quoted: String): Throwable = {
    new AnalysisException(s"$quoted is a permanent view, which is not supported by " +
      "streaming reading API such as `DataStreamReader.table` yet.")
  }

  def starNotAllowedWhenGroupByOrdinalPositionUsedError(): Throwable = {
    new AnalysisException(
      "Star (*) is not allowed in select list when GROUP BY ordinal position is used")
  }

  def invalidStarUsageError(prettyName: String): Throwable = {
    new AnalysisException(s"Invalid usage of '*' in $prettyName")
  }

  def singleTableStarInCountNotAllowedError(targetString: String): Throwable = {
    new AnalysisException(s"count($targetString.*) is not allowed. " +
      "Please use count(*) or expand the columns manually, e.g. count(col1, col2)")
  }

  def orderByPositionRangeError(index: Int, size: Int, t: TreeNode[_]): Throwable = {
    new AnalysisException(s"ORDER BY position $index is not in select list " +
      s"(valid range is [1, $size])", t.origin.line, t.origin.startPosition)
  }

  def groupByPositionRangeError(index: Int, size: Int, t: TreeNode[_]): Throwable = {
    new AnalysisException(s"GROUP BY position $index is not in select list " +
      s"(valid range is [1, $size])", t.origin.line, t.origin.startPosition)
  }

  def generatorNotExpectedError(name: FunctionIdentifier, classCanonicalName: String): Throwable = {
    new AnalysisException(s"$name is expected to be a generator. However, " +
      s"its class is $classCanonicalName, which is not a generator.")
  }

  def functionWithUnsupportedSyntaxError(prettyName: String, syntax: String): Throwable = {
    new AnalysisException(s"Function $prettyName does not support $syntax")
  }

  def nonDeterministicFilterInAggregateError(): Throwable = {
    new AnalysisException("FILTER expression is non-deterministic, " +
      "it cannot be used in aggregate functions")
  }

  def aliasNumberNotMatchColumnNumberError(
      columnSize: Int, outputSize: Int, t: TreeNode[_]): Throwable = {
    new AnalysisException("Number of column aliases does not match number of columns. " +
      s"Number of column aliases: $columnSize; " +
      s"number of columns: $outputSize.", t.origin.line, t.origin.startPosition)
  }

  def aliasesNumberNotMatchUDTFOutputError(
      aliasesSize: Int, aliasesNames: String): Throwable = {
    new AnalysisException("The number of aliases supplied in the AS clause does not " +
      s"match the number of columns output by the UDTF expected $aliasesSize " +
      s"aliases but got $aliasesNames ")
  }

  def windowAggregateFunctionWithFilterNotSupportedError(): Throwable = {
    new AnalysisException("window aggregate function with filter predicate is not supported yet.")
  }

  def windowFunctionInsideAggregateFunctionNotAllowedError(): Throwable = {
    new AnalysisException("It is not allowed to use a window function inside an aggregate " +
      "function. Please use the inner window function in a sub-query.")
  }

  def expressionWithoutWindowExpressionError(expr: NamedExpression): Throwable = {
    new AnalysisException(s"$expr does not have any WindowExpression.")
  }

  def expressionWithMultiWindowExpressionsError(
      expr: NamedExpression, distinctWindowSpec: Seq[WindowSpecDefinition]): Throwable = {
    new AnalysisException(s"$expr has multiple Window Specifications ($distinctWindowSpec)." +
      "Please file a bug report with this error message, stack trace, and the query.")
  }

  def windowFunctionNotAllowedError(clauseName: String): Throwable = {
    new AnalysisException(s"It is not allowed to use window functions inside $clauseName clause")
  }

  def cannotSpecifyWindowFrameError(prettyName: String): Throwable = {
    new AnalysisException(s"Cannot specify window frame for $prettyName function")
  }

  def windowFrameNotMatchRequiredFrameError(
      f: SpecifiedWindowFrame, required: WindowFrame): Throwable = {
    new AnalysisException(s"Window Frame $f must match the required frame $required")
  }

  def windowFunctionWithWindowFrameNotOrderedError(wf: WindowFunction): Throwable = {
    new AnalysisException(s"Window function $wf requires window to be ordered, please add " +
      s"ORDER BY clause. For example SELECT $wf(value_expr) OVER (PARTITION BY window_partition " +
      "ORDER BY window_ordering) from table")
  }

  def cannotResolveUserSpecifiedColumnsError(col: String, t: TreeNode[_]): Throwable = {
    new AnalysisException(s"Cannot resolve column name $col", t.origin.line, t.origin.startPosition)
  }

  def writeTableWithMismatchedColumnsError(
      columnSize: Int, outputSize: Int, t: TreeNode[_]): Throwable = {
    new AnalysisException("Cannot write to table due to mismatched user specified column " +
      s"size($columnSize) and data column size($outputSize)", t.origin.line, t.origin.startPosition)
  }

  def multiTimeWindowExpressionsNotSupportedError(t: TreeNode[_]): Throwable = {
    new AnalysisException("Multiple time window expressions would result in a cartesian product " +
      "of rows, therefore they are currently not supported.", t.origin.line, t.origin.startPosition)
  }

  def viewOutputNumberMismatchQueryColumnNamesError(
      output: Seq[Attribute], queryColumnNames: Seq[String]): Throwable = {
    new AnalysisException(
      s"The view output ${output.mkString("[", ",", "]")} doesn't have the same" +
        "number of columns with the query column names " +
        s"${queryColumnNames.mkString("[", ",", "]")}")
  }

  def attributeNotFoundError(colName: String, child: LogicalPlan): Throwable = {
    new AnalysisException(
      s"Attribute with name '$colName' is not found in " +
        s"'${child.output.map(_.name).mkString("(", ",", ")")}'")
  }

  def cannotUpCastAsAttributeError(
      fromAttr: Attribute, toAttr: Attribute): Throwable = {
    new AnalysisException(s"Cannot up cast ${fromAttr.sql} from " +
      s"${fromAttr.dataType.catalogString} to ${toAttr.dataType.catalogString} " +
      "as it may truncate")
  }

  def functionUndefinedError(name: FunctionIdentifier): Throwable = {
    new AnalysisException(s"undefined function $name")
  }

  def invalidFunctionArgumentsError(
      name: String, expectedInfo: String, actualNumber: Int): Throwable = {
    new AnalysisException(s"Invalid number of arguments for function $name. " +
      s"Expected: $expectedInfo; Found: $actualNumber")
  }

  def invalidFunctionArgumentNumberError(
      validParametersCount: Seq[Int], name: String, params: Seq[Class[Expression]]): Throwable = {
    if (validParametersCount.length == 0) {
      new AnalysisException(s"Invalid arguments for function $name")
    } else {
      val expectedNumberOfParameters = if (validParametersCount.length == 1) {
        validParametersCount.head.toString
      } else {
        validParametersCount.init.mkString("one of ", ", ", " and ") +
          validParametersCount.last
      }
      invalidFunctionArgumentsError(name, expectedNumberOfParameters, params.length)
    }
  }

  def functionAcceptsOnlyOneArgumentError(name: String): Throwable = {
    new AnalysisException(s"Function $name accepts only one argument")
  }

  def alterV2TableSetLocationWithPartitionNotSupportedError(): Throwable = {
    new AnalysisException("ALTER TABLE SET LOCATION does not support partition for v2 tables.")
  }

  def joinStrategyHintParameterNotSupportedError(unsupported: Any): Throwable = {
    new AnalysisException("Join strategy hint parameter " +
      s"should be an identifier or string but was $unsupported (${unsupported.getClass}")
  }

  def invalidHintParameterError(
      hintName: String, invalidParams: Seq[Any]): Throwable = {
    new AnalysisException(s"$hintName Hint parameter should include columns, but " +
      s"${invalidParams.mkString(", ")} found")
  }

  def invalidCoalesceHintParameterError(hintName: String): Throwable = {
    new AnalysisException(s"$hintName Hint expects a partition number as a parameter")
  }

  def attributeNameSyntaxError(name: String): Throwable = {
    new AnalysisException(s"syntax error in attribute name: $name")
  }

  def starExpandDataTypeNotSupportedError(attributes: Seq[String]): Throwable = {
    new AnalysisException(s"Can only star expand struct data types. Attribute: `$attributes`")
  }

  def cannotResolveStarExpandGivenInputColumnsError(
      targetString: String, columns: String): Throwable = {
    new AnalysisException(s"cannot resolve '$targetString.*' given input columns '$columns'")
  }

  def addColumnWithV1TableCannotSpecifyNotNullError(): Throwable = {
    new AnalysisException("ADD COLUMN with v1 tables cannot specify NOT NULL.")
  }

  def replaceColumnsOnlySupportedWithV2TableError(): Throwable = {
    new AnalysisException("REPLACE COLUMNS is only supported with v2 tables.")
  }

  def alterQualifiedColumnOnlySupportedWithV2TableError(): Throwable = {
    new AnalysisException("ALTER COLUMN with qualified column is only supported with v2 tables.")
  }

  def alterColumnWithV1TableCannotSpecifyNotNullError(): Throwable = {
    new AnalysisException("ALTER COLUMN with v1 tables cannot specify NOT NULL.")
  }

  def alterOnlySupportedWithV2TableError(): Throwable = {
    new AnalysisException("ALTER COLUMN ... FIRST | ALTER is only supported with v2 tables.")
  }

  def alterColumnCannotFindColumnInV1TableError(colName: String, v1Table: V1Table): Throwable = {
    new AnalysisException(
      s"ALTER COLUMN cannot find column $colName in v1 table. " +
        s"Available: ${v1Table.schema.fieldNames.mkString(", ")}")
  }

  def renameColumnOnlySupportedWithV2TableError(): Throwable = {
    new AnalysisException("RENAME COLUMN is only supported with v2 tables.")
  }

  def dropColumnOnlySupportedWithV2TableError(): Throwable = {
    new AnalysisException("DROP COLUMN is only supported with v2 tables.")
  }

  def invalidDatabaseNameError(quoted: String): Throwable = {
    new AnalysisException(s"The database name is not valid: $quoted")
  }

  def replaceTableOnlySupportedWithV2TableError(): Throwable = {
    new AnalysisException("REPLACE TABLE is only supported with v2 tables.")
  }

  def replaceTableAsSelectOnlySupportedWithV2TableError(): Throwable = {
    new AnalysisException("REPLACE TABLE AS SELECT is only supported with v2 tables.")
  }

  def cannotDropViewWithDropTableError(): Throwable = {
    new AnalysisException("Cannot drop a view with DROP TABLE. Please use DROP VIEW instead")
  }

  def showColumnsWithConflictDatabasesError(
      db: Seq[String], v1TableName: TableIdentifier): Throwable = {
    new AnalysisException("SHOW COLUMNS with conflicting databases: " +
        s"'${db.head}' != '${v1TableName.database.get}'")
  }

  def externalCatalogNotSupportShowViewsError(resolved: ResolvedNamespace): Throwable = {
    new AnalysisException(s"Catalog ${resolved.catalog.name} doesn't support " +
      "SHOW VIEWS, only SessionCatalog supports this command.")
  }

  def unsupportedFunctionNameError(quoted: String): Throwable = {
    new AnalysisException(s"Unsupported function name '$quoted'")
  }

  def sqlOnlySupportedWithV1TablesError(sql: String): Throwable = {
    new AnalysisException(s"$sql is only supported with v1 tables.")
  }

  def cannotCreateTableWithBothProviderAndSerdeError(
      provider: Option[String], maybeSerdeInfo: Option[SerdeInfo]): Throwable = {
    new AnalysisException(
      s"Cannot create table with both USING $provider and ${maybeSerdeInfo.get.describe}")
  }

  def invalidFileFormatForStoredAsError(serdeInfo: SerdeInfo): Throwable = {
    new AnalysisException(
      s"STORED AS with file format '${serdeInfo.storedAs.get}' is invalid.")
  }

  def commandNotSupportNestedColumnError(command: String, quoted: String): Throwable = {
    new AnalysisException(s"$command does not support nested column: $quoted")
  }

  def columnDoesNotExistError(colName: String): Throwable = {
    new AnalysisException(s"Column $colName does not exist")
  }

  def renameTempViewToExistingViewError(oldName: String, newName: String): Throwable = {
    new AnalysisException(
      s"rename temporary view from '$oldName' to '$newName': destination view already exists")
  }

  def databaseNotEmptyError(db: String, details: String): Throwable = {
    new AnalysisException(s"Database $db is not empty. One or more $details exist.")
  }

  def invalidNameForTableOrDatabaseError(name: String): Throwable = {
    new AnalysisException(s"`$name` is not a valid name for tables/databases. " +
      "Valid names only contain alphabet characters, numbers and _.")
  }

  def cannotCreateDatabaseWithSameNameAsPreservedDatabaseError(database: String): Throwable = {
    new AnalysisException(s"$database is a system preserved database, " +
      "you cannot create a database with this name.")
  }

  def cannotDropDefaultDatabaseError(): Throwable = {
    new AnalysisException("Can not drop default database")
  }

  def cannotUsePreservedDatabaseAsCurrentDatabaseError(database: String): Throwable = {
    new AnalysisException(s"$database is a system preserved database, you cannot use it as " +
      "current database. To access global temporary views, you should use qualified name with " +
      s"the GLOBAL_TEMP_DATABASE, e.g. SELECT * FROM $database.viewName.")
  }

  def createExternalTableWithoutLocationError(): Throwable = {
    new AnalysisException("CREATE EXTERNAL TABLE must be accompanied by LOCATION")
  }

  def cannotOperateManagedTableWithExistingLocationError(
      methodName: String, tableIdentifier: TableIdentifier, tableLocation: Path): Throwable = {
    new AnalysisException(s"Can not $methodName the managed table('$tableIdentifier')" +
      s". The associated location('${tableLocation.toString}') already exists.")
  }

  def dropNonExistentColumnsNotSupportedError(
      nonExistentColumnNames: Seq[String]): Throwable = {
    new AnalysisException(
      s"""
         |Some existing schema fields (${nonExistentColumnNames.mkString("[", ",", "]")}) are
         |not present in the new schema. We don't support dropping columns yet.
         """.stripMargin)
  }

  def cannotRetrieveTableOrViewNotInSameDatabaseError(
      qualifiedTableNames: Seq[QualifiedTableName]): Throwable = {
    new AnalysisException("Only the tables/views belong to the same database can be retrieved. " +
      s"Querying tables/views are $qualifiedTableNames")
  }

  def renameTableSourceAndDestinationMismatchError(db: String, newDb: String): Throwable = {
    new AnalysisException(
      s"RENAME TABLE source and destination databases do not match: '$db' != '$newDb'")
  }

  def cannotRenameTempViewWithDatabaseSpecifiedError(
      oldName: TableIdentifier, newName: TableIdentifier): Throwable = {
    new AnalysisException(s"RENAME TEMPORARY VIEW from '$oldName' to '$newName': cannot " +
      s"specify database name '${newName.database.get}' in the destination table")
  }

  def cannotRenameTempViewToExistingTableError(
      oldName: TableIdentifier, newName: TableIdentifier): Throwable = {
    new AnalysisException(s"RENAME TEMPORARY VIEW from '$oldName' to '$newName': " +
      "destination table already exists")
  }

  def invalidPartitionSpecError(details: String): Throwable = {
    new AnalysisException(s"Partition spec is invalid. $details")
  }

  def functionAlreadyExistsError(func: FunctionIdentifier): Throwable = {
    new AnalysisException(s"Function $func already exists")
  }

  def cannotLoadClassWhenRegisteringFunctionError(
      className: String, func: FunctionIdentifier): Throwable = {
    new AnalysisException(s"Can not load class '$className' when registering " +
      s"the function '$func', please make sure it is on the classpath")
  }

  def v2CatalogNotSupportFunctionError(
      catalog: String, namespace: Seq[String]): Throwable = {
    new AnalysisException("V2 catalog does not support functions yet. " +
      s"catalog: $catalog, namespace: '${namespace.quoted}'")
  }

  def resourceTypeNotSupportedError(resourceType: String): Throwable = {
    new AnalysisException(s"Resource Type '$resourceType' is not supported.")
  }

  def tableNotSpecifyDatabaseError(identifier: TableIdentifier): Throwable = {
    new AnalysisException(s"table $identifier did not specify database")
  }

  def tableNotSpecifyLocationUriError(identifier: TableIdentifier): Throwable = {
    new AnalysisException(s"table $identifier did not specify locationUri")
  }

  def partitionNotSpecifyLocationUriError(specString: String): Throwable = {
    new AnalysisException(s"Partition [$specString] did not specify locationUri")
  }

  def invalidBucketNumberError(bucketingMaxBuckets: Int, numBuckets: Int): Throwable = {
    new AnalysisException(
      s"Number of buckets should be greater than 0 but less than or equal to " +
        s"bucketing.maxBuckets (`$bucketingMaxBuckets`). Got `$numBuckets`")
  }

  def corruptedTableNameContextInCatalogError(numParts: Int, index: Int): Throwable = {
    new AnalysisException("Corrupted table name context in catalog: " +
      s"$numParts parts expected, but part $index is missing.")
  }

  def corruptedViewSQLConfigsInCatalogError(e: Exception): Throwable = {
    new AnalysisException("Corrupted view SQL configs in catalog", cause = Some(e))
  }

  def corruptedViewQueryOutputColumnsInCatalogError(numCols: String, index: Int): Throwable = {
    new AnalysisException("Corrupted view query output column names in catalog: " +
      s"$numCols parts expected, but part $index is missing.")
  }

  def corruptedViewReferredTempViewInCatalogError(e: Exception): Throwable = {
    new AnalysisException("corrupted view referred temp view names in catalog", cause = Some(e))
  }

  def corruptedViewReferredTempFunctionsInCatalogError(e: Exception): Throwable = {
    new AnalysisException(
      "corrupted view referred temp functions names in catalog", cause = Some(e))
  }

  def columnStatisticsDeserializationNotSupportedError(
      name: String, dataType: DataType): Throwable = {
    new AnalysisException("Column statistics deserialization is not supported for " +
      s"column $name of data type: $dataType.")
  }

  def columnStatisticsSerializationNotSupportedError(
      colName: String, dataType: DataType): Throwable = {
    new AnalysisException("Column statistics serialization is not supported for " +
      s"column $colName of data type: $dataType.")
  }

  def cannotReadCorruptedTablePropertyError(key: String, details: String = ""): Throwable = {
    new AnalysisException(s"Cannot read table property '$key' as it's corrupted.$details")
  }

  def invalidSchemaStringError(exp: Expression): Throwable = {
    new AnalysisException(s"The expression '${exp.sql}' is not a valid schema string.")
  }

  def schemaNotFoldableError(exp: Expression): Throwable = {
    new AnalysisException(
      "Schema should be specified in DDL format as a string literal or output of " +
        s"the schema_of_json/schema_of_csv functions instead of ${exp.sql}")
  }

  def schemaIsNotStructTypeError(dataType: DataType): Throwable = {
    new AnalysisException(s"Schema should be struct type but got ${dataType.sql}.")
  }

  def keyValueInMapNotStringError(m: CreateMap): Throwable = {
    new AnalysisException(
      s"A type of keys and values in map() must be string, but got ${m.dataType.catalogString}")
  }

  def nonMapFunctionNotAllowedError(): Throwable = {
    new AnalysisException("Must use a map() function for options")
  }

  def invalidFieldTypeForCorruptRecordError(): Throwable = {
    new AnalysisException("The field for corrupt records must be string type and nullable")
  }

  def dataTypeUnsupportedByClassError(x: DataType, className: String): Throwable = {
    new AnalysisException(s"DataType '$x' is not supported by $className.")
  }

  def parseModeUnsupportedError(funcName: String, mode: ParseMode): Throwable = {
    new AnalysisException(s"$funcName() doesn't support the ${mode.name} mode. " +
      s"Acceptable modes are ${PermissiveMode.name} and ${FailFastMode.name}.")
  }

  def unfoldableFieldUnsupportedError(): Throwable = {
    new AnalysisException("The field parameter needs to be a foldable string value.")
  }

  def literalTypeUnsupportedForSourceTypeError(field: String, source: Expression): Throwable = {
    new AnalysisException(s"Literals of type '$field' are currently not supported " +
      s"for the ${source.dataType.catalogString} type.")
  }

  def arrayComponentTypeUnsupportedError(clz: Class[_]): Throwable = {
    new AnalysisException(s"Unsupported component type $clz in arrays")
  }

  def secondArgumentNotDoubleLiteralError(): Throwable = {
    new AnalysisException("The second argument should be a double literal.")
  }

  def dataTypeUnsupportedByExtractValueError(
      dataType: DataType, extraction: Expression, child: Expression): Throwable = {
    val errorMsg = dataType match {
      case StructType(_) =>
        s"Field name should be String Literal, but it's $extraction"
      case other =>
        s"Can't extract value from $child: need struct type but got ${other.catalogString}"
    }
    new AnalysisException(errorMsg)
  }

  def noHandlerForUDAFError(name: String): Throwable = {
    new InvalidUDFClassException(s"No handler for UDAF '$name'. " +
      "Use sparkSession.udf.register(...) instead.")
  }

<<<<<<< HEAD
  def batchWriteCapabilityError(
      table: Table, v2WriteClassName: String, v1WriteClassName: String): Throwable = {
    new AnalysisException(
      s"Table ${table.name} declares ${TableCapability.V1_BATCH_WRITE} capability but " +
        s"$v2WriteClassName is not an instance of $v1WriteClassName")
  }

  def unsupportedDeleteByConditionWithSubqueryError(condition: Option[Expression]): Throwable = {
    new AnalysisException(
      s"Delete by condition with subquery is not supported: $condition")
  }

  def cannotTranslateExpressionToSourceFilterError(f: Expression): Throwable = {
    new AnalysisException("Exec update failed:" +
      s" cannot translate expression to source filter: $f")
  }

  def cannotDeleteTableWhereFiltersError(table: Table, filters: Array[Filter]): Throwable = {
    new AnalysisException(
      s"Cannot delete from table ${table.name} where ${filters.mkString("[", ", ", "]")}")
  }

  def deleteOnlySupportedWithV2TablesError(): Throwable = {
    new AnalysisException("DELETE is only supported with v2 tables.")
  }

  def describeDoesNotSupportPartitionForV2TablesError(): Throwable = {
    new AnalysisException("DESCRIBE does not support partition for v2 tables.")
  }

  def unsupportedUserSpecifiedSchemaError(): Throwable = {
    new UnsupportedOperationException("user-specified schema")
  }

  def cannotReplaceMissingTableExceptionMessage(tableIdentifier: Identifier): String = {
    s"Table $tableIdentifier cannot be replaced as it did not exist." +
      s" Use CREATE OR REPLACE TABLE to create the table."
  }

  def cannotReplaceMissingTableError(
      tableIdentifier: Identifier, cause: Option[Throwable] = None): Throwable = {
    new CannotReplaceMissingTableException(
      cannotReplaceMissingTableExceptionMessage(tableIdentifier),
      cause
    )
  }

  def tableDoesNotSupportError(table: Table, cmd: String): Throwable = {
    new AnalysisException(s"Table ${table.name} does not support $cmd.")
  }

  def unsupportedBatchReadError(table: Table): Throwable = {
    tableDoesNotSupportError(table, "batch scan")
  }

  def unsupportedMicroBatchOrContinuousScanError(table: Table): Throwable = {
    tableDoesNotSupportError(table, "either micro-batch or continuous scan")
  }

  def unsupportedAppendInBatchModeError(table: Table): Throwable = {
    tableDoesNotSupportError(table, "append in batch mode")
  }

  def unsupportedDynamicOverwriteInBatchModeError(table: Table): Throwable = {
    tableDoesNotSupportError(table, "dynamic overwrite in batch mode")
  }

  def unsupportedTruncateInBatchModeError(table: Table): Throwable = {
    tableDoesNotSupportError(table, "truncate in batch mode")
  }

  def unsupportedOverwriteByFilterInBatchModeError(table: Table): Throwable = {
    tableDoesNotSupportError(table, "overwrite by filter in batch mode")
  }

  def streamingSourcesDoNotSupportCommonExecutionModeError(
      microBatchSources: Seq[String],
      continuousSources: Seq[String]): Throwable = {
    new AnalysisException(
      "The streaming sources in a query do not have a common supported execution mode.\n" +
        "Sources support micro-batch: " + microBatchSources.mkString(", ") + "\n" +
        "Sources support continuous: " + continuousSources.mkString(", "))
  }

  def noSuchTableExceptionMessage(ident: Identifier): String = {
    s"Table ${ident.quoted} not found"
  }

  def noSuchTableError(ident: Identifier): Throwable = {
    new NoSuchTableException(noSuchTableExceptionMessage(ident))
  }

  def noSuchNamespaceExceptionMessage(namespace: Array[String]): String = {
    s"Namespace '${namespace.quoted}' not found"
  }

  def noSuchNamespaceError(namespace: Array[String]): Throwable = {
    new NoSuchNamespaceException(noSuchNamespaceExceptionMessage(namespace))
  }

  def tableAlreadyExistsExceptionMessage(ident: Identifier): String = {
    s"Table ${ident.quoted} already exists"
  }

  def tableAlreadyExistsError(ident: Identifier): Throwable = {
    new TableAlreadyExistsException(tableAlreadyExistsExceptionMessage(ident))
  }

  def requiresSinglePartNamespaceError(ident: Identifier): Throwable = {
    new NoSuchTableException(
      s"V2 session catalog requires a single-part namespace: ${ident.quoted}")
  }

  def namespaceAlreadyExistsExceptionMessage(namespace: Array[String]): String = {
    s"Namespace '${namespace.quoted}' already exists"
  }

  def namespaceAlreadyExistsError(namespace: Array[String]): Throwable = {
    new NamespaceAlreadyExistsException(namespaceAlreadyExistsExceptionMessage(namespace))
  }

  private def notSupportedInJDBCCatalog(cmd: String): Throwable = {
    new AnalysisException(s"$cmd is not supported in JDBC catalog.")
  }

  def cannotCreateJDBCTableUsingProviderError(): Throwable = {
    notSupportedInJDBCCatalog("CREATE TABLE ... USING ...")
  }

  def cannotCreateJDBCTableUsingLocationError(): Throwable = {
    notSupportedInJDBCCatalog("CREATE TABLE ... LOCATION ...")
  }

  def cannotCreateJDBCNamespaceUsingProviderError(): Throwable = {
    notSupportedInJDBCCatalog("CREATE NAMESPACE ... LOCATION ...")
  }

  def cannotCreateJDBCNamespaceWithPropertyError(k: String): Throwable = {
    notSupportedInJDBCCatalog(s"CREATE NAMESPACE with property $k")
  }

  def cannotSetJDBCNamespaceWithPropertyError(k: String): Throwable = {
    notSupportedInJDBCCatalog(s"SET NAMESPACE with property $k")
  }

  def cannotUnsetJDBCNamespaceWithPropertyError(k: String): Throwable = {
    notSupportedInJDBCCatalog(s"Remove NAMESPACE property $k")
  }

  def unsupportedJDBCNamespaceChangeInCatalogError(changes: Seq[NamespaceChange]): Throwable = {
    new AnalysisException(s"Unsupported NamespaceChange $changes in JDBC catalog.")
  }

  private def tableDoesNotSupportError(cmd: String, table: Table): Throwable = {
    new AnalysisException(s"Table does not support $cmd: ${table.name}")
  }

  def tableDoesNotSupportReadsError(table: Table): Throwable = {
    tableDoesNotSupportError("reads", table)
  }

  def tableDoesNotSupportWritesError(table: Table): Throwable = {
    tableDoesNotSupportError("writes", table)
  }

  def tableDoesNotSupportDeletesError(table: Table): Throwable = {
    tableDoesNotSupportError("deletes", table)
  }

  def tableDoesNotSupportPartitionManagementError(table: Table): Throwable = {
    tableDoesNotSupportError("partition management", table)
  }

  def tableDoesNotSupportAtomicPartitionManagementError(table: Table): Throwable = {
    tableDoesNotSupportError("atomic partition management", table)
  }

  def cannotRenameTableWithAlterViewError(): Throwable = {
    new AnalysisException(
      "Cannot rename a table with ALTER VIEW. Please use ALTER TABLE instead.")
  }

  private def notSupportedForV2TablesError(cmd: String): Throwable = {
    new AnalysisException(s"$cmd is not supported for v2 tables.")
  }

  def showTableExtendedNotSupportedForV2TablesError(): Throwable = {
    notSupportedForV2TablesError("SHOW TABLE EXTENDED")
  }

  def analyzeTableNotSupportedForV2TablesError(): Throwable = {
    notSupportedForV2TablesError("ANALYZE TABLE")
  }

  def alterTableRecoverPartitionsNotSupportedForV2TablesError(): Throwable = {
    notSupportedForV2TablesError("ALTER TABLE ... RECOVER PARTITIONS")
  }

  def alterTableSerDePropertiesNotSupportedForV2TablesError(): Throwable = {
    notSupportedForV2TablesError("ALTER TABLE ... SET [SERDE|SERDEPROPERTIES]")
  }

  def loadDataNotSupportedForV2TablesError(): Throwable = {
    notSupportedForV2TablesError("LOAD DATA")
  }

  def showCreateTableNotSupportedForV2TablesError(): Throwable = {
    notSupportedForV2TablesError("SHOW CREATE TABLE")
  }

  def truncateTableNotSupportedForV2TablesError(): Throwable = {
    notSupportedForV2TablesError("TRUNCATE TABLE")
  }

  def showColumnsNotSupportedForV2TablesError(): Throwable = {
    notSupportedForV2TablesError("SHOW COLUMNS")
  }

  def repairTableNotSupportedForV2TablesError(): Throwable = {
    notSupportedForV2TablesError("MSCK REPAIR TABLE")
=======
  def databaseFromV1SessionCatalogNotSpecifiedError(): Throwable = {
    new AnalysisException("Database from v1 session catalog is not specified")
  }

  def nestedDatabaseUnsupportedByV1SessionCatalogError(catalog: String): Throwable = {
    new AnalysisException(s"Nested databases are not supported by v1 session catalog: $catalog")
  }

  def invalidRepartitionExpressionsError(sortOrders: Seq[Any]): Throwable = {
    new AnalysisException(s"Invalid partitionExprs specified: $sortOrders For range " +
      "partitioning use REPARTITION_BY_RANGE instead.")
>>>>>>> 70f6267d
  }
}<|MERGE_RESOLUTION|>--- conflicted
+++ resolved
@@ -743,7 +743,6 @@
       "Use sparkSession.udf.register(...) instead.")
   }
 
-<<<<<<< HEAD
   def batchWriteCapabilityError(
       table: Table, v2WriteClassName: String, v1WriteClassName: String): Throwable = {
     new AnalysisException(
@@ -930,10 +929,6 @@
     new AnalysisException(s"$cmd is not supported for v2 tables.")
   }
 
-  def showTableExtendedNotSupportedForV2TablesError(): Throwable = {
-    notSupportedForV2TablesError("SHOW TABLE EXTENDED")
-  }
-
   def analyzeTableNotSupportedForV2TablesError(): Throwable = {
     notSupportedForV2TablesError("ANALYZE TABLE")
   }
@@ -964,7 +959,7 @@
 
   def repairTableNotSupportedForV2TablesError(): Throwable = {
     notSupportedForV2TablesError("MSCK REPAIR TABLE")
-=======
+
   def databaseFromV1SessionCatalogNotSpecifiedError(): Throwable = {
     new AnalysisException("Database from v1 session catalog is not specified")
   }
@@ -976,6 +971,5 @@
   def invalidRepartitionExpressionsError(sortOrders: Seq[Any]): Throwable = {
     new AnalysisException(s"Invalid partitionExprs specified: $sortOrders For range " +
       "partitioning use REPARTITION_BY_RANGE instead.")
->>>>>>> 70f6267d
   }
 }