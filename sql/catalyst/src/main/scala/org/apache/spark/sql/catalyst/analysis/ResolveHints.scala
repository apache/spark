--- conflicted
+++ resolved
@@ -73,18 +73,11 @@
 
       val newNode = CurrentOrigin.withOrigin(plan.origin) {
         plan match {
-<<<<<<< HEAD
-          case ResolvedHint(u: UnresolvedRelation, hint)
-              if relations.exists(resolver(_, u.tableIdentifier.table)) =>
-            relations.remove(u.tableIdentifier.table)
-            ResolvedHint(u, createHintInfo(hintName).merge(hint, hintErrorHandler))
-=======
           case ResolvedHint(u @ UnresolvedRelation(ident), hint)
               if relations.exists(resolver(_, ident.last)) =>
             relations.remove(ident.last)
-            ResolvedHint(u, createHintInfo(hintName).merge(hint, handleOverriddenHintInfo))
+            ResolvedHint(u, createHintInfo(hintName).merge(hint, hintErrorHandler))
 
->>>>>>> ed280c23
           case ResolvedHint(r: SubqueryAlias, hint)
               if relations.exists(resolver(_, r.alias)) =>
             relations.remove(r.alias)
