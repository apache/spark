/*
 * Licensed to the Apache Software Foundation (ASF) under one or more
 * contributor license agreements.  See the NOTICE file distributed with
 * this work for additional information regarding copyright ownership.
 * The ASF licenses this file to You under the Apache License, Version 2.0
 * (the "License"); you may not use this file except in compliance with
 * the License.  You may obtain a copy of the License at
 *
 *    http://www.apache.org/licenses/LICENSE-2.0
 *
 * Unless required by applicable law or agreed to in writing, software
 * distributed under the License is distributed on an "AS IS" BASIS,
 * WITHOUT WARRANTIES OR CONDITIONS OF ANY KIND, either express or implied.
 * See the License for the specific language governing permissions and
 * limitations under the License.
 */

package org.apache.spark.sql.catalyst.expressions.xml

import org.apache.spark.sql.catalyst.analysis.{FunctionRegistry, TypeCheckResult}
import org.apache.spark.sql.catalyst.analysis.TypeCheckResult.DataTypeMismatch
import org.apache.spark.sql.catalyst.expressions._
import org.apache.spark.sql.catalyst.expressions.Cast._
<<<<<<< HEAD
import org.apache.spark.sql.catalyst.expressions.codegen.CodegenFallback
import org.apache.spark.sql.catalyst.util.GenericArrayData
=======
import org.apache.spark.sql.catalyst.expressions.objects.Invoke
import org.apache.spark.sql.internal.SQLConf
>>>>>>> 7cbfc2ca
import org.apache.spark.sql.internal.types.StringTypeWithCollation
import org.apache.spark.sql.types._
import org.apache.spark.unsafe.types.UTF8String

/**
 * Base class for xpath_boolean, xpath_double, xpath_int, etc.
 *
 * This is not the world's most efficient implementation due to type conversion, but works.
 */
abstract class XPathExtract
  extends BinaryExpression with RuntimeReplaceable with ExpectsInputTypes {
  override def left: Expression = xml
  override def right: Expression = path

  /** XPath expressions are always nullable, e.g. if the xml string is empty. */
  override def nullable: Boolean = true

  override def inputTypes: Seq[AbstractDataType] =
    Seq(StringTypeWithCollation, StringTypeWithCollation)

  override def checkInputDataTypes(): TypeCheckResult = {
    if (!path.foldable) {
      DataTypeMismatch(
        errorSubClass = "NON_FOLDABLE_INPUT",
        messageParameters = Map(
          "inputName" -> toSQLId("path"),
          "inputType" -> toSQLType(StringTypeWithCollation),
          "inputExpr" -> toSQLExpr(path)
        )
      )
    } else {
      super.checkInputDataTypes()
    }
  }

  /** Concrete implementations need to override the following three methods. */
  def xml: Expression
  def path: Expression

  @transient protected lazy val pathUTF8String: UTF8String = path.eval().asInstanceOf[UTF8String]

  protected def evaluator: XPathEvaluator

  override def replacement: Expression = Invoke(
    Literal.create(evaluator, ObjectType(classOf[XPathEvaluator])),
    "evaluate",
    dataType,
    Seq(xml),
    Seq(xml.dataType))
}

// scalastyle:off line.size.limit
@ExpressionDescription(
  usage = "_FUNC_(xml, xpath) - Returns true if the XPath expression evaluates to true, or if a matching node is found.",
  examples = """
    Examples:
      > SELECT _FUNC_('<a><b>1</b></a>','a/b');
       true
  """,
  since = "2.0.0",
  group = "xml_funcs")
// scalastyle:on line.size.limit
case class XPathBoolean(xml: Expression, path: Expression) extends XPathExtract with Predicate {

  @transient override lazy val evaluator: XPathEvaluator = XPathBooleanEvaluator(pathUTF8String)

  override def prettyName: String = "xpath_boolean"

  override protected def withNewChildrenInternal(
    newLeft: Expression, newRight: Expression): XPathBoolean = copy(xml = newLeft, path = newRight)
}

// scalastyle:off line.size.limit
@ExpressionDescription(
  usage = "_FUNC_(xml, xpath) - Returns a short integer value, or the value zero if no match is found, or a match is found but the value is non-numeric.",
  examples = """
    Examples:
      > SELECT _FUNC_('<a><b>1</b><b>2</b></a>', 'sum(a/b)');
       3
  """,
  since = "2.0.0",
  group = "xml_funcs")
// scalastyle:on line.size.limit
case class XPathShort(xml: Expression, path: Expression) extends XPathExtract {

  @transient override lazy val evaluator: XPathEvaluator = XPathShortEvaluator(pathUTF8String)

  override def prettyName: String = "xpath_short"
  override def dataType: DataType = ShortType

  override protected def withNewChildrenInternal(
    newLeft: Expression, newRight: Expression): XPathShort = copy(xml = newLeft, path = newRight)
}

// scalastyle:off line.size.limit
@ExpressionDescription(
  usage = "_FUNC_(xml, xpath) - Returns an integer value, or the value zero if no match is found, or a match is found but the value is non-numeric.",
  examples = """
    Examples:
      > SELECT _FUNC_('<a><b>1</b><b>2</b></a>', 'sum(a/b)');
       3
  """,
  since = "2.0.0",
  group = "xml_funcs")
// scalastyle:on line.size.limit
case class XPathInt(xml: Expression, path: Expression) extends XPathExtract {

  @transient override lazy val evaluator: XPathEvaluator = XPathIntEvaluator(pathUTF8String)

  override def prettyName: String = "xpath_int"
  override def dataType: DataType = IntegerType

  override protected def withNewChildrenInternal(
    newLeft: Expression, newRight: Expression): Expression = copy(xml = newLeft, path = newRight)
}

// scalastyle:off line.size.limit
@ExpressionDescription(
  usage = "_FUNC_(xml, xpath) - Returns a long integer value, or the value zero if no match is found, or a match is found but the value is non-numeric.",
  examples = """
    Examples:
      > SELECT _FUNC_('<a><b>1</b><b>2</b></a>', 'sum(a/b)');
       3
  """,
  since = "2.0.0",
  group = "xml_funcs")
// scalastyle:on line.size.limit
case class XPathLong(xml: Expression, path: Expression) extends XPathExtract {

  @transient override lazy val evaluator: XPathEvaluator = XPathLongEvaluator(pathUTF8String)

  override def prettyName: String = "xpath_long"
  override def dataType: DataType = LongType

  override protected def withNewChildrenInternal(
    newLeft: Expression, newRight: Expression): XPathLong = copy(xml = newLeft, path = newRight)
}

// scalastyle:off line.size.limit
@ExpressionDescription(
  usage = "_FUNC_(xml, xpath) - Returns a float value, the value zero if no match is found, or NaN if a match is found but the value is non-numeric.",
  examples = """
    Examples:
      > SELECT _FUNC_('<a><b>1</b><b>2</b></a>', 'sum(a/b)');
       3.0
  """,
  since = "2.0.0",
  group = "xml_funcs")
// scalastyle:on line.size.limit
case class XPathFloat(xml: Expression, path: Expression) extends XPathExtract {

  @transient override lazy val evaluator: XPathEvaluator = XPathFloatEvaluator(pathUTF8String)

  override def prettyName: String = "xpath_float"
  override def dataType: DataType = FloatType

  override protected def withNewChildrenInternal(
    newLeft: Expression, newRight: Expression): XPathFloat = copy(xml = newLeft, path = newRight)
}

// scalastyle:off line.size.limit
@ExpressionDescription(
  usage = "_FUNC_(xml, xpath) - Returns a double value, the value zero if no match is found, or NaN if a match is found but the value is non-numeric.",
  examples = """
    Examples:
      > SELECT _FUNC_('<a><b>1</b><b>2</b></a>', 'sum(a/b)');
       3.0
  """,
  since = "2.0.0",
  group = "xml_funcs")
// scalastyle:on line.size.limit
case class XPathDouble(xml: Expression, path: Expression) extends XPathExtract {

  @transient override lazy val evaluator: XPathEvaluator = XPathDoubleEvaluator(pathUTF8String)

  override def prettyName: String =
    getTagValue(FunctionRegistry.FUNC_ALIAS).getOrElse("xpath_double")
  override def dataType: DataType = DoubleType

  override protected def withNewChildrenInternal(
    newLeft: Expression, newRight: Expression): XPathDouble = copy(xml = newLeft, path = newRight)
}

// scalastyle:off line.size.limit
@ExpressionDescription(
  usage = "_FUNC_(xml, xpath) - Returns the text contents of the first xml node that matches the XPath expression.",
  examples = """
    Examples:
      > SELECT _FUNC_('<a><b>b</b><c>cc</c></a>','a/c');
       cc
  """,
  since = "2.0.0",
  group = "xml_funcs")
// scalastyle:on line.size.limit
<<<<<<< HEAD
case class XPathString(xml: Expression, path: Expression)
  extends XPathExtract
  with DefaultStringProducingExpression {
=======
case class XPathString(xml: Expression, path: Expression) extends XPathExtract {

  @transient override lazy val evaluator: XPathEvaluator = XPathStringEvaluator(pathUTF8String)

>>>>>>> 7cbfc2ca
  override def prettyName: String = "xpath_string"

  override protected def withNewChildrenInternal(
    newLeft: Expression, newRight: Expression): Expression = copy(xml = newLeft, path = newRight)
}

// scalastyle:off line.size.limit
@ExpressionDescription(
  usage = "_FUNC_(xml, xpath) - Returns a string array of values within the nodes of xml that match the XPath expression.",
  examples = """
    Examples:
      > SELECT _FUNC_('<a><b>b1</b><b>b2</b><b>b3</b><c>c1</c><c>c2</c></a>','a/b/text()');
       ["b1","b2","b3"]
      > SELECT _FUNC_('<a><b>b1</b><b>b2</b><b>b3</b><c>c1</c><c>c2</c></a>','a/b');
       [null,null,null]
  """,
  since = "2.0.0",
  group = "xml_funcs")
// scalastyle:on line.size.limit
<<<<<<< HEAD
case class XPathList(xml: Expression, path: Expression)
  extends XPathExtract
  with DefaultStringProducingExpression {
=======
case class XPathList(xml: Expression, path: Expression) extends XPathExtract {

  @transient override lazy val evaluator: XPathEvaluator = XPathListEvaluator(pathUTF8String)

>>>>>>> 7cbfc2ca
  override def prettyName: String = "xpath"
  override def dataType: DataType = ArrayType(StringType)

  override protected def withNewChildrenInternal(
    newLeft: Expression, newRight: Expression): XPathList = copy(xml = newLeft, path = newRight)
}<|MERGE_RESOLUTION|>--- conflicted
+++ resolved
@@ -21,13 +21,7 @@
 import org.apache.spark.sql.catalyst.analysis.TypeCheckResult.DataTypeMismatch
 import org.apache.spark.sql.catalyst.expressions._
 import org.apache.spark.sql.catalyst.expressions.Cast._
-<<<<<<< HEAD
-import org.apache.spark.sql.catalyst.expressions.codegen.CodegenFallback
-import org.apache.spark.sql.catalyst.util.GenericArrayData
-=======
 import org.apache.spark.sql.catalyst.expressions.objects.Invoke
-import org.apache.spark.sql.internal.SQLConf
->>>>>>> 7cbfc2ca
 import org.apache.spark.sql.internal.types.StringTypeWithCollation
 import org.apache.spark.sql.types._
 import org.apache.spark.unsafe.types.UTF8String
@@ -222,16 +216,12 @@
   since = "2.0.0",
   group = "xml_funcs")
 // scalastyle:on line.size.limit
-<<<<<<< HEAD
-case class XPathString(xml: Expression, path: Expression)
+case class XPathString(xml: Expression, path: Expression) 
   extends XPathExtract
   with DefaultStringProducingExpression {
-=======
-case class XPathString(xml: Expression, path: Expression) extends XPathExtract {
 
   @transient override lazy val evaluator: XPathEvaluator = XPathStringEvaluator(pathUTF8String)
 
->>>>>>> 7cbfc2ca
   override def prettyName: String = "xpath_string"
 
   override protected def withNewChildrenInternal(
@@ -251,16 +241,12 @@
   since = "2.0.0",
   group = "xml_funcs")
 // scalastyle:on line.size.limit
-<<<<<<< HEAD
 case class XPathList(xml: Expression, path: Expression)
-  extends XPathExtract
+  extends XPathExtract 
   with DefaultStringProducingExpression {
-=======
-case class XPathList(xml: Expression, path: Expression) extends XPathExtract {
 
   @transient override lazy val evaluator: XPathEvaluator = XPathListEvaluator(pathUTF8String)
 
->>>>>>> 7cbfc2ca
   override def prettyName: String = "xpath"
   override def dataType: DataType = ArrayType(StringType)
 
