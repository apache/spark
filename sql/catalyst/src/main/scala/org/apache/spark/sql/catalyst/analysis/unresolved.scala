--- conflicted
+++ resolved
@@ -50,7 +50,6 @@
 }
 
 /**
-<<<<<<< HEAD
  * An inline table that has not been resolved yet. Once resolved, it is turned by the analyzer into
  * a [[org.apache.spark.sql.catalyst.plans.logical.LocalRelation]].
  *
@@ -64,15 +63,19 @@
 
   lazy val expressionsResolved: Boolean = rows.forall(_.forall(_.resolved))
   override def output: Seq[Attribute] = Nil
-=======
- * Holds a table-valued function call that has yet to be resolved.
- */
-case class UnresolvedTableValuedFunction(
-    functionName: String, functionArgs: Seq[Expression]) extends LeafNode {
+}
+
+/**
+ * A table-valued function, e.g.
+ * {{{
+ *   select * from range(10);
+ * }}}
+ */
+case class UnresolvedTableValuedFunction(functionName: String, functionArgs: Seq[Expression])
+  extends LeafNode {
 
   override def output: Seq[Attribute] = Nil
 
->>>>>>> b72bb62d
   override lazy val resolved = false
 }
 
