/*
 * Licensed to the Apache Software Foundation (ASF) under one or more
 * contributor license agreements.  See the NOTICE file distributed with
 * this work for additional information regarding copyright ownership.
 * The ASF licenses this file to You under the Apache License, Version 2.0
 * (the "License"); you may not use this file except in compliance with
 * the License.  You may obtain a copy of the License at
 *
 *    http://www.apache.org/licenses/LICENSE-2.0
 *
 * Unless required by applicable law or agreed to in writing, software
 * distributed under the License is distributed on an "AS IS" BASIS,
 * WITHOUT WARRANTIES OR CONDITIONS OF ANY KIND, either express or implied.
 * See the License for the specific language governing permissions and
 * limitations under the License.
 */

package org.apache.spark.sql.catalyst.plans.physical

import org.apache.spark.sql.catalyst.expressions.{Unevaluable, Expression, SortOrder}
import org.apache.spark.sql.types.{DataType, IntegerType}

/**
 * Specifies how tuples that share common expressions will be distributed when a query is executed
 * in parallel on many machines.  Distribution can be used to refer to two distinct physical
 * properties:
 *  - Inter-node partitioning of data: In this case the distribution describes how tuples are
 *    partitioned across physical machines in a cluster.  Knowing this property allows some
 *    operators (e.g., Aggregate) to perform partition local operations instead of global ones.
 *  - Intra-partition ordering of data: In this case the distribution describes guarantees made
 *    about how tuples are distributed within a single partition.
 */
sealed trait Distribution

/**
 * Represents a distribution where no promises are made about co-location of data.
 */
case object UnspecifiedDistribution extends Distribution

/**
 * Represents a distribution that only has a single partition and all tuples of the dataset
 * are co-located.
 */
case object AllTuples extends Distribution

/**
 * Represents data where tuples that share the same values for the `clustering`
 * [[Expression Expressions]] will be co-located. Based on the context, this
 * can mean such tuples are either co-located in the same partition or they will be contiguous
 * within a single partition.
 */
case class ClusteredDistribution(clustering: Seq[Expression]) extends Distribution {
  require(
    clustering != Nil,
    "The clustering expressions of a ClusteredDistribution should not be Nil. " +
      "An AllTuples should be used to represent a distribution that only has " +
      "a single partition.")
}

/**
 * Represents data where tuples have been ordered according to the `ordering`
 * [[Expression Expressions]].  This is a strictly stronger guarantee than
 * [[ClusteredDistribution]] as an ordering will ensure that tuples that share the
 * same value for the ordering expressions are contiguous and will never be split across
 * partitions.
 */
case class OrderedDistribution(ordering: Seq[SortOrder]) extends Distribution {
  require(
    ordering != Nil,
    "The ordering expressions of a OrderedDistribution should not be Nil. " +
      "An AllTuples should be used to represent a distribution that only has " +
      "a single partition.")

  // TODO: This is not really valid...
  def clustering: Set[Expression] = ordering.map(_.child).toSet
}

sealed trait Partitioning {
  /** Returns the number of partitions that the data is split across */
  val numPartitions: Int

  /**
   * Returns true iff the guarantees made by this [[Partitioning]] are sufficient
   * to satisfy the partitioning scheme mandated by the `required` [[Distribution]],
   * i.e. the current dataset does not need to be re-partitioned for the `required`
   * Distribution (it is possible that tuples within a partition need to be reorganized).
   */
  def satisfies(required: Distribution): Boolean

<<<<<<< HEAD
  /**
   * Returns true iff all distribution guarantees made by this partitioning can also be made
   * for the `other` specified partitioning.
   * For example, two [[HashPartitioning HashPartitioning]]s are
   * only compatible if the `numPartitions` of them is the same.
   */
  def compatibleWith(other: Partitioning): Boolean

  /**
   * Returns true iff we can say that the partitioning scheme of this [[Partitioning]]
   * guarantees the same partitioning scheme described by `other`.
   */
  // TODO: Add an example once we have the `nullSafe` concept.
  def guarantees(other: Partitioning): Boolean
=======
  /** Returns the expressions that are used to key the partitioning. */
  def keyExpressions: Seq[Expression]
>>>>>>> 3c66ff72
}

case class UnknownPartitioning(numPartitions: Int) extends Partitioning {
  override def satisfies(required: Distribution): Boolean = required match {
    case UnspecifiedDistribution => true
    case _ => false
  }

<<<<<<< HEAD
  override def compatibleWith(other: Partitioning): Boolean = other match {
    case UnknownPartitioning(_) => true
    case _ => false
  }

  override def guarantees(other: Partitioning): Boolean = false
=======
  override def keyExpressions: Seq[Expression] = Nil
>>>>>>> 3c66ff72
}

case object SinglePartition extends Partitioning {
  val numPartitions = 1

  override def satisfies(required: Distribution): Boolean = true

<<<<<<< HEAD
  override def compatibleWith(other: Partitioning): Boolean = other match {
    case SinglePartition => true
    case _ => false
  }

  override def guarantees(other: Partitioning): Boolean = other match {
    case SinglePartition => true
    case _ => false
  }
=======
  override def keyExpressions: Seq[Expression] = Nil
>>>>>>> 3c66ff72
}

case object BroadcastPartitioning extends Partitioning {
  val numPartitions = 1

  override def satisfies(required: Distribution): Boolean = true

<<<<<<< HEAD
  override def compatibleWith(other: Partitioning): Boolean = other match {
    case SinglePartition => true
    case _ => false
  }

  override def guarantees(other: Partitioning): Boolean = other match {
    case BroadcastPartitioning => true
    case _ => false
  }
=======
  override def keyExpressions: Seq[Expression] = Nil
>>>>>>> 3c66ff72
}

/**
 * Represents a partitioning where rows are split up across partitions based on the hash
 * of `expressions`.  All rows where `expressions` evaluate to the same values are guaranteed to be
 * in the same partition.
 */
case class HashPartitioning(expressions: Seq[Expression], numPartitions: Int)
  extends Expression with Partitioning with Unevaluable {

  override def children: Seq[Expression] = expressions
  override def nullable: Boolean = false
  override def dataType: DataType = IntegerType

  lazy val clusteringSet = expressions.toSet

  override def satisfies(required: Distribution): Boolean = required match {
    case UnspecifiedDistribution => true
    case ClusteredDistribution(requiredClustering) =>
      clusteringSet.subsetOf(requiredClustering.toSet)
    case _ => false
  }

<<<<<<< HEAD
  override def compatibleWith(other: Partitioning): Boolean = other match {
    case BroadcastPartitioning => true
    case h: HashPartitioning if h == this => true
    case _ => false
  }

  override def guarantees(other: Partitioning): Boolean = other match {
    case o: HashPartitioning =>
      this.clusteringSet == o.clusteringSet && this.numPartitions == o.numPartitions
    case _ => false
  }
=======
  override def keyExpressions: Seq[Expression] = expressions
>>>>>>> 3c66ff72
}

/**
 * Represents a partitioning where rows are split across partitions based on some total ordering of
 * the expressions specified in `ordering`.  When data is partitioned in this manner the following
 * two conditions are guaranteed to hold:
 *  - All row where the expressions in `ordering` evaluate to the same values will be in the same
 *    partition.
 *  - Each partition will have a `min` and `max` row, relative to the given ordering.  All rows
 *    that are in between `min` and `max` in this `ordering` will reside in this partition.
 *
 * This class extends expression primarily so that transformations over expression will descend
 * into its child.
 */
case class RangePartitioning(ordering: Seq[SortOrder], numPartitions: Int)
  extends Expression with Partitioning with Unevaluable {

  override def children: Seq[SortOrder] = ordering
  override def nullable: Boolean = false
  override def dataType: DataType = IntegerType

  private[this] lazy val clusteringSet = ordering.map(_.child).toSet

  override def satisfies(required: Distribution): Boolean = required match {
    case UnspecifiedDistribution => true
    case OrderedDistribution(requiredOrdering) =>
      val minSize = Seq(requiredOrdering.size, ordering.size).min
      requiredOrdering.take(minSize) == ordering.take(minSize)
    case ClusteredDistribution(requiredClustering) =>
      clusteringSet.subsetOf(requiredClustering.toSet)
    case _ => false
  }

<<<<<<< HEAD
  override def compatibleWith(other: Partitioning): Boolean = other match {
    case BroadcastPartitioning => true
    case _ => false
  }

  override def guarantees(other: Partitioning): Boolean = other match {
    case o: RangePartitioning => this == o
    case _ => false
  }
}

/**
 * A collection of [[Partitioning]]s that can be used to describe the partitioning
 * scheme of the output of a physical operator. It is usually used for an operator
 * that has multiple children. In this case, a [[Partitioning]] in this collection
 * describes how this operator's output is partitioned based on expressions from
 * a child. For example, for a Join operator on two tables `A` and `B`
 * with a join condition `A.key1 = B.key2`, assuming we use HashPartitioning schema,
 * there are two [[Partitioning]]s can be used to describe how the output of
 * this Join operator is partitioned, which are `HashPartitioning(A.key1)` and
 * `HashPartitioning(B.key2)`. It is also worth noting that `partitionings`
 * in this collection do not need to be equivalent, which is useful for
 * Outer Join operators.
 */
case class PartitioningCollection(partitionings: Seq[Partitioning])
  extends Expression with Partitioning with Unevaluable {

  require(
    partitionings.map(_.numPartitions).distinct.length == 1,
    s"PartitioningCollection requires all of its partitionings have the same numPartitions.")

  override def children: Seq[Expression] = partitionings.collect {
    case expr: Expression => expr
  }

  override def nullable: Boolean = false

  override def dataType: DataType = IntegerType

  override val numPartitions = partitionings.map(_.numPartitions).distinct.head

  /**
   * Returns true if any `partitioning` of this collection satisfies the given
   * [[Distribution]].
   */
  override def satisfies(required: Distribution): Boolean =
    partitionings.exists(_.satisfies(required))

  /**
   * Returns true if any `partitioning` of this collection is compatible with
   * the given [[Partitioning]].
   */
  override def compatibleWith(other: Partitioning): Boolean =
    partitionings.exists(_.compatibleWith(other))

  /**
   * Returns true if any `partitioning` of this collection guarantees
   * the given [[Partitioning]].
   */
  override def guarantees(other: Partitioning): Boolean =
    partitionings.exists(_.guarantees(other))

  override def toString: String = {
    partitionings.map(_.toString).mkString("(", " or ", ")")
  }
=======
  override def keyExpressions: Seq[Expression] = ordering.map(_.child)
>>>>>>> 3c66ff72
}<|MERGE_RESOLUTION|>--- conflicted
+++ resolved
@@ -87,25 +87,12 @@
    */
   def satisfies(required: Distribution): Boolean
 
-<<<<<<< HEAD
-  /**
-   * Returns true iff all distribution guarantees made by this partitioning can also be made
-   * for the `other` specified partitioning.
-   * For example, two [[HashPartitioning HashPartitioning]]s are
-   * only compatible if the `numPartitions` of them is the same.
-   */
-  def compatibleWith(other: Partitioning): Boolean
-
   /**
    * Returns true iff we can say that the partitioning scheme of this [[Partitioning]]
    * guarantees the same partitioning scheme described by `other`.
    */
   // TODO: Add an example once we have the `nullSafe` concept.
   def guarantees(other: Partitioning): Boolean
-=======
-  /** Returns the expressions that are used to key the partitioning. */
-  def keyExpressions: Seq[Expression]
->>>>>>> 3c66ff72
 }
 
 case class UnknownPartitioning(numPartitions: Int) extends Partitioning {
@@ -114,16 +101,7 @@
     case _ => false
   }
 
-<<<<<<< HEAD
-  override def compatibleWith(other: Partitioning): Boolean = other match {
-    case UnknownPartitioning(_) => true
-    case _ => false
-  }
-
   override def guarantees(other: Partitioning): Boolean = false
-=======
-  override def keyExpressions: Seq[Expression] = Nil
->>>>>>> 3c66ff72
 }
 
 case object SinglePartition extends Partitioning {
@@ -131,19 +109,10 @@
 
   override def satisfies(required: Distribution): Boolean = true
 
-<<<<<<< HEAD
-  override def compatibleWith(other: Partitioning): Boolean = other match {
+  override def guarantees(other: Partitioning): Boolean = other match {
     case SinglePartition => true
     case _ => false
   }
-
-  override def guarantees(other: Partitioning): Boolean = other match {
-    case SinglePartition => true
-    case _ => false
-  }
-=======
-  override def keyExpressions: Seq[Expression] = Nil
->>>>>>> 3c66ff72
 }
 
 case object BroadcastPartitioning extends Partitioning {
@@ -151,19 +120,10 @@
 
   override def satisfies(required: Distribution): Boolean = true
 
-<<<<<<< HEAD
-  override def compatibleWith(other: Partitioning): Boolean = other match {
-    case SinglePartition => true
-    case _ => false
-  }
-
   override def guarantees(other: Partitioning): Boolean = other match {
     case BroadcastPartitioning => true
     case _ => false
   }
-=======
-  override def keyExpressions: Seq[Expression] = Nil
->>>>>>> 3c66ff72
 }
 
 /**
@@ -187,21 +147,11 @@
     case _ => false
   }
 
-<<<<<<< HEAD
-  override def compatibleWith(other: Partitioning): Boolean = other match {
-    case BroadcastPartitioning => true
-    case h: HashPartitioning if h == this => true
-    case _ => false
-  }
-
   override def guarantees(other: Partitioning): Boolean = other match {
     case o: HashPartitioning =>
       this.clusteringSet == o.clusteringSet && this.numPartitions == o.numPartitions
     case _ => false
   }
-=======
-  override def keyExpressions: Seq[Expression] = expressions
->>>>>>> 3c66ff72
 }
 
 /**
@@ -232,12 +182,6 @@
       requiredOrdering.take(minSize) == ordering.take(minSize)
     case ClusteredDistribution(requiredClustering) =>
       clusteringSet.subsetOf(requiredClustering.toSet)
-    case _ => false
-  }
-
-<<<<<<< HEAD
-  override def compatibleWith(other: Partitioning): Boolean = other match {
-    case BroadcastPartitioning => true
     case _ => false
   }
 
@@ -285,13 +229,6 @@
     partitionings.exists(_.satisfies(required))
 
   /**
-   * Returns true if any `partitioning` of this collection is compatible with
-   * the given [[Partitioning]].
-   */
-  override def compatibleWith(other: Partitioning): Boolean =
-    partitionings.exists(_.compatibleWith(other))
-
-  /**
    * Returns true if any `partitioning` of this collection guarantees
    * the given [[Partitioning]].
    */
@@ -301,7 +238,4 @@
   override def toString: String = {
     partitionings.map(_.toString).mkString("(", " or ", ")")
   }
-=======
-  override def keyExpressions: Seq[Expression] = ordering.map(_.child)
->>>>>>> 3c66ff72
 }