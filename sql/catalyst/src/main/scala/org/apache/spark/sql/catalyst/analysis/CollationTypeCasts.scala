--- conflicted
+++ resolved
@@ -24,7 +24,7 @@
 import org.apache.spark.sql.catalyst.analysis.TypeCoercion.{hasStringType, haveSameType}
 import org.apache.spark.sql.catalyst.expressions._
 import org.apache.spark.sql.errors.QueryCompilationErrors
-import org.apache.spark.sql.types.{ArrayType, DataType, MapType, StringType}
+import org.apache.spark.sql.types.{ArrayType, DataType, DefaultStringType, MapType, StringType}
 
 object CollationTypeCasts extends TypeCoercionRule {
   override val transform: PartialFunction[Expression, Expression] = {
@@ -159,10 +159,8 @@
    * any expressions, but will only be affected by collated StringTypes or
    * complex DataTypes with collated StringTypes (e.g. ArrayType)
    */
-  def getOutputCollation(expr: Seq[Expression]): StringType = {
-    require(expr.nonEmpty, "Cannot determine collation for empty expressions")
-
-    val explicitTypes = expr.filter {
+  def getOutputCollation(expressions: Seq[Expression]): StringType = {
+    val explicitTypes = expressions.filter {
         case _: Collate => true
         case _ => false
       }
@@ -180,7 +178,7 @@
           )
       // Only implicit or default collations present
       case 0 =>
-        val implicitTypes = expr.filter {
+        val implicitTypes = expressions.filter {
             case Literal(_, _: StringType) => false
             case cast: Cast if cast.getTagValue(Cast.USER_SPECIFIED_CAST).isEmpty =>
               cast.child.dataType.isInstanceOf[StringType]
@@ -191,29 +189,13 @@
           .map(extractStringType(_).collationId)
           .distinct
 
-<<<<<<< HEAD
-        implicitTypes.length match {
-          case 1 =>
-            StringType(implicitTypes.head)
-
-          case size if size > 1 =>
-            throw QueryCompilationErrors.implicitCollationMismatchError()
-
-          case _ =>
-            // If there are no implicit collations then all expressions must have
-            // the default collation so we can just return either one
-            require(expr.forall(_.dataType.sameType(expr.head.dataType)))
-
-            expr.head.dataType.asInstanceOf[StringType]
-=======
         if (implicitTypes.length > 1) {
           throw QueryCompilationErrors.implicitCollationMismatchError(
             implicitTypes.map(t => StringType(t))
           )
         }
         else {
-          implicitTypes.headOption.map(StringType(_)).getOrElse(SQLConf.get.defaultStringType)
->>>>>>> fae0c12f
+          implicitTypes.headOption.map(StringType(_)).getOrElse(DefaultStringType())
         }
     }
   }
