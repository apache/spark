--- conflicted
+++ resolved
@@ -21,13 +21,8 @@
 
 import scala.annotation.tailrec
 
-<<<<<<< HEAD
-import org.apache.spark.sql.catalyst.analysis.TypeCoercion.hasStringType
-import org.apache.spark.sql.catalyst.expressions.{ArrayJoin, BinaryExpression, Cast, ComplexTypeMergingExpression, ConcatWs, CreateArray, Expression, In, InSubquery, String2StringExpression, Substring}
-=======
 import org.apache.spark.sql.catalyst.analysis.TypeCoercion.{hasStringType}
-import org.apache.spark.sql.catalyst.expressions.{ArrayJoin, BinaryExpression, CaseWhen, Cast, Coalesce, Collate, Concat, ConcatWs, CreateArray, Expression, Greatest, If, In, InSubquery, Least, Substring}
->>>>>>> 880ebed5
+import org.apache.spark.sql.catalyst.expressions.{ArrayJoin, BinaryExpression, CaseWhen, Cast, Coalesce, Concat, ConcatWs, CreateArray, Expression, Greatest, If, In, InSubquery, Least, Substring}
 import org.apache.spark.sql.errors.QueryCompilationErrors
 import org.apache.spark.sql.internal.SQLConf
 import org.apache.spark.sql.types.{AbstractDataType, ArrayType, DataType, StringType, StringTypePriority}
@@ -120,18 +115,13 @@
         val implicitTypes = expr.map(_.dataType)
           .filter(hasStringType)
           .map(extractStringType)
-<<<<<<< HEAD
           .filter(dt => dt.priority == StringTypePriority.ImplicitST)
-=======
-          .filter(dt => dt.collationId != SQLConf.get.defaultStringType.collationId)
           .distinctBy(_.collationId)
->>>>>>> 880ebed5
 
         if (implicitTypes.length > 1) {
           throw QueryCompilationErrors.implicitCollationMismatchError()
         }
         else {
-<<<<<<< HEAD
           implicitTypes.headOption.getOrElse{
             val st = SQLConf.get.defaultStringType
             st.priority = StringTypePriority.ImplicitST
@@ -141,61 +131,9 @@
     }
   }
 
-  /**
-   * This check is always preformed when we have no explicit collation. It returns true
-   * if there are more than one implicit collations. Collations are distinguished by their
-   * collationId.
-   * @param dataTypes
-   * @return
-   */
-  private def hasMultipleImplicits(implicitTypes: Seq[StringType]): Boolean =
-    implicitTypes.map(_.collationId).distinct.size > 1
-
-}
-
-/**
- * This rule is used to collate all existing expressions related to StringType into a single
- * collation. Arrays are handled using their elementType and should be cast for these expressions.
- */
-object PreCollationTypeCasts extends CollationTypeCasts {
-  override val transform: PartialFunction[Expression, Expression] = {
-    case e if !e.childrenResolved => e
-    case sc@(_: In
-             | _: InSubquery
-             | _: CreateArray
-             | _: ComplexTypeMergingExpression
-             | _: ArrayJoin
-             | _: BinaryExpression
-             | _: ConcatWs
-             | _: Substring) =>
-      val newChildren = collateToSingleType(sc.children)
-      sc.withNewChildren(newChildren)
-  }
-}
-
-/**
- *  This rule is used for managing expressions that have possible implicit casts from different
- *  types in ImplicitTypeCasts rule.
- */
-object PostCollationTypeCasts extends CollationTypeCasts {
-  override val transform: PartialFunction[Expression, Expression] = {
-    case e if !e.childrenResolved => e
-    case sc@(_: ArrayJoin
-             | _: BinaryExpression
-             | _: Substring
-             | _: String2StringExpression) =>
-      val newChildren = collateToSingleType(sc.children)
-      sc.withNewChildren(newChildren)
-=======
-          implicitTypes.headOption.getOrElse(SQLConf.get.defaultStringType)
-        }
-    }
-  }
-
   @tailrec
   final def interleave[A](base: Seq[A], a: Seq[A], b: Seq[A]): Seq[A] = a match {
     case elt :: aTail => interleave(base :+ elt, b, aTail)
     case _ => base ++ b
->>>>>>> 880ebed5
   }
 }