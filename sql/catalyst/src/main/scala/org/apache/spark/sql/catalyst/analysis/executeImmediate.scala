--- conflicted
+++ resolved
@@ -47,17 +47,11 @@
  * This rule substitutes execute immediate query node with fully analyzed
  * plan that is passed as string literal or session parameter.
  */
-<<<<<<< HEAD
-class SubstituteExecuteImmediate(val catalogManager: CatalogManager)
-  extends Rule[LogicalPlan]
-    with ColumnResolutionHelper {
-=======
 class SubstituteExecuteImmediate(
     val catalogManager: CatalogManager,
     resolveChild: LogicalPlan => LogicalPlan,
     checkAnalysis: LogicalPlan => Unit)
   extends Rule[LogicalPlan] with ColumnResolutionHelper {
->>>>>>> 26febf76
 
   def resolveVariable(e: Expression): Expression = {
 
