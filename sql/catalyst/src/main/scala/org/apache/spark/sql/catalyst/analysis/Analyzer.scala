/*
 * Licensed to the Apache Software Foundation (ASF) under one or more
 * contributor license agreements.  See the NOTICE file distributed with
 * this work for additional information regarding copyright ownership.
 * The ASF licenses this file to You under the Apache License, Version 2.0
 * (the "License"); you may not use this file except in compliance with
 * the License.  You may obtain a copy of the License at
 *
 *    http://www.apache.org/licenses/LICENSE-2.0
 *
 * Unless required by applicable law or agreed to in writing, software
 * distributed under the License is distributed on an "AS IS" BASIS,
 * WITHOUT WARRANTIES OR CONDITIONS OF ANY KIND, either express or implied.
 * See the License for the specific language governing permissions and
 * limitations under the License.
 */

package org.apache.spark.sql.catalyst.analysis

import scala.annotation.tailrec
import scala.collection.mutable.ArrayBuffer

import org.apache.spark.sql.AnalysisException
import org.apache.spark.sql.catalyst._
import org.apache.spark.sql.catalyst.catalog._
import org.apache.spark.sql.catalyst.encoders.OuterScopes
import org.apache.spark.sql.catalyst.expressions._
import org.apache.spark.sql.catalyst.expressions.aggregate._
import org.apache.spark.sql.catalyst.expressions.objects.{LambdaVariable, MapObjects, NewInstance, UnresolvedMapObjects}
import org.apache.spark.sql.catalyst.expressions.SubExprUtils._
import org.apache.spark.sql.catalyst.optimizer.BooleanSimplification
import org.apache.spark.sql.catalyst.plans._
import org.apache.spark.sql.catalyst.plans.logical.{LogicalPlan, _}
import org.apache.spark.sql.catalyst.rules._
import org.apache.spark.sql.catalyst.trees.TreeNodeRef
import org.apache.spark.sql.catalyst.util.toPrettySQL
import org.apache.spark.sql.internal.SQLConf
import org.apache.spark.sql.types._

/**
 * A trivial [[Analyzer]] with a dummy [[SessionCatalog]] and [[EmptyFunctionRegistry]].
 * Used for testing when all relations are already filled in and the analyzer needs only
 * to resolve attribute references.
 */
object SimpleAnalyzer extends Analyzer(
  new SessionCatalog(
    new InMemoryCatalog,
    EmptyFunctionRegistry,
    new SQLConf().copy(SQLConf.CASE_SENSITIVE -> true)) {
    override def createDatabase(dbDefinition: CatalogDatabase, ignoreIfExists: Boolean) {}
  },
  new SQLConf().copy(SQLConf.CASE_SENSITIVE -> true))

/**
 * Provides a way to keep state during the analysis, this enables us to decouple the concerns
 * of analysis environment from the catalog.
 *
 * Note this is thread local.
 *
 * @param defaultDatabase The default database used in the view resolution, this overrules the
 *                        current catalog database.
 * @param nestedViewDepth The nested depth in the view resolution, this enables us to limit the
 *                        depth of nested views.
 */
case class AnalysisContext(
    defaultDatabase: Option[String] = None,
    nestedViewDepth: Int = 0)

object AnalysisContext {
  private val value = new ThreadLocal[AnalysisContext]() {
    override def initialValue: AnalysisContext = AnalysisContext()
  }

  def get: AnalysisContext = value.get()
  private def set(context: AnalysisContext): Unit = value.set(context)

  def withAnalysisContext[A](database: Option[String])(f: => A): A = {
    val originContext = value.get()
    val context = AnalysisContext(defaultDatabase = database,
      nestedViewDepth = originContext.nestedViewDepth + 1)
    set(context)
    try f finally { set(originContext) }
  }
}

/**
 * Provides a logical query plan analyzer, which translates [[UnresolvedAttribute]]s and
 * [[UnresolvedRelation]]s into fully typed objects using information in a
 * [[SessionCatalog]] and a [[FunctionRegistry]].
 */
class Analyzer(
    catalog: SessionCatalog,
    conf: SQLConf,
    maxIterations: Int)
  extends RuleExecutor[LogicalPlan] with CheckAnalysis {

  def this(catalog: SessionCatalog, conf: SQLConf) = {
    this(catalog, conf, conf.optimizerMaxIterations)
  }

  def resolver: Resolver = conf.resolver

  protected val fixedPoint = FixedPoint(maxIterations)

  /**
   * Override to provide additional rules for the "Resolution" batch.
   */
  val extendedResolutionRules: Seq[Rule[LogicalPlan]] = Nil

  /**
   * Override to provide rules to do post-hoc resolution. Note that these rules will be executed
   * in an individual batch. This batch is to run right after the normal resolution batch and
   * execute its rules in one pass.
   */
  val postHocResolutionRules: Seq[Rule[LogicalPlan]] = Nil

  lazy val batches: Seq[Batch] = Seq(
    Batch("Hints", fixedPoint,
      new ResolveHints.ResolveBroadcastHints(conf),
      ResolveHints.RemoveAllHints),
    Batch("Simple Sanity Check", Once,
      LookupFunctions),
    Batch("Substitution", fixedPoint,
      CTESubstitution,
      WindowsSubstitution,
      EliminateUnions,
      new SubstituteUnresolvedOrdinals(conf)),
    Batch("Resolution", fixedPoint,
      ResolveTableValuedFunctions ::
      ResolveRelations ::
      ResolveReferences ::
      ResolveCreateNamedStruct ::
      ResolveDeserializer ::
      ResolveNewInstance ::
      ResolveUpCast ::
      ResolveGroupingAnalytics ::
      ResolvePivot ::
      ResolveOrdinalInOrderByAndGroupBy ::
      ResolveAggAliasInGroupBy ::
      ResolveMissingReferences ::
      ExtractGenerator ::
      ResolveGenerate ::
      ResolveFunctions ::
      ResolveAliases ::
      ResolveSubquery ::
      ResolveWindowOrder ::
      ResolveWindowFrame ::
      ResolveNaturalAndUsingJoin ::
      ExtractWindowExpressions ::
      GlobalAggregates ::
      ResolveAggregateFunctions ::
      TimeWindowing ::
      ResolveInlineTables(conf) ::
      ResolveTimeZone(conf) ::
      TypeCoercion.typeCoercionRules ++
      extendedResolutionRules : _*),
    Batch("Post-Hoc Resolution", Once, postHocResolutionRules: _*),
    Batch("View", Once,
      AliasViewChild(conf)),
    Batch("Nondeterministic", Once,
      PullOutNondeterministic),
    Batch("UDF", Once,
      HandleNullInputsForUDF),
    Batch("FixNullability", Once,
      FixNullability),
    Batch("Subquery", Once,
      UpdateOuterReferences),
    Batch("Cleanup", fixedPoint,
      CleanupAliases,
      EliminateBarriers)
  )

  /**
   * Analyze cte definitions and substitute child plan with analyzed cte definitions.
   */
  object CTESubstitution extends Rule[LogicalPlan] {
    def apply(plan: LogicalPlan): LogicalPlan = plan.transformUp {
      case With(child, relations) =>
        substituteCTE(child, relations.foldLeft(Seq.empty[(String, LogicalPlan)]) {
          case (resolved, (name, relation)) =>
            resolved :+ name -> execute(substituteCTE(relation, resolved))
        })
      case other => other
    }

    def substituteCTE(plan: LogicalPlan, cteRelations: Seq[(String, LogicalPlan)]): LogicalPlan = {
      plan transformDown {
        case u : UnresolvedRelation =>
          cteRelations.find(x => resolver(x._1, u.tableIdentifier.table))
            .map(_._2).getOrElse(u)
        case other =>
          // This cannot be done in ResolveSubquery because ResolveSubquery does not know the CTE.
          other transformExpressions {
            case e: SubqueryExpression =>
              e.withNewPlan(substituteCTE(e.plan, cteRelations))
          }
      }
    }
  }

  /**
   * Substitute child plan with WindowSpecDefinitions.
   */
  object WindowsSubstitution extends Rule[LogicalPlan] {
    def apply(plan: LogicalPlan): LogicalPlan = plan.transformUp {
      // Lookup WindowSpecDefinitions. This rule works with unresolved children.
      case WithWindowDefinition(windowDefinitions, child) =>
        child.transform {
          case p => p.transformExpressions {
            case UnresolvedWindowExpression(c, WindowSpecReference(windowName)) =>
              val errorMessage =
                s"Window specification $windowName is not defined in the WINDOW clause."
              val windowSpecDefinition =
                windowDefinitions.getOrElse(windowName, failAnalysis(errorMessage))
              WindowExpression(c, windowSpecDefinition)
          }
        }
    }
  }

  /**
   * Replaces [[UnresolvedAlias]]s with concrete aliases.
   */
  object ResolveAliases extends Rule[LogicalPlan] {
    private def assignAliases(exprs: Seq[NamedExpression]) = {
      exprs.zipWithIndex.map {
        case (expr, i) =>
          expr.transformUp { case u @ UnresolvedAlias(child, optGenAliasFunc) =>
            child match {
              case ne: NamedExpression => ne
              case go @ GeneratorOuter(g: Generator) if g.resolved => MultiAlias(go, Nil)
              case e if !e.resolved => u
              case g: Generator => MultiAlias(g, Nil)
              case c @ Cast(ne: NamedExpression, _, _) => Alias(c, ne.name)()
              case e: ExtractValue => Alias(e, toPrettySQL(e))()
              case e if optGenAliasFunc.isDefined =>
                Alias(child, optGenAliasFunc.get.apply(e))()
              case e => Alias(e, toPrettySQL(e))()
            }
          }
      }.asInstanceOf[Seq[NamedExpression]]
    }

    private def hasUnresolvedAlias(exprs: Seq[NamedExpression]) =
      exprs.exists(_.find(_.isInstanceOf[UnresolvedAlias]).isDefined)

    def apply(plan: LogicalPlan): LogicalPlan = plan.transformUp {
      case Aggregate(groups, aggs, child) if child.resolved && hasUnresolvedAlias(aggs) =>
        Aggregate(groups, assignAliases(aggs), child)

      case g: GroupingSets if g.child.resolved && hasUnresolvedAlias(g.aggregations) =>
        g.copy(aggregations = assignAliases(g.aggregations))

      case Pivot(groupByExprs, pivotColumn, pivotValues, aggregates, child)
        if child.resolved && hasUnresolvedAlias(groupByExprs) =>
        Pivot(assignAliases(groupByExprs), pivotColumn, pivotValues, aggregates, child)

      case Project(projectList, child) if child.resolved && hasUnresolvedAlias(projectList) =>
        Project(assignAliases(projectList), child)
    }
  }

  object ResolveGroupingAnalytics extends Rule[LogicalPlan] {
    /*
     *  GROUP BY a, b, c WITH ROLLUP
     *  is equivalent to
     *  GROUP BY a, b, c GROUPING SETS ( (a, b, c), (a, b), (a), ( ) ).
     *  Group Count: N + 1 (N is the number of group expressions)
     *
     *  We need to get all of its subsets for the rule described above, the subset is
     *  represented as sequence of expressions.
     */
    def rollupExprs(exprs: Seq[Expression]): Seq[Seq[Expression]] = exprs.inits.toSeq

    /*
     *  GROUP BY a, b, c WITH CUBE
     *  is equivalent to
     *  GROUP BY a, b, c GROUPING SETS ( (a, b, c), (a, b), (b, c), (a, c), (a), (b), (c), ( ) ).
     *  Group Count: 2 ^ N (N is the number of group expressions)
     *
     *  We need to get all of its subsets for a given GROUPBY expression, the subsets are
     *  represented as sequence of expressions.
     */
    def cubeExprs(exprs: Seq[Expression]): Seq[Seq[Expression]] = exprs.toList match {
      case x :: xs =>
        val initial = cubeExprs(xs)
        initial.map(x +: _) ++ initial
      case Nil =>
        Seq(Seq.empty)
    }

    private def hasGroupingAttribute(expr: Expression): Boolean = {
      expr.collectFirst {
        case u: UnresolvedAttribute if resolver(u.name, VirtualColumn.hiveGroupingIdName) => u
      }.isDefined
    }

    private[analysis] def hasGroupingFunction(e: Expression): Boolean = {
      e.collectFirst {
        case g: Grouping => g
        case g: GroupingID => g
      }.isDefined
    }

    private def replaceGroupingFunc(
        expr: Expression,
        groupByExprs: Seq[Expression],
        gid: Expression): Expression = {
      expr transform {
        case e: GroupingID =>
          if (e.groupByExprs.isEmpty || e.groupByExprs == groupByExprs) {
            Alias(gid, toPrettySQL(e))()
          } else {
            throw new AnalysisException(
              s"Columns of grouping_id (${e.groupByExprs.mkString(",")}) does not match " +
                s"grouping columns (${groupByExprs.mkString(",")})")
          }
        case e @ Grouping(col: Expression) =>
          val idx = groupByExprs.indexOf(col)
          if (idx >= 0) {
            Alias(Cast(BitwiseAnd(ShiftRight(gid, Literal(groupByExprs.length - 1 - idx)),
              Literal(1)), ByteType), toPrettySQL(e))()
          } else {
            throw new AnalysisException(s"Column of grouping ($col) can't be found " +
              s"in grouping columns ${groupByExprs.mkString(",")}")
          }
      }
    }

    /*
     * Create new alias for all group by expressions for `Expand` operator.
     */
    private def constructGroupByAlias(groupByExprs: Seq[Expression]): Seq[Alias] = {
      groupByExprs.map {
        case e: NamedExpression => Alias(e, e.name)()
        case other => Alias(other, other.toString)()
      }
    }

    /*
     * Construct [[Expand]] operator with grouping sets.
     */
    private def constructExpand(
        selectedGroupByExprs: Seq[Seq[Expression]],
        child: LogicalPlan,
        groupByAliases: Seq[Alias],
        gid: Attribute): LogicalPlan = {
      // Change the nullability of group by aliases if necessary. For example, if we have
      // GROUPING SETS ((a,b), a), we do not need to change the nullability of a, but we
      // should change the nullabilty of b to be TRUE.
      // TODO: For Cube/Rollup just set nullability to be `true`.
      val expandedAttributes = groupByAliases.map { alias =>
        if (selectedGroupByExprs.exists(!_.contains(alias.child))) {
          alias.toAttribute.withNullability(true)
        } else {
          alias.toAttribute
        }
      }

      val groupingSetsAttributes = selectedGroupByExprs.map { groupingSetExprs =>
        groupingSetExprs.map { expr =>
          val alias = groupByAliases.find(_.child.semanticEquals(expr)).getOrElse(
            failAnalysis(s"$expr doesn't show up in the GROUP BY list $groupByAliases"))
          // Map alias to expanded attribute.
          expandedAttributes.find(_.semanticEquals(alias.toAttribute)).getOrElse(
            alias.toAttribute)
        }
      }

      Expand(groupingSetsAttributes, groupByAliases, expandedAttributes, gid, child)
    }

    /*
     * Construct new aggregate expressions by replacing grouping functions.
     */
    private def constructAggregateExprs(
        groupByExprs: Seq[Expression],
        aggregations: Seq[NamedExpression],
        groupByAliases: Seq[Alias],
        groupingAttrs: Seq[Expression],
        gid: Attribute): Seq[NamedExpression] = aggregations.map {
      // collect all the found AggregateExpression, so we can check an expression is part of
      // any AggregateExpression or not.
      val aggsBuffer = ArrayBuffer[Expression]()
      // Returns whether the expression belongs to any expressions in `aggsBuffer` or not.
      def isPartOfAggregation(e: Expression): Boolean = {
        aggsBuffer.exists(a => a.find(_ eq e).isDefined)
      }
      replaceGroupingFunc(_, groupByExprs, gid).transformDown {
        // AggregateExpression should be computed on the unmodified value of its argument
        // expressions, so we should not replace any references to grouping expression
        // inside it.
        case e: AggregateExpression =>
          aggsBuffer += e
          e
        case e if isPartOfAggregation(e) => e
        case e =>
          // Replace expression by expand output attribute.
          val index = groupByAliases.indexWhere(_.child.semanticEquals(e))
          if (index == -1) {
            e
          } else {
            groupingAttrs(index)
          }
      }.asInstanceOf[NamedExpression]
    }

    /*
     * Construct [[Aggregate]] operator from Cube/Rollup/GroupingSets.
     */
    private def constructAggregate(
        selectedGroupByExprs: Seq[Seq[Expression]],
        groupByExprs: Seq[Expression],
        aggregationExprs: Seq[NamedExpression],
        child: LogicalPlan): LogicalPlan = {
      val gid = AttributeReference(VirtualColumn.groupingIdName, IntegerType, false)()

      // Expand works by setting grouping expressions to null as determined by the
      // `selectedGroupByExprs`. To prevent these null values from being used in an aggregate
      // instead of the original value we need to create new aliases for all group by expressions
      // that will only be used for the intended purpose.
      val groupByAliases = constructGroupByAlias(groupByExprs)

      val expand = constructExpand(selectedGroupByExprs, child, groupByAliases, gid)
      val groupingAttrs = expand.output.drop(child.output.length)

      val aggregations = constructAggregateExprs(
        groupByExprs, aggregationExprs, groupByAliases, groupingAttrs, gid)

      Aggregate(groupingAttrs, aggregations, expand)
    }

    private def findGroupingExprs(plan: LogicalPlan): Seq[Expression] = {
      plan.collectFirst {
        case a: Aggregate =>
          // this Aggregate should have grouping id as the last grouping key.
          val gid = a.groupingExpressions.last
          if (!gid.isInstanceOf[AttributeReference]
            || gid.asInstanceOf[AttributeReference].name != VirtualColumn.groupingIdName) {
            failAnalysis(s"grouping()/grouping_id() can only be used with GroupingSets/Cube/Rollup")
          }
          a.groupingExpressions.take(a.groupingExpressions.length - 1)
      }.getOrElse {
        failAnalysis(s"grouping()/grouping_id() can only be used with GroupingSets/Cube/Rollup")
      }
    }

    // This require transformUp to replace grouping()/grouping_id() in resolved Filter/Sort
    def apply(plan: LogicalPlan): LogicalPlan = plan transformUp {
      case a if !a.childrenResolved => a // be sure all of the children are resolved.
      case p if p.expressions.exists(hasGroupingAttribute) =>
        failAnalysis(
          s"${VirtualColumn.hiveGroupingIdName} is deprecated; use grouping_id() instead")

      // Ensure group by expressions and aggregate expressions have been resolved.
      case Aggregate(Seq(c @ Cube(groupByExprs)), aggregateExpressions, child)
        if (groupByExprs ++ aggregateExpressions).forall(_.resolved) =>
        constructAggregate(cubeExprs(groupByExprs), groupByExprs, aggregateExpressions, child)
      case Aggregate(Seq(r @ Rollup(groupByExprs)), aggregateExpressions, child)
        if (groupByExprs ++ aggregateExpressions).forall(_.resolved) =>
        constructAggregate(rollupExprs(groupByExprs), groupByExprs, aggregateExpressions, child)
      // Ensure all the expressions have been resolved.
      case x: GroupingSets if x.expressions.forall(_.resolved) =>
        constructAggregate(x.selectedGroupByExprs, x.groupByExprs, x.aggregations, x.child)

      // We should make sure all expressions in condition have been resolved.
      case f @ Filter(cond, child) if hasGroupingFunction(cond) && cond.resolved =>
        val groupingExprs = findGroupingExprs(child)
        // The unresolved grouping id will be resolved by ResolveMissingReferences
        val newCond = replaceGroupingFunc(cond, groupingExprs, VirtualColumn.groupingIdAttribute)
        f.copy(condition = newCond)

      // We should make sure all [[SortOrder]]s have been resolved.
      case s @ Sort(order, _, child)
        if order.exists(hasGroupingFunction) && order.forall(_.resolved) =>
        val groupingExprs = findGroupingExprs(child)
        val gid = VirtualColumn.groupingIdAttribute
        // The unresolved grouping id will be resolved by ResolveMissingReferences
        val newOrder = order.map(replaceGroupingFunc(_, groupingExprs, gid).asInstanceOf[SortOrder])
        s.copy(order = newOrder)
    }
  }

  object ResolvePivot extends Rule[LogicalPlan] {
    def apply(plan: LogicalPlan): LogicalPlan = plan transform {
      case p: Pivot if !p.childrenResolved | !p.aggregates.forall(_.resolved)
        | !p.groupByExprs.forall(_.resolved) | !p.pivotColumn.resolved => p
      case Pivot(groupByExprs, pivotColumn, pivotValues, aggregates, child) =>
        val singleAgg = aggregates.size == 1
        def outputName(value: Literal, aggregate: Expression): String = {
          val utf8Value = Cast(value, StringType, Some(conf.sessionLocalTimeZone)).eval(EmptyRow)
          val stringValue: String = Option(utf8Value).map(_.toString).getOrElse("null")
          if (singleAgg) {
            stringValue
          } else {
            val suffix = aggregate match {
              case n: NamedExpression => n.name
              case _ => toPrettySQL(aggregate)
            }
            stringValue + "_" + suffix
          }
        }
        if (aggregates.forall(a => PivotFirst.supportsDataType(a.dataType))) {
          // Since evaluating |pivotValues| if statements for each input row can get slow this is an
          // alternate plan that instead uses two steps of aggregation.
          val namedAggExps: Seq[NamedExpression] = aggregates.map(a => Alias(a, a.sql)())
          val namedPivotCol = pivotColumn match {
            case n: NamedExpression => n
            case _ => Alias(pivotColumn, "__pivot_col")()
          }
          val bigGroup = groupByExprs :+ namedPivotCol
          val firstAgg = Aggregate(bigGroup, bigGroup ++ namedAggExps, child)
          val castPivotValues = pivotValues.map(Cast(_, pivotColumn.dataType).eval(EmptyRow))
          val pivotAggs = namedAggExps.map { a =>
            Alias(PivotFirst(namedPivotCol.toAttribute, a.toAttribute, castPivotValues)
              .toAggregateExpression()
            , "__pivot_" + a.sql)()
          }
          val groupByExprsAttr = groupByExprs.map(_.toAttribute)
          val secondAgg = Aggregate(groupByExprsAttr, groupByExprsAttr ++ pivotAggs, firstAgg)
          val pivotAggAttribute = pivotAggs.map(_.toAttribute)
          val pivotOutputs = pivotValues.zipWithIndex.flatMap { case (value, i) =>
            aggregates.zip(pivotAggAttribute).map { case (aggregate, pivotAtt) =>
              Alias(ExtractValue(pivotAtt, Literal(i), resolver), outputName(value, aggregate))()
            }
          }
          Project(groupByExprsAttr ++ pivotOutputs, secondAgg)
        } else {
          val pivotAggregates: Seq[NamedExpression] = pivotValues.flatMap { value =>
            def ifExpr(expr: Expression) = {
              If(EqualNullSafe(pivotColumn, value), expr, Literal(null))
            }
            aggregates.map { aggregate =>
              val filteredAggregate = aggregate.transformDown {
                // Assumption is the aggregate function ignores nulls. This is true for all current
                // AggregateFunction's with the exception of First and Last in their default mode
                // (which we handle) and possibly some Hive UDAF's.
                case First(expr, _) =>
                  First(ifExpr(expr), Literal(true))
                case Last(expr, _) =>
                  Last(ifExpr(expr), Literal(true))
                case a: AggregateFunction =>
                  a.withNewChildren(a.children.map(ifExpr))
              }.transform {
                // We are duplicating aggregates that are now computing a different value for each
                // pivot value.
                // TODO: Don't construct the physical container until after analysis.
                case ae: AggregateExpression => ae.copy(resultId = NamedExpression.newExprId)
              }
              if (filteredAggregate.fastEquals(aggregate)) {
                throw new AnalysisException(
                  s"Aggregate expression required for pivot, found '$aggregate'")
              }
              Alias(filteredAggregate, outputName(value, aggregate))()
            }
          }
          Aggregate(groupByExprs, groupByExprs ++ pivotAggregates, child)
        }
    }
  }

  /**
   * Replaces [[UnresolvedRelation]]s with concrete relations from the catalog.
   */
  object ResolveRelations extends Rule[LogicalPlan] {

    // If the unresolved relation is running directly on files, we just return the original
    // UnresolvedRelation, the plan will get resolved later. Else we look up the table from catalog
    // and change the default database name(in AnalysisContext) if it is a view.
    // We usually look up a table from the default database if the table identifier has an empty
    // database part, for a view the default database should be the currentDb when the view was
    // created. When the case comes to resolving a nested view, the view may have different default
    // database with that the referenced view has, so we need to use
    // `AnalysisContext.defaultDatabase` to track the current default database.
    // When the relation we resolve is a view, we fetch the view.desc(which is a CatalogTable), and
    // then set the value of `CatalogTable.viewDefaultDatabase` to
    // `AnalysisContext.defaultDatabase`, we look up the relations that the view references using
    // the default database.
    // For example:
    // |- view1 (defaultDatabase = db1)
    //   |- operator
    //     |- table2 (defaultDatabase = db1)
    //     |- view2 (defaultDatabase = db2)
    //        |- view3 (defaultDatabase = db3)
    //   |- view4 (defaultDatabase = db4)
    // In this case, the view `view1` is a nested view, it directly references `table2`, `view2`
    // and `view4`, the view `view2` references `view3`. On resolving the table, we look up the
    // relations `table2`, `view2`, `view4` using the default database `db1`, and look up the
    // relation `view3` using the default database `db2`.
    //
    // Note this is compatible with the views defined by older versions of Spark(before 2.2), which
    // have empty defaultDatabase and all the relations in viewText have database part defined.
    def resolveRelation(plan: LogicalPlan): LogicalPlan = plan match {
      case u: UnresolvedRelation if !isRunningDirectlyOnFiles(u.tableIdentifier) =>
        val defaultDatabase = AnalysisContext.get.defaultDatabase
        val relation = lookupTableFromCatalog(u, defaultDatabase)
        resolveRelation(relation)
      // The view's child should be a logical plan parsed from the `desc.viewText`, the variable
      // `viewText` should be defined, or else we throw an error on the generation of the View
      // operator.
      case view @ View(desc, _, child) if !child.resolved =>
        // Resolve all the UnresolvedRelations and Views in the child.
        val newChild = AnalysisContext.withAnalysisContext(desc.viewDefaultDatabase) {
          if (AnalysisContext.get.nestedViewDepth > conf.maxNestedViewDepth) {
            view.failAnalysis(s"The depth of view ${view.desc.identifier} exceeds the maximum " +
              s"view resolution depth (${conf.maxNestedViewDepth}). Analysis is aborted to " +
              "avoid errors. Increase the value of spark.sql.view.maxNestedViewDepth to work " +
              "aroud this.")
          }
          execute(child)
        }
        view.copy(child = newChild)
      case p @ SubqueryAlias(_, view: View) =>
        val newChild = resolveRelation(view)
        p.copy(child = newChild)
      case _ => plan
    }

    def apply(plan: LogicalPlan): LogicalPlan = plan.transformUp {
      case i @ InsertIntoTable(u: UnresolvedRelation, parts, child, _, _) if child.resolved =>
        EliminateSubqueryAliases(lookupTableFromCatalog(u)) match {
          case v: View =>
            u.failAnalysis(s"Inserting into a view is not allowed. View: ${v.desc.identifier}.")
          case other => i.copy(table = other)
        }
      case u: UnresolvedRelation => resolveRelation(u)
    }

    // Look up the table with the given name from catalog. The database we used is decided by the
    // precedence:
    // 1. Use the database part of the table identifier, if it is defined;
    // 2. Use defaultDatabase, if it is defined(In this case, no temporary objects can be used,
    //    and the default database is only used to look up a view);
    // 3. Use the currentDb of the SessionCatalog.
    private def lookupTableFromCatalog(
        u: UnresolvedRelation,
        defaultDatabase: Option[String] = None): LogicalPlan = {
      val tableIdentWithDb = u.tableIdentifier.copy(
        database = u.tableIdentifier.database.orElse(defaultDatabase))
      try {
        catalog.lookupRelation(tableIdentWithDb)
      } catch {
        case _: NoSuchTableException =>
          u.failAnalysis(s"Table or view not found: ${tableIdentWithDb.unquotedString}")
        // If the database is defined and that database is not found, throw an AnalysisException.
        // Note that if the database is not defined, it is possible we are looking up a temp view.
        case e: NoSuchDatabaseException =>
          u.failAnalysis(s"Table or view not found: ${tableIdentWithDb.unquotedString}, the " +
            s"database ${e.db} doesn't exsits.")
      }
    }

    // If the database part is specified, and we support running SQL directly on files, and
    // it's not a temporary view, and the table does not exist, then let's just return the
    // original UnresolvedRelation. It is possible we are matching a query like "select *
    // from parquet.`/path/to/query`". The plan will get resolved in the rule `ResolveDataSource`.
    // Note that we are testing (!db_exists || !table_exists) because the catalog throws
    // an exception from tableExists if the database does not exist.
    private def isRunningDirectlyOnFiles(table: TableIdentifier): Boolean = {
      table.database.isDefined && conf.runSQLonFile && !catalog.isTemporaryTable(table) &&
        (!catalog.databaseExists(table.database.get) || !catalog.tableExists(table))
    }
  }

  /**
   * Replaces [[UnresolvedAttribute]]s with concrete [[AttributeReference]]s from
   * a logical plan node's children.
   */
  object ResolveReferences extends Rule[LogicalPlan] {
    /**
     * Generate a new logical plan for the right child with different expression IDs
     * for all conflicting attributes.
     */
    private def dedupRight (left: LogicalPlan, oriRight: LogicalPlan): LogicalPlan = {
      // Remove analysis barrier if any.
      val right = EliminateBarriers(oriRight)
      val conflictingAttributes = left.outputSet.intersect(right.outputSet)
      logDebug(s"Conflicting attributes ${conflictingAttributes.mkString(",")} " +
        s"between $left and $right")

      right.collect {
        // Handle base relations that might appear more than once.
        case oldVersion: MultiInstanceRelation
            if oldVersion.outputSet.intersect(conflictingAttributes).nonEmpty =>
          val newVersion = oldVersion.newInstance()
          (oldVersion, newVersion)

        case oldVersion: SerializeFromObject
            if oldVersion.outputSet.intersect(conflictingAttributes).nonEmpty =>
          (oldVersion, oldVersion.copy(serializer = oldVersion.serializer.map(_.newInstance())))

        // Handle projects that create conflicting aliases.
        case oldVersion @ Project(projectList, _)
            if findAliases(projectList).intersect(conflictingAttributes).nonEmpty =>
          (oldVersion, oldVersion.copy(projectList = newAliases(projectList)))

        case oldVersion @ Aggregate(_, aggregateExpressions, _)
            if findAliases(aggregateExpressions).intersect(conflictingAttributes).nonEmpty =>
          (oldVersion, oldVersion.copy(aggregateExpressions = newAliases(aggregateExpressions)))

        case oldVersion: Generate
            if oldVersion.generatedSet.intersect(conflictingAttributes).nonEmpty =>
          val newOutput = oldVersion.generatorOutput.map(_.newInstance())
          (oldVersion, oldVersion.copy(generatorOutput = newOutput))

        case oldVersion @ Window(windowExpressions, _, _, child)
            if AttributeSet(windowExpressions.map(_.toAttribute)).intersect(conflictingAttributes)
              .nonEmpty =>
          (oldVersion, oldVersion.copy(windowExpressions = newAliases(windowExpressions)))
      }
        // Only handle first case, others will be fixed on the next pass.
        .headOption match {
        case None =>
          /*
           * No result implies that there is a logical plan node that produces new references
           * that this rule cannot handle. When that is the case, there must be another rule
           * that resolves these conflicts. Otherwise, the analysis will fail.
           */
          oriRight
        case Some((oldRelation, newRelation)) =>
          val attributeRewrites = AttributeMap(oldRelation.output.zip(newRelation.output))
          val newRight = right transformUp {
            case r if r == oldRelation => newRelation
          } transformUp {
            case other => other transformExpressions {
              case a: Attribute =>
                dedupAttr(a, attributeRewrites)
              case s: SubqueryExpression =>
                s.withNewPlan(dedupOuterReferencesInSubquery(s.plan, attributeRewrites))
            }
          }
          AnalysisBarrier(newRight)
      }
    }

    private def dedupAttr(attr: Attribute, attrMap: AttributeMap[Attribute]): Attribute = {
      attrMap.get(attr).getOrElse(attr).withQualifier(attr.qualifier)
    }

    /**
     * The outer plan may have been de-duplicated and the function below updates the
     * outer references to refer to the de-duplicated attributes.
     *
     * For example (SQL):
     * {{{
     *   SELECT * FROM t1
     *   INTERSECT
     *   SELECT * FROM t1
     *   WHERE EXISTS (SELECT 1
     *                 FROM t2
     *                 WHERE t1.c1 = t2.c1)
     * }}}
     * Plan before resolveReference rule.
     *    'Intersect
     *    :- Project [c1#245, c2#246]
     *    :  +- SubqueryAlias t1
     *    :     +- Relation[c1#245,c2#246] parquet
     *    +- 'Project [*]
     *       +- Filter exists#257 [c1#245]
     *       :  +- Project [1 AS 1#258]
     *       :     +- Filter (outer(c1#245) = c1#251)
     *       :        +- SubqueryAlias t2
     *       :           +- Relation[c1#251,c2#252] parquet
     *       +- SubqueryAlias t1
     *          +- Relation[c1#245,c2#246] parquet
     * Plan after the resolveReference rule.
     *    Intersect
     *    :- Project [c1#245, c2#246]
     *    :  +- SubqueryAlias t1
     *    :     +- Relation[c1#245,c2#246] parquet
     *    +- Project [c1#259, c2#260]
     *       +- Filter exists#257 [c1#259]
     *       :  +- Project [1 AS 1#258]
     *       :     +- Filter (outer(c1#259) = c1#251) => Updated
     *       :        +- SubqueryAlias t2
     *       :           +- Relation[c1#251,c2#252] parquet
     *       +- SubqueryAlias t1
     *          +- Relation[c1#259,c2#260] parquet  => Outer plan's attributes are de-duplicated.
     */
    private def dedupOuterReferencesInSubquery(
        plan: LogicalPlan,
        attrMap: AttributeMap[Attribute]): LogicalPlan = {
      plan transformDown { case currentFragment =>
        currentFragment transformExpressions {
          case OuterReference(a: Attribute) =>
            OuterReference(dedupAttr(a, attrMap))
          case s: SubqueryExpression =>
            s.withNewPlan(dedupOuterReferencesInSubquery(s.plan, attrMap))
        }
      }
    }

    def apply(plan: LogicalPlan): LogicalPlan = plan.transformUp {
      case p: LogicalPlan if !p.childrenResolved => p

      // If the projection list contains Stars, expand it.
      case p: Project if containsStar(p.projectList) =>
        p.copy(projectList = buildExpandedProjectList(p.projectList, p.child))
      // If the aggregate function argument contains Stars, expand it.
      case a: Aggregate if containsStar(a.aggregateExpressions) =>
        if (a.groupingExpressions.exists(_.isInstanceOf[UnresolvedOrdinal])) {
          failAnalysis(
            "Star (*) is not allowed in select list when GROUP BY ordinal position is used")
        } else {
          a.copy(aggregateExpressions = buildExpandedProjectList(a.aggregateExpressions, a.child))
        }
      // If the script transformation input contains Stars, expand it.
      case t: ScriptTransformation if containsStar(t.input) =>
        t.copy(
          input = t.input.flatMap {
            case s: Star => s.expand(t.child, resolver)
            case o => o :: Nil
          }
        )
      case g: Generate if containsStar(g.generator.children) =>
        failAnalysis("Invalid usage of '*' in explode/json_tuple/UDTF")

      // To resolve duplicate expression IDs for Join and Intersect
      case j @ Join(left, right, _, _) if !j.duplicateResolved =>
        j.copy(right = dedupRight(left, right))
      case i @ Intersect(left, right) if !i.duplicateResolved =>
        i.copy(right = dedupRight(left, right))
      case i @ Except(left, right) if !i.duplicateResolved =>
        i.copy(right = dedupRight(left, right))

      // When resolve `SortOrder`s in Sort based on child, don't report errors as
      // we still have chance to resolve it based on its descendants
      case s @ Sort(ordering, global, child) if child.resolved && !s.resolved =>
        val newOrdering =
          ordering.map(order => resolveExpression(order, child).asInstanceOf[SortOrder])
        Sort(newOrdering, global, child)

      // A special case for Generate, because the output of Generate should not be resolved by
      // ResolveReferences. Attributes in the output will be resolved by ResolveGenerate.
      case g @ Generate(generator, _, _, _, _, _) if generator.resolved => g

      case g @ Generate(generator, join, outer, qualifier, output, child) =>
        val newG = resolveExpression(generator, child, throws = true)
        if (newG.fastEquals(generator)) {
          g
        } else {
          Generate(newG.asInstanceOf[Generator], join, outer, qualifier, output, child)
        }

      // Skips plan which contains deserializer expressions, as they should be resolved by another
      // rule: ResolveDeserializer.
      case plan if containsDeserializer(plan.expressions) => plan

      case q: LogicalPlan =>
        logTrace(s"Attempting to resolve ${q.simpleString}")
        q.transformExpressionsUp  {
          case u @ UnresolvedAttribute(nameParts) =>
            // Leave unchanged if resolution fails. Hopefully will be resolved next round.
            val result = withPosition(u) { q.resolveChildren(nameParts, resolver).getOrElse(u) }
            logDebug(s"Resolving $u to $result")
            result
          case UnresolvedExtractValue(child, fieldExpr) if child.resolved =>
            ExtractValue(child, fieldExpr, resolver)
        }
    }

    def newAliases(expressions: Seq[NamedExpression]): Seq[NamedExpression] = {
      expressions.map {
        case a: Alias => Alias(a.child, a.name)(isGenerated = a.isGenerated)
        case other => other
      }
    }

    def findAliases(projectList: Seq[NamedExpression]): AttributeSet = {
      AttributeSet(projectList.collect { case a: Alias => a.toAttribute })
    }

    /**
     * Build a project list for Project/Aggregate and expand the star if possible
     */
    private def buildExpandedProjectList(
      exprs: Seq[NamedExpression],
      child: LogicalPlan): Seq[NamedExpression] = {
      exprs.flatMap {
        // Using Dataframe/Dataset API: testData2.groupBy($"a", $"b").agg($"*")
        case s: Star => s.expand(child, resolver)
        // Using SQL API without running ResolveAlias: SELECT * FROM testData2 group by a, b
        case UnresolvedAlias(s: Star, _) => s.expand(child, resolver)
        case o if containsStar(o :: Nil) => expandStarExpression(o, child) :: Nil
        case o => o :: Nil
      }.map(_.asInstanceOf[NamedExpression])
    }

    /**
     * Returns true if `exprs` contains a [[Star]].
     */
    def containsStar(exprs: Seq[Expression]): Boolean =
      exprs.exists(_.collect { case _: Star => true }.nonEmpty)

    /**
     * Expands the matching attribute.*'s in `child`'s output.
     */
    def expandStarExpression(expr: Expression, child: LogicalPlan): Expression = {
      expr.transformUp {
        case f1: UnresolvedFunction if containsStar(f1.children) =>
          f1.copy(children = f1.children.flatMap {
            case s: Star => s.expand(child, resolver)
            case o => o :: Nil
          })
        case c: CreateNamedStruct if containsStar(c.valExprs) =>
          val newChildren = c.children.grouped(2).flatMap {
            case Seq(k, s : Star) => CreateStruct(s.expand(child, resolver)).children
            case kv => kv
          }
          c.copy(children = newChildren.toList )
        case c: CreateArray if containsStar(c.children) =>
          c.copy(children = c.children.flatMap {
            case s: Star => s.expand(child, resolver)
            case o => o :: Nil
          })
        case p: Murmur3Hash if containsStar(p.children) =>
          p.copy(children = p.children.flatMap {
            case s: Star => s.expand(child, resolver)
            case o => o :: Nil
          })
        // count(*) has been replaced by count(1)
        case o if containsStar(o.children) =>
          failAnalysis(s"Invalid usage of '*' in expression '${o.prettyName}'")
      }
    }
  }

  private def containsDeserializer(exprs: Seq[Expression]): Boolean = {
    exprs.exists(_.find(_.isInstanceOf[UnresolvedDeserializer]).isDefined)
  }

  protected[sql] def resolveExpression(
      expr: Expression,
      plan: LogicalPlan,
      throws: Boolean = false) = {
    // Resolve expression in one round.
    // If throws == false or the desired attribute doesn't exist
    // (like try to resolve `a.b` but `a` doesn't exist), fail and return the origin one.
    // Else, throw exception.
    try {
      expr transformUp {
        case GetColumnByOrdinal(ordinal, _) => plan.output(ordinal)
        case u @ UnresolvedAttribute(nameParts) =>
          withPosition(u) { plan.resolve(nameParts, resolver).getOrElse(u) }
        case UnresolvedExtractValue(child, fieldName) if child.resolved =>
          ExtractValue(child, fieldName, resolver)
      }
    } catch {
      case a: AnalysisException if !throws => expr
    }
  }

<<<<<<< HEAD
  protected[sql] def resolveFunction(func: UnresolvedFunction) = {
    catalog.lookupFunction(func.name, func.children) match {
      // DISTINCT is not meaningful for a Max or a Min.
      case max: Max if func.isDistinct =>
        AggregateExpression(max, Complete, isDistinct = false)
      case min: Min if func.isDistinct =>
        AggregateExpression(min, Complete, isDistinct = false)
      // AggregateWindowFunctions are AggregateFunctions that can only be evaluated within
      // the context of a Window clause. They do not need to be wrapped in an
      // AggregateExpression.
      case wf: AggregateWindowFunction => wf
      // We get an aggregate function, we need to wrap it in an AggregateExpression.
      case agg: AggregateFunction => AggregateExpression(agg, Complete, func.isDistinct)
      // This function is not an aggregate function, just return the resolved one.
      case other => other
    }
  }

 /**
  * In many dialects of SQL it is valid to use ordinal positions in order/sort by and group by
  * clauses. This rule is to convert ordinal positions to the corresponding expressions in the
  * select list. This support is introduced in Spark 2.0.
  *
  * - When the sort references or group by expressions are not integer but foldable expressions,
  * just ignore them.
  * - When spark.sql.orderByOrdinal/spark.sql.groupByOrdinal is set to false, ignore the position
  * numbers too.
  *
  * Before the release of Spark 2.0, the literals in order/sort by and group by clauses
  * have no effect on the results.
  */
=======
  /**
   * In many dialects of SQL it is valid to use ordinal positions in order/sort by and group by
   * clauses. This rule is to convert ordinal positions to the corresponding expressions in the
   * select list. This support is introduced in Spark 2.0.
   *
   * - When the sort references or group by expressions are not integer but foldable expressions,
   * just ignore them.
   * - When spark.sql.orderByOrdinal/spark.sql.groupByOrdinal is set to false, ignore the position
   * numbers too.
   *
   * Before the release of Spark 2.0, the literals in order/sort by and group by clauses
   * have no effect on the results.
   */
>>>>>>> 8faffc41
  object ResolveOrdinalInOrderByAndGroupBy extends Rule[LogicalPlan] {
    def apply(plan: LogicalPlan): LogicalPlan = plan.transformUp {
      case p if !p.childrenResolved => p
      // Replace the index with the related attribute for ORDER BY,
      // which is a 1-base position of the projection list.
      case Sort(orders, global, child)
        if orders.exists(_.child.isInstanceOf[UnresolvedOrdinal]) =>
        val newOrders = orders map {
          case s @ SortOrder(UnresolvedOrdinal(index), direction, nullOrdering, _) =>
            if (index > 0 && index <= child.output.size) {
              SortOrder(child.output(index - 1), direction, nullOrdering, Set.empty)
            } else {
              s.failAnalysis(
                s"ORDER BY position $index is not in select list " +
                  s"(valid range is [1, ${child.output.size}])")
            }
          case o => o
        }
        Sort(newOrders, global, child)

      // Replace the index with the corresponding expression in aggregateExpressions. The index is
      // a 1-base position of aggregateExpressions, which is output columns (select expression)
      case Aggregate(groups, aggs, child) if aggs.forall(_.resolved) &&
        groups.exists(_.isInstanceOf[UnresolvedOrdinal]) =>
        val newGroups = groups.map {
          case u @ UnresolvedOrdinal(index) if index > 0 && index <= aggs.size =>
            aggs(index - 1)
          case ordinal @ UnresolvedOrdinal(index) =>
            ordinal.failAnalysis(
              s"GROUP BY position $index is not in select list " +
                s"(valid range is [1, ${aggs.size}])")
          case o => o
        }
        Aggregate(newGroups, aggs, child)
    }
  }

  /**
   * Replace unresolved expressions in grouping keys with resolved ones in SELECT clauses.
   * This rule is expected to run after [[ResolveReferences]] applied.
   */
  object ResolveAggAliasInGroupBy extends Rule[LogicalPlan] {

    // This is a strict check though, we put this to apply the rule only if the expression is not
    // resolvable by child.
    private def notResolvableByChild(attrName: String, child: LogicalPlan): Boolean = {
      !child.output.exists(a => resolver(a.name, attrName))
    }

    private def mayResolveAttrByAggregateExprs(
        exprs: Seq[Expression], aggs: Seq[NamedExpression], child: LogicalPlan): Seq[Expression] = {
      exprs.map { _.transform {
        case u: UnresolvedAttribute if notResolvableByChild(u.name, child) =>
          aggs.find(ne => resolver(ne.name, u.name)).getOrElse(u)
      }}
    }

    override def apply(plan: LogicalPlan): LogicalPlan = plan.transformUp {
      case agg @ Aggregate(groups, aggs, child)
          if conf.groupByAliases && child.resolved && aggs.forall(_.resolved) &&
            groups.exists(!_.resolved) =>
        agg.copy(groupingExpressions = mayResolveAttrByAggregateExprs(groups, aggs, child))

      case gs @ GroupingSets(selectedGroups, groups, child, aggs)
          if conf.groupByAliases && child.resolved && aggs.forall(_.resolved) &&
            groups.exists(_.isInstanceOf[UnresolvedAttribute]) =>
        gs.copy(
          selectedGroupByExprs = selectedGroups.map(mayResolveAttrByAggregateExprs(_, aggs, child)),
          groupByExprs = mayResolveAttrByAggregateExprs(groups, aggs, child))
    }
  }

  /**
   * In many dialects of SQL it is valid to sort by attributes that are not present in the SELECT
   * clause.  This rule detects such queries and adds the required attributes to the original
   * projection, so that they will be available during sorting. Another projection is added to
   * remove these attributes after sorting.
   *
   * The HAVING clause could also used a grouping columns that is not presented in the SELECT.
   */
  object ResolveMissingReferences extends Rule[LogicalPlan] {
    def apply(plan: LogicalPlan): LogicalPlan = plan.transformUp {
      // Skip sort with aggregate. This will be handled in ResolveAggregateFunctions
      case sa @ Sort(_, _, AnalysisBarrier(child: Aggregate)) => sa
      case sa @ Sort(_, _, child: Aggregate) => sa

      case s @ Sort(order, _, orgChild) if !s.resolved && orgChild.resolved =>
        val child = EliminateBarriers(orgChild)
        try {
          val newOrder = order.map(resolveExpressionRecursively(_, child).asInstanceOf[SortOrder])
          val requiredAttrs = AttributeSet(newOrder).filter(_.resolved)
          val missingAttrs = requiredAttrs -- child.outputSet
          if (missingAttrs.nonEmpty) {
            // Add missing attributes and then project them away after the sort.
            Project(child.output,
              Sort(newOrder, s.global, addMissingAttr(child, missingAttrs)))
          } else if (newOrder != order) {
            s.copy(order = newOrder)
          } else {
            s
          }
        } catch {
          // Attempting to resolve it might fail. When this happens, return the original plan.
          // Users will see an AnalysisException for resolution failure of missing attributes
          // in Sort
          case ae: AnalysisException => s
        }

      case f @ Filter(cond, orgChild) if !f.resolved && orgChild.resolved =>
        val child = EliminateBarriers(orgChild)
        try {
          val newCond = resolveExpressionRecursively(cond, child)
          val requiredAttrs = newCond.references.filter(_.resolved)
          val missingAttrs = requiredAttrs -- child.outputSet
          if (missingAttrs.nonEmpty) {
            // Add missing attributes and then project them away.
            Project(child.output,
              Filter(newCond, addMissingAttr(child, missingAttrs)))
          } else if (newCond != cond) {
            f.copy(condition = newCond)
          } else {
            f
          }
        } catch {
          // Attempting to resolve it might fail. When this happens, return the original plan.
          // Users will see an AnalysisException for resolution failure of missing attributes
          case ae: AnalysisException => f
        }
    }

    /**
     * Add the missing attributes into projectList of Project/Window or aggregateExpressions of
     * Aggregate.
     */
    private def addMissingAttr(plan: LogicalPlan, missingAttrs: AttributeSet): LogicalPlan = {
      if (missingAttrs.isEmpty) {
        return AnalysisBarrier(plan)
      }
      plan match {
        case p: Project =>
          val missing = missingAttrs -- p.child.outputSet
          Project(p.projectList ++ missingAttrs, addMissingAttr(p.child, missing))
        case a: Aggregate =>
          // all the missing attributes should be grouping expressions
          // TODO: push down AggregateExpression
          missingAttrs.foreach { attr =>
            if (!a.groupingExpressions.exists(_.semanticEquals(attr))) {
              throw new AnalysisException(s"Can't add $attr to ${a.simpleString}")
            }
          }
          val newAggregateExpressions = a.aggregateExpressions ++ missingAttrs
          a.copy(aggregateExpressions = newAggregateExpressions)
        case g: Generate =>
          // If join is false, we will convert it to true for getting from the child the missing
          // attributes that its child might have or could have.
          val missing = missingAttrs -- g.child.outputSet
          g.copy(join = true, child = addMissingAttr(g.child, missing))
        case d: Distinct =>
          throw new AnalysisException(s"Can't add $missingAttrs to $d")
        case u: UnaryNode =>
          u.withNewChildren(addMissingAttr(u.child, missingAttrs) :: Nil)
        case other =>
          throw new AnalysisException(s"Can't add $missingAttrs to $other")
      }
    }

    /**
     * Resolve the expression on a specified logical plan and it's child (recursively), until
     * the expression is resolved or meet a non-unary node or Subquery.
     */
    @tailrec
    private def resolveExpressionRecursively(expr: Expression, plan: LogicalPlan): Expression = {
      val resolved = resolveExpression(expr, plan)
      if (resolved.resolved) {
        resolved
      } else {
        plan match {
          case u: UnaryNode if !u.isInstanceOf[SubqueryAlias] =>
            resolveExpressionRecursively(resolved, u.child)
          case other => resolved
        }
      }
    }
  }

  /**
   * Checks whether a function identifier referenced by an [[UnresolvedFunction]] is defined in the
   * function registry. Note that this rule doesn't try to resolve the [[UnresolvedFunction]]. It
   * only performs simple existence check according to the function identifier to quickly identify
   * undefined functions without triggering relation resolution, which may incur potentially
   * expensive partition/schema discovery process in some cases.
   *
   * @see [[ResolveFunctions]]
   * @see https://issues.apache.org/jira/browse/SPARK-19737
   */
  object LookupFunctions extends Rule[LogicalPlan] {
    override def apply(plan: LogicalPlan): LogicalPlan = plan.transformAllExpressions {
      case f: UnresolvedFunction if !catalog.functionExists(f.name) =>
        withPosition(f) {
          throw new NoSuchFunctionException(f.name.database.getOrElse("default"), f.name.funcName)
        }
    }
  }

  /**
   * Replaces [[UnresolvedFunction]]s with concrete [[Expression]]s.
   */
  object ResolveFunctions extends Rule[LogicalPlan] {
    def apply(plan: LogicalPlan): LogicalPlan = plan.transformUp {
      case q: LogicalPlan =>
        q transformExpressions {
          case u if !u.childrenResolved => u // Skip until children are resolved.
          case u @ UnresolvedGenerator(name, children) =>
            withPosition(u) {
              catalog.lookupFunction(name, children) match {
                case generator: Generator => generator
                case other =>
                  failAnalysis(s"$name is expected to be a generator. However, " +
                    s"its class is ${other.getClass.getCanonicalName}, which is not a generator.")
              }
            }
          case u @ UnresolvedFunction(funcId, children, isDistinct) =>
            withPosition(u) {
              resolveFunction(u)
            }
        }
    }
  }

  /**
   * This rule resolves and rewrites subqueries inside expressions.
   *
   * Note: CTEs are handled in CTESubstitution.
   */
  object ResolveSubquery extends Rule[LogicalPlan] with PredicateHelper {
    /**
     * Resolve the correlated expressions in a subquery by using the an outer plans' references. All
     * resolved outer references are wrapped in an [[OuterReference]]
     */
    private def resolveOuterReferences(plan: LogicalPlan, outer: LogicalPlan): LogicalPlan = {
      plan transformDown {
        case q: LogicalPlan if q.childrenResolved && !q.resolved =>
          q transformExpressions {
            case u @ UnresolvedAttribute(nameParts) =>
              withPosition(u) {
                try {
                  outer.resolve(nameParts, resolver) match {
                    case Some(outerAttr) => OuterReference(outerAttr)
                    case None => u
                  }
                } catch {
                  case _: AnalysisException => u
                }
              }
          }
      }
    }

    /**
     * Validates to make sure the outer references appearing inside the subquery
     * are legal. This function also returns the list of expressions
     * that contain outer references. These outer references would be kept as children
     * of subquery expressions by the caller of this function.
     */
    private def checkAndGetOuterReferences(sub: LogicalPlan): Seq[Expression] = {
      val outerReferences = ArrayBuffer.empty[Expression]

      // Validate that correlated aggregate expression do not contain a mixture
      // of outer and local references.
      def checkMixedReferencesInsideAggregateExpr(expr: Expression): Unit = {
        expr.foreach {
          case a: AggregateExpression if containsOuter(a) =>
            val outer = a.collect { case OuterReference(e) => e.toAttribute }
            val local = a.references -- outer
            if (local.nonEmpty) {
              val msg =
                s"""
                   |Found an aggregate expression in a correlated predicate that has both
                   |outer and local references, which is not supported yet.
                   |Aggregate expression: ${SubExprUtils.stripOuterReference(a).sql},
                   |Outer references: ${outer.map(_.sql).mkString(", ")},
                   |Local references: ${local.map(_.sql).mkString(", ")}.
                 """.stripMargin.replace("\n", " ").trim()
              failAnalysis(msg)
            }
          case _ =>
        }
      }

      // Make sure a plan's subtree does not contain outer references
      def failOnOuterReferenceInSubTree(p: LogicalPlan): Unit = {
        if (hasOuterReferences(p)) {
          failAnalysis(s"Accessing outer query column is not allowed in:\n$p")
        }
      }

      // Make sure a plan's expressions do not contain :
      // 1. Aggregate expressions that have mixture of outer and local references.
      // 2. Expressions containing outer references on plan nodes other than Filter.
      def failOnInvalidOuterReference(p: LogicalPlan): Unit = {
        p.expressions.foreach(checkMixedReferencesInsideAggregateExpr)
        if (!p.isInstanceOf[Filter] && p.expressions.exists(containsOuter)) {
          failAnalysis(
            "Expressions referencing the outer query are not supported outside of WHERE/HAVING " +
              s"clauses:\n$p")
        }
      }

      // SPARK-17348: A potential incorrect result case.
      // When a correlated predicate is a non-equality predicate,
      // certain operators are not permitted from the operator
      // hosting the correlated predicate up to the operator on the outer table.
      // Otherwise, the pull up of the correlated predicate
      // will generate a plan with a different semantics
      // which could return incorrect result.
      // Currently we check for Aggregate and Window operators
      //
      // Below shows an example of a Logical Plan during Analyzer phase that
      // show this problem. Pulling the correlated predicate [outer(c2#77) >= ..]
      // through the Aggregate (or Window) operator could alter the result of
      // the Aggregate.
      //
      // Project [c1#76]
      // +- Project [c1#87, c2#88]
      // :  (Aggregate or Window operator)
      // :  +- Filter [outer(c2#77) >= c2#88)]
      // :     +- SubqueryAlias t2, `t2`
      // :        +- Project [_1#84 AS c1#87, _2#85 AS c2#88]
      // :           +- LocalRelation [_1#84, _2#85]
      // +- SubqueryAlias t1, `t1`
      // +- Project [_1#73 AS c1#76, _2#74 AS c2#77]
      // +- LocalRelation [_1#73, _2#74]
      def failOnNonEqualCorrelatedPredicate(found: Boolean, p: LogicalPlan): Unit = {
        if (found) {
          // Report a non-supported case as an exception
          failAnalysis(s"Correlated column is not allowed in a non-equality predicate:\n$p")
        }
      }

      var foundNonEqualCorrelatedPred : Boolean = false

      // Simplify the predicates before validating any unsupported correlation patterns
      // in the plan.
      BooleanSimplification(sub).foreachUp {

        // Whitelist operators allowed in a correlated subquery
        // There are 4 categories:
        // 1. Operators that are allowed anywhere in a correlated subquery, and,
        //    by definition of the operators, they either do not contain
        //    any columns or cannot host outer references.
        // 2. Operators that are allowed anywhere in a correlated subquery
        //    so long as they do not host outer references.
        // 3. Operators that need special handlings. These operators are
        //    Project, Filter, Join, Aggregate, and Generate.
        //
        // Any operators that are not in the above list are allowed
        // in a correlated subquery only if they are not on a correlation path.
        // In other word, these operators are allowed only under a correlation point.
        //
        // A correlation path is defined as the sub-tree of all the operators that
        // are on the path from the operator hosting the correlated expressions
        // up to the operator producing the correlated values.

        // Category 1:
        // BroadcastHint, Distinct, LeafNode, Repartition, and SubqueryAlias
        case _: ResolvedHint | _: Distinct | _: LeafNode | _: Repartition | _: SubqueryAlias =>

        // Category 2:
        // These operators can be anywhere in a correlated subquery.
        // so long as they do not host outer references in the operators.
        case s: Sort =>
          failOnInvalidOuterReference(s)
        case r: RepartitionByExpression =>
          failOnInvalidOuterReference(r)

        // Category 3:
        // Filter is one of the two operators allowed to host correlated expressions.
        // The other operator is Join. Filter can be anywhere in a correlated subquery.
        case f: Filter =>
          // Find all predicates with an outer reference.
          val (correlated, _) = splitConjunctivePredicates(f.condition).partition(containsOuter)

          // Find any non-equality correlated predicates
          foundNonEqualCorrelatedPred = foundNonEqualCorrelatedPred || correlated.exists {
            case _: EqualTo | _: EqualNullSafe => false
            case _ => true
          }

          failOnInvalidOuterReference(f)
          // The aggregate expressions are treated in a special way by getOuterReferences. If the
          // aggregate expression contains only outer reference attributes then the entire aggregate
          // expression is isolated as an OuterReference.
          // i.e min(OuterReference(b)) => OuterReference(min(b))
          outerReferences ++= getOuterReferences(correlated)

        // Project cannot host any correlated expressions
        // but can be anywhere in a correlated subquery.
        case p: Project =>
          failOnInvalidOuterReference(p)

        // Aggregate cannot host any correlated expressions
        // It can be on a correlation path if the correlation contains
        // only equality correlated predicates.
        // It cannot be on a correlation path if the correlation has
        // non-equality correlated predicates.
        case a: Aggregate =>
          failOnInvalidOuterReference(a)
          failOnNonEqualCorrelatedPredicate(foundNonEqualCorrelatedPred, a)

        // Join can host correlated expressions.
        case j @ Join(left, right, joinType, _) =>
          joinType match {
            // Inner join, like Filter, can be anywhere.
            case _: InnerLike =>
              failOnInvalidOuterReference(j)

            // Left outer join's right operand cannot be on a correlation path.
            // LeftAnti and ExistenceJoin are special cases of LeftOuter.
            // Note that ExistenceJoin cannot be expressed externally in both SQL and DataFrame
            // so it should not show up here in Analysis phase. This is just a safety net.
            //
            // LeftSemi does not allow output from the right operand.
            // Any correlated references in the subplan
            // of the right operand cannot be pulled up.
            case LeftOuter | LeftSemi | LeftAnti | ExistenceJoin(_) =>
              failOnInvalidOuterReference(j)
              failOnOuterReferenceInSubTree(right)

            // Likewise, Right outer join's left operand cannot be on a correlation path.
            case RightOuter =>
              failOnInvalidOuterReference(j)
              failOnOuterReferenceInSubTree(left)

            // Any other join types not explicitly listed above,
            // including Full outer join, are treated as Category 4.
            case _ =>
              failOnOuterReferenceInSubTree(j)
          }

        // Generator with join=true, i.e., expressed with
        // LATERAL VIEW [OUTER], similar to inner join,
        // allows to have correlation under it
        // but must not host any outer references.
        // Note:
        // Generator with join=false is treated as Category 4.
        case g: Generate if g.join =>
          failOnInvalidOuterReference(g)

        // Category 4: Any other operators not in the above 3 categories
        // cannot be on a correlation path, that is they are allowed only
        // under a correlation point but they and their descendant operators
        // are not allowed to have any correlated expressions.
        case p =>
          failOnOuterReferenceInSubTree(p)
      }
      outerReferences
    }

    /**
     * Resolves the subquery. The subquery is resolved using its outer plans. This method
     * will resolve the subquery by alternating between the regular analyzer and by applying the
     * resolveOuterReferences rule.
     *
     * Outer references from the correlated predicates are updated as children of
     * Subquery expression.
     */
    private def resolveSubQuery(
        e: SubqueryExpression,
        plans: Seq[LogicalPlan],
        requiredColumns: Int = 0)(
        f: (LogicalPlan, Seq[Expression]) => SubqueryExpression): SubqueryExpression = {
      // Step 1: Resolve the outer expressions.
      var previous: LogicalPlan = null
      var current = e.plan
      do {
        // Try to resolve the subquery plan using the regular analyzer.
        previous = current
        current = execute(current)

        // Use the outer references to resolve the subquery plan if it isn't resolved yet.
        val i = plans.iterator
        val afterResolve = current
        while (!current.resolved && current.fastEquals(afterResolve) && i.hasNext) {
          current = resolveOuterReferences(current, i.next())
        }
      } while (!current.resolved && !current.fastEquals(previous))

      // Step 2: If the subquery plan is fully resolved, pull the outer references and record
      // them as children of SubqueryExpression.
      if (current.resolved) {
        // Make sure the resolved query has the required number of output columns. This is only
        // needed for Scalar and IN subqueries.
        if (requiredColumns > 0 && requiredColumns != current.output.size) {
          failAnalysis(s"The number of columns in the subquery (${current.output.size}) " +
            s"does not match the required number of columns ($requiredColumns)")
        }
        // Validate the outer reference and record the outer references as children of
        // subquery expression.
        f(current, checkAndGetOuterReferences(current))
      } else {
        e.withNewPlan(current)
      }
    }

    /**
     * Resolves the subquery. Apart of resolving the subquery and outer references (if any)
     * in the subquery plan, the children of subquery expression are updated to record the
     * outer references. This is needed to make sure
     * (1) The column(s) referred from the outer query are not pruned from the plan during
     *     optimization.
     * (2) Any aggregate expression(s) that reference outer attributes are pushed down to
     *     outer plan to get evaluated.
     */
    private def resolveSubQueries(plan: LogicalPlan, plans: Seq[LogicalPlan]): LogicalPlan = {
      plan transformExpressions {
        case s @ ScalarSubquery(sub, _, exprId) if !sub.resolved =>
          resolveSubQuery(s, plans, 1)(ScalarSubquery(_, _, exprId))
        case e @ Exists(sub, _, exprId) if !sub.resolved =>
          resolveSubQuery(e, plans)(Exists(_, _, exprId))
        case In(value, Seq(l @ ListQuery(sub, _, exprId))) if value.resolved && !sub.resolved =>
          // Get the left hand side expressions.
          val expressions = value match {
            case cns : CreateNamedStruct => cns.valExprs
            case expr => Seq(expr)
          }
          val expr = resolveSubQuery(l, plans, expressions.size)(ListQuery(_, _, exprId))
          In(value, Seq(expr))
      }
    }

    /**
     * Resolve and rewrite all subqueries in an operator tree..
     */
    def apply(plan: LogicalPlan): LogicalPlan = plan.transformUp {
      // In case of HAVING (a filter after an aggregate) we use both the aggregate and
      // its child for resolution.
      case f @ Filter(_, a: Aggregate) if f.childrenResolved =>
        resolveSubQueries(f, Seq(a, a.child))
      // Only a few unary nodes (Project/Filter/Aggregate) can contain subqueries.
      case q: UnaryNode if q.childrenResolved =>
        resolveSubQueries(q, q.children)
    }
  }

  /**
   * Turns projections that contain aggregate expressions into aggregations.
   */
  object GlobalAggregates extends Rule[LogicalPlan] {
    def apply(plan: LogicalPlan): LogicalPlan = plan.transformUp {
      case Project(projectList, child) if containsAggregates(projectList) =>
        Aggregate(Nil, projectList, child)
    }

    def containsAggregates(exprs: Seq[Expression]): Boolean = {
      // Collect all Windowed Aggregate Expressions.
      val windowedAggExprs = exprs.flatMap { expr =>
        expr.collect {
          case WindowExpression(ae: AggregateExpression, _) => ae
        }
      }.toSet

      // Find the first Aggregate Expression that is not Windowed.
      exprs.exists(_.collectFirst {
        case ae: AggregateExpression if !windowedAggExprs.contains(ae) => ae
      }.isDefined)
    }
  }

  /**
   * This rule finds aggregate expressions that are not in an aggregate operator.  For example,
   * those in a HAVING clause or ORDER BY clause.  These expressions are pushed down to the
   * underlying aggregate operator and then projected away after the original operator.
   */
  object ResolveAggregateFunctions extends Rule[LogicalPlan] {
    def apply(plan: LogicalPlan): LogicalPlan = plan.transformUp {
      case filter @ Filter(havingCondition, AnalysisBarrier(aggregate: Aggregate)) =>
        apply(Filter(havingCondition, aggregate)).mapChildren(AnalysisBarrier)
      case filter @ Filter(havingCondition,
             aggregate @ Aggregate(grouping, originalAggExprs, child))
          if aggregate.resolved =>

        // Try resolving the condition of the filter as though it is in the aggregate clause
        try {
          val aggregatedCondition =
            Aggregate(
              grouping,
              Alias(havingCondition, "havingCondition")(isGenerated = true) :: Nil,
              child)
          val resolvedOperator = execute(aggregatedCondition)
          def resolvedAggregateFilter =
            resolvedOperator
              .asInstanceOf[Aggregate]
              .aggregateExpressions.head

          // If resolution was successful and we see the filter has an aggregate in it, add it to
          // the original aggregate operator.
          if (resolvedOperator.resolved) {
            // Try to replace all aggregate expressions in the filter by an alias.
            val aggregateExpressions = ArrayBuffer.empty[NamedExpression]
            val transformedAggregateFilter = resolvedAggregateFilter.transform {
              case ae: AggregateExpression =>
                val alias = Alias(ae, ae.toString)()
                aggregateExpressions += alias
                alias.toAttribute
              // Grouping functions are handled in the rule [[ResolveGroupingAnalytics]].
              case e: Expression if grouping.exists(_.semanticEquals(e)) &&
                  !ResolveGroupingAnalytics.hasGroupingFunction(e) &&
                  !aggregate.output.exists(_.semanticEquals(e)) =>
                e match {
                  case ne: NamedExpression =>
                    aggregateExpressions += ne
                    ne.toAttribute
                  case _ =>
                    val alias = Alias(e, e.toString)()
                    aggregateExpressions += alias
                    alias.toAttribute
                }
            }

            // Push the aggregate expressions into the aggregate (if any).
            if (aggregateExpressions.nonEmpty) {
              Project(aggregate.output,
                Filter(transformedAggregateFilter,
                  aggregate.copy(aggregateExpressions = originalAggExprs ++ aggregateExpressions)))
            } else {
              filter
            }
          } else {
            filter
          }
        } catch {
          // Attempting to resolve in the aggregate can result in ambiguity.  When this happens,
          // just return the original plan.
          case ae: AnalysisException => filter
        }

      case sort @ Sort(sortOrder, global, AnalysisBarrier(aggregate: Aggregate)) =>
        apply(Sort(sortOrder, global, aggregate)).mapChildren(AnalysisBarrier)
      case sort @ Sort(sortOrder, global, aggregate: Aggregate) if aggregate.resolved =>

        // Try resolving the ordering as though it is in the aggregate clause.
        try {
          val unresolvedSortOrders = sortOrder.filter(s => !s.resolved || containsAggregate(s))
          val aliasedOrdering =
            unresolvedSortOrders.map(o => Alias(o.child, "aggOrder")(isGenerated = true))
          val aggregatedOrdering = aggregate.copy(aggregateExpressions = aliasedOrdering)
          val resolvedAggregate: Aggregate = execute(aggregatedOrdering).asInstanceOf[Aggregate]
          val resolvedAliasedOrdering: Seq[Alias] =
            resolvedAggregate.aggregateExpressions.asInstanceOf[Seq[Alias]]

          // If we pass the analysis check, then the ordering expressions should only reference to
          // aggregate expressions or grouping expressions, and it's safe to push them down to
          // Aggregate.
          checkAnalysis(resolvedAggregate)

          val originalAggExprs = aggregate.aggregateExpressions.map(
            CleanupAliases.trimNonTopLevelAliases(_).asInstanceOf[NamedExpression])

          // If the ordering expression is same with original aggregate expression, we don't need
          // to push down this ordering expression and can reference the original aggregate
          // expression instead.
          val needsPushDown = ArrayBuffer.empty[NamedExpression]
          val evaluatedOrderings = resolvedAliasedOrdering.zip(sortOrder).map {
            case (evaluated, order) =>
              val index = originalAggExprs.indexWhere {
                case Alias(child, _) => child semanticEquals evaluated.child
                case other => other semanticEquals evaluated.child
              }

              if (index == -1) {
                needsPushDown += evaluated
                order.copy(child = evaluated.toAttribute)
              } else {
                order.copy(child = originalAggExprs(index).toAttribute)
              }
          }

          val sortOrdersMap = unresolvedSortOrders
            .map(new TreeNodeRef(_))
            .zip(evaluatedOrderings)
            .toMap
          val finalSortOrders = sortOrder.map(s => sortOrdersMap.getOrElse(new TreeNodeRef(s), s))

          // Since we don't rely on sort.resolved as the stop condition for this rule,
          // we need to check this and prevent applying this rule multiple times
          if (sortOrder == finalSortOrders) {
            sort
          } else {
            Project(aggregate.output,
              Sort(finalSortOrders, global,
                aggregate.copy(aggregateExpressions = originalAggExprs ++ needsPushDown)))
          }
        } catch {
          // Attempting to resolve in the aggregate can result in ambiguity.  When this happens,
          // just return the original plan.
          case ae: AnalysisException => sort
        }
    }

    def containsAggregate(condition: Expression): Boolean = {
      condition.find(_.isInstanceOf[AggregateExpression]).isDefined
    }
  }

  /**
   * Extracts [[Generator]] from the projectList of a [[Project]] operator and create [[Generate]]
   * operator under [[Project]].
   *
   * This rule will throw [[AnalysisException]] for following cases:
   * 1. [[Generator]] is nested in expressions, e.g. `SELECT explode(list) + 1 FROM tbl`
   * 2. more than one [[Generator]] is found in projectList,
   *    e.g. `SELECT explode(list), explode(list) FROM tbl`
   * 3. [[Generator]] is found in other operators that are not [[Project]] or [[Generate]],
   *    e.g. `SELECT * FROM tbl SORT BY explode(list)`
   */
  object ExtractGenerator extends Rule[LogicalPlan] {
    private def hasGenerator(expr: Expression): Boolean = {
      expr.find(_.isInstanceOf[Generator]).isDefined
    }

    private def hasNestedGenerator(expr: NamedExpression): Boolean = expr match {
      case UnresolvedAlias(_: Generator, _) => false
      case Alias(_: Generator, _) => false
      case MultiAlias(_: Generator, _) => false
      case other => hasGenerator(other)
    }

    private def trimAlias(expr: NamedExpression): Expression = expr match {
      case UnresolvedAlias(child, _) => child
      case Alias(child, _) => child
      case MultiAlias(child, _) => child
      case _ => expr
    }

    private object AliasedGenerator {
      /**
       * Extracts a [[Generator]] expression, any names assigned by aliases to the outputs
       * and the outer flag. The outer flag is used when joining the generator output.
       * @param e the [[Expression]]
       * @return (the [[Generator]], seq of output names, outer flag)
       */
      def unapply(e: Expression): Option[(Generator, Seq[String], Boolean)] = e match {
        case Alias(GeneratorOuter(g: Generator), name) if g.resolved => Some((g, name :: Nil, true))
        case MultiAlias(GeneratorOuter(g: Generator), names) if g.resolved => Some(g, names, true)
        case Alias(g: Generator, name) if g.resolved => Some((g, name :: Nil, false))
        case MultiAlias(g: Generator, names) if g.resolved => Some(g, names, false)
        case _ => None
      }
    }

    def apply(plan: LogicalPlan): LogicalPlan = plan.transformUp {
      case Project(projectList, _) if projectList.exists(hasNestedGenerator) =>
        val nestedGenerator = projectList.find(hasNestedGenerator).get
        throw new AnalysisException("Generators are not supported when it's nested in " +
          "expressions, but got: " + toPrettySQL(trimAlias(nestedGenerator)))

      case Project(projectList, _) if projectList.count(hasGenerator) > 1 =>
        val generators = projectList.filter(hasGenerator).map(trimAlias)
        throw new AnalysisException("Only one generator allowed per select clause but found " +
          generators.size + ": " + generators.map(toPrettySQL).mkString(", "))

      case p @ Project(projectList, child) =>
        // Holds the resolved generator, if one exists in the project list.
        var resolvedGenerator: Generate = null

        val newProjectList = projectList.flatMap {
          case AliasedGenerator(generator, names, outer) if generator.childrenResolved =>
            // It's a sanity check, this should not happen as the previous case will throw
            // exception earlier.
            assert(resolvedGenerator == null, "More than one generator found in SELECT.")

            resolvedGenerator =
              Generate(
                generator,
                join = projectList.size > 1, // Only join if there are other expressions in SELECT.
                outer = outer,
                qualifier = None,
                generatorOutput = ResolveGenerate.makeGeneratorOutput(generator, names),
                child)

            resolvedGenerator.generatorOutput
          case other => other :: Nil
        }

        if (resolvedGenerator != null) {
          Project(newProjectList, resolvedGenerator)
        } else {
          p
        }

      case g: Generate => g

      case p if p.expressions.exists(hasGenerator) =>
        throw new AnalysisException("Generators are not supported outside the SELECT clause, but " +
          "got: " + p.simpleString)
    }
  }

  /**
   * Rewrites table generating expressions that either need one or more of the following in order
   * to be resolved:
   *  - concrete attribute references for their output.
   *  - to be relocated from a SELECT clause (i.e. from  a [[Project]]) into a [[Generate]]).
   *
   * Names for the output [[Attribute]]s are extracted from [[Alias]] or [[MultiAlias]] expressions
   * that wrap the [[Generator]].
   */
  object ResolveGenerate extends Rule[LogicalPlan] {
    def apply(plan: LogicalPlan): LogicalPlan = plan.transformUp {
      case g: Generate if !g.child.resolved || !g.generator.resolved => g
      case g: Generate if !g.resolved =>
        g.copy(generatorOutput = makeGeneratorOutput(g.generator, g.generatorOutput.map(_.name)))
    }

    /**
     * Construct the output attributes for a [[Generator]], given a list of names.  If the list of
     * names is empty names are assigned from field names in generator.
     */
    private[analysis] def makeGeneratorOutput(
        generator: Generator,
        names: Seq[String]): Seq[Attribute] = {
      val elementAttrs = generator.elementSchema.toAttributes

      if (names.length == elementAttrs.length) {
        names.zip(elementAttrs).map {
          case (name, attr) => attr.withName(name)
        }
      } else if (names.isEmpty) {
        elementAttrs
      } else {
        failAnalysis(
          "The number of aliases supplied in the AS clause does not match the number of columns " +
          s"output by the UDTF expected ${elementAttrs.size} aliases but got " +
          s"${names.mkString(",")} ")
      }
    }
  }

  /**
   * Fixes nullability of Attributes in a resolved LogicalPlan by using the nullability of
   * corresponding Attributes of its children output Attributes. This step is needed because
   * users can use a resolved AttributeReference in the Dataset API and outer joins
   * can change the nullability of an AttribtueReference. Without the fix, a nullable column's
   * nullable field can be actually set as non-nullable, which cause illegal optimization
   * (e.g., NULL propagation) and wrong answers.
   * See SPARK-13484 and SPARK-13801 for the concrete queries of this case.
   */
  object FixNullability extends Rule[LogicalPlan] {

    def apply(plan: LogicalPlan): LogicalPlan = plan transformUp {
      case p if !p.resolved => p // Skip unresolved nodes.
      case p: LogicalPlan if p.resolved =>
        val childrenOutput = p.children.flatMap(c => c.output).groupBy(_.exprId).flatMap {
          case (exprId, attributes) =>
            // If there are multiple Attributes having the same ExprId, we need to resolve
            // the conflict of nullable field. We do not really expect this happen.
            val nullable = attributes.exists(_.nullable)
            attributes.map(attr => attr.withNullability(nullable))
        }.toSeq
        // At here, we create an AttributeMap that only compare the exprId for the lookup
        // operation. So, we can find the corresponding input attribute's nullability.
        val attributeMap = AttributeMap[Attribute](childrenOutput.map(attr => attr -> attr))
        // For an Attribute used by the current LogicalPlan, if it is from its children,
        // we fix the nullable field by using the nullability setting of the corresponding
        // output Attribute from the children.
        p.transformExpressions {
          case attr: Attribute if attributeMap.contains(attr) =>
            attr.withNullability(attributeMap(attr).nullable)
        }
    }
  }

  /**
   * Extracts [[WindowExpression]]s from the projectList of a [[Project]] operator and
   * aggregateExpressions of an [[Aggregate]] operator and creates individual [[Window]]
   * operators for every distinct [[WindowSpecDefinition]].
   *
   * This rule handles three cases:
   *  - A [[Project]] having [[WindowExpression]]s in its projectList;
   *  - An [[Aggregate]] having [[WindowExpression]]s in its aggregateExpressions.
   *  - A [[Filter]]->[[Aggregate]] pattern representing GROUP BY with a HAVING
   *    clause and the [[Aggregate]] has [[WindowExpression]]s in its aggregateExpressions.
   * Note: If there is a GROUP BY clause in the query, aggregations and corresponding
   * filters (expressions in the HAVING clause) should be evaluated before any
   * [[WindowExpression]]. If a query has SELECT DISTINCT, the DISTINCT part should be
   * evaluated after all [[WindowExpression]]s.
   *
   * For every case, the transformation works as follows:
   * 1. For a list of [[Expression]]s (a projectList or an aggregateExpressions), partitions
   *    it two lists of [[Expression]]s, one for all [[WindowExpression]]s and another for
   *    all regular expressions.
   * 2. For all [[WindowExpression]]s, groups them based on their [[WindowSpecDefinition]]s.
   * 3. For every distinct [[WindowSpecDefinition]], creates a [[Window]] operator and inserts
   *    it into the plan tree.
   */
  object ExtractWindowExpressions extends Rule[LogicalPlan] {
    private def hasWindowFunction(projectList: Seq[NamedExpression]): Boolean =
      projectList.exists(hasWindowFunction)

    private def hasWindowFunction(expr: NamedExpression): Boolean = {
      expr.find {
        case window: WindowExpression => true
        case _ => false
      }.isDefined
    }

    /**
     * From a Seq of [[NamedExpression]]s, extract expressions containing window expressions and
     * other regular expressions that do not contain any window expression. For example, for
     * `col1, Sum(col2 + col3) OVER (PARTITION BY col4 ORDER BY col5)`, we will extract
     * `col1`, `col2 + col3`, `col4`, and `col5` out and replace their appearances in
     * the window expression as attribute references. So, the first returned value will be
     * `[Sum(_w0) OVER (PARTITION BY _w1 ORDER BY _w2)]` and the second returned value will be
     * [col1, col2 + col3 as _w0, col4 as _w1, col5 as _w2].
     *
     * @return (seq of expressions containing at lease one window expressions,
     *          seq of non-window expressions)
     */
    private def extract(
        expressions: Seq[NamedExpression]): (Seq[NamedExpression], Seq[NamedExpression]) = {
      // First, we partition the input expressions to two part. For the first part,
      // every expression in it contain at least one WindowExpression.
      // Expressions in the second part do not have any WindowExpression.
      val (expressionsWithWindowFunctions, regularExpressions) =
        expressions.partition(hasWindowFunction)

      // Then, we need to extract those regular expressions used in the WindowExpression.
      // For example, when we have col1 - Sum(col2 + col3) OVER (PARTITION BY col4 ORDER BY col5),
      // we need to make sure that col1 to col5 are all projected from the child of the Window
      // operator.
      val extractedExprBuffer = new ArrayBuffer[NamedExpression]()
      def extractExpr(expr: Expression): Expression = expr match {
        case ne: NamedExpression =>
          // If a named expression is not in regularExpressions, add it to
          // extractedExprBuffer and replace it with an AttributeReference.
          val missingExpr =
            AttributeSet(Seq(expr)) -- (regularExpressions ++ extractedExprBuffer)
          if (missingExpr.nonEmpty) {
            extractedExprBuffer += ne
          }
          // alias will be cleaned in the rule CleanupAliases
          ne
        case e: Expression if e.foldable =>
          e // No need to create an attribute reference if it will be evaluated as a Literal.
        case e: Expression =>
          // For other expressions, we extract it and replace it with an AttributeReference (with
          // an internal column name, e.g. "_w0").
          val withName = Alias(e, s"_w${extractedExprBuffer.length}")()
          extractedExprBuffer += withName
          withName.toAttribute
      }

      // Now, we extract regular expressions from expressionsWithWindowFunctions
      // by using extractExpr.
      val seenWindowAggregates = new ArrayBuffer[AggregateExpression]
      val newExpressionsWithWindowFunctions = expressionsWithWindowFunctions.map {
        _.transform {
          // Extracts children expressions of a WindowFunction (input parameters of
          // a WindowFunction).
          case wf: WindowFunction =>
            val newChildren = wf.children.map(extractExpr)
            wf.withNewChildren(newChildren)

          // Extracts expressions from the partition spec and order spec.
          case wsc @ WindowSpecDefinition(partitionSpec, orderSpec, _) =>
            val newPartitionSpec = partitionSpec.map(extractExpr)
            val newOrderSpec = orderSpec.map { so =>
              val newChild = extractExpr(so.child)
              so.copy(child = newChild)
            }
            wsc.copy(partitionSpec = newPartitionSpec, orderSpec = newOrderSpec)

          // Extract Windowed AggregateExpression
          case we @ WindowExpression(
              ae @ AggregateExpression(function, _, _, _),
              spec: WindowSpecDefinition) =>
            val newChildren = function.children.map(extractExpr)
            val newFunction = function.withNewChildren(newChildren).asInstanceOf[AggregateFunction]
            val newAgg = ae.copy(aggregateFunction = newFunction)
            seenWindowAggregates += newAgg
            WindowExpression(newAgg, spec)

          // Extracts AggregateExpression. For example, for SUM(x) - Sum(y) OVER (...),
          // we need to extract SUM(x).
          case agg: AggregateExpression if !seenWindowAggregates.contains(agg) =>
            val withName = Alias(agg, s"_w${extractedExprBuffer.length}")()
            extractedExprBuffer += withName
            withName.toAttribute

          // Extracts other attributes
          case attr: Attribute => extractExpr(attr)

        }.asInstanceOf[NamedExpression]
      }

      (newExpressionsWithWindowFunctions, regularExpressions ++ extractedExprBuffer)
    } // end of extract

    /**
     * Adds operators for Window Expressions. Every Window operator handles a single Window Spec.
     */
    private def addWindow(
        expressionsWithWindowFunctions: Seq[NamedExpression],
        child: LogicalPlan): LogicalPlan = {
      // First, we need to extract all WindowExpressions from expressionsWithWindowFunctions
      // and put those extracted WindowExpressions to extractedWindowExprBuffer.
      // This step is needed because it is possible that an expression contains multiple
      // WindowExpressions with different Window Specs.
      // After extracting WindowExpressions, we need to construct a project list to generate
      // expressionsWithWindowFunctions based on extractedWindowExprBuffer.
      // For example, for "sum(a) over (...) / sum(b) over (...)", we will first extract
      // "sum(a) over (...)" and "sum(b) over (...)" out, and assign "_we0" as the alias to
      // "sum(a) over (...)" and "_we1" as the alias to "sum(b) over (...)".
      // Then, the projectList will be [_we0/_we1].
      val extractedWindowExprBuffer = new ArrayBuffer[NamedExpression]()
      val newExpressionsWithWindowFunctions = expressionsWithWindowFunctions.map {
        // We need to use transformDown because we want to trigger
        // "case alias @ Alias(window: WindowExpression, _)" first.
        _.transformDown {
          case alias @ Alias(window: WindowExpression, _) =>
            // If a WindowExpression has an assigned alias, just use it.
            extractedWindowExprBuffer += alias
            alias.toAttribute
          case window: WindowExpression =>
            // If there is no alias assigned to the WindowExpressions. We create an
            // internal column.
            val withName = Alias(window, s"_we${extractedWindowExprBuffer.length}")()
            extractedWindowExprBuffer += withName
            withName.toAttribute
        }.asInstanceOf[NamedExpression]
      }

      // Second, we group extractedWindowExprBuffer based on their Partition and Order Specs.
      val groupedWindowExpressions = extractedWindowExprBuffer.groupBy { expr =>
        val distinctWindowSpec = expr.collect {
          case window: WindowExpression => window.windowSpec
        }.distinct

        // We do a final check and see if we only have a single Window Spec defined in an
        // expressions.
        if (distinctWindowSpec.isEmpty) {
          failAnalysis(s"$expr does not have any WindowExpression.")
        } else if (distinctWindowSpec.length > 1) {
          // newExpressionsWithWindowFunctions only have expressions with a single
          // WindowExpression. If we reach here, we have a bug.
          failAnalysis(s"$expr has multiple Window Specifications ($distinctWindowSpec)." +
            s"Please file a bug report with this error message, stack trace, and the query.")
        } else {
          val spec = distinctWindowSpec.head
          (spec.partitionSpec, spec.orderSpec)
        }
      }.toSeq

      // Third, we aggregate them by adding each Window operator for each Window Spec and then
      // setting this to the child of the next Window operator.
      val windowOps =
        groupedWindowExpressions.foldLeft(child) {
          case (last, ((partitionSpec, orderSpec), windowExpressions)) =>
            Window(windowExpressions, partitionSpec, orderSpec, last)
        }

      // Finally, we create a Project to output windowOps's output
      // newExpressionsWithWindowFunctions.
      Project(windowOps.output ++ newExpressionsWithWindowFunctions, windowOps)
    } // end of addWindow

    // We have to use transformDown at here to make sure the rule of
    // "Aggregate with Having clause" will be triggered.
    def apply(plan: LogicalPlan): LogicalPlan = plan transformDown {

      // Aggregate with Having clause. This rule works with an unresolved Aggregate because
      // a resolved Aggregate will not have Window Functions.
      case f @ Filter(condition, a @ Aggregate(groupingExprs, aggregateExprs, child))
        if child.resolved &&
           hasWindowFunction(aggregateExprs) &&
           a.expressions.forall(_.resolved) =>
        val (windowExpressions, aggregateExpressions) = extract(aggregateExprs)
        // Create an Aggregate operator to evaluate aggregation functions.
        val withAggregate = Aggregate(groupingExprs, aggregateExpressions, child)
        // Add a Filter operator for conditions in the Having clause.
        val withFilter = Filter(condition, withAggregate)
        val withWindow = addWindow(windowExpressions, withFilter)

        // Finally, generate output columns according to the original projectList.
        val finalProjectList = aggregateExprs.map(_.toAttribute)
        Project(finalProjectList, withWindow)

      case p: LogicalPlan if !p.childrenResolved => p

      // Aggregate without Having clause.
      case a @ Aggregate(groupingExprs, aggregateExprs, child)
        if hasWindowFunction(aggregateExprs) &&
           a.expressions.forall(_.resolved) =>
        val (windowExpressions, aggregateExpressions) = extract(aggregateExprs)
        // Create an Aggregate operator to evaluate aggregation functions.
        val withAggregate = Aggregate(groupingExprs, aggregateExpressions, child)
        // Add Window operators.
        val withWindow = addWindow(windowExpressions, withAggregate)

        // Finally, generate output columns according to the original projectList.
        val finalProjectList = aggregateExprs.map(_.toAttribute)
        Project(finalProjectList, withWindow)

      // We only extract Window Expressions after all expressions of the Project
      // have been resolved.
      case p @ Project(projectList, child)
        if hasWindowFunction(projectList) && !p.expressions.exists(!_.resolved) =>
        val (windowExpressions, regularExpressions) = extract(projectList)
        // We add a project to get all needed expressions for window expressions from the child
        // of the original Project operator.
        val withProject = Project(regularExpressions, child)
        // Add Window operators.
        val withWindow = addWindow(windowExpressions, withProject)

        // Finally, generate output columns according to the original projectList.
        val finalProjectList = projectList.map(_.toAttribute)
        Project(finalProjectList, withWindow)
    }
  }

  /**
   * Pulls out nondeterministic expressions from LogicalPlan which is not Project or Filter,
   * put them into an inner Project and finally project them away at the outer Project.
   */
  object PullOutNondeterministic extends Rule[LogicalPlan] {
    override def apply(plan: LogicalPlan): LogicalPlan = plan.transformUp {
      case p if !p.resolved => p // Skip unresolved nodes.
      case p: Project => p
      case f: Filter => f

      case a: Aggregate if a.groupingExpressions.exists(!_.deterministic) =>
        val nondeterToAttr = getNondeterToAttr(a.groupingExpressions)
        val newChild = Project(a.child.output ++ nondeterToAttr.values, a.child)
        a.transformExpressions { case e =>
          nondeterToAttr.get(e).map(_.toAttribute).getOrElse(e)
        }.copy(child = newChild)

      // todo: It's hard to write a general rule to pull out nondeterministic expressions
      // from LogicalPlan, currently we only do it for UnaryNode which has same output
      // schema with its child.
      case p: UnaryNode if p.output == p.child.output && p.expressions.exists(!_.deterministic) =>
        val nondeterToAttr = getNondeterToAttr(p.expressions)
        val newPlan = p.transformExpressions { case e =>
          nondeterToAttr.get(e).map(_.toAttribute).getOrElse(e)
        }
        val newChild = Project(p.child.output ++ nondeterToAttr.values, p.child)
        Project(p.output, newPlan.withNewChildren(newChild :: Nil))
    }

    private def getNondeterToAttr(exprs: Seq[Expression]): Map[Expression, NamedExpression] = {
      exprs.filterNot(_.deterministic).flatMap { expr =>
        val leafNondeterministic = expr.collect { case n: Nondeterministic => n }
        leafNondeterministic.distinct.map { e =>
          val ne = e match {
            case n: NamedExpression => n
            case _ => Alias(e, "_nondeterministic")(isGenerated = true)
          }
          e -> ne
        }
      }.toMap
    }
  }

  /**
   * Correctly handle null primitive inputs for UDF by adding extra [[If]] expression to do the
   * null check.  When user defines a UDF with primitive parameters, there is no way to tell if the
   * primitive parameter is null or not, so here we assume the primitive input is null-propagatable
   * and we should return null if the input is null.
   */
  object HandleNullInputsForUDF extends Rule[LogicalPlan] {
    override def apply(plan: LogicalPlan): LogicalPlan = plan.transformUp {
      case p if !p.resolved => p // Skip unresolved nodes.

      case p => p transformExpressionsUp {

        case udf @ ScalaUDF(func, _, inputs, _, _, _) =>
          val parameterTypes = ScalaReflection.getParameterTypes(func)
          assert(parameterTypes.length == inputs.length)

          val inputsNullCheck = parameterTypes.zip(inputs)
            // TODO: skip null handling for not-nullable primitive inputs after we can completely
            // trust the `nullable` information.
            // .filter { case (cls, expr) => cls.isPrimitive && expr.nullable }
            .filter { case (cls, _) => cls.isPrimitive }
            .map { case (_, expr) => IsNull(expr) }
            .reduceLeftOption[Expression]((e1, e2) => Or(e1, e2))
          inputsNullCheck.map(If(_, Literal.create(null, udf.dataType), udf)).getOrElse(udf)
      }
    }
  }

  /**
   * Check and add proper window frames for all window functions.
   */
  object ResolveWindowFrame extends Rule[LogicalPlan] {
    def apply(plan: LogicalPlan): LogicalPlan = plan transform {
      case logical: LogicalPlan => logical transformExpressions {
        case WindowExpression(wf: WindowFunction,
        WindowSpecDefinition(_, _, f: SpecifiedWindowFrame))
          if wf.frame != UnspecifiedFrame && wf.frame != f =>
          failAnalysis(s"Window Frame $f must match the required frame ${wf.frame}")
        case WindowExpression(wf: WindowFunction,
        s @ WindowSpecDefinition(_, o, UnspecifiedFrame))
          if wf.frame != UnspecifiedFrame =>
          WindowExpression(wf, s.copy(frameSpecification = wf.frame))
        case we @ WindowExpression(e, s @ WindowSpecDefinition(_, o, UnspecifiedFrame))
          if e.resolved =>
          val frame = SpecifiedWindowFrame.defaultWindowFrame(o.nonEmpty, acceptWindowFrame = true)
          we.copy(windowSpec = s.copy(frameSpecification = frame))
      }
    }
  }

  /**
   * Check and add order to [[AggregateWindowFunction]]s.
   */
  object ResolveWindowOrder extends Rule[LogicalPlan] {
    def apply(plan: LogicalPlan): LogicalPlan = plan transform {
      case logical: LogicalPlan => logical transformExpressions {
        case WindowExpression(wf: WindowFunction, spec) if spec.orderSpec.isEmpty =>
          failAnalysis(s"Window function $wf requires window to be ordered, please add ORDER BY " +
            s"clause. For example SELECT $wf(value_expr) OVER (PARTITION BY window_partition " +
            s"ORDER BY window_ordering) from table")
        case WindowExpression(rank: RankLike, spec) if spec.resolved =>
          val order = spec.orderSpec.map(_.child)
          WindowExpression(rank.withOrder(order), spec)
      }
    }
  }

  /**
   * Removes natural or using joins by calculating output columns based on output from two sides,
   * Then apply a Project on a normal Join to eliminate natural or using join.
   */
  object ResolveNaturalAndUsingJoin extends Rule[LogicalPlan] {
    override def apply(plan: LogicalPlan): LogicalPlan = plan.transformUp {
      case j @ Join(left, right, UsingJoin(joinType, usingCols), condition)
          if left.resolved && right.resolved && j.duplicateResolved =>
        commonNaturalJoinProcessing(left, right, joinType, usingCols, None)
      case j @ Join(left, right, NaturalJoin(joinType), condition) if j.resolvedExceptNatural =>
        // find common column names from both sides
        val joinNames = left.output.map(_.name).intersect(right.output.map(_.name))
        commonNaturalJoinProcessing(left, right, joinType, joinNames, condition)
    }
  }

  private def commonNaturalJoinProcessing(
      left: LogicalPlan,
      right: LogicalPlan,
      joinType: JoinType,
      joinNames: Seq[String],
      condition: Option[Expression]) = {
    val leftKeys = joinNames.map { keyName =>
      left.output.find(attr => resolver(attr.name, keyName)).getOrElse {
        throw new AnalysisException(s"USING column `$keyName` cannot be resolved on the left " +
          s"side of the join. The left-side columns: [${left.output.map(_.name).mkString(", ")}]")
      }
    }
    val rightKeys = joinNames.map { keyName =>
      right.output.find(attr => resolver(attr.name, keyName)).getOrElse {
        throw new AnalysisException(s"USING column `$keyName` cannot be resolved on the right " +
          s"side of the join. The right-side columns: [${right.output.map(_.name).mkString(", ")}]")
      }
    }
    val joinPairs = leftKeys.zip(rightKeys)

    val newCondition = (condition ++ joinPairs.map(EqualTo.tupled)).reduceOption(And)

    // columns not in joinPairs
    val lUniqueOutput = left.output.filterNot(att => leftKeys.contains(att))
    val rUniqueOutput = right.output.filterNot(att => rightKeys.contains(att))

    // the output list looks like: join keys, columns from left, columns from right
    val projectList = joinType match {
      case LeftOuter =>
        leftKeys ++ lUniqueOutput ++ rUniqueOutput.map(_.withNullability(true))
      case LeftExistence(_) =>
        leftKeys ++ lUniqueOutput
      case RightOuter =>
        rightKeys ++ lUniqueOutput.map(_.withNullability(true)) ++ rUniqueOutput
      case FullOuter =>
        // in full outer join, joinCols should be non-null if there is.
        val joinedCols = joinPairs.map { case (l, r) => Alias(Coalesce(Seq(l, r)), l.name)() }
        joinedCols ++
          lUniqueOutput.map(_.withNullability(true)) ++
          rUniqueOutput.map(_.withNullability(true))
      case _ : InnerLike =>
        leftKeys ++ lUniqueOutput ++ rUniqueOutput
      case _ =>
        sys.error("Unsupported natural join type " + joinType)
    }
    // use Project to trim unnecessary fields
    Project(projectList, Join(left, right, joinType, newCondition))
  }

  /**
   * Replaces [[UnresolvedDeserializer]] with the deserialization expression that has been resolved
   * to the given input attributes.
   */
  object ResolveDeserializer extends Rule[LogicalPlan] {
    def apply(plan: LogicalPlan): LogicalPlan = plan.transformUp {
      case p if !p.childrenResolved => p
      case p if p.resolved => p

      case p => p transformExpressions {
        case UnresolvedDeserializer(deserializer, inputAttributes) =>
          val inputs = if (inputAttributes.isEmpty) {
            p.children.flatMap(_.output)
          } else {
            inputAttributes
          }

          validateTopLevelTupleFields(deserializer, inputs)
          val resolved = resolveExpression(
            deserializer, LocalRelation(inputs), throws = true)
          val result = resolved transformDown {
            case UnresolvedMapObjects(func, inputData, cls) if inputData.resolved =>
              inputData.dataType match {
                case ArrayType(et, cn) =>
                  val expr = MapObjects(func, inputData, et, cn, cls) transformUp {
                    case UnresolvedExtractValue(child, fieldName) if child.resolved =>
                      ExtractValue(child, fieldName, resolver)
                  }
                  expr
                case other =>
                  throw new AnalysisException("need an array field but got " + other.simpleString)
              }
          }
          validateNestedTupleFields(result)
          result
      }
    }

    private def fail(schema: StructType, maxOrdinal: Int): Unit = {
      throw new AnalysisException(s"Try to map ${schema.simpleString} to Tuple${maxOrdinal + 1}, " +
        "but failed as the number of fields does not line up.")
    }

    /**
     * For each top-level Tuple field, we use [[GetColumnByOrdinal]] to get its corresponding column
     * by position.  However, the actual number of columns may be different from the number of Tuple
     * fields.  This method is used to check the number of columns and fields, and throw an
     * exception if they do not match.
     */
    private def validateTopLevelTupleFields(
        deserializer: Expression, inputs: Seq[Attribute]): Unit = {
      val ordinals = deserializer.collect {
        case GetColumnByOrdinal(ordinal, _) => ordinal
      }.distinct.sorted

      if (ordinals.nonEmpty && ordinals != inputs.indices) {
        fail(inputs.toStructType, ordinals.last)
      }
    }

    /**
     * For each nested Tuple field, we use [[GetStructField]] to get its corresponding struct field
     * by position.  However, the actual number of struct fields may be different from the number
     * of nested Tuple fields.  This method is used to check the number of struct fields and nested
     * Tuple fields, and throw an exception if they do not match.
     */
    private def validateNestedTupleFields(deserializer: Expression): Unit = {
      val structChildToOrdinals = deserializer
        // There are 2 kinds of `GetStructField`:
        //   1. resolved from `UnresolvedExtractValue`, and it will have a `name` property.
        //   2. created when we build deserializer expression for nested tuple, no `name` property.
        // Here we want to validate the ordinals of nested tuple, so we should only catch
        // `GetStructField` without the name property.
        .collect { case g: GetStructField if g.name.isEmpty => g }
        .groupBy(_.child)
        .mapValues(_.map(_.ordinal).distinct.sorted)

      structChildToOrdinals.foreach { case (expr, ordinals) =>
        val schema = expr.dataType.asInstanceOf[StructType]
        if (ordinals != schema.indices) {
          fail(schema, ordinals.last)
        }
      }
    }
  }

  /**
   * Resolves [[NewInstance]] by finding and adding the outer scope to it if the object being
   * constructed is an inner class.
   */
  object ResolveNewInstance extends Rule[LogicalPlan] {
    def apply(plan: LogicalPlan): LogicalPlan = plan.transformUp {
      case p if !p.childrenResolved => p
      case p if p.resolved => p

      case p => p transformExpressions {
        case n: NewInstance if n.childrenResolved && !n.resolved =>
          val outer = OuterScopes.getOuterScope(n.cls)
          if (outer == null) {
            throw new AnalysisException(
              s"Unable to generate an encoder for inner class `${n.cls.getName}` without " +
                "access to the scope that this class was defined in.\n" +
                "Try moving this class out of its parent class.")
          }
          n.copy(outerPointer = Some(outer))
      }
    }
  }

  /**
   * Replace the [[UpCast]] expression by [[Cast]], and throw exceptions if the cast may truncate.
   */
  object ResolveUpCast extends Rule[LogicalPlan] {
    private def fail(from: Expression, to: DataType, walkedTypePath: Seq[String]) = {
      val fromStr = from match {
        case l: LambdaVariable => "array element"
        case e => e.sql
      }
      throw new AnalysisException(s"Cannot up cast $fromStr from " +
        s"${from.dataType.simpleString} to ${to.simpleString} as it may truncate\n" +
        "The type path of the target object is:\n" + walkedTypePath.mkString("", "\n", "\n") +
        "You can either add an explicit cast to the input data or choose a higher precision " +
        "type of the field in the target object")
    }

    def apply(plan: LogicalPlan): LogicalPlan = plan.transformUp {
      case p if !p.childrenResolved => p
      case p if p.resolved => p

      case p => p transformExpressions {
        case u @ UpCast(child, _, _) if !child.resolved => u

        case UpCast(child, dataType, walkedTypePath)
          if Cast.mayTruncate(child.dataType, dataType) =>
          fail(child, dataType, walkedTypePath)

        case UpCast(child, dataType, walkedTypePath) => Cast(child, dataType.asNullable)
      }
    }
  }
}

/**
 * Removes [[SubqueryAlias]] operators from the plan. Subqueries are only required to provide
 * scoping information for attributes and can be removed once analysis is complete.
 */
object EliminateSubqueryAliases extends Rule[LogicalPlan] {
  def apply(plan: LogicalPlan): LogicalPlan = plan transformUp {
    case SubqueryAlias(_, child) => child
  }
}

/**
 * Removes [[Union]] operators from the plan if it just has one child.
 */
object EliminateUnions extends Rule[LogicalPlan] {
  def apply(plan: LogicalPlan): LogicalPlan = plan transform {
    case Union(children) if children.size == 1 => children.head
  }
}

/**
 * Cleans up unnecessary Aliases inside the plan. Basically we only need Alias as a top level
 * expression in Project(project list) or Aggregate(aggregate expressions) or
 * Window(window expressions).
 */
object CleanupAliases extends Rule[LogicalPlan] {
  private def trimAliases(e: Expression): Expression = {
    e.transformDown {
      case Alias(child, _) => child
    }
  }

  def trimNonTopLevelAliases(e: Expression): Expression = e match {
    case a: Alias =>
      a.withNewChildren(trimAliases(a.child) :: Nil)
    case other => trimAliases(other)
  }

  override def apply(plan: LogicalPlan): LogicalPlan = plan.transformUp {
    case Project(projectList, child) =>
      val cleanedProjectList =
        projectList.map(trimNonTopLevelAliases(_).asInstanceOf[NamedExpression])
      Project(cleanedProjectList, child)

    case Aggregate(grouping, aggs, child) =>
      val cleanedAggs = aggs.map(trimNonTopLevelAliases(_).asInstanceOf[NamedExpression])
      Aggregate(grouping.map(trimAliases), cleanedAggs, child)

    case w @ Window(windowExprs, partitionSpec, orderSpec, child) =>
      val cleanedWindowExprs =
        windowExprs.map(e => trimNonTopLevelAliases(e).asInstanceOf[NamedExpression])
      Window(cleanedWindowExprs, partitionSpec.map(trimAliases),
        orderSpec.map(trimAliases(_).asInstanceOf[SortOrder]), child)

    // Operators that operate on objects should only have expressions from encoders, which should
    // never have extra aliases.
    case o: ObjectConsumer => o
    case o: ObjectProducer => o
    case a: AppendColumns => a

    case other =>
      other transformExpressionsDown {
        case Alias(child, _) => child
      }
  }
}

/** Remove the barrier nodes of analysis */
object EliminateBarriers extends Rule[LogicalPlan] {
  override def apply(plan: LogicalPlan): LogicalPlan = plan transformDown {
    case AnalysisBarrier(child) => child
  }
}

/**
 * Ignore event time watermark in batch query, which is only supported in Structured Streaming.
 * TODO: add this rule into analyzer rule list.
 */
object EliminateEventTimeWatermark extends Rule[LogicalPlan] {
  override def apply(plan: LogicalPlan): LogicalPlan = plan transform {
    case EventTimeWatermark(_, _, child) if !child.isStreaming => child
  }
}

/**
 * Maps a time column to multiple time windows using the Expand operator. Since it's non-trivial to
 * figure out how many windows a time column can map to, we over-estimate the number of windows and
 * filter out the rows where the time column is not inside the time window.
 */
object TimeWindowing extends Rule[LogicalPlan] {
  import org.apache.spark.sql.catalyst.dsl.expressions._

  private final val WINDOW_START = "start"
  private final val WINDOW_END = "end"

  /**
   * Generates the logical plan for generating window ranges on a timestamp column. Without
   * knowing what the timestamp value is, it's non-trivial to figure out deterministically how many
   * window ranges a timestamp will map to given all possible combinations of a window duration,
   * slide duration and start time (offset). Therefore, we express and over-estimate the number of
   * windows there may be, and filter the valid windows. We use last Project operator to group
   * the window columns into a struct so they can be accessed as `window.start` and `window.end`.
   *
   * The windows are calculated as below:
   * maxNumOverlapping <- ceil(windowDuration / slideDuration)
   * for (i <- 0 until maxNumOverlapping)
   *   windowId <- ceil((timestamp - startTime) / slideDuration)
   *   windowStart <- windowId * slideDuration + (i - maxNumOverlapping) * slideDuration + startTime
   *   windowEnd <- windowStart + windowDuration
   *   return windowStart, windowEnd
   *
   * This behaves as follows for the given parameters for the time: 12:05. The valid windows are
   * marked with a +, and invalid ones are marked with a x. The invalid ones are filtered using the
   * Filter operator.
   * window: 12m, slide: 5m, start: 0m :: window: 12m, slide: 5m, start: 2m
   *     11:55 - 12:07 +                      11:52 - 12:04 x
   *     12:00 - 12:12 +                      11:57 - 12:09 +
   *     12:05 - 12:17 +                      12:02 - 12:14 +
   *
   * @param plan The logical plan
   * @return the logical plan that will generate the time windows using the Expand operator, with
   *         the Filter operator for correctness and Project for usability.
   */
  def apply(plan: LogicalPlan): LogicalPlan = plan.transformUp {
    case p: LogicalPlan if p.children.size == 1 =>
      val child = p.children.head
      val windowExpressions =
        p.expressions.flatMap(_.collect { case t: TimeWindow => t }).distinct.toList // Not correct.

      // Only support a single window expression for now
      if (windowExpressions.size == 1 &&
          windowExpressions.head.timeColumn.resolved &&
          windowExpressions.head.checkInputDataTypes().isSuccess) {
        val window = windowExpressions.head

        val metadata = window.timeColumn match {
          case a: Attribute => a.metadata
          case _ => Metadata.empty
        }
        val windowAttr =
          AttributeReference("window", window.dataType, metadata = metadata)()

        val maxNumOverlapping = math.ceil(window.windowDuration * 1.0 / window.slideDuration).toInt
        val windows = Seq.tabulate(maxNumOverlapping + 1) { i =>
          val windowId = Ceil((PreciseTimestamp(window.timeColumn) - window.startTime) /
            window.slideDuration)
          val windowStart = (windowId + i - maxNumOverlapping) *
              window.slideDuration + window.startTime
          val windowEnd = windowStart + window.windowDuration

          CreateNamedStruct(
            Literal(WINDOW_START) :: windowStart ::
            Literal(WINDOW_END) :: windowEnd :: Nil)
        }

        val projections = windows.map(_ +: p.children.head.output)

        val filterExpr =
          window.timeColumn >= windowAttr.getField(WINDOW_START) &&
          window.timeColumn < windowAttr.getField(WINDOW_END)

        val expandedPlan =
          Filter(filterExpr,
            Expand(projections, windowAttr +: child.output, child))

        val substitutedPlan = p transformExpressions {
          case t: TimeWindow => windowAttr
        }

        substitutedPlan.withNewChildren(expandedPlan :: Nil)
      } else if (windowExpressions.size > 1) {
        p.failAnalysis("Multiple time window expressions would result in a cartesian product " +
          "of rows, therefore they are currently not supported.")
      } else {
        p // Return unchanged. Analyzer will throw exception later
      }
  }
}

/**
 * Resolve a [[CreateNamedStruct]] if it contains [[NamePlaceholder]]s.
 */
object ResolveCreateNamedStruct extends Rule[LogicalPlan] {
  override def apply(plan: LogicalPlan): LogicalPlan = plan.transformAllExpressions {
    case e: CreateNamedStruct if !e.resolved =>
      val children = e.children.grouped(2).flatMap {
        case Seq(NamePlaceholder, e: NamedExpression) if e.resolved =>
          Seq(Literal(e.name), e)
        case kv =>
          kv
      }
      CreateNamedStruct(children.toList)
  }
}

/**
 * The aggregate expressions from subquery referencing outer query block are pushed
 * down to the outer query block for evaluation. This rule below updates such outer references
 * as AttributeReference referring attributes from the parent/outer query block.
 *
 * For example (SQL):
 * {{{
 *   SELECT l.a FROM l GROUP BY 1 HAVING EXISTS (SELECT 1 FROM r WHERE r.d < min(l.b))
 * }}}
 * Plan before the rule.
 *    Project [a#226]
 *    +- Filter exists#245 [min(b#227)#249]
 *       :  +- Project [1 AS 1#247]
 *       :     +- Filter (d#238 < min(outer(b#227)))       <-----
 *       :        +- SubqueryAlias r
 *       :           +- Project [_1#234 AS c#237, _2#235 AS d#238]
 *       :              +- LocalRelation [_1#234, _2#235]
 *       +- Aggregate [a#226], [a#226, min(b#227) AS min(b#227)#249]
 *          +- SubqueryAlias l
 *             +- Project [_1#223 AS a#226, _2#224 AS b#227]
 *                +- LocalRelation [_1#223, _2#224]
 * Plan after the rule.
 *    Project [a#226]
 *    +- Filter exists#245 [min(b#227)#249]
 *       :  +- Project [1 AS 1#247]
 *       :     +- Filter (d#238 < outer(min(b#227)#249))   <-----
 *       :        +- SubqueryAlias r
 *       :           +- Project [_1#234 AS c#237, _2#235 AS d#238]
 *       :              +- LocalRelation [_1#234, _2#235]
 *       +- Aggregate [a#226], [a#226, min(b#227) AS min(b#227)#249]
 *          +- SubqueryAlias l
 *             +- Project [_1#223 AS a#226, _2#224 AS b#227]
 *                +- LocalRelation [_1#223, _2#224]
 */
object UpdateOuterReferences extends Rule[LogicalPlan] {
  private def stripAlias(expr: Expression): Expression = expr match { case a: Alias => a.child }

  private def updateOuterReferenceInSubquery(
      plan: LogicalPlan,
      refExprs: Seq[Expression]): LogicalPlan = {
    plan transformAllExpressions { case e =>
      val outerAlias =
        refExprs.find(stripAlias(_).semanticEquals(stripOuterReference(e)))
      outerAlias match {
        case Some(a: Alias) => OuterReference(a.toAttribute)
        case _ => e
      }
    }
  }

  def apply(plan: LogicalPlan): LogicalPlan = {
    plan transform {
      case f @ Filter(_, a: Aggregate) if f.resolved =>
        f transformExpressions {
          case s: SubqueryExpression if s.children.nonEmpty =>
            // Collect the aliases from output of aggregate.
            val outerAliases = a.aggregateExpressions collect { case a: Alias => a }
            // Update the subquery plan to record the OuterReference to point to outer query plan.
            s.withNewPlan(updateOuterReferenceInSubquery(s.plan, outerAliases))
      }
    }
  }
}<|MERGE_RESOLUTION|>--- conflicted
+++ resolved
@@ -950,39 +950,6 @@
     }
   }
 
-<<<<<<< HEAD
-  protected[sql] def resolveFunction(func: UnresolvedFunction) = {
-    catalog.lookupFunction(func.name, func.children) match {
-      // DISTINCT is not meaningful for a Max or a Min.
-      case max: Max if func.isDistinct =>
-        AggregateExpression(max, Complete, isDistinct = false)
-      case min: Min if func.isDistinct =>
-        AggregateExpression(min, Complete, isDistinct = false)
-      // AggregateWindowFunctions are AggregateFunctions that can only be evaluated within
-      // the context of a Window clause. They do not need to be wrapped in an
-      // AggregateExpression.
-      case wf: AggregateWindowFunction => wf
-      // We get an aggregate function, we need to wrap it in an AggregateExpression.
-      case agg: AggregateFunction => AggregateExpression(agg, Complete, func.isDistinct)
-      // This function is not an aggregate function, just return the resolved one.
-      case other => other
-    }
-  }
-
- /**
-  * In many dialects of SQL it is valid to use ordinal positions in order/sort by and group by
-  * clauses. This rule is to convert ordinal positions to the corresponding expressions in the
-  * select list. This support is introduced in Spark 2.0.
-  *
-  * - When the sort references or group by expressions are not integer but foldable expressions,
-  * just ignore them.
-  * - When spark.sql.orderByOrdinal/spark.sql.groupByOrdinal is set to false, ignore the position
-  * numbers too.
-  *
-  * Before the release of Spark 2.0, the literals in order/sort by and group by clauses
-  * have no effect on the results.
-  */
-=======
   /**
    * In many dialects of SQL it is valid to use ordinal positions in order/sort by and group by
    * clauses. This rule is to convert ordinal positions to the corresponding expressions in the
@@ -996,7 +963,6 @@
    * Before the release of Spark 2.0, the literals in order/sort by and group by clauses
    * have no effect on the results.
    */
->>>>>>> 8faffc41
   object ResolveOrdinalInOrderByAndGroupBy extends Rule[LogicalPlan] {
     def apply(plan: LogicalPlan): LogicalPlan = plan.transformUp {
       case p if !p.childrenResolved => p
@@ -1220,7 +1186,21 @@
             }
           case u @ UnresolvedFunction(funcId, children, isDistinct) =>
             withPosition(u) {
-              resolveFunction(u)
+              catalog.lookupFunction(funcId, children) match {
+                // DISTINCT is not meaningful for a Max or a Min.
+                case max: Max if isDistinct =>
+                  AggregateExpression(max, Complete, isDistinct = false)
+                case min: Min if isDistinct =>
+                  AggregateExpression(min, Complete, isDistinct = false)
+                // AggregateWindowFunctions are AggregateFunctions that can only be evaluated within
+                // the context of a Window clause. They do not need to be wrapped in an
+                // AggregateExpression.
+                case wf: AggregateWindowFunction => wf
+                // We get an aggregate function, we need to wrap it in an AggregateExpression.
+                case agg: AggregateFunction => AggregateExpression(agg, Complete, isDistinct)
+                // This function is not an aggregate function, just return the resolved one.
+                case other => other
+              }
             }
         }
     }
