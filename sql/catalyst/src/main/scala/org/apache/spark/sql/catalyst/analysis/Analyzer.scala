/*
 * Licensed to the Apache Software Foundation (ASF) under one or more
 * contributor license agreements.  See the NOTICE file distributed with
 * this work for additional information regarding copyright ownership.
 * The ASF licenses this file to You under the Apache License, Version 2.0
 * (the "License"); you may not use this file except in compliance with
 * the License.  You may obtain a copy of the License at
 *
 *    http://www.apache.org/licenses/LICENSE-2.0
 *
 * Unless required by applicable law or agreed to in writing, software
 * distributed under the License is distributed on an "AS IS" BASIS,
 * WITHOUT WARRANTIES OR CONDITIONS OF ANY KIND, either express or implied.
 * See the License for the specific language governing permissions and
 * limitations under the License.
 */

package org.apache.spark.sql.catalyst.analysis

import java.lang.reflect.Modifier

import scala.annotation.tailrec
import scala.collection.mutable.ArrayBuffer

import org.apache.spark.sql.AnalysisException
import org.apache.spark.sql.catalyst.{CatalystConf, ScalaReflection, SimpleCatalystConf}
import org.apache.spark.sql.catalyst.encoders.OuterScopes
import org.apache.spark.sql.catalyst.expressions._
import org.apache.spark.sql.catalyst.expressions.aggregate._
import org.apache.spark.sql.catalyst.planning.IntegerIndex
import org.apache.spark.sql.catalyst.plans._
import org.apache.spark.sql.catalyst.plans.logical._
import org.apache.spark.sql.catalyst.rules._
import org.apache.spark.sql.catalyst.trees.TreeNodeRef
import org.apache.spark.sql.catalyst.util.usePrettyExpression
import org.apache.spark.sql.types._

/**
 * A trivial [[Analyzer]] with an [[EmptyCatalog]] and [[EmptyFunctionRegistry]]. Used for testing
 * when all relations are already filled in and the analyzer needs only to resolve attribute
 * references.
 */
object SimpleAnalyzer
  extends Analyzer(
    EmptyCatalog,
    EmptyFunctionRegistry,
    new SimpleCatalystConf(caseSensitiveAnalysis = true))

/**
 * Provides a logical query plan analyzer, which translates [[UnresolvedAttribute]]s and
 * [[UnresolvedRelation]]s into fully typed objects using information in a schema [[Catalog]] and
 * a [[FunctionRegistry]].
 */
class Analyzer(
    catalog: Catalog,
    registry: FunctionRegistry,
    conf: CatalystConf,
    maxIterations: Int = 100)
  extends RuleExecutor[LogicalPlan] with CheckAnalysis {

  def resolver: Resolver = {
    if (conf.caseSensitiveAnalysis) {
      caseSensitiveResolution
    } else {
      caseInsensitiveResolution
    }
  }

  val fixedPoint = FixedPoint(maxIterations)

  /**
   * Override to provide additional rules for the "Resolution" batch.
   */
  val extendedResolutionRules: Seq[Rule[LogicalPlan]] = Nil

  lazy val batches: Seq[Batch] = Seq(
    Batch("Substitution", fixedPoint,
      CTESubstitution,
      WindowsSubstitution,
      EliminateUnions),
    Batch("Resolution", fixedPoint,
      ResolveRelations ::
      ResolveStar ::
      ResolveReferences ::
      ResolveGroupingAnalytics ::
      ResolvePivot ::
      ResolveUpCast ::
      ResolveOrdinalInOrderByAndGroupBy ::
      ResolveSortReferences ::
      ResolveGenerate ::
      ResolveFunctions ::
      ResolveAliases ::
      ResolveSubquery ::
      ResolveWindowOrder ::
      ResolveWindowFrame ::
      ResolveNaturalAndUsingJoin ::
      ExtractWindowExpressions ::
      GlobalAggregates ::
      ResolveAggregateFunctions ::
      HiveTypeCoercion.typeCoercionRules ++
      extendedResolutionRules : _*),
    Batch("Nondeterministic", Once,
      PullOutNondeterministic),
    Batch("UDF", Once,
      HandleNullInputsForUDF),
    Batch("Cleanup", fixedPoint,
      CleanupAliases)
  )

  /**
   * Substitute child plan with cte definitions
   */
  object CTESubstitution extends Rule[LogicalPlan] {
    // TODO allow subquery to define CTE
    def apply(plan: LogicalPlan): LogicalPlan = plan resolveOperators  {
      case With(child, relations) => substituteCTE(child, relations)
      case other => other
    }

    def substituteCTE(plan: LogicalPlan, cteRelations: Map[String, LogicalPlan]): LogicalPlan = {
      plan transform {
        // In hive, if there is same table name in database and CTE definition,
        // hive will use the table in database, not the CTE one.
        // Taking into account the reasonableness and the implementation complexity,
        // here use the CTE definition first, check table name only and ignore database name
        // see https://github.com/apache/spark/pull/4929#discussion_r27186638 for more info
        case u : UnresolvedRelation =>
          val substituted = cteRelations.get(u.tableIdentifier.table).map { relation =>
            val withAlias = u.alias.map(SubqueryAlias(_, relation))
            withAlias.getOrElse(relation)
          }
          substituted.getOrElse(u)
        case other =>
          // This cannot be done in ResolveSubquery because ResolveSubquery does not know the CTE.
          other transformExpressions {
            case e: SubqueryExpression =>
              e.withNewPlan(substituteCTE(e.query, cteRelations))
          }
      }
    }
  }

  /**
   * Substitute child plan with WindowSpecDefinitions.
   */
  object WindowsSubstitution extends Rule[LogicalPlan] {
    def apply(plan: LogicalPlan): LogicalPlan = plan resolveOperators {
      // Lookup WindowSpecDefinitions. This rule works with unresolved children.
      case WithWindowDefinition(windowDefinitions, child) =>
        child.transform {
          case p => p.transformExpressions {
            case UnresolvedWindowExpression(c, WindowSpecReference(windowName)) =>
              val errorMessage =
                s"Window specification $windowName is not defined in the WINDOW clause."
              val windowSpecDefinition =
                windowDefinitions.getOrElse(windowName, failAnalysis(errorMessage))
              WindowExpression(c, windowSpecDefinition)
          }
        }
    }
  }

  /**
   * Replaces [[UnresolvedAlias]]s with concrete aliases.
   */
  object ResolveAliases extends Rule[LogicalPlan] {
    private def assignAliases(exprs: Seq[NamedExpression]) = {
      exprs.zipWithIndex.map {
        case (expr, i) =>
          expr transformUp {
            case u @ UnresolvedAlias(child, optionalAliasName) => child match {
              case ne: NamedExpression => ne
              case e if !e.resolved => u
              case g: Generator => MultiAlias(g, Nil)
              case c @ Cast(ne: NamedExpression, _) => Alias(c, ne.name)()
              case e: ExtractValue => Alias(e, usePrettyExpression(e).sql)()
              case e => Alias(e, optionalAliasName.getOrElse(usePrettyExpression(e).sql))()
            }
          }
      }.asInstanceOf[Seq[NamedExpression]]
    }

    private def hasUnresolvedAlias(exprs: Seq[NamedExpression]) =
      exprs.exists(_.find(_.isInstanceOf[UnresolvedAlias]).isDefined)

    def apply(plan: LogicalPlan): LogicalPlan = plan resolveOperators {
      case Aggregate(groups, aggs, child) if child.resolved && hasUnresolvedAlias(aggs) =>
        Aggregate(groups, assignAliases(aggs), child)

      case g: GroupingSets if g.child.resolved && hasUnresolvedAlias(g.aggregations) =>
        g.copy(aggregations = assignAliases(g.aggregations))

      case Pivot(groupByExprs, pivotColumn, pivotValues, aggregates, child)
        if child.resolved && hasUnresolvedAlias(groupByExprs) =>
        Pivot(assignAliases(groupByExprs), pivotColumn, pivotValues, aggregates, child)

      case Project(projectList, child) if child.resolved && hasUnresolvedAlias(projectList) =>
        Project(assignAliases(projectList), child)
    }
  }

  object ResolveGroupingAnalytics extends Rule[LogicalPlan] {
    /*
     *  GROUP BY a, b, c WITH ROLLUP
     *  is equivalent to
     *  GROUP BY a, b, c GROUPING SETS ( (a, b, c), (a, b), (a), ( ) ).
     *  Group Count: N + 1 (N is the number of group expressions)
     *
     *  We need to get all of its subsets for the rule described above, the subset is
     *  represented as the bit masks.
     */
    def bitmasks(r: Rollup): Seq[Int] = {
      Seq.tabulate(r.groupByExprs.length + 1)(idx => {(1 << idx) - 1})
    }

    /*
     *  GROUP BY a, b, c WITH CUBE
     *  is equivalent to
     *  GROUP BY a, b, c GROUPING SETS ( (a, b, c), (a, b), (b, c), (a, c), (a), (b), (c), ( ) ).
     *  Group Count: 2 ^ N (N is the number of group expressions)
     *
     *  We need to get all of its subsets for a given GROUPBY expression, the subsets are
     *  represented as the bit masks.
     */
    def bitmasks(c: Cube): Seq[Int] = {
      Seq.tabulate(1 << c.groupByExprs.length)(i => i)
    }

    private def hasGroupingId(expr: Seq[Expression]): Boolean = {
      expr.exists(_.collectFirst {
        case u: UnresolvedAttribute if resolver(u.name, VirtualColumn.groupingIdName) => u
      }.isDefined)
    }

    def apply(plan: LogicalPlan): LogicalPlan = plan resolveOperators {
      case a if !a.childrenResolved => a // be sure all of the children are resolved.
      case Aggregate(Seq(c @ Cube(groupByExprs)), aggregateExpressions, child) =>
        GroupingSets(bitmasks(c), groupByExprs, child, aggregateExpressions)
      case Aggregate(Seq(r @ Rollup(groupByExprs)), aggregateExpressions, child) =>
        GroupingSets(bitmasks(r), groupByExprs, child, aggregateExpressions)
      case g: GroupingSets if g.expressions.exists(!_.resolved) && hasGroupingId(g.expressions) =>
        failAnalysis(
          s"${VirtualColumn.groupingIdName} is deprecated; use grouping_id() instead")
      // Ensure all the expressions have been resolved.
      case x: GroupingSets if x.expressions.forall(_.resolved) =>
        val gid = AttributeReference(VirtualColumn.groupingIdName, IntegerType, false)()

        // Expand works by setting grouping expressions to null as determined by the bitmasks. To
        // prevent these null values from being used in an aggregate instead of the original value
        // we need to create new aliases for all group by expressions that will only be used for
        // the intended purpose.
        val groupByAliases: Seq[Alias] = x.groupByExprs.map {
          case e: NamedExpression => Alias(e, e.name)()
          case other => Alias(other, other.toString)()
        }

        val nonNullBitmask = x.bitmasks.reduce(_ & _)

        val groupByAttributes = groupByAliases.zipWithIndex.map { case (a, idx) =>
          a.toAttribute.withNullability((nonNullBitmask & 1 << idx) == 0)
        }

        val aggregations: Seq[NamedExpression] = x.aggregations.map { case expr =>
          // collect all the found AggregateExpression, so we can check an expression is part of
          // any AggregateExpression or not.
          val aggsBuffer = ArrayBuffer[Expression]()
          // Returns whether the expression belongs to any expressions in `aggsBuffer` or not.
          def isPartOfAggregation(e: Expression): Boolean = {
            aggsBuffer.exists(a => a.find(_ eq e).isDefined)
          }
          expr.transformDown {
            // AggregateExpression should be computed on the unmodified value of its argument
            // expressions, so we should not replace any references to grouping expression
            // inside it.
            case e: AggregateExpression =>
              aggsBuffer += e
              e
            case e if isPartOfAggregation(e) => e
            case e: GroupingID =>
              if (e.groupByExprs.isEmpty || e.groupByExprs == x.groupByExprs) {
                gid
              } else {
                throw new AnalysisException(
                  s"Columns of grouping_id (${e.groupByExprs.mkString(",")}) does not match " +
                    s"grouping columns (${x.groupByExprs.mkString(",")})")
              }
            case Grouping(col: Expression) =>
              val idx = x.groupByExprs.indexOf(col)
              if (idx >= 0) {
                Cast(BitwiseAnd(ShiftRight(gid, Literal(x.groupByExprs.length - 1 - idx)),
                  Literal(1)), ByteType)
              } else {
                throw new AnalysisException(s"Column of grouping ($col) can't be found " +
                  s"in grouping columns ${x.groupByExprs.mkString(",")}")
              }
            case e =>
              val index = groupByAliases.indexWhere(_.child.semanticEquals(e))
              if (index == -1) {
                e
              } else {
                groupByAttributes(index)
              }
          }.asInstanceOf[NamedExpression]
        }

        Aggregate(
          groupByAttributes :+ VirtualColumn.groupingIdAttribute,
          aggregations,
          Expand(x.bitmasks, groupByAliases, groupByAttributes, gid, x.child))
    }
  }

  object ResolvePivot extends Rule[LogicalPlan] {
    def apply(plan: LogicalPlan): LogicalPlan = plan transform {
      case p: Pivot if !p.childrenResolved | !p.aggregates.forall(_.resolved) => p
      case Pivot(groupByExprs, pivotColumn, pivotValues, aggregates, child) =>
        val singleAgg = aggregates.size == 1
        val pivotAggregates: Seq[NamedExpression] = pivotValues.flatMap { value =>
          def ifExpr(expr: Expression) = {
            If(EqualTo(pivotColumn, value), expr, Literal(null))
          }
          aggregates.map { aggregate =>
            val filteredAggregate = aggregate.transformDown {
              // Assumption is the aggregate function ignores nulls. This is true for all current
              // AggregateFunction's with the exception of First and Last in their default mode
              // (which we handle) and possibly some Hive UDAF's.
              case First(expr, _) =>
                First(ifExpr(expr), Literal(true))
              case Last(expr, _) =>
                Last(ifExpr(expr), Literal(true))
              case a: AggregateFunction =>
                a.withNewChildren(a.children.map(ifExpr))
            }
            if (filteredAggregate.fastEquals(aggregate)) {
              throw new AnalysisException(
                s"Aggregate expression required for pivot, found '$aggregate'")
            }
            val name = if (singleAgg) value.toString else value + "_" + aggregate.sql
            Alias(filteredAggregate, name)()
          }
        }
        val newGroupByExprs = groupByExprs.map {
          case UnresolvedAlias(e, _) => e
          case e => e
        }
        Aggregate(newGroupByExprs, groupByExprs ++ pivotAggregates, child)
    }
  }

  /**
   * Replaces [[UnresolvedRelation]]s with concrete relations from the catalog.
   */
  object ResolveRelations extends Rule[LogicalPlan] {
    private def getTable(u: UnresolvedRelation): LogicalPlan = {
      try {
        catalog.lookupRelation(u.tableIdentifier, u.alias)
      } catch {
        case _: NoSuchTableException =>
          u.failAnalysis(s"Table not found: ${u.tableName}")
      }
    }

    def apply(plan: LogicalPlan): LogicalPlan = plan resolveOperators {
      case i @ InsertIntoTable(u: UnresolvedRelation, _, _, _, _) =>
        i.copy(table = EliminateSubqueryAliases(getTable(u)))
      case u: UnresolvedRelation =>
        try {
          getTable(u)
        } catch {
          case _: AnalysisException if u.tableIdentifier.database.isDefined =>
            // delay the exception into CheckAnalysis, then it could be resolved as data source.
            u
        }
    }
  }

  /**
   * Expand [[UnresolvedStar]] or [[ResolvedStar]] to the matching attributes in child's output.
   */
  object ResolveStar extends Rule[LogicalPlan] {

    def apply(plan: LogicalPlan): LogicalPlan = plan resolveOperators {
      case p: LogicalPlan if !p.childrenResolved => p
      // If the projection list contains Stars, expand it.
      case p: Project if containsStar(p.projectList) =>
        p.copy(projectList = buildExpandedProjectList(p.projectList, p.child))
      // If the aggregate function argument contains Stars, expand it.
      case a: Aggregate if containsStar(a.aggregateExpressions) =>
<<<<<<< HEAD
        a.copy(aggregateExpressions = buildExpandedProjectList(a.aggregateExpressions, a.child))
=======
        if (conf.groupByOrdinal && a.groupingExpressions.exists(IntegerIndex.unapply(_).nonEmpty)) {
          failAnalysis(
            "Group by position: star is not allowed to use in the select list " +
              "when using ordinals in group by")
        } else {
          val expanded = a.aggregateExpressions.flatMap {
            case s: Star => s.expand(a.child, resolver)
            case u @ UnresolvedAlias(_: Star, _) => expandStarExpression(u.child, a.child) :: Nil
            case o if containsStar(o :: Nil) => expandStarExpression(o, a.child) :: Nil
            case o => o :: Nil
          }.map(_.asInstanceOf[NamedExpression])
          a.copy(aggregateExpressions = expanded)
        }
>>>>>>> 74a16be1
      // If the script transformation input contains Stars, expand it.
      case t: ScriptTransformation if containsStar(t.input) =>
        t.copy(
          input = t.input.flatMap {
            case s: Star => s.expand(t.child, resolver)
            case o => o :: Nil
          }
        )
      case g: Generate if containsStar(g.generator.children) =>
        failAnalysis("Invalid usage of '*' in explode/json_tuple/UDTF")
    }

    /**
     * Build a project list for Project/Aggregate and expand the star if possible
     */
    private def buildExpandedProjectList(
        exprs: Seq[NamedExpression],
        child: LogicalPlan): Seq[NamedExpression] = {
      exprs.flatMap {
        // Using Dataframe/Dataset API: testData2.groupBy($"a", $"b").agg($"*")
        case s: Star => s.expand(child, resolver)
        // Using SQL API without running ResolveAlias: SELECT * FROM testData2 group by a, b
        case UnresolvedAlias(s: Star, _) => s.expand(child, resolver)
        case o if containsStar(o :: Nil) => expandStarExpression(o, child) :: Nil
        case o => o :: Nil
      }.map(_.asInstanceOf[NamedExpression])
    }

    /**
     * Returns true if `exprs` contains a [[Star]].
     */
    def containsStar(exprs: Seq[Expression]): Boolean =
      exprs.exists(_.collect { case _: Star => true }.nonEmpty)

    /**
     * Expands the matching attribute.*'s in `child`'s output.
     */
    def expandStarExpression(expr: Expression, child: LogicalPlan): Expression = {
      expr.transformUp {
        case f1: UnresolvedFunction if containsStar(f1.children) =>
          f1.copy(children = f1.children.flatMap {
            case s: Star => s.expand(child, resolver)
            case o => o :: Nil
          })
        case c: CreateStruct if containsStar(c.children) =>
          c.copy(children = c.children.flatMap {
            case s: Star => s.expand(child, resolver)
            case o => o :: Nil
          })
        case c: CreateArray if containsStar(c.children) =>
          c.copy(children = c.children.flatMap {
            case s: Star => s.expand(child, resolver)
            case o => o :: Nil
          })
        case p: Murmur3Hash if containsStar(p.children) =>
          p.copy(children = p.children.flatMap {
            case s: Star => s.expand(child, resolver)
            case o => o :: Nil
          })
        // count(*) has been replaced by count(1)
        case o if containsStar(o.children) =>
          failAnalysis(s"Invalid usage of '*' in expression '${o.prettyName}'")
      }
    }
  }

  /**
   * Replaces [[UnresolvedAttribute]]s with concrete [[AttributeReference]]s from
   * a logical plan node's children.
   */
  object ResolveReferences extends Rule[LogicalPlan] {
    /**
     * Generate a new logical plan for the right child with different expression IDs
     * for all conflicting attributes.
     */
    private def dedupRight (left: LogicalPlan, right: LogicalPlan): LogicalPlan = {
      val conflictingAttributes = left.outputSet.intersect(right.outputSet)
      logDebug(s"Conflicting attributes ${conflictingAttributes.mkString(",")} " +
        s"between $left and $right")

      right.collect {
        // Handle base relations that might appear more than once.
        case oldVersion: MultiInstanceRelation
            if oldVersion.outputSet.intersect(conflictingAttributes).nonEmpty =>
          val newVersion = oldVersion.newInstance()
          (oldVersion, newVersion)

        // Handle projects that create conflicting aliases.
        case oldVersion @ Project(projectList, _)
            if findAliases(projectList).intersect(conflictingAttributes).nonEmpty =>
          (oldVersion, oldVersion.copy(projectList = newAliases(projectList)))

        case oldVersion @ Aggregate(_, aggregateExpressions, _)
            if findAliases(aggregateExpressions).intersect(conflictingAttributes).nonEmpty =>
          (oldVersion, oldVersion.copy(aggregateExpressions = newAliases(aggregateExpressions)))

        case oldVersion: Generate
            if oldVersion.generatedSet.intersect(conflictingAttributes).nonEmpty =>
          val newOutput = oldVersion.generatorOutput.map(_.newInstance())
          (oldVersion, oldVersion.copy(generatorOutput = newOutput))

        case oldVersion @ Window(windowExpressions, _, _, child)
            if AttributeSet(windowExpressions.map(_.toAttribute)).intersect(conflictingAttributes)
              .nonEmpty =>
          (oldVersion, oldVersion.copy(windowExpressions = newAliases(windowExpressions)))
      }
        // Only handle first case, others will be fixed on the next pass.
        .headOption match {
        case None =>
          /*
           * No result implies that there is a logical plan node that produces new references
           * that this rule cannot handle. When that is the case, there must be another rule
           * that resolves these conflicts. Otherwise, the analysis will fail.
           */
          right
        case Some((oldRelation, newRelation)) =>
          val attributeRewrites = AttributeMap(oldRelation.output.zip(newRelation.output))
          val newRight = right transformUp {
            case r if r == oldRelation => newRelation
          } transformUp {
            case other => other transformExpressions {
              case a: Attribute =>
                attributeRewrites.get(a).getOrElse(a).withQualifier(a.qualifier)
            }
          }
          newRight
      }
    }

    def apply(plan: LogicalPlan): LogicalPlan = plan resolveOperators {
      case p: LogicalPlan if !p.childrenResolved => p

      // To resolve duplicate expression IDs for Join and Intersect
      case j @ Join(left, right, _, _) if !j.duplicateResolved =>
        j.copy(right = dedupRight(left, right))
      case i @ Intersect(left, right) if !i.duplicateResolved =>
        i.copy(right = dedupRight(left, right))

      // When resolve `SortOrder`s in Sort based on child, don't report errors as
      // we still have chance to resolve it based on its descendants
      case s @ Sort(ordering, global, child) if child.resolved && !s.resolved =>
        val newOrdering =
          ordering.map(order => resolveExpression(order, child).asInstanceOf[SortOrder])
        Sort(newOrdering, global, child)

      // A special case for Generate, because the output of Generate should not be resolved by
      // ResolveReferences. Attributes in the output will be resolved by ResolveGenerate.
      case g @ Generate(generator, _, _, _, _, _) if generator.resolved => g

      case g @ Generate(generator, join, outer, qualifier, output, child) =>
        val newG = resolveExpression(generator, child, throws = true)
        if (newG.fastEquals(generator)) {
          g
        } else {
          Generate(newG.asInstanceOf[Generator], join, outer, qualifier, output, child)
        }

      // A special case for ObjectOperator, because the deserializer expressions in ObjectOperator
      // should be resolved by their corresponding attributes instead of children's output.
      case o: ObjectOperator if containsUnresolvedDeserializer(o.deserializers.map(_._1)) =>
        val deserializerToAttributes = o.deserializers.map {
          case (deserializer, attributes) => new TreeNodeRef(deserializer) -> attributes
        }.toMap

        o.transformExpressions {
          case expr => deserializerToAttributes.get(new TreeNodeRef(expr)).map { attributes =>
            resolveDeserializer(expr, attributes)
          }.getOrElse(expr)
        }

      case q: LogicalPlan =>
        logTrace(s"Attempting to resolve ${q.simpleString}")
        q transformExpressionsUp  {
          case u @ UnresolvedAttribute(nameParts) =>
            // Leave unchanged if resolution fails.  Hopefully will be resolved next round.
            val result =
              withPosition(u) { q.resolveChildren(nameParts, resolver).getOrElse(u) }
            logDebug(s"Resolving $u to $result")
            result
          case UnresolvedExtractValue(child, fieldExpr) if child.resolved =>
            ExtractValue(child, fieldExpr, resolver)
        }
    }

    private def containsUnresolvedDeserializer(exprs: Seq[Expression]): Boolean = {
      exprs.exists { expr =>
        !expr.resolved || expr.find(_.isInstanceOf[BoundReference]).isDefined
      }
    }

    def resolveDeserializer(
        deserializer: Expression,
        attributes: Seq[Attribute]): Expression = {
      val unbound = deserializer transform {
        case b: BoundReference => attributes(b.ordinal)
      }

      resolveExpression(unbound, LocalRelation(attributes), throws = true) transform {
        case n: NewInstance
          // If this is an inner class of another class, register the outer object in `OuterScopes`.
          // Note that static inner classes (e.g., inner classes within Scala objects) don't need
          // outer pointer registration.
          if n.outerPointer.isEmpty &&
             n.cls.isMemberClass &&
             !Modifier.isStatic(n.cls.getModifiers) =>
          val outer = OuterScopes.getOuterScope(n.cls)
          if (outer == null) {
            throw new AnalysisException(
              s"Unable to generate an encoder for inner class `${n.cls.getName}` without " +
                "access to the scope that this class was defined in.\n" +
                "Try moving this class out of its parent class.")
          }
          n.copy(outerPointer = Some(Literal.fromObject(outer)))
      }
    }

    def newAliases(expressions: Seq[NamedExpression]): Seq[NamedExpression] = {
      expressions.map {
        case a: Alias => Alias(a.child, a.name)(isGenerated = a.isGenerated)
        case other => other
      }
    }

    def findAliases(projectList: Seq[NamedExpression]): AttributeSet = {
      AttributeSet(projectList.collect { case a: Alias => a.toAttribute })
    }
  }

  protected[sql] def resolveExpression(
      expr: Expression,
      plan: LogicalPlan,
      throws: Boolean = false) = {
    // Resolve expression in one round.
    // If throws == false or the desired attribute doesn't exist
    // (like try to resolve `a.b` but `a` doesn't exist), fail and return the origin one.
    // Else, throw exception.
    try {
      expr transformUp {
        case u @ UnresolvedAttribute(nameParts) =>
          withPosition(u) { plan.resolve(nameParts, resolver).getOrElse(u) }
        case UnresolvedExtractValue(child, fieldName) if child.resolved =>
          ExtractValue(child, fieldName, resolver)
      }
    } catch {
      case a: AnalysisException if !throws => expr
    }
  }

 /**
  * In many dialects of SQL it is valid to use ordinal positions in order/sort by and group by
  * clauses. This rule is to convert ordinal positions to the corresponding expressions in the
  * select list. This support is introduced in Spark 2.0.
  *
  * - When the sort references or group by expressions are not integer but foldable expressions,
  * just ignore them.
  * - When spark.sql.orderByOrdinal/spark.sql.groupByOrdinal is set to false, ignore the position
  * numbers too.
  *
  * Before the release of Spark 2.0, the literals in order/sort by and group by clauses
  * have no effect on the results.
  */
  object ResolveOrdinalInOrderByAndGroupBy extends Rule[LogicalPlan] {
    def apply(plan: LogicalPlan): LogicalPlan = plan resolveOperators {
      // Replace the index with the related attribute for ORDER BY,
      // which is a 1-base position of the projection list.
      case s @ Sort(orders, global, child)
          if conf.orderByOrdinal && child.resolved &&
            orders.exists(o => IntegerIndex.unapply(o.child).nonEmpty) =>
        val newOrders = orders map {
          case s @ SortOrder(IntegerIndex(index), direction) =>
            if (index > 0 && index <= child.output.size) {
              SortOrder(child.output(index - 1), direction)
            } else {
              throw new UnresolvedException(s,
                s"Order/sort By position: $index does not exist " +
                s"The Select List is indexed from 1 to ${child.output.size}")
            }
          case o => o
        }
        Sort(newOrders, global, child)

      // Replace the index with the corresponding expression in aggregateExpressions. The index is
      // a 1-base position of aggregateExpressions, which is output columns (select expression)
      case a @ Aggregate(groups, aggs, child)
          if conf.groupByOrdinal && child.resolved && aggs.forall(_.resolved) &&
            groups.exists(IntegerIndex.unapply(_).nonEmpty) =>
        val newGroups = groups.map {
          case IntegerIndex(index) if index > 0 && index <= aggs.size =>
            aggs(index - 1) match {
              case e if ResolveAggregateFunctions.containsAggregate(e) =>
                throw new UnresolvedException(a,
                  s"Group by position: the '$index'th column in the select contains an " +
                  s"aggregate function: ${e.sql}. Aggregate functions are not allowed in GROUP BY")
              case o => o
            }
          case IntegerIndex(index) =>
            throw new UnresolvedException(a,
              s"Group by position: '$index' exceeds the size of the select list '${aggs.size}'.")
          case o => o
        }
        Aggregate(newGroups, aggs, child)
    }
  }

  /**
   * In many dialects of SQL it is valid to sort by attributes that are not present in the SELECT
   * clause.  This rule detects such queries and adds the required attributes to the original
   * projection, so that they will be available during sorting. Another projection is added to
   * remove these attributes after sorting.
   */
  object ResolveSortReferences extends Rule[LogicalPlan] {
    def apply(plan: LogicalPlan): LogicalPlan = plan resolveOperators {
      // Skip sort with aggregate. This will be handled in ResolveAggregateFunctions
      case sa @ Sort(_, _, child: Aggregate) => sa

      case s @ Sort(order, _, child) if !s.resolved && child.resolved =>
        try {
          val newOrder = order.map(resolveExpressionRecursively(_, child).asInstanceOf[SortOrder])
          val requiredAttrs = AttributeSet(newOrder).filter(_.resolved)
          val missingAttrs = requiredAttrs -- child.outputSet
          if (missingAttrs.nonEmpty) {
            // Add missing attributes and then project them away after the sort.
            Project(child.output,
              Sort(newOrder, s.global, addMissingAttr(child, missingAttrs)))
          } else if (newOrder != order) {
            s.copy(order = newOrder)
          } else {
            s
          }
        } catch {
          // Attempting to resolve it might fail. When this happens, return the original plan.
          // Users will see an AnalysisException for resolution failure of missing attributes
          // in Sort
          case ae: AnalysisException => s
        }
    }

    /**
      * Add the missing attributes into projectList of Project/Window or aggregateExpressions of
      * Aggregate.
      */
    private def addMissingAttr(plan: LogicalPlan, missingAttrs: AttributeSet): LogicalPlan = {
      if (missingAttrs.isEmpty) {
        return plan
      }
      plan match {
        case p: Project =>
          val missing = missingAttrs -- p.child.outputSet
          Project(p.projectList ++ missingAttrs, addMissingAttr(p.child, missing))
        case a: Aggregate =>
          // all the missing attributes should be grouping expressions
          // TODO: push down AggregateExpression
          missingAttrs.foreach { attr =>
            if (!a.groupingExpressions.exists(_.semanticEquals(attr))) {
              throw new AnalysisException(s"Can't add $attr to ${a.simpleString}")
            }
          }
          val newAggregateExpressions = a.aggregateExpressions ++ missingAttrs
          a.copy(aggregateExpressions = newAggregateExpressions)
        case g: Generate =>
          // If join is false, we will convert it to true for getting from the child the missing
          // attributes that its child might have or could have.
          val missing = missingAttrs -- g.child.outputSet
          g.copy(join = true, child = addMissingAttr(g.child, missing))
        case u: UnaryNode =>
          u.withNewChildren(addMissingAttr(u.child, missingAttrs) :: Nil)
        case other =>
          throw new AnalysisException(s"Can't add $missingAttrs to $other")
      }
    }

    /**
      * Resolve the expression on a specified logical plan and it's child (recursively), until
      * the expression is resolved or meet a non-unary node or Subquery.
      */
    @tailrec
    private def resolveExpressionRecursively(expr: Expression, plan: LogicalPlan): Expression = {
      val resolved = resolveExpression(expr, plan)
      if (resolved.resolved) {
        resolved
      } else {
        plan match {
          case u: UnaryNode if !u.isInstanceOf[SubqueryAlias] =>
            resolveExpressionRecursively(resolved, u.child)
          case other => resolved
        }
      }
    }
  }

  /**
   * Replaces [[UnresolvedFunction]]s with concrete [[Expression]]s.
   */
  object ResolveFunctions extends Rule[LogicalPlan] {
    def apply(plan: LogicalPlan): LogicalPlan = plan resolveOperators {
      case q: LogicalPlan =>
        q transformExpressions {
          case u if !u.childrenResolved => u // Skip until children are resolved.
          case u @ UnresolvedFunction(name, children, isDistinct) =>
            withPosition(u) {
              registry.lookupFunction(name, children) match {
                // DISTINCT is not meaningful for a Max or a Min.
                case max: Max if isDistinct =>
                  AggregateExpression(max, Complete, isDistinct = false)
                case min: Min if isDistinct =>
                  AggregateExpression(min, Complete, isDistinct = false)
                // AggregateWindowFunctions are AggregateFunctions that can only be evaluated within
                // the context of a Window clause. They do not need to be wrapped in an
                // AggregateExpression.
                case wf: AggregateWindowFunction => wf
                // We get an aggregate function, we need to wrap it in an AggregateExpression.
                case agg: AggregateFunction => AggregateExpression(agg, Complete, isDistinct)
                // This function is not an aggregate function, just return the resolved one.
                case other => other
              }
            }
        }
    }
  }

  /**
   * This rule resolve subqueries inside expressions.
   *
   * Note: CTE are handled in CTESubstitution.
   */
  object ResolveSubquery extends Rule[LogicalPlan] with PredicateHelper {

    private def hasSubquery(e: Expression): Boolean = {
      e.find(_.isInstanceOf[SubqueryExpression]).isDefined
    }

    private def hasSubquery(q: LogicalPlan): Boolean = {
      q.expressions.exists(hasSubquery)
    }

    def apply(plan: LogicalPlan): LogicalPlan = plan resolveOperators {
      case q: LogicalPlan if q.childrenResolved && hasSubquery(q) =>
        q transformExpressions {
          case e: SubqueryExpression if !e.query.resolved =>
            e.withNewPlan(execute(e.query))
        }
    }
  }

  /**
   * Turns projections that contain aggregate expressions into aggregations.
   */
  object GlobalAggregates extends Rule[LogicalPlan] {
    def apply(plan: LogicalPlan): LogicalPlan = plan resolveOperators {
      case Project(projectList, child) if containsAggregates(projectList) =>
        Aggregate(Nil, projectList, child)
    }

    def containsAggregates(exprs: Seq[Expression]): Boolean = {
      // Collect all Windowed Aggregate Expressions.
      val windowedAggExprs = exprs.flatMap { expr =>
        expr.collect {
          case WindowExpression(ae: AggregateExpression, _) => ae
        }
      }.toSet

      // Find the first Aggregate Expression that is not Windowed.
      exprs.exists(_.collectFirst {
        case ae: AggregateExpression if !windowedAggExprs.contains(ae) => ae
      }.isDefined)
    }
  }

  /**
   * This rule finds aggregate expressions that are not in an aggregate operator.  For example,
   * those in a HAVING clause or ORDER BY clause.  These expressions are pushed down to the
   * underlying aggregate operator and then projected away after the original operator.
   */
  object ResolveAggregateFunctions extends Rule[LogicalPlan] {
    def apply(plan: LogicalPlan): LogicalPlan = plan resolveOperators {
      case filter @ Filter(havingCondition,
             aggregate @ Aggregate(grouping, originalAggExprs, child))
          if aggregate.resolved =>

        // Try resolving the condition of the filter as though it is in the aggregate clause
        val aggregatedCondition =
          Aggregate(
            grouping,
            Alias(havingCondition, "havingCondition")(isGenerated = true) :: Nil,
            child)
        val resolvedOperator = execute(aggregatedCondition)
        def resolvedAggregateFilter =
          resolvedOperator
            .asInstanceOf[Aggregate]
            .aggregateExpressions.head

        // If resolution was successful and we see the filter has an aggregate in it, add it to
        // the original aggregate operator.
        if (resolvedOperator.resolved && containsAggregate(resolvedAggregateFilter)) {
          val aggExprsWithHaving = resolvedAggregateFilter +: originalAggExprs

          Project(aggregate.output,
            Filter(resolvedAggregateFilter.toAttribute,
              aggregate.copy(aggregateExpressions = aggExprsWithHaving)))
        } else {
          filter
        }

      case sort @ Sort(sortOrder, global, aggregate: Aggregate) if aggregate.resolved =>

        // Try resolving the ordering as though it is in the aggregate clause.
        try {
          val unresolvedSortOrders = sortOrder.filter(s => !s.resolved || containsAggregate(s))
          val aliasedOrdering =
            unresolvedSortOrders.map(o => Alias(o.child, "aggOrder")(isGenerated = true))
          val aggregatedOrdering = aggregate.copy(aggregateExpressions = aliasedOrdering)
          val resolvedAggregate: Aggregate = execute(aggregatedOrdering).asInstanceOf[Aggregate]
          val resolvedAliasedOrdering: Seq[Alias] =
            resolvedAggregate.aggregateExpressions.asInstanceOf[Seq[Alias]]

          // If we pass the analysis check, then the ordering expressions should only reference to
          // aggregate expressions or grouping expressions, and it's safe to push them down to
          // Aggregate.
          checkAnalysis(resolvedAggregate)

          val originalAggExprs = aggregate.aggregateExpressions.map(
            CleanupAliases.trimNonTopLevelAliases(_).asInstanceOf[NamedExpression])

          // If the ordering expression is same with original aggregate expression, we don't need
          // to push down this ordering expression and can reference the original aggregate
          // expression instead.
          val needsPushDown = ArrayBuffer.empty[NamedExpression]
          val evaluatedOrderings = resolvedAliasedOrdering.zip(sortOrder).map {
            case (evaluated, order) =>
              val index = originalAggExprs.indexWhere {
                case Alias(child, _) => child semanticEquals evaluated.child
                case other => other semanticEquals evaluated.child
              }

              if (index == -1) {
                needsPushDown += evaluated
                order.copy(child = evaluated.toAttribute)
              } else {
                order.copy(child = originalAggExprs(index).toAttribute)
              }
          }

          val sortOrdersMap = unresolvedSortOrders
            .map(new TreeNodeRef(_))
            .zip(evaluatedOrderings)
            .toMap
          val finalSortOrders = sortOrder.map(s => sortOrdersMap.getOrElse(new TreeNodeRef(s), s))

          // Since we don't rely on sort.resolved as the stop condition for this rule,
          // we need to check this and prevent applying this rule multiple times
          if (sortOrder == finalSortOrders) {
            sort
          } else {
            Project(aggregate.output,
              Sort(finalSortOrders, global,
                aggregate.copy(aggregateExpressions = originalAggExprs ++ needsPushDown)))
          }
        } catch {
          // Attempting to resolve in the aggregate can result in ambiguity.  When this happens,
          // just return the original plan.
          case ae: AnalysisException => sort
        }
    }

    private def isAggregateExpression(e: Expression): Boolean = {
      e.isInstanceOf[AggregateExpression] || e.isInstanceOf[Grouping] || e.isInstanceOf[GroupingID]
    }
    def containsAggregate(condition: Expression): Boolean = {
      condition.find(isAggregateExpression).isDefined
    }
  }

  /**
   * Rewrites table generating expressions that either need one or more of the following in order
   * to be resolved:
   *  - concrete attribute references for their output.
   *  - to be relocated from a SELECT clause (i.e. from  a [[Project]]) into a [[Generate]]).
   *
   * Names for the output [[Attribute]]s are extracted from [[Alias]] or [[MultiAlias]] expressions
   * that wrap the [[Generator]]. If more than one [[Generator]] is found in a Project, an
   * [[AnalysisException]] is throw.
   */
  object ResolveGenerate extends Rule[LogicalPlan] {
    def apply(plan: LogicalPlan): LogicalPlan = plan resolveOperators {
      case p: Generate if !p.child.resolved || !p.generator.resolved => p
      case g: Generate if !g.resolved =>
        g.copy(generatorOutput = makeGeneratorOutput(g.generator, g.generatorOutput.map(_.name)))

      case p @ Project(projectList, child) =>
        // Holds the resolved generator, if one exists in the project list.
        var resolvedGenerator: Generate = null

        val newProjectList = projectList.flatMap {
          case AliasedGenerator(generator, names) if generator.childrenResolved =>
            if (resolvedGenerator != null) {
              failAnalysis(
                s"Only one generator allowed per select but ${resolvedGenerator.nodeName} and " +
                s"and ${generator.nodeName} found.")
            }

            resolvedGenerator =
              Generate(
                generator,
                join = projectList.size > 1, // Only join if there are other expressions in SELECT.
                outer = false,
                qualifier = None,
                generatorOutput = makeGeneratorOutput(generator, names),
                child)

            resolvedGenerator.generatorOutput
          case other => other :: Nil
        }

        if (resolvedGenerator != null) {
          Project(newProjectList, resolvedGenerator)
        } else {
          p
        }
    }

    /** Extracts a [[Generator]] expression and any names assigned by aliases to their output. */
    private object AliasedGenerator {
      def unapply(e: Expression): Option[(Generator, Seq[String])] = e match {
        case Alias(g: Generator, name) if g.resolved && g.elementTypes.size > 1 =>
          // If not given the default names, and the TGF with multiple output columns
          failAnalysis(
            s"""Expect multiple names given for ${g.getClass.getName},
               |but only single name '${name}' specified""".stripMargin)
        case Alias(g: Generator, name) if g.resolved => Some((g, name :: Nil))
        case MultiAlias(g: Generator, names) if g.resolved => Some(g, names)
        case _ => None
      }
    }

    /**
     * Construct the output attributes for a [[Generator]], given a list of names.  If the list of
     * names is empty names are assigned from field names in generator.
     */
    private def makeGeneratorOutput(
        generator: Generator,
        names: Seq[String]): Seq[Attribute] = {
      val elementTypes = generator.elementTypes

      if (names.length == elementTypes.length) {
        names.zip(elementTypes).map {
          case (name, (t, nullable, _)) =>
            AttributeReference(name, t, nullable)()
        }
      } else if (names.isEmpty) {
        elementTypes.map {
          case (t, nullable, name) => AttributeReference(name, t, nullable)()
        }
      } else {
        failAnalysis(
          "The number of aliases supplied in the AS clause does not match the number of columns " +
          s"output by the UDTF expected ${elementTypes.size} aliases but got " +
          s"${names.mkString(",")} ")
      }
    }
  }

  /**
   * Extracts [[WindowExpression]]s from the projectList of a [[Project]] operator and
   * aggregateExpressions of an [[Aggregate]] operator and creates individual [[Window]]
   * operators for every distinct [[WindowSpecDefinition]].
   *
   * This rule handles three cases:
   *  - A [[Project]] having [[WindowExpression]]s in its projectList;
   *  - An [[Aggregate]] having [[WindowExpression]]s in its aggregateExpressions.
   *  - An [[Filter]]->[[Aggregate]] pattern representing GROUP BY with a HAVING
   *    clause and the [[Aggregate]] has [[WindowExpression]]s in its aggregateExpressions.
   * Note: If there is a GROUP BY clause in the query, aggregations and corresponding
   * filters (expressions in the HAVING clause) should be evaluated before any
   * [[WindowExpression]]. If a query has SELECT DISTINCT, the DISTINCT part should be
   * evaluated after all [[WindowExpression]]s.
   *
   * For every case, the transformation works as follows:
   * 1. For a list of [[Expression]]s (a projectList or an aggregateExpressions), partitions
   *    it two lists of [[Expression]]s, one for all [[WindowExpression]]s and another for
   *    all regular expressions.
   * 2. For all [[WindowExpression]]s, groups them based on their [[WindowSpecDefinition]]s.
   * 3. For every distinct [[WindowSpecDefinition]], creates a [[Window]] operator and inserts
   *    it into the plan tree.
   */
  object ExtractWindowExpressions extends Rule[LogicalPlan] {
    private def hasWindowFunction(projectList: Seq[NamedExpression]): Boolean =
      projectList.exists(hasWindowFunction)

    private def hasWindowFunction(expr: NamedExpression): Boolean = {
      expr.find {
        case window: WindowExpression => true
        case _ => false
      }.isDefined
    }

    /**
     * From a Seq of [[NamedExpression]]s, extract expressions containing window expressions and
     * other regular expressions that do not contain any window expression. For example, for
     * `col1, Sum(col2 + col3) OVER (PARTITION BY col4 ORDER BY col5)`, we will extract
     * `col1`, `col2 + col3`, `col4`, and `col5` out and replace their appearances in
     * the window expression as attribute references. So, the first returned value will be
     * `[Sum(_w0) OVER (PARTITION BY _w1 ORDER BY _w2)]` and the second returned value will be
     * [col1, col2 + col3 as _w0, col4 as _w1, col5 as _w2].
     *
     * @return (seq of expressions containing at lease one window expressions,
     *          seq of non-window expressions)
     */
    private def extract(
        expressions: Seq[NamedExpression]): (Seq[NamedExpression], Seq[NamedExpression]) = {
      // First, we partition the input expressions to two part. For the first part,
      // every expression in it contain at least one WindowExpression.
      // Expressions in the second part do not have any WindowExpression.
      val (expressionsWithWindowFunctions, regularExpressions) =
        expressions.partition(hasWindowFunction)

      // Then, we need to extract those regular expressions used in the WindowExpression.
      // For example, when we have col1 - Sum(col2 + col3) OVER (PARTITION BY col4 ORDER BY col5),
      // we need to make sure that col1 to col5 are all projected from the child of the Window
      // operator.
      val extractedExprBuffer = new ArrayBuffer[NamedExpression]()
      def extractExpr(expr: Expression): Expression = expr match {
        case ne: NamedExpression =>
          // If a named expression is not in regularExpressions, add it to
          // extractedExprBuffer and replace it with an AttributeReference.
          val missingExpr =
            AttributeSet(Seq(expr)) -- (regularExpressions ++ extractedExprBuffer)
          if (missingExpr.nonEmpty) {
            extractedExprBuffer += ne
          }
          // alias will be cleaned in the rule CleanupAliases
          ne
        case e: Expression if e.foldable =>
          e // No need to create an attribute reference if it will be evaluated as a Literal.
        case e: Expression =>
          // For other expressions, we extract it and replace it with an AttributeReference (with
          // an internal column name, e.g. "_w0").
          val withName = Alias(e, s"_w${extractedExprBuffer.length}")()
          extractedExprBuffer += withName
          withName.toAttribute
      }

      // Now, we extract regular expressions from expressionsWithWindowFunctions
      // by using extractExpr.
      val seenWindowAggregates = new ArrayBuffer[AggregateExpression]
      val newExpressionsWithWindowFunctions = expressionsWithWindowFunctions.map {
        _.transform {
          // Extracts children expressions of a WindowFunction (input parameters of
          // a WindowFunction).
          case wf: WindowFunction =>
            val newChildren = wf.children.map(extractExpr)
            wf.withNewChildren(newChildren)

          // Extracts expressions from the partition spec and order spec.
          case wsc @ WindowSpecDefinition(partitionSpec, orderSpec, _) =>
            val newPartitionSpec = partitionSpec.map(extractExpr)
            val newOrderSpec = orderSpec.map { so =>
              val newChild = extractExpr(so.child)
              so.copy(child = newChild)
            }
            wsc.copy(partitionSpec = newPartitionSpec, orderSpec = newOrderSpec)

          // Extract Windowed AggregateExpression
          case we @ WindowExpression(
              AggregateExpression(function, mode, isDistinct),
              spec: WindowSpecDefinition) =>
            val newChildren = function.children.map(extractExpr)
            val newFunction = function.withNewChildren(newChildren).asInstanceOf[AggregateFunction]
            val newAgg = AggregateExpression(newFunction, mode, isDistinct)
            seenWindowAggregates += newAgg
            WindowExpression(newAgg, spec)

          // Extracts AggregateExpression. For example, for SUM(x) - Sum(y) OVER (...),
          // we need to extract SUM(x).
          case agg: AggregateExpression if !seenWindowAggregates.contains(agg) =>
            val withName = Alias(agg, s"_w${extractedExprBuffer.length}")()
            extractedExprBuffer += withName
            withName.toAttribute

          // Extracts other attributes
          case attr: Attribute => extractExpr(attr)

        }.asInstanceOf[NamedExpression]
      }

      (newExpressionsWithWindowFunctions, regularExpressions ++ extractedExprBuffer)
    } // end of extract

    /**
     * Adds operators for Window Expressions. Every Window operator handles a single Window Spec.
     */
    private def addWindow(
        expressionsWithWindowFunctions: Seq[NamedExpression],
        child: LogicalPlan): LogicalPlan = {
      // First, we need to extract all WindowExpressions from expressionsWithWindowFunctions
      // and put those extracted WindowExpressions to extractedWindowExprBuffer.
      // This step is needed because it is possible that an expression contains multiple
      // WindowExpressions with different Window Specs.
      // After extracting WindowExpressions, we need to construct a project list to generate
      // expressionsWithWindowFunctions based on extractedWindowExprBuffer.
      // For example, for "sum(a) over (...) / sum(b) over (...)", we will first extract
      // "sum(a) over (...)" and "sum(b) over (...)" out, and assign "_we0" as the alias to
      // "sum(a) over (...)" and "_we1" as the alias to "sum(b) over (...)".
      // Then, the projectList will be [_we0/_we1].
      val extractedWindowExprBuffer = new ArrayBuffer[NamedExpression]()
      val newExpressionsWithWindowFunctions = expressionsWithWindowFunctions.map {
        // We need to use transformDown because we want to trigger
        // "case alias @ Alias(window: WindowExpression, _)" first.
        _.transformDown {
          case alias @ Alias(window: WindowExpression, _) =>
            // If a WindowExpression has an assigned alias, just use it.
            extractedWindowExprBuffer += alias
            alias.toAttribute
          case window: WindowExpression =>
            // If there is no alias assigned to the WindowExpressions. We create an
            // internal column.
            val withName = Alias(window, s"_we${extractedWindowExprBuffer.length}")()
            extractedWindowExprBuffer += withName
            withName.toAttribute
        }.asInstanceOf[NamedExpression]
      }

      // Second, we group extractedWindowExprBuffer based on their Partition and Order Specs.
      val groupedWindowExpressions = extractedWindowExprBuffer.groupBy { expr =>
        val distinctWindowSpec = expr.collect {
          case window: WindowExpression => window.windowSpec
        }.distinct

        // We do a final check and see if we only have a single Window Spec defined in an
        // expressions.
        if (distinctWindowSpec.length == 0 ) {
          failAnalysis(s"$expr does not have any WindowExpression.")
        } else if (distinctWindowSpec.length > 1) {
          // newExpressionsWithWindowFunctions only have expressions with a single
          // WindowExpression. If we reach here, we have a bug.
          failAnalysis(s"$expr has multiple Window Specifications ($distinctWindowSpec)." +
            s"Please file a bug report with this error message, stack trace, and the query.")
        } else {
          val spec = distinctWindowSpec.head
          (spec.partitionSpec, spec.orderSpec)
        }
      }.toSeq

      // Third, for every Window Spec, we add a Window operator and set currentChild as the
      // child of it.
      var currentChild = child
      var i = 0
      while (i < groupedWindowExpressions.size) {
        val ((partitionSpec, orderSpec), windowExpressions) = groupedWindowExpressions(i)
        // Set currentChild to the newly created Window operator.
        currentChild =
          Window(
            windowExpressions,
            partitionSpec,
            orderSpec,
            currentChild)

        // Move to next Window Spec.
        i += 1
      }

      // Finally, we create a Project to output currentChild's output
      // newExpressionsWithWindowFunctions.
      Project(currentChild.output ++ newExpressionsWithWindowFunctions, currentChild)
    } // end of addWindow

    // We have to use transformDown at here to make sure the rule of
    // "Aggregate with Having clause" will be triggered.
    def apply(plan: LogicalPlan): LogicalPlan = plan transformDown {

      // Aggregate with Having clause. This rule works with an unresolved Aggregate because
      // a resolved Aggregate will not have Window Functions.
      case f @ Filter(condition, a @ Aggregate(groupingExprs, aggregateExprs, child))
        if child.resolved &&
           hasWindowFunction(aggregateExprs) &&
           a.expressions.forall(_.resolved) =>
        val (windowExpressions, aggregateExpressions) = extract(aggregateExprs)
        // Create an Aggregate operator to evaluate aggregation functions.
        val withAggregate = Aggregate(groupingExprs, aggregateExpressions, child)
        // Add a Filter operator for conditions in the Having clause.
        val withFilter = Filter(condition, withAggregate)
        val withWindow = addWindow(windowExpressions, withFilter)

        // Finally, generate output columns according to the original projectList.
        val finalProjectList = aggregateExprs.map(_.toAttribute)
        Project(finalProjectList, withWindow)

      case p: LogicalPlan if !p.childrenResolved => p

      // Aggregate without Having clause.
      case a @ Aggregate(groupingExprs, aggregateExprs, child)
        if hasWindowFunction(aggregateExprs) &&
           a.expressions.forall(_.resolved) =>
        val (windowExpressions, aggregateExpressions) = extract(aggregateExprs)
        // Create an Aggregate operator to evaluate aggregation functions.
        val withAggregate = Aggregate(groupingExprs, aggregateExpressions, child)
        // Add Window operators.
        val withWindow = addWindow(windowExpressions, withAggregate)

        // Finally, generate output columns according to the original projectList.
        val finalProjectList = aggregateExprs.map(_.toAttribute)
        Project(finalProjectList, withWindow)

      // We only extract Window Expressions after all expressions of the Project
      // have been resolved.
      case p @ Project(projectList, child)
        if hasWindowFunction(projectList) && !p.expressions.exists(!_.resolved) =>
        val (windowExpressions, regularExpressions) = extract(projectList)
        // We add a project to get all needed expressions for window expressions from the child
        // of the original Project operator.
        val withProject = Project(regularExpressions, child)
        // Add Window operators.
        val withWindow = addWindow(windowExpressions, withProject)

        // Finally, generate output columns according to the original projectList.
        val finalProjectList = projectList.map(_.toAttribute)
        Project(finalProjectList, withWindow)
    }
  }

  /**
   * Pulls out nondeterministic expressions from LogicalPlan which is not Project or Filter,
   * put them into an inner Project and finally project them away at the outer Project.
   */
  object PullOutNondeterministic extends Rule[LogicalPlan] {
    override def apply(plan: LogicalPlan): LogicalPlan = plan resolveOperators {
      case p if !p.resolved => p // Skip unresolved nodes.
      case p: Project => p
      case f: Filter => f

      // todo: It's hard to write a general rule to pull out nondeterministic expressions
      // from LogicalPlan, currently we only do it for UnaryNode which has same output
      // schema with its child.
      case p: UnaryNode if p.output == p.child.output && p.expressions.exists(!_.deterministic) =>
        val nondeterministicExprs = p.expressions.filterNot(_.deterministic).flatMap { expr =>
          val leafNondeterministic = expr.collect {
            case n: Nondeterministic => n
          }
          leafNondeterministic.map { e =>
            val ne = e match {
              case n: NamedExpression => n
              case _ => Alias(e, "_nondeterministic")(isGenerated = true)
            }
            new TreeNodeRef(e) -> ne
          }
        }.toMap
        val newPlan = p.transformExpressions { case e =>
          nondeterministicExprs.get(new TreeNodeRef(e)).map(_.toAttribute).getOrElse(e)
        }
        val newChild = Project(p.child.output ++ nondeterministicExprs.values, p.child)
        Project(p.output, newPlan.withNewChildren(newChild :: Nil))
    }
  }

  /**
   * Correctly handle null primitive inputs for UDF by adding extra [[If]] expression to do the
   * null check.  When user defines a UDF with primitive parameters, there is no way to tell if the
   * primitive parameter is null or not, so here we assume the primitive input is null-propagatable
   * and we should return null if the input is null.
   */
  object HandleNullInputsForUDF extends Rule[LogicalPlan] {
    override def apply(plan: LogicalPlan): LogicalPlan = plan resolveOperators {
      case p if !p.resolved => p // Skip unresolved nodes.

      case p => p transformExpressionsUp {

        case udf @ ScalaUDF(func, _, inputs, _) =>
          val parameterTypes = ScalaReflection.getParameterTypes(func)
          assert(parameterTypes.length == inputs.length)

          val inputsNullCheck = parameterTypes.zip(inputs)
            // TODO: skip null handling for not-nullable primitive inputs after we can completely
            // trust the `nullable` information.
            // .filter { case (cls, expr) => cls.isPrimitive && expr.nullable }
            .filter { case (cls, _) => cls.isPrimitive }
            .map { case (_, expr) => IsNull(expr) }
            .reduceLeftOption[Expression]((e1, e2) => Or(e1, e2))
          inputsNullCheck.map(If(_, Literal.create(null, udf.dataType), udf)).getOrElse(udf)
      }
    }
  }

  /**
   * Check and add proper window frames for all window functions.
   */
  object ResolveWindowFrame extends Rule[LogicalPlan] {
    def apply(plan: LogicalPlan): LogicalPlan = plan transform {
      case logical: LogicalPlan => logical transformExpressions {
        case WindowExpression(wf: WindowFunction,
        WindowSpecDefinition(_, _, f: SpecifiedWindowFrame))
          if wf.frame != UnspecifiedFrame && wf.frame != f =>
          failAnalysis(s"Window Frame $f must match the required frame ${wf.frame}")
        case WindowExpression(wf: WindowFunction,
        s @ WindowSpecDefinition(_, o, UnspecifiedFrame))
          if wf.frame != UnspecifiedFrame =>
          WindowExpression(wf, s.copy(frameSpecification = wf.frame))
        case we @ WindowExpression(e, s @ WindowSpecDefinition(_, o, UnspecifiedFrame)) =>
          val frame = SpecifiedWindowFrame.defaultWindowFrame(o.nonEmpty, acceptWindowFrame = true)
          we.copy(windowSpec = s.copy(frameSpecification = frame))
      }
    }
  }

  /**
    * Check and add order to [[AggregateWindowFunction]]s.
    */
  object ResolveWindowOrder extends Rule[LogicalPlan] {
    def apply(plan: LogicalPlan): LogicalPlan = plan transform {
      case logical: LogicalPlan => logical transformExpressions {
        case WindowExpression(wf: WindowFunction, spec) if spec.orderSpec.isEmpty =>
          failAnalysis(s"WindowFunction $wf requires window to be ordered")
        case WindowExpression(rank: RankLike, spec) if spec.resolved =>
          val order = spec.orderSpec.map(_.child)
          WindowExpression(rank.withOrder(order), spec)
      }
    }
  }

  /**
   * Removes natural or using joins by calculating output columns based on output from two sides,
   * Then apply a Project on a normal Join to eliminate natural or using join.
   */
  object ResolveNaturalAndUsingJoin extends Rule[LogicalPlan] {
    override def apply(plan: LogicalPlan): LogicalPlan = plan resolveOperators {
      case j @ Join(left, right, UsingJoin(joinType, usingCols), condition)
          if left.resolved && right.resolved && j.duplicateResolved =>
        // Resolve the column names referenced in using clause from both the legs of join.
        val lCols = usingCols.flatMap(col => left.resolveQuoted(col.name, resolver))
        val rCols = usingCols.flatMap(col => right.resolveQuoted(col.name, resolver))
        if ((lCols.length == usingCols.length) && (rCols.length == usingCols.length)) {
          val joinNames = lCols.map(exp => exp.name)
          commonNaturalJoinProcessing(left, right, joinType, joinNames, None)
        } else {
          j
        }
      case j @ Join(left, right, NaturalJoin(joinType), condition) if j.resolvedExceptNatural =>
        // find common column names from both sides
        val joinNames = left.output.map(_.name).intersect(right.output.map(_.name))
        commonNaturalJoinProcessing(left, right, joinType, joinNames, condition)
    }
  }

  private def commonNaturalJoinProcessing(
     left: LogicalPlan,
     right: LogicalPlan,
     joinType: JoinType,
     joinNames: Seq[String],
     condition: Option[Expression]) = {
    val leftKeys = joinNames.map(keyName => left.output.find(_.name == keyName).get)
    val rightKeys = joinNames.map(keyName => right.output.find(_.name == keyName).get)
    val joinPairs = leftKeys.zip(rightKeys)

    val newCondition = (condition ++ joinPairs.map(EqualTo.tupled)).reduceOption(And)

    // columns not in joinPairs
    val lUniqueOutput = left.output.filterNot(att => leftKeys.contains(att))
    val rUniqueOutput = right.output.filterNot(att => rightKeys.contains(att))

    // the output list looks like: join keys, columns from left, columns from right
    val projectList = joinType match {
      case LeftOuter =>
        leftKeys ++ lUniqueOutput ++ rUniqueOutput.map(_.withNullability(true))
      case LeftSemi =>
        leftKeys ++ lUniqueOutput
      case RightOuter =>
        rightKeys ++ lUniqueOutput.map(_.withNullability(true)) ++ rUniqueOutput
      case FullOuter =>
        // in full outer join, joinCols should be non-null if there is.
        val joinedCols = joinPairs.map { case (l, r) => Alias(Coalesce(Seq(l, r)), l.name)() }
        joinedCols ++
          lUniqueOutput.map(_.withNullability(true)) ++
          rUniqueOutput.map(_.withNullability(true))
      case Inner =>
        leftKeys ++ lUniqueOutput ++ rUniqueOutput
      case _ =>
        sys.error("Unsupported natural join type " + joinType)
    }
    // use Project to trim unnecessary fields
    Project(projectList, Join(left, right, joinType, newCondition))
  }


}

/**
 * Removes [[SubqueryAlias]] operators from the plan. Subqueries are only required to provide
 * scoping information for attributes and can be removed once analysis is complete.
 */
object EliminateSubqueryAliases extends Rule[LogicalPlan] {
  def apply(plan: LogicalPlan): LogicalPlan = plan transformUp {
    case SubqueryAlias(_, child) => child
  }
}

/**
  * Removes [[Union]] operators from the plan if it just has one child.
  */
object EliminateUnions extends Rule[LogicalPlan] {
  def apply(plan: LogicalPlan): LogicalPlan = plan transform {
    case Union(children) if children.size == 1 => children.head
  }
}

/**
 * Cleans up unnecessary Aliases inside the plan. Basically we only need Alias as a top level
 * expression in Project(project list) or Aggregate(aggregate expressions) or
 * Window(window expressions).
 */
object CleanupAliases extends Rule[LogicalPlan] {
  private def trimAliases(e: Expression): Expression = {
    var stop = false
    e.transformDown {
      // CreateStruct is a special case, we need to retain its top level Aliases as they decide the
      // name of StructField. We also need to stop transform down this expression, or the Aliases
      // under CreateStruct will be mistakenly trimmed.
      case c: CreateStruct if !stop =>
        stop = true
        c.copy(children = c.children.map(trimNonTopLevelAliases))
      case c: CreateStructUnsafe if !stop =>
        stop = true
        c.copy(children = c.children.map(trimNonTopLevelAliases))
      case Alias(child, _) if !stop => child
    }
  }

  def trimNonTopLevelAliases(e: Expression): Expression = e match {
    case a: Alias =>
      a.withNewChildren(trimAliases(a.child) :: Nil)
    case other => trimAliases(other)
  }

  override def apply(plan: LogicalPlan): LogicalPlan = plan resolveOperators {
    case Project(projectList, child) =>
      val cleanedProjectList =
        projectList.map(trimNonTopLevelAliases(_).asInstanceOf[NamedExpression])
      Project(cleanedProjectList, child)

    case Aggregate(grouping, aggs, child) =>
      val cleanedAggs = aggs.map(trimNonTopLevelAliases(_).asInstanceOf[NamedExpression])
      Aggregate(grouping.map(trimAliases), cleanedAggs, child)

    case w @ Window(windowExprs, partitionSpec, orderSpec, child) =>
      val cleanedWindowExprs =
        windowExprs.map(e => trimNonTopLevelAliases(e).asInstanceOf[NamedExpression])
      Window(cleanedWindowExprs, partitionSpec.map(trimAliases),
        orderSpec.map(trimAliases(_).asInstanceOf[SortOrder]), child)

    // Operators that operate on objects should only have expressions from encoders, which should
    // never have extra aliases.
    case o: ObjectOperator => o

    case other =>
      var stop = false
      other transformExpressionsDown {
        case c: CreateStruct if !stop =>
          stop = true
          c.copy(children = c.children.map(trimNonTopLevelAliases))
        case c: CreateStructUnsafe if !stop =>
          stop = true
          c.copy(children = c.children.map(trimNonTopLevelAliases))
        case Alias(child, _) if !stop => child
      }
  }
}

/**
 * Replace the `UpCast` expression by `Cast`, and throw exceptions if the cast may truncate.
 */
object ResolveUpCast extends Rule[LogicalPlan] {
  private def fail(from: Expression, to: DataType, walkedTypePath: Seq[String]) = {
    throw new AnalysisException(s"Cannot up cast ${from.sql} from " +
      s"${from.dataType.simpleString} to ${to.simpleString} as it may truncate\n" +
      "The type path of the target object is:\n" + walkedTypePath.mkString("", "\n", "\n") +
      "You can either add an explicit cast to the input data or choose a higher precision " +
      "type of the field in the target object")
  }

  private def illegalNumericPrecedence(from: DataType, to: DataType): Boolean = {
    val fromPrecedence = HiveTypeCoercion.numericPrecedence.indexOf(from)
    val toPrecedence = HiveTypeCoercion.numericPrecedence.indexOf(to)
    toPrecedence > 0 && fromPrecedence > toPrecedence
  }

  def apply(plan: LogicalPlan): LogicalPlan = {
    plan transformAllExpressions {
      case u @ UpCast(child, _, _) if !child.resolved => u

      case UpCast(child, dataType, walkedTypePath) => (child.dataType, dataType) match {
        case (from: NumericType, to: DecimalType) if !to.isWiderThan(from) =>
          fail(child, to, walkedTypePath)
        case (from: DecimalType, to: NumericType) if !from.isTighterThan(to) =>
          fail(child, to, walkedTypePath)
        case (from, to) if illegalNumericPrecedence(from, to) =>
          fail(child, to, walkedTypePath)
        case (TimestampType, DateType) =>
          fail(child, DateType, walkedTypePath)
        case (StringType, to: NumericType) =>
          fail(child, to, walkedTypePath)
        case _ => Cast(child, dataType.asNullable)
      }
    }
  }
}<|MERGE_RESOLUTION|>--- conflicted
+++ resolved
@@ -386,23 +386,13 @@
         p.copy(projectList = buildExpandedProjectList(p.projectList, p.child))
       // If the aggregate function argument contains Stars, expand it.
       case a: Aggregate if containsStar(a.aggregateExpressions) =>
-<<<<<<< HEAD
-        a.copy(aggregateExpressions = buildExpandedProjectList(a.aggregateExpressions, a.child))
-=======
         if (conf.groupByOrdinal && a.groupingExpressions.exists(IntegerIndex.unapply(_).nonEmpty)) {
           failAnalysis(
             "Group by position: star is not allowed to use in the select list " +
               "when using ordinals in group by")
         } else {
-          val expanded = a.aggregateExpressions.flatMap {
-            case s: Star => s.expand(a.child, resolver)
-            case u @ UnresolvedAlias(_: Star, _) => expandStarExpression(u.child, a.child) :: Nil
-            case o if containsStar(o :: Nil) => expandStarExpression(o, a.child) :: Nil
-            case o => o :: Nil
-          }.map(_.asInstanceOf[NamedExpression])
-          a.copy(aggregateExpressions = expanded)
-        }
->>>>>>> 74a16be1
+          a.copy(aggregateExpressions = buildExpandedProjectList(a.aggregateExpressions, a.child))
+        }
       // If the script transformation input contains Stars, expand it.
       case t: ScriptTransformation if containsStar(t.input) =>
         t.copy(
