--- conflicted
+++ resolved
@@ -4079,19 +4079,13 @@
         }
 
         // As same as tumbling window, we add a filter to filter out nulls.
-<<<<<<< HEAD
-        // And we also filter out events with negative or zero gap duration.
+        // And we also filter out events with negative or zero or invalid gap duration.
         val filterExpr = if (needFilterTimeSize) {
           IsNotNull(session.timeColumn) &&
             (sessionAttr.getField(SESSION_END) > sessionAttr.getField(SESSION_START))
         } else {
           IsNotNull(session.timeColumn)
         }
-=======
-        // And we also filter out events with negative or zero or invalid gap duration.
-        val filterExpr = IsNotNull(session.timeColumn) &&
-          (sessionAttr.getField(SESSION_END) > sessionAttr.getField(SESSION_START))
->>>>>>> 715a06cc
 
         replacedPlan.withNewChildren(
           Filter(filterExpr,
