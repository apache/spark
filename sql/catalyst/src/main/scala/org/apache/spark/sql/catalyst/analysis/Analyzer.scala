--- conflicted
+++ resolved
@@ -1078,11 +1078,7 @@
 
     def apply(plan: LogicalPlan)
         : LogicalPlan = plan.resolveOperatorsUpWithPruning(AlwaysProcess.fn, ruleId) {
-<<<<<<< HEAD
-      case i@InsertIntoStatement(table, _, _, _, _, _, _) if i.query.resolved =>
-=======
-      case i @ InsertIntoStatement(table, _, _, _, _, _) =>
->>>>>>> d61c77ca
+      case i @ InsertIntoStatement(table, _, _, _, _, _, _) =>
         val relation = table match {
           case u: UnresolvedRelation if !u.isStreaming =>
             resolveRelation(u).getOrElse(u)
@@ -1285,12 +1281,8 @@
   object ResolveInsertInto extends ResolveInsertionBase {
     override def apply(plan: LogicalPlan): LogicalPlan = plan.resolveOperatorsWithPruning(
       AlwaysProcess.fn, ruleId) {
-<<<<<<< HEAD
-      case i@InsertIntoStatement(r: DataSourceV2Relation, _, _, _, _, _, _)
-        if i.query.resolved =>
-=======
-      case i @ InsertIntoStatement(r: DataSourceV2Relation, _, _, _, _, _) if i.query.resolved =>
->>>>>>> d61c77ca
+      case i @ InsertIntoStatement(r: DataSourceV2Relation, _, _, _, _, _)
+          if i.query.resolved =>
         // ifPartitionNotExists is append with validation, but validation is not supported
         if (i.ifPartitionNotExists) {
           throw QueryCompilationErrors.unsupportedIfNotExistsError(r.table.name)
