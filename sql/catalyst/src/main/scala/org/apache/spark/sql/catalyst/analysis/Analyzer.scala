/*
 * Licensed to the Apache Software Foundation (ASF) under one or more
 * contributor license agreements.  See the NOTICE file distributed with
 * this work for additional information regarding copyright ownership.
 * The ASF licenses this file to You under the Apache License, Version 2.0
 * (the "License"); you may not use this file except in compliance with
 * the License.  You may obtain a copy of the License at
 *
 *    http://www.apache.org/licenses/LICENSE-2.0
 *
 * Unless required by applicable law or agreed to in writing, software
 * distributed under the License is distributed on an "AS IS" BASIS,
 * WITHOUT WARRANTIES OR CONDITIONS OF ANY KIND, either express or implied.
 * See the License for the specific language governing permissions and
 * limitations under the License.
 */

package org.apache.spark.sql.catalyst.analysis

import java.util
import java.util.Locale
import java.util.concurrent.atomic.AtomicBoolean

import scala.collection.mutable
import scala.collection.mutable.ArrayBuffer
import scala.util.Random

import org.apache.spark.sql.AnalysisException
import org.apache.spark.sql.catalyst._
import org.apache.spark.sql.catalyst.catalog._
import org.apache.spark.sql.catalyst.encoders.OuterScopes
import org.apache.spark.sql.catalyst.expressions._
import org.apache.spark.sql.catalyst.expressions.SubExprUtils._
import org.apache.spark.sql.catalyst.expressions.aggregate._
import org.apache.spark.sql.catalyst.expressions.objects._
import org.apache.spark.sql.catalyst.optimizer.OptimizeUpdateFields
import org.apache.spark.sql.catalyst.plans._
import org.apache.spark.sql.catalyst.plans.logical._
import org.apache.spark.sql.catalyst.rules._
import org.apache.spark.sql.catalyst.streaming.StreamingRelationV2
import org.apache.spark.sql.catalyst.trees.TreeNodeRef
import org.apache.spark.sql.catalyst.util.toPrettySQL
import org.apache.spark.sql.connector.catalog._
import org.apache.spark.sql.connector.catalog.CatalogV2Implicits._
import org.apache.spark.sql.connector.catalog.TableChange.{AddColumn, After, ColumnChange, ColumnPosition, DeleteColumn, RenameColumn, UpdateColumnComment, UpdateColumnNullability, UpdateColumnPosition, UpdateColumnType}
import org.apache.spark.sql.connector.expressions.{FieldReference, IdentityTransform, Transform}
import org.apache.spark.sql.errors.QueryCompilationErrors
import org.apache.spark.sql.execution.datasources.v2.DataSourceV2Relation
import org.apache.spark.sql.internal.SQLConf
import org.apache.spark.sql.internal.SQLConf.{PartitionOverwriteMode, StoreAssignmentPolicy}
import org.apache.spark.sql.types._
import org.apache.spark.sql.util.CaseInsensitiveStringMap
import org.apache.spark.util.Utils

/**
 * A trivial [[Analyzer]] with a dummy [[SessionCatalog]] and [[EmptyFunctionRegistry]].
 * Used for testing when all relations are already filled in and the analyzer needs only
 * to resolve attribute references.
 */
object SimpleAnalyzer extends Analyzer(
  new CatalogManager(
    FakeV2SessionCatalog,
    new SessionCatalog(
      new InMemoryCatalog,
      EmptyFunctionRegistry) {
      override def createDatabase(dbDefinition: CatalogDatabase, ignoreIfExists: Boolean): Unit = {}
    })) {
  override def resolver: Resolver = caseSensitiveResolution
}

object FakeV2SessionCatalog extends TableCatalog {
  private def fail() = throw new UnsupportedOperationException
  override def listTables(namespace: Array[String]): Array[Identifier] = fail()
  override def loadTable(ident: Identifier): Table = {
    throw new NoSuchTableException(ident.toString)
  }
  override def createTable(
      ident: Identifier,
      schema: StructType,
      partitions: Array[Transform],
      properties: util.Map[String, String]): Table = fail()
  override def alterTable(ident: Identifier, changes: TableChange*): Table = fail()
  override def dropTable(ident: Identifier): Boolean = fail()
  override def renameTable(oldIdent: Identifier, newIdent: Identifier): Unit = fail()
  override def initialize(name: String, options: CaseInsensitiveStringMap): Unit = fail()
  override def name(): String = CatalogManager.SESSION_CATALOG_NAME
}

/**
 * Provides a way to keep state during the analysis, this enables us to decouple the concerns
 * of analysis environment from the catalog.
 * The state that is kept here is per-query.
 *
 * Note this is thread local.
 *
 * @param catalogAndNamespace The catalog and namespace used in the view resolution. This overrides
 *                            the current catalog and namespace when resolving relations inside
 *                            views.
 * @param nestedViewDepth The nested depth in the view resolution, this enables us to limit the
 *                        depth of nested views.
 * @param relationCache A mapping from qualified table names to resolved relations. This can ensure
 *                      that the table is resolved only once if a table is used multiple times
 *                      in a query.
 */
case class AnalysisContext(
    catalogAndNamespace: Seq[String] = Nil,
    nestedViewDepth: Int = 0,
    relationCache: mutable.Map[Seq[String], LogicalPlan] = mutable.Map.empty)

object AnalysisContext {
  private val value = new ThreadLocal[AnalysisContext]() {
    override def initialValue: AnalysisContext = AnalysisContext()
  }

  def get: AnalysisContext = value.get()
  def reset(): Unit = value.remove()

  private def set(context: AnalysisContext): Unit = value.set(context)

  def withAnalysisContext[A](catalogAndNamespace: Seq[String])(f: => A): A = {
    val originContext = value.get()
    val context = AnalysisContext(
      catalogAndNamespace, originContext.nestedViewDepth + 1, originContext.relationCache)
    set(context)
    try f finally { set(originContext) }
  }
}

/**
 * Provides a logical query plan analyzer, which translates [[UnresolvedAttribute]]s and
 * [[UnresolvedRelation]]s into fully typed objects using information in a [[SessionCatalog]].
 */
class Analyzer(override val catalogManager: CatalogManager)
  extends RuleExecutor[LogicalPlan] with CheckAnalysis with LookupCatalog with SQLConfHelper {

  private val v1SessionCatalog: SessionCatalog = catalogManager.v1SessionCatalog

  override protected def isPlanIntegral(plan: LogicalPlan): Boolean = {
    !Utils.isTesting || LogicalPlanIntegrity.checkIfExprIdsAreGloballyUnique(plan)
  }

  override def isView(nameParts: Seq[String]): Boolean = v1SessionCatalog.isView(nameParts)

  // Only for tests.
  def this(catalog: SessionCatalog) = {
    this(new CatalogManager(FakeV2SessionCatalog, catalog))
  }

  def executeAndCheck(plan: LogicalPlan, tracker: QueryPlanningTracker): LogicalPlan = {
    AnalysisHelper.markInAnalyzer {
      val analyzed = executeAndTrack(plan, tracker)
      try {
        checkAnalysis(analyzed)
        analyzed
      } catch {
        case e: AnalysisException =>
          val ae = new AnalysisException(e.message, e.line, e.startPosition, Option(analyzed))
          ae.setStackTrace(e.getStackTrace)
          throw ae
      }
    }
  }

  override def execute(plan: LogicalPlan): LogicalPlan = {
    AnalysisContext.reset()
    try {
      executeSameContext(plan)
    } finally {
      AnalysisContext.reset()
    }
  }

  private def executeSameContext(plan: LogicalPlan): LogicalPlan = super.execute(plan)

  def resolver: Resolver = conf.resolver

  /**
   * If the plan cannot be resolved within maxIterations, analyzer will throw exception to inform
   * user to increase the value of SQLConf.ANALYZER_MAX_ITERATIONS.
   */
  protected def fixedPoint =
    FixedPoint(
      conf.analyzerMaxIterations,
      errorOnExceed = true,
      maxIterationsSetting = SQLConf.ANALYZER_MAX_ITERATIONS.key)

  /**
   * Override to provide additional rules for the "Resolution" batch.
   */
  val extendedResolutionRules: Seq[Rule[LogicalPlan]] = Nil

  /**
   * Override to provide rules to do post-hoc resolution. Note that these rules will be executed
   * in an individual batch. This batch is to run right after the normal resolution batch and
   * execute its rules in one pass.
   */
  val postHocResolutionRules: Seq[Rule[LogicalPlan]] = Nil

  override def batches: Seq[Batch] = Seq(
    Batch("Substitution", fixedPoint,
      // This rule optimizes `UpdateFields` expression chains so looks more like optimization rule.
      // However, when manipulating deeply nested schema, `UpdateFields` expression tree could be
      // very complex and make analysis impossible. Thus we need to optimize `UpdateFields` early
      // at the beginning of analysis.
      OptimizeUpdateFields,
      CTESubstitution,
      WindowsSubstitution,
      EliminateUnions,
      SubstituteUnresolvedOrdinals),
    Batch("Disable Hints", Once,
      new ResolveHints.DisableHints),
    Batch("Hints", fixedPoint,
      ResolveHints.ResolveJoinStrategyHints,
      ResolveHints.ResolveCoalesceHints),
    Batch("Simple Sanity Check", Once,
      LookupFunctions),
    Batch("Resolution", fixedPoint,
      ResolveTableValuedFunctions ::
      ResolveNamespace(catalogManager) ::
      new ResolveCatalogs(catalogManager) ::
      ResolveInsertInto ::
      ResolveRelations ::
      ResolveTables ::
      ResolvePartitionSpec ::
      AddMetadataColumns ::
      ResolveReferences ::
      ResolveCreateNamedStruct ::
      ResolveDeserializer ::
      ResolveNewInstance ::
      ResolveUpCast ::
      ResolveGroupingAnalytics ::
      ResolvePivot ::
      ResolveOrdinalInOrderByAndGroupBy ::
      ResolveAggAliasInGroupBy ::
      ResolveMissingReferences ::
      ExtractGenerator ::
      ResolveGenerate ::
      ResolveFunctions ::
      ResolveAliases ::
      ResolveSubquery ::
      ResolveSubqueryColumnAliases ::
      ResolveWindowOrder ::
      ResolveWindowFrame ::
      ResolveNaturalAndUsingJoin ::
      ResolveOutputRelation ::
      ExtractWindowExpressions ::
      GlobalAggregates ::
      ResolveAggregateFunctions ::
      TimeWindowing ::
      ResolveInlineTables ::
      ResolveHigherOrderFunctions(v1SessionCatalog) ::
      ResolveLambdaVariables ::
      ResolveTimeZone ::
      ResolveRandomSeed ::
      ResolveBinaryArithmetic ::
      ResolveUnion ::
      TypeCoercion.typeCoercionRules ++
      extendedResolutionRules : _*),
    Batch("Post-Hoc Resolution", Once,
      Seq(ResolveNoopDropTable) ++
      postHocResolutionRules: _*),
    Batch("Normalize Alter Table", Once, ResolveAlterTableChanges),
    Batch("Remove Unresolved Hints", Once,
      new ResolveHints.RemoveAllHints),
    Batch("Nondeterministic", Once,
      PullOutNondeterministic),
    Batch("UDF", Once,
      HandleNullInputsForUDF,
      ResolveEncodersInUDF),
    Batch("UpdateNullability", Once,
      UpdateAttributeNullability),
    Batch("Subquery", Once,
      UpdateOuterReferences),
    Batch("Cleanup", fixedPoint,
      CleanupAliases)
  )

  /**
   * For [[Add]]:
   * 1. if both side are interval, stays the same;
   * 2. else if one side is date and the other is interval,
   *    turns it to [[DateAddInterval]];
   * 3. else if one side is interval, turns it to [[TimeAdd]];
   * 4. else if one side is date, turns it to [[DateAdd]] ;
   * 5. else stays the same.
   *
   * For [[Subtract]]:
   * 1. if both side are interval, stays the same;
   * 2. else if the left side is date and the right side is interval,
   *    turns it to [[DateAddInterval(l, -r)]];
   * 3. else if the right side is an interval, turns it to [[TimeAdd(l, -r)]];
   * 4. else if one side is timestamp, turns it to [[SubtractTimestamps]];
   * 5. else if the right side is date, turns it to [[DateDiff]]/[[SubtractDates]];
   * 6. else if the left side is date, turns it to [[DateSub]];
   * 7. else turns it to stays the same.
   *
   * For [[Multiply]]:
   * 1. If one side is interval, turns it to [[MultiplyInterval]];
   * 2. otherwise, stays the same.
   *
   * For [[Divide]]:
   * 1. If the left side is interval, turns it to [[DivideInterval]];
   * 2. otherwise, stays the same.
   */
  object ResolveBinaryArithmetic extends Rule[LogicalPlan] {
    override def apply(plan: LogicalPlan): LogicalPlan = plan.resolveOperatorsUp {
      case p: LogicalPlan => p.transformExpressionsUp {
        case a @ Add(l, r, f) if a.childrenResolved => (l.dataType, r.dataType) match {
          case (CalendarIntervalType, CalendarIntervalType) => a
          case (DateType, CalendarIntervalType) => DateAddInterval(l, r, ansiEnabled = f)
          case (_, CalendarIntervalType) => Cast(TimeAdd(l, r), l.dataType)
          case (CalendarIntervalType, DateType) => DateAddInterval(r, l, ansiEnabled = f)
          case (CalendarIntervalType, _) => Cast(TimeAdd(r, l), r.dataType)
          case (DateType, dt) if dt != StringType => DateAdd(l, r)
          case (dt, DateType) if dt != StringType => DateAdd(r, l)
          case _ => a
        }
        case s @ Subtract(l, r, f) if s.childrenResolved => (l.dataType, r.dataType) match {
          case (CalendarIntervalType, CalendarIntervalType) => s
          case (DateType, CalendarIntervalType) =>
            DatetimeSub(l, r, DateAddInterval(l, UnaryMinus(r, f), ansiEnabled = f))
          case (_, CalendarIntervalType) =>
            Cast(DatetimeSub(l, r, TimeAdd(l, UnaryMinus(r, f))), l.dataType)
          case (TimestampType, _) => SubtractTimestamps(l, r)
          case (_, TimestampType) => SubtractTimestamps(l, r)
          case (_, DateType) => SubtractDates(l, r)
          case (DateType, dt) if dt != StringType => DateSub(l, r)
          case _ => s
        }
        case m @ Multiply(l, r, f) if m.childrenResolved => (l.dataType, r.dataType) match {
          case (CalendarIntervalType, _) => MultiplyInterval(l, r, f)
          case (_, CalendarIntervalType) => MultiplyInterval(r, l, f)
          case _ => m
        }
        case d @ Divide(l, r, f) if d.childrenResolved => (l.dataType, r.dataType) match {
          case (CalendarIntervalType, _) => DivideInterval(l, r, f)
          case _ => d
        }
      }
    }
  }

  /**
   * Substitute child plan with WindowSpecDefinitions.
   */
  object WindowsSubstitution extends Rule[LogicalPlan] {
    def apply(plan: LogicalPlan): LogicalPlan = plan.resolveOperatorsUp {
      // Lookup WindowSpecDefinitions. This rule works with unresolved children.
      case WithWindowDefinition(windowDefinitions, child) => child.resolveExpressions {
        case UnresolvedWindowExpression(c, WindowSpecReference(windowName)) =>
          val errorMessage =
            s"Window specification $windowName is not defined in the WINDOW clause."
          val windowSpecDefinition =
            windowDefinitions.getOrElse(windowName, failAnalysis(errorMessage))
          WindowExpression(c, windowSpecDefinition)
      }
    }
  }

  /**
   * Replaces [[UnresolvedAlias]]s with concrete aliases.
   */
  object ResolveAliases extends Rule[LogicalPlan] {
    private def assignAliases(exprs: Seq[NamedExpression]) = {
      exprs.map(_.transformUp { case u @ UnresolvedAlias(child, optGenAliasFunc) =>
          child match {
            case ne: NamedExpression => ne
            case go @ GeneratorOuter(g: Generator) if g.resolved => MultiAlias(go, Nil)
            case e if !e.resolved => u
            case g: Generator => MultiAlias(g, Nil)
            case c @ Cast(ne: NamedExpression, _, _) => Alias(c, ne.name)()
            case e: ExtractValue => Alias(e, toPrettySQL(e))()
            case e if optGenAliasFunc.isDefined =>
              Alias(child, optGenAliasFunc.get.apply(e))()
            case e => Alias(e, toPrettySQL(e))()
          }
        }
      ).asInstanceOf[Seq[NamedExpression]]
    }

    private def hasUnresolvedAlias(exprs: Seq[NamedExpression]) =
      exprs.exists(_.find(_.isInstanceOf[UnresolvedAlias]).isDefined)

    def apply(plan: LogicalPlan): LogicalPlan = plan.resolveOperatorsUp {
      case Aggregate(groups, aggs, child) if child.resolved && hasUnresolvedAlias(aggs) =>
        Aggregate(groups, assignAliases(aggs), child)

      case Pivot(groupByOpt, pivotColumn, pivotValues, aggregates, child)
        if child.resolved && groupByOpt.isDefined && hasUnresolvedAlias(groupByOpt.get) =>
        Pivot(Some(assignAliases(groupByOpt.get)), pivotColumn, pivotValues, aggregates, child)

      case Project(projectList, child) if child.resolved && hasUnresolvedAlias(projectList) =>
        Project(assignAliases(projectList), child)
    }
  }

  object ResolveGroupingAnalytics extends Rule[LogicalPlan] {
    /*
     *  GROUP BY a, b, c WITH ROLLUP
     *  is equivalent to
     *  GROUP BY a, b, c GROUPING SETS ( (a, b, c), (a, b), (a), ( ) ).
     *  Group Count: N + 1 (N is the number of group expressions)
     *
     *  We need to get all of its subsets for the rule described above, the subset is
     *  represented as sequence of expressions.
     */
    def rollupExprs(exprs: Seq[Seq[Expression]]): Seq[Seq[Expression]] =
      exprs.inits.map(_.flatten).toIndexedSeq

    /*
     *  GROUP BY a, b, c WITH CUBE
     *  is equivalent to
     *  GROUP BY a, b, c GROUPING SETS ( (a, b, c), (a, b), (b, c), (a, c), (a), (b), (c), ( ) ).
     *  Group Count: 2 ^ N (N is the number of group expressions)
     *
     *  We need to get all of its subsets for a given GROUPBY expression, the subsets are
     *  represented as sequence of expressions.
     */
    def cubeExprs(exprs: Seq[Seq[Expression]]): Seq[Seq[Expression]] = {
      // `cubeExprs0` is recursive and returns a lazy Stream. Here we call `toIndexedSeq` to
      // materialize it and avoid serialization problems later on.
      cubeExprs0(exprs).toIndexedSeq
    }

    def cubeExprs0(exprs: Seq[Seq[Expression]]): Seq[Seq[Expression]] = exprs.toList match {
      case x :: xs =>
        val initial = cubeExprs0(xs)
        initial.map(x ++ _) ++ initial
      case Nil =>
        Seq(Seq.empty)
    }

    private[analysis] def hasGroupingFunction(e: Expression): Boolean = {
      e.collectFirst {
        case g: Grouping => g
        case g: GroupingID => g
      }.isDefined
    }

    private def replaceGroupingFunc(
        expr: Expression,
        groupByExprs: Seq[Expression],
        gid: Expression): Expression = {
      expr transform {
        case e: GroupingID =>
          if (e.groupByExprs.isEmpty ||
              e.groupByExprs.map(_.canonicalized) == groupByExprs.map(_.canonicalized)) {
            Alias(gid, toPrettySQL(e))()
          } else {
            throw QueryCompilationErrors.groupingIDMismatchError(e, groupByExprs)
          }
        case e @ Grouping(col: Expression) =>
          val idx = groupByExprs.indexWhere(_.semanticEquals(col))
          if (idx >= 0) {
            Alias(Cast(BitwiseAnd(ShiftRight(gid, Literal(groupByExprs.length - 1 - idx)),
              Literal(1L)), ByteType), toPrettySQL(e))()
          } else {
            throw QueryCompilationErrors.groupingColInvalidError(col, groupByExprs)
          }
      }
    }

    /*
     * Create new alias for all group by expressions for `Expand` operator.
     */
    private def constructGroupByAlias(groupByExprs: Seq[Expression]): Seq[Alias] = {
      groupByExprs.map {
        case e: NamedExpression => Alias(e, e.name)(qualifier = e.qualifier)
        case other => Alias(other, other.toString)()
      }
    }

    /*
     * Construct [[Expand]] operator with grouping sets.
     */
    private def constructExpand(
        selectedGroupByExprs: Seq[Seq[Expression]],
        child: LogicalPlan,
        groupByAliases: Seq[Alias],
        gid: Attribute): LogicalPlan = {
      // Change the nullability of group by aliases if necessary. For example, if we have
      // GROUPING SETS ((a,b), a), we do not need to change the nullability of a, but we
      // should change the nullability of b to be TRUE.
      // TODO: For Cube/Rollup just set nullability to be `true`.
      val expandedAttributes = groupByAliases.map { alias =>
        if (selectedGroupByExprs.exists(!_.contains(alias.child))) {
          alias.toAttribute.withNullability(true)
        } else {
          alias.toAttribute
        }
      }

      val groupingSetsAttributes = selectedGroupByExprs.map { groupingSetExprs =>
        groupingSetExprs.map { expr =>
          val alias = groupByAliases.find(_.child.semanticEquals(expr)).getOrElse(
            failAnalysis(s"$expr doesn't show up in the GROUP BY list $groupByAliases"))
          // Map alias to expanded attribute.
          expandedAttributes.find(_.semanticEquals(alias.toAttribute)).getOrElse(
            alias.toAttribute)
        }
      }

      Expand(groupingSetsAttributes, groupByAliases, expandedAttributes, gid, child)
    }

    /*
     * Construct new aggregate expressions by replacing grouping functions.
     */
    private def constructAggregateExprs(
        groupByExprs: Seq[Expression],
        aggregations: Seq[NamedExpression],
        groupByAliases: Seq[Alias],
        groupingAttrs: Seq[Expression],
        gid: Attribute): Seq[NamedExpression] = aggregations.map {
      // collect all the found AggregateExpression, so we can check an expression is part of
      // any AggregateExpression or not.
      val aggsBuffer = ArrayBuffer[Expression]()
      // Returns whether the expression belongs to any expressions in `aggsBuffer` or not.
      def isPartOfAggregation(e: Expression): Boolean = {
        aggsBuffer.exists(a => a.find(_ eq e).isDefined)
      }
      replaceGroupingFunc(_, groupByExprs, gid).transformDown {
        // AggregateExpression should be computed on the unmodified value of its argument
        // expressions, so we should not replace any references to grouping expression
        // inside it.
        case e: AggregateExpression =>
          aggsBuffer += e
          e
        case e if isPartOfAggregation(e) => e
        case e =>
          // Replace expression by expand output attribute.
          val index = groupByAliases.indexWhere(_.child.semanticEquals(e))
          if (index == -1) {
            e
          } else {
            groupingAttrs(index)
          }
      }.asInstanceOf[NamedExpression]
    }

    private def getFinalGroupByExpressions(
        selectedGroupByExprs: Seq[Seq[Expression]],
        groupByExprs: Seq[Expression]): Seq[Expression] = {
      // In case of ANSI-SQL compliant syntax for GROUPING SETS, groupByExprs is optional and
      // can be null. In such case, we derive the groupByExprs from the user supplied values for
      // grouping sets.
      if (groupByExprs == Nil) {
        selectedGroupByExprs.flatten.foldLeft(Seq.empty[Expression]) { (result, currentExpr) =>
          // Only unique expressions are included in the group by expressions and is determined
          // based on their semantic equality. Example. grouping sets ((a * b), (b * a)) results
          // in grouping expression (a * b)
          if (result.find(_.semanticEquals(currentExpr)).isDefined) {
            result
          } else {
            result :+ currentExpr
          }
        }
      } else {
        groupByExprs
      }
    }

    /*
     * Construct [[Aggregate]] operator from Cube/Rollup/GroupingSets.
     */
    private def constructAggregate(
        selectedGroupByExprs: Seq[Seq[Expression]],
        groupByExprs: Seq[Expression],
        aggregationExprs: Seq[NamedExpression],
        child: LogicalPlan): LogicalPlan = {
      val finalGroupByExpressions = getFinalGroupByExpressions(selectedGroupByExprs, groupByExprs)

      if (finalGroupByExpressions.size > GroupingID.dataType.defaultSize * 8) {
        throw QueryCompilationErrors.groupingSizeTooLargeError(GroupingID.dataType.defaultSize * 8)
      }

      // Expand works by setting grouping expressions to null as determined by the
      // `selectedGroupByExprs`. To prevent these null values from being used in an aggregate
      // instead of the original value we need to create new aliases for all group by expressions
      // that will only be used for the intended purpose.
      val groupByAliases = constructGroupByAlias(finalGroupByExpressions)

      val gid = AttributeReference(VirtualColumn.groupingIdName, GroupingID.dataType, false)()
      val expand = constructExpand(selectedGroupByExprs, child, groupByAliases, gid)
      val groupingAttrs = expand.output.drop(child.output.length)

      val aggregations = constructAggregateExprs(
        finalGroupByExpressions, aggregationExprs, groupByAliases, groupingAttrs, gid)

      Aggregate(groupingAttrs, aggregations, expand)
    }

    private def findGroupingExprs(plan: LogicalPlan): Seq[Expression] = {
      plan.collectFirst {
        case a: Aggregate =>
          // this Aggregate should have grouping id as the last grouping key.
          val gid = a.groupingExpressions.last
          if (!gid.isInstanceOf[AttributeReference]
            || gid.asInstanceOf[AttributeReference].name != VirtualColumn.groupingIdName) {
            failAnalysis(s"grouping()/grouping_id() can only be used with GroupingSets/Cube/Rollup")
          }
          a.groupingExpressions.take(a.groupingExpressions.length - 1)
      }.getOrElse {
        failAnalysis(s"grouping()/grouping_id() can only be used with GroupingSets/Cube/Rollup")
      }
    }

    private def tryResolveHavingCondition(h: UnresolvedHaving): LogicalPlan = {
      val aggForResolving = h.child match {
        // For CUBE/ROLLUP expressions, to avoid resolving repeatedly, here we delete them from
        // groupingExpressions for condition resolving.
        case a @ Aggregate(Seq(c @ Cube(_)), _, _) =>
          a.copy(groupingExpressions =
            getFinalGroupByExpressions(c.groupingSets, c.groupByExprs))
        case a @ Aggregate(Seq(r @ Rollup(_)), _, _) =>
          a.copy(groupingExpressions =
            getFinalGroupByExpressions(r.groupingSets, r.groupByExprs))
        case a @ Aggregate(Seq(gs @ GroupingSetsV2(_, _)), _, _) =>
          a.copy(groupingExpressions =
            getFinalGroupByExpressions(gs.groupingSets, gs.groupByExprs))
      }
      // Try resolving the condition of the filter as though it is in the aggregate clause
      val resolvedInfo =
        ResolveAggregateFunctions.resolveFilterCondInAggregate(h.havingCondition, aggForResolving)

      // Push the aggregate expressions into the aggregate (if any).
      if (resolvedInfo.nonEmpty) {
        val (extraAggExprs, resolvedHavingCond) = resolvedInfo.get
        val newChild = h.child match {
          case Aggregate(Seq(c @ Cube(groupingSets)), aggregateExpressions, child) =>
            constructAggregate(
              cubeExprs(groupingSets),
              c.groupByExprs, aggregateExpressions ++ extraAggExprs, child)
          case Aggregate(Seq(r @ Rollup(groupingSets)), aggregateExpressions, child) =>
            constructAggregate(
              rollupExprs(groupingSets),
              r.groupByExprs, aggregateExpressions ++ extraAggExprs, child)
          case Aggregate(Seq(gs @ GroupingSetsV2(groupingSets, _)), aggregateExpressions, child) =>
            constructAggregate(
              groupingSets, gs.groupByExprs, aggregateExpressions ++ extraAggExprs, child)
        }

        // Since the exprId of extraAggExprs will be changed in the constructed aggregate, and the
        // aggregateExpressions keeps the input order. So here we build an exprMap to resolve the
        // condition again.
        val exprMap = extraAggExprs.zip(
          newChild.asInstanceOf[Aggregate].aggregateExpressions.takeRight(
            extraAggExprs.length)).toMap
        val newCond = resolvedHavingCond.transform {
          case ne: NamedExpression if exprMap.contains(ne) => exprMap(ne)
        }
        Project(newChild.output.dropRight(extraAggExprs.length),
          Filter(newCond, newChild))
      } else {
        h
      }
    }

    // This require transformDown to resolve having condition when generating aggregate node for
    // CUBE/ROLLUP/GROUPING SETS. This also replace grouping()/grouping_id() in resolved
    // Filter/Sort.
    def apply(plan: LogicalPlan): LogicalPlan = plan resolveOperatorsDown {
      case h @ UnresolvedHaving(_, agg @ Aggregate(Seq(c @ Cube(_)), aggregateExpressions, _))
          if agg.childrenResolved && (c.groupByExprs ++ aggregateExpressions).forall(_.resolved) =>
        tryResolveHavingCondition(h)
      case h @ UnresolvedHaving(_, agg @ Aggregate(Seq(r @ Rollup(_)), aggregateExpressions, _))
          if agg.childrenResolved && (r.groupByExprs ++ aggregateExpressions).forall(_.resolved) =>
        tryResolveHavingCondition(h)
      case h @ UnresolvedHaving(
        _, agg @ Aggregate(Seq(gs @ GroupingSetsV2(_, _)), aggregateExpressions, _))
        if agg.childrenResolved && (gs.groupByExprs ++ aggregateExpressions).forall(_.resolved) =>
        tryResolveHavingCondition(h)

      case a if !a.childrenResolved => a // be sure all of the children are resolved.

      // Ensure group by expressions and aggregate expressions have been resolved.
      case Aggregate(Seq(c @ Cube(groupingSets)), aggregateExpressions, child)
        if (c.groupByExprs ++ aggregateExpressions).forall(_.resolved) =>
        constructAggregate(cubeExprs(groupingSets), c.groupByExprs, aggregateExpressions, child)
      case Aggregate(Seq(r @ Rollup(groupingSets)), aggregateExpressions, child)
        if (r.groupByExprs ++ aggregateExpressions).forall(_.resolved) =>
        constructAggregate(rollupExprs(groupingSets), r.groupByExprs, aggregateExpressions, child)
      case Aggregate(Seq(gs @ GroupingSetsV2(groupingSets, _)), aggregateExpressions, child)
        if (gs.groupByExprs ++ aggregateExpressions).forall(_.resolved) =>
        constructAggregate(groupingSets, gs.groupByExprs, aggregateExpressions, child)

      // We should make sure all expressions in condition have been resolved.
      case f @ Filter(cond, child) if hasGroupingFunction(cond) && cond.resolved =>
        val groupingExprs = findGroupingExprs(child)
        // The unresolved grouping id will be resolved by ResolveMissingReferences
        val newCond = replaceGroupingFunc(cond, groupingExprs, VirtualColumn.groupingIdAttribute)
        f.copy(condition = newCond)

      // We should make sure all [[SortOrder]]s have been resolved.
      case s @ Sort(order, _, child)
        if order.exists(hasGroupingFunction) && order.forall(_.resolved) =>
        val groupingExprs = findGroupingExprs(child)
        val gid = VirtualColumn.groupingIdAttribute
        // The unresolved grouping id will be resolved by ResolveMissingReferences
        val newOrder = order.map(replaceGroupingFunc(_, groupingExprs, gid).asInstanceOf[SortOrder])
        s.copy(order = newOrder)
    }
  }

  object ResolvePivot extends Rule[LogicalPlan] {
    def apply(plan: LogicalPlan): LogicalPlan = plan resolveOperators {
      case p: Pivot if !p.childrenResolved || !p.aggregates.forall(_.resolved)
        || (p.groupByExprsOpt.isDefined && !p.groupByExprsOpt.get.forall(_.resolved))
        || !p.pivotColumn.resolved || !p.pivotValues.forall(_.resolved) => p
      case Pivot(groupByExprsOpt, pivotColumn, pivotValues, aggregates, child) =>
        if (!RowOrdering.isOrderable(pivotColumn.dataType)) {
          throw QueryCompilationErrors.unorderablePivotColError(pivotColumn)
        }
        // Check all aggregate expressions.
        aggregates.foreach(checkValidAggregateExpression)
        // Check all pivot values are literal and match pivot column data type.
        val evalPivotValues = pivotValues.map { value =>
          val foldable = value match {
            case Alias(v, _) => v.foldable
            case _ => value.foldable
          }
          if (!foldable) {
            throw QueryCompilationErrors.nonLiteralPivotValError(value)
          }
          if (!Cast.canCast(value.dataType, pivotColumn.dataType)) {
            throw QueryCompilationErrors.pivotValDataTypeMismatchError(value, pivotColumn)
          }
          Cast(value, pivotColumn.dataType, Some(conf.sessionLocalTimeZone)).eval(EmptyRow)
        }
        // Group-by expressions coming from SQL are implicit and need to be deduced.
        val groupByExprs = groupByExprsOpt.getOrElse {
          val pivotColAndAggRefs = pivotColumn.references ++ AttributeSet(aggregates)
          child.output.filterNot(pivotColAndAggRefs.contains)
        }
        val singleAgg = aggregates.size == 1
        def outputName(value: Expression, aggregate: Expression): String = {
          val stringValue = value match {
            case n: NamedExpression => n.name
            case _ =>
              val utf8Value =
                Cast(value, StringType, Some(conf.sessionLocalTimeZone)).eval(EmptyRow)
              Option(utf8Value).map(_.toString).getOrElse("null")
          }
          if (singleAgg) {
            stringValue
          } else {
            val suffix = aggregate match {
              case n: NamedExpression => n.name
              case _ => toPrettySQL(aggregate)
            }
            stringValue + "_" + suffix
          }
        }
        if (aggregates.forall(a => PivotFirst.supportsDataType(a.dataType))) {
          // Since evaluating |pivotValues| if statements for each input row can get slow this is an
          // alternate plan that instead uses two steps of aggregation.
          val namedAggExps: Seq[NamedExpression] = aggregates.map(a => Alias(a, a.sql)())
          val namedPivotCol = pivotColumn match {
            case n: NamedExpression => n
            case _ => Alias(pivotColumn, "__pivot_col")()
          }
          val bigGroup = groupByExprs :+ namedPivotCol
          val firstAgg = Aggregate(bigGroup, bigGroup ++ namedAggExps, child)
          val pivotAggs = namedAggExps.map { a =>
            Alias(PivotFirst(namedPivotCol.toAttribute, a.toAttribute, evalPivotValues)
              .toAggregateExpression()
            , "__pivot_" + a.sql)()
          }
          val groupByExprsAttr = groupByExprs.map(_.toAttribute)
          val secondAgg = Aggregate(groupByExprsAttr, groupByExprsAttr ++ pivotAggs, firstAgg)
          val pivotAggAttribute = pivotAggs.map(_.toAttribute)
          val pivotOutputs = pivotValues.zipWithIndex.flatMap { case (value, i) =>
            aggregates.zip(pivotAggAttribute).map { case (aggregate, pivotAtt) =>
              Alias(ExtractValue(pivotAtt, Literal(i), resolver), outputName(value, aggregate))()
            }
          }
          Project(groupByExprsAttr ++ pivotOutputs, secondAgg)
        } else {
          val pivotAggregates: Seq[NamedExpression] = pivotValues.flatMap { value =>
            def ifExpr(e: Expression) = {
              If(
                EqualNullSafe(
                  pivotColumn,
                  Cast(value, pivotColumn.dataType, Some(conf.sessionLocalTimeZone))),
                e, Literal(null))
            }
            aggregates.map { aggregate =>
              val filteredAggregate = aggregate.transformDown {
                // Assumption is the aggregate function ignores nulls. This is true for all current
                // AggregateFunction's with the exception of First and Last in their default mode
                // (which we handle) and possibly some Hive UDAF's.
                case First(expr, _) =>
                  First(ifExpr(expr), true)
                case Last(expr, _) =>
                  Last(ifExpr(expr), true)
                case a: AggregateFunction =>
                  a.withNewChildren(a.children.map(ifExpr))
              }.transform {
                // We are duplicating aggregates that are now computing a different value for each
                // pivot value.
                // TODO: Don't construct the physical container until after analysis.
                case ae: AggregateExpression => ae.copy(resultId = NamedExpression.newExprId)
              }
              Alias(filteredAggregate, outputName(value, aggregate))()
            }
          }
          Aggregate(groupByExprs, groupByExprs ++ pivotAggregates, child)
        }
    }

    // Support any aggregate expression that can appear in an Aggregate plan except Pandas UDF.
    // TODO: Support Pandas UDF.
    private def checkValidAggregateExpression(expr: Expression): Unit = expr match {
      case _: AggregateExpression => // OK and leave the argument check to CheckAnalysis.
      case expr: PythonUDF if PythonUDF.isGroupedAggPandasUDF(expr) =>
        failAnalysis("Pandas UDF aggregate expressions are currently not supported in pivot.")
      case e: Attribute =>
        failAnalysis(
          s"Aggregate expression required for pivot, but '${e.sql}' " +
          s"did not appear in any aggregate function.")
      case e => e.children.foreach(checkValidAggregateExpression)
    }
  }

  case class ResolveNamespace(catalogManager: CatalogManager)
    extends Rule[LogicalPlan] with LookupCatalog {
    def apply(plan: LogicalPlan): LogicalPlan = plan resolveOperators {
      case s @ ShowTables(UnresolvedNamespace(Seq()), _) =>
        s.copy(namespace = ResolvedNamespace(currentCatalog, catalogManager.currentNamespace))
      case s @ ShowViews(UnresolvedNamespace(Seq()), _) =>
        s.copy(namespace = ResolvedNamespace(currentCatalog, catalogManager.currentNamespace))
      case UnresolvedNamespace(Seq()) =>
        ResolvedNamespace(currentCatalog, Seq.empty[String])
      case UnresolvedNamespace(CatalogAndNamespace(catalog, ns)) =>
        ResolvedNamespace(catalog, ns)
    }
  }

  private def isResolvingView: Boolean = AnalysisContext.get.catalogAndNamespace.nonEmpty

  /**
   * Resolve relations to temp views. This is not an actual rule, and is called by
   * [[ResolveTables]] and [[ResolveRelations]].
   */
  object ResolveTempViews extends Rule[LogicalPlan] {
    def apply(plan: LogicalPlan): LogicalPlan = plan.resolveOperatorsUp {
      case u @ UnresolvedRelation(ident, _, isStreaming) =>
        lookupTempView(ident, isStreaming).getOrElse(u)
      case i @ InsertIntoStatement(UnresolvedRelation(ident, _, false), _, _, _, _) =>
        lookupTempView(ident)
          .map(view => i.copy(table = view))
          .getOrElse(i)
      // TODO (SPARK-27484): handle streaming write commands when we have them.
      case write: V2WriteCommand =>
        write.table match {
          case UnresolvedRelation(ident, _, false) =>
            lookupTempView(ident).map(EliminateSubqueryAliases(_)).map {
              case r: DataSourceV2Relation => write.withNewTable(r)
              case _ => throw new AnalysisException("Cannot write into temp view " +
                s"${ident.quoted} as it's not a data source v2 relation.")
            }.getOrElse(write)
          case _ => write
        }
      case u @ UnresolvedTable(ident, cmd) =>
        lookupTempView(ident).foreach { _ =>
          u.failAnalysis(s"${ident.quoted} is a temp view. '$cmd' expects a table")
        }
        u
      case u @ UnresolvedTableOrView(ident, allowTempView) =>
        lookupTempView(ident)
          .map { _ =>
            if (!allowTempView) {
              u.failAnalysis(s"${ident.quoted} is a temp view not table or permanent view.")
            }
            ResolvedView(ident.asIdentifier, isTemp = true)
          }
          .getOrElse(u)
    }

    def lookupTempView(
        identifier: Seq[String], isStreaming: Boolean = false): Option[LogicalPlan] = {
      // Permanent View can't refer to temp views, no need to lookup at all.
      if (isResolvingView) return None

      val tmpView = identifier match {
        case Seq(part1) => v1SessionCatalog.lookupTempView(part1)
        case Seq(part1, part2) => v1SessionCatalog.lookupGlobalTempView(part1, part2)
        case _ => None
      }

      if (isStreaming && tmpView.nonEmpty && !tmpView.get.isStreaming) {
        throw new AnalysisException(s"${identifier.quoted} is not a temp view of streaming " +
          s"logical plan, please use batch API such as `DataFrameReader.table` to read it.")
      }
      tmpView
    }
  }

  // If we are resolving relations insides views, we need to expand single-part relation names with
  // the current catalog and namespace of when the view was created.
  private def expandRelationName(nameParts: Seq[String]): Seq[String] = {
    if (!isResolvingView) return nameParts

    if (nameParts.length == 1) {
      AnalysisContext.get.catalogAndNamespace :+ nameParts.head
    } else if (catalogManager.isCatalogRegistered(nameParts.head)) {
      nameParts
    } else {
      AnalysisContext.get.catalogAndNamespace.head +: nameParts
    }
  }

  /**
   * Adds metadata columns to output for child relations when nodes are missing resolved attributes.
   *
   * References to metadata columns are resolved using columns from [[LogicalPlan.metadataOutput]],
   * but the relation's output does not include the metadata columns until the relation is replaced
   * using [[DataSourceV2Relation.withMetadataColumns()]]. Unless this rule adds metadata to the
   * relation's output, the analyzer will detect that nothing produces the columns.
   *
   * This rule only adds metadata columns when a node is resolved but is missing input from its
   * children. This ensures that metadata columns are not added to the plan unless they are used. By
   * checking only resolved nodes, this ensures that * expansion is already done so that metadata
   * columns are not accidentally selected by *.
   */
  object AddMetadataColumns extends Rule[LogicalPlan] {
    def apply(plan: LogicalPlan): LogicalPlan = plan resolveOperatorsUp {
      case node if node.resolved && node.children.nonEmpty && node.missingInput.nonEmpty =>
        node resolveOperatorsUp {
          case rel: DataSourceV2Relation =>
            rel.withMetadataColumns()
        }
    }
  }

  /**
   * Resolve table relations with concrete relations from v2 catalog.
   *
   * [[ResolveRelations]] still resolves v1 tables.
   */
  object ResolveTables extends Rule[LogicalPlan] {
    def apply(plan: LogicalPlan): LogicalPlan = ResolveTempViews(plan).resolveOperatorsUp {
      case u: UnresolvedRelation =>
        lookupV2Relation(u.multipartIdentifier, u.options, u.isStreaming)
          .map { relation =>
            val (catalog, ident) = relation match {
              case ds: DataSourceV2Relation => (ds.catalog, ds.identifier.get)
              case s: StreamingRelationV2 => (s.catalog, s.identifier.get)
            }
            SubqueryAlias(catalog.get.name +: ident.namespace :+ ident.name, relation)
          }.getOrElse(u)

      case u @ UnresolvedTable(NonSessionCatalogAndIdentifier(catalog, ident), _) =>
        CatalogV2Util.loadTable(catalog, ident)
          .map(ResolvedTable(catalog.asTableCatalog, ident, _))
          .getOrElse(u)

      case u @ UnresolvedTableOrView(NonSessionCatalogAndIdentifier(catalog, ident), _) =>
        CatalogV2Util.loadTable(catalog, ident)
          .map(ResolvedTable(catalog.asTableCatalog, ident, _))
          .getOrElse(u)

      case i @ InsertIntoStatement(u @ UnresolvedRelation(_, _, false), _, _, _, _)
          if i.query.resolved =>
        lookupV2Relation(u.multipartIdentifier, u.options, false)
          .map(v2Relation => i.copy(table = v2Relation))
          .getOrElse(i)

      // TODO (SPARK-27484): handle streaming write commands when we have them.
      case write: V2WriteCommand =>
        write.table match {
          case u: UnresolvedRelation if !u.isStreaming =>
            lookupV2Relation(u.multipartIdentifier, u.options, false).map {
              case r: DataSourceV2Relation => write.withNewTable(r)
              case other => throw new IllegalStateException(
                "[BUG] unexpected plan returned by `lookupV2Relation`: " + other)
            }.getOrElse(write)
          case _ => write
        }

      case alter @ AlterTable(_, _, u: UnresolvedV2Relation, _) =>
        CatalogV2Util.loadRelation(u.catalog, u.tableName)
          .map(rel => alter.copy(table = rel))
          .getOrElse(alter)

      case u: UnresolvedV2Relation =>
        CatalogV2Util.loadRelation(u.catalog, u.tableName).getOrElse(u)
    }

    /**
     * Performs the lookup of DataSourceV2 Tables from v2 catalog.
     */
    private def lookupV2Relation(
        identifier: Seq[String],
        options: CaseInsensitiveStringMap,
        isStreaming: Boolean): Option[LogicalPlan] =
      expandRelationName(identifier) match {
        case NonSessionCatalogAndIdentifier(catalog, ident) =>
          CatalogV2Util.loadTable(catalog, ident) match {
            case Some(table) =>
              if (isStreaming) {
                Some(StreamingRelationV2(None, table.name, table, options,
                  table.schema.toAttributes, Some(catalog), Some(ident), None))
              } else {
                Some(DataSourceV2Relation.create(table, Some(catalog), Some(ident), options))
              }
            case None => None
          }
        case _ => None
      }
  }

  /**
   * Replaces [[UnresolvedRelation]]s with concrete relations from the catalog.
   */
  object ResolveRelations extends Rule[LogicalPlan] {
    // The current catalog and namespace may be different from when the view was created, we must
    // resolve the view logical plan here, with the catalog and namespace stored in view metadata.
    // This is done by keeping the catalog and namespace in `AnalysisContext`, and analyzer will
    // look at `AnalysisContext.catalogAndNamespace` when resolving relations with single-part name.
    // If `AnalysisContext.catalogAndNamespace` is non-empty, analyzer will expand single-part names
    // with it, instead of current catalog and namespace.
    private def resolveViews(plan: LogicalPlan): LogicalPlan = plan match {
      // The view's child should be a logical plan parsed from the `desc.viewText`, the variable
      // `viewText` should be defined, or else we throw an error on the generation of the View
      // operator.
      case view @ View(desc, _, child) if !child.resolved =>
        // Resolve all the UnresolvedRelations and Views in the child.
        val newChild = AnalysisContext.withAnalysisContext(desc.viewCatalogAndNamespace) {
          if (AnalysisContext.get.nestedViewDepth > conf.maxNestedViewDepth) {
            view.failAnalysis(s"The depth of view ${desc.identifier} exceeds the maximum " +
              s"view resolution depth (${conf.maxNestedViewDepth}). Analysis is aborted to " +
              s"avoid errors. Increase the value of ${SQLConf.MAX_NESTED_VIEW_DEPTH.key} to work " +
              "around this.")
          }
          executeSameContext(child)
        }
        view.copy(child = newChild)
      case p @ SubqueryAlias(_, view: View) =>
        p.copy(child = resolveViews(view))
      case _ => plan
    }

    def apply(plan: LogicalPlan): LogicalPlan = ResolveTempViews(plan).resolveOperatorsUp {
      case i @ InsertIntoStatement(table, _, _, _, _) if i.query.resolved =>
        val relation = table match {
          case u @ UnresolvedRelation(_, _, false) =>
            lookupRelation(u.multipartIdentifier, u.options, false).getOrElse(u)
          case other => other
        }

        EliminateSubqueryAliases(relation) match {
          case v: View =>
            table.failAnalysis(s"Inserting into a view is not allowed. View: ${v.desc.identifier}.")
          case other => i.copy(table = other)
        }

      // TODO (SPARK-27484): handle streaming write commands when we have them.
      case write: V2WriteCommand =>
        write.table match {
          case u: UnresolvedRelation if !u.isStreaming =>
            lookupRelation(u.multipartIdentifier, u.options, false)
              .map(EliminateSubqueryAliases(_))
              .map {
                case v: View => write.failAnalysis(
                  s"Writing into a view is not allowed. View: ${v.desc.identifier}.")
                case u: UnresolvedCatalogRelation => write.failAnalysis(
                  "Cannot write into v1 table: " + u.tableMeta.identifier)
                case r: DataSourceV2Relation => write.withNewTable(r)
                case other => throw new IllegalStateException(
                  "[BUG] unexpected plan returned by `lookupRelation`: " + other)
              }.getOrElse(write)
          case _ => write
        }

      case u: UnresolvedRelation =>
        lookupRelation(u.multipartIdentifier, u.options, u.isStreaming)
          .map(resolveViews).getOrElse(u)

      case u @ UnresolvedTable(identifier, cmd) =>
        lookupTableOrView(identifier).map {
          case v: ResolvedView =>
            val viewStr = if (v.isTemp) "temp view" else "view"
            u.failAnalysis(s"${v.identifier.quoted} is a $viewStr. '$cmd' expects a table.'")
          case table => table
        }.getOrElse(u)

      case u @ UnresolvedTableOrView(identifier, _) =>
        lookupTableOrView(identifier).getOrElse(u)
    }

    private def lookupTableOrView(identifier: Seq[String]): Option[LogicalPlan] = {
      expandRelationName(identifier) match {
        case SessionCatalogAndIdentifier(catalog, ident) =>
          CatalogV2Util.loadTable(catalog, ident).map {
            case v1Table: V1Table if v1Table.v1Table.tableType == CatalogTableType.VIEW =>
              ResolvedView(ident, isTemp = false)
            case table =>
              ResolvedTable(catalog.asTableCatalog, ident, table)
          }
        case _ => None
      }
    }

    // Look up a relation from the session catalog with the following logic:
    // 1) If the resolved catalog is not session catalog, return None.
    // 2) If a relation is not found in the catalog, return None.
    // 3) If a v1 table is found, create a v1 relation. Otherwise, create a v2 relation.
    private def lookupRelation(
        identifier: Seq[String],
        options: CaseInsensitiveStringMap,
        isStreaming: Boolean): Option[LogicalPlan] = {
      expandRelationName(identifier) match {
        case SessionCatalogAndIdentifier(catalog, ident) =>
          lazy val loaded = CatalogV2Util.loadTable(catalog, ident).map {
            case v1Table: V1Table =>
              if (isStreaming) {
                if (v1Table.v1Table.tableType == CatalogTableType.VIEW) {
                  throw new AnalysisException(s"${identifier.quoted} is a permanent view, " +
                    "which is not supported by streaming reading API such as " +
                    "`DataStreamReader.table` yet.")
                }
                SubqueryAlias(
                  catalog.name +: ident.asMultipartIdentifier,
                  UnresolvedCatalogRelation(v1Table.v1Table, options, isStreaming = true))
              } else {
                v1SessionCatalog.getRelation(v1Table.v1Table, options)
              }
            case table =>
              if (isStreaming) {
                val v1Fallback = table match {
                  case withFallback: V2TableWithV1Fallback =>
                    Some(UnresolvedCatalogRelation(withFallback.v1Table, isStreaming = true))
                  case _ => None
                }
                SubqueryAlias(
                  catalog.name +: ident.asMultipartIdentifier,
                  StreamingRelationV2(None, table.name, table, options, table.schema.toAttributes,
                    Some(catalog), Some(ident), v1Fallback))
              } else {
                SubqueryAlias(
                  catalog.name +: ident.asMultipartIdentifier,
                  DataSourceV2Relation.create(table, Some(catalog), Some(ident), options))
              }
          }
          val key = catalog.name +: ident.namespace :+ ident.name
          AnalysisContext.get.relationCache.get(key).map(_.transform {
            case multi: MultiInstanceRelation => multi.newInstance()
          }).orElse {
            loaded.foreach(AnalysisContext.get.relationCache.update(key, _))
            loaded
          }
        case _ => None
      }
    }
  }

  object ResolveInsertInto extends Rule[LogicalPlan] {
    override def apply(plan: LogicalPlan): LogicalPlan = plan resolveOperators {
      case i @ InsertIntoStatement(r: DataSourceV2Relation, _, _, _, _) if i.query.resolved =>
        // ifPartitionNotExists is append with validation, but validation is not supported
        if (i.ifPartitionNotExists) {
          throw QueryCompilationErrors.unsupportedIfNotExistsError(r.table.name)
        }

        val partCols = partitionColumnNames(r.table)
        validatePartitionSpec(partCols, i.partitionSpec)

        val staticPartitions = i.partitionSpec.filter(_._2.isDefined).mapValues(_.get).toMap
        val query = addStaticPartitionColumns(r, i.query, staticPartitions)

        if (!i.overwrite) {
          AppendData.byPosition(r, query)
        } else if (conf.partitionOverwriteMode == PartitionOverwriteMode.DYNAMIC) {
          OverwritePartitionsDynamic.byPosition(r, query)
        } else {
          OverwriteByExpression.byPosition(r, query, staticDeleteExpression(r, staticPartitions))
        }
    }

    private def partitionColumnNames(table: Table): Seq[String] = {
      // get partition column names. in v2, partition columns are columns that are stored using an
      // identity partition transform because the partition values and the column values are
      // identical. otherwise, partition values are produced by transforming one or more source
      // columns and cannot be set directly in a query's PARTITION clause.
      table.partitioning.flatMap {
        case IdentityTransform(FieldReference(Seq(name))) => Some(name)
        case _ => None
      }
    }

    private def validatePartitionSpec(
        partitionColumnNames: Seq[String],
        partitionSpec: Map[String, Option[String]]): Unit = {
      // check that each partition name is a partition column. otherwise, it is not valid
      partitionSpec.keySet.foreach { partitionName =>
        partitionColumnNames.find(name => conf.resolver(name, partitionName)) match {
          case Some(_) =>
          case None =>
            throw QueryCompilationErrors.nonPartitionColError(partitionName)
        }
      }
    }

    private def addStaticPartitionColumns(
        relation: DataSourceV2Relation,
        query: LogicalPlan,
        staticPartitions: Map[String, String]): LogicalPlan = {

      if (staticPartitions.isEmpty) {
        query

      } else {
        // add any static value as a literal column
        val withStaticPartitionValues = {
          // for each static name, find the column name it will replace and check for unknowns.
          val outputNameToStaticName = staticPartitions.keySet.map(staticName =>
            relation.output.find(col => conf.resolver(col.name, staticName)) match {
              case Some(attr) =>
                attr.name -> staticName
              case _ =>
                throw QueryCompilationErrors.addStaticValToUnknownColError(staticName)
            }).toMap

          val queryColumns = query.output.iterator

          // for each output column, add the static value as a literal, or use the next input
          // column. this does not fail if input columns are exhausted and adds remaining columns
          // at the end. both cases will be caught by ResolveOutputRelation and will fail the
          // query with a helpful error message.
          relation.output.flatMap { col =>
            outputNameToStaticName.get(col.name).flatMap(staticPartitions.get) match {
              case Some(staticValue) =>
                Some(Alias(Cast(Literal(staticValue), col.dataType), col.name)())
              case _ if queryColumns.hasNext =>
                Some(queryColumns.next)
              case _ =>
                None
            }
          } ++ queryColumns
        }

        Project(withStaticPartitionValues, query)
      }
    }

    private def staticDeleteExpression(
        relation: DataSourceV2Relation,
        staticPartitions: Map[String, String]): Expression = {
      if (staticPartitions.isEmpty) {
        Literal(true)
      } else {
        staticPartitions.map { case (name, value) =>
          relation.output.find(col => conf.resolver(col.name, name)) match {
            case Some(attr) =>
              // the delete expression must reference the table's column names, but these attributes
              // are not available when CheckAnalysis runs because the relation is not a child of
              // the logical operation. instead, expressions are resolved after
              // ResolveOutputRelation runs, using the query's column names that will match the
              // table names at that point. because resolution happens after a future rule, create
              // an UnresolvedAttribute.
              EqualTo(UnresolvedAttribute(attr.name), Cast(Literal(value), attr.dataType))
            case None =>
              throw QueryCompilationErrors.unknownStaticPartitionColError(name)
          }
        }.reduce(And)
      }
    }
  }

  /**
   * Replaces [[UnresolvedAttribute]]s with concrete [[AttributeReference]]s from
   * a logical plan node's children.
   */
  object ResolveReferences extends Rule[LogicalPlan] {
    /**
     * Generate a new logical plan for the right child with different expression IDs
     * for all conflicting attributes.
     */
    private def dedupRight (left: LogicalPlan, right: LogicalPlan): LogicalPlan = {
      val conflictingAttributes = left.outputSet.intersect(right.outputSet)
      logDebug(s"Conflicting attributes ${conflictingAttributes.mkString(",")} " +
        s"between $left and $right")

      /**
       * For LogicalPlan likes MultiInstanceRelation, Project, Aggregate, etc, whose output doesn't
       * inherit directly from its children, we could just stop collect on it. Because we could
       * always replace all the lower conflict attributes with the new attributes from the new
       * plan. Theoretically, we should do recursively collect for Generate and Window but we leave
       * it to the next batch to reduce possible overhead because this should be a corner case.
       */
      def collectConflictPlans(plan: LogicalPlan): Seq[(LogicalPlan, LogicalPlan)] = plan match {
        // Handle base relations that might appear more than once.
        case oldVersion: MultiInstanceRelation
            if oldVersion.outputSet.intersect(conflictingAttributes).nonEmpty =>
          val newVersion = oldVersion.newInstance()
          Seq((oldVersion, newVersion))

        case oldVersion: SerializeFromObject
            if oldVersion.outputSet.intersect(conflictingAttributes).nonEmpty =>
          Seq((oldVersion, oldVersion.copy(
            serializer = oldVersion.serializer.map(_.newInstance()))))

        // Handle projects that create conflicting aliases.
        case oldVersion @ Project(projectList, _)
            if findAliases(projectList).intersect(conflictingAttributes).nonEmpty =>
          Seq((oldVersion, oldVersion.copy(projectList = newAliases(projectList))))

        // We don't need to search child plan recursively if the projectList of a Project
        // is only composed of Alias and doesn't contain any conflicting attributes.
        // Because, even if the child plan has some conflicting attributes, the attributes
        // will be aliased to non-conflicting attributes by the Project at the end.
        case _ @ Project(projectList, _)
          if findAliases(projectList).size == projectList.size =>
          Nil

        case oldVersion @ Aggregate(_, aggregateExpressions, _)
            if findAliases(aggregateExpressions).intersect(conflictingAttributes).nonEmpty =>
          Seq((oldVersion, oldVersion.copy(
            aggregateExpressions = newAliases(aggregateExpressions))))

        // We don't search the child plan recursively for the same reason as the above Project.
        case _ @ Aggregate(_, aggregateExpressions, _)
          if findAliases(aggregateExpressions).size == aggregateExpressions.size =>
          Nil

        case oldVersion @ FlatMapGroupsInPandas(_, _, output, _)
            if oldVersion.outputSet.intersect(conflictingAttributes).nonEmpty =>
          Seq((oldVersion, oldVersion.copy(output = output.map(_.newInstance()))))

        case oldVersion: Generate
            if oldVersion.producedAttributes.intersect(conflictingAttributes).nonEmpty =>
          val newOutput = oldVersion.generatorOutput.map(_.newInstance())
          Seq((oldVersion, oldVersion.copy(generatorOutput = newOutput)))

        case oldVersion: Expand
            if oldVersion.producedAttributes.intersect(conflictingAttributes).nonEmpty =>
          val producedAttributes = oldVersion.producedAttributes
          val newOutput = oldVersion.output.map { attr =>
            if (producedAttributes.contains(attr)) {
              attr.newInstance()
            } else {
              attr
            }
          }
          Seq((oldVersion, oldVersion.copy(output = newOutput)))

        case oldVersion @ Window(windowExpressions, _, _, child)
            if AttributeSet(windowExpressions.map(_.toAttribute)).intersect(conflictingAttributes)
            .nonEmpty =>
          Seq((oldVersion, oldVersion.copy(windowExpressions = newAliases(windowExpressions))))

        case _ => plan.children.flatMap(collectConflictPlans)
      }

      val conflictPlans = collectConflictPlans(right)

      /*
       * Note that it's possible `conflictPlans` can be empty which implies that there
       * is a logical plan node that produces new references that this rule cannot handle.
       * When that is the case, there must be another rule that resolves these conflicts.
       * Otherwise, the analysis will fail.
       */
      if (conflictPlans.isEmpty) {
        right
      } else {
        val planMapping = conflictPlans.toMap
        right.transformUpWithNewOutput {
          case oldPlan =>
            val newPlanOpt = planMapping.get(oldPlan)
            newPlanOpt.map { newPlan =>
              newPlan -> oldPlan.output.zip(newPlan.output)
            }.getOrElse(oldPlan -> Nil)
        }
      }
    }

    /**
     * Resolves the attribute and extract value expressions(s) by traversing the
     * input expression in top down manner. The traversal is done in top-down manner as
     * we need to skip over unbound lambda function expression. The lambda expressions are
     * resolved in a different rule [[ResolveLambdaVariables]]
     *
     * Example :
     * SELECT transform(array(1, 2, 3), (x, i) -> x + i)"
     *
     * In the case above, x and i are resolved as lambda variables in [[ResolveLambdaVariables]]
     *
     * Note : In this routine, the unresolved attributes are resolved from the input plan's
     * children attributes.
     *
     * @param e The expression need to be resolved.
     * @param q The LogicalPlan whose children are used to resolve expression's attribute.
     * @param trimAlias When true, trim unnecessary alias of `GetStructField`. Note that,
     *                  we cannot trim the alias of top-level `GetStructField`, as we should
     *                  resolve `UnresolvedAttribute` to a named expression. The caller side
     *                  can trim the alias of top-level `GetStructField` if it's safe to do so.
     * @return resolved Expression.
     */
    private def resolveExpressionTopDown(
        e: Expression,
        q: LogicalPlan,
        trimAlias: Boolean = false): Expression = {

      def innerResolve(e: Expression, isTopLevel: Boolean): Expression = {
        if (e.resolved) return e
        e match {
          case f: LambdaFunction if !f.bound => f
          case u @ UnresolvedAttribute(nameParts) =>
            // Leave unchanged if resolution fails. Hopefully will be resolved next round.
            val resolved =
              withPosition(u) {
                q.resolveChildren(nameParts, resolver)
                  .orElse(resolveLiteralFunction(nameParts, u, q))
                  .getOrElse(u)
              }
            val result = resolved match {
              // As the comment of method `resolveExpressionTopDown`'s param `trimAlias` said,
              // when trimAlias = true, we will trim unnecessary alias of `GetStructField` and
              // we won't trim the alias of top-level `GetStructField`. Since we will call
              // CleanupAliases later in Analyzer, trim non top-level unnecessary alias of
              // `GetStructField` here is safe.
              case Alias(s: GetStructField, _) if trimAlias && !isTopLevel => s
              case others => others
            }
            logDebug(s"Resolving $u to $result")
            result
          case UnresolvedExtractValue(child, fieldExpr) if child.resolved =>
            ExtractValue(child, fieldExpr, resolver)
          case c @ Cube(groupingSets) =>
            c.copy(groupingSets = groupingSets.map(_.map(innerResolve(_, isTopLevel = false))))
          case r @ Rollup(groupingSets) =>
            r.copy(groupingSets = groupingSets.map(_.map(innerResolve(_, isTopLevel = false))))
          case gs @ GroupingSetsV2(groupingSets, groupByExpressions) =>
            gs.copy(groupingSets = groupingSets.map(_.map(innerResolve(_, isTopLevel = false))),
              groupByExpressions = groupByExpressions.map(innerResolve(_, isTopLevel = false)))
          case _ => e.mapChildren(innerResolve(_, isTopLevel = false))
        }
      }

      innerResolve(e, isTopLevel = true)
    }

    def apply(plan: LogicalPlan): LogicalPlan = plan.resolveOperatorsUp {
      case p: LogicalPlan if !p.childrenResolved => p

      // If the projection list contains Stars, expand it.
      case p: Project if containsStar(p.projectList) =>
        p.copy(projectList = buildExpandedProjectList(p.projectList, p.child))
      // If the aggregate function argument contains Stars, expand it.
      case a: Aggregate if containsStar(a.aggregateExpressions) =>
        if (a.groupingExpressions.exists(_.isInstanceOf[UnresolvedOrdinal])) {
          failAnalysis(
            "Star (*) is not allowed in select list when GROUP BY ordinal position is used")
        } else {
          a.copy(aggregateExpressions = buildExpandedProjectList(a.aggregateExpressions, a.child))
        }
      // If the script transformation input contains Stars, expand it.
      case t: ScriptTransformation if containsStar(t.input) =>
        t.copy(
          input = t.input.flatMap {
            case s: Star => s.expand(t.child, resolver)
            case o => o :: Nil
          }
        )
      case g: Generate if containsStar(g.generator.children) =>
        failAnalysis("Invalid usage of '*' in explode/json_tuple/UDTF")

      // To resolve duplicate expression IDs for Join and Intersect
      case j @ Join(left, right, _, _, _) if !j.duplicateResolved =>
        j.copy(right = dedupRight(left, right))
      case f @ FlatMapCoGroupsInPandas(leftAttributes, rightAttributes, _, _, left, right) =>
        val leftRes = leftAttributes
          .map(x => resolveExpressionBottomUp(x, left).asInstanceOf[Attribute])
        val rightRes = rightAttributes
          .map(x => resolveExpressionBottomUp(x, right).asInstanceOf[Attribute])
        f.copy(leftAttributes = leftRes, rightAttributes = rightRes)
      // intersect/except will be rewritten to join at the begininng of optimizer. Here we need to
      // deduplicate the right side plan, so that we won't produce an invalid self-join later.
      case i @ Intersect(left, right, _) if !i.duplicateResolved =>
        i.copy(right = dedupRight(left, right))
      case e @ Except(left, right, _) if !e.duplicateResolved =>
        e.copy(right = dedupRight(left, right))
      // Only after we finish by-name resolution for Union
      case u: Union if !u.byName && !u.duplicateResolved =>
        // Use projection-based de-duplication for Union to avoid breaking the checkpoint sharing
        // feature in streaming.
        val newChildren = u.children.foldRight(Seq.empty[LogicalPlan]) { (head, tail) =>
          head +: tail.map {
            case child if head.outputSet.intersect(child.outputSet).isEmpty =>
              child
            case child =>
              val projectList = child.output.map { attr =>
                Alias(attr, attr.name)()
              }
              Project(projectList, child)
          }
        }
        u.copy(children = newChildren)

      // When resolve `SortOrder`s in Sort based on child, don't report errors as
      // we still have chance to resolve it based on its descendants
      case s @ Sort(ordering, global, child) if child.resolved && !s.resolved =>
        val newOrdering =
          ordering.map(order => resolveExpressionBottomUp(order, child).asInstanceOf[SortOrder])
        Sort(newOrdering, global, child)

      // A special case for Generate, because the output of Generate should not be resolved by
      // ResolveReferences. Attributes in the output will be resolved by ResolveGenerate.
      case g @ Generate(generator, _, _, _, _, _) if generator.resolved => g

      case g @ Generate(generator, join, outer, qualifier, output, child) =>
        val newG = resolveExpressionBottomUp(generator, child, throws = true)
        if (newG.fastEquals(generator)) {
          g
        } else {
          Generate(newG.asInstanceOf[Generator], join, outer, qualifier, output, child)
        }

      // Skips plan which contains deserializer expressions, as they should be resolved by another
      // rule: ResolveDeserializer.
      case plan if containsDeserializer(plan.expressions) => plan

      // SPARK-31670: Resolve Struct field in groupByExpressions and aggregateExpressions
      // with CUBE/ROLLUP will be wrapped with alias like Alias(GetStructField, name) with
      // different ExprId. This cause aggregateExpressions can't be replaced by expanded
      // groupByExpressions in `ResolveGroupingAnalytics.constructAggregateExprs()`, we trim
      // unnecessary alias of GetStructField here.
      case a: Aggregate =>
        val planForResolve = a.child match {
          // SPARK-25942: Resolves aggregate expressions with `AppendColumns`'s children, instead of
          // `AppendColumns`, because `AppendColumns`'s serializer might produce conflict attribute
          // names leading to ambiguous references exception.
          case appendColumns: AppendColumns => appendColumns
          case _ => a
        }

        val resolvedGroupingExprs = a.groupingExpressions
          .map {
            case c @ Cube(groupingSets) =>
              c.copy(groupingSets =
                groupingSets.map(_.map(resolveExpressionTopDown(_, a, trimAlias = true))
                  .map(trimTopLevelGetStructFieldAlias)))
            case r @ Rollup(groupingSets) =>
              r.copy(groupingSets =
                groupingSets.map(_.map(resolveExpressionTopDown(_, a, trimAlias = true))
                  .map(trimTopLevelGetStructFieldAlias)))
            case gs @ GroupingSetsV2(groupingSets, groupByExpressions) =>
              gs.copy(groupingSets =
                groupingSets.map(_.map(resolveExpressionTopDown(_, a, trimAlias = true))
                  .map(trimTopLevelGetStructFieldAlias)),
                groupByExpressions =
                  groupByExpressions.map(resolveExpressionTopDown(_, a, trimAlias = true))
                    .map(trimTopLevelGetStructFieldAlias))
            case e =>
              trimTopLevelGetStructFieldAlias(resolveExpressionTopDown(e, a, trimAlias = true))
          }
          .map(trimTopLevelGetStructFieldAlias)

        val resolvedAggExprs = a.aggregateExpressions
          .map(resolveExpressionTopDown(_, planForResolve, trimAlias = true))
            .map(_.asInstanceOf[NamedExpression])

        a.copy(resolvedGroupingExprs, resolvedAggExprs, a.child)

<<<<<<< HEAD
      case o: OverwriteByExpression if !o.outputResolved =>
        // do not resolve expression attributes until the query attributes are resolved against the
        // table by ResolveOutputRelation. that rule will alias the attributes to the table's names.
        o
=======
      // SPARK-31670: Resolve Struct field in selectedGroupByExprs/groupByExprs and aggregations
      // will be wrapped with alias like Alias(GetStructField, name) with different ExprId.
      // This cause aggregateExpressions can't be replaced by expanded groupByExpressions in
      // `ResolveGroupingAnalytics.constructAggregateExprs()`, we trim unnecessary alias
      // of GetStructField here.
      case g: GroupingSets =>
        val resolvedSelectedExprs = g.selectedGroupByExprs
          .map(_.map(resolveExpressionTopDown(_, g, trimAlias = true))
            .map(trimTopLevelGetStructFieldAlias))

        val resolvedGroupingExprs = g.groupByExprs
          .map(resolveExpressionTopDown(_, g, trimAlias = true))
          .map(trimTopLevelGetStructFieldAlias)

        val resolvedAggExprs = g.aggregations
          .map(resolveExpressionTopDown(_, g, trimAlias = true))
            .map(_.asInstanceOf[NamedExpression])

        g.copy(resolvedSelectedExprs, resolvedGroupingExprs, g.child, resolvedAggExprs)

      case o: OverwriteByExpression if o.table.resolved =>
        // The delete condition of `OverwriteByExpression` will be passed to the table
        // implementation and should be resolved based on the table schema.
        o.copy(deleteExpr = resolveExpressionBottomUp(o.deleteExpr, o.table))
>>>>>>> fdd6c73b

      case m @ MergeIntoTable(targetTable, sourceTable, _, _, _)
        if !m.resolved && targetTable.resolved && sourceTable.resolved =>

        EliminateSubqueryAliases(targetTable) match {
          case r: NamedRelation if r.skipSchemaResolution =>
            // Do not resolve the expression if the target table accepts any schema.
            // This allows data sources to customize their own resolution logic using
            // custom resolution rules.
            m

          case _ =>
            val newMatchedActions = m.matchedActions.map {
              case DeleteAction(deleteCondition) =>
                val resolvedDeleteCondition = deleteCondition.map(resolveExpressionTopDown(_, m))
                DeleteAction(resolvedDeleteCondition)
              case UpdateAction(updateCondition, assignments) =>
                val resolvedUpdateCondition = updateCondition.map(resolveExpressionTopDown(_, m))
                // The update value can access columns from both target and source tables.
                UpdateAction(
                  resolvedUpdateCondition,
                  resolveAssignments(assignments, m, resolveValuesWithSourceOnly = false))
              case o => o
            }
            val newNotMatchedActions = m.notMatchedActions.map {
              case InsertAction(insertCondition, assignments) =>
                // The insert action is used when not matched, so its condition and value can only
                // access columns from the source table.
                val resolvedInsertCondition =
                  insertCondition.map(resolveExpressionTopDown(_, Project(Nil, m.sourceTable)))
                InsertAction(
                  resolvedInsertCondition,
                  resolveAssignments(assignments, m, resolveValuesWithSourceOnly = true))
              case o => o
            }
            val resolvedMergeCondition = resolveExpressionTopDown(m.mergeCondition, m)
            m.copy(mergeCondition = resolvedMergeCondition,
              matchedActions = newMatchedActions,
              notMatchedActions = newNotMatchedActions)
        }

      // Skip the having clause here, this will be handled in ResolveAggregateFunctions.
      case h: UnresolvedHaving => h

      case q: LogicalPlan =>
        logTrace(s"Attempting to resolve ${q.simpleString(SQLConf.get.maxToStringFields)}")
        q.mapExpressions(resolveExpressionTopDown(_, q))
    }

    def resolveAssignments(
        assignments: Seq[Assignment],
        mergeInto: MergeIntoTable,
        resolveValuesWithSourceOnly: Boolean): Seq[Assignment] = {
      if (assignments.isEmpty) {
        val expandedColumns = mergeInto.targetTable.output
        val expandedValues = mergeInto.sourceTable.output
        expandedColumns.zip(expandedValues).map(kv => Assignment(kv._1, kv._2))
      } else {
        assignments.map { assign =>
          val resolvedKey = assign.key match {
            case c if !c.resolved =>
              resolveExpressionTopDown(c, Project(Nil, mergeInto.targetTable))
            case o => o
          }
          val resolvedValue = assign.value match {
            // The update values may contain target and/or source references.
            case c if !c.resolved =>
              if (resolveValuesWithSourceOnly) {
                resolveExpressionTopDown(c, Project(Nil, mergeInto.sourceTable))
              } else {
                resolveExpressionTopDown(c, mergeInto)
              }
            case o => o
          }
          Assignment(resolvedKey, resolvedValue)
        }
      }
    }

    def newAliases(expressions: Seq[NamedExpression]): Seq[NamedExpression] = {
      expressions.map {
        case a: Alias => Alias(a.child, a.name)()
        case other => other
      }
    }

    def findAliases(projectList: Seq[NamedExpression]): AttributeSet = {
      AttributeSet(projectList.collect { case a: Alias => a.toAttribute })
    }

    // This method is used to trim groupByExpressions/selectedGroupByExpressions's top-level
    // GetStructField Alias. Since these expression are not NamedExpression originally,
    // we are safe to trim top-level GetStructField Alias.
    def trimTopLevelGetStructFieldAlias(e: Expression): Expression = {
      e match {
        case Alias(s: GetStructField, _) => s
        case other => other
      }
    }

    /**
     * Build a project list for Project/Aggregate and expand the star if possible
     */
    private def buildExpandedProjectList(
      exprs: Seq[NamedExpression],
      child: LogicalPlan): Seq[NamedExpression] = {
      exprs.flatMap {
        // Using Dataframe/Dataset API: testData2.groupBy($"a", $"b").agg($"*")
        case s: Star => s.expand(child, resolver)
        // Using SQL API without running ResolveAlias: SELECT * FROM testData2 group by a, b
        case UnresolvedAlias(s: Star, _) => s.expand(child, resolver)
        case o if containsStar(o :: Nil) => expandStarExpression(o, child) :: Nil
        case o => o :: Nil
      }.map(_.asInstanceOf[NamedExpression])
    }

    /**
     * Returns true if `exprs` contains a [[Star]].
     */
    def containsStar(exprs: Seq[Expression]): Boolean =
      exprs.exists(_.collect { case _: Star => true }.nonEmpty)

    /**
     * Expands the matching attribute.*'s in `child`'s output.
     */
    def expandStarExpression(expr: Expression, child: LogicalPlan): Expression = {
      expr.transformUp {
        case f1: UnresolvedFunction if containsStar(f1.arguments) =>
          f1.copy(arguments = f1.arguments.flatMap {
            case s: Star => s.expand(child, resolver)
            case o => o :: Nil
          })
        case c: CreateNamedStruct if containsStar(c.valExprs) =>
          val newChildren = c.children.grouped(2).flatMap {
            case Seq(k, s : Star) => CreateStruct(s.expand(child, resolver)).children
            case kv => kv
          }
          c.copy(children = newChildren.toList )
        case c: CreateArray if containsStar(c.children) =>
          c.copy(children = c.children.flatMap {
            case s: Star => s.expand(child, resolver)
            case o => o :: Nil
          })
        case p: Murmur3Hash if containsStar(p.children) =>
          p.copy(children = p.children.flatMap {
            case s: Star => s.expand(child, resolver)
            case o => o :: Nil
          })
        case p: XxHash64 if containsStar(p.children) =>
          p.copy(children = p.children.flatMap {
            case s: Star => s.expand(child, resolver)
            case o => o :: Nil
          })
        // count(*) has been replaced by count(1)
        case o if containsStar(o.children) =>
          failAnalysis(s"Invalid usage of '*' in expression '${o.prettyName}'")
      }
    }
  }

  private def containsDeserializer(exprs: Seq[Expression]): Boolean = {
    exprs.exists(_.find(_.isInstanceOf[UnresolvedDeserializer]).isDefined)
  }

  /**
   * Literal functions do not require the user to specify braces when calling them
   * When an attributes is not resolvable, we try to resolve it as a literal function.
   */
  private def resolveLiteralFunction(
      nameParts: Seq[String],
      attribute: UnresolvedAttribute,
      plan: LogicalPlan): Option[Expression] = {
    if (nameParts.length != 1) return None
    val isNamedExpression = plan match {
      case Aggregate(_, aggregateExpressions, _) => aggregateExpressions.contains(attribute)
      case Project(projectList, _) => projectList.contains(attribute)
      case Window(windowExpressions, _, _, _) => windowExpressions.contains(attribute)
      case _ => false
    }
    val wrapper: Expression => Expression =
      if (isNamedExpression) f => Alias(f, toPrettySQL(f))() else identity
    // support CURRENT_DATE and CURRENT_TIMESTAMP
    val literalFunctions = Seq(CurrentDate(), CurrentTimestamp())
    val name = nameParts.head
    val func = literalFunctions.find(e => caseInsensitiveResolution(e.prettyName, name))
    func.map(wrapper)
  }

  /**
   * Resolves the attribute, column value and extract value expressions(s) by traversing the
   * input expression in bottom-up manner. In order to resolve the nested complex type fields
   * correctly, this function makes use of `throws` parameter to control when to raise an
   * AnalysisException.
   *
   * Example :
   * SELECT a.b FROM t ORDER BY b[0].d
   *
   * In the above example, in b needs to be resolved before d can be resolved. Given we are
   * doing a bottom up traversal, it will first attempt to resolve d and fail as b has not
   * been resolved yet. If `throws` is false, this function will handle the exception by
   * returning the original attribute. In this case `d` will be resolved in subsequent passes
   * after `b` is resolved.
   */
  protected[sql] def resolveExpressionBottomUp(
      expr: Expression,
      plan: LogicalPlan,
      throws: Boolean = false): Expression = {
    if (expr.resolved) return expr
    // Resolve expression in one round.
    // If throws == false or the desired attribute doesn't exist
    // (like try to resolve `a.b` but `a` doesn't exist), fail and return the origin one.
    // Else, throw exception.
    try {
      expr transformUp {
        case GetColumnByOrdinal(ordinal, _) => plan.output(ordinal)
        case u @ UnresolvedAttribute(nameParts) =>
          val result =
            withPosition(u) {
              plan.resolve(nameParts, resolver)
                .orElse(resolveLiteralFunction(nameParts, u, plan))
                .getOrElse(u)
            }
          logDebug(s"Resolving $u to $result")
          result
        case UnresolvedExtractValue(child, fieldName) if child.resolved =>
          ExtractValue(child, fieldName, resolver)
      }
    } catch {
      case a: AnalysisException if !throws => expr
    }
  }

  /**
   * In many dialects of SQL it is valid to use ordinal positions in order/sort by and group by
   * clauses. This rule is to convert ordinal positions to the corresponding expressions in the
   * select list. This support is introduced in Spark 2.0.
   *
   * - When the sort references or group by expressions are not integer but foldable expressions,
   * just ignore them.
   * - When spark.sql.orderByOrdinal/spark.sql.groupByOrdinal is set to false, ignore the position
   * numbers too.
   *
   * Before the release of Spark 2.0, the literals in order/sort by and group by clauses
   * have no effect on the results.
   */
  object ResolveOrdinalInOrderByAndGroupBy extends Rule[LogicalPlan] {
    def apply(plan: LogicalPlan): LogicalPlan = plan.resolveOperatorsUp {
      case p if !p.childrenResolved => p
      // Replace the index with the related attribute for ORDER BY,
      // which is a 1-base position of the projection list.
      case Sort(orders, global, child)
        if orders.exists(_.child.isInstanceOf[UnresolvedOrdinal]) =>
        val newOrders = orders map {
          case s @ SortOrder(UnresolvedOrdinal(index), direction, nullOrdering, _) =>
            if (index > 0 && index <= child.output.size) {
              SortOrder(child.output(index - 1), direction, nullOrdering, Set.empty)
            } else {
              s.failAnalysis(
                s"ORDER BY position $index is not in select list " +
                  s"(valid range is [1, ${child.output.size}])")
            }
          case o => o
        }
        Sort(newOrders, global, child)

      // Replace the index with the corresponding expression in aggregateExpressions. The index is
      // a 1-base position of aggregateExpressions, which is output columns (select expression)
      case Aggregate(groups, aggs, child) if aggs.forall(_.resolved) &&
        groups.exists(_.isInstanceOf[UnresolvedOrdinal]) =>
        val newGroups = groups.map {
          case u @ UnresolvedOrdinal(index) if index > 0 && index <= aggs.size =>
            aggs(index - 1)
          case ordinal @ UnresolvedOrdinal(index) =>
            ordinal.failAnalysis(
              s"GROUP BY position $index is not in select list " +
                s"(valid range is [1, ${aggs.size}])")
          case o => o
        }
        Aggregate(newGroups, aggs, child)
    }
  }

  /**
   * Replace unresolved expressions in grouping keys with resolved ones in SELECT clauses.
   * This rule is expected to run after [[ResolveReferences]] applied.
   */
  object ResolveAggAliasInGroupBy extends Rule[LogicalPlan] {

    // This is a strict check though, we put this to apply the rule only if the expression is not
    // resolvable by child.
    private def notResolvableByChild(attrName: String, child: LogicalPlan): Boolean = {
      !child.output.exists(a => resolver(a.name, attrName))
    }

    private def mayResolveAttrByAggregateExprs(
        exprs: Seq[Expression], aggs: Seq[NamedExpression], child: LogicalPlan): Seq[Expression] = {
      exprs.map { _.transform {
        case u: UnresolvedAttribute if notResolvableByChild(u.name, child) =>
          aggs.find(ne => resolver(ne.name, u.name)).getOrElse(u)
      }}
    }

    override def apply(plan: LogicalPlan): LogicalPlan = plan.resolveOperatorsUp {
      case agg @ Aggregate(groups, aggs, child)
          if conf.groupByAliases && child.resolved && aggs.forall(_.resolved) &&
            groups.exists(!_.resolved) =>
        val resolvedGroups = groups.map {
          case c @ Cube(groupingSets) =>
            c.copy(groupingSets =
              groupingSets.map(mayResolveAttrByAggregateExprs(_, aggs, child)))
          case r @ Rollup(groupingSets) =>
            r.copy(groupingSets =
              groupingSets.map(mayResolveAttrByAggregateExprs(_, aggs, child)))
          case gs @ GroupingSetsV2(groupingSets, groupByExpressions) =>
            gs.copy(
              groupingSets = groupingSets.map(mayResolveAttrByAggregateExprs(_, aggs, child)),
              groupByExpressions = mayResolveAttrByAggregateExprs(groupByExpressions, aggs, child))
          case e => e
        }
        agg.copy(groupingExpressions = mayResolveAttrByAggregateExprs(resolvedGroups, aggs, child))
    }
  }

  /**
   * In many dialects of SQL it is valid to sort by attributes that are not present in the SELECT
   * clause.  This rule detects such queries and adds the required attributes to the original
   * projection, so that they will be available during sorting. Another projection is added to
   * remove these attributes after sorting.
   *
   * The HAVING clause could also used a grouping columns that is not presented in the SELECT.
   */
  object ResolveMissingReferences extends Rule[LogicalPlan] {
    def apply(plan: LogicalPlan): LogicalPlan = plan.resolveOperatorsUp {
      // Skip sort with aggregate. This will be handled in ResolveAggregateFunctions
      case sa @ Sort(_, _, child: Aggregate) => sa

      case s @ Sort(order, _, child)
          if (!s.resolved || s.missingInput.nonEmpty) && child.resolved =>
        val (newOrder, newChild) = resolveExprsAndAddMissingAttrs(order, child)
        val ordering = newOrder.map(_.asInstanceOf[SortOrder])
        if (child.output == newChild.output) {
          s.copy(order = ordering)
        } else {
          // Add missing attributes and then project them away.
          val newSort = s.copy(order = ordering, child = newChild)
          Project(child.output, newSort)
        }

      case f @ Filter(cond, child) if (!f.resolved || f.missingInput.nonEmpty) && child.resolved =>
        val (newCond, newChild) = resolveExprsAndAddMissingAttrs(Seq(cond), child)
        if (child.output == newChild.output) {
          f.copy(condition = newCond.head)
        } else {
          // Add missing attributes and then project them away.
          val newFilter = Filter(newCond.head, newChild)
          Project(child.output, newFilter)
        }
    }

    /**
     * This method tries to resolve expressions and find missing attributes recursively. Specially,
     * when the expressions used in `Sort` or `Filter` contain unresolved attributes or resolved
     * attributes which are missed from child output. This method tries to find the missing
     * attributes out and add into the projection.
     */
    private def resolveExprsAndAddMissingAttrs(
        exprs: Seq[Expression], plan: LogicalPlan): (Seq[Expression], LogicalPlan) = {
      // Missing attributes can be unresolved attributes or resolved attributes which are not in
      // the output attributes of the plan.
      if (exprs.forall(e => e.resolved && e.references.subsetOf(plan.outputSet))) {
        (exprs, plan)
      } else {
        plan match {
          case p: Project =>
            // Resolving expressions against current plan.
            val maybeResolvedExprs = exprs.map(resolveExpressionBottomUp(_, p))
            // Recursively resolving expressions on the child of current plan.
            val (newExprs, newChild) = resolveExprsAndAddMissingAttrs(maybeResolvedExprs, p.child)
            // If some attributes used by expressions are resolvable only on the rewritten child
            // plan, we need to add them into original projection.
            val missingAttrs = (AttributeSet(newExprs) -- p.outputSet).intersect(newChild.outputSet)
            (newExprs, Project(p.projectList ++ missingAttrs, newChild))

          case a @ Aggregate(groupExprs, aggExprs, child) =>
            val maybeResolvedExprs = exprs.map(resolveExpressionBottomUp(_, a))
            val (newExprs, newChild) = resolveExprsAndAddMissingAttrs(maybeResolvedExprs, child)
            val missingAttrs = (AttributeSet(newExprs) -- a.outputSet).intersect(newChild.outputSet)
            if (missingAttrs.forall(attr => groupExprs.exists(_.semanticEquals(attr)))) {
              // All the missing attributes are grouping expressions, valid case.
              (newExprs, a.copy(aggregateExpressions = aggExprs ++ missingAttrs, child = newChild))
            } else {
              // Need to add non-grouping attributes, invalid case.
              (exprs, a)
            }

          case g: Generate =>
            val maybeResolvedExprs = exprs.map(resolveExpressionBottomUp(_, g))
            val (newExprs, newChild) = resolveExprsAndAddMissingAttrs(maybeResolvedExprs, g.child)
            (newExprs, g.copy(unrequiredChildIndex = Nil, child = newChild))

          // For `Distinct` and `SubqueryAlias`, we can't recursively resolve and add attributes
          // via its children.
          case u: UnaryNode if !u.isInstanceOf[Distinct] && !u.isInstanceOf[SubqueryAlias] =>
            val maybeResolvedExprs = exprs.map(resolveExpressionBottomUp(_, u))
            val (newExprs, newChild) = resolveExprsAndAddMissingAttrs(maybeResolvedExprs, u.child)
            (newExprs, u.withNewChildren(Seq(newChild)))

          // For other operators, we can't recursively resolve and add attributes via its children.
          case other =>
            (exprs.map(resolveExpressionBottomUp(_, other)), other)
        }
      }
    }
  }

  /**
   * Checks whether a function identifier referenced by an [[UnresolvedFunction]] is defined in the
   * function registry. Note that this rule doesn't try to resolve the [[UnresolvedFunction]]. It
   * only performs simple existence check according to the function identifier to quickly identify
   * undefined functions without triggering relation resolution, which may incur potentially
   * expensive partition/schema discovery process in some cases.
   * In order to avoid duplicate external functions lookup, the external function identifier will
   * store in the local hash set externalFunctionNameSet.
   * @see [[ResolveFunctions]]
   * @see https://issues.apache.org/jira/browse/SPARK-19737
   */
  object LookupFunctions extends Rule[LogicalPlan] {
    override def apply(plan: LogicalPlan): LogicalPlan = {
      val externalFunctionNameSet = new mutable.HashSet[FunctionIdentifier]()
      plan.resolveExpressions {
        case f: UnresolvedFunction
          if externalFunctionNameSet.contains(normalizeFuncName(f.name)) => f
        case f: UnresolvedFunction if v1SessionCatalog.isRegisteredFunction(f.name) => f
        case f: UnresolvedFunction if v1SessionCatalog.isPersistentFunction(f.name) =>
          externalFunctionNameSet.add(normalizeFuncName(f.name))
          f
        case f: UnresolvedFunction =>
          withPosition(f) {
            throw new NoSuchFunctionException(
              f.name.database.getOrElse(v1SessionCatalog.getCurrentDatabase),
              f.name.funcName)
          }
      }
    }

    def normalizeFuncName(name: FunctionIdentifier): FunctionIdentifier = {
      val funcName = if (conf.caseSensitiveAnalysis) {
        name.funcName
      } else {
        name.funcName.toLowerCase(Locale.ROOT)
      }

      val databaseName = name.database match {
        case Some(a) => formatDatabaseName(a)
        case None => v1SessionCatalog.getCurrentDatabase
      }

      FunctionIdentifier(funcName, Some(databaseName))
    }

    protected def formatDatabaseName(name: String): String = {
      if (conf.caseSensitiveAnalysis) name else name.toLowerCase(Locale.ROOT)
    }
  }

  /**
   * Replaces [[UnresolvedFunc]]s with concrete [[LogicalPlan]]s.
   * Replaces [[UnresolvedFunction]]s with concrete [[Expression]]s.
   */
  object ResolveFunctions extends Rule[LogicalPlan] {
    val trimWarningEnabled = new AtomicBoolean(true)

    def resolveFunction(): PartialFunction[Expression, Expression] = {
      case u if !u.childrenResolved => u // Skip until children are resolved.
      case u: UnresolvedAttribute if resolver(u.name, VirtualColumn.hiveGroupingIdName) =>
        withPosition(u) {
          Alias(GroupingID(Nil), VirtualColumn.hiveGroupingIdName)()
        }
      case u @ UnresolvedGenerator(name, children) =>
        withPosition(u) {
          v1SessionCatalog.lookupFunction(name, children) match {
            case generator: Generator => generator
            case other =>
              failAnalysis(s"$name is expected to be a generator. However, " +
                s"its class is ${other.getClass.getCanonicalName}, which is not a generator.")
          }
        }
      case u @ UnresolvedFunction(funcId, arguments, isDistinct, filter) =>
        withPosition(u) {
          v1SessionCatalog.lookupFunction(funcId, arguments) match {
            // AggregateWindowFunctions are AggregateFunctions that can only be evaluated within
            // the context of a Window clause. They do not need to be wrapped in an
            // AggregateExpression.
            case wf: AggregateWindowFunction =>
              if (isDistinct || filter.isDefined) {
                failAnalysis("DISTINCT or FILTER specified, " +
                  s"but ${wf.prettyName} is not an aggregate function")
              } else {
                wf
              }
            // We get an aggregate function, we need to wrap it in an AggregateExpression.
            case agg: AggregateFunction =>
              if (filter.isDefined && !filter.get.deterministic) {
                failAnalysis("FILTER expression is non-deterministic, " +
                  "it cannot be used in aggregate functions")
              }
              AggregateExpression(agg, Complete, isDistinct, filter)
            // This function is not an aggregate function, just return the resolved one.
            case other if (isDistinct || filter.isDefined) =>
              failAnalysis("DISTINCT or FILTER specified, " +
                s"but ${other.prettyName} is not an aggregate function")
            case e: String2TrimExpression if arguments.size == 2 =>
              if (trimWarningEnabled.get) {
                logWarning("Two-parameter TRIM/LTRIM/RTRIM function signatures are deprecated." +
                  " Use SQL syntax `TRIM((BOTH | LEADING | TRAILING)? trimStr FROM str)`" +
                  " instead.")
                trimWarningEnabled.set(false)
              }
              e
            case other =>
              other
          }
        }
    }

    def apply(plan: LogicalPlan): LogicalPlan = plan.resolveOperatorsUp {
      // Resolve functions with concrete relations from v2 catalog.
      case UnresolvedFunc(multipartIdent) =>
        val funcIdent = parseSessionCatalogFunctionIdentifier(multipartIdent)
        ResolvedFunc(Identifier.of(funcIdent.database.toArray, funcIdent.funcName))

      case a: Aggregate =>
        val newGroups = a.groupingExpressions.map {
          case c @ Cube(groupingSets) =>
            c.copy(groupingSets =
              groupingSets.map(_.map(_.transformDown(resolveFunction))))
          case r @ Rollup(groupingSets) =>
            r.copy(groupingSets =
              groupingSets.map(_.map(_.transformDown(resolveFunction))))
          case gs @ GroupingSetsV2(groupingSets, groupByExpressions) =>
            gs.copy(
              groupingSets = groupingSets.map(_.map(_.transformDown(resolveFunction))),
              groupByExpressions = groupByExpressions.map(_.transformDown(resolveFunction)))
          case e => e
        }
        a.copy(groupingExpressions = newGroups) transformExpressions resolveFunction

      case q: LogicalPlan =>
        q transformExpressions resolveFunction
    }
  }

  /**
   * This rule resolves and rewrites subqueries inside expressions.
   *
   * Note: CTEs are handled in CTESubstitution.
   */
  object ResolveSubquery extends Rule[LogicalPlan] with PredicateHelper {
    /**
     * Resolve the correlated expressions in a subquery by using the an outer plans' references. All
     * resolved outer references are wrapped in an [[OuterReference]]
     */
    private def resolveOuterReferences(plan: LogicalPlan, outer: LogicalPlan): LogicalPlan = {
      plan resolveOperatorsDown {
        case q: LogicalPlan if q.childrenResolved && !q.resolved =>
          q transformExpressions {
            case u @ UnresolvedAttribute(nameParts) =>
              withPosition(u) {
                try {
                  outer.resolve(nameParts, resolver) match {
                    case Some(outerAttr) => OuterReference(outerAttr)
                    case None => u
                  }
                } catch {
                  case _: AnalysisException => u
                }
              }
          }
      }
    }

    /**
     * Resolves the subquery plan that is referenced in a subquery expression. The normal
     * attribute references are resolved using regular analyzer and the outer references are
     * resolved from the outer plans using the resolveOuterReferences method.
     *
     * Outer references from the correlated predicates are updated as children of
     * Subquery expression.
     */
    private def resolveSubQuery(
        e: SubqueryExpression,
        plans: Seq[LogicalPlan])(
        f: (LogicalPlan, Seq[Expression]) => SubqueryExpression): SubqueryExpression = {
      // Step 1: Resolve the outer expressions.
      var previous: LogicalPlan = null
      var current = e.plan
      do {
        // Try to resolve the subquery plan using the regular analyzer.
        previous = current
        current = executeSameContext(current)

        // Use the outer references to resolve the subquery plan if it isn't resolved yet.
        val i = plans.iterator
        val afterResolve = current
        while (!current.resolved && current.fastEquals(afterResolve) && i.hasNext) {
          current = resolveOuterReferences(current, i.next())
        }
      } while (!current.resolved && !current.fastEquals(previous))

      // Step 2: If the subquery plan is fully resolved, pull the outer references and record
      // them as children of SubqueryExpression.
      if (current.resolved) {
        // Record the outer references as children of subquery expression.
        f(current, SubExprUtils.getOuterReferences(current))
      } else {
        e.withNewPlan(current)
      }
    }

    /**
     * Resolves the subquery. Apart of resolving the subquery and outer references (if any)
     * in the subquery plan, the children of subquery expression are updated to record the
     * outer references. This is needed to make sure
     * (1) The column(s) referred from the outer query are not pruned from the plan during
     *     optimization.
     * (2) Any aggregate expression(s) that reference outer attributes are pushed down to
     *     outer plan to get evaluated.
     */
    private def resolveSubQueries(plan: LogicalPlan, plans: Seq[LogicalPlan]): LogicalPlan = {
      plan transformExpressions {
        case s @ ScalarSubquery(sub, _, exprId) if !sub.resolved =>
          resolveSubQuery(s, plans)(ScalarSubquery(_, _, exprId))
        case e @ Exists(sub, _, exprId) if !sub.resolved =>
          resolveSubQuery(e, plans)(Exists(_, _, exprId))
        case InSubquery(values, l @ ListQuery(_, _, exprId, _))
            if values.forall(_.resolved) && !l.resolved =>
          val expr = resolveSubQuery(l, plans)((plan, exprs) => {
            ListQuery(plan, exprs, exprId, plan.output)
          })
          InSubquery(values, expr.asInstanceOf[ListQuery])
      }
    }

    /**
     * Resolve and rewrite all subqueries in an operator tree..
     */
    def apply(plan: LogicalPlan): LogicalPlan = plan.resolveOperatorsUp {
      // In case of HAVING (a filter after an aggregate) we use both the aggregate and
      // its child for resolution.
      case f @ Filter(_, a: Aggregate) if f.childrenResolved =>
        resolveSubQueries(f, Seq(a, a.child))
      // Only a few unary nodes (Project/Filter/Aggregate) can contain subqueries.
      case q: UnaryNode if q.childrenResolved =>
        resolveSubQueries(q, q.children)
      case j: Join if j.childrenResolved =>
        resolveSubQueries(j, Seq(j, j.left, j.right))
      case s: SupportsSubquery if s.childrenResolved =>
        resolveSubQueries(s, s.children)
    }
  }

  /**
   * Replaces unresolved column aliases for a subquery with projections.
   */
  object ResolveSubqueryColumnAliases extends Rule[LogicalPlan] {

     def apply(plan: LogicalPlan): LogicalPlan = plan.resolveOperatorsUp {
      case u @ UnresolvedSubqueryColumnAliases(columnNames, child) if child.resolved =>
        // Resolves output attributes if a query has alias names in its subquery:
        // e.g., SELECT * FROM (SELECT 1 AS a, 1 AS b) t(col1, col2)
        val outputAttrs = child.output
        // Checks if the number of the aliases equals to the number of output columns
        // in the subquery.
        if (columnNames.size != outputAttrs.size) {
          u.failAnalysis("Number of column aliases does not match number of columns. " +
            s"Number of column aliases: ${columnNames.size}; " +
            s"number of columns: ${outputAttrs.size}.")
        }
        val aliases = outputAttrs.zip(columnNames).map { case (attr, aliasName) =>
          Alias(attr, aliasName)()
        }
        Project(aliases, child)
    }
  }

  /**
   * Turns projections that contain aggregate expressions into aggregations.
   */
  object GlobalAggregates extends Rule[LogicalPlan] {
    def apply(plan: LogicalPlan): LogicalPlan = plan.resolveOperators {
      case Project(projectList, child) if containsAggregates(projectList) =>
        Aggregate(Nil, projectList, child)
    }

    def containsAggregates(exprs: Seq[Expression]): Boolean = {
      // Collect all Windowed Aggregate Expressions.
      val windowedAggExprs: Set[Expression] = exprs.flatMap { expr =>
        expr.collect {
          case WindowExpression(ae: AggregateExpression, _) => ae
          case WindowExpression(e: PythonUDF, _) if PythonUDF.isGroupedAggPandasUDF(e) => e
        }
      }.toSet

      // Find the first Aggregate Expression that is not Windowed.
      exprs.exists(_.collectFirst {
        case ae: AggregateExpression if !windowedAggExprs.contains(ae) => ae
        case e: PythonUDF if PythonUDF.isGroupedAggPandasUDF(e) &&
          !windowedAggExprs.contains(e) => e
      }.isDefined)
    }
  }

  /**
   * This rule finds aggregate expressions that are not in an aggregate operator.  For example,
   * those in a HAVING clause or ORDER BY clause.  These expressions are pushed down to the
   * underlying aggregate operator and then projected away after the original operator.
   */
  object ResolveAggregateFunctions extends Rule[LogicalPlan] with AliasHelper {
    def apply(plan: LogicalPlan): LogicalPlan = plan.resolveOperatorsUp {
      // Resolve aggregate with having clause to Filter(..., Aggregate()). Note, to avoid wrongly
      // resolve the having condition expression, here we skip resolving it in ResolveReferences
      // and transform it to Filter after aggregate is resolved. See more details in SPARK-31519.
      case UnresolvedHaving(cond, agg: Aggregate) if agg.resolved =>
        resolveHaving(Filter(cond, agg), agg)

      case f @ Filter(_, agg: Aggregate) if agg.resolved =>
        resolveHaving(f, agg)

      case sort @ Sort(sortOrder, global, aggregate: Aggregate) if aggregate.resolved =>

        // Try resolving the ordering as though it is in the aggregate clause.
        try {
          // If a sort order is unresolved, containing references not in aggregate, or containing
          // `AggregateExpression`, we need to push down it to the underlying aggregate operator.
          val unresolvedSortOrders = sortOrder.filter { s =>
            !s.resolved || !s.references.subsetOf(aggregate.outputSet) || containsAggregate(s)
          }
          val aliasedOrdering =
            unresolvedSortOrders.map(o => Alias(o.child, "aggOrder")())
          val aggregatedOrdering = aggregate.copy(aggregateExpressions = aliasedOrdering)
          val resolvedAggregate: Aggregate =
            executeSameContext(aggregatedOrdering).asInstanceOf[Aggregate]
          val resolvedAliasedOrdering: Seq[Alias] =
            resolvedAggregate.aggregateExpressions.asInstanceOf[Seq[Alias]]

          // If we pass the analysis check, then the ordering expressions should only reference to
          // aggregate expressions or grouping expressions, and it's safe to push them down to
          // Aggregate.
          checkAnalysis(resolvedAggregate)

          val originalAggExprs = aggregate.aggregateExpressions.map(trimNonTopLevelAliases)

          // If the ordering expression is same with original aggregate expression, we don't need
          // to push down this ordering expression and can reference the original aggregate
          // expression instead.
          val needsPushDown = ArrayBuffer.empty[NamedExpression]
          val evaluatedOrderings = resolvedAliasedOrdering.zip(unresolvedSortOrders).map {
            case (evaluated, order) =>
              val index = originalAggExprs.indexWhere {
                case Alias(child, _) => child semanticEquals evaluated.child
                case other => other semanticEquals evaluated.child
              }

              if (index == -1) {
                needsPushDown += evaluated
                order.copy(child = evaluated.toAttribute)
              } else {
                order.copy(child = originalAggExprs(index).toAttribute)
              }
          }

          val sortOrdersMap = unresolvedSortOrders
            .map(new TreeNodeRef(_))
            .zip(evaluatedOrderings)
            .toMap
          val finalSortOrders = sortOrder.map(s => sortOrdersMap.getOrElse(new TreeNodeRef(s), s))

          // Since we don't rely on sort.resolved as the stop condition for this rule,
          // we need to check this and prevent applying this rule multiple times
          if (sortOrder == finalSortOrders) {
            sort
          } else {
            Project(aggregate.output,
              Sort(finalSortOrders, global,
                aggregate.copy(aggregateExpressions = originalAggExprs ++ needsPushDown)))
          }
        } catch {
          // Attempting to resolve in the aggregate can result in ambiguity.  When this happens,
          // just return the original plan.
          case ae: AnalysisException => sort
        }
    }

    def containsAggregate(condition: Expression): Boolean = {
      condition.find(_.isInstanceOf[AggregateExpression]).isDefined
    }

    def resolveFilterCondInAggregate(
        filterCond: Expression, agg: Aggregate): Option[(Seq[NamedExpression], Expression)] = {
      try {
        val aggregatedCondition =
          Aggregate(
            agg.groupingExpressions,
            Alias(filterCond, "havingCondition")() :: Nil,
            agg.child)
        val resolvedOperator = executeSameContext(aggregatedCondition)
        def resolvedAggregateFilter =
          resolvedOperator
            .asInstanceOf[Aggregate]
            .aggregateExpressions.head

        // If resolution was successful and we see the filter has an aggregate in it, add it to
        // the original aggregate operator.
        if (resolvedOperator.resolved) {
          // Try to replace all aggregate expressions in the filter by an alias.
          val aggregateExpressions = ArrayBuffer.empty[NamedExpression]
          val transformedAggregateFilter = resolvedAggregateFilter.transform {
            case ae: AggregateExpression =>
              val alias = Alias(ae, ae.toString)()
              aggregateExpressions += alias
              alias.toAttribute
            // Grouping functions are handled in the rule [[ResolveGroupingAnalytics]].
            case e: Expression if agg.groupingExpressions.exists(_.semanticEquals(e)) &&
                !ResolveGroupingAnalytics.hasGroupingFunction(e) &&
                !agg.output.exists(_.semanticEquals(e)) =>
              e match {
                case ne: NamedExpression =>
                  aggregateExpressions += ne
                  ne.toAttribute
                case _ =>
                  val alias = Alias(e, e.toString)()
                  aggregateExpressions += alias
                  alias.toAttribute
              }
          }
          if (aggregateExpressions.nonEmpty) {
            Some(aggregateExpressions.toSeq, transformedAggregateFilter)
          } else {
            None
          }
        } else {
          None
        }
      } catch {
        // Attempting to resolve in the aggregate can result in ambiguity. When this happens,
        // just return None and the caller side will return the original plan.
        case ae: AnalysisException => None
      }
    }

    def resolveHaving(filter: Filter, agg: Aggregate): LogicalPlan = {
      // Try resolving the condition of the filter as though it is in the aggregate clause
      val resolvedInfo = resolveFilterCondInAggregate(filter.condition, agg)

      // Push the aggregate expressions into the aggregate (if any).
      if (resolvedInfo.nonEmpty) {
        val (aggregateExpressions, resolvedHavingCond) = resolvedInfo.get
        Project(agg.output,
          Filter(resolvedHavingCond,
            agg.copy(aggregateExpressions = agg.aggregateExpressions ++ aggregateExpressions)))
      } else {
        filter
      }
    }
  }

  /**
   * Extracts [[Generator]] from the projectList of a [[Project]] operator and creates [[Generate]]
   * operator under [[Project]].
   *
   * This rule will throw [[AnalysisException]] for following cases:
   * 1. [[Generator]] is nested in expressions, e.g. `SELECT explode(list) + 1 FROM tbl`
   * 2. more than one [[Generator]] is found in projectList,
   *    e.g. `SELECT explode(list), explode(list) FROM tbl`
   * 3. [[Generator]] is found in other operators that are not [[Project]] or [[Generate]],
   *    e.g. `SELECT * FROM tbl SORT BY explode(list)`
   */
  object ExtractGenerator extends Rule[LogicalPlan] {
    private def hasGenerator(expr: Expression): Boolean = {
      expr.find(_.isInstanceOf[Generator]).isDefined
    }

    private def hasNestedGenerator(expr: NamedExpression): Boolean = {
      def hasInnerGenerator(g: Generator): Boolean = g match {
        // Since `GeneratorOuter` is just a wrapper of generators, we skip it here
        case go: GeneratorOuter =>
          hasInnerGenerator(go.child)
        case _ =>
          g.children.exists { _.find {
            case _: Generator => true
            case _ => false
          }.isDefined }
      }
      trimNonTopLevelAliases(expr) match {
        case UnresolvedAlias(g: Generator, _) => hasInnerGenerator(g)
        case Alias(g: Generator, _) => hasInnerGenerator(g)
        case MultiAlias(g: Generator, _) => hasInnerGenerator(g)
        case other => hasGenerator(other)
      }
    }

    private def hasAggFunctionInGenerator(ne: Seq[NamedExpression]): Boolean = {
      ne.exists(_.find {
        case g: Generator =>
          g.children.exists(_.find(_.isInstanceOf[AggregateFunction]).isDefined)
        case _ =>
          false
      }.nonEmpty)
    }

    private def trimAlias(expr: NamedExpression): Expression = expr match {
      case UnresolvedAlias(child, _) => child
      case Alias(child, _) => child
      case MultiAlias(child, _) => child
      case _ => expr
    }

    private object AliasedGenerator {
      /**
       * Extracts a [[Generator]] expression, any names assigned by aliases to the outputs
       * and the outer flag. The outer flag is used when joining the generator output.
       * @param e the [[Expression]]
       * @return (the [[Generator]], seq of output names, outer flag)
       */
      def unapply(e: Expression): Option[(Generator, Seq[String], Boolean)] = e match {
        case Alias(GeneratorOuter(g: Generator), name) if g.resolved => Some((g, name :: Nil, true))
        case MultiAlias(GeneratorOuter(g: Generator), names) if g.resolved => Some((g, names, true))
        case Alias(g: Generator, name) if g.resolved => Some((g, name :: Nil, false))
        case MultiAlias(g: Generator, names) if g.resolved => Some((g, names, false))
        case _ => None
      }
    }

    def apply(plan: LogicalPlan): LogicalPlan = plan.resolveOperatorsUp {
      case Project(projectList, _) if projectList.exists(hasNestedGenerator) =>
        val nestedGenerator = projectList.find(hasNestedGenerator).get
        throw QueryCompilationErrors.nestedGeneratorError(trimAlias(nestedGenerator))

      case Project(projectList, _) if projectList.count(hasGenerator) > 1 =>
        val generators = projectList.filter(hasGenerator).map(trimAlias)
        throw QueryCompilationErrors.moreThanOneGeneratorError(generators, "select")

      case Aggregate(_, aggList, _) if aggList.exists(hasNestedGenerator) =>
        val nestedGenerator = aggList.find(hasNestedGenerator).get
        throw QueryCompilationErrors.nestedGeneratorError(trimAlias(nestedGenerator))

      case Aggregate(_, aggList, _) if aggList.count(hasGenerator) > 1 =>
        val generators = aggList.filter(hasGenerator).map(trimAlias)
        throw QueryCompilationErrors.moreThanOneGeneratorError(generators, "aggregate")

      case agg @ Aggregate(groupList, aggList, child) if aggList.forall {
          case AliasedGenerator(_, _, _) => true
          case other => other.resolved
        } && aggList.exists(hasGenerator) =>
        // If generator in the aggregate list was visited, set the boolean flag true.
        var generatorVisited = false

        val projectExprs = Array.ofDim[NamedExpression](aggList.length)
        val newAggList = aggList
          .map(trimNonTopLevelAliases)
          .zipWithIndex
          .flatMap {
            case (AliasedGenerator(generator, names, outer), idx) =>
              // It's a sanity check, this should not happen as the previous case will throw
              // exception earlier.
              assert(!generatorVisited, "More than one generator found in aggregate.")
              generatorVisited = true

              val newGenChildren: Seq[Expression] = generator.children.zipWithIndex.map {
                case (e, idx) => if (e.foldable) e else Alias(e, s"_gen_input_${idx}")()
              }
              val newGenerator = {
                val g = generator.withNewChildren(newGenChildren.map { e =>
                  if (e.foldable) e else e.asInstanceOf[Alias].toAttribute
                }).asInstanceOf[Generator]
                if (outer) GeneratorOuter(g) else g
              }
              val newAliasedGenerator = if (names.length == 1) {
                Alias(newGenerator, names(0))()
              } else {
                MultiAlias(newGenerator, names)
              }
              projectExprs(idx) = newAliasedGenerator
              newGenChildren.filter(!_.foldable).asInstanceOf[Seq[NamedExpression]]
            case (other, idx) =>
              projectExprs(idx) = other.toAttribute
              other :: Nil
          }

        val newAgg = Aggregate(groupList, newAggList, child)
        Project(projectExprs.toList, newAgg)

      case p @ Project(projectList, _) if hasAggFunctionInGenerator(projectList) =>
        // If a generator has any aggregate function, we need to apply the `GlobalAggregates` rule
        // first for replacing `Project` with `Aggregate`.
        p

      case p @ Project(projectList, child) =>
        // Holds the resolved generator, if one exists in the project list.
        var resolvedGenerator: Generate = null

        val newProjectList = projectList
          .map(trimNonTopLevelAliases)
          .flatMap {
            case AliasedGenerator(generator, names, outer) if generator.childrenResolved =>
              // It's a sanity check, this should not happen as the previous case will throw
              // exception earlier.
              assert(resolvedGenerator == null, "More than one generator found in SELECT.")

              resolvedGenerator =
                Generate(
                  generator,
                  unrequiredChildIndex = Nil,
                  outer = outer,
                  qualifier = None,
                  generatorOutput = ResolveGenerate.makeGeneratorOutput(generator, names),
                  child)

              resolvedGenerator.generatorOutput
            case other => other :: Nil
          }

        if (resolvedGenerator != null) {
          Project(newProjectList, resolvedGenerator)
        } else {
          p
        }

      case g: Generate => g

      case p if p.expressions.exists(hasGenerator) =>
        throw QueryCompilationErrors.generatorOutsideSelectError(p)
    }
  }

  /**
   * Rewrites table generating expressions that either need one or more of the following in order
   * to be resolved:
   *  - concrete attribute references for their output.
   *  - to be relocated from a SELECT clause (i.e. from  a [[Project]]) into a [[Generate]]).
   *
   * Names for the output [[Attribute]]s are extracted from [[Alias]] or [[MultiAlias]] expressions
   * that wrap the [[Generator]].
   */
  object ResolveGenerate extends Rule[LogicalPlan] {
    def apply(plan: LogicalPlan): LogicalPlan = plan.resolveOperatorsUp {
      case g: Generate if !g.child.resolved || !g.generator.resolved => g
      case g: Generate if !g.resolved =>
        g.copy(generatorOutput = makeGeneratorOutput(g.generator, g.generatorOutput.map(_.name)))
    }

    /**
     * Construct the output attributes for a [[Generator]], given a list of names.  If the list of
     * names is empty names are assigned from field names in generator.
     */
    private[analysis] def makeGeneratorOutput(
        generator: Generator,
        names: Seq[String]): Seq[Attribute] = {
      val elementAttrs = generator.elementSchema.toAttributes

      if (names.length == elementAttrs.length) {
        names.zip(elementAttrs).map {
          case (name, attr) => attr.withName(name)
        }
      } else if (names.isEmpty) {
        elementAttrs
      } else {
        failAnalysis(
          "The number of aliases supplied in the AS clause does not match the number of columns " +
          s"output by the UDTF expected ${elementAttrs.size} aliases but got " +
          s"${names.mkString(",")} ")
      }
    }
  }

  /**
   * Extracts [[WindowExpression]]s from the projectList of a [[Project]] operator and
   * aggregateExpressions of an [[Aggregate]] operator and creates individual [[Window]]
   * operators for every distinct [[WindowSpecDefinition]].
   *
   * This rule handles three cases:
   *  - A [[Project]] having [[WindowExpression]]s in its projectList;
   *  - An [[Aggregate]] having [[WindowExpression]]s in its aggregateExpressions.
   *  - A [[Filter]]->[[Aggregate]] pattern representing GROUP BY with a HAVING
   *    clause and the [[Aggregate]] has [[WindowExpression]]s in its aggregateExpressions.
   * Note: If there is a GROUP BY clause in the query, aggregations and corresponding
   * filters (expressions in the HAVING clause) should be evaluated before any
   * [[WindowExpression]]. If a query has SELECT DISTINCT, the DISTINCT part should be
   * evaluated after all [[WindowExpression]]s.
   *
   * For every case, the transformation works as follows:
   * 1. For a list of [[Expression]]s (a projectList or an aggregateExpressions), partitions
   *    it two lists of [[Expression]]s, one for all [[WindowExpression]]s and another for
   *    all regular expressions.
   * 2. For all [[WindowExpression]]s, groups them based on their [[WindowSpecDefinition]]s
   *    and [[WindowFunctionType]]s.
   * 3. For every distinct [[WindowSpecDefinition]] and [[WindowFunctionType]], creates a
   *    [[Window]] operator and inserts it into the plan tree.
   */
  object ExtractWindowExpressions extends Rule[LogicalPlan] {
    type Spec = (Seq[Expression], Seq[SortOrder], WindowFunctionType)

    private def hasWindowFunction(exprs: Seq[Expression]): Boolean =
      exprs.exists(hasWindowFunction)

    private def hasWindowFunction(expr: Expression): Boolean = {
      expr.find {
        case window: WindowExpression => true
        case _ => false
      }.isDefined
    }

    /**
     * From a Seq of [[NamedExpression]]s, extract expressions containing window expressions and
     * other regular expressions that do not contain any window expression. For example, for
     * `col1, Sum(col2 + col3) OVER (PARTITION BY col4 ORDER BY col5)`, we will extract
     * `col1`, `col2 + col3`, `col4`, and `col5` out and replace their appearances in
     * the window expression as attribute references. So, the first returned value will be
     * `[Sum(_w0) OVER (PARTITION BY _w1 ORDER BY _w2)]` and the second returned value will be
     * [col1, col2 + col3 as _w0, col4 as _w1, col5 as _w2].
     *
     * @return (seq of expressions containing at least one window expression,
     *          seq of non-window expressions)
     */
    private def extract(
        expressions: Seq[NamedExpression]): (Seq[NamedExpression], Seq[NamedExpression]) = {
      // First, we partition the input expressions to two part. For the first part,
      // every expression in it contain at least one WindowExpression.
      // Expressions in the second part do not have any WindowExpression.
      val (expressionsWithWindowFunctions, regularExpressions) =
        expressions.partition(hasWindowFunction)

      // Then, we need to extract those regular expressions used in the WindowExpression.
      // For example, when we have col1 - Sum(col2 + col3) OVER (PARTITION BY col4 ORDER BY col5),
      // we need to make sure that col1 to col5 are all projected from the child of the Window
      // operator.
      val extractedExprBuffer = new ArrayBuffer[NamedExpression]()
      def extractExpr(expr: Expression): Expression = expr match {
        case ne: NamedExpression =>
          // If a named expression is not in regularExpressions, add it to
          // extractedExprBuffer and replace it with an AttributeReference.
          val missingExpr =
            AttributeSet(Seq(expr)) -- (regularExpressions ++ extractedExprBuffer)
          if (missingExpr.nonEmpty) {
            extractedExprBuffer += ne
          }
          // alias will be cleaned in the rule CleanupAliases
          ne
        case e: Expression if e.foldable =>
          e // No need to create an attribute reference if it will be evaluated as a Literal.
        case e: Expression =>
          // For other expressions, we extract it and replace it with an AttributeReference (with
          // an internal column name, e.g. "_w0").
          val withName = Alias(e, s"_w${extractedExprBuffer.length}")()
          extractedExprBuffer += withName
          withName.toAttribute
      }

      // Now, we extract regular expressions from expressionsWithWindowFunctions
      // by using extractExpr.
      val seenWindowAggregates = new ArrayBuffer[AggregateExpression]
      val newExpressionsWithWindowFunctions = expressionsWithWindowFunctions.map {
        _.transform {
          // Extracts children expressions of a WindowFunction (input parameters of
          // a WindowFunction).
          case wf: WindowFunction =>
            val newChildren = wf.children.map(extractExpr)
            wf.withNewChildren(newChildren)

          // Extracts expressions from the partition spec and order spec.
          case wsc @ WindowSpecDefinition(partitionSpec, orderSpec, _) =>
            val newPartitionSpec = partitionSpec.map(extractExpr)
            val newOrderSpec = orderSpec.map { so =>
              val newChild = extractExpr(so.child)
              so.copy(child = newChild)
            }
            wsc.copy(partitionSpec = newPartitionSpec, orderSpec = newOrderSpec)

          case WindowExpression(ae: AggregateExpression, _) if ae.filter.isDefined =>
            failAnalysis(
              "window aggregate function with filter predicate is not supported yet.")

          // Extract Windowed AggregateExpression
          case we @ WindowExpression(
              ae @ AggregateExpression(function, _, _, _, _),
              spec: WindowSpecDefinition) =>
            val newChildren = function.children.map(extractExpr)
            val newFunction = function.withNewChildren(newChildren).asInstanceOf[AggregateFunction]
            val newAgg = ae.copy(aggregateFunction = newFunction)
            seenWindowAggregates += newAgg
            WindowExpression(newAgg, spec)

          case AggregateExpression(aggFunc, _, _, _, _) if hasWindowFunction(aggFunc.children) =>
            failAnalysis("It is not allowed to use a window function inside an aggregate " +
              "function. Please use the inner window function in a sub-query.")

          // Extracts AggregateExpression. For example, for SUM(x) - Sum(y) OVER (...),
          // we need to extract SUM(x).
          case agg: AggregateExpression if !seenWindowAggregates.contains(agg) =>
            val withName = Alias(agg, s"_w${extractedExprBuffer.length}")()
            extractedExprBuffer += withName
            withName.toAttribute

          // Extracts other attributes
          case attr: Attribute => extractExpr(attr)

        }.asInstanceOf[NamedExpression]
      }

      (newExpressionsWithWindowFunctions, regularExpressions ++ extractedExprBuffer)
    } // end of extract

    /**
     * Adds operators for Window Expressions. Every Window operator handles a single Window Spec.
     */
    private def addWindow(
        expressionsWithWindowFunctions: Seq[NamedExpression],
        child: LogicalPlan): LogicalPlan = {
      // First, we need to extract all WindowExpressions from expressionsWithWindowFunctions
      // and put those extracted WindowExpressions to extractedWindowExprBuffer.
      // This step is needed because it is possible that an expression contains multiple
      // WindowExpressions with different Window Specs.
      // After extracting WindowExpressions, we need to construct a project list to generate
      // expressionsWithWindowFunctions based on extractedWindowExprBuffer.
      // For example, for "sum(a) over (...) / sum(b) over (...)", we will first extract
      // "sum(a) over (...)" and "sum(b) over (...)" out, and assign "_we0" as the alias to
      // "sum(a) over (...)" and "_we1" as the alias to "sum(b) over (...)".
      // Then, the projectList will be [_we0/_we1].
      val extractedWindowExprBuffer = new ArrayBuffer[NamedExpression]()
      val newExpressionsWithWindowFunctions = expressionsWithWindowFunctions.map {
        // We need to use transformDown because we want to trigger
        // "case alias @ Alias(window: WindowExpression, _)" first.
        _.transformDown {
          case alias @ Alias(window: WindowExpression, _) =>
            // If a WindowExpression has an assigned alias, just use it.
            extractedWindowExprBuffer += alias
            alias.toAttribute
          case window: WindowExpression =>
            // If there is no alias assigned to the WindowExpressions. We create an
            // internal column.
            val withName = Alias(window, s"_we${extractedWindowExprBuffer.length}")()
            extractedWindowExprBuffer += withName
            withName.toAttribute
        }.asInstanceOf[NamedExpression]
      }

      // SPARK-32616: Use a linked hash map to maintains the insertion order of the Window
      // operators, so the query with multiple Window operators can have the determined plan.
      val groupedWindowExpressions = mutable.LinkedHashMap.empty[Spec, ArrayBuffer[NamedExpression]]
      // Second, we group extractedWindowExprBuffer based on their Partition and Order Specs.
      extractedWindowExprBuffer.foreach { expr =>
        val distinctWindowSpec = expr.collect {
          case window: WindowExpression => window.windowSpec
        }.distinct

        // We do a final check and see if we only have a single Window Spec defined in an
        // expressions.
        if (distinctWindowSpec.isEmpty) {
          failAnalysis(s"$expr does not have any WindowExpression.")
        } else if (distinctWindowSpec.length > 1) {
          // newExpressionsWithWindowFunctions only have expressions with a single
          // WindowExpression. If we reach here, we have a bug.
          failAnalysis(s"$expr has multiple Window Specifications ($distinctWindowSpec)." +
            s"Please file a bug report with this error message, stack trace, and the query.")
        } else {
          val spec = distinctWindowSpec.head
          val specKey = (spec.partitionSpec, spec.orderSpec, WindowFunctionType.functionType(expr))
          val windowExprs = groupedWindowExpressions
            .getOrElseUpdate(specKey, new ArrayBuffer[NamedExpression])
          windowExprs += expr
        }
      }

      // Third, we aggregate them by adding each Window operator for each Window Spec and then
      // setting this to the child of the next Window operator.
      val windowOps =
        groupedWindowExpressions.foldLeft(child) {
          case (last, ((partitionSpec, orderSpec, _), windowExpressions)) =>
            Window(windowExpressions.toSeq, partitionSpec, orderSpec, last)
        }

      // Finally, we create a Project to output windowOps's output
      // newExpressionsWithWindowFunctions.
      Project(windowOps.output ++ newExpressionsWithWindowFunctions, windowOps)
    } // end of addWindow

    // We have to use transformDown at here to make sure the rule of
    // "Aggregate with Having clause" will be triggered.
    def apply(plan: LogicalPlan): LogicalPlan = plan resolveOperatorsDown {

      case Filter(condition, _) if hasWindowFunction(condition) =>
        failAnalysis("It is not allowed to use window functions inside WHERE clause")

      case UnresolvedHaving(condition, _) if hasWindowFunction(condition) =>
        failAnalysis("It is not allowed to use window functions inside HAVING clause")

      // Aggregate with Having clause. This rule works with an unresolved Aggregate because
      // a resolved Aggregate will not have Window Functions.
      case f @ UnresolvedHaving(condition, a @ Aggregate(groupingExprs, aggregateExprs, child))
        if child.resolved &&
          hasWindowFunction(aggregateExprs) &&
          a.expressions.forall(_.resolved) =>
        val (windowExpressions, aggregateExpressions) = extract(aggregateExprs)
        // Create an Aggregate operator to evaluate aggregation functions.
        val withAggregate = Aggregate(groupingExprs, aggregateExpressions, child)
        // Add a Filter operator for conditions in the Having clause.
        val withFilter = Filter(condition, withAggregate)
        val withWindow = addWindow(windowExpressions, withFilter)

        // Finally, generate output columns according to the original projectList.
        val finalProjectList = aggregateExprs.map(_.toAttribute)
        Project(finalProjectList, withWindow)

      case p: LogicalPlan if !p.childrenResolved => p

      // Aggregate without Having clause.
      case a @ Aggregate(groupingExprs, aggregateExprs, child)
        if hasWindowFunction(aggregateExprs) &&
          a.expressions.forall(_.resolved) =>
        val (windowExpressions, aggregateExpressions) = extract(aggregateExprs)
        // Create an Aggregate operator to evaluate aggregation functions.
        val withAggregate = Aggregate(groupingExprs, aggregateExpressions, child)
        // Add Window operators.
        val withWindow = addWindow(windowExpressions, withAggregate)

        // Finally, generate output columns according to the original projectList.
        val finalProjectList = aggregateExprs.map(_.toAttribute)
        Project(finalProjectList, withWindow)

      // We only extract Window Expressions after all expressions of the Project
      // have been resolved.
      case p @ Project(projectList, child)
        if hasWindowFunction(projectList) && !p.expressions.exists(!_.resolved) =>
        val (windowExpressions, regularExpressions) = extract(projectList)
        // We add a project to get all needed expressions for window expressions from the child
        // of the original Project operator.
        val withProject = Project(regularExpressions, child)
        // Add Window operators.
        val withWindow = addWindow(windowExpressions, withProject)

        // Finally, generate output columns according to the original projectList.
        val finalProjectList = projectList.map(_.toAttribute)
        Project(finalProjectList, withWindow)
    }
  }

  /**
   * Pulls out nondeterministic expressions from LogicalPlan which is not Project or Filter,
   * put them into an inner Project and finally project them away at the outer Project.
   */
  object PullOutNondeterministic extends Rule[LogicalPlan] {
    override def apply(plan: LogicalPlan): LogicalPlan = plan.resolveOperatorsUp {
      case p if !p.resolved => p // Skip unresolved nodes.
      case p: Project => p
      case f: Filter => f

      case a: Aggregate if a.groupingExpressions.exists(!_.deterministic) =>
        val nondeterToAttr = getNondeterToAttr(a.groupingExpressions)
        val newChild = Project(a.child.output ++ nondeterToAttr.values, a.child)
        a.transformExpressions { case e =>
          nondeterToAttr.get(e).map(_.toAttribute).getOrElse(e)
        }.copy(child = newChild)

      // Don't touch collect metrics. Top-level metrics are not supported (check analysis will fail)
      // and we want to retain them inside the aggregate functions.
      case m: CollectMetrics => m

      // todo: It's hard to write a general rule to pull out nondeterministic expressions
      // from LogicalPlan, currently we only do it for UnaryNode which has same output
      // schema with its child.
      case p: UnaryNode if p.output == p.child.output && p.expressions.exists(!_.deterministic) =>
        val nondeterToAttr = getNondeterToAttr(p.expressions)
        val newPlan = p.transformExpressions { case e =>
          nondeterToAttr.get(e).map(_.toAttribute).getOrElse(e)
        }
        val newChild = Project(p.child.output ++ nondeterToAttr.values, p.child)
        Project(p.output, newPlan.withNewChildren(newChild :: Nil))
    }

    private def getNondeterToAttr(exprs: Seq[Expression]): Map[Expression, NamedExpression] = {
      exprs.filterNot(_.deterministic).flatMap { expr =>
        val leafNondeterministic = expr.collect { case n: Nondeterministic => n }
        leafNondeterministic.distinct.map { e =>
          val ne = e match {
            case n: NamedExpression => n
            case _ => Alias(e, "_nondeterministic")()
          }
          e -> ne
        }
      }.toMap
    }
  }

  /**
   * Set the seed for random number generation.
   */
  object ResolveRandomSeed extends Rule[LogicalPlan] {
    private lazy val random = new Random()

    override def apply(plan: LogicalPlan): LogicalPlan = plan.resolveOperatorsUp {
      case p if p.resolved => p
      case p => p transformExpressionsUp {
        case Uuid(None) => Uuid(Some(random.nextLong()))
        case Shuffle(child, None) => Shuffle(child, Some(random.nextLong()))
      }
    }
  }

  /**
   * Correctly handle null primitive inputs for UDF by adding extra [[If]] expression to do the
   * null check.  When user defines a UDF with primitive parameters, there is no way to tell if the
   * primitive parameter is null or not, so here we assume the primitive input is null-propagatable
   * and we should return null if the input is null.
   */
  object HandleNullInputsForUDF extends Rule[LogicalPlan] {
    override def apply(plan: LogicalPlan): LogicalPlan = plan.resolveOperatorsUp {
      case p if !p.resolved => p // Skip unresolved nodes.

      case p => p transformExpressionsUp {

        case udf: ScalaUDF if udf.inputPrimitives.contains(true) =>
          // Otherwise, add special handling of null for fields that can't accept null.
          // The result of operations like this, when passed null, is generally to return null.
          assert(udf.inputPrimitives.length == udf.children.length)

          val inputPrimitivesPair = udf.inputPrimitives.zip(udf.children)
          val inputNullCheck = inputPrimitivesPair.collect {
            case (isPrimitive, input) if isPrimitive && input.nullable =>
              IsNull(input)
          }.reduceLeftOption[Expression](Or)

          if (inputNullCheck.isDefined) {
            // Once we add an `If` check above the udf, it is safe to mark those checked inputs
            // as null-safe (i.e., wrap with `KnownNotNull`), because the null-returning
            // branch of `If` will be called if any of these checked inputs is null. Thus we can
            // prevent this rule from being applied repeatedly.
            val newInputs = inputPrimitivesPair.map {
              case (isPrimitive, input) =>
                if (isPrimitive && input.nullable) {
                  KnownNotNull(input)
                } else {
                  input
                }
            }
            val newUDF = udf.copy(children = newInputs)
            If(inputNullCheck.get, Literal.create(null, udf.dataType), newUDF)
          } else {
            udf
          }
      }
    }
  }

  /**
   * Resolve the encoders for the UDF by explicitly given the attributes. We give the
   * attributes explicitly in order to handle the case where the data type of the input
   * value is not the same with the internal schema of the encoder, which could cause
   * data loss. For example, the encoder should not cast the input value to Decimal(38, 18)
   * if the actual data type is Decimal(30, 0).
   *
   * The resolved encoders then will be used to deserialize the internal row to Scala value.
   */
  object ResolveEncodersInUDF extends Rule[LogicalPlan] {
    override def apply(plan: LogicalPlan): LogicalPlan = plan.resolveOperatorsUp {
      case p if !p.resolved => p // Skip unresolved nodes.

      case p => p transformExpressionsUp {

        case udf: ScalaUDF if udf.inputEncoders.nonEmpty =>
          val boundEncoders = udf.inputEncoders.zipWithIndex.map { case (encOpt, i) =>
            val dataType = udf.children(i).dataType
            encOpt.map { enc =>
              val attrs = if (enc.isSerializedAsStructForTopLevel) {
                dataType.asInstanceOf[StructType].toAttributes
              } else {
                // the field name doesn't matter here, so we use
                // a simple literal to avoid any overhead
                new StructType().add("input", dataType).toAttributes
              }
              enc.resolveAndBind(attrs)
            }
          }
          udf.copy(inputEncoders = boundEncoders)
      }
    }
  }

  /**
   * Check and add proper window frames for all window functions.
   */
  object ResolveWindowFrame extends Rule[LogicalPlan] {
    def apply(plan: LogicalPlan): LogicalPlan = plan resolveExpressions {
      case WindowExpression(wf: FrameLessOffsetWindowFunction,
        WindowSpecDefinition(_, _, f: SpecifiedWindowFrame)) if wf.frame != f =>
        failAnalysis(s"Cannot specify window frame for ${wf.prettyName} function")
      case WindowExpression(wf: WindowFunction, WindowSpecDefinition(_, _, f: SpecifiedWindowFrame))
          if wf.frame != UnspecifiedFrame && wf.frame != f =>
        failAnalysis(s"Window Frame $f must match the required frame ${wf.frame}")
      case WindowExpression(wf: WindowFunction, s @ WindowSpecDefinition(_, _, UnspecifiedFrame))
          if wf.frame != UnspecifiedFrame =>
        WindowExpression(wf, s.copy(frameSpecification = wf.frame))
      case we @ WindowExpression(e, s @ WindowSpecDefinition(_, o, UnspecifiedFrame))
          if e.resolved =>
        val frame = if (o.nonEmpty) {
          SpecifiedWindowFrame(RangeFrame, UnboundedPreceding, CurrentRow)
        } else {
          SpecifiedWindowFrame(RowFrame, UnboundedPreceding, UnboundedFollowing)
        }
        we.copy(windowSpec = s.copy(frameSpecification = frame))
    }
  }

  /**
   * Check and add order to [[AggregateWindowFunction]]s.
   */
  object ResolveWindowOrder extends Rule[LogicalPlan] {
    def apply(plan: LogicalPlan): LogicalPlan = plan resolveExpressions {
      case WindowExpression(wf: WindowFunction, spec) if spec.orderSpec.isEmpty =>
        failAnalysis(s"Window function $wf requires window to be ordered, please add ORDER BY " +
          s"clause. For example SELECT $wf(value_expr) OVER (PARTITION BY window_partition " +
          s"ORDER BY window_ordering) from table")
      case WindowExpression(rank: RankLike, spec) if spec.resolved =>
        val order = spec.orderSpec.map(_.child)
        WindowExpression(rank.withOrder(order), spec)
    }
  }

  /**
   * Removes natural or using joins by calculating output columns based on output from two sides,
   * Then apply a Project on a normal Join to eliminate natural or using join.
   */
  object ResolveNaturalAndUsingJoin extends Rule[LogicalPlan] {
    override def apply(plan: LogicalPlan): LogicalPlan = plan.resolveOperatorsUp {
      case j @ Join(left, right, UsingJoin(joinType, usingCols), _, hint)
          if left.resolved && right.resolved && j.duplicateResolved =>
        commonNaturalJoinProcessing(left, right, joinType, usingCols, None, hint)
      case j @ Join(left, right, NaturalJoin(joinType), condition, hint)
          if j.resolvedExceptNatural =>
        // find common column names from both sides
        val joinNames = left.output.map(_.name).intersect(right.output.map(_.name))
        commonNaturalJoinProcessing(left, right, joinType, joinNames, condition, hint)
    }
  }

  /**
   * Resolves columns of an output table from the data in a logical plan. This rule will:
   *
   * - Reorder columns when the write is by name
   * - Insert casts when data types do not match
   * - Insert aliases when column names do not match
   * - Detect plans that are not compatible with the output table and throw AnalysisException
   */
  object ResolveOutputRelation extends Rule[LogicalPlan] {
    override def apply(plan: LogicalPlan): LogicalPlan = plan.resolveOperators {
      case v2Write: V2WriteCommand
          if v2Write.table.resolved && v2Write.query.resolved && !v2Write.outputResolved =>
        validateStoreAssignmentPolicy()
        val projection = TableOutputResolver.resolveOutputColumns(
          v2Write.table.name, v2Write.table.output, v2Write.query, v2Write.isByName, conf)
        if (projection != v2Write.query) {
          v2Write.withNewQuery(projection)
        } else {
          v2Write
        }
    }
  }

  private def validateStoreAssignmentPolicy(): Unit = {
    // SPARK-28730: LEGACY store assignment policy is disallowed in data source v2.
    if (conf.storeAssignmentPolicy == StoreAssignmentPolicy.LEGACY) {
      throw QueryCompilationErrors.legacyStoreAssignmentPolicyError()
    }
  }

  private def commonNaturalJoinProcessing(
      left: LogicalPlan,
      right: LogicalPlan,
      joinType: JoinType,
      joinNames: Seq[String],
      condition: Option[Expression],
      hint: JoinHint) = {
    val leftKeys = joinNames.map { keyName =>
      left.output.find(attr => resolver(attr.name, keyName)).getOrElse {
        throw QueryCompilationErrors.unresolvedUsingColForJoinError(keyName, left, "left")
      }
    }
    val rightKeys = joinNames.map { keyName =>
      right.output.find(attr => resolver(attr.name, keyName)).getOrElse {
        throw QueryCompilationErrors.unresolvedUsingColForJoinError(keyName, right, "right")
      }
    }
    val joinPairs = leftKeys.zip(rightKeys)

    val newCondition = (condition ++ joinPairs.map(EqualTo.tupled)).reduceOption(And)

    // columns not in joinPairs
    val lUniqueOutput = left.output.filterNot(att => leftKeys.contains(att))
    val rUniqueOutput = right.output.filterNot(att => rightKeys.contains(att))

    // the output list looks like: join keys, columns from left, columns from right
    val projectList = joinType match {
      case LeftOuter =>
        leftKeys ++ lUniqueOutput ++ rUniqueOutput.map(_.withNullability(true))
      case LeftExistence(_) =>
        leftKeys ++ lUniqueOutput
      case RightOuter =>
        rightKeys ++ lUniqueOutput.map(_.withNullability(true)) ++ rUniqueOutput
      case FullOuter =>
        // in full outer join, joinCols should be non-null if there is.
        val joinedCols = joinPairs.map { case (l, r) => Alias(Coalesce(Seq(l, r)), l.name)() }
        joinedCols ++
          lUniqueOutput.map(_.withNullability(true)) ++
          rUniqueOutput.map(_.withNullability(true))
      case _ : InnerLike =>
        leftKeys ++ lUniqueOutput ++ rUniqueOutput
      case _ =>
        sys.error("Unsupported natural join type " + joinType)
    }
    // use Project to trim unnecessary fields
    Project(projectList, Join(left, right, joinType, newCondition, hint))
  }

  /**
   * Replaces [[UnresolvedDeserializer]] with the deserialization expression that has been resolved
   * to the given input attributes.
   */
  object ResolveDeserializer extends Rule[LogicalPlan] {
    def apply(plan: LogicalPlan): LogicalPlan = plan.resolveOperatorsUp {
      case p if !p.childrenResolved => p
      case p if p.resolved => p

      case p => p transformExpressions {
        case UnresolvedDeserializer(deserializer, inputAttributes) =>
          val inputs = if (inputAttributes.isEmpty) {
            p.children.flatMap(_.output)
          } else {
            inputAttributes
          }

          validateTopLevelTupleFields(deserializer, inputs)
          val resolved = resolveExpressionBottomUp(
            deserializer, LocalRelation(inputs), throws = true)
          val result = resolved transformDown {
            case UnresolvedMapObjects(func, inputData, cls) if inputData.resolved =>
              inputData.dataType match {
                case ArrayType(et, cn) =>
                  MapObjects(func, inputData, et, cn, cls) transformUp {
                    case UnresolvedExtractValue(child, fieldName) if child.resolved =>
                      ExtractValue(child, fieldName, resolver)
                  }
                case other =>
                  throw QueryCompilationErrors.dataTypeMismatchForDeserializerError(other,
                    "array")
              }
            case u: UnresolvedCatalystToExternalMap if u.child.resolved =>
              u.child.dataType match {
                case _: MapType =>
                  CatalystToExternalMap(u) transformUp {
                    case UnresolvedExtractValue(child, fieldName) if child.resolved =>
                      ExtractValue(child, fieldName, resolver)
                  }
                case other =>
                  throw QueryCompilationErrors.dataTypeMismatchForDeserializerError(other, "map")
              }
          }
          validateNestedTupleFields(result)
          result
      }
    }

    private def fail(schema: StructType, maxOrdinal: Int): Unit = {
      throw QueryCompilationErrors.fieldNumberMismatchForDeserializerError(schema, maxOrdinal)
    }

    /**
     * For each top-level Tuple field, we use [[GetColumnByOrdinal]] to get its corresponding column
     * by position.  However, the actual number of columns may be different from the number of Tuple
     * fields.  This method is used to check the number of columns and fields, and throw an
     * exception if they do not match.
     */
    private def validateTopLevelTupleFields(
        deserializer: Expression, inputs: Seq[Attribute]): Unit = {
      val ordinals = deserializer.collect {
        case GetColumnByOrdinal(ordinal, _) => ordinal
      }.distinct.sorted

      if (ordinals.nonEmpty && ordinals != inputs.indices) {
        fail(inputs.toStructType, ordinals.last)
      }
    }

    /**
     * For each nested Tuple field, we use [[GetStructField]] to get its corresponding struct field
     * by position.  However, the actual number of struct fields may be different from the number
     * of nested Tuple fields.  This method is used to check the number of struct fields and nested
     * Tuple fields, and throw an exception if they do not match.
     */
    private def validateNestedTupleFields(deserializer: Expression): Unit = {
      val structChildToOrdinals = deserializer
        // There are 2 kinds of `GetStructField`:
        //   1. resolved from `UnresolvedExtractValue`, and it will have a `name` property.
        //   2. created when we build deserializer expression for nested tuple, no `name` property.
        // Here we want to validate the ordinals of nested tuple, so we should only catch
        // `GetStructField` without the name property.
        .collect { case g: GetStructField if g.name.isEmpty => g }
        .groupBy(_.child)
        .mapValues(_.map(_.ordinal).distinct.sorted)

      structChildToOrdinals.foreach { case (expr, ordinals) =>
        val schema = expr.dataType.asInstanceOf[StructType]
        if (ordinals != schema.indices) {
          fail(schema, ordinals.last)
        }
      }
    }
  }

  /**
   * Resolves [[NewInstance]] by finding and adding the outer scope to it if the object being
   * constructed is an inner class.
   */
  object ResolveNewInstance extends Rule[LogicalPlan] {
    def apply(plan: LogicalPlan): LogicalPlan = plan.resolveOperatorsUp {
      case p if !p.childrenResolved => p
      case p if p.resolved => p

      case p => p transformExpressions {
        case n: NewInstance if n.childrenResolved && !n.resolved =>
          val outer = OuterScopes.getOuterScope(n.cls)
          if (outer == null) {
            throw QueryCompilationErrors.outerScopeFailureForNewInstanceError(n.cls.getName)
          }
          n.copy(outerPointer = Some(outer))
      }
    }
  }

  /**
   * Replace the [[UpCast]] expression by [[Cast]], and throw exceptions if the cast may truncate.
   */
  object ResolveUpCast extends Rule[LogicalPlan] {
    private def fail(from: Expression, to: DataType, walkedTypePath: Seq[String]) = {
      val fromStr = from match {
        case l: LambdaVariable => "array element"
        case e => e.sql
      }
      throw QueryCompilationErrors.upCastFailureError(fromStr, from, to, walkedTypePath)
    }

    def apply(plan: LogicalPlan): LogicalPlan = plan.resolveOperatorsUp {
      case p if !p.childrenResolved => p
      case p if p.resolved => p

      case p => p transformExpressions {
        case u @ UpCast(child, _, _) if !child.resolved => u

        case UpCast(_, target, _) if target != DecimalType && !target.isInstanceOf[DataType] =>
          throw QueryCompilationErrors.unsupportedAbstractDataTypeForUpCastError(target)

        case UpCast(child, target, walkedTypePath) if target == DecimalType
          && child.dataType.isInstanceOf[DecimalType] =>
          assert(walkedTypePath.nonEmpty,
            "object DecimalType should only be used inside ExpressionEncoder")

          // SPARK-31750: if we want to upcast to the general decimal type, and the `child` is
          // already decimal type, we can remove the `Upcast` and accept any precision/scale.
          // This can happen for cases like `spark.read.parquet("/tmp/file").as[BigDecimal]`.
          child

        case UpCast(child, target: AtomicType, _)
            if SQLConf.get.getConf(SQLConf.LEGACY_LOOSE_UPCAST) &&
              child.dataType == StringType =>
          Cast(child, target.asNullable)

        case u @ UpCast(child, _, walkedTypePath) if !Cast.canUpCast(child.dataType, u.dataType) =>
          fail(child, u.dataType, walkedTypePath)

        case u @ UpCast(child, _, _) => Cast(child, u.dataType.asNullable)
      }
    }
  }

  /** Rule to mostly resolve, normalize and rewrite column names based on case sensitivity. */
  object ResolveAlterTableChanges extends Rule[LogicalPlan] {
    def apply(plan: LogicalPlan): LogicalPlan = plan.resolveOperatorsUp {
      case a @ AlterTable(_, _, t: NamedRelation, changes) if t.resolved =>
        // 'colsToAdd' keeps track of new columns being added. It stores a mapping from a
        // normalized parent name of fields to field names that belong to the parent.
        // For example, if we add columns "a.b.c", "a.b.d", and "a.c", 'colsToAdd' will become
        // Map(Seq("a", "b") -> Seq("c", "d"), Seq("a") -> Seq("c")).
        val colsToAdd = mutable.Map.empty[Seq[String], Seq[String]]
        val schema = t.schema
        val normalizedChanges = changes.flatMap {
          case add: AddColumn =>
            def addColumn(
                parentSchema: StructType,
                parentName: String,
                normalizedParentName: Seq[String]): TableChange = {
              val fieldsAdded = colsToAdd.getOrElse(normalizedParentName, Nil)
              val pos = findColumnPosition(add.position(), parentName, parentSchema, fieldsAdded)
              val field = add.fieldNames().last
              colsToAdd(normalizedParentName) = fieldsAdded :+ field
              TableChange.addColumn(
                (normalizedParentName :+ field).toArray,
                add.dataType(),
                add.isNullable,
                add.comment,
                pos)
            }
            val parent = add.fieldNames().init
            if (parent.nonEmpty) {
              // Adding a nested field, need to normalize the parent column and position
              val target = schema.findNestedField(parent, includeCollections = true, conf.resolver)
              if (target.isEmpty) {
                // Leave unresolved. Throws error in CheckAnalysis
                Some(add)
              } else {
                val (normalizedName, sf) = target.get
                sf.dataType match {
                  case struct: StructType =>
                    Some(addColumn(struct, parent.quoted, normalizedName :+ sf.name))
                  case other =>
                    Some(add)
                }
              }
            } else {
              // Adding to the root. Just need to normalize position
              Some(addColumn(schema, "root", Nil))
            }

          case typeChange: UpdateColumnType =>
            // Hive style syntax provides the column type, even if it may not have changed
            val fieldOpt = schema.findNestedField(
              typeChange.fieldNames(), includeCollections = true, conf.resolver)

            if (fieldOpt.isEmpty) {
              // We couldn't resolve the field. Leave it to CheckAnalysis
              Some(typeChange)
            } else {
              val (fieldNames, field) = fieldOpt.get
              if (field.dataType == typeChange.newDataType()) {
                // The user didn't want the field to change, so remove this change
                None
              } else {
                Some(TableChange.updateColumnType(
                  (fieldNames :+ field.name).toArray, typeChange.newDataType()))
              }
            }
          case n: UpdateColumnNullability =>
            // Need to resolve column
            resolveFieldNames(
              schema,
              n.fieldNames(),
              TableChange.updateColumnNullability(_, n.nullable())).orElse(Some(n))

          case position: UpdateColumnPosition =>
            position.position() match {
              case after: After =>
                // Need to resolve column as well as position reference
                val fieldOpt = schema.findNestedField(
                  position.fieldNames(), includeCollections = true, conf.resolver)

                if (fieldOpt.isEmpty) {
                  Some(position)
                } else {
                  val (normalizedPath, field) = fieldOpt.get
                  val targetCol = schema.findNestedField(
                    normalizedPath :+ after.column(), includeCollections = true, conf.resolver)
                  if (targetCol.isEmpty) {
                    // Leave unchanged to CheckAnalysis
                    Some(position)
                  } else {
                    Some(TableChange.updateColumnPosition(
                      (normalizedPath :+ field.name).toArray,
                      ColumnPosition.after(targetCol.get._2.name)))
                  }
                }
              case _ =>
                // Need to resolve column
                resolveFieldNames(
                  schema,
                  position.fieldNames(),
                  TableChange.updateColumnPosition(_, position.position())).orElse(Some(position))
            }

          case comment: UpdateColumnComment =>
            resolveFieldNames(
              schema,
              comment.fieldNames(),
              TableChange.updateColumnComment(_, comment.newComment())).orElse(Some(comment))

          case rename: RenameColumn =>
            resolveFieldNames(
              schema,
              rename.fieldNames(),
              TableChange.renameColumn(_, rename.newName())).orElse(Some(rename))

          case delete: DeleteColumn =>
            resolveFieldNames(schema, delete.fieldNames(), TableChange.deleteColumn)
              .orElse(Some(delete))

          case column: ColumnChange =>
            // This is informational for future developers
            throw new UnsupportedOperationException(
              "Please add an implementation for a column change here")
          case other => Some(other)
        }

        a.copy(changes = normalizedChanges)
    }

    /**
     * Returns the table change if the field can be resolved, returns None if the column is not
     * found. An error will be thrown in CheckAnalysis for columns that can't be resolved.
     */
    private def resolveFieldNames(
        schema: StructType,
        fieldNames: Array[String],
        copy: Array[String] => TableChange): Option[TableChange] = {
      val fieldOpt = schema.findNestedField(
        fieldNames, includeCollections = true, conf.resolver)
      fieldOpt.map { case (path, field) => copy((path :+ field.name).toArray) }
    }

    private def findColumnPosition(
        position: ColumnPosition,
        parentName: String,
        struct: StructType,
        fieldsAdded: Seq[String]): ColumnPosition = {
      position match {
        case null => null
        case after: After =>
          (struct.fieldNames ++ fieldsAdded).find(n => conf.resolver(n, after.column())) match {
            case Some(colName) =>
              ColumnPosition.after(colName)
            case None =>
              throw QueryCompilationErrors.referenceColNotFoundForAlterTableChangesError(after,
                parentName)
          }
        case other => other
      }
    }
  }
}

/**
 * Removes [[SubqueryAlias]] operators from the plan. Subqueries are only required to provide
 * scoping information for attributes and can be removed once analysis is complete.
 */
object EliminateSubqueryAliases extends Rule[LogicalPlan] {
  // This is also called in the beginning of the optimization phase, and as a result
  // is using transformUp rather than resolveOperators.
  def apply(plan: LogicalPlan): LogicalPlan = AnalysisHelper.allowInvokingTransformsInAnalyzer {
    plan transformUp {
      case SubqueryAlias(_, child) => child
    }
  }
}

/**
 * Removes [[Union]] operators from the plan if it just has one child.
 */
object EliminateUnions extends Rule[LogicalPlan] {
  def apply(plan: LogicalPlan): LogicalPlan = plan resolveOperators {
    case u: Union if u.children.size == 1 => u.children.head
  }
}

/**
 * Cleans up unnecessary Aliases inside the plan. Basically we only need Alias as a top level
 * expression in Project(project list) or Aggregate(aggregate expressions) or
 * Window(window expressions). Notice that if an expression has other expression parameters which
 * are not in its `children`, e.g. `RuntimeReplaceable`, the transformation for Aliases in this
 * rule can't work for those parameters.
 */
object CleanupAliases extends Rule[LogicalPlan] with AliasHelper {
  override def apply(plan: LogicalPlan): LogicalPlan = plan.resolveOperatorsUp {
    case Project(projectList, child) =>
      val cleanedProjectList = projectList.map(trimNonTopLevelAliases)
      Project(cleanedProjectList, child)

    case Aggregate(grouping, aggs, child) =>
      val cleanedAggs = aggs.map(trimNonTopLevelAliases)
      Aggregate(grouping.map(trimAliases), cleanedAggs, child)

    case Window(windowExprs, partitionSpec, orderSpec, child) =>
      val cleanedWindowExprs = windowExprs.map(trimNonTopLevelAliases)
      Window(cleanedWindowExprs, partitionSpec.map(trimAliases),
        orderSpec.map(trimAliases(_).asInstanceOf[SortOrder]), child)

    case CollectMetrics(name, metrics, child) =>
      val cleanedMetrics = metrics.map(trimNonTopLevelAliases)
      CollectMetrics(name, cleanedMetrics, child)

    // Operators that operate on objects should only have expressions from encoders, which should
    // never have extra aliases.
    case o: ObjectConsumer => o
    case o: ObjectProducer => o
    case a: AppendColumns => a

    case other =>
      other transformExpressionsDown {
        case Alias(child, _) => child
      }
  }
}

/**
 * Ignore event time watermark in batch query, which is only supported in Structured Streaming.
 * TODO: add this rule into analyzer rule list.
 */
object EliminateEventTimeWatermark extends Rule[LogicalPlan] {
  override def apply(plan: LogicalPlan): LogicalPlan = plan resolveOperators {
    case EventTimeWatermark(_, _, child) if !child.isStreaming => child
  }
}

/**
 * Maps a time column to multiple time windows using the Expand operator. Since it's non-trivial to
 * figure out how many windows a time column can map to, we over-estimate the number of windows and
 * filter out the rows where the time column is not inside the time window.
 */
object TimeWindowing extends Rule[LogicalPlan] {
  import org.apache.spark.sql.catalyst.dsl.expressions._

  private final val WINDOW_COL_NAME = "window"
  private final val WINDOW_START = "start"
  private final val WINDOW_END = "end"

  /**
   * Generates the logical plan for generating window ranges on a timestamp column. Without
   * knowing what the timestamp value is, it's non-trivial to figure out deterministically how many
   * window ranges a timestamp will map to given all possible combinations of a window duration,
   * slide duration and start time (offset). Therefore, we express and over-estimate the number of
   * windows there may be, and filter the valid windows. We use last Project operator to group
   * the window columns into a struct so they can be accessed as `window.start` and `window.end`.
   *
   * The windows are calculated as below:
   * maxNumOverlapping <- ceil(windowDuration / slideDuration)
   * for (i <- 0 until maxNumOverlapping)
   *   windowId <- ceil((timestamp - startTime) / slideDuration)
   *   windowStart <- windowId * slideDuration + (i - maxNumOverlapping) * slideDuration + startTime
   *   windowEnd <- windowStart + windowDuration
   *   return windowStart, windowEnd
   *
   * This behaves as follows for the given parameters for the time: 12:05. The valid windows are
   * marked with a +, and invalid ones are marked with a x. The invalid ones are filtered using the
   * Filter operator.
   * window: 12m, slide: 5m, start: 0m :: window: 12m, slide: 5m, start: 2m
   *     11:55 - 12:07 +                      11:52 - 12:04 x
   *     12:00 - 12:12 +                      11:57 - 12:09 +
   *     12:05 - 12:17 +                      12:02 - 12:14 +
   *
   * @param plan The logical plan
   * @return the logical plan that will generate the time windows using the Expand operator, with
   *         the Filter operator for correctness and Project for usability.
   */
  def apply(plan: LogicalPlan): LogicalPlan = plan.resolveOperatorsUp {
    case p: LogicalPlan if p.children.size == 1 =>
      val child = p.children.head
      val windowExpressions =
        p.expressions.flatMap(_.collect { case t: TimeWindow => t }).toSet

      val numWindowExpr = windowExpressions.size
      // Only support a single window expression for now
      if (numWindowExpr == 1 &&
          windowExpressions.head.timeColumn.resolved &&
          windowExpressions.head.checkInputDataTypes().isSuccess) {

        val window = windowExpressions.head

        val metadata = window.timeColumn match {
          case a: Attribute => a.metadata
          case _ => Metadata.empty
        }

        def getWindow(i: Int, overlappingWindows: Int): Expression = {
          val division = (PreciseTimestampConversion(
            window.timeColumn, TimestampType, LongType) - window.startTime) / window.slideDuration
          val ceil = Ceil(division)
          // if the division is equal to the ceiling, our record is the start of a window
          val windowId = CaseWhen(Seq((ceil === division, ceil + 1)), Some(ceil))
          val windowStart = (windowId + i - overlappingWindows) *
            window.slideDuration + window.startTime
          val windowEnd = windowStart + window.windowDuration

          CreateNamedStruct(
            Literal(WINDOW_START) ::
              PreciseTimestampConversion(windowStart, LongType, TimestampType) ::
              Literal(WINDOW_END) ::
              PreciseTimestampConversion(windowEnd, LongType, TimestampType) ::
              Nil)
        }

        val windowAttr = AttributeReference(
          WINDOW_COL_NAME, window.dataType, metadata = metadata)()

        if (window.windowDuration == window.slideDuration) {
          val windowStruct = Alias(getWindow(0, 1), WINDOW_COL_NAME)(
            exprId = windowAttr.exprId, explicitMetadata = Some(metadata))

          val replacedPlan = p transformExpressions {
            case t: TimeWindow => windowAttr
          }

          // For backwards compatibility we add a filter to filter out nulls
          val filterExpr = IsNotNull(window.timeColumn)

          replacedPlan.withNewChildren(
            Filter(filterExpr,
              Project(windowStruct +: child.output, child)) :: Nil)
        } else {
          val overlappingWindows =
            math.ceil(window.windowDuration * 1.0 / window.slideDuration).toInt
          val windows =
            Seq.tabulate(overlappingWindows)(i => getWindow(i, overlappingWindows))

          val projections = windows.map(_ +: child.output)

          val filterExpr =
            window.timeColumn >= windowAttr.getField(WINDOW_START) &&
              window.timeColumn < windowAttr.getField(WINDOW_END)

          val substitutedPlan = Filter(filterExpr,
            Expand(projections, windowAttr +: child.output, child))

          val renamedPlan = p transformExpressions {
            case t: TimeWindow => windowAttr
          }

          renamedPlan.withNewChildren(substitutedPlan :: Nil)
        }
      } else if (numWindowExpr > 1) {
        p.failAnalysis("Multiple time window expressions would result in a cartesian product " +
          "of rows, therefore they are currently not supported.")
      } else {
        p // Return unchanged. Analyzer will throw exception later
      }
  }
}

/**
 * Resolve a [[CreateNamedStruct]] if it contains [[NamePlaceholder]]s.
 */
object ResolveCreateNamedStruct extends Rule[LogicalPlan] {
  override def apply(plan: LogicalPlan): LogicalPlan = plan.resolveExpressions {
    case e: CreateNamedStruct if !e.resolved =>
      val children = e.children.grouped(2).flatMap {
        case Seq(NamePlaceholder, e: NamedExpression) if e.resolved =>
          Seq(Literal(e.name), e)
        case kv =>
          kv
      }
      CreateNamedStruct(children.toList)
  }
}

/**
 * The aggregate expressions from subquery referencing outer query block are pushed
 * down to the outer query block for evaluation. This rule below updates such outer references
 * as AttributeReference referring attributes from the parent/outer query block.
 *
 * For example (SQL):
 * {{{
 *   SELECT l.a FROM l GROUP BY 1 HAVING EXISTS (SELECT 1 FROM r WHERE r.d < min(l.b))
 * }}}
 * Plan before the rule.
 *    Project [a#226]
 *    +- Filter exists#245 [min(b#227)#249]
 *       :  +- Project [1 AS 1#247]
 *       :     +- Filter (d#238 < min(outer(b#227)))       <-----
 *       :        +- SubqueryAlias r
 *       :           +- Project [_1#234 AS c#237, _2#235 AS d#238]
 *       :              +- LocalRelation [_1#234, _2#235]
 *       +- Aggregate [a#226], [a#226, min(b#227) AS min(b#227)#249]
 *          +- SubqueryAlias l
 *             +- Project [_1#223 AS a#226, _2#224 AS b#227]
 *                +- LocalRelation [_1#223, _2#224]
 * Plan after the rule.
 *    Project [a#226]
 *    +- Filter exists#245 [min(b#227)#249]
 *       :  +- Project [1 AS 1#247]
 *       :     +- Filter (d#238 < outer(min(b#227)#249))   <-----
 *       :        +- SubqueryAlias r
 *       :           +- Project [_1#234 AS c#237, _2#235 AS d#238]
 *       :              +- LocalRelation [_1#234, _2#235]
 *       +- Aggregate [a#226], [a#226, min(b#227) AS min(b#227)#249]
 *          +- SubqueryAlias l
 *             +- Project [_1#223 AS a#226, _2#224 AS b#227]
 *                +- LocalRelation [_1#223, _2#224]
 */
object UpdateOuterReferences extends Rule[LogicalPlan] {
  private def stripAlias(expr: Expression): Expression = expr match { case a: Alias => a.child }

  private def updateOuterReferenceInSubquery(
      plan: LogicalPlan,
      refExprs: Seq[Expression]): LogicalPlan = {
    plan resolveExpressions { case e =>
      val outerAlias =
        refExprs.find(stripAlias(_).semanticEquals(stripOuterReference(e)))
      outerAlias match {
        case Some(a: Alias) => OuterReference(a.toAttribute)
        case _ => e
      }
    }
  }

  def apply(plan: LogicalPlan): LogicalPlan = {
    plan resolveOperators {
      case f @ Filter(_, a: Aggregate) if f.resolved =>
        f transformExpressions {
          case s: SubqueryExpression if s.children.nonEmpty =>
            // Collect the aliases from output of aggregate.
            val outerAliases = a.aggregateExpressions collect { case a: Alias => a }
            // Update the subquery plan to record the OuterReference to point to outer query plan.
            s.withNewPlan(updateOuterReferenceInSubquery(s.plan, outerAliases))
      }
    }
  }
}<|MERGE_RESOLUTION|>--- conflicted
+++ resolved
@@ -1563,37 +1563,10 @@
 
         a.copy(resolvedGroupingExprs, resolvedAggExprs, a.child)
 
-<<<<<<< HEAD
-      case o: OverwriteByExpression if !o.outputResolved =>
-        // do not resolve expression attributes until the query attributes are resolved against the
-        // table by ResolveOutputRelation. that rule will alias the attributes to the table's names.
-        o
-=======
-      // SPARK-31670: Resolve Struct field in selectedGroupByExprs/groupByExprs and aggregations
-      // will be wrapped with alias like Alias(GetStructField, name) with different ExprId.
-      // This cause aggregateExpressions can't be replaced by expanded groupByExpressions in
-      // `ResolveGroupingAnalytics.constructAggregateExprs()`, we trim unnecessary alias
-      // of GetStructField here.
-      case g: GroupingSets =>
-        val resolvedSelectedExprs = g.selectedGroupByExprs
-          .map(_.map(resolveExpressionTopDown(_, g, trimAlias = true))
-            .map(trimTopLevelGetStructFieldAlias))
-
-        val resolvedGroupingExprs = g.groupByExprs
-          .map(resolveExpressionTopDown(_, g, trimAlias = true))
-          .map(trimTopLevelGetStructFieldAlias)
-
-        val resolvedAggExprs = g.aggregations
-          .map(resolveExpressionTopDown(_, g, trimAlias = true))
-            .map(_.asInstanceOf[NamedExpression])
-
-        g.copy(resolvedSelectedExprs, resolvedGroupingExprs, g.child, resolvedAggExprs)
-
       case o: OverwriteByExpression if o.table.resolved =>
         // The delete condition of `OverwriteByExpression` will be passed to the table
         // implementation and should be resolved based on the table schema.
         o.copy(deleteExpr = resolveExpressionBottomUp(o.deleteExpr, o.table))
->>>>>>> fdd6c73b
 
       case m @ MergeIntoTable(targetTable, sourceTable, _, _, _)
         if !m.resolved && targetTable.resolved && sourceTable.resolved =>
