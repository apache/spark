--- conflicted
+++ resolved
@@ -815,18 +815,6 @@
           .map(v2Relation => i.copy(table = v2Relation))
           .getOrElse(i)
 
-<<<<<<< HEAD
-      case show @ ShowTableProperties(u: UnresolvedV2Relation, _) =>
-        CatalogV2Util.loadRelation(u.catalog, u.tableName)
-          .map(rel => show.copy(table = rel))
-          .getOrElse(show)
-=======
-      case alter @ AlterTable(_, _, u: UnresolvedV2Relation, _) =>
-        CatalogV2Util.loadRelation(u.catalog, u.tableName)
-            .map(rel => alter.copy(table = rel))
-            .getOrElse(alter)
->>>>>>> f5f05d54
-
       case u: UnresolvedV2Relation =>
         CatalogV2Util.loadRelation(u.catalog, u.tableName).getOrElse(u)
     }
