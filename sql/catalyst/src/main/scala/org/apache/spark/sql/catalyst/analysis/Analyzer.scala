/*
 * Licensed to the Apache Software Foundation (ASF) under one or more
 * contributor license agreements.  See the NOTICE file distributed with
 * this work for additional information regarding copyright ownership.
 * The ASF licenses this file to You under the Apache License, Version 2.0
 * (the "License"); you may not use this file except in compliance with
 * the License.  You may obtain a copy of the License at
 *
 *    http://www.apache.org/licenses/LICENSE-2.0
 *
 * Unless required by applicable law or agreed to in writing, software
 * distributed under the License is distributed on an "AS IS" BASIS,
 * WITHOUT WARRANTIES OR CONDITIONS OF ANY KIND, either express or implied.
 * See the License for the specific language governing permissions and
 * limitations under the License.
 */

package org.apache.spark.sql.catalyst.analysis

import scala.annotation.tailrec
import scala.collection.mutable.ArrayBuffer

import org.apache.spark.sql.AnalysisException
import org.apache.spark.sql.catalyst.{CatalystConf, ScalaReflection, SimpleCatalystConf}
import org.apache.spark.sql.catalyst.catalog.{InMemoryCatalog, SessionCatalog}
import org.apache.spark.sql.catalyst.encoders.OuterScopes
import org.apache.spark.sql.catalyst.expressions._
import org.apache.spark.sql.catalyst.expressions.aggregate._
import org.apache.spark.sql.catalyst.planning.IntegerIndex
import org.apache.spark.sql.catalyst.plans._
import org.apache.spark.sql.catalyst.plans.logical._
import org.apache.spark.sql.catalyst.rules._
import org.apache.spark.sql.catalyst.trees.TreeNodeRef
import org.apache.spark.sql.catalyst.util.usePrettyExpression
import org.apache.spark.sql.types._

/**
 * A trivial [[Analyzer]] with an dummy [[SessionCatalog]] and [[EmptyFunctionRegistry]].
 * Used for testing when all relations are already filled in and the analyzer needs only
 * to resolve attribute references.
 */
object SimpleAnalyzer
  extends SimpleAnalyzer(
    EmptyFunctionRegistry,
    new SimpleCatalystConf(caseSensitiveAnalysis = true))

class SimpleAnalyzer(functionRegistry: FunctionRegistry, conf: CatalystConf)
  extends Analyzer(new SessionCatalog(new InMemoryCatalog, functionRegistry, conf), conf)

/**
 * Provides a logical query plan analyzer, which translates [[UnresolvedAttribute]]s and
 * [[UnresolvedRelation]]s into fully typed objects using information in a
 * [[SessionCatalog]] and a [[FunctionRegistry]].
 */
class Analyzer(
    catalog: SessionCatalog,
    conf: CatalystConf,
    maxIterations: Int = 100)
  extends RuleExecutor[LogicalPlan] with CheckAnalysis {

  def resolver: Resolver = {
    if (conf.caseSensitiveAnalysis) {
      caseSensitiveResolution
    } else {
      caseInsensitiveResolution
    }
  }

  val fixedPoint = FixedPoint(maxIterations)

  /**
   * Override to provide additional rules for the "Resolution" batch.
   */
  val extendedResolutionRules: Seq[Rule[LogicalPlan]] = Nil

  lazy val batches: Seq[Batch] = Seq(
    Batch("Substitution", fixedPoint,
      CTESubstitution,
      WindowsSubstitution,
      EliminateUnions),
    Batch("Resolution", fixedPoint,
      ResolveRelations ::
      ResolveReferences ::
      ResolveDeserializer ::
      ResolveNewInstance ::
      ResolveUpCast ::
      ResolveGroupingAnalytics ::
      ResolvePivot ::
      ResolveOrdinalInOrderByAndGroupBy ::
<<<<<<< HEAD
      ResolveSortReferences ::
      ResolveSubquery ::
=======
      ResolveMissingReferences ::
>>>>>>> 89a41c5b
      ResolveGenerate ::
      ResolveFunctions ::
      ResolveAliases ::
      ResolveSubquery ::
      ResolveWindowOrder ::
      ResolveWindowFrame ::
      ResolveNaturalAndUsingJoin ::
      ExtractWindowExpressions ::
      GlobalAggregates ::
      ResolveAggregateFunctions ::
      TimeWindowing ::
      HiveTypeCoercion.typeCoercionRules ++
      extendedResolutionRules : _*),
    Batch("Nondeterministic", Once,
      PullOutNondeterministic),
    Batch("UDF", Once,
      HandleNullInputsForUDF),
    Batch("Cleanup", fixedPoint,
      CleanupAliases)
  )

  /**
   * Substitute child plan with cte definitions
   */
  object CTESubstitution extends Rule[LogicalPlan] {
    // TODO allow subquery to define CTE
    def apply(plan: LogicalPlan): LogicalPlan = plan resolveOperators  {
      case With(child, relations) => substituteCTE(child, relations)
      case other => other
    }

    def substituteCTE(plan: LogicalPlan, cteRelations: Map[String, LogicalPlan]): LogicalPlan = {
      plan transform {
        // In hive, if there is same table name in database and CTE definition,
        // hive will use the table in database, not the CTE one.
        // Taking into account the reasonableness and the implementation complexity,
        // here use the CTE definition first, check table name only and ignore database name
        // see https://github.com/apache/spark/pull/4929#discussion_r27186638 for more info
        case u : UnresolvedRelation =>
          val substituted = cteRelations.get(u.tableIdentifier.table).map { relation =>
            val withAlias = u.alias.map(SubqueryAlias(_, relation))
            withAlias.getOrElse(relation)
          }
          substituted.getOrElse(u)
        case other =>
          // This cannot be done in ResolveSubquery because ResolveSubquery does not know the CTE.
          other transformExpressions {
            case e: SubqueryExpression =>
              e.withNewPlan(substituteCTE(e.query, cteRelations))
          }
      }
    }
  }

  /**
   * Substitute child plan with WindowSpecDefinitions.
   */
  object WindowsSubstitution extends Rule[LogicalPlan] {
    def apply(plan: LogicalPlan): LogicalPlan = plan resolveOperators {
      // Lookup WindowSpecDefinitions. This rule works with unresolved children.
      case WithWindowDefinition(windowDefinitions, child) =>
        child.transform {
          case p => p.transformExpressions {
            case UnresolvedWindowExpression(c, WindowSpecReference(windowName)) =>
              val errorMessage =
                s"Window specification $windowName is not defined in the WINDOW clause."
              val windowSpecDefinition =
                windowDefinitions.getOrElse(windowName, failAnalysis(errorMessage))
              WindowExpression(c, windowSpecDefinition)
          }
        }
    }
  }

  /**
   * Replaces [[UnresolvedAlias]]s with concrete aliases.
   */
  object ResolveAliases extends Rule[LogicalPlan] {
    private def assignAliases(exprs: Seq[NamedExpression]) = {
      exprs.zipWithIndex.map {
        case (expr, i) =>
          expr transformUp {
            case u @ UnresolvedAlias(child, optionalAliasName) => child match {
              case ne: NamedExpression => ne
              case e if !e.resolved => u
              case g: Generator => MultiAlias(g, Nil)
              case c @ Cast(ne: NamedExpression, _) => Alias(c, ne.name)()
              case e: ExtractValue => Alias(e, usePrettyExpression(e).sql)()
              case e => Alias(e, optionalAliasName.getOrElse(usePrettyExpression(e).sql))()
            }
          }
      }.asInstanceOf[Seq[NamedExpression]]
    }

    private def hasUnresolvedAlias(exprs: Seq[NamedExpression]) =
      exprs.exists(_.find(_.isInstanceOf[UnresolvedAlias]).isDefined)

    def apply(plan: LogicalPlan): LogicalPlan = plan resolveOperators {
      case Aggregate(groups, aggs, child) if child.resolved && hasUnresolvedAlias(aggs) =>
        Aggregate(groups, assignAliases(aggs), child)

      case g: GroupingSets if g.child.resolved && hasUnresolvedAlias(g.aggregations) =>
        g.copy(aggregations = assignAliases(g.aggregations))

      case Pivot(groupByExprs, pivotColumn, pivotValues, aggregates, child)
        if child.resolved && hasUnresolvedAlias(groupByExprs) =>
        Pivot(assignAliases(groupByExprs), pivotColumn, pivotValues, aggregates, child)

      case Project(projectList, child) if child.resolved && hasUnresolvedAlias(projectList) =>
        Project(assignAliases(projectList), child)
    }
  }

  object ResolveGroupingAnalytics extends Rule[LogicalPlan] {
    /*
     *  GROUP BY a, b, c WITH ROLLUP
     *  is equivalent to
     *  GROUP BY a, b, c GROUPING SETS ( (a, b, c), (a, b), (a), ( ) ).
     *  Group Count: N + 1 (N is the number of group expressions)
     *
     *  We need to get all of its subsets for the rule described above, the subset is
     *  represented as the bit masks.
     */
    def bitmasks(r: Rollup): Seq[Int] = {
      Seq.tabulate(r.groupByExprs.length + 1)(idx => {(1 << idx) - 1})
    }

    /*
     *  GROUP BY a, b, c WITH CUBE
     *  is equivalent to
     *  GROUP BY a, b, c GROUPING SETS ( (a, b, c), (a, b), (b, c), (a, c), (a), (b), (c), ( ) ).
     *  Group Count: 2 ^ N (N is the number of group expressions)
     *
     *  We need to get all of its subsets for a given GROUPBY expression, the subsets are
     *  represented as the bit masks.
     */
    def bitmasks(c: Cube): Seq[Int] = {
      Seq.tabulate(1 << c.groupByExprs.length)(i => i)
    }

    private def hasGroupingAttribute(expr: Expression): Boolean = {
      expr.collectFirst {
        case u: UnresolvedAttribute if resolver(u.name, VirtualColumn.hiveGroupingIdName) => u
      }.isDefined
    }

    private def hasGroupingFunction(e: Expression): Boolean = {
      e.collectFirst {
        case g: Grouping => g
        case g: GroupingID => g
      }.isDefined
    }

    private def replaceGroupingFunc(
        expr: Expression,
        groupByExprs: Seq[Expression],
        gid: Expression): Expression = {
      expr transform {
        case e: GroupingID =>
          if (e.groupByExprs.isEmpty || e.groupByExprs == groupByExprs) {
            gid
          } else {
            throw new AnalysisException(
              s"Columns of grouping_id (${e.groupByExprs.mkString(",")}) does not match " +
                s"grouping columns (${groupByExprs.mkString(",")})")
          }
        case Grouping(col: Expression) =>
          val idx = groupByExprs.indexOf(col)
          if (idx >= 0) {
            Cast(BitwiseAnd(ShiftRight(gid, Literal(groupByExprs.length - 1 - idx)),
              Literal(1)), ByteType)
          } else {
            throw new AnalysisException(s"Column of grouping ($col) can't be found " +
              s"in grouping columns ${groupByExprs.mkString(",")}")
          }
      }
    }

    // This require transformUp to replace grouping()/grouping_id() in resolved Filter/Sort
    def apply(plan: LogicalPlan): LogicalPlan = plan transformUp {
      case a if !a.childrenResolved => a // be sure all of the children are resolved.
      case p if p.expressions.exists(hasGroupingAttribute) =>
        failAnalysis(
          s"${VirtualColumn.hiveGroupingIdName} is deprecated; use grouping_id() instead")

      case Aggregate(Seq(c @ Cube(groupByExprs)), aggregateExpressions, child) =>
        GroupingSets(bitmasks(c), groupByExprs, child, aggregateExpressions)
      case Aggregate(Seq(r @ Rollup(groupByExprs)), aggregateExpressions, child) =>
        GroupingSets(bitmasks(r), groupByExprs, child, aggregateExpressions)

      // Ensure all the expressions have been resolved.
      case x: GroupingSets if x.expressions.forall(_.resolved) =>
        val gid = AttributeReference(VirtualColumn.groupingIdName, IntegerType, false)()

        // Expand works by setting grouping expressions to null as determined by the bitmasks. To
        // prevent these null values from being used in an aggregate instead of the original value
        // we need to create new aliases for all group by expressions that will only be used for
        // the intended purpose.
        val groupByAliases: Seq[Alias] = x.groupByExprs.map {
          case e: NamedExpression => Alias(e, e.name)()
          case other => Alias(other, other.toString)()
        }

        val nonNullBitmask = x.bitmasks.reduce(_ & _)

        val groupByAttributes = groupByAliases.zipWithIndex.map { case (a, idx) =>
          a.toAttribute.withNullability((nonNullBitmask & 1 << idx) == 0)
        }

        val aggregations: Seq[NamedExpression] = x.aggregations.map { case expr =>
          // collect all the found AggregateExpression, so we can check an expression is part of
          // any AggregateExpression or not.
          val aggsBuffer = ArrayBuffer[Expression]()
          // Returns whether the expression belongs to any expressions in `aggsBuffer` or not.
          def isPartOfAggregation(e: Expression): Boolean = {
            aggsBuffer.exists(a => a.find(_ eq e).isDefined)
          }
          replaceGroupingFunc(expr, x.groupByExprs, gid).transformDown {
            // AggregateExpression should be computed on the unmodified value of its argument
            // expressions, so we should not replace any references to grouping expression
            // inside it.
            case e: AggregateExpression =>
              aggsBuffer += e
              e
            case e if isPartOfAggregation(e) => e
            case e =>
              val index = groupByAliases.indexWhere(_.child.semanticEquals(e))
              if (index == -1) {
                e
              } else {
                groupByAttributes(index)
              }
          }.asInstanceOf[NamedExpression]
        }

        Aggregate(
          groupByAttributes :+ gid,
          aggregations,
          Expand(x.bitmasks, groupByAliases, groupByAttributes, gid, x.child))

      case f @ Filter(cond, child) if hasGroupingFunction(cond) =>
        val groupingExprs = findGroupingExprs(child)
        // The unresolved grouping id will be resolved by ResolveMissingReferences
        val newCond = replaceGroupingFunc(cond, groupingExprs, VirtualColumn.groupingIdAttribute)
        f.copy(condition = newCond)

      case s @ Sort(order, _, child) if order.exists(hasGroupingFunction) =>
        val groupingExprs = findGroupingExprs(child)
        val gid = VirtualColumn.groupingIdAttribute
        // The unresolved grouping id will be resolved by ResolveMissingReferences
        val newOrder = order.map(replaceGroupingFunc(_, groupingExprs, gid).asInstanceOf[SortOrder])
        s.copy(order = newOrder)
    }

    private def findGroupingExprs(plan: LogicalPlan): Seq[Expression] = {
      plan.collectFirst {
        case a: Aggregate =>
          // this Aggregate should have grouping id as the last grouping key.
          val gid = a.groupingExpressions.last
          if (!gid.isInstanceOf[AttributeReference]
            || gid.asInstanceOf[AttributeReference].name != VirtualColumn.groupingIdName) {
            failAnalysis(s"grouping()/grouping_id() can only be used with GroupingSets/Cube/Rollup")
          }
          a.groupingExpressions.take(a.groupingExpressions.length - 1)
      }.getOrElse {
        failAnalysis(s"grouping()/grouping_id() can only be used with GroupingSets/Cube/Rollup")
      }
    }
  }

  object ResolvePivot extends Rule[LogicalPlan] {
    def apply(plan: LogicalPlan): LogicalPlan = plan transform {
      case p: Pivot if !p.childrenResolved | !p.aggregates.forall(_.resolved) => p
      case Pivot(groupByExprs, pivotColumn, pivotValues, aggregates, child) =>
        val singleAgg = aggregates.size == 1
        val pivotAggregates: Seq[NamedExpression] = pivotValues.flatMap { value =>
          def ifExpr(expr: Expression) = {
            If(EqualTo(pivotColumn, value), expr, Literal(null))
          }
          aggregates.map { aggregate =>
            val filteredAggregate = aggregate.transformDown {
              // Assumption is the aggregate function ignores nulls. This is true for all current
              // AggregateFunction's with the exception of First and Last in their default mode
              // (which we handle) and possibly some Hive UDAF's.
              case First(expr, _) =>
                First(ifExpr(expr), Literal(true))
              case Last(expr, _) =>
                Last(ifExpr(expr), Literal(true))
              case a: AggregateFunction =>
                a.withNewChildren(a.children.map(ifExpr))
            }.transform {
              // We are duplicating aggregates that are now computing a different value for each
              // pivot value.
              // TODO: Don't construct the physical container until after analysis.
              case ae: AggregateExpression => ae.copy(resultId = NamedExpression.newExprId)
            }
            if (filteredAggregate.fastEquals(aggregate)) {
              throw new AnalysisException(
                s"Aggregate expression required for pivot, found '$aggregate'")
            }
            val name = if (singleAgg) value.toString else value + "_" + aggregate.sql
            Alias(filteredAggregate, name)()
          }
        }
        val newGroupByExprs = groupByExprs.map {
          case UnresolvedAlias(e, _) => e
          case e => e
        }
        Aggregate(newGroupByExprs, groupByExprs ++ pivotAggregates, child)
    }
  }

  /**
   * Replaces [[UnresolvedRelation]]s with concrete relations from the catalog.
   */
  object ResolveRelations extends Rule[LogicalPlan] {
    private def getTable(u: UnresolvedRelation): LogicalPlan = {
      try {
        catalog.lookupRelation(u.tableIdentifier, u.alias)
      } catch {
        case _: NoSuchTableException =>
          u.failAnalysis(s"Table or View not found: ${u.tableName}")
      }
    }

    def apply(plan: LogicalPlan): LogicalPlan = plan resolveOperators {
      case i @ InsertIntoTable(u: UnresolvedRelation, _, _, _, _) =>
        i.copy(table = EliminateSubqueryAliases(getTable(u)))
      case u: UnresolvedRelation =>
        try {
          getTable(u)
        } catch {
          case _: AnalysisException if u.tableIdentifier.database.isDefined =>
            // delay the exception into CheckAnalysis, then it could be resolved as data source.
            u
        }
    }
  }

  /**
   * Replaces [[UnresolvedAttribute]]s with concrete [[AttributeReference]]s from
   * a logical plan node's children.
   */
  object ResolveReferences extends Rule[LogicalPlan] {
    /**
     * Generate a new logical plan for the right child with different expression IDs
     * for all conflicting attributes.
     */
    private def dedupRight (left: LogicalPlan, right: LogicalPlan): LogicalPlan = {
      val conflictingAttributes = left.outputSet.intersect(right.outputSet)
      logDebug(s"Conflicting attributes ${conflictingAttributes.mkString(",")} " +
        s"between $left and $right")

      right.collect {
        // Handle base relations that might appear more than once.
        case oldVersion: MultiInstanceRelation
            if oldVersion.outputSet.intersect(conflictingAttributes).nonEmpty =>
          val newVersion = oldVersion.newInstance()
          (oldVersion, newVersion)

        // Handle projects that create conflicting aliases.
        case oldVersion @ Project(projectList, _)
            if findAliases(projectList).intersect(conflictingAttributes).nonEmpty =>
          (oldVersion, oldVersion.copy(projectList = newAliases(projectList)))

        case oldVersion @ Aggregate(_, aggregateExpressions, _)
            if findAliases(aggregateExpressions).intersect(conflictingAttributes).nonEmpty =>
          (oldVersion, oldVersion.copy(aggregateExpressions = newAliases(aggregateExpressions)))

        case oldVersion: Generate
            if oldVersion.generatedSet.intersect(conflictingAttributes).nonEmpty =>
          val newOutput = oldVersion.generatorOutput.map(_.newInstance())
          (oldVersion, oldVersion.copy(generatorOutput = newOutput))

        case oldVersion @ Window(windowExpressions, _, _, child)
            if AttributeSet(windowExpressions.map(_.toAttribute)).intersect(conflictingAttributes)
              .nonEmpty =>
          (oldVersion, oldVersion.copy(windowExpressions = newAliases(windowExpressions)))
      }
        // Only handle first case, others will be fixed on the next pass.
        .headOption match {
        case None =>
          /*
           * No result implies that there is a logical plan node that produces new references
           * that this rule cannot handle. When that is the case, there must be another rule
           * that resolves these conflicts. Otherwise, the analysis will fail.
           */
          right
        case Some((oldRelation, newRelation)) =>
          val attributeRewrites = AttributeMap(oldRelation.output.zip(newRelation.output))
          val newRight = right transformUp {
            case r if r == oldRelation => newRelation
          } transformUp {
            case other => other transformExpressions {
              case a: Attribute =>
                attributeRewrites.get(a).getOrElse(a).withQualifier(a.qualifier)
            }
          }
          newRight
      }
    }

    def apply(plan: LogicalPlan): LogicalPlan = plan resolveOperators {
      case p: LogicalPlan if !p.childrenResolved => p

      // If the projection list contains Stars, expand it.
      case p: Project if containsStar(p.projectList) =>
        p.copy(projectList = buildExpandedProjectList(p.projectList, p.child))
      // If the aggregate function argument contains Stars, expand it.
      case a: Aggregate if containsStar(a.aggregateExpressions) =>
        if (conf.groupByOrdinal && a.groupingExpressions.exists(IntegerIndex.unapply(_).nonEmpty)) {
          failAnalysis(
            "Group by position: star is not allowed to use in the select list " +
              "when using ordinals in group by")
        } else {
          a.copy(aggregateExpressions = buildExpandedProjectList(a.aggregateExpressions, a.child))
        }
      // If the script transformation input contains Stars, expand it.
      case t: ScriptTransformation if containsStar(t.input) =>
        t.copy(
          input = t.input.flatMap {
            case s: Star => s.expand(t.child, resolver)
            case o => o :: Nil
          }
        )
      case g: Generate if containsStar(g.generator.children) =>
        failAnalysis("Invalid usage of '*' in explode/json_tuple/UDTF")

      // To resolve duplicate expression IDs for Join and Intersect
      case j @ Join(left, right, _, _) if !j.duplicateResolved =>
        j.copy(right = dedupRight(left, right))
      case i @ Intersect(left, right) if !i.duplicateResolved =>
        i.copy(right = dedupRight(left, right))

      // When resolve `SortOrder`s in Sort based on child, don't report errors as
      // we still have chance to resolve it based on its descendants
      case s @ Sort(ordering, global, child) if child.resolved && !s.resolved =>
        val newOrdering =
          ordering.map(order => resolveExpression(order, child).asInstanceOf[SortOrder])
        Sort(newOrdering, global, child)

      // A special case for Generate, because the output of Generate should not be resolved by
      // ResolveReferences. Attributes in the output will be resolved by ResolveGenerate.
      case g @ Generate(generator, _, _, _, _, _) if generator.resolved => g

      case g @ Generate(generator, join, outer, qualifier, output, child) =>
        val newG = resolveExpression(generator, child, throws = true)
        if (newG.fastEquals(generator)) {
          g
        } else {
          Generate(newG.asInstanceOf[Generator], join, outer, qualifier, output, child)
        }

      // Skips plan which contains deserializer expressions, as they should be resolved by another
      // rule: ResolveDeserializer.
      case plan if containsDeserializer(plan.expressions) => plan

      case q: LogicalPlan =>
        logTrace(s"Attempting to resolve ${q.simpleString}")
        q transformExpressionsUp  {
          case u @ UnresolvedAttribute(nameParts) =>
            // Leave unchanged if resolution fails.  Hopefully will be resolved next round.
            val result =
              withPosition(u) { q.resolveChildren(nameParts, resolver).getOrElse(u) }
            logDebug(s"Resolving $u to $result")
            result
          case UnresolvedExtractValue(child, fieldExpr) if child.resolved =>
            ExtractValue(child, fieldExpr, resolver)
        }
    }

    def newAliases(expressions: Seq[NamedExpression]): Seq[NamedExpression] = {
      expressions.map {
        case a: Alias => Alias(a.child, a.name)(isGenerated = a.isGenerated)
        case other => other
      }
    }

    def findAliases(projectList: Seq[NamedExpression]): AttributeSet = {
      AttributeSet(projectList.collect { case a: Alias => a.toAttribute })
    }

    /**
     * Build a project list for Project/Aggregate and expand the star if possible
     */
    private def buildExpandedProjectList(
      exprs: Seq[NamedExpression],
      child: LogicalPlan): Seq[NamedExpression] = {
      exprs.flatMap {
        // Using Dataframe/Dataset API: testData2.groupBy($"a", $"b").agg($"*")
        case s: Star => s.expand(child, resolver)
        // Using SQL API without running ResolveAlias: SELECT * FROM testData2 group by a, b
        case UnresolvedAlias(s: Star, _) => s.expand(child, resolver)
        case o if containsStar(o :: Nil) => expandStarExpression(o, child) :: Nil
        case o => o :: Nil
      }.map(_.asInstanceOf[NamedExpression])
    }

    /**
     * Returns true if `exprs` contains a [[Star]].
     */
    def containsStar(exprs: Seq[Expression]): Boolean =
      exprs.exists(_.collect { case _: Star => true }.nonEmpty)

    /**
     * Expands the matching attribute.*'s in `child`'s output.
     */
    def expandStarExpression(expr: Expression, child: LogicalPlan): Expression = {
      expr.transformUp {
        case f1: UnresolvedFunction if containsStar(f1.children) =>
          f1.copy(children = f1.children.flatMap {
            case s: Star => s.expand(child, resolver)
            case o => o :: Nil
          })
        case c: CreateStruct if containsStar(c.children) =>
          c.copy(children = c.children.flatMap {
            case s: Star => s.expand(child, resolver)
            case o => o :: Nil
          })
        case c: CreateArray if containsStar(c.children) =>
          c.copy(children = c.children.flatMap {
            case s: Star => s.expand(child, resolver)
            case o => o :: Nil
          })
        case p: Murmur3Hash if containsStar(p.children) =>
          p.copy(children = p.children.flatMap {
            case s: Star => s.expand(child, resolver)
            case o => o :: Nil
          })
        // count(*) has been replaced by count(1)
        case o if containsStar(o.children) =>
          failAnalysis(s"Invalid usage of '*' in expression '${o.prettyName}'")
      }
    }
  }

  private def containsDeserializer(exprs: Seq[Expression]): Boolean = {
    exprs.exists(_.find(_.isInstanceOf[UnresolvedDeserializer]).isDefined)
  }

  protected[sql] def resolveExpression(
      expr: Expression,
      plan: LogicalPlan,
      throws: Boolean = false) = {
    // Resolve expression in one round.
    // If throws == false or the desired attribute doesn't exist
    // (like try to resolve `a.b` but `a` doesn't exist), fail and return the origin one.
    // Else, throw exception.
    try {
      expr transformUp {
        case u @ UnresolvedAttribute(nameParts) =>
          withPosition(u) { plan.resolve(nameParts, resolver).getOrElse(u) }
        case UnresolvedExtractValue(child, fieldName) if child.resolved =>
          ExtractValue(child, fieldName, resolver)
      }
    } catch {
      case a: AnalysisException if !throws => expr
    }
  }

 /**
  * In many dialects of SQL it is valid to use ordinal positions in order/sort by and group by
  * clauses. This rule is to convert ordinal positions to the corresponding expressions in the
  * select list. This support is introduced in Spark 2.0.
  *
  * - When the sort references or group by expressions are not integer but foldable expressions,
  * just ignore them.
  * - When spark.sql.orderByOrdinal/spark.sql.groupByOrdinal is set to false, ignore the position
  * numbers too.
  *
  * Before the release of Spark 2.0, the literals in order/sort by and group by clauses
  * have no effect on the results.
  */
  object ResolveOrdinalInOrderByAndGroupBy extends Rule[LogicalPlan] {
    def apply(plan: LogicalPlan): LogicalPlan = plan resolveOperators {
      case p if !p.childrenResolved => p
      // Replace the index with the related attribute for ORDER BY,
      // cwhich is a 1-base position of the projection list.
      case s @ Sort(orders, global, child)
          if conf.orderByOrdinal && orders.exists(o => IntegerIndex.unapply(o.child).nonEmpty) =>
        val newOrders = orders map {
          case s @ SortOrder(IntegerIndex(index), direction) =>
            if (index > 0 && index <= child.output.size) {
              SortOrder(child.output(index - 1), direction)
            } else {
              throw new UnresolvedException(s,
                s"Order/sort By position: $index does not exist " +
                s"The Select List is indexed from 1 to ${child.output.size}")
            }
          case o => o
        }
        Sort(newOrders, global, child)

      // Replace the index with the corresponding expression in aggregateExpressions. The index is
      // a 1-base position of aggregateExpressions, which is output columns (select expression)
      case a @ Aggregate(groups, aggs, child)
          if conf.groupByOrdinal && aggs.forall(_.resolved) &&
            groups.exists(IntegerIndex.unapply(_).nonEmpty) =>
        val newGroups = groups.map {
          case IntegerIndex(index) if index > 0 && index <= aggs.size =>
            aggs(index - 1) match {
              case e if ResolveAggregateFunctions.containsAggregate(e) =>
                throw new UnresolvedException(a,
                  s"Group by position: the '$index'th column in the select contains an " +
                  s"aggregate function: ${e.sql}. Aggregate functions are not allowed in GROUP BY")
              case o => o
            }
          case IntegerIndex(index) =>
            throw new UnresolvedException(a,
              s"Group by position: '$index' exceeds the size of the select list '${aggs.size}'.")
          case o => o
        }
        Aggregate(newGroups, aggs, child)
    }
  }

  /**
   * In many dialects of SQL it is valid to sort by attributes that are not present in the SELECT
   * clause.  This rule detects such queries and adds the required attributes to the original
   * projection, so that they will be available during sorting. Another projection is added to
   * remove these attributes after sorting.
   *
   * The HAVING clause could also used a grouping columns that is not presented in the SELECT.
   */
  object ResolveMissingReferences extends Rule[LogicalPlan] {
    def apply(plan: LogicalPlan): LogicalPlan = plan resolveOperators {
      // Skip sort with aggregate. This will be handled in ResolveAggregateFunctions
      case sa @ Sort(_, _, child: Aggregate) => sa

      case s @ Sort(order, _, child) if child.resolved =>
        try {
          val newOrder = order.map(resolveExpressionRecursively(_, child).asInstanceOf[SortOrder])
          val requiredAttrs = AttributeSet(newOrder).filter(_.resolved)
          val missingAttrs = requiredAttrs -- child.outputSet
          if (missingAttrs.nonEmpty) {
            // Add missing attributes and then project them away after the sort.
            Project(child.output,
              Sort(newOrder, s.global, addMissingAttr(child, missingAttrs)))
          } else if (newOrder != order) {
            s.copy(order = newOrder)
          } else {
            s
          }
        } catch {
          // Attempting to resolve it might fail. When this happens, return the original plan.
          // Users will see an AnalysisException for resolution failure of missing attributes
          // in Sort
          case ae: AnalysisException => s
        }

      case f @ Filter(cond, child) if child.resolved =>
        try {
          val newCond = resolveExpressionRecursively(cond, child)
          val requiredAttrs = newCond.references.filter(_.resolved)
          val missingAttrs = requiredAttrs -- child.outputSet
          if (missingAttrs.nonEmpty) {
            // Add missing attributes and then project them away.
            Project(child.output,
              Filter(newCond, addMissingAttr(child, missingAttrs)))
          } else if (newCond != cond) {
            f.copy(condition = newCond)
          } else {
            f
          }
        } catch {
          // Attempting to resolve it might fail. When this happens, return the original plan.
          // Users will see an AnalysisException for resolution failure of missing attributes
          case ae: AnalysisException => f
        }
    }

    /**
     * Add the missing attributes into projectList of Project/Window or aggregateExpressions of
     * Aggregate.
     */
    private def addMissingAttr(plan: LogicalPlan, missingAttrs: AttributeSet): LogicalPlan = {
      if (missingAttrs.isEmpty) {
        return plan
      }
      plan match {
        case p: Project =>
          val missing = missingAttrs -- p.child.outputSet
          Project(p.projectList ++ missingAttrs, addMissingAttr(p.child, missing))
        case a: Aggregate =>
          // all the missing attributes should be grouping expressions
          // TODO: push down AggregateExpression
          missingAttrs.foreach { attr =>
            if (!a.groupingExpressions.exists(_.semanticEquals(attr))) {
              throw new AnalysisException(s"Can't add $attr to ${a.simpleString}")
            }
          }
          val newAggregateExpressions = a.aggregateExpressions ++ missingAttrs
          a.copy(aggregateExpressions = newAggregateExpressions)
        case g: Generate =>
          // If join is false, we will convert it to true for getting from the child the missing
          // attributes that its child might have or could have.
          val missing = missingAttrs -- g.child.outputSet
          g.copy(join = true, child = addMissingAttr(g.child, missing))
        case u: UnaryNode =>
          u.withNewChildren(addMissingAttr(u.child, missingAttrs) :: Nil)
        case other =>
          throw new AnalysisException(s"Can't add $missingAttrs to $other")
      }
    }

    /**
     * Resolve the expression on a specified logical plan and it's child (recursively), until
     * the expression is resolved or meet a non-unary node or Subquery.
     */
    @tailrec
    private def resolveExpressionRecursively(expr: Expression, plan: LogicalPlan): Expression = {
      val resolved = resolveExpression(expr, plan)
      if (resolved.resolved) {
        resolved
      } else {
        plan match {
          case u: UnaryNode if !u.isInstanceOf[SubqueryAlias] =>
            resolveExpressionRecursively(resolved, u.child)
          case other => resolved
        }
      }
    }
  }

  /**
   * Replaces [[UnresolvedFunction]]s with concrete [[Expression]]s.
   */
  object ResolveFunctions extends Rule[LogicalPlan] {
    def apply(plan: LogicalPlan): LogicalPlan = plan resolveOperators {
      case q: LogicalPlan =>
        q transformExpressions {
          case u if !u.childrenResolved => u // Skip until children are resolved.
          case u @ UnresolvedGenerator(name, children) =>
            withPosition(u) {
              catalog.lookupFunction(name, children) match {
                case generator: Generator => generator
                case other =>
                  failAnalysis(s"$name is expected to be a generator. However, " +
                    s"its class is ${other.getClass.getCanonicalName}, which is not a generator.")
              }
            }
          case u @ UnresolvedFunction(name, children, isDistinct) =>
            withPosition(u) {
              catalog.lookupFunction(name, children) match {
                // DISTINCT is not meaningful for a Max or a Min.
                case max: Max if isDistinct =>
                  AggregateExpression(max, Complete, isDistinct = false)
                case min: Min if isDistinct =>
                  AggregateExpression(min, Complete, isDistinct = false)
                // AggregateWindowFunctions are AggregateFunctions that can only be evaluated within
                // the context of a Window clause. They do not need to be wrapped in an
                // AggregateExpression.
                case wf: AggregateWindowFunction => wf
                // We get an aggregate function, we need to wrap it in an AggregateExpression.
                case agg: AggregateFunction => AggregateExpression(agg, Complete, isDistinct)
                // This function is not an aggregate function, just return the resolved one.
                case other => other
              }
            }
        }
    }
  }

  /**
   * This rule resolve subqueries inside expressions, rewrite correlated subqueries or
   * uncorrelated list-subquery (returns multiple rows, used with EXISTS/IN) into joins.
   *
   * It works as following:
   * 1. For each logical plan, find out the subqueries from expressions, try to resolve them,
   *   update the SubQueryExpression with resolved logical plan.
   * 2. For Filter, the condition will be splitted by AND, each sub-condition that has subqueries
   *   will be rewritten as following:
   *   a. EXISTS/NOT EXISTS will be rewritten as semi/anti join, unresolved condition in Filter
   *     will be pulled out as join conditions.
   *   b. IN will be rewritten as semi join, unresolved condition in Filter will be pulled out as
   *     join conditions, value = selected column will also be used as join condition.
   *   c. NOT IN will be rewritten as anti join, unresolved condition in Filter will be pulled out
   *     as join conditions, value = selected column will also be used as join condition, if the
   *     selected column is not nullable, otherwise it's not supported (raise Exception).
   *   d. Unresolved scalar subquery will be rewritten as left outer join, the unresolved conditoin
   *     in Filter will be pulled out as join condition.
   *
   * Note: CTE are handled in CTESubstitution.
   */
  object ResolveSubquery extends Rule[LogicalPlan] with PredicateHelper {

    private def hasCorrelatedSubquery(e: Expression): Boolean = {
      e.find(_.isInstanceOf[CorrelatedSubqueryExpression]).isDefined
    }

    private def hasSubquery(q: LogicalPlan): Boolean = {
      q.expressions.exists(_.find(_.isInstanceOf[SubqueryExpression]).isDefined)
    }

    /**
     * Removes the conjunctive predicates of Filter that can't be resolved in this logical plan,
     * returns the resolved new logical plan and removed predicates.
     */
    private def removeUnresolvedPredicates(q: LogicalPlan): (LogicalPlan, Option[Expression]) = {
      val unresolvedConditions = ArrayBuffer[Expression]()
      var hasOuterJoin = false
      val removed = q transform {
        case j: Join if j.joinType != Inner =>
          hasOuterJoin = true
          j
        case f @ Filter(cond, child) if child.resolved && !f.resolved =>
          if (hasOuterJoin) {
            // The predicates inside a outer/semi join can't be pulled over join safely.
            throw new AnalysisException("accessing columns of outer query inside join is not" +
              " supported")
          } else {
            val (resolved, unresolved) = splitConjunctivePredicates(cond).partition(_.resolved)
            unresolvedConditions ++= unresolved
            if (resolved.nonEmpty) {
              Filter(resolved.reduceLeft(And), child)
            } else {
              child
            }
          }
      }
      if (unresolvedConditions.nonEmpty) {
        // try to resolve new logical plan and remove unresolved predicated again
        val (removedAgain, moreConditions) = removeUnresolvedPredicates(execute(removed))
        (removedAgain, (unresolvedConditions ++ moreConditions.toSeq).reduceLeftOption(And))
      } else {
        if (!q.resolved) {
          throw new AnalysisException(s"subquery can't be resolved: ${q.treeString}")
        }
        (q, None)
      }
    }

    /**
     * Returns a resolved subquery and predicate that will be used to rewrite the IN subquery as
     * semi join (predicate will be used as join condition).
     */
    private def rewriteInSubquery(
        value: Expression,
        subquery: LogicalPlan): (LogicalPlan, Expression) = {
      val (resolved, joinCondition) = removeUnresolvedPredicates(execute(subquery))
      // check the dataType of value and subquery
      val equalCond = value match {
        case CreateStruct(columns) =>
          if (columns.length != resolved.output.length) {
            throw new AnalysisException(s"the number of fields in value (${columns.length}) does" +
              s" not match with the number of columns in subquery (${resolved.output.length})")
          }
          columns.zip(resolved.output).map {
            case (e, attr) =>
              if (e.dataType != attr.dataType) {
                throw new AnalysisException(s"data type of value (${e.dataType}) does not match" +
                  s" with subquery (${attr.dataType})")
              }
              EqualTo(e, attr)
          }.reduceLeft(And)
        case e =>
          if (resolved.output.length != 1) {
            throw new AnalysisException(s"the number of columns in value (1) does" +
              s" not match with the number of columns in subquery (${resolved.output.length})")
          }
          if (e.dataType != resolved.output.head.dataType) {
            throw new AnalysisException(s"data type of value (${e.dataType}) does not match" +
              s" with subquery (${resolved.output.head.dataType})")
          }
          EqualTo(value, resolved.output.head)
      }
      val cond = if (joinCondition.isDefined) {
        And(joinCondition.get, equalCond)
      } else {
        equalCond
      }
      (resolved, cond)
    }

    def apply(plan: LogicalPlan): LogicalPlan = plan resolveOperators {
      case q: LogicalPlan if q.childrenResolved && hasSubquery(q) =>

        val afterResolve = q transformExpressions {
          case e: SubqueryExpression if !e.query.resolved =>
            e.withNewPlan(execute(e.query))
        }

        afterResolve match {
          case f @ Filter(condition, child) =>
            val (withSubquery, withoutSubquery) =
              splitConjunctivePredicates(condition).partition(hasCorrelatedSubquery)

            // Construct the pruned filter condition.
            val newFilter: LogicalPlan = withoutSubquery match {
              case Nil => child
              case conditions => Filter(conditions.reduce(And), child)
            }

            // Filter the plan by applying left semi and left anti joins.
            withSubquery.foldLeft(newFilter) {
              case (p, Exists(sub)) =>
                val (resolved, joinCondition) = removeUnresolvedPredicates(sub)
                Join(p, resolved, LeftSemi, joinCondition)
              case (p, Not(Exists(sub))) =>
                val (resolved, joinCondition) = removeUnresolvedPredicates(sub)
                Join(p, resolved, LeftAnti, joinCondition)
              case (p, In(value, Seq(InSubQuery(sub)))) =>
                val (resolved, cond) = rewriteInSubquery(value, sub)
                Join(p, resolved, LeftSemi, Some(cond))
              case (p, Not(In(value, Seq(InSubQuery(sub))))) =>
                val (resolved, cond) = rewriteInSubquery(value, sub)
                Join(p, resolved, LeftAnti, Some(cond))
              case (_, e) =>
                failAnalysis(s"Only top-level correlated subqueries are supported: $e")
            }
          case other =>
            other
        }
    }
  }

  /**
   * Turns projections that contain aggregate expressions into aggregations.
   */
  object GlobalAggregates extends Rule[LogicalPlan] {
    def apply(plan: LogicalPlan): LogicalPlan = plan resolveOperators {
      case Project(projectList, child) if containsAggregates(projectList) =>
        Aggregate(Nil, projectList, child)
    }

    def containsAggregates(exprs: Seq[Expression]): Boolean = {
      // Collect all Windowed Aggregate Expressions.
      val windowedAggExprs = exprs.flatMap { expr =>
        expr.collect {
          case WindowExpression(ae: AggregateExpression, _) => ae
        }
      }.toSet

      // Find the first Aggregate Expression that is not Windowed.
      exprs.exists(_.collectFirst {
        case ae: AggregateExpression if !windowedAggExprs.contains(ae) => ae
      }.isDefined)
    }
  }

  /**
   * This rule finds aggregate expressions that are not in an aggregate operator.  For example,
   * those in a HAVING clause or ORDER BY clause.  These expressions are pushed down to the
   * underlying aggregate operator and then projected away after the original operator.
   */
  object ResolveAggregateFunctions extends Rule[LogicalPlan] {
    def apply(plan: LogicalPlan): LogicalPlan = plan resolveOperators {
      case filter @ Filter(havingCondition,
             aggregate @ Aggregate(grouping, originalAggExprs, child))
          if aggregate.resolved =>

        // Try resolving the condition of the filter as though it is in the aggregate clause
        try {
          val aggregatedCondition =
            Aggregate(
              grouping,
              Alias(havingCondition, "havingCondition")(isGenerated = true) :: Nil,
              child)
          val resolvedOperator = execute(aggregatedCondition)
          def resolvedAggregateFilter =
            resolvedOperator
              .asInstanceOf[Aggregate]
              .aggregateExpressions.head

          // If resolution was successful and we see the filter has an aggregate in it, add it to
          // the original aggregate operator.
          if (resolvedOperator.resolved && containsAggregate(resolvedAggregateFilter)) {
            val aggExprsWithHaving = resolvedAggregateFilter +: originalAggExprs

            Project(aggregate.output,
              Filter(resolvedAggregateFilter.toAttribute,
                aggregate.copy(aggregateExpressions = aggExprsWithHaving)))
          } else {
            filter
          }
        } catch {
          // Attempting to resolve in the aggregate can result in ambiguity.  When this happens,
          // just return the original plan.
          case ae: AnalysisException => filter
        }

      case sort @ Sort(sortOrder, global, aggregate: Aggregate) if aggregate.resolved =>

        // Try resolving the ordering as though it is in the aggregate clause.
        try {
          val unresolvedSortOrders = sortOrder.filter(s => !s.resolved || containsAggregate(s))
          val aliasedOrdering =
            unresolvedSortOrders.map(o => Alias(o.child, "aggOrder")(isGenerated = true))
          val aggregatedOrdering = aggregate.copy(aggregateExpressions = aliasedOrdering)
          val resolvedAggregate: Aggregate = execute(aggregatedOrdering).asInstanceOf[Aggregate]
          val resolvedAliasedOrdering: Seq[Alias] =
            resolvedAggregate.aggregateExpressions.asInstanceOf[Seq[Alias]]

          // If we pass the analysis check, then the ordering expressions should only reference to
          // aggregate expressions or grouping expressions, and it's safe to push them down to
          // Aggregate.
          checkAnalysis(resolvedAggregate)

          val originalAggExprs = aggregate.aggregateExpressions.map(
            CleanupAliases.trimNonTopLevelAliases(_).asInstanceOf[NamedExpression])

          // If the ordering expression is same with original aggregate expression, we don't need
          // to push down this ordering expression and can reference the original aggregate
          // expression instead.
          val needsPushDown = ArrayBuffer.empty[NamedExpression]
          val evaluatedOrderings = resolvedAliasedOrdering.zip(sortOrder).map {
            case (evaluated, order) =>
              val index = originalAggExprs.indexWhere {
                case Alias(child, _) => child semanticEquals evaluated.child
                case other => other semanticEquals evaluated.child
              }

              if (index == -1) {
                needsPushDown += evaluated
                order.copy(child = evaluated.toAttribute)
              } else {
                order.copy(child = originalAggExprs(index).toAttribute)
              }
          }

          val sortOrdersMap = unresolvedSortOrders
            .map(new TreeNodeRef(_))
            .zip(evaluatedOrderings)
            .toMap
          val finalSortOrders = sortOrder.map(s => sortOrdersMap.getOrElse(new TreeNodeRef(s), s))

          // Since we don't rely on sort.resolved as the stop condition for this rule,
          // we need to check this and prevent applying this rule multiple times
          if (sortOrder == finalSortOrders) {
            sort
          } else {
            Project(aggregate.output,
              Sort(finalSortOrders, global,
                aggregate.copy(aggregateExpressions = originalAggExprs ++ needsPushDown)))
          }
        } catch {
          // Attempting to resolve in the aggregate can result in ambiguity.  When this happens,
          // just return the original plan.
          case ae: AnalysisException => sort
        }
    }

    def containsAggregate(condition: Expression): Boolean = {
      condition.find(_.isInstanceOf[AggregateExpression]).isDefined
    }
  }

  /**
   * Rewrites table generating expressions that either need one or more of the following in order
   * to be resolved:
   *  - concrete attribute references for their output.
   *  - to be relocated from a SELECT clause (i.e. from  a [[Project]]) into a [[Generate]]).
   *
   * Names for the output [[Attribute]]s are extracted from [[Alias]] or [[MultiAlias]] expressions
   * that wrap the [[Generator]]. If more than one [[Generator]] is found in a Project, an
   * [[AnalysisException]] is throw.
   */
  object ResolveGenerate extends Rule[LogicalPlan] {
    def apply(plan: LogicalPlan): LogicalPlan = plan resolveOperators {
      case p: Generate if !p.child.resolved || !p.generator.resolved => p
      case g: Generate if !g.resolved =>
        g.copy(generatorOutput = makeGeneratorOutput(g.generator, g.generatorOutput.map(_.name)))

      case p @ Project(projectList, child) =>
        // Holds the resolved generator, if one exists in the project list.
        var resolvedGenerator: Generate = null

        val newProjectList = projectList.flatMap {
          case AliasedGenerator(generator, names) if generator.childrenResolved =>
            if (resolvedGenerator != null) {
              failAnalysis(
                s"Only one generator allowed per select but ${resolvedGenerator.nodeName} and " +
                s"and ${generator.nodeName} found.")
            }

            resolvedGenerator =
              Generate(
                generator,
                join = projectList.size > 1, // Only join if there are other expressions in SELECT.
                outer = false,
                qualifier = None,
                generatorOutput = makeGeneratorOutput(generator, names),
                child)

            resolvedGenerator.generatorOutput
          case other => other :: Nil
        }

        if (resolvedGenerator != null) {
          Project(newProjectList, resolvedGenerator)
        } else {
          p
        }
    }

    /** Extracts a [[Generator]] expression and any names assigned by aliases to their output. */
    private object AliasedGenerator {
      def unapply(e: Expression): Option[(Generator, Seq[String])] = e match {
        case Alias(g: Generator, name) if g.resolved && g.elementTypes.size > 1 =>
          // If not given the default names, and the TGF with multiple output columns
          failAnalysis(
            s"""Expect multiple names given for ${g.getClass.getName},
               |but only single name '${name}' specified""".stripMargin)
        case Alias(g: Generator, name) if g.resolved => Some((g, name :: Nil))
        case MultiAlias(g: Generator, names) if g.resolved => Some(g, names)
        case _ => None
      }
    }

    /**
     * Construct the output attributes for a [[Generator]], given a list of names.  If the list of
     * names is empty names are assigned from field names in generator.
     */
    private def makeGeneratorOutput(
        generator: Generator,
        names: Seq[String]): Seq[Attribute] = {
      val elementTypes = generator.elementTypes

      if (names.length == elementTypes.length) {
        names.zip(elementTypes).map {
          case (name, (t, nullable, _)) =>
            AttributeReference(name, t, nullable)()
        }
      } else if (names.isEmpty) {
        elementTypes.map {
          case (t, nullable, name) => AttributeReference(name, t, nullable)()
        }
      } else {
        failAnalysis(
          "The number of aliases supplied in the AS clause does not match the number of columns " +
          s"output by the UDTF expected ${elementTypes.size} aliases but got " +
          s"${names.mkString(",")} ")
      }
    }
  }

  /**
   * Extracts [[WindowExpression]]s from the projectList of a [[Project]] operator and
   * aggregateExpressions of an [[Aggregate]] operator and creates individual [[Window]]
   * operators for every distinct [[WindowSpecDefinition]].
   *
   * This rule handles three cases:
   *  - A [[Project]] having [[WindowExpression]]s in its projectList;
   *  - An [[Aggregate]] having [[WindowExpression]]s in its aggregateExpressions.
   *  - An [[Filter]]->[[Aggregate]] pattern representing GROUP BY with a HAVING
   *    clause and the [[Aggregate]] has [[WindowExpression]]s in its aggregateExpressions.
   * Note: If there is a GROUP BY clause in the query, aggregations and corresponding
   * filters (expressions in the HAVING clause) should be evaluated before any
   * [[WindowExpression]]. If a query has SELECT DISTINCT, the DISTINCT part should be
   * evaluated after all [[WindowExpression]]s.
   *
   * For every case, the transformation works as follows:
   * 1. For a list of [[Expression]]s (a projectList or an aggregateExpressions), partitions
   *    it two lists of [[Expression]]s, one for all [[WindowExpression]]s and another for
   *    all regular expressions.
   * 2. For all [[WindowExpression]]s, groups them based on their [[WindowSpecDefinition]]s.
   * 3. For every distinct [[WindowSpecDefinition]], creates a [[Window]] operator and inserts
   *    it into the plan tree.
   */
  object ExtractWindowExpressions extends Rule[LogicalPlan] {
    private def hasWindowFunction(projectList: Seq[NamedExpression]): Boolean =
      projectList.exists(hasWindowFunction)

    private def hasWindowFunction(expr: NamedExpression): Boolean = {
      expr.find {
        case window: WindowExpression => true
        case _ => false
      }.isDefined
    }

    /**
     * From a Seq of [[NamedExpression]]s, extract expressions containing window expressions and
     * other regular expressions that do not contain any window expression. For example, for
     * `col1, Sum(col2 + col3) OVER (PARTITION BY col4 ORDER BY col5)`, we will extract
     * `col1`, `col2 + col3`, `col4`, and `col5` out and replace their appearances in
     * the window expression as attribute references. So, the first returned value will be
     * `[Sum(_w0) OVER (PARTITION BY _w1 ORDER BY _w2)]` and the second returned value will be
     * [col1, col2 + col3 as _w0, col4 as _w1, col5 as _w2].
     *
     * @return (seq of expressions containing at lease one window expressions,
     *          seq of non-window expressions)
     */
    private def extract(
        expressions: Seq[NamedExpression]): (Seq[NamedExpression], Seq[NamedExpression]) = {
      // First, we partition the input expressions to two part. For the first part,
      // every expression in it contain at least one WindowExpression.
      // Expressions in the second part do not have any WindowExpression.
      val (expressionsWithWindowFunctions, regularExpressions) =
        expressions.partition(hasWindowFunction)

      // Then, we need to extract those regular expressions used in the WindowExpression.
      // For example, when we have col1 - Sum(col2 + col3) OVER (PARTITION BY col4 ORDER BY col5),
      // we need to make sure that col1 to col5 are all projected from the child of the Window
      // operator.
      val extractedExprBuffer = new ArrayBuffer[NamedExpression]()
      def extractExpr(expr: Expression): Expression = expr match {
        case ne: NamedExpression =>
          // If a named expression is not in regularExpressions, add it to
          // extractedExprBuffer and replace it with an AttributeReference.
          val missingExpr =
            AttributeSet(Seq(expr)) -- (regularExpressions ++ extractedExprBuffer)
          if (missingExpr.nonEmpty) {
            extractedExprBuffer += ne
          }
          // alias will be cleaned in the rule CleanupAliases
          ne
        case e: Expression if e.foldable =>
          e // No need to create an attribute reference if it will be evaluated as a Literal.
        case e: Expression =>
          // For other expressions, we extract it and replace it with an AttributeReference (with
          // an internal column name, e.g. "_w0").
          val withName = Alias(e, s"_w${extractedExprBuffer.length}")()
          extractedExprBuffer += withName
          withName.toAttribute
      }

      // Now, we extract regular expressions from expressionsWithWindowFunctions
      // by using extractExpr.
      val seenWindowAggregates = new ArrayBuffer[AggregateExpression]
      val newExpressionsWithWindowFunctions = expressionsWithWindowFunctions.map {
        _.transform {
          // Extracts children expressions of a WindowFunction (input parameters of
          // a WindowFunction).
          case wf: WindowFunction =>
            val newChildren = wf.children.map(extractExpr)
            wf.withNewChildren(newChildren)

          // Extracts expressions from the partition spec and order spec.
          case wsc @ WindowSpecDefinition(partitionSpec, orderSpec, _) =>
            val newPartitionSpec = partitionSpec.map(extractExpr)
            val newOrderSpec = orderSpec.map { so =>
              val newChild = extractExpr(so.child)
              so.copy(child = newChild)
            }
            wsc.copy(partitionSpec = newPartitionSpec, orderSpec = newOrderSpec)

          // Extract Windowed AggregateExpression
          case we @ WindowExpression(
              ae @ AggregateExpression(function, _, _, _),
              spec: WindowSpecDefinition) =>
            val newChildren = function.children.map(extractExpr)
            val newFunction = function.withNewChildren(newChildren).asInstanceOf[AggregateFunction]
            val newAgg = ae.copy(aggregateFunction = newFunction)
            seenWindowAggregates += newAgg
            WindowExpression(newAgg, spec)

          // Extracts AggregateExpression. For example, for SUM(x) - Sum(y) OVER (...),
          // we need to extract SUM(x).
          case agg: AggregateExpression if !seenWindowAggregates.contains(agg) =>
            val withName = Alias(agg, s"_w${extractedExprBuffer.length}")()
            extractedExprBuffer += withName
            withName.toAttribute

          // Extracts other attributes
          case attr: Attribute => extractExpr(attr)

        }.asInstanceOf[NamedExpression]
      }

      (newExpressionsWithWindowFunctions, regularExpressions ++ extractedExprBuffer)
    } // end of extract

    /**
     * Adds operators for Window Expressions. Every Window operator handles a single Window Spec.
     */
    private def addWindow(
        expressionsWithWindowFunctions: Seq[NamedExpression],
        child: LogicalPlan): LogicalPlan = {
      // First, we need to extract all WindowExpressions from expressionsWithWindowFunctions
      // and put those extracted WindowExpressions to extractedWindowExprBuffer.
      // This step is needed because it is possible that an expression contains multiple
      // WindowExpressions with different Window Specs.
      // After extracting WindowExpressions, we need to construct a project list to generate
      // expressionsWithWindowFunctions based on extractedWindowExprBuffer.
      // For example, for "sum(a) over (...) / sum(b) over (...)", we will first extract
      // "sum(a) over (...)" and "sum(b) over (...)" out, and assign "_we0" as the alias to
      // "sum(a) over (...)" and "_we1" as the alias to "sum(b) over (...)".
      // Then, the projectList will be [_we0/_we1].
      val extractedWindowExprBuffer = new ArrayBuffer[NamedExpression]()
      val newExpressionsWithWindowFunctions = expressionsWithWindowFunctions.map {
        // We need to use transformDown because we want to trigger
        // "case alias @ Alias(window: WindowExpression, _)" first.
        _.transformDown {
          case alias @ Alias(window: WindowExpression, _) =>
            // If a WindowExpression has an assigned alias, just use it.
            extractedWindowExprBuffer += alias
            alias.toAttribute
          case window: WindowExpression =>
            // If there is no alias assigned to the WindowExpressions. We create an
            // internal column.
            val withName = Alias(window, s"_we${extractedWindowExprBuffer.length}")()
            extractedWindowExprBuffer += withName
            withName.toAttribute
        }.asInstanceOf[NamedExpression]
      }

      // Second, we group extractedWindowExprBuffer based on their Partition and Order Specs.
      val groupedWindowExpressions = extractedWindowExprBuffer.groupBy { expr =>
        val distinctWindowSpec = expr.collect {
          case window: WindowExpression => window.windowSpec
        }.distinct

        // We do a final check and see if we only have a single Window Spec defined in an
        // expressions.
        if (distinctWindowSpec.length == 0 ) {
          failAnalysis(s"$expr does not have any WindowExpression.")
        } else if (distinctWindowSpec.length > 1) {
          // newExpressionsWithWindowFunctions only have expressions with a single
          // WindowExpression. If we reach here, we have a bug.
          failAnalysis(s"$expr has multiple Window Specifications ($distinctWindowSpec)." +
            s"Please file a bug report with this error message, stack trace, and the query.")
        } else {
          val spec = distinctWindowSpec.head
          (spec.partitionSpec, spec.orderSpec)
        }
      }.toSeq

      // Third, for every Window Spec, we add a Window operator and set currentChild as the
      // child of it.
      var currentChild = child
      var i = 0
      while (i < groupedWindowExpressions.size) {
        val ((partitionSpec, orderSpec), windowExpressions) = groupedWindowExpressions(i)
        // Set currentChild to the newly created Window operator.
        currentChild =
          Window(
            windowExpressions,
            partitionSpec,
            orderSpec,
            currentChild)

        // Move to next Window Spec.
        i += 1
      }

      // Finally, we create a Project to output currentChild's output
      // newExpressionsWithWindowFunctions.
      Project(currentChild.output ++ newExpressionsWithWindowFunctions, currentChild)
    } // end of addWindow

    // We have to use transformDown at here to make sure the rule of
    // "Aggregate with Having clause" will be triggered.
    def apply(plan: LogicalPlan): LogicalPlan = plan transformDown {

      // Aggregate with Having clause. This rule works with an unresolved Aggregate because
      // a resolved Aggregate will not have Window Functions.
      case f @ Filter(condition, a @ Aggregate(groupingExprs, aggregateExprs, child))
        if child.resolved &&
           hasWindowFunction(aggregateExprs) &&
           a.expressions.forall(_.resolved) =>
        val (windowExpressions, aggregateExpressions) = extract(aggregateExprs)
        // Create an Aggregate operator to evaluate aggregation functions.
        val withAggregate = Aggregate(groupingExprs, aggregateExpressions, child)
        // Add a Filter operator for conditions in the Having clause.
        val withFilter = Filter(condition, withAggregate)
        val withWindow = addWindow(windowExpressions, withFilter)

        // Finally, generate output columns according to the original projectList.
        val finalProjectList = aggregateExprs.map(_.toAttribute)
        Project(finalProjectList, withWindow)

      case p: LogicalPlan if !p.childrenResolved => p

      // Aggregate without Having clause.
      case a @ Aggregate(groupingExprs, aggregateExprs, child)
        if hasWindowFunction(aggregateExprs) &&
           a.expressions.forall(_.resolved) =>
        val (windowExpressions, aggregateExpressions) = extract(aggregateExprs)
        // Create an Aggregate operator to evaluate aggregation functions.
        val withAggregate = Aggregate(groupingExprs, aggregateExpressions, child)
        // Add Window operators.
        val withWindow = addWindow(windowExpressions, withAggregate)

        // Finally, generate output columns according to the original projectList.
        val finalProjectList = aggregateExprs.map(_.toAttribute)
        Project(finalProjectList, withWindow)

      // We only extract Window Expressions after all expressions of the Project
      // have been resolved.
      case p @ Project(projectList, child)
        if hasWindowFunction(projectList) && !p.expressions.exists(!_.resolved) =>
        val (windowExpressions, regularExpressions) = extract(projectList)
        // We add a project to get all needed expressions for window expressions from the child
        // of the original Project operator.
        val withProject = Project(regularExpressions, child)
        // Add Window operators.
        val withWindow = addWindow(windowExpressions, withProject)

        // Finally, generate output columns according to the original projectList.
        val finalProjectList = projectList.map(_.toAttribute)
        Project(finalProjectList, withWindow)
    }
  }

  /**
   * Pulls out nondeterministic expressions from LogicalPlan which is not Project or Filter,
   * put them into an inner Project and finally project them away at the outer Project.
   */
  object PullOutNondeterministic extends Rule[LogicalPlan] {
    override def apply(plan: LogicalPlan): LogicalPlan = plan resolveOperators {
      case p if !p.resolved => p // Skip unresolved nodes.
      case p: Project => p
      case f: Filter => f

      // todo: It's hard to write a general rule to pull out nondeterministic expressions
      // from LogicalPlan, currently we only do it for UnaryNode which has same output
      // schema with its child.
      case p: UnaryNode if p.output == p.child.output && p.expressions.exists(!_.deterministic) =>
        val nondeterministicExprs = p.expressions.filterNot(_.deterministic).flatMap { expr =>
          val leafNondeterministic = expr.collect {
            case n: Nondeterministic => n
          }
          leafNondeterministic.map { e =>
            val ne = e match {
              case n: NamedExpression => n
              case _ => Alias(e, "_nondeterministic")(isGenerated = true)
            }
            new TreeNodeRef(e) -> ne
          }
        }.toMap
        val newPlan = p.transformExpressions { case e =>
          nondeterministicExprs.get(new TreeNodeRef(e)).map(_.toAttribute).getOrElse(e)
        }
        val newChild = Project(p.child.output ++ nondeterministicExprs.values, p.child)
        Project(p.output, newPlan.withNewChildren(newChild :: Nil))
    }
  }

  /**
   * Correctly handle null primitive inputs for UDF by adding extra [[If]] expression to do the
   * null check.  When user defines a UDF with primitive parameters, there is no way to tell if the
   * primitive parameter is null or not, so here we assume the primitive input is null-propagatable
   * and we should return null if the input is null.
   */
  object HandleNullInputsForUDF extends Rule[LogicalPlan] {
    override def apply(plan: LogicalPlan): LogicalPlan = plan resolveOperators {
      case p if !p.resolved => p // Skip unresolved nodes.

      case p => p transformExpressionsUp {

        case udf @ ScalaUDF(func, _, inputs, _) =>
          val parameterTypes = ScalaReflection.getParameterTypes(func)
          assert(parameterTypes.length == inputs.length)

          val inputsNullCheck = parameterTypes.zip(inputs)
            // TODO: skip null handling for not-nullable primitive inputs after we can completely
            // trust the `nullable` information.
            // .filter { case (cls, expr) => cls.isPrimitive && expr.nullable }
            .filter { case (cls, _) => cls.isPrimitive }
            .map { case (_, expr) => IsNull(expr) }
            .reduceLeftOption[Expression]((e1, e2) => Or(e1, e2))
          inputsNullCheck.map(If(_, Literal.create(null, udf.dataType), udf)).getOrElse(udf)
      }
    }
  }

  /**
   * Check and add proper window frames for all window functions.
   */
  object ResolveWindowFrame extends Rule[LogicalPlan] {
    def apply(plan: LogicalPlan): LogicalPlan = plan transform {
      case logical: LogicalPlan => logical transformExpressions {
        case WindowExpression(wf: WindowFunction,
        WindowSpecDefinition(_, _, f: SpecifiedWindowFrame))
          if wf.frame != UnspecifiedFrame && wf.frame != f =>
          failAnalysis(s"Window Frame $f must match the required frame ${wf.frame}")
        case WindowExpression(wf: WindowFunction,
        s @ WindowSpecDefinition(_, o, UnspecifiedFrame))
          if wf.frame != UnspecifiedFrame =>
          WindowExpression(wf, s.copy(frameSpecification = wf.frame))
        case we @ WindowExpression(e, s @ WindowSpecDefinition(_, o, UnspecifiedFrame)) =>
          val frame = SpecifiedWindowFrame.defaultWindowFrame(o.nonEmpty, acceptWindowFrame = true)
          we.copy(windowSpec = s.copy(frameSpecification = frame))
      }
    }
  }

  /**
   * Check and add order to [[AggregateWindowFunction]]s.
   */
  object ResolveWindowOrder extends Rule[LogicalPlan] {
    def apply(plan: LogicalPlan): LogicalPlan = plan transform {
      case logical: LogicalPlan => logical transformExpressions {
        case WindowExpression(wf: WindowFunction, spec) if spec.orderSpec.isEmpty =>
          failAnalysis(s"WindowFunction $wf requires window to be ordered")
        case WindowExpression(rank: RankLike, spec) if spec.resolved =>
          val order = spec.orderSpec.map(_.child)
          WindowExpression(rank.withOrder(order), spec)
      }
    }
  }

  /**
   * Removes natural or using joins by calculating output columns based on output from two sides,
   * Then apply a Project on a normal Join to eliminate natural or using join.
   */
  object ResolveNaturalAndUsingJoin extends Rule[LogicalPlan] {
    override def apply(plan: LogicalPlan): LogicalPlan = plan resolveOperators {
      case j @ Join(left, right, UsingJoin(joinType, usingCols), condition)
          if left.resolved && right.resolved && j.duplicateResolved =>
        // Resolve the column names referenced in using clause from both the legs of join.
        val lCols = usingCols.flatMap(col => left.resolveQuoted(col.name, resolver))
        val rCols = usingCols.flatMap(col => right.resolveQuoted(col.name, resolver))
        if ((lCols.length == usingCols.length) && (rCols.length == usingCols.length)) {
          val joinNames = lCols.map(exp => exp.name)
          commonNaturalJoinProcessing(left, right, joinType, joinNames, None)
        } else {
          j
        }
      case j @ Join(left, right, NaturalJoin(joinType), condition) if j.resolvedExceptNatural =>
        // find common column names from both sides
        val joinNames = left.output.map(_.name).intersect(right.output.map(_.name))
        commonNaturalJoinProcessing(left, right, joinType, joinNames, condition)
    }
  }

  private def commonNaturalJoinProcessing(
     left: LogicalPlan,
     right: LogicalPlan,
     joinType: JoinType,
     joinNames: Seq[String],
     condition: Option[Expression]) = {
    val leftKeys = joinNames.map(keyName => left.output.find(_.name == keyName).get)
    val rightKeys = joinNames.map(keyName => right.output.find(_.name == keyName).get)
    val joinPairs = leftKeys.zip(rightKeys)

    val newCondition = (condition ++ joinPairs.map(EqualTo.tupled)).reduceOption(And)

    // columns not in joinPairs
    val lUniqueOutput = left.output.filterNot(att => leftKeys.contains(att))
    val rUniqueOutput = right.output.filterNot(att => rightKeys.contains(att))

    // the output list looks like: join keys, columns from left, columns from right
    val projectList = joinType match {
      case LeftOuter =>
        leftKeys ++ lUniqueOutput ++ rUniqueOutput.map(_.withNullability(true))
      case LeftExistence(_) =>
        leftKeys ++ lUniqueOutput
      case RightOuter =>
        rightKeys ++ lUniqueOutput.map(_.withNullability(true)) ++ rUniqueOutput
      case FullOuter =>
        // in full outer join, joinCols should be non-null if there is.
        val joinedCols = joinPairs.map { case (l, r) => Alias(Coalesce(Seq(l, r)), l.name)() }
        joinedCols ++
          lUniqueOutput.map(_.withNullability(true)) ++
          rUniqueOutput.map(_.withNullability(true))
      case Inner =>
        leftKeys ++ lUniqueOutput ++ rUniqueOutput
      case _ =>
        sys.error("Unsupported natural join type " + joinType)
    }
    // use Project to trim unnecessary fields
    Project(projectList, Join(left, right, joinType, newCondition))
  }

  /**
   * Replaces [[UnresolvedDeserializer]] with the deserialization expression that has been resolved
   * to the given input attributes.
   */
  object ResolveDeserializer extends Rule[LogicalPlan] {
    def apply(plan: LogicalPlan): LogicalPlan = plan resolveOperators {
      case p if !p.childrenResolved => p
      case p if p.resolved => p

      case p => p transformExpressions {
        case UnresolvedDeserializer(deserializer, inputAttributes) =>
          val inputs = if (inputAttributes.isEmpty) {
            p.children.flatMap(_.output)
          } else {
            inputAttributes
          }
          val unbound = deserializer transform {
            case b: BoundReference => inputs(b.ordinal)
          }
          resolveExpression(unbound, LocalRelation(inputs), throws = true)
      }
    }
  }

  /**
   * Resolves [[NewInstance]] by finding and adding the outer scope to it if the object being
   * constructed is an inner class.
   */
  object ResolveNewInstance extends Rule[LogicalPlan] {
    def apply(plan: LogicalPlan): LogicalPlan = plan resolveOperators {
      case p if !p.childrenResolved => p
      case p if p.resolved => p

      case p => p transformExpressions {
        case n: NewInstance if n.childrenResolved && !n.resolved =>
          val outer = OuterScopes.getOuterScope(n.cls)
          if (outer == null) {
            throw new AnalysisException(
              s"Unable to generate an encoder for inner class `${n.cls.getName}` without " +
                "access to the scope that this class was defined in.\n" +
                "Try moving this class out of its parent class.")
          }
          n.copy(outerPointer = Some(outer))
      }
    }
  }

  /**
   * Replace the [[UpCast]] expression by [[Cast]], and throw exceptions if the cast may truncate.
   */
  object ResolveUpCast extends Rule[LogicalPlan] {
    private def fail(from: Expression, to: DataType, walkedTypePath: Seq[String]) = {
      throw new AnalysisException(s"Cannot up cast ${from.sql} from " +
        s"${from.dataType.simpleString} to ${to.simpleString} as it may truncate\n" +
        "The type path of the target object is:\n" + walkedTypePath.mkString("", "\n", "\n") +
        "You can either add an explicit cast to the input data or choose a higher precision " +
        "type of the field in the target object")
    }

    private def illegalNumericPrecedence(from: DataType, to: DataType): Boolean = {
      val fromPrecedence = HiveTypeCoercion.numericPrecedence.indexOf(from)
      val toPrecedence = HiveTypeCoercion.numericPrecedence.indexOf(to)
      toPrecedence > 0 && fromPrecedence > toPrecedence
    }

    def apply(plan: LogicalPlan): LogicalPlan = plan resolveOperators {
      case p if !p.childrenResolved => p
      case p if p.resolved => p

      case p => p transformExpressions {
        case u @ UpCast(child, _, _) if !child.resolved => u

        case UpCast(child, dataType, walkedTypePath) => (child.dataType, dataType) match {
          case (from: NumericType, to: DecimalType) if !to.isWiderThan(from) =>
            fail(child, to, walkedTypePath)
          case (from: DecimalType, to: NumericType) if !from.isTighterThan(to) =>
            fail(child, to, walkedTypePath)
          case (from, to) if illegalNumericPrecedence(from, to) =>
            fail(child, to, walkedTypePath)
          case (TimestampType, DateType) =>
            fail(child, DateType, walkedTypePath)
          case (StringType, to: NumericType) =>
            fail(child, to, walkedTypePath)
          case _ => Cast(child, dataType.asNullable)
        }
      }
    }
  }
}

/**
 * Removes [[SubqueryAlias]] operators from the plan. Subqueries are only required to provide
 * scoping information for attributes and can be removed once analysis is complete.
 */
object EliminateSubqueryAliases extends Rule[LogicalPlan] {
  def apply(plan: LogicalPlan): LogicalPlan = plan transformUp {
    case SubqueryAlias(_, child) => child
  }
}

/**
 * Removes [[Union]] operators from the plan if it just has one child.
 */
object EliminateUnions extends Rule[LogicalPlan] {
  def apply(plan: LogicalPlan): LogicalPlan = plan transform {
    case Union(children) if children.size == 1 => children.head
  }
}

/**
 * Cleans up unnecessary Aliases inside the plan. Basically we only need Alias as a top level
 * expression in Project(project list) or Aggregate(aggregate expressions) or
 * Window(window expressions).
 */
object CleanupAliases extends Rule[LogicalPlan] {
  private def trimAliases(e: Expression): Expression = {
    var stop = false
    e.transformDown {
      // CreateStruct is a special case, we need to retain its top level Aliases as they decide the
      // name of StructField. We also need to stop transform down this expression, or the Aliases
      // under CreateStruct will be mistakenly trimmed.
      case c: CreateStruct if !stop =>
        stop = true
        c.copy(children = c.children.map(trimNonTopLevelAliases))
      case c: CreateStructUnsafe if !stop =>
        stop = true
        c.copy(children = c.children.map(trimNonTopLevelAliases))
      case Alias(child, _) if !stop => child
    }
  }

  def trimNonTopLevelAliases(e: Expression): Expression = e match {
    case a: Alias =>
      a.withNewChildren(trimAliases(a.child) :: Nil)
    case other => trimAliases(other)
  }

  override def apply(plan: LogicalPlan): LogicalPlan = plan resolveOperators {
    case Project(projectList, child) =>
      val cleanedProjectList =
        projectList.map(trimNonTopLevelAliases(_).asInstanceOf[NamedExpression])
      Project(cleanedProjectList, child)

    case Aggregate(grouping, aggs, child) =>
      val cleanedAggs = aggs.map(trimNonTopLevelAliases(_).asInstanceOf[NamedExpression])
      Aggregate(grouping.map(trimAliases), cleanedAggs, child)

    case w @ Window(windowExprs, partitionSpec, orderSpec, child) =>
      val cleanedWindowExprs =
        windowExprs.map(e => trimNonTopLevelAliases(e).asInstanceOf[NamedExpression])
      Window(cleanedWindowExprs, partitionSpec.map(trimAliases),
        orderSpec.map(trimAliases(_).asInstanceOf[SortOrder]), child)

    // Operators that operate on objects should only have expressions from encoders, which should
    // never have extra aliases.
    case o: ObjectOperator => o
    case d: DeserializeToObject => d
    case s: SerializeFromObject => s

    case other =>
      var stop = false
      other transformExpressionsDown {
        case c: CreateStruct if !stop =>
          stop = true
          c.copy(children = c.children.map(trimNonTopLevelAliases))
        case c: CreateStructUnsafe if !stop =>
          stop = true
          c.copy(children = c.children.map(trimNonTopLevelAliases))
        case Alias(child, _) if !stop => child
      }
  }
}

/**
 * Maps a time column to multiple time windows using the Expand operator. Since it's non-trivial to
 * figure out how many windows a time column can map to, we over-estimate the number of windows and
 * filter out the rows where the time column is not inside the time window.
 */
object TimeWindowing extends Rule[LogicalPlan] {
  import org.apache.spark.sql.catalyst.dsl.expressions._

  private final val WINDOW_START = "start"
  private final val WINDOW_END = "end"

  /**
   * Generates the logical plan for generating window ranges on a timestamp column. Without
   * knowing what the timestamp value is, it's non-trivial to figure out deterministically how many
   * window ranges a timestamp will map to given all possible combinations of a window duration,
   * slide duration and start time (offset). Therefore, we express and over-estimate the number of
   * windows there may be, and filter the valid windows. We use last Project operator to group
   * the window columns into a struct so they can be accessed as `window.start` and `window.end`.
   *
   * The windows are calculated as below:
   * maxNumOverlapping <- ceil(windowDuration / slideDuration)
   * for (i <- 0 until maxNumOverlapping)
   *   windowId <- ceil((timestamp - startTime) / slideDuration)
   *   windowStart <- windowId * slideDuration + (i - maxNumOverlapping) * slideDuration + startTime
   *   windowEnd <- windowStart + windowDuration
   *   return windowStart, windowEnd
   *
   * This behaves as follows for the given parameters for the time: 12:05. The valid windows are
   * marked with a +, and invalid ones are marked with a x. The invalid ones are filtered using the
   * Filter operator.
   * window: 12m, slide: 5m, start: 0m :: window: 12m, slide: 5m, start: 2m
   *     11:55 - 12:07 +                      11:52 - 12:04 x
   *     12:00 - 12:12 +                      11:57 - 12:09 +
   *     12:05 - 12:17 +                      12:02 - 12:14 +
   *
   * @param plan The logical plan
   * @return the logical plan that will generate the time windows using the Expand operator, with
   *         the Filter operator for correctness and Project for usability.
   */
  def apply(plan: LogicalPlan): LogicalPlan = plan resolveOperators {
    case p: LogicalPlan if p.children.size == 1 =>
      val child = p.children.head
      val windowExpressions =
        p.expressions.flatMap(_.collect { case t: TimeWindow => t }).distinct.toList // Not correct.

      // Only support a single window expression for now
      if (windowExpressions.size == 1 &&
          windowExpressions.head.timeColumn.resolved &&
          windowExpressions.head.checkInputDataTypes().isSuccess) {
        val window = windowExpressions.head
        val windowAttr = AttributeReference("window", window.dataType)()

        val maxNumOverlapping = math.ceil(window.windowDuration * 1.0 / window.slideDuration).toInt
        val windows = Seq.tabulate(maxNumOverlapping + 1) { i =>
          val windowId = Ceil((PreciseTimestamp(window.timeColumn) - window.startTime) /
            window.slideDuration)
          val windowStart = (windowId + i - maxNumOverlapping) *
              window.slideDuration + window.startTime
          val windowEnd = windowStart + window.windowDuration

          CreateNamedStruct(
            Literal(WINDOW_START) :: windowStart ::
            Literal(WINDOW_END) :: windowEnd :: Nil)
        }

        val projections = windows.map(_ +: p.children.head.output)

        val filterExpr =
          window.timeColumn >= windowAttr.getField(WINDOW_START) &&
          window.timeColumn < windowAttr.getField(WINDOW_END)

        val expandedPlan =
          Filter(filterExpr,
            Expand(projections, windowAttr +: child.output, child))

        val substitutedPlan = p transformExpressions {
          case t: TimeWindow => windowAttr
        }

        substitutedPlan.withNewChildren(expandedPlan :: Nil)
      } else if (windowExpressions.size > 1) {
        p.failAnalysis("Multiple time window expressions would result in a cartesian product " +
          "of rows, therefore they are not currently not supported.")
      } else {
        p // Return unchanged. Analyzer will throw exception later
      }
  }
}<|MERGE_RESOLUTION|>--- conflicted
+++ resolved
@@ -87,12 +87,7 @@
       ResolveGroupingAnalytics ::
       ResolvePivot ::
       ResolveOrdinalInOrderByAndGroupBy ::
-<<<<<<< HEAD
-      ResolveSortReferences ::
-      ResolveSubquery ::
-=======
       ResolveMissingReferences ::
->>>>>>> 89a41c5b
       ResolveGenerate ::
       ResolveFunctions ::
       ResolveAliases ::
