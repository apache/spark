/*
 * Licensed to the Apache Software Foundation (ASF) under one or more
 * contributor license agreements.  See the NOTICE file distributed with
 * this work for additional information regarding copyright ownership.
 * The ASF licenses this file to You under the Apache License, Version 2.0
 * (the "License"); you may not use this file except in compliance with
 * the License.  You may obtain a copy of the License at
 *
 *    http://www.apache.org/licenses/LICENSE-2.0
 *
 * Unless required by applicable law or agreed to in writing, software
 * distributed under the License is distributed on an "AS IS" BASIS,
 * WITHOUT WARRANTIES OR CONDITIONS OF ANY KIND, either express or implied.
 * See the License for the specific language governing permissions and
 * limitations under the License.
 */

package org.apache.spark.sql.catalyst.analysis

import java.util
import java.util.Locale
import java.util.concurrent.atomic.AtomicBoolean

import scala.collection.mutable
import scala.collection.mutable.ArrayBuffer
import scala.util.{Failure, Random, Success, Try}

import org.apache.spark.sql.AnalysisException
import org.apache.spark.sql.catalyst._
import org.apache.spark.sql.catalyst.catalog._
import org.apache.spark.sql.catalyst.encoders.OuterScopes
import org.apache.spark.sql.catalyst.expressions.{Expression, FrameLessOffsetWindowFunction, _}
import org.apache.spark.sql.catalyst.expressions.SubExprUtils._
import org.apache.spark.sql.catalyst.expressions.aggregate._
import org.apache.spark.sql.catalyst.expressions.objects._
import org.apache.spark.sql.catalyst.optimizer.OptimizeUpdateFields
import org.apache.spark.sql.catalyst.plans._
import org.apache.spark.sql.catalyst.plans.logical._
import org.apache.spark.sql.catalyst.rules._
import org.apache.spark.sql.catalyst.streaming.StreamingRelationV2
import org.apache.spark.sql.catalyst.trees.{AlwaysProcess, CurrentOrigin}
import org.apache.spark.sql.catalyst.trees.CurrentOrigin.withOrigin
import org.apache.spark.sql.catalyst.trees.TreePattern._
import org.apache.spark.sql.catalyst.util.{toPrettySQL, CaseInsensitiveMap, CharVarcharUtils, StringUtils}
import org.apache.spark.sql.catalyst.util.ResolveDefaultColumns._
import org.apache.spark.sql.connector.catalog.{View => _, _}
import org.apache.spark.sql.connector.catalog.CatalogV2Implicits._
import org.apache.spark.sql.connector.catalog.TableChange.{After, ColumnPosition}
import org.apache.spark.sql.connector.catalog.functions.{AggregateFunction => V2AggregateFunction, ScalarFunction, UnboundFunction}
import org.apache.spark.sql.connector.expressions.{FieldReference, IdentityTransform, Transform}
import org.apache.spark.sql.errors.{QueryCompilationErrors, QueryExecutionErrors}
import org.apache.spark.sql.execution.datasources.v2.DataSourceV2Relation
import org.apache.spark.sql.internal.SQLConf
import org.apache.spark.sql.internal.SQLConf.{PartitionOverwriteMode, StoreAssignmentPolicy}
import org.apache.spark.sql.internal.connector.V1Function
import org.apache.spark.sql.types._
import org.apache.spark.sql.types.DayTimeIntervalType.DAY
import org.apache.spark.sql.util.{CaseInsensitiveStringMap, SchemaUtils}
import org.apache.spark.util.Utils
import org.apache.spark.util.collection.{Utils => CUtils}

/**
 * A trivial [[Analyzer]] with a dummy [[SessionCatalog]] and
 * [[EmptyTableFunctionRegistry]]. Used for testing when all relations are already filled
 * in and the analyzer needs only to resolve attribute references.
 *
 * Built-in function registry is set for Spark Connect project to test unresolved
 * functions.
 */
object SimpleAnalyzer extends Analyzer(
  new CatalogManager(
    FakeV2SessionCatalog,
    new SessionCatalog(
      new InMemoryCatalog,
      FunctionRegistry.builtin,
      EmptyTableFunctionRegistry) {
      override def createDatabase(dbDefinition: CatalogDatabase, ignoreIfExists: Boolean): Unit = {}
    })) {
  override def resolver: Resolver = caseSensitiveResolution
}

object FakeV2SessionCatalog extends TableCatalog with FunctionCatalog {
  private def fail() = throw new UnsupportedOperationException
  override def listTables(namespace: Array[String]): Array[Identifier] = fail()
  override def loadTable(ident: Identifier): Table = {
    throw new NoSuchTableException(ident.asMultipartIdentifier)
  }
  override def createTable(
      ident: Identifier,
      schema: StructType,
      partitions: Array[Transform],
      properties: util.Map[String, String]): Table = fail()
  override def alterTable(ident: Identifier, changes: TableChange*): Table = fail()
  override def dropTable(ident: Identifier): Boolean = fail()
  override def renameTable(oldIdent: Identifier, newIdent: Identifier): Unit = fail()
  override def initialize(name: String, options: CaseInsensitiveStringMap): Unit = fail()
  override def name(): String = CatalogManager.SESSION_CATALOG_NAME
  override def listFunctions(namespace: Array[String]): Array[Identifier] = fail()
  override def loadFunction(ident: Identifier): UnboundFunction = fail()
}

/**
 * Provides a way to keep state during the analysis, mostly for resolving views and subqueries.
 * This enables us to decouple the concerns of analysis environment from the catalog and resolve
 * star expressions in subqueries that reference the outer query plans.
 * The state that is kept here is per-query.
 *
 * Note this is thread local.
 *
 * @param catalogAndNamespace The catalog and namespace used in the view resolution. This overrides
 *                            the current catalog and namespace when resolving relations inside
 *                            views.
 * @param nestedViewDepth The nested depth in the view resolution, this enables us to limit the
 *                        depth of nested views.
 * @param maxNestedViewDepth The maximum allowed depth of nested view resolution.
 * @param relationCache A mapping from qualified table names and time travel spec to resolved
 *                      relations. This can ensure that the table is resolved only once if a table
 *                      is used multiple times in a query.
 * @param referredTempViewNames All the temp view names referred by the current view we are
 *                              resolving. It's used to make sure the relation resolution is
 *                              consistent between view creation and view resolution. For example,
 *                              if `t` was a permanent table when the current view was created, it
 *                              should still be a permanent table when resolving the current view,
 *                              even if a temp view `t` has been created.
 * @param outerPlan The query plan from the outer query that can be used to resolve star
 *                  expressions in a subquery.
 */
case class AnalysisContext(
    catalogAndNamespace: Seq[String] = Nil,
    nestedViewDepth: Int = 0,
    maxNestedViewDepth: Int = -1,
    relationCache: mutable.Map[(Seq[String], Option[TimeTravelSpec]), LogicalPlan] =
      mutable.Map.empty,
    referredTempViewNames: Seq[Seq[String]] = Seq.empty,
    // 1. If we are resolving a view, this field will be restored from the view metadata,
    //    by calling `AnalysisContext.withAnalysisContext(viewDesc)`.
    // 2. If we are not resolving a view, this field will be updated everytime the analyzer
    //    lookup a temporary function. And export to the view metadata.
    referredTempFunctionNames: mutable.Set[String] = mutable.Set.empty,
    outerPlan: Option[LogicalPlan] = None)

object AnalysisContext {
  private val value = new ThreadLocal[AnalysisContext]() {
    override def initialValue: AnalysisContext = AnalysisContext()
  }

  def get: AnalysisContext = value.get()
  def reset(): Unit = value.remove()

  private def set(context: AnalysisContext): Unit = value.set(context)

  def withAnalysisContext[A](viewDesc: CatalogTable)(f: => A): A = {
    val originContext = value.get()
    val maxNestedViewDepth = if (originContext.maxNestedViewDepth == -1) {
      // Here we start to resolve views, get `maxNestedViewDepth` from configs.
      SQLConf.get.maxNestedViewDepth
    } else {
      originContext.maxNestedViewDepth
    }
    val context = AnalysisContext(
      viewDesc.viewCatalogAndNamespace,
      originContext.nestedViewDepth + 1,
      maxNestedViewDepth,
      originContext.relationCache,
      viewDesc.viewReferredTempViewNames,
      mutable.Set(viewDesc.viewReferredTempFunctionNames: _*))
    set(context)
    try f finally { set(originContext) }
  }

  def withNewAnalysisContext[A](f: => A): A = {
    val originContext = value.get()
    reset()
    try f finally { set(originContext) }
  }

  def withOuterPlan[A](outerPlan: LogicalPlan)(f: => A): A = {
    val originContext = value.get()
    val context = originContext.copy(outerPlan = Some(outerPlan))
    set(context)
    try f finally { set(originContext) }
  }
}

/**
 * Provides a logical query plan analyzer, which translates [[UnresolvedAttribute]]s and
 * [[UnresolvedRelation]]s into fully typed objects using information in a [[SessionCatalog]].
 */
class Analyzer(override val catalogManager: CatalogManager)
  extends RuleExecutor[LogicalPlan] with CheckAnalysis with SQLConfHelper {

  private val v1SessionCatalog: SessionCatalog = catalogManager.v1SessionCatalog

  override protected def isPlanIntegral(
      previousPlan: LogicalPlan,
      currentPlan: LogicalPlan): Boolean = {
    !Utils.isTesting || LogicalPlanIntegrity.checkIfExprIdsAreGloballyUnique(currentPlan)
  }

  override def isView(nameParts: Seq[String]): Boolean = v1SessionCatalog.isView(nameParts)

  // Only for tests.
  def this(catalog: SessionCatalog) = {
    this(new CatalogManager(FakeV2SessionCatalog, catalog))
  }

  def executeAndCheck(plan: LogicalPlan, tracker: QueryPlanningTracker): LogicalPlan = {
    if (plan.analyzed) return plan
    AnalysisHelper.markInAnalyzer {
      val analyzed = executeAndTrack(plan, tracker)
      try {
        checkAnalysis(analyzed)
        analyzed
      } catch {
        case e: AnalysisException =>
          val ae = e.copy(plan = Option(analyzed))
          ae.setStackTrace(e.getStackTrace)
          throw ae
      }
    }
  }

  override def execute(plan: LogicalPlan): LogicalPlan = {
    AnalysisContext.withNewAnalysisContext {
      executeSameContext(plan)
    }
  }

  private def executeSameContext(plan: LogicalPlan): LogicalPlan = super.execute(plan)

  def resolver: Resolver = conf.resolver

  /**
   * If the plan cannot be resolved within maxIterations, analyzer will throw exception to inform
   * user to increase the value of SQLConf.ANALYZER_MAX_ITERATIONS.
   */
  protected def fixedPoint =
    FixedPoint(
      conf.analyzerMaxIterations,
      errorOnExceed = true,
      maxIterationsSetting = SQLConf.ANALYZER_MAX_ITERATIONS.key)

  /**
   * Override to provide additional rules for the "Resolution" batch.
   */
  val extendedResolutionRules: Seq[Rule[LogicalPlan]] = Nil

  /**
   * Override to provide rules to do post-hoc resolution. Note that these rules will be executed
   * in an individual batch. This batch is to run right after the normal resolution batch and
   * execute its rules in one pass.
   */
  val postHocResolutionRules: Seq[Rule[LogicalPlan]] = Nil

  private def typeCoercionRules(): List[Rule[LogicalPlan]] = if (conf.ansiEnabled) {
    AnsiTypeCoercion.typeCoercionRules
  } else {
    TypeCoercion.typeCoercionRules
  }

  override def batches: Seq[Batch] = Seq(
    Batch("Substitution", fixedPoint,
      // This rule optimizes `UpdateFields` expression chains so looks more like optimization rule.
      // However, when manipulating deeply nested schema, `UpdateFields` expression tree could be
      // very complex and make analysis impossible. Thus we need to optimize `UpdateFields` early
      // at the beginning of analysis.
      OptimizeUpdateFields,
      CTESubstitution,
      WindowsSubstitution,
      EliminateUnions,
      SubstituteUnresolvedOrdinals),
    Batch("Disable Hints", Once,
      new ResolveHints.DisableHints),
    Batch("Hints", fixedPoint,
      ResolveHints.ResolveJoinStrategyHints,
      ResolveHints.ResolveCoalesceHints),
    Batch("Simple Sanity Check", Once,
      LookupFunctions),
    Batch("Keep Legacy Outputs", Once,
      KeepLegacyOutputs),
    Batch("Resolution", fixedPoint,
      new ResolveCatalogs(catalogManager) ::
      ResolveUserSpecifiedColumns ::
      ResolveInsertInto ::
      ResolveRelations ::
      ResolvePartitionSpec ::
      ResolveFieldNameAndPosition ::
      AddMetadataColumns ::
      DeduplicateRelations ::
      ResolveReferences ::
      WrapLateralColumnAliasReference ::
      ResolveLateralColumnAliasReference ::
      ResolveExpressionsWithNamePlaceholders ::
      ResolveDeserializer ::
      ResolveNewInstance ::
      ResolveUpCast ::
      ResolveGroupingAnalytics ::
      ResolvePivot ::
      ResolveUnpivot ::
      ResolveOrdinalInOrderByAndGroupBy ::
      ResolveAggAliasInGroupBy ::
      ResolveMissingReferences ::
      ResolveOuterReferences ::
      ExtractGenerator ::
      ResolveGenerate ::
      ResolveFunctions ::
      ResolveAliases ::
      ResolveSubquery ::
      ResolveSubqueryColumnAliases ::
      ResolveWindowOrder ::
      ResolveWindowFrame ::
      ResolveNaturalAndUsingJoin ::
      ResolveOutputRelation ::
      ExtractWindowExpressions ::
      GlobalAggregates ::
      ResolveAggregateFunctions ::
      TimeWindowing ::
      SessionWindowing ::
      ResolveWindowTime ::
      ResolveDefaultColumns(v1SessionCatalog) ::
      ResolveInlineTables ::
      ResolveLambdaVariables ::
      ResolveTimeZone ::
      ResolveRandomSeed ::
      ResolveBinaryArithmetic ::
      ResolveUnion ::
      RewriteDeleteFromTable ::
      typeCoercionRules ++
      Seq(ResolveWithCTE) ++
      extendedResolutionRules : _*),
    Batch("Remove TempResolvedColumn", Once, RemoveTempResolvedColumn),
    Batch("Post-Hoc Resolution", Once,
      Seq(ResolveCommandsWithIfExists) ++
      postHocResolutionRules: _*),
    Batch("Remove Unresolved Hints", Once,
      new ResolveHints.RemoveAllHints),
    Batch("Nondeterministic", Once,
      PullOutNondeterministic),
    Batch("UDF", Once,
      HandleNullInputsForUDF,
      ResolveEncodersInUDF),
    Batch("UpdateNullability", Once,
      UpdateAttributeNullability),
    Batch("Subquery", Once,
      UpdateOuterReferences),
    Batch("Cleanup", fixedPoint,
      CleanupAliases),
    Batch("HandleSpecialCommand", Once,
      HandleSpecialCommand)
  )

  /**
   * For [[Add]]:
   * 1. if both side are interval, stays the same;
   * 2. else if one side is date and the other is interval,
   *    turns it to [[DateAddInterval]];
   * 3. else if one side is interval, turns it to [[TimeAdd]];
   * 4. else if one side is date, turns it to [[DateAdd]] ;
   * 5. else stays the same.
   *
   * For [[Subtract]]:
   * 1. if both side are interval, stays the same;
   * 2. else if the left side is date and the right side is interval,
   *    turns it to [[DateAddInterval(l, -r)]];
   * 3. else if the right side is an interval, turns it to [[TimeAdd(l, -r)]];
   * 4. else if one side is timestamp, turns it to [[SubtractTimestamps]];
   * 5. else if the right side is date, turns it to [[DateDiff]]/[[SubtractDates]];
   * 6. else if the left side is date, turns it to [[DateSub]];
   * 7. else turns it to stays the same.
   *
   * For [[Multiply]]:
   * 1. If one side is interval, turns it to [[MultiplyInterval]];
   * 2. otherwise, stays the same.
   *
   * For [[Divide]]:
   * 1. If the left side is interval, turns it to [[DivideInterval]];
   * 2. otherwise, stays the same.
   */
  object ResolveBinaryArithmetic extends Rule[LogicalPlan] {
    override def apply(plan: LogicalPlan): LogicalPlan = plan.resolveOperatorsUpWithPruning(
      _.containsPattern(BINARY_ARITHMETIC), ruleId) {
      case p: LogicalPlan => p.transformExpressionsUpWithPruning(
        _.containsPattern(BINARY_ARITHMETIC), ruleId) {
        case a @ Add(l, r, mode) if a.childrenResolved => (l.dataType, r.dataType) match {
          case (DateType, DayTimeIntervalType(DAY, DAY)) => DateAdd(l, ExtractANSIIntervalDays(r))
          case (DateType, _: DayTimeIntervalType) => TimeAdd(Cast(l, TimestampType), r)
          case (DayTimeIntervalType(DAY, DAY), DateType) => DateAdd(r, ExtractANSIIntervalDays(l))
          case (_: DayTimeIntervalType, DateType) => TimeAdd(Cast(r, TimestampType), l)
          case (DateType, _: YearMonthIntervalType) => DateAddYMInterval(l, r)
          case (_: YearMonthIntervalType, DateType) => DateAddYMInterval(r, l)
          case (TimestampType | TimestampNTZType, _: YearMonthIntervalType) =>
            TimestampAddYMInterval(l, r)
          case (_: YearMonthIntervalType, TimestampType | TimestampNTZType) =>
            TimestampAddYMInterval(r, l)
          case (CalendarIntervalType, CalendarIntervalType) |
               (_: DayTimeIntervalType, _: DayTimeIntervalType) => a
          case (_: NullType, _: AnsiIntervalType) =>
            a.copy(left = Cast(a.left, a.right.dataType))
          case (_: AnsiIntervalType, _: NullType) =>
            a.copy(right = Cast(a.right, a.left.dataType))
          case (DateType, CalendarIntervalType) =>
            DateAddInterval(l, r, ansiEnabled = mode == EvalMode.ANSI)
          case (_, CalendarIntervalType | _: DayTimeIntervalType) => Cast(TimeAdd(l, r), l.dataType)
          case (CalendarIntervalType, DateType) =>
            DateAddInterval(r, l, ansiEnabled = mode == EvalMode.ANSI)
          case (CalendarIntervalType | _: DayTimeIntervalType, _) => Cast(TimeAdd(r, l), r.dataType)
          case (DateType, dt) if dt != StringType => DateAdd(l, r)
          case (dt, DateType) if dt != StringType => DateAdd(r, l)
          case _ => a
        }
        case s @ Subtract(l, r, mode) if s.childrenResolved => (l.dataType, r.dataType) match {
          case (DateType, DayTimeIntervalType(DAY, DAY)) =>
            DateAdd(l, UnaryMinus(ExtractANSIIntervalDays(r), mode == EvalMode.ANSI))
          case (DateType, _: DayTimeIntervalType) =>
            DatetimeSub(l, r, TimeAdd(Cast(l, TimestampType), UnaryMinus(r, mode == EvalMode.ANSI)))
          case (DateType, _: YearMonthIntervalType) =>
            DatetimeSub(l, r, DateAddYMInterval(l, UnaryMinus(r, mode == EvalMode.ANSI)))
          case (TimestampType | TimestampNTZType, _: YearMonthIntervalType) =>
            DatetimeSub(l, r, TimestampAddYMInterval(l, UnaryMinus(r, mode == EvalMode.ANSI)))
          case (CalendarIntervalType, CalendarIntervalType) |
               (_: DayTimeIntervalType, _: DayTimeIntervalType) => s
          case (_: NullType, _: AnsiIntervalType) =>
            s.copy(left = Cast(s.left, s.right.dataType))
          case (_: AnsiIntervalType, _: NullType) =>
            s.copy(right = Cast(s.right, s.left.dataType))
          case (DateType, CalendarIntervalType) =>
            DatetimeSub(l, r, DateAddInterval(l,
              UnaryMinus(r, mode == EvalMode.ANSI), ansiEnabled = mode == EvalMode.ANSI))
          case (_, CalendarIntervalType | _: DayTimeIntervalType) =>
            Cast(DatetimeSub(l, r, TimeAdd(l, UnaryMinus(r, mode == EvalMode.ANSI))), l.dataType)
          case _ if AnyTimestampType.unapply(l) || AnyTimestampType.unapply(r) =>
            SubtractTimestamps(l, r)
          case (_, DateType) => SubtractDates(l, r)
          case (DateType, dt) if dt != StringType => DateSub(l, r)
          case _ => s
        }
        case m @ Multiply(l, r, mode) if m.childrenResolved => (l.dataType, r.dataType) match {
          case (CalendarIntervalType, _) => MultiplyInterval(l, r, mode == EvalMode.ANSI)
          case (_, CalendarIntervalType) => MultiplyInterval(r, l, mode == EvalMode.ANSI)
          case (_: YearMonthIntervalType, _) => MultiplyYMInterval(l, r)
          case (_, _: YearMonthIntervalType) => MultiplyYMInterval(r, l)
          case (_: DayTimeIntervalType, _) => MultiplyDTInterval(l, r)
          case (_, _: DayTimeIntervalType) => MultiplyDTInterval(r, l)
          case _ => m
        }
        case d @ Divide(l, r, mode) if d.childrenResolved => (l.dataType, r.dataType) match {
          case (CalendarIntervalType, _) => DivideInterval(l, r, mode == EvalMode.ANSI)
          case (_: YearMonthIntervalType, _) => DivideYMInterval(l, r)
          case (_: DayTimeIntervalType, _) => DivideDTInterval(l, r)
          case _ => d
        }
      }
    }
  }

  /**
   * Substitute child plan with WindowSpecDefinitions.
   */
  object WindowsSubstitution extends Rule[LogicalPlan] {
    def apply(plan: LogicalPlan): LogicalPlan = plan.resolveOperatorsUpWithPruning(
      _.containsAnyPattern(WITH_WINDOW_DEFINITION, UNRESOLVED_WINDOW_EXPRESSION), ruleId) {
      // Lookup WindowSpecDefinitions. This rule works with unresolved children.
      case WithWindowDefinition(windowDefinitions, child) => child.resolveExpressions {
        case UnresolvedWindowExpression(c, WindowSpecReference(windowName)) =>
          val windowSpecDefinition = windowDefinitions.getOrElse(windowName,
            throw QueryCompilationErrors.windowSpecificationNotDefinedError(windowName))
          WindowExpression(c, windowSpecDefinition)
      }
    }
  }

  object ResolveGroupingAnalytics extends Rule[LogicalPlan] {
    private[analysis] def hasGroupingFunction(e: Expression): Boolean = {
      e.exists (g => g.isInstanceOf[Grouping] || g.isInstanceOf[GroupingID])
    }

    private def replaceGroupingFunc(
        expr: Expression,
        groupByExprs: Seq[Expression],
        gid: Expression): Expression = {
      expr transform {
        case e: GroupingID =>
          if (e.groupByExprs.isEmpty ||
              e.groupByExprs.map(_.canonicalized) == groupByExprs.map(_.canonicalized)) {
            Alias(gid, toPrettySQL(e))()
          } else {
            throw QueryCompilationErrors.groupingIDMismatchError(e, groupByExprs)
          }
        case e @ Grouping(col: Expression) =>
          val idx = groupByExprs.indexWhere(_.semanticEquals(col))
          if (idx >= 0) {
            Alias(Cast(BitwiseAnd(ShiftRight(gid, Literal(groupByExprs.length - 1 - idx)),
              Literal(1L)), ByteType), toPrettySQL(e))()
          } else {
            throw QueryCompilationErrors.groupingColInvalidError(col, groupByExprs)
          }
      }
    }

    /*
     * Create new alias for all group by expressions for `Expand` operator.
     */
    private def constructGroupByAlias(groupByExprs: Seq[Expression]): Seq[Alias] = {
      groupByExprs.map {
        case e: NamedExpression => Alias(e, e.name)(qualifier = e.qualifier)
        case other => Alias(other, other.toString)()
      }
    }

    /*
     * Construct [[Expand]] operator with grouping sets.
     */
    private def constructExpand(
        selectedGroupByExprs: Seq[Seq[Expression]],
        child: LogicalPlan,
        groupByAliases: Seq[Alias],
        gid: Attribute): LogicalPlan = {
      // Change the nullability of group by aliases if necessary. For example, if we have
      // GROUPING SETS ((a,b), a), we do not need to change the nullability of a, but we
      // should change the nullability of b to be TRUE.
      // TODO: For Cube/Rollup just set nullability to be `true`.
      val expandedAttributes = groupByAliases.map { alias =>
        if (selectedGroupByExprs.exists(!_.contains(alias.child))) {
          alias.toAttribute.withNullability(true)
        } else {
          alias.toAttribute
        }
      }

      val groupingSetsAttributes = selectedGroupByExprs.map { groupingSetExprs =>
        groupingSetExprs.map { expr =>
          val alias = groupByAliases.find(_.child.semanticEquals(expr)).getOrElse(
            throw QueryCompilationErrors.selectExprNotInGroupByError(expr, groupByAliases))
          // Map alias to expanded attribute.
          expandedAttributes.find(_.semanticEquals(alias.toAttribute)).getOrElse(
            alias.toAttribute)
        }
      }

      Expand(groupingSetsAttributes, groupByAliases, expandedAttributes, gid, child)
    }

    /*
     * Construct new aggregate expressions by replacing grouping functions.
     */
    private def constructAggregateExprs(
        groupByExprs: Seq[Expression],
        aggregations: Seq[NamedExpression],
        groupByAliases: Seq[Alias],
        groupingAttrs: Seq[Expression],
        gid: Attribute): Seq[NamedExpression] = aggregations.map { agg =>
      // collect all the found AggregateExpression, so we can check an expression is part of
      // any AggregateExpression or not.
      val aggsBuffer = ArrayBuffer[Expression]()
      // Returns whether the expression belongs to any expressions in `aggsBuffer` or not.
      def isPartOfAggregation(e: Expression): Boolean = {
        aggsBuffer.exists(a => a.exists(_ eq e))
      }
      replaceGroupingFunc(agg, groupByExprs, gid).transformDown {
        // AggregateExpression should be computed on the unmodified value of its argument
        // expressions, so we should not replace any references to grouping expression
        // inside it.
        case e: AggregateExpression =>
          aggsBuffer += e
          e
        case e if isPartOfAggregation(e) => e
        case e =>
          // Replace expression by expand output attribute.
          val index = groupByAliases.indexWhere(_.child.semanticEquals(e))
          if (index == -1) {
            e
          } else {
            groupingAttrs(index)
          }
      }.asInstanceOf[NamedExpression]
    }

    /*
     * Construct [[Aggregate]] operator from Cube/Rollup/GroupingSets.
     */
    private def constructAggregate(
        selectedGroupByExprs: Seq[Seq[Expression]],
        groupByExprs: Seq[Expression],
        aggregationExprs: Seq[NamedExpression],
        child: LogicalPlan): LogicalPlan = {

      if (groupByExprs.size > GroupingID.dataType.defaultSize * 8) {
        throw QueryCompilationErrors.groupingSizeTooLargeError(GroupingID.dataType.defaultSize * 8)
      }

      // Expand works by setting grouping expressions to null as determined by the
      // `selectedGroupByExprs`. To prevent these null values from being used in an aggregate
      // instead of the original value we need to create new aliases for all group by expressions
      // that will only be used for the intended purpose.
      val groupByAliases = constructGroupByAlias(groupByExprs)

      val gid = AttributeReference(VirtualColumn.groupingIdName, GroupingID.dataType, false)()
      val expand = constructExpand(selectedGroupByExprs, child, groupByAliases, gid)
      val groupingAttrs = expand.output.drop(child.output.length)

      val aggregations = constructAggregateExprs(
        groupByExprs, aggregationExprs, groupByAliases, groupingAttrs, gid)

      Aggregate(groupingAttrs, aggregations, expand)
    }

    private def findGroupingExprs(plan: LogicalPlan): Seq[Expression] = {
      plan.collectFirst {
        case a: Aggregate =>
          // this Aggregate should have grouping id as the last grouping key.
          val gid = a.groupingExpressions.last
          if (!gid.isInstanceOf[AttributeReference]
            || gid.asInstanceOf[AttributeReference].name != VirtualColumn.groupingIdName) {
            throw QueryCompilationErrors.groupingMustWithGroupingSetsOrCubeOrRollupError()
          }
          a.groupingExpressions.take(a.groupingExpressions.length - 1)
      }.getOrElse {
        throw QueryCompilationErrors.groupingMustWithGroupingSetsOrCubeOrRollupError()
      }
    }

    private def tryResolveHavingCondition(
        h: UnresolvedHaving,
        aggregate: Aggregate,
        selectedGroupByExprs: Seq[Seq[Expression]],
        groupByExprs: Seq[Expression]): LogicalPlan = {
      // For CUBE/ROLLUP expressions, to avoid resolving repeatedly, here we delete them from
      // groupingExpressions for condition resolving.
      val aggForResolving = aggregate.copy(groupingExpressions = groupByExprs)
      // Try resolving the condition of the filter as though it is in the aggregate clause
      val (extraAggExprs, Seq(resolvedHavingCond)) =
        ResolveAggregateFunctions.resolveExprsWithAggregate(Seq(h.havingCondition), aggForResolving)

      // Push the aggregate expressions into the aggregate (if any).
      val newChild = constructAggregate(selectedGroupByExprs, groupByExprs,
        aggregate.aggregateExpressions ++ extraAggExprs, aggregate.child)

      // Since the output exprId will be changed in the constructed aggregate, here we build an
      // attrMap to resolve the condition again.
      val attrMap = AttributeMap((aggForResolving.output ++ extraAggExprs.map(_.toAttribute))
        .zip(newChild.output))
      val newCond = resolvedHavingCond.transform {
        case a: AttributeReference => attrMap.getOrElse(a, a)
      }

      if (extraAggExprs.isEmpty) {
        Filter(newCond, newChild)
      } else {
        Project(newChild.output.dropRight(extraAggExprs.length),
          Filter(newCond, newChild))
      }
    }

    // This require transformDown to resolve having condition when generating aggregate node for
    // CUBE/ROLLUP/GROUPING SETS. This also replace grouping()/grouping_id() in resolved
    // Filter/Sort.
    def apply(plan: LogicalPlan): LogicalPlan = plan.resolveOperatorsDownWithPruning(
      _.containsPattern(GROUPING_ANALYTICS), ruleId) {
      case h @ UnresolvedHaving(_, agg @ Aggregate(
        GroupingAnalytics(selectedGroupByExprs, groupByExprs), aggExprs, _))
        if agg.childrenResolved && aggExprs.forall(_.resolved) =>
        tryResolveHavingCondition(h, agg, selectedGroupByExprs, groupByExprs)

      case a if !a.childrenResolved => a // be sure all of the children are resolved.

      // Ensure group by expressions and aggregate expressions have been resolved.
      case Aggregate(GroupingAnalytics(selectedGroupByExprs, groupByExprs), aggExprs, child)
        if aggExprs.forall(_.resolved) =>
        constructAggregate(selectedGroupByExprs, groupByExprs, aggExprs, child)

      // We should make sure all expressions in condition have been resolved.
      case f @ Filter(cond, child) if hasGroupingFunction(cond) && cond.resolved =>
        val groupingExprs = findGroupingExprs(child)
        // The unresolved grouping id will be resolved by ResolveMissingReferences
        val newCond = replaceGroupingFunc(cond, groupingExprs, VirtualColumn.groupingIdAttribute)
        f.copy(condition = newCond)

      // We should make sure all [[SortOrder]]s have been resolved.
      case s @ Sort(order, _, child)
        if order.exists(hasGroupingFunction) && order.forall(_.resolved) =>
        val groupingExprs = findGroupingExprs(child)
        val gid = VirtualColumn.groupingIdAttribute
        // The unresolved grouping id will be resolved by ResolveMissingReferences
        val newOrder = order.map(replaceGroupingFunc(_, groupingExprs, gid).asInstanceOf[SortOrder])
        s.copy(order = newOrder)
    }
  }

  object ResolvePivot extends Rule[LogicalPlan] {
    def apply(plan: LogicalPlan): LogicalPlan = plan.resolveOperatorsWithPruning(
      _.containsPattern(PIVOT), ruleId) {
      case p: Pivot if !p.childrenResolved || !p.aggregates.forall(_.resolved)
        || (p.groupByExprsOpt.isDefined && !p.groupByExprsOpt.get.forall(_.resolved))
        || !p.pivotColumn.resolved || !p.pivotValues.forall(_.resolved) => p
      case Pivot(groupByExprsOpt, pivotColumn, pivotValues, aggregates, child) =>
        if (!RowOrdering.isOrderable(pivotColumn.dataType)) {
          throw QueryCompilationErrors.unorderablePivotColError(pivotColumn)
        }
        // Check all aggregate expressions.
        aggregates.foreach(checkValidAggregateExpression)
        // Check all pivot values are literal and match pivot column data type.
        val evalPivotValues = pivotValues.map { value =>
          val foldable = trimAliases(value).foldable
          if (!foldable) {
            throw QueryCompilationErrors.nonLiteralPivotValError(value)
          }
          if (!Cast.canCast(value.dataType, pivotColumn.dataType)) {
            throw QueryCompilationErrors.pivotValDataTypeMismatchError(value, pivotColumn)
          }
          Cast(value, pivotColumn.dataType, Some(conf.sessionLocalTimeZone)).eval(EmptyRow)
        }
        // Group-by expressions coming from SQL are implicit and need to be deduced.
        val groupByExprs = groupByExprsOpt.getOrElse {
          val pivotColAndAggRefs = pivotColumn.references ++ AttributeSet(aggregates)
          child.output.filterNot(pivotColAndAggRefs.contains)
        }
        val singleAgg = aggregates.size == 1
        def outputName(value: Expression, aggregate: Expression): String = {
          val stringValue = value match {
            case n: NamedExpression => n.name
            case _ =>
              val utf8Value =
                Cast(value, StringType, Some(conf.sessionLocalTimeZone)).eval(EmptyRow)
              Option(utf8Value).map(_.toString).getOrElse("null")
          }
          if (singleAgg) {
            stringValue
          } else {
            val suffix = aggregate match {
              case n: NamedExpression => n.name
              case _ => toPrettySQL(aggregate)
            }
            stringValue + "_" + suffix
          }
        }
        if (aggregates.forall(a => PivotFirst.supportsDataType(a.dataType))) {
          // Since evaluating |pivotValues| if statements for each input row can get slow this is an
          // alternate plan that instead uses two steps of aggregation.
          val namedAggExps: Seq[NamedExpression] = aggregates.map(a => Alias(a, a.sql)())
          val namedPivotCol = pivotColumn match {
            case n: NamedExpression => n
            case _ => Alias(pivotColumn, "__pivot_col")()
          }
          val bigGroup = groupByExprs :+ namedPivotCol
          val firstAgg = Aggregate(bigGroup, bigGroup ++ namedAggExps, child)
          val pivotAggs = namedAggExps.map { a =>
            Alias(PivotFirst(namedPivotCol.toAttribute, a.toAttribute, evalPivotValues)
              .toAggregateExpression()
            , "__pivot_" + a.sql)()
          }
          val groupByExprsAttr = groupByExprs.map(_.toAttribute)
          val secondAgg = Aggregate(groupByExprsAttr, groupByExprsAttr ++ pivotAggs, firstAgg)
          val pivotAggAttribute = pivotAggs.map(_.toAttribute)
          val pivotOutputs = pivotValues.zipWithIndex.flatMap { case (value, i) =>
            aggregates.zip(pivotAggAttribute).map { case (aggregate, pivotAtt) =>
              Alias(ExtractValue(pivotAtt, Literal(i), resolver), outputName(value, aggregate))()
            }
          }
          Project(groupByExprsAttr ++ pivotOutputs, secondAgg)
        } else {
          val pivotAggregates: Seq[NamedExpression] = pivotValues.flatMap { value =>
            def ifExpr(e: Expression) = {
              If(
                EqualNullSafe(
                  pivotColumn,
                  Cast(value, pivotColumn.dataType, Some(conf.sessionLocalTimeZone))),
                e, Literal(null))
            }
            aggregates.map { aggregate =>
              val filteredAggregate = aggregate.transformDown {
                // Assumption is the aggregate function ignores nulls. This is true for all current
                // AggregateFunction's with the exception of First and Last in their default mode
                // (which we handle) and possibly some Hive UDAF's.
                case First(expr, _) =>
                  First(ifExpr(expr), true)
                case Last(expr, _) =>
                  Last(ifExpr(expr), true)
                case a: ApproximatePercentile =>
                  // ApproximatePercentile takes two literals for accuracy and percentage which
                  // should not be wrapped by if-else.
                  a.withNewChildren(ifExpr(a.first) :: a.second :: a.third :: Nil)
                case a: AggregateFunction =>
                  a.withNewChildren(a.children.map(ifExpr))
              }.transform {
                // We are duplicating aggregates that are now computing a different value for each
                // pivot value.
                // TODO: Don't construct the physical container until after analysis.
                case ae: AggregateExpression => ae.copy(resultId = NamedExpression.newExprId)
              }
              Alias(filteredAggregate, outputName(value, aggregate))()
            }
          }
          Aggregate(groupByExprs, groupByExprs ++ pivotAggregates, child)
        }
    }

    // Support any aggregate expression that can appear in an Aggregate plan except Pandas UDF.
    // TODO: Support Pandas UDF.
    private def checkValidAggregateExpression(expr: Expression): Unit = expr match {
      case _: AggregateExpression => // OK and leave the argument check to CheckAnalysis.
      case expr: PythonUDF if PythonUDF.isGroupedAggPandasUDF(expr) =>
        throw QueryCompilationErrors.pandasUDFAggregateNotSupportedInPivotError()
      case e: Attribute =>
        throw QueryCompilationErrors.aggregateExpressionRequiredForPivotError(e.sql)
      case e => e.children.foreach(checkValidAggregateExpression)
    }
  }

  object ResolveUnpivot extends Rule[LogicalPlan] {
    def apply(plan: LogicalPlan): LogicalPlan = plan.resolveOperatorsWithPruning(
      _.containsPattern(UNPIVOT), ruleId) {

      // once children are resolved, we can determine values from ids and vice versa
      // if only either is given, and only AttributeReference are given
      case up @ Unpivot(Some(ids), None, _, _, _, _) if up.childrenResolved &&
        ids.forall(_.resolved) &&
        ids.forall(_.isInstanceOf[AttributeReference]) =>
        val idAttrs = AttributeSet(up.ids.get)
        val values = up.child.output.filterNot(idAttrs.contains)
        up.copy(values = Some(values.map(Seq(_))))
      case up @ Unpivot(None, Some(values), _, _, _, _) if up.childrenResolved &&
        values.forall(_.forall(_.resolved)) &&
        values.forall(_.forall(_.isInstanceOf[AttributeReference])) =>
        val valueAttrs = AttributeSet(up.values.get.flatten)
        val ids = up.child.output.filterNot(valueAttrs.contains)
        up.copy(ids = Some(ids))

      case up: Unpivot if !up.childrenResolved || !up.ids.exists(_.forall(_.resolved)) ||
        !up.values.exists(_.nonEmpty) || !up.values.exists(_.forall(_.forall(_.resolved))) ||
        !up.values.get.forall(_.length == up.valueColumnNames.length) ||
        !up.valuesTypeCoercioned => up

      // TypeCoercionBase.UnpivotCoercion determines valueType
      // and casts values once values are set and resolved
      case Unpivot(Some(ids), Some(values), aliases, variableColumnName, valueColumnNames, child) =>

        def toString(values: Seq[NamedExpression]): String =
          values.map(v => v.name).mkString("_")

        // construct unpivot expressions for Expand
        val exprs: Seq[Seq[Expression]] =
          values.zip(aliases.getOrElse(values.map(_ => None))).map {
            case (vals, Some(alias)) => (ids :+ Literal(alias)) ++ vals
            case (Seq(value), None) => (ids :+ Literal(value.name)) :+ value
            // there are more than one value in vals
            case (vals, None) => (ids :+ Literal(toString(vals))) ++ vals
          }

        // construct output attributes
        val variableAttr = AttributeReference(variableColumnName, StringType, nullable = false)()
        val valueAttrs = valueColumnNames.zipWithIndex.map {
          case (valueColumnName, idx) =>
            AttributeReference(
              valueColumnName,
              values.head(idx).dataType,
              values.map(_(idx)).exists(_.nullable))()
        }
        val output = (ids.map(_.toAttribute) :+ variableAttr) ++ valueAttrs

        // expand the unpivot expressions
        Expand(exprs, output, child)
    }
  }

  private def isResolvingView: Boolean = AnalysisContext.get.catalogAndNamespace.nonEmpty
  private def isReferredTempViewName(nameParts: Seq[String]): Boolean = {
    AnalysisContext.get.referredTempViewNames.exists { n =>
      (n.length == nameParts.length) && n.zip(nameParts).forall {
        case (a, b) => resolver(a, b)
      }
    }
  }

  // If we are resolving database objects (relations, functions, etc.) insides views, we may need to
  // expand single or multi-part identifiers with the current catalog and namespace of when the
  // view was created.
  private def expandIdentifier(nameParts: Seq[String]): Seq[String] = {
    if (!isResolvingView || isReferredTempViewName(nameParts)) return nameParts

    if (nameParts.length == 1) {
      AnalysisContext.get.catalogAndNamespace :+ nameParts.head
    } else if (catalogManager.isCatalogRegistered(nameParts.head)) {
      nameParts
    } else {
      AnalysisContext.get.catalogAndNamespace.head +: nameParts
    }
  }

  /**
   * Adds metadata columns to output for child relations when nodes are missing resolved attributes.
   *
   * References to metadata columns are resolved using columns from [[LogicalPlan.metadataOutput]],
   * but the relation's output does not include the metadata columns until the relation is replaced.
   * Unless this rule adds metadata to the relation's output, the analyzer will detect that nothing
   * produces the columns.
   *
   * This rule only adds metadata columns when a node is resolved but is missing input from its
   * children. This ensures that metadata columns are not added to the plan unless they are used. By
   * checking only resolved nodes, this ensures that * expansion is already done so that metadata
   * columns are not accidentally selected by *. This rule resolves operators downwards to avoid
   * projecting away metadata columns prematurely.
   */
  object AddMetadataColumns extends Rule[LogicalPlan] {

    import org.apache.spark.sql.catalyst.util._

    def apply(plan: LogicalPlan): LogicalPlan = plan.resolveOperatorsDownWithPruning(
      AlwaysProcess.fn, ruleId) {
      case hint: UnresolvedHint => hint
      // Add metadata output to all node types
      case node if node.children.nonEmpty && node.resolved && hasMetadataCol(node) =>
        val inputAttrs = AttributeSet(node.children.flatMap(_.output))
        val metaCols = getMetadataAttributes(node).filterNot(inputAttrs.contains)
        if (metaCols.isEmpty) {
          node
        } else {
          val newNode = addMetadataCol(node)
          // We should not change the output schema of the plan. We should project away the extra
          // metadata columns if necessary.
          if (newNode.sameOutput(node)) {
            newNode
          } else {
            Project(node.output, newNode)
          }
        }
    }

    private def getMetadataAttributes(plan: LogicalPlan): Seq[Attribute] = {
      plan.expressions.flatMap(_.collect {
        case a: Attribute if a.isMetadataCol => a
        case a: Attribute
          if plan.children.exists(c => c.metadataOutput.exists(_.exprId == a.exprId)) =>
          plan.children.collectFirst {
            case c if c.metadataOutput.exists(_.exprId == a.exprId) =>
              c.metadataOutput.find(_.exprId == a.exprId).get
          }.get
      })
    }

    private def hasMetadataCol(plan: LogicalPlan): Boolean = {
      plan.expressions.exists(_.exists {
        case a: Attribute =>
          // If an attribute is resolved before being labeled as metadata
          // (i.e. from the originating Dataset), we check with expression ID
          a.isMetadataCol ||
            plan.children.exists(c => c.metadataOutput.exists(_.exprId == a.exprId))
        case _ => false
      })
    }

    private def addMetadataCol(plan: LogicalPlan): LogicalPlan = plan match {
      case s: ExposesMetadataColumns => s.withMetadataColumns()
      case p: Project =>
        val newProj = p.copy(
          projectList = p.metadataOutput ++ p.projectList,
          child = addMetadataCol(p.child))
        newProj.copyTagsFrom(p)
        newProj
      case _ => plan.withNewChildren(plan.children.map(addMetadataCol))
    }
  }

  /**
   * Replaces unresolved relations (tables and views) with concrete relations from the catalog.
   */
  object ResolveRelations extends Rule[LogicalPlan] {
    // The current catalog and namespace may be different from when the view was created, we must
    // resolve the view logical plan here, with the catalog and namespace stored in view metadata.
    // This is done by keeping the catalog and namespace in `AnalysisContext`, and analyzer will
    // look at `AnalysisContext.catalogAndNamespace` when resolving relations with single-part name.
    // If `AnalysisContext.catalogAndNamespace` is non-empty, analyzer will expand single-part names
    // with it, instead of current catalog and namespace.
    private def resolveViews(plan: LogicalPlan): LogicalPlan = plan match {
      // The view's child should be a logical plan parsed from the `desc.viewText`, the variable
      // `viewText` should be defined, or else we throw an error on the generation of the View
      // operator.
      case view @ View(desc, isTempView, child) if !child.resolved =>
        // Resolve all the UnresolvedRelations and Views in the child.
        val newChild = AnalysisContext.withAnalysisContext(desc) {
          val nestedViewDepth = AnalysisContext.get.nestedViewDepth
          val maxNestedViewDepth = AnalysisContext.get.maxNestedViewDepth
          if (nestedViewDepth > maxNestedViewDepth) {
            throw QueryCompilationErrors.viewDepthExceedsMaxResolutionDepthError(
              desc.identifier, maxNestedViewDepth, view)
          }
          SQLConf.withExistingConf(View.effectiveSQLConf(desc.viewSQLConfigs, isTempView)) {
            executeSameContext(child)
          }
        }
        // Fail the analysis eagerly because outside AnalysisContext, the unresolved operators
        // inside a view maybe resolved incorrectly.
        checkAnalysis(newChild)
        view.copy(child = newChild)
      case p @ SubqueryAlias(_, view: View) =>
        p.copy(child = resolveViews(view))
      case _ => plan
    }

    private def unwrapRelationPlan(plan: LogicalPlan): LogicalPlan = {
      EliminateSubqueryAliases(plan) match {
        case v: View if v.isTempViewStoringAnalyzedPlan => v.child
        case other => other
      }
    }

    def apply(plan: LogicalPlan)
        : LogicalPlan = plan.resolveOperatorsUpWithPruning(AlwaysProcess.fn, ruleId) {
      case i @ InsertIntoStatement(table, _, _, _, _, _) if i.query.resolved =>
        val relation = table match {
          case u: UnresolvedRelation if !u.isStreaming =>
            resolveRelation(u).getOrElse(u)
          case other => other
        }

        // Inserting into a file-based temporary view is allowed.
        // (e.g., spark.read.parquet("path").createOrReplaceTempView("t").
        // Thus, we need to look at the raw plan if `relation` is a temporary view.
        unwrapRelationPlan(relation) match {
          case v: View =>
            throw QueryCompilationErrors.insertIntoViewNotAllowedError(v.desc.identifier, table)
          case other => i.copy(table = other)
        }

      // TODO (SPARK-27484): handle streaming write commands when we have them.
      case write: V2WriteCommand =>
        write.table match {
          case u: UnresolvedRelation if !u.isStreaming =>
            resolveRelation(u).map(unwrapRelationPlan).map {
              case v: View => throw QueryCompilationErrors.writeIntoViewNotAllowedError(
                v.desc.identifier, write)
              case r: DataSourceV2Relation => write.withNewTable(r)
              case u: UnresolvedCatalogRelation =>
                throw QueryCompilationErrors.writeIntoV1TableNotAllowedError(
                  u.tableMeta.identifier, write)
              case other =>
                throw QueryCompilationErrors.writeIntoTempViewNotAllowedError(
                  u.multipartIdentifier.quoted)
            }.getOrElse(write)
          case _ => write
        }

      case u: UnresolvedRelation =>
        resolveRelation(u).map(resolveViews).getOrElse(u)

      case r @ RelationTimeTravel(u: UnresolvedRelation, timestamp, version)
          if timestamp.forall(ts => ts.resolved && !SubqueryExpression.hasSubquery(ts)) =>
        resolveRelation(u, TimeTravelSpec.create(timestamp, version, conf)).getOrElse(r)

      case u @ UnresolvedTable(identifier, cmd, relationTypeMismatchHint) =>
        lookupTableOrView(identifier).map {
          case v: ResolvedPersistentView =>
            val nameParts = v.catalog.name() +: v.identifier.asMultipartIdentifier
            throw QueryCompilationErrors.expectTableNotViewError(
              nameParts, isTemp = false, cmd, relationTypeMismatchHint, u)
          case _: ResolvedTempView =>
            throw QueryCompilationErrors.expectTableNotViewError(
              identifier, isTemp = true, cmd, relationTypeMismatchHint, u)
          case table => table
        }.getOrElse(u)

      case u @ UnresolvedView(identifier, cmd, allowTemp, relationTypeMismatchHint) =>
        lookupTableOrView(identifier, viewOnly = true).map {
          case _: ResolvedTempView if !allowTemp =>
            throw QueryCompilationErrors.expectViewNotTempViewError(identifier, cmd, u)
          case t: ResolvedTable =>
            throw QueryCompilationErrors.expectViewNotTableError(
              t, cmd, relationTypeMismatchHint, u)
          case other => other
        }.getOrElse(u)

      case u @ UnresolvedTableOrView(identifier, cmd, allowTempView) =>
        lookupTableOrView(identifier).map {
          case _: ResolvedTempView if !allowTempView =>
            throw QueryCompilationErrors.expectTableOrPermanentViewNotTempViewError(
              identifier, cmd, u)
          case other => other
        }.getOrElse(u)
    }

    private def lookupTempView(identifier: Seq[String]): Option[TemporaryViewRelation] = {
      // We are resolving a view and this name is not a temp view when that view was created. We
      // return None earlier here.
      if (isResolvingView && !isReferredTempViewName(identifier)) return None
      v1SessionCatalog.getRawLocalOrGlobalTempView(identifier)
    }

    private def resolveTempView(
        identifier: Seq[String],
        isStreaming: Boolean = false,
        isTimeTravel: Boolean = false): Option[LogicalPlan] = {
      lookupTempView(identifier).map { v =>
        val tempViewPlan = v1SessionCatalog.getTempViewRelation(v)
        if (isStreaming && !tempViewPlan.isStreaming) {
          throw QueryCompilationErrors.readNonStreamingTempViewError(identifier.quoted)
        }
        if (isTimeTravel) {
          val target = if (tempViewPlan.isStreaming) "streams" else "views"
          throw QueryCompilationErrors.timeTravelUnsupportedError(target)
        }
        tempViewPlan
      }
    }

    /**
     * Resolves relations to `ResolvedTable` or `Resolved[Temp/Persistent]View`. This is
     * for resolving DDL and misc commands.
     */
    private def lookupTableOrView(
        identifier: Seq[String],
        viewOnly: Boolean = false): Option[LogicalPlan] = {
      lookupTempView(identifier).map { tempView =>
        ResolvedTempView(identifier.asIdentifier, tempView.tableMeta.schema)
      }.orElse {
        expandIdentifier(identifier) match {
          case CatalogAndIdentifier(catalog, ident) =>
            if (viewOnly && !CatalogV2Util.isSessionCatalog(catalog)) {
              throw QueryCompilationErrors.catalogOperationNotSupported(catalog, "views")
            }
            CatalogV2Util.loadTable(catalog, ident).map {
              case v1Table: V1Table if CatalogV2Util.isSessionCatalog(catalog) &&
                v1Table.v1Table.tableType == CatalogTableType.VIEW =>
                val v1Ident = v1Table.catalogTable.identifier
                val v2Ident = Identifier.of(v1Ident.database.toArray, v1Ident.identifier)
                ResolvedPersistentView(catalog, v2Ident, v1Table.catalogTable.schema)
              case table =>
                ResolvedTable.create(catalog.asTableCatalog, ident, table)
            }
          case _ => None
        }
      }
    }

    private def createRelation(
        catalog: CatalogPlugin,
        ident: Identifier,
        table: Option[Table],
        options: CaseInsensitiveStringMap,
        isStreaming: Boolean): Option[LogicalPlan] = {
      table.map {
        case v1Table: V1Table if CatalogV2Util.isSessionCatalog(catalog) =>
          if (isStreaming) {
            if (v1Table.v1Table.tableType == CatalogTableType.VIEW) {
              throw QueryCompilationErrors.permanentViewNotSupportedByStreamingReadingAPIError(
                ident.quoted)
            }
            SubqueryAlias(
              catalog.name +: ident.asMultipartIdentifier,
              UnresolvedCatalogRelation(v1Table.v1Table, options, isStreaming = true))
          } else {
            v1SessionCatalog.getRelation(v1Table.v1Table, options)
          }

        case table =>
          if (isStreaming) {
            val v1Fallback = table match {
              case withFallback: V2TableWithV1Fallback =>
                Some(UnresolvedCatalogRelation(withFallback.v1Table, isStreaming = true))
              case _ => None
            }
            SubqueryAlias(
              catalog.name +: ident.asMultipartIdentifier,
              StreamingRelationV2(None, table.name, table, options, table.schema.toAttributes,
                Some(catalog), Some(ident), v1Fallback))
          } else {
            SubqueryAlias(
              catalog.name +: ident.asMultipartIdentifier,
              DataSourceV2Relation.create(table, Some(catalog), Some(ident), options))
          }
      }
    }

    /**
     * Resolves relations to v1 relation if it's a v1 table from the session catalog, or to v2
     * relation. This is for resolving DML commands and SELECT queries.
     */
    private def resolveRelation(
        u: UnresolvedRelation,
        timeTravelSpec: Option[TimeTravelSpec] = None): Option[LogicalPlan] = {
      resolveTempView(u.multipartIdentifier, u.isStreaming, timeTravelSpec.isDefined).orElse {
        expandIdentifier(u.multipartIdentifier) match {
          case CatalogAndIdentifier(catalog, ident) =>
            val key = ((catalog.name +: ident.namespace :+ ident.name).toSeq, timeTravelSpec)
            AnalysisContext.get.relationCache.get(key).map(_.transform {
              case multi: MultiInstanceRelation =>
                val newRelation = multi.newInstance()
                newRelation.copyTagsFrom(multi)
                newRelation
            }).orElse {
              val table = CatalogV2Util.loadTable(catalog, ident, timeTravelSpec)
              val loaded = createRelation(catalog, ident, table, u.options, u.isStreaming)
              loaded.foreach(AnalysisContext.get.relationCache.update(key, _))
              loaded
            }
          case _ => None
        }
      }
    }
  }

  object ResolveInsertInto extends Rule[LogicalPlan] {
    override def apply(plan: LogicalPlan): LogicalPlan = plan.resolveOperatorsWithPruning(
      AlwaysProcess.fn, ruleId) {
      case i @ InsertIntoStatement(r: DataSourceV2Relation, _, _, _, _, _)
          if i.query.resolved && i.userSpecifiedCols.isEmpty =>
        // ifPartitionNotExists is append with validation, but validation is not supported
        if (i.ifPartitionNotExists) {
          throw QueryCompilationErrors.unsupportedIfNotExistsError(r.table.name)
        }

        val partCols = partitionColumnNames(r.table)
        validatePartitionSpec(partCols, i.partitionSpec)

        val staticPartitions = i.partitionSpec.filter(_._2.isDefined).mapValues(_.get).toMap
        val query = addStaticPartitionColumns(r, i.query, staticPartitions)

        if (!i.overwrite) {
          AppendData.byPosition(r, query)
        } else if (conf.partitionOverwriteMode == PartitionOverwriteMode.DYNAMIC) {
          OverwritePartitionsDynamic.byPosition(r, query)
        } else {
          OverwriteByExpression.byPosition(r, query, staticDeleteExpression(r, staticPartitions))
        }
    }

    private def partitionColumnNames(table: Table): Seq[String] = {
      // get partition column names. in v2, partition columns are columns that are stored using an
      // identity partition transform because the partition values and the column values are
      // identical. otherwise, partition values are produced by transforming one or more source
      // columns and cannot be set directly in a query's PARTITION clause.
      table.partitioning.flatMap {
        case IdentityTransform(FieldReference(Seq(name))) => Some(name)
        case _ => None
      }
    }

    private def validatePartitionSpec(
        partitionColumnNames: Seq[String],
        partitionSpec: Map[String, Option[String]]): Unit = {
      // check that each partition name is a partition column. otherwise, it is not valid
      partitionSpec.keySet.foreach { partitionName =>
        partitionColumnNames.find(name => conf.resolver(name, partitionName)) match {
          case Some(_) =>
          case None =>
            throw QueryCompilationErrors.nonPartitionColError(partitionName)
        }
      }
    }

    private def addStaticPartitionColumns(
        relation: DataSourceV2Relation,
        query: LogicalPlan,
        staticPartitions: Map[String, String]): LogicalPlan = {

      if (staticPartitions.isEmpty) {
        query

      } else {
        // add any static value as a literal column
        val withStaticPartitionValues = {
          // for each static name, find the column name it will replace and check for unknowns.
          val outputNameToStaticName = staticPartitions.keySet.map(staticName =>
            relation.output.find(col => conf.resolver(col.name, staticName)) match {
              case Some(attr) =>
                attr.name -> staticName
              case _ =>
                throw QueryCompilationErrors.missingStaticPartitionColumn(staticName)
            }).toMap

          val queryColumns = query.output.iterator

          // for each output column, add the static value as a literal, or use the next input
          // column. this does not fail if input columns are exhausted and adds remaining columns
          // at the end. both cases will be caught by ResolveOutputRelation and will fail the
          // query with a helpful error message.
          relation.output.flatMap { col =>
            outputNameToStaticName.get(col.name).flatMap(staticPartitions.get) match {
              case Some(staticValue) =>
                // SPARK-30844: try our best to follow StoreAssignmentPolicy for static partition
                // values but not completely follow because we can't do static type checking due to
                // the reason that the parser has erased the type info of static partition values
                // and converted them to string.
                val cast = Cast(Literal(staticValue), col.dataType, ansiEnabled = true)
                cast.setTagValue(Cast.BY_TABLE_INSERTION, ())
                Some(Alias(cast, col.name)())
              case _ if queryColumns.hasNext =>
                Some(queryColumns.next)
              case _ =>
                None
            }
          } ++ queryColumns
        }

        Project(withStaticPartitionValues, query)
      }
    }

    private def staticDeleteExpression(
        relation: DataSourceV2Relation,
        staticPartitions: Map[String, String]): Expression = {
      if (staticPartitions.isEmpty) {
        Literal(true)
      } else {
        staticPartitions.map { case (name, value) =>
          relation.output.find(col => conf.resolver(col.name, name)) match {
            case Some(attr) =>
              // the delete expression must reference the table's column names, but these attributes
              // are not available when CheckAnalysis runs because the relation is not a child of
              // the logical operation. instead, expressions are resolved after
              // ResolveOutputRelation runs, using the query's column names that will match the
              // table names at that point. because resolution happens after a future rule, create
              // an UnresolvedAttribute.
              EqualNullSafe(
                UnresolvedAttribute.quoted(attr.name),
                Cast(Literal(value), attr.dataType))
            case None =>
              throw QueryCompilationErrors.missingStaticPartitionColumn(name)
          }
        }.reduce(And)
      }
    }
  }

  /**
   * Replaces [[UnresolvedAttribute]]s with concrete [[AttributeReference]]s from
   * a logical plan node's children.
   */
  object ResolveReferences extends Rule[LogicalPlan] {

    /** Return true if there're conflicting attributes among children's outputs of a plan */
    def hasConflictingAttrs(p: LogicalPlan): Boolean = {
      p.children.length > 1 && {
        // Note that duplicated attributes are allowed within a single node,
        // e.g., df.select($"a", $"a"), so we should only check conflicting
        // attributes between nodes.
        val uniqueAttrs = mutable.HashSet[ExprId]()
        p.children.head.outputSet.foreach(a => uniqueAttrs.add(a.exprId))
        p.children.tail.exists { child =>
          val uniqueSize = uniqueAttrs.size
          val childSize = child.outputSet.size
          child.outputSet.foreach(a => uniqueAttrs.add(a.exprId))
          uniqueSize + childSize > uniqueAttrs.size
        }
      }
    }

    def apply(plan: LogicalPlan): LogicalPlan = plan.resolveOperatorsUpWithPruning(
      AlwaysProcess.fn, ruleId) {
      case p: LogicalPlan if !p.childrenResolved => p

      // Wait for the rule `DeduplicateRelations` to resolve conflicting attrs first.
      case p: LogicalPlan if hasConflictingAttrs(p) => p

      // If the projection list contains Stars, expand it.
      case p: Project if containsStar(p.projectList) =>
        p.copy(projectList = buildExpandedProjectList(p.projectList, p.child))
      // If the aggregate function argument contains Stars, expand it.
      case a: Aggregate if containsStar(a.aggregateExpressions) =>
        if (a.groupingExpressions.exists(_.isInstanceOf[UnresolvedOrdinal])) {
          throw QueryCompilationErrors.starNotAllowedWhenGroupByOrdinalPositionUsedError()
        } else {
          a.copy(aggregateExpressions = buildExpandedProjectList(a.aggregateExpressions, a.child))
        }
      case g: Generate if containsStar(g.generator.children) =>
        throw QueryCompilationErrors.invalidStarUsageError("explode/json_tuple/UDTF",
          extractStar(g.generator.children))
      // If the Unpivot ids or values contain Stars, expand them.
      case up: Unpivot if up.ids.exists(containsStar) ||
        // Only expand Stars in one-dimensional values
        up.values.exists(values => values.exists(_.length == 1) && values.exists(containsStar)) =>
        up.copy(
          ids = up.ids.map(buildExpandedProjectList(_, up.child)),
          // The inner exprs in Option[[exprs] is one-dimensional, e.g. Optional[[["*"]]].
          // The single NamedExpression turns into multiple, which we here have to turn into
          // Optional[[["col1"], ["col2"]]]
          values = up.values.map(_.flatMap(buildExpandedProjectList(_, up.child)).map(Seq(_)))
        )

      case u @ Union(children, _, _)
        // if there are duplicate output columns, give them unique expr ids
          if children.exists(c => c.output.map(_.exprId).distinct.length < c.output.length) =>
        val newChildren = children.map { c =>
          if (c.output.map(_.exprId).distinct.length < c.output.length) {
            val existingExprIds = mutable.HashSet[ExprId]()
            val projectList = c.output.map { attr =>
              if (existingExprIds.contains(attr.exprId)) {
                // replace non-first duplicates with aliases and tag them
                val newMetadata = new MetadataBuilder().withMetadata(attr.metadata)
                  .putNull("__is_duplicate").build()
                Alias(attr, attr.name)(explicitMetadata = Some(newMetadata))
              } else {
                // leave first duplicate alone
                existingExprIds.add(attr.exprId)
                attr
              }
            }
            Project(projectList, c)
          } else {
            c
          }
        }
        u.withNewChildren(newChildren)

      // When resolve `SortOrder`s in Sort based on child, don't report errors as
      // we still have chance to resolve it based on its descendants
      case s @ Sort(ordering, global, child) if child.resolved && !s.resolved =>
        val newOrdering =
          ordering.map(order => resolveExpressionByPlanOutput(order, child).asInstanceOf[SortOrder])
        Sort(newOrdering, global, child)

      // A special case for Generate, because the output of Generate should not be resolved by
      // ResolveReferences. Attributes in the output will be resolved by ResolveGenerate.
      case g @ Generate(generator, _, _, _, _, _) if generator.resolved => g

      case g @ Generate(generator, join, outer, qualifier, output, child) =>
        val newG = resolveExpressionByPlanOutput(generator, child, throws = true)
        if (newG.fastEquals(generator)) {
          g
        } else {
          Generate(newG.asInstanceOf[Generator], join, outer, qualifier, output, child)
        }

      // Skips plan which contains deserializer expressions, as they should be resolved by another
      // rule: ResolveDeserializer.
      case plan if containsDeserializer(plan.expressions) => plan

      // SPARK-31670: Resolve Struct field in groupByExpressions and aggregateExpressions
      // with CUBE/ROLLUP will be wrapped with alias like Alias(GetStructField, name) with
      // different ExprId. This cause aggregateExpressions can't be replaced by expanded
      // groupByExpressions in `ResolveGroupingAnalytics.constructAggregateExprs()`, we trim
      // unnecessary alias of GetStructField here.
      case a: Aggregate =>
        val planForResolve = a.child match {
          // SPARK-25942: Resolves aggregate expressions with `AppendColumns`'s children, instead of
          // `AppendColumns`, because `AppendColumns`'s serializer might produce conflict attribute
          // names leading to ambiguous references exception.
          case appendColumns: AppendColumns => appendColumns
          case _ => a
        }

        val resolvedGroupingExprs = a.groupingExpressions
          .map(resolveExpressionByPlanChildren(_, planForResolve))
          .map(trimTopLevelGetStructFieldAlias)

        val resolvedAggExprs = a.aggregateExpressions
          .map(resolveExpressionByPlanChildren(_, planForResolve))
            .map(_.asInstanceOf[NamedExpression])

        a.copy(resolvedGroupingExprs, resolvedAggExprs, a.child)

      case o: OverwriteByExpression if o.table.resolved =>
        // The delete condition of `OverwriteByExpression` will be passed to the table
        // implementation and should be resolved based on the table schema.
        o.copy(deleteExpr = resolveExpressionByPlanOutput(o.deleteExpr, o.table))

      case m @ MergeIntoTable(targetTable, sourceTable, _, _, _, _)
        if !m.resolved && targetTable.resolved && sourceTable.resolved =>

        EliminateSubqueryAliases(targetTable) match {
          case r: NamedRelation if r.skipSchemaResolution =>
            // Do not resolve the expression if the target table accepts any schema.
            // This allows data sources to customize their own resolution logic using
            // custom resolution rules.
            m

          case _ =>
            val newMatchedActions = m.matchedActions.map {
              case DeleteAction(deleteCondition) =>
                val resolvedDeleteCondition = deleteCondition.map(
                  resolveExpressionByPlanChildren(_, m))
                DeleteAction(resolvedDeleteCondition)
              case UpdateAction(updateCondition, assignments) =>
                val resolvedUpdateCondition = updateCondition.map(
                  resolveExpressionByPlanChildren(_, m))
                UpdateAction(
                  resolvedUpdateCondition,
                  // The update value can access columns from both target and source tables.
                  resolveAssignments(assignments, m, MergeResolvePolicy.BOTH))
              case UpdateStarAction(updateCondition) =>
                val assignments = targetTable.output.map { attr =>
                  Assignment(attr, UnresolvedAttribute(Seq(attr.name)))
                }
                UpdateAction(
                  updateCondition.map(resolveExpressionByPlanChildren(_, m)),
                  // For UPDATE *, the value must be from source table.
                  resolveAssignments(assignments, m, MergeResolvePolicy.SOURCE))
              case o => o
            }
            val newNotMatchedActions = m.notMatchedActions.map {
              case InsertAction(insertCondition, assignments) =>
                // The insert action is used when not matched, so its condition and value can only
                // access columns from the source table.
                val resolvedInsertCondition = insertCondition.map(
                  resolveExpressionByPlanOutput(_, m.sourceTable))
                InsertAction(
                  resolvedInsertCondition,
                  resolveAssignments(assignments, m, MergeResolvePolicy.SOURCE))
              case InsertStarAction(insertCondition) =>
                // The insert action is used when not matched, so its condition and value can only
                // access columns from the source table.
                val resolvedInsertCondition = insertCondition.map(
                  resolveExpressionByPlanOutput(_, m.sourceTable))
                val assignments = targetTable.output.map { attr =>
                  Assignment(attr, UnresolvedAttribute(Seq(attr.name)))
                }
                InsertAction(
                  resolvedInsertCondition,
                  resolveAssignments(assignments, m, MergeResolvePolicy.SOURCE))
              case o => o
            }
            val newNotMatchedBySourceActions = m.notMatchedBySourceActions.map {
              case DeleteAction(deleteCondition) =>
                val resolvedDeleteCondition = deleteCondition.map(
                  resolveExpressionByPlanOutput(_, targetTable))
                DeleteAction(resolvedDeleteCondition)
              case UpdateAction(updateCondition, assignments) =>
                val resolvedUpdateCondition = updateCondition.map(
                  resolveExpressionByPlanOutput(_, targetTable))
                UpdateAction(
                  resolvedUpdateCondition,
                  // The update value can access columns from the target table only.
                  resolveAssignments(assignments, m, MergeResolvePolicy.TARGET))
              case o => o
            }

            val resolvedMergeCondition = resolveExpressionByPlanChildren(m.mergeCondition, m)
            m.copy(mergeCondition = resolvedMergeCondition,
              matchedActions = newMatchedActions,
              notMatchedActions = newNotMatchedActions,
              notMatchedBySourceActions = newNotMatchedBySourceActions)
        }

      // Skip the having clause here, this will be handled in ResolveAggregateFunctions.
      case h: UnresolvedHaving => h

      case q: LogicalPlan =>
        logTrace(s"Attempting to resolve ${q.simpleString(conf.maxToStringFields)}")
        q.mapExpressions(resolveExpressionByPlanChildren(_, q))
    }

    private object MergeResolvePolicy extends Enumeration {
      val BOTH, SOURCE, TARGET = Value
    }

    def resolveAssignments(
        assignments: Seq[Assignment],
        mergeInto: MergeIntoTable,
        resolvePolicy: MergeResolvePolicy.Value): Seq[Assignment] = {
      assignments.map { assign =>
        val resolvedKey = assign.key match {
          case c if !c.resolved =>
            resolveMergeExprOrFail(c, Project(Nil, mergeInto.targetTable))
          case o => o
        }
        val resolvedValue = assign.value match {
          case c if !c.resolved =>
            val resolvePlan = resolvePolicy match {
              case MergeResolvePolicy.BOTH => mergeInto
              case MergeResolvePolicy.SOURCE => Project(Nil, mergeInto.sourceTable)
              case MergeResolvePolicy.TARGET => Project(Nil, mergeInto.targetTable)
            }
            resolveMergeExprOrFail(c, resolvePlan)
          case o => o
        }
        Assignment(resolvedKey, resolvedValue)
      }
    }

    private def resolveMergeExprOrFail(e: Expression, p: LogicalPlan): Expression = {
      val resolved = resolveExpressionByPlanChildren(e, p)
      resolved.references.filter { attribute: Attribute =>
        !attribute.resolved &&
          // We exclude attribute references named "DEFAULT" from consideration since they are
          // handled exclusively by the ResolveDefaultColumns analysis rule. That rule checks the
          // MERGE command for such references and either replaces each one with a corresponding
          // value, or returns a custom error message.
          normalizeFieldName(attribute.name) != normalizeFieldName(CURRENT_DEFAULT_COLUMN_NAME)
      }.foreach { a =>
        // Note: This will throw error only on unresolved attribute issues,
        // not other resolution errors like mismatched data types.
        val cols = p.inputSet.toSeq.map(_.sql).mkString(", ")
        a.failAnalysis(
          errorClass = "_LEGACY_ERROR_TEMP_2309",
          messageParameters = Map(
            "sqlExpr" -> a.sql,
            "cols" -> cols))
      }
      resolved
    }

    // This method is used to trim groupByExpressions/selectedGroupByExpressions's top-level
    // GetStructField Alias. Since these expression are not NamedExpression originally,
    // we are safe to trim top-level GetStructField Alias.
    def trimTopLevelGetStructFieldAlias(e: Expression): Expression = {
      e match {
        case Alias(s: GetStructField, _) => s
        case other => other
      }
    }

    // Expand the star expression using the input plan first. If failed, try resolve
    // the star expression using the outer query plan and wrap the resolved attributes
    // in outer references. Otherwise throw the original exception.
    private def expand(s: Star, plan: LogicalPlan): Seq[NamedExpression] = {
      withPosition(s) {
        try {
          s.expand(plan, resolver)
        } catch {
          case e: AnalysisException =>
            AnalysisContext.get.outerPlan.map {
              // Only Project and Aggregate can host star expressions.
              case u @ (_: Project | _: Aggregate) =>
                Try(s.expand(u.children.head, resolver)) match {
                  case Success(expanded) => expanded.map(wrapOuterReference(_))
                  case Failure(_) => throw e
                }
              // Do not use the outer plan to resolve the star expression
              // since the star usage is invalid.
              case _ => throw e
            }.getOrElse { throw e }
        }
      }
    }

    /**
     * Build a project list for Project/Aggregate and expand the star if possible
     */
    private def buildExpandedProjectList(
      exprs: Seq[NamedExpression],
      child: LogicalPlan): Seq[NamedExpression] = {
      exprs.flatMap {
        // Using Dataframe/Dataset API: testData2.groupBy($"a", $"b").agg($"*")
        case s: Star => expand(s, child)
        // Using SQL API without running ResolveAlias: SELECT * FROM testData2 group by a, b
        case UnresolvedAlias(s: Star, _) => expand(s, child)
        case o if containsStar(o :: Nil) => expandStarExpression(o, child) :: Nil
        case o => o :: Nil
      }.map(_.asInstanceOf[NamedExpression])
    }

    /**
     * Returns true if `exprs` contains a [[Star]].
     */
    def containsStar(exprs: Seq[Expression]): Boolean =
      exprs.exists(_.collect { case _: Star => true }.nonEmpty)

    private def extractStar(exprs: Seq[Expression]): Seq[Star] =
      exprs.flatMap(_.collect { case s: Star => s })

    /**
     * Expands the matching attribute.*'s in `child`'s output.
     */
    def expandStarExpression(expr: Expression, child: LogicalPlan): Expression = {
      expr.transformUp {
        case f1: UnresolvedFunction if containsStar(f1.arguments) =>
          // SPECIAL CASE: We want to block count(tblName.*) because in spark, count(tblName.*) will
          // be expanded while count(*) will be converted to count(1). They will produce different
          // results and confuse users if there is any null values. For count(t1.*, t2.*), it is
          // still allowed, since it's well-defined in spark.
          if (!conf.allowStarWithSingleTableIdentifierInCount &&
              f1.nameParts == Seq("count") &&
              f1.arguments.length == 1) {
            f1.arguments.foreach {
              case u: UnresolvedStar if u.isQualifiedByTable(child, resolver) =>
                throw QueryCompilationErrors
                  .singleTableStarInCountNotAllowedError(u.target.get.mkString("."))
              case _ => // do nothing
            }
          }
          f1.copy(arguments = f1.arguments.flatMap {
            case s: Star => expand(s, child)
            case o => o :: Nil
          })
        case c: CreateNamedStruct if containsStar(c.valExprs) =>
          val newChildren = c.children.grouped(2).flatMap {
            case Seq(k, s : Star) => CreateStruct(expand(s, child)).children
            case kv => kv
          }
          c.copy(children = newChildren.toList )
        case c: CreateArray if containsStar(c.children) =>
          c.copy(children = c.children.flatMap {
            case s: Star => expand(s, child)
            case o => o :: Nil
          })
        case p: Murmur3Hash if containsStar(p.children) =>
          p.copy(children = p.children.flatMap {
            case s: Star => expand(s, child)
            case o => o :: Nil
          })
        case p: XxHash64 if containsStar(p.children) =>
          p.copy(children = p.children.flatMap {
            case s: Star => expand(s, child)
            case o => o :: Nil
          })
        // count(*) has been replaced by count(1)
        case o if containsStar(o.children) =>
          throw QueryCompilationErrors.invalidStarUsageError(s"expression '${o.prettyName}'",
            extractStar(o.children))
      }
    }
  }

  /**
   * The first phase to resolve lateral column alias. See comments in
   * [[ResolveLateralColumnAliasReference]] for more detailed explanation.
   */
  object WrapLateralColumnAliasReference extends Rule[LogicalPlan] {
    import ResolveLateralColumnAliasReference.AliasEntry

    private def insertIntoAliasMap(
        a: Alias,
        idx: Int,
        aliasMap: CaseInsensitiveMap[Seq[AliasEntry]]): CaseInsensitiveMap[Seq[AliasEntry]] = {
      val prevAliases = aliasMap.getOrElse(a.name, Seq.empty[AliasEntry])
      aliasMap + (a.name -> (prevAliases :+ AliasEntry(a, idx)))
    }

    /**
     * Use the given lateral alias to resolve the unresolved attribute with the name parts.
     *
     * Construct a dummy plan with the given lateral alias as project list, use the output of the
     * plan to resolve.
     * @return The resolved [[LateralColumnAliasReference]] if succeeds. None if fails to resolve.
     */
    private def resolveByLateralAlias(
        nameParts: Seq[String], lateralAlias: Alias): Option[LateralColumnAliasReference] = {
      val resolvedAttr = resolveExpressionByPlanOutput(
        expr = UnresolvedAttribute(nameParts),
        plan = LocalRelation(Seq(lateralAlias.toAttribute)),
        throws = false
      ).asInstanceOf[NamedExpression]
      if (resolvedAttr.resolved) {
        Some(LateralColumnAliasReference(resolvedAttr, nameParts, lateralAlias.toAttribute))
      } else {
        None
      }
    }

    /**
     * Recognize all the attributes in the given expression that reference lateral column aliases
     * by looking up the alias map. Resolve these attributes and replace by wrapping with
     * [[LateralColumnAliasReference]].
     *
     * @param currentPlan Because lateral alias has lower resolution priority than table columns,
     *                    the current plan is needed to first try resolving the attribute by its
     *                    children
     */
    private def wrapLCARef(
        e: NamedExpression,
        currentPlan: LogicalPlan,
        aliasMap: CaseInsensitiveMap[Seq[AliasEntry]]): NamedExpression = {
      e.transformWithPruning(_.containsAnyPattern(UNRESOLVED_ATTRIBUTE, OUTER_REFERENCE)) {
        case u: UnresolvedAttribute if aliasMap.contains(u.nameParts.head) &&
          resolveExpressionByPlanChildren(u, currentPlan).isInstanceOf[UnresolvedAttribute] =>
          val aliases = aliasMap.get(u.nameParts.head).get
          aliases.size match {
            case n if n > 1 =>
<<<<<<< HEAD
              throw QueryCompilationErrors.ambiguousLateralColumnAliasError(u.name, n)
=======
              throw QueryCompilationErrors.ambiguousLateralColumnAlias(u.name, n)
>>>>>>> d00771f5
            case n if n == 1 && aliases.head.alias.resolved =>
              // Only resolved alias can be the lateral column alias
              // The lateral alias can be a struct and have nested field, need to construct
              // a dummy plan to resolve the expression
              resolveByLateralAlias(u.nameParts, aliases.head.alias).getOrElse(u)
            case _ => u
          }
        case o: OuterReference
          if aliasMap.contains(
            o.getTagValue(ResolveLateralColumnAliasReference.NAME_PARTS_FROM_UNRESOLVED_ATTR)
              .map(_.head)
              .getOrElse(o.name)) =>
          // handle OuterReference exactly same as UnresolvedAttribute
          val nameParts = o
            .getTagValue(ResolveLateralColumnAliasReference.NAME_PARTS_FROM_UNRESOLVED_ATTR)
            .getOrElse(Seq(o.name))
          val aliases = aliasMap.get(nameParts.head).get
          aliases.size match {
            case n if n > 1 =>
<<<<<<< HEAD
              throw QueryCompilationErrors.ambiguousLateralColumnAliasError(nameParts, n)
=======
              throw QueryCompilationErrors.ambiguousLateralColumnAlias(nameParts, n)
>>>>>>> d00771f5
            case n if n == 1 && aliases.head.alias.resolved =>
              resolveByLateralAlias(nameParts, aliases.head.alias).getOrElse(o)
            case _ => o
          }
      }.asInstanceOf[NamedExpression]
    }

    override def apply(plan: LogicalPlan): LogicalPlan = {
      if (!conf.getConf(SQLConf.LATERAL_COLUMN_ALIAS_IMPLICIT_ENABLED)) {
        plan
      } else {
        plan.resolveOperatorsUpWithPruning(
          _.containsAnyPattern(UNRESOLVED_ATTRIBUTE, OUTER_REFERENCE), ruleId) {
          case p @ Project(projectList, _) if p.childrenResolved
            && !ResolveReferences.containsStar(projectList)
            && projectList.exists(_.containsAnyPattern(UNRESOLVED_ATTRIBUTE, OUTER_REFERENCE)) =>
            var aliasMap = CaseInsensitiveMap(Map[String, Seq[AliasEntry]]())
            val newProjectList = projectList.zipWithIndex.map {
              case (a: Alias, idx) =>
                val lcaWrapped = wrapLCARef(a, p, aliasMap).asInstanceOf[Alias]
                // Insert the LCA-resolved alias instead of the unresolved one into map. If it is
                // resolved, it can be referenced as LCA by later expressions (chaining).
                // Unresolved Alias is also added to the map to perform ambiguous name check, but
                // only resolved alias can be LCA.
                aliasMap = insertIntoAliasMap(lcaWrapped, idx, aliasMap)
                lcaWrapped
              case (e, _) =>
                wrapLCARef(e, p, aliasMap)
            }
            p.copy(projectList = newProjectList)
<<<<<<< HEAD

          // Implementation notes:
          // In Aggregate, introducing and wrapping this resolved leaf expression
          // LateralColumnAliasReference is especially needed because it needs an accurate condition
          // to trigger adding a Project above and extracting and pushing down aggregate functions
          // or grouping expressions. Such operation can only be done once. With this
          // LateralColumnAliasReference, that condition can simply be when the whole Aggregate is
          // resolved. Otherwise, it can't tell if all aggregate functions are created and
          // resolved so that it can start the extraction, because the lateral alias reference is
          // unresolved and can be the argument to functions, blocking the resolution of functions.
          case agg @ Aggregate(_, aggExprs, _) if agg.childrenResolved
              && !ResolveReferences.containsStar(aggExprs)
              && aggExprs.exists(_.containsAnyPattern(UNRESOLVED_ATTRIBUTE, OUTER_REFERENCE)) =>

            var aliasMap = CaseInsensitiveMap(Map[String, Seq[AliasEntry]]())
            val newAggExprs = aggExprs.zipWithIndex.map {
              case (a: Alias, idx) =>
                val lcaWrapped = wrapLCARefHelper(a, agg, aliasMap).asInstanceOf[Alias]
                aliasMap = insertIntoAliasMap(lcaWrapped, idx, aliasMap)
                lcaWrapped
              case (e, _) =>
                wrapLCARefHelper(e, agg, aliasMap)
            }
            agg.copy(aggregateExpressions = newAggExprs)
=======
>>>>>>> d00771f5
        }
      }
    }
  }

  private def containsDeserializer(exprs: Seq[Expression]): Boolean = {
    exprs.exists(_.exists(_.isInstanceOf[UnresolvedDeserializer]))
  }

  // support CURRENT_DATE, CURRENT_TIMESTAMP, and grouping__id
  private val literalFunctions: Seq[(String, () => Expression, Expression => String)] = Seq(
    (CurrentDate().prettyName, () => CurrentDate(), toPrettySQL(_)),
    (CurrentTimestamp().prettyName, () => CurrentTimestamp(), toPrettySQL(_)),
    (CurrentUser().prettyName, () => CurrentUser(), toPrettySQL),
    ("user", () => CurrentUser(), toPrettySQL),
    (VirtualColumn.hiveGroupingIdName, () => GroupingID(Nil), _ => VirtualColumn.hiveGroupingIdName)
  )

  /**
   * Literal functions do not require the user to specify braces when calling them
   * When an attributes is not resolvable, we try to resolve it as a literal function.
   */
  private def resolveLiteralFunction(nameParts: Seq[String]): Option[NamedExpression] = {
    if (nameParts.length != 1) return None
    val name = nameParts.head
    literalFunctions.find(func => caseInsensitiveResolution(func._1, name)).map {
      case (_, getFuncExpr, getAliasName) =>
        val funcExpr = getFuncExpr()
        Alias(funcExpr, getAliasName(funcExpr))()
    }
  }

  /**
   * Resolves `UnresolvedAttribute`, `GetColumnByOrdinal` and extract value expressions(s) by
   * traversing the input expression in top-down manner. It must be top-down because we need to
   * skip over unbound lambda function expression. The lambda expressions are resolved in a
   * different place [[ResolveLambdaVariables]].
   *
   * Example :
   * SELECT transform(array(1, 2, 3), (x, i) -> x + i)"
   *
   * In the case above, x and i are resolved as lambda variables in [[ResolveLambdaVariables]].
   */
  private def resolveExpression(
      expr: Expression,
      resolveColumnByName: Seq[String] => Option[Expression],
      getAttrCandidates: () => Seq[Attribute],
      throws: Boolean): Expression = {
    def innerResolve(e: Expression, isTopLevel: Boolean): Expression = {
      if (e.resolved) return e
      e match {
        case f: LambdaFunction if !f.bound => f

        case GetColumnByOrdinal(ordinal, _) =>
          val attrCandidates = getAttrCandidates()
          assert(ordinal >= 0 && ordinal < attrCandidates.length)
          attrCandidates(ordinal)

        case GetViewColumnByNameAndOrdinal(
            viewName, colName, ordinal, expectedNumCandidates, viewDDL) =>
          val attrCandidates = getAttrCandidates()
          val matched = attrCandidates.filter(a => resolver(a.name, colName))
          if (matched.length != expectedNumCandidates) {
            throw QueryCompilationErrors.incompatibleViewSchemaChange(
              viewName, colName, expectedNumCandidates, matched, viewDDL)
          }
          matched(ordinal)

        case u @ UnresolvedAttribute(nameParts) =>
          val result = withPosition(u) {
            resolveColumnByName(nameParts).orElse(resolveLiteralFunction(nameParts)).map {
              // We trim unnecessary alias here. Note that, we cannot trim the alias at top-level,
              // as we should resolve `UnresolvedAttribute` to a named expression. The caller side
              // can trim the top-level alias if it's safe to do so. Since we will call
              // CleanupAliases later in Analyzer, trim non top-level unnecessary alias is safe.
              case Alias(child, _) if !isTopLevel => child
              case other => other
            }.getOrElse(u)
          }
          logDebug(s"Resolving $u to $result")
          result

        case u @ UnresolvedExtractValue(child, fieldName) =>
          val newChild = innerResolve(child, isTopLevel = false)
          if (newChild.resolved) {
            withOrigin(u.origin) {
              ExtractValue(newChild, fieldName, resolver)
            }
          } else {
            u.copy(child = newChild)
          }

        case _ => e.mapChildren(innerResolve(_, isTopLevel = false))
      }
    }

    try {
      innerResolve(expr, isTopLevel = true)
    } catch {
      case ae: AnalysisException if !throws =>
        logDebug(ae.getMessage)
        expr
    }
  }

  /**
   * Resolves `UnresolvedAttribute`, `GetColumnByOrdinal` and extract value expressions(s) by the
   * input plan's output attributes. In order to resolve the nested fields correctly, this function
   * makes use of `throws` parameter to control when to raise an AnalysisException.
   *
   * Example :
   * SELECT * FROM t ORDER BY a.b
   *
   * In the above example, after `a` is resolved to a struct-type column, we may fail to resolve `b`
   * if there is no such nested field named "b". We should not fail and wait for other rules to
   * resolve it if possible.
   */
  def resolveExpressionByPlanOutput(
      expr: Expression,
      plan: LogicalPlan,
      throws: Boolean = false): Expression = {
    resolveExpression(
      expr,
      resolveColumnByName = nameParts => {
        plan.resolve(nameParts, resolver)
      },
      getAttrCandidates = () => plan.output,
      throws = throws)
  }

  /**
   * Resolves `UnresolvedAttribute`, `GetColumnByOrdinal` and extract value expressions(s) by the
   * input plan's children output attributes.
   *
   * @param e The expression need to be resolved.
   * @param q The LogicalPlan whose children are used to resolve expression's attribute.
   * @return resolved Expression.
   */
  def resolveExpressionByPlanChildren(
      e: Expression,
      q: LogicalPlan): Expression = {
    resolveExpression(
      e,
      resolveColumnByName = nameParts => {
        q.resolveChildren(nameParts, resolver)
      },
      getAttrCandidates = () => {
        assert(q.children.length == 1)
        q.children.head.output
      },
      throws = true)
  }

  /**
   * In many dialects of SQL it is valid to use ordinal positions in order/sort by and group by
   * clauses. This rule is to convert ordinal positions to the corresponding expressions in the
   * select list. This support is introduced in Spark 2.0.
   *
   * - When the sort references or group by expressions are not integer but foldable expressions,
   * just ignore them.
   * - When spark.sql.orderByOrdinal/spark.sql.groupByOrdinal is set to false, ignore the position
   * numbers too.
   *
   * Before the release of Spark 2.0, the literals in order/sort by and group by clauses
   * have no effect on the results.
   */
  object ResolveOrdinalInOrderByAndGroupBy extends Rule[LogicalPlan] {
    def apply(plan: LogicalPlan): LogicalPlan = plan.resolveOperatorsUpWithPruning(
      _.containsPattern(UNRESOLVED_ORDINAL), ruleId) {
      case p if !p.childrenResolved => p
      // Replace the index with the related attribute for ORDER BY,
      // which is a 1-base position of the projection list.
      case Sort(orders, global, child)
        if orders.exists(_.child.isInstanceOf[UnresolvedOrdinal]) =>
        val newOrders = orders map {
          case s @ SortOrder(UnresolvedOrdinal(index), direction, nullOrdering, _) =>
            if (index > 0 && index <= child.output.size) {
              SortOrder(child.output(index - 1), direction, nullOrdering, Seq.empty)
            } else {
              throw QueryCompilationErrors.orderByPositionRangeError(index, child.output.size, s)
            }
          case o => o
        }
        Sort(newOrders, global, child)

      // Replace the index with the corresponding expression in aggregateExpressions. The index is
      // a 1-base position of aggregateExpressions, which is output columns (select expression)
      case Aggregate(groups, aggs, child) if aggs.forall(_.resolved) &&
        groups.exists(containUnresolvedOrdinal) =>
        val newGroups = groups.map(resolveGroupByExpressionOrdinal(_, aggs))
        Aggregate(newGroups, aggs, child)
    }

    private def containUnresolvedOrdinal(e: Expression): Boolean = e match {
      case _: UnresolvedOrdinal => true
      case gs: BaseGroupingSets => gs.children.exists(containUnresolvedOrdinal)
      case _ => false
    }

    private def resolveGroupByExpressionOrdinal(
        expr: Expression,
        aggs: Seq[Expression]): Expression = expr match {
      case ordinal @ UnresolvedOrdinal(index) =>
        withPosition(ordinal) {
          if (index > 0 && index <= aggs.size) {
            val ordinalExpr = aggs(index - 1)
            if (ordinalExpr.exists(_.isInstanceOf[AggregateExpression])) {
              throw QueryCompilationErrors.groupByPositionRefersToAggregateFunctionError(
                index, ordinalExpr)
            } else {
              ordinalExpr
            }
          } else {
            throw QueryCompilationErrors.groupByPositionRangeError(index, aggs.size)
          }
        }
      case gs: BaseGroupingSets =>
        gs.withNewChildren(gs.children.map(resolveGroupByExpressionOrdinal(_, aggs)))
      case others => others
    }
  }

  /**
   * Replace unresolved expressions in grouping keys with resolved ones in SELECT clauses.
   * This rule is expected to run after [[ResolveReferences]] applied.
   */
  object ResolveAggAliasInGroupBy extends Rule[LogicalPlan] {

    // This is a strict check though, we put this to apply the rule only if the expression is not
    // resolvable by child.
    private def notResolvableByChild(attrName: String, child: LogicalPlan): Boolean = {
      !child.output.exists(a => resolver(a.name, attrName))
    }

    private def mayResolveAttrByAggregateExprs(
        exprs: Seq[Expression], aggs: Seq[NamedExpression], child: LogicalPlan): Seq[Expression] = {
      exprs.map { _.transformWithPruning(_.containsPattern(UNRESOLVED_ATTRIBUTE)) {
        case u: UnresolvedAttribute if notResolvableByChild(u.name, child) =>
          aggs.find(ne => resolver(ne.name, u.name)).getOrElse(u)
      }}
    }

    override def apply(plan: LogicalPlan): LogicalPlan = plan.resolveOperatorsUpWithPruning(
      // mayResolveAttrByAggregateExprs requires the TreePattern UNRESOLVED_ATTRIBUTE.
      _.containsAllPatterns(AGGREGATE, UNRESOLVED_ATTRIBUTE), ruleId) {
      case agg @ Aggregate(groups, aggs, child)
          if conf.groupByAliases && child.resolved && aggs.forall(_.resolved) &&
            groups.exists(!_.resolved) =>
        agg.copy(groupingExpressions = mayResolveAttrByAggregateExprs(groups, aggs, child))
    }
  }

  /**
   * In many dialects of SQL it is valid to sort by attributes that are not present in the SELECT
   * clause.  This rule detects such queries and adds the required attributes to the original
   * projection, so that they will be available during sorting. Another projection is added to
   * remove these attributes after sorting.
   *
   * The HAVING clause could also used a grouping columns that is not presented in the SELECT.
   */
  object ResolveMissingReferences extends Rule[LogicalPlan] {
    def apply(plan: LogicalPlan): LogicalPlan = plan.resolveOperatorsUpWithPruning(
      _.containsAnyPattern(SORT, FILTER, REPARTITION_OPERATION), ruleId) {
      // Skip sort with aggregate. This will be handled in ResolveAggregateFunctions
      case sa @ Sort(_, _, child: Aggregate) => sa

      case s @ Sort(order, _, child)
          if (!s.resolved || s.missingInput.nonEmpty) && child.resolved =>
        val (newOrder, newChild) = resolveExprsAndAddMissingAttrs(order, child)
        val ordering = newOrder.map(_.asInstanceOf[SortOrder])
        if (child.output == newChild.output) {
          s.copy(order = ordering)
        } else {
          // Add missing attributes and then project them away.
          val newSort = s.copy(order = ordering, child = newChild)
          Project(child.output, newSort)
        }

      case f @ Filter(cond, child) if (!f.resolved || f.missingInput.nonEmpty) && child.resolved =>
        val (newCond, newChild) = resolveExprsAndAddMissingAttrs(Seq(cond), child)
        if (child.output == newChild.output) {
          f.copy(condition = newCond.head)
        } else {
          // Add missing attributes and then project them away.
          val newFilter = Filter(newCond.head, newChild)
          Project(child.output, newFilter)
        }

      case r @ RepartitionByExpression(partitionExprs, child, _)
          if (!r.resolved || r.missingInput.nonEmpty) && child.resolved =>
        val (newPartitionExprs, newChild) = resolveExprsAndAddMissingAttrs(partitionExprs, child)
        if (child.output == newChild.output) {
          r.copy(newPartitionExprs, newChild)
        } else {
          Project(child.output, r.copy(newPartitionExprs, newChild))
        }
    }

    /**
     * This method tries to resolve expressions and find missing attributes recursively.
     * Specifically, when the expressions used in `Sort` or `Filter` contain unresolved attributes
     * or resolved attributes which are missing from child output. This method tries to find the
     * missing attributes and add them into the projection.
     */
    private def resolveExprsAndAddMissingAttrs(
        exprs: Seq[Expression], plan: LogicalPlan): (Seq[Expression], LogicalPlan) = {
      // Missing attributes can be unresolved attributes or resolved attributes which are not in
      // the output attributes of the plan.
      if (exprs.forall(e => e.resolved && e.references.subsetOf(plan.outputSet))) {
        (exprs, plan)
      } else {
        plan match {
          case p: Project =>
            // Resolving expressions against current plan.
            val maybeResolvedExprs = exprs.map(resolveExpressionByPlanOutput(_, p))
            // Recursively resolving expressions on the child of current plan.
            val (newExprs, newChild) = resolveExprsAndAddMissingAttrs(maybeResolvedExprs, p.child)
            // If some attributes used by expressions are resolvable only on the rewritten child
            // plan, we need to add them into original projection.
            val missingAttrs = (AttributeSet(newExprs) -- p.outputSet).intersect(newChild.outputSet)
            (newExprs, Project(p.projectList ++ missingAttrs, newChild))

          case a @ Aggregate(groupExprs, aggExprs, child) =>
            val maybeResolvedExprs = exprs.map(resolveExpressionByPlanOutput(_, a))
            val (newExprs, newChild) = resolveExprsAndAddMissingAttrs(maybeResolvedExprs, child)
            val missingAttrs = (AttributeSet(newExprs) -- a.outputSet).intersect(newChild.outputSet)
            if (missingAttrs.forall(attr => groupExprs.exists(_.semanticEquals(attr)))) {
              // All the missing attributes are grouping expressions, valid case.
              (newExprs, a.copy(aggregateExpressions = aggExprs ++ missingAttrs, child = newChild))
            } else {
              // Need to add non-grouping attributes, invalid case.
              (exprs, a)
            }

          case g: Generate =>
            val maybeResolvedExprs = exprs.map(resolveExpressionByPlanOutput(_, g))
            val (newExprs, newChild) = resolveExprsAndAddMissingAttrs(maybeResolvedExprs, g.child)
            (newExprs, g.copy(unrequiredChildIndex = Nil, child = newChild))

          // For `Distinct` and `SubqueryAlias`, we can't recursively resolve and add attributes
          // via its children.
          case u: UnaryNode if !u.isInstanceOf[Distinct] && !u.isInstanceOf[SubqueryAlias] =>
            val maybeResolvedExprs = exprs.map(resolveExpressionByPlanOutput(_, u))
            val (newExprs, newChild) = resolveExprsAndAddMissingAttrs(maybeResolvedExprs, u.child)
            (newExprs, u.withNewChildren(Seq(newChild)))

          // For other operators, we can't recursively resolve and add attributes via its children.
          case other =>
            (exprs.map(resolveExpressionByPlanOutput(_, other)), other)
        }
      }
    }
  }

  /**
   * Resolves `UnresolvedAttribute` to `OuterReference` if we are resolving subquery plans (when
   * `AnalysisContext.get.outerPlan` is set).
   */
  object ResolveOuterReferences extends Rule[LogicalPlan] {
    override def apply(plan: LogicalPlan): LogicalPlan = {
      // Only apply this rule if we are resolving subquery plans.
      if (AnalysisContext.get.outerPlan.isEmpty) return plan

      // We must run these 3 rules first, as they also resolve `UnresolvedAttribute` and have
      // higher priority than outer reference resolution.
      val prepared = ResolveAggregateFunctions(ResolveMissingReferences(ResolveReferences(plan)))
      prepared.resolveOperatorsDownWithPruning(_.containsPattern(UNRESOLVED_ATTRIBUTE)) {
        // Handle `Generate` specially here, because `Generate.generatorOutput` starts with
        // `UnresolvedAttribute` but we should never resolve it to outer references. It's a bit
        // hacky that `Generate` uses `UnresolvedAttribute` to store the generator column names,
        // we should clean it up later.
        case g: Generate if g.childrenResolved && !g.resolved =>
          val newGenerator = g.generator.transformWithPruning(
            _.containsPattern(UNRESOLVED_ATTRIBUTE))(resolveOuterReference)
          val resolved = g.copy(generator = newGenerator.asInstanceOf[Generator])
          resolved.copyTagsFrom(g)
          resolved
        case q: LogicalPlan if q.childrenResolved && !q.resolved =>
          q.transformExpressionsWithPruning(
            _.containsPattern(UNRESOLVED_ATTRIBUTE))(resolveOuterReference)
      }
    }

    private val resolveOuterReference: PartialFunction[Expression, Expression] = {
      case u @ UnresolvedAttribute(nameParts) => withPosition(u) {
        try {
          AnalysisContext.get.outerPlan.get.resolveChildren(nameParts, resolver) match {
            case Some(resolved) => wrapOuterReference(resolved, Some(nameParts))
            case None => u
          }
        } catch {
          case ae: AnalysisException =>
            logDebug(ae.getMessage)
            u
        }
      }
    }
  }

  /**
   * Checks whether a function identifier referenced by an [[UnresolvedFunction]] is defined in the
   * function registry. Note that this rule doesn't try to resolve the [[UnresolvedFunction]]. It
   * only performs simple existence check according to the function identifier to quickly identify
   * undefined functions without triggering relation resolution, which may incur potentially
   * expensive partition/schema discovery process in some cases.
   * In order to avoid duplicate external functions lookup, the external function identifier will
   * store in the local hash set externalFunctionNameSet.
   * @see [[ResolveFunctions]]
   * @see https://issues.apache.org/jira/browse/SPARK-19737
   */
  object LookupFunctions extends Rule[LogicalPlan] {
    override def apply(plan: LogicalPlan): LogicalPlan = {
      val externalFunctionNameSet = new mutable.HashSet[Seq[String]]()

      plan.resolveExpressionsWithPruning(_.containsAnyPattern(UNRESOLVED_FUNCTION)) {
        case f @ UnresolvedFunction(nameParts, _, _, _, _) =>
          if (ResolveFunctions.lookupBuiltinOrTempFunction(nameParts).isDefined) {
            f
          } else {
            val CatalogAndIdentifier(catalog, ident) = expandIdentifier(nameParts)
            val fullName = normalizeFuncName(catalog.name +: ident.namespace :+ ident.name)
            if (externalFunctionNameSet.contains(fullName)) {
              f
            } else if (catalog.asFunctionCatalog.functionExists(ident)) {
              externalFunctionNameSet.add(fullName)
              f
            } else {
              throw QueryCompilationErrors.noSuchFunctionError(nameParts, f, Some(fullName))
            }
          }
      }
    }

    def normalizeFuncName(name: Seq[String]): Seq[String] = {
      if (conf.caseSensitiveAnalysis) {
        name
      } else {
        name.map(_.toLowerCase(Locale.ROOT))
      }
    }
  }

  /**
   * Replaces [[UnresolvedFunc]]s with concrete [[LogicalPlan]]s.
   * Replaces [[UnresolvedFunction]]s with concrete [[Expression]]s.
   * Replaces [[UnresolvedGenerator]]s with concrete [[Expression]]s.
   * Replaces [[UnresolvedTableValuedFunction]]s with concrete [[LogicalPlan]]s.
   */
  object ResolveFunctions extends Rule[LogicalPlan] {
    val trimWarningEnabled = new AtomicBoolean(true)

    def apply(plan: LogicalPlan): LogicalPlan = plan.resolveOperatorsUpWithPruning(
      _.containsAnyPattern(UNRESOLVED_FUNC, UNRESOLVED_FUNCTION, GENERATOR,
        UNRESOLVED_TABLE_VALUED_FUNCTION), ruleId) {
      // Resolve functions with concrete relations from v2 catalog.
      case u @ UnresolvedFunc(nameParts, cmd, requirePersistentFunc, mismatchHint, _) =>
        lookupBuiltinOrTempFunction(nameParts)
          .orElse(lookupBuiltinOrTempTableFunction(nameParts)).map { info =>
          if (requirePersistentFunc) {
            throw QueryCompilationErrors.expectPersistentFuncError(
              nameParts.head, cmd, mismatchHint, u)
          } else {
            ResolvedNonPersistentFunc(nameParts.head, V1Function(info))
          }
        }.getOrElse {
          val CatalogAndIdentifier(catalog, ident) = expandIdentifier(nameParts)
          val fullName = catalog.name +: ident.namespace :+ ident.name
          CatalogV2Util.loadFunction(catalog, ident).map { func =>
            ResolvedPersistentFunc(catalog.asFunctionCatalog, ident, func)
          }.getOrElse(u.copy(possibleQualifiedName = Some(fullName)))
        }

      // Resolve table-valued function references.
      case u: UnresolvedTableValuedFunction if u.functionArgs.forall(_.resolved) =>
        withPosition(u) {
          val resolvedFunc = try {
            resolveBuiltinOrTempTableFunction(u.name, u.functionArgs).getOrElse {
              val CatalogAndIdentifier(catalog, ident) = expandIdentifier(u.name)
              if (CatalogV2Util.isSessionCatalog(catalog)) {
                v1SessionCatalog.resolvePersistentTableFunction(
                  ident.asFunctionIdentifier, u.functionArgs)
              } else {
                throw QueryCompilationErrors.missingCatalogAbilityError(
                  catalog, "table-valued functions")
              }
            }
          } catch {
            case _: NoSuchFunctionException =>
              u.failAnalysis(
                errorClass = "_LEGACY_ERROR_TEMP_2308",
                messageParameters = Map("name" -> u.name.quoted))
          }
          // If alias names assigned, add `Project` with the aliases
          if (u.outputNames.nonEmpty) {
            val outputAttrs = resolvedFunc.output
            // Checks if the number of the aliases is equal to expected one
            if (u.outputNames.size != outputAttrs.size) {
              u.failAnalysis(
                errorClass = "_LEGACY_ERROR_TEMP_2307",
                messageParameters = Map(
                  "funcName" -> u.name.quoted,
                  "aliasesNum" -> u.outputNames.size.toString,
                  "outColsNum" -> outputAttrs.size.toString))
            }
            val aliases = outputAttrs.zip(u.outputNames).map {
              case (attr, name) => Alias(attr, name)()
            }
            Project(aliases, resolvedFunc)
          } else {
            resolvedFunc
          }
        }

      case q: LogicalPlan =>
        q.transformExpressionsWithPruning(
          _.containsAnyPattern(UNRESOLVED_FUNCTION, GENERATOR), ruleId) {
          case u @ UnresolvedFunction(nameParts, arguments, _, _, _)
              if hasLambdaAndResolvedArguments(arguments) => withPosition(u) {
            resolveBuiltinOrTempFunction(nameParts, arguments, Some(u)).map {
              case func: HigherOrderFunction => func
              case other => other.failAnalysis(
                errorClass = "_LEGACY_ERROR_TEMP_2306",
                messageParameters = Map(
                  "class" -> other.getClass.getCanonicalName))
              // We don't support persistent high-order functions yet.
            }.getOrElse(throw QueryCompilationErrors.noSuchFunctionError(nameParts, u))
          }

          case u if !u.childrenResolved => u // Skip until children are resolved.

          case u @ UnresolvedGenerator(name, arguments) => withPosition(u) {
            // For generator function, the parser only accepts v1 function name and creates
            // `FunctionIdentifier`.
            v1SessionCatalog.lookupFunction(name, arguments) match {
              case generator: Generator => generator
              case other => throw QueryCompilationErrors.generatorNotExpectedError(
                name, other.getClass.getCanonicalName)
            }
          }

          case u @ UnresolvedFunction(nameParts, arguments, _, _, _) => withPosition(u) {
            resolveBuiltinOrTempFunction(nameParts, arguments, Some(u)).getOrElse {
              val CatalogAndIdentifier(catalog, ident) = expandIdentifier(nameParts)
              if (CatalogV2Util.isSessionCatalog(catalog)) {
                resolveV1Function(ident.asFunctionIdentifier, arguments, u)
              } else {
                resolveV2Function(catalog.asFunctionCatalog, ident, arguments, u)
              }
            }
          }
        }
    }

    /**
     * Check if the arguments of a function are either resolved or a lambda function.
     */
    private def hasLambdaAndResolvedArguments(expressions: Seq[Expression]): Boolean = {
      val (lambdas, others) = expressions.partition(_.isInstanceOf[LambdaFunction])
      lambdas.nonEmpty && others.forall(_.resolved)
    }

    def lookupBuiltinOrTempFunction(name: Seq[String]): Option[ExpressionInfo] = {
      if (name.length == 1) {
        v1SessionCatalog.lookupBuiltinOrTempFunction(name.head)
      } else {
        None
      }
    }

    def lookupBuiltinOrTempTableFunction(name: Seq[String]): Option[ExpressionInfo] = {
      if (name.length == 1) {
        v1SessionCatalog.lookupBuiltinOrTempTableFunction(name.head)
      } else {
        None
      }
    }

    private def resolveBuiltinOrTempFunction(
        name: Seq[String],
        arguments: Seq[Expression],
        u: Option[UnresolvedFunction]): Option[Expression] = {
      if (name.length == 1) {
        v1SessionCatalog.resolveBuiltinOrTempFunction(name.head, arguments).map { func =>
          if (u.isDefined) validateFunction(func, arguments.length, u.get) else func
        }
      } else {
        None
      }
    }

    private def resolveBuiltinOrTempTableFunction(
        name: Seq[String],
        arguments: Seq[Expression]): Option[LogicalPlan] = {
      if (name.length == 1) {
        v1SessionCatalog.resolveBuiltinOrTempTableFunction(name.head, arguments)
      } else {
        None
      }
    }

    private def resolveV1Function(
        ident: FunctionIdentifier,
        arguments: Seq[Expression],
        u: UnresolvedFunction): Expression = {
      val func = v1SessionCatalog.resolvePersistentFunction(ident, arguments)
      validateFunction(func, arguments.length, u)
    }

    private def validateFunction(
        func: Expression,
        numArgs: Int,
        u: UnresolvedFunction): Expression = {
      func match {
        // AggregateWindowFunctions are AggregateFunctions that can only be evaluated within
        // the context of a Window clause. They do not need to be wrapped in an
        // AggregateExpression.
        case wf: AggregateWindowFunction =>
          if (u.isDistinct) {
            throw QueryCompilationErrors.functionWithUnsupportedSyntaxError(
              wf.prettyName, "DISTINCT")
          } else if (u.filter.isDefined) {
            throw QueryCompilationErrors.functionWithUnsupportedSyntaxError(
              wf.prettyName, "FILTER clause")
          } else if (u.ignoreNulls) {
            wf match {
              case nthValue: NthValue =>
                nthValue.copy(ignoreNulls = u.ignoreNulls)
              case _ =>
                throw QueryCompilationErrors.functionWithUnsupportedSyntaxError(
                  wf.prettyName, "IGNORE NULLS")
            }
          } else {
            wf
          }
        case owf: FrameLessOffsetWindowFunction =>
          if (u.isDistinct) {
            throw QueryCompilationErrors.functionWithUnsupportedSyntaxError(
              owf.prettyName, "DISTINCT")
          } else if (u.filter.isDefined) {
            throw QueryCompilationErrors.functionWithUnsupportedSyntaxError(
              owf.prettyName, "FILTER clause")
          } else if (u.ignoreNulls) {
            owf match {
              case lead: Lead =>
                lead.copy(ignoreNulls = u.ignoreNulls)
              case lag: Lag =>
                lag.copy(ignoreNulls = u.ignoreNulls)
            }
          } else {
            owf
          }
        // We get an aggregate function, we need to wrap it in an AggregateExpression.
        case agg: AggregateFunction =>
          u.filter match {
            case Some(filter) if !filter.deterministic =>
              throw QueryCompilationErrors.nonDeterministicFilterInAggregateError
            case Some(filter) if filter.dataType != BooleanType =>
              throw QueryCompilationErrors.nonBooleanFilterInAggregateError
            case Some(filter) if filter.exists(_.isInstanceOf[AggregateExpression]) =>
              throw QueryCompilationErrors.aggregateInAggregateFilterError
            case Some(filter) if filter.exists(_.isInstanceOf[WindowExpression]) =>
              throw QueryCompilationErrors.windowFunctionInAggregateFilterError
            case _ =>
          }
          if (u.ignoreNulls) {
            val aggFunc = agg match {
              case first: First => first.copy(ignoreNulls = u.ignoreNulls)
              case last: Last => last.copy(ignoreNulls = u.ignoreNulls)
              case any_value: AnyValue => any_value.copy(ignoreNulls = u.ignoreNulls)
              case _ =>
                throw QueryCompilationErrors.functionWithUnsupportedSyntaxError(
                  agg.prettyName, "IGNORE NULLS")
            }
            aggFunc.toAggregateExpression(u.isDistinct, u.filter)
          } else {
            agg.toAggregateExpression(u.isDistinct, u.filter)
          }
        // This function is not an aggregate function, just return the resolved one.
        case other if u.isDistinct =>
          throw QueryCompilationErrors.functionWithUnsupportedSyntaxError(
            other.prettyName, "DISTINCT")
        case other if u.filter.isDefined =>
          throw QueryCompilationErrors.functionWithUnsupportedSyntaxError(
            other.prettyName, "FILTER clause")
        case other if u.ignoreNulls =>
          throw QueryCompilationErrors.functionWithUnsupportedSyntaxError(
            other.prettyName, "IGNORE NULLS")
        case e: String2TrimExpression if numArgs == 2 =>
          if (trimWarningEnabled.get) {
            log.warn("Two-parameter TRIM/LTRIM/RTRIM function signatures are deprecated." +
              " Use SQL syntax `TRIM((BOTH | LEADING | TRAILING)? trimStr FROM str)`" +
              " instead.")
            trimWarningEnabled.set(false)
          }
          e
        case other =>
          other
      }
    }

    private def resolveV2Function(
        catalog: FunctionCatalog,
        ident: Identifier,
        arguments: Seq[Expression],
        u: UnresolvedFunction): Expression = {
      val unbound = catalog.loadFunction(ident)
      val inputType = StructType(arguments.zipWithIndex.map {
        case (exp, pos) => StructField(s"_$pos", exp.dataType, exp.nullable)
      })
      val bound = try {
        unbound.bind(inputType)
      } catch {
        case unsupported: UnsupportedOperationException =>
          throw QueryCompilationErrors.functionCannotProcessInputError(
            unbound, arguments, unsupported)
      }

      if (bound.inputTypes().length != arguments.length) {
        throw QueryCompilationErrors.v2FunctionInvalidInputTypeLengthError(
          bound, arguments)
      }

      bound match {
        case scalarFunc: ScalarFunction[_] =>
          processV2ScalarFunction(scalarFunc, arguments, u)
        case aggFunc: V2AggregateFunction[_, _] =>
          processV2AggregateFunction(aggFunc, arguments, u)
        case _ =>
          failAnalysis(
            errorClass = "_LEGACY_ERROR_TEMP_2444",
            messageParameters = Map("funcName" -> bound.name()))
      }
    }

    private def processV2ScalarFunction(
        scalarFunc: ScalarFunction[_],
        arguments: Seq[Expression],
        u: UnresolvedFunction): Expression = {
      if (u.isDistinct) {
        throw QueryCompilationErrors.functionWithUnsupportedSyntaxError(
          scalarFunc.name(), "DISTINCT")
      } else if (u.filter.isDefined) {
        throw QueryCompilationErrors.functionWithUnsupportedSyntaxError(
          scalarFunc.name(), "FILTER clause")
      } else if (u.ignoreNulls) {
        throw QueryCompilationErrors.functionWithUnsupportedSyntaxError(
          scalarFunc.name(), "IGNORE NULLS")
      } else {
        V2ExpressionUtils.resolveScalarFunction(scalarFunc, arguments)
      }
    }

    private def processV2AggregateFunction(
        aggFunc: V2AggregateFunction[_, _],
        arguments: Seq[Expression],
        u: UnresolvedFunction): Expression = {
      if (u.ignoreNulls) {
        throw QueryCompilationErrors.functionWithUnsupportedSyntaxError(
          aggFunc.name(), "IGNORE NULLS")
      }
      val aggregator = V2Aggregator(aggFunc, arguments)
      aggregator.toAggregateExpression(u.isDistinct, u.filter)
    }
  }

  /**
   * This rule resolves and rewrites subqueries inside expressions.
   *
   * Note: CTEs are handled in CTESubstitution.
   */
  object ResolveSubquery extends Rule[LogicalPlan] {
    /**
     * Resolves the subquery plan that is referenced in a subquery expression, by invoking the
     * entire analyzer recursively. We set outer plan in `AnalysisContext`, so that the analyzer
     * can resolve outer references.
     *
     * Outer references of the subquery are updated as children of Subquery expression.
     */
    private def resolveSubQuery(
        e: SubqueryExpression,
        outer: LogicalPlan)(
        f: (LogicalPlan, Seq[Expression]) => SubqueryExpression): SubqueryExpression = {
      val newSubqueryPlan = AnalysisContext.withOuterPlan(outer) {
        executeSameContext(e.plan)
      }

      // If the subquery plan is fully resolved, pull the outer references and record
      // them as children of SubqueryExpression.
      if (newSubqueryPlan.resolved) {
        // Record the outer references as children of subquery expression.
        f(newSubqueryPlan, SubExprUtils.getOuterReferences(newSubqueryPlan))
      } else {
        e.withNewPlan(newSubqueryPlan)
      }
    }

    /**
     * Resolves the subquery. Apart of resolving the subquery and outer references (if any)
     * in the subquery plan, the children of subquery expression are updated to record the
     * outer references. This is needed to make sure
     * (1) The column(s) referred from the outer query are not pruned from the plan during
     *     optimization.
     * (2) Any aggregate expression(s) that reference outer attributes are pushed down to
     *     outer plan to get evaluated.
     */
    private def resolveSubQueries(plan: LogicalPlan, outer: LogicalPlan): LogicalPlan = {
      plan.transformAllExpressionsWithPruning(_.containsPattern(PLAN_EXPRESSION), ruleId) {
        case s @ ScalarSubquery(sub, _, exprId, _, _) if !sub.resolved =>
          resolveSubQuery(s, outer)(ScalarSubquery(_, _, exprId))
        case e @ Exists(sub, _, exprId, _, _) if !sub.resolved =>
          resolveSubQuery(e, outer)(Exists(_, _, exprId))
        case InSubquery(values, l @ ListQuery(_, _, exprId, _, _, _))
            if values.forall(_.resolved) && !l.resolved =>
          val expr = resolveSubQuery(l, outer)((plan, exprs) => {
            ListQuery(plan, exprs, exprId, plan.output)
          })
          InSubquery(values, expr.asInstanceOf[ListQuery])
        case s @ LateralSubquery(sub, _, exprId, _, _) if !sub.resolved =>
          resolveSubQuery(s, outer)(LateralSubquery(_, _, exprId))
      }
    }

    /**
     * Resolve and rewrite all subqueries in an operator tree..
     */
    def apply(plan: LogicalPlan): LogicalPlan = plan.resolveOperatorsUpWithPruning(
      _.containsPattern(PLAN_EXPRESSION), ruleId) {
      case j: LateralJoin if j.left.resolved =>
        // We can't pass `LateralJoin` as the outer plan, as its right child is not resolved yet
        // and we can't call `LateralJoin.resolveChildren` to resolve outer references. Here we
        // create a fake Project node as the outer plan.
        resolveSubQueries(j, Project(Nil, j.left))
      // Only a few unary nodes (Project/Filter/Aggregate) can contain subqueries.
      case q: UnaryNode if q.childrenResolved =>
        resolveSubQueries(q, q)
      case r: RelationTimeTravel =>
        resolveSubQueries(r, r)
      case j: Join if j.childrenResolved && j.duplicateResolved =>
        resolveSubQueries(j, j)
      case s: SupportsSubquery if s.childrenResolved =>
        resolveSubQueries(s, s)
    }
  }

  /**
   * Replaces unresolved column aliases for a subquery with projections.
   */
  object ResolveSubqueryColumnAliases extends Rule[LogicalPlan] {

     def apply(plan: LogicalPlan): LogicalPlan = plan.resolveOperatorsUpWithPruning(
       _.containsPattern(UNRESOLVED_SUBQUERY_COLUMN_ALIAS), ruleId) {
      case u @ UnresolvedSubqueryColumnAliases(columnNames, child) if child.resolved =>
        // Resolves output attributes if a query has alias names in its subquery:
        // e.g., SELECT * FROM (SELECT 1 AS a, 1 AS b) t(col1, col2)
        val outputAttrs = child.output
        // Checks if the number of the aliases equals to the number of output columns
        // in the subquery.
        if (columnNames.size != outputAttrs.size) {
          throw QueryCompilationErrors.aliasNumberNotMatchColumnNumberError(
            columnNames.size, outputAttrs.size, u)
        }
        val aliases = outputAttrs.zip(columnNames).map { case (attr, aliasName) =>
          Alias(attr, aliasName)()
        }
        Project(aliases, child)
    }
  }

  /**
   * Turns projections that contain aggregate expressions into aggregations.
   */
  object GlobalAggregates extends Rule[LogicalPlan] {
    def apply(plan: LogicalPlan): LogicalPlan = plan.resolveOperatorsUpWithPruning(
      t => t.containsAnyPattern(AGGREGATE_EXPRESSION, PYTHON_UDF) && t.containsPattern(PROJECT),
      ruleId) {
      case Project(projectList, child) if containsAggregates(projectList) =>
        Aggregate(Nil, projectList, child)
    }

    def containsAggregates(exprs: Seq[Expression]): Boolean = {
      // Collect all Windowed Aggregate Expressions.
      val windowedAggExprs: Set[Expression] = exprs.flatMap { expr =>
        expr.collect {
          case WindowExpression(ae: AggregateExpression, _) => ae
          case WindowExpression(e: PythonUDF, _) if PythonUDF.isGroupedAggPandasUDF(e) => e
          case UnresolvedWindowExpression(ae: AggregateExpression, _) => ae
          case UnresolvedWindowExpression(e: PythonUDF, _)
            if PythonUDF.isGroupedAggPandasUDF(e) => e
        }
      }.toSet

      // Find the first Aggregate Expression that is not Windowed.
      exprs.exists(_.exists {
        case ae: AggregateExpression => !windowedAggExprs.contains(ae)
        case e: PythonUDF => PythonUDF.isGroupedAggPandasUDF(e) && !windowedAggExprs.contains(e)
        case _ => false
      })
    }
  }

  /**
   * This rule finds aggregate expressions that are not in an aggregate operator.  For example,
   * those in a HAVING clause or ORDER BY clause.  These expressions are pushed down to the
   * underlying aggregate operator and then projected away after the original operator.
   */
  object ResolveAggregateFunctions extends Rule[LogicalPlan] {
    def apply(plan: LogicalPlan): LogicalPlan = plan.resolveOperatorsUpWithPruning(
      _.containsPattern(AGGREGATE), ruleId) {
      // Resolve aggregate with having clause to Filter(..., Aggregate()). Note, to avoid wrongly
      // resolve the having condition expression, here we skip resolving it in ResolveReferences
      // and transform it to Filter after aggregate is resolved. Basically columns in HAVING should
      // be resolved with `agg.child.output` first. See more details in SPARK-31519.
      case UnresolvedHaving(cond, agg: Aggregate) if agg.resolved =>
        resolveOperatorWithAggregate(Seq(cond), agg, (newExprs, newChild) => {
          Filter(newExprs.head, newChild)
        })

      case Filter(cond, agg: Aggregate) if agg.resolved =>
        // We should resolve the references normally based on child (agg.output) first.
        val maybeResolved = resolveExpressionByPlanOutput(cond, agg)
        resolveOperatorWithAggregate(Seq(maybeResolved), agg, (newExprs, newChild) => {
          Filter(newExprs.head, newChild)
        })

      case Sort(sortOrder, global, agg: Aggregate) if agg.resolved =>
        // We should resolve the references normally based on child (agg.output) first.
        val maybeResolved = sortOrder.map(_.child).map(resolveExpressionByPlanOutput(_, agg))
        resolveOperatorWithAggregate(maybeResolved, agg, (newExprs, newChild) => {
          val newSortOrder = sortOrder.zip(newExprs).map {
            case (sortOrder, expr) => sortOrder.copy(child = expr)
          }
          Sort(newSortOrder, global, newChild)
        })
    }

    /**
     * Resolves the given expressions as if they are in the given Aggregate operator, which means
     * the column can be resolved using `agg.child` and aggregate functions/grouping columns are
     * allowed. It returns a list of named expressions that need to be appended to
     * `agg.aggregateExpressions`, and the list of resolved expressions.
     */
    def resolveExprsWithAggregate(
        exprs: Seq[Expression],
        agg: Aggregate): (Seq[NamedExpression], Seq[Expression]) = {
      def resolveCol(input: Expression): Expression = {
        input.transform {
          case u: UnresolvedAttribute =>
            try {
              // Resolve the column and wrap it with `TempResolvedColumn`. If the resolved column
              // doesn't end up with as aggregate function input or grouping column, we should
              // undo the column resolution to avoid confusing error message. For example, if
              // a table `t` has two columns `c1` and `c2`, for query `SELECT ... FROM t
              // GROUP BY c1 HAVING c2 = 0`, even though we can resolve column `c2` here, we
              // should undo it later and fail with "Column c2 not found".
              agg.child.resolve(u.nameParts, resolver).map({
                case a: Alias => TempResolvedColumn(a.child, u.nameParts)
                case o => TempResolvedColumn(o, u.nameParts)
              }).getOrElse(u)
            } catch {
              case ae: AnalysisException =>
                logDebug(ae.getMessage)
                u
            }
        }
      }

      def resolveSubQuery(input: Expression): Expression = {
        if (SubqueryExpression.hasSubquery(input)) {
          val fake = Project(Alias(input, "fake")() :: Nil, agg.child)
          ResolveSubquery(fake).asInstanceOf[Project].projectList.head.asInstanceOf[Alias].child
        } else {
          input
        }
      }

      val extraAggExprs = ArrayBuffer.empty[NamedExpression]
      val transformed = exprs.map { e =>
        // Try resolving the expression as though it is in the aggregate clause.
        val maybeResolved = resolveSubQuery(resolveCol(e))
        if (!maybeResolved.resolved) {
          maybeResolved
        } else {
          buildAggExprList(maybeResolved, agg, extraAggExprs)
        }
      }
      (extraAggExprs.toSeq, transformed)
    }

    private def buildAggExprList(
        expr: Expression,
        agg: Aggregate,
        aggExprList: ArrayBuffer[NamedExpression]): Expression = {
      // Avoid adding an extra aggregate expression if it's already present in
      // `agg.aggregateExpressions`.
      val index = agg.aggregateExpressions.indexWhere {
        case Alias(child, _) => child semanticEquals expr
        case other => other semanticEquals expr
      }
      if (index >= 0) {
        agg.aggregateExpressions(index).toAttribute
      } else {
        expr match {
          case ae: AggregateExpression =>
            val cleaned = RemoveTempResolvedColumn.trimTempResolvedColumn(ae)
            val alias = Alias(cleaned, cleaned.toString)()
            aggExprList += alias
            alias.toAttribute
          case grouping: Expression if agg.groupingExpressions.exists(grouping.semanticEquals) =>
            RemoveTempResolvedColumn.trimTempResolvedColumn(grouping) match {
              case ne: NamedExpression =>
                aggExprList += ne
                ne.toAttribute
              case other =>
                val alias = Alias(other, other.toString)()
                aggExprList += alias
                alias.toAttribute
            }
          case t: TempResolvedColumn =>
            // Undo the resolution as this column is neither inside aggregate functions nor a
            // grouping column. It shouldn't be resolved with `agg.child.output`.
            RemoveTempResolvedColumn.restoreTempResolvedColumn(t)
          case other =>
            other.withNewChildren(other.children.map(buildAggExprList(_, agg, aggExprList)))
        }
      }
    }

    def resolveOperatorWithAggregate(
        exprs: Seq[Expression],
        agg: Aggregate,
        buildOperator: (Seq[Expression], Aggregate) => LogicalPlan): LogicalPlan = {
      val (extraAggExprs, resolvedExprs) = resolveExprsWithAggregate(exprs, agg)
      if (extraAggExprs.isEmpty) {
        buildOperator(resolvedExprs, agg)
      } else {
        Project(agg.output, buildOperator(resolvedExprs, agg.copy(
          aggregateExpressions = agg.aggregateExpressions ++ extraAggExprs)))
      }
    }
  }

  /**
   * Extracts [[Generator]] from the projectList of a [[Project]] operator and creates [[Generate]]
   * operator under [[Project]].
   *
   * This rule will throw [[AnalysisException]] for following cases:
   * 1. [[Generator]] is nested in expressions, e.g. `SELECT explode(list) + 1 FROM tbl`
   * 2. more than one [[Generator]] is found in projectList,
   *    e.g. `SELECT explode(list), explode(list) FROM tbl`
   * 3. [[Generator]] is found in other operators that are not [[Project]] or [[Generate]],
   *    e.g. `SELECT * FROM tbl SORT BY explode(list)`
   */
  object ExtractGenerator extends Rule[LogicalPlan] {
    private def hasGenerator(expr: Expression): Boolean = {
      expr.exists(_.isInstanceOf[Generator])
    }

    private def hasNestedGenerator(expr: NamedExpression): Boolean = {
      @scala.annotation.tailrec
      def hasInnerGenerator(g: Generator): Boolean = g match {
        // Since `GeneratorOuter` is just a wrapper of generators, we skip it here
        case go: GeneratorOuter =>
          hasInnerGenerator(go.child)
        case _ =>
          g.children.exists { _.exists {
            case _: Generator => true
            case _ => false
          } }
      }
      trimNonTopLevelAliases(expr) match {
        case UnresolvedAlias(g: Generator, _) => hasInnerGenerator(g)
        case Alias(g: Generator, _) => hasInnerGenerator(g)
        case MultiAlias(g: Generator, _) => hasInnerGenerator(g)
        case other => hasGenerator(other)
      }
    }

    private def hasAggFunctionInGenerator(ne: Seq[NamedExpression]): Boolean = {
      ne.exists(_.exists {
        case g: Generator =>
          g.children.exists(_.exists(_.isInstanceOf[AggregateFunction]))
        case _ =>
          false
      })
    }

    private def trimAlias(expr: NamedExpression): Expression = expr match {
      case UnresolvedAlias(child, _) => child
      case Alias(child, _) => child
      case MultiAlias(child, _) => child
      case _ => expr
    }

    private object AliasedGenerator {
      /**
       * Extracts a [[Generator]] expression, any names assigned by aliases to the outputs
       * and the outer flag. The outer flag is used when joining the generator output.
       * @param e the [[Expression]]
       * @return (the [[Generator]], seq of output names, outer flag)
       */
      def unapply(e: Expression): Option[(Generator, Seq[String], Boolean)] = e match {
        case Alias(GeneratorOuter(g: Generator), name) if g.resolved => Some((g, name :: Nil, true))
        case MultiAlias(GeneratorOuter(g: Generator), names) if g.resolved => Some((g, names, true))
        case Alias(g: Generator, name) if g.resolved => Some((g, name :: Nil, false))
        case MultiAlias(g: Generator, names) if g.resolved => Some((g, names, false))
        case _ => None
      }
    }

    def apply(plan: LogicalPlan): LogicalPlan = plan.resolveOperatorsUpWithPruning(
      _.containsPattern(GENERATOR), ruleId) {
      case Project(projectList, _) if projectList.exists(hasNestedGenerator) =>
        val nestedGenerator = projectList.find(hasNestedGenerator).get
        throw QueryCompilationErrors.nestedGeneratorError(trimAlias(nestedGenerator))

      case Project(projectList, _) if projectList.count(hasGenerator) > 1 =>
        val generators = projectList.filter(hasGenerator).map(trimAlias)
        throw QueryCompilationErrors.moreThanOneGeneratorError(generators, "SELECT")

      case Aggregate(_, aggList, _) if aggList.exists(hasNestedGenerator) =>
        val nestedGenerator = aggList.find(hasNestedGenerator).get
        throw QueryCompilationErrors.nestedGeneratorError(trimAlias(nestedGenerator))

      case Aggregate(_, aggList, _) if aggList.count(hasGenerator) > 1 =>
        val generators = aggList.filter(hasGenerator).map(trimAlias)
        throw QueryCompilationErrors.moreThanOneGeneratorError(generators, "aggregate")

      case agg @ Aggregate(groupList, aggList, child) if aggList.forall {
          case AliasedGenerator(_, _, _) => true
          case other => other.resolved
        } && aggList.exists(hasGenerator) =>
        // If generator in the aggregate list was visited, set the boolean flag true.
        var generatorVisited = false

        val projectExprs = Array.ofDim[NamedExpression](aggList.length)
        val newAggList = aggList
          .toIndexedSeq
          .map(trimNonTopLevelAliases)
          .zipWithIndex
          .flatMap {
            case (AliasedGenerator(generator, names, outer), idx) =>
              // It's a sanity check, this should not happen as the previous case will throw
              // exception earlier.
              assert(!generatorVisited, "More than one generator found in aggregate.")
              generatorVisited = true

              val newGenChildren: Seq[Expression] = generator.children.zipWithIndex.map {
                case (e, idx) => if (e.foldable) e else Alias(e, s"_gen_input_${idx}")()
              }
              val newGenerator = {
                val g = generator.withNewChildren(newGenChildren.map { e =>
                  if (e.foldable) e else e.asInstanceOf[Alias].toAttribute
                }).asInstanceOf[Generator]
                if (outer) GeneratorOuter(g) else g
              }
              val newAliasedGenerator = if (names.length == 1) {
                Alias(newGenerator, names(0))()
              } else {
                MultiAlias(newGenerator, names)
              }
              projectExprs(idx) = newAliasedGenerator
              newGenChildren.filter(!_.foldable).asInstanceOf[Seq[NamedExpression]]
            case (other, idx) =>
              projectExprs(idx) = other.toAttribute
              other :: Nil
          }

        val newAgg = Aggregate(groupList, newAggList, child)
        Project(projectExprs.toList, newAgg)

      case p @ Project(projectList, _) if hasAggFunctionInGenerator(projectList) =>
        // If a generator has any aggregate function, we need to apply the `GlobalAggregates` rule
        // first for replacing `Project` with `Aggregate`.
        p

      case p @ Project(projectList, child) =>
        val (resolvedGenerator, newProjectList) = projectList
          .map(trimNonTopLevelAliases)
          .foldLeft((None: Option[Generate], Nil: Seq[NamedExpression])) { (res, e) =>
            e match {
              case AliasedGenerator(generator, names, outer) if generator.childrenResolved =>
                // It's a sanity check, this should not happen as the previous case will throw
                // exception earlier.
                assert(res._1.isEmpty, "More than one generator found in SELECT.")

                val g = Generate(
                  generator,
                  unrequiredChildIndex = Nil,
                  outer = outer,
                  qualifier = None,
                  generatorOutput = ResolveGenerate.makeGeneratorOutput(generator, names),
                  child)

                (Some(g), res._2 ++ g.nullableOutput)
              case other =>
                (res._1, res._2 :+ other)
            }
          }

        if (resolvedGenerator.isDefined) {
          Project(newProjectList, resolvedGenerator.get)
        } else {
          p
        }

      case g @ Generate(GeneratorOuter(generator), _, _, _, _, _) =>
        g.copy(generator = generator, outer = true)

      case g: Generate => g

      case p if p.expressions.exists(hasGenerator) =>
        throw QueryCompilationErrors.generatorOutsideSelectError(p)
    }
  }

  /**
   * Rewrites table generating expressions that either need one or more of the following in order
   * to be resolved:
   *  - concrete attribute references for their output.
   *  - to be relocated from a SELECT clause (i.e. from  a [[Project]]) into a [[Generate]]).
   *
   * Names for the output [[Attribute]]s are extracted from [[Alias]] or [[MultiAlias]] expressions
   * that wrap the [[Generator]].
   */
  object ResolveGenerate extends Rule[LogicalPlan] {
    def apply(plan: LogicalPlan): LogicalPlan = plan.resolveOperatorsUpWithPruning(
      _.containsPattern(GENERATE), ruleId) {
      case g: Generate if !g.child.resolved || !g.generator.resolved => g
      case g: Generate if !g.resolved =>
        g.copy(generatorOutput = makeGeneratorOutput(g.generator, g.generatorOutput.map(_.name)))
    }

    /**
     * Construct the output attributes for a [[Generator]], given a list of names.  If the list of
     * names is empty names are assigned from field names in generator.
     */
    private[analysis] def makeGeneratorOutput(
        generator: Generator,
        names: Seq[String]): Seq[Attribute] = {
      val elementAttrs = generator.elementSchema.toAttributes

      if (names.length == elementAttrs.length) {
        names.zip(elementAttrs).map {
          case (name, attr) => attr.withName(name)
        }
      } else if (names.isEmpty) {
        elementAttrs
      } else {
        throw QueryCompilationErrors.aliasesNumberNotMatchUDTFOutputError(
          elementAttrs.size, names.mkString(","))
      }
    }
  }

  /**
   * Extracts [[WindowExpression]]s from the projectList of a [[Project]] operator and
   * aggregateExpressions of an [[Aggregate]] operator and creates individual [[Window]]
   * operators for every distinct [[WindowSpecDefinition]].
   *
   * This rule handles three cases:
   *  - A [[Project]] having [[WindowExpression]]s in its projectList;
   *  - An [[Aggregate]] having [[WindowExpression]]s in its aggregateExpressions.
   *  - A [[Filter]]->[[Aggregate]] pattern representing GROUP BY with a HAVING
   *    clause and the [[Aggregate]] has [[WindowExpression]]s in its aggregateExpressions.
   * Note: If there is a GROUP BY clause in the query, aggregations and corresponding
   * filters (expressions in the HAVING clause) should be evaluated before any
   * [[WindowExpression]]. If a query has SELECT DISTINCT, the DISTINCT part should be
   * evaluated after all [[WindowExpression]]s.
   *
   * For every case, the transformation works as follows:
   * 1. For a list of [[Expression]]s (a projectList or an aggregateExpressions), partitions
   *    it two lists of [[Expression]]s, one for all [[WindowExpression]]s and another for
   *    all regular expressions.
   * 2. For all [[WindowExpression]]s, groups them based on their [[WindowSpecDefinition]]s
   *    and [[WindowFunctionType]]s.
   * 3. For every distinct [[WindowSpecDefinition]] and [[WindowFunctionType]], creates a
   *    [[Window]] operator and inserts it into the plan tree.
   */
  object ExtractWindowExpressions extends Rule[LogicalPlan] {
    type Spec = (Seq[Expression], Seq[SortOrder], WindowFunctionType)

    private def hasWindowFunction(exprs: Seq[Expression]): Boolean =
      exprs.exists(hasWindowFunction)

    private def hasWindowFunction(expr: Expression): Boolean = {
      expr.exists {
        case window: WindowExpression => true
        case _ => false
      }
    }

    /**
     * From a Seq of [[NamedExpression]]s, extract expressions containing window expressions and
     * other regular expressions that do not contain any window expression. For example, for
     * `col1, Sum(col2 + col3) OVER (PARTITION BY col4 ORDER BY col5)`, we will extract
     * `col1`, `col2 + col3`, `col4`, and `col5` out and replace their appearances in
     * the window expression as attribute references. So, the first returned value will be
     * `[Sum(_w0) OVER (PARTITION BY _w1 ORDER BY _w2)]` and the second returned value will be
     * [col1, col2 + col3 as _w0, col4 as _w1, col5 as _w2].
     *
     * @return (seq of expressions containing at least one window expression,
     *          seq of non-window expressions)
     */
    private def extract(
        expressions: Seq[NamedExpression]): (Seq[NamedExpression], Seq[NamedExpression]) = {
      // First, we partition the input expressions to two part. For the first part,
      // every expression in it contain at least one WindowExpression.
      // Expressions in the second part do not have any WindowExpression.
      val (expressionsWithWindowFunctions, regularExpressions) =
        expressions.partition(hasWindowFunction)

      // Then, we need to extract those regular expressions used in the WindowExpression.
      // For example, when we have col1 - Sum(col2 + col3) OVER (PARTITION BY col4 ORDER BY col5),
      // we need to make sure that col1 to col5 are all projected from the child of the Window
      // operator.
      val extractedExprBuffer = new ArrayBuffer[NamedExpression]()
      def extractExpr(expr: Expression): Expression = expr match {
        case ne: NamedExpression =>
          // If a named expression is not in regularExpressions, add it to
          // extractedExprBuffer and replace it with an AttributeReference.
          val missingExpr =
            AttributeSet(Seq(expr)) -- (regularExpressions ++ extractedExprBuffer)
          if (missingExpr.nonEmpty) {
            extractedExprBuffer += ne
          }
          // alias will be cleaned in the rule CleanupAliases
          ne
        case e: Expression if e.foldable =>
          e // No need to create an attribute reference if it will be evaluated as a Literal.
        case e: Expression =>
          // For other expressions, we extract it and replace it with an AttributeReference (with
          // an internal column name, e.g. "_w0").
          val withName = Alias(e, s"_w${extractedExprBuffer.length}")()
          extractedExprBuffer += withName
          withName.toAttribute
      }

      // Now, we extract regular expressions from expressionsWithWindowFunctions
      // by using extractExpr.
      val seenWindowAggregates = new ArrayBuffer[AggregateExpression]
      val newExpressionsWithWindowFunctions = expressionsWithWindowFunctions.map {
        _.transform {
          // Extracts children expressions of a WindowFunction (input parameters of
          // a WindowFunction).
          case wf: WindowFunction =>
            val newChildren = wf.children.map(extractExpr)
            wf.withNewChildren(newChildren)

          // Extracts expressions from the partition spec and order spec.
          case wsc @ WindowSpecDefinition(partitionSpec, orderSpec, _) =>
            val newPartitionSpec = partitionSpec.map(extractExpr)
            val newOrderSpec = orderSpec.map { so =>
              val newChild = extractExpr(so.child)
              so.copy(child = newChild)
            }
            wsc.copy(partitionSpec = newPartitionSpec, orderSpec = newOrderSpec)

          case WindowExpression(ae: AggregateExpression, _) if ae.filter.isDefined =>
            throw QueryCompilationErrors.windowAggregateFunctionWithFilterNotSupportedError

          // Extract Windowed AggregateExpression
          case we @ WindowExpression(
              ae @ AggregateExpression(function, _, _, _, _),
              spec: WindowSpecDefinition) =>
            val newChildren = function.children.map(extractExpr)
            val newFunction = function.withNewChildren(newChildren).asInstanceOf[AggregateFunction]
            val newAgg = ae.copy(aggregateFunction = newFunction)
            seenWindowAggregates += newAgg
            WindowExpression(newAgg, spec)

          case AggregateExpression(aggFunc, _, _, _, _) if hasWindowFunction(aggFunc.children) =>
            throw QueryCompilationErrors.windowFunctionInsideAggregateFunctionNotAllowedError

          // Extracts AggregateExpression. For example, for SUM(x) - Sum(y) OVER (...),
          // we need to extract SUM(x).
          case agg: AggregateExpression if !seenWindowAggregates.contains(agg) =>
            val withName = Alias(agg, s"_w${extractedExprBuffer.length}")()
            extractedExprBuffer += withName
            withName.toAttribute

          // Extracts other attributes
          case attr: Attribute => extractExpr(attr)

        }.asInstanceOf[NamedExpression]
      }

      (newExpressionsWithWindowFunctions, regularExpressions ++ extractedExprBuffer)
    } // end of extract

    /**
     * Adds operators for Window Expressions. Every Window operator handles a single Window Spec.
     */
    private def addWindow(
        expressionsWithWindowFunctions: Seq[NamedExpression],
        child: LogicalPlan): LogicalPlan = {
      // First, we need to extract all WindowExpressions from expressionsWithWindowFunctions
      // and put those extracted WindowExpressions to extractedWindowExprBuffer.
      // This step is needed because it is possible that an expression contains multiple
      // WindowExpressions with different Window Specs.
      // After extracting WindowExpressions, we need to construct a project list to generate
      // expressionsWithWindowFunctions based on extractedWindowExprBuffer.
      // For example, for "sum(a) over (...) / sum(b) over (...)", we will first extract
      // "sum(a) over (...)" and "sum(b) over (...)" out, and assign "_we0" as the alias to
      // "sum(a) over (...)" and "_we1" as the alias to "sum(b) over (...)".
      // Then, the projectList will be [_we0/_we1].
      val extractedWindowExprBuffer = new ArrayBuffer[NamedExpression]()
      val newExpressionsWithWindowFunctions = expressionsWithWindowFunctions.map {
        // We need to use transformDown because we want to trigger
        // "case alias @ Alias(window: WindowExpression, _)" first.
        _.transformDown {
          case alias @ Alias(window: WindowExpression, _) =>
            // If a WindowExpression has an assigned alias, just use it.
            extractedWindowExprBuffer += alias
            alias.toAttribute
          case window: WindowExpression =>
            // If there is no alias assigned to the WindowExpressions. We create an
            // internal column.
            val withName = Alias(window, s"_we${extractedWindowExprBuffer.length}")()
            extractedWindowExprBuffer += withName
            withName.toAttribute
        }.asInstanceOf[NamedExpression]
      }

      // SPARK-32616: Use a linked hash map to maintains the insertion order of the Window
      // operators, so the query with multiple Window operators can have the determined plan.
      val groupedWindowExpressions = mutable.LinkedHashMap.empty[Spec, ArrayBuffer[NamedExpression]]
      // Second, we group extractedWindowExprBuffer based on their Partition and Order Specs.
      extractedWindowExprBuffer.foreach { expr =>
        val distinctWindowSpec = expr.collect {
          case window: WindowExpression => window.windowSpec
        }.distinct

        // We do a final check and see if we only have a single Window Spec defined in an
        // expressions.
        if (distinctWindowSpec.isEmpty) {
          throw QueryCompilationErrors.expressionWithoutWindowExpressionError(expr)
        } else if (distinctWindowSpec.length > 1) {
          // newExpressionsWithWindowFunctions only have expressions with a single
          // WindowExpression. If we reach here, we have a bug.
          throw QueryCompilationErrors.expressionWithMultiWindowExpressionsError(
            expr, distinctWindowSpec)
        } else {
          val spec = distinctWindowSpec.head
          val specKey = (spec.partitionSpec, spec.orderSpec, WindowFunctionType.functionType(expr))
          val windowExprs = groupedWindowExpressions
            .getOrElseUpdate(specKey, new ArrayBuffer[NamedExpression])
          windowExprs += expr
        }
      }

      // Third, we aggregate them by adding each Window operator for each Window Spec and then
      // setting this to the child of the next Window operator.
      val windowOps =
        groupedWindowExpressions.foldLeft(child) {
          case (last, ((partitionSpec, orderSpec, _), windowExpressions)) =>
            Window(windowExpressions.toSeq, partitionSpec, orderSpec, last)
        }

      // Finally, we create a Project to output windowOps's output
      // newExpressionsWithWindowFunctions.
      Project(windowOps.output ++ newExpressionsWithWindowFunctions, windowOps)
    } // end of addWindow

    // We have to use transformDown at here to make sure the rule of
    // "Aggregate with Having clause" will be triggered.
    def apply(plan: LogicalPlan): LogicalPlan = plan.resolveOperatorsDownWithPruning(
      _.containsPattern(WINDOW_EXPRESSION), ruleId) {

      case Filter(condition, _) if hasWindowFunction(condition) =>
        throw QueryCompilationErrors.windowFunctionNotAllowedError("WHERE")

      case UnresolvedHaving(condition, _) if hasWindowFunction(condition) =>
        throw QueryCompilationErrors.windowFunctionNotAllowedError("HAVING")

      // Aggregate with Having clause. This rule works with an unresolved Aggregate because
      // a resolved Aggregate will not have Window Functions.
      case f @ UnresolvedHaving(condition, a @ Aggregate(groupingExprs, aggregateExprs, child))
        if child.resolved &&
          hasWindowFunction(aggregateExprs) &&
          a.expressions.forall(_.resolved) =>
        val (windowExpressions, aggregateExpressions) = extract(aggregateExprs)
        // Create an Aggregate operator to evaluate aggregation functions.
        val withAggregate = Aggregate(groupingExprs, aggregateExpressions, child)
        // Add a Filter operator for conditions in the Having clause.
        val withFilter = Filter(condition, withAggregate)
        val withWindow = addWindow(windowExpressions, withFilter)

        // Finally, generate output columns according to the original projectList.
        val finalProjectList = aggregateExprs.map(_.toAttribute)
        Project(finalProjectList, withWindow)

      case p: LogicalPlan if !p.childrenResolved => p

      // Aggregate without Having clause.
      case a @ Aggregate(groupingExprs, aggregateExprs, child)
        if hasWindowFunction(aggregateExprs) &&
          a.expressions.forall(_.resolved) =>
        val (windowExpressions, aggregateExpressions) = extract(aggregateExprs)
        // Create an Aggregate operator to evaluate aggregation functions.
        val withAggregate = Aggregate(groupingExprs, aggregateExpressions, child)
        // Add Window operators.
        val withWindow = addWindow(windowExpressions, withAggregate)

        // Finally, generate output columns according to the original projectList.
        val finalProjectList = aggregateExprs.map(_.toAttribute)
        Project(finalProjectList, withWindow)

      // We only extract Window Expressions after all expressions of the Project
      // have been resolved.
      case p @ Project(projectList, child)
        if hasWindowFunction(projectList) && p.expressions.forall(_.resolved) =>
        val (windowExpressions, regularExpressions) = extract(projectList.toIndexedSeq)
        // We add a project to get all needed expressions for window expressions from the child
        // of the original Project operator.
        val withProject = Project(regularExpressions, child)
        // Add Window operators.
        val withWindow = addWindow(windowExpressions, withProject)

        // Finally, generate output columns according to the original projectList.
        val finalProjectList = projectList.map(_.toAttribute)
        Project(finalProjectList, withWindow)
    }
  }

  /**
   * Set the seed for random number generation.
   */
  object ResolveRandomSeed extends Rule[LogicalPlan] {
    private lazy val random = new Random()

    override def apply(plan: LogicalPlan): LogicalPlan = plan.resolveOperatorsUpWithPruning(
      _.containsPattern(EXPRESSION_WITH_RANDOM_SEED), ruleId) {
      case p if p.resolved => p
      case p => p.transformExpressionsUpWithPruning(
        _.containsPattern(EXPRESSION_WITH_RANDOM_SEED), ruleId) {
        case e: ExpressionWithRandomSeed if e.seedExpression == UnresolvedSeed =>
          e.withNewSeed(random.nextLong())
      }
    }
  }

  /**
   * Correctly handle null primitive inputs for UDF by adding extra [[If]] expression to do the
   * null check.  When user defines a UDF with primitive parameters, there is no way to tell if the
   * primitive parameter is null or not, so here we assume the primitive input is null-propagatable
   * and we should return null if the input is null.
   */
  object HandleNullInputsForUDF extends Rule[LogicalPlan] {
    override def apply(plan: LogicalPlan): LogicalPlan = plan.resolveOperatorsUpWithPruning(
      _.containsPattern(SCALA_UDF)) {
      case p if !p.resolved => p // Skip unresolved nodes.

      case p => p.transformExpressionsUpWithPruning(_.containsPattern(SCALA_UDF)) {

        case udf: ScalaUDF if udf.inputPrimitives.contains(true) =>
          // Otherwise, add special handling of null for fields that can't accept null.
          // The result of operations like this, when passed null, is generally to return null.
          assert(udf.inputPrimitives.length == udf.children.length)

          val inputPrimitivesPair = udf.inputPrimitives.zip(udf.children)
          val inputNullCheck = inputPrimitivesPair.collect {
            case (isPrimitive, input) if isPrimitive && input.nullable =>
              IsNull(input)
          }.reduceLeftOption[Expression](Or)

          if (inputNullCheck.isDefined) {
            // Once we add an `If` check above the udf, it is safe to mark those checked inputs
            // as null-safe (i.e., wrap with `KnownNotNull`), because the null-returning
            // branch of `If` will be called if any of these checked inputs is null. Thus we can
            // prevent this rule from being applied repeatedly.
            val newInputs = inputPrimitivesPair.map {
              case (isPrimitive, input) =>
                if (isPrimitive && input.nullable) {
                  KnownNotNull(input)
                } else {
                  input
                }
            }
            val newUDF = udf.copy(children = newInputs)
            If(inputNullCheck.get, Literal.create(null, udf.dataType), newUDF)
          } else {
            udf
          }
      }
    }
  }

  /**
   * Resolve the encoders for the UDF by explicitly given the attributes. We give the
   * attributes explicitly in order to handle the case where the data type of the input
   * value is not the same with the internal schema of the encoder, which could cause
   * data loss. For example, the encoder should not cast the input value to Decimal(38, 18)
   * if the actual data type is Decimal(30, 0).
   *
   * The resolved encoders then will be used to deserialize the internal row to Scala value.
   */
  object ResolveEncodersInUDF extends Rule[LogicalPlan] {
    override def apply(plan: LogicalPlan): LogicalPlan = plan.resolveOperatorsUpWithPruning(
      _.containsPattern(SCALA_UDF), ruleId) {
      case p if !p.resolved => p // Skip unresolved nodes.

      case p => p.transformExpressionsUpWithPruning(_.containsPattern(SCALA_UDF), ruleId) {

        case udf: ScalaUDF if udf.inputEncoders.nonEmpty =>
          val boundEncoders = udf.inputEncoders.zipWithIndex.map { case (encOpt, i) =>
            val dataType = udf.children(i).dataType
            encOpt.map { enc =>
              val attrs = if (enc.isSerializedAsStructForTopLevel) {
                dataType.asInstanceOf[StructType].toAttributes
              } else {
                // the field name doesn't matter here, so we use
                // a simple literal to avoid any overhead
                new StructType().add("input", dataType).toAttributes
              }
              enc.resolveAndBind(attrs)
            }
          }
          udf.copy(inputEncoders = boundEncoders)
      }
    }
  }

  /**
   * Check and add proper window frames for all window functions.
   */
  object ResolveWindowFrame extends Rule[LogicalPlan] {
    def apply(plan: LogicalPlan): LogicalPlan = plan.resolveExpressionsWithPruning(
      _.containsPattern(WINDOW_EXPRESSION), ruleId) {
      case WindowExpression(wf: FrameLessOffsetWindowFunction,
        WindowSpecDefinition(_, _, f: SpecifiedWindowFrame)) if wf.frame != f =>
        throw QueryCompilationErrors.cannotSpecifyWindowFrameError(wf.prettyName)
      case WindowExpression(wf: WindowFunction, WindowSpecDefinition(_, _, f: SpecifiedWindowFrame))
          if wf.frame != UnspecifiedFrame && wf.frame != f =>
        throw QueryCompilationErrors.windowFrameNotMatchRequiredFrameError(f, wf.frame)
      case WindowExpression(wf: WindowFunction, s @ WindowSpecDefinition(_, _, UnspecifiedFrame))
          if wf.frame != UnspecifiedFrame =>
        WindowExpression(wf, s.copy(frameSpecification = wf.frame))
      case we @ WindowExpression(e, s @ WindowSpecDefinition(_, o, UnspecifiedFrame))
          if e.resolved =>
        val frame = if (o.nonEmpty) {
          SpecifiedWindowFrame(RangeFrame, UnboundedPreceding, CurrentRow)
        } else {
          SpecifiedWindowFrame(RowFrame, UnboundedPreceding, UnboundedFollowing)
        }
        we.copy(windowSpec = s.copy(frameSpecification = frame))
    }
  }

  /**
   * Check and add order to [[AggregateWindowFunction]]s.
   */
  object ResolveWindowOrder extends Rule[LogicalPlan] {
    def apply(plan: LogicalPlan): LogicalPlan = plan.resolveExpressionsWithPruning(
      _.containsPattern(WINDOW_EXPRESSION), ruleId) {
      case WindowExpression(wf: WindowFunction, spec) if spec.orderSpec.isEmpty =>
        throw QueryCompilationErrors.windowFunctionWithWindowFrameNotOrderedError(wf)
      case WindowExpression(rank: RankLike, spec) if spec.resolved =>
        val order = spec.orderSpec.map(_.child)
        WindowExpression(rank.withOrder(order), spec)
    }
  }

  /**
   * Removes natural or using joins by calculating output columns based on output from two sides,
   * Then apply a Project on a normal Join to eliminate natural or using join.
   */
  object ResolveNaturalAndUsingJoin extends Rule[LogicalPlan] {
    override def apply(plan: LogicalPlan): LogicalPlan = plan.resolveOperatorsUpWithPruning(
      _.containsPattern(NATURAL_LIKE_JOIN), ruleId) {
      case j @ Join(left, right, UsingJoin(joinType, usingCols), _, hint)
          if left.resolved && right.resolved && j.duplicateResolved =>
        commonNaturalJoinProcessing(left, right, joinType, usingCols, None, hint)
      case j @ Join(left, right, NaturalJoin(joinType), condition, hint)
          if j.resolvedExceptNatural =>
        // find common column names from both sides
        val joinNames = left.output.map(_.name).intersect(right.output.map(_.name))
        commonNaturalJoinProcessing(left, right, joinType, joinNames, condition, hint)
    }
  }

  /**
   * Resolves columns of an output table from the data in a logical plan. This rule will:
   *
   * - Reorder columns when the write is by name
   * - Insert casts when data types do not match
   * - Insert aliases when column names do not match
   * - Detect plans that are not compatible with the output table and throw AnalysisException
   */
  object ResolveOutputRelation extends Rule[LogicalPlan] {
    override def apply(plan: LogicalPlan): LogicalPlan = plan.resolveOperatorsWithPruning(
      _.containsPattern(COMMAND), ruleId) {
      case v2Write: V2WriteCommand
          if v2Write.table.resolved && v2Write.query.resolved && !v2Write.outputResolved =>
        validateStoreAssignmentPolicy()
        val projection = TableOutputResolver.resolveOutputColumns(
          v2Write.table.name, v2Write.table.output, v2Write.query, v2Write.isByName, conf)
        if (projection != v2Write.query) {
          val cleanedTable = v2Write.table match {
            case r: DataSourceV2Relation =>
              r.copy(output = r.output.map(CharVarcharUtils.cleanAttrMetadata))
            case other => other
          }
          v2Write.withNewQuery(projection).withNewTable(cleanedTable)
        } else {
          v2Write
        }

      case u: UpdateTable if !u.skipSchemaResolution && u.resolved =>
        resolveAssignments(u)

      case m: MergeIntoTable if !m.skipSchemaResolution && m.resolved =>
        resolveAssignments(m)
    }

    private def resolveAssignments(p: LogicalPlan): LogicalPlan = {
      p.transformExpressions {
        case assignment: Assignment =>
          val nullHandled = if (!assignment.key.nullable && assignment.value.nullable) {
            AssertNotNull(assignment.value)
          } else {
            assignment.value
          }
          val casted = if (assignment.key.dataType != nullHandled.dataType) {
            val cast = Cast(nullHandled, assignment.key.dataType, ansiEnabled = true)
            cast.setTagValue(Cast.BY_TABLE_INSERTION, ())
            cast
          } else {
            nullHandled
          }
          val rawKeyType = assignment.key.transform {
            case a: AttributeReference =>
              CharVarcharUtils.getRawType(a.metadata).map(a.withDataType).getOrElse(a)
          }.dataType
          val finalValue = if (CharVarcharUtils.hasCharVarchar(rawKeyType)) {
            CharVarcharUtils.stringLengthCheck(casted, rawKeyType)
          } else {
            casted
          }
          val cleanedKey = assignment.key.transform {
            case a: AttributeReference => CharVarcharUtils.cleanAttrMetadata(a)
          }
          Assignment(cleanedKey, finalValue)
      }
    }
  }

  object ResolveUserSpecifiedColumns extends Rule[LogicalPlan] {
    override def apply(plan: LogicalPlan): LogicalPlan = plan.resolveOperatorsWithPruning(
      AlwaysProcess.fn, ruleId) {
      case i: InsertIntoStatement if i.table.resolved && i.query.resolved &&
          i.userSpecifiedCols.nonEmpty =>
        val resolved = resolveUserSpecifiedColumns(i)
        val projection = addColumnListOnQuery(i.table.output, resolved, i.query)
        i.copy(userSpecifiedCols = Nil, query = projection)
    }

    private def resolveUserSpecifiedColumns(i: InsertIntoStatement): Seq[NamedExpression] = {
      SchemaUtils.checkColumnNameDuplication(i.userSpecifiedCols, resolver)

      i.userSpecifiedCols.map { col =>
        i.table.resolve(Seq(col), resolver).getOrElse {
          val candidates = i.table.output.map(_.qualifiedName)
          val orderedCandidates = StringUtils.orderStringsBySimilarity(col, candidates)
          throw QueryCompilationErrors
            .unresolvedAttributeError("UNRESOLVED_COLUMN", col, orderedCandidates, i.origin)
        }
      }
    }

    private def addColumnListOnQuery(
        tableOutput: Seq[Attribute],
        cols: Seq[NamedExpression],
        query: LogicalPlan): LogicalPlan = {
      if (cols.size != query.output.size) {
        throw QueryCompilationErrors.writeTableWithMismatchedColumnsError(
          cols.size, query.output.size, query)
      }
      val nameToQueryExpr = CUtils.toMap(cols, query.output)
      // Static partition columns in the table output should not appear in the column list
      // they will be handled in another rule ResolveInsertInto
      val reordered = tableOutput.flatMap { nameToQueryExpr.get(_).orElse(None) }
      if (reordered == query.output) {
        query
      } else {
        Project(reordered, query)
      }
    }
  }

  private def validateStoreAssignmentPolicy(): Unit = {
    // SPARK-28730: LEGACY store assignment policy is disallowed in data source v2.
    if (conf.storeAssignmentPolicy == StoreAssignmentPolicy.LEGACY) {
      throw QueryCompilationErrors.legacyStoreAssignmentPolicyError()
    }
  }

  private def commonNaturalJoinProcessing(
      left: LogicalPlan,
      right: LogicalPlan,
      joinType: JoinType,
      joinNames: Seq[String],
      condition: Option[Expression],
      hint: JoinHint): LogicalPlan = {
    import org.apache.spark.sql.catalyst.util._

    val leftKeys = joinNames.map { keyName =>
      left.output.find(attr => resolver(attr.name, keyName)).getOrElse {
        throw QueryCompilationErrors.unresolvedUsingColForJoinError(keyName, left, "left")
      }
    }
    val rightKeys = joinNames.map { keyName =>
      right.output.find(attr => resolver(attr.name, keyName)).getOrElse {
        throw QueryCompilationErrors.unresolvedUsingColForJoinError(keyName, right, "right")
      }
    }
    val joinPairs = leftKeys.zip(rightKeys)

    val newCondition = (condition ++ joinPairs.map(EqualTo.tupled)).reduceOption(And)

    // columns not in joinPairs
    val lUniqueOutput = left.output.filterNot(att => leftKeys.contains(att))
    val rUniqueOutput = right.output.filterNot(att => rightKeys.contains(att))

    // the output list looks like: join keys, columns from left, columns from right
    val (projectList, hiddenList) = joinType match {
      case LeftOuter =>
        (leftKeys ++ lUniqueOutput ++ rUniqueOutput.map(_.withNullability(true)), rightKeys)
      case LeftExistence(_) =>
        (leftKeys ++ lUniqueOutput, Seq.empty)
      case RightOuter =>
        (rightKeys ++ lUniqueOutput.map(_.withNullability(true)) ++ rUniqueOutput, leftKeys)
      case FullOuter =>
        // in full outer join, joinCols should be non-null if there is.
        val joinedCols = joinPairs.map { case (l, r) => Alias(Coalesce(Seq(l, r)), l.name)() }
        (joinedCols ++
          lUniqueOutput.map(_.withNullability(true)) ++
          rUniqueOutput.map(_.withNullability(true)),
          leftKeys ++ rightKeys)
      case _ : InnerLike =>
        (leftKeys ++ lUniqueOutput ++ rUniqueOutput, rightKeys)
      case _ =>
        throw QueryExecutionErrors.unsupportedNaturalJoinTypeError(joinType)
    }
    // use Project to hide duplicated common keys
    // propagate hidden columns from nested USING/NATURAL JOINs
    val project = Project(projectList, Join(left, right, joinType, newCondition, hint))
    project.setTagValue(
      Project.hiddenOutputTag,
      hiddenList.map(_.markAsQualifiedAccessOnly()) ++
        project.child.metadataOutput.filter(_.qualifiedAccessOnly))
    project
  }

  /**
   * Replaces [[UnresolvedDeserializer]] with the deserialization expression that has been resolved
   * to the given input attributes.
   */
  object ResolveDeserializer extends Rule[LogicalPlan] {
    def apply(plan: LogicalPlan): LogicalPlan = plan.resolveOperatorsUpWithPruning(
      _.containsPattern(UNRESOLVED_DESERIALIZER), ruleId) {
      case p if !p.childrenResolved => p
      case p if p.resolved => p

      case p => p.transformExpressionsWithPruning(
        _.containsPattern(UNRESOLVED_DESERIALIZER), ruleId) {
        case UnresolvedDeserializer(deserializer, inputAttributes) =>
          val inputs = if (inputAttributes.isEmpty) {
            p.children.flatMap(_.output)
          } else {
            inputAttributes
          }

          validateTopLevelTupleFields(deserializer, inputs)
          val resolved = resolveExpressionByPlanOutput(
            deserializer, LocalRelation(inputs), throws = true)
          val result = resolved transformDown {
            case UnresolvedMapObjects(func, inputData, cls) if inputData.resolved =>
              inputData.dataType match {
                case ArrayType(et, cn) =>
                  MapObjects(func, inputData, et, cn, cls) transformUp {
                    case UnresolvedExtractValue(child, fieldName) if child.resolved =>
                      ExtractValue(child, fieldName, resolver)
                  }
                case other =>
                  throw QueryCompilationErrors.dataTypeMismatchForDeserializerError(other,
                    "array")
              }
            case u: UnresolvedCatalystToExternalMap if u.child.resolved =>
              u.child.dataType match {
                case _: MapType =>
                  CatalystToExternalMap(u) transformUp {
                    case UnresolvedExtractValue(child, fieldName) if child.resolved =>
                      ExtractValue(child, fieldName, resolver)
                  }
                case other =>
                  throw QueryCompilationErrors.dataTypeMismatchForDeserializerError(other, "map")
              }
          }
          validateNestedTupleFields(result)
          result
      }
    }

    private def fail(schema: StructType, maxOrdinal: Int): Unit = {
      throw QueryCompilationErrors.fieldNumberMismatchForDeserializerError(schema, maxOrdinal)
    }

    /**
     * For each top-level Tuple field, we use [[GetColumnByOrdinal]] to get its corresponding column
     * by position.  However, the actual number of columns may be different from the number of Tuple
     * fields.  This method is used to check the number of columns and fields, and throw an
     * exception if they do not match.
     */
    private def validateTopLevelTupleFields(
        deserializer: Expression, inputs: Seq[Attribute]): Unit = {
      val ordinals = deserializer.collect {
        case GetColumnByOrdinal(ordinal, _) => ordinal
      }.distinct.sorted

      if (ordinals.nonEmpty && ordinals != inputs.indices) {
        fail(inputs.toStructType, ordinals.last)
      }
    }

    /**
     * For each nested Tuple field, we use [[GetStructField]] to get its corresponding struct field
     * by position.  However, the actual number of struct fields may be different from the number
     * of nested Tuple fields.  This method is used to check the number of struct fields and nested
     * Tuple fields, and throw an exception if they do not match.
     */
    private def validateNestedTupleFields(deserializer: Expression): Unit = {
      val structChildToOrdinals = deserializer
        // There are 2 kinds of `GetStructField`:
        //   1. resolved from `UnresolvedExtractValue`, and it will have a `name` property.
        //   2. created when we build deserializer expression for nested tuple, no `name` property.
        // Here we want to validate the ordinals of nested tuple, so we should only catch
        // `GetStructField` without the name property.
        .collect { case g: GetStructField if g.name.isEmpty => g }
        .groupBy(_.child)
        .mapValues(_.map(_.ordinal).distinct.sorted)

      structChildToOrdinals.foreach { case (expr, ordinals) =>
        val schema = expr.dataType.asInstanceOf[StructType]
        if (ordinals != schema.indices) {
          fail(schema, ordinals.last)
        }
      }
    }
  }

  /**
   * Resolves [[NewInstance]] by finding and adding the outer scope to it if the object being
   * constructed is an inner class.
   */
  object ResolveNewInstance extends Rule[LogicalPlan] {
    def apply(plan: LogicalPlan): LogicalPlan = plan.resolveOperatorsUpWithPruning(
      _.containsPattern(NEW_INSTANCE), ruleId) {
      case p if !p.childrenResolved => p
      case p if p.resolved => p

      case p => p.transformExpressionsUpWithPruning(_.containsPattern(NEW_INSTANCE), ruleId) {
        case n: NewInstance if n.childrenResolved && !n.resolved =>
          val outer = OuterScopes.getOuterScope(n.cls)
          if (outer == null) {
            throw QueryCompilationErrors.outerScopeFailureForNewInstanceError(n.cls.getName)
          }
          n.copy(outerPointer = Some(outer))
      }
    }
  }

  /**
   * Replace the [[UpCast]] expression by [[Cast]], and throw exceptions if the cast may truncate.
   */
  object ResolveUpCast extends Rule[LogicalPlan] {
    private def fail(from: Expression, to: DataType, walkedTypePath: Seq[String]) = {
      val fromStr = from match {
        case l: LambdaVariable => "array element"
        case e => e.sql
      }
      throw QueryCompilationErrors.upCastFailureError(fromStr, from, to, walkedTypePath)
    }

    def apply(plan: LogicalPlan): LogicalPlan = plan.resolveOperatorsUpWithPruning(
      _.containsPattern(UP_CAST), ruleId) {
      case p if !p.childrenResolved => p
      case p if p.resolved => p

      case p => p.transformExpressionsWithPruning(_.containsPattern(UP_CAST), ruleId) {
        case u @ UpCast(child, _, _) if !child.resolved => u

        case UpCast(_, target, _) if target != DecimalType && !target.isInstanceOf[DataType] =>
          throw new IllegalStateException(
            s"UpCast only supports DecimalType as AbstractDataType yet, but got: $target")

        case UpCast(child, target, walkedTypePath) if target == DecimalType
          && child.dataType.isInstanceOf[DecimalType] =>
          assert(walkedTypePath.nonEmpty,
            "object DecimalType should only be used inside ExpressionEncoder")

          // SPARK-31750: if we want to upcast to the general decimal type, and the `child` is
          // already decimal type, we can remove the `Upcast` and accept any precision/scale.
          // This can happen for cases like `spark.read.parquet("/tmp/file").as[BigDecimal]`.
          child

        case UpCast(child, target: AtomicType, _)
            if conf.getConf(SQLConf.LEGACY_LOOSE_UPCAST) &&
              child.dataType == StringType =>
          Cast(child, target.asNullable)

        case u @ UpCast(child, _, walkedTypePath) if !Cast.canUpCast(child.dataType, u.dataType) =>
          fail(child, u.dataType, walkedTypePath)

        case u @ UpCast(child, _, _) => Cast(child, u.dataType)
      }
    }
  }

  /**
   * Rule to resolve, normalize and rewrite field names based on case sensitivity for commands.
   */
  object ResolveFieldNameAndPosition extends Rule[LogicalPlan] {
    def apply(plan: LogicalPlan): LogicalPlan = plan.resolveOperatorsUp {
      case cmd: CreateIndex if cmd.table.resolved &&
          cmd.columns.exists(_._1.isInstanceOf[UnresolvedFieldName]) =>
        val table = cmd.table.asInstanceOf[ResolvedTable]
        cmd.copy(columns = cmd.columns.map {
          case (u: UnresolvedFieldName, prop) => resolveFieldNames(table, u.name, u) -> prop
          case other => other
        })

      case a: DropColumns if a.table.resolved && hasUnresolvedFieldName(a) && a.ifExists =>
        // for DropColumn with IF EXISTS clause, we should resolve and ignore missing column errors
        val table = a.table.asInstanceOf[ResolvedTable]
        val columnsToDrop = a.columnsToDrop
        a.copy(columnsToDrop = columnsToDrop.flatMap(c => resolveFieldNamesOpt(table, c.name, c)))

      case a: AlterTableCommand if a.table.resolved && hasUnresolvedFieldName(a) =>
        val table = a.table.asInstanceOf[ResolvedTable]
        a.transformExpressions {
          case u: UnresolvedFieldName => resolveFieldNames(table, u.name, u)
        }

      case a @ AddColumns(r: ResolvedTable, cols) if !a.resolved =>
        // 'colsToAdd' keeps track of new columns being added. It stores a mapping from a
        // normalized parent name of fields to field names that belong to the parent.
        // For example, if we add columns "a.b.c", "a.b.d", and "a.c", 'colsToAdd' will become
        // Map(Seq("a", "b") -> Seq("c", "d"), Seq("a") -> Seq("c")).
        val colsToAdd = mutable.Map.empty[Seq[String], Seq[String]]
        def resolvePosition(
            col: QualifiedColType,
            parentSchema: StructType,
            resolvedParentName: Seq[String]): Option[FieldPosition] = {
          val fieldsAdded = colsToAdd.getOrElse(resolvedParentName, Nil)
          val resolvedPosition = col.position.map {
            case u: UnresolvedFieldPosition => u.position match {
              case after: After =>
                val allFields = parentSchema.fieldNames ++ fieldsAdded
                allFields.find(n => conf.resolver(n, after.column())) match {
                  case Some(colName) =>
                    ResolvedFieldPosition(ColumnPosition.after(colName))
                  case None =>
                    val name = if (resolvedParentName.isEmpty) "root" else resolvedParentName.quoted
                    throw QueryCompilationErrors.referenceColNotFoundForAlterTableChangesError(
                      after, name)
                }
              case _ => ResolvedFieldPosition(u.position)
            }
            case resolved => resolved
          }
          colsToAdd(resolvedParentName) = fieldsAdded :+ col.colName
          resolvedPosition
        }
        val schema = r.table.schema
        val resolvedCols = cols.map { col =>
          col.path match {
            case Some(parent: UnresolvedFieldName) =>
              // Adding a nested field, need to resolve the parent column and position.
              val resolvedParent = resolveFieldNames(r, parent.name, parent)
              val parentSchema = resolvedParent.field.dataType match {
                case s: StructType => s
                case _ => throw QueryCompilationErrors.invalidFieldName(
                  col.name, parent.name, parent.origin)
              }
              val resolvedPosition = resolvePosition(col, parentSchema, resolvedParent.name)
              col.copy(path = Some(resolvedParent), position = resolvedPosition)
            case _ =>
              // Adding to the root. Just need to resolve position.
              val resolvedPosition = resolvePosition(col, schema, Nil)
              col.copy(position = resolvedPosition)
          }
        }
        val resolved = a.copy(columnsToAdd = resolvedCols)
        resolved.copyTagsFrom(a)
        resolved

      case a @ AlterColumn(
          table: ResolvedTable, ResolvedFieldName(path, field), dataType, _, _, position, _) =>
        val newDataType = dataType.flatMap { dt =>
          // Hive style syntax provides the column type, even if it may not have changed.
          val existing = CharVarcharUtils.getRawType(field.metadata).getOrElse(field.dataType)
          if (existing == dt) None else Some(dt)
        }
        val newPosition = position map {
          case u @ UnresolvedFieldPosition(after: After) =>
            // TODO: since the field name is already resolved, it's more efficient if
            //       `ResolvedFieldName` carries the parent struct and we resolve column position
            //       based on the parent struct, instead of re-resolving the entire column path.
            val resolved = resolveFieldNames(table, path :+ after.column(), u)
            ResolvedFieldPosition(ColumnPosition.after(resolved.field.name))
          case u: UnresolvedFieldPosition => ResolvedFieldPosition(u.position)
          case other => other
        }
        val resolved = a.copy(dataType = newDataType, position = newPosition)
        resolved.copyTagsFrom(a)
        resolved
    }

    /**
     * Returns the resolved field name if the field can be resolved, returns None if the column is
     * not found. An error will be thrown in CheckAnalysis for columns that can't be resolved.
     */
    private def resolveFieldNames(
        table: ResolvedTable,
        fieldName: Seq[String],
        context: Expression): ResolvedFieldName = {
      resolveFieldNamesOpt(table, fieldName, context)
        .getOrElse(throw QueryCompilationErrors.missingFieldError(fieldName, table, context.origin))
    }

    private def resolveFieldNamesOpt(
        table: ResolvedTable,
        fieldName: Seq[String],
        context: Expression): Option[ResolvedFieldName] = {
      table.schema.findNestedField(
        fieldName, includeCollections = true, conf.resolver, context.origin
      ).map {
        case (path, field) => ResolvedFieldName(path, field)
      }
    }

    private def hasUnresolvedFieldName(a: AlterTableCommand): Boolean = {
      a.expressions.exists(_.exists(_.isInstanceOf[UnresolvedFieldName]))
    }
  }

  /**
   * A rule to handle special commands that need to be notified when analysis is done. This rule
   * should run after all other analysis rules are run.
   */
  object HandleSpecialCommand extends Rule[LogicalPlan] {
    override def apply(plan: LogicalPlan): LogicalPlan = plan.resolveOperatorsWithPruning(
      _.containsPattern(COMMAND)) {
      case c: AnalysisOnlyCommand if c.resolved =>
        checkAnalysis(c)
        c.markAsAnalyzed(AnalysisContext.get)
      case c: KeepAnalyzedQuery if c.resolved =>
        c.storeAnalyzedQuery()
    }
  }
}

/**
 * Removes [[SubqueryAlias]] operators from the plan. Subqueries are only required to provide
 * scoping information for attributes and can be removed once analysis is complete.
 */
object EliminateSubqueryAliases extends Rule[LogicalPlan] {
  // This is also called in the beginning of the optimization phase, and as a result
  // is using transformUp rather than resolveOperators.
  def apply(plan: LogicalPlan): LogicalPlan = AnalysisHelper.allowInvokingTransformsInAnalyzer {
    plan.transformUpWithPruning(AlwaysProcess.fn, ruleId) {
      case SubqueryAlias(_, child) => child
    }
  }
}

/**
 * Removes [[Union]] operators from the plan if it just has one child.
 */
object EliminateUnions extends Rule[LogicalPlan] {
  def apply(plan: LogicalPlan): LogicalPlan = plan.resolveOperatorsWithPruning(
    _.containsPattern(UNION), ruleId) {
    case u: Union if u.children.size == 1 => u.children.head
  }
}

/**
 * Cleans up unnecessary Aliases inside the plan. Basically we only need Alias as a top level
 * expression in Project(project list) or Aggregate(aggregate expressions) or
 * Window(window expressions). Notice that if an expression has other expression parameters which
 * are not in its `children`, e.g. `RuntimeReplaceable`, the transformation for Aliases in this
 * rule can't work for those parameters.
 */
object CleanupAliases extends Rule[LogicalPlan] with AliasHelper {
  override def apply(plan: LogicalPlan): LogicalPlan = plan.resolveOperatorsUpWithPruning(
    // trimNonTopLevelAliases can transform Alias and MultiAlias.
    _.containsAnyPattern(ALIAS, MULTI_ALIAS)) {
    case Project(projectList, child) =>
      val cleanedProjectList = projectList.map(trimNonTopLevelAliases)
      Project(cleanedProjectList, child)

    case Aggregate(grouping, aggs, child) =>
      val cleanedAggs = aggs.map(trimNonTopLevelAliases)
      Aggregate(grouping.map(trimAliases), cleanedAggs, child)

    case Window(windowExprs, partitionSpec, orderSpec, child) =>
      val cleanedWindowExprs = windowExprs.map(trimNonTopLevelAliases)
      Window(cleanedWindowExprs, partitionSpec.map(trimAliases),
        orderSpec.map(trimAliases(_).asInstanceOf[SortOrder]), child)

    case CollectMetrics(name, metrics, child) =>
      val cleanedMetrics = metrics.map(trimNonTopLevelAliases)
      CollectMetrics(name, cleanedMetrics, child)

    case Unpivot(ids, values, aliases, variableColumnName, valueColumnNames, child) =>
      val cleanedIds = ids.map(_.map(trimNonTopLevelAliases))
      val cleanedValues = values.map(_.map(_.map(trimNonTopLevelAliases)))
      Unpivot(
        cleanedIds,
        cleanedValues,
        aliases,
        variableColumnName,
        valueColumnNames,
        child)

    // Operators that operate on objects should only have expressions from encoders, which should
    // never have extra aliases.
    case o: ObjectConsumer => o
    case o: ObjectProducer => o
    case a: AppendColumns => a

    case other =>
      other.transformExpressionsDownWithPruning(_.containsAnyPattern(ALIAS, MULTI_ALIAS)) {
        case Alias(child, _) => child
      }
  }
}

/**
 * Ignore event time watermark in batch query, which is only supported in Structured Streaming.
 * TODO: add this rule into analyzer rule list.
 */
object EliminateEventTimeWatermark extends Rule[LogicalPlan] {
  override def apply(plan: LogicalPlan): LogicalPlan = plan.resolveOperatorsWithPruning(
    _.containsPattern(EVENT_TIME_WATERMARK)) {
    case EventTimeWatermark(_, _, child) if !child.isStreaming => child
  }
}

/**
 * Resolve expressions if they contains [[NamePlaceholder]]s.
 */
object ResolveExpressionsWithNamePlaceholders extends Rule[LogicalPlan] {
  override def apply(plan: LogicalPlan): LogicalPlan = plan.resolveExpressionsWithPruning(
    _.containsAnyPattern(ARRAYS_ZIP, CREATE_NAMED_STRUCT), ruleId) {
    case e: ArraysZip if !e.resolved =>
      val names = e.children.zip(e.names).map {
        case (e: NamedExpression, NamePlaceholder) if e.resolved =>
          Literal(e.name)
        case (_, other) => other
      }
      ArraysZip(e.children, names)

    case e: CreateNamedStruct if !e.resolved =>
      val children = e.children.grouped(2).flatMap {
        case Seq(NamePlaceholder, e: NamedExpression) if e.resolved =>
          Seq(Literal(e.name), e)
        case kv =>
          kv
      }
      CreateNamedStruct(children.toList)
  }
}

/**
 * The aggregate expressions from subquery referencing outer query block are pushed
 * down to the outer query block for evaluation. This rule below updates such outer references
 * as AttributeReference referring attributes from the parent/outer query block.
 *
 * For example (SQL):
 * {{{
 *   SELECT l.a FROM l GROUP BY 1 HAVING EXISTS (SELECT 1 FROM r WHERE r.d < min(l.b))
 * }}}
 * Plan before the rule.
 *    Project [a#226]
 *    +- Filter exists#245 [min(b#227)#249]
 *       :  +- Project [1 AS 1#247]
 *       :     +- Filter (d#238 < min(outer(b#227)))       <-----
 *       :        +- SubqueryAlias r
 *       :           +- Project [_1#234 AS c#237, _2#235 AS d#238]
 *       :              +- LocalRelation [_1#234, _2#235]
 *       +- Aggregate [a#226], [a#226, min(b#227) AS min(b#227)#249]
 *          +- SubqueryAlias l
 *             +- Project [_1#223 AS a#226, _2#224 AS b#227]
 *                +- LocalRelation [_1#223, _2#224]
 * Plan after the rule.
 *    Project [a#226]
 *    +- Filter exists#245 [min(b#227)#249]
 *       :  +- Project [1 AS 1#247]
 *       :     +- Filter (d#238 < outer(min(b#227)#249))   <-----
 *       :        +- SubqueryAlias r
 *       :           +- Project [_1#234 AS c#237, _2#235 AS d#238]
 *       :              +- LocalRelation [_1#234, _2#235]
 *       +- Aggregate [a#226], [a#226, min(b#227) AS min(b#227)#249]
 *          +- SubqueryAlias l
 *             +- Project [_1#223 AS a#226, _2#224 AS b#227]
 *                +- LocalRelation [_1#223, _2#224]
 */
object UpdateOuterReferences extends Rule[LogicalPlan] {
  private def stripAlias(expr: Expression): Expression = expr match { case a: Alias => a.child }

  private def updateOuterReferenceInSubquery(
      plan: LogicalPlan,
      refExprs: Seq[Expression]): LogicalPlan = {
    plan resolveExpressions { case e =>
      val outerAlias =
        refExprs.find(stripAlias(_).semanticEquals(stripOuterReference(e)))
      outerAlias match {
        case Some(a: Alias) => OuterReference(a.toAttribute)
        case _ => e
      }
    }
  }

  def apply(plan: LogicalPlan): LogicalPlan = {
    plan.resolveOperatorsWithPruning(
      _.containsAllPatterns(PLAN_EXPRESSION, FILTER, AGGREGATE), ruleId) {
      case f @ Filter(_, a: Aggregate) if f.resolved =>
        f.transformExpressionsWithPruning(_.containsPattern(PLAN_EXPRESSION), ruleId) {
          case s: SubqueryExpression if s.children.nonEmpty =>
            // Collect the aliases from output of aggregate.
            val outerAliases = a.aggregateExpressions collect { case a: Alias => a }
            // Update the subquery plan to record the OuterReference to point to outer query plan.
            s.withNewPlan(updateOuterReferenceInSubquery(s.plan, outerAliases))
      }
    }
  }
}

/**
 * The rule `ResolveAggregationFunctions` in the main resolution batch creates
 * [[TempResolvedColumn]] in filter conditions and sort expressions to hold the temporarily resolved
 * column with `agg.child`. When filter conditions or sort expressions are resolved,
 * `ResolveAggregationFunctions` will replace [[TempResolvedColumn]], to [[AttributeReference]] if
 * it's inside aggregate functions or group expressions, or to [[UnresolvedAttribute]] otherwise,
 * hoping other rules can resolve it.
 *
 * This rule runs after the main resolution batch, and can still hit [[TempResolvedColumn]] if
 * filter conditions or sort expressions are not resolved. When this happens, there is no point to
 * turn [[TempResolvedColumn]] to [[UnresolvedAttribute]], as we can't resolve the column
 * differently, and query will fail. This rule strips all [[TempResolvedColumn]]s in Filter/Sort and
 * turns them to [[AttributeReference]] so that the error message can tell users why the filter
 * conditions or sort expressions were not resolved.
 */
object RemoveTempResolvedColumn extends Rule[LogicalPlan] {
  override def apply(plan: LogicalPlan): LogicalPlan = {
    plan.resolveOperatorsUp {
      case f @ Filter(cond, agg: Aggregate) if agg.resolved =>
        withOrigin(f.origin)(f.copy(condition = trimTempResolvedColumn(cond)))
      case s @ Sort(sortOrder, _, agg: Aggregate) if agg.resolved =>
        val newSortOrder = sortOrder.map { order =>
          trimTempResolvedColumn(order).asInstanceOf[SortOrder]
        }
        withOrigin(s.origin)(s.copy(order = newSortOrder))
      case other => other.transformExpressionsUp {
        // This should not happen. We restore TempResolvedColumn to UnresolvedAttribute to be safe.
        case t: TempResolvedColumn => restoreTempResolvedColumn(t)
      }
    }
  }

  def trimTempResolvedColumn(input: Expression): Expression = input.transform {
    case t: TempResolvedColumn => t.child
  }

  def restoreTempResolvedColumn(t: TempResolvedColumn): Expression = {
    CurrentOrigin.withOrigin(t.origin)(UnresolvedAttribute(t.nameParts))
  }
}

/**
 * Replaces [[UnresolvedAlias]]s with concrete aliases.
 */
object ResolveAliases extends Rule[LogicalPlan] {
  def metaForAutoGeneratedAlias: Metadata = {
    new MetadataBuilder()
      .putString("__autoGeneratedAlias", "true")
      .build()
  }

  def assignAliases(exprs: Seq[NamedExpression]): Seq[NamedExpression] = {
    def extractOnly(e: Expression): Boolean = e match {
      case _: ExtractValue => e.children.forall(extractOnly)
      case _: Literal => true
      case _: Attribute => true
      case _ => false
    }
    exprs.map(_.transformUpWithPruning(_.containsPattern(UNRESOLVED_ALIAS)) {
      case u @ UnresolvedAlias(child, optGenAliasFunc) =>
        child match {
          case ne: NamedExpression => ne
          case go @ GeneratorOuter(g: Generator) if g.resolved => MultiAlias(go, Nil)
          case e if !e.resolved => u
          case g: Generator => MultiAlias(g, Nil)
          case c @ Cast(ne: NamedExpression, _, _, _) => Alias(c, ne.name)()
          case e: ExtractValue =>
            if (extractOnly(e)) {
              Alias(e, toPrettySQL(e))()
            } else {
              Alias(e, toPrettySQL(e))(explicitMetadata = Some(metaForAutoGeneratedAlias))
            }
          case e if optGenAliasFunc.isDefined =>
            Alias(child, optGenAliasFunc.get.apply(e))()
          case l: Literal => Alias(l, toPrettySQL(l))()
          case e =>
            Alias(e, toPrettySQL(e))(explicitMetadata = Some(metaForAutoGeneratedAlias))
        }
    }
    ).asInstanceOf[Seq[NamedExpression]]
  }

  private def hasUnresolvedAlias(exprs: Seq[NamedExpression]) =
    exprs.exists(_.exists(_.isInstanceOf[UnresolvedAlias]))

  def apply(plan: LogicalPlan): LogicalPlan = plan.resolveOperatorsUpWithPruning(
    _.containsPattern(UNRESOLVED_ALIAS), ruleId) {
    case Aggregate(groups, aggs, child) if child.resolved && hasUnresolvedAlias(aggs) =>
      Aggregate(groups, assignAliases(aggs), child)

    case Pivot(groupByOpt, pivotColumn, pivotValues, aggregates, child)
      if child.resolved && groupByOpt.isDefined && hasUnresolvedAlias(groupByOpt.get) =>
      Pivot(Some(assignAliases(groupByOpt.get)), pivotColumn, pivotValues, aggregates, child)

    case up: Unpivot if up.child.resolved &&
      (up.ids.exists(hasUnresolvedAlias) || up.values.exists(_.exists(hasUnresolvedAlias))) =>
      up.copy(ids = up.ids.map(assignAliases), values = up.values.map(_.map(assignAliases)))

    case Project(projectList, child) if child.resolved && hasUnresolvedAlias(projectList) =>
      Project(assignAliases(projectList), child)

    case c: CollectMetrics if c.child.resolved && hasUnresolvedAlias(c.metrics) =>
      c.copy(metrics = assignAliases(c.metrics))
  }
}<|MERGE_RESOLUTION|>--- conflicted
+++ resolved
@@ -1754,11 +1754,7 @@
           val aliases = aliasMap.get(u.nameParts.head).get
           aliases.size match {
             case n if n > 1 =>
-<<<<<<< HEAD
               throw QueryCompilationErrors.ambiguousLateralColumnAliasError(u.name, n)
-=======
-              throw QueryCompilationErrors.ambiguousLateralColumnAlias(u.name, n)
->>>>>>> d00771f5
             case n if n == 1 && aliases.head.alias.resolved =>
               // Only resolved alias can be the lateral column alias
               // The lateral alias can be a struct and have nested field, need to construct
@@ -1778,11 +1774,7 @@
           val aliases = aliasMap.get(nameParts.head).get
           aliases.size match {
             case n if n > 1 =>
-<<<<<<< HEAD
               throw QueryCompilationErrors.ambiguousLateralColumnAliasError(nameParts, n)
-=======
-              throw QueryCompilationErrors.ambiguousLateralColumnAlias(nameParts, n)
->>>>>>> d00771f5
             case n if n == 1 && aliases.head.alias.resolved =>
               resolveByLateralAlias(nameParts, aliases.head.alias).getOrElse(o)
             case _ => o
@@ -1813,7 +1805,6 @@
                 wrapLCARef(e, p, aliasMap)
             }
             p.copy(projectList = newProjectList)
-<<<<<<< HEAD
 
           // Implementation notes:
           // In Aggregate, introducing and wrapping this resolved leaf expression
@@ -1831,15 +1822,13 @@
             var aliasMap = CaseInsensitiveMap(Map[String, Seq[AliasEntry]]())
             val newAggExprs = aggExprs.zipWithIndex.map {
               case (a: Alias, idx) =>
-                val lcaWrapped = wrapLCARefHelper(a, agg, aliasMap).asInstanceOf[Alias]
+                val lcaWrapped = wrapLCARef(a, agg, aliasMap).asInstanceOf[Alias]
                 aliasMap = insertIntoAliasMap(lcaWrapped, idx, aliasMap)
                 lcaWrapped
               case (e, _) =>
-                wrapLCARefHelper(e, agg, aliasMap)
+                wrapLCARef(e, agg, aliasMap)
             }
             agg.copy(aggregateExpressions = newAggExprs)
-=======
->>>>>>> d00771f5
         }
       }
     }
