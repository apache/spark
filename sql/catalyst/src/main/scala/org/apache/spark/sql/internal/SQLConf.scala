/*
 * Licensed to the Apache Software Foundation (ASF) under one or more
 * contributor license agreements.  See the NOTICE file distributed with
 * this work for additional information regarding copyright ownership.
 * The ASF licenses this file to You under the Apache License, Version 2.0
 * (the "License"); you may not use this file except in compliance with
 * the License.  You may obtain a copy of the License at
 *
 *    http://www.apache.org/licenses/LICENSE-2.0
 *
 * Unless required by applicable law or agreed to in writing, software
 * distributed under the License is distributed on an "AS IS" BASIS,
 * WITHOUT WARRANTIES OR CONDITIONS OF ANY KIND, either express or implied.
 * See the License for the specific language governing permissions and
 * limitations under the License.
 */

package org.apache.spark.sql.internal

import java.util.{Locale, Properties, TimeZone}
import java.util
import java.util.concurrent.TimeUnit
import java.util.concurrent.atomic.AtomicReference

import scala.collection.immutable
import scala.jdk.CollectionConverters._
import scala.util.Try
import scala.util.control.NonFatal
import scala.util.matching.Regex

import org.apache.avro.file.CodecFactory
import org.apache.hadoop.fs.Path
import org.apache.hadoop.mapreduce.OutputCommitter
import org.slf4j.event.Level

import org.apache.spark.{ErrorMessageFormat, SparkConf, SparkContext, SparkException, TaskContext}
import org.apache.spark.internal.Logging
import org.apache.spark.internal.config._
import org.apache.spark.internal.io.FileCommitProtocol
import org.apache.spark.io.CompressionCodec
import org.apache.spark.network.util.ByteUnit
import org.apache.spark.sql.catalyst.ScalaReflection
import org.apache.spark.sql.catalyst.analysis.{HintErrorLogger, Resolver}
import org.apache.spark.sql.catalyst.expressions.CodegenObjectFactoryMode
import org.apache.spark.sql.catalyst.expressions.codegen.CodeGenerator
import org.apache.spark.sql.catalyst.plans.logical.HintErrorHandler
import org.apache.spark.sql.catalyst.util.DateTimeUtils
import org.apache.spark.sql.connector.catalog.CatalogManager.SESSION_CATALOG_NAME
import org.apache.spark.sql.errors.{QueryCompilationErrors, QueryExecutionErrors}
import org.apache.spark.sql.types.{AtomicType, TimestampNTZType, TimestampType}
import org.apache.spark.storage.{StorageLevel, StorageLevelMapper}
import org.apache.spark.unsafe.array.ByteArrayMethods
import org.apache.spark.util.{Utils, VersionUtils}

////////////////////////////////////////////////////////////////////////////////////////////////////
// This file defines the configuration options for Spark SQL.
////////////////////////////////////////////////////////////////////////////////////////////////////


object SQLConf {

  private[this] val sqlConfEntriesUpdateLock = new Object

  @volatile
  private[this] var sqlConfEntries: util.Map[String, ConfigEntry[_]] = util.Collections.emptyMap()

  private[this] val staticConfKeysUpdateLock = new Object

  @volatile
  private[this] var staticConfKeys: util.Set[String] = util.Set.of()

  private def register(entry: ConfigEntry[_]): Unit = sqlConfEntriesUpdateLock.synchronized {
    require(!sqlConfEntries.containsKey(entry.key),
      s"Duplicate SQLConfigEntry. ${entry.key} has been registered")
    val updatedMap = new java.util.HashMap[String, ConfigEntry[_]](sqlConfEntries)
    updatedMap.put(entry.key, entry)
    sqlConfEntries = updatedMap
  }

  // For testing only
  private[sql] def unregister(entry: ConfigEntry[_]): Unit = sqlConfEntriesUpdateLock.synchronized {
    val updatedMap = new java.util.HashMap[String, ConfigEntry[_]](sqlConfEntries)
    updatedMap.remove(entry.key)
    sqlConfEntries = updatedMap
  }

  private[internal] def getConfigEntry(key: String): ConfigEntry[_] = {
    sqlConfEntries.get(key)
  }

  private[internal] def getConfigEntries(): util.Collection[ConfigEntry[_]] = {
    sqlConfEntries.values()
  }

  private[internal] def containsConfigEntry(entry: ConfigEntry[_]): Boolean = {
    getConfigEntry(entry.key) == entry
  }

  private[sql] def containsConfigKey(key: String): Boolean = {
    sqlConfEntries.containsKey(key)
  }

  def registerStaticConfigKey(key: String): Unit = staticConfKeysUpdateLock.synchronized {
    val updated = new util.HashSet[String](staticConfKeys)
    updated.add(key)
    staticConfKeys = updated
  }

  def isStaticConfigKey(key: String): Boolean = staticConfKeys.contains(key)

  def buildConf(key: String): ConfigBuilder = ConfigBuilder(key).onCreate(register)

  def buildStaticConf(key: String): ConfigBuilder = {
    ConfigBuilder(key).onCreate { entry =>
      SQLConf.registerStaticConfigKey(entry.key)
      SQLConf.register(entry)
    }
  }

  /**
   * Merge all non-static configs to the SQLConf. For example, when the 1st [[SparkSession]] and
   * the global [[SharedState]] have been initialized, all static configs have taken affect and
   * should not be set to other values. Other later created sessions should respect all static
   * configs and only be able to change non-static configs.
   */
  private[sql] def mergeNonStaticSQLConfigs(
      sqlConf: SQLConf,
      configs: Map[String, String]): Unit = {
    for ((k, v) <- configs if !staticConfKeys.contains(k)) {
      sqlConf.setConfString(k, v)
    }
  }

  /**
   * Extract entries from `SparkConf` and put them in the `SQLConf`
   */
  private[sql] def mergeSparkConf(sqlConf: SQLConf, sparkConf: SparkConf): Unit = {
    sparkConf.getAll.foreach { case (k, v) =>
      sqlConf.setConfString(k, v)
    }
  }

  /**
   * Default config. Only used when there is no active SparkSession for the thread.
   * See [[get]] for more information.
   */
  private lazy val fallbackConf = new ThreadLocal[SQLConf] {
    override def initialValue: SQLConf = new SQLConf
  }

  /** See [[get]] for more information. */
  def getFallbackConf: SQLConf = fallbackConf.get()

  private lazy val existingConf = new ThreadLocal[SQLConf] {
    override def initialValue: SQLConf = null
  }

  def withExistingConf[T](conf: SQLConf)(f: => T): T = {
    val old = existingConf.get()
    existingConf.set(conf)
    try {
      f
    } finally {
      if (old != null) {
        existingConf.set(old)
      } else {
        existingConf.remove()
      }
    }
  }

  /**
   * Defines a getter that returns the SQLConf within scope.
   * See [[get]] for more information.
   */
  private val confGetter = new AtomicReference[() => SQLConf](() => fallbackConf.get())

  /**
   * Sets the active config object within the current scope.
   * See [[get]] for more information.
   */
  def setSQLConfGetter(getter: () => SQLConf): Unit = {
    confGetter.set(getter)
  }

  // Make sure SqlApiConf is always in sync with SQLConf. SqlApiConf will always try to
  // load SqlConf to make sure both classes are in sync from the get go.
  SqlApiConfHelper.setConfGetter(() => SQLConf.get)

  /**
   * Returns the active config object within the current scope. If there is an active SparkSession,
   * the proper SQLConf associated with the thread's active session is used. If it's called from
   * tasks in the executor side, a SQLConf will be created from job local properties, which are set
   * and propagated from the driver side, unless a `SQLConf` has been set in the scope by
   * `withExistingConf` as done for propagating SQLConf for operations performed on RDDs created
   * from DataFrames.
   *
   * The way this works is a little bit convoluted, due to the fact that config was added initially
   * only for physical plans (and as a result not in sql/catalyst module).
   *
   * The first time a SparkSession is instantiated, we set the [[confGetter]] to return the
   * active SparkSession's config. If there is no active SparkSession, it returns using the thread
   * local [[fallbackConf]]. The reason [[fallbackConf]] is a thread local (rather than just a conf)
   * is to support setting different config options for different threads so we can potentially
   * run tests in parallel. At the time this feature was implemented, this was a no-op since we
   * run unit tests (that does not involve SparkSession) in serial order.
   */
  def get: SQLConf = {
    if (Utils.isInRunningSparkTask) {
      val conf = existingConf.get()
      if (conf != null) {
        conf
      } else {
        new ReadOnlySQLConf(TaskContext.get())
      }
    } else {
      val isSchedulerEventLoopThread = SparkContext.getActive
        .flatMap { sc => Option(sc.dagScheduler) }
        .map(_.eventProcessLoop.eventThread)
        .exists(_.getId == Thread.currentThread().getId)
      if (isSchedulerEventLoopThread) {
        // DAGScheduler event loop thread does not have an active SparkSession, the `confGetter`
        // will return `fallbackConf` which is unexpected. Here we require the caller to get the
        // conf within `withExistingConf`, otherwise fail the query.
        val conf = existingConf.get()
        if (conf != null) {
          conf
        } else if (Utils.isTesting) {
          throw QueryExecutionErrors.cannotGetSQLConfInSchedulerEventLoopThreadError()
        } else {
          confGetter.get()()
        }
      } else {
        val conf = existingConf.get()
        if (conf != null) {
          conf
        } else {
          confGetter.get()()
        }
      }
    }
  }

  val PREFER_COLUMN_OVER_LCA_IN_ARRAY_INDEX =
    buildConf("spark.sql.analyzer.preferColumnOverLcaInArrayIndex")
    .internal()
    .doc(
      "When true, prefer the column from the underlying relation over the lateral column alias " +
      "reference with the same name (see SPARK-53734)."
    )
    .booleanConf
    .createWithDefault(true)

  val DONT_DEDUPLICATE_EXPRESSION_IF_EXPR_ID_IN_OUTPUT =
    buildConf("spark.sql.analyzer.dontDeduplicateExpressionIfExprIdInOutput")
    .internal()
    .doc(
      "DeduplicateRelations shouldn't remap expressions to new ExprIds if old ExprId still " +
      "exists in output.")
    .booleanConf
    .createWithDefault(true)

  val UNION_IS_RESOLVED_WHEN_DUPLICATES_PER_CHILD_RESOLVED =
    buildConf("spark.sql.analyzer.unionIsResolvedWhenDuplicatesPerChildResolved")
    .internal()
    .doc(
      "When true, union should only be resolved once there are no duplicate attributes in " +
      "each branch.")
    .booleanConf
    .createWithDefault(true)

  val ONLY_NECESSARY_AND_UNIQUE_METADATA_COLUMNS =
    buildConf("spark.sql.analyzer.uniqueNecessaryMetadataColumns")
    .internal()
    .doc(
      "When this conf is enabled, AddMetadataColumns rule should only add necessary metadata " +
      "columns and only if those columns are not already present in the project list.")
    .booleanConf
    .createWithDefault(true)

  val BLOCK_CREATE_TEMP_TABLE_USING_PROVIDER =
    buildConf("spark.sql.legacy.blockCreateTempTableUsingProvider")
      .doc("If enabled, we fail legacy CREATE TEMPORARY TABLE ... USING provider during parsing.")
      .internal()
      .version("4.1.0")
      .booleanConf
      .createWithDefault(false)

  val ANALYZER_MAX_ITERATIONS = buildConf("spark.sql.analyzer.maxIterations")
    .internal()
    .doc("The max number of iterations the analyzer runs.")
    .version("3.0.0")
    .intConf
    .createWithDefault(100)

  val ANALYZER_SINGLE_PASS_RESOLVER_ENABLED =
    buildConf("spark.sql.analyzer.singlePassResolver.enabled")
      .internal()
      .doc(
        "When true, use the single-pass Resolver instead of the fixed-point Analyzer. " +
        "This is an alternative Analyzer framework, which resolves the parsed logical plan in a " +
        "single post-order traversal. It uses ExpressionResolver to resolve expressions and " +
        "NameScope to control the visibility of names. In contrast to the current fixed-point " +
        "framework, subsequent in-tree traversals are disallowed. Most of the fixed-point " +
        "Analyzer code is reused in the form of specific node transformation functions " +
        "(AliasResolution.resolve, FunctionResolution.resolveFunction, etc). " +
        "This feature is currently under development."
      )
      .version("4.0.0")
      .booleanConf
      .createWithDefault(false)

  val ANALYZER_SINGLE_PASS_RESOLVER_ENABLED_TENTATIVELY =
    buildConf("spark.sql.analyzer.singlePassResolver.enabledTentatively")
      .internal()
      .doc(
        "When true, use the single-pass Resolver instead of the fixed-point Analyzer only if " +
        "a SQL query or a DataFrame program is fully supported by the single-pass Analyzer. " +
        "This is an alternative Analyzer framework, which resolves the parsed logical plan in a " +
        "single post-order traversal. It uses ExpressionResolver to resolve expressions and " +
        "NameScope to control the visibility of names. In contrast to the current fixed-point " +
        "framework, subsequent in-tree traversals are disallowed. Most of the fixed-point " +
        "Analyzer code is reused in the form of specific node transformation functions " +
        "(AliasResolution.resolve, FunctionResolution.resolveFunction, etc)." +
        "This feature is currently under development."
      )
      .version("4.0.0")
      .booleanConf
      .createWithDefault(false)

  val ANALYZER_DUAL_RUN_LEGACY_AND_SINGLE_PASS_RESOLVER =
    buildConf("spark.sql.analyzer.singlePassResolver.dualRunWithLegacy")
      .internal()
      .doc(
        "When true, run both analyzers to check if single-pass Analyzer correctly produces " +
        "the same analyzed plan as the fixed-point Analyzer for the existing set of features " +
        "defined in the ResolverGuard"
      )
      .version("4.0.0")
      .booleanConf
      .createWithDefault(false)

  val ANALYZER_DUAL_RUN_RETURN_SINGLE_PASS_RESULT =
    buildConf("spark.sql.analyzer.singlePassResolver.returnSinglePassResultInDualRun")
      .internal()
      .doc(
        "When true, return the result of the single-pass resolver as the result of the dual run " +
        "analysis (which is used if the ANALYZER_DUAL_RUN_LEGACY_AND_SINGLE_PASS_RESOLVER flag " +
        "value is true). Otherwise, return the result of the fixed-point analyzer."
      )
      .version("4.0.0")
      .booleanConf
      .createWithDefault(Utils.isTesting)

  val ANALYZER_DUAL_RUN_SAMPLE_RATE =
    buildConf("spark.sql.analyzer.singlePassResolver.dualRunSampleRate")
      .internal()
      .doc(
        "Represents the rate of queries that will be run in both fixed-point and single-pass " +
        "mode (dual run). It should be taken into account that the sample rate is not a strict " +
        "percentage (in tests we don't sample). It is determined whether query should be run in " +
        "dual run mode by comparing a random value with the value of this flag."
      )
      .version("4.1.0")
      .doubleConf
      .createWithDefault(if (Utils.isTesting) 1.0 else 0.001)

  val ANALYZER_SINGLE_PASS_RESOLVER_EXPOSE_RESOLVER_GUARD_FAILURE =
    buildConf("spark.sql.analyzer.singlePassResolver.exposeResolverGuardFailure")
      .internal()
      .doc(
        "When true, any failure thrown from ResolverGuard will be exposed as a query failure. " +
        "Otherwise we just assume that the ResolverGuard returned false and the query is not " +
        "supported by the single-pass Analyzer. This is important to make dual-runs unnoticeable " +
        "in production.")
      .version("4.1.0")
      .booleanConf
      .createWithDefault(Utils.isTesting)

  val ANALYZER_SINGLE_PASS_RESOLVER_PREVENT_USING_ALIASES_FROM_NON_DIRECT_CHILDREN =
    buildConf("spark.sql.analyzer.singlePassResolver.preventUsingAliasesFromNonDirectChildren")
      .internal()
      .doc("When true, in Sort/Having/Filter expressions allow replacing of these expressions " +
        "only with semantically equal aliased expressions from direct children. This is " +
        "necessary in order to stay compatible with fixed-point, but the functionality and " +
        "correctness remain the same. Because enabling this case would break some cases that " +
        "are supported in single-pass but not in fixed-point, this flag should only be used to " +
        "hide false positive logical plan mismatches during testing.")
      .version("4.1.0")
      .booleanConf
      .createWithDefault(false)

  val ANALYZER_SINGLE_PASS_RESOLVER_VALIDATION_ENABLED =
    buildConf("spark.sql.analyzer.singlePassResolver.validationEnabled")
      .internal()
      .doc(
        "When true, validate the Resolver output with ResolutionValidator. " +
        "The ResolutionValidator validates the resolved logical plan tree in one pass " +
        "and asserts the internal contracts. It uses the ExpressionResolutionValidator " +
        "internally to validate resolved expression trees in the same manner."
      )
      .version("4.0.0")
      .booleanConf
      .createWithDefault(true)

  val ANALYZER_SINGLE_PASS_RESOLVER_RELATION_BRIDGING_ENABLED =
    buildConf("spark.sql.analyzer.singlePassResolver.relationBridging.enabled")
      .internal()
      .doc(
        "When set to true, the single-pass Resolver will reuse the relation metadata that was " +
        "previously resolved in fixed-point run. This makes sense only in " +
        "ANALYZER_DUAL_RUN_LEGACY_AND_SINGLE_PASS_RESOLVER mode. In that case HybridAnalyzer " +
        "enables the AnalyzerBridgeState and passes it to the single-pass Analyzer after the " +
        "fixed-point run is complete. Single-pass Resolver uses this AnalyzerBridgeState to " +
        "construct a special RelationMetadataProvider implementation - " +
        "BridgedRelationMetadataProvider. This component simply reuses cached relation metadata " +
        "and avoids any blocking calls (catalog RPCs or table metadata reads)."
      )
      .version("4.0.0")
      .booleanConf
      .createWithDefault(true)

  val ANALYZER_SINGLE_PASS_RESOLVER_THROW_FROM_RESOLVER_GUARD =
    buildConf("spark.sql.analyzer.singlePassResolver.throwFromResolverGuard")
      .internal()
      .doc(
        "When set to true, ResolverGuard will throw a descriptive error on unsupported features."
      )
      .version("4.1.0")
      .booleanConf
      .createWithDefault(false)

  val ANALYZER_SINGLE_PASS_RESOLVER_RUN_EXTENDED_RESOLUTION_CHECKS =
    buildConf("spark.sql.analyzer.singlePassResolver.runExtendedResolutionChecks")
      .internal()
      .doc("When true, run `extendedResolutionChecks` after the main analysis.")
      .version("4.1.0")
      .booleanConf
      .createWithDefault(true)

  val ANALYZER_SINGLE_PASS_RESOLVER_RUN_HEAVY_EXTENDED_RESOLUTION_CHECKS =
    buildConf("spark.sql.analyzer.singlePassResolver.runHeavyExtendedResolutionChecks")
      .internal()
      .doc(
        "When true, run heavy `extendedResolutionChecks` after the main analysis. Otherwise skip " +
        "them. Heavy check either involves a network call changing external persistent storage, " +
        "or changes a global state. For example, `ViewSyncSchemaToMetaStore` calls alter table."
      )
      .version("4.1.0")
      .booleanConf
      .createWithDefault(true)

  val MULTI_COMMUTATIVE_OP_OPT_THRESHOLD =
    buildConf("spark.sql.analyzer.canonicalization.multiCommutativeOpMemoryOptThreshold")
      .internal()
      .doc("The minimum number of operands in a commutative expression tree to" +
        " invoke the MultiCommutativeOp memory optimization during canonicalization.")
      .version("3.4.0")
      .intConf
      .createWithDefault(3)

  val PRESERVE_ALIAS_METADATA_WHEN_COLLAPSING_PROJECTS =
    buildConf("spark.sql.optimizer.preserveAliasMetadataWhenCollapsingProjects")
    .internal()
    .doc("When true, make sure to explicitly copy the metadata of the aliases from lower " +
      "project list.")
    .version("4.1.0")
    .booleanConf
    .createWithDefault(true)

  val OPTIMIZER_EXCLUDED_RULES = buildConf("spark.sql.optimizer.excludedRules")
    .doc("Configures a list of rules to be disabled in the optimizer, in which the rules are " +
      "specified by their rule names and separated by comma. It is not guaranteed that all the " +
      "rules in this configuration will eventually be excluded, as some rules are necessary " +
      "for correctness. The optimizer will log the rules that have indeed been excluded.")
    .version("2.4.0")
    .stringConf
    .createOptional

  val OPTIMIZER_MAX_ITERATIONS = buildConf("spark.sql.optimizer.maxIterations")
    .internal()
    .doc("The max number of iterations the optimizer runs.")
    .version("2.0.0")
    .intConf
    .createWithDefault(100)

  val OPTIMIZER_INSET_CONVERSION_THRESHOLD =
    buildConf("spark.sql.optimizer.inSetConversionThreshold")
      .internal()
      .doc("The threshold of set size for InSet conversion.")
      .version("2.0.0")
      .intConf
      .createWithDefault(10)

  val OPTIMIZER_INSET_SWITCH_THRESHOLD =
    buildConf("spark.sql.optimizer.inSetSwitchThreshold")
      .internal()
      .doc("Configures the max set size in InSet for which Spark will generate code with " +
        "switch statements. This is applicable only to bytes, shorts, ints, dates.")
      .version("3.0.0")
      .intConf
      .checkValue(threshold => threshold >= 0 && threshold <= 600, "The max set size " +
        "for using switch statements in InSet must be non-negative and less than or equal to 600")
      .createWithDefault(400)

  private val VALID_LOG_LEVELS: Array[String] = Level.values.map(_.toString)

  val PLAN_CHANGE_LOG_LEVEL = buildConf("spark.sql.planChangeLog.level")
    .internal()
    .doc("Configures the log level for logging the change from the original plan to the new " +
      s"plan after a rule or batch is applied. The value can be " +
      s"${VALID_LOG_LEVELS.mkString(", ")}.")
    .version("3.1.0")
    .enumConf(classOf[Level])
    .createWithDefault(Level.TRACE)

  val PLAN_CHANGE_LOG_RULES = buildConf("spark.sql.planChangeLog.rules")
    .internal()
    .doc("Configures a list of rules for logging plan changes, in which the rules are " +
      "specified by their rule names and separated by comma.")
    .version("3.1.0")
    .stringConf
    .createOptional

  val PLAN_CHANGE_LOG_BATCHES = buildConf("spark.sql.planChangeLog.batches")
    .internal()
    .doc("Configures a list of batches for logging plan changes, in which the batches " +
      "are specified by their batch names and separated by comma.")
    .version("3.1.0")
    .stringConf
    .createOptional

  val PLAN_CHANGE_VALIDATION = buildConf("spark.sql.planChangeValidation")
    .internal()
    .doc("If true, Spark will validate all the plan changes made by analyzer/optimizer and other " +
      "catalyst rules, to make sure every rule returns a valid plan")
    .version("3.4.0")
    .booleanConf
    .createWithDefault(Utils.isTesting)

  val EXPRESSION_TREE_CHANGE_LOG_LEVEL = buildConf("spark.sql.expressionTreeChangeLog.level")
    .internal()
    .doc("Configures the log level for logging the change from the unresolved expression tree to " +
      "the resolved expression tree in the single-pass bottom-up Resolver. The value can be " +
      s"${VALID_LOG_LEVELS.mkString(", ")}.")
    .version("4.0.0")
    .enumConf(classOf[Level])
    .createWithDefault(Level.TRACE)

  val NAME_RESOLUTION_LOG_LEVEL = buildConf("spark.sql.nameResolutionLog.level")
    .internal()
    .doc("Configures the log level for logging the name resolution in the single-pass bottom-up " +
      s"Resolver. The value can be ${VALID_LOG_LEVELS.mkString(", ")}.")
    .version("4.1.0")
    .enumConf(classOf[Level])
    .createWithDefault(Level.TRACE)

  val LIGHTWEIGHT_PLAN_CHANGE_VALIDATION = buildConf("spark.sql.lightweightPlanChangeValidation")
    .internal()
    .doc(s"Similar to ${PLAN_CHANGE_VALIDATION.key}, this validates plan changes and runs after " +
      s"every rule, however it is enabled by default and so it should be lightweight.")
    .version("4.0.0")
    .booleanConf
    .createWithDefault(true)

  val ALLOW_NAMED_FUNCTION_ARGUMENTS = buildConf("spark.sql.allowNamedFunctionArguments")
    .doc("If true, Spark will turn on support for named parameters for all functions that has" +
      " it implemented.")
    .version("3.5.0")
    .booleanConf
    .createWithDefault(true)

  val EXTENDED_EXPLAIN_PROVIDERS = buildConf("spark.sql.extendedExplainProviders")
    .doc("A comma-separated list of classes that implement the" +
      " org.apache.spark.sql.ExtendedExplainGenerator trait. If provided, Spark will print" +
      " extended plan information from the providers in explain plan and in the UI")
    .version("4.0.0")
    .stringConf
    .toSequence
    .createOptional

  val DYNAMIC_PARTITION_PRUNING_ENABLED =
    buildConf("spark.sql.optimizer.dynamicPartitionPruning.enabled")
      .doc("When true, we will generate predicate for partition column when it's used as join key")
      .version("3.0.0")
      .booleanConf
      .createWithDefault(true)

  val DYNAMIC_PARTITION_PRUNING_USE_STATS =
    buildConf("spark.sql.optimizer.dynamicPartitionPruning.useStats")
      .internal()
      .doc("When true, distinct count statistics will be used for computing the data size of the " +
        "partitioned table after dynamic partition pruning, in order to evaluate if it is worth " +
        "adding an extra subquery as the pruning filter if broadcast reuse is not applicable.")
      .version("3.0.0")
      .booleanConf
      .createWithDefault(true)

  val DYNAMIC_PARTITION_PRUNING_FALLBACK_FILTER_RATIO =
    buildConf("spark.sql.optimizer.dynamicPartitionPruning.fallbackFilterRatio")
      .internal()
      .doc("When statistics are not available or configured not to be used, this config will be " +
        "used as the fallback filter ratio for computing the data size of the partitioned table " +
        "after dynamic partition pruning, in order to evaluate if it is worth adding an extra " +
        "subquery as the pruning filter if broadcast reuse is not applicable.")
      .version("3.0.0")
      .doubleConf
      .createWithDefault(0.5)

  val DYNAMIC_PARTITION_PRUNING_REUSE_BROADCAST_ONLY =
    buildConf("spark.sql.optimizer.dynamicPartitionPruning.reuseBroadcastOnly")
      .internal()
      .doc("When true, dynamic partition pruning will only apply when the broadcast exchange of " +
        "a broadcast hash join operation can be reused as the dynamic pruning filter.")
      .version("3.0.0")
      .booleanConf
      .createWithDefault(true)

  val RUNTIME_FILTER_NUMBER_THRESHOLD =
    buildConf("spark.sql.optimizer.runtimeFilter.number.threshold")
      .doc("The total number of injected runtime filters (non-DPP) for a single " +
        "query. This is to prevent driver OOMs with too many Bloom filters.")
      .version("3.3.0")
      .intConf
      .checkValue(threshold => threshold >= 0, "The threshold should be >= 0")
      .createWithDefault(10)

  val RUNTIME_BLOOM_FILTER_ENABLED =
    buildConf("spark.sql.optimizer.runtime.bloomFilter.enabled")
      .doc("When true and if one side of a shuffle join has a selective predicate, we attempt " +
        "to insert a bloom filter in the other side to reduce the amount of shuffle data.")
      .version("3.3.0")
      .booleanConf
      .createWithDefault(true)

  val RUNTIME_BLOOM_FILTER_CREATION_SIDE_THRESHOLD =
    buildConf("spark.sql.optimizer.runtime.bloomFilter.creationSideThreshold")
      .doc("Size threshold of the bloom filter creation side plan. Estimated size needs to be " +
        "under this value to try to inject bloom filter.")
      .version("3.3.0")
      .bytesConf(ByteUnit.BYTE)
      .createWithDefaultString("10MB")

  val RUNTIME_BLOOM_FILTER_APPLICATION_SIDE_SCAN_SIZE_THRESHOLD =
    buildConf("spark.sql.optimizer.runtime.bloomFilter.applicationSideScanSizeThreshold")
      .doc("Byte size threshold of the Bloom filter application side plan's aggregated scan " +
        "size. Aggregated scan byte size of the Bloom filter application side needs to be over " +
        "this value to inject a bloom filter.")
      .version("3.3.0")
      .bytesConf(ByteUnit.BYTE)
      .createWithDefaultString("10GB")

  val RUNTIME_BLOOM_FILTER_EXPECTED_NUM_ITEMS =
    buildConf("spark.sql.optimizer.runtime.bloomFilter.expectedNumItems")
      .doc("The default number of expected items for the runtime bloomfilter")
      .version("3.3.0")
      .longConf
      .createWithDefault(1000000L)

  val RUNTIME_BLOOM_FILTER_MAX_NUM_ITEMS =
    buildConf("spark.sql.optimizer.runtime.bloomFilter.maxNumItems")
      .doc("The max allowed number of expected items for the runtime bloom filter")
      .version("3.3.0")
      .longConf
      .createWithDefault(4000000L)


  val RUNTIME_BLOOM_FILTER_NUM_BITS =
    buildConf("spark.sql.optimizer.runtime.bloomFilter.numBits")
      .doc("The default number of bits to use for the runtime bloom filter")
      .version("3.3.0")
      .longConf
      .createWithDefault(8388608L)

  val RUNTIME_BLOOM_FILTER_MAX_NUM_BITS =
    buildConf("spark.sql.optimizer.runtime.bloomFilter.maxNumBits")
      .doc("The max number of bits to use for the runtime bloom filter")
      .version("3.3.0")
      .longConf
      .createWithDefault(67108864L)

  val RUNTIME_ROW_LEVEL_OPERATION_GROUP_FILTER_ENABLED =
    buildConf("spark.sql.optimizer.runtime.rowLevelOperationGroupFilter.enabled")
      .doc("Enables runtime group filtering for group-based row-level operations. " +
        "Data sources that replace groups of data (e.g. files, partitions) may prune entire " +
        "groups using provided data source filters when planning a row-level operation scan. " +
        "However, such filtering is limited as not all expressions can be converted into data " +
        "source filters and some expressions can only be evaluated by Spark (e.g. subqueries). " +
        "Since rewriting groups is expensive, Spark can execute a query at runtime to find what " +
        "records match the condition of the row-level operation. The information about matching " +
        "records will be passed back to the row-level operation scan, allowing data sources to " +
        "discard groups that don't have to be rewritten.")
      .version("3.4.0")
      .booleanConf
      .createWithDefault(true)

  val PLANNED_WRITE_ENABLED = buildConf("spark.sql.optimizer.plannedWrite.enabled")
    .internal()
    .doc("When set to true, Spark optimizer will add logical sort operators to V1 write commands " +
      "if needed so that `FileFormatWriter` does not need to insert physical sorts.")
    .version("3.4.0")
    .booleanConf
    .createWithDefault(true)

  val EXPRESSION_PROJECTION_CANDIDATE_LIMIT =
    buildConf("spark.sql.optimizer.expressionProjectionCandidateLimit")
      .doc("The maximum number of the candidate of output expressions whose alias are replaced." +
        " It can preserve the output partitioning and ordering." +
        " Negative value means disable this optimization.")
      .internal()
      .version("3.4.0")
      .intConf
      .createWithDefault(100)

  val COMPRESS_CACHED = buildConf("spark.sql.inMemoryColumnarStorage.compressed")
    .doc("When set to true Spark SQL will automatically select a compression codec for each " +
      "column based on statistics of the data.")
    .version("1.0.1")
    .booleanConf
    .createWithDefault(true)

  val COLUMN_BATCH_SIZE = buildConf("spark.sql.inMemoryColumnarStorage.batchSize")
    .doc("Controls the size of batches for columnar caching.  Larger batch sizes can improve " +
      "memory utilization and compression, but risk OOMs when caching data.")
    .version("1.1.1")
    .intConf
    .createWithDefault(10000)

  val VECTORIZED_HUGE_VECTOR_RESERVE_RATIO =
    buildConf("spark.sql.inMemoryColumnarStorage.hugeVectorReserveRatio")
      .doc("When spark.sql.inMemoryColumnarStorage.hugeVectorThreshold <= 0 or the required " +
        "memory is smaller than spark.sql.inMemoryColumnarStorage.hugeVectorThreshold, spark " +
        "reserves required memory * 2 memory; otherwise, spark reserves " +
        "required memory * this ratio memory, and will release this column vector memory before " +
        "reading the next batch rows.")
      .version("4.0.0")
      .doubleConf
      .createWithDefault(1.2)

  val VECTORIZED_HUGE_VECTOR_THRESHOLD =
    buildConf("spark.sql.inMemoryColumnarStorage.hugeVectorThreshold")
      .doc("When the required memory is larger than this, spark reserves required memory * " +
        s"${VECTORIZED_HUGE_VECTOR_RESERVE_RATIO.key} memory next time and release this column " +
        s"vector memory before reading the next batch rows. -1 means disabling the optimization.")
      .version("4.0.0")
      .bytesConf(ByteUnit.BYTE)
      .createWithDefault(-1)

  val IN_MEMORY_PARTITION_PRUNING =
    buildConf("spark.sql.inMemoryColumnarStorage.partitionPruning")
      .internal()
      .doc("When true, enable partition pruning for in-memory columnar tables.")
      .version("1.2.0")
      .booleanConf
      .createWithDefault(true)

  val IN_MEMORY_TABLE_SCAN_STATISTICS_ENABLED =
    buildConf("spark.sql.inMemoryTableScanStatistics.enable")
      .internal()
      .doc("When true, enable in-memory table scan accumulators.")
      .version("3.0.0")
      .booleanConf
      .createWithDefault(false)

  val CACHE_VECTORIZED_READER_ENABLED =
    buildConf("spark.sql.inMemoryColumnarStorage.enableVectorizedReader")
      .doc("Enables vectorized reader for columnar caching.")
      .version("2.3.1")
      .booleanConf
      .createWithDefault(true)

  val COLUMN_VECTOR_OFFHEAP_ENABLED =
    buildConf("spark.sql.columnVector.offheap.enabled")
      .internal()
      .doc("When true, use OffHeapColumnVector in ColumnarBatch.")
      .version("2.3.0")
      .fallbackConf(MEMORY_OFFHEAP_ENABLED)

  val PREFER_SORTMERGEJOIN = buildConf("spark.sql.join.preferSortMergeJoin")
    .internal()
    .doc("When true, prefer sort merge join over shuffled hash join. " +
      "Sort merge join consumes less memory than shuffled hash join and it works efficiently " +
      "when both join tables are large. On the other hand, shuffled hash join can improve " +
      "performance (e.g., of full outer joins) when one of join tables is much smaller.")
    .version("2.0.0")
    .booleanConf
    .createWithDefault(true)

  val REQUIRE_ALL_CLUSTER_KEYS_FOR_CO_PARTITION =
    buildConf("spark.sql.requireAllClusterKeysForCoPartition")
      .internal()
      .doc("When true, the planner requires all the clustering keys as the hash partition keys " +
        "of the children, to eliminate the shuffles for the operator that needs its children to " +
        "be co-partitioned, such as JOIN node. This is to avoid data skews which can lead to " +
        "significant performance regression if shuffles are eliminated.")
      .version("3.3.0")
      .booleanConf
      .createWithDefault(true)

  val REQUIRE_ALL_CLUSTER_KEYS_FOR_DISTRIBUTION =
    buildConf("spark.sql.requireAllClusterKeysForDistribution")
      .internal()
      .doc("When true, the planner requires all the clustering keys as the partition keys " +
        "(with same ordering) of the children, to eliminate the shuffle for the operator that " +
        "requires its children be clustered distributed, such as AGGREGATE and WINDOW node. " +
        "This is to avoid data skews which can lead to significant performance regression if " +
        "shuffle is eliminated.")
      .version("3.3.0")
      .booleanConf
      .createWithDefault(false)

  val MAX_SINGLE_PARTITION_BYTES = buildConf("spark.sql.maxSinglePartitionBytes")
    .doc("The maximum number of bytes allowed for a single partition. Otherwise, The planner " +
      "will introduce shuffle to improve parallelism.")
    .version("3.4.0")
    .bytesConf(ByteUnit.BYTE)
    .createWithDefaultString("128m")

  val RADIX_SORT_ENABLED = buildConf("spark.sql.sort.enableRadixSort")
    .internal()
    .doc("When true, enable use of radix sort when possible. Radix sort is much faster but " +
      "requires additional memory to be reserved up-front. The memory overhead may be " +
      "significant when sorting very small rows (up to 50% more in this case).")
    .version("2.0.0")
    .booleanConf
    .createWithDefault(true)

  val AUTO_BROADCASTJOIN_THRESHOLD = buildConf("spark.sql.autoBroadcastJoinThreshold")
    .doc("Configures the maximum size in bytes for a table that will be broadcast to all worker " +
      "nodes when performing a join. By setting this value to -1 broadcasting can be disabled.")
    .version("1.1.0")
    .bytesConf(ByteUnit.BYTE)
    .createWithDefaultString("10MB")

  val SHUFFLE_HASH_JOIN_FACTOR = buildConf("spark.sql.shuffledHashJoinFactor")
    .doc("The shuffle hash join can be selected if the data size of small" +
      " side multiplied by this factor is still smaller than the large side.")
    .version("3.3.0")
    .intConf
    .checkValue(_ >= 1, "The shuffle hash join factor cannot be negative.")
    .createWithDefault(3)

  val LIMIT_INITIAL_NUM_PARTITIONS = buildConf("spark.sql.limit.initialNumPartitions")
    .internal()
    .doc("Initial number of partitions to try when executing a take on a query. Higher values " +
      "lead to more partitions read. Lower values might lead to longer execution times as more " +
      "jobs will be run")
    .version("3.4.0")
    .intConf
    .checkValue(_ > 0, "value should be positive")
    .createWithDefault(1)

  val LIMIT_SCALE_UP_FACTOR = buildConf("spark.sql.limit.scaleUpFactor")
    .internal()
    .doc("Minimal increase rate in number of partitions between attempts when executing a take " +
      "on a query. Higher values lead to more partitions read. Lower values might lead to " +
      "longer execution times as more jobs will be run")
    .version("2.1.1")
    .intConf
    .createWithDefault(4)

  val ADVANCED_PARTITION_PREDICATE_PUSHDOWN =
    buildConf("spark.sql.hive.advancedPartitionPredicatePushdown.enabled")
      .internal()
      .doc("When true, advanced partition predicate pushdown into Hive metastore is enabled.")
      .version("2.3.0")
      .booleanConf
      .createWithDefault(true)

  val LEAF_NODE_DEFAULT_PARALLELISM = buildConf("spark.sql.leafNodeDefaultParallelism")
    .doc("The default parallelism of Spark SQL leaf nodes that produce data, such as the file " +
      "scan node, the local data scan node, the range node, etc. The default value of this " +
      "config is 'SparkContext#defaultParallelism'.")
    .version("3.2.0")
    .intConf
    .checkValue(_ > 0, "The value of spark.sql.leafNodeDefaultParallelism must be positive.")
    .createOptional

  val SHUFFLE_PARTITIONS = buildConf("spark.sql.shuffle.partitions")
    .doc("The default number of partitions to use when shuffling data for joins or aggregations.")
    .version("1.1.0")
    .intConf
    .checkValue(_ > 0, "The value of spark.sql.shuffle.partitions must be positive")
    .createWithDefault(200)

  val SHUFFLE_ORDER_INDEPENDENT_CHECKSUM_ENABLED =
    buildConf("spark.sql.shuffle.orderIndependentChecksum.enabled")
      .doc("Whether to calculate order independent checksum for the shuffle data or not. If " +
        "enabled, Spark will calculate a checksum that is independent of the input row order for " +
        "each mapper and returns the checksums from executors to driver. This is different from " +
        "the checksum computed when spark.shuffle.checksum.enabled is enabled which is sensitive " +
        "to shuffle data ordering to detect file corruption. While this checksum will be the " +
        "same even if the shuffle row order changes and it is used to detect whether different " +
        "task attempts of the same partition produce different output data or not (same set of " +
        "keyValue pairs). In case the output data has changed across retries, Spark will need to " +
        "retry all tasks of the consumer stages to avoid correctness issues.")
      .version("4.1.0")
      .booleanConf
      .createWithDefault(false)

  private[spark] val SHUFFLE_CHECKSUM_MISMATCH_FULL_RETRY_ENABLED =
    buildConf("spark.sql.shuffle.orderIndependentChecksum.enableFullRetryOnMismatch")
      .doc("Whether to retry all tasks of a consumer stage when we detect checksum mismatches " +
        "with its producer stages.")
      .version("4.1.0")
      .booleanConf
      .createWithDefault(false)

  val SHUFFLE_TARGET_POSTSHUFFLE_INPUT_SIZE =
    buildConf("spark.sql.adaptive.shuffle.targetPostShuffleInputSize")
      .internal()
      .doc("(Deprecated since Spark 3.0)")
      .version("1.6.0")
      .bytesConf(ByteUnit.BYTE)
      .checkValue(_ > 0, "advisoryPartitionSizeInBytes must be positive")
      .createWithDefaultString("64MB")

  val ADAPTIVE_EXECUTION_ENABLED = buildConf("spark.sql.adaptive.enabled")
    .doc("When true, enable adaptive query execution, which re-optimizes the query plan in the " +
      "middle of query execution, based on accurate runtime statistics.")
    .version("1.6.0")
    .booleanConf
    .createWithDefault(true)

  val ADAPTIVE_EXECUTION_ENABLED_IN_STATELESS_STREAMING =
    buildConf("spark.sql.adaptive.streaming.stateless.enabled")
      .doc("When true, enable adaptive query execution for stateless streaming query. To " +
        "enable this config, `spark.sql.adaptive.enabled` needs to be also enabled.")
      .version("4.1.0")
      .booleanConf
      .createWithDefault(true)

  val ADAPTIVE_EXECUTION_FORCE_APPLY = buildConf("spark.sql.adaptive.forceApply")
    .internal()
    .doc("Adaptive query execution is skipped when the query does not have exchanges or " +
      "sub-queries. By setting this config to true (together with " +
      s"'${ADAPTIVE_EXECUTION_ENABLED.key}' set to true), Spark will force apply adaptive query " +
      "execution for all supported queries.")
    .version("3.0.0")
    .booleanConf
    .createWithDefault(false)

  val ADAPTIVE_EXECUTION_APPLY_FINAL_STAGE_SHUFFLE_OPTIMIZATIONS =
    buildConf("spark.sql.adaptive.applyFinalStageShuffleOptimizations")
      .internal()
      .doc("Configures whether adaptive query execution (if enabled) should apply shuffle " +
        "coalescing and local shuffle read optimization for the final query stage.")
      .version("3.4.2")
      .booleanConf
      .createWithDefault(true)

  val ADAPTIVE_EXECUTION_LOG_LEVEL = buildConf("spark.sql.adaptive.logLevel")
    .internal()
    .doc("Configures the log level for adaptive execution logging of plan changes. The value " +
      s"can be ${VALID_LOG_LEVELS.mkString(", ")}.")
    .version("3.0.0")
    .enumConf(classOf[Level])
    .createWithDefault(Level.DEBUG)

  val ADVISORY_PARTITION_SIZE_IN_BYTES =
    buildConf("spark.sql.adaptive.advisoryPartitionSizeInBytes")
      .doc("The advisory size in bytes of the shuffle partition during adaptive optimization " +
        s"(when ${ADAPTIVE_EXECUTION_ENABLED.key} is true). It takes effect when Spark " +
        "coalesces small shuffle partitions or splits skewed shuffle partition.")
      .version("3.0.0")
      .fallbackConf(SHUFFLE_TARGET_POSTSHUFFLE_INPUT_SIZE)

  val COALESCE_PARTITIONS_ENABLED =
    buildConf("spark.sql.adaptive.coalescePartitions.enabled")
      .doc(s"When true and '${ADAPTIVE_EXECUTION_ENABLED.key}' is true, Spark will coalesce " +
        "contiguous shuffle partitions according to the target size (specified by " +
        s"'${ADVISORY_PARTITION_SIZE_IN_BYTES.key}'), to avoid too many small tasks.")
      .version("3.0.0")
      .booleanConf
      .createWithDefault(true)

  val COALESCE_PARTITIONS_PARALLELISM_FIRST =
    buildConf("spark.sql.adaptive.coalescePartitions.parallelismFirst")
      .doc("When true, Spark does not respect the target size specified by " +
        s"'${ADVISORY_PARTITION_SIZE_IN_BYTES.key}' (default 64MB) when coalescing contiguous " +
        "shuffle partitions, but adaptively calculate the target size according to the default " +
        "parallelism of the Spark cluster. The calculated size is usually smaller than the " +
        "configured target size. This is to maximize the parallelism and avoid performance " +
        "regressions when enabling adaptive query execution. It's recommended to set this " +
        "config to false on a busy cluster to make resource utilization more efficient (not many " +
        "small tasks).")
      .version("3.2.0")
      .booleanConf
      .createWithDefault(true)

  val COALESCE_PARTITIONS_MIN_PARTITION_SIZE =
    buildConf("spark.sql.adaptive.coalescePartitions.minPartitionSize")
      .doc("The minimum size of shuffle partitions after coalescing. This is useful when the " +
        "adaptively calculated target size is too small during partition coalescing.")
      .version("3.2.0")
      .bytesConf(ByteUnit.BYTE)
      .checkValue(_ > 0, "minPartitionSize must be positive")
      .createWithDefaultString("1MB")

  val COALESCE_PARTITIONS_MIN_PARTITION_NUM =
    buildConf("spark.sql.adaptive.coalescePartitions.minPartitionNum")
      .internal()
      .doc("(deprecated) The suggested (not guaranteed) minimum number of shuffle partitions " +
        "after coalescing. If not set, the default value is the default parallelism of the " +
        "Spark cluster. This configuration only has an effect when " +
        s"'${ADAPTIVE_EXECUTION_ENABLED.key}' and " +
        s"'${COALESCE_PARTITIONS_ENABLED.key}' are both true.")
      .version("3.0.0")
      .intConf
      .checkValue(_ > 0, "The minimum number of partitions must be positive.")
      .createOptional

  val COALESCE_PARTITIONS_INITIAL_PARTITION_NUM =
    buildConf("spark.sql.adaptive.coalescePartitions.initialPartitionNum")
      .doc("The initial number of shuffle partitions before coalescing. If not set, it equals to " +
        s"${SHUFFLE_PARTITIONS.key}. This configuration only has an effect when " +
        s"'${ADAPTIVE_EXECUTION_ENABLED.key}' and '${COALESCE_PARTITIONS_ENABLED.key}' " +
        "are both true.")
      .version("3.0.0")
      .intConf
      .checkValue(_ > 0, "The initial number of partitions must be positive.")
      .createOptional

  lazy val ALLOW_COLLATIONS_IN_MAP_KEYS =
    buildConf("spark.sql.collation.allowInMapKeys")
      .doc("Allow for non-UTF8_BINARY collated strings inside of map's keys")
      .version("4.0.0")
      .booleanConf
      .createWithDefault(false)

  lazy val OBJECT_LEVEL_COLLATIONS_ENABLED =
    buildConf("spark.sql.collation.objectLevel.enabled")
      .internal()
      .doc(
        "Object level collations feature is under development and its use should be done " +
        "under this feature flag. The feature allows setting default collation for all " +
        "underlying columns within that object, except the ones that were previously created."
      )
      .version("4.0.0")
      .booleanConf
      .createWithDefault(true)

  lazy val SCHEMA_LEVEL_COLLATIONS_ENABLED =
    buildConf("spark.sql.collation.schemaLevel.enabled")
      .internal()
      .doc(
        "Schema level collations feature is under development and its use should be done " +
          "under this feature flag. The feature allows setting default collation for all " +
          "underlying objects within that schema, except the ones that were previously created." +
          "An object with an explicitly set collation will not inherit the collation from the " +
          "schema."
      )
      .version("4.0.0")
      .booleanConf
      .createWithDefault(false)

  lazy val TRIM_COLLATION_ENABLED =
    buildConf("spark.sql.collation.trim.enabled")
      .internal()
      .doc("When enabled allows the use of trim collations which trim trailing whitespaces from" +
        " strings."
      )
      .version("4.0.0")
      .booleanConf
      .createWithDefault(true)

  lazy val COLLATION_AWARE_HASHING_ENABLED =
    buildConf("spark.sql.legacy.collationAwareHashFunctions")
      .internal()
      .doc("Enables collation aware hashing (legacy behavior) for collated strings in " +
        "Murmur3Hash and XxHash64 user-facing expressions.")
      .version("4.0.1")
      .booleanConf
      .createWithDefault(false)

  val ICU_CASE_MAPPINGS_ENABLED =
    buildConf("spark.sql.icu.caseMappings.enabled")
      .doc("When enabled we use the ICU library (instead of the JVM) to implement case mappings" +
        " for strings under UTF8_BINARY collation.")
      .version("4.0.0")
      .booleanConf
      .createWithDefault(true)

  val FETCH_SHUFFLE_BLOCKS_IN_BATCH =
    buildConf("spark.sql.adaptive.fetchShuffleBlocksInBatch")
      .internal()
      .doc("Whether to fetch the contiguous shuffle blocks in batch. Instead of fetching blocks " +
        "one by one, fetching contiguous shuffle blocks for the same map task in batch can " +
        "reduce IO and improve performance. Note, multiple contiguous blocks exist in single " +
        s"fetch request only happen when '${ADAPTIVE_EXECUTION_ENABLED.key}' and " +
        s"'${COALESCE_PARTITIONS_ENABLED.key}' are both true. This feature also depends " +
        "on a relocatable serializer, the concatenation support codec in use, the new version " +
        "shuffle fetch protocol and io encryption is disabled.")
      .version("3.0.0")
      .booleanConf
      .createWithDefault(true)

  val LOCAL_SHUFFLE_READER_ENABLED =
    buildConf("spark.sql.adaptive.localShuffleReader.enabled")
      .doc(s"When true and '${ADAPTIVE_EXECUTION_ENABLED.key}' is true, Spark tries to use local " +
        "shuffle reader to read the shuffle data when the shuffle partitioning is not needed, " +
        "for example, after converting sort-merge join to broadcast-hash join.")
      .version("3.0.0")
      .booleanConf
      .createWithDefault(true)

  val SKEW_JOIN_ENABLED =
    buildConf("spark.sql.adaptive.skewJoin.enabled")
      .doc(s"When true and '${ADAPTIVE_EXECUTION_ENABLED.key}' is true, Spark dynamically " +
        "handles skew in shuffled join (sort-merge and shuffled hash) by splitting (and " +
        "replicating if needed) skewed partitions.")
      .version("3.0.0")
      .booleanConf
      .createWithDefault(true)

  val SKEW_JOIN_SKEWED_PARTITION_FACTOR =
    buildConf("spark.sql.adaptive.skewJoin.skewedPartitionFactor")
      .doc("A partition is considered as skewed if its size is larger than this factor " +
        "multiplying the median partition size and also larger than " +
        "'spark.sql.adaptive.skewJoin.skewedPartitionThresholdInBytes'")
      .version("3.0.0")
      .doubleConf
      .checkValue(_ >= 0, "The skew factor cannot be negative.")
      .createWithDefault(5.0)

  val SKEW_JOIN_SKEWED_PARTITION_THRESHOLD =
    buildConf("spark.sql.adaptive.skewJoin.skewedPartitionThresholdInBytes")
      .doc("A partition is considered as skewed if its size in bytes is larger than this " +
        s"threshold and also larger than '${SKEW_JOIN_SKEWED_PARTITION_FACTOR.key}' " +
        "multiplying the median partition size. Ideally this config should be set larger " +
        s"than '${ADVISORY_PARTITION_SIZE_IN_BYTES.key}'.")
      .version("3.0.0")
      .bytesConf(ByteUnit.BYTE)
      .createWithDefaultString("256MB")

  val NON_EMPTY_PARTITION_RATIO_FOR_BROADCAST_JOIN =
    buildConf("spark.sql.adaptive.nonEmptyPartitionRatioForBroadcastJoin")
      .internal()
      .doc("The relation with a non-empty partition ratio lower than this config will not be " +
        "considered as the build side of a broadcast-hash join in adaptive execution regardless " +
        "of its size.This configuration only has an effect when " +
        s"'${ADAPTIVE_EXECUTION_ENABLED.key}' is true.")
      .version("3.0.0")
      .doubleConf
      .checkValue(_ >= 0, "The non-empty partition ratio must be positive number.")
      .createWithDefault(0.2)

  val ADAPTIVE_OPTIMIZER_EXCLUDED_RULES =
    buildConf("spark.sql.adaptive.optimizer.excludedRules")
      .doc("Configures a list of rules to be disabled in the adaptive optimizer, in which the " +
        "rules are specified by their rule names and separated by comma. The optimizer will log " +
        "the rules that have indeed been excluded.")
      .version("3.1.0")
      .stringConf
      .createOptional

  val ADAPTIVE_AUTO_BROADCASTJOIN_THRESHOLD =
    buildConf("spark.sql.adaptive.autoBroadcastJoinThreshold")
      .doc("Configures the maximum size in bytes for a table that will be broadcast to all " +
        "worker nodes when performing a join. By setting this value to -1 broadcasting can be " +
        s"disabled. The default value is same with ${AUTO_BROADCASTJOIN_THRESHOLD.key}. " +
        "Note that, this config is used only in adaptive framework.")
      .version("3.2.0")
      .bytesConf(ByteUnit.BYTE)
      .createOptional

  val ADAPTIVE_MAX_SHUFFLE_HASH_JOIN_LOCAL_MAP_THRESHOLD =
    buildConf("spark.sql.adaptive.maxShuffledHashJoinLocalMapThreshold")
      .doc("Configures the maximum size in bytes per partition that can be allowed to build " +
        "local hash map. If this value is not smaller than " +
        s"${ADVISORY_PARTITION_SIZE_IN_BYTES.key} and all the partition size are not larger " +
        "than this config, join selection prefer to use shuffled hash join instead of " +
        s"sort merge join regardless of the value of ${PREFER_SORTMERGEJOIN.key}.")
      .version("3.2.0")
      .bytesConf(ByteUnit.BYTE)
      .createWithDefault(0L)

  val ADAPTIVE_OPTIMIZE_SKEWS_IN_REBALANCE_PARTITIONS_ENABLED =
    buildConf("spark.sql.adaptive.optimizeSkewsInRebalancePartitions.enabled")
      .doc(s"When true and '${ADAPTIVE_EXECUTION_ENABLED.key}' is true, Spark will optimize the " +
        "skewed shuffle partitions in RebalancePartitions and split them to smaller ones " +
        s"according to the target size (specified by '${ADVISORY_PARTITION_SIZE_IN_BYTES.key}'), " +
        "to avoid data skew.")
      .version("3.2.0")
      .booleanConf
      .createWithDefault(true)

  val ADAPTIVE_REBALANCE_PARTITIONS_SMALL_PARTITION_FACTOR =
    buildConf("spark.sql.adaptive.rebalancePartitionsSmallPartitionFactor")
      .doc(s"A partition will be merged during splitting if its size is small than this factor " +
        s"multiply ${ADVISORY_PARTITION_SIZE_IN_BYTES.key}.")
      .version("3.3.0")
      .doubleConf
      .checkValue(v => v > 0 && v < 1, "the factor must be in (0, 1)")
      .createWithDefault(0.2)

  val ADAPTIVE_FORCE_OPTIMIZE_SKEWED_JOIN =
    buildConf("spark.sql.adaptive.forceOptimizeSkewedJoin")
      .doc("When true, force enable OptimizeSkewedJoin even if it introduces extra shuffle.")
      .version("3.3.0")
      .booleanConf
      .createWithDefault(false)

  val ADAPTIVE_CUSTOM_COST_EVALUATOR_CLASS =
    buildConf("spark.sql.adaptive.customCostEvaluatorClass")
      .doc("The custom cost evaluator class to be used for adaptive execution. If not being set," +
        " Spark will use its own SimpleCostEvaluator by default.")
      .version("3.2.0")
      .stringConf
      .createOptional

  val MAP_ZIP_WITH_USES_JAVA_COLLECTIONS =
    buildConf("spark.sql.mapZipWithUsesJavaCollections")
      .doc("When true, the `map_zip_with` function uses Java collections instead of Scala " +
        "collections. This is useful for avoiding NaN equality issues.")
      .version("4.1.0")
      .booleanConf
      .createWithDefault(true)

  val SUBEXPRESSION_ELIMINATION_ENABLED =
    buildConf("spark.sql.subexpressionElimination.enabled")
      .internal()
      .doc("When true, common subexpressions will be eliminated.")
      .version("1.6.0")
      .booleanConf
      .createWithDefault(true)

  val SUBEXPRESSION_ELIMINATION_CACHE_MAX_ENTRIES =
    buildConf("spark.sql.subexpressionElimination.cache.maxEntries")
      .internal()
      .doc("The maximum entries of the cache used for interpreted subexpression elimination.")
      .version("3.1.0")
      .intConf
      .checkValue(_ >= 0, "The maximum must not be negative")
      .createWithDefault(100)

  val SUBEXPRESSION_ELIMINATION_SKIP_FOR_SHORTCUT_EXPR =
    buildConf("spark.sql.subexpressionElimination.skipForShortcutExpr")
      .internal()
      .doc("When true, shortcut eliminate subexpression with `AND`, `OR`. " +
        "The subexpression may not need to eval even if it appears more than once. " +
        "e.g., `if(or(a, and(b, b)))`, the expression `b` would be skipped if `a` is true.")
      .version("3.5.0")
      .booleanConf
      .createWithDefault(false)

  val CASE_SENSITIVE = buildConf(SqlApiConfHelper.CASE_SENSITIVE_KEY)
    .internal()
    .doc("Whether the query analyzer should be case sensitive or not. " +
      "Default to case insensitive. It is highly discouraged to turn on case sensitive mode.")
    .version("1.4.0")
    .booleanConf
    .createWithDefault(false)

  val CONSTRAINT_PROPAGATION_ENABLED = buildConf("spark.sql.constraintPropagation.enabled")
    .internal()
    .doc("When true, the query optimizer will infer and propagate data constraints in the query " +
      "plan to optimize them. Constraint propagation can sometimes be computationally expensive " +
      "for certain kinds of query plans (such as those with a large number of predicates and " +
      "aliases) which might negatively impact overall runtime.")
    .version("2.2.0")
    .booleanConf
    .createWithDefault(true)

  val PROPAGATE_DISTINCT_KEYS_ENABLED =
    buildConf("spark.sql.optimizer.propagateDistinctKeys.enabled")
      .internal()
      .doc("When true, the query optimizer will propagate a set of distinct attributes from the " +
        "current node and use it to optimize query.")
      .version("3.3.0")
      .booleanConf
      .createWithDefault(true)

  val EAGER_EVAL_OF_UNRESOLVED_INLINE_TABLE_ENABLED =
    buildConf("spark.sql.parser.eagerEvalOfUnresolvedInlineTable")
      .internal()
      .doc("Controls whether we optimize the ASTree that gets generated when parsing " +
        "VALUES lists (UnresolvedInlineTable) by eagerly evaluating it in the AST Builder.")
      .booleanConf
      .createWithDefault(true)

  val ESCAPED_STRING_LITERALS = buildConf("spark.sql.parser.escapedStringLiterals")
    .internal()
    .doc("When true, string literals (including regex patterns) remain escaped in our SQL " +
      "parser. The default is false since Spark 2.0. Setting it to true can restore the behavior " +
      "prior to Spark 2.0.")
    .version("2.2.1")
    .booleanConf
    .createWithDefault(false)

  val PARSER_DFA_CACHE_FLUSH_RATIO =
    buildConf("spark.sql.parser.parserDfaCacheFlushRatio")
      .internal()
      .doc(
        """Like `spark.sql.parser.parserDfaCacheFlushThreshold`, but uses a threshold that is a
          |linear function of the memory allocated to the driver process. Represents the percentage
          |of the driver memory that the DFA cache can consume before it is flushed.
          |
          |Estimates the memory used by the DFA cache, assuming each state consumes
          |`AbstractParser.BYTES_PER_DFA_STATE` bytes. If this value exceeds the product of the
          |driver memory with the config value (interpreted as a percentage), the cache is flushed.
          |
          |Active values should be in the range 0-100, and a negative value disables the feature.
          |If both this config and `spark.sql.parser.parserDfaCacheFlushThreshold` are set, the
          |cache is flushed if either condition is met.
          |Requires `spark.sql.parser.manageParserCaches` to be true to take effect.
          |""".stripMargin)
      .version("4.1.0")
      .doubleConf
      .checkValue(_ <= 100.0, "The ratio must be less than 100%")
      .createWithDefault(-1.0)

  val PARSER_DFA_CACHE_FLUSH_THRESHOLD =
    buildConf("spark.sql.parser.parserDfaCacheFlushThreshold")
      .internal()
      .doc(
        """When positive, release ANTLR caches after parsing a SQL query when the number of states
          |in the DFA cache exceeds the value of the config. DFA states empirically consume about
          |`AbstractParser.BYTES_PER_DFA_STATE` bytes of memory each.
          |
          |ANTLR parsers retain a DFA cache designed to speed up parsing future input. However,
          |there is no limit to how large this cache can become. Parsing large SQL statements can
          |lead to an accumulation of objects in the cache that are unlikely to be reused, causing
          |high GC overhead and eventually OOMs.
          |
          |If this config is set to a negative value, it is ignored.
          |If both this config and `spark.sql.parser.parserDfaCacheFlushRatio` are set, the
          |cache is flushed if either condition is met.
          |Requires `spark.sql.parser.manageParserCaches` to be true to take effect.
          |
          |Can significantly slow down parsing in exchange for better memory stability.
          |""".stripMargin)
      .version("4.1.0")
      .intConf
      .createWithDefault(-1)

  val MANAGE_PARSER_CACHES =
    buildConf("spark.sql.parser.manageParserCaches")
      .internal()
      .doc(
        """When true, we install our own ANTLR caches to manage memory usage. When false, we use the
          |default ANTLR caches. Dependency for
          |`spark.sql.parser.parserDfaCacheFlushThreshold`.""".stripMargin)
      .version("4.1.0")
      .booleanConf
      .createWithDefault(false)

  val FILE_COMPRESSION_FACTOR = buildConf("spark.sql.sources.fileCompressionFactor")
    .internal()
    .doc("When estimating the output data size of a table scan, multiply the file size with this " +
      "factor as the estimated data size, in case the data is compressed in the file and lead to " +
      "a heavily underestimated result.")
    .version("2.3.1")
    .doubleConf
    .checkValue(_ > 0, "the value of fileCompressionFactor must be greater than 0")
    .createWithDefault(1.0)

  val PARQUET_SCHEMA_MERGING_ENABLED = buildConf("spark.sql.parquet.mergeSchema")
    .doc("When true, the Parquet data source merges schemas collected from all data files, " +
         "otherwise the schema is picked from the summary file or a random data file " +
         "if no summary file is available.")
    .version("1.5.0")
    .booleanConf
    .createWithDefault(false)

  val PARQUET_SCHEMA_RESPECT_SUMMARIES = buildConf("spark.sql.parquet.respectSummaryFiles")
    .doc("When true, we make assumption that all part-files of Parquet are consistent with " +
         "summary files and we will ignore them when merging schema. Otherwise, if this is " +
         "false, which is the default, we will merge all part-files. This should be considered " +
         "as expert-only option, and shouldn't be enabled before knowing what it means exactly.")
    .version("1.5.0")
    .booleanConf
    .createWithDefault(false)

  val PARQUET_BINARY_AS_STRING = buildConf("spark.sql.parquet.binaryAsString")
    .doc("Some other Parquet-producing systems, in particular Impala and older versions of " +
      "Spark SQL, do not differentiate between binary data and strings when writing out the " +
      "Parquet schema. This flag tells Spark SQL to interpret binary data as a string to provide " +
      "compatibility with these systems.")
    .version("1.1.1")
    .booleanConf
    .createWithDefault(false)

  val PARQUET_INT96_AS_TIMESTAMP = buildConf("spark.sql.parquet.int96AsTimestamp")
    .doc("Some Parquet-producing systems, in particular Impala, store Timestamp into INT96. " +
      "Spark would also store Timestamp as INT96 because we need to avoid precision lost of the " +
      "nanoseconds field. This flag tells Spark SQL to interpret INT96 data as a timestamp to " +
      "provide compatibility with these systems.")
    .version("1.3.0")
    .booleanConf
    .createWithDefault(true)

  val PARQUET_INT96_TIMESTAMP_CONVERSION = buildConf("spark.sql.parquet.int96TimestampConversion")
    .doc("This controls whether timestamp adjustments should be applied to INT96 data when " +
      "converting to timestamps, for data written by Impala.  This is necessary because Impala " +
      "stores INT96 data with a different timezone offset than Hive & Spark.")
    .version("2.3.0")
    .booleanConf
    .createWithDefault(false)

  object ParquetOutputTimestampType extends Enumeration {
    val INT96, TIMESTAMP_MICROS, TIMESTAMP_MILLIS = Value
  }

  val PARQUET_OUTPUT_TIMESTAMP_TYPE = buildConf("spark.sql.parquet.outputTimestampType")
    .doc("Sets which Parquet timestamp type to use when Spark writes data to Parquet files. " +
      "INT96 is a non-standard but commonly used timestamp type in Parquet. TIMESTAMP_MICROS " +
      "is a standard timestamp type in Parquet, which stores number of microseconds from the " +
      "Unix epoch. TIMESTAMP_MILLIS is also standard, but with millisecond precision, which " +
      "means Spark has to truncate the microsecond portion of its timestamp value.")
    .version("2.3.0")
    .enumConf(ParquetOutputTimestampType)
    .createWithDefault(ParquetOutputTimestampType.INT96)

  val PARQUET_COMPRESSION = buildConf("spark.sql.parquet.compression.codec")
    .doc("Sets the compression codec used when writing Parquet files. If either `compression` or " +
      "`parquet.compression` is specified in the table-specific options/properties, the " +
      "precedence would be `compression`, `parquet.compression`, " +
      "`spark.sql.parquet.compression.codec`. Acceptable values include: none, uncompressed, " +
      "snappy, gzip, lzo, brotli, lz4, lz4_raw, zstd.")
    .version("1.1.1")
    .stringConf
    .transform(_.toLowerCase(Locale.ROOT))
    .checkValues(
      Set("none", "uncompressed", "snappy", "gzip", "lzo", "brotli", "lz4", "lz4_raw", "zstd"))
    .createWithDefault("snappy")

  val PARQUET_FILTER_PUSHDOWN_ENABLED = buildConf("spark.sql.parquet.filterPushdown")
    .doc("Enables Parquet filter push-down optimization when set to true.")
    .version("1.2.0")
    .booleanConf
    .createWithDefault(true)

  val PARQUET_FILTER_PUSHDOWN_DATE_ENABLED = buildConf("spark.sql.parquet.filterPushdown.date")
    .doc("If true, enables Parquet filter push-down optimization for Date. " +
      s"This configuration only has an effect when '${PARQUET_FILTER_PUSHDOWN_ENABLED.key}' is " +
      "enabled.")
    .version("2.4.0")
    .internal()
    .booleanConf
    .createWithDefault(true)

  val PARQUET_FILTER_PUSHDOWN_TIMESTAMP_ENABLED =
    buildConf("spark.sql.parquet.filterPushdown.timestamp")
      .doc("If true, enables Parquet filter push-down optimization for Timestamp. " +
        s"This configuration only has an effect when '${PARQUET_FILTER_PUSHDOWN_ENABLED.key}' is " +
        "enabled and Timestamp stored as TIMESTAMP_MICROS or TIMESTAMP_MILLIS type.")
      .version("2.4.0")
      .internal()
      .booleanConf
      .createWithDefault(true)

  val PARQUET_FILTER_PUSHDOWN_DECIMAL_ENABLED =
    buildConf("spark.sql.parquet.filterPushdown.decimal")
      .doc("If true, enables Parquet filter push-down optimization for Decimal. " +
        s"This configuration only has an effect when '${PARQUET_FILTER_PUSHDOWN_ENABLED.key}' is " +
        "enabled.")
      .version("2.4.0")
      .internal()
      .booleanConf
      .createWithDefault(true)

  val PARQUET_FILTER_PUSHDOWN_STRING_STARTSWITH_ENABLED =
    buildConf("spark.sql.parquet.filterPushdown.string.startsWith")
    .doc("If true, enables Parquet filter push-down optimization for string startsWith function. " +
      s"This configuration only has an effect when '${PARQUET_FILTER_PUSHDOWN_ENABLED.key}' is " +
      "enabled.")
    .version("2.4.0")
    .internal()
    .booleanConf
    .createWithDefault(true)

  val PARQUET_FILTER_PUSHDOWN_STRING_PREDICATE_ENABLED =
    buildConf("spark.sql.parquet.filterPushdown.stringPredicate")
      .doc("If true, enables Parquet filter push-down optimization for string predicate such " +
        "as startsWith/endsWith/contains function. This configuration only has an effect when " +
        s"'${PARQUET_FILTER_PUSHDOWN_ENABLED.key}' is enabled.")
      .version("3.4.0")
      .internal()
      .fallbackConf(PARQUET_FILTER_PUSHDOWN_STRING_STARTSWITH_ENABLED)

  val PARQUET_FILTER_PUSHDOWN_INFILTERTHRESHOLD =
    buildConf("spark.sql.parquet.pushdown.inFilterThreshold")
      .doc("For IN predicate, Parquet filter will push-down a set of OR clauses if its " +
        "number of values not exceeds this threshold. Otherwise, Parquet filter will push-down " +
        "a value greater than or equal to its minimum value and less than or equal to " +
        "its maximum value. By setting this value to 0 this feature can be disabled. " +
        s"This configuration only has an effect when '${PARQUET_FILTER_PUSHDOWN_ENABLED.key}' is " +
        "enabled.")
      .version("2.4.0")
      .internal()
      .intConf
      .checkValue(threshold => threshold >= 0, "The threshold must not be negative.")
      .createWithDefault(10)

  val PARQUET_AGGREGATE_PUSHDOWN_ENABLED = buildConf("spark.sql.parquet.aggregatePushdown")
    .doc("If true, aggregates will be pushed down to Parquet for optimization. Support MIN, MAX " +
      "and COUNT as aggregate expression. For MIN/MAX, support boolean, integer, float and date " +
      "type. For COUNT, support all data types. If statistics is missing from any Parquet file " +
      "footer, exception would be thrown.")
    .version("3.3.0")
    .booleanConf
    .createWithDefault(false)

  val PARQUET_WRITE_LEGACY_FORMAT = buildConf("spark.sql.parquet.writeLegacyFormat")
    .doc("If true, data will be written in a way of Spark 1.4 and earlier. For example, decimal " +
      "values will be written in Apache Parquet's fixed-length byte array format, which other " +
      "systems such as Apache Hive and Apache Impala use. If false, the newer format in Parquet " +
      "will be used. For example, decimals will be written in int-based format. If Parquet " +
      "output is intended for use with systems that do not support this newer format, set to true.")
    .version("1.6.0")
    .booleanConf
    .createWithDefault(false)

  val PARQUET_OUTPUT_COMMITTER_CLASS = buildConf("spark.sql.parquet.output.committer.class")
    .doc("The output committer class used by Parquet. The specified class needs to be a " +
      "subclass of org.apache.hadoop.mapreduce.OutputCommitter. Typically, it's also a subclass " +
      "of org.apache.parquet.hadoop.ParquetOutputCommitter. If it is not, then metadata " +
      "summaries will never be created, irrespective of the value of " +
      "parquet.summary.metadata.level")
    .version("1.5.0")
    .internal()
    .stringConf
    .checkValue(Utils.classIsLoadableAndAssignableFrom(_, classOf[OutputCommitter]),
      s"Class must be loadable and subclass of ${classOf[OutputCommitter].getName}")
    .createWithDefault("org.apache.parquet.hadoop.ParquetOutputCommitter")

  val PARQUET_VECTORIZED_READER_ENABLED =
    buildConf("spark.sql.parquet.enableVectorizedReader")
      .doc("Enables vectorized parquet decoding.")
      .version("2.0.0")
      .booleanConf
      .createWithDefault(true)

  val PARQUET_VECTORIZED_READER_NESTED_COLUMN_ENABLED =
    buildConf("spark.sql.parquet.enableNestedColumnVectorizedReader")
      .doc("Enables vectorized Parquet decoding for nested columns (e.g., struct, list, map). " +
          s"Requires ${PARQUET_VECTORIZED_READER_ENABLED.key} to be enabled.")
      .version("3.3.0")
      .booleanConf
      .createWithDefault(true)

  val LEGACY_PARQUET_RETURN_NULL_STRUCT_IF_ALL_FIELDS_MISSING =
    buildConf("spark.sql.legacy.parquet.returnNullStructIfAllFieldsMissing")
      .internal()
      .doc("When true, if all requested fields of a struct are missing in a parquet file, assume " +
        "the struct is always null, even if other fields are present. The default behavior is " +
        "to fetch and read an arbitrary non-requested field present in the file to determine " +
        "struct nullness. If enabled, schema pruning may cause non-null structs to be read as " +
        "null.")
      .version("4.1.0")
      .booleanConf
      .createWithDefault(false)

  val PARQUET_VECTORIZED_READER_NULL_TYPE_ENABLED =
    buildConf("spark.sql.parquet.enableNullTypeVectorizedReader")
      .doc("Enables vectorized Parquet reader support for NullType columns.")
      .version("4.1.0")
      .booleanConf
      .createWithDefault(true)

  val PARQUET_RECORD_FILTER_ENABLED = buildConf("spark.sql.parquet.recordLevelFilter.enabled")
    .doc("If true, enables Parquet's native record-level filtering using the pushed down " +
      "filters. " +
      s"This configuration only has an effect when '${PARQUET_FILTER_PUSHDOWN_ENABLED.key}' " +
      "is enabled and the vectorized reader is not used. You can ensure the vectorized reader " +
      s"is not used by setting '${PARQUET_VECTORIZED_READER_ENABLED.key}' to false.")
    .version("2.3.0")
    .booleanConf
    .createWithDefault(false)

  val PARQUET_VECTORIZED_READER_BATCH_SIZE = buildConf("spark.sql.parquet.columnarReaderBatchSize")
    .doc("The number of rows to include in a parquet vectorized reader batch. The number should " +
      "be carefully chosen to minimize overhead and avoid OOMs in reading data.")
    .version("2.4.0")
    .intConf
    .createWithDefault(4096)

  val PARQUET_FIELD_ID_WRITE_ENABLED =
    buildConf("spark.sql.parquet.fieldId.write.enabled")
      .doc("Field ID is a native field of the Parquet schema spec. When enabled, " +
        "Parquet writers will populate the field Id " +
        "metadata (if present) in the Spark schema to the Parquet schema.")
      .version("3.3.0")
      .booleanConf
      .createWithDefault(true)

  val PARQUET_ANNOTATE_VARIANT_LOGICAL_TYPE =
    buildConf("spark.sql.parquet.variant.annotateLogicalType.enabled")
      .doc("When enabled, Spark annotates the variant groups written to Parquet as the parquet " +
        "variant logical type.")
      .version("4.1.0")
      .booleanConf
      .createWithDefault(false)

<<<<<<< HEAD
  val PARQUET_IGNORE_VARIANT_ANNOTATION =
    buildConf("spark.sql.parquet.ignoreVariantAnnotation")
      .doc("When true, ignore the variant logical type annotation and treat the Parquet " +
        "column in the same way as the underlying struct type")
      .version("4.1.0")
      .booleanConf
      .createWithDefault(false)

=======
>>>>>>> 1012a5ff
  val PARQUET_FIELD_ID_READ_ENABLED =
    buildConf("spark.sql.parquet.fieldId.read.enabled")
      .doc("Field ID is a native field of the Parquet schema spec. When enabled, Parquet readers " +
        "will use field IDs (if present) in the requested Spark schema to look up Parquet " +
        "fields instead of using column names")
      .version("3.3.0")
      .booleanConf
      .createWithDefault(false)

  val IGNORE_MISSING_PARQUET_FIELD_ID =
    buildConf("spark.sql.parquet.fieldId.read.ignoreMissing")
      .doc("When the Parquet file doesn't have any field IDs but the " +
        "Spark read schema is using field IDs to read, we will silently return nulls " +
        "when this flag is enabled, or error otherwise.")
      .version("3.3.0")
      .booleanConf
      .createWithDefault(false)

  val PARQUET_INFER_TIMESTAMP_NTZ_ENABLED =
    buildConf("spark.sql.parquet.inferTimestampNTZ.enabled")
      .doc("When enabled, Parquet timestamp columns with annotation isAdjustedToUTC = false " +
        "are inferred as TIMESTAMP_NTZ type during schema inference. Otherwise, all the Parquet " +
        "timestamp columns are inferred as TIMESTAMP_LTZ types. Note that Spark writes the " +
        "output schema into Parquet's footer metadata on file writing and leverages it on file " +
        "reading. Thus this configuration only affects the schema inference on Parquet files " +
        "which are not written by Spark.")
      .version("3.4.0")
      .booleanConf
      .createWithDefault(true)

  val ORC_COMPRESSION = buildConf("spark.sql.orc.compression.codec")
    .doc("Sets the compression codec used when writing ORC files. If either `compression` or " +
      "`orc.compress` is specified in the table-specific options/properties, the precedence " +
      "would be `compression`, `orc.compress`, `spark.sql.orc.compression.codec`. " +
      "Acceptable values include: none, uncompressed, snappy, zlib, lzo, zstd, lz4, brotli.")
    .version("2.3.0")
    .stringConf
    .transform(_.toLowerCase(Locale.ROOT))
    .checkValues(Set("none", "uncompressed", "snappy", "zlib", "lzo", "zstd", "lz4", "brotli"))
    .createWithDefault("zstd")

  val ORC_IMPLEMENTATION = buildConf("spark.sql.orc.impl")
    .doc("When native, use the native version of ORC support instead of the ORC library in Hive. " +
      "It is 'hive' by default prior to Spark 2.4.")
    .version("2.3.0")
    .internal()
    .stringConf
    .checkValues(Set("hive", "native"))
    .createWithDefault("native")

  val ORC_VECTORIZED_READER_ENABLED = buildConf("spark.sql.orc.enableVectorizedReader")
    .doc("Enables vectorized orc decoding.")
    .version("2.3.0")
    .booleanConf
    .createWithDefault(true)

  val ORC_VECTORIZED_READER_BATCH_SIZE = buildConf("spark.sql.orc.columnarReaderBatchSize")
    .doc("The number of rows to include in a orc vectorized reader batch. The number should " +
      "be carefully chosen to minimize overhead and avoid OOMs in reading data.")
    .version("2.4.0")
    .intConf
    .createWithDefault(4096)

  val ORC_VECTORIZED_WRITER_BATCH_SIZE = buildConf("spark.sql.orc.columnarWriterBatchSize")
    .doc("The number of rows to include in a orc vectorized writer batch. The number should " +
      "be carefully chosen to minimize overhead and avoid OOMs in writing data.")
    .version("3.4.0")
    .intConf
    .createWithDefault(1024)

  val ORC_VECTORIZED_READER_NESTED_COLUMN_ENABLED =
    buildConf("spark.sql.orc.enableNestedColumnVectorizedReader")
      .doc("Enables vectorized orc decoding for nested column.")
      .version("3.2.0")
      .booleanConf
      .createWithDefault(true)

  val ORC_FILTER_PUSHDOWN_ENABLED = buildConf("spark.sql.orc.filterPushdown")
    .doc("When true, enable filter pushdown for ORC files.")
    .version("1.4.0")
    .booleanConf
    .createWithDefault(true)

  val ORC_AGGREGATE_PUSHDOWN_ENABLED = buildConf("spark.sql.orc.aggregatePushdown")
    .doc("If true, aggregates will be pushed down to ORC for optimization. Support MIN, MAX and " +
      "COUNT as aggregate expression. For MIN/MAX, support boolean, integer, float and date " +
      "type. For COUNT, support all data types. If statistics is missing from any ORC file " +
      "footer, exception would be thrown.")
    .version("3.3.0")
    .booleanConf
    .createWithDefault(false)

  val ORC_SCHEMA_MERGING_ENABLED = buildConf("spark.sql.orc.mergeSchema")
    .doc("When true, the Orc data source merges schemas collected from all data files, " +
      "otherwise the schema is picked from a random data file.")
    .version("3.0.0")
    .booleanConf
    .createWithDefault(false)

  val HIVE_METASTORE_DROP_PARTITION_BY_NAME =
    buildConf("spark.sql.hive.dropPartitionByName.enabled")
      .doc("When true, Spark will get partition name rather than partition object " +
           "to drop partition, which can improve the performance of drop partition.")
      .version("3.4.0")
      .booleanConf
      .createWithDefault(false)

  val HIVE_METASTORE_PARTITION_PRUNING =
    buildConf("spark.sql.hive.metastorePartitionPruning")
      .doc("When true, some predicates will be pushed down into the Hive metastore so that " +
           "unmatching partitions can be eliminated earlier.")
      .version("1.5.0")
      .booleanConf
      .createWithDefault(true)

  val HIVE_METASTORE_PARTITION_PRUNING_INSET_THRESHOLD =
    buildConf("spark.sql.hive.metastorePartitionPruningInSetThreshold")
      .doc("The threshold of set size for InSet predicate when pruning partitions through Hive " +
        "Metastore. When the set size exceeds the threshold, we rewrite the InSet predicate " +
        "to be greater than or equal to the minimum value in set and less than or equal to the " +
        "maximum value in set. Larger values may cause Hive Metastore stack overflow. But for " +
        "InSet inside Not with values exceeding the threshold, we won't push it to Hive Metastore."
      )
      .version("3.1.0")
      .internal()
      .intConf
      .checkValue(_ > 0, "The value of metastorePartitionPruningInSetThreshold must be positive")
      .createWithDefault(1000)

  val HIVE_METASTORE_PARTITION_PRUNING_FALLBACK_ON_EXCEPTION =
    buildConf("spark.sql.hive.metastorePartitionPruningFallbackOnException")
      .doc("Whether to fallback to get all partitions from Hive metastore and perform partition " +
        "pruning on Spark client side, when encountering MetaException from the metastore. Note " +
        "that Spark query performance may degrade if this is enabled and there are many " +
        "partitions to be listed. If this is disabled, Spark will fail the query instead.")
      .version("3.3.0")
      .booleanConf
      .createWithDefault(false)

  val HIVE_METASTORE_PARTITION_PRUNING_FAST_FALLBACK =
    buildConf("spark.sql.hive.metastorePartitionPruningFastFallback")
      .doc("When this config is enabled, if the predicates are not supported by Hive or Spark " +
        "does fallback due to encountering MetaException from the metastore, " +
        "Spark will instead prune partitions by getting the partition names first " +
        "and then evaluating the filter expressions on the client side. " +
        "Note that the predicates with TimeZoneAwareExpression is not supported.")
      .version("3.3.0")
      .booleanConf
      .createWithDefault(false)

  val HIVE_MANAGE_FILESOURCE_PARTITIONS =
    buildConf("spark.sql.hive.manageFilesourcePartitions")
      .doc("When true, enable metastore partition management for file source tables as well. " +
           "This includes both datasource and converted Hive tables. When partition management " +
           "is enabled, datasource tables store partition in the Hive metastore, and use the " +
           s"metastore to prune partitions during query planning when " +
           s"${HIVE_METASTORE_PARTITION_PRUNING.key} is set to true.")
      .version("2.1.1")
      .booleanConf
      .createWithDefault(true)

  val HIVE_FILESOURCE_PARTITION_FILE_CACHE_SIZE =
    buildConf("spark.sql.hive.filesourcePartitionFileCacheSize")
      .doc("When nonzero, enable caching of partition file metadata in memory. All tables share " +
           "a cache that can use up to specified num bytes for file metadata. This conf only " +
           "has an effect when hive filesource partition management is enabled.")
      .version("2.1.1")
      .longConf
      .createWithDefault(250 * 1024 * 1024)

  object HiveCaseSensitiveInferenceMode extends Enumeration {
    val INFER_AND_SAVE, INFER_ONLY, NEVER_INFER = Value
  }

  val HIVE_CASE_SENSITIVE_INFERENCE = buildConf("spark.sql.hive.caseSensitiveInferenceMode")
    .internal()
    .doc("Sets the action to take when a case-sensitive schema cannot be read from a Hive Serde " +
      "table's properties when reading the table with Spark native data sources. Valid options " +
      "include INFER_AND_SAVE (infer the case-sensitive schema from the underlying data files " +
      "and write it back to the table properties), INFER_ONLY (infer the schema but don't " +
      "attempt to write it to the table properties) and NEVER_INFER (the default mode-- fallback " +
      "to using the case-insensitive metastore schema instead of inferring).")
    .version("2.1.1")
    .enumConf(HiveCaseSensitiveInferenceMode)
    .createWithDefault(HiveCaseSensitiveInferenceMode.NEVER_INFER)

  val HIVE_TABLE_PROPERTY_LENGTH_THRESHOLD =
    buildConf("spark.sql.hive.tablePropertyLengthThreshold")
      .internal()
      .doc("The maximum length allowed in a single cell when storing Spark-specific information " +
        "in Hive's metastore as table properties. Currently it covers 2 things: the schema's " +
        "JSON string, the histogram of column statistics.")
      .version("3.2.0")
      .intConf
      .createOptional

  val OPTIMIZER_METADATA_ONLY = buildConf("spark.sql.optimizer.metadataOnly")
    .internal()
    .doc("When true, enable the metadata-only query optimization that use the table's metadata " +
      "to produce the partition columns instead of table scans. It applies when all the columns " +
      "scanned are partition columns and the query has an aggregate operator that satisfies " +
      "distinct semantics. By default the optimization is disabled, and deprecated as of Spark " +
      "3.0 since it may return incorrect results when the files are empty, see also SPARK-26709. " +
      "It will be removed in the future releases. If you must use, use 'SparkSessionExtensions' " +
      "instead to inject it as a custom rule.")
    .version("2.1.1")
    .booleanConf
    .createWithDefault(false)

  val COLUMN_NAME_OF_CORRUPT_RECORD = buildConf("spark.sql.columnNameOfCorruptRecord")
    .doc("The name of internal column for storing raw/un-parsed JSON and CSV records that fail " +
      "to parse.")
    .version("1.2.0")
    .stringConf
    .createWithDefault("_corrupt_record")

  val BROADCAST_TIMEOUT = buildConf("spark.sql.broadcastTimeout")
    .doc("Timeout in seconds for the broadcast wait time in broadcast joins.")
    .version("1.3.0")
    .timeConf(TimeUnit.SECONDS)
    .createWithDefaultString(s"${5 * 60}")

  val MAX_BROADCAST_TABLE_SIZE = buildConf("spark.sql.maxBroadcastTableSize")
    .doc("The maximum table size in bytes that can be broadcast in broadcast joins.")
    .version("4.1.0")
    .bytesConf(ByteUnit.BYTE)
    .createWithDefault(8L << 30)

  val INTERRUPT_ON_CANCEL = buildConf("spark.sql.execution.interruptOnCancel")
    .doc("When true, all running tasks will be interrupted if one cancels a query.")
    .version("4.0.0")
    .booleanConf
    .createWithDefault(true)

  // This is only used for the thriftserver
  val THRIFTSERVER_POOL = buildConf("spark.sql.thriftserver.scheduler.pool")
    .doc("Set a Fair Scheduler pool for a JDBC client session.")
    .version("1.1.1")
    .stringConf
    .createOptional

  val THRIFTSERVER_INCREMENTAL_COLLECT =
    buildConf("spark.sql.thriftServer.incrementalCollect")
      .internal()
      .doc("When true, enable incremental collection for execution in Thrift Server.")
      .version("2.0.3")
      .booleanConf
      .createWithDefault(false)

  val THRIFTSERVER_FORCE_CANCEL =
    buildConf("spark.sql.thriftServer.interruptOnCancel")
      .doc("When true, all running tasks will be interrupted if one cancels a query. " +
        "When false, all running tasks will remain until finished.")
      .version("3.2.0")
      .fallbackConf(INTERRUPT_ON_CANCEL)

  val THRIFTSERVER_QUERY_TIMEOUT =
    buildConf("spark.sql.thriftServer.queryTimeout")
      .doc("Set a query duration timeout in seconds in Thrift Server. If the timeout is set to " +
        "a positive value, a running query will be cancelled automatically when the timeout is " +
        "exceeded, otherwise the query continues to run till completion. If timeout values are " +
        "set for each statement via `java.sql.Statement.setQueryTimeout` and they are smaller " +
        "than this configuration value, they take precedence. If you set this timeout and prefer " +
        "to cancel the queries right away without waiting task to finish, consider enabling " +
        s"${THRIFTSERVER_FORCE_CANCEL.key} together.")
      .version("3.1.0")
      .timeConf(TimeUnit.SECONDS)
      .createWithDefault(0L)

  val THRIFTSERVER_UI_STATEMENT_LIMIT =
    buildConf("spark.sql.thriftserver.ui.retainedStatements")
      .doc("The number of SQL statements kept in the JDBC/ODBC web UI history.")
      .version("1.4.0")
      .intConf
      .createWithDefault(200)

  val THRIFTSERVER_UI_SESSION_LIMIT = buildConf("spark.sql.thriftserver.ui.retainedSessions")
    .doc("The number of SQL client sessions kept in the JDBC/ODBC web UI history.")
    .version("1.4.0")
    .intConf
    .createWithDefault(200)

  val DATA_SOURCE_DONT_ASSERT_ON_PREDICATE =
    buildConf("spark.sql.dataSource.skipAssertOnPredicatePushdown")
      .internal()
      .doc("Enable skipping assert when expression in not translated to predicate.")
      .version("4.0.0")
      .booleanConf
      .createWithDefault(!Utils.isTesting)

  val DATA_SOURCE_ALWAYS_CREATE_V2_PREDICATE =
    buildConf("spark.sql.dataSource.alwaysCreateV2Predicate")
      .internal()
      .doc("When true, the v2 push-down framework always wraps the expression that returns " +
        "boolean type with a v2 Predicate so that it can be pushed down.")
      .version("4.1.0")
      .booleanConf
      .createWithDefault(true)

  val DATA_SOURCE_V2_JOIN_PUSHDOWN =
    buildConf("spark.sql.optimizer.datasourceV2JoinPushdown")
      .internal()
      .doc("When this config is set to true, join is tried to be pushed down" +
        "for DSv2 data sources in V2ScanRelationPushdown optimization rule.")
      .booleanConf
      .createWithDefault(false)

  val DATA_SOURCE_V2_EXPR_FOLDING =
    buildConf("spark.sql.optimizer.datasourceV2ExprFolding")
      .internal()
      .doc("When this config is set to true, do safe constant folding for the " +
        "expressions before translation and pushdown.")
      .booleanConf
      .createWithDefault(true)

  // This is used to set the default data source
  val DEFAULT_DATA_SOURCE_NAME = buildConf("spark.sql.sources.default")
    .doc("The default data source to use in input/output.")
    .version("1.3.0")
    .stringConf
    .createWithDefault("parquet")

  val CONVERT_CTAS = buildConf("spark.sql.hive.convertCTAS")
    .internal()
    .doc("When true, a table created by a Hive CTAS statement (no USING clause) " +
      "without specifying any storage property will be converted to a data source table, " +
      s"using the data source set by ${DEFAULT_DATA_SOURCE_NAME.key}.")
    .version("2.0.0")
    .booleanConf
    .createWithDefault(false)

  val GATHER_FASTSTAT = buildConf("spark.sql.hive.gatherFastStats")
      .internal()
      .doc("When true, fast stats (number of files and total size of all files) will be gathered" +
        " in parallel while repairing table partitions to avoid the sequential listing in Hive" +
        " metastore.")
      .version("2.0.1")
      .booleanConf
      .createWithDefault(true)

  /**
   * Output style for binary data.
   */
  object BinaryOutputStyle extends Enumeration {
    type BinaryOutputStyle = Value
    val
    /**
     * Output as UTF-8 string.
     * [83, 112, 97, 114, 107] -> "Spark"
     */
    UTF8: Value = Value("UTF-8")
    /**
     * Output as comma separated byte array string.
     * [83, 112, 97, 114, 107] -> [83, 112, 97, 114, 107]
     */
    val BASIC,
    /**
     * Output as base64 encoded string.
     * [83, 112, 97, 114, 107] -> U3Bhcmsg
     */
    BASE64,
    /**
     * Output as hex string.
     * [83, 112, 97, 114, 107] -> 537061726b
     */
    HEX,
    /**
     * Output as discrete hex string.
     * [83, 112, 97, 114, 107] -> [53 70 61 72 6b]
     */
    HEX_DISCRETE = Value
  }

  val BINARY_OUTPUT_STYLE = buildConf("spark.sql.binaryOutputStyle")
    .doc("The output style used display binary data. Valid values are 'UTF-8', " +
      "'BASIC', 'BASE64', 'HEX', and 'HEX_DISCRETE'.")
    .version("4.0.0")
    .enumConf(BinaryOutputStyle)
    .createOptional

  val PARTITION_COLUMN_TYPE_INFERENCE =
    buildConf("spark.sql.sources.partitionColumnTypeInference.enabled")
      .doc("When true, automatically infer the data types for partitioned columns.")
      .version("1.5.0")
      .booleanConf
      .createWithDefault(true)

  val BUCKETING_ENABLED = buildConf("spark.sql.sources.bucketing.enabled")
    .doc("When false, we will treat bucketed table as normal table")
    .version("2.0.0")
    .booleanConf
    .createWithDefault(true)

  val V2_BUCKETING_ENABLED = buildConf("spark.sql.sources.v2.bucketing.enabled")
      .doc(s"Similar to ${BUCKETING_ENABLED.key}, this config is used to enable bucketing for V2 " +
        "data sources. When turned on, Spark will recognize the specific distribution " +
        "reported by a V2 data source through SupportsReportPartitioning, and will try to " +
        "avoid shuffle if necessary.")
      .version("3.3.0")
      .booleanConf
      .createWithDefault(true)

  val V2_BUCKETING_PUSH_PART_VALUES_ENABLED =
    buildConf("spark.sql.sources.v2.bucketing.pushPartValues.enabled")
      .doc(s"Whether to pushdown common partition values when ${V2_BUCKETING_ENABLED.key} is " +
        "enabled. When turned on, if both sides of a join are of KeyGroupedPartitioning and if " +
        "they share compatible partition keys, even if they don't have the exact same partition " +
        "values, Spark will calculate a superset of partition values and pushdown that info to " +
        "scan nodes, which will use empty partitions for the missing partition values on either " +
        "side. This could help to eliminate unnecessary shuffles")
      .version("3.4.0")
      .booleanConf
      .createWithDefault(true)

  val V2_BUCKETING_PARTIALLY_CLUSTERED_DISTRIBUTION_ENABLED =
    buildConf("spark.sql.sources.v2.bucketing.partiallyClusteredDistribution.enabled")
      .doc("During a storage-partitioned join, whether to allow input partitions to be " +
        "partially clustered, when both sides of the join are of KeyGroupedPartitioning. At " +
        "planning time, Spark will pick the side with less data size based on table " +
        "statistics, group and replicate them to match the other side. This is an optimization " +
        "on skew join and can help to reduce data skewness when certain partitions are assigned " +
        s"large amount of data. This config requires both ${V2_BUCKETING_ENABLED.key} and " +
        s"${V2_BUCKETING_PUSH_PART_VALUES_ENABLED.key} to be enabled")
      .version("3.4.0")
      .booleanConf
      .createWithDefault(false)

  val V2_BUCKETING_SHUFFLE_ENABLED =
    buildConf("spark.sql.sources.v2.bucketing.shuffle.enabled")
      .doc("During a storage-partitioned join, whether to allow to shuffle only one side. " +
        "When only one side is KeyGroupedPartitioning, if the conditions are met, spark will " +
        "only shuffle the other side. This optimization will reduce the amount of data that " +
        s"needs to be shuffle. This config requires ${V2_BUCKETING_ENABLED.key} to be enabled")
      .version("4.0.0")
      .booleanConf
      .createWithDefault(false)

   val V2_BUCKETING_ALLOW_JOIN_KEYS_SUBSET_OF_PARTITION_KEYS =
    buildConf("spark.sql.sources.v2.bucketing.allowJoinKeysSubsetOfPartitionKeys.enabled")
      .doc("Whether to allow storage-partition join in the case where join keys are " +
        "a subset of the partition keys of the source tables. At planning time, " +
        "Spark will group the partitions by only those keys that are in the join keys. " +
        s"This is currently enabled only if ${REQUIRE_ALL_CLUSTER_KEYS_FOR_DISTRIBUTION.key} " +
        "is false."
      )
      .version("4.0.0")
      .booleanConf
      .createWithDefault(false)

  val V2_BUCKETING_ALLOW_COMPATIBLE_TRANSFORMS =
    buildConf("spark.sql.sources.v2.bucketing.allowCompatibleTransforms.enabled")
      .doc("Whether to allow storage-partition join in the case where the partition transforms " +
        "are compatible but not identical.  This config requires both " +
        s"${V2_BUCKETING_ENABLED.key} and ${V2_BUCKETING_PUSH_PART_VALUES_ENABLED.key} to be " +
        s"enabled and ${V2_BUCKETING_PARTIALLY_CLUSTERED_DISTRIBUTION_ENABLED.key} " +
        "to be disabled."
      )
      .version("4.0.0")
      .booleanConf
      .createWithDefault(false)

  val V2_BUCKETING_PARTITION_FILTER_ENABLED =
    buildConf("spark.sql.sources.v2.bucketing.partition.filter.enabled")
      .doc(s"Whether to filter partitions when running storage-partition join. " +
        s"When enabled, partitions without matches on the other side can be omitted for " +
        s"scanning, if allowed by the join type. This config requires both " +
        s"${V2_BUCKETING_ENABLED.key} and ${V2_BUCKETING_PUSH_PART_VALUES_ENABLED.key} to be " +
        s"enabled.")
      .version("4.0.0")
      .booleanConf
      .createWithDefault(false)

  val V2_BUCKETING_SORTING_ENABLED =
    buildConf("spark.sql.sources.v2.bucketing.sorting.enabled")
      .doc(s"When turned on, Spark will recognize the specific distribution reported by " +
        s"a V2 data source through SupportsReportPartitioning, and will try to avoid a shuffle " +
        s"if possible when sorting by those columns. This config requires " +
        s"${V2_BUCKETING_ENABLED.key} to be enabled.")
      .version("4.0.0")
      .booleanConf
      .createWithDefault(false)

  val BUCKETING_MAX_BUCKETS = buildConf("spark.sql.sources.bucketing.maxBuckets")
    .doc("The maximum number of buckets allowed.")
    .version("2.4.0")
    .intConf
    .checkValue(_ > 0, "the value of spark.sql.sources.bucketing.maxBuckets must be greater than 0")
    .createWithDefault(100000)

  val AUTO_BUCKETED_SCAN_ENABLED =
    buildConf("spark.sql.sources.bucketing.autoBucketedScan.enabled")
      .doc("When true, decide whether to do bucketed scan on input tables based on query plan " +
        "automatically. Do not use bucketed scan if 1. query does not have operators to utilize " +
        "bucketing (e.g. join, group-by, etc), or 2. there's an exchange operator between these " +
        s"operators and table scan. Note when '${BUCKETING_ENABLED.key}' is set to " +
        "false, this configuration does not take any effect.")
      .version("3.1.0")
      .booleanConf
      .createWithDefault(true)

  val CAN_CHANGE_CACHED_PLAN_OUTPUT_PARTITIONING =
    buildConf("spark.sql.optimizer.canChangeCachedPlanOutputPartitioning")
      .internal()
      .doc("Whether to forcibly enable some optimization rules that can change the output " +
        "partitioning of a cached query when executing it for caching. If it is set to true, " +
        "queries may need an extra shuffle to read the cached data. This configuration is " +
        "disabled by default. The optimization rule enabled by this configuration " +
        s"is ${ADAPTIVE_EXECUTION_APPLY_FINAL_STAGE_SHUFFLE_OPTIMIZATIONS.key}.")
      .version("3.2.0")
      .booleanConf
      .createWithDefault(false)

  val DEFAULT_CACHE_STORAGE_LEVEL = buildConf("spark.sql.defaultCacheStorageLevel")
    .doc("The default storage level of `dataset.cache()`, `catalog.cacheTable()` and " +
      "sql query `CACHE TABLE t`.")
    .version("4.0.0")
    .enumConf(classOf[StorageLevelMapper])
    .createWithDefault(StorageLevelMapper.MEMORY_AND_DISK)

  val DATAFRAME_CACHE_LOG_LEVEL = buildConf("spark.sql.dataframeCache.logLevel")
    .internal()
    .doc("Configures the log level of Dataframe cache operations, including adding and removing " +
      "entries from Dataframe cache, hit and miss on cache application. This log should only be " +
      "used for debugging purposes and not in the production environment, since it generates a " +
      "large amount of logs.")
    .version("4.0.0")
    .enumConf(classOf[Level])
    .createWithDefault(Level.TRACE)

  val CROSS_JOINS_ENABLED = buildConf("spark.sql.crossJoin.enabled")
    .internal()
    .doc("When false, we will throw an error if a query contains a cartesian product without " +
        "explicit CROSS JOIN syntax.")
    .version("2.0.0")
    .booleanConf
    .createWithDefault(true)

  val ORDER_BY_ORDINAL = buildConf("spark.sql.orderByOrdinal")
    .doc("When true, the ordinal numbers are treated as the position in the select list. " +
         "When false, the ordinal numbers in order/sort by clause are ignored.")
    .version("2.0.0")
    .booleanConf
    .createWithDefault(true)

  val GROUP_BY_ORDINAL = buildConf("spark.sql.groupByOrdinal")
    .doc("When true, the ordinal numbers in group by clauses are treated as the position " +
      "in the select list. When false, the ordinal numbers are ignored.")
    .version("2.0.0")
    .booleanConf
    .createWithDefault(true)

  val GROUP_BY_ALIASES = buildConf("spark.sql.groupByAliases")
    .doc("When true, aliases in a select list can be used in group by clauses. When false, " +
      "an analysis exception is thrown in the case.")
    .version("2.2.0")
    .booleanConf
    .createWithDefault(true)

  val VIEW_SCHEMA_BINDING_ENABLED = buildConf("spark.sql.legacy.viewSchemaBindingMode")
    .internal()
    .doc("Set to false to disable the WITH SCHEMA clause for view DDL and suppress the line in " +
      "DESCRIBE EXTENDED and SHOW CREATE TABLE.")
    .version("4.0.0")
    .booleanConf
    .createWithDefault(true)

  val VIEW_SCHEMA_COMPENSATION = buildConf("spark.sql.legacy.viewSchemaCompensation")
    .internal()
    .doc("Set to false to revert default view schema binding mode from WITH SCHEMA COMPENSATION " +
      "to WITH SCHEMA BINDING.")
    .version("4.0.0")
    .booleanConf
    .createWithDefault(true)

  val OUTPUT_COMMITTER_CLASS = buildConf("spark.sql.sources.outputCommitterClass")
    .version("1.4.0")
    .internal()
    .stringConf
    .checkValue(Utils.classIsLoadableAndAssignableFrom(_, classOf[OutputCommitter]),
      s"Class must be loadable and subclass of ${classOf[OutputCommitter].getName}")
    .createOptional

  val FILE_COMMIT_PROTOCOL_CLASS =
    buildConf("spark.sql.sources.commitProtocolClass")
      .version("2.1.1")
      .internal()
      .stringConf
      .checkValue(Utils.classIsLoadableAndAssignableFrom(_, classOf[FileCommitProtocol]),
        s"Class must be loadable and subclass of ${classOf[FileCommitProtocol].getName}")
      .createWithDefault(
        "org.apache.spark.sql.execution.datasources.SQLHadoopMapReduceCommitProtocol")

  val PARALLEL_PARTITION_DISCOVERY_THRESHOLD =
    buildConf("spark.sql.sources.parallelPartitionDiscovery.threshold")
      .doc("The maximum number of paths allowed for listing files at driver side. If the number " +
        "of detected paths exceeds this value during partition discovery, it tries to list the " +
        "files with another Spark distributed job. This configuration is effective only when " +
        "using file-based sources such as Parquet, JSON and ORC.")
      .version("1.5.0")
      .intConf
      .checkValue(parallel => parallel >= 0, "The maximum number of paths allowed for listing " +
        "files at driver side must not be negative")
      .createWithDefault(32)

  val PARALLEL_PARTITION_DISCOVERY_PARALLELISM =
    buildConf("spark.sql.sources.parallelPartitionDiscovery.parallelism")
      .doc("The number of parallelism to list a collection of path recursively, Set the " +
        "number to prevent file listing from generating too many tasks.")
      .version("2.1.1")
      .internal()
      .intConf
      .createWithDefault(10000)

  val IGNORE_DATA_LOCALITY =
    buildConf("spark.sql.sources.ignoreDataLocality")
      .doc("If true, Spark will not fetch the block locations for each file on " +
        "listing files. This speeds up file listing, but the scheduler cannot " +
        "schedule tasks to take advantage of data locality. It can be particularly " +
        "useful if data is read from a remote cluster so the scheduler could never " +
        "take advantage of locality anyway.")
      .version("3.0.0")
      .internal()
      .booleanConf
      .createWithDefault(false)

  val USE_LISTFILES_FILESYSTEM_LIST =
    buildConf("spark.sql.sources.useListFilesFileSystemList")
      .doc("A comma-separated list of file system schemes to use FileSystem.listFiles API " +
        "for a single root path listing")
      .version("4.0.0")
      .internal()
      .stringConf
      .transform(_.toLowerCase(Locale.ROOT))
      .createWithDefault("s3a")

  // Whether to automatically resolve ambiguity in join conditions for self-joins.
  // See SPARK-6231.
  val DATAFRAME_SELF_JOIN_AUTO_RESOLVE_AMBIGUITY =
    buildConf("spark.sql.selfJoinAutoResolveAmbiguity")
      .version("1.4.0")
      .internal()
      .booleanConf
      .createWithDefault(true)

  val FAIL_AMBIGUOUS_SELF_JOIN_ENABLED =
    buildConf("spark.sql.analyzer.failAmbiguousSelfJoin")
      .doc("When true, fail the Dataset query if it contains ambiguous self-join.")
      .version("3.0.0")
      .internal()
      .booleanConf
      .createWithDefault(true)

  val APPLY_SESSION_CONF_OVERRIDES_TO_FUNCTION_RESOLUTION =
    buildConf("spark.sql.analyzer.sqlFunctionResolution.applyConfOverrides")
      .internal()
      .version("4.0.1")
      .doc("When true, applies the conf overrides for certain feature flags during the " +
        "resolution of user-defined sql table valued functions, consistent with view resolution.")
      .booleanConf
      .createWithDefault(true)

  // Whether to retain group by columns or not in GroupedData.agg.
  val DATAFRAME_RETAIN_GROUP_COLUMNS = buildConf("spark.sql.retainGroupColumns")
    .version("1.4.0")
    .internal()
    .booleanConf
    .createWithDefault(true)

  val DATAFRAME_PIVOT_MAX_VALUES = buildConf("spark.sql.pivotMaxValues")
    .doc("When doing a pivot without specifying values for the pivot column this is the maximum " +
      "number of (distinct) values that will be collected without error.")
    .version("1.6.0")
    .intConf
    .createWithDefault(10000)

  val DATAFRAME_TRANSPOSE_MAX_VALUES = buildConf("spark.sql.transposeMaxValues")
    .doc("When doing a transpose without specifying values for the index column this is" +
      " the maximum number of values that will be transposed without error.")
    .version("4.0.0")
    .intConf
    .createWithDefault(500)

  val RUN_SQL_ON_FILES = buildConf("spark.sql.runSQLOnFiles")
    .internal()
    .doc("When true, we could use `datasource`.`path` as table in SQL query.")
    .version("1.6.0")
    .booleanConf
    .createWithDefault(true)

  val WHOLESTAGE_CODEGEN_ENABLED = buildConf("spark.sql.codegen.wholeStage")
    .internal()
    .doc("When true, the whole stage (of multiple operators) will be compiled into single java" +
      " method.")
    .version("2.0.0")
    .booleanConf
    .createWithDefault(true)

  val WHOLESTAGE_CODEGEN_USE_ID_IN_CLASS_NAME =
    buildConf("spark.sql.codegen.useIdInClassName")
    .internal()
    .doc("When true, embed the (whole-stage) codegen stage ID into " +
      "the class name of the generated class as a suffix")
    .version("2.3.1")
    .booleanConf
    .createWithDefault(true)

  val WHOLESTAGE_MAX_NUM_FIELDS = buildConf("spark.sql.codegen.maxFields")
    .internal()
    .doc("The maximum number of fields (including nested fields) that will be supported before" +
      " deactivating whole-stage codegen.")
    .version("2.0.0")
    .intConf
    .createWithDefault(100)

  val CODEGEN_FACTORY_MODE = buildConf("spark.sql.codegen.factoryMode")
    .internal()
    .doc("This config determines the fallback behavior of several codegen generators " +
      "during tests. `FALLBACK` means trying codegen first and then falling back to " +
      "interpreted if any compile error happens. Disabling fallback if `CODEGEN_ONLY`. " +
      "`NO_CODEGEN` skips codegen and goes interpreted path always. Note that " +
      "this configuration is only for the internal usage, and NOT supposed to be set by " +
      "end users.")
    .version("2.4.0")
    .enumConf(CodegenObjectFactoryMode)
    .createWithDefault(CodegenObjectFactoryMode.FALLBACK)

  val CODEGEN_FALLBACK = buildConf("spark.sql.codegen.fallback")
    .internal()
    .doc("When true, (whole stage) codegen could be temporary disabled for the part of query that" +
      " fail to compile generated code")
    .version("2.0.0")
    .booleanConf
    .createWithDefault(true)

  val CODEGEN_LOG_LEVEL = buildConf("spark.sql.codegen.logLevel")
    .internal()
    .doc("Configures the log level for logging of codegen. " +
      s"The value can be ${VALID_LOG_LEVELS.mkString(", ")}.")
    .version("4.1.0")
    .enumConf(classOf[Level])
    .createWithDefault(Level.DEBUG)

  val CODEGEN_LOGGING_MAX_LINES = buildConf("spark.sql.codegen.logging.maxLines")
    .internal()
    .doc("The maximum number of codegen lines to log when errors occur. Use -1 for unlimited.")
    .version("2.3.0")
    .intConf
    .checkValue(maxLines => maxLines >= -1, "The maximum must be a positive integer, 0 to " +
      "disable logging or -1 to apply no limit.")
    .createWithDefault(1000)

  val WHOLESTAGE_HUGE_METHOD_LIMIT = buildConf("spark.sql.codegen.hugeMethodLimit")
    .internal()
    .doc("The maximum bytecode size of a single compiled Java function generated by whole-stage " +
      "codegen. When the compiled function exceeds this threshold, the whole-stage codegen is " +
      "deactivated for this subtree of the current query plan. The default value is 65535, which " +
      "is the largest bytecode size possible for a valid Java method. When running on HotSpot, " +
      s"it may be preferable to set the value to ${CodeGenerator.DEFAULT_JVM_HUGE_METHOD_LIMIT} " +
      "to match HotSpot's implementation.")
    .version("2.3.0")
    .intConf
    .createWithDefault(65535)

  val CODEGEN_METHOD_SPLIT_THRESHOLD = buildConf("spark.sql.codegen.methodSplitThreshold")
    .internal()
    .doc("The threshold of source-code splitting in the codegen. When the number of characters " +
      "in a single Java function (without comment) exceeds the threshold, the function will be " +
      "automatically split to multiple smaller ones. We cannot know how many bytecode will be " +
      "generated, so use the code length as metric. When running on HotSpot, a function's " +
      "bytecode should not go beyond 8KB, otherwise it will not be JITted; it also should not " +
      "be too small, otherwise there will be many function calls.")
    .version("3.0.0")
    .intConf
    .checkValue(threshold => threshold > 0, "The threshold must be a positive integer.")
    .createWithDefault(1024)

  val WHOLESTAGE_SPLIT_CONSUME_FUNC_BY_OPERATOR =
    buildConf("spark.sql.codegen.splitConsumeFuncByOperator")
      .internal()
      .doc("When true, whole stage codegen would put the logic of consuming rows of each " +
        "physical operator into individual methods, instead of a single big method. This can be " +
        "used to avoid oversized function that can miss the opportunity of JIT optimization.")
      .version("2.3.1")
      .booleanConf
      .createWithDefault(true)

  val WHOLESTAGE_BROADCAST_CLEANED_SOURCE_THRESHOLD =
    buildConf("spark.sql.codegen.broadcastCleanedSourceThreshold")
      .internal()
      .doc("A threshold (in string length) to determine if we should make the generated code a " +
        "broadcast variable in whole stage codegen. To disable this, set the threshold to < 0; " +
        "otherwise if the size is above the threshold, it'll use broadcast variable. Note that " +
        "maximum string length allowed in Java is Integer.MAX_VALUE, so anything above it would " +
        "be meaningless. The default value is set to -1 (disabled by default).")
      .version("4.0.0")
      .intConf
      .createWithDefault(-1)

  val FILES_MAX_PARTITION_BYTES = buildConf("spark.sql.files.maxPartitionBytes")
    .doc("The maximum number of bytes to pack into a single partition when reading files. " +
      "This configuration is effective only when using file-based sources such as Parquet, JSON " +
      "and ORC.")
    .version("2.0.0")
    .bytesConf(ByteUnit.BYTE)
    .createWithDefaultString("128MB") // parquet.block.size

  val FILES_OPEN_COST_IN_BYTES = buildConf("spark.sql.files.openCostInBytes")
    .internal()
    .doc("The estimated cost to open a file, measured by the number of bytes could be scanned in" +
      " the same time. This is used when putting multiple files into a partition. It's better to" +
      " over estimated, then the partitions with small files will be faster than partitions with" +
      " bigger files (which is scheduled first). This configuration is effective only when using" +
      " file-based sources such as Parquet, JSON and ORC.")
    .version("2.0.0")
    .bytesConf(ByteUnit.BYTE)
    .createWithDefaultString("4MB")

  val FILES_MIN_PARTITION_NUM = buildConf("spark.sql.files.minPartitionNum")
    .doc("The suggested (not guaranteed) minimum number of split file partitions. " +
      s"If not set, the default value is `${LEAF_NODE_DEFAULT_PARALLELISM.key}`. " +
      "This configuration is effective only when using file-based sources " +
      "such as Parquet, JSON and ORC.")
    .version("3.1.0")
    .intConf
    .checkValue(v => v > 0, "The min partition number must be a positive integer.")
    .createOptional

  val FILES_MAX_PARTITION_NUM = buildConf("spark.sql.files.maxPartitionNum")
    .doc("The suggested (not guaranteed) maximum number of split file partitions. If it is set, " +
      "Spark will rescale each partition to make the number of partitions is close to this " +
      "value if the initial number of partitions exceeds this value. This configuration is " +
      "effective only when using file-based sources such as Parquet, JSON and ORC.")
    .version("3.5.0")
    .intConf
    .checkValue(v => v > 0, "The maximum number of partitions must be a positive integer.")
    .createOptional

  val IGNORE_CORRUPT_FILES = buildConf("spark.sql.files.ignoreCorruptFiles")
    .doc("Whether to ignore corrupt files. If true, the Spark jobs will continue to run when " +
      "encountering corrupted files and the contents that have been read will still be returned. " +
      "This configuration is effective only when using file-based sources such as Parquet, JSON " +
      "and ORC.")
    .version("2.1.1")
    .booleanConf
    .createWithDefault(false)

  val IGNORE_MISSING_FILES = buildConf("spark.sql.files.ignoreMissingFiles")
    .doc("Whether to ignore missing files. If true, the Spark jobs will continue to run when " +
      "encountering missing files and the contents that have been read will still be returned. " +
      "This configuration is effective only when using file-based sources such as Parquet, JSON " +
      "and ORC.")
    .version("2.3.0")
    .booleanConf
    .createWithDefault(false)

  val IGNORE_INVALID_PARTITION_PATHS = buildConf("spark.sql.files.ignoreInvalidPartitionPaths")
    .doc("Whether to ignore invalid partition paths that do not match <column>=<value>. When " +
      "the option is enabled, table with two partition directories 'table/invalid' and " +
      "'table/col=1' will only load the latter directory and ignore the invalid partition")
    .version("4.0.0")
    .booleanConf
    .createWithDefault(false)

  val MAX_RECORDS_PER_FILE = buildConf("spark.sql.files.maxRecordsPerFile")
    .doc("Maximum number of records to write out to a single file. " +
      "If this value is zero or negative, there is no limit.")
    .version("2.2.0")
    .longConf
    .createWithDefault(0)

  val EXCHANGE_REUSE_ENABLED = buildConf("spark.sql.exchange.reuse")
    .internal()
    .doc("When true, the planner will try to find out duplicated exchanges and re-use them.")
    .version("2.0.0")
    .booleanConf
    .createWithDefault(true)

  val SUBQUERY_REUSE_ENABLED = buildConf("spark.sql.execution.reuseSubquery")
    .internal()
    .doc("When true, the planner will try to find out duplicated subqueries and re-use them.")
    .version("3.0.0")
    .booleanConf
    .createWithDefault(true)

  val REMOVE_REDUNDANT_PROJECTS_ENABLED = buildConf("spark.sql.execution.removeRedundantProjects")
    .internal()
    .doc("Whether to remove redundant project exec node based on children's output and " +
      "ordering requirement.")
    .version("3.1.0")
    .booleanConf
    .createWithDefault(true)

  val REMOVE_REDUNDANT_SORTS_ENABLED = buildConf("spark.sql.execution.removeRedundantSorts")
    .internal()
    .doc("Whether to remove redundant physical sort node")
    .version("2.4.8")
    .booleanConf
    .createWithDefault(true)

  val REPLACE_HASH_WITH_SORT_AGG_ENABLED = buildConf("spark.sql.execution.replaceHashWithSortAgg")
    .internal()
    .doc("Whether to replace hash aggregate node with sort aggregate based on children's ordering")
    .version("3.3.0")
    .booleanConf
    .createWithDefault(false)

  val USE_PARTITION_EVALUATOR = buildConf("spark.sql.execution.usePartitionEvaluator")
    .internal()
    .doc("When true, use PartitionEvaluator to execute SQL operators.")
    .version("3.5.0")
    .booleanConf
    .createWithDefault(false)

  val STATE_STORE_PROVIDER_CLASS =
    buildConf("spark.sql.streaming.stateStore.providerClass")
      .internal()
      .doc(
        "The class used to manage state data in stateful streaming queries. This class must " +
          "be a subclass of StateStoreProvider, and must have a zero-arg constructor. " +
          "Note: For structured streaming, this configuration cannot be changed between query " +
          "restarts from the same checkpoint location.")
      .version("2.3.0")
      .stringConf
      .createWithDefault(
        "org.apache.spark.sql.execution.streaming.state.HDFSBackedStateStoreProvider")

  val NUM_STATE_STORE_MAINTENANCE_THREADS =
    buildConf("spark.sql.streaming.stateStore.numStateStoreMaintenanceThreads")
      .internal()
      .doc("Number of threads in the thread pool that perform clean up and snapshotting tasks " +
        "for stateful streaming queries. The default value is the number of cores * 0.25 " +
        "so that this thread pool doesn't take too many resources " +
        "away from the query and affect performance.")
      .intConf
      .checkValue(_ > 0, "Must be greater than 0")
      .createWithDefault(Math.max(Runtime.getRuntime.availableProcessors() / 4, 1))

  val STATE_STORE_MAINTENANCE_SHUTDOWN_TIMEOUT =
    buildConf("spark.sql.streaming.stateStore.maintenanceShutdownTimeout")
      .internal()
      .doc("Timeout in seconds for maintenance pool operations to complete on shutdown")
      .timeConf(TimeUnit.SECONDS)
      .createWithDefault(300L)

  val STATE_STORE_MAINTENANCE_PROCESSING_TIMEOUT =
    buildConf("spark.sql.streaming.stateStore.maintenanceProcessingTimeout")
      .internal()
      .doc("Timeout in seconds to wait for maintenance to process this partition.")
      .timeConf(TimeUnit.SECONDS)
      .createWithDefault(30L)

  val STATE_SCHEMA_CHECK_ENABLED =
    buildConf("spark.sql.streaming.stateStore.stateSchemaCheck")
      .doc("When true, Spark will validate the state schema against schema on existing state and " +
        "fail query if it's incompatible.")
      .version("3.1.0")
      .booleanConf
      .createWithDefault(true)

  val STATE_STORE_MIN_DELTAS_FOR_SNAPSHOT =
    buildConf("spark.sql.streaming.stateStore.minDeltasForSnapshot")
      .internal()
      .doc("Minimum number of state store delta files that needs to be generated before they " +
        "consolidated into snapshots.")
      .version("2.0.0")
      .intConf
      .createWithDefault(10)

  val STATE_STORE_AUTO_SNAPSHOT_REPAIR_ENABLED =
    buildConf("spark.sql.streaming.stateStore.autoSnapshotRepair.enabled")
      .internal()
      .doc("When true, enables automatic repair of state store snapshot, when a bad snapshot is " +
        "detected while loading the state store, to prevent the query from failing. " +
        "Typically, queries will fail when they are unable to load a snapshot, " +
        "but this helps recover by skipping the bad snapshot and uses the change files." +
        "NOTE: For RocksDB state store, changelog checkpointing must be enabled")
      .version("4.1.0")
      .booleanConf
      // Disable in tests, so that tests will fail if they encounter bad snapshot
      .createWithDefault(!Utils.isTesting)

  val STATE_STORE_AUTO_SNAPSHOT_REPAIR_NUM_FAILURES_BEFORE_ACTIVATING =
    buildConf("spark.sql.streaming.stateStore.autoSnapshotRepair.numFailuresBeforeActivating")
      .internal()
      .doc(
        "When autoSnapshotRepair is enabled, it will wait for the specified number of snapshot " +
          "load failures, before it attempts to repair."
      )
      .version("4.1.0")
      .intConf
      .checkValue(k => k > 0, "Must allow at least 1 failure before activating autoSnapshotRepair")
      .createWithDefault(1)

  val STATE_STORE_AUTO_SNAPSHOT_REPAIR_MAX_CHANGE_FILE_REPLAY =
    buildConf("spark.sql.streaming.stateStore.autoSnapshotRepair.maxChangeFileReplay")
      .internal()
      .doc(
        "When autoSnapshotRepair is enabled, this specifies the maximum number of change " +
          "files allowed to be replayed to rebuild state due to bad snapshots."
      )
      .version("4.1.0")
      .intConf
      .checkValue(k => k > 0, "Must allow at least 1 change file replay")
      .createWithDefault(50)

  val STATE_STORE_INSTANCE_METRICS_REPORT_LIMIT =
    buildConf("spark.sql.streaming.stateStore.numStateStoreInstanceMetricsToReport")
      .internal()
      .doc(
        "Number of state store instance metrics included in streaming query progress messages " +
        "per stateful operator. Instance metrics are selected based on metric-specific ordering " +
        "to minimize noise in the progress report."
      )
      .version("4.1.0")
      .intConf
      .checkValue(k => k >= 0, "Must be greater than or equal to 0")
      .createWithDefault(5)

  val STATE_STORE_FORMAT_VALIDATION_ENABLED =
    buildConf("spark.sql.streaming.stateStore.formatValidation.enabled")
      .internal()
      .doc("When true, check if the data from state store is valid or not when running streaming " +
        "queries. This can happen if the state store format has been changed. Note, the feature " +
        "is only effective in the build-in HDFS state store provider now.")
      .version("3.1.0")
      .booleanConf
      .createWithDefault(true)

  val STATE_STORE_COORDINATOR_MULTIPLIER_FOR_MIN_VERSION_DIFF_TO_LOG =
    buildConf("spark.sql.streaming.stateStore.multiplierForMinVersionDiffToLog")
      .internal()
      .doc(
        "Determines the version threshold for logging warnings when a state store falls behind. " +
        "The coordinator logs a warning when the store's uploaded snapshot version trails the " +
        "query's latest version by the configured number of deltas needed to create a snapshot, " +
        "times this multiplier."
      )
      .version("4.1.0")
      .longConf
      .checkValue(k => k >= 1L, "Must be greater than or equal to 1")
      .createWithDefault(5L)

  val STATE_STORE_COORDINATOR_MULTIPLIER_FOR_MIN_TIME_DIFF_TO_LOG =
    buildConf("spark.sql.streaming.stateStore.multiplierForMinTimeDiffToLog")
      .internal()
      .doc(
        "Determines the time threshold for logging warnings when a state store falls behind. " +
        "The coordinator logs a warning when the store's uploaded snapshot timestamp trails the " +
        "current time by the configured maintenance interval, times this multiplier."
      )
      .version("4.1.0")
      .longConf
      .checkValue(k => k >= 1L, "Must be greater than or equal to 1")
      .createWithDefault(10L)

  val STATE_STORE_COORDINATOR_REPORT_SNAPSHOT_UPLOAD_LAG =
    buildConf("spark.sql.streaming.stateStore.coordinatorReportSnapshotUploadLag")
      .internal()
      .doc(
        "When enabled, the state store coordinator will report state stores whose snapshot " +
        "have not been uploaded for some time. See the conf snapshotLagReportInterval for " +
        "the minimum time between reports, and the conf multiplierForMinVersionDiffToLog " +
        "and multiplierForMinTimeDiffToLog for the logging thresholds."
      )
      .version("4.1.0")
      .booleanConf
      .createWithDefault(true)

  val STATE_STORE_COORDINATOR_SNAPSHOT_LAG_REPORT_INTERVAL =
    buildConf("spark.sql.streaming.stateStore.snapshotLagReportInterval")
      .internal()
      .doc(
        "The minimum amount of time between the state store coordinator's reports on " +
        "state store instances trailing behind in snapshot uploads."
      )
      .version("4.1.0")
      .timeConf(TimeUnit.MILLISECONDS)
      .createWithDefault(TimeUnit.MINUTES.toMillis(5))

  val STATE_STORE_COORDINATOR_MAX_LAGGING_STORES_TO_REPORT =
    buildConf("spark.sql.streaming.stateStore.maxLaggingStoresToReport")
      .internal()
      .doc(
        "Maximum number of state stores the coordinator will report as trailing in " +
        "snapshot uploads. Stores are selected based on the most lagging behind in " +
        "snapshot version."
      )
      .version("4.1.0")
      .intConf
      .checkValue(k => k >= 0, "Must be greater than or equal to 0")
      .createWithDefault(5)

  val STATE_STORE_ROW_CHECKSUM_ENABLED =
    buildConf("spark.sql.streaming.stateStore.rowChecksum.enabled")
      .internal()
      .doc("When true, checksum would be generated and verified for each state store row. " +
        "This is used to detect row level corruption. " +
        "Note: This configuration cannot be changed between query restarts " +
        "from the same checkpoint location.")
      .version("4.1.0")
      .booleanConf
      .createWithDefault(false)

  val STATE_STORE_ROW_CHECKSUM_READ_VERIFICATION_RATIO =
    buildConf("spark.sql.streaming.stateStore.rowChecksum.readVerificationRatio")
      .internal()
      .doc("When specified, Spark will do row checksum verification for every specified " +
        "number of rows read from state store. The check is to ensure the row read from " +
        "state store is not corrupt. Default is 0, which means no verification during read " +
        "but we will still do verification when loading from checkpoint location." +
        "Example, if you set to 1, it will do the check for every row read from the state store." +
        "If set to 10, it will do the check for every 10th row read from the state store.")
      .version("4.1.0")
      .longConf
      .checkValue(k => k >= 0, "Must be greater than or equal to 0")
      .createWithDefault(if (Utils.isTesting) 1 else 0)

  val STATE_STORE_FORCE_SNAPSHOT_UPLOAD_ON_LAG =
    buildConf("spark.sql.streaming.stateStore.forceSnapshotUploadOnLag")
      .internal()
      .doc(
        "When enabled, state stores with lagging snapshot uploads will automatically trigger " +
        "a snapshot on the next commit. Requires spark.sql.streaming.stateStore.coordinator" +
        "ReportSnapshotUploadLag to be true."
      )
      .version("4.2.0")
      .booleanConf
      .createWithDefault(false)

  val STATEFUL_SHUFFLE_PARTITIONS_INTERNAL =
    buildConf("spark.sql.streaming.internal.stateStore.partitions")
      .doc("WARN: This config is used internally and is not intended to be user-facing. This " +
        "config can be removed without support of compatibility in any time. " +
        "DO NOT USE THIS CONFIG DIRECTLY AND USE THE CONFIG `spark.sql.shuffle.partitions`. " +
        "The default number of partitions to use when shuffling data for stateful operations. " +
        "If not specified, this config picks up the value of `spark.sql.shuffle.partitions`. " +
        "Note: For structured streaming, this configuration cannot be changed between query " +
        "restarts from the same checkpoint location.")
      .internal()
      .intConf
      .checkValue(_ > 0,
        "The value of spark.sql.streaming.internal.stateStore.partitions must be a positive " +
          "integer.")
      .createOptional

  val FLATMAPGROUPSWITHSTATE_STATE_FORMAT_VERSION =
    buildConf("spark.sql.streaming.flatMapGroupsWithState.stateFormatVersion")
      .internal()
      .doc("State format version used by flatMapGroupsWithState operation in a streaming query")
      .version("2.4.0")
      .intConf
      .checkValue(v => Set(1, 2).contains(v), "Valid versions are 1 and 2")
      .createWithDefault(2)

  val FLATMAPGROUPSWITHSTATE_SKIP_EMITTING_INITIAL_STATE_KEYS =
    buildConf("spark.sql.streaming.flatMapGroupsWithState.skipEmittingInitialStateKeys")
      .internal()
      .doc("When true, the flatMapGroupsWithState operation in a streaming query will not emit " +
        "results for the initial state keys of each group.")
      .version("4.0.0")
      .booleanConf
      .createWithDefault(false)

  val CHECKPOINT_LOCATION = buildConf("spark.sql.streaming.checkpointLocation")
    .doc("The default location for storing checkpoint data for streaming queries.")
    .version("2.0.0")
    .stringConf
    .createOptional

  val FORCE_DELETE_TEMP_CHECKPOINT_LOCATION =
    buildConf("spark.sql.streaming.forceDeleteTempCheckpointLocation")
      .doc("When true, enable temporary checkpoint locations force delete.")
      .version("3.0.0")
      .booleanConf
      .createWithDefault(false)

  val MIN_BATCHES_TO_RETAIN = buildConf("spark.sql.streaming.minBatchesToRetain")
    .internal()
    .doc("The minimum number of batches that must be retained and made recoverable.")
    .version("2.1.1")
    .intConf
    .createWithDefault(100)

  val RATIO_EXTRA_SPACE_ALLOWED_IN_CHECKPOINT =
    buildConf("spark.sql.streaming.ratioExtraSpaceAllowedInCheckpoint")
    .internal()
    .doc("The ratio of extra space allowed for batch deletion of files when maintenance is" +
      "invoked. When value > 0, it optimizes the cost of discovering and deleting old checkpoint " +
      "versions. The minimum number of stale versions we retain in checkpoint location for batch " +
      "deletion is calculated by minBatchesToRetain * ratioExtraSpaceAllowedInCheckpoint.")
    .version("4.0.0")
    .doubleConf
    .createWithDefault(0.3)

  val MAX_VERSIONS_TO_DELETE_PER_MAINTENANCE =
    buildConf("spark.sql.streaming.stateStore.maxVersionsToDeletePerMaintenance")
    .internal()
    .doc("The maximum number of versions to delete per maintenance operation. By default, " +
      "this value is set to -1, which means no limit. Note that, currently this is only " +
      "supported for the RocksDB state store provider.")
    .version("4.1.0")
    .intConf
    .createWithDefault(-1)

  val MAX_BATCHES_TO_RETAIN_IN_MEMORY = buildConf("spark.sql.streaming.maxBatchesToRetainInMemory")
    .internal()
    .doc("The maximum number of batches which will be retained in memory to avoid " +
      "loading from files. The value adjusts a trade-off between memory usage vs cache miss: " +
      "'2' covers both success and direct failure cases, '1' covers only success case, " +
      "and '0' covers extreme case - disable cache to maximize memory size of executors.")
    .version("2.4.0")
    .intConf
    .createWithDefault(2)

  val STREAMING_MAINTENANCE_INTERVAL =
    buildConf("spark.sql.streaming.stateStore.maintenanceInterval")
      .internal()
      .doc("The interval in milliseconds between triggering maintenance tasks in StateStore. " +
        "The maintenance task executes background maintenance task in all the loaded store " +
        "providers if they are still the active instances according to the coordinator. If not, " +
        "inactive instances of store providers will be closed.")
      .version("2.0.0")
      .timeConf(TimeUnit.MILLISECONDS)
      .createWithDefault(TimeUnit.MINUTES.toMillis(1)) // 1 minute

  val STREAMING_TRANSFORM_WITH_STATE_OP_STATE_SCHEMA_VERSION =
    buildConf("spark.sql.streaming.transformWithState.stateSchemaVersion")
      .doc("The version of the state schema used by the transformWithState operator")
      .version("4.0.0")
      .intConf
      .createWithDefault(3)

  // The feature is still in development, so it is still internal.
  val STATE_STORE_CHECKPOINT_FORMAT_VERSION =
    buildConf("spark.sql.streaming.stateStore.checkpointFormatVersion")
      .internal()
      .doc("The version of the approach of doing state store checkpoint")
      .version("4.0.0")
      .intConf
      .createWithDefault(1)

  val STREAMING_MAX_NUM_STATE_SCHEMA_FILES =
    buildConf("spark.sql.streaming.stateStore.maxNumStateSchemaFiles")
      .internal()
      .doc("The maximum number of StateSchemaV3 files allowed per operator")
      .version("4.0.0")
      .intConf
      .createWithDefault(128)

  val STREAMING_STATE_STORE_ENCODING_FORMAT =
    buildConf("spark.sql.streaming.stateStore.encodingFormat")
      .doc("The encoding format used for stateful operators to store information " +
        "in the state store")
      .version("4.0.0")
      .stringConf
      .transform(_.toLowerCase(Locale.ROOT))
      .checkValue(v => Set("unsaferow", "avro").contains(v),
        "Valid values are 'unsaferow' and 'avro'")
      .createWithDefault("unsaferow")

  val STREAMING_VALUE_STATE_SCHEMA_EVOLUTION_THRESHOLD =
    buildConf("spark.sql.streaming.stateStore.valueStateSchemaEvolutionThreshold")
      .internal()
      .doc("The maximum number of value state schema evolutions allowed per column family")
      .version("4.0.0")
      .intConf
      .createWithDefault(16)

  val STREAMING_VERIFY_CHECKPOINT_DIRECTORY_EMPTY_ON_START =
    buildConf("spark.sql.streaming.verifyCheckpointDirectoryEmptyOnStart")
      .internal()
      .doc("When true, verifies that the checkpoint directory (offsets, state, commits) is " +
        "empty when first starting a streaming query. This prevents prevents sharing checkpoint " +
        "directories between different queries.")
      .version("4.1.0")
      .booleanConf
      .createWithDefault(true)

  val STATE_STORE_COMPRESSION_CODEC =
    buildConf("spark.sql.streaming.stateStore.compression.codec")
      .internal()
      .doc("The codec used to compress delta and snapshot files generated by StateStore. " +
        "By default, Spark provides four codecs: lz4, lzf, snappy, and zstd. You can also " +
        "use fully qualified class names to specify the codec. Default codec is lz4.")
      .version("3.1.0")
      .stringConf
      .createWithDefault(CompressionCodec.LZ4)

  val STATE_STORE_UNLOAD_ON_COMMIT =
    buildConf("spark.sql.streaming.stateStore.unloadOnCommit")
      .internal()
      .doc("When true, Spark will synchronously run maintenance and then close each StateStore " +
        "instance on task completion. This removes the overhead of keeping every StateStore " +
        "loaded indefinitely, at the cost of having to reload each StateStore every batch. " +
        "Stateful applications that are failing due to resource exhaustion or that use " +
        "dynamic allocation may benefit from enabling this.")
      .version("4.1.0")
      .booleanConf
      .createWithDefault(false)

  val STATE_STORE_COMMIT_VALIDATION_ENABLED =
    buildConf("spark.sql.streaming.stateStore.commitValidation.enabled")
      .doc("When true, Spark will validate that all StateStore instances have committed for " +
        "stateful streaming queries using foreachBatch. This helps detect cases where " +
        "user-defined functions in foreachBatch (e.g., show(), limit()) don't process all " +
        "partitions, which can lead to incorrect results. The validation only applies to " +
        "foreachBatch sinks without global aggregates or limits.")
      .version("4.1.0")
      .booleanConf
      .createWithDefault(true)

  val CHECKPOINT_RENAMEDFILE_CHECK_ENABLED =
    buildConf("spark.sql.streaming.checkpoint.renamedFileCheck.enabled")
      .doc("When true, Spark will validate if renamed checkpoint file exists.")
      .internal()
      .version("3.4.0")
      .booleanConf
      .createWithDefault(false)

  /**
   * Note: this is defined in `RocksDBConf.FORMAT_VERSION`. These two places should be updated
   * together.
   */
  val STATE_STORE_ROCKSDB_FORMAT_VERSION =
    buildConf("spark.sql.streaming.stateStore.rocksdb.formatVersion")
      .internal()
      .doc("Set the RocksDB format version. This will be stored in the checkpoint when starting " +
        "a streaming query. The checkpoint will use this RocksDB format version in the entire " +
        "lifetime of the query.")
      .version("3.2.0")
      .intConf
      .checkValue(_ >= 0, "Must not be negative")
      // 5 is the default table format version for RocksDB 6.20.3.
      .createWithDefault(5)

  val STREAMING_AGGREGATION_STATE_FORMAT_VERSION =
    buildConf("spark.sql.streaming.aggregation.stateFormatVersion")
      .internal()
      .doc("State format version used by streaming aggregation operations in a streaming query. " +
        "State between versions are tend to be incompatible, so state format version shouldn't " +
        "be modified after running.")
      .version("2.4.0")
      .intConf
      .checkValue(v => Set(1, 2).contains(v), "Valid versions are 1 and 2")
      .createWithDefault(2)

  val STREAMING_STOP_ACTIVE_RUN_ON_RESTART =
    buildConf("spark.sql.streaming.stopActiveRunOnRestart")
    .doc("Running multiple runs of the same streaming query concurrently is not supported. " +
      "If we find a concurrent active run for a streaming query (in the same or different " +
      "SparkSessions on the same cluster) and this flag is true, we will stop the old streaming " +
      "query run to start the new one.")
    .version("3.0.0")
    .booleanConf
    .createWithDefault(true)

  val STREAMING_JOIN_STATE_FORMAT_VERSION =
    buildConf("spark.sql.streaming.join.stateFormatVersion")
      .internal()
      .doc("State format version used by streaming join operations in a streaming query. " +
        "State between versions are tend to be incompatible, so state format version shouldn't " +
        "be modified after running. Version 3 uses a single state store with virtual column " +
        "families instead of four stores and is only supported with RocksDB.")
      .version("3.0.0")
      .intConf
      .checkValue(v => Set(1, 2, 3).contains(v), "Valid versions are 1, 2, and 3")
      .createWithDefault(2)

  val STREAMING_SESSION_WINDOW_MERGE_SESSIONS_IN_LOCAL_PARTITION =
    buildConf("spark.sql.streaming.sessionWindow.merge.sessions.in.local.partition")
      .doc("When true, streaming session window sorts and merge sessions in local partition " +
        "prior to shuffle. This is to reduce the rows to shuffle, but only beneficial when " +
        "there're lots of rows in a batch being assigned to same sessions.")
      .version("3.2.0")
      .booleanConf
      .createWithDefault(false)

  val STREAMING_SESSION_WINDOW_STATE_FORMAT_VERSION =
    buildConf("spark.sql.streaming.sessionWindow.stateFormatVersion")
      .internal()
      .doc("State format version used by streaming session window in a streaming query. " +
        "State between versions are tend to be incompatible, so state format version shouldn't " +
        "be modified after running.")
      .version("3.2.0")
      .intConf
      .checkValue(v => Set(1).contains(v), "Valid version is 1")
      .createWithDefault(1)

  val UNSUPPORTED_OPERATION_CHECK_ENABLED =
    buildConf("spark.sql.streaming.unsupportedOperationCheck")
      .internal()
      .doc("When true, the logical plan for streaming query will be checked for unsupported" +
        " operations.")
      .version("2.0.0")
      .booleanConf
      .createWithDefault(true)

  val USE_DEPRECATED_KAFKA_OFFSET_FETCHING =
    buildConf("spark.sql.streaming.kafka.useDeprecatedOffsetFetching")
      .internal()
      .doc("When true, the deprecated Consumer based offset fetching used which could cause " +
        "infinite wait in Spark queries. Such cases query restart is the only workaround. " +
        "For further details please see Offset Fetching chapter of Structured Streaming Kafka " +
        "Integration Guide.")
      .version("3.1.0")
      .booleanConf
      .createWithDefault(false)

  val STATEFUL_OPERATOR_CHECK_CORRECTNESS_ENABLED =
    buildConf("spark.sql.streaming.statefulOperator.checkCorrectness.enabled")
      .internal()
      .doc("When true, the stateful operators for streaming query will be checked for possible " +
        "correctness issue due to global watermark. The correctness issue comes from queries " +
        "containing stateful operation which can emit rows older than the current watermark " +
        "plus allowed late record delay, which are \"late rows\" in downstream stateful " +
        "operations and these rows can be discarded. Please refer the programming guide doc for " +
        "more details. Once the issue is detected, Spark will throw analysis exception. " +
        "When this config is disabled, Spark will just print warning message for users. " +
        "Prior to Spark 3.1.0, the behavior is disabling this config.")
      .version("3.1.0")
      .booleanConf
      .createWithDefault(true)

  val STATEFUL_OPERATOR_ALLOW_MULTIPLE =
    buildConf("spark.sql.streaming.statefulOperator.allowMultiple")
      .internal()
      .doc("When true, multiple stateful operators are allowed to be present in a streaming " +
        "pipeline. The support for multiple stateful operators introduces a minor (semantically " +
        "correct) change in respect to late record filtering - late records are detected and " +
        "filtered in respect to the watermark from the previous microbatch instead of the " +
        "current one. This is a behavior change for Spark streaming pipelines and we allow " +
        "users to revert to the previous behavior of late record filtering (late records are " +
        "detected and filtered by comparing with the current microbatch watermark) by setting " +
        "the flag value to false. In this mode, only a single stateful operator will be allowed " +
        "in a streaming pipeline.")
      .version("3.4.0")
      .booleanConf
      .createWithDefault(true)

  val STATEFUL_OPERATOR_USE_STRICT_DISTRIBUTION =
    buildConf("spark.sql.streaming.statefulOperator.useStrictDistribution")
      .internal()
      .doc("The purpose of this config is only compatibility; DO NOT MANUALLY CHANGE THIS!!! " +
        "When true, the stateful operator for streaming query will use " +
        "StatefulOpClusteredDistribution which guarantees stable state partitioning as long as " +
        "the operator provides consistent grouping keys across the lifetime of query. " +
        "When false, the stateful operator for streaming query will use ClusteredDistribution " +
        "which is not sufficient to guarantee stable state partitioning despite the operator " +
        "provides consistent grouping keys across the lifetime of query. " +
        "This config will be set to true for new streaming queries to guarantee stable state " +
        "partitioning, and set to false for existing streaming queries to not break queries " +
        "which are restored from existing checkpoints. Please refer SPARK-38204 for details.")
      .version("3.3.0")
      .booleanConf
      .createWithDefault(true)

  val FILESTREAM_SINK_METADATA_IGNORED =
    buildConf("spark.sql.streaming.fileStreamSink.ignoreMetadata")
      .internal()
      .doc("If this is enabled, when Spark reads from the results of a streaming query written " +
        "by `FileStreamSink`, Spark will ignore the metadata log and treat it as normal path to " +
        "read, e.g. listing files using HDFS APIs.")
      .version("3.2.0")
      .booleanConf
      .createWithDefault(false)

  /**
   * SPARK-38809 - Config option to allow skipping null values for hash based stream-stream joins.
   * Its possible for us to see nulls if state was written with an older version of Spark,
   * the state was corrupted on disk or if we had an issue with the state iterators.
   */
  val STATE_STORE_SKIP_NULLS_FOR_STREAM_STREAM_JOINS =
  buildConf("spark.sql.streaming.stateStore.skipNullsForStreamStreamJoins.enabled")
    .internal()
    .doc("When true, this config will skip null values in hash based stream-stream joins. " +
      "The number of skipped null values will be shown as custom metric of stream join operator. " +
      "If the streaming query was started with Spark 3.5 or above, please exercise caution " +
      "before enabling this config since it may hide potential data loss/corruption issues.")
    .version("3.3.0")
    .booleanConf
    .createWithDefault(false)

  val ASYNC_LOG_PURGE =
    buildConf("spark.sql.streaming.asyncLogPurge.enabled")
      .internal()
      .doc("When true, purging the offset log and " +
        "commit log of old entries will be done asynchronously.")
      .version("3.4.0")
      .booleanConf
      .createWithDefault(true)

  val STREAMING_METADATA_CACHE_ENABLED =
    buildConf("spark.sql.streaming.metadataCache.enabled")
      .internal()
      .doc("Whether the streaming HDFSMetadataLog caches the metadata of the latest two batches.")
      .booleanConf
      .createWithDefault(true)

  val STREAMING_TRIGGER_AVAILABLE_NOW_WRAPPER_ENABLED =
    buildConf("spark.sql.streaming.triggerAvailableNowWrapper.enabled")
      .internal()
      .doc("Whether to use the wrapper implementation of Trigger.AvailableNow if the source " +
        "does not support Trigger.AvailableNow. Enabling this allows the benefits of " +
        "Trigger.AvailableNow with sources which don't support it, but some sources " +
        "may show unexpected behavior including duplication, data loss, etc. So use with " +
        "extreme care! The ideal direction is to persuade developers of source(s) to " +
        "support Trigger.AvailableNow.")
      .booleanConf
      .createWithDefault(false)

  val STREAMING_OPTIMIZE_ONE_ROW_PLAN_ENABLED =
    buildConf("spark.sql.streaming.optimizeOneRowPlan.enabled")
      .internal()
      .doc("When true, enable OptimizeOneRowPlan rule for the case where the child is a " +
        "streaming Dataset. This is a fallback flag to revert the 'incorrect' behavior, hence " +
        "this configuration must not be used without understanding in depth. Use this only to " +
        "quickly recover failure in existing query!")
      .version("4.0.0")
      .booleanConf
      .createWithDefault(false)

  val STREAMING_REAL_TIME_MODE_MIN_BATCH_DURATION = buildConf(
    "spark.sql.streaming.realTimeMode.minBatchDuration")
    .doc("The minimum long-running batch duration in milliseconds for real-time mode.")
    .version("4.1.0")
    .timeConf(TimeUnit.MILLISECONDS)
    .createWithDefault(5000)

  val STREAMING_REAL_TIME_MODE_ALLOWLIST_CHECK = buildConf(
    "spark.sql.streaming.realTimeMode.allowlistCheck")
    .doc("Whether to check all operators, sinks used in real-time mode are in the allowlist.")
    .version("4.1.0")
    .booleanConf
    .createWithDefault(true)

  val VARIABLE_SUBSTITUTE_ENABLED =
    buildConf("spark.sql.variable.substitute")
      .doc("This enables substitution using syntax like `${var}`, `${system:var}`, " +
        "and `${env:var}`.")
      .version("2.0.0")
      .booleanConf
      .createWithDefault(true)

  val ENABLE_TWOLEVEL_AGG_MAP =
    buildConf("spark.sql.codegen.aggregate.map.twolevel.enabled")
      .internal()
      .doc("Enable two-level aggregate hash map. When enabled, records will first be " +
        "inserted/looked-up at a 1st-level, small, fast map, and then fallback to a " +
        "2nd-level, larger, slower map when 1st level is full or keys cannot be found. " +
        "When disabled, records go directly to the 2nd level.")
      .version("2.3.0")
      .booleanConf
      .createWithDefault(true)

  val ENABLE_TWOLEVEL_AGG_MAP_PARTIAL_ONLY =
    buildConf("spark.sql.codegen.aggregate.map.twolevel.partialOnly")
      .internal()
      .doc("Enable two-level aggregate hash map for partial aggregate only, " +
        "because final aggregate might get more distinct keys compared to partial aggregate. " +
        "Overhead of looking up 1st-level map might dominate when having a lot of distinct keys.")
      .version("3.2.1")
      .booleanConf
      .createWithDefault(true)

  val ENABLE_VECTORIZED_HASH_MAP =
    buildConf("spark.sql.codegen.aggregate.map.vectorized.enable")
      .internal()
      .doc("Enable vectorized aggregate hash map. This is for testing/benchmarking only.")
      .version("3.0.0")
      .booleanConf
      .createWithDefault(false)

  val CODEGEN_SPLIT_AGGREGATE_FUNC =
    buildConf("spark.sql.codegen.aggregate.splitAggregateFunc.enabled")
      .internal()
      .doc("When true, the code generator would split aggregate code into individual methods " +
        "instead of a single big method. This can be used to avoid oversized function that " +
        "can miss the opportunity of JIT optimization.")
      .version("3.0.0")
      .booleanConf
      .createWithDefault(true)

  val ENABLE_SORT_AGGREGATE_CODEGEN =
    buildConf("spark.sql.codegen.aggregate.sortAggregate.enabled")
      .internal()
      .doc("When true, enable code-gen for sort aggregate.")
      .version("3.3.0")
      .booleanConf
      .createWithDefault(true)

  val ENABLE_FULL_OUTER_SHUFFLED_HASH_JOIN_CODEGEN =
    buildConf("spark.sql.codegen.join.fullOuterShuffledHashJoin.enabled")
      .internal()
      .doc("When true, enable code-gen for FULL OUTER shuffled hash join.")
      .version("3.3.0")
      .booleanConf
      .createWithDefault(true)

  val ENABLE_BUILD_SIDE_OUTER_SHUFFLED_HASH_JOIN_CODEGEN =
    buildConf("spark.sql.codegen.join.buildSideOuterShuffledHashJoin.enabled")
      .internal()
      .doc("When true, enable code-gen for an OUTER shuffled hash join where outer side" +
        " is the build side.")
      .version("3.5.0")
      .booleanConf
      .createWithDefault(true)

  val ENABLE_FULL_OUTER_SORT_MERGE_JOIN_CODEGEN =
    buildConf("spark.sql.codegen.join.fullOuterSortMergeJoin.enabled")
      .internal()
      .doc("When true, enable code-gen for FULL OUTER sort merge join.")
      .version("3.3.0")
      .booleanConf
      .createWithDefault(true)

  val ENABLE_EXISTENCE_SORT_MERGE_JOIN_CODEGEN =
    buildConf("spark.sql.codegen.join.existenceSortMergeJoin.enabled")
      .internal()
      .doc("When true, enable code-gen for Existence sort merge join.")
      .version("3.3.0")
      .booleanConf
      .createWithDefault(true)

  val MAX_NESTED_VIEW_DEPTH =
    buildConf("spark.sql.view.maxNestedViewDepth")
      .internal()
      .doc("The maximum depth of a view reference in a nested view. A nested view may reference " +
        "other nested views, the dependencies are organized in a directed acyclic graph (DAG). " +
        "However the DAG depth may become too large and cause unexpected behavior. This " +
        "configuration puts a limit on this: when the depth of a view exceeds this value during " +
        "analysis, we terminate the resolution to avoid potential errors.")
      .version("2.2.0")
      .intConf
      .checkValue(depth => depth > 0, "The maximum depth of a view reference in a nested view " +
        "must be positive.")
      .createWithDefault(100)

  val ALLOW_PARAMETERLESS_COUNT =
    buildConf("spark.sql.legacy.allowParameterlessCount")
      .internal()
      .doc("When true, the SQL function 'count' is allowed to take no parameters.")
      .version("3.1.1")
      .booleanConf
      .createWithDefault(false)

  val ALLOW_NON_EMPTY_LOCATION_IN_CTAS =
    buildConf("spark.sql.legacy.allowNonEmptyLocationInCTAS")
      .internal()
      .doc("When false, CTAS with LOCATION throws an analysis exception if the " +
        "location is not empty.")
      .version("3.2.0")
      .booleanConf
      .createWithDefault(false)

  val ALLOW_STAR_WITH_SINGLE_TABLE_IDENTIFIER_IN_COUNT =
    buildConf("spark.sql.legacy.allowStarWithSingleTableIdentifierInCount")
      .internal()
      .doc("When true, the SQL function 'count' is allowed to take single 'tblName.*' as parameter")
      .version("3.2")
      .booleanConf
      .createWithDefault(false)

  val ALLOW_ZERO_INDEX_IN_FORMAT_STRING =
    buildConf("spark.sql.legacy.allowZeroIndexInFormatString")
      .internal()
      .doc("When false, the `strfmt` in `format_string(strfmt, obj, ...)` and " +
        "`printf(strfmt, obj, ...)` will no longer support to use \"0$\" to specify the first " +
        "argument, the first argument should always reference by \"1$\" when use argument index " +
        "to indicating the position of the argument in the argument list. " +
        "This config will be removed in the future releases.")
      .version("3.3")
      .booleanConf
      .createWithDefault(false)

  val USE_CURRENT_SQL_CONFIGS_FOR_VIEW =
    buildConf("spark.sql.legacy.useCurrentConfigsForView")
      .internal()
      .doc("When true, SQL Configs of the current active SparkSession instead of the captured " +
        "ones will be applied during the parsing and analysis phases of the view resolution.")
      .version("3.1.0")
      .booleanConf
      .createWithDefault(false)

  val STORE_ANALYZED_PLAN_FOR_VIEW =
    buildConf("spark.sql.legacy.storeAnalyzedPlanForView")
      .internal()
      .doc("When true, analyzed plan instead of SQL text will be stored when creating " +
        "temporary view")
      .version("3.1.0")
      .booleanConf
      .createWithDefault(false)

  val ALLOW_TEMP_VIEW_CREATION_WITH_MULTIPLE_NAME_PARTS =
    buildConf("spark.sql.legacy.allowTempViewCreationWithMultipleNameparts")
      .internal()
      .doc("When true, temp view creation Dataset APIs will allow the view creation even if " +
        "the view name is multiple name parts. The extra name parts will be dropped " +
        "during the view creation")
      .version("3.4.0")
      .booleanConf
      .createWithDefault(false)

  val ALLOW_AUTO_GENERATED_ALIAS_FOR_VEW =
    buildConf("spark.sql.legacy.allowAutoGeneratedAliasForView")
      .internal()
      .doc("When true, it's allowed to use a input query without explicit alias when creating " +
        "a permanent view.")
      .version("3.2.0")
      .booleanConf
      .createWithDefault(false)

  val STREAMING_FILE_COMMIT_PROTOCOL_CLASS =
    buildConf("spark.sql.streaming.commitProtocolClass")
      .version("2.1.0")
      .internal()
      .stringConf
      .createWithDefault("org.apache.spark.sql.execution.streaming.ManifestFileCommitProtocol")

  val STREAMING_MULTIPLE_WATERMARK_POLICY =
    buildConf("spark.sql.streaming.multipleWatermarkPolicy")
      .doc("Policy to calculate the global watermark value when there are multiple watermark " +
        "operators in a streaming query. The default value is 'min' which chooses " +
        "the minimum watermark reported across multiple operators. Other alternative value is " +
        "'max' which chooses the maximum across multiple operators. " +
        "Note: This configuration cannot be changed between query restarts from the same " +
        "checkpoint location.")
      .version("2.4.0")
      .stringConf
      .transform(_.toLowerCase(Locale.ROOT))
      .checkValue(
        str => Set("min", "max").contains(str),
        "Invalid value for 'spark.sql.streaming.multipleWatermarkPolicy'. " +
          "Valid values are 'min' and 'max'")
      .createWithDefault("min") // must be same as MultipleWatermarkPolicy.DEFAULT_POLICY_NAME

  val OBJECT_AGG_SORT_BASED_FALLBACK_THRESHOLD =
    buildConf("spark.sql.objectHashAggregate.sortBased.fallbackThreshold")
      .internal()
      .doc("In the case of ObjectHashAggregateExec, when the size of the in-memory hash map " +
        "grows too large, we will fall back to sort-based aggregation. This option sets a row " +
        "count threshold for the size of the hash map.")
      .version("2.2.0")
      .intConf
      // We are trying to be conservative and use a relatively small default count threshold here
      // since the state object of some TypedImperativeAggregate function can be quite large (e.g.
      // percentile_approx).
      .createWithDefault(128)

  val USE_OBJECT_HASH_AGG = buildConf("spark.sql.execution.useObjectHashAggregateExec")
    .internal()
    .doc("Decides if we use ObjectHashAggregateExec")
    .version("2.2.0")
    .booleanConf
    .createWithDefault(true)

  val JSON_GENERATOR_IGNORE_NULL_FIELDS =
    buildConf("spark.sql.jsonGenerator.ignoreNullFields")
      .doc("Whether to ignore null fields when generating JSON objects in JSON data source and " +
        "JSON functions such as to_json. " +
        "If false, it generates null for null fields in JSON objects.")
      .version("3.0.0")
      .booleanConf
      .createWithDefault(true)

  val JSON_EXPRESSION_OPTIMIZATION =
    buildConf("spark.sql.optimizer.enableJsonExpressionOptimization")
      .doc("Whether to optimize JSON expressions in SQL optimizer. It includes pruning " +
        "unnecessary columns from from_json, simplifying from_json + to_json, to_json + " +
        "named_struct(from_json.col1, from_json.col2, ....).")
      .version("3.1.0")
      .booleanConf
      .createWithDefault(true)

  val CSV_EXPRESSION_OPTIMIZATION =
    buildConf("spark.sql.optimizer.enableCsvExpressionOptimization")
      .doc("Whether to optimize CSV expressions in SQL optimizer. It includes pruning " +
        "unnecessary columns from from_csv.")
      .version("3.2.0")
      .booleanConf
      .createWithDefault(true)

  val COLLAPSE_PROJECT_ALWAYS_INLINE = buildConf("spark.sql.optimizer.collapseProjectAlwaysInline")
    .doc("Whether to always collapse two adjacent projections and inline expressions even if " +
      "it causes extra duplication.")
    .version("3.3.0")
    .booleanConf
    .createWithDefault(false)

  val AVOID_COLLAPSE_UDF_WITH_EXPENSIVE_EXPR =
    buildConf("spark.sql.optimizer.avoidCollapseUDFWithExpensiveExpr")
      .doc("Whether to avoid collapsing projections that would duplicate expensive expressions " +
        "in UDFs.")
      .version("4.0.0")
      .booleanConf
      .createWithDefault(true)

  val FILE_SINK_LOG_DELETION = buildConf("spark.sql.streaming.fileSink.log.deletion")
    .internal()
    .doc("Whether to delete the expired log files in file stream sink.")
    .version("2.0.0")
    .booleanConf
    .createWithDefault(true)

  val FILE_SINK_LOG_COMPACT_INTERVAL =
    buildConf("spark.sql.streaming.fileSink.log.compactInterval")
      .internal()
      .doc("Number of log files after which all the previous files " +
        "are compacted into the next log file.")
      .version("2.0.0")
      .intConf
      .createWithDefault(10)

  val FILE_SINK_LOG_CLEANUP_DELAY =
    buildConf("spark.sql.streaming.fileSink.log.cleanupDelay")
      .internal()
      .doc("How long that a file is guaranteed to be visible for all readers.")
      .version("2.0.0")
      .timeConf(TimeUnit.MILLISECONDS)
      .createWithDefault(TimeUnit.MINUTES.toMillis(10)) // 10 minutes

  val FILE_SOURCE_LOG_DELETION = buildConf("spark.sql.streaming.fileSource.log.deletion")
    .internal()
    .doc("Whether to delete the expired log files in file stream source.")
    .version("2.0.1")
    .booleanConf
    .createWithDefault(true)

  val FILE_SOURCE_LOG_COMPACT_INTERVAL =
    buildConf("spark.sql.streaming.fileSource.log.compactInterval")
      .internal()
      .doc("Number of log files after which all the previous files " +
        "are compacted into the next log file.")
      .version("2.0.1")
      .intConf
      .createWithDefault(10)

  val FILE_SOURCE_LOG_CLEANUP_DELAY =
    buildConf("spark.sql.streaming.fileSource.log.cleanupDelay")
      .internal()
      .doc("How long in milliseconds a file is guaranteed to be visible for all readers.")
      .version("2.0.1")
      .timeConf(TimeUnit.MILLISECONDS)
      .createWithDefault(TimeUnit.MINUTES.toMillis(10)) // 10 minutes

  val FILE_SOURCE_SCHEMA_FORCE_NULLABLE =
    buildConf("spark.sql.streaming.fileSource.schema.forceNullable")
      .internal()
      .doc("When true, force the schema of streaming file source to be nullable (including all " +
        "the fields). Otherwise, the schema might not be compatible with actual data, which " +
        "leads to corruptions.")
      .version("3.0.0")
      .booleanConf
      .createWithDefault(true)

  val FILE_SOURCE_CLEANER_NUM_THREADS =
    buildConf("spark.sql.streaming.fileSource.cleaner.numThreads")
      .doc("Number of threads used in the file source completed file cleaner.")
      .version("3.0.0")
      .intConf
      .createWithDefault(1)

  val STREAMING_SCHEMA_INFERENCE =
    buildConf("spark.sql.streaming.schemaInference")
      .internal()
      .doc("Whether file-based streaming sources will infer its own schema")
      .version("2.0.0")
      .booleanConf
      .createWithDefault(false)

  val STREAMING_POLLING_DELAY =
    buildConf("spark.sql.streaming.pollingDelay")
      .internal()
      .doc("How long to delay polling new data when no data is available")
      .version("2.0.0")
      .timeConf(TimeUnit.MILLISECONDS)
      .createWithDefault(10L)

  val STREAMING_STOP_TIMEOUT =
    buildConf("spark.sql.streaming.stopTimeout")
      .doc("How long to wait in milliseconds for the streaming execution thread to stop when " +
        "calling the streaming query's stop() method. 0 or negative values wait indefinitely.")
      .version("3.0.0")
      .timeConf(TimeUnit.MILLISECONDS)
      .createWithDefaultString("0")

  val STREAMING_NO_DATA_PROGRESS_EVENT_INTERVAL =
    buildConf("spark.sql.streaming.noDataProgressEventInterval")
      .internal()
      .doc("How long to wait before providing query idle event when there is no data")
      .version("2.1.1")
      .timeConf(TimeUnit.MILLISECONDS)
      .createWithDefault(10000L)

  val STREAMING_NO_DATA_MICRO_BATCHES_ENABLED =
    buildConf("spark.sql.streaming.noDataMicroBatches.enabled")
      .doc(
        "Whether streaming micro-batch engine will execute batches without data " +
          "for eager state management for stateful streaming queries.")
      .version("2.4.1")
      .booleanConf
      .createWithDefault(true)

  val STREAMING_METRICS_ENABLED =
    buildConf("spark.sql.streaming.metricsEnabled")
      .doc("Whether Dropwizard/Codahale metrics will be reported for active streaming queries.")
      .version("2.0.2")
      .booleanConf
      .createWithDefault(false)

  val STREAMING_PROGRESS_RETENTION =
    buildConf("spark.sql.streaming.numRecentProgressUpdates")
      .doc("The number of progress updates to retain for a streaming query")
      .version("2.1.1")
      .intConf
      .createWithDefault(100)

  val STREAMING_CHECKPOINT_FILE_MANAGER_CLASS =
    buildConf("spark.sql.streaming.checkpointFileManagerClass")
      .internal()
      .doc("The class used to write checkpoint files atomically. This class must be a subclass " +
        "of the interface CheckpointFileManager.")
      .version("2.4.0")
      .stringConf

  val STREAMING_CHECKPOINT_ESCAPED_PATH_CHECK_ENABLED =
    buildConf("spark.sql.streaming.checkpoint.escapedPathCheck.enabled")
      .internal()
      .doc("Whether to detect a streaming query may pick up an incorrect checkpoint path due " +
        "to SPARK-26824.")
      .version("3.0.0")
      .booleanConf
      .createWithDefault(true)

  val STREAMING_CHECKPOINT_FILE_CHECKSUM_ENABLED =
    buildConf("spark.sql.streaming.checkpoint.fileChecksum.enabled")
      .internal()
      .doc("When true, checksum would be generated and verified for checkpoint files. " +
        "This is used to detect file corruption.")
      .version("4.1.0")
      .booleanConf
      .createWithDefault(true)

  val STREAMING_CHECKPOINT_FILE_CHECKSUM_SKIP_CREATION_IF_FILE_MISSING_CHECKSUM =
    buildConf("spark.sql.streaming.checkpoint.fileChecksum.skipCreationIfFileMissingChecksum")
      .internal()
      .doc("When true, if a microbatch is retried, if a file already exists but its checksum " +
        "file does not exist, the file checksum will not be created. This is useful for " +
        "compatibility with files created before file checksums were enabled.")
      .version("4.2.0")
      .booleanConf
      .createWithDefault(true)

  val PARALLEL_FILE_LISTING_IN_STATS_COMPUTATION =
    buildConf("spark.sql.statistics.parallelFileListingInStatsComputation.enabled")
      .internal()
      .doc("When true, SQL commands use parallel file listing, " +
        "as opposed to single thread listing. " +
        "This usually speeds up commands that need to list many directories.")
      .version("2.4.1")
      .booleanConf
      .createWithDefault(true)

  val DEFAULT_SIZE_IN_BYTES = buildConf("spark.sql.defaultSizeInBytes")
    .internal()
    .doc("The default table size used in query planning. By default, it is set to Long.MaxValue " +
      s"which is larger than `${AUTO_BROADCASTJOIN_THRESHOLD.key}` to be more conservative. " +
      "That is to say by default the optimizer will not choose to broadcast a table unless it " +
      "knows for sure its size is small enough.")
    .version("1.1.0")
    .bytesConf(ByteUnit.BYTE)
    .createWithDefault(Long.MaxValue)

  val ENABLE_FALL_BACK_TO_HDFS_FOR_STATS = buildConf("spark.sql.statistics.fallBackToHdfs")
    .doc("When true, it will fall back to HDFS if the table statistics are not available from " +
      "table metadata. This is useful in determining if a table is small enough to use " +
      "broadcast joins. This flag is effective only for non-partitioned Hive tables. " +
      "For non-partitioned data source tables, it will be automatically recalculated if table " +
      "statistics are not available. For partitioned data source and partitioned Hive tables, " +
      s"It is '${DEFAULT_SIZE_IN_BYTES.key}' if table statistics are not available.")
    .version("2.0.0")
    .booleanConf
    .createWithDefault(false)

  val NDV_MAX_ERROR =
    buildConf("spark.sql.statistics.ndv.maxError")
      .internal()
      .doc("The maximum relative standard deviation allowed in HyperLogLog++ algorithm " +
        "when generating column level statistics.")
      .version("2.1.1")
      .doubleConf
      .createWithDefault(0.05)

  val HISTOGRAM_ENABLED =
    buildConf("spark.sql.statistics.histogram.enabled")
      .doc("Generates histograms when computing column statistics if enabled. Histograms can " +
        "provide better estimation accuracy. Currently, Spark only supports equi-height " +
        "histogram. Note that collecting histograms takes extra cost. For example, collecting " +
        "column statistics usually takes only one table scan, but generating equi-height " +
        "histogram will cause an extra table scan.")
      .version("2.3.0")
      .booleanConf
      .createWithDefault(false)

  val HISTOGRAM_NUM_BINS =
    buildConf("spark.sql.statistics.histogram.numBins")
      .internal()
      .doc("The number of bins when generating histograms.")
      .version("2.3.0")
      .intConf
      .checkValue(num => num > 1, "The number of bins must be greater than 1.")
      .createWithDefault(254)

  val PERCENTILE_ACCURACY =
    buildConf("spark.sql.statistics.percentile.accuracy")
      .internal()
      .doc("Accuracy of percentile approximation when generating equi-height histograms. " +
        "Larger value means better accuracy. The relative error can be deduced by " +
        "1.0 / PERCENTILE_ACCURACY.")
      .version("2.3.0")
      .intConf
      .createWithDefault(10000)

  val AUTO_SIZE_UPDATE_ENABLED =
    buildConf("spark.sql.statistics.size.autoUpdate.enabled")
      .doc("Enables automatic update for table size once table's data is changed. Note that if " +
        "the total number of files of the table is very large, this can be expensive and slow " +
        "down data change commands.")
      .version("2.3.0")
      .booleanConf
      .createWithDefault(false)

  val UPDATE_PART_STATS_IN_ANALYZE_TABLE_ENABLED =
    buildConf("spark.sql.statistics.updatePartitionStatsInAnalyzeTable.enabled")
      .doc("When this config is enabled, Spark will also update partition statistics in analyze " +
        "table command (i.e., ANALYZE TABLE .. COMPUTE STATISTICS [NOSCAN]). Note the command " +
        "will also become more expensive. When this config is disabled, Spark will only " +
        "update table level statistics.")
      .version("4.0.0")
      .booleanConf
      .createWithDefault(false)

  val CBO_ENABLED =
    buildConf("spark.sql.cbo.enabled")
      .doc("Enables CBO for estimation of plan statistics when set true.")
      .version("2.2.0")
      .booleanConf
      .createWithDefault(false)

  val PLAN_STATS_ENABLED =
    buildConf("spark.sql.cbo.planStats.enabled")
      .doc("When true, the logical plan will fetch row counts and column statistics from catalog.")
      .version("3.0.0")
      .booleanConf
      .createWithDefault(false)

  val JOIN_REORDER_ENABLED =
    buildConf("spark.sql.cbo.joinReorder.enabled")
      .doc("Enables join reorder in CBO.")
      .version("2.2.0")
      .booleanConf
      .createWithDefault(false)

  val JOIN_REORDER_DP_THRESHOLD =
    buildConf("spark.sql.cbo.joinReorder.dp.threshold")
      .doc("The maximum number of joined nodes allowed in the dynamic programming algorithm.")
      .version("2.2.0")
      .intConf
      .checkValue(number => number > 0, "The maximum number must be a positive integer.")
      .createWithDefault(12)

  val JOIN_REORDER_CARD_WEIGHT =
    buildConf("spark.sql.cbo.joinReorder.card.weight")
      .internal()
      .doc("The weight of the ratio of cardinalities (number of rows) " +
        "in the cost comparison function. The ratio of sizes in bytes has weight " +
        "1 - this value. The weighted geometric mean of these ratios is used to decide " +
        "which of the candidate plans will be chosen by the CBO.")
      .version("2.2.0")
      .doubleConf
      .checkValue(weight => weight >= 0 && weight <= 1, "The weight value must be in [0, 1].")
      .createWithDefault(0.7)

  val JOIN_REORDER_DP_STAR_FILTER =
    buildConf("spark.sql.cbo.joinReorder.dp.star.filter")
      .doc("Applies star-join filter heuristics to cost based join enumeration.")
      .version("2.2.0")
      .booleanConf
      .createWithDefault(false)

  val STARSCHEMA_DETECTION = buildConf("spark.sql.cbo.starSchemaDetection")
    .doc("When true, it enables join reordering based on star schema detection. ")
    .version("2.2.0")
    .booleanConf
    .createWithDefault(false)

  val STARSCHEMA_FACT_TABLE_RATIO = buildConf("spark.sql.cbo.starJoinFTRatio")
    .internal()
    .doc("Specifies the upper limit of the ratio between the largest fact tables" +
      " for a star join to be considered. ")
    .version("2.2.0")
    .doubleConf
    .createWithDefault(0.9)

  private def isValidTimezone(zone: String): Boolean = {
    Try { DateTimeUtils.getZoneId(zone) }.isSuccess
  }

  val SESSION_LOCAL_TIMEZONE = buildConf(SqlApiConfHelper.SESSION_LOCAL_TIMEZONE_KEY)
    .doc("The ID of session local timezone in the format of either region-based zone IDs or " +
      "zone offsets. Region IDs must have the form 'area/city', such as 'America/Los_Angeles'. " +
      "Zone offsets must be in the format '(+|-)HH', '(+|-)HH:mm' or '(+|-)HH:mm:ss', e.g '-08', " +
      "'+01:00' or '-13:33:33'. Also 'UTC' and 'Z' are supported as aliases of '+00:00'. Other " +
      "short names are not recommended to use because they can be ambiguous.")
    .version("2.2.0")
    .stringConf
    .checkValue(isValidTimezone, errorClass = "TIME_ZONE", parameters = tz => Map.empty)
    .createWithDefaultFunction(() => TimeZone.getDefault.getID)

  val WINDOW_EXEC_BUFFER_IN_MEMORY_THRESHOLD =
    buildConf("spark.sql.windowExec.buffer.in.memory.threshold")
      .internal()
      .doc("Threshold for number of rows guaranteed to be held in memory by the window operator")
      .version("2.2.1")
      .intConf
      .createWithDefault(4096)

  val WINDOW_EXEC_BUFFER_SPILL_THRESHOLD =
    buildConf("spark.sql.windowExec.buffer.spill.threshold")
      .internal()
      .doc("Threshold for number of rows to be spilled by window operator")
      .version("2.2.0")
      .intConf
      .createWithDefault(SHUFFLE_SPILL_NUM_ELEMENTS_FORCE_SPILL_THRESHOLD.defaultValue.get)

  val WINDOW_EXEC_BUFFER_SIZE_SPILL_THRESHOLD =
    buildConf("spark.sql.windowExec.buffer.spill.size.threshold")
      .internal()
      .doc("Threshold for size of rows to be spilled by window operator")
      .version("4.1.0")
      .fallbackConf(SHUFFLE_SPILL_MAX_SIZE_FORCE_SPILL_THRESHOLD)

  val WINDOW_GROUP_LIMIT_THRESHOLD =
    buildConf("spark.sql.optimizer.windowGroupLimitThreshold")
      .internal()
      .doc("Threshold for triggering `InsertWindowGroupLimit`. " +
        "0 means the output results is empty. -1 means disabling the optimization.")
      .version("3.5.0")
      .intConf
      .checkValue(_ >= -1,
        "The threshold of window group limit must be -1, 0 or positive integer.")
      .createWithDefault(1000)

  val SESSION_WINDOW_BUFFER_IN_MEMORY_THRESHOLD =
    buildConf("spark.sql.sessionWindow.buffer.in.memory.threshold")
      .internal()
      .doc("Threshold for number of windows guaranteed to be held in memory by the " +
        "session window operator. Note that the buffer is used only for the query Spark " +
        "cannot apply aggregations on determining session window.")
      .version("3.2.0")
      .intConf
      .createWithDefault(4096)

  val SESSION_WINDOW_BUFFER_SPILL_SIZE_THRESHOLD =
    buildConf("spark.sql.sessionWindow.buffer.spill.size.threshold")
      .internal()
      .doc("Threshold for size of rows to be spilled by window operator. Note that " +
        "the buffer is used only for the query Spark cannot apply aggregations on determining " +
        "session window.")
      .version("4.1.0")
      .fallbackConf(SHUFFLE_SPILL_MAX_SIZE_FORCE_SPILL_THRESHOLD)

  val SESSION_WINDOW_BUFFER_SPILL_THRESHOLD =
    buildConf("spark.sql.sessionWindow.buffer.spill.threshold")
      .internal()
      .doc("Threshold for number of rows to be spilled by window operator. Note that " +
        "the buffer is used only for the query Spark cannot apply aggregations on determining " +
        "session window.")
      .version("3.2.0")
      .intConf
      .createWithDefault(SHUFFLE_SPILL_NUM_ELEMENTS_FORCE_SPILL_THRESHOLD.defaultValue.get)

  val SHUFFLE_DEPENDENCY_SKIP_MIGRATION_ENABLED =
    buildConf("spark.sql.shuffleDependency.skipMigration.enabled")
      .doc("When enabled, shuffle dependencies for a Spark Connect SQL execution are marked at " +
        "the end of the execution, and they will not be migrated during decommissions.")
      .version("4.0.0")
      .booleanConf
      .createWithDefault(Utils.isTesting)

  val SHUFFLE_DEPENDENCY_FILE_CLEANUP_ENABLED =
    buildConf("spark.sql.shuffleDependency.fileCleanup.enabled")
      .doc("(Deprecated since Spark 4.1, please set" +
        " 'spark.sql.connect.shuffleDependency.fileCleanup.enabled'.)")
      .version("4.0.0")
      .booleanConf
      .createWithDefault(Utils.isTesting)

  val CLASSIC_SHUFFLE_DEPENDENCY_FILE_CLEANUP_ENABLED =
    buildConf("spark.sql.classic.shuffleDependency.fileCleanup.enabled")
      .doc("When enabled, shuffle files will be cleaned up at the end of classic " +
        "SQL executions. Note that this cleanup may cause stage retries and regenerate " +
        "shuffle files if the same dataframe reference is executed again.")
      .version("4.1.0")
      .booleanConf
      .createWithDefault(Utils.isTesting)

  val CONNECT_SHUFFLE_DEPENDENCY_FILE_CLEANUP_ENABLED =
    buildConf("spark.sql.connect.shuffleDependency.fileCleanup.enabled")
      .doc("When enabled, shuffle files will be cleaned up at the end of Spark Connect " +
        "SQL executions.")
      .version("4.1.0")
      .fallbackConf(SHUFFLE_DEPENDENCY_FILE_CLEANUP_ENABLED)

  val SORT_MERGE_JOIN_EXEC_BUFFER_IN_MEMORY_THRESHOLD =
    buildConf("spark.sql.sortMergeJoinExec.buffer.in.memory.threshold")
      .internal()
      .doc("Threshold for number of rows guaranteed to be held in memory by the sort merge " +
        "join operator")
      .version("2.2.1")
      .intConf
      .createWithDefault(ByteArrayMethods.MAX_ROUNDED_ARRAY_LENGTH)

  val SORT_MERGE_JOIN_EXEC_BUFFER_SPILL_THRESHOLD =
    buildConf("spark.sql.sortMergeJoinExec.buffer.spill.threshold")
      .internal()
      .doc("Threshold for number of rows to be spilled by sort merge join operator")
      .version("2.2.0")
      .intConf
      .createWithDefault(SHUFFLE_SPILL_NUM_ELEMENTS_FORCE_SPILL_THRESHOLD.defaultValue.get)

  val SORT_MERGE_JOIN_EXEC_BUFFER_SIZE_SPILL_THRESHOLD =
    buildConf("spark.sql.sortMergeJoinExec.buffer.spill.size.threshold")
      .internal()
      .doc("Threshold for size of rows to be spilled by sort merge join operator")
      .version("4.1.0")
      .fallbackConf(SHUFFLE_SPILL_MAX_SIZE_FORCE_SPILL_THRESHOLD)

  val CARTESIAN_PRODUCT_EXEC_BUFFER_IN_MEMORY_THRESHOLD =
    buildConf("spark.sql.cartesianProductExec.buffer.in.memory.threshold")
      .internal()
      .doc("Threshold for number of rows guaranteed to be held in memory by the cartesian " +
        "product operator")
      .version("2.2.1")
      .intConf
      .createWithDefault(4096)

  val CARTESIAN_PRODUCT_EXEC_BUFFER_SPILL_THRESHOLD =
    buildConf("spark.sql.cartesianProductExec.buffer.spill.threshold")
      .internal()
      .doc("Threshold for number of rows to be spilled by cartesian product operator")
      .version("2.2.0")
      .intConf
      .createWithDefault(SHUFFLE_SPILL_NUM_ELEMENTS_FORCE_SPILL_THRESHOLD.defaultValue.get)

  val CARTESIAN_PRODUCT_EXEC_BUFFER_SIZE_SPILL_THRESHOLD =
    buildConf("spark.sql.cartesianProductExec.buffer.spill.size.threshold")
      .internal()
      .doc("Threshold for size of rows to be spilled by cartesian product operator")
      .version("4.1.0")
      .fallbackConf(SHUFFLE_SPILL_MAX_SIZE_FORCE_SPILL_THRESHOLD)

  val SUPPORT_QUOTED_REGEX_COLUMN_NAME = buildConf("spark.sql.parser.quotedRegexColumnNames")
    .doc("When true, quoted Identifiers (using backticks) in SELECT statement are interpreted" +
      " as regular expressions.")
    .version("2.3.0")
    .booleanConf
    .createWithDefault(false)

  val SINGLE_CHARACTER_PIPE_OPERATOR_ENABLED =
    buildConf("spark.sql.parser.singleCharacterPipeOperator.enabled")
    .doc("When true, the single character pipe token '|' can be used as an alternative to '|>' " +
      "for SQL pipe operators. When false, only '|>' is recognized as a pipe operator, and '|' " +
      "is only used for bitwise OR operations. This provides syntax compatibility with other " +
      "languages like Splunk SPL and Kusto that use '|' for pipe operations.")
    .version("4.2.0")
    .booleanConf
    .createWithDefault(true)

  val TVF_ALLOW_MULTIPLE_TABLE_ARGUMENTS_ENABLED =
    buildConf("spark.sql.tvf.allowMultipleTableArguments.enabled")
      .doc("When true, allows multiple table arguments for table-valued functions, " +
        "receiving the cartesian product of all the rows of these tables.")
      .version("3.5.0")
      .booleanConf
      .createWithDefault(false)

  val RANGE_EXCHANGE_SAMPLE_SIZE_PER_PARTITION =
    buildConf("spark.sql.execution.rangeExchange.sampleSizePerPartition")
      .internal()
      .doc("Number of points to sample per partition in order to determine the range boundaries" +
          " for range partitioning, typically used in global sorting (without limit).")
      .version("2.3.0")
      .intConf
      .createWithDefault(100)

  val ARROW_EXECUTION_ENABLED =
    buildConf("spark.sql.execution.arrow.enabled")
      .doc("(Deprecated since Spark 3.0, please set 'spark.sql.execution.arrow.pyspark.enabled'.)")
      .version("2.3.0")
      .booleanConf
      .createWithDefault(false)

  val ARROW_PYSPARK_EXECUTION_ENABLED =
    buildConf("spark.sql.execution.arrow.pyspark.enabled")
      .doc("When true, make use of Apache Arrow for columnar data transfers in PySpark. " +
        "This optimization applies to: " +
        "1. pyspark.sql.DataFrame.toPandas. " +
        "2. pyspark.sql.SparkSession.createDataFrame when its input is a Pandas DataFrame " +
        "or a NumPy ndarray. " +
        "The following data type is unsupported: " +
        "ArrayType of TimestampType.")
      .version("3.0.0")
      .fallbackConf(ARROW_EXECUTION_ENABLED)

  val ARROW_PYSPARK_SELF_DESTRUCT_ENABLED =
    buildConf("spark.sql.execution.arrow.pyspark.selfDestruct.enabled")
      .doc("(Experimental) When true, make use of Apache Arrow's self-destruct and split-blocks " +
        "options for columnar data transfers in PySpark, when converting from Arrow to Pandas. " +
        "This reduces memory usage at the cost of some CPU time. " +
        "This optimization applies to: pyspark.sql.DataFrame.toPandas " +
        "when 'spark.sql.execution.arrow.pyspark.enabled' is set.")
      .version("3.2.0")
      .booleanConf
      .createWithDefault(false)

  val PYSPARK_BINARY_AS_BYTES =
    buildConf("spark.sql.execution.pyspark.binaryAsBytes")
      .doc("When true, BinaryType is consistently mapped to bytes in PySpark. " +
        "When false, restores the PySpark behavior before 4.1.0. Before 4.1.0, BinaryType is " +
        "mapped to bytearray for regular UDF and UDTF without Arrow optimization, " +
        "DataFrame APIs (both Spark Classic and Spark Connect), and data sources; " +
        "BinaryType is mapped to bytes for Arrow-optimized UDF and UDTF with " +
        "legacy pandas conversion.")
      .version("4.1.0")
      .booleanConf
      .createWithDefault(true)


  val ARROW_LOCAL_RELATION_THRESHOLD =
    buildConf("spark.sql.execution.arrow.localRelationThreshold")
      .doc(
        "When converting Arrow batches to Spark DataFrame, local collections are used in the " +
          "driver side if the byte size of Arrow batches is smaller than this threshold. " +
          "Otherwise, the Arrow batches are sent and deserialized to Spark internal rows " +
          "in the executors.")
      .version("3.4.0")
      .bytesConf(ByteUnit.BYTE)
      .checkValue(_ >= 0, "This value must be equal to or greater than 0.")
      .createWithDefaultString("48MB")

  val PYSPARK_JVM_STACKTRACE_ENABLED =
    buildConf("spark.sql.pyspark.jvmStacktrace.enabled")
      .doc("When true, it shows the JVM stacktrace in the user-facing PySpark exception " +
        "together with Python stacktrace. By default, it is disabled to hide JVM stacktrace " +
        "and shows a Python-friendly exception only. Note that this is independent from log " +
        "level settings.")
      .version("3.0.0")
      .booleanConf
      // show full stacktrace in tests but hide in production by default.
      .createWithDefault(Utils.isTesting)

  val PYTHON_UDF_PROFILER =
    buildConf("spark.sql.pyspark.udf.profiler")
      .doc("Configure the Python/Pandas UDF profiler by enabling or disabling it " +
        "with the option to choose between \"perf\" and \"memory\" types, " +
        "or unsetting the config disables the profiler. This is disabled by default.")
      .version("4.0.0")
      .stringConf
      .transform(_.toLowerCase(Locale.ROOT))
      .checkValues(Set("perf", "memory"))
      .createOptional

  val PYTHON_UDF_WORKER_FAULTHANLDER_ENABLED =
    buildConf("spark.sql.execution.pyspark.udf.faulthandler.enabled")
      .doc(
        s"Same as ${Python.PYTHON_WORKER_FAULTHANLDER_ENABLED.key} for Python execution with " +
        "DataFrame and SQL. It can change during runtime.")
      .version("4.0.0")
      .fallbackConf(Python.PYTHON_WORKER_FAULTHANLDER_ENABLED)

  val PYTHON_UDF_WORKER_IDLE_TIMEOUT_SECONDS =
    buildConf("spark.sql.execution.pyspark.udf.idleTimeoutSeconds")
      .doc(
        s"Same as ${Python.PYTHON_WORKER_IDLE_TIMEOUT_SECONDS.key} for Python execution with " +
          "DataFrame and SQL. It can change during runtime.")
      .version("4.0.0")
      .fallbackConf(Python.PYTHON_WORKER_IDLE_TIMEOUT_SECONDS)

  val PYTHON_UDF_WORKER_KILL_ON_IDLE_TIMEOUT =
    buildConf("spark.sql.execution.pyspark.udf.killOnIdleTimeout")
      .doc(
        s"Same as ${Python.PYTHON_WORKER_KILL_ON_IDLE_TIMEOUT.key} for Python execution with " +
          "DataFrame and SQL. It can change during runtime.")
      .version("4.1.0")
      .fallbackConf(Python.PYTHON_WORKER_KILL_ON_IDLE_TIMEOUT)

  val PYTHON_UDF_WORKER_TRACEBACK_DUMP_INTERVAL_SECONDS =
    buildConf("spark.sql.execution.pyspark.udf.tracebackDumpIntervalSeconds")
      .doc(
        s"Same as ${Python.PYTHON_WORKER_TRACEBACK_DUMP_INTERVAL_SECONDS.key} " +
          "for Python execution with DataFrame and SQL. It can change during runtime.")
      .version("4.1.0")
      .fallbackConf(Python.PYTHON_WORKER_TRACEBACK_DUMP_INTERVAL_SECONDS)

  val PYTHON_UDF_DAEMON_KILL_WORKER_ON_FLUSH_FAILURE =
    buildConf("spark.sql.execution.pyspark.udf.daemonKillWorkerOnFlushFailure")
      .doc(
        s"Same as ${Python.PYTHON_DAEMON_KILL_WORKER_ON_FLUSH_FAILURE.key} " +
          "for Python execution with DataFrame and SQL. It can change during runtime.")
      .version("4.1.0")
      .fallbackConf(Python.PYTHON_DAEMON_KILL_WORKER_ON_FLUSH_FAILURE)

  val PYTHON_WORKER_LOGGING_ENABLED =
    buildConf("spark.sql.pyspark.worker.logging.enabled")
      .doc("When set to true, this configuration enables comprehensive logging within " +
        "Python worker processes that execute User-Defined Functions (UDFs), " +
        "User-Defined Table Functions (UDTFs), and other Python-based operations in Spark SQL.")
      .version("4.1.0")
      .booleanConf
      .createWithDefault(false)

  val PYSPARK_PLOT_MAX_ROWS =
    buildConf("spark.sql.pyspark.plotting.max_rows")
      .doc("The visual limit on plots. If set to 1000 for top-n-based plots (pie, bar, barh), " +
        "the first 1000 data points will be used for plotting. For sampled-based plots " +
        "(scatter, area, line), 1000 data points will be randomly sampled.")
      .version("4.0.0")
      .intConf
      .createWithDefault(1000)

  val ARROW_SPARKR_EXECUTION_ENABLED =
    buildConf("spark.sql.execution.arrow.sparkr.enabled")
      .doc("When true, make use of Apache Arrow for columnar data transfers in SparkR. " +
        "This optimization applies to: " +
        "1. createDataFrame when its input is an R DataFrame " +
        "2. collect " +
        "3. dapply " +
        "4. gapply " +
        "The following data types are unsupported: " +
        "FloatType, BinaryType, ArrayType, StructType and MapType.")
      .version("3.0.0")
      .booleanConf
      .createWithDefault(false)

  val ARROW_FALLBACK_ENABLED =
    buildConf("spark.sql.execution.arrow.fallback.enabled")
      .doc("(Deprecated since Spark 3.0, please set " +
        "'spark.sql.execution.arrow.pyspark.fallback.enabled'.)")
      .version("2.4.0")
      .booleanConf
      .createWithDefault(true)

  val ARROW_PYSPARK_FALLBACK_ENABLED =
    buildConf("spark.sql.execution.arrow.pyspark.fallback.enabled")
      .doc(s"When true, optimizations enabled by '${ARROW_PYSPARK_EXECUTION_ENABLED.key}' will " +
        "fallback automatically to non-optimized implementations if an error occurs.")
      .version("3.0.0")
      .fallbackConf(ARROW_FALLBACK_ENABLED)

  val ARROW_EXECUTION_MAX_RECORDS_PER_BATCH =
    buildConf("spark.sql.execution.arrow.maxRecordsPerBatch")
      .doc("When using Apache Arrow, limit the maximum number of records that can be written " +
        "to a single ArrowRecordBatch in memory. If set to zero or negative there is no limit. " +
        "See also spark.sql.execution.arrow.maxBytesPerBatch. If both are set, each batch " +
        "is created when any condition of both is met.")
      .version("2.3.0")
      .intConf
      .createWithDefault(10000)

  val ARROW_EXECUTION_MAX_RECORDS_PER_OUTPUT_BATCH =
    buildConf("spark.sql.execution.arrow.maxRecordsPerOutputBatch")
      .doc("When using Apache Arrow, limit the maximum number of records that can be output " +
        "in a single ArrowRecordBatch to the downstream operator. If set to zero or negative " +
        "there is no limit. Note that the complete ArrowRecordBatch is actually created but " +
        "the number of records is limited when sending it to the downstream operator. This is " +
        "used to avoid large batches being sent to the downstream operator including " +
        "the columnar-based operator implemented by third-party libraries.")
      .version("4.1.0")
      .internal()
      .intConf
      .createWithDefault(-1)

  val ARROW_EXECUTION_MAX_BYTES_PER_OUTPUT_BATCH =
    buildConf("spark.sql.execution.arrow.maxBytesPerOutputBatch")
      .doc("When using Apache Arrow, limit the maximum bytes that can be output " +
        "in a single ArrowRecordBatch to the downstream operator. If set to zero or negative " +
        "there is no limit. Note that the complete ArrowRecordBatch is actually created but " +
        "the number of bytes is limited when sending it to the downstream operator. This is " +
        "used to avoid large batches being sent to the downstream operator including " +
        "the columnar-based operator implemented by third-party libraries. Spark will try to " +
        "create batches with the size equal or less than this value. Normally it should not " +
        "happen, but if in extreme case that even one record is still larger than this value, " +
        "Spark will create a batch with one record.")
      .version("4.1.0")
      .internal()
      .bytesConf(ByteUnit.BYTE)
      .checkValue(x => x <= Int.MaxValue,
        errorMsg = "The value of " +
          "spark.sql.execution.arrow.maxBytesPerOutputBatch should be less than INT_MAX.")
      .createWithDefault(-1)

  val ARROW_EXECUTION_MAX_BYTES_PER_BATCH =
    buildConf("spark.sql.execution.arrow.maxBytesPerBatch")
      .internal()
      .doc("When using Apache Arrow, limit the maximum bytes in each batch that can be written " +
        "to a single ArrowRecordBatch in memory. " +
        "Unlike 'spark.sql.execution.arrow.maxRecordsPerBatch', this configuration does not " +
        "work for createDataFrame/toPandas with Arrow/pandas instances. " +
        "See also spark.sql.execution.arrow.maxRecordsPerBatch. If both are set, each batch " +
        "is created when any condition of both is met.")
      .version("4.0.0")
      .bytesConf(ByteUnit.BYTE)
      .checkValue(x => x > 0 && x <= Int.MaxValue,
        errorMsg = "The value of " +
          "spark.sql.execution.arrow.maxBytesPerBatch should be greater " +
          "than zero and less than INT_MAX.")
      .createWithDefaultString("64MB")

  val ARROW_EXECUTION_COMPRESSION_CODEC =
    buildConf("spark.sql.execution.arrow.compression.codec")
      .doc("Compression codec used to compress Arrow IPC data when transferring data " +
        "between JVM and Python processes (e.g., toPandas, toArrow). This can significantly " +
        "reduce memory usage and network bandwidth when transferring large datasets. " +
        "Supported codecs: 'none' (no compression), 'zstd' (Zstandard), 'lz4' (LZ4). " +
        "Note that compression may add CPU overhead but can provide substantial memory savings " +
        "especially for datasets with high compression ratios.")
      .version("4.1.0")
      .stringConf
      .transform(_.toLowerCase(java.util.Locale.ROOT))
      .checkValues(Set("none", "zstd", "lz4"))
      .createWithDefault("none")

  val ARROW_EXECUTION_ZSTD_COMPRESSION_LEVEL =
    buildConf("spark.sql.execution.arrow.compression.zstd.level")
      .doc("Compression level for Zstandard (zstd) codec when compressing Arrow IPC data. " +
        "This config is only used when spark.sql.execution.arrow.compression.codec is set to " +
        "'zstd'. Negative values provide ultra-fast compression with lower " +
        "compression ratios. Positive values provide normal to maximum compression, " +
        "with higher values giving better compression but slower speed. The default value 3 " +
        "provides a good balance between compression speed and compression ratio.")
      .version("4.1.0")
      .intConf
      .createWithDefault(3)

  val ARROW_TRANSFORM_WITH_STATE_IN_PYSPARK_MAX_STATE_RECORDS_PER_BATCH =
    buildConf("spark.sql.execution.arrow.transformWithStateInPySpark.maxStateRecordsPerBatch")
      .doc("When using TransformWithState in PySpark (both Python Row and Pandas), limit " +
        "the maximum number of state records that can be written to a single ArrowRecordBatch " +
        "in memory.")
      .version("4.0.0")
      // NOTE: This config was released already in Spark 4.0.0, so we should not remove the
      // support of this.
      .withAlternative("spark.sql.execution.arrow.transformWithStateInPandas.maxRecordsPerBatch")
      .intConf
      .createWithDefault(10000)

  val ARROW_EXECUTION_USE_LARGE_VAR_TYPES =
    buildConf("spark.sql.execution.arrow.useLargeVarTypes")
      .doc("When using Apache Arrow, use large variable width vectors for string and binary " +
        "types. Regular string and binary types have a 2GiB limit for a column in a single " +
        "record batch. Large variable types remove this limitation at the cost of higher memory " +
        "usage per value.")
      .version("3.5.0")
      .booleanConf
      .createWithDefault(false)

  val PYTHON_UDF_MAX_RECORDS_PER_BATCH =
    buildConf("spark.sql.execution.python.udf.maxRecordsPerBatch")
      .doc("When using Python UDFs, limit the maximum number of records that can be batched " +
        "for serialization/deserialization.")
      .version("4.0.0")
      .intConf
      .checkValue(_ > 0, "The value of spark.sql.execution.python.udf.maxRecordsPerBatch " +
        "must be positive.")
      .createWithDefault(100)

  val PYTHON_UDF_BUFFER_SIZE =
    buildConf("spark.sql.execution.python.udf.buffer.size")
      .doc(
        s"Same as `${BUFFER_SIZE.key}` but only applies to Python UDF executions. If it is not " +
        s"set, the fallback is `${BUFFER_SIZE.key}`.")
      .version("4.0.0")
      .fallbackConf(BUFFER_SIZE)

  val PANDAS_UDF_BUFFER_SIZE =
    buildConf("spark.sql.execution.pandas.udf.buffer.size")
      .doc(
        s"Same as `${BUFFER_SIZE.key}` but only applies to Pandas UDF executions. If it is not " +
        s"set, the fallback is `${BUFFER_SIZE.key}`. Note that Pandas execution requires more " +
        "than 4 bytes. Lowering this value could make small Pandas UDF batch iterated and " +
        "pipelined; however, it might degrade performance. See SPARK-27870.")
      .version("3.0.0")
      .fallbackConf(BUFFER_SIZE)

  val PANDAS_STRUCT_HANDLING_MODE =
    buildConf("spark.sql.execution.pandas.structHandlingMode")
      .doc(
        "The conversion mode of struct type when creating pandas DataFrame. " +
        "When \"legacy\", " +
        "1. when Arrow optimization is disabled, convert to Row object, " +
        "2. when Arrow optimization is enabled, convert to dict or raise an Exception " +
        "if there are duplicated nested field names. " +
        "When \"row\", convert to Row object regardless of Arrow optimization. " +
        "When \"dict\", convert to dict and use suffixed key names, e.g., a_0, a_1, " +
        "if there are duplicated nested field names, regardless of Arrow optimization."
      )
      .version("3.5.0")
      .stringConf
      .checkValues(Set("legacy", "row", "dict"))
      .createWithDefaultString("legacy")

  val PYSPARK_HIDE_TRACEBACK =
    buildConf("spark.sql.execution.pyspark.udf.hideTraceback.enabled")
      .doc(
        "When true, only show the message of the exception from Python UDFs, " +
        "hiding the stack trace. If this is enabled, simplifiedTraceback has no effect.")
      .version("4.0.0")
      .booleanConf
      .createWithDefault(false)

  val PYSPARK_SIMPLIFIED_TRACEBACK =
    buildConf("spark.sql.execution.pyspark.udf.simplifiedTraceback.enabled")
      .doc(
        "When true, the traceback from Python UDFs is simplified. It hides " +
        "the Python worker, (de)serialization, etc from PySpark in tracebacks, and only " +
        "shows the exception messages from UDFs. Note that this works only with CPython 3.7+.")
      .version("3.1.0")
      .booleanConf
      // show full stacktrace in tests but hide in production by default.
      .createWithDefault(!Utils.isTesting)

  val PYSPARK_ARROW_VALIDATE_SCHEMA =
    buildConf("spark.sql.execution.arrow.pyspark.validateSchema.enabled")
      .doc(
        "When true, validate the schema of Arrow batches returned by mapInArrow, mapInPandas " +
        "and DataSource against the expected schema to ensure that they are compatible.")
      .version("4.1.0")
      .booleanConf
      .createWithDefault(false)

  val PYTHON_UDF_ARROW_ENABLED =
    buildConf("spark.sql.execution.pythonUDF.arrow.enabled")
      .doc("Enable Arrow optimization in regular Python UDFs. This optimization " +
        "can only be enabled when the given function takes at least one argument.")
      .version("3.4.0")
      .booleanConf
      .createWithDefault(false)

  val PYTHON_UDF_ARROW_CONCURRENCY_LEVEL =
    buildConf("spark.sql.execution.pythonUDF.arrow.concurrency.level")
      .doc("The level of concurrency to execute Arrow-optimized Python UDF. " +
        "This can be useful if Python UDFs use I/O intensively.")
      .version("4.0.0")
      .intConf
      .checkValue(_ > 1,
        "The value of spark.sql.execution.pythonUDF.arrow.concurrency.level" +
          " must be more than one.")
      .createOptional

  val PYTHON_UDF_ARROW_FALLBACK_ON_UDT =
    buildConf("spark.sql.execution.pythonUDF.arrow.legacy.fallbackOnUDT")
      .internal()
      .doc("When true, Arrow-optimized Python UDF will fallback to the regular UDF when " +
        "its input or output is UDT.")
      .version("4.1.0")
      .booleanConf
      .createWithDefault(false)

  val PYTHON_UDF_PANDAS_INT_TO_DECIMAL_COERCION_ENABLED =
    buildConf("spark.sql.execution.pythonUDF.pandas.intToDecimalCoercionEnabled")
      .doc("When true, convert int to Decimal python objects before converting " +
        "Pandas.Series to Arrow array during serialization." +
        "Disabled by default, impacts performance.")
      .version("4.1.0")
      .booleanConf
      .createWithDefault(false)

  val PYTHON_TABLE_UDF_ARROW_ENABLED =
    buildConf("spark.sql.execution.pythonUDTF.arrow.enabled")
      .doc("Enable Arrow optimization for Python UDTFs.")
      .version("3.5.0")
      .booleanConf
      .createWithDefault(false)

  val PYTHON_TABLE_UDF_LEGACY_PANDAS_CONVERSION_ENABLED =
    buildConf("spark.sql.legacy.execution.pythonUDTF.pandas.conversion.enabled")
      .internal()
      .doc(s"When true and ${PYTHON_TABLE_UDF_ARROW_ENABLED.key} is enabled, extra pandas " +
        "conversion happens during (de)serialization between JVM and Python workers. " +
        "This matters especially when the produced output has a schema different from " +
        "specified schema, resulting in a different type coercion.")
      .version("4.1.0")
      .booleanConf
      .createWithDefault(false)

  val PYTHON_UDF_LEGACY_PANDAS_CONVERSION_ENABLED =
    buildConf("spark.sql.legacy.execution.pythonUDF.pandas.conversion.enabled")
      .internal()
      .doc(s"When true and ${PYTHON_UDF_ARROW_ENABLED.key} is enabled, matches the " +
        "default Arrow Python UDF behavior before 4.1.0. With this behavior, extra" +
        "pandas conversion happens during (de)serialization between JVM and Python workers. " +
        "This matters especially when the produced output has a schema different from " +
        "specified schema, resulting in a different type coercion.")
      .version("4.1.0")
      .booleanConf
      .createWithDefault(false)

  val PYTHON_PLANNER_EXEC_MEMORY =
    buildConf("spark.sql.planner.pythonExecution.memory")
      .doc("Specifies the memory allocation for executing Python code in Spark driver, in MiB. " +
        "When set, it caps the memory for Python execution to the specified amount. " +
        "If not set, Spark will not limit Python's memory usage and it is up to the application " +
        "to avoid exceeding the overhead memory space shared with other non-JVM processes.\n" +
        "Note: Windows does not support resource limiting and actual resource is not limited " +
        "on MacOS.")
      .version("4.0.0")
      .bytesConf(ByteUnit.MiB)
      .createOptional

  val PANDAS_GROUPED_MAP_ASSIGN_COLUMNS_BY_NAME =
    buildConf("spark.sql.legacy.execution.pandas.groupedMap.assignColumnsByName")
      .internal()
      .doc("When true, columns will be looked up by name if labeled with a string and fallback " +
        "to use position if not. When false, a grouped map Pandas UDF will assign columns from " +
        "the returned Pandas DataFrame based on position, regardless of column label type. " +
        "This configuration will be deprecated in future releases.")
      .version("2.4.1")
      .booleanConf
      .createWithDefault(true)

  val PANDAS_ARROW_SAFE_TYPE_CONVERSION =
    buildConf("spark.sql.execution.pandas.convertToArrowArraySafely")
      .internal()
      .doc("When true, Arrow will perform safe type conversion when converting " +
        "Pandas.Series to Arrow array during serialization. Arrow will raise errors " +
        "when detecting unsafe type conversion like overflow. When false, disabling Arrow's type " +
        "check and do type conversions anyway. This config only works for Arrow 0.11.0+.")
      .version("3.0.0")
      .booleanConf
      .createWithDefault(true)

  val PYSPARK_WORKER_PYTHON_EXECUTABLE =
    buildConf("spark.sql.execution.pyspark.python")
      .internal()
      .doc("Python binary executable to use for PySpark in executors when running Python " +
        "UDF, pandas UDF and pandas function APIs. " +
        "If not set, it falls back to 'spark.pyspark.python' by default.")
      .version("3.5.0")
      .stringConf
      .createOptional

  val REPLACE_EXCEPT_WITH_FILTER = buildConf("spark.sql.optimizer.replaceExceptWithFilter")
    .internal()
    .doc("When true, the apply function of the rule verifies whether the right node of the" +
      " except operation is of type Filter or Project followed by Filter. If yes, the rule" +
      " further verifies 1) Excluding the filter operations from the right (as well as the" +
      " left node, if any) on the top, whether both the nodes evaluates to a same result." +
      " 2) The left and right nodes don't contain any SubqueryExpressions. 3) The output" +
      " column names of the left node are distinct. If all the conditions are met, the" +
      " rule will replace the except operation with a Filter by flipping the filter" +
      " condition(s) of the right node.")
    .version("2.3.0")
    .booleanConf
    .createWithDefault(true)

  val DECIMAL_OPERATIONS_ALLOW_PREC_LOSS =
    buildConf("spark.sql.decimalOperations.allowPrecisionLoss")
      .internal()
      .doc("When true (default), establishing the result type of an arithmetic operation " +
        "happens according to Hive behavior and SQL ANSI 2011 specification, i.e. rounding the " +
        "decimal part of the result if an exact representation is not possible. Otherwise, NULL " +
        "is returned in those cases, as previously.")
      .version("2.3.1")
      .booleanConf
      .createWithDefault(true)

  val LITERAL_PICK_MINIMUM_PRECISION =
    buildConf("spark.sql.legacy.literal.pickMinimumPrecision")
      .internal()
      .doc("When integral literal is used in decimal operations, pick a minimum precision " +
        "required by the literal if this config is true, to make the resulting precision and/or " +
        "scale smaller. This can reduce the possibility of precision lose and/or overflow.")
      .version("2.3.3")
      .booleanConf
      .createWithDefault(true)

  val SQL_OPTIONS_REDACTION_PATTERN = buildConf("spark.sql.redaction.options.regex")
    .doc("Regex to decide which keys in a Spark SQL command's options map contain sensitive " +
      "information. The values of options whose names that match this regex will be redacted " +
      "in the explain output. This redaction is applied on top of the global redaction " +
      s"configuration defined by ${SECRET_REDACTION_PATTERN.key}.")
    .version("2.2.2")
    .regexConf
    .createWithDefault("(?i)url".r)

  val SQL_STRING_REDACTION_PATTERN =
    buildConf("spark.sql.redaction.string.regex")
      .doc("Regex to decide which parts of strings produced by Spark contain sensitive " +
        "information. When this regex matches a string part, that string part is replaced by a " +
        "dummy value. This is currently used to redact the output of SQL explain commands. " +
        "When this conf is not set, the value from `spark.redaction.string.regex` is used.")
      .version("2.3.0")
      .fallbackConf(org.apache.spark.internal.config.STRING_REDACTION_PATTERN)

  val SQL_SCRIPTING_ENABLED =
    buildConf("spark.sql.scripting.enabled")
      .doc("SQL Scripting feature is under development and its use should be done under this " +
        "feature flag. SQL Scripting enables users to write procedural SQL including control " +
        "flow and error handling.")
      .version("4.0.0")
      .booleanConf
      .createWithDefault(true)

  val SQL_SCRIPTING_CONTINUE_HANDLER_ENABLED =
    buildConf("spark.sql.scripting.continueHandlerEnabled")
      .internal()
      .doc("EXPERIMENTAL FEATURE/WORK IN PROGRESS: SQL Scripting CONTINUE HANDLER feature " +
        "is under development and still not working as intended. This feature switch is intended " +
        "to be used internally for development and testing, not by end users. " +
        "YOU ARE ADVISED AGAINST USING THIS FEATURE AS ITS NOT FINISHED.")
      .version("4.1.0")
      .booleanConf
      .createWithDefault(false)

  val CONCAT_BINARY_AS_STRING = buildConf("spark.sql.function.concatBinaryAsString")
    .doc("When this option is set to false and all inputs are binary, `functions.concat` returns " +
      "an output as binary. Otherwise, it returns as a string.")
    .version("2.3.0")
    .booleanConf
    .createWithDefault(false)

  val ELT_OUTPUT_AS_STRING = buildConf("spark.sql.function.eltOutputAsString")
    .doc("When this option is set to false and all inputs are binary, `elt` returns " +
      "an output as binary. Otherwise, it returns as a string.")
    .version("2.3.0")
    .booleanConf
    .createWithDefault(false)

  val VALIDATE_PARTITION_COLUMNS =
    buildConf("spark.sql.sources.validatePartitionColumns")
      .internal()
      .doc("When this option is set to true, partition column values will be validated with " +
        "user-specified schema. If the validation fails, a runtime exception is thrown. " +
        "When this option is set to false, the partition column value will be converted to null " +
        "if it can not be casted to corresponding user-specified schema.")
      .version("3.0.0")
      .booleanConf
      .createWithDefault(true)

  val CONTINUOUS_STREAMING_EPOCH_BACKLOG_QUEUE_SIZE =
    buildConf("spark.sql.streaming.continuous.epochBacklogQueueSize")
      .doc("The max number of entries to be stored in queue to wait for late epochs. " +
        "If this parameter is exceeded by the size of the queue, stream will stop with an error.")
      .version("3.0.0")
      .intConf
      .createWithDefault(10000)

  val CONTINUOUS_STREAMING_EXECUTOR_QUEUE_SIZE =
    buildConf("spark.sql.streaming.continuous.executorQueueSize")
      .internal()
      .doc("The size (measured in number of rows) of the queue used in continuous execution to" +
        " buffer the results of a ContinuousDataReader.")
      .version("2.3.0")
      .intConf
      .createWithDefault(1024)

  val CONTINUOUS_STREAMING_EXECUTOR_POLL_INTERVAL_MS =
    buildConf("spark.sql.streaming.continuous.executorPollIntervalMs")
      .internal()
      .doc("The interval at which continuous execution readers will poll to check whether" +
        " the epoch has advanced on the driver.")
      .version("2.3.0")
      .timeConf(TimeUnit.MILLISECONDS)
      .createWithDefault(100)

  val USE_V1_SOURCE_LIST = buildConf("spark.sql.sources.useV1SourceList")
    .internal()
    .doc("A comma-separated list of data source short names or fully qualified data source " +
      "implementation class names for which Data Source V2 code path is disabled. These data " +
      "sources will fallback to Data Source V1 code path.")
    .version("3.0.0")
    .stringConf
    .createWithDefault("avro,csv,json,kafka,orc,parquet,text")

  val ALLOW_EMPTY_SCHEMAS_FOR_WRITES = buildConf("spark.sql.legacy.allowEmptySchemaWrite")
    .internal()
    .doc("When this option is set to true, validation of empty or empty nested schemas that " +
      "occurs when writing into a FileFormat based data source does not happen.")
    .version("3.4.0")
    .booleanConf
    .createWithDefault(false)

  val DISABLED_V2_STREAMING_WRITERS = buildConf("spark.sql.streaming.disabledV2Writers")
    .doc("A comma-separated list of fully qualified data source register class names for which" +
      " StreamWriteSupport is disabled. Writes to these sources will fall back to the V1 Sinks.")
    .version("2.3.1")
    .stringConf
    .createWithDefault("")

  val DISABLED_V2_STREAMING_MICROBATCH_READERS =
    buildConf("spark.sql.streaming.disabledV2MicroBatchReaders")
      .internal()
      .doc(
        "A comma-separated list of fully qualified data source register class names for which " +
          "MicroBatchReadSupport is disabled. Reads from these sources will fall back to the " +
          "V1 Sources.")
      .version("2.4.0")
      .stringConf
      .createWithDefault("")

  val DISABLE_MAP_KEY_NORMALIZATION =
    buildConf("spark.sql.legacy.disableMapKeyNormalization")
      .internal()
      .doc("Disables key normalization when creating a map with `ArrayBasedMapBuilder`. When " +
        "set to `true` it will prevent key normalization when building a map, which will " +
        "allow for values such as `-0.0` and `0.0` to be present as distinct keys.")
      .version("4.0.0")
      .booleanConf
      .createWithDefault(false)

  val FASTFAIL_ON_FILEFORMAT_OUTPUT =
    buildConf("spark.sql.execution.fastFailOnFileFormatOutput")
      .internal()
      .doc("Whether to fast fail task execution when writing output to FileFormat datasource. " +
        "If this is enabled, in `FileFormatWriter` we will catch `FileAlreadyExistsException` " +
        "and fast fail output task without further task retry. Only enabling this if you know " +
        "the `FileAlreadyExistsException` of the output task is unrecoverable, i.e., further " +
        "task attempts won't be able to success. If the `FileAlreadyExistsException` might be " +
        "recoverable, you should keep this as disabled and let Spark to retry output tasks. " +
        "This is disabled by default.")
      .version("3.0.2")
      .booleanConf
      .createWithDefault(false)

  object PartitionOverwriteMode extends Enumeration {
    val STATIC, DYNAMIC = Value
  }

  val PARTITION_OVERWRITE_MODE =
    buildConf("spark.sql.sources.partitionOverwriteMode")
      .doc("When INSERT OVERWRITE a partitioned data source table, we currently support 2 modes: " +
        "static and dynamic. In static mode, Spark deletes all the partitions that match the " +
        "partition specification(e.g. PARTITION(a=1,b)) in the INSERT statement, before " +
        "overwriting. In dynamic mode, Spark doesn't delete partitions ahead, and only overwrite " +
        "those partitions that have data written into it at runtime. By default we use static " +
        "mode to keep the same behavior of Spark prior to 2.3. Note that this config doesn't " +
        "affect Hive serde tables, as they are always overwritten with dynamic mode. This can " +
        "also be set as an output option for a data source using key partitionOverwriteMode " +
        "(which takes precedence over this setting), e.g. " +
        "dataframe.write.option(\"partitionOverwriteMode\", \"dynamic\").save(path)."
      )
      .version("2.3.0")
      .enumConf(PartitionOverwriteMode)
      .createWithDefault(PartitionOverwriteMode.STATIC)

  object StoreAssignmentPolicy extends Enumeration {
    val ANSI, LEGACY, STRICT = Value
  }

  val STORE_ASSIGNMENT_POLICY =
    buildConf("spark.sql.storeAssignmentPolicy")
      .doc("When inserting a value into a column with different data type, Spark will perform " +
        "type coercion. Currently, we support 3 policies for the type coercion rules: ANSI, " +
        "legacy and strict. With ANSI policy, Spark performs the type coercion as per ANSI SQL. " +
        "In practice, the behavior is mostly the same as PostgreSQL. " +
        "It disallows certain unreasonable type conversions such as converting " +
        "`string` to `int` or `double` to `boolean`. " +
        "With legacy policy, Spark allows the type coercion as long as it is a valid `Cast`, " +
        "which is very loose. e.g. converting `string` to `int` or `double` to `boolean` is " +
        "allowed. It is also the only behavior in Spark 2.x and it is compatible with Hive. " +
        "With strict policy, Spark doesn't allow any possible precision loss or data truncation " +
        "in type coercion, e.g. converting `double` to `int` or `decimal` to `double` is " +
        "not allowed."
      )
      .version("3.0.0")
      .enumConf(StoreAssignmentPolicy)
      .createWithDefault(StoreAssignmentPolicy.ANSI)

  val ANSI_ENABLED = buildConf(SqlApiConfHelper.ANSI_ENABLED_KEY)
    .doc("When true, Spark SQL uses an ANSI compliant dialect instead of being Hive compliant. " +
      "For example, Spark will throw an exception at runtime instead of returning null results " +
      "when the inputs to a SQL operator/function are invalid. " +
      "For full details of this dialect, you can find them in the section \"ANSI Compliance\" of " +
      "Spark's documentation. Some ANSI dialect features may be not from the ANSI SQL " +
      "standard directly, but their behaviors align with ANSI SQL's style")
    .version("3.0.0")
    .booleanConf
    .createWithDefault(!sys.env.get("SPARK_ANSI_SQL_MODE").contains("false"))

  val ENFORCE_RESERVED_KEYWORDS = buildConf("spark.sql.ansi.enforceReservedKeywords")
    .doc(s"When true and '${ANSI_ENABLED.key}' is true, the Spark SQL parser enforces the ANSI " +
      "reserved keywords and forbids SQL queries that use reserved keywords as alias names " +
      "and/or identifiers for table, view, function, etc.")
    .version("3.3.0")
    .booleanConf
    .createWithDefault(false)

  val DOUBLE_QUOTED_IDENTIFIERS = buildConf("spark.sql.ansi.doubleQuotedIdentifiers")
    .doc(s"When true and '${ANSI_ENABLED.key}' is true, Spark SQL reads literals enclosed in " +
      "double quoted (\") as identifiers. When false they are read as string literals.")
    .version("3.4.0")
    .booleanConf
    .createWithDefault(false)

  val LEGACY_CONSECUTIVE_STRING_LITERALS =
    buildConf("spark.sql.legacy.consecutiveStringLiterals.enabled")
      .internal()
      .doc("When true, consecutive string literals separated by double quotes (e.g. 'a''b') will " +
        "be parsed as concatenated strings. This preserves pre-Spark 4.0 behavior where" +
        "'a''b' would be parsed as 'ab' instead of 'a'b'.")
      .version("4.1.0")
      .booleanConf
      .createWithDefault(false)

  val ANSI_RELATION_PRECEDENCE = buildConf("spark.sql.ansi.relationPrecedence")
    .doc(s"When true and '${ANSI_ENABLED.key}' is true, JOIN takes precedence over comma when " +
      "combining relation. For example, `t1, t2 JOIN t3` should result to `t1 X (t2 X t3)`. If " +
      "the config is false, the result is `(t1 X t2) X t3`.")
    .version("3.4.0")
    .booleanConf
    .createWithDefault(false)

  val CHUNK_BASE64_STRING_ENABLED = buildConf("spark.sql.chunkBase64String.enabled")
    .doc("Whether to truncate string generated by the `Base64` function. When true, base64" +
      " strings generated by the base64 function are chunked into lines of at most 76" +
      " characters. When false, the base64 strings are not chunked.")
    .version("3.5.2")
    .booleanConf
    .createWithDefault(true)

  val ENABLE_DEFAULT_COLUMNS =
    buildConf("spark.sql.defaultColumn.enabled")
      .internal()
      .doc("When true, allow CREATE TABLE, REPLACE TABLE, and ALTER COLUMN statements to set or " +
        "update default values for specific columns. Following INSERT, MERGE, and UPDATE " +
        "statements may then omit these values and their values will be injected automatically " +
        "instead.")
      .version("3.4.0")
      .booleanConf
      .createWithDefault(true)

  val DEFAULT_COLUMN_ALLOWED_PROVIDERS =
    buildConf("spark.sql.defaultColumn.allowedProviders")
      .internal()
      .doc("List of table providers wherein SQL commands are permitted to assign DEFAULT column " +
        "values. Comma-separated list, whitespace ignored, case-insensitive. If an asterisk " +
        "appears after any table provider in this list, any command may assign DEFAULT column " +
        "except `ALTER TABLE ... ADD COLUMN`. Otherwise, if no asterisk appears, all commands " +
        "are permitted. This is useful because in order for such `ALTER TABLE ... ADD COLUMN` " +
        "commands to work, the target data source must include support for substituting in the " +
        "provided values when the corresponding fields are not present in storage.")
      .version("3.4.0")
      .stringConf
      .createWithDefault("csv,json,orc,parquet")

  val JSON_GENERATOR_WRITE_NULL_IF_WITH_DEFAULT_VALUE =
    buildConf("spark.sql.jsonGenerator.writeNullIfWithDefaultValue")
      .internal()
      .doc("When true, when writing NULL values to columns of JSON tables with explicit DEFAULT " +
        "values using INSERT, UPDATE, or MERGE commands, never skip writing the NULL values to " +
        "storage, overriding spark.sql.jsonGenerator.ignoreNullFields or the ignoreNullFields " +
        "option. This can be useful to enforce that inserted NULL values are present in " +
        "storage to differentiate from missing data.")
      .version("3.4.0")
      .booleanConf
      .createWithDefault(true)

  val ALWAYS_INLINE_COMMON_EXPR =
    buildConf("spark.sql.alwaysInlineCommonExpr")
      .internal()
      .doc("When true, always inline common expressions instead of using the WITH expression. " +
        "This may lead to duplicated expressions and the config should only be enabled if you " +
        "hit bugs caused by the WITH expression.")
      .version("4.0.0")
      .booleanConf
      .createWithDefault(false)

  val USE_COMMON_EXPR_ID_FOR_ALIAS =
    buildConf("spark.sql.useCommonExprIdForAlias")
      .internal()
      .doc("When true, use the common expression ID for the alias when rewriting With " +
        "expressions. Otherwise, use the index of the common expression definition. When true " +
        "this avoids duplicate alias names, but is helpful to set to false for testing to ensure " +
        "that alias names are consistent.")
      .version("4.0.0")
      .booleanConf
      .createWithDefault(true)

  val USE_NULLS_FOR_MISSING_DEFAULT_COLUMN_VALUES =
    buildConf("spark.sql.defaultColumn.useNullsForMissingDefaultValues")
      .internal()
      .doc("When true, and DEFAULT columns are enabled, allow INSERT INTO commands with user-" +
        "specified lists of fewer columns than the target table to behave as if they had " +
        "specified DEFAULT for all remaining columns instead, in order.")
      .version("3.4.0")
      .booleanConf
      .createWithDefault(true)

  val SKIP_TYPE_VALIDATION_ON_ALTER_PARTITION =
    buildConf("spark.sql.legacy.skipTypeValidationOnAlterPartition")
      .internal()
      .doc("When true, skip validation for partition spec in ALTER PARTITION. E.g., " +
        "`ALTER TABLE .. ADD PARTITION(p='a')` would work even the partition type is int. " +
        "Besides, this config will also be used to skip type validation on partition spec " +
        "when reading partitioned table. E.g., if the table partition spec is added without " +
        "type validation, it might not be read correctly with the type validation. " +
        s"When false, the behavior follows ${STORE_ASSIGNMENT_POLICY.key}")
      .version("3.4.0")
      .booleanConf
      .createWithDefault(false)

  val SORT_BEFORE_REPARTITION =
    buildConf("spark.sql.execution.sortBeforeRepartition")
      .internal()
      .doc("When perform a repartition following a shuffle, the output row ordering would be " +
        "nondeterministic. If some downstream stages fail and some tasks of the repartition " +
        "stage retry, these tasks may generate different data, and that can lead to correctness " +
        "issues. Turn on this config to insert a local sort before actually doing repartition " +
        "to generate consistent repartition results. The performance of repartition() may go " +
        "down since we insert extra local sort before it.")
      .version("2.1.4")
      .booleanConf
      .createWithDefault(true)

  val NESTED_SCHEMA_PRUNING_ENABLED =
    buildConf("spark.sql.optimizer.nestedSchemaPruning.enabled")
      .internal()
      .doc("Prune nested fields from a logical relation's output which are unnecessary in " +
        "satisfying a query. This optimization allows columnar file format readers to avoid " +
        "reading unnecessary nested column data. Currently Parquet and ORC are the " +
        "data sources that implement this optimization.")
      .version("2.4.1")
      .booleanConf
      .createWithDefault(true)

  val DISABLE_HINTS =
    buildConf("spark.sql.optimizer.disableHints")
      .internal()
      .doc("When true, the optimizer will disable user-specified hints that are additional " +
        "directives for better planning of a query.")
      .version("3.1.0")
      .booleanConf
      .createWithDefault(false)

  val NESTED_PREDICATE_PUSHDOWN_FILE_SOURCE_LIST =
    buildConf("spark.sql.optimizer.nestedPredicatePushdown.supportedFileSources")
      .internal()
      .doc("A comma-separated list of data source short names or fully qualified data source " +
        "implementation class names for which Spark tries to push down predicates for nested " +
        "columns and/or names containing `dots` to data sources. This configuration is only " +
        "effective with file-based data sources in DSv1. Currently, Parquet and ORC implement " +
        "both optimizations. The other data sources don't support this feature yet. So the " +
        "default value is 'parquet,orc'.")
      .version("3.0.0")
      .stringConf
      .createWithDefault("parquet,orc")

  val SERIALIZER_NESTED_SCHEMA_PRUNING_ENABLED =
    buildConf("spark.sql.optimizer.serializer.nestedSchemaPruning.enabled")
      .internal()
      .doc("Prune nested fields from object serialization operator which are unnecessary in " +
        "satisfying a query. This optimization allows object serializers to avoid " +
        "executing unnecessary nested expressions.")
      .version("3.0.0")
      .booleanConf
      .createWithDefault(true)

  val NESTED_PRUNING_ON_EXPRESSIONS =
    buildConf("spark.sql.optimizer.expression.nestedPruning.enabled")
      .internal()
      .doc("Prune nested fields from expressions in an operator which are unnecessary in " +
        "satisfying a query. Note that this optimization doesn't prune nested fields from " +
        "physical data source scanning. For pruning nested fields from scanning, please use " +
        "`spark.sql.optimizer.nestedSchemaPruning.enabled` config.")
      .version("3.0.0")
      .booleanConf
      .createWithDefault(true)

  val DECORRELATE_INNER_QUERY_ENABLED =
    buildConf("spark.sql.optimizer.decorrelateInnerQuery.enabled")
      .internal()
      .doc("Decorrelate inner query by eliminating correlated references and build domain joins.")
      .version("3.2.0")
      .booleanConf
      .createWithDefault(true)

  val DECORRELATE_SET_OPS_ENABLED =
    buildConf("spark.sql.optimizer.decorrelateSetOps.enabled")
      .internal()
      .doc("Decorrelate subqueries with correlation under set operators.")
      .version("3.4.0")
      .booleanConf
      .createWithDefault(true)

  val DECORRELATE_LIMIT_ENABLED =
    buildConf("spark.sql.optimizer.decorrelateLimit.enabled")
      .internal()
      .doc("Decorrelate subqueries with correlation under LIMIT.")
      .version("4.0.0")
      .booleanConf
      .createWithDefault(true)

  val DECORRELATE_OFFSET_ENABLED =
    buildConf("spark.sql.optimizer.decorrelateOffset.enabled")
      .internal()
      .doc("Decorrelate subqueries with correlation under LIMIT with OFFSET.")
      .version("4.0.0")
      .booleanConf
      .createWithDefault(true)

  val DECORRELATE_UNION_OR_SET_OP_UNDER_LIMIT_ENABLED =
    buildConf("spark.sql.optimizer.decorrelateUnionOrSetOpUnderLimit.enabled")
      .internal()
      .doc("Decorrelate UNION or SET operation under LIMIT operator. If not enabled," +
        "revert to legacy incorrect behavior for certain subqueries with correlation under" +
        "UNION/SET operator with a LIMIT operator above it.")
      .version("4.0.0")
      .booleanConf
      .createWithDefault(true)

  val DECORRELATE_EXISTS_IN_SUBQUERY_LEGACY_INCORRECT_COUNT_HANDLING_ENABLED =
    buildConf("spark.sql.optimizer.decorrelateExistsSubqueryLegacyIncorrectCountHandling.enabled")
      .internal()
      .doc("If enabled, revert to legacy incorrect behavior for certain EXISTS/IN subqueries " +
           "with COUNT or similar aggregates.")
      .version("4.0.0")
      .booleanConf
      .createWithDefault(false)

  val DECORRELATE_SUBQUERY_LEGACY_INCORRECT_COUNT_HANDLING_ENABLED =
    buildConf("spark.sql.optimizer.decorrelateSubqueryLegacyIncorrectCountHandling.enabled")
      .internal()
      .doc("If enabled, revert to legacy incorrect behavior for certain subqueries with COUNT or " +
        "similar aggregates: see SPARK-43098.")
      .version("3.5.0")
      .booleanConf
      .createWithDefault(false)

  val DECORRELATE_SUBQUERY_PREVENT_CONSTANT_FOLDING_FOR_COUNT_BUG =
    buildConf("spark.sql.optimizer.decorrelateSubqueryPreventConstantHoldingForCountBug.enabled")
      .internal()
      .doc("If enabled, prevents constant folding in subqueries that contain" +
        " a COUNT-bug-susceptible Aggregate.")
      .version("4.0.0")
      .booleanConf
      .createWithDefault(true)

  val PULL_OUT_NESTED_DATA_OUTER_REF_EXPRESSIONS_ENABLED =
    buildConf("spark.sql.optimizer.pullOutNestedDataOuterRefExpressions.enabled")
      .internal()
      .doc("Handle correlation over nested data extract expressions by pulling out the " +
        "expression into the outer plan. This enables correlation on map attributes for example.")
      .version("4.0.0")
      .booleanConf
      .createWithDefault(true)

  val OPTIMIZE_ONE_ROW_RELATION_SUBQUERY =
    buildConf("spark.sql.optimizer.optimizeOneRowRelationSubquery")
      .internal()
      .doc("When true, the optimizer will inline subqueries with OneRowRelation as leaf nodes.")
      .version("3.2.0")
      .booleanConf
      .createWithDefault(true)

  val WRAP_EXISTS_IN_AGGREGATE_FUNCTION =
    buildConf("spark.sql.optimizer.wrapExistsInAggregateFunction")
      .internal()
      .doc("When true, the optimizer will wrap newly introduced `exists` attributes in an " +
      "aggregate function to ensure that Aggregate nodes preserve semantic invariant that each " +
      "variable among agg expressions appears either in grouping expressions or belongs to " +
      "and aggregate function.")
      .version("4.0.0")
      .booleanConf
      .createWithDefault(true)

  val ALWAYS_INLINE_ONE_ROW_RELATION_SUBQUERY =
    buildConf("spark.sql.optimizer.optimizeOneRowRelationSubquery.alwaysInline")
      .internal()
      .doc(s"When true, the optimizer will always inline single row subqueries even if it " +
        "causes extra duplication. It only takes effect when " +
        s"${OPTIMIZE_ONE_ROW_RELATION_SUBQUERY.key} is set to true.")
      .version("3.4.0")
      .booleanConf
      .createWithDefault(true)

  val PULL_HINTS_INTO_SUBQUERIES =
    buildConf("spark.sql.optimizer.pullHintsIntoSubqueries")
      .internal()
      .doc("Pull hints into subqueries in EliminateResolvedHint if enabled.")
      .booleanConf
      .createWithDefault(true)

  val TOP_K_SORT_FALLBACK_THRESHOLD =
    buildConf("spark.sql.execution.topKSortFallbackThreshold")
      .doc("In SQL queries with a SORT followed by a LIMIT like " +
          "'SELECT x FROM t ORDER BY y LIMIT m', if m is under this threshold, do a top-K sort" +
          " in memory, otherwise do a global sort which spills to disk if necessary.")
      .version("2.4.0")
      .intConf
      .createWithDefault(ByteArrayMethods.MAX_ROUNDED_ARRAY_LENGTH)

  val PRUNE_FILTERS_CAN_PRUNE_STREAMING_SUBPLAN =
    buildConf("spark.sql.optimizer.pruneFiltersCanPruneStreamingSubplan")
      .internal()
      .doc("Allow PruneFilters to remove streaming subplans when we encounter a false filter. " +
        "This flag is to restore prior buggy behavior for broken pipelines.")
      .version("4.0.0")
      .booleanConf
      .createWithDefault(false)

  object Deprecated {
    val MAPRED_REDUCE_TASKS = "mapred.reduce.tasks"
  }

  object Replaced {
    val MAPREDUCE_JOB_REDUCES = "mapreduce.job.reduces"
  }

  val CSV_PARSER_COLUMN_PRUNING = buildConf("spark.sql.csv.parser.columnPruning.enabled")
    .internal()
    .doc("If it is set to true, column names of the requested schema are passed to CSV parser. " +
      "Other column values can be ignored during parsing even if they are malformed.")
    .version("2.4.0")
    .booleanConf
    .createWithDefault(true)

  val CSV_INPUT_BUFFER_SIZE = buildConf("spark.sql.csv.parser.inputBufferSize")
    .internal()
    .doc("If it is set, it configures the buffer size of CSV input during parsing. " +
      "It is the same as inputBufferSize option in CSV which has a higher priority. " +
      "Note that this is a workaround for the parsing library's regression, and this " +
      "configuration is internal and supposed to be removed in the near future.")
    .version("3.0.3")
    .intConf
    .createOptional

  val LEGACY_RESPECT_NULLABILITY_IN_TEXT_DATASET_CONVERSION =
    buildConf("spark.sql.legacy.respectNullabilityInTextDatasetConversion")
      .internal()
      .doc("When true, the nullability in the user-specified schema for " +
        "`DataFrameReader.schema(schema).json(jsonDataset)` and " +
        "`DataFrameReader.schema(schema).csv(csvDataset)` is respected. Otherwise, they are " +
        "turned to a nullable schema forcibly.")
      .version("3.3.0")
      .booleanConf
      .createWithDefault(false)

  val REPL_EAGER_EVAL_ENABLED = buildConf("spark.sql.repl.eagerEval.enabled")
    .doc("Enables eager evaluation or not. When true, the top K rows of Dataset will be " +
      "displayed if and only if the REPL supports the eager evaluation. Currently, the " +
      "eager evaluation is supported in PySpark and SparkR. In PySpark, for the notebooks like " +
      "Jupyter, the HTML table (generated by _repr_html_) will be returned. For plain Python " +
      "REPL, the returned outputs are formatted like dataframe.show(). In SparkR, the returned " +
      "outputs are showed similar to R data.frame would.")
    .version("2.4.0")
    .booleanConf
    .createWithDefault(false)

  val REPL_EAGER_EVAL_MAX_NUM_ROWS = buildConf("spark.sql.repl.eagerEval.maxNumRows")
    .doc("The max number of rows that are returned by eager evaluation. This only takes " +
      s"effect when ${REPL_EAGER_EVAL_ENABLED.key} is set to true. The valid range of this " +
      "config is from 0 to (Int.MaxValue - 1), so the invalid config like negative and " +
      "greater than (Int.MaxValue - 1) will be normalized to 0 and (Int.MaxValue - 1).")
    .version("2.4.0")
    .intConf
    .createWithDefault(20)

  val REPL_EAGER_EVAL_TRUNCATE = buildConf("spark.sql.repl.eagerEval.truncate")
    .doc("The max number of characters for each cell that is returned by eager evaluation. " +
      s"This only takes effect when ${REPL_EAGER_EVAL_ENABLED.key} is set to true.")
    .version("2.4.0")
    .intConf
    .createWithDefault(20)

  val ARTIFACTS_SESSION_ISOLATION_ENABLED =
    buildConf("spark.sql.artifact.isolation.enabled")
      .internal()
      .doc("When enabled for a Spark Session, artifacts (such as JARs, files, archives) added to " +
        "this session are isolated from other sessions within the same Spark instance. When " +
        "disabled for a session, artifacts added to this session are visible to other sessions " +
        "that have this config disabled. This config can only be set during the creation of a " +
        "Spark Session and will have no effect when changed in the middle of session usage.")
      .version("4.0.0")
      .booleanConf
      .createWithDefault(true)

  val ARTIFACTS_SESSION_ISOLATION_ALWAYS_APPLY_CLASSLOADER =
    buildConf("spark.sql.artifact.isolation.alwaysApplyClassloader")
      .internal()
      .doc("When enabled, the classloader holding per-session artifacts will always be applied " +
        "during SQL executions (useful for Spark Connect). When disabled, the classloader will " +
        "be applied only when any artifact is added to the session.")
      .version("4.0.0")
      .booleanConf
      .createWithDefault(false)

  val FAST_HASH_AGGREGATE_MAX_ROWS_CAPACITY_BIT =
    buildConf("spark.sql.codegen.aggregate.fastHashMap.capacityBit")
      .internal()
      .doc("Capacity for the max number of rows to be held in memory " +
        "by the fast hash aggregate product operator. The bit is not for actual value, " +
        "but the actual numBuckets is determined by loadFactor " +
        "(e.g: default bit value 16 , the actual numBuckets is ((1 << 16) / 0.5).")
      .version("2.4.0")
      .intConf
      .checkValue(bit => bit >= 10 && bit <= 30, "The bit value must be in [10, 30].")
      .createWithDefault(16)

  val AVRO_COMPRESSION_CODEC = buildConf("spark.sql.avro.compression.codec")
    .doc("Compression codec used in writing of AVRO files. Supported codecs: " +
      "uncompressed, deflate, snappy, bzip2, xz and zstandard. Default codec is snappy.")
    .version("2.4.0")
    .stringConf
    .checkValues(Set("uncompressed", "deflate", "snappy", "bzip2", "xz", "zstandard"))
    .createWithDefault("snappy")

  val AVRO_DEFLATE_LEVEL = buildConf("spark.sql.avro.deflate.level")
    .doc("Compression level for the deflate codec used in writing of AVRO files. " +
      "Valid value must be in the range of from 1 to 9 inclusive or -1. " +
      "The default value is -1 which corresponds to 6 level in the current implementation.")
    .version("2.4.0")
    .intConf
    .checkValues((1 to 9).toSet + CodecFactory.DEFAULT_DEFLATE_LEVEL)
    .createWithDefault(CodecFactory.DEFAULT_DEFLATE_LEVEL)

  val AVRO_XZ_LEVEL = buildConf("spark.sql.avro.xz.level")
    .doc("Compression level for the xz codec used in writing of AVRO files. " +
      "Valid value must be in the range of from 1 to 9 inclusive " +
      "The default value is 6.")
    .version("4.0.0")
    .intConf
    .checkValue(v => v > 0 && v <= 9, "The value must be in the range of from 1 to 9 inclusive.")
    .createWithDefault(CodecFactory.DEFAULT_XZ_LEVEL)

  val AVRO_ZSTANDARD_LEVEL = buildConf("spark.sql.avro.zstandard.level")
    .doc("Compression level for the zstandard codec used in writing of AVRO files. ")
    .version("4.0.0")
    .intConf
    .createWithDefault(CodecFactory.DEFAULT_ZSTANDARD_LEVEL)

  val AVRO_ZSTANDARD_BUFFER_POOL_ENABLED = buildConf("spark.sql.avro.zstandard.bufferPool.enabled")
    .doc("If true, enable buffer pool of ZSTD JNI library when writing of AVRO files")
    .version("4.0.0")
    .booleanConf
    .createWithDefault(false)

  val LEGACY_SIZE_OF_NULL = buildConf("spark.sql.legacy.sizeOfNull")
    .internal()
    .doc(s"If it is set to false, or ${ANSI_ENABLED.key} is true, then size of null returns " +
      "null. Otherwise, it returns -1, which was inherited from Hive.")
    .version("2.4.0")
    .booleanConf
    .createWithDefault(true)

  val LEGACY_PARSE_NULL_PARTITION_SPEC_AS_STRING_LITERAL =
    buildConf("spark.sql.legacy.parseNullPartitionSpecAsStringLiteral")
      .internal()
      .doc("If it is set to true, `PARTITION(col=null)` is parsed as a string literal of its " +
        "text representation, e.g., string 'null', when the partition column is string type. " +
        "Otherwise, it is always parsed as a null literal in the partition spec.")
      .version("3.0.2")
      .booleanConf
      .createWithDefault(false)

  val LEGACY_KEEP_PARTITION_SPEC_AS_STRING_LITERAL =
    buildConf("spark.sql.legacy.keepPartitionSpecAsStringLiteral")
      .internal()
      .doc("If it is set to true, `PARTITION(col=05)` is parsed as a string literal of its " +
        "text representation, e.g., string '05', when the partition column is string type. " +
        "Otherwise, it is always parsed as a numeric literal in the partition spec.")
      .version("3.4.0")
      .booleanConf
      .createWithDefault(false)

  val LEGACY_REPLACE_DATABRICKS_SPARK_AVRO_ENABLED =
    buildConf("spark.sql.legacy.replaceDatabricksSparkAvro.enabled")
      .internal()
      .doc("If it is set to true, the data source provider com.databricks.spark.avro is mapped " +
        "to the built-in but external Avro data source module for backward compatibility.")
      .version("2.4.0")
      .booleanConf
      .createWithDefault(true)

  val LEGACY_SETOPS_PRECEDENCE_ENABLED =
    buildConf("spark.sql.legacy.setopsPrecedence.enabled")
      .internal()
      .doc("When set to true and the order of evaluation is not specified by parentheses, the " +
        "set operations are performed from left to right as they appear in the query. When set " +
        "to false and order of evaluation is not specified by parentheses, INTERSECT operations " +
        "are performed before any UNION, EXCEPT and MINUS operations.")
      .version("2.4.0")
      .booleanConf
      .createWithDefault(false)

  val LEGACY_EXPONENT_LITERAL_AS_DECIMAL_ENABLED =
    buildConf("spark.sql.legacy.exponentLiteralAsDecimal.enabled")
      .internal()
      .doc("When set to true, a literal with an exponent (e.g. 1E-30) would be parsed " +
        "as Decimal rather than Double.")
      .version("3.0.0")
      .booleanConf
      .createWithDefault(false)

  val LEGACY_IDENTIFIER_CLAUSE_ONLY =
    buildConf("spark.sql.legacy.identifierClause")
      .internal()
      .doc("When set to false, IDENTIFIER('literal') is resolved to an identifier at parse time " +
        "anywhere identifiers can occur. When set to true, only the legacy " +
        " IDENTIFIER(constantExpr) clause is allowed, which evaluates the expression at analysis " +
        " and is limited to a narrow subset of scenarios.")
      .version("4.1.0")
      .booleanConf
      .createWithDefault(false)

  val LEGACY_ALLOW_NEGATIVE_SCALE_OF_DECIMAL_ENABLED =
    buildConf("spark.sql.legacy.allowNegativeScaleOfDecimal")
      .internal()
      .doc("When set to true, negative scale of Decimal type is allowed. For example, " +
        "the type of number 1E10BD under legacy mode is DecimalType(2, -9), but is " +
        "Decimal(11, 0) in non legacy mode.")
      .version("3.0.0")
      .booleanConf
      .createWithDefault(false)

  val LEGACY_BUCKETED_TABLE_SCAN_OUTPUT_ORDERING =
    buildConf("spark.sql.legacy.bucketedTableScan.outputOrdering")
      .internal()
      .doc("When true, the bucketed table scan will list files during planning to figure out the " +
        "output ordering, which is expensive and may make the planning quite slow.")
      .version("3.0.0")
      .booleanConf
      .createWithDefault(false)

  val LEGACY_HAVING_WITHOUT_GROUP_BY_AS_WHERE =
    buildConf("spark.sql.legacy.parser.havingWithoutGroupByAsWhere")
      .internal()
      .doc("If it is set to true, the parser will treat HAVING without GROUP BY as a normal " +
        "WHERE, which does not follow SQL standard.")
      .version("2.4.1")
      .booleanConf
      .createWithDefault(false)

  val LEGACY_ALLOW_EMPTY_STRING_IN_JSON =
    buildConf("spark.sql.legacy.json.allowEmptyString.enabled")
      .internal()
      .doc("When set to true, the parser of JSON data source treats empty strings as null for " +
        "some data types such as `IntegerType`.")
      .version("3.0.0")
      .booleanConf
      .createWithDefault(false)

  val LEGACY_CREATE_EMPTY_COLLECTION_USING_STRING_TYPE =
    buildConf("spark.sql.legacy.createEmptyCollectionUsingStringType")
      .internal()
      .doc("When set to true, Spark returns an empty collection with `StringType` as element " +
        "type if the `array`/`map` function is called without any parameters. Otherwise, Spark " +
        "returns an empty collection with `NullType` as element type.")
      .version("3.0.0")
      .booleanConf
      .createWithDefault(false)

  val LEGACY_ALLOW_UNTYPED_SCALA_UDF =
    buildConf("spark.sql.legacy.allowUntypedScalaUDF")
      .internal()
      .doc("When set to true, user is allowed to use org.apache.spark.sql.functions. " +
        "udf(f: AnyRef, dataType: DataType). Otherwise, an exception will be thrown at runtime.")
      .version("3.0.0")
      .booleanConf
      .createWithDefault(false)

  val LEGACY_STATISTICAL_AGGREGATE =
    buildConf("spark.sql.legacy.statisticalAggregate")
      .internal()
      .doc("When set to true, statistical aggregate function returns Double.NaN " +
        "if divide by zero occurred during expression evaluation, otherwise, it returns null. " +
        "Before version 3.1.0, it returns NaN in divideByZero case by default.")
      .version("3.1.0")
      .booleanConf
      .createWithDefault(false)

  val TRUNCATE_TABLE_IGNORE_PERMISSION_ACL =
    buildConf("spark.sql.truncateTable.ignorePermissionAcl.enabled")
      .internal()
      .doc("When set to true, TRUNCATE TABLE command will not try to set back original " +
        "permission and ACLs when re-creating the table/partition paths.")
      .version("2.4.6")
      .booleanConf
      .createWithDefault(false)

  val NAME_NON_STRUCT_GROUPING_KEY_AS_VALUE =
    buildConf("spark.sql.legacy.dataset.nameNonStructGroupingKeyAsValue")
      .internal()
      .doc("When set to true, the key attribute resulted from running `Dataset.groupByKey` " +
        "for non-struct key type, will be named as `value`, following the behavior of Spark " +
        "version 2.4 and earlier.")
      .version("3.0.0")
      .booleanConf
      .createWithDefault(false)

  val MAX_TO_STRING_FIELDS = buildConf("spark.sql.debug.maxToStringFields")
    .doc("Maximum number of fields of sequence-like entries can be converted to strings " +
      "in debug output. Any elements beyond the limit will be dropped and replaced by a " +
      """ "... N more fields" placeholder.""")
    .version("3.0.0")
    .intConf
    .createWithDefault(25)

  val MAX_PLAN_STRING_LENGTH = buildConf("spark.sql.maxPlanStringLength")
    .doc("Maximum number of characters to output for a plan string.  If the plan is " +
      "longer, further output will be truncated.  The default setting always generates a full " +
      "plan.  Set this to a lower value such as 8k if plan strings are taking up too much " +
      "memory or are causing OutOfMemory errors in the driver or UI processes.")
    .version("3.0.0")
    .bytesConf(ByteUnit.BYTE)
    .checkValue(i => i >= 0 && i <= ByteArrayMethods.MAX_ROUNDED_ARRAY_LENGTH, "Invalid " +
      "value for 'spark.sql.maxPlanStringLength'.  Length must be a valid string length " +
      "(nonnegative and shorter than the maximum size).")
    .createWithDefaultString(s"${ByteArrayMethods.MAX_ROUNDED_ARRAY_LENGTH}")

  val MAX_METADATA_STRING_LENGTH = buildConf("spark.sql.maxMetadataStringLength")
    .doc("Maximum number of characters to output for a metadata string. e.g. " +
      "file location in `DataSourceScanExec`, every value will be abbreviated if exceed length.")
    .version("3.1.0")
    .intConf
    .checkValue(_ > 3, "This value must be bigger than 3.")
    .createWithDefault(100)

  val SET_COMMAND_REJECTS_SPARK_CORE_CONFS =
    buildConf("spark.sql.legacy.setCommandRejectsSparkCoreConfs")
      .internal()
      .doc("If it is set to true, SET command will fail when the key is registered as " +
        "a SparkConf entry.")
      .version("3.0.0")
      .booleanConf
      .createWithDefault(true)

  object TimestampTypes extends Enumeration {
    val TIMESTAMP_NTZ, TIMESTAMP_LTZ = Value
  }

  val TIMESTAMP_TYPE =
    buildConf("spark.sql.timestampType")
      .doc("Configures the default timestamp type of Spark SQL, including SQL DDL, Cast clause, " +
        "type literal and the schema inference of data sources. " +
        s"Setting the configuration as ${TimestampTypes.TIMESTAMP_NTZ} will " +
        "use TIMESTAMP WITHOUT TIME ZONE as the default type while putting it as " +
        s"${TimestampTypes.TIMESTAMP_LTZ} will use TIMESTAMP WITH LOCAL TIME ZONE. " +
        "Before the 3.4.0 release, Spark only supports the TIMESTAMP WITH " +
        "LOCAL TIME ZONE type.")
      .version("3.4.0")
      .enumConf(TimestampTypes)
      .createWithDefault(TimestampTypes.TIMESTAMP_LTZ)

  val DATETIME_JAVA8API_ENABLED = buildConf("spark.sql.datetime.java8API.enabled")
    .doc("If the configuration property is set to true, java.time.Instant and " +
      "java.time.LocalDate classes of Java 8 API are used as external types for " +
      "Catalyst's TimestampType and DateType. If it is set to false, java.sql.Timestamp " +
      "and java.sql.Date are used for the same purpose.")
    .version("3.0.0")
    .booleanConf
    .createWithDefault(false)

  val UI_EXPLAIN_MODE = buildConf("spark.sql.ui.explainMode")
    .doc("Configures the query explain mode used in the Spark SQL UI. The value can be 'simple', " +
      "'extended', 'codegen', 'cost', or 'formatted'. The default value is 'formatted'.")
    .version("3.1.0")
    .stringConf
    .transform(_.toUpperCase(Locale.ROOT))
    .checkValue(mode => Set("SIMPLE", "EXTENDED", "CODEGEN", "COST", "FORMATTED").contains(mode),
      "Invalid value for 'spark.sql.ui.explainMode'. Valid values are 'simple', 'extended', " +
      "'codegen', 'cost' and 'formatted'.")
    .createWithDefault("formatted")

  val SOURCES_BINARY_FILE_MAX_LENGTH = buildConf("spark.sql.sources.binaryFile.maxLength")
    .doc("The max length of a file that can be read by the binary file data source. " +
      "Spark will fail fast and not attempt to read the file if its length exceeds this value. " +
      "The theoretical max is Int.MaxValue, though VMs might implement a smaller max.")
    .version("3.0.0")
    .internal()
    .intConf
    .createWithDefault(Int.MaxValue)

  val LEGACY_CAST_DATETIME_TO_STRING =
    buildConf("spark.sql.legacy.typeCoercion.datetimeToString.enabled")
      .internal()
      .doc("If it is set to true, date/timestamp will cast to string in binary comparisons " +
        s"with String when ${ANSI_ENABLED.key} is false.")
      .version("3.0.0")
      .booleanConf
      .createWithDefault(false)

  val DEFAULT_CATALOG = buildConf("spark.sql.defaultCatalog")
    .doc("Name of the default catalog. This will be the current catalog if users have not " +
      "explicitly set the current catalog yet.")
    .version("3.0.0")
    .stringConf
    .createWithDefault(SESSION_CATALOG_NAME)

  val V2_SESSION_CATALOG_IMPLEMENTATION =
    buildConf(s"spark.sql.catalog.$SESSION_CATALOG_NAME")
      .doc("A catalog implementation that will be used as the v2 interface to Spark's built-in " +
        s"v1 catalog: $SESSION_CATALOG_NAME. This catalog shares its identifier namespace with " +
        s"the $SESSION_CATALOG_NAME and must be consistent with it; for example, if a table can " +
        s"be loaded by the $SESSION_CATALOG_NAME, this catalog must also return the table " +
        s"metadata. To delegate operations to the $SESSION_CATALOG_NAME, implementations can " +
        "extend 'CatalogExtension'. The value should be either 'builtin' which represents the " +
        "spark's builit-in V2SessionCatalog, or a fully qualified class name of the catalog " +
        "implementation.")
      .version("3.0.0")
      .stringConf
      .transform {
        case builtin if builtin.equalsIgnoreCase("builtin") => "builtin"
        case fullClassName => fullClassName
      }
      .createWithDefault("builtin")

  object MapKeyDedupPolicy extends Enumeration {
    val EXCEPTION, LAST_WIN = Value
  }

  val MAP_KEY_DEDUP_POLICY = buildConf("spark.sql.mapKeyDedupPolicy")
    .doc("The policy to deduplicate map keys in builtin function: CreateMap, MapFromArrays, " +
      "MapFromEntries, StringToMap, MapConcat and TransformKeys. When EXCEPTION, the query " +
      "fails if duplicated map keys are detected. When LAST_WIN, the map key that is inserted " +
      "at last takes precedence.")
    .version("3.0.0")
    .enumConf(MapKeyDedupPolicy)
    .createWithDefault(MapKeyDedupPolicy.EXCEPTION)

  val LEGACY_LOOSE_UPCAST = buildConf("spark.sql.legacy.doLooseUpcast")
    .internal()
    .doc("When true, the upcast will be loose and allows string to atomic types.")
    .version("3.0.0")
    .booleanConf
    .createWithDefault(false)

  val LEGACY_CTE_PRECEDENCE_POLICY = buildConf("spark.sql.legacy.ctePrecedencePolicy")
    .internal()
    .doc("When LEGACY, outer CTE definitions takes precedence over inner definitions. If set to " +
      "EXCEPTION, AnalysisException is thrown while name conflict is detected in nested CTE. " +
      "The default is CORRECTED, inner CTE definitions take precedence. This config " +
      "will be removed in future versions and CORRECTED will be the only behavior.")
    .version("3.0.0")
    .enumConf(LegacyBehaviorPolicy)
    .createWithDefault(LegacyBehaviorPolicy.CORRECTED)

  val CTE_RECURSION_LEVEL_LIMIT = buildConf("spark.sql.cteRecursionLevelLimit")
    .doc("Maximum level of recursion that is allowed while executing a recursive CTE definition." +
      "If a query does not get exhausted before reaching this limit it fails. Use -1 for " +
      "unlimited.")
    .version("4.1.0")
    .intConf
    .createWithDefault(100)

  val CTE_RECURSION_ROW_LIMIT = buildConf("spark.sql.cteRecursionRowLimit")
    .doc("Maximum number of rows that can be returned when executing a recursive CTE definition." +
      "If a query does not get exhausted before reaching this limit it fails. Use -1 for " +
      "unlimited.")
    .version("4.1.0")
    .intConf
    .createWithDefault(1000000)

  val CTE_RECURSION_ANCHOR_ROWS_LIMIT_TO_CONVERT_TO_LOCAL_RELATION =
    buildConf("spark.sql.cteRecursionAnchorRowsLimitToConvertToLocalRelation")
      .doc("Maximum number of rows that the anchor in a recursive CTE can return for it to be" +
        "converted to a localRelation.")
      .version("4.1.0")
      .intConf
      .createWithDefault(100)

  val LEGACY_INLINE_CTE_IN_COMMANDS = buildConf("spark.sql.legacy.inlineCTEInCommands")
    .internal()
    .doc("If true, always inline the CTE relations for the queries in commands. This is the " +
      "legacy behavior which may produce incorrect results because Spark may evaluate a CTE " +
      "relation more than once, even if it's nondeterministic.")
    .version("4.0.0")
    .booleanConf
    .createWithDefault(false)

  val LEGACY_TIME_PARSER_POLICY = buildConf(SqlApiConfHelper.LEGACY_TIME_PARSER_POLICY_KEY)
    .internal()
    .doc("When LEGACY, java.text.SimpleDateFormat is used for formatting and parsing " +
      "dates/timestamps in a locale-sensitive manner, which is the approach before Spark 3.0. " +
      "When set to CORRECTED, classes from java.time.* packages are used for the same purpose. " +
      "When set to EXCEPTION, RuntimeException is thrown when we will get different " +
      "results. The default is CORRECTED.")
    .version("3.0.0")
    .enumConf(LegacyBehaviorPolicy)
    .createWithDefault(LegacyBehaviorPolicy.CORRECTED)

  val LEGACY_ARRAY_EXISTS_FOLLOWS_THREE_VALUED_LOGIC =
    buildConf("spark.sql.legacy.followThreeValuedLogicInArrayExists")
      .internal()
      .doc("When true, the ArrayExists will follow the three-valued boolean logic.")
      .version("3.0.0")
      .booleanConf
      .createWithDefault(true)

  val ADDITIONAL_REMOTE_REPOSITORIES =
    buildConf("spark.sql.maven.additionalRemoteRepositories")
      .doc("A comma-delimited string config of the optional additional remote Maven mirror " +
        "repositories. This is only used for downloading Hive jars in IsolatedClientLoader " +
        "if the default Maven Central repo is unreachable.")
      .version("3.0.0")
      .stringConf
      .createWithDefault(
        sys.env.getOrElse("DEFAULT_ARTIFACT_REPOSITORY",
          "https://maven-central.storage-download.googleapis.com/maven2/"))

  val LEGACY_FROM_DAYTIME_STRING =
    buildConf("spark.sql.legacy.fromDayTimeString.enabled")
      .internal()
      .doc("When true, the `from` bound is not taken into account in conversion of " +
        "a day-time string to an interval, and the `to` bound is used to skip " +
        "all interval units out of the specified range. If it is set to `false`, " +
        "`ParseException` is thrown if the input does not match to the pattern " +
        "defined by `from` and `to`.")
      .version("3.0.0")
      .booleanConf
      .createWithDefault(false)

  val LEGACY_PROPERTY_NON_RESERVED =
    buildConf("spark.sql.legacy.notReserveProperties")
      .internal()
      .doc("When true, all database and table properties are not reserved and available for " +
        "create/alter syntaxes. But please be aware that the reserved properties will be " +
        "silently removed.")
      .version("3.0.0")
      .booleanConf
      .createWithDefault(false)

  val LEGACY_ADD_SINGLE_FILE_IN_ADD_FILE =
    buildConf("spark.sql.legacy.addSingleFileInAddFile")
      .internal()
      .doc("When true, only a single file can be added using ADD FILE. If false, then users " +
        "can add directory by passing directory path to ADD FILE.")
      .version("3.0.0")
      .booleanConf
      .createWithDefault(false)

  val LEGACY_PARAMETER_SUBSTITUTION_CONSTANTS_ONLY =
    buildConf("spark.sql.legacy.parameterSubstitution.constantsOnly")
      .doc("When true, limits parameter substitution to constants in DML/queries only, " +
        "restoring the legacy behavior where parameter markers (? or :param) are only allowed " +
        "in contexts where constant literals are expected. When false (default), " +
        "parameter substitution is enabled everywhere a literal is supported, " +
        "allowing parameter markers in any literal context throughout SQL parsing.")
      .internal()
      .version("4.1.0")
      .booleanConf
      .createWithDefault(false)

  val LEGACY_MSSQLSERVER_NUMERIC_MAPPING_ENABLED =
    buildConf("spark.sql.legacy.mssqlserver.numericMapping.enabled")
      .internal()
      .doc("When true, use legacy MsSqlServer TINYINT, SMALLINT and REAL type mapping.")
      .version("2.4.5")
      .booleanConf
      .createWithDefault(false)

  val LEGACY_MSSQLSERVER_DATETIMEOFFSET_MAPPING_ENABLED =
    buildConf("spark.sql.legacy.mssqlserver.datetimeoffsetMapping.enabled")
      .internal()
      .doc("When true, DATETIMEOFFSET is mapped to StringType; otherwise, it is mapped to " +
        "TimestampType.")
      .version("4.0.0")
      .booleanConf
      .createWithDefault(false)

  val LEGACY_MYSQL_BIT_ARRAY_MAPPING_ENABLED =
    buildConf("spark.sql.legacy.mysql.bitArrayMapping.enabled")
      .internal()
      .doc("When true, use LongType to represent MySQL BIT(n>1); otherwise, use BinaryType.")
      .version("4.0.0")
      .booleanConf
      .createWithDefault(false)

  val LEGACY_MYSQL_TIMESTAMPNTZ_MAPPING_ENABLED =
    buildConf("spark.sql.legacy.mysql.timestampNTZMapping.enabled")
      .internal()
      .doc("When true, TimestampNTZType and MySQL TIMESTAMP can be converted bidirectionally. " +
        "For reading, MySQL TIMESTAMP is converted to TimestampNTZType when JDBC read option " +
        "preferTimestampNTZ is true. For writing, TimestampNTZType is converted to MySQL " +
        "TIMESTAMP; otherwise, DATETIME")
      .version("4.0.0")
      .booleanConf
      .createWithDefault(false)

  val LEGACY_ORACLE_TIMESTAMP_MAPPING_ENABLED =
    buildConf("spark.sql.legacy.oracle.timestampMapping.enabled")
      .internal()
      .doc("When true, TimestampType maps to TIMESTAMP in Oracle; otherwise, " +
        "TIMESTAMP WITH LOCAL TIME ZONE.")
      .version("4.0.0")
      .booleanConf
      .createWithDefault(false)

  val LEGACY_DB2_TIMESTAMP_MAPPING_ENABLED =
    buildConf("spark.sql.legacy.db2.numericMapping.enabled")
      .internal()
      .doc("When true, SMALLINT maps to IntegerType in DB2; otherwise, ShortType" )
      .version("4.0.0")
      .booleanConf
      .createWithDefault(false)

  val LEGACY_DB2_BOOLEAN_MAPPING_ENABLED =
    buildConf("spark.sql.legacy.db2.booleanMapping.enabled")
      .internal()
      .doc("When true, BooleanType maps to CHAR(1) in DB2; otherwise, BOOLEAN" )
      .version("4.0.0")
      .booleanConf
      .createWithDefault(false)

  val LEGACY_POSTGRES_DATETIME_MAPPING_ENABLED =
    buildConf("spark.sql.legacy.postgres.datetimeMapping.enabled")
      .internal()
      .doc("When true, TimestampType maps to TIMESTAMP WITHOUT TIME ZONE in PostgreSQL for " +
        "writing; otherwise, TIMESTAMP WITH TIME ZONE. When true, TIMESTAMP WITH TIME ZONE " +
        "can be converted to TimestampNTZType when JDBC read option preferTimestampNTZ is " +
        "true; otherwise, converted to TimestampType regardless of preferTimestampNTZ.")
      .version("4.0.0")
      .booleanConf
      .createWithDefault(false)

  val PYTHON_FILTER_PUSHDOWN_ENABLED = buildConf("spark.sql.python.filterPushdown.enabled")
    .doc("When true, enable filter pushdown to Python datasource, at the cost of running " +
      "Python worker one additional time during planning.")
    .version("4.1.0")
    .booleanConf
    .createWithDefault(false)

  val CSV_FILTER_PUSHDOWN_ENABLED = buildConf("spark.sql.csv.filterPushdown.enabled")
    .doc("When true, enable filter pushdown to CSV datasource.")
    .version("3.0.0")
    .booleanConf
    .createWithDefault(true)

  val JSON_FILTER_PUSHDOWN_ENABLED = buildConf("spark.sql.json.filterPushdown.enabled")
    .doc("When true, enable filter pushdown to JSON datasource.")
    .version("3.1.0")
    .booleanConf
    .createWithDefault(true)

  val AVRO_FILTER_PUSHDOWN_ENABLED = buildConf("spark.sql.avro.filterPushdown.enabled")
    .doc("When true, enable filter pushdown to Avro datasource.")
    .version("3.1.0")
    .booleanConf
    .createWithDefault(true)

  val JSON_ENABLE_PARTIAL_RESULTS =
    buildConf("spark.sql.json.enablePartialResults")
      .internal()
      .doc("When set to true, enables partial results for structs, maps, and arrays in JSON " +
        "when one or more fields do not match the schema")
      .version("3.4.0")
      .booleanConf
      .createWithDefault(true)

  val JSON_EXACT_STRING_PARSING =
    buildConf("spark.sql.json.enableExactStringParsing")
      .internal()
      .doc("When set to true, string columns extracted from JSON objects will be extracted " +
        "exactly as they appear in the input string, with no changes")
      .version("4.0.0")
      .booleanConf
      .createWithDefault(true)

  val JSON_USE_UNSAFE_ROW =
    buildConf("spark.sql.json.useUnsafeRow")
      .doc("When set to true, use UnsafeRow to represent struct result in the JSON parser. It " +
        "can be overwritten by the JSON option `useUnsafeRow`.")
      .version("4.0.0")
      .booleanConf
      .createWithDefault(false)

  val VARIANT_ALLOW_DUPLICATE_KEYS =
    buildConf("spark.sql.variant.allowDuplicateKeys")
      .internal()
      .doc("When set to false, parsing variant from JSON will throw an error if there are " +
        "duplicate keys in the input JSON object. When set to true, the parser will keep the " +
        "last occurrence of all fields with the same key.")
      .version("4.0.0")
      .booleanConf
      .createWithDefault(false)

  val VARIANT_ALLOW_READING_SHREDDED =
    buildConf("spark.sql.variant.allowReadingShredded")
      .internal()
      .doc("When true, the Parquet reader is allowed to read shredded or unshredded variant. " +
        "When false, it only reads unshredded variant.")
      .version("4.0.0")
      .booleanConf
      .createWithDefault(false)

  val PUSH_VARIANT_INTO_SCAN =
    buildConf("spark.sql.variant.pushVariantIntoScan")
      .internal()
      .doc("When true, replace variant type in the scan schema with a struct containing " +
        "requested fields.")
      .version("4.0.0")
      .booleanConf
      .createWithDefault(false)

  val VARIANT_WRITE_SHREDDING_ENABLED =
    buildConf("spark.sql.variant.writeShredding.enabled")
      .internal()
      .doc("When true, the Parquet writer is allowed to write shredded variant. ")
      .version("4.0.0")
      .booleanConf
      .createWithDefault(false)

  val VARIANT_FORCE_SHREDDING_SCHEMA_FOR_TEST =
    buildConf("spark.sql.variant.forceShreddingSchemaForTest")
      .internal()
      .doc("FOR INTERNAL TESTING ONLY. Sets shredding schema for Variant.")
      .version("4.0.0")
      .stringConf
      .createWithDefault("")

  val VARIANT_SHREDDING_MAX_SCHEMA_WIDTH =
    buildConf("spark.sql.variant.shredding.maxSchemaWidth")
      .internal()
      .doc("Maximum number of shredded fields to create when inferring a schema for Variant")
      .version("4.1.0")
      .intConf
      .createWithDefault(300)

  val VARIANT_SHREDDING_MAX_SCHEMA_DEPTH =
    buildConf("spark.sql.variant.shredding.maxSchemaDepth")
      .internal()
      .doc("Maximum depth in Variant value to traverse when inferring a schema. " +
           "Any array/object below this depth will be shredded as a single binary.")
      .version("4.1.0")
      .intConf
      .createWithDefault(50)

  val VARIANT_INFER_SHREDDING_SCHEMA =
    buildConf("spark.sql.variant.inferShreddingSchema")
      .internal()
      .doc("Infer shredding schema when writing Variant columns in Parquet tables.")
      .version("4.1.0")
      .booleanConf
      .createWithDefault(false)

  val LEGACY_CSV_ENABLE_DATE_TIME_PARSING_FALLBACK =
    buildConf("spark.sql.legacy.csv.enableDateTimeParsingFallback")
      .internal()
      .doc("When true, enable legacy date/time parsing fallback in CSV")
      .version("3.4.0")
      .booleanConf
      .createOptional

  val LEGACY_JSON_ENABLE_DATE_TIME_PARSING_FALLBACK =
    buildConf("spark.sql.legacy.json.enableDateTimeParsingFallback")
      .internal()
      .doc("When true, enable legacy date/time parsing fallback in JSON")
      .version("3.4.0")
      .booleanConf
      .createOptional

  val ADD_PARTITION_BATCH_SIZE =
    buildConf("spark.sql.addPartitionInBatch.size")
      .internal()
      .doc("The number of partitions to be handled in one turn when use " +
        "`AlterTableAddPartitionCommand` or `RepairTableCommand` to add partitions into table. " +
        "The smaller batch size is, the less memory is required for the real handler, e.g. " +
        "Hive Metastore.")
      .version("3.0.0")
      .intConf
      .checkValue(_ > 0, "The value of spark.sql.addPartitionInBatch.size must be positive")
      .createWithDefault(100)

  val LEGACY_ALLOW_HASH_ON_MAPTYPE = buildConf("spark.sql.legacy.allowHashOnMapType")
    .internal()
    .doc("When set to true, hash expressions can be applied on elements of MapType. Otherwise, " +
      "an analysis exception will be thrown.")
    .version("3.0.0")
    .booleanConf
    .createWithDefault(false)

  val LEGACY_INTEGER_GROUPING_ID =
    buildConf("spark.sql.legacy.integerGroupingId")
      .internal()
      .doc("When true, grouping_id() returns int values instead of long values.")
      .version("3.1.0")
      .booleanConf
      .createWithDefault(false)

  val LEGACY_GROUPING_ID_WITH_APPENDED_USER_GROUPBY =
    buildConf("spark.sql.legacy.groupingIdWithAppendedUserGroupBy")
      .internal()
      .doc("When true, grouping_id() returns values based on grouping set columns plus " +
        "user-given group-by expressions order like Spark 3.2.0, 3.2.1, 3.2.2, and 3.3.0.")
      .version("3.2.3")
      .booleanConf
      .createWithDefault(false)

  val LEGACY_PARQUET_NANOS_AS_LONG = buildConf("spark.sql.legacy.parquet.nanosAsLong")
    .internal()
    .doc("When true, the Parquet's nanos precision timestamps are converted to SQL long values.")
    .version("3.2.4")
    .booleanConf
    .createWithDefault(false)

  val PARQUET_INT96_REBASE_MODE_IN_WRITE =
    buildConf("spark.sql.parquet.int96RebaseModeInWrite")
      .internal()
      .doc("When LEGACY, Spark will rebase INT96 timestamps from Proleptic Gregorian calendar to " +
        "the legacy hybrid (Julian + Gregorian) calendar when writing Parquet files. " +
        "When CORRECTED, Spark will not do rebase and write the timestamps as it is. " +
        "When EXCEPTION, Spark will fail the writing if it sees ancient " +
        "timestamps that are ambiguous between the two calendars.")
      .version("3.1.0")
      .enumConf(LegacyBehaviorPolicy)
      .createWithDefault(LegacyBehaviorPolicy.CORRECTED)

  val PARQUET_REBASE_MODE_IN_WRITE =
    buildConf("spark.sql.parquet.datetimeRebaseModeInWrite")
      .internal()
      .doc("When LEGACY, Spark will rebase dates/timestamps from Proleptic Gregorian calendar " +
        "to the legacy hybrid (Julian + Gregorian) calendar when writing Parquet files. " +
        "When CORRECTED, Spark will not do rebase and write the dates/timestamps as it is. " +
        "When EXCEPTION, Spark will fail the writing if it sees " +
        "ancient dates/timestamps that are ambiguous between the two calendars. " +
        "This config influences on writes of the following parquet logical types: DATE, " +
        "TIMESTAMP_MILLIS, TIMESTAMP_MICROS. The INT96 type has the separate config: " +
        s"${PARQUET_INT96_REBASE_MODE_IN_WRITE.key}.")
      .version("3.0.0")
      .enumConf(LegacyBehaviorPolicy)
      .createWithDefault(LegacyBehaviorPolicy.CORRECTED)

  val PARQUET_INT96_REBASE_MODE_IN_READ =
    buildConf("spark.sql.parquet.int96RebaseModeInRead")
      .internal()
      .doc("When LEGACY, Spark will rebase INT96 timestamps from the legacy hybrid (Julian + " +
        "Gregorian) calendar to Proleptic Gregorian calendar when reading Parquet files. " +
        "When CORRECTED, Spark will not do rebase and read the timestamps as it is. " +
        "When EXCEPTION, Spark will fail the reading if it sees ancient " +
        "timestamps that are ambiguous between the two calendars. This config is only effective " +
        "if the writer info (like Spark, Hive) of the Parquet files is unknown.")
      .version("3.1.0")
      .enumConf(LegacyBehaviorPolicy)
      .createWithDefault(LegacyBehaviorPolicy.CORRECTED)

  val PARQUET_REBASE_MODE_IN_READ =
    buildConf("spark.sql.parquet.datetimeRebaseModeInRead")
      .internal()
      .doc("When LEGACY, Spark will rebase dates/timestamps from the legacy hybrid (Julian + " +
        "Gregorian) calendar to Proleptic Gregorian calendar when reading Parquet files. " +
        "When CORRECTED, Spark will not do rebase and read the dates/timestamps as it is. " +
        "When EXCEPTION, Spark will fail the reading if it sees " +
        "ancient dates/timestamps that are ambiguous between the two calendars. This config is " +
        "only effective if the writer info (like Spark, Hive) of the Parquet files is unknown. " +
        "This config influences on reads of the following parquet logical types: DATE, " +
        "TIMESTAMP_MILLIS, TIMESTAMP_MICROS. The INT96 type has the separate config: " +
        s"${PARQUET_INT96_REBASE_MODE_IN_READ.key}.")
      .version("3.0.0")
      .withAlternative("spark.sql.legacy.parquet.datetimeRebaseModeInRead")
      .enumConf(LegacyBehaviorPolicy)
      .createWithDefault(LegacyBehaviorPolicy.CORRECTED)

  val AVRO_REBASE_MODE_IN_WRITE =
    buildConf("spark.sql.avro.datetimeRebaseModeInWrite")
      .internal()
      .doc("When LEGACY, Spark will rebase dates/timestamps from Proleptic Gregorian calendar " +
        "to the legacy hybrid (Julian + Gregorian) calendar when writing Avro files. " +
        "When CORRECTED, Spark will not do rebase and write the dates/timestamps as it is. " +
        "When EXCEPTION, Spark will fail the writing if it sees " +
        "ancient dates/timestamps that are ambiguous between the two calendars.")
      .version("3.0.0")
      .enumConf(LegacyBehaviorPolicy)
      .createWithDefault(LegacyBehaviorPolicy.CORRECTED)

  val AVRO_REBASE_MODE_IN_READ =
    buildConf("spark.sql.avro.datetimeRebaseModeInRead")
      .internal()
      .doc("When LEGACY, Spark will rebase dates/timestamps from the legacy hybrid (Julian + " +
        "Gregorian) calendar to Proleptic Gregorian calendar when reading Avro files. " +
        "When CORRECTED, Spark will not do rebase and read the dates/timestamps as it is. " +
        "When EXCEPTION, Spark will fail the reading if it sees " +
        "ancient dates/timestamps that are ambiguous between the two calendars. This config is " +
        "only effective if the writer info (like Spark, Hive) of the Avro files is unknown.")
      .version("3.0.0")
      .enumConf(LegacyBehaviorPolicy)
      .createWithDefault(LegacyBehaviorPolicy.CORRECTED)

  val SCRIPT_TRANSFORMATION_EXIT_TIMEOUT =
    buildConf("spark.sql.scriptTransformation.exitTimeoutInSeconds")
      .internal()
      .doc("Timeout for executor to wait for the termination of transformation script when EOF.")
      .version("3.0.0")
      .timeConf(TimeUnit.SECONDS)
      .checkValue(_ > 0, "The timeout value must be positive")
      .createWithDefault(10L)

  val COALESCE_BUCKETS_IN_JOIN_ENABLED =
    buildConf("spark.sql.bucketing.coalesceBucketsInJoin.enabled")
      .doc("When true, if two bucketed tables with the different number of buckets are joined, " +
        "the side with a bigger number of buckets will be coalesced to have the same number " +
        "of buckets as the other side. Bigger number of buckets is divisible by the smaller " +
        "number of buckets. Bucket coalescing is applied to sort-merge joins and " +
        "shuffled hash join. Note: Coalescing bucketed table can avoid unnecessary shuffling " +
        "in join, but it also reduces parallelism and could possibly cause OOM for " +
        "shuffled hash join.")
      .version("3.1.0")
      .booleanConf
      .createWithDefault(false)

  val COALESCE_BUCKETS_IN_JOIN_MAX_BUCKET_RATIO =
    buildConf("spark.sql.bucketing.coalesceBucketsInJoin.maxBucketRatio")
      .doc("The ratio of the number of two buckets being coalesced should be less than or " +
        "equal to this value for bucket coalescing to be applied. This configuration only " +
        s"has an effect when '${COALESCE_BUCKETS_IN_JOIN_ENABLED.key}' is set to true.")
      .version("3.1.0")
      .intConf
      .checkValue(_ > 0, "The difference must be positive.")
      .createWithDefault(4)

  val BROADCAST_HASH_JOIN_OUTPUT_PARTITIONING_EXPAND_LIMIT =
    buildConf("spark.sql.execution.broadcastHashJoin.outputPartitioningExpandLimit")
      .internal()
      .doc("The maximum number of partitionings that a HashPartitioning can be expanded to. " +
        "This configuration is applicable only for BroadcastHashJoin inner joins and can be " +
        "set to '0' to disable this feature.")
      .version("3.1.0")
      .intConf
      .checkValue(_ >= 0, "The value must be non-negative.")
      .createWithDefault(8)

  val OPTIMIZE_NULL_AWARE_ANTI_JOIN =
    buildConf("spark.sql.optimizeNullAwareAntiJoin")
      .internal()
      .doc("When true, NULL-aware anti join execution will be planed into " +
        "BroadcastHashJoinExec with flag isNullAwareAntiJoin enabled, " +
        "optimized from O(M*N) calculation into O(M) calculation " +
        "using Hash lookup instead of Looping lookup. " +
        "Only support for singleColumn NAAJ for now.")
      .version("3.1.0")
      .booleanConf
      .createWithDefault(true)

  val LEGACY_DUPLICATE_BETWEEN_INPUT =
    buildConf("spark.sql.legacy.duplicateBetweenInput")
      .internal()
      .doc("When true, we use legacy between implementation. This is a flag that fixes a " +
        "problem introduced by a between optimization, see ticket SPARK-49063.")
      .version("4.0.0")
      .booleanConf
      .createWithDefault(false)

  val LEGACY_COMPLEX_TYPES_TO_STRING =
    buildConf("spark.sql.legacy.castComplexTypesToString.enabled")
      .internal()
      .doc("When true, maps and structs are wrapped by [] in casting to strings, and " +
        "NULL elements of structs/maps/arrays will be omitted while converting to strings. " +
        "Otherwise, if this is false, which is the default, maps and structs are wrapped by {}, " +
        "and NULL elements will be converted to \"null\".")
      .version("3.1.0")
      .booleanConf
      .createWithDefault(false)

  val LEGACY_PATH_OPTION_BEHAVIOR =
    buildConf("spark.sql.legacy.pathOptionBehavior.enabled")
      .internal()
      .doc("When true, \"path\" option is overwritten if one path parameter is passed to " +
        "DataFrameReader.load(), DataFrameWriter.save(), DataStreamReader.load(), or " +
        "DataStreamWriter.start(). Also, \"path\" option is added to the overall paths if " +
        "multiple path parameters are passed to DataFrameReader.load()")
      .version("3.1.0")
      .booleanConf
      .createWithDefault(false)

  val LEGACY_EXTRA_OPTIONS_BEHAVIOR =
    buildConf("spark.sql.legacy.extraOptionsBehavior.enabled")
      .internal()
      .doc("When true, the extra options will be ignored for DataFrameReader.table(). If set it " +
        "to false, which is the default, Spark will check if the extra options have the same " +
        "key, but the value is different with the table serde properties. If the check passes, " +
        "the extra options will be merged with the serde properties as the scan options. " +
        "Otherwise, an exception will be thrown.")
      .version("3.1.0")
      .booleanConf
      .createWithDefault(false)

  val LEGACY_CREATE_HIVE_TABLE_BY_DEFAULT =
    buildConf("spark.sql.legacy.createHiveTableByDefault")
      .internal()
      .doc("When set to true, CREATE TABLE syntax without USING or STORED AS will use Hive " +
        s"instead of the value of ${DEFAULT_DATA_SOURCE_NAME.key} as the table provider.")
      .version("3.1.0")
      .booleanConf
      .createWithDefault(sys.env.get("SPARK_SQL_LEGACY_CREATE_HIVE_TABLE").contains("true"))

  val LEGACY_CHAR_VARCHAR_AS_STRING =
    buildConf("spark.sql.legacy.charVarcharAsString")
      .internal()
      .doc("When true, Spark treats CHAR/VARCHAR type the same as STRING type, which is the " +
        "behavior of Spark 3.0 and earlier. This means no length check for CHAR/VARCHAR type and " +
        "no padding for CHAR type when writing data to the table.")
      .version("3.1.0")
      .booleanConf
      .createWithDefault(false)

  val CHAR_AS_VARCHAR = buildConf("spark.sql.charAsVarchar")
    .doc("When true, Spark replaces CHAR type with VARCHAR type in CREATE/REPLACE/ALTER TABLE " +
      "commands, so that newly created/updated tables will not have CHAR type columns/fields. " +
      "Existing tables with CHAR type columns/fields are not affected by this config.")
    .version("3.3.0")
    .booleanConf
    .createWithDefault(false)

  val PRESERVE_CHAR_VARCHAR_TYPE_INFO = buildConf("spark.sql.preserveCharVarcharTypeInfo")
    .doc("When true, Spark does not replace CHAR/VARCHAR types the STRING type, which is the " +
      "default behavior of Spark 3.0 and earlier versions. This means the length checks for " +
      "CHAR/VARCHAR types is enforced and CHAR type is also properly padded.")
    .version("4.0.0")
    .booleanConf
    .createWithDefault(false)

  val READ_FILE_SOURCE_TABLE_CACHE_IGNORE_OPTIONS =
    buildConf("spark.sql.legacy.readFileSourceTableCacheIgnoreOptions")
      .internal()
      .doc("When set to true, reading from file source table caches the first query plan and " +
        "ignores subsequent changes in query options. Otherwise, query options will be applied " +
        "to the cached plan and may produce different results.")
      .version("4.0.0")
      .booleanConf
      .createWithDefault(false)

  val READ_SIDE_CHAR_PADDING = buildConf("spark.sql.readSideCharPadding")
    .doc("When true, Spark applies string padding when reading CHAR type columns/fields, " +
      "in addition to the write-side padding. This config is true by default to better enforce " +
      "CHAR type semantic in cases such as external tables.")
    .version("3.4.0")
    .booleanConf
    .createWithDefault(true)

  val LEGACY_NO_CHAR_PADDING_IN_PREDICATE = buildConf("spark.sql.legacy.noCharPaddingInPredicate")
    .internal()
    .doc("When true, Spark will not apply char type padding for CHAR type columns in string " +
      s"comparison predicates, when '${READ_SIDE_CHAR_PADDING.key}' is false.")
    .version("4.0.0")
    .booleanConf
    .createWithDefault(false)

  val CLI_PRINT_HEADER =
    buildConf("spark.sql.cli.print.header")
     .doc("When set to true, spark-sql CLI prints the names of the columns in query output.")
     .version("3.2.0")
    .booleanConf
    .createWithDefault(false)

  val LEGACY_EMPTY_CURRENT_DB_IN_CLI =
    buildConf("spark.sql.legacy.emptyCurrentDBInCli")
      .internal()
      .doc("When false, spark-sql CLI prints the current database in prompt.")
      .version("3.4.0")
      .booleanConf
      .createWithDefault(false)

  val LEGACY_KEEP_COMMAND_OUTPUT_SCHEMA =
    buildConf("spark.sql.legacy.keepCommandOutputSchema")
      .internal()
      .doc("When true, Spark will keep the output schema of commands such as SHOW DATABASES " +
        "unchanged.")
      .version("3.0.2")
      .booleanConf
      .createWithDefault(false)

  val LEGACY_INTERVAL_ENABLED = buildConf("spark.sql.legacy.interval.enabled")
    .internal()
    .doc("When set to true, Spark SQL uses the mixed legacy interval type `CalendarIntervalType` " +
      "instead of the ANSI compliant interval types `YearMonthIntervalType` and " +
      "`DayTimeIntervalType`. For instance, the date subtraction expression returns " +
      "`CalendarIntervalType` when the SQL config is set to `true` otherwise an ANSI interval.")
    .version("3.2.0")
    .booleanConf
    .createWithDefault(false)

  val MAX_CONCURRENT_OUTPUT_FILE_WRITERS = buildConf("spark.sql.maxConcurrentOutputFileWriters")
    .internal()
    .doc("Maximum number of output file writers to use concurrently. If number of writers " +
      "needed reaches this limit, task will sort rest of output then writing them.")
    .version("3.2.0")
    .intConf
    .createWithDefault(0)

  val INFER_NESTED_DICT_AS_STRUCT = buildConf("spark.sql.pyspark.inferNestedDictAsStruct.enabled")
    .doc("PySpark's SparkSession.createDataFrame infers the nested dict as a map by default. " +
      "When it set to true, it infers the nested dict as a struct.")
    .version("3.3.0")
    .booleanConf
    .createWithDefault(false)

  val INFER_PANDAS_DICT_AS_MAP = buildConf("spark.sql.execution.pandas.inferPandasDictAsMap")
    .doc("When true, spark.createDataFrame will infer dict from Pandas DataFrame " +
      "as a MapType. When false, spark.createDataFrame infers dict from Pandas DataFrame " +
      "as a StructType which is default inferring from PyArrow.")
    .version("4.0.0")
    .booleanConf
    .createWithDefault(false)

  val LEGACY_INFER_ARRAY_TYPE_FROM_FIRST_ELEMENT =
    buildConf("spark.sql.pyspark.legacy.inferArrayTypeFromFirstElement.enabled")
      .internal()
      .doc("PySpark's SparkSession.createDataFrame infers the element type of an array from all " +
        "values in the array by default. If this config is set to true, it restores the legacy " +
        "behavior of only inferring the type from the first array element.")
      .version("3.4.0")
      .booleanConf
      .createWithDefault(false)

  val LEGACY_INFER_MAP_STRUCT_TYPE_FROM_FIRST_ITEM =
    buildConf("spark.sql.pyspark.legacy.inferMapTypeFromFirstPair.enabled")
      .internal()
      .doc("PySpark's SparkSession.createDataFrame infers the key/value types of a map from all " +
        "pairs in the map by default. If this config is set to true, it restores the legacy " +
        "behavior of only inferring the type from the first non-null pair.")
      .version("4.0.0")
      .booleanConf
      .createWithDefault(false)

  val LEGACY_USE_V1_COMMAND =
    buildConf("spark.sql.legacy.useV1Command")
      .internal()
      .doc("When true, Spark will use legacy V1 SQL commands.")
      .version("3.3.0")
      .booleanConf
      .createWithDefault(false)

  val HISTOGRAM_NUMERIC_PROPAGATE_INPUT_TYPE =
    buildConf("spark.sql.legacy.histogramNumericPropagateInputType")
      .internal()
      .doc("The histogram_numeric function computes a histogram on numeric 'expr' using nb bins. " +
        "The return value is an array of (x,y) pairs representing the centers of the histogram's " +
        "bins. If this config is set to true, the output type of the 'x' field in the return " +
        "value is propagated from the input value consumed in the aggregate function. Otherwise, " +
        "'x' always has double type.")
      .version("3.3.0")
      .booleanConf
      .createWithDefault(true)

  val LEGACY_LPAD_RPAD_BINARY_TYPE_AS_STRING =
    buildConf("spark.sql.legacy.lpadRpadAlwaysReturnString")
      .internal()
      .doc("When set to false, when the first argument and the optional padding pattern is a " +
        "byte sequence, the result is a BINARY value. The default padding pattern in this case " +
        "is the zero byte. " +
        "When set to true, it restores the legacy behavior of always returning string types " +
        "even for binary inputs.")
      .version("3.3.0")
      .booleanConf
      .createWithDefault(false)

  val LEGACY_NULL_VALUE_WRITTEN_AS_QUOTED_EMPTY_STRING_CSV =
    buildConf("spark.sql.legacy.nullValueWrittenAsQuotedEmptyStringCsv")
      .internal()
      .doc("When set to false, nulls are written as unquoted empty strings in CSV data source. " +
        "If set to true, it restores the legacy behavior that nulls were written as quoted " +
        "empty strings, `\"\"`.")
      .version("3.3.0")
      .booleanConf
      .createWithDefault(false)

  val LEGACY_ALLOW_NULL_COMPARISON_RESULT_IN_ARRAY_SORT =
    buildConf("spark.sql.legacy.allowNullComparisonResultInArraySort")
      .internal()
      .doc("When set to false, `array_sort` function throws an error " +
        "if the comparator function returns null. " +
        "If set to true, it restores the legacy behavior that handles null as zero (equal).")
      .version("3.2.2")
      .booleanConf
      .createWithDefault(false)

  val LEGACY_AVRO_ALLOW_INCOMPATIBLE_SCHEMA =
    buildConf("spark.sql.legacy.avro.allowIncompatibleSchema")
      .internal()
      .doc("When set to false, if types in Avro are encoded in the same format, but " +
        "the type in the Avro schema explicitly says that the data types are different, " +
        "reject reading the data type in the format to avoid returning incorrect results. " +
        "When set to true, it restores the legacy behavior of allow reading the data in the" +
        " format, which may return incorrect results.")
      .version("3.5.1")
      .booleanConf
      .createWithDefault(false)

  val LEGACY_NON_IDENTIFIER_OUTPUT_CATALOG_NAME =
    buildConf("spark.sql.legacy.v1IdentifierNoCatalog")
      .internal()
      .doc(s"When set to false, the v1 identifier will include '$SESSION_CATALOG_NAME' as " +
        "the catalog name if database is defined. When set to true, it restores the legacy " +
        "behavior that does not include catalog name.")
      .version("3.4.0")
      .booleanConf
      .createWithDefault(false)

  val LEGACY_IN_SUBQUERY_NULLABILITY =
    buildConf("spark.sql.legacy.inSubqueryNullability")
      .internal()
      .doc(s"When set to false, IN subquery nullability is correctly calculated based on " +
        s"both the left and right sides of the IN. When set to true, restores the legacy " +
        "behavior that does not check the right side's nullability.")
      .version("3.5.0")
      .booleanConf
      .createWithDefault(false)

  // Default is false (new, correct behavior) when ANSI is on, true (legacy, incorrect behavior)
  // when ANSI is off. See legacyNullInEmptyBehavior.
  val LEGACY_NULL_IN_EMPTY_LIST_BEHAVIOR =
    buildConf("spark.sql.legacy.nullInEmptyListBehavior")
      .internal()
      .doc("When set to true, restores the legacy incorrect behavior of IN expressions for " +
        "NULL values IN an empty list (including IN subqueries and literal IN lists): " +
        "`null IN (empty list)` should evaluate to false, but sometimes (not always) " +
        "incorrectly evaluates to null in the legacy behavior.")
      .version("3.5.0")
      .booleanConf
      .createOptional

  val ERROR_MESSAGE_FORMAT = buildConf("spark.sql.error.messageFormat")
    .doc("When PRETTY, the error message consists of textual representation of error class, " +
      "message and query context. The MINIMAL and STANDARD formats are pretty JSON formats where " +
      "STANDARD includes an additional JSON field `message`. This configuration property " +
      "influences on error messages of Thrift Server and SQL CLI while running queries.")
    .version("3.4.0")
    .enumConf(ErrorMessageFormat)
    .createWithDefault(ErrorMessageFormat.PRETTY)

  val LATERAL_COLUMN_ALIAS_IMPLICIT_ENABLED =
    buildConf("spark.sql.lateralColumnAlias.enableImplicitResolution")
      .internal()
      .doc("Enable resolving implicit lateral column alias defined in the same SELECT list. For " +
        "example, with this conf turned on, for query `SELECT 1 AS a, a + 1` the `a` in `a + 1` " +
        "can be resolved as the previously defined `1 AS a`. But note that table column has " +
        "higher resolution priority than the lateral column alias.")
      .version("3.4.0")
      .booleanConf
      .createWithDefault(true)

  val STABLE_DERIVED_COLUMN_ALIAS_ENABLED =
    buildConf("spark.sql.stableDerivedColumnAlias.enabled")
      .internal()
      .doc("Enable deriving of stable column aliases from the lexer tree instead of parse tree " +
        "and form them via pretty SQL print.")
      .version("3.5.0")
      .booleanConf
      .createWithDefault(false)

  val LOCAL_RELATION_CACHE_THRESHOLD =
    buildConf(SqlApiConfHelper.LOCAL_RELATION_CACHE_THRESHOLD_KEY)
      .doc("The threshold for the size in bytes of local relations to be cached at " +
        "the driver side after serialization.")
      .version("3.5.0")
      .intConf
      .checkValue(_ >= 0, "The threshold of cached local relations must not be negative")
      .createWithDefault(1024 * 1024)

  val LOCAL_RELATION_CHUNK_SIZE_ROWS =
    buildConf(SqlApiConfHelper.LOCAL_RELATION_CHUNK_SIZE_ROWS_KEY)
      .doc("The chunk size in number of rows when splitting ChunkedCachedLocalRelation.data " +
        "into batches. A new chunk is created when either " +
        "spark.sql.session.localRelationChunkSizeBytes " +
        "or spark.sql.session.localRelationChunkSizeRows is reached.")
      .version("4.1.0")
      .intConf
      .checkValue(_ > 0, "The chunk size in number of rows must be positive")
      .createWithDefault(10000)

  val LOCAL_RELATION_CHUNK_SIZE_BYTES =
    buildConf(SqlApiConfHelper.LOCAL_RELATION_CHUNK_SIZE_BYTES_KEY)
      .doc("The chunk size in bytes when splitting ChunkedCachedLocalRelation.data " +
        "into batches. A new chunk is created when either " +
        "spark.sql.session.localRelationChunkSizeBytes " +
        "or spark.sql.session.localRelationChunkSizeRows is reached. " +
        "Limited by the spark.sql.session.localRelationBatchOfChunksSizeBytes, " +
        "a minimum of the two confs is used to determine the chunk size.")
      .version("4.1.0")
      .longConf
      .checkValue(_ > 0, "The chunk size in bytes must be positive")
      .createWithDefault(16 * 1024 * 1024L)

  val LOCAL_RELATION_CHUNK_SIZE_LIMIT =
    buildConf("spark.sql.session.localRelationChunkSizeLimit")
      .internal()
      .doc("Limit on how large a single chunk of a ChunkedCachedLocalRelation.data " +
        "can be in bytes. If the limit is exceeded, an exception is thrown.")
      .version("4.1.0")
      .bytesConf(ByteUnit.BYTE)
      .createWithDefaultString("2000MB")

  val LOCAL_RELATION_SIZE_LIMIT =
    buildConf("spark.sql.session.localRelationSizeLimit")
      .internal()
      .doc("Limit on how large ChunkedCachedLocalRelation.data can be in bytes." +
        "If the limit is exceeded, an exception is thrown.")
      .version("4.1.0")
      .bytesConf(ByteUnit.BYTE)
      .createWithDefaultString("3GB")

  val LOCAL_RELATION_BATCH_OF_CHUNKS_SIZE_BYTES =
    buildConf(SqlApiConfHelper.LOCAL_RELATION_BATCH_OF_CHUNKS_SIZE_BYTES_KEY)
      .internal()
      .doc("Limit on how much memory the client can use when uploading a local relation to the " +
        "server. The client collects multiple local relation chunks into a single batch in " +
        "memory until the limit is reached, then uploads the batch to the server. " +
        "This helps reduce memory pressure on the client when dealing with very large local " +
        "relations because the client does not have to materialize all chunks in memory. " +
        "Limits the spark.sql.session.localRelationChunkSizeBytes, " +
        "a minimum of the two confs is used to determine the chunk size.")
      .version("4.1.0")
      .longConf
      .checkValue(_ > 0, "The batch size in bytes must be positive")
      .createWithDefault(1 * 1024 * 1024 * 1024L)

  val DECORRELATE_JOIN_PREDICATE_ENABLED =
    buildConf("spark.sql.optimizer.decorrelateJoinPredicate.enabled")
      .internal()
      .doc("Decorrelate scalar and lateral subqueries with correlated references in join " +
        "predicates. This configuration is only effective when " +
        s"'${DECORRELATE_INNER_QUERY_ENABLED.key}' is true.")
      .version("4.0.0")
      .booleanConf
      .createWithDefault(true)

  val DECORRELATE_PREDICATE_SUBQUERIES_IN_JOIN_CONDITION =
    buildConf("spark.sql.optimizer.decorrelatePredicateSubqueriesInJoinPredicate.enabled")
      .internal()
      .doc("Decorrelate predicate (in and exists) subqueries with correlated references in join " +
        "predicates.")
      .version("4.0.0")
      .booleanConf
      .createWithDefault(true)

  val OPTIMIZE_UNCORRELATED_IN_SUBQUERIES_IN_JOIN_CONDITION =
    buildConf("spark.sql.optimizer.optimizeUncorrelatedInSubqueriesInJoinCondition.enabled")
      .internal()
      .doc("When true, optimize uncorrelated IN subqueries in join predicates by rewriting them " +
        s"to joins. This interacts with ${LEGACY_NULL_IN_EMPTY_LIST_BEHAVIOR.key} because it " +
        "can rewrite IN predicates.")
      .version("4.0.0")
      .booleanConf
      .createWithDefault(true)

  val EXCLUDE_SUBQUERY_EXP_REFS_FROM_REMOVE_REDUNDANT_ALIASES =
    buildConf("spark.sql.optimizer.excludeSubqueryRefsFromRemoveRedundantAliases.enabled")
      .internal()
      .doc("When true, exclude the references from the subquery expressions (in, exists, etc.) " +
        s"while removing redundant aliases.")
      .version("3.5.1")
      .booleanConf
      .createWithDefault(true)

  val TIME_TRAVEL_TIMESTAMP_KEY =
    buildConf("spark.sql.timeTravelTimestampKey")
      .doc("The option name to specify the time travel timestamp when reading a table.")
      .version("4.0.0")
      .stringConf
      .createWithDefault("timestampAsOf")

  val TIME_TRAVEL_VERSION_KEY =
    buildConf("spark.sql.timeTravelVersionKey")
      .doc("The option name to specify the time travel table version when reading a table.")
      .version("4.0.0")
      .stringConf
      .createWithDefault("versionAsOf")

  val OPERATOR_PIPE_SYNTAX_ENABLED =
    buildConf("spark.sql.operatorPipeSyntaxEnabled")
      .doc("If true, enable operator pipe syntax for Apache Spark SQL. This uses the operator " +
        "pipe marker |> to indicate separation between clauses of SQL in a manner that describes " +
        "the sequence of steps that the query performs in a composable fashion.")
      .version("4.0.0")
      .booleanConf
      .createWithDefault(true)

  val LEGACY_PERCENTILE_DISC_CALCULATION = buildConf("spark.sql.legacy.percentileDiscCalculation")
    .internal()
    .doc("If true, the old bogus percentile_disc calculation is used. The old calculation " +
      "incorrectly mapped the requested percentile to the sorted range of values in some cases " +
      "and so returned incorrect results. Also, the new implementation is faster as it doesn't " +
      "contain the interpolation logic that the old percentile_cont based one did.")
    .version("3.3.4")
    .booleanConf
    .createWithDefault(false)

  val LEGACY_NEGATIVE_INDEX_IN_ARRAY_INSERT =
    buildConf("spark.sql.legacy.negativeIndexInArrayInsert")
      .internal()
      .doc("When set to true, restores the legacy behavior of `array_insert` for " +
        "negative indexes - 0-based: the function inserts new element before the last one " +
        "for the index -1. For example, `array_insert(['a', 'b'], -1, 'x')` returns " +
        "`['a', 'x', 'b']`. When set to false, the -1 index points out to the last element, " +
        "and the given example produces `['a', 'b', 'x']`.")
      .version("3.4.2")
      .booleanConf
      .createWithDefault(false)

  val LEGACY_RAISE_ERROR_WITHOUT_ERROR_CLASS =
    buildConf("spark.sql.legacy.raiseErrorWithoutErrorClass")
      .internal()
      .doc("When set to true, restores the legacy behavior of `raise_error` and `assert_true` to " +
        "not return the `[USER_RAISED_EXCEPTION]` prefix. " +
        "For example, `raise_error('error!')` returns `error!` instead of " +
        "`[USER_RAISED_EXCEPTION] Error!`.")
      .version("4.0.0")
      .booleanConf
      .createWithDefault(false)

  val LEGACY_SCALAR_SUBQUERY_COUNT_BUG_HANDLING =
    buildConf("spark.sql.legacy.scalarSubqueryCountBugBehavior")
      .internal()
      .doc("When set to true, restores legacy behavior of potential incorrect count bug " +
        "handling for scalar subqueries.")
      .version("4.0.0")
      .booleanConf
      .createWithDefault(false)

  val LEGACY_SCALAR_SUBQUERY_ALLOW_GROUP_BY_NON_EQUALITY_CORRELATED_PREDICATE =
    buildConf("spark.sql.legacy.scalarSubqueryAllowGroupByNonEqualityCorrelatedPredicate")
      .internal()
      .doc("When set to true, use incorrect legacy behavior for checking whether a scalar " +
        "subquery with a group-by on correlated columns is allowed. See SPARK-48503")
      .version("4.0.0")
      .booleanConf
      .createWithDefault(false)

  val SCALAR_SUBQUERY_ALLOW_GROUP_BY_COLUMN_EQUAL_TO_CONSTANT =
    buildConf("spark.sql.analyzer.scalarSubqueryAllowGroupByColumnEqualToConstant")
      .internal()
      .doc("When set to true, allow scalar subqueries with group-by on a column that also " +
        " has an equality filter with a constant (SPARK-48557).")
      .version("4.0.0")
      .booleanConf
      .createWithDefault(true)

  val SCALAR_SUBQUERY_USE_SINGLE_JOIN =
    buildConf("spark.sql.optimizer.scalarSubqueryUseSingleJoin")
      .internal()
      .doc("When set to true, use LEFT_SINGLE join for correlated scalar subqueries where " +
        "optimizer can't prove that only 1 row will be returned")
      .version("4.0.0")
      .booleanConf
      .createWithDefault(true)

  val ALLOW_SUBQUERY_EXPRESSIONS_IN_LAMBDAS_AND_HIGHER_ORDER_FUNCTIONS =
    buildConf("spark.sql.analyzer.allowSubqueryExpressionsInLambdasOrHigherOrderFunctions")
      .internal()
      .doc("When set to false, the analyzer will throw an error if a subquery expression appears " +
        "in a lambda function or higher-order function. When set to true, it restores the legacy " +
        "behavior of allowing subquery eexpressions in lambda functions or higher-order functions.")
      .version("4.0.0")
      .booleanConf
      .createWithDefault(false)

  val SUPPORT_SECOND_OFFSET_FORMAT =
    buildConf("spark.sql.files.supportSecondOffsetFormat")
      .internal()
      .doc("When set to true, datetime formatter used for csv, json and xml " +
        "will support zone offsets that have seconds in it. e.g. LA timezone offset prior to 1883" +
        " was -07:52:58. When this flag is not set we lose seconds information." )
      .version("4.0.0")
      .booleanConf
      .createWithDefault(true)

  // Deprecate "spark.connect.copyFromLocalToFs.allowDestLocal" in favor of this config. This is
  // currently optional because we don't want to break existing users who are using the old config.
  // If this config is set, then we override the deprecated config.
  val ARTIFACT_COPY_FROM_LOCAL_TO_FS_ALLOW_DEST_LOCAL =
    buildConf("spark.sql.artifact.copyFromLocalToFs.allowDestLocal")
      .internal()
      .doc("""
             |Allow `spark.copyFromLocalToFs` destination to be local file system
             | path on spark driver node when
             |`spark.sql.artifact.copyFromLocalToFs.allowDestLocal` is true.
             |This will allow user to overwrite arbitrary file on spark
             |driver node we should only enable it for testing purpose.
             |""".stripMargin)
      .version("4.0.0")
      .booleanConf
      .createOptional

  val LEGACY_RETAIN_FRACTION_DIGITS_FIRST =
    buildConf("spark.sql.legacy.decimal.retainFractionDigitsOnTruncate")
      .internal()
      .doc("When set to true, we will try to retain the fraction digits first rather than " +
        "integral digits as prior Spark 4.0, when getting a least common type between decimal " +
        "types, and the result decimal precision exceeds the max precision.")
      .version("4.0.0")
      .booleanConf
      .createWithDefault(false)

  val STACK_TRACES_IN_DATAFRAME_CONTEXT = buildConf("spark.sql.stackTracesInDataFrameContext")
    .doc("The number of non-Spark stack traces in the captured DataFrame query context.")
    .version("4.0.0")
    .intConf
    .checkValue(_ > 0, "The number of stack traces in the DataFrame context must be positive.")
    .createWithDefault(1)

  val DATA_FRAME_QUERY_CONTEXT_ENABLED = buildConf("spark.sql.dataFrameQueryContext.enabled")
    .internal()
    .doc(
      "Enable the DataFrame query context. This feature is enabled by default, but has a " +
      "non-trivial performance overhead because of the stack trace collection.")
    .version("4.0.0")
    .booleanConf
    .createWithDefault(true)

  val LEGACY_JAVA_CHARSETS = buildConf("spark.sql.legacy.javaCharsets")
    .internal()
    .doc("When set to true, the functions like `encode()` can use charsets from JDK while " +
      "encoding or decoding string values. If it is false, such functions support only one of " +
      "the charsets: 'US-ASCII', 'ISO-8859-1', 'UTF-8', 'UTF-16BE', 'UTF-16LE', 'UTF-16', " +
      "'UTF-32'.")
    .version("4.0.0")
    .booleanConf
    .createWithDefault(false)

  val LEGACY_CODING_ERROR_ACTION = buildConf("spark.sql.legacy.codingErrorAction")
    .internal()
    .doc("When set to true, encode/decode functions replace unmappable characters with mojibake " +
      "instead of reporting coding errors.")
    .version("4.0.0")
    .booleanConf
    .createWithDefault(false)

  val LEGACY_EVAL_CURRENT_TIME = buildConf("spark.sql.legacy.earlyEvalCurrentTime")
    .internal()
    .doc("When set to true, evaluation and constant folding will happen for now() and " +
      "current_timestamp() expressions before finish analysis phase. " +
      "This flag will allow a bit more liberal syntax but it will sacrifice correctness - " +
      "Results of now() and current_timestamp() can be different for different operations " +
      "in a single query."
    )
    .version("4.0.0")
    .booleanConf
    .createWithDefault(false)

  val LEGACY_BANG_EQUALS_NOT = buildConf("spark.sql.legacy.bangEqualsNot")
    .internal()
    .doc("When set to true, '!' is a lexical equivalent for 'NOT'. That is '!' can be used " +
      "outside of the documented prefix usage in a logical expression. " +
      "Examples are: `expr ! IN (1, 2)` and `expr ! BETWEEN 1 AND 2`, but also `IF ! EXISTS`."
    )
    .version("4.0.0")
    .booleanConf
    .createWithDefault(false)

  val ORDERING_AWARE_LIMIT_OFFSET = buildConf("spark.sql.orderingAwareLimitOffset")
    .internal()
    .doc("When set to true, a local sort will be inserted between GlobalLimitExec and " +
      "single-partition ShuffleExchangeExec, if the underlying plan produces sorted data. " +
      "This is because shuffle reader in Spark fetches shuffle blocks in a random order and " +
      "can not preserve the data ordering, while LIMIT/OFFSET must preserve ordering.")
    .version("4.0.0")
    .booleanConf
    .createWithDefault(true)

  val LAZY_SET_OPERATOR_OUTPUT = buildConf("spark.sql.lazySetOperatorOutput.enabled")
    .internal()
    .doc(
      "When set to true, Except/Intersect/Union operator's output will be a lazy val. It " +
      "is a performance optimization for querires with a large number of stacked set operators. " +
      "This is because of rules like WidenSetOperationTypes that traverse the logical plan tree " +
      "and call output on each Except/Intersect/Union node. Such traversal has quadratic " +
      "complexity: O(number_of_nodes * (1 + 2 + 3  + ... + number_of_nodes))."
    )
    .version("4.0.0")
    .booleanConf
    .createWithDefault(true)

  val UNION_OUTPUT_PARTITIONING =
    buildConf("spark.sql.unionOutputPartitioning")
      .internal()
      .doc("When set to true, the output partitioning of UnionExec will be the same as the " +
        "input partitioning if its children have same partitioning. Otherwise, it will be a " +
        "default partitioning.")
      .version("4.1.0")
      .booleanConf
      .createWithDefault(true)

  val LEGACY_PARSE_QUERY_WITHOUT_EOF = buildConf("spark.sql.legacy.parseQueryWithoutEof")
    .internal()
    .doc(
      "When set to true, ParserInterface#parseQuery(...) is going to use base `query` grammar " +
      "term without EOF resulting in some queries (like `SELECT 1 UNION SELECT 2`) to be parsed " +
      "incorrectly - `UNION` will be treated as an alias, and the rest of SQL input will be " +
      "thrown away."
    )
    .version("4.0.0")
    .booleanConf
    .createWithDefault(false)

  val LEGACY_DF_WRITER_V2_IGNORE_PATH_OPTION =
    buildConf("spark.sql.legacy.dataFrameWriterV2IgnorePathOption")
      .internal()
      .doc("When set to true, DataFrameWriterV2 ignores the 'path' option and always write data " +
        "to the default table location.")
      .version("3.5.6")
      .booleanConf
      .createWithDefault(false)

  val CTE_RELATION_DEF_MAX_ROWS =
    buildConf("spark.sql.cteRelationDefMaxRows.enabled")
      .internal()
      .doc(
        "When set to true, CTERelationDef.maxRows would output the correct value from the " +
        "child plan. This is necessary for correct scalar subquery validation in the " +
        "single-pass Analyzer."
      )
      .version("4.1.0")
      .booleanConf
      .createWithDefault(true)

  val VARIABLES_UNDER_IDENTIFIER_IN_VIEW =
    buildConf("spark.sql.legacy.allowSessionVariableInPersistedView")
      .internal()
      .doc(
        "When set to true, variables can be found under identifiers in a view query. Throw " +
        "otherwise."
      )
      .version("4.1.0")
      .booleanConf
      .createWithDefault(false)

  val RUN_COLLATION_TYPE_CASTS_BEFORE_ALIAS_ASSIGNMENT =
    buildConf("spark.sql.runCollationTypeCastsBeforeAliasAssignment.enabled")
      .internal()
      .doc(
        "When set to true, rules like ResolveAliases or ResolveAggregateFunctions will run " +
        "CollationTypeCasts before alias assignment. This is necessary for correct alias " +
        "generation."
      )
      .version("4.1.0")
      .booleanConf
      .createWithDefault(true)

  val PIPELINES_STREAM_STATE_POLLING_INTERVAL = {
    buildConf("spark.sql.pipelines.execution.streamstate.pollingInterval")
      .internal()
      .doc(
        "Interval in seconds at which the stream state is polled for changes. This is used to " +
          "check if the stream has failed and needs to be restarted."
      )
      .version("4.1.0")
      .timeConf(TimeUnit.SECONDS)
      .createWithDefault(1)
  }

  val PIPELINES_WATCHDOG_MIN_RETRY_TIME_IN_SECONDS = {
    buildConf("spark.sql.pipelines.execution.watchdog.minRetryTime")
      .internal()
      .doc(
        "Initial duration in seconds between the time when we notice a flow has failed and " +
          "when we try to restart the flow. The interval between flow restarts doubles with " +
          "every stream failure up to the maximum value set in " +
          "`pipelines.execution.watchdog.maxRetryTime`."
      )
      .version("4.1.0")
      .timeConf(TimeUnit.SECONDS)
      .checkValue(v => v > 0, "Watchdog minimum retry time must be at least 1 second.")
      .createWithDefault(5)
  }

  val PIPELINES_WATCHDOG_MAX_RETRY_TIME_IN_SECONDS = {
    buildConf("spark.sql.pipelines.execution.watchdog.maxRetryTime")
      .internal()
      .doc(
        "Maximum time interval in seconds at which flows will be restarted."
      )
      .version("4.1.0")
      .timeConf(TimeUnit.SECONDS)
      .createWithDefault(3600)
  }

  val PIPELINES_MAX_CONCURRENT_FLOWS = {
    buildConf("spark.sql.pipelines.execution.maxConcurrentFlows")
      .internal()
      .doc(
        "Max number of flows to execute at once. Used to tune performance for triggered " +
          "pipelines. Has no effect on continuous pipelines."
      )
      .version("4.1.0")
      .intConf
      .createWithDefault(16)
  }


  val PIPELINES_TIMEOUT_MS_FOR_TERMINATION_JOIN_AND_LOCK = {
    buildConf("spark.sql.pipelines.timeoutMsForTerminationJoinAndLock")
      .internal()
      .doc("Timeout in milliseconds to grab a lock for stopping update - default is 1hr.")
      .version("4.1.0")
      .timeConf(TimeUnit.MILLISECONDS)
      .checkValue(v => v > 0L, "Timeout for lock must be at least 1 millisecond.")
      .createWithDefault(60 * 60 * 1000)
  }

  val PIPELINES_MAX_FLOW_RETRY_ATTEMPTS = {
    buildConf("spark.sql.pipelines.maxFlowRetryAttempts")
      .doc("Maximum number of times a flow can be retried")
      .version("4.1.0")
      .intConf
      .createWithDefault(2)
  }

  val PIPELINES_EVENT_QUEUE_CAPACITY = {
    buildConf("spark.sql.pipelines.event.queue.capacity")
      .internal()
      .doc("Capacity of the event queue used in pipelined execution. When the queue is full, " +
        "non-terminal FlowProgressEvents will be dropped.")
      .version("4.1.0")
      .intConf
      .checkValue(v => v > 0, "Event queue capacity must be positive.")
      .createWithDefault(1000)
  }

  val HADOOP_LINE_RECORD_READER_ENABLED =
    buildConf("spark.sql.execution.datasources.hadoopLineRecordReader.enabled")
      .internal()
      .doc("Enable the imported Hadoop's LineRecordReader. This was imported and renamed to " +
        "HadoopLineRecordReader to add support for compression option and other " +
        "future codecs like ZSTD, etc. Setting the conf to false will use the LineRecordReader " +
        "class from the hadoop jar instead of the imported one.")
      .version("4.1.0")
      .booleanConf
      .createWithDefault(true)

  val ENFORCE_TYPE_COERCION_BEFORE_UNION_DEDUPLICATION =
    buildConf("spark.sql.enforceTypeCoercionBeforeUnionDeduplication.enabled")
      .internal()
      .doc(
        "When set to true, we enforce type coercion to run before deduplication of UNION " +
        "children outputs. Otherwise, order is relative to rule ordering."
      )
      .version("4.1.0")
      .booleanConf
      .createWithDefault(true)

  val PRIORITIZE_ORDINAL_RESOLUTION_IN_SORT =
    buildConf("spark.sql.prioritizeOrdinalResolutionInSort.enabled")
      .internal()
      .doc(
        "When set to true, we prioritize ordinal resolution in Sort over other expressions. " +
        "Otherwise, no order is enforced."
      )
      .version("4.1.0")
      .booleanConf
      .createWithDefault(true)

  val LEGACY_TRUNCATE_FOR_EMPTY_REGEX_SPLIT =
    buildConf("spark.sql.legacy.truncateForEmptyRegexSplit")
      .internal()
      .doc("When set to true, splitting a string of length n using an empty regex with a " +
        "positive limit discards the last n - limit characters." +
        "For example: SELECT split('abcd', '', 2) returns ['a', 'b']." +
        "When set to false, the last element of the resulting array contains all input beyond " +
        "the last matched regex." +
        "For example: SELECT split('abcd', '', 2) returns ['a', 'bcd']." +
        "According to the description of the split function, this should be set to false by " +
        "default. See SPARK-49968 for details.")
      .version("4.1.0")
      .booleanConf
      .createWithDefault(false)

  val LEGACY_XML_PARSER_ENABLED = {
    buildConf("spark.sql.xml.legacyXMLParser.enabled")
      .internal()
      .doc(
        "When set to true, use the legacy XML parser for parsing XML files. " +
        "Compared to the default parser, the legacy parser has less stringent validation checks " +
        "for malformed content, but it's less memory-efficient"
      )
      .version("4.1.0")
      .booleanConf
      .createWithDefault(false)
  }

  val ASSUME_ANSI_FALSE_IF_NOT_PERSISTED =
    buildConf("spark.sql.assumeAnsiFalseIfNotPersisted.enabled")
      .internal()
      .doc("If enabled, assume ANSI mode is false if not persisted during view or UDF " +
        "creation. Otherwise use the default value.")
      .version("4.0.1")
      .booleanConf
      .createWithDefault(true)

  val MERGE_INTO_SOURCE_NESTED_TYPE_COERCION_ENABLED =
    buildConf("spark.sql.merge.source.nested.type.coercion.enabled")
      .internal()
      .doc("If enabled, allow MERGE INTO to coerce source nested types if they have less" +
        "nested fields than the target table's nested types.")
      .version("4.1.0")
      .booleanConf
      .createWithDefault(true)

  /**
   * Holds information about keys that have been deprecated.
   *
   * @param key The deprecated key.
   * @param version Version of Spark where key was deprecated.
   * @param comment Additional info regarding to the removed config. For example,
   *                reasons of config deprecation, what users should use instead of it.
   */
  case class DeprecatedConfig(key: String, version: String, comment: String) {
    def toDeprecationString: String = {
      s"The SQL config '$key' has been deprecated in Spark v$version " +
        s"and may be removed in the future. $comment"
    }
  }

  /**
   * Maps deprecated SQL config keys to information about the deprecation.
   *
   * The extra information is logged as a warning when the SQL config is present
   * in the user's configuration.
   */
  val deprecatedSQLConfigs: Map[String, DeprecatedConfig] = {
    val configs = Seq(
      DeprecatedConfig(
        PANDAS_GROUPED_MAP_ASSIGN_COLUMNS_BY_NAME.key, "2.4",
        "The config allows to switch to the behaviour before Spark 2.4 " +
          "and will be removed in the future releases."),
      DeprecatedConfig(ARROW_EXECUTION_ENABLED.key, "3.0",
        s"Use '${ARROW_PYSPARK_EXECUTION_ENABLED.key}' instead of it."),
      DeprecatedConfig(ARROW_FALLBACK_ENABLED.key, "3.0",
        s"Use '${ARROW_PYSPARK_FALLBACK_ENABLED.key}' instead of it."),
      DeprecatedConfig(SHUFFLE_TARGET_POSTSHUFFLE_INPUT_SIZE.key, "3.0",
        s"Use '${ADVISORY_PARTITION_SIZE_IN_BYTES.key}' instead of it."),
      DeprecatedConfig(OPTIMIZER_METADATA_ONLY.key, "3.0",
        "Avoid to depend on this optimization to prevent a potential correctness issue. " +
          "If you must use, use 'SparkSessionExtensions' instead to inject it as a custom rule."),
      DeprecatedConfig(CONVERT_CTAS.key, "3.1",
        s"Set '${LEGACY_CREATE_HIVE_TABLE_BY_DEFAULT.key}' to false instead."),
      DeprecatedConfig("spark.sql.sources.schemaStringLengthThreshold", "3.2",
        s"Use '${HIVE_TABLE_PROPERTY_LENGTH_THRESHOLD.key}' instead."),
      DeprecatedConfig(LEGACY_REPLACE_DATABRICKS_SPARK_AVRO_ENABLED.key, "3.2",
        """Use `.format("avro")` in `DataFrameWriter` or `DataFrameReader` instead."""),
      DeprecatedConfig(COALESCE_PARTITIONS_MIN_PARTITION_NUM.key, "3.2",
        s"Use '${COALESCE_PARTITIONS_MIN_PARTITION_SIZE.key}' instead."),
      DeprecatedConfig(PARQUET_REBASE_MODE_IN_READ.alternatives.head, "3.2",
        s"Use '${PARQUET_REBASE_MODE_IN_READ.key}' instead."),
      DeprecatedConfig(ESCAPED_STRING_LITERALS.key, "4.0",
        "Use raw string literals with the `r` prefix instead. "),
      DeprecatedConfig("spark.connect.copyFromLocalToFs.allowDestLocal", "4.0",
        s"Use '${ARTIFACT_COPY_FROM_LOCAL_TO_FS_ALLOW_DEST_LOCAL.key}' instead."),
      DeprecatedConfig(ALLOW_ZERO_INDEX_IN_FORMAT_STRING.key, "4.0", "Increase indexes by 1 " +
        "in `strfmt` of the `format_string` function. Refer to the first argument by \"1$\"."),
      DeprecatedConfig(SHUFFLE_DEPENDENCY_FILE_CLEANUP_ENABLED.key, "4.1",
        s"Use '${CONNECT_SHUFFLE_DEPENDENCY_FILE_CLEANUP_ENABLED.key}' instead.")
    )

    Map(configs.map { cfg => cfg.key -> cfg } : _*)
  }

  /**
   * Holds information about keys that have been removed.
   *
   * @param key The removed config key.
   * @param version Version of Spark where key was removed.
   * @param defaultValue The default config value. It can be used to notice
   *                     users that they set non-default value to an already removed config.
   * @param comment Additional info regarding to the removed config.
   */
  case class RemovedConfig(key: String, version: String, defaultValue: String, comment: String) {
    if (VersionUtils.majorMinorPatchVersion(version).isEmpty) {
      throw SparkException.internalError(
        s"The removed SQL config $key has the wrong Spark version: $version")
    }
  }

  /**
   * The map contains info about removed SQL configs. Keys are SQL config names,
   * map values contain extra information like the version in which the config was removed,
   * config's default value and a comment.
   *
   * Please, add a removed SQL configuration property here only when it affects behaviours.
   * For example, `spark.sql.variable.substitute.depth` was not added as it virtually
   * became no-op later. By this, it makes migrations to new Spark versions painless.
   */
  val removedSQLConfigs: Map[String, RemovedConfig] = {
    val configs = Seq(
      RemovedConfig("spark.sql.fromJsonForceNullableSchema", "3.0.0", "true",
        "It was removed to prevent errors like SPARK-23173 for non-default value."),
      RemovedConfig(
        "spark.sql.legacy.allowCreatingManagedTableUsingNonemptyLocation", "3.0.0", "false",
        "It was removed to prevent loss of user data for non-default value."),
      RemovedConfig("spark.sql.legacy.compareDateTimestampInTimestamp", "3.0.0", "true",
        "It was removed to prevent errors like SPARK-23549 for non-default value."),
      RemovedConfig("spark.sql.parquet.int64AsTimestampMillis", "3.0.0", "false",
        "The config was deprecated since Spark 2.3. " +
        s"Use '${PARQUET_OUTPUT_TIMESTAMP_TYPE.key}' instead of it."),
      RemovedConfig("spark.sql.execution.pandas.respectSessionTimeZone", "3.0.0", "true",
        "The non-default behavior is considered as a bug, see SPARK-22395. " +
        "The config was deprecated since Spark 2.3."),
      RemovedConfig("spark.sql.optimizer.planChangeLog.level", "3.1.0", "trace",
        s"Please use `${PLAN_CHANGE_LOG_LEVEL.key}` instead."),
      RemovedConfig("spark.sql.optimizer.planChangeLog.rules", "3.1.0", "",
        s"Please use `${PLAN_CHANGE_LOG_RULES.key}` instead."),
      RemovedConfig("spark.sql.optimizer.planChangeLog.batches", "3.1.0", "",
        s"Please use `${PLAN_CHANGE_LOG_BATCHES.key}` instead."),
      RemovedConfig("spark.sql.ansi.strictIndexOperator", "3.4.0", "true",
        "This was an internal configuration. It is not needed anymore since Spark SQL always " +
          "returns null when getting a map value with a non-existing key. See SPARK-40066 " +
          "for more details."),
      RemovedConfig("spark.sql.hive.verifyPartitionPath", "4.0.0", "false",
        s"This config was replaced by '${IGNORE_MISSING_FILES.key}'."),
      RemovedConfig("spark.sql.optimizer.runtimeFilter.semiJoinReduction.enabled", "4.0.0", "false",
        "This optimizer config is useless as runtime filter cannot be an IN subquery now."),
      RemovedConfig("spark.sql.legacy.parquet.int96RebaseModeInWrite", "4.0.0",
        LegacyBehaviorPolicy.CORRECTED.toString,
        s"Use '${PARQUET_INT96_REBASE_MODE_IN_WRITE.key}' instead."),
      RemovedConfig("spark.sql.legacy.parquet.int96RebaseModeInRead", "4.0.0",
        LegacyBehaviorPolicy.CORRECTED.toString,
        s"Use '${PARQUET_INT96_REBASE_MODE_IN_READ.key}' instead."),
      RemovedConfig("spark.sql.legacy.parquet.datetimeRebaseModeInWrite", "4.0.0",
        LegacyBehaviorPolicy.CORRECTED.toString,
        s"Use '${PARQUET_REBASE_MODE_IN_WRITE.key}' instead."),
      RemovedConfig("spark.sql.legacy.avro.datetimeRebaseModeInWrite", "4.0.0",
        LegacyBehaviorPolicy.CORRECTED.toString,
        s"Use '${AVRO_REBASE_MODE_IN_WRITE.key}' instead."),
      RemovedConfig("spark.sql.legacy.avro.datetimeRebaseModeInRead", "4.0.0",
        LegacyBehaviorPolicy.CORRECTED.toString,
        s"Use '${AVRO_REBASE_MODE_IN_READ.key}' instead.")
    )

    Map(configs.map { cfg => cfg.key -> cfg } : _*)
  }
}

/**
 * A class that enables the setting and getting of mutable config parameters/hints.
 *
 * In the presence of a SQLContext, these can be set and queried by passing SET commands
 * into Spark SQL's query functions (i.e. sql()). Otherwise, users of this class can
 * modify the hints by programmatically calling the setters and getters of this class.
 *
 * SQLConf is thread-safe (internally synchronized, so safe to be used in multiple threads).
 */
class SQLConf extends Serializable with Logging with SqlApiConf {
  import SQLConf._

  /** Only low degree of contention is expected for conf, thus NOT using ConcurrentHashMap. */
  @transient protected[spark] val settings = java.util.Collections.synchronizedMap(
    new java.util.HashMap[String, String]())

  @transient protected val reader = new ConfigReader(settings)

  /** ************************ Spark SQL Params/Hints ******************* */

  def analyzerMaxIterations: Int = getConf(ANALYZER_MAX_ITERATIONS)

  def optimizerExcludedRules: Option[String] = getConf(OPTIMIZER_EXCLUDED_RULES)

  def optimizerMaxIterations: Int = getConf(OPTIMIZER_MAX_ITERATIONS)

  def optimizerInSetConversionThreshold: Int = getConf(OPTIMIZER_INSET_CONVERSION_THRESHOLD)

  def optimizerInSetSwitchThreshold: Int = getConf(OPTIMIZER_INSET_SWITCH_THRESHOLD)

  def planChangeLogLevel: Level = getConf(PLAN_CHANGE_LOG_LEVEL)

  def planChangeRules: Option[String] = getConf(PLAN_CHANGE_LOG_RULES)

  def planChangeBatches: Option[String] = getConf(PLAN_CHANGE_LOG_BATCHES)

  def expressionTreeChangeLogLevel: Level = getConf(EXPRESSION_TREE_CHANGE_LOG_LEVEL)

  def nameResolutionLogLevel: Level = getConf(NAME_RESOLUTION_LOG_LEVEL)

  def dataSourceV2JoinPushdown: Boolean = getConf(DATA_SOURCE_V2_JOIN_PUSHDOWN)

  def dynamicPartitionPruningEnabled: Boolean = getConf(DYNAMIC_PARTITION_PRUNING_ENABLED)

  def dynamicPartitionPruningUseStats: Boolean = getConf(DYNAMIC_PARTITION_PRUNING_USE_STATS)

  def dynamicPartitionPruningFallbackFilterRatio: Double =
    getConf(DYNAMIC_PARTITION_PRUNING_FALLBACK_FILTER_RATIO)

  def dynamicPartitionPruningReuseBroadcastOnly: Boolean =
    getConf(DYNAMIC_PARTITION_PRUNING_REUSE_BROADCAST_ONLY)

  def runtimeFilterBloomFilterEnabled: Boolean =
    getConf(RUNTIME_BLOOM_FILTER_ENABLED)

  def runtimeFilterCreationSideThreshold: Long =
    getConf(RUNTIME_BLOOM_FILTER_CREATION_SIDE_THRESHOLD)

  def runtimeRowLevelOperationGroupFilterEnabled: Boolean =
    getConf(RUNTIME_ROW_LEVEL_OPERATION_GROUP_FILTER_ENABLED)

  def stateStoreProviderClass: String = getConf(STATE_STORE_PROVIDER_CLASS)

  def isStateSchemaCheckEnabled: Boolean = getConf(STATE_SCHEMA_CHECK_ENABLED)

  def numStateStoreMaintenanceThreads: Int = getConf(NUM_STATE_STORE_MAINTENANCE_THREADS)

  def numStateStoreInstanceMetricsToReport: Int =
    getConf(STATE_STORE_INSTANCE_METRICS_REPORT_LIMIT)

  def stateStoreMaintenanceShutdownTimeout: Long = getConf(STATE_STORE_MAINTENANCE_SHUTDOWN_TIMEOUT)

  def stateStoreMaintenanceProcessingTimeout: Long =
    getConf(STATE_STORE_MAINTENANCE_PROCESSING_TIMEOUT)

  def stateStoreMinDeltasForSnapshot: Int = getConf(STATE_STORE_MIN_DELTAS_FOR_SNAPSHOT)

  def stateStoreAutoSnapshotRepairEnabled: Boolean =
    getConf(STATE_STORE_AUTO_SNAPSHOT_REPAIR_ENABLED)

  def stateStoreAutoSnapshotRepairNumFailuresBeforeActivating: Int =
    getConf(STATE_STORE_AUTO_SNAPSHOT_REPAIR_NUM_FAILURES_BEFORE_ACTIVATING)

  def stateStoreAutoSnapshotRepairMaxChangeFileReplay: Int =
    getConf(STATE_STORE_AUTO_SNAPSHOT_REPAIR_MAX_CHANGE_FILE_REPLAY)

  def stateStoreFormatValidationEnabled: Boolean = getConf(STATE_STORE_FORMAT_VALIDATION_ENABLED)

  def stateStoreSkipNullsForStreamStreamJoins: Boolean =
    getConf(STATE_STORE_SKIP_NULLS_FOR_STREAM_STREAM_JOINS)

  def stateStoreCoordinatorMultiplierForMinVersionDiffToLog: Long =
    getConf(STATE_STORE_COORDINATOR_MULTIPLIER_FOR_MIN_VERSION_DIFF_TO_LOG)

  def stateStoreCoordinatorMultiplierForMinTimeDiffToLog: Long =
    getConf(STATE_STORE_COORDINATOR_MULTIPLIER_FOR_MIN_TIME_DIFF_TO_LOG)

  def stateStoreCoordinatorReportSnapshotUploadLag: Boolean =
    getConf(STATE_STORE_COORDINATOR_REPORT_SNAPSHOT_UPLOAD_LAG)

  def stateStoreCoordinatorSnapshotLagReportInterval: Long =
    getConf(STATE_STORE_COORDINATOR_SNAPSHOT_LAG_REPORT_INTERVAL)

  def stateStoreCoordinatorMaxLaggingStoresToReport: Int =
    getConf(STATE_STORE_COORDINATOR_MAX_LAGGING_STORES_TO_REPORT)

  def stateStoreRowChecksumEnabled: Boolean = getConf(STATE_STORE_ROW_CHECKSUM_ENABLED)

  def stateStoreRowChecksumReadVerificationRatio: Long =
    getConf(STATE_STORE_ROW_CHECKSUM_READ_VERIFICATION_RATIO)

  def stateStoreForceSnapshotUploadOnLag: Boolean = {
    val value = getConf(STATE_STORE_FORCE_SNAPSHOT_UPLOAD_ON_LAG)
    if (value && !stateStoreCoordinatorReportSnapshotUploadLag) {
      throw new IllegalArgumentException(
        "spark.sql.streaming.stateStore.forceSnapshotUploadOnLag can only be true if " +
        "spark.sql.streaming.stateStore.coordinatorReportSnapshotUploadLag is also true."
      )
    }
    value
  }

  def checkpointLocation: Option[String] = getConf(CHECKPOINT_LOCATION)

  def checkpointFileChecksumEnabled: Boolean = getConf(STREAMING_CHECKPOINT_FILE_CHECKSUM_ENABLED)

  def checkpointFileChecksumSkipCreationIfFileMissingChecksum: Boolean =
    getConf(STREAMING_CHECKPOINT_FILE_CHECKSUM_SKIP_CREATION_IF_FILE_MISSING_CHECKSUM)

  def isUnsupportedOperationCheckEnabled: Boolean = getConf(UNSUPPORTED_OPERATION_CHECK_ENABLED)

  def useDeprecatedKafkaOffsetFetching: Boolean = getConf(USE_DEPRECATED_KAFKA_OFFSET_FETCHING)

  def statefulOperatorCorrectnessCheckEnabled: Boolean =
    getConf(STATEFUL_OPERATOR_CHECK_CORRECTNESS_ENABLED)

  def fileStreamSinkMetadataIgnored: Boolean = getConf(FILESTREAM_SINK_METADATA_IGNORED)

  def streamingFileCommitProtocolClass: String = getConf(STREAMING_FILE_COMMIT_PROTOCOL_CLASS)

  def fileSinkLogDeletion: Boolean = getConf(FILE_SINK_LOG_DELETION)

  def fileSinkLogCompactInterval: Int = getConf(FILE_SINK_LOG_COMPACT_INTERVAL)

  def fileSinkLogCleanupDelay: Long = getConf(FILE_SINK_LOG_CLEANUP_DELAY)

  def fileSourceLogDeletion: Boolean = getConf(FILE_SOURCE_LOG_DELETION)

  def fileSourceLogCompactInterval: Int = getConf(FILE_SOURCE_LOG_COMPACT_INTERVAL)

  def fileSourceLogCleanupDelay: Long = getConf(FILE_SOURCE_LOG_CLEANUP_DELAY)

  def streamingSchemaInference: Boolean = getConf(STREAMING_SCHEMA_INFERENCE)

  def streamingPollingDelay: Long = getConf(STREAMING_POLLING_DELAY)

  def streamingNoDataProgressEventInterval: Long =
    getConf(STREAMING_NO_DATA_PROGRESS_EVENT_INTERVAL)

  def streamingNoDataMicroBatchesEnabled: Boolean =
    getConf(STREAMING_NO_DATA_MICRO_BATCHES_ENABLED)

  def streamingMetricsEnabled: Boolean = getConf(STREAMING_METRICS_ENABLED)

  def streamingProgressRetention: Int = getConf(STREAMING_PROGRESS_RETENTION)

  def filesMaxPartitionBytes: Long = getConf(FILES_MAX_PARTITION_BYTES)

  def filesOpenCostInBytes: Long = getConf(FILES_OPEN_COST_IN_BYTES)

  def filesMinPartitionNum: Option[Int] = getConf(FILES_MIN_PARTITION_NUM)

  def filesMaxPartitionNum: Option[Int] = getConf(FILES_MAX_PARTITION_NUM)

  def ignoreCorruptFiles: Boolean = getConf(IGNORE_CORRUPT_FILES)

  def ignoreMissingFiles: Boolean = getConf(IGNORE_MISSING_FILES)

  def ignoreInvalidPartitionPaths: Boolean = getConf(IGNORE_INVALID_PARTITION_PATHS)

  def maxRecordsPerFile: Long = getConf(MAX_RECORDS_PER_FILE)

  def useCompression: Boolean = getConf(COMPRESS_CACHED)

  def orcCompressionCodec: String = getConf(ORC_COMPRESSION)

  def orcVectorizedReaderEnabled: Boolean = getConf(ORC_VECTORIZED_READER_ENABLED)

  def orcVectorizedReaderBatchSize: Int = getConf(ORC_VECTORIZED_READER_BATCH_SIZE)

  def orcVectorizedWriterBatchSize: Int = getConf(ORC_VECTORIZED_WRITER_BATCH_SIZE)

  def orcVectorizedReaderNestedColumnEnabled: Boolean =
    getConf(ORC_VECTORIZED_READER_NESTED_COLUMN_ENABLED)

  def parquetCompressionCodec: String = getConf(PARQUET_COMPRESSION)

  def parquetVectorizedReaderEnabled: Boolean = getConf(PARQUET_VECTORIZED_READER_ENABLED)

  def parquetVectorizedReaderNestedColumnEnabled: Boolean =
    getConf(PARQUET_VECTORIZED_READER_NESTED_COLUMN_ENABLED)

  def parquetVectorizedReaderNullTypeEnabled: Boolean =
    getConf(PARQUET_VECTORIZED_READER_NULL_TYPE_ENABLED)

  def parquetVectorizedReaderBatchSize: Int = getConf(PARQUET_VECTORIZED_READER_BATCH_SIZE)

  def columnBatchSize: Int = getConf(COLUMN_BATCH_SIZE)

  def vectorizedHugeVectorThreshold: Int = getConf(VECTORIZED_HUGE_VECTOR_THRESHOLD).toInt

  def vectorizedHugeVectorReserveRatio: Double = getConf(VECTORIZED_HUGE_VECTOR_RESERVE_RATIO)

  def cacheVectorizedReaderEnabled: Boolean = getConf(CACHE_VECTORIZED_READER_ENABLED)

  def defaultNumShufflePartitions: Int = getConf(SHUFFLE_PARTITIONS)

  def numShufflePartitions: Int = {
    if (adaptiveExecutionEnabled && coalesceShufflePartitionsEnabled) {
      getConf(COALESCE_PARTITIONS_INITIAL_PARTITION_NUM).getOrElse(defaultNumShufflePartitions)
    } else {
      defaultNumShufflePartitions
    }
  }

  def shuffleOrderIndependentChecksumEnabled: Boolean =
    getConf(SHUFFLE_ORDER_INDEPENDENT_CHECKSUM_ENABLED)

  def shuffleChecksumMismatchFullRetryEnabled: Boolean =
    getConf(SHUFFLE_CHECKSUM_MISMATCH_FULL_RETRY_ENABLED)

  def allowCollationsInMapKeys: Boolean = getConf(ALLOW_COLLATIONS_IN_MAP_KEYS)

  def objectLevelCollationsEnabled: Boolean = getConf(OBJECT_LEVEL_COLLATIONS_ENABLED)

  def schemaLevelCollationsEnabled: Boolean = getConf(SCHEMA_LEVEL_COLLATIONS_ENABLED)

  def trimCollationEnabled: Boolean = getConf(TRIM_COLLATION_ENABLED)

  def adaptiveExecutionEnabled: Boolean = getConf(ADAPTIVE_EXECUTION_ENABLED)

  def adaptiveExecutionEnabledInStatelessStreaming: Boolean =
    getConf(ADAPTIVE_EXECUTION_ENABLED_IN_STATELESS_STREAMING)

  def adaptiveExecutionLogLevel: Level = getConf(ADAPTIVE_EXECUTION_LOG_LEVEL)

  def fetchShuffleBlocksInBatch: Boolean = getConf(FETCH_SHUFFLE_BLOCKS_IN_BATCH)

  def nonEmptyPartitionRatioForBroadcastJoin: Double =
    getConf(NON_EMPTY_PARTITION_RATIO_FOR_BROADCAST_JOIN)

  def coalesceShufflePartitionsEnabled: Boolean = getConf(COALESCE_PARTITIONS_ENABLED)

  def minBatchesToRetain: Int = getConf(MIN_BATCHES_TO_RETAIN)

  def maxVersionsToDeletePerMaintenance: Int = getConf(MAX_VERSIONS_TO_DELETE_PER_MAINTENANCE)

  def ratioExtraSpaceAllowedInCheckpoint: Double = getConf(RATIO_EXTRA_SPACE_ALLOWED_IN_CHECKPOINT)

  def maxBatchesToRetainInMemory: Int = getConf(MAX_BATCHES_TO_RETAIN_IN_MEMORY)

  def stateStoreUnloadOnCommit: Boolean = getConf(STATE_STORE_UNLOAD_ON_COMMIT)

  def stateStoreCommitValidationEnabled: Boolean = getConf(STATE_STORE_COMMIT_VALIDATION_ENABLED)

  def streamingMaintenanceInterval: Long = getConf(STREAMING_MAINTENANCE_INTERVAL)

  def stateStoreCompressionCodec: String = getConf(STATE_STORE_COMPRESSION_CODEC)

  def stateStoreCheckpointFormatVersion: Int = getConf(STATE_STORE_CHECKPOINT_FORMAT_VERSION)

  def stateStoreEncodingFormat: String = getConf(STREAMING_STATE_STORE_ENCODING_FORMAT)

  def streamingValueStateSchemaEvolutionThreshold: Int =
    getConf(STREAMING_VALUE_STATE_SCHEMA_EVOLUTION_THRESHOLD)

  def streamingStateSchemaFilesThreshold: Int =
    getConf(STREAMING_MAX_NUM_STATE_SCHEMA_FILES)

  def checkpointRenamedFileCheck: Boolean = getConf(CHECKPOINT_RENAMEDFILE_CHECK_ENABLED)

  def parquetFilterPushDown: Boolean = getConf(PARQUET_FILTER_PUSHDOWN_ENABLED)

  def parquetFilterPushDownDate: Boolean = getConf(PARQUET_FILTER_PUSHDOWN_DATE_ENABLED)

  def parquetFilterPushDownTimestamp: Boolean = getConf(PARQUET_FILTER_PUSHDOWN_TIMESTAMP_ENABLED)

  def parquetFilterPushDownDecimal: Boolean = getConf(PARQUET_FILTER_PUSHDOWN_DECIMAL_ENABLED)

  def parquetFilterPushDownStringPredicate: Boolean =
    getConf(PARQUET_FILTER_PUSHDOWN_STRING_PREDICATE_ENABLED)

  def parquetFilterPushDownInFilterThreshold: Int =
    getConf(PARQUET_FILTER_PUSHDOWN_INFILTERTHRESHOLD)

  def parquetAggregatePushDown: Boolean = getConf(PARQUET_AGGREGATE_PUSHDOWN_ENABLED)

  def orcFilterPushDown: Boolean = getConf(ORC_FILTER_PUSHDOWN_ENABLED)

  def orcAggregatePushDown: Boolean = getConf(ORC_AGGREGATE_PUSHDOWN_ENABLED)

  def isOrcSchemaMergingEnabled: Boolean = getConf(ORC_SCHEMA_MERGING_ENABLED)

  def metastoreDropPartitionsByName: Boolean = getConf(HIVE_METASTORE_DROP_PARTITION_BY_NAME)

  def metastorePartitionPruning: Boolean = getConf(HIVE_METASTORE_PARTITION_PRUNING)

  def metastorePartitionPruningInSetThreshold: Int =
    getConf(HIVE_METASTORE_PARTITION_PRUNING_INSET_THRESHOLD)

  def metastorePartitionPruningFallbackOnException: Boolean =
    getConf(HIVE_METASTORE_PARTITION_PRUNING_FALLBACK_ON_EXCEPTION)

  def metastorePartitionPruningFastFallback: Boolean =
    getConf(HIVE_METASTORE_PARTITION_PRUNING_FAST_FALLBACK)

  def manageFilesourcePartitions: Boolean = getConf(HIVE_MANAGE_FILESOURCE_PARTITIONS)

  def filesourcePartitionFileCacheSize: Long = getConf(HIVE_FILESOURCE_PARTITION_FILE_CACHE_SIZE)

  def caseSensitiveInferenceMode: HiveCaseSensitiveInferenceMode.Value =
    getConf(HIVE_CASE_SENSITIVE_INFERENCE)

  def gatherFastStats: Boolean = getConf(GATHER_FASTSTAT)

  def optimizerMetadataOnly: Boolean = getConf(OPTIMIZER_METADATA_ONLY)

  def wholeStageEnabled: Boolean = getConf(WHOLESTAGE_CODEGEN_ENABLED)

  def wholeStageUseIdInClassName: Boolean = getConf(WHOLESTAGE_CODEGEN_USE_ID_IN_CLASS_NAME)

  def wholeStageMaxNumFields: Int = getConf(WHOLESTAGE_MAX_NUM_FIELDS)

  def codegenFallback: Boolean = getConf(CODEGEN_FALLBACK)

  def codegenFactoryMode: CodegenObjectFactoryMode.Value = getConf(CODEGEN_FACTORY_MODE)

  def codegenComments: Boolean = getConf(StaticSQLConf.CODEGEN_COMMENTS)

  def codegenLogLevel: Level = getConf(CODEGEN_LOG_LEVEL)

  def loggingMaxLinesForCodegen: Int = getConf(CODEGEN_LOGGING_MAX_LINES)

  def hugeMethodLimit: Int = getConf(WHOLESTAGE_HUGE_METHOD_LIMIT)

  def methodSplitThreshold: Int = getConf(CODEGEN_METHOD_SPLIT_THRESHOLD)

  def wholeStageSplitConsumeFuncByOperator: Boolean =
    getConf(WHOLESTAGE_SPLIT_CONSUME_FUNC_BY_OPERATOR)

  def broadcastCleanedSourceThreshold: Int =
    getConf(SQLConf.WHOLESTAGE_BROADCAST_CLEANED_SOURCE_THRESHOLD)

  def tableRelationCacheSize: Int =
    getConf(StaticSQLConf.FILESOURCE_TABLE_RELATION_CACHE_SIZE)

  def codegenCacheMaxEntries: Int = getConf(StaticSQLConf.CODEGEN_CACHE_MAX_ENTRIES)

  def exchangeReuseEnabled: Boolean = getConf(EXCHANGE_REUSE_ENABLED)

  def subqueryReuseEnabled: Boolean = getConf(SUBQUERY_REUSE_ENABLED)

  override def caseSensitiveAnalysis: Boolean = getConf(SQLConf.CASE_SENSITIVE)

  def constraintPropagationEnabled: Boolean = getConf(CONSTRAINT_PROPAGATION_ENABLED)

  def escapedStringLiterals: Boolean = getConf(ESCAPED_STRING_LITERALS)

  def parserDfaCacheFlushRatio: Double = getConf(PARSER_DFA_CACHE_FLUSH_RATIO)

  def parserDfaCacheFlushThreshold: Int = getConf(PARSER_DFA_CACHE_FLUSH_THRESHOLD)

  def manageParserCaches: Boolean = getConf(MANAGE_PARSER_CACHES)

  def fileCompressionFactor: Double = getConf(FILE_COMPRESSION_FACTOR)

  def stringRedactionPattern: Option[Regex] = getConf(SQL_STRING_REDACTION_PATTERN)

  def sortBeforeRepartition: Boolean = getConf(SORT_BEFORE_REPARTITION)

  def topKSortFallbackThreshold: Int = getConf(TOP_K_SORT_FALLBACK_THRESHOLD)

  def fastHashAggregateRowMaxCapacityBit: Int = getConf(FAST_HASH_AGGREGATE_MAX_ROWS_CAPACITY_BIT)

  def streamingSessionWindowMergeSessionInLocalPartition: Boolean =
    getConf(STREAMING_SESSION_WINDOW_MERGE_SESSIONS_IN_LOCAL_PARTITION)

  override def datetimeJava8ApiEnabled: Boolean = getConf(DATETIME_JAVA8API_ENABLED)

  def uiExplainMode: String = getConf(UI_EXPLAIN_MODE)

  def addSingleFileInAddFile: Boolean = getConf(LEGACY_ADD_SINGLE_FILE_IN_ADD_FILE)

  def legacyMsSqlServerNumericMappingEnabled: Boolean =
    getConf(LEGACY_MSSQLSERVER_NUMERIC_MAPPING_ENABLED)

  def legacyMsSqlServerDatetimeOffsetMappingEnabled: Boolean =
    getConf(LEGACY_MSSQLSERVER_DATETIMEOFFSET_MAPPING_ENABLED)

  def legacyMySqlBitArrayMappingEnabled: Boolean =
    getConf(LEGACY_MYSQL_BIT_ARRAY_MAPPING_ENABLED)

  def legacyMySqlTimestampNTZMappingEnabled: Boolean =
    getConf(LEGACY_MYSQL_TIMESTAMPNTZ_MAPPING_ENABLED)

  def legacyOracleTimestampMappingEnabled: Boolean =
    getConf(LEGACY_ORACLE_TIMESTAMP_MAPPING_ENABLED)

  def legacyDB2numericMappingEnabled: Boolean =
    getConf(LEGACY_DB2_TIMESTAMP_MAPPING_ENABLED)

  def legacyDB2BooleanMappingEnabled: Boolean =
    getConf(LEGACY_DB2_BOOLEAN_MAPPING_ENABLED)

  def legacyPostgresDatetimeMappingEnabled: Boolean =
    getConf(LEGACY_POSTGRES_DATETIME_MAPPING_ENABLED)

  override def legacyTimeParserPolicy: LegacyBehaviorPolicy.Value =
    getConf(SQLConf.LEGACY_TIME_PARSER_POLICY)

  def broadcastHashJoinOutputPartitioningExpandLimit: Int =
    getConf(BROADCAST_HASH_JOIN_OUTPUT_PARTITIONING_EXPAND_LIMIT)

  /**
   * Returns the [[Resolver]] for the current configuration, which can be used to determine if two
   * identifiers are equal.
   */
  def resolver: Resolver = {
    if (caseSensitiveAnalysis) {
      org.apache.spark.sql.catalyst.analysis.caseSensitiveResolution
    } else {
      org.apache.spark.sql.catalyst.analysis.caseInsensitiveResolution
    }
  }

  /**
   * Returns the lower case representation of a string if `caseSensitiveAnalysis` is enabled.
   * Otherwise, returns the original string.
   */
  def canonicalize(s: String): String = {
    if (!caseSensitiveAnalysis) {
      // scalastyle:off caselocale
      s.toLowerCase
      // scalastyle:on caselocale
    } else {
      s
    }
  }

  /**
   * Returns the error handler for handling hint errors.
   */
  def hintErrorHandler: HintErrorHandler = HintErrorLogger

  def mapZipWithUsesJavaCollections: Boolean =
    getConf(MAP_ZIP_WITH_USES_JAVA_COLLECTIONS)

  def subexpressionEliminationEnabled: Boolean =
    getConf(SUBEXPRESSION_ELIMINATION_ENABLED)

  def subexpressionEliminationCacheMaxEntries: Int =
    getConf(SUBEXPRESSION_ELIMINATION_CACHE_MAX_ENTRIES)

  def subexpressionEliminationSkipForShotcutExpr: Boolean =
    getConf(SUBEXPRESSION_ELIMINATION_SKIP_FOR_SHORTCUT_EXPR)

  def autoBroadcastJoinThreshold: Long = getConf(AUTO_BROADCASTJOIN_THRESHOLD)

  def limitInitialNumPartitions: Int = getConf(LIMIT_INITIAL_NUM_PARTITIONS)

  def limitScaleUpFactor: Int = getConf(LIMIT_SCALE_UP_FACTOR)

  def advancedPartitionPredicatePushdownEnabled: Boolean =
    getConf(ADVANCED_PARTITION_PREDICATE_PUSHDOWN)

  def preferSortMergeJoin: Boolean = getConf(PREFER_SORTMERGEJOIN)

  def enableRadixSort: Boolean = getConf(RADIX_SORT_ENABLED)

  def isParquetSchemaMergingEnabled: Boolean = getConf(PARQUET_SCHEMA_MERGING_ENABLED)

  def isParquetSchemaRespectSummaries: Boolean = getConf(PARQUET_SCHEMA_RESPECT_SUMMARIES)

  def isParquetBinaryAsString: Boolean = getConf(PARQUET_BINARY_AS_STRING)

  def isParquetINT96AsTimestamp: Boolean = getConf(PARQUET_INT96_AS_TIMESTAMP)

  def isParquetINT96TimestampConversion: Boolean = getConf(PARQUET_INT96_TIMESTAMP_CONVERSION)

  def parquetOutputTimestampType: ParquetOutputTimestampType.Value =
    getConf(PARQUET_OUTPUT_TIMESTAMP_TYPE)

  def writeLegacyParquetFormat: Boolean = getConf(PARQUET_WRITE_LEGACY_FORMAT)

  def parquetRecordFilterEnabled: Boolean = getConf(PARQUET_RECORD_FILTER_ENABLED)

  def inMemoryPartitionPruning: Boolean = getConf(IN_MEMORY_PARTITION_PRUNING)

  def inMemoryTableScanStatisticsEnabled: Boolean = getConf(IN_MEMORY_TABLE_SCAN_STATISTICS_ENABLED)

  def offHeapColumnVectorEnabled: Boolean = getConf(COLUMN_VECTOR_OFFHEAP_ENABLED)

  def columnNameOfCorruptRecord: String = getConf(COLUMN_NAME_OF_CORRUPT_RECORD)

  def broadcastTimeout: Long = {
    val timeoutValue = getConf(BROADCAST_TIMEOUT)
    if (timeoutValue < 0) Long.MaxValue else timeoutValue
  }

  def maxBroadcastTableSizeInBytes: Long = getConf(MAX_BROADCAST_TABLE_SIZE)

  def defaultDataSourceName: String = getConf(DEFAULT_DATA_SOURCE_NAME)

  def convertCTAS: Boolean = getConf(CONVERT_CTAS)

  def partitionColumnTypeInferenceEnabled: Boolean =
    getConf(SQLConf.PARTITION_COLUMN_TYPE_INFERENCE)

  def fileCommitProtocolClass: String = getConf(SQLConf.FILE_COMMIT_PROTOCOL_CLASS)

  def parallelPartitionDiscoveryThreshold: Int =
    getConf(SQLConf.PARALLEL_PARTITION_DISCOVERY_THRESHOLD)

  def parallelPartitionDiscoveryParallelism: Int =
    getConf(SQLConf.PARALLEL_PARTITION_DISCOVERY_PARALLELISM)

  def bucketingEnabled: Boolean = getConf(SQLConf.BUCKETING_ENABLED)

  def bucketingMaxBuckets: Int = getConf(SQLConf.BUCKETING_MAX_BUCKETS)

  def autoBucketedScanEnabled: Boolean = getConf(SQLConf.AUTO_BUCKETED_SCAN_ENABLED)

  def v2BucketingEnabled: Boolean = getConf(SQLConf.V2_BUCKETING_ENABLED)

  def v2BucketingPushPartValuesEnabled: Boolean =
    getConf(SQLConf.V2_BUCKETING_PUSH_PART_VALUES_ENABLED)

  def v2BucketingPartiallyClusteredDistributionEnabled: Boolean =
    getConf(SQLConf.V2_BUCKETING_PARTIALLY_CLUSTERED_DISTRIBUTION_ENABLED)

  def v2BucketingShuffleEnabled: Boolean =
    getConf(SQLConf.V2_BUCKETING_SHUFFLE_ENABLED)

  def v2BucketingAllowJoinKeysSubsetOfPartitionKeys: Boolean =
    getConf(SQLConf.V2_BUCKETING_ALLOW_JOIN_KEYS_SUBSET_OF_PARTITION_KEYS)

  def v2BucketingAllowCompatibleTransforms: Boolean =
    getConf(SQLConf.V2_BUCKETING_ALLOW_COMPATIBLE_TRANSFORMS)

  def v2BucketingAllowSorting: Boolean =
    getConf(SQLConf.V2_BUCKETING_SORTING_ENABLED)

  def dataFrameSelfJoinAutoResolveAmbiguity: Boolean =
    getConf(DATAFRAME_SELF_JOIN_AUTO_RESOLVE_AMBIGUITY)

  def dataFrameRetainGroupColumns: Boolean = getConf(DATAFRAME_RETAIN_GROUP_COLUMNS)

  def dataFramePivotMaxValues: Int = getConf(DATAFRAME_PIVOT_MAX_VALUES)

  def dataFrameTransposeMaxValues: Int = getConf(DATAFRAME_TRANSPOSE_MAX_VALUES)

  def runSQLonFile: Boolean = getConf(RUN_SQL_ON_FILES)

  def enableTwoLevelAggMap: Boolean = getConf(ENABLE_TWOLEVEL_AGG_MAP)

  def enableVectorizedHashMap: Boolean = getConf(ENABLE_VECTORIZED_HASH_MAP)

  def useObjectHashAggregation: Boolean = getConf(USE_OBJECT_HASH_AGG)

  def objectAggSortBasedFallbackThreshold: Int = getConf(OBJECT_AGG_SORT_BASED_FALLBACK_THRESHOLD)

  def variableSubstituteEnabled: Boolean = getConf(VARIABLE_SUBSTITUTE_ENABLED)

  def warehousePath: String = new Path(getConf(StaticSQLConf.WAREHOUSE_PATH)).toString

  def hiveThriftServerSingleSession: Boolean =
    getConf(StaticSQLConf.HIVE_THRIFT_SERVER_SINGLESESSION)

  def orderByOrdinal: Boolean = getConf(ORDER_BY_ORDINAL)

  def groupByOrdinal: Boolean = getConf(GROUP_BY_ORDINAL)

  def groupByAliases: Boolean = getConf(GROUP_BY_ALIASES)

  def viewSchemaBindingEnabled: Boolean = getConf(VIEW_SCHEMA_BINDING_ENABLED)

  def viewSchemaCompensation: Boolean = getConf(VIEW_SCHEMA_COMPENSATION)

  def defaultCacheStorageLevel: StorageLevel =
    StorageLevel.fromString(getConf(DEFAULT_CACHE_STORAGE_LEVEL).name())

  def dataframeCacheLogLevel: Level = getConf(DATAFRAME_CACHE_LOG_LEVEL)

  def crossJoinEnabled: Boolean = getConf(SQLConf.CROSS_JOINS_ENABLED)

  override def sessionLocalTimeZone: String = getConf(SQLConf.SESSION_LOCAL_TIMEZONE)

  def jsonGeneratorIgnoreNullFields: Boolean = getConf(SQLConf.JSON_GENERATOR_IGNORE_NULL_FIELDS)

  def jsonExpressionOptimization: Boolean = getConf(SQLConf.JSON_EXPRESSION_OPTIMIZATION)

  def csvExpressionOptimization: Boolean = getConf(SQLConf.CSV_EXPRESSION_OPTIMIZATION)

  def parallelFileListingInStatsComputation: Boolean =
    getConf(SQLConf.PARALLEL_FILE_LISTING_IN_STATS_COMPUTATION)

  def fallBackToHdfsForStatsEnabled: Boolean = getConf(ENABLE_FALL_BACK_TO_HDFS_FOR_STATS)

  def defaultSizeInBytes: Long = getConf(DEFAULT_SIZE_IN_BYTES)

  def ndvMaxError: Double = getConf(NDV_MAX_ERROR)

  def histogramEnabled: Boolean = getConf(HISTOGRAM_ENABLED)

  def histogramNumBins: Int = getConf(HISTOGRAM_NUM_BINS)

  def percentileAccuracy: Int = getConf(PERCENTILE_ACCURACY)

  def cboEnabled: Boolean = getConf(SQLConf.CBO_ENABLED)

  def planStatsEnabled: Boolean = getConf(SQLConf.PLAN_STATS_ENABLED)

  def autoSizeUpdateEnabled: Boolean = getConf(SQLConf.AUTO_SIZE_UPDATE_ENABLED)

  def updatePartStatsInAnalyzeTableEnabled: Boolean =
    getConf(SQLConf.UPDATE_PART_STATS_IN_ANALYZE_TABLE_ENABLED)

  def joinReorderEnabled: Boolean = getConf(SQLConf.JOIN_REORDER_ENABLED)

  def joinReorderDPThreshold: Int = getConf(SQLConf.JOIN_REORDER_DP_THRESHOLD)

  def joinReorderCardWeight: Double = getConf(SQLConf.JOIN_REORDER_CARD_WEIGHT)

  def joinReorderDPStarFilter: Boolean = getConf(SQLConf.JOIN_REORDER_DP_STAR_FILTER)

  def windowExecBufferInMemoryThreshold: Int = getConf(WINDOW_EXEC_BUFFER_IN_MEMORY_THRESHOLD)

  def windowExecBufferSpillThreshold: Int = getConf(WINDOW_EXEC_BUFFER_SPILL_THRESHOLD)

  def windowExecBufferSpillSizeThreshold: Long = getConf(WINDOW_EXEC_BUFFER_SIZE_SPILL_THRESHOLD)

  def windowGroupLimitThreshold: Int = getConf(WINDOW_GROUP_LIMIT_THRESHOLD)

  def sessionWindowBufferInMemoryThreshold: Int = getConf(SESSION_WINDOW_BUFFER_IN_MEMORY_THRESHOLD)

  def sessionWindowBufferSpillThreshold: Int = getConf(SESSION_WINDOW_BUFFER_SPILL_THRESHOLD)

  def sessionWindowBufferSpillSizeThreshold: Long =
    getConf(SESSION_WINDOW_BUFFER_SPILL_SIZE_THRESHOLD)

  def sortMergeJoinExecBufferInMemoryThreshold: Int =
    getConf(SORT_MERGE_JOIN_EXEC_BUFFER_IN_MEMORY_THRESHOLD)

  def sortMergeJoinExecBufferSpillThreshold: Int =
    getConf(SORT_MERGE_JOIN_EXEC_BUFFER_SPILL_THRESHOLD)

  def sortMergeJoinExecBufferSpillSizeThreshold: Long =
    getConf(SORT_MERGE_JOIN_EXEC_BUFFER_SIZE_SPILL_THRESHOLD)

  def cartesianProductExecBufferInMemoryThreshold: Int =
    getConf(CARTESIAN_PRODUCT_EXEC_BUFFER_IN_MEMORY_THRESHOLD)

  def cartesianProductExecBufferSpillThreshold: Int =
    getConf(CARTESIAN_PRODUCT_EXEC_BUFFER_SPILL_THRESHOLD)

  def cartesianProductExecBufferSizeSpillThreshold: Long =
    getConf(CARTESIAN_PRODUCT_EXEC_BUFFER_SIZE_SPILL_THRESHOLD)

  def codegenSplitAggregateFunc: Boolean = getConf(SQLConf.CODEGEN_SPLIT_AGGREGATE_FUNC)

  def maxNestedViewDepth: Int = getConf(SQLConf.MAX_NESTED_VIEW_DEPTH)

  def useCurrentSQLConfigsForView: Boolean = getConf(SQLConf.USE_CURRENT_SQL_CONFIGS_FOR_VIEW)

  def storeAnalyzedPlanForView: Boolean = getConf(SQLConf.STORE_ANALYZED_PLAN_FOR_VIEW)

  def allowAutoGeneratedAliasForView: Boolean = getConf(SQLConf.ALLOW_AUTO_GENERATED_ALIAS_FOR_VEW)

  def allowStarWithSingleTableIdentifierInCount: Boolean =
    getConf(SQLConf.ALLOW_STAR_WITH_SINGLE_TABLE_IDENTIFIER_IN_COUNT)

  def allowNonEmptyLocationInCTAS: Boolean =
    getConf(SQLConf.ALLOW_NON_EMPTY_LOCATION_IN_CTAS)

  def starSchemaDetection: Boolean = getConf(STARSCHEMA_DETECTION)

  def starSchemaFTRatio: Double = getConf(STARSCHEMA_FACT_TABLE_RATIO)

  def supportQuotedRegexColumnName: Boolean = getConf(SUPPORT_QUOTED_REGEX_COLUMN_NAME)

  def tvfAllowMultipleTableArguments: Boolean = getConf(TVF_ALLOW_MULTIPLE_TABLE_ARGUMENTS_ENABLED)

  def rangeExchangeSampleSizePerPartition: Int = getConf(RANGE_EXCHANGE_SAMPLE_SIZE_PER_PARTITION)

  def localRelationChunkSizeLimit: Long = getConf(LOCAL_RELATION_CHUNK_SIZE_LIMIT)

  def localRelationSizeLimit: Long = getConf(LOCAL_RELATION_SIZE_LIMIT)

  def arrowPySparkEnabled: Boolean = getConf(ARROW_PYSPARK_EXECUTION_ENABLED)

  def arrowLocalRelationThreshold: Long = getConf(ARROW_LOCAL_RELATION_THRESHOLD)

  def arrowPySparkSelfDestructEnabled: Boolean = getConf(ARROW_PYSPARK_SELF_DESTRUCT_ENABLED)

  def pysparkBinaryAsBytes: Boolean = getConf(PYSPARK_BINARY_AS_BYTES)

  def pysparkJVMStacktraceEnabled: Boolean = getConf(PYSPARK_JVM_STACKTRACE_ENABLED)

  def pythonUDFProfiler: Option[String] = getConf(PYTHON_UDF_PROFILER)

  def pythonUDFWorkerFaulthandlerEnabled: Boolean = getConf(PYTHON_UDF_WORKER_FAULTHANLDER_ENABLED)

  def pythonUDFWorkerIdleTimeoutSeconds: Long = getConf(PYTHON_UDF_WORKER_IDLE_TIMEOUT_SECONDS)

  def pythonUDFWorkerKillOnIdleTimeout: Boolean = getConf(PYTHON_UDF_WORKER_KILL_ON_IDLE_TIMEOUT)

  def pythonUDFWorkerTracebackDumpIntervalSeconds: Long =
    getConf(PYTHON_UDF_WORKER_TRACEBACK_DUMP_INTERVAL_SECONDS)

  def pythonUDFDaemonKillWorkerOnFlushFailure: Boolean =
    getConf(PYTHON_UDF_DAEMON_KILL_WORKER_ON_FLUSH_FAILURE)

  def pythonWorkerLoggingEnabled: Boolean = getConf(PYTHON_WORKER_LOGGING_ENABLED)

  def pythonUDFArrowConcurrencyLevel: Option[Int] = getConf(PYTHON_UDF_ARROW_CONCURRENCY_LEVEL)

  def pythonUDFArrowFallbackOnUDT: Boolean = getConf(PYTHON_UDF_ARROW_FALLBACK_ON_UDT)

  def pysparkPlotMaxRows: Int = getConf(PYSPARK_PLOT_MAX_ROWS)

  def arrowSparkREnabled: Boolean = getConf(ARROW_SPARKR_EXECUTION_ENABLED)

  def arrowPySparkFallbackEnabled: Boolean = getConf(ARROW_PYSPARK_FALLBACK_ENABLED)

  def arrowMaxRecordsPerBatch: Int = getConf(ARROW_EXECUTION_MAX_RECORDS_PER_BATCH)

  def arrowMaxRecordsPerOutputBatch: Int = getConf(ARROW_EXECUTION_MAX_RECORDS_PER_OUTPUT_BATCH)

  def arrowMaxBytesPerOutputBatch: Long = getConf(ARROW_EXECUTION_MAX_BYTES_PER_OUTPUT_BATCH)

  def arrowMaxBytesPerBatch: Long = getConf(ARROW_EXECUTION_MAX_BYTES_PER_BATCH)

  def arrowCompressionCodec: String = getConf(ARROW_EXECUTION_COMPRESSION_CODEC)

  def arrowZstdCompressionLevel: Int = getConf(ARROW_EXECUTION_ZSTD_COMPRESSION_LEVEL)

  def arrowTransformWithStateInPySparkMaxStateRecordsPerBatch: Int =
    getConf(ARROW_TRANSFORM_WITH_STATE_IN_PYSPARK_MAX_STATE_RECORDS_PER_BATCH)

  def arrowUseLargeVarTypes: Boolean = getConf(ARROW_EXECUTION_USE_LARGE_VAR_TYPES)

  def pandasUDFBufferSize: Int = getConf(PANDAS_UDF_BUFFER_SIZE)

  def pandasStructHandlingMode: String = getConf(PANDAS_STRUCT_HANDLING_MODE)

  def pysparkHideTraceback: Boolean = getConf(PYSPARK_HIDE_TRACEBACK)

  def pysparkSimplifiedTraceback: Boolean = getConf(PYSPARK_SIMPLIFIED_TRACEBACK)

  def pysparkArrowValidateSchema: Boolean = getConf(PYSPARK_ARROW_VALIDATE_SCHEMA)

  def pandasGroupedMapAssignColumnsByName: Boolean =
    getConf(SQLConf.PANDAS_GROUPED_MAP_ASSIGN_COLUMNS_BY_NAME)

  def arrowSafeTypeConversion: Boolean = getConf(SQLConf.PANDAS_ARROW_SAFE_TYPE_CONVERSION)

  def pysparkWorkerPythonExecutable: Option[String] =
    getConf(SQLConf.PYSPARK_WORKER_PYTHON_EXECUTABLE)

  def legacyPandasConversion: Boolean = getConf(PYTHON_TABLE_UDF_LEGACY_PANDAS_CONVERSION_ENABLED)

  def legacyPandasConversionUDF: Boolean = getConf(PYTHON_UDF_LEGACY_PANDAS_CONVERSION_ENABLED)

  def pythonPlannerExecMemory: Option[Long] = getConf(PYTHON_PLANNER_EXEC_MEMORY)

  def replaceExceptWithFilter: Boolean = getConf(REPLACE_EXCEPT_WITH_FILTER)

  def decimalOperationsAllowPrecisionLoss: Boolean = getConf(DECIMAL_OPERATIONS_ALLOW_PREC_LOSS)

  def literalPickMinimumPrecision: Boolean = getConf(LITERAL_PICK_MINIMUM_PRECISION)

  def continuousStreamingEpochBacklogQueueSize: Int =
    getConf(CONTINUOUS_STREAMING_EPOCH_BACKLOG_QUEUE_SIZE)

  def continuousStreamingExecutorQueueSize: Int = getConf(CONTINUOUS_STREAMING_EXECUTOR_QUEUE_SIZE)

  def continuousStreamingExecutorPollIntervalMs: Long =
    getConf(CONTINUOUS_STREAMING_EXECUTOR_POLL_INTERVAL_MS)

  def disabledV2StreamingWriters: String = getConf(DISABLED_V2_STREAMING_WRITERS)

  def disabledV2StreamingMicroBatchReaders: String =
    getConf(DISABLED_V2_STREAMING_MICROBATCH_READERS)

  def fastFailFileFormatOutput: Boolean = getConf(FASTFAIL_ON_FILEFORMAT_OUTPUT)

  def concatBinaryAsString: Boolean = getConf(CONCAT_BINARY_AS_STRING)

  def eltOutputAsString: Boolean = getConf(ELT_OUTPUT_AS_STRING)

  def validatePartitionColumns: Boolean = getConf(VALIDATE_PARTITION_COLUMNS)

  def partitionOverwriteMode: PartitionOverwriteMode.Value =
    getConf(PARTITION_OVERWRITE_MODE)

  def storeAssignmentPolicy: StoreAssignmentPolicy.Value =
    getConf(STORE_ASSIGNMENT_POLICY)

  override def ansiEnabled: Boolean = getConf(ANSI_ENABLED)

  def enableDefaultColumns: Boolean = getConf(SQLConf.ENABLE_DEFAULT_COLUMNS)

  def defaultColumnAllowedProviders: String = getConf(SQLConf.DEFAULT_COLUMN_ALLOWED_PROVIDERS)

  def jsonWriteNullIfWithDefaultValue: Boolean =
    getConf(JSON_GENERATOR_WRITE_NULL_IF_WITH_DEFAULT_VALUE)

  def useNullsForMissingDefaultColumnValues: Boolean =
    getConf(SQLConf.USE_NULLS_FOR_MISSING_DEFAULT_COLUMN_VALUES)

  def unionIsResolvedWhenDuplicatesPerChildResolved: Boolean =
    getConf(SQLConf.UNION_IS_RESOLVED_WHEN_DUPLICATES_PER_CHILD_RESOLVED)

  override def enforceReservedKeywords: Boolean = ansiEnabled && getConf(ENFORCE_RESERVED_KEYWORDS)

  override def doubleQuotedIdentifiers: Boolean = ansiEnabled && getConf(DOUBLE_QUOTED_IDENTIFIERS)

  def ansiRelationPrecedence: Boolean = ansiEnabled && getConf(ANSI_RELATION_PRECEDENCE)

  def chunkBase64StringEnabled: Boolean = getConf(CHUNK_BASE64_STRING_ENABLED)

  def timestampType: AtomicType = getConf(TIMESTAMP_TYPE) match {
    case TimestampTypes.TIMESTAMP_LTZ =>
      // For historical reason, the TimestampType maps to TIMESTAMP WITH LOCAL TIME ZONE
      TimestampType

    case TimestampTypes.TIMESTAMP_NTZ =>
      TimestampNTZType
  }

  def nestedSchemaPruningEnabled: Boolean = getConf(NESTED_SCHEMA_PRUNING_ENABLED)

  def serializerNestedSchemaPruningEnabled: Boolean =
    getConf(SERIALIZER_NESTED_SCHEMA_PRUNING_ENABLED)

  def nestedPruningOnExpressions: Boolean = getConf(NESTED_PRUNING_ON_EXPRESSIONS)

  def csvColumnPruning: Boolean = getConf(SQLConf.CSV_PARSER_COLUMN_PRUNING)

  def legacySizeOfNull: Boolean = {
    // size(null) should return null under ansi mode.
    getConf(SQLConf.LEGACY_SIZE_OF_NULL) && !getConf(ANSI_ENABLED)
  }

  def legacyNullInEmptyBehavior: Boolean = {
    getConf(SQLConf.LEGACY_NULL_IN_EMPTY_LIST_BEHAVIOR).getOrElse(!ansiEnabled)
  }

  def isReplEagerEvalEnabled: Boolean = getConf(SQLConf.REPL_EAGER_EVAL_ENABLED)

  def replEagerEvalMaxNumRows: Int = getConf(SQLConf.REPL_EAGER_EVAL_MAX_NUM_ROWS)

  def replEagerEvalTruncate: Int = getConf(SQLConf.REPL_EAGER_EVAL_TRUNCATE)

  def avroCompressionCodec: String = getConf(SQLConf.AVRO_COMPRESSION_CODEC)

  def replaceDatabricksSparkAvroEnabled: Boolean =
    getConf(SQLConf.LEGACY_REPLACE_DATABRICKS_SPARK_AVRO_ENABLED)

  override def setOpsPrecedenceEnforced: Boolean =
    getConf(SQLConf.LEGACY_SETOPS_PRECEDENCE_ENABLED)

  override def exponentLiteralAsDecimalEnabled: Boolean =
    getConf(SQLConf.LEGACY_EXPONENT_LITERAL_AS_DECIMAL_ENABLED)

  def singleCharacterPipeOperatorEnabled: Boolean =
    getConf(SQLConf.SINGLE_CHARACTER_PIPE_OPERATOR_ENABLED)

  def allowNegativeScaleOfDecimalEnabled: Boolean =
    getConf(SQLConf.LEGACY_ALLOW_NEGATIVE_SCALE_OF_DECIMAL_ENABLED)

  def legacyStatisticalAggregate: Boolean = getConf(SQLConf.LEGACY_STATISTICAL_AGGREGATE)

  def truncateTableIgnorePermissionAcl: Boolean =
    getConf(SQLConf.TRUNCATE_TABLE_IGNORE_PERMISSION_ACL)

  def nameNonStructGroupingKeyAsValue: Boolean =
    getConf(SQLConf.NAME_NON_STRUCT_GROUPING_KEY_AS_VALUE)

  override def maxToStringFields: Int = getConf(SQLConf.MAX_TO_STRING_FIELDS)

  def maxPlanStringLength: Int = getConf(SQLConf.MAX_PLAN_STRING_LENGTH).toInt

  def maxMetadataStringLength: Int = getConf(SQLConf.MAX_METADATA_STRING_LENGTH)

  def setCommandRejectsSparkCoreConfs: Boolean =
    getConf(SQLConf.SET_COMMAND_REJECTS_SPARK_CORE_CONFS)

  def castDatetimeToString: Boolean = getConf(SQLConf.LEGACY_CAST_DATETIME_TO_STRING)

  def ignoreDataLocality: Boolean = getConf(SQLConf.IGNORE_DATA_LOCALITY)

  def useListFilesFileSystemList: String = getConf(SQLConf.USE_LISTFILES_FILESYSTEM_LIST)

  def pythonFilterPushDown: Boolean = getConf(PYTHON_FILTER_PUSHDOWN_ENABLED)

  def csvFilterPushDown: Boolean = getConf(CSV_FILTER_PUSHDOWN_ENABLED)

  def jsonFilterPushDown: Boolean = getConf(JSON_FILTER_PUSHDOWN_ENABLED)

  def avroFilterPushDown: Boolean = getConf(AVRO_FILTER_PUSHDOWN_ENABLED)

  def jsonEnablePartialResults: Boolean = getConf(JSON_ENABLE_PARTIAL_RESULTS)

  def jsonEnableDateTimeParsingFallback: Option[Boolean] =
    getConf(LEGACY_JSON_ENABLE_DATE_TIME_PARSING_FALLBACK)

  def csvEnableDateTimeParsingFallback: Option[Boolean] =
    getConf(LEGACY_CSV_ENABLE_DATE_TIME_PARSING_FALLBACK)

  def integerGroupingIdEnabled: Boolean = getConf(SQLConf.LEGACY_INTEGER_GROUPING_ID)

  def groupingIdWithAppendedUserGroupByEnabled: Boolean =
    getConf(SQLConf.LEGACY_GROUPING_ID_WITH_APPENDED_USER_GROUPBY)

  def metadataCacheTTL: Long = getConf(StaticSQLConf.METADATA_CACHE_TTL_SECONDS)

  def coalesceBucketsInJoinEnabled: Boolean = getConf(SQLConf.COALESCE_BUCKETS_IN_JOIN_ENABLED)

  def coalesceBucketsInJoinMaxBucketRatio: Int =
    getConf(SQLConf.COALESCE_BUCKETS_IN_JOIN_MAX_BUCKET_RATIO)

  def optimizeNullAwareAntiJoin: Boolean =
    getConf(SQLConf.OPTIMIZE_NULL_AWARE_ANTI_JOIN)

  def legacyDuplicateBetweenInput: Boolean =
    getConf(SQLConf.LEGACY_DUPLICATE_BETWEEN_INPUT)

  def legacyPathOptionBehavior: Boolean = getConf(SQLConf.LEGACY_PATH_OPTION_BEHAVIOR)

  def supportSecondOffsetFormat: Boolean = getConf(SQLConf.SUPPORT_SECOND_OFFSET_FORMAT)

  def disabledJdbcConnectionProviders: String = getConf(
    StaticSQLConf.DISABLED_JDBC_CONN_PROVIDER_LIST)

  def charVarcharAsString: Boolean = getConf(SQLConf.LEGACY_CHAR_VARCHAR_AS_STRING)

  def preserveCharVarcharTypeInfo: Boolean = getConf(SQLConf.PRESERVE_CHAR_VARCHAR_TYPE_INFO)

  def readSideCharPadding: Boolean = getConf(SQLConf.READ_SIDE_CHAR_PADDING)

  def cliPrintHeader: Boolean = getConf(SQLConf.CLI_PRINT_HEADER)

  def legacyIntervalEnabled: Boolean = getConf(LEGACY_INTERVAL_ENABLED)

  def decorrelateInnerQueryEnabled: Boolean = getConf(SQLConf.DECORRELATE_INNER_QUERY_ENABLED)

  def decorrelateInnerQueryEnabledForExistsIn: Boolean =
    !getConf(SQLConf.DECORRELATE_EXISTS_IN_SUBQUERY_LEGACY_INCORRECT_COUNT_HANDLING_ENABLED)

  def maxConcurrentOutputFileWriters: Int = getConf(SQLConf.MAX_CONCURRENT_OUTPUT_FILE_WRITERS)

  def plannedWriteEnabled: Boolean = getConf(SQLConf.PLANNED_WRITE_ENABLED)

  def inferDictAsStruct: Boolean = getConf(SQLConf.INFER_NESTED_DICT_AS_STRUCT)

  def inferPandasDictAsMap: Boolean = getConf(SQLConf.INFER_PANDAS_DICT_AS_MAP)

  def legacyInferArrayTypeFromFirstElement: Boolean = getConf(
    SQLConf.LEGACY_INFER_ARRAY_TYPE_FROM_FIRST_ELEMENT)

  def legacyInferMapStructTypeFromFirstItem: Boolean = getConf(
    SQLConf.LEGACY_INFER_MAP_STRUCT_TYPE_FROM_FIRST_ITEM)

  def parquetFieldIdReadEnabled: Boolean = getConf(SQLConf.PARQUET_FIELD_ID_READ_ENABLED)

  def parquetFieldIdWriteEnabled: Boolean = getConf(SQLConf.PARQUET_FIELD_ID_WRITE_ENABLED)

  def parquetAnnotateVariantLogicalType: Boolean = getConf(PARQUET_ANNOTATE_VARIANT_LOGICAL_TYPE)

<<<<<<< HEAD
  def parquetIgnoreVariantAnnotation: Boolean = getConf(SQLConf.PARQUET_IGNORE_VARIANT_ANNOTATION)

=======
>>>>>>> 1012a5ff
  def ignoreMissingParquetFieldId: Boolean = getConf(SQLConf.IGNORE_MISSING_PARQUET_FIELD_ID)

  def legacyParquetNanosAsLong: Boolean = getConf(SQLConf.LEGACY_PARQUET_NANOS_AS_LONG)

  def parquetInferTimestampNTZEnabled: Boolean = getConf(PARQUET_INFER_TIMESTAMP_NTZ_ENABLED)

  def useV1Command: Boolean = getConf(SQLConf.LEGACY_USE_V1_COMMAND)

  def histogramNumericPropagateInputType: Boolean =
    getConf(SQLConf.HISTOGRAM_NUMERIC_PROPAGATE_INPUT_TYPE)

  def errorMessageFormat: ErrorMessageFormat.Value = getConf(SQLConf.ERROR_MESSAGE_FORMAT)

  def defaultDatabase: String = getConf(StaticSQLConf.CATALOG_DEFAULT_DATABASE)

  def globalTempDatabase: String = getConf(StaticSQLConf.GLOBAL_TEMP_DATABASE)

  def allowsTempViewCreationWithMultipleNameparts: Boolean =
    getConf(SQLConf.ALLOW_TEMP_VIEW_CREATION_WITH_MULTIPLE_NAME_PARTS)

  def usePartitionEvaluator: Boolean = getConf(SQLConf.USE_PARTITION_EVALUATOR)

  def legacyNegativeIndexInArrayInsert: Boolean = {
    getConf(SQLConf.LEGACY_NEGATIVE_INDEX_IN_ARRAY_INSERT)
  }

  def legacyRaiseErrorWithoutErrorClass: Boolean =
    getConf(SQLConf.LEGACY_RAISE_ERROR_WITHOUT_ERROR_CLASS)

  override def stackTracesInDataFrameContext: Int =
    getConf(SQLConf.STACK_TRACES_IN_DATAFRAME_CONTEXT)

  def dataFrameQueryContextEnabled: Boolean = getConf(SQLConf.DATA_FRAME_QUERY_CONTEXT_ENABLED)

  override def legacyAllowUntypedScalaUDFs: Boolean =
    getConf(SQLConf.LEGACY_ALLOW_UNTYPED_SCALA_UDF)

  def legacyJavaCharsets: Boolean = getConf(SQLConf.LEGACY_JAVA_CHARSETS)

  def legacyCodingErrorAction: Boolean = getConf(SQLConf.LEGACY_CODING_ERROR_ACTION)

  def legacyEvalCurrentTime: Boolean = getConf(SQLConf.LEGACY_EVAL_CURRENT_TIME)

  def legacyOutputSchema: Boolean = getConf(SQLConf.LEGACY_KEEP_COMMAND_OUTPUT_SCHEMA)

  override def legacyParameterSubstitutionConstantsOnly: Boolean =
    getConf(SQLConf.LEGACY_PARAMETER_SUBSTITUTION_CONSTANTS_ONLY)

  override def legacyIdentifierClauseOnly: Boolean =
    getConf(SQLConf.LEGACY_IDENTIFIER_CLAUSE_ONLY)

  def streamStatePollingInterval: Long = getConf(SQLConf.PIPELINES_STREAM_STATE_POLLING_INTERVAL)

  def watchdogMinRetryTimeInSeconds: Long = {
    getConf(SQLConf.PIPELINES_WATCHDOG_MIN_RETRY_TIME_IN_SECONDS)
  }

  def watchdogMaxRetryTimeInSeconds: Long = {
    val value = getConf(SQLConf.PIPELINES_WATCHDOG_MAX_RETRY_TIME_IN_SECONDS)
    if (value < watchdogMinRetryTimeInSeconds) {
      throw new IllegalArgumentException(
        "Watchdog maximum retry time must be greater than or equal to the watchdog minimum " +
          "retry time."
      )
    }
    value
  }

  def maxConcurrentFlows: Int = getConf(SQLConf.PIPELINES_MAX_CONCURRENT_FLOWS)

  def timeoutMsForTerminationJoinAndLock: Long = {
    getConf(SQLConf.PIPELINES_TIMEOUT_MS_FOR_TERMINATION_JOIN_AND_LOCK)
  }

  def maxFlowRetryAttempts: Int = getConf(SQLConf.PIPELINES_MAX_FLOW_RETRY_ATTEMPTS)

  def hadoopLineRecordReaderEnabled: Boolean = getConf(SQLConf.HADOOP_LINE_RECORD_READER_ENABLED)

  def legacyXMLParserEnabled: Boolean =
    getConf(SQLConf.LEGACY_XML_PARSER_ENABLED)

  def coerceMergeNestedTypes: Boolean =
    getConf(SQLConf.MERGE_INTO_SOURCE_NESTED_TYPE_COERCION_ENABLED)

  /** ********************** SQLConf functionality methods ************ */

  /** Set Spark SQL configuration properties. */
  def setConf(props: Properties): Unit = settings.synchronized {
    props.asScala.foreach { case (k, v) => setConfString(k, v) }
  }

  /** Set the given Spark SQL configuration property using a `string` value. */
  def setConfString(key: String, value: String): Unit = {
    require(key != null, "key cannot be null")
    require(value != null, s"value cannot be null for key: $key")
    val entry = getConfigEntry(key)
    if (entry != null) {
      // Only verify configs in the SQLConf object
      entry.valueConverter(value)
    }
    setConfWithCheck(key, value)
  }

  /** Set the given Spark SQL configuration property. */
  def setConf[T](entry: ConfigEntry[T], value: T): Unit = {
    require(entry != null, "entry cannot be null")
    require(value != null, s"value cannot be null for key: ${entry.key}")
    require(containsConfigEntry(entry), s"$entry is not registered")
    setConfWithCheck(entry.key, entry.stringConverter(value))
  }

  /** Return the value of Spark SQL configuration property for the given key. */
  @throws[NoSuchElementException]("if key is not set")
  def getConfString(key: String): String = {
    Option(settings.get(key)).
      orElse {
        // Try to use the default value
        Option(getConfigEntry(key)).map { e => e.stringConverter(e.readFrom(reader)) }
      }.
      getOrElse(throw QueryExecutionErrors.sqlConfigNotFoundError(key))
  }

  /**
   * Return the value of Spark SQL configuration property for the given key. If the key is not set
   * yet, return `defaultValue`. This is useful when `defaultValue` in ConfigEntry is not the
   * desired one.
   */
  def getConf[T](entry: ConfigEntry[T], defaultValue: T): T = {
    require(containsConfigEntry(entry), s"$entry is not registered")
    Option(settings.get(entry.key)).map(entry.valueConverter).getOrElse(defaultValue)
  }

  /**
   * Return the value of Spark SQL configuration property for the given key. If the key is not set
   * yet, return `defaultValue` in [[ConfigEntry]].
   */
  def getConf[T](entry: ConfigEntry[T]): T = {
    require(containsConfigEntry(entry), s"$entry is not registered")
    entry.readFrom(reader)
  }

  /**
   * Return the value of an optional Spark SQL configuration property for the given key. If the key
   * is not set yet, returns None.
   */
  def getConf[T](entry: OptionalConfigEntry[T]): Option[T] = {
    require(containsConfigEntry(entry), s"$entry is not registered")
    entry.readFrom(reader)
  }

  /**
   * Return the `string` value of Spark SQL configuration property for the given key. If the key is
   * not set yet, return `defaultValue`.
   */
  def getConfString(key: String, defaultValue: String): String = {
    Option(settings.get(key)).getOrElse {
      // If the key is not set, need to check whether the config entry is registered and is
      // a fallback conf, so that we can check its parent.
      getConfigEntry(key) match {
        case e: FallbackConfigEntry[_] =>
          getConfString(e.fallback.key, defaultValue)
        case e: ConfigEntry[_] if defaultValue != null && defaultValue != ConfigEntry.UNDEFINED =>
          // Only verify configs in the SQLConf object
          e.valueConverter(defaultValue)
          defaultValue
        case _ =>
          defaultValue
      }
    }
  }

  private var definedConfsLoaded = false
  /**
   * Init [[StaticSQLConf]] and [[org.apache.spark.sql.hive.HiveUtils]] so that all the defined
   * SQL Configurations will be registered to SQLConf
   */
  private def loadDefinedConfs(): Unit = {
    if (!definedConfsLoaded) {
      definedConfsLoaded = true
      // Force to register static SQL configurations
      StaticSQLConf
      try {
        // Force to register SQL configurations from Hive module
        val symbol = ScalaReflection.mirror.staticModule("org.apache.spark.sql.hive.HiveUtils")
        ScalaReflection.mirror.reflectModule(symbol).instance
      } catch {
        case NonFatal(e) =>
          logWarning("SQL configurations from Hive module is not loaded", e)
      }
    }
  }

  /** Return the value of Spark SQL configuration property for the given keys. */
  @throws[NoSuchElementException]("if key is not set")
  private[spark] def getConfs(keys: util.List[String]): Array[String] = {
    Array.tabulate(keys.size())(i => this.getConfString(keys.get(i)))
  }

  /**
   * Return all the configuration properties that have been set (i.e. not the default).
   * This creates a new copy of the config properties in the form of a Map.
   */
  def getAllConfs: immutable.Map[String, String] =
    settings.synchronized { settings.asScala.toMap }

  /**
   * Return all the configuration definitions that have been defined in [[SQLConf]]. Each
   * definition contains key, defaultValue and doc.
   */
  def getAllDefinedConfs: Seq[(String, String, String, String)] = {
    loadDefinedConfs()
    getConfigEntries().asScala.filter(_.isPublic).map { entry =>
      val displayValue =
        // We get the display value in this way rather than call getConfString(entry.key)
        // because we want the default _definition_ and not the computed value.
        //   e.g. `<undefined>` instead of `null`
        //   e.g. `<value of spark.buffer.size>` instead of `65536`
        Option(getConfString(entry.key, null)).getOrElse(entry.defaultValueString)
      (entry.key, displayValue, entry.doc, entry.version)
    }.toSeq
  }

  /**
   * Redacts the given option map according to the description of SQL_OPTIONS_REDACTION_PATTERN.
   */
  def redactOptions[K, V](options: Map[K, V]): Map[K, V] = {
    redactOptions(options.toSeq).toMap
  }

  /**
   * Redacts the given option map according to the description of SQL_OPTIONS_REDACTION_PATTERN.
   */
  def redactOptions[K, V](options: collection.Seq[(K, V)]): collection.Seq[(K, V)] = {
    val regexes = Seq(
      getConf(SQL_OPTIONS_REDACTION_PATTERN),
      SECRET_REDACTION_PATTERN.readFrom(reader))

    regexes.foldLeft(options) { case (opts, r) => Utils.redact(Some(r), opts) }
  }

  /**
   * Return whether a given key is set in this [[SQLConf]].
   */
  def contains(key: String): Boolean = {
    settings.containsKey(key)
  }

  /**
   * Logs a warning message if the given config key is deprecated.
   */
  private def logDeprecationWarning(key: String): Unit = {
    SQLConf.deprecatedSQLConfigs.get(key).foreach { config =>
      logWarning(config.toDeprecationString)
    }
  }

  private def requireDefaultValueOfRemovedConf(key: String, value: String): Unit = {
    SQLConf.removedSQLConfigs.get(key).foreach {
      case RemovedConfig(configName, version, defaultValue, comment) =>
        if (value != defaultValue) {
          throw QueryCompilationErrors.configRemovedInVersionError(configName, version, comment)
        }
    }
  }

  protected def setConfWithCheck(key: String, value: String): Unit = {
    logDeprecationWarning(key)
    requireDefaultValueOfRemovedConf(key, value)
    settings.put(key, value)
  }

  def unsetConf(key: String): Unit = {
    logDeprecationWarning(key)
    settings.remove(key)
  }

  def unsetConf(entry: ConfigEntry[_]): Unit = {
    unsetConf(entry.key)
  }

  def clear(): Unit = {
    settings.clear()
  }

  override def clone(): SQLConf = {
    val result = new SQLConf
    getAllConfs.foreach {
      case(k, v) => if (v ne null) result.setConfString(k, v)
    }
    result
  }

  // For test only
  def copy(entries: (ConfigEntry[_], Any)*): SQLConf = {
    val cloned = clone()
    entries.foreach {
      case (entry, value) => cloned.setConfString(entry.key, value.toString)
    }
    cloned
  }

  def isModifiable(key: String): Boolean = {
    containsConfigKey(key) && !isStaticConfigKey(key)
  }
}<|MERGE_RESOLUTION|>--- conflicted
+++ resolved
@@ -1593,7 +1593,6 @@
       .booleanConf
       .createWithDefault(false)
 
-<<<<<<< HEAD
   val PARQUET_IGNORE_VARIANT_ANNOTATION =
     buildConf("spark.sql.parquet.ignoreVariantAnnotation")
       .doc("When true, ignore the variant logical type annotation and treat the Parquet " +
@@ -1602,8 +1601,6 @@
       .booleanConf
       .createWithDefault(false)
 
-=======
->>>>>>> 1012a5ff
   val PARQUET_FIELD_ID_READ_ENABLED =
     buildConf("spark.sql.parquet.fieldId.read.enabled")
       .doc("Field ID is a native field of the Parquet schema spec. When enabled, Parquet readers " +
@@ -7813,11 +7810,8 @@
 
   def parquetAnnotateVariantLogicalType: Boolean = getConf(PARQUET_ANNOTATE_VARIANT_LOGICAL_TYPE)
 
-<<<<<<< HEAD
   def parquetIgnoreVariantAnnotation: Boolean = getConf(SQLConf.PARQUET_IGNORE_VARIANT_ANNOTATION)
 
-=======
->>>>>>> 1012a5ff
   def ignoreMissingParquetFieldId: Boolean = getConf(SQLConf.IGNORE_MISSING_PARQUET_FIELD_ID)
 
   def legacyParquetNanosAsLong: Boolean = getConf(SQLConf.LEGACY_PARQUET_NANOS_AS_LONG)
