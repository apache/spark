/*
 * Licensed to the Apache Software Foundation (ASF) under one or more
 * contributor license agreements.  See the NOTICE file distributed with
 * this work for additional information regarding copyright ownership.
 * The ASF licenses this file to You under the Apache License, Version 2.0
 * (the "License"); you may not use this file except in compliance with
 * the License.  You may obtain a copy of the License at
 *
 *    http://www.apache.org/licenses/LICENSE-2.0
 *
 * Unless required by applicable law or agreed to in writing, software
 * distributed under the License is distributed on an "AS IS" BASIS,
 * WITHOUT WARRANTIES OR CONDITIONS OF ANY KIND, either express or implied.
 * See the License for the specific language governing permissions and
 * limitations under the License.
 */

package org.apache.spark.sql.internal

import java.util.{Locale, Properties, TimeZone}
import java.util
import java.util.concurrent.TimeUnit
import java.util.concurrent.atomic.AtomicReference

import scala.collection.immutable
import scala.jdk.CollectionConverters._
import scala.util.Try
import scala.util.control.NonFatal
import scala.util.matching.Regex

import org.apache.avro.file.CodecFactory
import org.apache.hadoop.fs.Path
import org.apache.hadoop.mapreduce.OutputCommitter
import org.slf4j.event.Level

import org.apache.spark.{ErrorMessageFormat, SparkConf, SparkContext, SparkException, TaskContext}
import org.apache.spark.internal.Logging
import org.apache.spark.internal.config._
import org.apache.spark.internal.io.FileCommitProtocol
import org.apache.spark.io.CompressionCodec
import org.apache.spark.network.util.ByteUnit
import org.apache.spark.sql.catalyst.ScalaReflection
import org.apache.spark.sql.catalyst.analysis.{HintErrorLogger, Resolver}
import org.apache.spark.sql.catalyst.expressions.CodegenObjectFactoryMode
import org.apache.spark.sql.catalyst.expressions.codegen.CodeGenerator
import org.apache.spark.sql.catalyst.plans.logical.HintErrorHandler
import org.apache.spark.sql.catalyst.util.DateTimeUtils
import org.apache.spark.sql.connector.catalog.CatalogManager.SESSION_CATALOG_NAME
import org.apache.spark.sql.errors.{QueryCompilationErrors, QueryExecutionErrors}
import org.apache.spark.sql.types.{AtomicType, TimestampNTZType, TimestampType}
import org.apache.spark.storage.{StorageLevel, StorageLevelMapper}
import org.apache.spark.unsafe.array.ByteArrayMethods
import org.apache.spark.util.{Utils, VersionUtils}

////////////////////////////////////////////////////////////////////////////////////////////////////
// This file defines the configuration options for Spark SQL.
////////////////////////////////////////////////////////////////////////////////////////////////////


object SQLConf {

  private[this] val sqlConfEntriesUpdateLock = new Object

  @volatile
  private[this] var sqlConfEntries: util.Map[String, ConfigEntry[_]] = util.Collections.emptyMap()

  private[this] val staticConfKeysUpdateLock = new Object

  @volatile
  private[this] var staticConfKeys: util.Set[String] = util.Set.of()

  private def register(entry: ConfigEntry[_]): Unit = sqlConfEntriesUpdateLock.synchronized {
    require(!sqlConfEntries.containsKey(entry.key),
      s"Duplicate SQLConfigEntry. ${entry.key} has been registered")
    val updatedMap = new java.util.HashMap[String, ConfigEntry[_]](sqlConfEntries)
    updatedMap.put(entry.key, entry)
    sqlConfEntries = updatedMap
  }

  // For testing only
  private[sql] def unregister(entry: ConfigEntry[_]): Unit = sqlConfEntriesUpdateLock.synchronized {
    val updatedMap = new java.util.HashMap[String, ConfigEntry[_]](sqlConfEntries)
    updatedMap.remove(entry.key)
    sqlConfEntries = updatedMap
  }

  private[internal] def getConfigEntry(key: String): ConfigEntry[_] = {
    sqlConfEntries.get(key)
  }

  private[internal] def getConfigEntries(): util.Collection[ConfigEntry[_]] = {
    sqlConfEntries.values()
  }

  private[internal] def containsConfigEntry(entry: ConfigEntry[_]): Boolean = {
    getConfigEntry(entry.key) == entry
  }

  private[sql] def containsConfigKey(key: String): Boolean = {
    sqlConfEntries.containsKey(key)
  }

  def registerStaticConfigKey(key: String): Unit = staticConfKeysUpdateLock.synchronized {
    val updated = new util.HashSet[String](staticConfKeys)
    updated.add(key)
    staticConfKeys = updated
  }

  def isStaticConfigKey(key: String): Boolean = staticConfKeys.contains(key)

  def buildConf(key: String): ConfigBuilder = ConfigBuilder(key).onCreate(register)

  def buildStaticConf(key: String): ConfigBuilder = {
    ConfigBuilder(key).onCreate { entry =>
      SQLConf.registerStaticConfigKey(entry.key)
      SQLConf.register(entry)
    }
  }

  /**
   * Merge all non-static configs to the SQLConf. For example, when the 1st [[SparkSession]] and
   * the global [[SharedState]] have been initialized, all static configs have taken affect and
   * should not be set to other values. Other later created sessions should respect all static
   * configs and only be able to change non-static configs.
   */
  private[sql] def mergeNonStaticSQLConfigs(
      sqlConf: SQLConf,
      configs: Map[String, String]): Unit = {
    for ((k, v) <- configs if !staticConfKeys.contains(k)) {
      sqlConf.setConfString(k, v)
    }
  }

  /**
   * Extract entries from `SparkConf` and put them in the `SQLConf`
   */
  private[sql] def mergeSparkConf(sqlConf: SQLConf, sparkConf: SparkConf): Unit = {
    sparkConf.getAll.foreach { case (k, v) =>
      sqlConf.setConfString(k, v)
    }
  }

  /**
   * Default config. Only used when there is no active SparkSession for the thread.
   * See [[get]] for more information.
   */
  private lazy val fallbackConf = new ThreadLocal[SQLConf] {
    override def initialValue: SQLConf = new SQLConf
  }

  /** See [[get]] for more information. */
  def getFallbackConf: SQLConf = fallbackConf.get()

  private lazy val existingConf = new ThreadLocal[SQLConf] {
    override def initialValue: SQLConf = null
  }

  def withExistingConf[T](conf: SQLConf)(f: => T): T = {
    val old = existingConf.get()
    existingConf.set(conf)
    try {
      f
    } finally {
      if (old != null) {
        existingConf.set(old)
      } else {
        existingConf.remove()
      }
    }
  }

  /**
   * Defines a getter that returns the SQLConf within scope.
   * See [[get]] for more information.
   */
  private val confGetter = new AtomicReference[() => SQLConf](() => fallbackConf.get())

  /**
   * Sets the active config object within the current scope.
   * See [[get]] for more information.
   */
  def setSQLConfGetter(getter: () => SQLConf): Unit = {
    confGetter.set(getter)
  }

  // Make sure SqlApiConf is always in sync with SQLConf. SqlApiConf will always try to
  // load SqlConf to make sure both classes are in sync from the get go.
  SqlApiConfHelper.setConfGetter(() => SQLConf.get)

  /**
   * Returns the active config object within the current scope. If there is an active SparkSession,
   * the proper SQLConf associated with the thread's active session is used. If it's called from
   * tasks in the executor side, a SQLConf will be created from job local properties, which are set
   * and propagated from the driver side, unless a `SQLConf` has been set in the scope by
   * `withExistingConf` as done for propagating SQLConf for operations performed on RDDs created
   * from DataFrames.
   *
   * The way this works is a little bit convoluted, due to the fact that config was added initially
   * only for physical plans (and as a result not in sql/catalyst module).
   *
   * The first time a SparkSession is instantiated, we set the [[confGetter]] to return the
   * active SparkSession's config. If there is no active SparkSession, it returns using the thread
   * local [[fallbackConf]]. The reason [[fallbackConf]] is a thread local (rather than just a conf)
   * is to support setting different config options for different threads so we can potentially
   * run tests in parallel. At the time this feature was implemented, this was a no-op since we
   * run unit tests (that does not involve SparkSession) in serial order.
   */
  def get: SQLConf = {
    if (Utils.isInRunningSparkTask) {
      val conf = existingConf.get()
      if (conf != null) {
        conf
      } else {
        new ReadOnlySQLConf(TaskContext.get())
      }
    } else {
      val isSchedulerEventLoopThread = SparkContext.getActive
        .flatMap { sc => Option(sc.dagScheduler) }
        .map(_.eventProcessLoop.eventThread)
        .exists(_.getId == Thread.currentThread().getId)
      if (isSchedulerEventLoopThread) {
        // DAGScheduler event loop thread does not have an active SparkSession, the `confGetter`
        // will return `fallbackConf` which is unexpected. Here we require the caller to get the
        // conf within `withExistingConf`, otherwise fail the query.
        val conf = existingConf.get()
        if (conf != null) {
          conf
        } else if (Utils.isTesting) {
          throw QueryExecutionErrors.cannotGetSQLConfInSchedulerEventLoopThreadError()
        } else {
          confGetter.get()()
        }
      } else {
        val conf = existingConf.get()
        if (conf != null) {
          conf
        } else {
          confGetter.get()()
        }
      }
    }
  }

  val PREFER_COLUMN_OVER_LCA_IN_ARRAY_INDEX =
    buildConf("spark.sql.analyzer.preferColumnOverLcaInArrayIndex")
      .internal()
      .version("4.1.0")
      .doc(
        "When true, prefer the column from the underlying relation over the lateral column alias " +
        "reference with the same name (see SPARK-53734).")
      .booleanConf
      .createWithDefault(true)

  val DONT_DEDUPLICATE_EXPRESSION_IF_EXPR_ID_IN_OUTPUT =
    buildConf("spark.sql.analyzer.dontDeduplicateExpressionIfExprIdInOutput")
      .internal()
      .version("4.1.0")
      .doc(
        "DeduplicateRelations shouldn't remap expressions to new ExprIds if old ExprId still " +
        "exists in output.")
      .booleanConf
      .createWithDefault(true)

  val UNION_IS_RESOLVED_WHEN_DUPLICATES_PER_CHILD_RESOLVED =
    buildConf("spark.sql.analyzer.unionIsResolvedWhenDuplicatesPerChildResolved")
      .internal()
      .version("4.1.0")
      .doc(
        "When true, union should only be resolved once there are no duplicate attributes in " +
        "each branch.")
      .booleanConf
      .createWithDefault(true)

  val ONLY_NECESSARY_AND_UNIQUE_METADATA_COLUMNS =
    buildConf("spark.sql.analyzer.uniqueNecessaryMetadataColumns")
      .internal()
      .version("4.1.0")
      .doc(
        "When this conf is enabled, AddMetadataColumns rule should only add necessary metadata " +
        "columns and only if those columns are not already present in the project list.")
      .booleanConf
      .createWithDefault(true)

  val BLOCK_CREATE_TEMP_TABLE_USING_PROVIDER =
    buildConf("spark.sql.legacy.blockCreateTempTableUsingProvider")
      .doc("If enabled, we fail legacy CREATE TEMPORARY TABLE ... USING provider during parsing.")
      .internal()
      .version("4.1.0")
      .booleanConf
      .createWithDefault(false)

  val ANALYZER_MAX_ITERATIONS = buildConf("spark.sql.analyzer.maxIterations")
    .internal()
    .doc("The max number of iterations the analyzer runs.")
    .version("3.0.0")
    .intConf
    .createWithDefault(100)

  val ANALYZER_SINGLE_PASS_RESOLVER_ENABLED =
    buildConf("spark.sql.analyzer.singlePassResolver.enabled")
      .internal()
      .doc(
        "When true, use the single-pass Resolver instead of the fixed-point Analyzer. " +
        "This is an alternative Analyzer framework, which resolves the parsed logical plan in a " +
        "single post-order traversal. It uses ExpressionResolver to resolve expressions and " +
        "NameScope to control the visibility of names. In contrast to the current fixed-point " +
        "framework, subsequent in-tree traversals are disallowed. Most of the fixed-point " +
        "Analyzer code is reused in the form of specific node transformation functions " +
        "(AliasResolution.resolve, FunctionResolution.resolveFunction, etc). " +
        "This feature is currently under development."
      )
      .version("4.0.0")
      .booleanConf
      .createWithDefault(false)

  val ANALYZER_SINGLE_PASS_RESOLVER_ENABLED_TENTATIVELY =
    buildConf("spark.sql.analyzer.singlePassResolver.enabledTentatively")
      .internal()
      .doc(
        "When true, use the single-pass Resolver instead of the fixed-point Analyzer only if " +
        "a SQL query or a DataFrame program is fully supported by the single-pass Analyzer. " +
        "This is an alternative Analyzer framework, which resolves the parsed logical plan in a " +
        "single post-order traversal. It uses ExpressionResolver to resolve expressions and " +
        "NameScope to control the visibility of names. In contrast to the current fixed-point " +
        "framework, subsequent in-tree traversals are disallowed. Most of the fixed-point " +
        "Analyzer code is reused in the form of specific node transformation functions " +
        "(AliasResolution.resolve, FunctionResolution.resolveFunction, etc)." +
        "This feature is currently under development."
      )
      .version("4.1.0")
      .booleanConf
      .createWithDefault(false)

  val ANALYZER_DUAL_RUN_LEGACY_AND_SINGLE_PASS_RESOLVER =
    buildConf("spark.sql.analyzer.singlePassResolver.dualRunWithLegacy")
      .internal()
      .doc(
        "When true, run both analyzers to check if single-pass Analyzer correctly produces " +
        "the same analyzed plan as the fixed-point Analyzer for the existing set of features " +
        "defined in the ResolverGuard"
      )
      .version("4.0.0")
      .booleanConf
      .createWithDefault(false)

  val ANALYZER_DUAL_RUN_RETURN_SINGLE_PASS_RESULT =
    buildConf("spark.sql.analyzer.singlePassResolver.returnSinglePassResultInDualRun")
      .internal()
      .doc(
        "When true, return the result of the single-pass resolver as the result of the dual run " +
        "analysis (which is used if the ANALYZER_DUAL_RUN_LEGACY_AND_SINGLE_PASS_RESOLVER flag " +
        "value is true). Otherwise, return the result of the fixed-point analyzer."
      )
      .version("4.0.0")
      .booleanConf
      .createWithDefault(Utils.isTesting)

  val ANALYZER_DUAL_RUN_SAMPLE_RATE =
    buildConf("spark.sql.analyzer.singlePassResolver.dualRunSampleRate")
      .internal()
      .doc(
        "Represents the rate of queries that will be run in both fixed-point and single-pass " +
        "mode (dual run). It should be taken into account that the sample rate is not a strict " +
        "percentage (in tests we don't sample). It is determined whether query should be run in " +
        "dual run mode by comparing a random value with the value of this flag."
      )
      .version("4.1.0")
      .doubleConf
      .createWithDefault(if (Utils.isTesting) 1.0 else 0.001)

  val ANALYZER_SINGLE_PASS_RESOLVER_EXPOSE_RESOLVER_GUARD_FAILURE =
    buildConf("spark.sql.analyzer.singlePassResolver.exposeResolverGuardFailure")
      .internal()
      .doc(
        "When true, any failure thrown from ResolverGuard will be exposed as a query failure. " +
        "Otherwise we just assume that the ResolverGuard returned false and the query is not " +
        "supported by the single-pass Analyzer. This is important to make dual-runs unnoticeable " +
        "in production.")
      .version("4.1.0")
      .booleanConf
      .createWithDefault(Utils.isTesting)

  val ANALYZER_SINGLE_PASS_RESOLVER_PREVENT_USING_ALIASES_FROM_NON_DIRECT_CHILDREN =
    buildConf("spark.sql.analyzer.singlePassResolver.preventUsingAliasesFromNonDirectChildren")
      .internal()
      .doc("When true, in Sort/Having/Filter expressions allow replacing of these expressions " +
        "only with semantically equal aliased expressions from direct children. This is " +
        "necessary in order to stay compatible with fixed-point, but the functionality and " +
        "correctness remain the same. Because enabling this case would break some cases that " +
        "are supported in single-pass but not in fixed-point, this flag should only be used to " +
        "hide false positive logical plan mismatches during testing.")
      .version("4.1.0")
      .booleanConf
      .createWithDefault(false)

  val ANALYZER_SINGLE_PASS_RESOLVER_VALIDATION_ENABLED =
    buildConf("spark.sql.analyzer.singlePassResolver.validationEnabled")
      .internal()
      .doc(
        "When true, validate the Resolver output with ResolutionValidator. " +
        "The ResolutionValidator validates the resolved logical plan tree in one pass " +
        "and asserts the internal contracts. It uses the ExpressionResolutionValidator " +
        "internally to validate resolved expression trees in the same manner."
      )
      .version("4.0.0")
      .booleanConf
      .createWithDefault(true)

  val ANALYZER_SINGLE_PASS_RESOLVER_RELATION_BRIDGING_ENABLED =
    buildConf("spark.sql.analyzer.singlePassResolver.relationBridging.enabled")
      .internal()
      .doc(
        "When set to true, the single-pass Resolver will reuse the relation metadata that was " +
        "previously resolved in fixed-point run. This makes sense only in " +
        "ANALYZER_DUAL_RUN_LEGACY_AND_SINGLE_PASS_RESOLVER mode. In that case HybridAnalyzer " +
        "enables the AnalyzerBridgeState and passes it to the single-pass Analyzer after the " +
        "fixed-point run is complete. Single-pass Resolver uses this AnalyzerBridgeState to " +
        "construct a special RelationMetadataProvider implementation - " +
        "BridgedRelationMetadataProvider. This component simply reuses cached relation metadata " +
        "and avoids any blocking calls (catalog RPCs or table metadata reads)."
      )
      .version("4.0.0")
      .booleanConf
      .createWithDefault(true)

  val ANALYZER_SINGLE_PASS_RESOLVER_THROW_FROM_RESOLVER_GUARD =
    buildConf("spark.sql.analyzer.singlePassResolver.throwFromResolverGuard")
      .internal()
      .doc(
        "When set to true, ResolverGuard will throw a descriptive error on unsupported features."
      )
      .version("4.1.0")
      .booleanConf
      .createWithDefault(false)

  val ANALYZER_SINGLE_PASS_RESOLVER_RUN_EXTENDED_RESOLUTION_CHECKS =
    buildConf("spark.sql.analyzer.singlePassResolver.runExtendedResolutionChecks")
      .internal()
      .doc("When true, run `extendedResolutionChecks` after the main analysis.")
      .version("4.1.0")
      .booleanConf
      .createWithDefault(true)

  val ANALYZER_SINGLE_PASS_RESOLVER_RUN_HEAVY_EXTENDED_RESOLUTION_CHECKS =
    buildConf("spark.sql.analyzer.singlePassResolver.runHeavyExtendedResolutionChecks")
      .internal()
      .doc(
        "When true, run heavy `extendedResolutionChecks` after the main analysis. Otherwise skip " +
        "them. Heavy check either involves a network call changing external persistent storage, " +
        "or changes a global state. For example, `ViewSyncSchemaToMetaStore` calls alter table."
      )
      .version("4.1.0")
      .booleanConf
      .createWithDefault(true)

  val MULTI_COMMUTATIVE_OP_OPT_THRESHOLD =
    buildConf("spark.sql.analyzer.canonicalization.multiCommutativeOpMemoryOptThreshold")
      .internal()
      .doc("The minimum number of operands in a commutative expression tree to" +
        " invoke the MultiCommutativeOp memory optimization during canonicalization.")
      .version("3.4.0")
      .intConf
      .createWithDefault(3)

  val PRESERVE_ALIAS_METADATA_WHEN_COLLAPSING_PROJECTS =
    buildConf("spark.sql.optimizer.preserveAliasMetadataWhenCollapsingProjects")
    .internal()
    .doc("When true, make sure to explicitly copy the metadata of the aliases from lower " +
      "project list.")
    .version("4.1.0")
    .booleanConf
    .createWithDefault(true)

  val OPTIMIZER_EXCLUDED_RULES = buildConf("spark.sql.optimizer.excludedRules")
    .doc("Configures a list of rules to be disabled in the optimizer, in which the rules are " +
      "specified by their rule names and separated by comma. It is not guaranteed that all the " +
      "rules in this configuration will eventually be excluded, as some rules are necessary " +
      "for correctness. The optimizer will log the rules that have indeed been excluded.")
    .version("2.4.0")
    .stringConf
    .createOptional

  val OPTIMIZER_MAX_ITERATIONS = buildConf("spark.sql.optimizer.maxIterations")
    .internal()
    .doc("The max number of iterations the optimizer runs.")
    .version("2.0.0")
    .intConf
    .createWithDefault(100)

  val OPTIMIZER_INSET_CONVERSION_THRESHOLD =
    buildConf("spark.sql.optimizer.inSetConversionThreshold")
      .internal()
      .doc("The threshold of set size for InSet conversion.")
      .version("2.0.0")
      .intConf
      .createWithDefault(10)

  val OPTIMIZER_INSET_SWITCH_THRESHOLD =
    buildConf("spark.sql.optimizer.inSetSwitchThreshold")
      .internal()
      .doc("Configures the max set size in InSet for which Spark will generate code with " +
        "switch statements. This is applicable only to bytes, shorts, ints, dates.")
      .version("3.0.0")
      .intConf
      .checkValue(threshold => threshold >= 0 && threshold <= 600, "The max set size " +
        "for using switch statements in InSet must be non-negative and less than or equal to 600")
      .createWithDefault(400)

  private val VALID_LOG_LEVELS: Array[String] = Level.values.map(_.toString)

  val PLAN_CHANGE_LOG_LEVEL = buildConf("spark.sql.planChangeLog.level")
    .internal()
    .doc("Configures the log level for logging the change from the original plan to the new " +
      s"plan after a rule or batch is applied. The value can be " +
      s"${VALID_LOG_LEVELS.mkString(", ")}.")
    .version("3.1.0")
    .enumConf(classOf[Level])
    .createWithDefault(Level.TRACE)

  val PLAN_CHANGE_LOG_RULES = buildConf("spark.sql.planChangeLog.rules")
    .internal()
    .doc("Configures a list of rules for logging plan changes, in which the rules are " +
      "specified by their rule names and separated by comma.")
    .version("3.1.0")
    .stringConf
    .createOptional

  val PLAN_CHANGE_LOG_BATCHES = buildConf("spark.sql.planChangeLog.batches")
    .internal()
    .doc("Configures a list of batches for logging plan changes, in which the batches " +
      "are specified by their batch names and separated by comma.")
    .version("3.1.0")
    .stringConf
    .createOptional

  val PLAN_CHANGE_VALIDATION = buildConf("spark.sql.planChangeValidation")
    .internal()
    .doc("If true, Spark will validate all the plan changes made by analyzer/optimizer and other " +
      "catalyst rules, to make sure every rule returns a valid plan")
    .version("3.4.0")
    .booleanConf
    .createWithDefault(Utils.isTesting)

  val EXPRESSION_TREE_CHANGE_LOG_LEVEL = buildConf("spark.sql.expressionTreeChangeLog.level")
    .internal()
    .doc("Configures the log level for logging the change from the unresolved expression tree to " +
      "the resolved expression tree in the single-pass bottom-up Resolver. The value can be " +
      s"${VALID_LOG_LEVELS.mkString(", ")}.")
    .version("4.0.0")
    .enumConf(classOf[Level])
    .createWithDefault(Level.TRACE)

  val NAME_RESOLUTION_LOG_LEVEL = buildConf("spark.sql.nameResolutionLog.level")
    .internal()
    .doc("Configures the log level for logging the name resolution in the single-pass bottom-up " +
      s"Resolver. The value can be ${VALID_LOG_LEVELS.mkString(", ")}.")
    .version("4.1.0")
    .enumConf(classOf[Level])
    .createWithDefault(Level.TRACE)

  val LIGHTWEIGHT_PLAN_CHANGE_VALIDATION = buildConf("spark.sql.lightweightPlanChangeValidation")
    .internal()
    .doc(s"Similar to ${PLAN_CHANGE_VALIDATION.key}, this validates plan changes and runs after " +
      s"every rule, however it is enabled by default and so it should be lightweight.")
    .version("4.0.0")
    .booleanConf
    .createWithDefault(true)

  val ALLOW_NAMED_FUNCTION_ARGUMENTS = buildConf("spark.sql.allowNamedFunctionArguments")
    .doc("If true, Spark will turn on support for named parameters for all functions that has" +
      " it implemented.")
    .version("3.5.0")
    .booleanConf
    .createWithDefault(true)

  val GEOSPATIAL_ENABLED =
    buildConf("spark.sql.geospatial.enabled")
      .internal()
      .doc("When true, enables geospatial types (GEOGRAPHY/GEOMETRY) and ST functions.")
      .version("4.1.0")
      .booleanConf
      .createWithDefaultFunction(() => Utils.isTesting)

  val EXTENDED_EXPLAIN_PROVIDERS = buildConf("spark.sql.extendedExplainProviders")
    .doc("A comma-separated list of classes that implement the" +
      " org.apache.spark.sql.ExtendedExplainGenerator trait. If provided, Spark will print" +
      " extended plan information from the providers in explain plan and in the UI")
    .version("4.0.0")
    .stringConf
    .toSequence
    .createOptional

  val DYNAMIC_PARTITION_PRUNING_ENABLED =
    buildConf("spark.sql.optimizer.dynamicPartitionPruning.enabled")
      .doc("When true, we will generate predicate for partition column when it's used as join key")
      .version("3.0.0")
      .booleanConf
      .createWithDefault(true)

  val DYNAMIC_PARTITION_PRUNING_USE_STATS =
    buildConf("spark.sql.optimizer.dynamicPartitionPruning.useStats")
      .internal()
      .doc("When true, distinct count statistics will be used for computing the data size of the " +
        "partitioned table after dynamic partition pruning, in order to evaluate if it is worth " +
        "adding an extra subquery as the pruning filter if broadcast reuse is not applicable.")
      .version("3.0.0")
      .booleanConf
      .createWithDefault(true)

  val DYNAMIC_PARTITION_PRUNING_FALLBACK_FILTER_RATIO =
    buildConf("spark.sql.optimizer.dynamicPartitionPruning.fallbackFilterRatio")
      .internal()
      .doc("When statistics are not available or configured not to be used, this config will be " +
        "used as the fallback filter ratio for computing the data size of the partitioned table " +
        "after dynamic partition pruning, in order to evaluate if it is worth adding an extra " +
        "subquery as the pruning filter if broadcast reuse is not applicable.")
      .version("3.0.0")
      .doubleConf
      .createWithDefault(0.5)

  val DYNAMIC_PARTITION_PRUNING_REUSE_BROADCAST_ONLY =
    buildConf("spark.sql.optimizer.dynamicPartitionPruning.reuseBroadcastOnly")
      .internal()
      .doc("When true, dynamic partition pruning will only apply when the broadcast exchange of " +
        "a broadcast hash join operation can be reused as the dynamic pruning filter.")
      .version("3.0.0")
      .booleanConf
      .createWithDefault(true)

  val RUNTIME_FILTER_NUMBER_THRESHOLD =
    buildConf("spark.sql.optimizer.runtimeFilter.number.threshold")
      .doc("The total number of injected runtime filters (non-DPP) for a single " +
        "query. This is to prevent driver OOMs with too many Bloom filters.")
      .version("3.3.0")
      .intConf
      .checkValue(threshold => threshold >= 0, "The threshold should be >= 0")
      .createWithDefault(10)

  val RUNTIME_BLOOM_FILTER_ENABLED =
    buildConf("spark.sql.optimizer.runtime.bloomFilter.enabled")
      .doc("When true and if one side of a shuffle join has a selective predicate, we attempt " +
        "to insert a bloom filter in the other side to reduce the amount of shuffle data.")
      .version("3.3.0")
      .booleanConf
      .createWithDefault(true)

  val RUNTIME_BLOOM_FILTER_CREATION_SIDE_THRESHOLD =
    buildConf("spark.sql.optimizer.runtime.bloomFilter.creationSideThreshold")
      .doc("Size threshold of the bloom filter creation side plan. Estimated size needs to be " +
        "under this value to try to inject bloom filter.")
      .version("3.3.0")
      .bytesConf(ByteUnit.BYTE)
      .createWithDefaultString("10MB")

  val RUNTIME_BLOOM_FILTER_APPLICATION_SIDE_SCAN_SIZE_THRESHOLD =
    buildConf("spark.sql.optimizer.runtime.bloomFilter.applicationSideScanSizeThreshold")
      .doc("Byte size threshold of the Bloom filter application side plan's aggregated scan " +
        "size. Aggregated scan byte size of the Bloom filter application side needs to be over " +
        "this value to inject a bloom filter.")
      .version("3.3.0")
      .bytesConf(ByteUnit.BYTE)
      .createWithDefaultString("10GB")

  val RUNTIME_BLOOM_FILTER_EXPECTED_NUM_ITEMS =
    buildConf("spark.sql.optimizer.runtime.bloomFilter.expectedNumItems")
      .doc("The default number of expected items for the runtime bloomfilter")
      .version("3.3.0")
      .longConf
      .createWithDefault(1000000L)

  val RUNTIME_BLOOM_FILTER_MAX_NUM_ITEMS =
    buildConf("spark.sql.optimizer.runtime.bloomFilter.maxNumItems")
      .doc("The max allowed number of expected items for the runtime bloom filter")
      .version("3.3.0")
      .longConf
      .createWithDefault(4000000L)


  val RUNTIME_BLOOM_FILTER_NUM_BITS =
    buildConf("spark.sql.optimizer.runtime.bloomFilter.numBits")
      .doc("The default number of bits to use for the runtime bloom filter")
      .version("3.3.0")
      .longConf
      .createWithDefault(8388608L)

  val RUNTIME_BLOOM_FILTER_MAX_NUM_BITS =
    buildConf("spark.sql.optimizer.runtime.bloomFilter.maxNumBits")
      .doc("The max number of bits to use for the runtime bloom filter")
      .version("3.3.0")
      .longConf
      .createWithDefault(67108864L)

  val RUNTIME_ROW_LEVEL_OPERATION_GROUP_FILTER_ENABLED =
    buildConf("spark.sql.optimizer.runtime.rowLevelOperationGroupFilter.enabled")
      .doc("Enables runtime group filtering for group-based row-level operations. " +
        "Data sources that replace groups of data (e.g. files, partitions) may prune entire " +
        "groups using provided data source filters when planning a row-level operation scan. " +
        "However, such filtering is limited as not all expressions can be converted into data " +
        "source filters and some expressions can only be evaluated by Spark (e.g. subqueries). " +
        "Since rewriting groups is expensive, Spark can execute a query at runtime to find what " +
        "records match the condition of the row-level operation. The information about matching " +
        "records will be passed back to the row-level operation scan, allowing data sources to " +
        "discard groups that don't have to be rewritten.")
      .version("3.4.0")
      .booleanConf
      .createWithDefault(true)

  val PLANNED_WRITE_ENABLED = buildConf("spark.sql.optimizer.plannedWrite.enabled")
    .internal()
    .doc("When set to true, Spark optimizer will add logical sort operators to V1 write commands " +
      "if needed so that `FileFormatWriter` does not need to insert physical sorts.")
    .version("3.4.0")
    .booleanConf
    .createWithDefault(true)

  val EXPRESSION_PROJECTION_CANDIDATE_LIMIT =
    buildConf("spark.sql.optimizer.expressionProjectionCandidateLimit")
      .doc("The maximum number of the candidate of output expressions whose alias are replaced." +
        " It can preserve the output partitioning and ordering." +
        " Negative value means disable this optimization.")
      .internal()
      .version("3.4.0")
      .intConf
      .createWithDefault(100)

  val COMPRESS_CACHED = buildConf("spark.sql.inMemoryColumnarStorage.compressed")
    .doc("When set to true Spark SQL will automatically select a compression codec for each " +
      "column based on statistics of the data.")
    .version("1.0.1")
    .booleanConf
    .createWithDefault(true)

  val COLUMN_BATCH_SIZE = buildConf("spark.sql.inMemoryColumnarStorage.batchSize")
    .doc("Controls the size of batches for columnar caching.  Larger batch sizes can improve " +
      "memory utilization and compression, but risk OOMs when caching data.")
    .version("1.1.1")
    .intConf
    .createWithDefault(10000)

  val VECTORIZED_HUGE_VECTOR_RESERVE_RATIO =
    buildConf("spark.sql.inMemoryColumnarStorage.hugeVectorReserveRatio")
      .doc("When spark.sql.inMemoryColumnarStorage.hugeVectorThreshold <= 0 or the required " +
        "memory is smaller than spark.sql.inMemoryColumnarStorage.hugeVectorThreshold, spark " +
        "reserves required memory * 2 memory; otherwise, spark reserves " +
        "required memory * this ratio memory, and will release this column vector memory before " +
        "reading the next batch rows.")
      .version("4.0.0")
      .doubleConf
      .createWithDefault(1.2)

  val VECTORIZED_HUGE_VECTOR_THRESHOLD =
    buildConf("spark.sql.inMemoryColumnarStorage.hugeVectorThreshold")
      .doc("When the required memory is larger than this, spark reserves required memory * " +
        s"${VECTORIZED_HUGE_VECTOR_RESERVE_RATIO.key} memory next time and release this column " +
        s"vector memory before reading the next batch rows. -1 means disabling the optimization.")
      .version("4.0.0")
      .bytesConf(ByteUnit.BYTE)
      .createWithDefault(-1)

  val IN_MEMORY_PARTITION_PRUNING =
    buildConf("spark.sql.inMemoryColumnarStorage.partitionPruning")
      .internal()
      .doc("When true, enable partition pruning for in-memory columnar tables.")
      .version("1.2.0")
      .booleanConf
      .createWithDefault(true)

  val IN_MEMORY_TABLE_SCAN_STATISTICS_ENABLED =
    buildConf("spark.sql.inMemoryTableScanStatistics.enable")
      .internal()
      .doc("When true, enable in-memory table scan accumulators.")
      .version("3.0.0")
      .booleanConf
      .createWithDefault(false)

  val CACHE_VECTORIZED_READER_ENABLED =
    buildConf("spark.sql.inMemoryColumnarStorage.enableVectorizedReader")
      .doc("Enables vectorized reader for columnar caching.")
      .version("2.3.1")
      .booleanConf
      .createWithDefault(true)

  val COLUMN_VECTOR_OFFHEAP_ENABLED =
    buildConf("spark.sql.columnVector.offheap.enabled")
      .internal()
      .doc("When true, use OffHeapColumnVector in ColumnarBatch.")
      .version("2.3.0")
      .fallbackConf(MEMORY_OFFHEAP_ENABLED)

  val PREFER_SORTMERGEJOIN = buildConf("spark.sql.join.preferSortMergeJoin")
    .internal()
    .doc("When true, prefer sort merge join over shuffled hash join. " +
      "Sort merge join consumes less memory than shuffled hash join and it works efficiently " +
      "when both join tables are large. On the other hand, shuffled hash join can improve " +
      "performance (e.g., of full outer joins) when one of join tables is much smaller.")
    .version("2.0.0")
    .booleanConf
    .createWithDefault(true)

  val REQUIRE_ALL_CLUSTER_KEYS_FOR_CO_PARTITION =
    buildConf("spark.sql.requireAllClusterKeysForCoPartition")
      .internal()
      .doc("When true, the planner requires all the clustering keys as the hash partition keys " +
        "of the children, to eliminate the shuffles for the operator that needs its children to " +
        "be co-partitioned, such as JOIN node. This is to avoid data skews which can lead to " +
        "significant performance regression if shuffles are eliminated.")
      .version("3.3.0")
      .booleanConf
      .createWithDefault(true)

  val REQUIRE_ALL_CLUSTER_KEYS_FOR_DISTRIBUTION =
    buildConf("spark.sql.requireAllClusterKeysForDistribution")
      .internal()
      .doc("When true, the planner requires all the clustering keys as the partition keys " +
        "(with same ordering) of the children, to eliminate the shuffle for the operator that " +
        "requires its children be clustered distributed, such as AGGREGATE and WINDOW node. " +
        "This is to avoid data skews which can lead to significant performance regression if " +
        "shuffle is eliminated.")
      .version("3.3.0")
      .booleanConf
      .createWithDefault(false)

  val MAX_SINGLE_PARTITION_BYTES = buildConf("spark.sql.maxSinglePartitionBytes")
    .doc("The maximum number of bytes allowed for a single partition. Otherwise, The planner " +
      "will introduce shuffle to improve parallelism.")
    .version("3.4.0")
    .bytesConf(ByteUnit.BYTE)
    .createWithDefaultString("128m")

  val RADIX_SORT_ENABLED = buildConf("spark.sql.sort.enableRadixSort")
    .internal()
    .doc("When true, enable use of radix sort when possible. Radix sort is much faster but " +
      "requires additional memory to be reserved up-front. The memory overhead may be " +
      "significant when sorting very small rows (up to 50% more in this case).")
    .version("2.0.0")
    .booleanConf
    .createWithDefault(true)

  val AUTO_BROADCASTJOIN_THRESHOLD = buildConf("spark.sql.autoBroadcastJoinThreshold")
    .doc("Configures the maximum size in bytes for a table that will be broadcast to all worker " +
      "nodes when performing a join. By setting this value to -1 broadcasting can be disabled.")
    .version("1.1.0")
    .bytesConf(ByteUnit.BYTE)
    .createWithDefaultString("10MB")

  val SHUFFLE_HASH_JOIN_FACTOR = buildConf("spark.sql.shuffledHashJoinFactor")
    .doc("The shuffle hash join can be selected if the data size of small" +
      " side multiplied by this factor is still smaller than the large side.")
    .version("3.3.0")
    .intConf
    .checkValue(_ >= 1, "The shuffle hash join factor cannot be negative.")
    .createWithDefault(3)

  val LIMIT_INITIAL_NUM_PARTITIONS = buildConf("spark.sql.limit.initialNumPartitions")
    .internal()
    .doc("Initial number of partitions to try when executing a take on a query. Higher values " +
      "lead to more partitions read. Lower values might lead to longer execution times as more " +
      "jobs will be run")
    .version("3.4.0")
    .intConf
    .checkValue(_ > 0, "value should be positive")
    .createWithDefault(1)

  val LIMIT_SCALE_UP_FACTOR = buildConf("spark.sql.limit.scaleUpFactor")
    .internal()
    .doc("Minimal increase rate in number of partitions between attempts when executing a take " +
      "on a query. Higher values lead to more partitions read. Lower values might lead to " +
      "longer execution times as more jobs will be run")
    .version("2.1.1")
    .intConf
    .createWithDefault(4)

  val ADVANCED_PARTITION_PREDICATE_PUSHDOWN =
    buildConf("spark.sql.hive.advancedPartitionPredicatePushdown.enabled")
      .internal()
      .doc("When true, advanced partition predicate pushdown into Hive metastore is enabled.")
      .version("2.3.0")
      .booleanConf
      .createWithDefault(true)

  val LEAF_NODE_DEFAULT_PARALLELISM = buildConf("spark.sql.leafNodeDefaultParallelism")
    .doc("The default parallelism of Spark SQL leaf nodes that produce data, such as the file " +
      "scan node, the local data scan node, the range node, etc. The default value of this " +
      "config is 'SparkContext#defaultParallelism'.")
    .version("3.2.0")
    .intConf
    .checkValue(_ > 0, "The value of spark.sql.leafNodeDefaultParallelism must be positive.")
    .createOptional

  val SHUFFLE_PARTITIONS = buildConf("spark.sql.shuffle.partitions")
    .doc("The default number of partitions to use when shuffling data for joins or aggregations.")
    .version("1.1.0")
    .intConf
    .checkValue(_ > 0, "The value of spark.sql.shuffle.partitions must be positive")
    .createWithDefault(200)

  val SHUFFLE_ORDER_INDEPENDENT_CHECKSUM_ENABLED =
    buildConf("spark.sql.shuffle.orderIndependentChecksum.enabled")
      .doc("Whether to calculate order independent checksum for the shuffle data or not. If " +
        "enabled, Spark will calculate a checksum that is independent of the input row order for " +
        "each mapper and returns the checksums from executors to driver. This is different from " +
        "the checksum computed when spark.shuffle.checksum.enabled is enabled which is sensitive " +
        "to shuffle data ordering to detect file corruption. While this checksum will be the " +
        "same even if the shuffle row order changes and it is used to detect whether different " +
        "task attempts of the same partition produce different output data or not (same set of " +
        "keyValue pairs). In case the output data has changed across retries, Spark will need to " +
        "retry all tasks of the consumer stages to avoid correctness issues.")
      .version("4.1.0")
      .booleanConf
      .createWithDefault(false)

  private[spark] val SHUFFLE_CHECKSUM_MISMATCH_FULL_RETRY_ENABLED =
    buildConf("spark.sql.shuffle.orderIndependentChecksum.enableFullRetryOnMismatch")
      .doc("Whether to retry all tasks of a consumer stage when we detect checksum mismatches " +
        "with its producer stages.")
      .version("4.1.0")
      .booleanConf
      .createWithDefault(false)

  val SHUFFLE_TARGET_POSTSHUFFLE_INPUT_SIZE =
    buildConf("spark.sql.adaptive.shuffle.targetPostShuffleInputSize")
      .internal()
      .doc("(Deprecated since Spark 3.0)")
      .version("1.6.0")
      .bytesConf(ByteUnit.BYTE)
      .checkValue(_ > 0, "advisoryPartitionSizeInBytes must be positive")
      .createWithDefaultString("64MB")

  val ADAPTIVE_EXECUTION_ENABLED = buildConf("spark.sql.adaptive.enabled")
    .doc("When true, enable adaptive query execution, which re-optimizes the query plan in the " +
      "middle of query execution, based on accurate runtime statistics.")
    .version("1.6.0")
    .booleanConf
    .createWithDefault(true)

  val ADAPTIVE_EXECUTION_ENABLED_IN_STATELESS_STREAMING =
    buildConf("spark.sql.adaptive.streaming.stateless.enabled")
      .internal()
      .doc("When true, enable adaptive query execution for stateless streaming query. To " +
        "enable this config, `spark.sql.adaptive.enabled` needs to be also enabled.")
      .version("4.1.0")
      .booleanConf
      .createWithDefault(true)

  val ADAPTIVE_EXECUTION_FORCE_APPLY = buildConf("spark.sql.adaptive.forceApply")
    .internal()
    .doc("Adaptive query execution is skipped when the query does not have exchanges or " +
      "sub-queries. By setting this config to true (together with " +
      s"'${ADAPTIVE_EXECUTION_ENABLED.key}' set to true), Spark will force apply adaptive query " +
      "execution for all supported queries.")
    .version("3.0.0")
    .booleanConf
    .createWithDefault(false)

  val ADAPTIVE_EXECUTION_APPLY_FINAL_STAGE_SHUFFLE_OPTIMIZATIONS =
    buildConf("spark.sql.adaptive.applyFinalStageShuffleOptimizations")
      .internal()
      .doc("Configures whether adaptive query execution (if enabled) should apply shuffle " +
        "coalescing and local shuffle read optimization for the final query stage.")
      .version("3.4.2")
      .booleanConf
      .createWithDefault(true)

  val ADAPTIVE_EXECUTION_LOG_LEVEL = buildConf("spark.sql.adaptive.logLevel")
    .internal()
    .doc("Configures the log level for adaptive execution logging of plan changes. The value " +
      s"can be ${VALID_LOG_LEVELS.mkString(", ")}.")
    .version("3.0.0")
    .enumConf(classOf[Level])
    .createWithDefault(Level.DEBUG)

  val ADVISORY_PARTITION_SIZE_IN_BYTES =
    buildConf("spark.sql.adaptive.advisoryPartitionSizeInBytes")
      .doc("The advisory size in bytes of the shuffle partition during adaptive optimization " +
        s"(when ${ADAPTIVE_EXECUTION_ENABLED.key} is true). It takes effect when Spark " +
        "coalesces small shuffle partitions or splits skewed shuffle partition.")
      .version("3.0.0")
      .fallbackConf(SHUFFLE_TARGET_POSTSHUFFLE_INPUT_SIZE)

  val COALESCE_PARTITIONS_ENABLED =
    buildConf("spark.sql.adaptive.coalescePartitions.enabled")
      .doc(s"When true and '${ADAPTIVE_EXECUTION_ENABLED.key}' is true, Spark will coalesce " +
        "contiguous shuffle partitions according to the target size (specified by " +
        s"'${ADVISORY_PARTITION_SIZE_IN_BYTES.key}'), to avoid too many small tasks.")
      .version("3.0.0")
      .booleanConf
      .createWithDefault(true)

  val COALESCE_PARTITIONS_PARALLELISM_FIRST =
    buildConf("spark.sql.adaptive.coalescePartitions.parallelismFirst")
      .doc("When true, Spark does not respect the target size specified by " +
        s"'${ADVISORY_PARTITION_SIZE_IN_BYTES.key}' (default 64MB) when coalescing contiguous " +
        "shuffle partitions, but adaptively calculate the target size according to the default " +
        "parallelism of the Spark cluster. The calculated size is usually smaller than the " +
        "configured target size. This is to maximize the parallelism and avoid performance " +
        "regressions when enabling adaptive query execution. It's recommended to set this " +
        "config to false on a busy cluster to make resource utilization more efficient (not many " +
        "small tasks).")
      .version("3.2.0")
      .booleanConf
      .createWithDefault(true)

  val COALESCE_PARTITIONS_MIN_PARTITION_SIZE =
    buildConf("spark.sql.adaptive.coalescePartitions.minPartitionSize")
      .doc("The minimum size of shuffle partitions after coalescing. This is useful when the " +
        "adaptively calculated target size is too small during partition coalescing.")
      .version("3.2.0")
      .bytesConf(ByteUnit.BYTE)
      .checkValue(_ > 0, "minPartitionSize must be positive")
      .createWithDefaultString("1MB")

  val COALESCE_PARTITIONS_MIN_PARTITION_NUM =
    buildConf("spark.sql.adaptive.coalescePartitions.minPartitionNum")
      .internal()
      .doc("(deprecated) The suggested (not guaranteed) minimum number of shuffle partitions " +
        "after coalescing. If not set, the default value is the default parallelism of the " +
        "Spark cluster. This configuration only has an effect when " +
        s"'${ADAPTIVE_EXECUTION_ENABLED.key}' and " +
        s"'${COALESCE_PARTITIONS_ENABLED.key}' are both true.")
      .version("3.0.0")
      .intConf
      .checkValue(_ > 0, "The minimum number of partitions must be positive.")
      .createOptional

  val COALESCE_PARTITIONS_INITIAL_PARTITION_NUM =
    buildConf("spark.sql.adaptive.coalescePartitions.initialPartitionNum")
      .doc("The initial number of shuffle partitions before coalescing. If not set, it equals to " +
        s"${SHUFFLE_PARTITIONS.key}. This configuration only has an effect when " +
        s"'${ADAPTIVE_EXECUTION_ENABLED.key}' and '${COALESCE_PARTITIONS_ENABLED.key}' " +
        "are both true.")
      .version("3.0.0")
      .intConf
      .checkValue(_ > 0, "The initial number of partitions must be positive.")
      .createOptional

  val ALLOW_COLLATIONS_IN_MAP_KEYS =
    buildConf("spark.sql.collation.allowInMapKeys")
      .doc("Allow for non-UTF8_BINARY collated strings inside of map's keys")
      .version("4.0.0")
      .booleanConf
      .createWithDefault(false)

  val OBJECT_LEVEL_COLLATIONS_ENABLED =
    buildConf("spark.sql.collation.objectLevel.enabled")
      .internal()
      .doc(
        "Object level collations feature is under development and its use should be done " +
        "under this feature flag. The feature allows setting default collation for all " +
        "underlying columns within that object, except the ones that were previously created."
      )
      .version("4.0.0")
      .booleanConf
      .createWithDefault(true)

  val SCHEMA_LEVEL_COLLATIONS_ENABLED =
    buildConf("spark.sql.collation.schemaLevel.enabled")
      .internal()
      .doc(
        "Schema level collations feature is under development and its use should be done " +
          "under this feature flag. The feature allows setting default collation for all " +
          "underlying objects within that schema, except the ones that were previously created." +
          "An object with an explicitly set collation will not inherit the collation from the " +
          "schema."
      )
      .version("4.1.0")
      .booleanConf
      .createWithDefault(false)

<<<<<<< HEAD
  lazy val COLLATION_AWARE_HASHING_ENABLED =
=======
  val TRIM_COLLATION_ENABLED =
    buildConf("spark.sql.collation.trim.enabled")
      .internal()
      .doc("When enabled allows the use of trim collations which trim trailing whitespaces from" +
        " strings."
      )
      .version("4.0.0")
      .booleanConf
      .createWithDefault(true)

  val COLLATION_AWARE_HASHING_ENABLED =
>>>>>>> e316d28b
    buildConf("spark.sql.legacy.collationAwareHashFunctions")
      .internal()
      .doc("Enables collation aware hashing (legacy behavior) for collated strings in " +
        "Murmur3Hash and XxHash64 user-facing expressions.")
      .version("4.0.1")
      .booleanConf
      .createWithDefault(false)

  val ICU_CASE_MAPPINGS_ENABLED =
    buildConf("spark.sql.icu.caseMappings.enabled")
      .doc("When enabled we use the ICU library (instead of the JVM) to implement case mappings" +
        " for strings under UTF8_BINARY collation.")
      .version("4.0.0")
      .booleanConf
      .createWithDefault(true)

  val FETCH_SHUFFLE_BLOCKS_IN_BATCH =
    buildConf("spark.sql.adaptive.fetchShuffleBlocksInBatch")
      .internal()
      .doc("Whether to fetch the contiguous shuffle blocks in batch. Instead of fetching blocks " +
        "one by one, fetching contiguous shuffle blocks for the same map task in batch can " +
        "reduce IO and improve performance. Note, multiple contiguous blocks exist in single " +
        s"fetch request only happen when '${ADAPTIVE_EXECUTION_ENABLED.key}' and " +
        s"'${COALESCE_PARTITIONS_ENABLED.key}' are both true. This feature also depends " +
        "on a relocatable serializer, the concatenation support codec in use, the new version " +
        "shuffle fetch protocol and io encryption is disabled.")
      .version("3.0.0")
      .booleanConf
      .createWithDefault(true)

  val LOCAL_SHUFFLE_READER_ENABLED =
    buildConf("spark.sql.adaptive.localShuffleReader.enabled")
      .doc(s"When true and '${ADAPTIVE_EXECUTION_ENABLED.key}' is true, Spark tries to use local " +
        "shuffle reader to read the shuffle data when the shuffle partitioning is not needed, " +
        "for example, after converting sort-merge join to broadcast-hash join.")
      .version("3.0.0")
      .booleanConf
      .createWithDefault(true)

  val SKEW_JOIN_ENABLED =
    buildConf("spark.sql.adaptive.skewJoin.enabled")
      .doc(s"When true and '${ADAPTIVE_EXECUTION_ENABLED.key}' is true, Spark dynamically " +
        "handles skew in shuffled join (sort-merge and shuffled hash) by splitting (and " +
        "replicating if needed) skewed partitions.")
      .version("3.0.0")
      .booleanConf
      .createWithDefault(true)

  val SKEW_JOIN_SKEWED_PARTITION_FACTOR =
    buildConf("spark.sql.adaptive.skewJoin.skewedPartitionFactor")
      .doc("A partition is considered as skewed if its size is larger than this factor " +
        "multiplying the median partition size and also larger than " +
        "'spark.sql.adaptive.skewJoin.skewedPartitionThresholdInBytes'")
      .version("3.0.0")
      .doubleConf
      .checkValue(_ >= 0, "The skew factor cannot be negative.")
      .createWithDefault(5.0)

  val SKEW_JOIN_SKEWED_PARTITION_THRESHOLD =
    buildConf("spark.sql.adaptive.skewJoin.skewedPartitionThresholdInBytes")
      .doc("A partition is considered as skewed if its size in bytes is larger than this " +
        s"threshold and also larger than '${SKEW_JOIN_SKEWED_PARTITION_FACTOR.key}' " +
        "multiplying the median partition size. Ideally this config should be set larger " +
        s"than '${ADVISORY_PARTITION_SIZE_IN_BYTES.key}'.")
      .version("3.0.0")
      .bytesConf(ByteUnit.BYTE)
      .createWithDefaultString("256MB")

  val NON_EMPTY_PARTITION_RATIO_FOR_BROADCAST_JOIN =
    buildConf("spark.sql.adaptive.nonEmptyPartitionRatioForBroadcastJoin")
      .internal()
      .doc("The relation with a non-empty partition ratio lower than this config will not be " +
        "considered as the build side of a broadcast-hash join in adaptive execution regardless " +
        "of its size.This configuration only has an effect when " +
        s"'${ADAPTIVE_EXECUTION_ENABLED.key}' is true.")
      .version("3.0.0")
      .doubleConf
      .checkValue(_ >= 0, "The non-empty partition ratio must be positive number.")
      .createWithDefault(0.2)

  val ADAPTIVE_OPTIMIZER_EXCLUDED_RULES =
    buildConf("spark.sql.adaptive.optimizer.excludedRules")
      .doc("Configures a list of rules to be disabled in the adaptive optimizer, in which the " +
        "rules are specified by their rule names and separated by comma. The optimizer will log " +
        "the rules that have indeed been excluded.")
      .version("3.1.0")
      .stringConf
      .createOptional

  val ADAPTIVE_AUTO_BROADCASTJOIN_THRESHOLD =
    buildConf("spark.sql.adaptive.autoBroadcastJoinThreshold")
      .doc("Configures the maximum size in bytes for a table that will be broadcast to all " +
        "worker nodes when performing a join. By setting this value to -1 broadcasting can be " +
        s"disabled. The default value is same with ${AUTO_BROADCASTJOIN_THRESHOLD.key}. " +
        "Note that, this config is used only in adaptive framework.")
      .version("3.2.0")
      .bytesConf(ByteUnit.BYTE)
      .createOptional

  val ADAPTIVE_MAX_SHUFFLE_HASH_JOIN_LOCAL_MAP_THRESHOLD =
    buildConf("spark.sql.adaptive.maxShuffledHashJoinLocalMapThreshold")
      .doc("Configures the maximum size in bytes per partition that can be allowed to build " +
        "local hash map. If this value is not smaller than " +
        s"${ADVISORY_PARTITION_SIZE_IN_BYTES.key} and all the partition size are not larger " +
        "than this config, join selection prefer to use shuffled hash join instead of " +
        s"sort merge join regardless of the value of ${PREFER_SORTMERGEJOIN.key}.")
      .version("3.2.0")
      .bytesConf(ByteUnit.BYTE)
      .createWithDefault(0L)

  val ADAPTIVE_OPTIMIZE_SKEWS_IN_REBALANCE_PARTITIONS_ENABLED =
    buildConf("spark.sql.adaptive.optimizeSkewsInRebalancePartitions.enabled")
      .doc(s"When true and '${ADAPTIVE_EXECUTION_ENABLED.key}' is true, Spark will optimize the " +
        "skewed shuffle partitions in RebalancePartitions and split them to smaller ones " +
        s"according to the target size (specified by '${ADVISORY_PARTITION_SIZE_IN_BYTES.key}'), " +
        "to avoid data skew.")
      .version("3.2.0")
      .booleanConf
      .createWithDefault(true)

  val ADAPTIVE_REBALANCE_PARTITIONS_SMALL_PARTITION_FACTOR =
    buildConf("spark.sql.adaptive.rebalancePartitionsSmallPartitionFactor")
      .doc(s"A partition will be merged during splitting if its size is small than this factor " +
        s"multiply ${ADVISORY_PARTITION_SIZE_IN_BYTES.key}.")
      .version("3.3.0")
      .doubleConf
      .checkValue(v => v > 0 && v < 1, "the factor must be in (0, 1)")
      .createWithDefault(0.2)

  val ADAPTIVE_FORCE_OPTIMIZE_SKEWED_JOIN =
    buildConf("spark.sql.adaptive.forceOptimizeSkewedJoin")
      .doc("When true, force enable OptimizeSkewedJoin even if it introduces extra shuffle.")
      .version("3.3.0")
      .booleanConf
      .createWithDefault(false)

  val ADAPTIVE_CUSTOM_COST_EVALUATOR_CLASS =
    buildConf("spark.sql.adaptive.customCostEvaluatorClass")
      .doc("The custom cost evaluator class to be used for adaptive execution. If not being set," +
        " Spark will use its own SimpleCostEvaluator by default.")
      .version("3.2.0")
      .stringConf
      .createOptional

  val MAP_ZIP_WITH_USES_JAVA_COLLECTIONS =
    buildConf("spark.sql.mapZipWithUsesJavaCollections")
      .internal()
      .doc("When true, the `map_zip_with` function uses Java collections instead of Scala " +
        "collections. This is useful for avoiding NaN equality issues.")
      .version("4.1.0")
      .booleanConf
      .createWithDefault(true)

  val SUBEXPRESSION_ELIMINATION_ENABLED =
    buildConf("spark.sql.subexpressionElimination.enabled")
      .internal()
      .doc("When true, common subexpressions will be eliminated.")
      .version("1.6.0")
      .booleanConf
      .createWithDefault(true)

  val SUBEXPRESSION_ELIMINATION_CACHE_MAX_ENTRIES =
    buildConf("spark.sql.subexpressionElimination.cache.maxEntries")
      .internal()
      .doc("The maximum entries of the cache used for interpreted subexpression elimination.")
      .version("3.1.0")
      .intConf
      .checkValue(_ >= 0, "The maximum must not be negative")
      .createWithDefault(100)

  val SUBEXPRESSION_ELIMINATION_SKIP_FOR_SHORTCUT_EXPR =
    buildConf("spark.sql.subexpressionElimination.skipForShortcutExpr")
      .internal()
      .doc("When true, shortcut eliminate subexpression with `AND`, `OR`. " +
        "The subexpression may not need to eval even if it appears more than once. " +
        "e.g., `if(or(a, and(b, b)))`, the expression `b` would be skipped if `a` is true.")
      .version("3.5.0")
      .booleanConf
      .createWithDefault(false)

  val CASE_SENSITIVE = buildConf(SqlApiConfHelper.CASE_SENSITIVE_KEY)
    .internal()
    .doc("Whether the query analyzer should be case sensitive or not. " +
      "Default to case insensitive. It is highly discouraged to turn on case sensitive mode.")
    .version("1.4.0")
    .booleanConf
    .createWithDefault(false)

  val CONSTRAINT_PROPAGATION_ENABLED = buildConf("spark.sql.constraintPropagation.enabled")
    .internal()
    .doc("When true, the query optimizer will infer and propagate data constraints in the query " +
      "plan to optimize them. Constraint propagation can sometimes be computationally expensive " +
      "for certain kinds of query plans (such as those with a large number of predicates and " +
      "aliases) which might negatively impact overall runtime.")
    .version("2.2.0")
    .booleanConf
    .createWithDefault(true)

  val PROPAGATE_DISTINCT_KEYS_ENABLED =
    buildConf("spark.sql.optimizer.propagateDistinctKeys.enabled")
      .internal()
      .doc("When true, the query optimizer will propagate a set of distinct attributes from the " +
        "current node and use it to optimize query.")
      .version("3.3.0")
      .booleanConf
      .createWithDefault(true)

  val EAGER_EVAL_OF_UNRESOLVED_INLINE_TABLE_ENABLED =
    buildConf("spark.sql.parser.eagerEvalOfUnresolvedInlineTable")
      .internal()
      .doc("Controls whether we optimize the ASTree that gets generated when parsing " +
        "VALUES lists (UnresolvedInlineTable) by eagerly evaluating it in the AST Builder.")
      .booleanConf
      .createWithDefault(true)

  val ESCAPED_STRING_LITERALS = buildConf("spark.sql.parser.escapedStringLiterals")
    .internal()
    .doc("When true, string literals (including regex patterns) remain escaped in our SQL " +
      "parser. The default is false since Spark 2.0. Setting it to true can restore the behavior " +
      "prior to Spark 2.0.")
    .version("2.2.1")
    .booleanConf
    .createWithDefault(false)

  val PARSER_DFA_CACHE_FLUSH_RATIO =
    buildConf("spark.sql.parser.parserDfaCacheFlushRatio")
      .internal()
      .doc(
        """Like `spark.sql.parser.parserDfaCacheFlushThreshold`, but uses a threshold that is a
          |linear function of the memory allocated to the driver process. Represents the percentage
          |of the driver memory that the DFA cache can consume before it is flushed.
          |
          |Estimates the memory used by the DFA cache, assuming each state consumes
          |`AbstractParser.BYTES_PER_DFA_STATE` bytes. If this value exceeds the product of the
          |driver memory with the config value (interpreted as a percentage), the cache is flushed.
          |
          |Active values should be in the range 0-100, and a negative value disables the feature.
          |If both this config and `spark.sql.parser.parserDfaCacheFlushThreshold` are set, the
          |cache is flushed if either condition is met.
          |Requires `spark.sql.parser.manageParserCaches` to be true to take effect.
          |""".stripMargin)
      .version("4.1.0")
      .doubleConf
      .checkValue(_ <= 100.0, "The ratio must be less than 100%")
      .createWithDefault(-1.0)

  val PARSER_DFA_CACHE_FLUSH_THRESHOLD =
    buildConf("spark.sql.parser.parserDfaCacheFlushThreshold")
      .internal()
      .doc(
        """When positive, release ANTLR caches after parsing a SQL query when the number of states
          |in the DFA cache exceeds the value of the config. DFA states empirically consume about
          |`AbstractParser.BYTES_PER_DFA_STATE` bytes of memory each.
          |
          |ANTLR parsers retain a DFA cache designed to speed up parsing future input. However,
          |there is no limit to how large this cache can become. Parsing large SQL statements can
          |lead to an accumulation of objects in the cache that are unlikely to be reused, causing
          |high GC overhead and eventually OOMs.
          |
          |If this config is set to a negative value, it is ignored.
          |If both this config and `spark.sql.parser.parserDfaCacheFlushRatio` are set, the
          |cache is flushed if either condition is met.
          |Requires `spark.sql.parser.manageParserCaches` to be true to take effect.
          |
          |Can significantly slow down parsing in exchange for better memory stability.
          |""".stripMargin)
      .version("4.1.0")
      .intConf
      .createWithDefault(-1)

  val MANAGE_PARSER_CACHES =
    buildConf("spark.sql.parser.manageParserCaches")
      .internal()
      .doc(
        """When true, we install our own ANTLR caches to manage memory usage. When false, we use the
          |default ANTLR caches. Dependency for
          |`spark.sql.parser.parserDfaCacheFlushThreshold`.""".stripMargin)
      .version("4.1.0")
      .booleanConf
      .createWithDefault(false)

  val FILE_COMPRESSION_FACTOR = buildConf("spark.sql.sources.fileCompressionFactor")
    .internal()
    .doc("When estimating the output data size of a table scan, multiply the file size with this " +
      "factor as the estimated data size, in case the data is compressed in the file and lead to " +
      "a heavily underestimated result.")
    .version("2.3.1")
    .doubleConf
    .checkValue(_ > 0, "the value of fileCompressionFactor must be greater than 0")
    .createWithDefault(1.0)

  val PARQUET_SCHEMA_MERGING_ENABLED = buildConf("spark.sql.parquet.mergeSchema")
    .doc("When true, the Parquet data source merges schemas collected from all data files, " +
         "otherwise the schema is picked from the summary file or a random data file " +
         "if no summary file is available.")
    .version("1.5.0")
    .booleanConf
    .createWithDefault(false)

  val PARQUET_SCHEMA_RESPECT_SUMMARIES = buildConf("spark.sql.parquet.respectSummaryFiles")
    .doc("When true, we make assumption that all part-files of Parquet are consistent with " +
         "summary files and we will ignore them when merging schema. Otherwise, if this is " +
         "false, which is the default, we will merge all part-files. This should be considered " +
         "as expert-only option, and shouldn't be enabled before knowing what it means exactly.")
    .version("1.5.0")
    .booleanConf
    .createWithDefault(false)

  val PARQUET_BINARY_AS_STRING = buildConf("spark.sql.parquet.binaryAsString")
    .doc("Some other Parquet-producing systems, in particular Impala and older versions of " +
      "Spark SQL, do not differentiate between binary data and strings when writing out the " +
      "Parquet schema. This flag tells Spark SQL to interpret binary data as a string to provide " +
      "compatibility with these systems.")
    .version("1.1.1")
    .booleanConf
    .createWithDefault(false)

  val PARQUET_INT96_AS_TIMESTAMP = buildConf("spark.sql.parquet.int96AsTimestamp")
    .doc("Some Parquet-producing systems, in particular Impala, store Timestamp into INT96. " +
      "Spark would also store Timestamp as INT96 because we need to avoid precision lost of the " +
      "nanoseconds field. This flag tells Spark SQL to interpret INT96 data as a timestamp to " +
      "provide compatibility with these systems.")
    .version("1.3.0")
    .booleanConf
    .createWithDefault(true)

  val PARQUET_INT96_TIMESTAMP_CONVERSION = buildConf("spark.sql.parquet.int96TimestampConversion")
    .doc("This controls whether timestamp adjustments should be applied to INT96 data when " +
      "converting to timestamps, for data written by Impala.  This is necessary because Impala " +
      "stores INT96 data with a different timezone offset than Hive & Spark.")
    .version("2.3.0")
    .booleanConf
    .createWithDefault(false)

  object ParquetOutputTimestampType extends Enumeration {
    val INT96, TIMESTAMP_MICROS, TIMESTAMP_MILLIS = Value
  }

  val PARQUET_OUTPUT_TIMESTAMP_TYPE = buildConf("spark.sql.parquet.outputTimestampType")
    .doc("Sets which Parquet timestamp type to use when Spark writes data to Parquet files. " +
      "INT96 is a non-standard but commonly used timestamp type in Parquet. TIMESTAMP_MICROS " +
      "is a standard timestamp type in Parquet, which stores number of microseconds from the " +
      "Unix epoch. TIMESTAMP_MILLIS is also standard, but with millisecond precision, which " +
      "means Spark has to truncate the microsecond portion of its timestamp value.")
    .version("2.3.0")
    .enumConf(ParquetOutputTimestampType)
    .createWithDefault(ParquetOutputTimestampType.INT96)

  val PARQUET_COMPRESSION = buildConf("spark.sql.parquet.compression.codec")
    .doc("Sets the compression codec used when writing Parquet files. If either `compression` or " +
      "`parquet.compression` is specified in the table-specific options/properties, the " +
      "precedence would be `compression`, `parquet.compression`, " +
      "`spark.sql.parquet.compression.codec`. Acceptable values include: none, uncompressed, " +
      "snappy, gzip, lzo, brotli, lz4, lz4_raw, zstd.")
    .version("1.1.1")
    .stringConf
    .transform(_.toLowerCase(Locale.ROOT))
    .checkValues(
      Set("none", "uncompressed", "snappy", "gzip", "lzo", "brotli", "lz4", "lz4_raw", "zstd"))
    .createWithDefault("snappy")

  val PARQUET_FILTER_PUSHDOWN_ENABLED = buildConf("spark.sql.parquet.filterPushdown")
    .doc("Enables Parquet filter push-down optimization when set to true.")
    .version("1.2.0")
    .booleanConf
    .createWithDefault(true)

  val PARQUET_FILTER_PUSHDOWN_DATE_ENABLED = buildConf("spark.sql.parquet.filterPushdown.date")
    .doc("If true, enables Parquet filter push-down optimization for Date. " +
      s"This configuration only has an effect when '${PARQUET_FILTER_PUSHDOWN_ENABLED.key}' is " +
      "enabled.")
    .version("2.4.0")
    .internal()
    .booleanConf
    .createWithDefault(true)

  val PARQUET_FILTER_PUSHDOWN_TIMESTAMP_ENABLED =
    buildConf("spark.sql.parquet.filterPushdown.timestamp")
      .doc("If true, enables Parquet filter push-down optimization for Timestamp. " +
        s"This configuration only has an effect when '${PARQUET_FILTER_PUSHDOWN_ENABLED.key}' is " +
        "enabled and Timestamp stored as TIMESTAMP_MICROS or TIMESTAMP_MILLIS type.")
      .version("2.4.0")
      .internal()
      .booleanConf
      .createWithDefault(true)

  val PARQUET_FILTER_PUSHDOWN_DECIMAL_ENABLED =
    buildConf("spark.sql.parquet.filterPushdown.decimal")
      .doc("If true, enables Parquet filter push-down optimization for Decimal. " +
        s"This configuration only has an effect when '${PARQUET_FILTER_PUSHDOWN_ENABLED.key}' is " +
        "enabled.")
      .version("2.4.0")
      .internal()
      .booleanConf
      .createWithDefault(true)

  val PARQUET_FILTER_PUSHDOWN_STRING_STARTSWITH_ENABLED =
    buildConf("spark.sql.parquet.filterPushdown.string.startsWith")
    .doc("If true, enables Parquet filter push-down optimization for string startsWith function. " +
      s"This configuration only has an effect when '${PARQUET_FILTER_PUSHDOWN_ENABLED.key}' is " +
      "enabled.")
    .version("2.4.0")
    .internal()
    .booleanConf
    .createWithDefault(true)

  val PARQUET_FILTER_PUSHDOWN_STRING_PREDICATE_ENABLED =
    buildConf("spark.sql.parquet.filterPushdown.stringPredicate")
      .doc("If true, enables Parquet filter push-down optimization for string predicate such " +
        "as startsWith/endsWith/contains function. This configuration only has an effect when " +
        s"'${PARQUET_FILTER_PUSHDOWN_ENABLED.key}' is enabled.")
      .version("3.4.0")
      .internal()
      .fallbackConf(PARQUET_FILTER_PUSHDOWN_STRING_STARTSWITH_ENABLED)

  val PARQUET_FILTER_PUSHDOWN_INFILTERTHRESHOLD =
    buildConf("spark.sql.parquet.pushdown.inFilterThreshold")
      .doc("For IN predicate, Parquet filter will push-down a set of OR clauses if its " +
        "number of values not exceeds this threshold. Otherwise, Parquet filter will push-down " +
        "a value greater than or equal to its minimum value and less than or equal to " +
        "its maximum value. By setting this value to 0 this feature can be disabled. " +
        s"This configuration only has an effect when '${PARQUET_FILTER_PUSHDOWN_ENABLED.key}' is " +
        "enabled.")
      .version("2.4.0")
      .internal()
      .intConf
      .checkValue(threshold => threshold >= 0, "The threshold must not be negative.")
      .createWithDefault(10)

  val PARQUET_AGGREGATE_PUSHDOWN_ENABLED = buildConf("spark.sql.parquet.aggregatePushdown")
    .doc("If true, aggregates will be pushed down to Parquet for optimization. Support MIN, MAX " +
      "and COUNT as aggregate expression. For MIN/MAX, support boolean, integer, float and date " +
      "type. For COUNT, support all data types. If statistics is missing from any Parquet file " +
      "footer, exception would be thrown.")
    .version("3.3.0")
    .booleanConf
    .createWithDefault(false)

  val PARQUET_WRITE_LEGACY_FORMAT = buildConf("spark.sql.parquet.writeLegacyFormat")
    .doc("If true, data will be written in a way of Spark 1.4 and earlier. For example, decimal " +
      "values will be written in Apache Parquet's fixed-length byte array format, which other " +
      "systems such as Apache Hive and Apache Impala use. If false, the newer format in Parquet " +
      "will be used. For example, decimals will be written in int-based format. If Parquet " +
      "output is intended for use with systems that do not support this newer format, set to true.")
    .version("1.6.0")
    .booleanConf
    .createWithDefault(false)

  val PARQUET_OUTPUT_COMMITTER_CLASS = buildConf("spark.sql.parquet.output.committer.class")
    .doc("The output committer class used by Parquet. The specified class needs to be a " +
      "subclass of org.apache.hadoop.mapreduce.OutputCommitter. Typically, it's also a subclass " +
      "of org.apache.parquet.hadoop.ParquetOutputCommitter. If it is not, then metadata " +
      "summaries will never be created, irrespective of the value of " +
      "parquet.summary.metadata.level")
    .version("1.5.0")
    .internal()
    .stringConf
    .checkValue(Utils.classIsLoadableAndAssignableFrom(_, classOf[OutputCommitter]),
      s"Class must be loadable and subclass of ${classOf[OutputCommitter].getName}")
    .createWithDefault("org.apache.parquet.hadoop.ParquetOutputCommitter")

  val PARQUET_VECTORIZED_READER_ENABLED =
    buildConf("spark.sql.parquet.enableVectorizedReader")
      .doc("Enables vectorized parquet decoding.")
      .version("2.0.0")
      .booleanConf
      .createWithDefault(true)

  val PARQUET_VECTORIZED_READER_NESTED_COLUMN_ENABLED =
    buildConf("spark.sql.parquet.enableNestedColumnVectorizedReader")
      .doc("Enables vectorized Parquet decoding for nested columns (e.g., struct, list, map). " +
          s"Requires ${PARQUET_VECTORIZED_READER_ENABLED.key} to be enabled.")
      .version("3.3.0")
      .booleanConf
      .createWithDefault(true)

  val LEGACY_PARQUET_RETURN_NULL_STRUCT_IF_ALL_FIELDS_MISSING =
    buildConf("spark.sql.legacy.parquet.returnNullStructIfAllFieldsMissing")
      .internal()
      .doc("When true, if all requested fields of a struct are missing in a parquet file, assume " +
        "the struct is always null, even if other fields are present. The default behavior is " +
        "to fetch and read an arbitrary non-requested field present in the file to determine " +
        "struct nullness. If enabled, schema pruning may cause non-null structs to be read as " +
        "null.")
      .version("4.1.0")
      .booleanConf
      .createWithDefault(false)

  val PARQUET_VECTORIZED_READER_NULL_TYPE_ENABLED =
    buildConf("spark.sql.parquet.enableNullTypeVectorizedReader")
      .internal()
      .doc("Enables vectorized Parquet reader support for NullType columns.")
      .version("4.1.0")
      .booleanConf
      .createWithDefault(true)

  val PARQUET_RECORD_FILTER_ENABLED = buildConf("spark.sql.parquet.recordLevelFilter.enabled")
    .doc("If true, enables Parquet's native record-level filtering using the pushed down " +
      "filters. " +
      s"This configuration only has an effect when '${PARQUET_FILTER_PUSHDOWN_ENABLED.key}' " +
      "is enabled and the vectorized reader is not used. You can ensure the vectorized reader " +
      s"is not used by setting '${PARQUET_VECTORIZED_READER_ENABLED.key}' to false.")
    .version("2.3.0")
    .booleanConf
    .createWithDefault(false)

  val PARQUET_VECTORIZED_READER_BATCH_SIZE = buildConf("spark.sql.parquet.columnarReaderBatchSize")
    .doc("The number of rows to include in a parquet vectorized reader batch. The number should " +
      "be carefully chosen to minimize overhead and avoid OOMs in reading data.")
    .version("2.4.0")
    .intConf
    .createWithDefault(4096)

  val PARQUET_FIELD_ID_WRITE_ENABLED =
    buildConf("spark.sql.parquet.fieldId.write.enabled")
      .doc("Field ID is a native field of the Parquet schema spec. When enabled, " +
        "Parquet writers will populate the field Id " +
        "metadata (if present) in the Spark schema to the Parquet schema.")
      .version("3.3.0")
      .booleanConf
      .createWithDefault(true)

  val PARQUET_ANNOTATE_VARIANT_LOGICAL_TYPE =
    buildConf("spark.sql.parquet.variant.annotateLogicalType.enabled")
      .internal()
      .doc("When enabled, Spark annotates the variant groups written to Parquet as the parquet " +
        "variant logical type.")
      .version("4.1.0")
      .booleanConf
      .createWithDefault(true)

  val PARQUET_IGNORE_VARIANT_ANNOTATION =
    buildConf("spark.sql.parquet.ignoreVariantAnnotation")
      .internal()
      .doc("When true, ignore the variant logical type annotation and treat the Parquet " +
        "column in the same way as the underlying struct type")
      .version("4.1.0")
      .booleanConf
      .createWithDefault(false)

  val PARQUET_FIELD_ID_READ_ENABLED =
    buildConf("spark.sql.parquet.fieldId.read.enabled")
      .doc("Field ID is a native field of the Parquet schema spec. When enabled, Parquet readers " +
        "will use field IDs (if present) in the requested Spark schema to look up Parquet " +
        "fields instead of using column names")
      .version("3.3.0")
      .booleanConf
      .createWithDefault(false)

  val IGNORE_MISSING_PARQUET_FIELD_ID =
    buildConf("spark.sql.parquet.fieldId.read.ignoreMissing")
      .doc("When the Parquet file doesn't have any field IDs but the " +
        "Spark read schema is using field IDs to read, we will silently return nulls " +
        "when this flag is enabled, or error otherwise.")
      .version("3.3.0")
      .booleanConf
      .createWithDefault(false)

  val PARQUET_INFER_TIMESTAMP_NTZ_ENABLED =
    buildConf("spark.sql.parquet.inferTimestampNTZ.enabled")
      .doc("When enabled, Parquet timestamp columns with annotation isAdjustedToUTC = false " +
        "are inferred as TIMESTAMP_NTZ type during schema inference. Otherwise, all the Parquet " +
        "timestamp columns are inferred as TIMESTAMP_LTZ types. Note that Spark writes the " +
        "output schema into Parquet's footer metadata on file writing and leverages it on file " +
        "reading. Thus this configuration only affects the schema inference on Parquet files " +
        "which are not written by Spark.")
      .version("3.4.0")
      .booleanConf
      .createWithDefault(true)

  val ORC_COMPRESSION = buildConf("spark.sql.orc.compression.codec")
    .doc("Sets the compression codec used when writing ORC files. If either `compression` or " +
      "`orc.compress` is specified in the table-specific options/properties, the precedence " +
      "would be `compression`, `orc.compress`, `spark.sql.orc.compression.codec`. " +
      "Acceptable values include: none, uncompressed, snappy, zlib, lzo, zstd, lz4, brotli.")
    .version("2.3.0")
    .stringConf
    .transform(_.toLowerCase(Locale.ROOT))
    .checkValues(Set("none", "uncompressed", "snappy", "zlib", "lzo", "zstd", "lz4", "brotli"))
    .createWithDefault("zstd")

  val ORC_IMPLEMENTATION = buildConf("spark.sql.orc.impl")
    .doc("When native, use the native version of ORC support instead of the ORC library in Hive. " +
      "It is 'hive' by default prior to Spark 2.4.")
    .version("2.3.0")
    .internal()
    .stringConf
    .checkValues(Set("hive", "native"))
    .createWithDefault("native")

  val ORC_VECTORIZED_READER_ENABLED = buildConf("spark.sql.orc.enableVectorizedReader")
    .doc("Enables vectorized orc decoding.")
    .version("2.3.0")
    .booleanConf
    .createWithDefault(true)

  val ORC_VECTORIZED_READER_BATCH_SIZE = buildConf("spark.sql.orc.columnarReaderBatchSize")
    .doc("The number of rows to include in a orc vectorized reader batch. The number should " +
      "be carefully chosen to minimize overhead and avoid OOMs in reading data.")
    .version("2.4.0")
    .intConf
    .createWithDefault(4096)

  val ORC_VECTORIZED_WRITER_BATCH_SIZE = buildConf("spark.sql.orc.columnarWriterBatchSize")
    .doc("The number of rows to include in a orc vectorized writer batch. The number should " +
      "be carefully chosen to minimize overhead and avoid OOMs in writing data.")
    .version("3.4.0")
    .intConf
    .createWithDefault(1024)

  val ORC_VECTORIZED_READER_NESTED_COLUMN_ENABLED =
    buildConf("spark.sql.orc.enableNestedColumnVectorizedReader")
      .doc("Enables vectorized orc decoding for nested column.")
      .version("3.2.0")
      .booleanConf
      .createWithDefault(true)

  val ORC_FILTER_PUSHDOWN_ENABLED = buildConf("spark.sql.orc.filterPushdown")
    .doc("When true, enable filter pushdown for ORC files.")
    .version("1.4.0")
    .booleanConf
    .createWithDefault(true)

  val ORC_AGGREGATE_PUSHDOWN_ENABLED = buildConf("spark.sql.orc.aggregatePushdown")
    .doc("If true, aggregates will be pushed down to ORC for optimization. Support MIN, MAX and " +
      "COUNT as aggregate expression. For MIN/MAX, support boolean, integer, float and date " +
      "type. For COUNT, support all data types. If statistics is missing from any ORC file " +
      "footer, exception would be thrown.")
    .version("3.3.0")
    .booleanConf
    .createWithDefault(false)

  val ORC_SCHEMA_MERGING_ENABLED = buildConf("spark.sql.orc.mergeSchema")
    .doc("When true, the Orc data source merges schemas collected from all data files, " +
      "otherwise the schema is picked from a random data file.")
    .version("3.0.0")
    .booleanConf
    .createWithDefault(false)

  val HIVE_METASTORE_DROP_PARTITION_BY_NAME =
    buildConf("spark.sql.hive.dropPartitionByName.enabled")
      .doc("When true, Spark will get partition name rather than partition object " +
           "to drop partition, which can improve the performance of drop partition.")
      .version("3.4.0")
      .booleanConf
      .createWithDefault(false)

  val HIVE_METASTORE_PARTITION_PRUNING =
    buildConf("spark.sql.hive.metastorePartitionPruning")
      .doc("When true, some predicates will be pushed down into the Hive metastore so that " +
           "unmatching partitions can be eliminated earlier.")
      .version("1.5.0")
      .booleanConf
      .createWithDefault(true)

  val HIVE_METASTORE_PARTITION_PRUNING_INSET_THRESHOLD =
    buildConf("spark.sql.hive.metastorePartitionPruningInSetThreshold")
      .doc("The threshold of set size for InSet predicate when pruning partitions through Hive " +
        "Metastore. When the set size exceeds the threshold, we rewrite the InSet predicate " +
        "to be greater than or equal to the minimum value in set and less than or equal to the " +
        "maximum value in set. Larger values may cause Hive Metastore stack overflow. But for " +
        "InSet inside Not with values exceeding the threshold, we won't push it to Hive Metastore."
      )
      .version("3.1.0")
      .internal()
      .intConf
      .checkValue(_ > 0, "The value of metastorePartitionPruningInSetThreshold must be positive")
      .createWithDefault(1000)

  val HIVE_METASTORE_PARTITION_PRUNING_FALLBACK_ON_EXCEPTION =
    buildConf("spark.sql.hive.metastorePartitionPruningFallbackOnException")
      .doc("Whether to fallback to get all partitions from Hive metastore and perform partition " +
        "pruning on Spark client side, when encountering MetaException from the metastore. Note " +
        "that Spark query performance may degrade if this is enabled and there are many " +
        "partitions to be listed. If this is disabled, Spark will fail the query instead.")
      .version("3.3.0")
      .booleanConf
      .createWithDefault(false)

  val HIVE_METASTORE_PARTITION_PRUNING_FAST_FALLBACK =
    buildConf("spark.sql.hive.metastorePartitionPruningFastFallback")
      .doc("When this config is enabled, if the predicates are not supported by Hive or Spark " +
        "does fallback due to encountering MetaException from the metastore, " +
        "Spark will instead prune partitions by getting the partition names first " +
        "and then evaluating the filter expressions on the client side. " +
        "Note that the predicates with TimeZoneAwareExpression is not supported.")
      .version("3.3.0")
      .booleanConf
      .createWithDefault(false)

  val HIVE_MANAGE_FILESOURCE_PARTITIONS =
    buildConf("spark.sql.hive.manageFilesourcePartitions")
      .doc("When true, enable metastore partition management for file source tables as well. " +
           "This includes both datasource and converted Hive tables. When partition management " +
           "is enabled, datasource tables store partition in the Hive metastore, and use the " +
           s"metastore to prune partitions during query planning when " +
           s"${HIVE_METASTORE_PARTITION_PRUNING.key} is set to true.")
      .version("2.1.1")
      .booleanConf
      .createWithDefault(true)

  val HIVE_FILESOURCE_PARTITION_FILE_CACHE_SIZE =
    buildConf("spark.sql.hive.filesourcePartitionFileCacheSize")
      .doc("When nonzero, enable caching of partition file metadata in memory. All tables share " +
           "a cache that can use up to specified num bytes for file metadata. This conf only " +
           "has an effect when hive filesource partition management is enabled.")
      .version("2.1.1")
      .longConf
      .createWithDefault(250 * 1024 * 1024)

  object HiveCaseSensitiveInferenceMode extends Enumeration {
    val INFER_AND_SAVE, INFER_ONLY, NEVER_INFER = Value
  }

  val HIVE_CASE_SENSITIVE_INFERENCE = buildConf("spark.sql.hive.caseSensitiveInferenceMode")
    .internal()
    .doc("Sets the action to take when a case-sensitive schema cannot be read from a Hive Serde " +
      "table's properties when reading the table with Spark native data sources. Valid options " +
      "include INFER_AND_SAVE (infer the case-sensitive schema from the underlying data files " +
      "and write it back to the table properties), INFER_ONLY (infer the schema but don't " +
      "attempt to write it to the table properties) and NEVER_INFER (the default mode-- fallback " +
      "to using the case-insensitive metastore schema instead of inferring).")
    .version("2.1.1")
    .enumConf(HiveCaseSensitiveInferenceMode)
    .createWithDefault(HiveCaseSensitiveInferenceMode.NEVER_INFER)

  val HIVE_TABLE_PROPERTY_LENGTH_THRESHOLD =
    buildConf("spark.sql.hive.tablePropertyLengthThreshold")
      .internal()
      .doc("The maximum length allowed in a single cell when storing Spark-specific information " +
        "in Hive's metastore as table properties. Currently it covers 2 things: the schema's " +
        "JSON string, the histogram of column statistics.")
      .version("3.2.0")
      .intConf
      .createOptional

  val OPTIMIZER_METADATA_ONLY = buildConf("spark.sql.optimizer.metadataOnly")
    .internal()
    .doc("When true, enable the metadata-only query optimization that use the table's metadata " +
      "to produce the partition columns instead of table scans. It applies when all the columns " +
      "scanned are partition columns and the query has an aggregate operator that satisfies " +
      "distinct semantics. By default the optimization is disabled, and deprecated as of Spark " +
      "3.0 since it may return incorrect results when the files are empty, see also SPARK-26709. " +
      "It will be removed in the future releases. If you must use, use 'SparkSessionExtensions' " +
      "instead to inject it as a custom rule.")
    .version("2.1.1")
    .booleanConf
    .createWithDefault(false)

  val COLUMN_NAME_OF_CORRUPT_RECORD = buildConf("spark.sql.columnNameOfCorruptRecord")
    .doc("The name of internal column for storing raw/un-parsed JSON and CSV records that fail " +
      "to parse.")
    .version("1.2.0")
    .stringConf
    .createWithDefault("_corrupt_record")

  val BROADCAST_TIMEOUT = buildConf("spark.sql.broadcastTimeout")
    .doc("Timeout in seconds for the broadcast wait time in broadcast joins.")
    .version("1.3.0")
    .timeConf(TimeUnit.SECONDS)
    .createWithDefaultString(s"${5 * 60}")

  val MAX_BROADCAST_TABLE_SIZE = buildConf("spark.sql.maxBroadcastTableSize")
    .doc("The maximum table size in bytes that can be broadcast in broadcast joins.")
    .version("4.1.0")
    .bytesConf(ByteUnit.BYTE)
    .createWithDefault(8L << 30)

  val INTERRUPT_ON_CANCEL = buildConf("spark.sql.execution.interruptOnCancel")
    .doc("When true, all running tasks will be interrupted if one cancels a query.")
    .version("4.0.0")
    .booleanConf
    .createWithDefault(true)

  // This is only used for the thriftserver
  val THRIFTSERVER_POOL = buildConf("spark.sql.thriftserver.scheduler.pool")
    .doc("Set a Fair Scheduler pool for a JDBC client session.")
    .version("1.1.1")
    .stringConf
    .createOptional

  val THRIFTSERVER_INCREMENTAL_COLLECT =
    buildConf("spark.sql.thriftServer.incrementalCollect")
      .internal()
      .doc("When true, enable incremental collection for execution in Thrift Server.")
      .version("2.0.3")
      .booleanConf
      .createWithDefault(false)

  val THRIFTSERVER_FORCE_CANCEL =
    buildConf("spark.sql.thriftServer.interruptOnCancel")
      .doc("When true, all running tasks will be interrupted if one cancels a query. " +
        "When false, all running tasks will remain until finished.")
      .version("3.2.0")
      .fallbackConf(INTERRUPT_ON_CANCEL)

  val THRIFTSERVER_QUERY_TIMEOUT =
    buildConf("spark.sql.thriftServer.queryTimeout")
      .doc("Set a query duration timeout in seconds in Thrift Server. If the timeout is set to " +
        "a positive value, a running query will be cancelled automatically when the timeout is " +
        "exceeded, otherwise the query continues to run till completion. If timeout values are " +
        "set for each statement via `java.sql.Statement.setQueryTimeout` and they are smaller " +
        "than this configuration value, they take precedence. If you set this timeout and prefer " +
        "to cancel the queries right away without waiting task to finish, consider enabling " +
        s"${THRIFTSERVER_FORCE_CANCEL.key} together.")
      .version("3.1.0")
      .timeConf(TimeUnit.SECONDS)
      .createWithDefault(0L)

  val THRIFTSERVER_UI_STATEMENT_LIMIT =
    buildConf("spark.sql.thriftserver.ui.retainedStatements")
      .doc("The number of SQL statements kept in the JDBC/ODBC web UI history.")
      .version("1.4.0")
      .intConf
      .createWithDefault(200)

  val THRIFTSERVER_UI_SESSION_LIMIT = buildConf("spark.sql.thriftserver.ui.retainedSessions")
    .doc("The number of SQL client sessions kept in the JDBC/ODBC web UI history.")
    .version("1.4.0")
    .intConf
    .createWithDefault(200)

  val DATA_SOURCE_DONT_ASSERT_ON_PREDICATE =
    buildConf("spark.sql.dataSource.skipAssertOnPredicatePushdown")
      .internal()
      .doc("Enable skipping assert when expression in not translated to predicate.")
      .version("4.0.0")
      .booleanConf
      .createWithDefault(!Utils.isTesting)

  val DATA_SOURCE_ALWAYS_CREATE_V2_PREDICATE =
    buildConf("spark.sql.dataSource.alwaysCreateV2Predicate")
      .internal()
      .doc("When true, the v2 push-down framework always wraps the expression that returns " +
        "boolean type with a v2 Predicate so that it can be pushed down.")
      .version("4.1.0")
      .booleanConf
      .createWithDefault(true)

  val DATA_SOURCE_V2_JOIN_PUSHDOWN =
    buildConf("spark.sql.optimizer.datasourceV2JoinPushdown")
      .internal()
      .version("4.1.0")
      .doc("When this config is set to true, join is tried to be pushed down" +
        "for DSv2 data sources in V2ScanRelationPushdown optimization rule.")
      .booleanConf
      .createWithDefault(false)

  val DATA_SOURCE_V2_EXPR_FOLDING =
    buildConf("spark.sql.optimizer.datasourceV2ExprFolding")
      .internal()
      .version("4.1.0")
      .doc("When this config is set to true, do safe constant folding for the " +
        "expressions before translation and pushdown.")
      .booleanConf
      .createWithDefault(true)

  // This is used to set the default data source
  val DEFAULT_DATA_SOURCE_NAME = buildConf("spark.sql.sources.default")
    .doc("The default data source to use in input/output.")
    .version("1.3.0")
    .stringConf
    .createWithDefault("parquet")

  val CONVERT_CTAS = buildConf("spark.sql.hive.convertCTAS")
    .internal()
    .doc("When true, a table created by a Hive CTAS statement (no USING clause) " +
      "without specifying any storage property will be converted to a data source table, " +
      s"using the data source set by ${DEFAULT_DATA_SOURCE_NAME.key}.")
    .version("2.0.0")
    .booleanConf
    .createWithDefault(false)

  val GATHER_FASTSTAT = buildConf("spark.sql.hive.gatherFastStats")
      .internal()
      .doc("When true, fast stats (number of files and total size of all files) will be gathered" +
        " in parallel while repairing table partitions to avoid the sequential listing in Hive" +
        " metastore.")
      .version("2.0.1")
      .booleanConf
      .createWithDefault(true)

  /**
   * Output style for binary data.
   */
  object BinaryOutputStyle extends Enumeration {
    type BinaryOutputStyle = Value
    val
    /**
     * Output as UTF-8 string.
     * [83, 112, 97, 114, 107] -> "Spark"
     */
    UTF8: Value = Value("UTF-8")
    /**
     * Output as comma separated byte array string.
     * [83, 112, 97, 114, 107] -> [83, 112, 97, 114, 107]
     */
    val BASIC,
    /**
     * Output as base64 encoded string.
     * [83, 112, 97, 114, 107] -> U3Bhcmsg
     */
    BASE64,
    /**
     * Output as hex string.
     * [83, 112, 97, 114, 107] -> 537061726b
     */
    HEX,
    /**
     * Output as discrete hex string.
     * [83, 112, 97, 114, 107] -> [53 70 61 72 6b]
     */
    HEX_DISCRETE = Value
  }

  val BINARY_OUTPUT_STYLE = buildConf("spark.sql.binaryOutputStyle")
    .doc("The output style used display binary data. Valid values are 'UTF-8', " +
      "'BASIC', 'BASE64', 'HEX', and 'HEX_DISCRETE'.")
    .version("4.0.0")
    .enumConf(BinaryOutputStyle)
    .createOptional

  val PARTITION_COLUMN_TYPE_INFERENCE =
    buildConf("spark.sql.sources.partitionColumnTypeInference.enabled")
      .doc("When true, automatically infer the data types for partitioned columns.")
      .version("1.5.0")
      .booleanConf
      .createWithDefault(true)

  val BUCKETING_ENABLED = buildConf("spark.sql.sources.bucketing.enabled")
    .doc("When false, we will treat bucketed table as normal table")
    .version("2.0.0")
    .booleanConf
    .createWithDefault(true)

  val V2_BUCKETING_ENABLED = buildConf("spark.sql.sources.v2.bucketing.enabled")
      .doc(s"Similar to ${BUCKETING_ENABLED.key}, this config is used to enable bucketing for V2 " +
        "data sources. When turned on, Spark will recognize the specific distribution " +
        "reported by a V2 data source through SupportsReportPartitioning, and will try to " +
        "avoid shuffle if necessary.")
      .version("3.3.0")
      .booleanConf
      .createWithDefault(true)

  val V2_BUCKETING_PUSH_PART_VALUES_ENABLED =
    buildConf("spark.sql.sources.v2.bucketing.pushPartValues.enabled")
      .doc(s"Whether to pushdown common partition values when ${V2_BUCKETING_ENABLED.key} is " +
        "enabled. When turned on, if both sides of a join are of KeyGroupedPartitioning and if " +
        "they share compatible partition keys, even if they don't have the exact same partition " +
        "values, Spark will calculate a superset of partition values and pushdown that info to " +
        "scan nodes, which will use empty partitions for the missing partition values on either " +
        "side. This could help to eliminate unnecessary shuffles")
      .version("3.4.0")
      .booleanConf
      .createWithDefault(true)

  val V2_BUCKETING_PARTIALLY_CLUSTERED_DISTRIBUTION_ENABLED =
    buildConf("spark.sql.sources.v2.bucketing.partiallyClusteredDistribution.enabled")
      .doc("During a storage-partitioned join, whether to allow input partitions to be " +
        "partially clustered, when both sides of the join are of KeyGroupedPartitioning. At " +
        "planning time, Spark will pick the side with less data size based on table " +
        "statistics, group and replicate them to match the other side. This is an optimization " +
        "on skew join and can help to reduce data skewness when certain partitions are assigned " +
        s"large amount of data. This config requires both ${V2_BUCKETING_ENABLED.key} and " +
        s"${V2_BUCKETING_PUSH_PART_VALUES_ENABLED.key} to be enabled")
      .version("3.4.0")
      .booleanConf
      .createWithDefault(false)

  val V2_BUCKETING_SHUFFLE_ENABLED =
    buildConf("spark.sql.sources.v2.bucketing.shuffle.enabled")
      .doc("During a storage-partitioned join, whether to allow to shuffle only one side. " +
        "When only one side is KeyGroupedPartitioning, if the conditions are met, spark will " +
        "only shuffle the other side. This optimization will reduce the amount of data that " +
        s"needs to be shuffle. This config requires ${V2_BUCKETING_ENABLED.key} to be enabled")
      .version("4.0.0")
      .booleanConf
      .createWithDefault(false)

   val V2_BUCKETING_ALLOW_JOIN_KEYS_SUBSET_OF_PARTITION_KEYS =
    buildConf("spark.sql.sources.v2.bucketing.allowJoinKeysSubsetOfPartitionKeys.enabled")
      .doc("Whether to allow storage-partition join in the case where join keys are " +
        "a subset of the partition keys of the source tables. At planning time, " +
        "Spark will group the partitions by only those keys that are in the join keys. " +
        s"This is currently enabled only if ${REQUIRE_ALL_CLUSTER_KEYS_FOR_DISTRIBUTION.key} " +
        "is false."
      )
      .version("4.0.0")
      .booleanConf
      .createWithDefault(false)

  val V2_BUCKETING_ALLOW_COMPATIBLE_TRANSFORMS =
    buildConf("spark.sql.sources.v2.bucketing.allowCompatibleTransforms.enabled")
      .doc("Whether to allow storage-partition join in the case where the partition transforms " +
        "are compatible but not identical.  This config requires both " +
        s"${V2_BUCKETING_ENABLED.key} and ${V2_BUCKETING_PUSH_PART_VALUES_ENABLED.key} to be " +
        s"enabled and ${V2_BUCKETING_PARTIALLY_CLUSTERED_DISTRIBUTION_ENABLED.key} " +
        "to be disabled."
      )
      .version("4.0.0")
      .booleanConf
      .createWithDefault(false)

  val V2_BUCKETING_PARTITION_FILTER_ENABLED =
    buildConf("spark.sql.sources.v2.bucketing.partition.filter.enabled")
      .doc(s"Whether to filter partitions when running storage-partition join. " +
        s"When enabled, partitions without matches on the other side can be omitted for " +
        s"scanning, if allowed by the join type. This config requires both " +
        s"${V2_BUCKETING_ENABLED.key} and ${V2_BUCKETING_PUSH_PART_VALUES_ENABLED.key} to be " +
        s"enabled.")
      .version("4.0.0")
      .booleanConf
      .createWithDefault(false)

  val V2_BUCKETING_SORTING_ENABLED =
    buildConf("spark.sql.sources.v2.bucketing.sorting.enabled")
      .doc(s"When turned on, Spark will recognize the specific distribution reported by " +
        s"a V2 data source through SupportsReportPartitioning, and will try to avoid a shuffle " +
        s"if possible when sorting by those columns. This config requires " +
        s"${V2_BUCKETING_ENABLED.key} to be enabled.")
      .version("4.0.0")
      .booleanConf
      .createWithDefault(false)

  val BUCKETING_MAX_BUCKETS = buildConf("spark.sql.sources.bucketing.maxBuckets")
    .doc("The maximum number of buckets allowed.")
    .version("2.4.0")
    .intConf
    .checkValue(_ > 0, "the value of spark.sql.sources.bucketing.maxBuckets must be greater than 0")
    .createWithDefault(100000)

  val AUTO_BUCKETED_SCAN_ENABLED =
    buildConf("spark.sql.sources.bucketing.autoBucketedScan.enabled")
      .doc("When true, decide whether to do bucketed scan on input tables based on query plan " +
        "automatically. Do not use bucketed scan if 1. query does not have operators to utilize " +
        "bucketing (e.g. join, group-by, etc), or 2. there's an exchange operator between these " +
        s"operators and table scan. Note when '${BUCKETING_ENABLED.key}' is set to " +
        "false, this configuration does not take any effect.")
      .version("3.1.0")
      .booleanConf
      .createWithDefault(true)

  val CAN_CHANGE_CACHED_PLAN_OUTPUT_PARTITIONING =
    buildConf("spark.sql.optimizer.canChangeCachedPlanOutputPartitioning")
      .internal()
      .doc("Whether to forcibly enable some optimization rules that can change the output " +
        "partitioning of a cached query when executing it for caching. If it is set to true, " +
        "queries may need an extra shuffle to read the cached data. This configuration is " +
        "disabled by default. The optimization rule enabled by this configuration " +
        s"is ${ADAPTIVE_EXECUTION_APPLY_FINAL_STAGE_SHUFFLE_OPTIMIZATIONS.key}.")
      .version("3.2.0")
      .booleanConf
      .createWithDefault(false)

  val DEFAULT_CACHE_STORAGE_LEVEL = buildConf("spark.sql.defaultCacheStorageLevel")
    .doc("The default storage level of `dataset.cache()`, `catalog.cacheTable()` and " +
      "sql query `CACHE TABLE t`.")
    .version("4.0.0")
    .enumConf(classOf[StorageLevelMapper])
    .createWithDefault(StorageLevelMapper.MEMORY_AND_DISK)

  val DATAFRAME_CACHE_LOG_LEVEL = buildConf("spark.sql.dataframeCache.logLevel")
    .internal()
    .doc("Configures the log level of Dataframe cache operations, including adding and removing " +
      "entries from Dataframe cache, hit and miss on cache application. This log should only be " +
      "used for debugging purposes and not in the production environment, since it generates a " +
      "large amount of logs.")
    .version("4.0.0")
    .enumConf(classOf[Level])
    .createWithDefault(Level.TRACE)

  val CROSS_JOINS_ENABLED = buildConf("spark.sql.crossJoin.enabled")
    .internal()
    .doc("When false, we will throw an error if a query contains a cartesian product without " +
        "explicit CROSS JOIN syntax.")
    .version("2.0.0")
    .booleanConf
    .createWithDefault(true)

  val ORDER_BY_ORDINAL = buildConf("spark.sql.orderByOrdinal")
    .doc("When true, the ordinal numbers are treated as the position in the select list. " +
         "When false, the ordinal numbers in order/sort by clause are ignored.")
    .version("2.0.0")
    .booleanConf
    .createWithDefault(true)

  val GROUP_BY_ORDINAL = buildConf("spark.sql.groupByOrdinal")
    .doc("When true, the ordinal numbers in group by clauses are treated as the position " +
      "in the select list. When false, the ordinal numbers are ignored.")
    .version("2.0.0")
    .booleanConf
    .createWithDefault(true)

  val GROUP_BY_ALIASES = buildConf("spark.sql.groupByAliases")
    .doc("When true, aliases in a select list can be used in group by clauses. When false, " +
      "an analysis exception is thrown in the case.")
    .version("2.2.0")
    .booleanConf
    .createWithDefault(true)

  val VIEW_SCHEMA_BINDING_ENABLED = buildConf("spark.sql.legacy.viewSchemaBindingMode")
    .internal()
    .doc("Set to false to disable the WITH SCHEMA clause for view DDL and suppress the line in " +
      "DESCRIBE EXTENDED and SHOW CREATE TABLE.")
    .version("4.0.0")
    .booleanConf
    .createWithDefault(true)

  val VIEW_SCHEMA_COMPENSATION = buildConf("spark.sql.legacy.viewSchemaCompensation")
    .internal()
    .doc("Set to false to revert default view schema binding mode from WITH SCHEMA COMPENSATION " +
      "to WITH SCHEMA BINDING.")
    .version("4.0.0")
    .booleanConf
    .createWithDefault(true)

  val VIEW_SCHEMA_EVOLUTION_PRESERVE_USER_COMMENTS =
    buildConf("spark.sql.view.schemaEvolution.preserveUserComments")
      .internal()
      .doc("When enabled, views with SCHEMA EVOLUTION mode will preserve user-set view comments " +
        "when the underlying table schema evolves. When disabled, view comments will be " +
        "overwritten with table comments on every schema sync.")
      .version("4.2.0")
      .booleanConf
      .createWithDefault(true)

  val OUTPUT_COMMITTER_CLASS = buildConf("spark.sql.sources.outputCommitterClass")
    .version("1.4.0")
    .internal()
    .stringConf
    .checkValue(Utils.classIsLoadableAndAssignableFrom(_, classOf[OutputCommitter]),
      s"Class must be loadable and subclass of ${classOf[OutputCommitter].getName}")
    .createOptional

  val FILE_COMMIT_PROTOCOL_CLASS =
    buildConf("spark.sql.sources.commitProtocolClass")
      .version("2.1.1")
      .internal()
      .stringConf
      .checkValue(Utils.classIsLoadableAndAssignableFrom(_, classOf[FileCommitProtocol]),
        s"Class must be loadable and subclass of ${classOf[FileCommitProtocol].getName}")
      .createWithDefault(
        "org.apache.spark.sql.execution.datasources.SQLHadoopMapReduceCommitProtocol")

  val PARALLEL_PARTITION_DISCOVERY_THRESHOLD =
    buildConf("spark.sql.sources.parallelPartitionDiscovery.threshold")
      .doc("The maximum number of paths allowed for listing files at driver side. If the number " +
        "of detected paths exceeds this value during partition discovery, it tries to list the " +
        "files with another Spark distributed job. This configuration is effective only when " +
        "using file-based sources such as Parquet, JSON and ORC.")
      .version("1.5.0")
      .intConf
      .checkValue(parallel => parallel >= 0, "The maximum number of paths allowed for listing " +
        "files at driver side must not be negative")
      .createWithDefault(32)

  val PARALLEL_PARTITION_DISCOVERY_PARALLELISM =
    buildConf("spark.sql.sources.parallelPartitionDiscovery.parallelism")
      .doc("The number of parallelism to list a collection of path recursively, Set the " +
        "number to prevent file listing from generating too many tasks.")
      .version("2.1.1")
      .internal()
      .intConf
      .createWithDefault(10000)

  val IGNORE_DATA_LOCALITY =
    buildConf("spark.sql.sources.ignoreDataLocality")
      .doc("If true, Spark will not fetch the block locations for each file on " +
        "listing files. This speeds up file listing, but the scheduler cannot " +
        "schedule tasks to take advantage of data locality. It can be particularly " +
        "useful if data is read from a remote cluster so the scheduler could never " +
        "take advantage of locality anyway.")
      .version("3.0.0")
      .internal()
      .booleanConf
      .createWithDefault(false)

  val USE_LISTFILES_FILESYSTEM_LIST =
    buildConf("spark.sql.sources.useListFilesFileSystemList")
      .doc("A comma-separated list of file system schemes to use FileSystem.listFiles API " +
        "for a single root path listing")
      .version("4.0.0")
      .internal()
      .stringConf
      .transform(_.toLowerCase(Locale.ROOT))
      .createWithDefault("s3a")

  // Whether to automatically resolve ambiguity in join conditions for self-joins.
  // See SPARK-6231.
  val DATAFRAME_SELF_JOIN_AUTO_RESOLVE_AMBIGUITY =
    buildConf("spark.sql.selfJoinAutoResolveAmbiguity")
      .version("1.4.0")
      .internal()
      .booleanConf
      .createWithDefault(true)

  val FAIL_AMBIGUOUS_SELF_JOIN_ENABLED =
    buildConf("spark.sql.analyzer.failAmbiguousSelfJoin")
      .doc("When true, fail the Dataset query if it contains ambiguous self-join.")
      .version("3.0.0")
      .internal()
      .booleanConf
      .createWithDefault(true)

  val APPLY_SESSION_CONF_OVERRIDES_TO_FUNCTION_RESOLUTION =
    buildConf("spark.sql.analyzer.sqlFunctionResolution.applyConfOverrides")
      .internal()
      .version("4.0.1")
      .doc("When true, applies the conf overrides for certain feature flags during the " +
        "resolution of user-defined sql table valued functions, consistent with view resolution.")
      .booleanConf
      .createWithDefault(true)

  // Whether to retain group by columns or not in GroupedData.agg.
  val DATAFRAME_RETAIN_GROUP_COLUMNS = buildConf("spark.sql.retainGroupColumns")
    .version("1.4.0")
    .internal()
    .booleanConf
    .createWithDefault(true)

  val DATAFRAME_PIVOT_MAX_VALUES = buildConf("spark.sql.pivotMaxValues")
    .doc("When doing a pivot without specifying values for the pivot column this is the maximum " +
      "number of (distinct) values that will be collected without error.")
    .version("1.6.0")
    .intConf
    .createWithDefault(10000)

  val DATAFRAME_TRANSPOSE_MAX_VALUES = buildConf("spark.sql.transposeMaxValues")
    .doc("When doing a transpose without specifying values for the index column this is" +
      " the maximum number of values that will be transposed without error.")
    .version("4.0.0")
    .intConf
    .createWithDefault(500)

  val RUN_SQL_ON_FILES = buildConf("spark.sql.runSQLOnFiles")
    .internal()
    .doc("When true, we could use `datasource`.`path` as table in SQL query.")
    .version("1.6.0")
    .booleanConf
    .createWithDefault(true)

  val WHOLESTAGE_CODEGEN_ENABLED = buildConf("spark.sql.codegen.wholeStage")
    .internal()
    .doc("When true, the whole stage (of multiple operators) will be compiled into single java" +
      " method.")
    .version("2.0.0")
    .booleanConf
    .createWithDefault(true)

  val WHOLESTAGE_CODEGEN_USE_ID_IN_CLASS_NAME =
    buildConf("spark.sql.codegen.useIdInClassName")
    .internal()
    .doc("When true, embed the (whole-stage) codegen stage ID into " +
      "the class name of the generated class as a suffix")
    .version("2.3.1")
    .booleanConf
    .createWithDefault(true)

  val WHOLESTAGE_MAX_NUM_FIELDS = buildConf("spark.sql.codegen.maxFields")
    .internal()
    .doc("The maximum number of fields (including nested fields) that will be supported before" +
      " deactivating whole-stage codegen.")
    .version("2.0.0")
    .intConf
    .createWithDefault(100)

  val CODEGEN_FACTORY_MODE = buildConf("spark.sql.codegen.factoryMode")
    .internal()
    .doc("This config determines the fallback behavior of several codegen generators " +
      "during tests. `FALLBACK` means trying codegen first and then falling back to " +
      "interpreted if any compile error happens. Disabling fallback if `CODEGEN_ONLY`. " +
      "`NO_CODEGEN` skips codegen and goes interpreted path always. Note that " +
      "this configuration is only for the internal usage, and NOT supposed to be set by " +
      "end users.")
    .version("2.4.0")
    .enumConf(CodegenObjectFactoryMode)
    .createWithDefault(CodegenObjectFactoryMode.FALLBACK)

  val CODEGEN_FALLBACK = buildConf("spark.sql.codegen.fallback")
    .internal()
    .doc("When true, (whole stage) codegen could be temporary disabled for the part of query that" +
      " fail to compile generated code")
    .version("2.0.0")
    .booleanConf
    .createWithDefault(true)

  val CODEGEN_LOG_LEVEL = buildConf("spark.sql.codegen.logLevel")
    .internal()
    .doc("Configures the log level for logging of codegen. " +
      s"The value can be ${VALID_LOG_LEVELS.mkString(", ")}.")
    .version("4.1.0")
    .enumConf(classOf[Level])
    .createWithDefault(Level.DEBUG)

  val CODEGEN_LOGGING_MAX_LINES = buildConf("spark.sql.codegen.logging.maxLines")
    .internal()
    .doc("The maximum number of codegen lines to log when errors occur. Use -1 for unlimited.")
    .version("2.3.0")
    .intConf
    .checkValue(maxLines => maxLines >= -1, "The maximum must be a positive integer, 0 to " +
      "disable logging or -1 to apply no limit.")
    .createWithDefault(1000)

  val WHOLESTAGE_HUGE_METHOD_LIMIT = buildConf("spark.sql.codegen.hugeMethodLimit")
    .internal()
    .doc("The maximum bytecode size of a single compiled Java function generated by whole-stage " +
      "codegen. When the compiled function exceeds this threshold, the whole-stage codegen is " +
      "deactivated for this subtree of the current query plan. The default value is 65535, which " +
      "is the largest bytecode size possible for a valid Java method. When running on HotSpot, " +
      s"it may be preferable to set the value to ${CodeGenerator.DEFAULT_JVM_HUGE_METHOD_LIMIT} " +
      "to match HotSpot's implementation.")
    .version("2.3.0")
    .intConf
    .createWithDefault(65535)

  val CODEGEN_METHOD_SPLIT_THRESHOLD = buildConf("spark.sql.codegen.methodSplitThreshold")
    .internal()
    .doc("The threshold of source-code splitting in the codegen. When the number of characters " +
      "in a single Java function (without comment) exceeds the threshold, the function will be " +
      "automatically split to multiple smaller ones. We cannot know how many bytecode will be " +
      "generated, so use the code length as metric. When running on HotSpot, a function's " +
      "bytecode should not go beyond 8KB, otherwise it will not be JITted; it also should not " +
      "be too small, otherwise there will be many function calls.")
    .version("3.0.0")
    .intConf
    .checkValue(threshold => threshold > 0, "The threshold must be a positive integer.")
    .createWithDefault(1024)

  val WHOLESTAGE_SPLIT_CONSUME_FUNC_BY_OPERATOR =
    buildConf("spark.sql.codegen.splitConsumeFuncByOperator")
      .internal()
      .doc("When true, whole stage codegen would put the logic of consuming rows of each " +
        "physical operator into individual methods, instead of a single big method. This can be " +
        "used to avoid oversized function that can miss the opportunity of JIT optimization.")
      .version("2.3.1")
      .booleanConf
      .createWithDefault(true)

  val WHOLESTAGE_BROADCAST_CLEANED_SOURCE_THRESHOLD =
    buildConf("spark.sql.codegen.broadcastCleanedSourceThreshold")
      .internal()
      .doc("A threshold (in string length) to determine if we should make the generated code a " +
        "broadcast variable in whole stage codegen. To disable this, set the threshold to < 0; " +
        "otherwise if the size is above the threshold, it'll use broadcast variable. Note that " +
        "maximum string length allowed in Java is Integer.MAX_VALUE, so anything above it would " +
        "be meaningless. The default value is set to -1 (disabled by default).")
      .version("4.0.0")
      .intConf
      .createWithDefault(-1)

  val FILES_MAX_PARTITION_BYTES = buildConf("spark.sql.files.maxPartitionBytes")
    .doc("The maximum number of bytes to pack into a single partition when reading files. " +
      "This configuration is effective only when using file-based sources such as Parquet, JSON " +
      "and ORC.")
    .version("2.0.0")
    .bytesConf(ByteUnit.BYTE)
    .createWithDefaultString("128MB") // parquet.block.size

  val FILES_OPEN_COST_IN_BYTES = buildConf("spark.sql.files.openCostInBytes")
    .internal()
    .doc("The estimated cost to open a file, measured by the number of bytes could be scanned in" +
      " the same time. This is used when putting multiple files into a partition. It's better to" +
      " over estimated, then the partitions with small files will be faster than partitions with" +
      " bigger files (which is scheduled first). This configuration is effective only when using" +
      " file-based sources such as Parquet, JSON and ORC.")
    .version("2.0.0")
    .bytesConf(ByteUnit.BYTE)
    .createWithDefaultString("4MB")

  val FILES_MIN_PARTITION_NUM = buildConf("spark.sql.files.minPartitionNum")
    .doc("The suggested (not guaranteed) minimum number of split file partitions. " +
      s"If not set, the default value is `${LEAF_NODE_DEFAULT_PARALLELISM.key}`. " +
      "This configuration is effective only when using file-based sources " +
      "such as Parquet, JSON and ORC.")
    .version("3.1.0")
    .intConf
    .checkValue(v => v > 0, "The min partition number must be a positive integer.")
    .createOptional

  val FILES_MAX_PARTITION_NUM = buildConf("spark.sql.files.maxPartitionNum")
    .doc("The suggested (not guaranteed) maximum number of split file partitions. If it is set, " +
      "Spark will rescale each partition to make the number of partitions is close to this " +
      "value if the initial number of partitions exceeds this value. This configuration is " +
      "effective only when using file-based sources such as Parquet, JSON and ORC.")
    .version("3.5.0")
    .intConf
    .checkValue(v => v > 0, "The maximum number of partitions must be a positive integer.")
    .createOptional

  val IGNORE_CORRUPT_FILES = buildConf("spark.sql.files.ignoreCorruptFiles")
    .doc("Whether to ignore corrupt files. If true, the Spark jobs will continue to run when " +
      "encountering corrupted files and the contents that have been read will still be returned. " +
      "This configuration is effective only when using file-based sources such as Parquet, JSON " +
      "and ORC.")
    .version("2.1.1")
    .booleanConf
    .createWithDefault(false)

  val IGNORE_MISSING_FILES = buildConf("spark.sql.files.ignoreMissingFiles")
    .doc("Whether to ignore missing files. If true, the Spark jobs will continue to run when " +
      "encountering missing files and the contents that have been read will still be returned. " +
      "This configuration is effective only when using file-based sources such as Parquet, JSON " +
      "and ORC.")
    .version("2.3.0")
    .booleanConf
    .createWithDefault(false)

  val IGNORE_INVALID_PARTITION_PATHS = buildConf("spark.sql.files.ignoreInvalidPartitionPaths")
    .doc("Whether to ignore invalid partition paths that do not match <column>=<value>. When " +
      "the option is enabled, table with two partition directories 'table/invalid' and " +
      "'table/col=1' will only load the latter directory and ignore the invalid partition")
    .version("4.0.0")
    .booleanConf
    .createWithDefault(false)

  val MAX_RECORDS_PER_FILE = buildConf("spark.sql.files.maxRecordsPerFile")
    .doc("Maximum number of records to write out to a single file. " +
      "If this value is zero or negative, there is no limit.")
    .version("2.2.0")
    .longConf
    .createWithDefault(0)

  val EXCHANGE_REUSE_ENABLED = buildConf("spark.sql.exchange.reuse")
    .internal()
    .doc("When true, the planner will try to find out duplicated exchanges and re-use them.")
    .version("2.0.0")
    .booleanConf
    .createWithDefault(true)

  val SUBQUERY_REUSE_ENABLED = buildConf("spark.sql.execution.reuseSubquery")
    .internal()
    .doc("When true, the planner will try to find out duplicated subqueries and re-use them.")
    .version("3.0.0")
    .booleanConf
    .createWithDefault(true)

  val REMOVE_REDUNDANT_PROJECTS_ENABLED = buildConf("spark.sql.execution.removeRedundantProjects")
    .internal()
    .doc("Whether to remove redundant project exec node based on children's output and " +
      "ordering requirement.")
    .version("3.1.0")
    .booleanConf
    .createWithDefault(true)

  val REMOVE_REDUNDANT_SORTS_ENABLED = buildConf("spark.sql.execution.removeRedundantSorts")
    .internal()
    .doc("Whether to remove redundant physical sort node")
    .version("2.4.8")
    .booleanConf
    .createWithDefault(true)

  val REPLACE_HASH_WITH_SORT_AGG_ENABLED = buildConf("spark.sql.execution.replaceHashWithSortAgg")
    .internal()
    .doc("Whether to replace hash aggregate node with sort aggregate based on children's ordering")
    .version("3.3.0")
    .booleanConf
    .createWithDefault(false)

  val USE_PARTITION_EVALUATOR = buildConf("spark.sql.execution.usePartitionEvaluator")
    .internal()
    .doc("When true, use PartitionEvaluator to execute SQL operators.")
    .version("3.5.0")
    .booleanConf
    .createWithDefault(false)

  val STATE_STORE_PROVIDER_CLASS =
    buildConf("spark.sql.streaming.stateStore.providerClass")
      .internal()
      .doc(
        "The class used to manage state data in stateful streaming queries. This class must " +
          "be a subclass of StateStoreProvider, and must have a zero-arg constructor. " +
          "Note: For structured streaming, this configuration cannot be changed between query " +
          "restarts from the same checkpoint location.")
      .version("2.3.0")
      .stringConf
      .createWithDefault(
        "org.apache.spark.sql.execution.streaming.state.HDFSBackedStateStoreProvider")

  val NUM_STATE_STORE_MAINTENANCE_THREADS =
    buildConf("spark.sql.streaming.stateStore.numStateStoreMaintenanceThreads")
      .internal()
      .doc("Number of threads in the thread pool that perform clean up and snapshotting tasks " +
        "for stateful streaming queries. The default value is the number of cores * 0.25 " +
        "so that this thread pool doesn't take too many resources " +
        "away from the query and affect performance.")
      .intConf
      .checkValue(_ > 0, "Must be greater than 0")
      .createWithDefault(Math.max(Runtime.getRuntime.availableProcessors() / 4, 1))

  val STATE_STORE_MAINTENANCE_SHUTDOWN_TIMEOUT =
    buildConf("spark.sql.streaming.stateStore.maintenanceShutdownTimeout")
      .internal()
      .version("4.1.0")
      .doc("Timeout in seconds for maintenance pool operations to complete on shutdown")
      .timeConf(TimeUnit.SECONDS)
      .createWithDefault(300L)

  val STATE_STORE_MAINTENANCE_FORCE_SHUTDOWN_TIMEOUT =
    buildConf("spark.sql.streaming.stateStore.maintenanceForceShutdownTimeout")
      .internal()
      .doc("Timeout in seconds to wait for tasks to respond to cancellation after " +
        "force shutdown is initiated. This applies after the graceful shutdown timeout " +
        "has been exceeded.")
      .timeConf(TimeUnit.SECONDS)
      .createWithDefault(60L)

  val STATE_STORE_MAINTENANCE_PROCESSING_TIMEOUT =
    buildConf("spark.sql.streaming.stateStore.maintenanceProcessingTimeout")
      .internal()
      .version("4.1.0")
      .doc("Timeout in seconds to wait for maintenance to process this partition.")
      .timeConf(TimeUnit.SECONDS)
      .createWithDefault(30L)

  val STATE_SCHEMA_CHECK_ENABLED =
    buildConf("spark.sql.streaming.stateStore.stateSchemaCheck")
      .doc("When true, Spark will validate the state schema against schema on existing state and " +
        "fail query if it's incompatible.")
      .version("3.1.0")
      .booleanConf
      .createWithDefault(true)

  val STATE_STORE_MIN_DELTAS_FOR_SNAPSHOT =
    buildConf("spark.sql.streaming.stateStore.minDeltasForSnapshot")
      .internal()
      .doc("Minimum number of state store delta files that needs to be generated before they " +
        "consolidated into snapshots.")
      .version("2.0.0")
      .intConf
      .createWithDefault(10)

  val STATE_STORE_AUTO_SNAPSHOT_REPAIR_ENABLED =
    buildConf("spark.sql.streaming.stateStore.autoSnapshotRepair.enabled")
      .internal()
      .doc("When true, enables automatic repair of state store snapshot, when a bad snapshot is " +
        "detected while loading the state store, to prevent the query from failing. " +
        "Typically, queries will fail when they are unable to load a snapshot, " +
        "but this helps recover by skipping the bad snapshot and uses the change files." +
        "NOTE: For RocksDB state store, changelog checkpointing must be enabled")
      .version("4.1.0")
      .booleanConf
      // Disable in tests, so that tests will fail if they encounter bad snapshot
      .createWithDefault(!Utils.isTesting)

  val STATE_STORE_AUTO_SNAPSHOT_REPAIR_NUM_FAILURES_BEFORE_ACTIVATING =
    buildConf("spark.sql.streaming.stateStore.autoSnapshotRepair.numFailuresBeforeActivating")
      .internal()
      .doc(
        "When autoSnapshotRepair is enabled, it will wait for the specified number of snapshot " +
          "load failures, before it attempts to repair."
      )
      .version("4.1.0")
      .intConf
      .checkValue(k => k > 0, "Must allow at least 1 failure before activating autoSnapshotRepair")
      .createWithDefault(1)

  val STATE_STORE_AUTO_SNAPSHOT_REPAIR_MAX_CHANGE_FILE_REPLAY =
    buildConf("spark.sql.streaming.stateStore.autoSnapshotRepair.maxChangeFileReplay")
      .internal()
      .doc(
        "When autoSnapshotRepair is enabled, this specifies the maximum number of change " +
          "files allowed to be replayed to rebuild state due to bad snapshots."
      )
      .version("4.1.0")
      .intConf
      .checkValue(k => k > 0, "Must allow at least 1 change file replay")
      .createWithDefault(50)

  val STATE_STORE_INSTANCE_METRICS_REPORT_LIMIT =
    buildConf("spark.sql.streaming.stateStore.numStateStoreInstanceMetricsToReport")
      .internal()
      .doc(
        "Number of state store instance metrics included in streaming query progress messages " +
        "per stateful operator. Instance metrics are selected based on metric-specific ordering " +
        "to minimize noise in the progress report."
      )
      .version("4.1.0")
      .intConf
      .checkValue(k => k >= 0, "Must be greater than or equal to 0")
      .createWithDefault(5)

  val STATE_STORE_FORMAT_VALIDATION_ENABLED =
    buildConf("spark.sql.streaming.stateStore.formatValidation.enabled")
      .internal()
      .doc("When true, check if the data from state store is valid or not when running streaming " +
        "queries. This can happen if the state store format has been changed. Note, the feature " +
        "is only effective in the build-in HDFS state store provider now.")
      .version("3.1.0")
      .booleanConf
      .createWithDefault(true)

  val STATE_STORE_COORDINATOR_MULTIPLIER_FOR_MIN_VERSION_DIFF_TO_LOG =
    buildConf("spark.sql.streaming.stateStore.multiplierForMinVersionDiffToLog")
      .internal()
      .doc(
        "Determines the version threshold for logging warnings when a state store falls behind. " +
        "The coordinator logs a warning when the store's uploaded snapshot version trails the " +
        "query's latest version by the configured number of deltas needed to create a snapshot, " +
        "times this multiplier."
      )
      .version("4.1.0")
      .longConf
      .checkValue(k => k >= 1L, "Must be greater than or equal to 1")
      .createWithDefault(5L)

  val STATE_STORE_COORDINATOR_MULTIPLIER_FOR_MIN_TIME_DIFF_TO_LOG =
    buildConf("spark.sql.streaming.stateStore.multiplierForMinTimeDiffToLog")
      .internal()
      .doc(
        "Determines the time threshold for logging warnings when a state store falls behind. " +
        "The coordinator logs a warning when the store's uploaded snapshot timestamp trails the " +
        "current time by the configured maintenance interval, times this multiplier."
      )
      .version("4.1.0")
      .longConf
      .checkValue(k => k >= 1L, "Must be greater than or equal to 1")
      .createWithDefault(10L)

  val STATE_STORE_COORDINATOR_REPORT_SNAPSHOT_UPLOAD_LAG =
    buildConf("spark.sql.streaming.stateStore.coordinatorReportSnapshotUploadLag")
      .internal()
      .doc(
        "When enabled, the state store coordinator will report state stores whose snapshot " +
        "have not been uploaded for some time. See the conf snapshotLagReportInterval for " +
        "the minimum time between reports, and the conf multiplierForMinVersionDiffToLog " +
        "and multiplierForMinTimeDiffToLog for the logging thresholds."
      )
      .version("4.1.0")
      .booleanConf
      .createWithDefault(true)

  val STATE_STORE_COORDINATOR_SNAPSHOT_LAG_REPORT_INTERVAL =
    buildConf("spark.sql.streaming.stateStore.snapshotLagReportInterval")
      .internal()
      .doc(
        "The minimum amount of time between the state store coordinator's reports on " +
        "state store instances trailing behind in snapshot uploads."
      )
      .version("4.1.0")
      .timeConf(TimeUnit.MILLISECONDS)
      .createWithDefault(TimeUnit.MINUTES.toMillis(5))

  val STATE_STORE_COORDINATOR_MAX_LAGGING_STORES_TO_REPORT =
    buildConf("spark.sql.streaming.stateStore.maxLaggingStoresToReport")
      .internal()
      .doc(
        "Maximum number of state stores the coordinator will report as trailing in " +
        "snapshot uploads. Stores are selected based on the most lagging behind in " +
        "snapshot version."
      )
      .version("4.1.0")
      .intConf
      .checkValue(k => k >= 0, "Must be greater than or equal to 0")
      .createWithDefault(5)

  val STATE_STORE_ROW_CHECKSUM_ENABLED =
    buildConf("spark.sql.streaming.stateStore.rowChecksum.enabled")
      .internal()
      .doc("When true, checksum would be generated and verified for each state store row. " +
        "This is used to detect row level corruption. " +
        "Note: This configuration cannot be changed between query restarts " +
        "from the same checkpoint location.")
      .version("4.1.0")
      .booleanConf
      .createWithDefault(false)

  val STATE_STORE_ROW_CHECKSUM_READ_VERIFICATION_RATIO =
    buildConf("spark.sql.streaming.stateStore.rowChecksum.readVerificationRatio")
      .internal()
      .doc("When specified, Spark will do row checksum verification for every specified " +
        "number of rows read from state store. The check is to ensure the row read from " +
        "state store is not corrupt. Default is 0, which means no verification during read " +
        "but we will still do verification when loading from checkpoint location." +
        "Example, if you set to 1, it will do the check for every row read from the state store." +
        "If set to 10, it will do the check for every 10th row read from the state store.")
      .version("4.1.0")
      .longConf
      .checkValue(k => k >= 0, "Must be greater than or equal to 0")
      .createWithDefault(if (Utils.isTesting) 1 else 0)

  val STATE_STORE_FORCE_SNAPSHOT_UPLOAD_ON_LAG =
    buildConf("spark.sql.streaming.stateStore.forceSnapshotUploadOnLag")
      .internal()
      .doc(
        "When enabled, state stores with lagging snapshot uploads will automatically trigger " +
        "a snapshot on the next commit. Requires spark.sql.streaming.stateStore.coordinator" +
        "ReportSnapshotUploadLag to be true."
      )
      .version("4.2.0")
      .booleanConf
      .createWithDefault(false)

  val STATEFUL_SHUFFLE_PARTITIONS_INTERNAL =
    buildConf("spark.sql.streaming.internal.stateStore.partitions")
      .doc("WARN: This config is used internally and is not intended to be user-facing. This " +
        "config can be removed without support of compatibility in any time. " +
        "DO NOT USE THIS CONFIG DIRECTLY AND USE THE CONFIG `spark.sql.shuffle.partitions`. " +
        "The default number of partitions to use when shuffling data for stateful operations. " +
        "If not specified, this config picks up the value of `spark.sql.shuffle.partitions`. " +
        "Note: For structured streaming, this configuration cannot be changed between query " +
        "restarts from the same checkpoint location.")
      .internal()
      .version("4.1.0")
      .intConf
      .checkValue(_ > 0,
        "The value of spark.sql.streaming.internal.stateStore.partitions must be a positive " +
          "integer.")
      .createOptional

  val FLATMAPGROUPSWITHSTATE_STATE_FORMAT_VERSION =
    buildConf("spark.sql.streaming.flatMapGroupsWithState.stateFormatVersion")
      .internal()
      .doc("State format version used by flatMapGroupsWithState operation in a streaming query")
      .version("2.4.0")
      .intConf
      .checkValue(v => Set(1, 2).contains(v), "Valid versions are 1 and 2")
      .createWithDefault(2)

  val FLATMAPGROUPSWITHSTATE_SKIP_EMITTING_INITIAL_STATE_KEYS =
    buildConf("spark.sql.streaming.flatMapGroupsWithState.skipEmittingInitialStateKeys")
      .internal()
      .doc("When true, the flatMapGroupsWithState operation in a streaming query will not emit " +
        "results for the initial state keys of each group.")
      .version("4.0.0")
      .booleanConf
      .createWithDefault(false)

  val CHECKPOINT_LOCATION = buildConf("spark.sql.streaming.checkpointLocation")
    .doc("The default location for storing checkpoint data for streaming queries.")
    .version("2.0.0")
    .stringConf
    .createOptional

  val FORCE_DELETE_TEMP_CHECKPOINT_LOCATION =
    buildConf("spark.sql.streaming.forceDeleteTempCheckpointLocation")
      .doc("When true, enable temporary checkpoint locations force delete.")
      .version("3.0.0")
      .booleanConf
      .createWithDefault(false)

  val MIN_BATCHES_TO_RETAIN = buildConf("spark.sql.streaming.minBatchesToRetain")
    .internal()
    .doc("The minimum number of batches that must be retained and made recoverable.")
    .version("2.1.1")
    .intConf
    .createWithDefault(100)

  val RATIO_EXTRA_SPACE_ALLOWED_IN_CHECKPOINT =
    buildConf("spark.sql.streaming.ratioExtraSpaceAllowedInCheckpoint")
    .internal()
    .doc("The ratio of extra space allowed for batch deletion of files when maintenance is" +
      "invoked. When value > 0, it optimizes the cost of discovering and deleting old checkpoint " +
      "versions. The minimum number of stale versions we retain in checkpoint location for batch " +
      "deletion is calculated by minBatchesToRetain * ratioExtraSpaceAllowedInCheckpoint.")
    .version("4.0.0")
    .doubleConf
    .createWithDefault(0.3)

  val MAX_VERSIONS_TO_DELETE_PER_MAINTENANCE =
    buildConf("spark.sql.streaming.stateStore.maxVersionsToDeletePerMaintenance")
    .internal()
    .doc("The maximum number of versions to delete per maintenance operation. By default, " +
      "this value is set to -1, which means no limit. Note that, currently this is only " +
      "supported for the RocksDB state store provider.")
    .version("4.1.0")
    .intConf
    .createWithDefault(-1)

  val MAX_BATCHES_TO_RETAIN_IN_MEMORY = buildConf("spark.sql.streaming.maxBatchesToRetainInMemory")
    .internal()
    .doc("The maximum number of batches which will be retained in memory to avoid " +
      "loading from files. The value adjusts a trade-off between memory usage vs cache miss: " +
      "'2' covers both success and direct failure cases, '1' covers only success case, " +
      "and '0' covers extreme case - disable cache to maximize memory size of executors.")
    .version("2.4.0")
    .intConf
    .createWithDefault(2)

  val STREAMING_MAINTENANCE_INTERVAL =
    buildConf("spark.sql.streaming.stateStore.maintenanceInterval")
      .internal()
      .doc("The interval in milliseconds between triggering maintenance tasks in StateStore. " +
        "The maintenance task executes background maintenance task in all the loaded store " +
        "providers if they are still the active instances according to the coordinator. If not, " +
        "inactive instances of store providers will be closed.")
      .version("2.0.0")
      .timeConf(TimeUnit.MILLISECONDS)
      .createWithDefault(TimeUnit.MINUTES.toMillis(1)) // 1 minute

  val STREAMING_TRANSFORM_WITH_STATE_OP_STATE_SCHEMA_VERSION =
    buildConf("spark.sql.streaming.transformWithState.stateSchemaVersion")
      .doc("The version of the state schema used by the transformWithState operator")
      .version("4.0.0")
      .intConf
      .createWithDefault(3)

  // The feature is still in development, so it is still internal.
  val STATE_STORE_CHECKPOINT_FORMAT_VERSION =
    buildConf("spark.sql.streaming.stateStore.checkpointFormatVersion")
      .internal()
      .doc("The version of the approach of doing state store checkpoint")
      .version("4.0.0")
      .intConf
      .createWithDefault(1)

  val STREAMING_OFFSET_LOG_FORMAT_VERSION =
    buildConf("spark.sql.streaming.offsetLog.formatVersion")
      .internal()
      .doc("The version of the offset log format. The default value is 1.")
      .version("4.2.0")
      .intConf
      .checkValue(v => Set(1, 2).contains(v), "Valid versions are 1 and 2")
      .createWithDefault(1)

  val STREAMING_MAX_NUM_STATE_SCHEMA_FILES =
    buildConf("spark.sql.streaming.stateStore.maxNumStateSchemaFiles")
      .internal()
      .doc("The maximum number of StateSchemaV3 files allowed per operator")
      .version("4.0.0")
      .intConf
      .createWithDefault(128)

  val STREAMING_STATE_STORE_ENCODING_FORMAT =
    buildConf("spark.sql.streaming.stateStore.encodingFormat")
      .doc("The encoding format used for stateful operators to store information " +
        "in the state store")
      .version("4.0.0")
      .stringConf
      .transform(_.toLowerCase(Locale.ROOT))
      .checkValue(v => Set("unsaferow", "avro").contains(v),
        "Valid values are 'unsaferow' and 'avro'")
      .createWithDefault("unsaferow")

  val STREAMING_VALUE_STATE_SCHEMA_EVOLUTION_THRESHOLD =
    buildConf("spark.sql.streaming.stateStore.valueStateSchemaEvolutionThreshold")
      .internal()
      .doc("The maximum number of value state schema evolutions allowed per column family")
      .version("4.0.0")
      .intConf
      .createWithDefault(16)

  val STREAMING_VERIFY_CHECKPOINT_DIRECTORY_EMPTY_ON_START =
    buildConf("spark.sql.streaming.verifyCheckpointDirectoryEmptyOnStart")
      .internal()
      .doc("When true, verifies that the checkpoint directory (offsets, state, commits) is " +
        "empty when first starting a streaming query. This prevents prevents sharing checkpoint " +
        "directories between different queries.")
      .version("4.1.0")
      .booleanConf
      .createWithDefault(true)

  val STATE_STORE_COMPRESSION_CODEC =
    buildConf("spark.sql.streaming.stateStore.compression.codec")
      .internal()
      .doc("The codec used to compress delta and snapshot files generated by StateStore. " +
        "By default, Spark provides four codecs: lz4, lzf, snappy, and zstd. You can also " +
        "use fully qualified class names to specify the codec. Default codec is lz4.")
      .version("3.1.0")
      .stringConf
      .createWithDefault(CompressionCodec.LZ4)

  val STATE_STORE_UNLOAD_ON_COMMIT =
    buildConf("spark.sql.streaming.stateStore.unloadOnCommit")
      .internal()
      .doc("When true, Spark will synchronously run maintenance and then close each StateStore " +
        "instance on task completion. This removes the overhead of keeping every StateStore " +
        "loaded indefinitely, at the cost of having to reload each StateStore every batch. " +
        "Stateful applications that are failing due to resource exhaustion or that use " +
        "dynamic allocation may benefit from enabling this.")
      .version("4.1.0")
      .booleanConf
      .createWithDefault(false)

  val STATE_STORE_COMMIT_VALIDATION_ENABLED =
    buildConf("spark.sql.streaming.stateStore.commitValidation.enabled")
      .doc("When true, Spark will validate that all StateStore instances have committed for " +
        "stateful streaming queries using foreachBatch. This helps detect cases where " +
        "user-defined functions in foreachBatch (e.g., show(), limit()) don't process all " +
        "partitions, which can lead to incorrect results. The validation only applies to " +
        "foreachBatch sinks without global aggregates or limits.")
      .version("4.1.0")
      .booleanConf
      .createWithDefault(true)

  val CHECKPOINT_RENAMEDFILE_CHECK_ENABLED =
    buildConf("spark.sql.streaming.checkpoint.renamedFileCheck.enabled")
      .doc("When true, Spark will validate if renamed checkpoint file exists.")
      .internal()
      .version("3.4.0")
      .booleanConf
      .createWithDefault(false)

  /**
   * Note: this is defined in `RocksDBConf.FORMAT_VERSION`. These two places should be updated
   * together.
   */
  val STATE_STORE_ROCKSDB_FORMAT_VERSION =
    buildConf("spark.sql.streaming.stateStore.rocksdb.formatVersion")
      .internal()
      .doc("Set the RocksDB format version. This will be stored in the checkpoint when starting " +
        "a streaming query. The checkpoint will use this RocksDB format version in the entire " +
        "lifetime of the query.")
      .version("3.2.0")
      .intConf
      .checkValue(_ >= 0, "Must not be negative")
      // 5 is the default table format version for RocksDB 6.20.3.
      .createWithDefault(5)

  val STREAMING_AGGREGATION_STATE_FORMAT_VERSION =
    buildConf("spark.sql.streaming.aggregation.stateFormatVersion")
      .internal()
      .doc("State format version used by streaming aggregation operations in a streaming query. " +
        "State between versions are tend to be incompatible, so state format version shouldn't " +
        "be modified after running.")
      .version("2.4.0")
      .intConf
      .checkValue(v => Set(1, 2).contains(v), "Valid versions are 1 and 2")
      .createWithDefault(2)

  val STREAMING_STOP_ACTIVE_RUN_ON_RESTART =
    buildConf("spark.sql.streaming.stopActiveRunOnRestart")
    .doc("Running multiple runs of the same streaming query concurrently is not supported. " +
      "If we find a concurrent active run for a streaming query (in the same or different " +
      "SparkSessions on the same cluster) and this flag is true, we will stop the old streaming " +
      "query run to start the new one.")
    .version("3.0.0")
    .booleanConf
    .createWithDefault(true)

  val STREAMING_JOIN_STATE_FORMAT_VERSION =
    buildConf("spark.sql.streaming.join.stateFormatVersion")
      .internal()
      .doc("State format version used by streaming join operations in a streaming query. " +
        "State between versions are tend to be incompatible, so state format version shouldn't " +
        "be modified after running. Version 3 uses a single state store with virtual column " +
        "families instead of four stores and is only supported with RocksDB.")
      .version("3.0.0")
      .intConf
      .checkValue(v => Set(1, 2, 3).contains(v), "Valid versions are 1, 2, and 3")
      .createWithDefault(2)

  val STREAMING_SESSION_WINDOW_MERGE_SESSIONS_IN_LOCAL_PARTITION =
    buildConf("spark.sql.streaming.sessionWindow.merge.sessions.in.local.partition")
      .doc("When true, streaming session window sorts and merge sessions in local partition " +
        "prior to shuffle. This is to reduce the rows to shuffle, but only beneficial when " +
        "there're lots of rows in a batch being assigned to same sessions.")
      .version("3.2.0")
      .booleanConf
      .createWithDefault(false)

  val STREAMING_SESSION_WINDOW_STATE_FORMAT_VERSION =
    buildConf("spark.sql.streaming.sessionWindow.stateFormatVersion")
      .internal()
      .doc("State format version used by streaming session window in a streaming query. " +
        "State between versions are tend to be incompatible, so state format version shouldn't " +
        "be modified after running.")
      .version("3.2.0")
      .intConf
      .checkValue(v => Set(1).contains(v), "Valid version is 1")
      .createWithDefault(1)

  val UNSUPPORTED_OPERATION_CHECK_ENABLED =
    buildConf("spark.sql.streaming.unsupportedOperationCheck")
      .internal()
      .doc("When true, the logical plan for streaming query will be checked for unsupported" +
        " operations.")
      .version("2.0.0")
      .booleanConf
      .createWithDefault(true)

  val USE_DEPRECATED_KAFKA_OFFSET_FETCHING =
    buildConf("spark.sql.streaming.kafka.useDeprecatedOffsetFetching")
      .internal()
      .doc("When true, the deprecated Consumer based offset fetching used which could cause " +
        "infinite wait in Spark queries. Such cases query restart is the only workaround. " +
        "For further details please see Offset Fetching chapter of Structured Streaming Kafka " +
        "Integration Guide.")
      .version("3.1.0")
      .booleanConf
      .createWithDefault(false)

  val STATEFUL_OPERATOR_CHECK_CORRECTNESS_ENABLED =
    buildConf("spark.sql.streaming.statefulOperator.checkCorrectness.enabled")
      .internal()
      .doc("When true, the stateful operators for streaming query will be checked for possible " +
        "correctness issue due to global watermark. The correctness issue comes from queries " +
        "containing stateful operation which can emit rows older than the current watermark " +
        "plus allowed late record delay, which are \"late rows\" in downstream stateful " +
        "operations and these rows can be discarded. Please refer the programming guide doc for " +
        "more details. Once the issue is detected, Spark will throw analysis exception. " +
        "When this config is disabled, Spark will just print warning message for users. " +
        "Prior to Spark 3.1.0, the behavior is disabling this config.")
      .version("3.1.0")
      .booleanConf
      .createWithDefault(true)

  val STATEFUL_OPERATOR_ALLOW_MULTIPLE =
    buildConf("spark.sql.streaming.statefulOperator.allowMultiple")
      .internal()
      .doc("When true, multiple stateful operators are allowed to be present in a streaming " +
        "pipeline. The support for multiple stateful operators introduces a minor (semantically " +
        "correct) change in respect to late record filtering - late records are detected and " +
        "filtered in respect to the watermark from the previous microbatch instead of the " +
        "current one. This is a behavior change for Spark streaming pipelines and we allow " +
        "users to revert to the previous behavior of late record filtering (late records are " +
        "detected and filtered by comparing with the current microbatch watermark) by setting " +
        "the flag value to false. In this mode, only a single stateful operator will be allowed " +
        "in a streaming pipeline.")
      .version("3.4.0")
      .booleanConf
      .createWithDefault(true)

  val STATEFUL_OPERATOR_USE_STRICT_DISTRIBUTION =
    buildConf("spark.sql.streaming.statefulOperator.useStrictDistribution")
      .internal()
      .doc("The purpose of this config is only compatibility; DO NOT MANUALLY CHANGE THIS!!! " +
        "When true, the stateful operator for streaming query will use " +
        "StatefulOpClusteredDistribution which guarantees stable state partitioning as long as " +
        "the operator provides consistent grouping keys across the lifetime of query. " +
        "When false, the stateful operator for streaming query will use ClusteredDistribution " +
        "which is not sufficient to guarantee stable state partitioning despite the operator " +
        "provides consistent grouping keys across the lifetime of query. " +
        "This config will be set to true for new streaming queries to guarantee stable state " +
        "partitioning, and set to false for existing streaming queries to not break queries " +
        "which are restored from existing checkpoints. Please refer SPARK-38204 for details.")
      .version("3.3.0")
      .booleanConf
      .createWithDefault(true)

  val FILESTREAM_SINK_METADATA_IGNORED =
    buildConf("spark.sql.streaming.fileStreamSink.ignoreMetadata")
      .internal()
      .doc("If this is enabled, when Spark reads from the results of a streaming query written " +
        "by `FileStreamSink`, Spark will ignore the metadata log and treat it as normal path to " +
        "read, e.g. listing files using HDFS APIs.")
      .version("3.2.0")
      .booleanConf
      .createWithDefault(false)

  /**
   * SPARK-38809 - Config option to allow skipping null values for hash based stream-stream joins.
   * Its possible for us to see nulls if state was written with an older version of Spark,
   * the state was corrupted on disk or if we had an issue with the state iterators.
   */
  val STATE_STORE_SKIP_NULLS_FOR_STREAM_STREAM_JOINS =
  buildConf("spark.sql.streaming.stateStore.skipNullsForStreamStreamJoins.enabled")
    .internal()
    .doc("When true, this config will skip null values in hash based stream-stream joins. " +
      "The number of skipped null values will be shown as custom metric of stream join operator. " +
      "If the streaming query was started with Spark 3.5 or above, please exercise caution " +
      "before enabling this config since it may hide potential data loss/corruption issues.")
    .version("3.3.0")
    .booleanConf
    .createWithDefault(false)

  val ASYNC_LOG_PURGE =
    buildConf("spark.sql.streaming.asyncLogPurge.enabled")
      .internal()
      .doc("When true, purging the offset log and " +
        "commit log of old entries will be done asynchronously.")
      .version("3.4.0")
      .booleanConf
      .createWithDefault(true)

  val STREAMING_METADATA_CACHE_ENABLED =
    buildConf("spark.sql.streaming.metadataCache.enabled")
      .internal()
      .doc("Whether the streaming HDFSMetadataLog caches the metadata of the latest two batches.")
      .booleanConf
      .createWithDefault(true)

  val STREAMING_TRIGGER_AVAILABLE_NOW_WRAPPER_ENABLED =
    buildConf("spark.sql.streaming.triggerAvailableNowWrapper.enabled")
      .internal()
      .doc("Whether to use the wrapper implementation of Trigger.AvailableNow if the source " +
        "does not support Trigger.AvailableNow. Enabling this allows the benefits of " +
        "Trigger.AvailableNow with sources which don't support it, but some sources " +
        "may show unexpected behavior including duplication, data loss, etc. So use with " +
        "extreme care! The ideal direction is to persuade developers of source(s) to " +
        "support Trigger.AvailableNow.")
      .booleanConf
      .createWithDefault(false)

  val STREAMING_OPTIMIZE_ONE_ROW_PLAN_ENABLED =
    buildConf("spark.sql.streaming.optimizeOneRowPlan.enabled")
      .internal()
      .doc("When true, enable OptimizeOneRowPlan rule for the case where the child is a " +
        "streaming Dataset. This is a fallback flag to revert the 'incorrect' behavior, hence " +
        "this configuration must not be used without understanding in depth. Use this only to " +
        "quickly recover failure in existing query!")
      .version("4.0.0")
      .booleanConf
      .createWithDefault(false)

  val STREAMING_REAL_TIME_MODE_MIN_BATCH_DURATION = buildConf(
    "spark.sql.streaming.realTimeMode.minBatchDuration")
    .doc("The minimum long-running batch duration in milliseconds for real-time mode.")
    .version("4.1.0")
    .timeConf(TimeUnit.MILLISECONDS)
    .createWithDefault(5000)

  val STREAMING_REAL_TIME_MODE_ALLOWLIST_CHECK = buildConf(
    "spark.sql.streaming.realTimeMode.allowlistCheck")
    .doc("Whether to check all operators, sinks used in real-time mode are in the allowlist.")
    .version("4.1.0")
    .booleanConf
    .createWithDefault(true)

  val VARIABLE_SUBSTITUTE_ENABLED =
    buildConf("spark.sql.variable.substitute")
      .doc("This enables substitution using syntax like `${var}`, `${system:var}`, " +
        "and `${env:var}`.")
      .version("2.0.0")
      .booleanConf
      .createWithDefault(true)

  val ENABLE_TWOLEVEL_AGG_MAP =
    buildConf("spark.sql.codegen.aggregate.map.twolevel.enabled")
      .internal()
      .doc("Enable two-level aggregate hash map. When enabled, records will first be " +
        "inserted/looked-up at a 1st-level, small, fast map, and then fallback to a " +
        "2nd-level, larger, slower map when 1st level is full or keys cannot be found. " +
        "When disabled, records go directly to the 2nd level.")
      .version("2.3.0")
      .booleanConf
      .createWithDefault(true)

  val ENABLE_TWOLEVEL_AGG_MAP_PARTIAL_ONLY =
    buildConf("spark.sql.codegen.aggregate.map.twolevel.partialOnly")
      .internal()
      .doc("Enable two-level aggregate hash map for partial aggregate only, " +
        "because final aggregate might get more distinct keys compared to partial aggregate. " +
        "Overhead of looking up 1st-level map might dominate when having a lot of distinct keys.")
      .version("3.2.1")
      .booleanConf
      .createWithDefault(true)

  val ENABLE_VECTORIZED_HASH_MAP =
    buildConf("spark.sql.codegen.aggregate.map.vectorized.enable")
      .internal()
      .doc("Enable vectorized aggregate hash map. This is for testing/benchmarking only.")
      .version("3.0.0")
      .booleanConf
      .createWithDefault(false)

  val CODEGEN_SPLIT_AGGREGATE_FUNC =
    buildConf("spark.sql.codegen.aggregate.splitAggregateFunc.enabled")
      .internal()
      .doc("When true, the code generator would split aggregate code into individual methods " +
        "instead of a single big method. This can be used to avoid oversized function that " +
        "can miss the opportunity of JIT optimization.")
      .version("3.0.0")
      .booleanConf
      .createWithDefault(true)

  val ENABLE_SORT_AGGREGATE_CODEGEN =
    buildConf("spark.sql.codegen.aggregate.sortAggregate.enabled")
      .internal()
      .doc("When true, enable code-gen for sort aggregate.")
      .version("3.3.0")
      .booleanConf
      .createWithDefault(true)

  val ENABLE_FULL_OUTER_SHUFFLED_HASH_JOIN_CODEGEN =
    buildConf("spark.sql.codegen.join.fullOuterShuffledHashJoin.enabled")
      .internal()
      .doc("When true, enable code-gen for FULL OUTER shuffled hash join.")
      .version("3.3.0")
      .booleanConf
      .createWithDefault(true)

  val ENABLE_BUILD_SIDE_OUTER_SHUFFLED_HASH_JOIN_CODEGEN =
    buildConf("spark.sql.codegen.join.buildSideOuterShuffledHashJoin.enabled")
      .internal()
      .doc("When true, enable code-gen for an OUTER shuffled hash join where outer side" +
        " is the build side.")
      .version("3.5.0")
      .booleanConf
      .createWithDefault(true)

  val ENABLE_FULL_OUTER_SORT_MERGE_JOIN_CODEGEN =
    buildConf("spark.sql.codegen.join.fullOuterSortMergeJoin.enabled")
      .internal()
      .doc("When true, enable code-gen for FULL OUTER sort merge join.")
      .version("3.3.0")
      .booleanConf
      .createWithDefault(true)

  val ENABLE_EXISTENCE_SORT_MERGE_JOIN_CODEGEN =
    buildConf("spark.sql.codegen.join.existenceSortMergeJoin.enabled")
      .internal()
      .doc("When true, enable code-gen for Existence sort merge join.")
      .version("3.3.0")
      .booleanConf
      .createWithDefault(true)

  val MAX_NESTED_VIEW_DEPTH =
    buildConf("spark.sql.view.maxNestedViewDepth")
      .internal()
      .doc("The maximum depth of a view reference in a nested view. A nested view may reference " +
        "other nested views, the dependencies are organized in a directed acyclic graph (DAG). " +
        "However the DAG depth may become too large and cause unexpected behavior. This " +
        "configuration puts a limit on this: when the depth of a view exceeds this value during " +
        "analysis, we terminate the resolution to avoid potential errors.")
      .version("2.2.0")
      .intConf
      .checkValue(depth => depth > 0, "The maximum depth of a view reference in a nested view " +
        "must be positive.")
      .createWithDefault(100)

  val ALLOW_PARAMETERLESS_COUNT =
    buildConf("spark.sql.legacy.allowParameterlessCount")
      .internal()
      .doc("When true, the SQL function 'count' is allowed to take no parameters.")
      .version("3.1.1")
      .booleanConf
      .createWithDefault(false)

  val ALLOW_NON_EMPTY_LOCATION_IN_CTAS =
    buildConf("spark.sql.legacy.allowNonEmptyLocationInCTAS")
      .internal()
      .doc("When false, CTAS with LOCATION throws an analysis exception if the " +
        "location is not empty.")
      .version("3.2.0")
      .booleanConf
      .createWithDefault(false)

  val ALLOW_STAR_WITH_SINGLE_TABLE_IDENTIFIER_IN_COUNT =
    buildConf("spark.sql.legacy.allowStarWithSingleTableIdentifierInCount")
      .internal()
      .doc("When true, the SQL function 'count' is allowed to take single 'tblName.*' as parameter")
      .version("3.2")
      .booleanConf
      .createWithDefault(false)

  val ALLOW_ZERO_INDEX_IN_FORMAT_STRING =
    buildConf("spark.sql.legacy.allowZeroIndexInFormatString")
      .internal()
      .doc("When false, the `strfmt` in `format_string(strfmt, obj, ...)` and " +
        "`printf(strfmt, obj, ...)` will no longer support to use \"0$\" to specify the first " +
        "argument, the first argument should always reference by \"1$\" when use argument index " +
        "to indicating the position of the argument in the argument list. " +
        "This config will be removed in the future releases.")
      .version("3.3")
      .booleanConf
      .createWithDefault(false)

  val USE_CURRENT_SQL_CONFIGS_FOR_VIEW =
    buildConf("spark.sql.legacy.useCurrentConfigsForView")
      .internal()
      .doc("When true, SQL Configs of the current active SparkSession instead of the captured " +
        "ones will be applied during the parsing and analysis phases of the view resolution.")
      .version("3.1.0")
      .booleanConf
      .createWithDefault(false)

  val STORE_ANALYZED_PLAN_FOR_VIEW =
    buildConf("spark.sql.legacy.storeAnalyzedPlanForView")
      .internal()
      .doc("When true, analyzed plan instead of SQL text will be stored when creating " +
        "temporary view")
      .version("3.1.0")
      .booleanConf
      .createWithDefault(false)

  val ALLOW_TEMP_VIEW_CREATION_WITH_MULTIPLE_NAME_PARTS =
    buildConf("spark.sql.legacy.allowTempViewCreationWithMultipleNameparts")
      .internal()
      .doc("When true, temp view creation Dataset APIs will allow the view creation even if " +
        "the view name is multiple name parts. The extra name parts will be dropped " +
        "during the view creation")
      .version("3.4.0")
      .booleanConf
      .createWithDefault(false)

  val ALLOW_AUTO_GENERATED_ALIAS_FOR_VEW =
    buildConf("spark.sql.legacy.allowAutoGeneratedAliasForView")
      .internal()
      .doc("When true, it's allowed to use a input query without explicit alias when creating " +
        "a permanent view.")
      .version("3.2.0")
      .booleanConf
      .createWithDefault(false)

  val STREAMING_FILE_COMMIT_PROTOCOL_CLASS =
    buildConf("spark.sql.streaming.commitProtocolClass")
      .version("2.1.0")
      .internal()
      .stringConf
      .createWithDefault("org.apache.spark.sql.execution.streaming.ManifestFileCommitProtocol")

  val STREAMING_MULTIPLE_WATERMARK_POLICY =
    buildConf("spark.sql.streaming.multipleWatermarkPolicy")
      .doc("Policy to calculate the global watermark value when there are multiple watermark " +
        "operators in a streaming query. The default value is 'min' which chooses " +
        "the minimum watermark reported across multiple operators. Other alternative value is " +
        "'max' which chooses the maximum across multiple operators. " +
        "Note: This configuration cannot be changed between query restarts from the same " +
        "checkpoint location.")
      .version("2.4.0")
      .stringConf
      .transform(_.toLowerCase(Locale.ROOT))
      .checkValue(
        str => Set("min", "max").contains(str),
        "Invalid value for 'spark.sql.streaming.multipleWatermarkPolicy'. " +
          "Valid values are 'min' and 'max'")
      .createWithDefault("min") // must be same as MultipleWatermarkPolicy.DEFAULT_POLICY_NAME

  val OBJECT_AGG_SORT_BASED_FALLBACK_THRESHOLD =
    buildConf("spark.sql.objectHashAggregate.sortBased.fallbackThreshold")
      .internal()
      .doc("In the case of ObjectHashAggregateExec, when the size of the in-memory hash map " +
        "grows too large, we will fall back to sort-based aggregation. This option sets a row " +
        "count threshold for the size of the hash map.")
      .version("2.2.0")
      .intConf
      // We are trying to be conservative and use a relatively small default count threshold here
      // since the state object of some TypedImperativeAggregate function can be quite large (e.g.
      // percentile_approx).
      .createWithDefault(128)

  val USE_OBJECT_HASH_AGG = buildConf("spark.sql.execution.useObjectHashAggregateExec")
    .internal()
    .doc("Decides if we use ObjectHashAggregateExec")
    .version("2.2.0")
    .booleanConf
    .createWithDefault(true)

  val JSON_GENERATOR_IGNORE_NULL_FIELDS =
    buildConf("spark.sql.jsonGenerator.ignoreNullFields")
      .doc("Whether to ignore null fields when generating JSON objects in JSON data source and " +
        "JSON functions such as to_json. " +
        "If false, it generates null for null fields in JSON objects.")
      .version("3.0.0")
      .booleanConf
      .createWithDefault(true)

  val JSON_EXPRESSION_OPTIMIZATION =
    buildConf("spark.sql.optimizer.enableJsonExpressionOptimization")
      .doc("Whether to optimize JSON expressions in SQL optimizer. It includes pruning " +
        "unnecessary columns from from_json, simplifying from_json + to_json, to_json + " +
        "named_struct(from_json.col1, from_json.col2, ....).")
      .version("3.1.0")
      .booleanConf
      .createWithDefault(true)

  val CSV_EXPRESSION_OPTIMIZATION =
    buildConf("spark.sql.optimizer.enableCsvExpressionOptimization")
      .doc("Whether to optimize CSV expressions in SQL optimizer. It includes pruning " +
        "unnecessary columns from from_csv.")
      .version("3.2.0")
      .booleanConf
      .createWithDefault(true)

  val COLLAPSE_PROJECT_ALWAYS_INLINE = buildConf("spark.sql.optimizer.collapseProjectAlwaysInline")
    .doc("Whether to always collapse two adjacent projections and inline expressions even if " +
      "it causes extra duplication.")
    .version("3.3.0")
    .booleanConf
    .createWithDefault(false)

  val AVOID_COLLAPSE_UDF_WITH_EXPENSIVE_EXPR =
    buildConf("spark.sql.optimizer.avoidCollapseUDFWithExpensiveExpr")
      .doc("Whether to avoid collapsing projections that would duplicate expensive expressions " +
        "in UDFs.")
      .version("4.0.0")
      .booleanConf
      .createWithDefault(true)

  val FILE_SINK_LOG_DELETION = buildConf("spark.sql.streaming.fileSink.log.deletion")
    .internal()
    .doc("Whether to delete the expired log files in file stream sink.")
    .version("2.0.0")
    .booleanConf
    .createWithDefault(true)

  val FILE_SINK_LOG_COMPACT_INTERVAL =
    buildConf("spark.sql.streaming.fileSink.log.compactInterval")
      .internal()
      .doc("Number of log files after which all the previous files " +
        "are compacted into the next log file.")
      .version("2.0.0")
      .intConf
      .createWithDefault(10)

  val FILE_SINK_LOG_CLEANUP_DELAY =
    buildConf("spark.sql.streaming.fileSink.log.cleanupDelay")
      .internal()
      .doc("How long that a file is guaranteed to be visible for all readers.")
      .version("2.0.0")
      .timeConf(TimeUnit.MILLISECONDS)
      .createWithDefault(TimeUnit.MINUTES.toMillis(10)) // 10 minutes

  val FILE_SOURCE_LOG_DELETION = buildConf("spark.sql.streaming.fileSource.log.deletion")
    .internal()
    .doc("Whether to delete the expired log files in file stream source.")
    .version("2.0.1")
    .booleanConf
    .createWithDefault(true)

  val FILE_SOURCE_LOG_COMPACT_INTERVAL =
    buildConf("spark.sql.streaming.fileSource.log.compactInterval")
      .internal()
      .doc("Number of log files after which all the previous files " +
        "are compacted into the next log file.")
      .version("2.0.1")
      .intConf
      .createWithDefault(10)

  val FILE_SOURCE_LOG_CLEANUP_DELAY =
    buildConf("spark.sql.streaming.fileSource.log.cleanupDelay")
      .internal()
      .doc("How long in milliseconds a file is guaranteed to be visible for all readers.")
      .version("2.0.1")
      .timeConf(TimeUnit.MILLISECONDS)
      .createWithDefault(TimeUnit.MINUTES.toMillis(10)) // 10 minutes

  val FILE_SOURCE_SCHEMA_FORCE_NULLABLE =
    buildConf("spark.sql.streaming.fileSource.schema.forceNullable")
      .internal()
      .doc("When true, force the schema of streaming file source to be nullable (including all " +
        "the fields). Otherwise, the schema might not be compatible with actual data, which " +
        "leads to corruptions.")
      .version("3.0.0")
      .booleanConf
      .createWithDefault(true)

  val FILE_SOURCE_CLEANER_NUM_THREADS =
    buildConf("spark.sql.streaming.fileSource.cleaner.numThreads")
      .doc("Number of threads used in the file source completed file cleaner.")
      .version("3.0.0")
      .intConf
      .createWithDefault(1)

  val STREAMING_SCHEMA_INFERENCE =
    buildConf("spark.sql.streaming.schemaInference")
      .internal()
      .doc("Whether file-based streaming sources will infer its own schema")
      .version("2.0.0")
      .booleanConf
      .createWithDefault(false)

  val STREAMING_POLLING_DELAY =
    buildConf("spark.sql.streaming.pollingDelay")
      .internal()
      .doc("How long to delay polling new data when no data is available")
      .version("2.0.0")
      .timeConf(TimeUnit.MILLISECONDS)
      .createWithDefault(10L)

  val STREAMING_STOP_TIMEOUT =
    buildConf("spark.sql.streaming.stopTimeout")
      .doc("How long to wait in milliseconds for the streaming execution thread to stop when " +
        "calling the streaming query's stop() method. 0 or negative values wait indefinitely.")
      .version("3.0.0")
      .timeConf(TimeUnit.MILLISECONDS)
      .createWithDefaultString("0")

  val STREAMING_NO_DATA_PROGRESS_EVENT_INTERVAL =
    buildConf("spark.sql.streaming.noDataProgressEventInterval")
      .internal()
      .doc("How long to wait before providing query idle event when there is no data")
      .version("2.1.1")
      .timeConf(TimeUnit.MILLISECONDS)
      .createWithDefault(10000L)

  val STREAMING_NO_DATA_MICRO_BATCHES_ENABLED =
    buildConf("spark.sql.streaming.noDataMicroBatches.enabled")
      .doc(
        "Whether streaming micro-batch engine will execute batches without data " +
          "for eager state management for stateful streaming queries.")
      .version("2.4.1")
      .booleanConf
      .createWithDefault(true)

  val STREAMING_METRICS_ENABLED =
    buildConf("spark.sql.streaming.metricsEnabled")
      .doc("Whether Dropwizard/Codahale metrics will be reported for active streaming queries.")
      .version("2.0.2")
      .booleanConf
      .createWithDefault(false)

  val STREAMING_PROGRESS_RETENTION =
    buildConf("spark.sql.streaming.numRecentProgressUpdates")
      .doc("The number of progress updates to retain for a streaming query")
      .version("2.1.1")
      .intConf
      .createWithDefault(100)

  val STREAMING_CHECKPOINT_FILE_MANAGER_CLASS =
    buildConf("spark.sql.streaming.checkpointFileManagerClass")
      .internal()
      .doc("The class used to write checkpoint files atomically. This class must be a subclass " +
        "of the interface CheckpointFileManager.")
      .version("2.4.0")
      .stringConf

  val STREAMING_CHECKPOINT_ESCAPED_PATH_CHECK_ENABLED =
    buildConf("spark.sql.streaming.checkpoint.escapedPathCheck.enabled")
      .internal()
      .doc("Whether to detect a streaming query may pick up an incorrect checkpoint path due " +
        "to SPARK-26824.")
      .version("3.0.0")
      .booleanConf
      .createWithDefault(true)

  val STREAMING_CHECKPOINT_FILE_CHECKSUM_ENABLED =
    buildConf("spark.sql.streaming.checkpoint.fileChecksum.enabled")
      .internal()
      .doc("When true, checksum would be generated and verified for checkpoint files. " +
        "This is used to detect file corruption.")
      .version("4.1.0")
      .booleanConf
      .createWithDefault(true)

  val STREAMING_CHECKPOINT_FILE_CHECKSUM_SKIP_CREATION_IF_FILE_MISSING_CHECKSUM =
    buildConf("spark.sql.streaming.checkpoint.fileChecksum.skipCreationIfFileMissingChecksum")
      .internal()
      .doc("When true, if a microbatch is retried, if a file already exists but its checksum " +
        "file does not exist, the file checksum will not be created. This is useful for " +
        "compatibility with files created before file checksums were enabled.")
      .version("4.1.0")
      .booleanConf
      .createWithDefault(true)

  val PARALLEL_FILE_LISTING_IN_STATS_COMPUTATION =
    buildConf("spark.sql.statistics.parallelFileListingInStatsComputation.enabled")
      .internal()
      .doc("When true, SQL commands use parallel file listing, " +
        "as opposed to single thread listing. " +
        "This usually speeds up commands that need to list many directories.")
      .version("2.4.1")
      .booleanConf
      .createWithDefault(true)

  val DEFAULT_SIZE_IN_BYTES = buildConf("spark.sql.defaultSizeInBytes")
    .internal()
    .doc("The default table size used in query planning. By default, it is set to Long.MaxValue " +
      s"which is larger than `${AUTO_BROADCASTJOIN_THRESHOLD.key}` to be more conservative. " +
      "That is to say by default the optimizer will not choose to broadcast a table unless it " +
      "knows for sure its size is small enough.")
    .version("1.1.0")
    .bytesConf(ByteUnit.BYTE)
    .createWithDefault(Long.MaxValue)

  val ENABLE_FALL_BACK_TO_HDFS_FOR_STATS = buildConf("spark.sql.statistics.fallBackToHdfs")
    .doc("When true, it will fall back to HDFS if the table statistics are not available from " +
      "table metadata. This is useful in determining if a table is small enough to use " +
      "broadcast joins. This flag is effective only for non-partitioned Hive tables. " +
      "For non-partitioned data source tables, it will be automatically recalculated if table " +
      "statistics are not available. For partitioned data source and partitioned Hive tables, " +
      s"It is '${DEFAULT_SIZE_IN_BYTES.key}' if table statistics are not available.")
    .version("2.0.0")
    .booleanConf
    .createWithDefault(false)

  val NDV_MAX_ERROR =
    buildConf("spark.sql.statistics.ndv.maxError")
      .internal()
      .doc("The maximum relative standard deviation allowed in HyperLogLog++ algorithm " +
        "when generating column level statistics.")
      .version("2.1.1")
      .doubleConf
      .createWithDefault(0.05)

  val HISTOGRAM_ENABLED =
    buildConf("spark.sql.statistics.histogram.enabled")
      .doc("Generates histograms when computing column statistics if enabled. Histograms can " +
        "provide better estimation accuracy. Currently, Spark only supports equi-height " +
        "histogram. Note that collecting histograms takes extra cost. For example, collecting " +
        "column statistics usually takes only one table scan, but generating equi-height " +
        "histogram will cause an extra table scan.")
      .version("2.3.0")
      .booleanConf
      .createWithDefault(false)

  val HISTOGRAM_NUM_BINS =
    buildConf("spark.sql.statistics.histogram.numBins")
      .internal()
      .doc("The number of bins when generating histograms.")
      .version("2.3.0")
      .intConf
      .checkValue(num => num > 1, "The number of bins must be greater than 1.")
      .createWithDefault(254)

  val PERCENTILE_ACCURACY =
    buildConf("spark.sql.statistics.percentile.accuracy")
      .internal()
      .doc("Accuracy of percentile approximation when generating equi-height histograms. " +
        "Larger value means better accuracy. The relative error can be deduced by " +
        "1.0 / PERCENTILE_ACCURACY.")
      .version("2.3.0")
      .intConf
      .createWithDefault(10000)

  val AUTO_SIZE_UPDATE_ENABLED =
    buildConf("spark.sql.statistics.size.autoUpdate.enabled")
      .doc("Enables automatic update for table size once table's data is changed. Note that if " +
        "the total number of files of the table is very large, this can be expensive and slow " +
        "down data change commands.")
      .version("2.3.0")
      .booleanConf
      .createWithDefault(false)

  val UPDATE_PART_STATS_IN_ANALYZE_TABLE_ENABLED =
    buildConf("spark.sql.statistics.updatePartitionStatsInAnalyzeTable.enabled")
      .doc("When this config is enabled, Spark will also update partition statistics in analyze " +
        "table command (i.e., ANALYZE TABLE .. COMPUTE STATISTICS [NOSCAN]). Note the command " +
        "will also become more expensive. When this config is disabled, Spark will only " +
        "update table level statistics.")
      .version("4.0.0")
      .booleanConf
      .createWithDefault(false)

  val CBO_ENABLED =
    buildConf("spark.sql.cbo.enabled")
      .doc("Enables CBO for estimation of plan statistics when set true.")
      .version("2.2.0")
      .booleanConf
      .createWithDefault(false)

  val PLAN_STATS_ENABLED =
    buildConf("spark.sql.cbo.planStats.enabled")
      .doc("When true, the logical plan will fetch row counts and column statistics from catalog.")
      .version("3.0.0")
      .booleanConf
      .createWithDefault(false)

  val JOIN_REORDER_ENABLED =
    buildConf("spark.sql.cbo.joinReorder.enabled")
      .doc("Enables join reorder in CBO.")
      .version("2.2.0")
      .booleanConf
      .createWithDefault(false)

  val JOIN_REORDER_DP_THRESHOLD =
    buildConf("spark.sql.cbo.joinReorder.dp.threshold")
      .doc("The maximum number of joined nodes allowed in the dynamic programming algorithm.")
      .version("2.2.0")
      .intConf
      .checkValue(number => number > 0, "The maximum number must be a positive integer.")
      .createWithDefault(12)

  val JOIN_REORDER_CARD_WEIGHT =
    buildConf("spark.sql.cbo.joinReorder.card.weight")
      .internal()
      .doc("The weight of the ratio of cardinalities (number of rows) " +
        "in the cost comparison function. The ratio of sizes in bytes has weight " +
        "1 - this value. The weighted geometric mean of these ratios is used to decide " +
        "which of the candidate plans will be chosen by the CBO.")
      .version("2.2.0")
      .doubleConf
      .checkValue(weight => weight >= 0 && weight <= 1, "The weight value must be in [0, 1].")
      .createWithDefault(0.7)

  val JOIN_REORDER_DP_STAR_FILTER =
    buildConf("spark.sql.cbo.joinReorder.dp.star.filter")
      .doc("Applies star-join filter heuristics to cost based join enumeration.")
      .version("2.2.0")
      .booleanConf
      .createWithDefault(false)

  val STARSCHEMA_DETECTION = buildConf("spark.sql.cbo.starSchemaDetection")
    .doc("When true, it enables join reordering based on star schema detection. ")
    .version("2.2.0")
    .booleanConf
    .createWithDefault(false)

  val STARSCHEMA_FACT_TABLE_RATIO = buildConf("spark.sql.cbo.starJoinFTRatio")
    .internal()
    .doc("Specifies the upper limit of the ratio between the largest fact tables" +
      " for a star join to be considered. ")
    .version("2.2.0")
    .doubleConf
    .createWithDefault(0.9)

  private def isValidTimezone(zone: String): Boolean = {
    Try { DateTimeUtils.getZoneId(zone) }.isSuccess
  }

  val SESSION_LOCAL_TIMEZONE = buildConf(SqlApiConfHelper.SESSION_LOCAL_TIMEZONE_KEY)
    .doc("The ID of session local timezone in the format of either region-based zone IDs or " +
      "zone offsets. Region IDs must have the form 'area/city', such as 'America/Los_Angeles'. " +
      "Zone offsets must be in the format '(+|-)HH', '(+|-)HH:mm' or '(+|-)HH:mm:ss', e.g '-08', " +
      "'+01:00' or '-13:33:33'. Also 'UTC' and 'Z' are supported as aliases of '+00:00'. Other " +
      "short names are not recommended to use because they can be ambiguous.")
    .version("2.2.0")
    .stringConf
    .checkValue(isValidTimezone, errorClass = "TIME_ZONE", parameters = tz => Map.empty)
    .createWithDefaultFunction(() => TimeZone.getDefault.getID)

  val WINDOW_EXEC_BUFFER_IN_MEMORY_THRESHOLD =
    buildConf("spark.sql.windowExec.buffer.in.memory.threshold")
      .internal()
      .doc("Threshold for number of rows guaranteed to be held in memory by the window operator")
      .version("2.2.1")
      .intConf
      .createWithDefault(4096)

  val WINDOW_EXEC_BUFFER_SPILL_THRESHOLD =
    buildConf("spark.sql.windowExec.buffer.spill.threshold")
      .internal()
      .doc("Threshold for number of rows to be spilled by window operator")
      .version("2.2.0")
      .intConf
      .createWithDefault(SHUFFLE_SPILL_NUM_ELEMENTS_FORCE_SPILL_THRESHOLD.defaultValue.get)

  val WINDOW_EXEC_BUFFER_SIZE_SPILL_THRESHOLD =
    buildConf("spark.sql.windowExec.buffer.spill.size.threshold")
      .internal()
      .doc("Threshold for size of rows to be spilled by window operator")
      .version("4.1.0")
      .fallbackConf(SHUFFLE_SPILL_MAX_SIZE_FORCE_SPILL_THRESHOLD)

  val WINDOW_GROUP_LIMIT_THRESHOLD =
    buildConf("spark.sql.optimizer.windowGroupLimitThreshold")
      .internal()
      .doc("Threshold for triggering `InsertWindowGroupLimit`. " +
        "0 means the output results is empty. -1 means disabling the optimization.")
      .version("3.5.0")
      .intConf
      .checkValue(_ >= -1,
        "The threshold of window group limit must be -1, 0 or positive integer.")
      .createWithDefault(1000)

  val SESSION_WINDOW_BUFFER_IN_MEMORY_THRESHOLD =
    buildConf("spark.sql.sessionWindow.buffer.in.memory.threshold")
      .internal()
      .doc("Threshold for number of windows guaranteed to be held in memory by the " +
        "session window operator. Note that the buffer is used only for the query Spark " +
        "cannot apply aggregations on determining session window.")
      .version("3.2.0")
      .intConf
      .createWithDefault(4096)

  val SESSION_WINDOW_BUFFER_SPILL_SIZE_THRESHOLD =
    buildConf("spark.sql.sessionWindow.buffer.spill.size.threshold")
      .internal()
      .doc("Threshold for size of rows to be spilled by window operator. Note that " +
        "the buffer is used only for the query Spark cannot apply aggregations on determining " +
        "session window.")
      .version("4.1.0")
      .fallbackConf(SHUFFLE_SPILL_MAX_SIZE_FORCE_SPILL_THRESHOLD)

  val SESSION_WINDOW_BUFFER_SPILL_THRESHOLD =
    buildConf("spark.sql.sessionWindow.buffer.spill.threshold")
      .internal()
      .doc("Threshold for number of rows to be spilled by window operator. Note that " +
        "the buffer is used only for the query Spark cannot apply aggregations on determining " +
        "session window.")
      .version("3.2.0")
      .intConf
      .createWithDefault(SHUFFLE_SPILL_NUM_ELEMENTS_FORCE_SPILL_THRESHOLD.defaultValue.get)

  val SHUFFLE_DEPENDENCY_SKIP_MIGRATION_ENABLED =
    buildConf("spark.sql.shuffleDependency.skipMigration.enabled")
      .doc("When enabled, shuffle dependencies for a Spark Connect SQL execution are marked at " +
        "the end of the execution, and they will not be migrated during decommissions.")
      .version("4.0.0")
      .booleanConf
      .createWithDefault(Utils.isTesting)

  val SHUFFLE_DEPENDENCY_FILE_CLEANUP_ENABLED =
    buildConf("spark.sql.shuffleDependency.fileCleanup.enabled")
      .doc("(Deprecated since Spark 4.1, please set" +
        " 'spark.sql.connect.shuffleDependency.fileCleanup.enabled'.)")
      .version("4.0.0")
      .booleanConf
      .createWithDefault(Utils.isTesting)

  val CLASSIC_SHUFFLE_DEPENDENCY_FILE_CLEANUP_ENABLED =
    buildConf("spark.sql.classic.shuffleDependency.fileCleanup.enabled")
      .doc("When enabled, shuffle files will be cleaned up at the end of classic " +
        "SQL executions. Note that this cleanup may cause stage retries and regenerate " +
        "shuffle files if the same dataframe reference is executed again.")
      .version("4.1.0")
      .booleanConf
      .createWithDefault(Utils.isTesting)

  val CONNECT_SHUFFLE_DEPENDENCY_FILE_CLEANUP_ENABLED =
    buildConf("spark.sql.connect.shuffleDependency.fileCleanup.enabled")
      .doc("When enabled, shuffle files will be cleaned up at the end of Spark Connect " +
        "SQL executions.")
      .version("4.1.0")
      .fallbackConf(SHUFFLE_DEPENDENCY_FILE_CLEANUP_ENABLED)

  val THRIFTSERVER_SHUFFLE_DEPENDENCY_FILE_CLEANUP_ENABLED =
    buildConf("spark.sql.thriftserver.shuffleDependency.fileCleanup.enabled")
      .doc("When enabled, shuffle files will be cleaned up at the end of Thrift server " +
        "SQL executions.")
      .version("4.2.0")
      .booleanConf
      .createWithDefault(Utils.isTesting)

  val SORT_MERGE_JOIN_EXEC_BUFFER_IN_MEMORY_THRESHOLD =
    buildConf("spark.sql.sortMergeJoinExec.buffer.in.memory.threshold")
      .internal()
      .doc("Threshold for number of rows guaranteed to be held in memory by the sort merge " +
        "join operator")
      .version("2.2.1")
      .intConf
      .createWithDefault(ByteArrayMethods.MAX_ROUNDED_ARRAY_LENGTH)

  val SORT_MERGE_JOIN_EXEC_BUFFER_SPILL_THRESHOLD =
    buildConf("spark.sql.sortMergeJoinExec.buffer.spill.threshold")
      .internal()
      .doc("Threshold for number of rows to be spilled by sort merge join operator")
      .version("2.2.0")
      .intConf
      .createWithDefault(SHUFFLE_SPILL_NUM_ELEMENTS_FORCE_SPILL_THRESHOLD.defaultValue.get)

  val SORT_MERGE_JOIN_EXEC_BUFFER_SIZE_SPILL_THRESHOLD =
    buildConf("spark.sql.sortMergeJoinExec.buffer.spill.size.threshold")
      .internal()
      .doc("Threshold for size of rows to be spilled by sort merge join operator")
      .version("4.1.0")
      .fallbackConf(SHUFFLE_SPILL_MAX_SIZE_FORCE_SPILL_THRESHOLD)

  val CARTESIAN_PRODUCT_EXEC_BUFFER_IN_MEMORY_THRESHOLD =
    buildConf("spark.sql.cartesianProductExec.buffer.in.memory.threshold")
      .internal()
      .doc("Threshold for number of rows guaranteed to be held in memory by the cartesian " +
        "product operator")
      .version("2.2.1")
      .intConf
      .createWithDefault(4096)

  val CARTESIAN_PRODUCT_EXEC_BUFFER_SPILL_THRESHOLD =
    buildConf("spark.sql.cartesianProductExec.buffer.spill.threshold")
      .internal()
      .doc("Threshold for number of rows to be spilled by cartesian product operator")
      .version("2.2.0")
      .intConf
      .createWithDefault(SHUFFLE_SPILL_NUM_ELEMENTS_FORCE_SPILL_THRESHOLD.defaultValue.get)

  val CARTESIAN_PRODUCT_EXEC_BUFFER_SIZE_SPILL_THRESHOLD =
    buildConf("spark.sql.cartesianProductExec.buffer.spill.size.threshold")
      .internal()
      .doc("Threshold for size of rows to be spilled by cartesian product operator")
      .version("4.1.0")
      .fallbackConf(SHUFFLE_SPILL_MAX_SIZE_FORCE_SPILL_THRESHOLD)

  val SUPPORT_QUOTED_REGEX_COLUMN_NAME = buildConf("spark.sql.parser.quotedRegexColumnNames")
    .doc("When true, quoted Identifiers (using backticks) in SELECT statement are interpreted" +
      " as regular expressions.")
    .version("2.3.0")
    .booleanConf
    .createWithDefault(false)

  val SINGLE_CHARACTER_PIPE_OPERATOR_ENABLED =
    buildConf("spark.sql.parser.singleCharacterPipeOperator.enabled")
    .doc("When true, the single character pipe token '|' can be used as an alternative to '|>' " +
      "for SQL pipe operators. When false, only '|>' is recognized as a pipe operator, and '|' " +
      "is only used for bitwise OR operations. This provides syntax compatibility with other " +
      "languages like Splunk SPL and Kusto that use '|' for pipe operations.")
    .version("4.2.0")
    .booleanConf
    .createWithDefault(true)

  val TVF_ALLOW_MULTIPLE_TABLE_ARGUMENTS_ENABLED =
    buildConf("spark.sql.tvf.allowMultipleTableArguments.enabled")
      .doc("When true, allows multiple table arguments for table-valued functions, " +
        "receiving the cartesian product of all the rows of these tables.")
      .version("3.5.0")
      .booleanConf
      .createWithDefault(false)

  val RANGE_EXCHANGE_SAMPLE_SIZE_PER_PARTITION =
    buildConf("spark.sql.execution.rangeExchange.sampleSizePerPartition")
      .internal()
      .doc("Number of points to sample per partition in order to determine the range boundaries" +
          " for range partitioning, typically used in global sorting (without limit).")
      .version("2.3.0")
      .intConf
      .createWithDefault(100)

  val ARROW_EXECUTION_ENABLED =
    buildConf("spark.sql.execution.arrow.enabled")
      .doc("(Deprecated since Spark 3.0, please set 'spark.sql.execution.arrow.pyspark.enabled'.)")
      .version("2.3.0")
      .booleanConf
      .createWithDefault(true)

  val ARROW_PYSPARK_EXECUTION_ENABLED =
    buildConf("spark.sql.execution.arrow.pyspark.enabled")
      .doc("When true, make use of Apache Arrow for columnar data transfers in PySpark. " +
        "This optimization applies to: " +
        "1. pyspark.sql.DataFrame.toPandas. " +
        "2. pyspark.sql.SparkSession.createDataFrame when its input is a Pandas DataFrame " +
        "or a NumPy ndarray. " +
        "The following data type is unsupported: " +
        "ArrayType of TimestampType.")
      .version("3.0.0")
      .fallbackConf(ARROW_EXECUTION_ENABLED)

  val ARROW_PYSPARK_SELF_DESTRUCT_ENABLED =
    buildConf("spark.sql.execution.arrow.pyspark.selfDestruct.enabled")
      .doc("(Experimental) When true, make use of Apache Arrow's self-destruct and split-blocks " +
        "options for columnar data transfers in PySpark, when converting from Arrow to Pandas. " +
        "This reduces memory usage at the cost of some CPU time. " +
        "This optimization applies to: pyspark.sql.DataFrame.toPandas " +
        "when 'spark.sql.execution.arrow.pyspark.enabled' is set.")
      .version("3.2.0")
      .booleanConf
      .createWithDefault(false)

  val PYSPARK_BINARY_AS_BYTES =
    buildConf("spark.sql.execution.pyspark.binaryAsBytes")
      .doc("When true, BinaryType is consistently mapped to bytes in PySpark. " +
        "When false, restores the PySpark behavior before 4.1.0. Before 4.1.0, BinaryType is " +
        "mapped to bytearray for regular UDF and UDTF without Arrow optimization, " +
        "DataFrame APIs (both Spark Classic and Spark Connect), and data sources; " +
        "BinaryType is mapped to bytes for Arrow-optimized UDF and UDTF with " +
        "legacy pandas conversion.")
      .version("4.1.0")
      .booleanConf
      .createWithDefault(true)


  val ARROW_LOCAL_RELATION_THRESHOLD =
    buildConf("spark.sql.execution.arrow.localRelationThreshold")
      .doc(
        "When converting Arrow batches to Spark DataFrame, local collections are used in the " +
          "driver side if the byte size of Arrow batches is smaller than this threshold. " +
          "Otherwise, the Arrow batches are sent and deserialized to Spark internal rows " +
          "in the executors.")
      .version("3.4.0")
      .bytesConf(ByteUnit.BYTE)
      .checkValue(_ >= 0, "This value must be equal to or greater than 0.")
      .createWithDefaultString("48MB")

  val PYSPARK_JVM_STACKTRACE_ENABLED =
    buildConf("spark.sql.pyspark.jvmStacktrace.enabled")
      .doc("When true, it shows the JVM stacktrace in the user-facing PySpark exception " +
        "together with Python stacktrace. By default, it is disabled to hide JVM stacktrace " +
        "and shows a Python-friendly exception only. Note that this is independent from log " +
        "level settings.")
      .version("3.0.0")
      .booleanConf
      // show full stacktrace in tests but hide in production by default.
      .createWithDefault(Utils.isTesting)

  val PYTHON_UDF_PROFILER =
    buildConf("spark.sql.pyspark.udf.profiler")
      .doc("Configure the Python/Pandas UDF profiler by enabling or disabling it " +
        "with the option to choose between \"perf\" and \"memory\" types, " +
        "or unsetting the config disables the profiler. This is disabled by default.")
      .version("4.0.0")
      .stringConf
      .transform(_.toLowerCase(Locale.ROOT))
      .checkValues(Set("perf", "memory"))
      .createOptional

  val PYTHON_UDF_WORKER_FAULTHANLDER_ENABLED =
    buildConf("spark.sql.execution.pyspark.udf.faulthandler.enabled")
      .doc(
        s"Same as ${Python.PYTHON_WORKER_FAULTHANLDER_ENABLED.key} for Python execution with " +
        "DataFrame and SQL. It can change during runtime.")
      .version("4.0.0")
      .fallbackConf(Python.PYTHON_WORKER_FAULTHANLDER_ENABLED)

  val PYTHON_UDF_WORKER_IDLE_TIMEOUT_SECONDS =
    buildConf("spark.sql.execution.pyspark.udf.idleTimeoutSeconds")
      .doc(
        s"Same as ${Python.PYTHON_WORKER_IDLE_TIMEOUT_SECONDS.key} for Python execution with " +
          "DataFrame and SQL. It can change during runtime.")
      .version("4.0.0")
      .fallbackConf(Python.PYTHON_WORKER_IDLE_TIMEOUT_SECONDS)

  val PYTHON_UDF_WORKER_KILL_ON_IDLE_TIMEOUT =
    buildConf("spark.sql.execution.pyspark.udf.killOnIdleTimeout")
      .doc(
        s"Same as ${Python.PYTHON_WORKER_KILL_ON_IDLE_TIMEOUT.key} for Python execution with " +
          "DataFrame and SQL. It can change during runtime.")
      .version("4.1.0")
      .fallbackConf(Python.PYTHON_WORKER_KILL_ON_IDLE_TIMEOUT)

  val PYTHON_UDF_WORKER_TRACEBACK_DUMP_INTERVAL_SECONDS =
    buildConf("spark.sql.execution.pyspark.udf.tracebackDumpIntervalSeconds")
      .doc(
        s"Same as ${Python.PYTHON_WORKER_TRACEBACK_DUMP_INTERVAL_SECONDS.key} " +
          "for Python execution with DataFrame and SQL. It can change during runtime.")
      .version("4.1.0")
      .fallbackConf(Python.PYTHON_WORKER_TRACEBACK_DUMP_INTERVAL_SECONDS)

  val PYTHON_UDF_DAEMON_KILL_WORKER_ON_FLUSH_FAILURE =
    buildConf("spark.sql.execution.pyspark.udf.daemonKillWorkerOnFlushFailure")
      .doc(
        s"Same as ${Python.PYTHON_DAEMON_KILL_WORKER_ON_FLUSH_FAILURE.key} " +
          "for Python execution with DataFrame and SQL. It can change during runtime.")
      .version("4.1.0")
      .fallbackConf(Python.PYTHON_DAEMON_KILL_WORKER_ON_FLUSH_FAILURE)

  val PYTHON_WORKER_LOGGING_ENABLED =
    buildConf("spark.sql.pyspark.worker.logging.enabled")
      .doc("When set to true, this configuration enables comprehensive logging within " +
        "Python worker processes that execute User-Defined Functions (UDFs), " +
        "User-Defined Table Functions (UDTFs), and other Python-based operations in Spark SQL.")
      .version("4.1.0")
      .booleanConf
      .createWithDefault(false)

  val PYSPARK_PLOT_MAX_ROWS =
    buildConf("spark.sql.pyspark.plotting.max_rows")
      .doc("The visual limit on plots. If set to 1000 for top-n-based plots (pie, bar, barh), " +
        "the first 1000 data points will be used for plotting. For sampled-based plots " +
        "(scatter, area, line), 1000 data points will be randomly sampled.")
      .version("4.0.0")
      .intConf
      .createWithDefault(1000)

  val ARROW_SPARKR_EXECUTION_ENABLED =
    buildConf("spark.sql.execution.arrow.sparkr.enabled")
      .doc("When true, make use of Apache Arrow for columnar data transfers in SparkR. " +
        "This optimization applies to: " +
        "1. createDataFrame when its input is an R DataFrame " +
        "2. collect " +
        "3. dapply " +
        "4. gapply " +
        "The following data types are unsupported: " +
        "FloatType, BinaryType, ArrayType, StructType and MapType.")
      .version("3.0.0")
      .booleanConf
      .createWithDefault(false)

  val ARROW_FALLBACK_ENABLED =
    buildConf("spark.sql.execution.arrow.fallback.enabled")
      .doc("(Deprecated since Spark 3.0, please set " +
        "'spark.sql.execution.arrow.pyspark.fallback.enabled'.)")
      .version("2.4.0")
      .booleanConf
      .createWithDefault(true)

  val ARROW_PYSPARK_FALLBACK_ENABLED =
    buildConf("spark.sql.execution.arrow.pyspark.fallback.enabled")
      .doc(s"When true, optimizations enabled by '${ARROW_PYSPARK_EXECUTION_ENABLED.key}' will " +
        "fallback automatically to non-optimized implementations if an error occurs.")
      .version("3.0.0")
      .fallbackConf(ARROW_FALLBACK_ENABLED)

  val ARROW_EXECUTION_MAX_RECORDS_PER_BATCH =
    buildConf("spark.sql.execution.arrow.maxRecordsPerBatch")
      .doc("When using Apache Arrow, limit the maximum number of records that can be written " +
        "to a single ArrowRecordBatch in memory. If set to zero or negative there is no limit. " +
        "See also spark.sql.execution.arrow.maxBytesPerBatch. If both are set, each batch " +
        "is created when any condition of both is met.")
      .version("2.3.0")
      .intConf
      .createWithDefault(10000)

  val ARROW_EXECUTION_MAX_RECORDS_PER_OUTPUT_BATCH =
    buildConf("spark.sql.execution.arrow.maxRecordsPerOutputBatch")
      .doc("When using Apache Arrow, limit the maximum number of records that can be output " +
        "in a single ArrowRecordBatch to the downstream operator. If set to zero or negative " +
        "there is no limit. Note that the complete ArrowRecordBatch is actually created but " +
        "the number of records is limited when sending it to the downstream operator. This is " +
        "used to avoid large batches being sent to the downstream operator including " +
        "the columnar-based operator implemented by third-party libraries.")
      .version("4.1.0")
      .internal()
      .intConf
      .createWithDefault(-1)

  val ARROW_EXECUTION_MAX_BYTES_PER_OUTPUT_BATCH =
    buildConf("spark.sql.execution.arrow.maxBytesPerOutputBatch")
      .doc("When using Apache Arrow, limit the maximum bytes that can be output " +
        "in a single ArrowRecordBatch to the downstream operator. If set to zero or negative " +
        "there is no limit. Note that the complete ArrowRecordBatch is actually created but " +
        "the number of bytes is limited when sending it to the downstream operator. This is " +
        "used to avoid large batches being sent to the downstream operator including " +
        "the columnar-based operator implemented by third-party libraries. Spark will try to " +
        "create batches with the size equal or less than this value. Normally it should not " +
        "happen, but if in extreme case that even one record is still larger than this value, " +
        "Spark will create a batch with one record.")
      .version("4.1.0")
      .internal()
      .bytesConf(ByteUnit.BYTE)
      .checkValue(x => x <= Int.MaxValue,
        errorMsg = "The value of " +
          "spark.sql.execution.arrow.maxBytesPerOutputBatch should be less than INT_MAX.")
      .createWithDefault(-1)

  val ARROW_EXECUTION_MAX_BYTES_PER_BATCH =
    buildConf("spark.sql.execution.arrow.maxBytesPerBatch")
      .internal()
      .doc("When using Apache Arrow, limit the maximum bytes in each batch that can be written " +
        "to a single ArrowRecordBatch in memory. " +
        "Unlike 'spark.sql.execution.arrow.maxRecordsPerBatch', this configuration does not " +
        "work for createDataFrame/toPandas with Arrow/pandas instances. " +
        "See also spark.sql.execution.arrow.maxRecordsPerBatch. If both are set, each batch " +
        "is created when any condition of both is met.")
      .version("4.0.0")
      .bytesConf(ByteUnit.BYTE)
      .checkValue(x => x > 0 && x <= Int.MaxValue,
        errorMsg = "The value of " +
          "spark.sql.execution.arrow.maxBytesPerBatch should be greater " +
          "than zero and less than INT_MAX.")
      .createWithDefaultString("64MB")

  val ARROW_EXECUTION_COMPRESSION_CODEC =
    buildConf("spark.sql.execution.arrow.compression.codec")
      .doc("Compression codec used to compress Arrow IPC data when transferring data " +
        "between JVM and Python processes (e.g., toPandas, toArrow). This can significantly " +
        "reduce memory usage and network bandwidth when transferring large datasets. " +
        "Supported codecs: 'none' (no compression), 'zstd' (Zstandard), 'lz4' (LZ4). " +
        "Note that compression may add CPU overhead but can provide substantial memory savings " +
        "especially for datasets with high compression ratios.")
      .version("4.1.0")
      .stringConf
      .transform(_.toLowerCase(java.util.Locale.ROOT))
      .checkValues(Set("none", "zstd", "lz4"))
      .createWithDefault("none")

  val ARROW_EXECUTION_ZSTD_COMPRESSION_LEVEL =
    buildConf("spark.sql.execution.arrow.compression.zstd.level")
      .doc("Compression level for Zstandard (zstd) codec when compressing Arrow IPC data. " +
        "This config is only used when spark.sql.execution.arrow.compression.codec is set to " +
        "'zstd'. Negative values provide ultra-fast compression with lower " +
        "compression ratios. Positive values provide normal to maximum compression, " +
        "with higher values giving better compression but slower speed. The default value 3 " +
        "provides a good balance between compression speed and compression ratio.")
      .version("4.1.0")
      .intConf
      .createWithDefault(3)

  val ARROW_TRANSFORM_WITH_STATE_IN_PYSPARK_MAX_STATE_RECORDS_PER_BATCH =
    buildConf("spark.sql.execution.arrow.transformWithStateInPySpark.maxStateRecordsPerBatch")
      .doc("When using TransformWithState in PySpark (both Python Row and Pandas), limit " +
        "the maximum number of state records that can be written to a single ArrowRecordBatch " +
        "in memory.")
      .version("4.0.0")
      // NOTE: This config was released already in Spark 4.0.0, so we should not remove the
      // support of this.
      .withAlternative("spark.sql.execution.arrow.transformWithStateInPandas.maxRecordsPerBatch")
      .intConf
      .createWithDefault(10000)

  val ARROW_EXECUTION_USE_LARGE_VAR_TYPES =
    buildConf("spark.sql.execution.arrow.useLargeVarTypes")
      .doc("When using Apache Arrow, use large variable width vectors for string and binary " +
        "types. Regular string and binary types have a 2GiB limit for a column in a single " +
        "record batch. Large variable types remove this limitation at the cost of higher memory " +
        "usage per value.")
      .version("3.5.0")
      .booleanConf
      .createWithDefault(false)

  val PYTHON_UDF_MAX_RECORDS_PER_BATCH =
    buildConf("spark.sql.execution.python.udf.maxRecordsPerBatch")
      .doc("When using Python UDFs, limit the maximum number of records that can be batched " +
        "for serialization/deserialization.")
      .version("4.0.0")
      .intConf
      .checkValue(_ > 0, "The value of spark.sql.execution.python.udf.maxRecordsPerBatch " +
        "must be positive.")
      .createWithDefault(100)

  val PYTHON_UDF_BUFFER_SIZE =
    buildConf("spark.sql.execution.python.udf.buffer.size")
      .doc(
        s"Same as `${BUFFER_SIZE.key}` but only applies to Python UDF executions. If it is not " +
        s"set, the fallback is `${BUFFER_SIZE.key}`.")
      .version("4.0.0")
      .fallbackConf(BUFFER_SIZE)

  val PANDAS_UDF_BUFFER_SIZE =
    buildConf("spark.sql.execution.pandas.udf.buffer.size")
      .doc(
        s"Same as `${BUFFER_SIZE.key}` but only applies to Pandas UDF executions. If it is not " +
        s"set, the fallback is `${BUFFER_SIZE.key}`. Note that Pandas execution requires more " +
        "than 4 bytes. Lowering this value could make small Pandas UDF batch iterated and " +
        "pipelined; however, it might degrade performance. See SPARK-27870.")
      .version("3.0.0")
      .fallbackConf(BUFFER_SIZE)

  val PANDAS_STRUCT_HANDLING_MODE =
    buildConf("spark.sql.execution.pandas.structHandlingMode")
      .doc(
        "The conversion mode of struct type when creating pandas DataFrame. " +
        "When \"legacy\", " +
        "1. when Arrow optimization is disabled, convert to Row object, " +
        "2. when Arrow optimization is enabled, convert to dict or raise an Exception " +
        "if there are duplicated nested field names. " +
        "When \"row\", convert to Row object regardless of Arrow optimization. " +
        "When \"dict\", convert to dict and use suffixed key names, e.g., a_0, a_1, " +
        "if there are duplicated nested field names, regardless of Arrow optimization."
      )
      .version("3.5.0")
      .stringConf
      .checkValues(Set("legacy", "row", "dict"))
      .createWithDefaultString("legacy")

  val PYSPARK_HIDE_TRACEBACK =
    buildConf("spark.sql.execution.pyspark.udf.hideTraceback.enabled")
      .doc(
        "When true, only show the message of the exception from Python UDFs, " +
        "hiding the stack trace. If this is enabled, simplifiedTraceback has no effect.")
      .version("4.0.0")
      .booleanConf
      .createWithDefault(false)

  val PYSPARK_SIMPLIFIED_TRACEBACK =
    buildConf("spark.sql.execution.pyspark.udf.simplifiedTraceback.enabled")
      .doc(
        "When true, the traceback from Python UDFs is simplified. It hides " +
        "the Python worker, (de)serialization, etc from PySpark in tracebacks, and only " +
        "shows the exception messages from UDFs. Note that this works only with CPython 3.7+.")
      .version("3.1.0")
      .booleanConf
      // show full stacktrace in tests but hide in production by default.
      .createWithDefault(!Utils.isTesting)

  val PYSPARK_ARROW_VALIDATE_SCHEMA =
    buildConf("spark.sql.execution.arrow.pyspark.validateSchema.enabled")
      .doc(
        "When true, validate the schema of Arrow batches returned by mapInArrow, mapInPandas " +
        "and DataSource against the expected schema to ensure that they are compatible.")
      .version("4.1.0")
      .booleanConf
      .createWithDefault(false)

  val PYTHON_UDF_ARROW_ENABLED =
    buildConf("spark.sql.execution.pythonUDF.arrow.enabled")
      .doc("Enable Arrow optimization in regular Python UDFs. This optimization " +
        "can only be enabled when the given function takes at least one argument.")
      .version("3.4.0")
      .booleanConf
      .createWithDefault(true)

  val PYTHON_UDF_ARROW_CONCURRENCY_LEVEL =
    buildConf("spark.sql.execution.pythonUDF.arrow.concurrency.level")
      .doc("The level of concurrency to execute Arrow-optimized Python UDF. " +
        "This can be useful if Python UDFs use I/O intensively.")
      .version("4.0.0")
      .intConf
      .checkValue(_ > 1,
        "The value of spark.sql.execution.pythonUDF.arrow.concurrency.level" +
          " must be more than one.")
      .createOptional

  val PYTHON_UDF_ARROW_FALLBACK_ON_UDT =
    buildConf("spark.sql.execution.pythonUDF.arrow.legacy.fallbackOnUDT")
      .internal()
      .doc("When true, Arrow-optimized Python UDF will fallback to the regular UDF when " +
        "its input or output is UDT.")
      .version("4.1.0")
      .booleanConf
      .createWithDefault(false)

  val PYTHON_UDF_PANDAS_INT_TO_DECIMAL_COERCION_ENABLED =
    buildConf("spark.sql.execution.pythonUDF.pandas.intToDecimalCoercionEnabled")
      .doc("When true, convert int to Decimal python objects before converting " +
        "Pandas.Series to Arrow array during serialization." +
        "Disabled by default, impacts performance.")
      .version("4.1.0")
      .booleanConf
      .createWithDefault(false)

  val PYTHON_TABLE_UDF_ARROW_ENABLED =
    buildConf("spark.sql.execution.pythonUDTF.arrow.enabled")
      .doc("Enable Arrow optimization for Python UDTFs.")
      .version("3.5.0")
      .booleanConf
      .createWithDefault(true)

  val PYTHON_TABLE_UDF_LEGACY_PANDAS_CONVERSION_ENABLED =
    buildConf("spark.sql.legacy.execution.pythonUDTF.pandas.conversion.enabled")
      .internal()
      .doc(s"When true and ${PYTHON_TABLE_UDF_ARROW_ENABLED.key} is enabled, extra pandas " +
        "conversion happens during (de)serialization between JVM and Python workers. " +
        "This matters especially when the produced output has a schema different from " +
        "specified schema, resulting in a different type coercion.")
      .version("4.1.0")
      .booleanConf
      .createWithDefault(false)

  val PYTHON_UDF_LEGACY_PANDAS_CONVERSION_ENABLED =
    buildConf("spark.sql.legacy.execution.pythonUDF.pandas.conversion.enabled")
      .internal()
      .doc(s"When true and ${PYTHON_UDF_ARROW_ENABLED.key} is enabled, matches the " +
        "default Arrow Python UDF behavior before 4.1.0. With this behavior, extra" +
        "pandas conversion happens during (de)serialization between JVM and Python workers. " +
        "This matters especially when the produced output has a schema different from " +
        "specified schema, resulting in a different type coercion.")
      .version("4.1.0")
      .booleanConf
      .createWithDefault(false)

  val PYTHON_PLANNER_EXEC_MEMORY =
    buildConf("spark.sql.planner.pythonExecution.memory")
      .doc("Specifies the memory allocation for executing Python code in Spark driver, in MiB. " +
        "When set, it caps the memory for Python execution to the specified amount. " +
        "If not set, Spark will not limit Python's memory usage and it is up to the application " +
        "to avoid exceeding the overhead memory space shared with other non-JVM processes.\n" +
        "Note: Windows does not support resource limiting and actual resource is not limited " +
        "on MacOS.")
      .version("4.0.0")
      .bytesConf(ByteUnit.MiB)
      .createOptional

  val PANDAS_GROUPED_MAP_ASSIGN_COLUMNS_BY_NAME =
    buildConf("spark.sql.legacy.execution.pandas.groupedMap.assignColumnsByName")
      .internal()
      .doc("When true, columns will be looked up by name if labeled with a string and fallback " +
        "to use position if not. When false, a grouped map Pandas UDF will assign columns from " +
        "the returned Pandas DataFrame based on position, regardless of column label type. " +
        "This configuration will be deprecated in future releases.")
      .version("2.4.1")
      .booleanConf
      .createWithDefault(true)

  val PANDAS_ARROW_SAFE_TYPE_CONVERSION =
    buildConf("spark.sql.execution.pandas.convertToArrowArraySafely")
      .internal()
      .doc("When true, Arrow will perform safe type conversion when converting " +
        "Pandas.Series to Arrow array during serialization. Arrow will raise errors " +
        "when detecting unsafe type conversion like overflow. When false, disabling Arrow's type " +
        "check and do type conversions anyway. This config only works for Arrow 0.11.0+.")
      .version("3.0.0")
      .booleanConf
      .createWithDefault(true)

  val PYSPARK_WORKER_PYTHON_EXECUTABLE =
    buildConf("spark.sql.execution.pyspark.python")
      .internal()
      .doc("Python binary executable to use for PySpark in executors when running Python " +
        "UDF, pandas UDF and pandas function APIs. " +
        "If not set, it falls back to 'spark.pyspark.python' by default.")
      .version("3.5.0")
      .stringConf
      .createOptional

  val REPLACE_EXCEPT_WITH_FILTER = buildConf("spark.sql.optimizer.replaceExceptWithFilter")
    .internal()
    .doc("When true, the apply function of the rule verifies whether the right node of the" +
      " except operation is of type Filter or Project followed by Filter. If yes, the rule" +
      " further verifies 1) Excluding the filter operations from the right (as well as the" +
      " left node, if any) on the top, whether both the nodes evaluates to a same result." +
      " 2) The left and right nodes don't contain any SubqueryExpressions. 3) The output" +
      " column names of the left node are distinct. If all the conditions are met, the" +
      " rule will replace the except operation with a Filter by flipping the filter" +
      " condition(s) of the right node.")
    .version("2.3.0")
    .booleanConf
    .createWithDefault(true)

  val DECIMAL_OPERATIONS_ALLOW_PREC_LOSS =
    buildConf("spark.sql.decimalOperations.allowPrecisionLoss")
      .internal()
      .doc("When true (default), establishing the result type of an arithmetic operation " +
        "happens according to Hive behavior and SQL ANSI 2011 specification, i.e. rounding the " +
        "decimal part of the result if an exact representation is not possible. Otherwise, NULL " +
        "is returned in those cases, as previously.")
      .version("2.3.1")
      .booleanConf
      .createWithDefault(true)

  val LITERAL_PICK_MINIMUM_PRECISION =
    buildConf("spark.sql.legacy.literal.pickMinimumPrecision")
      .internal()
      .doc("When integral literal is used in decimal operations, pick a minimum precision " +
        "required by the literal if this config is true, to make the resulting precision and/or " +
        "scale smaller. This can reduce the possibility of precision lose and/or overflow.")
      .version("2.3.3")
      .booleanConf
      .createWithDefault(true)

  val SQL_OPTIONS_REDACTION_PATTERN = buildConf("spark.sql.redaction.options.regex")
    .doc("Regex to decide which keys in a Spark SQL command's options map contain sensitive " +
      "information. The values of options whose names that match this regex will be redacted " +
      "in the explain output. This redaction is applied on top of the global redaction " +
      s"configuration defined by ${SECRET_REDACTION_PATTERN.key}.")
    .version("2.2.2")
    .regexConf
    .createWithDefault("(?i)url".r)

  val SQL_STRING_REDACTION_PATTERN =
    buildConf("spark.sql.redaction.string.regex")
      .doc("Regex to decide which parts of strings produced by Spark contain sensitive " +
        "information. When this regex matches a string part, that string part is replaced by a " +
        "dummy value. This is currently used to redact the output of SQL explain commands. " +
        "When this conf is not set, the value from `spark.redaction.string.regex` is used.")
      .version("2.3.0")
      .fallbackConf(org.apache.spark.internal.config.STRING_REDACTION_PATTERN)

  val SQL_SCRIPTING_ENABLED =
    buildConf("spark.sql.scripting.enabled")
      .doc("SQL Scripting feature is under development and its use should be done under this " +
        "feature flag. SQL Scripting enables users to write procedural SQL including control " +
        "flow and error handling.")
      .version("4.0.0")
      .booleanConf
      .createWithDefault(true)

  val SQL_SCRIPTING_CONTINUE_HANDLER_ENABLED =
    buildConf("spark.sql.scripting.continueHandlerEnabled")
      .internal()
      .doc("EXPERIMENTAL FEATURE/WORK IN PROGRESS: SQL Scripting CONTINUE HANDLER feature " +
        "is under development and still not working as intended. This feature switch is intended " +
        "to be used internally for development and testing, not by end users. " +
        "YOU ARE ADVISED AGAINST USING THIS FEATURE AS ITS NOT FINISHED.")
      .version("4.1.0")
      .booleanConf
      .createWithDefault(false)

  val CONCAT_BINARY_AS_STRING = buildConf("spark.sql.function.concatBinaryAsString")
    .doc("When this option is set to false and all inputs are binary, `functions.concat` returns " +
      "an output as binary. Otherwise, it returns as a string.")
    .version("2.3.0")
    .booleanConf
    .createWithDefault(false)

  val ELT_OUTPUT_AS_STRING = buildConf("spark.sql.function.eltOutputAsString")
    .doc("When this option is set to false and all inputs are binary, `elt` returns " +
      "an output as binary. Otherwise, it returns as a string.")
    .version("2.3.0")
    .booleanConf
    .createWithDefault(false)

  val VALIDATE_PARTITION_COLUMNS =
    buildConf("spark.sql.sources.validatePartitionColumns")
      .internal()
      .doc("When this option is set to true, partition column values will be validated with " +
        "user-specified schema. If the validation fails, a runtime exception is thrown. " +
        "When this option is set to false, the partition column value will be converted to null " +
        "if it can not be casted to corresponding user-specified schema.")
      .version("3.0.0")
      .booleanConf
      .createWithDefault(true)

  val CONTINUOUS_STREAMING_EPOCH_BACKLOG_QUEUE_SIZE =
    buildConf("spark.sql.streaming.continuous.epochBacklogQueueSize")
      .doc("The max number of entries to be stored in queue to wait for late epochs. " +
        "If this parameter is exceeded by the size of the queue, stream will stop with an error.")
      .version("3.0.0")
      .intConf
      .createWithDefault(10000)

  val CONTINUOUS_STREAMING_EXECUTOR_QUEUE_SIZE =
    buildConf("spark.sql.streaming.continuous.executorQueueSize")
      .internal()
      .doc("The size (measured in number of rows) of the queue used in continuous execution to" +
        " buffer the results of a ContinuousDataReader.")
      .version("2.3.0")
      .intConf
      .createWithDefault(1024)

  val CONTINUOUS_STREAMING_EXECUTOR_POLL_INTERVAL_MS =
    buildConf("spark.sql.streaming.continuous.executorPollIntervalMs")
      .internal()
      .doc("The interval at which continuous execution readers will poll to check whether" +
        " the epoch has advanced on the driver.")
      .version("2.3.0")
      .timeConf(TimeUnit.MILLISECONDS)
      .createWithDefault(100)

  val USE_V1_SOURCE_LIST = buildConf("spark.sql.sources.useV1SourceList")
    .internal()
    .doc("A comma-separated list of data source short names or fully qualified data source " +
      "implementation class names for which Data Source V2 code path is disabled. These data " +
      "sources will fallback to Data Source V1 code path.")
    .version("3.0.0")
    .stringConf
    .createWithDefault("avro,csv,json,kafka,orc,parquet,text")

  val ALLOW_EMPTY_SCHEMAS_FOR_WRITES = buildConf("spark.sql.legacy.allowEmptySchemaWrite")
    .internal()
    .doc("When this option is set to true, validation of empty or empty nested schemas that " +
      "occurs when writing into a FileFormat based data source does not happen.")
    .version("3.4.0")
    .booleanConf
    .createWithDefault(false)

  val DISABLED_V2_STREAMING_WRITERS = buildConf("spark.sql.streaming.disabledV2Writers")
    .doc("A comma-separated list of fully qualified data source register class names for which" +
      " StreamWriteSupport is disabled. Writes to these sources will fall back to the V1 Sinks.")
    .version("2.3.1")
    .stringConf
    .createWithDefault("")

  val DISABLED_V2_STREAMING_MICROBATCH_READERS =
    buildConf("spark.sql.streaming.disabledV2MicroBatchReaders")
      .internal()
      .doc(
        "A comma-separated list of fully qualified data source register class names for which " +
          "MicroBatchReadSupport is disabled. Reads from these sources will fall back to the " +
          "V1 Sources.")
      .version("2.4.0")
      .stringConf
      .createWithDefault("")

  val DISABLE_MAP_KEY_NORMALIZATION =
    buildConf("spark.sql.legacy.disableMapKeyNormalization")
      .internal()
      .doc("Disables key normalization when creating a map with `ArrayBasedMapBuilder`. When " +
        "set to `true` it will prevent key normalization when building a map, which will " +
        "allow for values such as `-0.0` and `0.0` to be present as distinct keys.")
      .version("4.0.0")
      .booleanConf
      .createWithDefault(false)

  val FASTFAIL_ON_FILEFORMAT_OUTPUT =
    buildConf("spark.sql.execution.fastFailOnFileFormatOutput")
      .internal()
      .doc("Whether to fast fail task execution when writing output to FileFormat datasource. " +
        "If this is enabled, in `FileFormatWriter` we will catch `FileAlreadyExistsException` " +
        "and fast fail output task without further task retry. Only enabling this if you know " +
        "the `FileAlreadyExistsException` of the output task is unrecoverable, i.e., further " +
        "task attempts won't be able to success. If the `FileAlreadyExistsException` might be " +
        "recoverable, you should keep this as disabled and let Spark to retry output tasks. " +
        "This is disabled by default.")
      .version("3.0.2")
      .booleanConf
      .createWithDefault(false)

  object PartitionOverwriteMode extends Enumeration {
    val STATIC, DYNAMIC = Value
  }

  val PARTITION_OVERWRITE_MODE =
    buildConf("spark.sql.sources.partitionOverwriteMode")
      .doc("When INSERT OVERWRITE a partitioned data source table, we currently support 2 modes: " +
        "static and dynamic. In static mode, Spark deletes all the partitions that match the " +
        "partition specification(e.g. PARTITION(a=1,b)) in the INSERT statement, before " +
        "overwriting. In dynamic mode, Spark doesn't delete partitions ahead, and only overwrite " +
        "those partitions that have data written into it at runtime. By default we use static " +
        "mode to keep the same behavior of Spark prior to 2.3. Note that this config doesn't " +
        "affect Hive serde tables, as they are always overwritten with dynamic mode. This can " +
        "also be set as an output option for a data source using key partitionOverwriteMode " +
        "(which takes precedence over this setting), e.g. " +
        "dataframe.write.option(\"partitionOverwriteMode\", \"dynamic\").save(path)."
      )
      .version("2.3.0")
      .enumConf(PartitionOverwriteMode)
      .createWithDefault(PartitionOverwriteMode.STATIC)

  object StoreAssignmentPolicy extends Enumeration {
    val ANSI, LEGACY, STRICT = Value
  }

  val STORE_ASSIGNMENT_POLICY =
    buildConf("spark.sql.storeAssignmentPolicy")
      .doc("When inserting a value into a column with different data type, Spark will perform " +
        "type coercion. Currently, we support 3 policies for the type coercion rules: ANSI, " +
        "legacy and strict. With ANSI policy, Spark performs the type coercion as per ANSI SQL. " +
        "In practice, the behavior is mostly the same as PostgreSQL. " +
        "It disallows certain unreasonable type conversions such as converting " +
        "`string` to `int` or `double` to `boolean`. " +
        "With legacy policy, Spark allows the type coercion as long as it is a valid `Cast`, " +
        "which is very loose. e.g. converting `string` to `int` or `double` to `boolean` is " +
        "allowed. It is also the only behavior in Spark 2.x and it is compatible with Hive. " +
        "With strict policy, Spark doesn't allow any possible precision loss or data truncation " +
        "in type coercion, e.g. converting `double` to `int` or `decimal` to `double` is " +
        "not allowed."
      )
      .version("3.0.0")
      .enumConf(StoreAssignmentPolicy)
      .createWithDefault(StoreAssignmentPolicy.ANSI)

  val ANSI_ENABLED = buildConf(SqlApiConfHelper.ANSI_ENABLED_KEY)
    .doc("When true, Spark SQL uses an ANSI compliant dialect instead of being Hive compliant. " +
      "For example, Spark will throw an exception at runtime instead of returning null results " +
      "when the inputs to a SQL operator/function are invalid. " +
      "For full details of this dialect, you can find them in the section \"ANSI Compliance\" of " +
      "Spark's documentation. Some ANSI dialect features may be not from the ANSI SQL " +
      "standard directly, but their behaviors align with ANSI SQL's style")
    .version("3.0.0")
    .booleanConf
    .createWithDefault(!sys.env.get("SPARK_ANSI_SQL_MODE").contains("false"))

  val ENFORCE_RESERVED_KEYWORDS = buildConf("spark.sql.ansi.enforceReservedKeywords")
    .doc(s"When true and '${ANSI_ENABLED.key}' is true, the Spark SQL parser enforces the ANSI " +
      "reserved keywords and forbids SQL queries that use reserved keywords as alias names " +
      "and/or identifiers for table, view, function, etc.")
    .version("3.3.0")
    .booleanConf
    .createWithDefault(false)

  val DOUBLE_QUOTED_IDENTIFIERS = buildConf("spark.sql.ansi.doubleQuotedIdentifiers")
    .doc(s"When true and '${ANSI_ENABLED.key}' is true, Spark SQL reads literals enclosed in " +
      "double quoted (\") as identifiers. When false they are read as string literals.")
    .version("3.4.0")
    .booleanConf
    .createWithDefault(false)

  val LEGACY_CONSECUTIVE_STRING_LITERALS =
    buildConf("spark.sql.legacy.consecutiveStringLiterals.enabled")
      .internal()
      .doc("When true, consecutive string literals separated by double quotes (e.g. 'a''b') will " +
        "be parsed as concatenated strings. This preserves pre-Spark 4.0 behavior where" +
        "'a''b' would be parsed as 'ab' instead of 'a'b'.")
      .version("4.1.0")
      .booleanConf
      .createWithDefault(false)

  val ANSI_RELATION_PRECEDENCE = buildConf("spark.sql.ansi.relationPrecedence")
    .doc(s"When true and '${ANSI_ENABLED.key}' is true, JOIN takes precedence over comma when " +
      "combining relation. For example, `t1, t2 JOIN t3` should result to `t1 X (t2 X t3)`. If " +
      "the config is false, the result is `(t1 X t2) X t3`.")
    .version("3.4.0")
    .booleanConf
    .createWithDefault(false)

  val CHUNK_BASE64_STRING_ENABLED = buildConf("spark.sql.chunkBase64String.enabled")
    .doc("Whether to truncate string generated by the `Base64` function. When true, base64" +
      " strings generated by the base64 function are chunked into lines of at most 76" +
      " characters. When false, the base64 strings are not chunked.")
    .version("3.5.2")
    .booleanConf
    .createWithDefault(true)

  val ENABLE_DEFAULT_COLUMNS =
    buildConf("spark.sql.defaultColumn.enabled")
      .internal()
      .doc("When true, allow CREATE TABLE, REPLACE TABLE, and ALTER COLUMN statements to set or " +
        "update default values for specific columns. Following INSERT, MERGE, and UPDATE " +
        "statements may then omit these values and their values will be injected automatically " +
        "instead.")
      .version("3.4.0")
      .booleanConf
      .createWithDefault(true)

  val DEFAULT_COLUMN_ALLOWED_PROVIDERS =
    buildConf("spark.sql.defaultColumn.allowedProviders")
      .internal()
      .doc("List of table providers wherein SQL commands are permitted to assign DEFAULT column " +
        "values. Comma-separated list, whitespace ignored, case-insensitive. If an asterisk " +
        "appears after any table provider in this list, any command may assign DEFAULT column " +
        "except `ALTER TABLE ... ADD COLUMN`. Otherwise, if no asterisk appears, all commands " +
        "are permitted. This is useful because in order for such `ALTER TABLE ... ADD COLUMN` " +
        "commands to work, the target data source must include support for substituting in the " +
        "provided values when the corresponding fields are not present in storage.")
      .version("3.4.0")
      .stringConf
      .createWithDefault("csv,json,orc,parquet")

  val JSON_GENERATOR_WRITE_NULL_IF_WITH_DEFAULT_VALUE =
    buildConf("spark.sql.jsonGenerator.writeNullIfWithDefaultValue")
      .internal()
      .doc("When true, when writing NULL values to columns of JSON tables with explicit DEFAULT " +
        "values using INSERT, UPDATE, or MERGE commands, never skip writing the NULL values to " +
        "storage, overriding spark.sql.jsonGenerator.ignoreNullFields or the ignoreNullFields " +
        "option. This can be useful to enforce that inserted NULL values are present in " +
        "storage to differentiate from missing data.")
      .version("3.4.0")
      .booleanConf
      .createWithDefault(true)

  val ALWAYS_INLINE_COMMON_EXPR =
    buildConf("spark.sql.alwaysInlineCommonExpr")
      .internal()
      .doc("When true, always inline common expressions instead of using the WITH expression. " +
        "This may lead to duplicated expressions and the config should only be enabled if you " +
        "hit bugs caused by the WITH expression.")
      .version("4.0.0")
      .booleanConf
      .createWithDefault(false)

  val USE_COMMON_EXPR_ID_FOR_ALIAS =
    buildConf("spark.sql.useCommonExprIdForAlias")
      .internal()
      .doc("When true, use the common expression ID for the alias when rewriting With " +
        "expressions. Otherwise, use the index of the common expression definition. When true " +
        "this avoids duplicate alias names, but is helpful to set to false for testing to ensure " +
        "that alias names are consistent.")
      .version("4.0.0")
      .booleanConf
      .createWithDefault(true)

  val USE_NULLS_FOR_MISSING_DEFAULT_COLUMN_VALUES =
    buildConf("spark.sql.defaultColumn.useNullsForMissingDefaultValues")
      .internal()
      .doc("When true, and DEFAULT columns are enabled, allow INSERT INTO commands with user-" +
        "specified lists of fewer columns than the target table to behave as if they had " +
        "specified DEFAULT for all remaining columns instead, in order.")
      .version("3.4.0")
      .booleanConf
      .createWithDefault(true)

  val SKIP_TYPE_VALIDATION_ON_ALTER_PARTITION =
    buildConf("spark.sql.legacy.skipTypeValidationOnAlterPartition")
      .internal()
      .doc("When true, skip validation for partition spec in ALTER PARTITION. E.g., " +
        "`ALTER TABLE .. ADD PARTITION(p='a')` would work even the partition type is int. " +
        "Besides, this config will also be used to skip type validation on partition spec " +
        "when reading partitioned table. E.g., if the table partition spec is added without " +
        "type validation, it might not be read correctly with the type validation. " +
        s"When false, the behavior follows ${STORE_ASSIGNMENT_POLICY.key}")
      .version("3.4.0")
      .booleanConf
      .createWithDefault(false)

  val SORT_BEFORE_REPARTITION =
    buildConf("spark.sql.execution.sortBeforeRepartition")
      .internal()
      .doc("When perform a repartition following a shuffle, the output row ordering would be " +
        "nondeterministic. If some downstream stages fail and some tasks of the repartition " +
        "stage retry, these tasks may generate different data, and that can lead to correctness " +
        "issues. Turn on this config to insert a local sort before actually doing repartition " +
        "to generate consistent repartition results. The performance of repartition() may go " +
        "down since we insert extra local sort before it.")
      .version("2.1.4")
      .booleanConf
      .createWithDefault(true)

  val NESTED_SCHEMA_PRUNING_ENABLED =
    buildConf("spark.sql.optimizer.nestedSchemaPruning.enabled")
      .internal()
      .doc("Prune nested fields from a logical relation's output which are unnecessary in " +
        "satisfying a query. This optimization allows columnar file format readers to avoid " +
        "reading unnecessary nested column data. Currently Parquet and ORC are the " +
        "data sources that implement this optimization.")
      .version("2.4.1")
      .booleanConf
      .createWithDefault(true)

  val DISABLE_HINTS =
    buildConf("spark.sql.optimizer.disableHints")
      .internal()
      .doc("When true, the optimizer will disable user-specified hints that are additional " +
        "directives for better planning of a query.")
      .version("3.1.0")
      .booleanConf
      .createWithDefault(false)

  val NESTED_PREDICATE_PUSHDOWN_FILE_SOURCE_LIST =
    buildConf("spark.sql.optimizer.nestedPredicatePushdown.supportedFileSources")
      .internal()
      .doc("A comma-separated list of data source short names or fully qualified data source " +
        "implementation class names for which Spark tries to push down predicates for nested " +
        "columns and/or names containing `dots` to data sources. This configuration is only " +
        "effective with file-based data sources in DSv1. Currently, Parquet and ORC implement " +
        "both optimizations. The other data sources don't support this feature yet. So the " +
        "default value is 'parquet,orc'.")
      .version("3.0.0")
      .stringConf
      .createWithDefault("parquet,orc")

  val SERIALIZER_NESTED_SCHEMA_PRUNING_ENABLED =
    buildConf("spark.sql.optimizer.serializer.nestedSchemaPruning.enabled")
      .internal()
      .doc("Prune nested fields from object serialization operator which are unnecessary in " +
        "satisfying a query. This optimization allows object serializers to avoid " +
        "executing unnecessary nested expressions.")
      .version("3.0.0")
      .booleanConf
      .createWithDefault(true)

  val NESTED_PRUNING_ON_EXPRESSIONS =
    buildConf("spark.sql.optimizer.expression.nestedPruning.enabled")
      .internal()
      .doc("Prune nested fields from expressions in an operator which are unnecessary in " +
        "satisfying a query. Note that this optimization doesn't prune nested fields from " +
        "physical data source scanning. For pruning nested fields from scanning, please use " +
        "`spark.sql.optimizer.nestedSchemaPruning.enabled` config.")
      .version("3.0.0")
      .booleanConf
      .createWithDefault(true)

  val DECORRELATE_INNER_QUERY_ENABLED =
    buildConf("spark.sql.optimizer.decorrelateInnerQuery.enabled")
      .internal()
      .doc("Decorrelate inner query by eliminating correlated references and build domain joins.")
      .version("3.2.0")
      .booleanConf
      .createWithDefault(true)

  val DECORRELATE_SET_OPS_ENABLED =
    buildConf("spark.sql.optimizer.decorrelateSetOps.enabled")
      .internal()
      .doc("Decorrelate subqueries with correlation under set operators.")
      .version("3.4.0")
      .booleanConf
      .createWithDefault(true)

  val DECORRELATE_LIMIT_ENABLED =
    buildConf("spark.sql.optimizer.decorrelateLimit.enabled")
      .internal()
      .doc("Decorrelate subqueries with correlation under LIMIT.")
      .version("4.0.0")
      .booleanConf
      .createWithDefault(true)

  val DECORRELATE_OFFSET_ENABLED =
    buildConf("spark.sql.optimizer.decorrelateOffset.enabled")
      .internal()
      .doc("Decorrelate subqueries with correlation under LIMIT with OFFSET.")
      .version("4.0.0")
      .booleanConf
      .createWithDefault(true)

  val DECORRELATE_UNION_OR_SET_OP_UNDER_LIMIT_ENABLED =
    buildConf("spark.sql.optimizer.decorrelateUnionOrSetOpUnderLimit.enabled")
      .internal()
      .doc("Decorrelate UNION or SET operation under LIMIT operator. If not enabled," +
        "revert to legacy incorrect behavior for certain subqueries with correlation under" +
        "UNION/SET operator with a LIMIT operator above it.")
      .version("4.0.0")
      .booleanConf
      .createWithDefault(true)

  val DECORRELATE_EXISTS_IN_SUBQUERY_LEGACY_INCORRECT_COUNT_HANDLING_ENABLED =
    buildConf("spark.sql.optimizer.decorrelateExistsSubqueryLegacyIncorrectCountHandling.enabled")
      .internal()
      .doc("If enabled, revert to legacy incorrect behavior for certain EXISTS/IN subqueries " +
           "with COUNT or similar aggregates.")
      .version("4.0.0")
      .booleanConf
      .createWithDefault(false)

  val DECORRELATE_SUBQUERY_LEGACY_INCORRECT_COUNT_HANDLING_ENABLED =
    buildConf("spark.sql.optimizer.decorrelateSubqueryLegacyIncorrectCountHandling.enabled")
      .internal()
      .doc("If enabled, revert to legacy incorrect behavior for certain subqueries with COUNT or " +
        "similar aggregates: see SPARK-43098.")
      .version("3.5.0")
      .booleanConf
      .createWithDefault(false)

  val DECORRELATE_SUBQUERY_PREVENT_CONSTANT_FOLDING_FOR_COUNT_BUG =
    buildConf("spark.sql.optimizer.decorrelateSubqueryPreventConstantHoldingForCountBug.enabled")
      .internal()
      .doc("If enabled, prevents constant folding in subqueries that contain" +
        " a COUNT-bug-susceptible Aggregate.")
      .version("4.0.0")
      .booleanConf
      .createWithDefault(true)

  val PULL_OUT_NESTED_DATA_OUTER_REF_EXPRESSIONS_ENABLED =
    buildConf("spark.sql.optimizer.pullOutNestedDataOuterRefExpressions.enabled")
      .internal()
      .doc("Handle correlation over nested data extract expressions by pulling out the " +
        "expression into the outer plan. This enables correlation on map attributes for example.")
      .version("4.0.0")
      .booleanConf
      .createWithDefault(true)

  val OPTIMIZE_ONE_ROW_RELATION_SUBQUERY =
    buildConf("spark.sql.optimizer.optimizeOneRowRelationSubquery")
      .internal()
      .doc("When true, the optimizer will inline subqueries with OneRowRelation as leaf nodes.")
      .version("3.2.0")
      .booleanConf
      .createWithDefault(true)

  val WRAP_EXISTS_IN_AGGREGATE_FUNCTION =
    buildConf("spark.sql.optimizer.wrapExistsInAggregateFunction")
      .internal()
      .doc("When true, the optimizer will wrap newly introduced `exists` attributes in an " +
      "aggregate function to ensure that Aggregate nodes preserve semantic invariant that each " +
      "variable among agg expressions appears either in grouping expressions or belongs to " +
      "and aggregate function.")
      .version("4.0.0")
      .booleanConf
      .createWithDefault(true)

  val ALWAYS_INLINE_ONE_ROW_RELATION_SUBQUERY =
    buildConf("spark.sql.optimizer.optimizeOneRowRelationSubquery.alwaysInline")
      .internal()
      .doc(s"When true, the optimizer will always inline single row subqueries even if it " +
        "causes extra duplication. It only takes effect when " +
        s"${OPTIMIZE_ONE_ROW_RELATION_SUBQUERY.key} is set to true.")
      .version("3.4.0")
      .booleanConf
      .createWithDefault(true)

  val PULL_HINTS_INTO_SUBQUERIES =
    buildConf("spark.sql.optimizer.pullHintsIntoSubqueries")
      .internal()
      .doc("Pull hints into subqueries in EliminateResolvedHint if enabled.")
      .booleanConf
      .createWithDefault(true)

  val TOP_K_SORT_FALLBACK_THRESHOLD =
    buildConf("spark.sql.execution.topKSortFallbackThreshold")
      .doc("In SQL queries with a SORT followed by a LIMIT like " +
          "'SELECT x FROM t ORDER BY y LIMIT m', if m is under this threshold, do a top-K sort" +
          " in memory, otherwise do a global sort which spills to disk if necessary.")
      .version("2.4.0")
      .intConf
      .createWithDefault(ByteArrayMethods.MAX_ROUNDED_ARRAY_LENGTH)

  val PRUNE_FILTERS_CAN_PRUNE_STREAMING_SUBPLAN =
    buildConf("spark.sql.optimizer.pruneFiltersCanPruneStreamingSubplan")
      .internal()
      .doc("Allow PruneFilters to remove streaming subplans when we encounter a false filter. " +
        "This flag is to restore prior buggy behavior for broken pipelines.")
      .version("4.0.0")
      .booleanConf
      .createWithDefault(false)

  object Deprecated {
    val MAPRED_REDUCE_TASKS = "mapred.reduce.tasks"
  }

  object Replaced {
    val MAPREDUCE_JOB_REDUCES = "mapreduce.job.reduces"
  }

  val CSV_PARSER_COLUMN_PRUNING = buildConf("spark.sql.csv.parser.columnPruning.enabled")
    .internal()
    .doc("If it is set to true, column names of the requested schema are passed to CSV parser. " +
      "Other column values can be ignored during parsing even if they are malformed.")
    .version("2.4.0")
    .booleanConf
    .createWithDefault(true)

  val CSV_INPUT_BUFFER_SIZE = buildConf("spark.sql.csv.parser.inputBufferSize")
    .internal()
    .doc("If it is set, it configures the buffer size of CSV input during parsing. " +
      "It is the same as inputBufferSize option in CSV which has a higher priority. " +
      "Note that this is a workaround for the parsing library's regression, and this " +
      "configuration is internal and supposed to be removed in the near future.")
    .version("3.0.3")
    .intConf
    .createOptional

  val LEGACY_RESPECT_NULLABILITY_IN_TEXT_DATASET_CONVERSION =
    buildConf("spark.sql.legacy.respectNullabilityInTextDatasetConversion")
      .internal()
      .doc("When true, the nullability in the user-specified schema for " +
        "`DataFrameReader.schema(schema).json(jsonDataset)` and " +
        "`DataFrameReader.schema(schema).csv(csvDataset)` is respected. Otherwise, they are " +
        "turned to a nullable schema forcibly.")
      .version("3.3.0")
      .booleanConf
      .createWithDefault(false)

  val REPL_EAGER_EVAL_ENABLED = buildConf("spark.sql.repl.eagerEval.enabled")
    .doc("Enables eager evaluation or not. When true, the top K rows of Dataset will be " +
      "displayed if and only if the REPL supports the eager evaluation. Currently, the " +
      "eager evaluation is supported in PySpark and SparkR. In PySpark, for the notebooks like " +
      "Jupyter, the HTML table (generated by _repr_html_) will be returned. For plain Python " +
      "REPL, the returned outputs are formatted like dataframe.show(). In SparkR, the returned " +
      "outputs are showed similar to R data.frame would.")
    .version("2.4.0")
    .booleanConf
    .createWithDefault(false)

  val REPL_EAGER_EVAL_MAX_NUM_ROWS = buildConf("spark.sql.repl.eagerEval.maxNumRows")
    .doc("The max number of rows that are returned by eager evaluation. This only takes " +
      s"effect when ${REPL_EAGER_EVAL_ENABLED.key} is set to true. The valid range of this " +
      "config is from 0 to (Int.MaxValue - 1), so the invalid config like negative and " +
      "greater than (Int.MaxValue - 1) will be normalized to 0 and (Int.MaxValue - 1).")
    .version("2.4.0")
    .intConf
    .createWithDefault(20)

  val REPL_EAGER_EVAL_TRUNCATE = buildConf("spark.sql.repl.eagerEval.truncate")
    .doc("The max number of characters for each cell that is returned by eager evaluation. " +
      s"This only takes effect when ${REPL_EAGER_EVAL_ENABLED.key} is set to true.")
    .version("2.4.0")
    .intConf
    .createWithDefault(20)

  val ARTIFACTS_SESSION_ISOLATION_ENABLED =
    buildConf("spark.sql.artifact.isolation.enabled")
      .internal()
      .doc("When enabled for a Spark Session, artifacts (such as JARs, files, archives) added to " +
        "this session are isolated from other sessions within the same Spark instance. When " +
        "disabled for a session, artifacts added to this session are visible to other sessions " +
        "that have this config disabled. This config can only be set during the creation of a " +
        "Spark Session and will have no effect when changed in the middle of session usage.")
      .version("4.0.0")
      .booleanConf
      .createWithDefault(true)

  val ARTIFACTS_SESSION_ISOLATION_ALWAYS_APPLY_CLASSLOADER =
    buildConf("spark.sql.artifact.isolation.alwaysApplyClassloader")
      .internal()
      .doc("When enabled, the classloader holding per-session artifacts will always be applied " +
        "during SQL executions (useful for Spark Connect). When disabled, the classloader will " +
        "be applied only when any artifact is added to the session.")
      .version("4.0.0")
      .booleanConf
      .createWithDefault(false)

  val FAST_HASH_AGGREGATE_MAX_ROWS_CAPACITY_BIT =
    buildConf("spark.sql.codegen.aggregate.fastHashMap.capacityBit")
      .internal()
      .doc("Capacity for the max number of rows to be held in memory " +
        "by the fast hash aggregate product operator. The bit is not for actual value, " +
        "but the actual numBuckets is determined by loadFactor " +
        "(e.g: default bit value 16 , the actual numBuckets is ((1 << 16) / 0.5).")
      .version("2.4.0")
      .intConf
      .checkValue(bit => bit >= 10 && bit <= 30, "The bit value must be in [10, 30].")
      .createWithDefault(16)

  val AVRO_COMPRESSION_CODEC = buildConf("spark.sql.avro.compression.codec")
    .doc("Compression codec used in writing of AVRO files. Supported codecs: " +
      "uncompressed, deflate, snappy, bzip2, xz and zstandard. Default codec is snappy.")
    .version("2.4.0")
    .stringConf
    .checkValues(Set("uncompressed", "deflate", "snappy", "bzip2", "xz", "zstandard"))
    .createWithDefault("snappy")

  val AVRO_DEFLATE_LEVEL = buildConf("spark.sql.avro.deflate.level")
    .doc("Compression level for the deflate codec used in writing of AVRO files. " +
      "Valid value must be in the range of from 1 to 9 inclusive or -1. " +
      "The default value is -1 which corresponds to 6 level in the current implementation.")
    .version("2.4.0")
    .intConf
    .checkValues((1 to 9).toSet + CodecFactory.DEFAULT_DEFLATE_LEVEL)
    .createWithDefault(CodecFactory.DEFAULT_DEFLATE_LEVEL)

  val AVRO_XZ_LEVEL = buildConf("spark.sql.avro.xz.level")
    .doc("Compression level for the xz codec used in writing of AVRO files. " +
      "Valid value must be in the range of from 1 to 9 inclusive " +
      "The default value is 6.")
    .version("4.0.0")
    .intConf
    .checkValue(v => v > 0 && v <= 9, "The value must be in the range of from 1 to 9 inclusive.")
    .createWithDefault(CodecFactory.DEFAULT_XZ_LEVEL)

  val AVRO_ZSTANDARD_LEVEL = buildConf("spark.sql.avro.zstandard.level")
    .doc("Compression level for the zstandard codec used in writing of AVRO files. ")
    .version("4.0.0")
    .intConf
    .createWithDefault(CodecFactory.DEFAULT_ZSTANDARD_LEVEL)

  val AVRO_ZSTANDARD_BUFFER_POOL_ENABLED = buildConf("spark.sql.avro.zstandard.bufferPool.enabled")
    .doc("If true, enable buffer pool of ZSTD JNI library when writing of AVRO files")
    .version("4.0.0")
    .booleanConf
    .createWithDefault(false)

  val LEGACY_SIZE_OF_NULL = buildConf("spark.sql.legacy.sizeOfNull")
    .internal()
    .doc(s"If it is set to false, or ${ANSI_ENABLED.key} is true, then size of null returns " +
      "null. Otherwise, it returns -1, which was inherited from Hive.")
    .version("2.4.0")
    .booleanConf
    .createWithDefault(true)

  val LEGACY_PARSE_NULL_PARTITION_SPEC_AS_STRING_LITERAL =
    buildConf("spark.sql.legacy.parseNullPartitionSpecAsStringLiteral")
      .internal()
      .doc("If it is set to true, `PARTITION(col=null)` is parsed as a string literal of its " +
        "text representation, e.g., string 'null', when the partition column is string type. " +
        "Otherwise, it is always parsed as a null literal in the partition spec.")
      .version("3.0.2")
      .booleanConf
      .createWithDefault(false)

  val LEGACY_KEEP_PARTITION_SPEC_AS_STRING_LITERAL =
    buildConf("spark.sql.legacy.keepPartitionSpecAsStringLiteral")
      .internal()
      .doc("If it is set to true, `PARTITION(col=05)` is parsed as a string literal of its " +
        "text representation, e.g., string '05', when the partition column is string type. " +
        "Otherwise, it is always parsed as a numeric literal in the partition spec.")
      .version("3.4.0")
      .booleanConf
      .createWithDefault(false)

  val LEGACY_REPLACE_DATABRICKS_SPARK_AVRO_ENABLED =
    buildConf("spark.sql.legacy.replaceDatabricksSparkAvro.enabled")
      .internal()
      .doc("If it is set to true, the data source provider com.databricks.spark.avro is mapped " +
        "to the built-in but external Avro data source module for backward compatibility.")
      .version("2.4.0")
      .booleanConf
      .createWithDefault(true)

  val LEGACY_SETOPS_PRECEDENCE_ENABLED =
    buildConf("spark.sql.legacy.setopsPrecedence.enabled")
      .internal()
      .doc("When set to true and the order of evaluation is not specified by parentheses, the " +
        "set operations are performed from left to right as they appear in the query. When set " +
        "to false and order of evaluation is not specified by parentheses, INTERSECT operations " +
        "are performed before any UNION, EXCEPT and MINUS operations.")
      .version("2.4.0")
      .booleanConf
      .createWithDefault(false)

  val LEGACY_EXPONENT_LITERAL_AS_DECIMAL_ENABLED =
    buildConf("spark.sql.legacy.exponentLiteralAsDecimal.enabled")
      .internal()
      .doc("When set to true, a literal with an exponent (e.g. 1E-30) would be parsed " +
        "as Decimal rather than Double.")
      .version("3.0.0")
      .booleanConf
      .createWithDefault(false)

  val LEGACY_IDENTIFIER_CLAUSE_ONLY =
    buildConf("spark.sql.legacy.identifierClause")
      .internal()
      .doc("When set to false, IDENTIFIER('literal') is resolved to an identifier at parse time " +
        "anywhere identifiers can occur. When set to true, only the legacy " +
        " IDENTIFIER(constantExpr) clause is allowed, which evaluates the expression at analysis " +
        " and is limited to a narrow subset of scenarios.")
      .version("4.1.0")
      .booleanConf
      .createWithDefault(false)

  val LEGACY_ALLOW_NEGATIVE_SCALE_OF_DECIMAL_ENABLED =
    buildConf("spark.sql.legacy.allowNegativeScaleOfDecimal")
      .internal()
      .doc("When set to true, negative scale of Decimal type is allowed. For example, " +
        "the type of number 1E10BD under legacy mode is DecimalType(2, -9), but is " +
        "Decimal(11, 0) in non legacy mode.")
      .version("3.0.0")
      .booleanConf
      .createWithDefault(false)

  val LEGACY_BUCKETED_TABLE_SCAN_OUTPUT_ORDERING =
    buildConf("spark.sql.legacy.bucketedTableScan.outputOrdering")
      .internal()
      .doc("When true, the bucketed table scan will list files during planning to figure out the " +
        "output ordering, which is expensive and may make the planning quite slow.")
      .version("3.0.0")
      .booleanConf
      .createWithDefault(false)

  val LEGACY_HAVING_WITHOUT_GROUP_BY_AS_WHERE =
    buildConf("spark.sql.legacy.parser.havingWithoutGroupByAsWhere")
      .internal()
      .doc("If it is set to true, the parser will treat HAVING without GROUP BY as a normal " +
        "WHERE, which does not follow SQL standard.")
      .version("2.4.1")
      .booleanConf
      .createWithDefault(false)

  val LEGACY_ALLOW_EMPTY_STRING_IN_JSON =
    buildConf("spark.sql.legacy.json.allowEmptyString.enabled")
      .internal()
      .doc("When set to true, the parser of JSON data source treats empty strings as null for " +
        "some data types such as `IntegerType`.")
      .version("3.0.0")
      .booleanConf
      .createWithDefault(false)

  val LEGACY_CREATE_EMPTY_COLLECTION_USING_STRING_TYPE =
    buildConf("spark.sql.legacy.createEmptyCollectionUsingStringType")
      .internal()
      .doc("When set to true, Spark returns an empty collection with `StringType` as element " +
        "type if the `array`/`map` function is called without any parameters. Otherwise, Spark " +
        "returns an empty collection with `NullType` as element type.")
      .version("3.0.0")
      .booleanConf
      .createWithDefault(false)

  val LEGACY_ALLOW_UNTYPED_SCALA_UDF =
    buildConf("spark.sql.legacy.allowUntypedScalaUDF")
      .internal()
      .doc("When set to true, user is allowed to use org.apache.spark.sql.functions. " +
        "udf(f: AnyRef, dataType: DataType). Otherwise, an exception will be thrown at runtime.")
      .version("3.0.0")
      .booleanConf
      .createWithDefault(false)

  val LEGACY_STATISTICAL_AGGREGATE =
    buildConf("spark.sql.legacy.statisticalAggregate")
      .internal()
      .doc("When set to true, statistical aggregate function returns Double.NaN " +
        "if divide by zero occurred during expression evaluation, otherwise, it returns null. " +
        "Before version 3.1.0, it returns NaN in divideByZero case by default.")
      .version("3.1.0")
      .booleanConf
      .createWithDefault(false)

  val TRUNCATE_TABLE_IGNORE_PERMISSION_ACL =
    buildConf("spark.sql.truncateTable.ignorePermissionAcl.enabled")
      .internal()
      .doc("When set to true, TRUNCATE TABLE command will not try to set back original " +
        "permission and ACLs when re-creating the table/partition paths.")
      .version("2.4.6")
      .booleanConf
      .createWithDefault(false)

  val NAME_NON_STRUCT_GROUPING_KEY_AS_VALUE =
    buildConf("spark.sql.legacy.dataset.nameNonStructGroupingKeyAsValue")
      .internal()
      .doc("When set to true, the key attribute resulted from running `Dataset.groupByKey` " +
        "for non-struct key type, will be named as `value`, following the behavior of Spark " +
        "version 2.4 and earlier.")
      .version("3.0.0")
      .booleanConf
      .createWithDefault(false)

  val MAX_TO_STRING_FIELDS = buildConf("spark.sql.debug.maxToStringFields")
    .doc("Maximum number of fields of sequence-like entries can be converted to strings " +
      "in debug output. Any elements beyond the limit will be dropped and replaced by a " +
      """ "... N more fields" placeholder.""")
    .version("3.0.0")
    .intConf
    .createWithDefault(25)

  val MAX_PLAN_STRING_LENGTH = buildConf("spark.sql.maxPlanStringLength")
    .doc("Maximum number of characters to output for a plan string.  If the plan is " +
      "longer, further output will be truncated.  The default setting always generates a full " +
      "plan.  Set this to a lower value such as 8k if plan strings are taking up too much " +
      "memory or are causing OutOfMemory errors in the driver or UI processes.")
    .version("3.0.0")
    .bytesConf(ByteUnit.BYTE)
    .checkValue(i => i >= 0 && i <= ByteArrayMethods.MAX_ROUNDED_ARRAY_LENGTH, "Invalid " +
      "value for 'spark.sql.maxPlanStringLength'.  Length must be a valid string length " +
      "(nonnegative and shorter than the maximum size).")
    .createWithDefaultString(s"${ByteArrayMethods.MAX_ROUNDED_ARRAY_LENGTH}")

  val MAX_METADATA_STRING_LENGTH = buildConf("spark.sql.maxMetadataStringLength")
    .doc("Maximum number of characters to output for a metadata string. e.g. " +
      "file location in `DataSourceScanExec`, every value will be abbreviated if exceed length.")
    .version("3.1.0")
    .intConf
    .checkValue(_ > 3, "This value must be bigger than 3.")
    .createWithDefault(100)

  val SET_COMMAND_REJECTS_SPARK_CORE_CONFS =
    buildConf("spark.sql.legacy.setCommandRejectsSparkCoreConfs")
      .internal()
      .doc("If it is set to true, SET command will fail when the key is registered as " +
        "a SparkConf entry.")
      .version("3.0.0")
      .booleanConf
      .createWithDefault(true)

  object TimestampTypes extends Enumeration {
    val TIMESTAMP_NTZ, TIMESTAMP_LTZ = Value
  }

  val TIMESTAMP_TYPE =
    buildConf("spark.sql.timestampType")
      .doc("Configures the default timestamp type of Spark SQL, including SQL DDL, Cast clause, " +
        "type literal and the schema inference of data sources. " +
        s"Setting the configuration as ${TimestampTypes.TIMESTAMP_NTZ} will " +
        "use TIMESTAMP WITHOUT TIME ZONE as the default type while putting it as " +
        s"${TimestampTypes.TIMESTAMP_LTZ} will use TIMESTAMP WITH LOCAL TIME ZONE. " +
        "Before the 3.4.0 release, Spark only supports the TIMESTAMP WITH " +
        "LOCAL TIME ZONE type.")
      .version("3.4.0")
      .enumConf(TimestampTypes)
      .createWithDefault(TimestampTypes.TIMESTAMP_LTZ)

  val DATETIME_JAVA8API_ENABLED = buildConf("spark.sql.datetime.java8API.enabled")
    .doc("If the configuration property is set to true, java.time.Instant and " +
      "java.time.LocalDate classes of Java 8 API are used as external types for " +
      "Catalyst's TimestampType and DateType. If it is set to false, java.sql.Timestamp " +
      "and java.sql.Date are used for the same purpose.")
    .version("3.0.0")
    .booleanConf
    .createWithDefault(false)

  val UI_EXPLAIN_MODE = buildConf("spark.sql.ui.explainMode")
    .doc("Configures the query explain mode used in the Spark SQL UI. The value can be 'simple', " +
      "'extended', 'codegen', 'cost', or 'formatted'. The default value is 'formatted'.")
    .version("3.1.0")
    .stringConf
    .transform(_.toUpperCase(Locale.ROOT))
    .checkValue(mode => Set("SIMPLE", "EXTENDED", "CODEGEN", "COST", "FORMATTED").contains(mode),
      "Invalid value for 'spark.sql.ui.explainMode'. Valid values are 'simple', 'extended', " +
      "'codegen', 'cost' and 'formatted'.")
    .createWithDefault("formatted")

  val SOURCES_BINARY_FILE_MAX_LENGTH = buildConf("spark.sql.sources.binaryFile.maxLength")
    .doc("The max length of a file that can be read by the binary file data source. " +
      "Spark will fail fast and not attempt to read the file if its length exceeds this value. " +
      "The theoretical max is Int.MaxValue, though VMs might implement a smaller max.")
    .version("3.0.0")
    .internal()
    .intConf
    .createWithDefault(Int.MaxValue)

  val LEGACY_CAST_DATETIME_TO_STRING =
    buildConf("spark.sql.legacy.typeCoercion.datetimeToString.enabled")
      .internal()
      .doc("If it is set to true, date/timestamp will cast to string in binary comparisons " +
        s"with String when ${ANSI_ENABLED.key} is false.")
      .version("3.0.0")
      .booleanConf
      .createWithDefault(false)

  val DEFAULT_CATALOG = buildConf("spark.sql.defaultCatalog")
    .doc("Name of the default catalog. This will be the current catalog if users have not " +
      "explicitly set the current catalog yet.")
    .version("3.0.0")
    .stringConf
    .createWithDefault(SESSION_CATALOG_NAME)

  val V2_SESSION_CATALOG_IMPLEMENTATION =
    buildConf(s"spark.sql.catalog.$SESSION_CATALOG_NAME")
      .doc("A catalog implementation that will be used as the v2 interface to Spark's built-in " +
        s"v1 catalog: $SESSION_CATALOG_NAME. This catalog shares its identifier namespace with " +
        s"the $SESSION_CATALOG_NAME and must be consistent with it; for example, if a table can " +
        s"be loaded by the $SESSION_CATALOG_NAME, this catalog must also return the table " +
        s"metadata. To delegate operations to the $SESSION_CATALOG_NAME, implementations can " +
        "extend 'CatalogExtension'. The value should be either 'builtin' which represents the " +
        "spark's builit-in V2SessionCatalog, or a fully qualified class name of the catalog " +
        "implementation.")
      .version("3.0.0")
      .stringConf
      .transform {
        case builtin if builtin.equalsIgnoreCase("builtin") => "builtin"
        case fullClassName => fullClassName
      }
      .createWithDefault("builtin")

  object MapKeyDedupPolicy extends Enumeration {
    val EXCEPTION, LAST_WIN = Value
  }

  val MAP_KEY_DEDUP_POLICY = buildConf("spark.sql.mapKeyDedupPolicy")
    .doc("The policy to deduplicate map keys in builtin function: CreateMap, MapFromArrays, " +
      "MapFromEntries, StringToMap, MapConcat and TransformKeys. When EXCEPTION, the query " +
      "fails if duplicated map keys are detected. When LAST_WIN, the map key that is inserted " +
      "at last takes precedence.")
    .version("3.0.0")
    .enumConf(MapKeyDedupPolicy)
    .createWithDefault(MapKeyDedupPolicy.EXCEPTION)

  val LEGACY_LOOSE_UPCAST = buildConf("spark.sql.legacy.doLooseUpcast")
    .internal()
    .doc("When true, the upcast will be loose and allows string to atomic types.")
    .version("3.0.0")
    .booleanConf
    .createWithDefault(false)

  val LEGACY_CTE_PRECEDENCE_POLICY = buildConf("spark.sql.legacy.ctePrecedencePolicy")
    .internal()
    .doc("When LEGACY, outer CTE definitions takes precedence over inner definitions. If set to " +
      "EXCEPTION, AnalysisException is thrown while name conflict is detected in nested CTE. " +
      "The default is CORRECTED, inner CTE definitions take precedence. This config " +
      "will be removed in future versions and CORRECTED will be the only behavior.")
    .version("3.0.0")
    .enumConf(LegacyBehaviorPolicy)
    .createWithDefault(LegacyBehaviorPolicy.CORRECTED)

  val CTE_RECURSION_LEVEL_LIMIT = buildConf("spark.sql.cteRecursionLevelLimit")
    .internal()
    .doc("Maximum level of recursion that is allowed while executing a recursive CTE definition." +
      "If a query does not get exhausted before reaching this limit it fails. Use -1 for " +
      "unlimited.")
    .version("4.1.0")
    .intConf
    .createWithDefault(100)

  val CTE_RECURSION_ROW_LIMIT = buildConf("spark.sql.cteRecursionRowLimit")
    .internal()
    .doc("Maximum number of rows that can be returned when executing a recursive CTE definition." +
      "If a query does not get exhausted before reaching this limit it fails. Use -1 for " +
      "unlimited.")
    .version("4.1.0")
    .intConf
    .createWithDefault(1000000)

  val CTE_RECURSION_ANCHOR_ROWS_LIMIT_TO_CONVERT_TO_LOCAL_RELATION =
    buildConf("spark.sql.cteRecursionAnchorRowsLimitToConvertToLocalRelation")
      .internal()
      .doc("Maximum number of rows that the anchor in a recursive CTE can return for it to be" +
        "converted to a localRelation.")
      .version("4.1.0")
      .intConf
      .createWithDefault(100)

  val LEGACY_INLINE_CTE_IN_COMMANDS = buildConf("spark.sql.legacy.inlineCTEInCommands")
    .internal()
    .doc("If true, always inline the CTE relations for the queries in commands. This is the " +
      "legacy behavior which may produce incorrect results because Spark may evaluate a CTE " +
      "relation more than once, even if it's nondeterministic.")
    .version("4.0.0")
    .booleanConf
    .createWithDefault(false)

  val LEGACY_CTE_DUPLICATE_ATTRIBUTE_NAMES =
    buildConf("spark.sql.legacy.cteDuplicateAttributeNames")
      .internal()
      .doc("When true, CTE references sometimes (e.g., self-joins) may incorrectly unify column" +
        "names that differ only in casing (e.g., COLNAME and colname become the same). This is" +
        "the legacy behavior. When false, column name casing is preserved correctly.")
      .version("4.2.0")
      .booleanConf
      .createWithDefault(false)

  val LEGACY_TIME_PARSER_POLICY = buildConf(SqlApiConfHelper.LEGACY_TIME_PARSER_POLICY_KEY)
    .internal()
    .doc("When LEGACY, java.text.SimpleDateFormat is used for formatting and parsing " +
      "dates/timestamps in a locale-sensitive manner, which is the approach before Spark 3.0. " +
      "When set to CORRECTED, classes from java.time.* packages are used for the same purpose. " +
      "When set to EXCEPTION, RuntimeException is thrown when we will get different " +
      "results. The default is CORRECTED.")
    .version("3.0.0")
    .enumConf(LegacyBehaviorPolicy)
    .createWithDefault(LegacyBehaviorPolicy.CORRECTED)

  val LEGACY_ARRAY_EXISTS_FOLLOWS_THREE_VALUED_LOGIC =
    buildConf("spark.sql.legacy.followThreeValuedLogicInArrayExists")
      .internal()
      .doc("When true, the ArrayExists will follow the three-valued boolean logic.")
      .version("3.0.0")
      .booleanConf
      .createWithDefault(true)

  val ADDITIONAL_REMOTE_REPOSITORIES =
    buildConf("spark.sql.maven.additionalRemoteRepositories")
      .doc("A comma-delimited string config of the optional additional remote Maven mirror " +
        "repositories. This is only used for downloading Hive jars in IsolatedClientLoader " +
        "if the default Maven Central repo is unreachable.")
      .version("3.0.0")
      .stringConf
      .createWithDefault(
        sys.env.getOrElse("DEFAULT_ARTIFACT_REPOSITORY",
          "https://maven-central.storage-download.googleapis.com/maven2/"))

  val LEGACY_FROM_DAYTIME_STRING =
    buildConf("spark.sql.legacy.fromDayTimeString.enabled")
      .internal()
      .doc("When true, the `from` bound is not taken into account in conversion of " +
        "a day-time string to an interval, and the `to` bound is used to skip " +
        "all interval units out of the specified range. If it is set to `false`, " +
        "`ParseException` is thrown if the input does not match to the pattern " +
        "defined by `from` and `to`.")
      .version("3.0.0")
      .booleanConf
      .createWithDefault(false)

  val LEGACY_PROPERTY_NON_RESERVED =
    buildConf("spark.sql.legacy.notReserveProperties")
      .internal()
      .doc("When true, all database and table properties are not reserved and available for " +
        "create/alter syntaxes. But please be aware that the reserved properties will be " +
        "silently removed.")
      .version("3.0.0")
      .booleanConf
      .createWithDefault(false)

  val LEGACY_ADD_SINGLE_FILE_IN_ADD_FILE =
    buildConf("spark.sql.legacy.addSingleFileInAddFile")
      .internal()
      .doc("When true, only a single file can be added using ADD FILE. If false, then users " +
        "can add directory by passing directory path to ADD FILE.")
      .version("3.0.0")
      .booleanConf
      .createWithDefault(false)

  val LEGACY_PARAMETER_SUBSTITUTION_CONSTANTS_ONLY =
    buildConf("spark.sql.legacy.parameterSubstitution.constantsOnly")
      .doc("When true, limits parameter substitution to constants in DML/queries only, " +
        "restoring the legacy behavior where parameter markers (? or :param) are only allowed " +
        "in contexts where constant literals are expected. When false (default), " +
        "parameter substitution is enabled everywhere a literal is supported, " +
        "allowing parameter markers in any literal context throughout SQL parsing.")
      .internal()
      .version("4.1.0")
      .booleanConf
      .createWithDefault(false)

  val LEGACY_MSSQLSERVER_NUMERIC_MAPPING_ENABLED =
    buildConf("spark.sql.legacy.mssqlserver.numericMapping.enabled")
      .internal()
      .doc("When true, use legacy MsSqlServer TINYINT, SMALLINT and REAL type mapping.")
      .version("2.4.5")
      .booleanConf
      .createWithDefault(false)

  val LEGACY_MSSQLSERVER_DATETIMEOFFSET_MAPPING_ENABLED =
    buildConf("spark.sql.legacy.mssqlserver.datetimeoffsetMapping.enabled")
      .internal()
      .doc("When true, DATETIMEOFFSET is mapped to StringType; otherwise, it is mapped to " +
        "TimestampType.")
      .version("4.0.0")
      .booleanConf
      .createWithDefault(false)

  val LEGACY_MYSQL_BIT_ARRAY_MAPPING_ENABLED =
    buildConf("spark.sql.legacy.mysql.bitArrayMapping.enabled")
      .internal()
      .doc("When true, use LongType to represent MySQL BIT(n>1); otherwise, use BinaryType.")
      .version("4.0.0")
      .booleanConf
      .createWithDefault(false)

  val LEGACY_MYSQL_TIMESTAMPNTZ_MAPPING_ENABLED =
    buildConf("spark.sql.legacy.mysql.timestampNTZMapping.enabled")
      .internal()
      .doc("When true, TimestampNTZType and MySQL TIMESTAMP can be converted bidirectionally. " +
        "For reading, MySQL TIMESTAMP is converted to TimestampNTZType when JDBC read option " +
        "preferTimestampNTZ is true. For writing, TimestampNTZType is converted to MySQL " +
        "TIMESTAMP; otherwise, DATETIME")
      .version("4.0.0")
      .booleanConf
      .createWithDefault(false)

  val LEGACY_ORACLE_TIMESTAMP_MAPPING_ENABLED =
    buildConf("spark.sql.legacy.oracle.timestampMapping.enabled")
      .internal()
      .doc("When true, TimestampType maps to TIMESTAMP in Oracle; otherwise, " +
        "TIMESTAMP WITH LOCAL TIME ZONE.")
      .version("4.0.0")
      .booleanConf
      .createWithDefault(false)

  val LEGACY_DB2_TIMESTAMP_MAPPING_ENABLED =
    buildConf("spark.sql.legacy.db2.numericMapping.enabled")
      .internal()
      .doc("When true, SMALLINT maps to IntegerType in DB2; otherwise, ShortType" )
      .version("4.0.0")
      .booleanConf
      .createWithDefault(false)

  val LEGACY_DB2_BOOLEAN_MAPPING_ENABLED =
    buildConf("spark.sql.legacy.db2.booleanMapping.enabled")
      .internal()
      .doc("When true, BooleanType maps to CHAR(1) in DB2; otherwise, BOOLEAN" )
      .version("4.0.0")
      .booleanConf
      .createWithDefault(false)

  val LEGACY_POSTGRES_DATETIME_MAPPING_ENABLED =
    buildConf("spark.sql.legacy.postgres.datetimeMapping.enabled")
      .internal()
      .doc("When true, TimestampType maps to TIMESTAMP WITHOUT TIME ZONE in PostgreSQL for " +
        "writing; otherwise, TIMESTAMP WITH TIME ZONE. When true, TIMESTAMP WITH TIME ZONE " +
        "can be converted to TimestampNTZType when JDBC read option preferTimestampNTZ is " +
        "true; otherwise, converted to TimestampType regardless of preferTimestampNTZ.")
      .version("4.0.0")
      .booleanConf
      .createWithDefault(false)

  val PYTHON_FILTER_PUSHDOWN_ENABLED = buildConf("spark.sql.python.filterPushdown.enabled")
    .internal()
    .doc("When true, enable filter pushdown to Python datasource, at the cost of running " +
      "Python worker one additional time during planning.")
    .version("4.1.0")
    .booleanConf
    .createWithDefault(false)

  val CSV_FILTER_PUSHDOWN_ENABLED = buildConf("spark.sql.csv.filterPushdown.enabled")
    .doc("When true, enable filter pushdown to CSV datasource.")
    .version("3.0.0")
    .booleanConf
    .createWithDefault(true)

  val JSON_FILTER_PUSHDOWN_ENABLED = buildConf("spark.sql.json.filterPushdown.enabled")
    .doc("When true, enable filter pushdown to JSON datasource.")
    .version("3.1.0")
    .booleanConf
    .createWithDefault(true)

  val AVRO_FILTER_PUSHDOWN_ENABLED = buildConf("spark.sql.avro.filterPushdown.enabled")
    .doc("When true, enable filter pushdown to Avro datasource.")
    .version("3.1.0")
    .booleanConf
    .createWithDefault(true)

  val JSON_ENABLE_PARTIAL_RESULTS =
    buildConf("spark.sql.json.enablePartialResults")
      .internal()
      .doc("When set to true, enables partial results for structs, maps, and arrays in JSON " +
        "when one or more fields do not match the schema")
      .version("3.4.0")
      .booleanConf
      .createWithDefault(true)

  val JSON_EXACT_STRING_PARSING =
    buildConf("spark.sql.json.enableExactStringParsing")
      .internal()
      .doc("When set to true, string columns extracted from JSON objects will be extracted " +
        "exactly as they appear in the input string, with no changes")
      .version("4.0.0")
      .booleanConf
      .createWithDefault(true)

  val JSON_USE_UNSAFE_ROW =
    buildConf("spark.sql.json.useUnsafeRow")
      .doc("When set to true, use UnsafeRow to represent struct result in the JSON parser. It " +
        "can be overwritten by the JSON option `useUnsafeRow`.")
      .version("4.0.0")
      .booleanConf
      .createWithDefault(false)

  val VARIANT_ALLOW_DUPLICATE_KEYS =
    buildConf("spark.sql.variant.allowDuplicateKeys")
      .internal()
      .doc("When set to false, parsing variant from JSON will throw an error if there are " +
        "duplicate keys in the input JSON object. When set to true, the parser will keep the " +
        "last occurrence of all fields with the same key.")
      .version("4.0.0")
      .booleanConf
      .createWithDefault(false)

  val VARIANT_ALLOW_READING_SHREDDED =
    buildConf("spark.sql.variant.allowReadingShredded")
      .internal()
      .doc("When true, the Parquet reader is allowed to read shredded or unshredded variant. " +
        "When false, it only reads unshredded variant.")
      .version("4.0.0")
      .booleanConf
      .createWithDefault(true)

  val PUSH_VARIANT_INTO_SCAN =
    buildConf("spark.sql.variant.pushVariantIntoScan")
      .internal()
      .doc("When true, replace variant type in the scan schema with a struct containing " +
        "requested fields.")
      .version("4.0.0")
      .booleanConf
      .createWithDefault(true)

  val VARIANT_WRITE_SHREDDING_ENABLED =
    buildConf("spark.sql.variant.writeShredding.enabled")
      .internal()
      .doc("When true, the Parquet writer is allowed to write shredded variant. ")
      .version("4.0.0")
      .booleanConf
      .createWithDefault(true)

  val VARIANT_FORCE_SHREDDING_SCHEMA_FOR_TEST =
    buildConf("spark.sql.variant.forceShreddingSchemaForTest")
      .internal()
      .doc("FOR INTERNAL TESTING ONLY. Sets shredding schema for Variant.")
      .version("4.0.0")
      .stringConf
      .createWithDefault("")

  val VARIANT_SHREDDING_MAX_SCHEMA_WIDTH =
    buildConf("spark.sql.variant.shredding.maxSchemaWidth")
      .internal()
      .doc("Maximum number of shredded fields to create when inferring a schema for Variant")
      .version("4.1.0")
      .intConf
      .createWithDefault(300)

  val VARIANT_SHREDDING_MAX_SCHEMA_DEPTH =
    buildConf("spark.sql.variant.shredding.maxSchemaDepth")
      .internal()
      .doc("Maximum depth in Variant value to traverse when inferring a schema. " +
           "Any array/object below this depth will be shredded as a single binary.")
      .version("4.1.0")
      .intConf
      .createWithDefault(50)

  val VARIANT_INFER_SHREDDING_SCHEMA =
    buildConf("spark.sql.variant.inferShreddingSchema")
      .internal()
      .doc("Infer shredding schema when writing Variant columns in Parquet tables.")
      .version("4.1.0")
      .booleanConf
      .createWithDefault(true)

  val LEGACY_CSV_ENABLE_DATE_TIME_PARSING_FALLBACK =
    buildConf("spark.sql.legacy.csv.enableDateTimeParsingFallback")
      .internal()
      .doc("When true, enable legacy date/time parsing fallback in CSV")
      .version("3.4.0")
      .booleanConf
      .createOptional

  val LEGACY_JSON_ENABLE_DATE_TIME_PARSING_FALLBACK =
    buildConf("spark.sql.legacy.json.enableDateTimeParsingFallback")
      .internal()
      .doc("When true, enable legacy date/time parsing fallback in JSON")
      .version("3.4.0")
      .booleanConf
      .createOptional

  val ADD_PARTITION_BATCH_SIZE =
    buildConf("spark.sql.addPartitionInBatch.size")
      .internal()
      .doc("The number of partitions to be handled in one turn when use " +
        "`AlterTableAddPartitionCommand` or `RepairTableCommand` to add partitions into table. " +
        "The smaller batch size is, the less memory is required for the real handler, e.g. " +
        "Hive Metastore.")
      .version("3.0.0")
      .intConf
      .checkValue(_ > 0, "The value of spark.sql.addPartitionInBatch.size must be positive")
      .createWithDefault(100)

  val LEGACY_ALLOW_HASH_ON_MAPTYPE = buildConf("spark.sql.legacy.allowHashOnMapType")
    .internal()
    .doc("When set to true, hash expressions can be applied on elements of MapType. Otherwise, " +
      "an analysis exception will be thrown.")
    .version("3.0.0")
    .booleanConf
    .createWithDefault(false)

  val LEGACY_INTEGER_GROUPING_ID =
    buildConf("spark.sql.legacy.integerGroupingId")
      .internal()
      .doc("When true, grouping_id() returns int values instead of long values.")
      .version("3.1.0")
      .booleanConf
      .createWithDefault(false)

  val LEGACY_GROUPING_ID_WITH_APPENDED_USER_GROUPBY =
    buildConf("spark.sql.legacy.groupingIdWithAppendedUserGroupBy")
      .internal()
      .doc("When true, grouping_id() returns values based on grouping set columns plus " +
        "user-given group-by expressions order like Spark 3.2.0, 3.2.1, 3.2.2, and 3.3.0.")
      .version("3.2.3")
      .booleanConf
      .createWithDefault(false)

  val LEGACY_PARQUET_NANOS_AS_LONG = buildConf("spark.sql.legacy.parquet.nanosAsLong")
    .internal()
    .doc("When true, the Parquet's nanos precision timestamps are converted to SQL long values.")
    .version("3.2.4")
    .booleanConf
    .createWithDefault(false)

  val PARQUET_INT96_REBASE_MODE_IN_WRITE =
    buildConf("spark.sql.parquet.int96RebaseModeInWrite")
      .internal()
      .doc("When LEGACY, Spark will rebase INT96 timestamps from Proleptic Gregorian calendar to " +
        "the legacy hybrid (Julian + Gregorian) calendar when writing Parquet files. " +
        "When CORRECTED, Spark will not do rebase and write the timestamps as it is. " +
        "When EXCEPTION, Spark will fail the writing if it sees ancient " +
        "timestamps that are ambiguous between the two calendars.")
      .version("3.1.0")
      .enumConf(LegacyBehaviorPolicy)
      .createWithDefault(LegacyBehaviorPolicy.CORRECTED)

  val PARQUET_REBASE_MODE_IN_WRITE =
    buildConf("spark.sql.parquet.datetimeRebaseModeInWrite")
      .internal()
      .doc("When LEGACY, Spark will rebase dates/timestamps from Proleptic Gregorian calendar " +
        "to the legacy hybrid (Julian + Gregorian) calendar when writing Parquet files. " +
        "When CORRECTED, Spark will not do rebase and write the dates/timestamps as it is. " +
        "When EXCEPTION, Spark will fail the writing if it sees " +
        "ancient dates/timestamps that are ambiguous between the two calendars. " +
        "This config influences on writes of the following parquet logical types: DATE, " +
        "TIMESTAMP_MILLIS, TIMESTAMP_MICROS. The INT96 type has the separate config: " +
        s"${PARQUET_INT96_REBASE_MODE_IN_WRITE.key}.")
      .version("3.0.0")
      .enumConf(LegacyBehaviorPolicy)
      .createWithDefault(LegacyBehaviorPolicy.CORRECTED)

  val PARQUET_INT96_REBASE_MODE_IN_READ =
    buildConf("spark.sql.parquet.int96RebaseModeInRead")
      .internal()
      .doc("When LEGACY, Spark will rebase INT96 timestamps from the legacy hybrid (Julian + " +
        "Gregorian) calendar to Proleptic Gregorian calendar when reading Parquet files. " +
        "When CORRECTED, Spark will not do rebase and read the timestamps as it is. " +
        "When EXCEPTION, Spark will fail the reading if it sees ancient " +
        "timestamps that are ambiguous between the two calendars. This config is only effective " +
        "if the writer info (like Spark, Hive) of the Parquet files is unknown.")
      .version("3.1.0")
      .enumConf(LegacyBehaviorPolicy)
      .createWithDefault(LegacyBehaviorPolicy.CORRECTED)

  val PARQUET_REBASE_MODE_IN_READ =
    buildConf("spark.sql.parquet.datetimeRebaseModeInRead")
      .internal()
      .doc("When LEGACY, Spark will rebase dates/timestamps from the legacy hybrid (Julian + " +
        "Gregorian) calendar to Proleptic Gregorian calendar when reading Parquet files. " +
        "When CORRECTED, Spark will not do rebase and read the dates/timestamps as it is. " +
        "When EXCEPTION, Spark will fail the reading if it sees " +
        "ancient dates/timestamps that are ambiguous between the two calendars. This config is " +
        "only effective if the writer info (like Spark, Hive) of the Parquet files is unknown. " +
        "This config influences on reads of the following parquet logical types: DATE, " +
        "TIMESTAMP_MILLIS, TIMESTAMP_MICROS. The INT96 type has the separate config: " +
        s"${PARQUET_INT96_REBASE_MODE_IN_READ.key}.")
      .version("3.0.0")
      .withAlternative("spark.sql.legacy.parquet.datetimeRebaseModeInRead")
      .enumConf(LegacyBehaviorPolicy)
      .createWithDefault(LegacyBehaviorPolicy.CORRECTED)

  val AVRO_REBASE_MODE_IN_WRITE =
    buildConf("spark.sql.avro.datetimeRebaseModeInWrite")
      .internal()
      .doc("When LEGACY, Spark will rebase dates/timestamps from Proleptic Gregorian calendar " +
        "to the legacy hybrid (Julian + Gregorian) calendar when writing Avro files. " +
        "When CORRECTED, Spark will not do rebase and write the dates/timestamps as it is. " +
        "When EXCEPTION, Spark will fail the writing if it sees " +
        "ancient dates/timestamps that are ambiguous between the two calendars.")
      .version("3.0.0")
      .enumConf(LegacyBehaviorPolicy)
      .createWithDefault(LegacyBehaviorPolicy.CORRECTED)

  val AVRO_REBASE_MODE_IN_READ =
    buildConf("spark.sql.avro.datetimeRebaseModeInRead")
      .internal()
      .doc("When LEGACY, Spark will rebase dates/timestamps from the legacy hybrid (Julian + " +
        "Gregorian) calendar to Proleptic Gregorian calendar when reading Avro files. " +
        "When CORRECTED, Spark will not do rebase and read the dates/timestamps as it is. " +
        "When EXCEPTION, Spark will fail the reading if it sees " +
        "ancient dates/timestamps that are ambiguous between the two calendars. This config is " +
        "only effective if the writer info (like Spark, Hive) of the Avro files is unknown.")
      .version("3.0.0")
      .enumConf(LegacyBehaviorPolicy)
      .createWithDefault(LegacyBehaviorPolicy.CORRECTED)

  val SCRIPT_TRANSFORMATION_EXIT_TIMEOUT =
    buildConf("spark.sql.scriptTransformation.exitTimeoutInSeconds")
      .internal()
      .doc("Timeout for executor to wait for the termination of transformation script when EOF.")
      .version("3.0.0")
      .timeConf(TimeUnit.SECONDS)
      .checkValue(_ > 0, "The timeout value must be positive")
      .createWithDefault(10L)

  val COALESCE_BUCKETS_IN_JOIN_ENABLED =
    buildConf("spark.sql.bucketing.coalesceBucketsInJoin.enabled")
      .doc("When true, if two bucketed tables with the different number of buckets are joined, " +
        "the side with a bigger number of buckets will be coalesced to have the same number " +
        "of buckets as the other side. Bigger number of buckets is divisible by the smaller " +
        "number of buckets. Bucket coalescing is applied to sort-merge joins and " +
        "shuffled hash join. Note: Coalescing bucketed table can avoid unnecessary shuffling " +
        "in join, but it also reduces parallelism and could possibly cause OOM for " +
        "shuffled hash join.")
      .version("3.1.0")
      .booleanConf
      .createWithDefault(false)

  val COALESCE_BUCKETS_IN_JOIN_MAX_BUCKET_RATIO =
    buildConf("spark.sql.bucketing.coalesceBucketsInJoin.maxBucketRatio")
      .doc("The ratio of the number of two buckets being coalesced should be less than or " +
        "equal to this value for bucket coalescing to be applied. This configuration only " +
        s"has an effect when '${COALESCE_BUCKETS_IN_JOIN_ENABLED.key}' is set to true.")
      .version("3.1.0")
      .intConf
      .checkValue(_ > 0, "The difference must be positive.")
      .createWithDefault(4)

  val BROADCAST_HASH_JOIN_OUTPUT_PARTITIONING_EXPAND_LIMIT =
    buildConf("spark.sql.execution.broadcastHashJoin.outputPartitioningExpandLimit")
      .internal()
      .doc("The maximum number of partitionings that a HashPartitioning can be expanded to. " +
        "This configuration is applicable only for BroadcastHashJoin inner joins and can be " +
        "set to '0' to disable this feature.")
      .version("3.1.0")
      .intConf
      .checkValue(_ >= 0, "The value must be non-negative.")
      .createWithDefault(8)

  val OPTIMIZE_NULL_AWARE_ANTI_JOIN =
    buildConf("spark.sql.optimizeNullAwareAntiJoin")
      .internal()
      .doc("When true, NULL-aware anti join execution will be planed into " +
        "BroadcastHashJoinExec with flag isNullAwareAntiJoin enabled, " +
        "optimized from O(M*N) calculation into O(M) calculation " +
        "using Hash lookup instead of Looping lookup. " +
        "Only support for singleColumn NAAJ for now.")
      .version("3.1.0")
      .booleanConf
      .createWithDefault(true)

  val LEGACY_DUPLICATE_BETWEEN_INPUT =
    buildConf("spark.sql.legacy.duplicateBetweenInput")
      .internal()
      .doc("When true, we use legacy between implementation. This is a flag that fixes a " +
        "problem introduced by a between optimization, see ticket SPARK-49063.")
      .version("4.0.0")
      .booleanConf
      .createWithDefault(false)

  val LEGACY_COMPLEX_TYPES_TO_STRING =
    buildConf("spark.sql.legacy.castComplexTypesToString.enabled")
      .internal()
      .doc("When true, maps and structs are wrapped by [] in casting to strings, and " +
        "NULL elements of structs/maps/arrays will be omitted while converting to strings. " +
        "Otherwise, if this is false, which is the default, maps and structs are wrapped by {}, " +
        "and NULL elements will be converted to \"null\".")
      .version("3.1.0")
      .booleanConf
      .createWithDefault(false)

  val LEGACY_PATH_OPTION_BEHAVIOR =
    buildConf("spark.sql.legacy.pathOptionBehavior.enabled")
      .internal()
      .doc("When true, \"path\" option is overwritten if one path parameter is passed to " +
        "DataFrameReader.load(), DataFrameWriter.save(), DataStreamReader.load(), or " +
        "DataStreamWriter.start(). Also, \"path\" option is added to the overall paths if " +
        "multiple path parameters are passed to DataFrameReader.load()")
      .version("3.1.0")
      .booleanConf
      .createWithDefault(false)

  val LEGACY_EXTRA_OPTIONS_BEHAVIOR =
    buildConf("spark.sql.legacy.extraOptionsBehavior.enabled")
      .internal()
      .doc("When true, the extra options will be ignored for DataFrameReader.table(). If set it " +
        "to false, which is the default, Spark will check if the extra options have the same " +
        "key, but the value is different with the table serde properties. If the check passes, " +
        "the extra options will be merged with the serde properties as the scan options. " +
        "Otherwise, an exception will be thrown.")
      .version("3.1.0")
      .booleanConf
      .createWithDefault(false)

  val LEGACY_CREATE_HIVE_TABLE_BY_DEFAULT =
    buildConf("spark.sql.legacy.createHiveTableByDefault")
      .internal()
      .doc("When set to true, CREATE TABLE syntax without USING or STORED AS will use Hive " +
        s"instead of the value of ${DEFAULT_DATA_SOURCE_NAME.key} as the table provider.")
      .version("3.1.0")
      .booleanConf
      .createWithDefault(sys.env.get("SPARK_SQL_LEGACY_CREATE_HIVE_TABLE").contains("true"))

  val LEGACY_CHAR_VARCHAR_AS_STRING =
    buildConf("spark.sql.legacy.charVarcharAsString")
      .internal()
      .doc("When true, Spark treats CHAR/VARCHAR type the same as STRING type, which is the " +
        "behavior of Spark 3.0 and earlier. This means no length check for CHAR/VARCHAR type and " +
        "no padding for CHAR type when writing data to the table.")
      .version("3.1.0")
      .booleanConf
      .createWithDefault(false)

  val CHAR_AS_VARCHAR = buildConf("spark.sql.charAsVarchar")
    .doc("When true, Spark replaces CHAR type with VARCHAR type in CREATE/REPLACE/ALTER TABLE " +
      "commands, so that newly created/updated tables will not have CHAR type columns/fields. " +
      "Existing tables with CHAR type columns/fields are not affected by this config.")
    .version("3.3.0")
    .booleanConf
    .createWithDefault(false)

  val PRESERVE_CHAR_VARCHAR_TYPE_INFO = buildConf("spark.sql.preserveCharVarcharTypeInfo")
    .doc("When true, Spark does not replace CHAR/VARCHAR types the STRING type, which is the " +
      "default behavior of Spark 3.0 and earlier versions. This means the length checks for " +
      "CHAR/VARCHAR types is enforced and CHAR type is also properly padded.")
    .version("4.0.0")
    .booleanConf
    .createWithDefault(false)

  val READ_FILE_SOURCE_TABLE_CACHE_IGNORE_OPTIONS =
    buildConf("spark.sql.legacy.readFileSourceTableCacheIgnoreOptions")
      .internal()
      .doc("When set to true, reading from file source table caches the first query plan and " +
        "ignores subsequent changes in query options. Otherwise, query options will be applied " +
        "to the cached plan and may produce different results.")
      .version("4.0.0")
      .booleanConf
      .createWithDefault(false)

  val READ_SIDE_CHAR_PADDING = buildConf("spark.sql.readSideCharPadding")
    .doc("When true, Spark applies string padding when reading CHAR type columns/fields, " +
      "in addition to the write-side padding. This config is true by default to better enforce " +
      "CHAR type semantic in cases such as external tables.")
    .version("3.4.0")
    .booleanConf
    .createWithDefault(true)

  val LEGACY_NO_CHAR_PADDING_IN_PREDICATE = buildConf("spark.sql.legacy.noCharPaddingInPredicate")
    .internal()
    .doc("When true, Spark will not apply char type padding for CHAR type columns in string " +
      s"comparison predicates, when '${READ_SIDE_CHAR_PADDING.key}' is false.")
    .version("4.0.0")
    .booleanConf
    .createWithDefault(false)

  val CLI_PRINT_HEADER =
    buildConf("spark.sql.cli.print.header")
     .doc("When set to true, spark-sql CLI prints the names of the columns in query output.")
     .version("3.2.0")
    .booleanConf
    .createWithDefault(false)

  val LEGACY_EMPTY_CURRENT_DB_IN_CLI =
    buildConf("spark.sql.legacy.emptyCurrentDBInCli")
      .internal()
      .doc("When false, spark-sql CLI prints the current database in prompt.")
      .version("3.4.0")
      .booleanConf
      .createWithDefault(false)

  val LEGACY_KEEP_COMMAND_OUTPUT_SCHEMA =
    buildConf("spark.sql.legacy.keepCommandOutputSchema")
      .internal()
      .doc("When true, Spark will keep the output schema of commands such as SHOW DATABASES " +
        "unchanged.")
      .version("3.0.2")
      .booleanConf
      .createWithDefault(false)

  val LEGACY_INTERVAL_ENABLED = buildConf("spark.sql.legacy.interval.enabled")
    .internal()
    .doc("When set to true, Spark SQL uses the mixed legacy interval type `CalendarIntervalType` " +
      "instead of the ANSI compliant interval types `YearMonthIntervalType` and " +
      "`DayTimeIntervalType`. For instance, the date subtraction expression returns " +
      "`CalendarIntervalType` when the SQL config is set to `true` otherwise an ANSI interval.")
    .version("3.2.0")
    .booleanConf
    .createWithDefault(false)

  val MAX_CONCURRENT_OUTPUT_FILE_WRITERS = buildConf("spark.sql.maxConcurrentOutputFileWriters")
    .internal()
    .doc("Maximum number of output file writers to use concurrently. If number of writers " +
      "needed reaches this limit, task will sort rest of output then writing them.")
    .version("3.2.0")
    .intConf
    .createWithDefault(0)

  val INFER_NESTED_DICT_AS_STRUCT = buildConf("spark.sql.pyspark.inferNestedDictAsStruct.enabled")
    .doc("PySpark's SparkSession.createDataFrame infers the nested dict as a map by default. " +
      "When it set to true, it infers the nested dict as a struct.")
    .version("3.3.0")
    .booleanConf
    .createWithDefault(false)

  val INFER_PANDAS_DICT_AS_MAP = buildConf("spark.sql.execution.pandas.inferPandasDictAsMap")
    .doc("When true, spark.createDataFrame will infer dict from Pandas DataFrame " +
      "as a MapType. When false, spark.createDataFrame infers dict from Pandas DataFrame " +
      "as a StructType which is default inferring from PyArrow.")
    .version("4.0.0")
    .booleanConf
    .createWithDefault(false)

  val LEGACY_INFER_ARRAY_TYPE_FROM_FIRST_ELEMENT =
    buildConf("spark.sql.pyspark.legacy.inferArrayTypeFromFirstElement.enabled")
      .internal()
      .doc("PySpark's SparkSession.createDataFrame infers the element type of an array from all " +
        "values in the array by default. If this config is set to true, it restores the legacy " +
        "behavior of only inferring the type from the first array element.")
      .version("3.4.0")
      .booleanConf
      .createWithDefault(false)

  val LEGACY_INFER_MAP_STRUCT_TYPE_FROM_FIRST_ITEM =
    buildConf("spark.sql.pyspark.legacy.inferMapTypeFromFirstPair.enabled")
      .internal()
      .doc("PySpark's SparkSession.createDataFrame infers the key/value types of a map from all " +
        "pairs in the map by default. If this config is set to true, it restores the legacy " +
        "behavior of only inferring the type from the first non-null pair.")
      .version("4.0.0")
      .booleanConf
      .createWithDefault(false)

  val LEGACY_USE_V1_COMMAND =
    buildConf("spark.sql.legacy.useV1Command")
      .internal()
      .doc("When true, Spark will use legacy V1 SQL commands.")
      .version("3.3.0")
      .booleanConf
      .createWithDefault(false)

  val HISTOGRAM_NUMERIC_PROPAGATE_INPUT_TYPE =
    buildConf("spark.sql.legacy.histogramNumericPropagateInputType")
      .internal()
      .doc("The histogram_numeric function computes a histogram on numeric 'expr' using nb bins. " +
        "The return value is an array of (x,y) pairs representing the centers of the histogram's " +
        "bins. If this config is set to true, the output type of the 'x' field in the return " +
        "value is propagated from the input value consumed in the aggregate function. Otherwise, " +
        "'x' always has double type.")
      .version("3.3.0")
      .booleanConf
      .createWithDefault(true)

  val LEGACY_LPAD_RPAD_BINARY_TYPE_AS_STRING =
    buildConf("spark.sql.legacy.lpadRpadAlwaysReturnString")
      .internal()
      .doc("When set to false, when the first argument and the optional padding pattern is a " +
        "byte sequence, the result is a BINARY value. The default padding pattern in this case " +
        "is the zero byte. " +
        "When set to true, it restores the legacy behavior of always returning string types " +
        "even for binary inputs.")
      .version("3.3.0")
      .booleanConf
      .createWithDefault(false)

  val LEGACY_NULL_VALUE_WRITTEN_AS_QUOTED_EMPTY_STRING_CSV =
    buildConf("spark.sql.legacy.nullValueWrittenAsQuotedEmptyStringCsv")
      .internal()
      .doc("When set to false, nulls are written as unquoted empty strings in CSV data source. " +
        "If set to true, it restores the legacy behavior that nulls were written as quoted " +
        "empty strings, `\"\"`.")
      .version("3.3.0")
      .booleanConf
      .createWithDefault(false)

  val LEGACY_ALLOW_NULL_COMPARISON_RESULT_IN_ARRAY_SORT =
    buildConf("spark.sql.legacy.allowNullComparisonResultInArraySort")
      .internal()
      .doc("When set to false, `array_sort` function throws an error " +
        "if the comparator function returns null. " +
        "If set to true, it restores the legacy behavior that handles null as zero (equal).")
      .version("3.2.2")
      .booleanConf
      .createWithDefault(false)

  val LEGACY_AVRO_ALLOW_INCOMPATIBLE_SCHEMA =
    buildConf("spark.sql.legacy.avro.allowIncompatibleSchema")
      .internal()
      .doc("When set to false, if types in Avro are encoded in the same format, but " +
        "the type in the Avro schema explicitly says that the data types are different, " +
        "reject reading the data type in the format to avoid returning incorrect results. " +
        "When set to true, it restores the legacy behavior of allow reading the data in the" +
        " format, which may return incorrect results.")
      .version("3.5.1")
      .booleanConf
      .createWithDefault(false)

  val LEGACY_NON_IDENTIFIER_OUTPUT_CATALOG_NAME =
    buildConf("spark.sql.legacy.v1IdentifierNoCatalog")
      .internal()
      .doc(s"When set to false, the v1 identifier will include '$SESSION_CATALOG_NAME' as " +
        "the catalog name if database is defined. When set to true, it restores the legacy " +
        "behavior that does not include catalog name.")
      .version("3.4.0")
      .booleanConf
      .createWithDefault(false)

  val LEGACY_IN_SUBQUERY_NULLABILITY =
    buildConf("spark.sql.legacy.inSubqueryNullability")
      .internal()
      .doc(s"When set to false, IN subquery nullability is correctly calculated based on " +
        s"both the left and right sides of the IN. When set to true, restores the legacy " +
        "behavior that does not check the right side's nullability.")
      .version("3.5.0")
      .booleanConf
      .createWithDefault(false)

  // Default is false (new, correct behavior) when ANSI is on, true (legacy, incorrect behavior)
  // when ANSI is off. See legacyNullInEmptyBehavior.
  val LEGACY_NULL_IN_EMPTY_LIST_BEHAVIOR =
    buildConf("spark.sql.legacy.nullInEmptyListBehavior")
      .internal()
      .doc("When set to true, restores the legacy incorrect behavior of IN expressions for " +
        "NULL values IN an empty list (including IN subqueries and literal IN lists): " +
        "`null IN (empty list)` should evaluate to false, but sometimes (not always) " +
        "incorrectly evaluates to null in the legacy behavior.")
      .version("3.5.0")
      .booleanConf
      .createOptional

  val ERROR_MESSAGE_FORMAT = buildConf("spark.sql.error.messageFormat")
    .doc("When PRETTY, the error message consists of textual representation of error class, " +
      "message and query context. The MINIMAL and STANDARD formats are pretty JSON formats where " +
      "STANDARD includes an additional JSON field `message`. This configuration property " +
      "influences on error messages of Thrift Server and SQL CLI while running queries.")
    .version("3.4.0")
    .enumConf(ErrorMessageFormat)
    .createWithDefault(ErrorMessageFormat.PRETTY)

  val LATERAL_COLUMN_ALIAS_IMPLICIT_ENABLED =
    buildConf("spark.sql.lateralColumnAlias.enableImplicitResolution")
      .internal()
      .doc("Enable resolving implicit lateral column alias defined in the same SELECT list. For " +
        "example, with this conf turned on, for query `SELECT 1 AS a, a + 1` the `a` in `a + 1` " +
        "can be resolved as the previously defined `1 AS a`. But note that table column has " +
        "higher resolution priority than the lateral column alias.")
      .version("3.4.0")
      .booleanConf
      .createWithDefault(true)

  val STABLE_DERIVED_COLUMN_ALIAS_ENABLED =
    buildConf("spark.sql.stableDerivedColumnAlias.enabled")
      .internal()
      .doc("Enable deriving of stable column aliases from the lexer tree instead of parse tree " +
        "and form them via pretty SQL print.")
      .version("3.5.0")
      .booleanConf
      .createWithDefault(false)

  val LOCAL_RELATION_CACHE_THRESHOLD =
    buildConf(SqlApiConfHelper.LOCAL_RELATION_CACHE_THRESHOLD_KEY)
      .doc("The threshold for the size in bytes of local relations to be cached at " +
        "the driver side after serialization.")
      .version("3.5.0")
      .intConf
      .checkValue(_ >= 0, "The threshold of cached local relations must not be negative")
      .createWithDefault(1024 * 1024)

  val LOCAL_RELATION_CHUNK_SIZE_ROWS =
    buildConf(SqlApiConfHelper.LOCAL_RELATION_CHUNK_SIZE_ROWS_KEY)
      .doc("The chunk size in number of rows when splitting ChunkedCachedLocalRelation.data " +
        "into batches. A new chunk is created when either " +
        "spark.sql.session.localRelationChunkSizeBytes " +
        "or spark.sql.session.localRelationChunkSizeRows is reached.")
      .version("4.1.0")
      .intConf
      .checkValue(_ > 0, "The chunk size in number of rows must be positive")
      .createWithDefault(10000)

  val LOCAL_RELATION_CHUNK_SIZE_BYTES =
    buildConf(SqlApiConfHelper.LOCAL_RELATION_CHUNK_SIZE_BYTES_KEY)
      .doc("The chunk size in bytes when splitting ChunkedCachedLocalRelation.data " +
        "into batches. A new chunk is created when either " +
        "spark.sql.session.localRelationChunkSizeBytes " +
        "or spark.sql.session.localRelationChunkSizeRows is reached. " +
        "Limited by the spark.sql.session.localRelationBatchOfChunksSizeBytes, " +
        "a minimum of the two confs is used to determine the chunk size.")
      .version("4.1.0")
      .longConf
      .checkValue(_ > 0, "The chunk size in bytes must be positive")
      .createWithDefault(16 * 1024 * 1024L)

  val LOCAL_RELATION_CHUNK_SIZE_LIMIT =
    buildConf("spark.sql.session.localRelationChunkSizeLimit")
      .internal()
      .doc("Limit on how large a single chunk of a ChunkedCachedLocalRelation.data " +
        "can be in bytes. If the limit is exceeded, an exception is thrown.")
      .version("4.1.0")
      .bytesConf(ByteUnit.BYTE)
      .createWithDefaultString("2000MB")

  val LOCAL_RELATION_SIZE_LIMIT =
    buildConf("spark.sql.session.localRelationSizeLimit")
      .internal()
      .doc("Limit on how large ChunkedCachedLocalRelation.data can be in bytes." +
        "If the limit is exceeded, an exception is thrown.")
      .version("4.1.0")
      .bytesConf(ByteUnit.BYTE)
      .createWithDefaultString("3GB")

  val LOCAL_RELATION_BATCH_OF_CHUNKS_SIZE_BYTES =
    buildConf(SqlApiConfHelper.LOCAL_RELATION_BATCH_OF_CHUNKS_SIZE_BYTES_KEY)
      .internal()
      .doc("Limit on how much memory the client can use when uploading a local relation to the " +
        "server. The client collects multiple local relation chunks into a single batch in " +
        "memory until the limit is reached, then uploads the batch to the server. " +
        "This helps reduce memory pressure on the client when dealing with very large local " +
        "relations because the client does not have to materialize all chunks in memory. " +
        "Limits the spark.sql.session.localRelationChunkSizeBytes, " +
        "a minimum of the two confs is used to determine the chunk size.")
      .version("4.1.0")
      .longConf
      .checkValue(_ > 0, "The batch size in bytes must be positive")
      .createWithDefault(1 * 1024 * 1024 * 1024L)

  val DECORRELATE_JOIN_PREDICATE_ENABLED =
    buildConf("spark.sql.optimizer.decorrelateJoinPredicate.enabled")
      .internal()
      .doc("Decorrelate scalar and lateral subqueries with correlated references in join " +
        "predicates. This configuration is only effective when " +
        s"'${DECORRELATE_INNER_QUERY_ENABLED.key}' is true.")
      .version("4.0.0")
      .booleanConf
      .createWithDefault(true)

  val DECORRELATE_PREDICATE_SUBQUERIES_IN_JOIN_CONDITION =
    buildConf("spark.sql.optimizer.decorrelatePredicateSubqueriesInJoinPredicate.enabled")
      .internal()
      .doc("Decorrelate predicate (in and exists) subqueries with correlated references in join " +
        "predicates.")
      .version("4.0.0")
      .booleanConf
      .createWithDefault(true)

  val OPTIMIZE_UNCORRELATED_IN_SUBQUERIES_IN_JOIN_CONDITION =
    buildConf("spark.sql.optimizer.optimizeUncorrelatedInSubqueriesInJoinCondition.enabled")
      .internal()
      .doc("When true, optimize uncorrelated IN subqueries in join predicates by rewriting them " +
        s"to joins. This interacts with ${LEGACY_NULL_IN_EMPTY_LIST_BEHAVIOR.key} because it " +
        "can rewrite IN predicates.")
      .version("4.0.0")
      .booleanConf
      .createWithDefault(true)

  val EXCLUDE_SUBQUERY_EXP_REFS_FROM_REMOVE_REDUNDANT_ALIASES =
    buildConf("spark.sql.optimizer.excludeSubqueryRefsFromRemoveRedundantAliases.enabled")
      .internal()
      .doc("When true, exclude the references from the subquery expressions (in, exists, etc.) " +
        s"while removing redundant aliases.")
      .version("3.5.1")
      .booleanConf
      .createWithDefault(true)

  val TIME_TRAVEL_TIMESTAMP_KEY =
    buildConf("spark.sql.timeTravelTimestampKey")
      .doc("The option name to specify the time travel timestamp when reading a table.")
      .version("4.0.0")
      .stringConf
      .createWithDefault("timestampAsOf")

  val TIME_TRAVEL_VERSION_KEY =
    buildConf("spark.sql.timeTravelVersionKey")
      .doc("The option name to specify the time travel table version when reading a table.")
      .version("4.0.0")
      .stringConf
      .createWithDefault("versionAsOf")

  val OPERATOR_PIPE_SYNTAX_ENABLED =
    buildConf("spark.sql.operatorPipeSyntaxEnabled")
      .doc("If true, enable operator pipe syntax for Apache Spark SQL. This uses the operator " +
        "pipe marker |> to indicate separation between clauses of SQL in a manner that describes " +
        "the sequence of steps that the query performs in a composable fashion.")
      .version("4.0.0")
      .booleanConf
      .createWithDefault(true)

  val LEGACY_PERCENTILE_DISC_CALCULATION = buildConf("spark.sql.legacy.percentileDiscCalculation")
    .internal()
    .doc("If true, the old bogus percentile_disc calculation is used. The old calculation " +
      "incorrectly mapped the requested percentile to the sorted range of values in some cases " +
      "and so returned incorrect results. Also, the new implementation is faster as it doesn't " +
      "contain the interpolation logic that the old percentile_cont based one did.")
    .version("3.3.4")
    .booleanConf
    .createWithDefault(false)

  val LEGACY_NEGATIVE_INDEX_IN_ARRAY_INSERT =
    buildConf("spark.sql.legacy.negativeIndexInArrayInsert")
      .internal()
      .doc("When set to true, restores the legacy behavior of `array_insert` for " +
        "negative indexes - 0-based: the function inserts new element before the last one " +
        "for the index -1. For example, `array_insert(['a', 'b'], -1, 'x')` returns " +
        "`['a', 'x', 'b']`. When set to false, the -1 index points out to the last element, " +
        "and the given example produces `['a', 'b', 'x']`.")
      .version("3.4.2")
      .booleanConf
      .createWithDefault(false)

  val LEGACY_RAISE_ERROR_WITHOUT_ERROR_CLASS =
    buildConf("spark.sql.legacy.raiseErrorWithoutErrorClass")
      .internal()
      .doc("When set to true, restores the legacy behavior of `raise_error` and `assert_true` to " +
        "not return the `[USER_RAISED_EXCEPTION]` prefix. " +
        "For example, `raise_error('error!')` returns `error!` instead of " +
        "`[USER_RAISED_EXCEPTION] Error!`.")
      .version("4.0.0")
      .booleanConf
      .createWithDefault(false)

  val LEGACY_SCALAR_SUBQUERY_COUNT_BUG_HANDLING =
    buildConf("spark.sql.legacy.scalarSubqueryCountBugBehavior")
      .internal()
      .doc("When set to true, restores legacy behavior of potential incorrect count bug " +
        "handling for scalar subqueries.")
      .version("4.0.0")
      .booleanConf
      .createWithDefault(false)

  val LEGACY_SCALAR_SUBQUERY_ALLOW_GROUP_BY_NON_EQUALITY_CORRELATED_PREDICATE =
    buildConf("spark.sql.legacy.scalarSubqueryAllowGroupByNonEqualityCorrelatedPredicate")
      .internal()
      .doc("When set to true, use incorrect legacy behavior for checking whether a scalar " +
        "subquery with a group-by on correlated columns is allowed. See SPARK-48503")
      .version("4.0.0")
      .booleanConf
      .createWithDefault(false)

  val SCALAR_SUBQUERY_ALLOW_GROUP_BY_COLUMN_EQUAL_TO_CONSTANT =
    buildConf("spark.sql.analyzer.scalarSubqueryAllowGroupByColumnEqualToConstant")
      .internal()
      .doc("When set to true, allow scalar subqueries with group-by on a column that also " +
        " has an equality filter with a constant (SPARK-48557).")
      .version("4.0.0")
      .booleanConf
      .createWithDefault(true)

  val SCALAR_SUBQUERY_USE_SINGLE_JOIN =
    buildConf("spark.sql.optimizer.scalarSubqueryUseSingleJoin")
      .internal()
      .doc("When set to true, use LEFT_SINGLE join for correlated scalar subqueries where " +
        "optimizer can't prove that only 1 row will be returned")
      .version("4.0.0")
      .booleanConf
      .createWithDefault(true)

  val ALLOW_SUBQUERY_EXPRESSIONS_IN_LAMBDAS_AND_HIGHER_ORDER_FUNCTIONS =
    buildConf("spark.sql.analyzer.allowSubqueryExpressionsInLambdasOrHigherOrderFunctions")
      .internal()
      .doc("When set to false, the analyzer will throw an error if a subquery expression appears " +
        "in a lambda function or higher-order function. When set to true, it restores the legacy " +
        "behavior of allowing subquery eexpressions in lambda functions or higher-order functions.")
      .version("4.0.0")
      .booleanConf
      .createWithDefault(false)

  val SUPPORT_SECOND_OFFSET_FORMAT =
    buildConf("spark.sql.files.supportSecondOffsetFormat")
      .internal()
      .doc("When set to true, datetime formatter used for csv, json and xml " +
        "will support zone offsets that have seconds in it. e.g. LA timezone offset prior to 1883" +
        " was -07:52:58. When this flag is not set we lose seconds information." )
      .version("4.0.0")
      .booleanConf
      .createWithDefault(true)

  // Deprecate "spark.connect.copyFromLocalToFs.allowDestLocal" in favor of this config. This is
  // currently optional because we don't want to break existing users who are using the old config.
  // If this config is set, then we override the deprecated config.
  val ARTIFACT_COPY_FROM_LOCAL_TO_FS_ALLOW_DEST_LOCAL =
    buildConf("spark.sql.artifact.copyFromLocalToFs.allowDestLocal")
      .internal()
      .doc("""
             |Allow `spark.copyFromLocalToFs` destination to be local file system
             | path on spark driver node when
             |`spark.sql.artifact.copyFromLocalToFs.allowDestLocal` is true.
             |This will allow user to overwrite arbitrary file on spark
             |driver node we should only enable it for testing purpose.
             |""".stripMargin)
      .version("4.0.0")
      .booleanConf
      .createOptional

  val LEGACY_RETAIN_FRACTION_DIGITS_FIRST =
    buildConf("spark.sql.legacy.decimal.retainFractionDigitsOnTruncate")
      .internal()
      .doc("When set to true, we will try to retain the fraction digits first rather than " +
        "integral digits as prior Spark 4.0, when getting a least common type between decimal " +
        "types, and the result decimal precision exceeds the max precision.")
      .version("4.0.0")
      .booleanConf
      .createWithDefault(false)

  val STACK_TRACES_IN_DATAFRAME_CONTEXT = buildConf("spark.sql.stackTracesInDataFrameContext")
    .doc("The number of non-Spark stack traces in the captured DataFrame query context.")
    .version("4.0.0")
    .intConf
    .checkValue(_ > 0, "The number of stack traces in the DataFrame context must be positive.")
    .createWithDefault(1)

  val DATA_FRAME_QUERY_CONTEXT_ENABLED = buildConf("spark.sql.dataFrameQueryContext.enabled")
    .internal()
    .doc(
      "Enable the DataFrame query context. This feature is enabled by default, but has a " +
      "non-trivial performance overhead because of the stack trace collection.")
    .version("4.0.0")
    .booleanConf
    .createWithDefault(true)

  val LEGACY_JAVA_CHARSETS = buildConf("spark.sql.legacy.javaCharsets")
    .internal()
    .doc("When set to true, the functions like `encode()` can use charsets from JDK while " +
      "encoding or decoding string values. If it is false, such functions support only one of " +
      "the charsets: 'US-ASCII', 'ISO-8859-1', 'UTF-8', 'UTF-16BE', 'UTF-16LE', 'UTF-16', " +
      "'UTF-32'.")
    .version("4.0.0")
    .booleanConf
    .createWithDefault(false)

  val LEGACY_CODING_ERROR_ACTION = buildConf("spark.sql.legacy.codingErrorAction")
    .internal()
    .doc("When set to true, encode/decode functions replace unmappable characters with mojibake " +
      "instead of reporting coding errors.")
    .version("4.0.0")
    .booleanConf
    .createWithDefault(false)

  val LEGACY_EVAL_CURRENT_TIME = buildConf("spark.sql.legacy.earlyEvalCurrentTime")
    .internal()
    .doc("When set to true, evaluation and constant folding will happen for now() and " +
      "current_timestamp() expressions before finish analysis phase. " +
      "This flag will allow a bit more liberal syntax but it will sacrifice correctness - " +
      "Results of now() and current_timestamp() can be different for different operations " +
      "in a single query."
    )
    .version("4.0.0")
    .booleanConf
    .createWithDefault(false)

  val LEGACY_BANG_EQUALS_NOT = buildConf("spark.sql.legacy.bangEqualsNot")
    .internal()
    .doc("When set to true, '!' is a lexical equivalent for 'NOT'. That is '!' can be used " +
      "outside of the documented prefix usage in a logical expression. " +
      "Examples are: `expr ! IN (1, 2)` and `expr ! BETWEEN 1 AND 2`, but also `IF ! EXISTS`."
    )
    .version("4.0.0")
    .booleanConf
    .createWithDefault(false)

  val ORDERING_AWARE_LIMIT_OFFSET = buildConf("spark.sql.orderingAwareLimitOffset")
    .internal()
    .doc("When set to true, a local sort will be inserted between GlobalLimitExec and " +
      "single-partition ShuffleExchangeExec, if the underlying plan produces sorted data. " +
      "This is because shuffle reader in Spark fetches shuffle blocks in a random order and " +
      "can not preserve the data ordering, while LIMIT/OFFSET must preserve ordering.")
    .version("4.0.0")
    .booleanConf
    .createWithDefault(true)

  val LAZY_SET_OPERATOR_OUTPUT = buildConf("spark.sql.lazySetOperatorOutput.enabled")
    .internal()
    .doc(
      "When set to true, Except/Intersect/Union operator's output will be a lazy val. It " +
      "is a performance optimization for querires with a large number of stacked set operators. " +
      "This is because of rules like WidenSetOperationTypes that traverse the logical plan tree " +
      "and call output on each Except/Intersect/Union node. Such traversal has quadratic " +
      "complexity: O(number_of_nodes * (1 + 2 + 3  + ... + number_of_nodes))."
    )
    .version("4.0.0")
    .booleanConf
    .createWithDefault(true)

  val UNION_OUTPUT_PARTITIONING =
    buildConf("spark.sql.unionOutputPartitioning")
      .internal()
      .doc("When set to true, the output partitioning of UnionExec will be the same as the " +
        "input partitioning if its children have same partitioning. Otherwise, it will be a " +
        "default partitioning.")
      .version("4.1.0")
      .booleanConf
      .createWithDefault(true)

  val LEGACY_PARSE_QUERY_WITHOUT_EOF = buildConf("spark.sql.legacy.parseQueryWithoutEof")
    .internal()
    .doc(
      "When set to true, ParserInterface#parseQuery(...) is going to use base `query` grammar " +
      "term without EOF resulting in some queries (like `SELECT 1 UNION SELECT 2`) to be parsed " +
      "incorrectly - `UNION` will be treated as an alias, and the rest of SQL input will be " +
      "thrown away."
    )
    .version("4.0.0")
    .booleanConf
    .createWithDefault(false)

  val LEGACY_DF_WRITER_V2_IGNORE_PATH_OPTION =
    buildConf("spark.sql.legacy.dataFrameWriterV2IgnorePathOption")
      .internal()
      .doc("When set to true, DataFrameWriterV2 ignores the 'path' option and always write data " +
        "to the default table location.")
      .version("3.5.6")
      .booleanConf
      .createWithDefault(false)

  val CTE_RELATION_DEF_MAX_ROWS =
    buildConf("spark.sql.cteRelationDefMaxRows.enabled")
      .internal()
      .doc(
        "When set to true, CTERelationDef.maxRows would output the correct value from the " +
        "child plan. This is necessary for correct scalar subquery validation in the " +
        "single-pass Analyzer."
      )
      .version("4.1.0")
      .booleanConf
      .createWithDefault(true)

  val VARIABLES_UNDER_IDENTIFIER_IN_VIEW =
    buildConf("spark.sql.legacy.allowSessionVariableInPersistedView")
      .internal()
      .doc(
        "When set to true, variables can be found under identifiers in a view query. Throw " +
        "otherwise."
      )
      .version("4.1.0")
      .booleanConf
      .createWithDefault(false)

  val RUN_COLLATION_TYPE_CASTS_BEFORE_ALIAS_ASSIGNMENT =
    buildConf("spark.sql.runCollationTypeCastsBeforeAliasAssignment.enabled")
      .internal()
      .doc(
        "When set to true, rules like ResolveAliases or ResolveAggregateFunctions will run " +
        "CollationTypeCasts before alias assignment. This is necessary for correct alias " +
        "generation."
      )
      .version("4.1.0")
      .booleanConf
      .createWithDefault(true)

  val PIPELINES_STREAM_STATE_POLLING_INTERVAL = {
    buildConf("spark.sql.pipelines.execution.streamstate.pollingInterval")
      .internal()
      .doc(
        "Interval in seconds at which the stream state is polled for changes. This is used to " +
          "check if the stream has failed and needs to be restarted."
      )
      .version("4.1.0")
      .timeConf(TimeUnit.SECONDS)
      .createWithDefault(1)
  }

  val PIPELINES_WATCHDOG_MIN_RETRY_TIME_IN_SECONDS = {
    buildConf("spark.sql.pipelines.execution.watchdog.minRetryTime")
      .internal()
      .doc(
        "Initial duration in seconds between the time when we notice a flow has failed and " +
          "when we try to restart the flow. The interval between flow restarts doubles with " +
          "every stream failure up to the maximum value set in " +
          "`pipelines.execution.watchdog.maxRetryTime`."
      )
      .version("4.1.0")
      .timeConf(TimeUnit.SECONDS)
      .checkValue(v => v > 0, "Watchdog minimum retry time must be at least 1 second.")
      .createWithDefault(5)
  }

  val PIPELINES_WATCHDOG_MAX_RETRY_TIME_IN_SECONDS = {
    buildConf("spark.sql.pipelines.execution.watchdog.maxRetryTime")
      .internal()
      .doc(
        "Maximum time interval in seconds at which flows will be restarted."
      )
      .version("4.1.0")
      .timeConf(TimeUnit.SECONDS)
      .createWithDefault(3600)
  }

  val PIPELINES_MAX_CONCURRENT_FLOWS = {
    buildConf("spark.sql.pipelines.execution.maxConcurrentFlows")
      .internal()
      .doc(
        "Max number of flows to execute at once. Used to tune performance for triggered " +
          "pipelines. Has no effect on continuous pipelines."
      )
      .version("4.1.0")
      .intConf
      .createWithDefault(16)
  }


  val PIPELINES_TIMEOUT_MS_FOR_TERMINATION_JOIN_AND_LOCK = {
    buildConf("spark.sql.pipelines.timeoutMsForTerminationJoinAndLock")
      .internal()
      .doc("Timeout in milliseconds to grab a lock for stopping update - default is 1hr.")
      .version("4.1.0")
      .timeConf(TimeUnit.MILLISECONDS)
      .checkValue(v => v > 0L, "Timeout for lock must be at least 1 millisecond.")
      .createWithDefault(60 * 60 * 1000)
  }

  val PIPELINES_MAX_FLOW_RETRY_ATTEMPTS = {
    buildConf("spark.sql.pipelines.maxFlowRetryAttempts")
      .doc("Maximum number of times a flow can be retried")
      .version("4.1.0")
      .intConf
      .createWithDefault(2)
  }

  val PIPELINES_EVENT_QUEUE_CAPACITY = {
    buildConf("spark.sql.pipelines.event.queue.capacity")
      .internal()
      .doc("Capacity of the event queue used in pipelined execution. When the queue is full, " +
        "non-terminal FlowProgressEvents will be dropped.")
      .version("4.1.0")
      .intConf
      .checkValue(v => v > 0, "Event queue capacity must be positive.")
      .createWithDefault(1000)
  }

  val HADOOP_LINE_RECORD_READER_ENABLED =
    buildConf("spark.sql.execution.datasources.hadoopLineRecordReader.enabled")
      .internal()
      .doc("Enable the imported Hadoop's LineRecordReader. This was imported and renamed to " +
        "HadoopLineRecordReader to add support for compression option and other " +
        "future codecs like ZSTD, etc. Setting the conf to false will use the LineRecordReader " +
        "class from the hadoop jar instead of the imported one.")
      .version("4.1.0")
      .booleanConf
      .createWithDefault(true)

  val ENFORCE_TYPE_COERCION_BEFORE_UNION_DEDUPLICATION =
    buildConf("spark.sql.enforceTypeCoercionBeforeUnionDeduplication.enabled")
      .internal()
      .doc(
        "When set to true, we enforce type coercion to run before deduplication of UNION " +
        "children outputs. Otherwise, order is relative to rule ordering."
      )
      .version("4.1.0")
      .booleanConf
      .createWithDefault(true)

  val PRIORITIZE_ORDINAL_RESOLUTION_IN_SORT =
    buildConf("spark.sql.prioritizeOrdinalResolutionInSort.enabled")
      .internal()
      .doc(
        "When set to true, we prioritize ordinal resolution in Sort over other expressions. " +
        "Otherwise, no order is enforced."
      )
      .version("4.1.0")
      .booleanConf
      .createWithDefault(true)

  val LEGACY_TRUNCATE_FOR_EMPTY_REGEX_SPLIT =
    buildConf("spark.sql.legacy.truncateForEmptyRegexSplit")
      .internal()
      .doc("When set to true, splitting a string of length n using an empty regex with a " +
        "positive limit discards the last n - limit characters." +
        "For example: SELECT split('abcd', '', 2) returns ['a', 'b']." +
        "When set to false, the last element of the resulting array contains all input beyond " +
        "the last matched regex." +
        "For example: SELECT split('abcd', '', 2) returns ['a', 'bcd']." +
        "According to the description of the split function, this should be set to false by " +
        "default. See SPARK-49968 for details.")
      .version("4.1.0")
      .booleanConf
      .createWithDefault(false)

  val LEGACY_XML_PARSER_ENABLED = {
    buildConf("spark.sql.legacy.useLegacyXMLParser")
      .internal()
      .doc(
        "When set to true, use the legacy XML parser for parsing XML files. " +
        "Compared to the default parser, the legacy parser has less stringent validation checks " +
        "for malformed content, but it's less memory-efficient"
      )
      .version("4.1.0")
      .booleanConf
      .createWithDefault(false)
  }

  val ASSUME_ANSI_FALSE_IF_NOT_PERSISTED =
    buildConf("spark.sql.assumeAnsiFalseIfNotPersisted.enabled")
      .internal()
      .doc("If enabled, assume ANSI mode is false if not persisted during view or UDF " +
        "creation. Otherwise use the default value.")
      .version("4.0.1")
      .booleanConf
      .createWithDefault(true)

  val MERGE_INTO_NESTED_TYPE_COERCION_ENABLED =
    buildConf("spark.sql.mergeNestedTypeCoercion.enabled")
      .internal()
      .doc("If enabled, allow MERGE INTO to coerce source nested types if they have less" +
        "nested fields than the target table's nested types. This is experimental and" +
        "the semantics may change.")
      .version("4.1.0")
      .booleanConf
      .createWithDefault(false)

  val TIME_TYPE_ENABLED =
    buildConf("spark.sql.timeType.enabled")
      .internal()
      .doc("When true, the TIME data type is supported.")
      .version("4.1.0")
      .booleanConf
      .createWithDefault(Utils.isTesting)

  /**
   * Holds information about keys that have been deprecated.
   *
   * @param key The deprecated key.
   * @param version Version of Spark where key was deprecated.
   * @param comment Additional info regarding to the removed config. For example,
   *                reasons of config deprecation, what users should use instead of it.
   */
  case class DeprecatedConfig(key: String, version: String, comment: String) {
    def toDeprecationString: String = {
      s"The SQL config '$key' has been deprecated in Spark v$version " +
        s"and may be removed in the future. $comment"
    }
  }

  /**
   * Maps deprecated SQL config keys to information about the deprecation.
   *
   * The extra information is logged as a warning when the SQL config is present
   * in the user's configuration.
   */
  val deprecatedSQLConfigs: Map[String, DeprecatedConfig] = {
    val configs = Seq(
      DeprecatedConfig(
        PANDAS_GROUPED_MAP_ASSIGN_COLUMNS_BY_NAME.key, "2.4",
        "The config allows to switch to the behaviour before Spark 2.4 " +
          "and will be removed in the future releases."),
      DeprecatedConfig(ARROW_EXECUTION_ENABLED.key, "3.0",
        s"Use '${ARROW_PYSPARK_EXECUTION_ENABLED.key}' instead of it."),
      DeprecatedConfig(ARROW_FALLBACK_ENABLED.key, "3.0",
        s"Use '${ARROW_PYSPARK_FALLBACK_ENABLED.key}' instead of it."),
      DeprecatedConfig(SHUFFLE_TARGET_POSTSHUFFLE_INPUT_SIZE.key, "3.0",
        s"Use '${ADVISORY_PARTITION_SIZE_IN_BYTES.key}' instead of it."),
      DeprecatedConfig(OPTIMIZER_METADATA_ONLY.key, "3.0",
        "Avoid to depend on this optimization to prevent a potential correctness issue. " +
          "If you must use, use 'SparkSessionExtensions' instead to inject it as a custom rule."),
      DeprecatedConfig(CONVERT_CTAS.key, "3.1",
        s"Set '${LEGACY_CREATE_HIVE_TABLE_BY_DEFAULT.key}' to false instead."),
      DeprecatedConfig("spark.sql.sources.schemaStringLengthThreshold", "3.2",
        s"Use '${HIVE_TABLE_PROPERTY_LENGTH_THRESHOLD.key}' instead."),
      DeprecatedConfig(LEGACY_REPLACE_DATABRICKS_SPARK_AVRO_ENABLED.key, "3.2",
        """Use `.format("avro")` in `DataFrameWriter` or `DataFrameReader` instead."""),
      DeprecatedConfig(COALESCE_PARTITIONS_MIN_PARTITION_NUM.key, "3.2",
        s"Use '${COALESCE_PARTITIONS_MIN_PARTITION_SIZE.key}' instead."),
      DeprecatedConfig(PARQUET_REBASE_MODE_IN_READ.alternatives.head, "3.2",
        s"Use '${PARQUET_REBASE_MODE_IN_READ.key}' instead."),
      DeprecatedConfig(ESCAPED_STRING_LITERALS.key, "4.0",
        "Use raw string literals with the `r` prefix instead. "),
      DeprecatedConfig("spark.connect.copyFromLocalToFs.allowDestLocal", "4.0",
        s"Use '${ARTIFACT_COPY_FROM_LOCAL_TO_FS_ALLOW_DEST_LOCAL.key}' instead."),
      DeprecatedConfig(ALLOW_ZERO_INDEX_IN_FORMAT_STRING.key, "4.0", "Increase indexes by 1 " +
        "in `strfmt` of the `format_string` function. Refer to the first argument by \"1$\"."),
      DeprecatedConfig(SHUFFLE_DEPENDENCY_FILE_CLEANUP_ENABLED.key, "4.1",
        s"Use '${CONNECT_SHUFFLE_DEPENDENCY_FILE_CLEANUP_ENABLED.key}' instead.")
    )

    Map(configs.map { cfg => cfg.key -> cfg } : _*)
  }

  /**
   * Holds information about keys that have been removed.
   *
   * @param key The removed config key.
   * @param version Version of Spark where key was removed.
   * @param defaultValue The default config value. It can be used to notice
   *                     users that they set non-default value to an already removed config.
   * @param comment Additional info regarding to the removed config.
   */
  case class RemovedConfig(key: String, version: String, defaultValue: String, comment: String) {
    if (VersionUtils.majorMinorPatchVersion(version).isEmpty) {
      throw SparkException.internalError(
        s"The removed SQL config $key has the wrong Spark version: $version")
    }
  }

  /**
   * The map contains info about removed SQL configs. Keys are SQL config names,
   * map values contain extra information like the version in which the config was removed,
   * config's default value and a comment.
   *
   * Please, add a removed SQL configuration property here only when it affects behaviours.
   * For example, `spark.sql.variable.substitute.depth` was not added as it virtually
   * became no-op later. By this, it makes migrations to new Spark versions painless.
   */
  val removedSQLConfigs: Map[String, RemovedConfig] = {
    val configs = Seq(
      RemovedConfig("spark.sql.fromJsonForceNullableSchema", "3.0.0", "true",
        "It was removed to prevent errors like SPARK-23173 for non-default value."),
      RemovedConfig(
        "spark.sql.legacy.allowCreatingManagedTableUsingNonemptyLocation", "3.0.0", "false",
        "It was removed to prevent loss of user data for non-default value."),
      RemovedConfig("spark.sql.legacy.compareDateTimestampInTimestamp", "3.0.0", "true",
        "It was removed to prevent errors like SPARK-23549 for non-default value."),
      RemovedConfig("spark.sql.parquet.int64AsTimestampMillis", "3.0.0", "false",
        "The config was deprecated since Spark 2.3. " +
        s"Use '${PARQUET_OUTPUT_TIMESTAMP_TYPE.key}' instead of it."),
      RemovedConfig("spark.sql.execution.pandas.respectSessionTimeZone", "3.0.0", "true",
        "The non-default behavior is considered as a bug, see SPARK-22395. " +
        "The config was deprecated since Spark 2.3."),
      RemovedConfig("spark.sql.optimizer.planChangeLog.level", "3.1.0", "trace",
        s"Please use `${PLAN_CHANGE_LOG_LEVEL.key}` instead."),
      RemovedConfig("spark.sql.optimizer.planChangeLog.rules", "3.1.0", "",
        s"Please use `${PLAN_CHANGE_LOG_RULES.key}` instead."),
      RemovedConfig("spark.sql.optimizer.planChangeLog.batches", "3.1.0", "",
        s"Please use `${PLAN_CHANGE_LOG_BATCHES.key}` instead."),
      RemovedConfig("spark.sql.ansi.strictIndexOperator", "3.4.0", "true",
        "This was an internal configuration. It is not needed anymore since Spark SQL always " +
          "returns null when getting a map value with a non-existing key. See SPARK-40066 " +
          "for more details."),
      RemovedConfig("spark.sql.hive.verifyPartitionPath", "4.0.0", "false",
        s"This config was replaced by '${IGNORE_MISSING_FILES.key}'."),
      RemovedConfig("spark.sql.optimizer.runtimeFilter.semiJoinReduction.enabled", "4.0.0", "false",
        "This optimizer config is useless as runtime filter cannot be an IN subquery now."),
      RemovedConfig("spark.sql.legacy.parquet.int96RebaseModeInWrite", "4.0.0",
        LegacyBehaviorPolicy.CORRECTED.toString,
        s"Use '${PARQUET_INT96_REBASE_MODE_IN_WRITE.key}' instead."),
      RemovedConfig("spark.sql.legacy.parquet.int96RebaseModeInRead", "4.0.0",
        LegacyBehaviorPolicy.CORRECTED.toString,
        s"Use '${PARQUET_INT96_REBASE_MODE_IN_READ.key}' instead."),
      RemovedConfig("spark.sql.legacy.parquet.datetimeRebaseModeInWrite", "4.0.0",
        LegacyBehaviorPolicy.CORRECTED.toString,
        s"Use '${PARQUET_REBASE_MODE_IN_WRITE.key}' instead."),
      RemovedConfig("spark.sql.legacy.avro.datetimeRebaseModeInWrite", "4.0.0",
        LegacyBehaviorPolicy.CORRECTED.toString,
        s"Use '${AVRO_REBASE_MODE_IN_WRITE.key}' instead."),
      RemovedConfig("spark.sql.legacy.avro.datetimeRebaseModeInRead", "4.0.0",
        LegacyBehaviorPolicy.CORRECTED.toString,
        s"Use '${AVRO_REBASE_MODE_IN_READ.key}' instead.")
    )

    Map(configs.map { cfg => cfg.key -> cfg } : _*)
  }
}

/**
 * A class that enables the setting and getting of mutable config parameters/hints.
 *
 * In the presence of a SQLContext, these can be set and queried by passing SET commands
 * into Spark SQL's query functions (i.e. sql()). Otherwise, users of this class can
 * modify the hints by programmatically calling the setters and getters of this class.
 *
 * SQLConf is thread-safe (internally synchronized, so safe to be used in multiple threads).
 */
class SQLConf extends Serializable with Logging with SqlApiConf {
  import SQLConf._

  /** Only low degree of contention is expected for conf, thus NOT using ConcurrentHashMap. */
  @transient protected[spark] val settings = java.util.Collections.synchronizedMap(
    new java.util.HashMap[String, String]())

  @transient protected val reader = new ConfigReader(settings)

  /** ************************ Spark SQL Params/Hints ******************* */

  def analyzerMaxIterations: Int = getConf(ANALYZER_MAX_ITERATIONS)

  def optimizerExcludedRules: Option[String] = getConf(OPTIMIZER_EXCLUDED_RULES)

  def optimizerMaxIterations: Int = getConf(OPTIMIZER_MAX_ITERATIONS)

  def optimizerInSetConversionThreshold: Int = getConf(OPTIMIZER_INSET_CONVERSION_THRESHOLD)

  def optimizerInSetSwitchThreshold: Int = getConf(OPTIMIZER_INSET_SWITCH_THRESHOLD)

  def planChangeLogLevel: Level = getConf(PLAN_CHANGE_LOG_LEVEL)

  def planChangeRules: Option[String] = getConf(PLAN_CHANGE_LOG_RULES)

  def planChangeBatches: Option[String] = getConf(PLAN_CHANGE_LOG_BATCHES)

  def expressionTreeChangeLogLevel: Level = getConf(EXPRESSION_TREE_CHANGE_LOG_LEVEL)

  def nameResolutionLogLevel: Level = getConf(NAME_RESOLUTION_LOG_LEVEL)

  def geospatialEnabled: Boolean = getConf(GEOSPATIAL_ENABLED)

  def dataSourceV2JoinPushdown: Boolean = getConf(DATA_SOURCE_V2_JOIN_PUSHDOWN)

  def dynamicPartitionPruningEnabled: Boolean = getConf(DYNAMIC_PARTITION_PRUNING_ENABLED)

  def dynamicPartitionPruningUseStats: Boolean = getConf(DYNAMIC_PARTITION_PRUNING_USE_STATS)

  def dynamicPartitionPruningFallbackFilterRatio: Double =
    getConf(DYNAMIC_PARTITION_PRUNING_FALLBACK_FILTER_RATIO)

  def dynamicPartitionPruningReuseBroadcastOnly: Boolean =
    getConf(DYNAMIC_PARTITION_PRUNING_REUSE_BROADCAST_ONLY)

  def runtimeFilterBloomFilterEnabled: Boolean =
    getConf(RUNTIME_BLOOM_FILTER_ENABLED)

  def runtimeFilterCreationSideThreshold: Long =
    getConf(RUNTIME_BLOOM_FILTER_CREATION_SIDE_THRESHOLD)

  def runtimeRowLevelOperationGroupFilterEnabled: Boolean =
    getConf(RUNTIME_ROW_LEVEL_OPERATION_GROUP_FILTER_ENABLED)

  def stateStoreProviderClass: String = getConf(STATE_STORE_PROVIDER_CLASS)

  def isStateSchemaCheckEnabled: Boolean = getConf(STATE_SCHEMA_CHECK_ENABLED)

  def numStateStoreMaintenanceThreads: Int = getConf(NUM_STATE_STORE_MAINTENANCE_THREADS)

  def numStateStoreInstanceMetricsToReport: Int =
    getConf(STATE_STORE_INSTANCE_METRICS_REPORT_LIMIT)

  def stateStoreMaintenanceShutdownTimeout: Long = getConf(STATE_STORE_MAINTENANCE_SHUTDOWN_TIMEOUT)

  def stateStoreMaintenanceForceShutdownTimeout: Long =
    getConf(STATE_STORE_MAINTENANCE_FORCE_SHUTDOWN_TIMEOUT)

  def stateStoreMaintenanceProcessingTimeout: Long =
    getConf(STATE_STORE_MAINTENANCE_PROCESSING_TIMEOUT)

  def stateStoreMinDeltasForSnapshot: Int = getConf(STATE_STORE_MIN_DELTAS_FOR_SNAPSHOT)

  def stateStoreAutoSnapshotRepairEnabled: Boolean =
    getConf(STATE_STORE_AUTO_SNAPSHOT_REPAIR_ENABLED)

  def stateStoreAutoSnapshotRepairNumFailuresBeforeActivating: Int =
    getConf(STATE_STORE_AUTO_SNAPSHOT_REPAIR_NUM_FAILURES_BEFORE_ACTIVATING)

  def stateStoreAutoSnapshotRepairMaxChangeFileReplay: Int =
    getConf(STATE_STORE_AUTO_SNAPSHOT_REPAIR_MAX_CHANGE_FILE_REPLAY)

  def stateStoreFormatValidationEnabled: Boolean = getConf(STATE_STORE_FORMAT_VALIDATION_ENABLED)

  def stateStoreSkipNullsForStreamStreamJoins: Boolean =
    getConf(STATE_STORE_SKIP_NULLS_FOR_STREAM_STREAM_JOINS)

  def stateStoreCoordinatorMultiplierForMinVersionDiffToLog: Long =
    getConf(STATE_STORE_COORDINATOR_MULTIPLIER_FOR_MIN_VERSION_DIFF_TO_LOG)

  def stateStoreCoordinatorMultiplierForMinTimeDiffToLog: Long =
    getConf(STATE_STORE_COORDINATOR_MULTIPLIER_FOR_MIN_TIME_DIFF_TO_LOG)

  def stateStoreCoordinatorReportSnapshotUploadLag: Boolean =
    getConf(STATE_STORE_COORDINATOR_REPORT_SNAPSHOT_UPLOAD_LAG)

  def stateStoreCoordinatorSnapshotLagReportInterval: Long =
    getConf(STATE_STORE_COORDINATOR_SNAPSHOT_LAG_REPORT_INTERVAL)

  def stateStoreCoordinatorMaxLaggingStoresToReport: Int =
    getConf(STATE_STORE_COORDINATOR_MAX_LAGGING_STORES_TO_REPORT)

  def stateStoreRowChecksumEnabled: Boolean = getConf(STATE_STORE_ROW_CHECKSUM_ENABLED)

  def stateStoreRowChecksumReadVerificationRatio: Long =
    getConf(STATE_STORE_ROW_CHECKSUM_READ_VERIFICATION_RATIO)

  def stateStoreForceSnapshotUploadOnLag: Boolean = {
    val value = getConf(STATE_STORE_FORCE_SNAPSHOT_UPLOAD_ON_LAG)
    if (value && !stateStoreCoordinatorReportSnapshotUploadLag) {
      throw new IllegalArgumentException(
        "spark.sql.streaming.stateStore.forceSnapshotUploadOnLag can only be true if " +
        "spark.sql.streaming.stateStore.coordinatorReportSnapshotUploadLag is also true."
      )
    }
    value
  }

  def checkpointLocation: Option[String] = getConf(CHECKPOINT_LOCATION)

  def checkpointFileChecksumEnabled: Boolean = getConf(STREAMING_CHECKPOINT_FILE_CHECKSUM_ENABLED)

  def checkpointFileChecksumSkipCreationIfFileMissingChecksum: Boolean =
    getConf(STREAMING_CHECKPOINT_FILE_CHECKSUM_SKIP_CREATION_IF_FILE_MISSING_CHECKSUM)

  def isUnsupportedOperationCheckEnabled: Boolean = getConf(UNSUPPORTED_OPERATION_CHECK_ENABLED)

  def useDeprecatedKafkaOffsetFetching: Boolean = getConf(USE_DEPRECATED_KAFKA_OFFSET_FETCHING)

  def statefulOperatorCorrectnessCheckEnabled: Boolean =
    getConf(STATEFUL_OPERATOR_CHECK_CORRECTNESS_ENABLED)

  def fileStreamSinkMetadataIgnored: Boolean = getConf(FILESTREAM_SINK_METADATA_IGNORED)

  def streamingFileCommitProtocolClass: String = getConf(STREAMING_FILE_COMMIT_PROTOCOL_CLASS)

  def fileSinkLogDeletion: Boolean = getConf(FILE_SINK_LOG_DELETION)

  def fileSinkLogCompactInterval: Int = getConf(FILE_SINK_LOG_COMPACT_INTERVAL)

  def fileSinkLogCleanupDelay: Long = getConf(FILE_SINK_LOG_CLEANUP_DELAY)

  def fileSourceLogDeletion: Boolean = getConf(FILE_SOURCE_LOG_DELETION)

  def fileSourceLogCompactInterval: Int = getConf(FILE_SOURCE_LOG_COMPACT_INTERVAL)

  def fileSourceLogCleanupDelay: Long = getConf(FILE_SOURCE_LOG_CLEANUP_DELAY)

  def streamingSchemaInference: Boolean = getConf(STREAMING_SCHEMA_INFERENCE)

  def streamingPollingDelay: Long = getConf(STREAMING_POLLING_DELAY)

  def streamingNoDataProgressEventInterval: Long =
    getConf(STREAMING_NO_DATA_PROGRESS_EVENT_INTERVAL)

  def streamingNoDataMicroBatchesEnabled: Boolean =
    getConf(STREAMING_NO_DATA_MICRO_BATCHES_ENABLED)

  def streamingMetricsEnabled: Boolean = getConf(STREAMING_METRICS_ENABLED)

  def streamingProgressRetention: Int = getConf(STREAMING_PROGRESS_RETENTION)

  def filesMaxPartitionBytes: Long = getConf(FILES_MAX_PARTITION_BYTES)

  def filesOpenCostInBytes: Long = getConf(FILES_OPEN_COST_IN_BYTES)

  def filesMinPartitionNum: Option[Int] = getConf(FILES_MIN_PARTITION_NUM)

  def filesMaxPartitionNum: Option[Int] = getConf(FILES_MAX_PARTITION_NUM)

  def ignoreCorruptFiles: Boolean = getConf(IGNORE_CORRUPT_FILES)

  def ignoreMissingFiles: Boolean = getConf(IGNORE_MISSING_FILES)

  def ignoreInvalidPartitionPaths: Boolean = getConf(IGNORE_INVALID_PARTITION_PATHS)

  def maxRecordsPerFile: Long = getConf(MAX_RECORDS_PER_FILE)

  def useCompression: Boolean = getConf(COMPRESS_CACHED)

  def orcCompressionCodec: String = getConf(ORC_COMPRESSION)

  def orcVectorizedReaderEnabled: Boolean = getConf(ORC_VECTORIZED_READER_ENABLED)

  def orcVectorizedReaderBatchSize: Int = getConf(ORC_VECTORIZED_READER_BATCH_SIZE)

  def orcVectorizedWriterBatchSize: Int = getConf(ORC_VECTORIZED_WRITER_BATCH_SIZE)

  def orcVectorizedReaderNestedColumnEnabled: Boolean =
    getConf(ORC_VECTORIZED_READER_NESTED_COLUMN_ENABLED)

  def parquetCompressionCodec: String = getConf(PARQUET_COMPRESSION)

  def parquetVectorizedReaderEnabled: Boolean = getConf(PARQUET_VECTORIZED_READER_ENABLED)

  def parquetVectorizedReaderNestedColumnEnabled: Boolean =
    getConf(PARQUET_VECTORIZED_READER_NESTED_COLUMN_ENABLED)

  def parquetVectorizedReaderNullTypeEnabled: Boolean =
    getConf(PARQUET_VECTORIZED_READER_NULL_TYPE_ENABLED)

  def parquetVectorizedReaderBatchSize: Int = getConf(PARQUET_VECTORIZED_READER_BATCH_SIZE)

  def columnBatchSize: Int = getConf(COLUMN_BATCH_SIZE)

  def vectorizedHugeVectorThreshold: Int = getConf(VECTORIZED_HUGE_VECTOR_THRESHOLD).toInt

  def vectorizedHugeVectorReserveRatio: Double = getConf(VECTORIZED_HUGE_VECTOR_RESERVE_RATIO)

  def cacheVectorizedReaderEnabled: Boolean = getConf(CACHE_VECTORIZED_READER_ENABLED)

  def defaultNumShufflePartitions: Int = getConf(SHUFFLE_PARTITIONS)

  def numShufflePartitions: Int = {
    if (adaptiveExecutionEnabled && coalesceShufflePartitionsEnabled) {
      getConf(COALESCE_PARTITIONS_INITIAL_PARTITION_NUM).getOrElse(defaultNumShufflePartitions)
    } else {
      defaultNumShufflePartitions
    }
  }

  def shuffleOrderIndependentChecksumEnabled: Boolean =
    getConf(SHUFFLE_ORDER_INDEPENDENT_CHECKSUM_ENABLED)

  def shuffleChecksumMismatchFullRetryEnabled: Boolean =
    getConf(SHUFFLE_CHECKSUM_MISMATCH_FULL_RETRY_ENABLED)

  def allowCollationsInMapKeys: Boolean = getConf(ALLOW_COLLATIONS_IN_MAP_KEYS)

  def objectLevelCollationsEnabled: Boolean = getConf(OBJECT_LEVEL_COLLATIONS_ENABLED)

  def schemaLevelCollationsEnabled: Boolean = getConf(SCHEMA_LEVEL_COLLATIONS_ENABLED)

  def adaptiveExecutionEnabled: Boolean = getConf(ADAPTIVE_EXECUTION_ENABLED)

  def adaptiveExecutionEnabledInStatelessStreaming: Boolean =
    getConf(ADAPTIVE_EXECUTION_ENABLED_IN_STATELESS_STREAMING)

  def adaptiveExecutionLogLevel: Level = getConf(ADAPTIVE_EXECUTION_LOG_LEVEL)

  def fetchShuffleBlocksInBatch: Boolean = getConf(FETCH_SHUFFLE_BLOCKS_IN_BATCH)

  def nonEmptyPartitionRatioForBroadcastJoin: Double =
    getConf(NON_EMPTY_PARTITION_RATIO_FOR_BROADCAST_JOIN)

  def coalesceShufflePartitionsEnabled: Boolean = getConf(COALESCE_PARTITIONS_ENABLED)

  def minBatchesToRetain: Int = getConf(MIN_BATCHES_TO_RETAIN)

  def maxVersionsToDeletePerMaintenance: Int = getConf(MAX_VERSIONS_TO_DELETE_PER_MAINTENANCE)

  def ratioExtraSpaceAllowedInCheckpoint: Double = getConf(RATIO_EXTRA_SPACE_ALLOWED_IN_CHECKPOINT)

  def maxBatchesToRetainInMemory: Int = getConf(MAX_BATCHES_TO_RETAIN_IN_MEMORY)

  def stateStoreUnloadOnCommit: Boolean = getConf(STATE_STORE_UNLOAD_ON_COMMIT)

  def stateStoreCommitValidationEnabled: Boolean = getConf(STATE_STORE_COMMIT_VALIDATION_ENABLED)

  def streamingMaintenanceInterval: Long = getConf(STREAMING_MAINTENANCE_INTERVAL)

  def stateStoreCompressionCodec: String = getConf(STATE_STORE_COMPRESSION_CODEC)

  def stateStoreCheckpointFormatVersion: Int = getConf(STATE_STORE_CHECKPOINT_FORMAT_VERSION)

  def streamingOffsetLogFormatVersion: Int = getConf(STREAMING_OFFSET_LOG_FORMAT_VERSION)

  def stateStoreEncodingFormat: String = getConf(STREAMING_STATE_STORE_ENCODING_FORMAT)

  def streamingValueStateSchemaEvolutionThreshold: Int =
    getConf(STREAMING_VALUE_STATE_SCHEMA_EVOLUTION_THRESHOLD)

  def streamingStateSchemaFilesThreshold: Int =
    getConf(STREAMING_MAX_NUM_STATE_SCHEMA_FILES)

  def checkpointRenamedFileCheck: Boolean = getConf(CHECKPOINT_RENAMEDFILE_CHECK_ENABLED)

  def parquetFilterPushDown: Boolean = getConf(PARQUET_FILTER_PUSHDOWN_ENABLED)

  def parquetFilterPushDownDate: Boolean = getConf(PARQUET_FILTER_PUSHDOWN_DATE_ENABLED)

  def parquetFilterPushDownTimestamp: Boolean = getConf(PARQUET_FILTER_PUSHDOWN_TIMESTAMP_ENABLED)

  def parquetFilterPushDownDecimal: Boolean = getConf(PARQUET_FILTER_PUSHDOWN_DECIMAL_ENABLED)

  def parquetFilterPushDownStringPredicate: Boolean =
    getConf(PARQUET_FILTER_PUSHDOWN_STRING_PREDICATE_ENABLED)

  def parquetFilterPushDownInFilterThreshold: Int =
    getConf(PARQUET_FILTER_PUSHDOWN_INFILTERTHRESHOLD)

  def parquetAggregatePushDown: Boolean = getConf(PARQUET_AGGREGATE_PUSHDOWN_ENABLED)

  def orcFilterPushDown: Boolean = getConf(ORC_FILTER_PUSHDOWN_ENABLED)

  def orcAggregatePushDown: Boolean = getConf(ORC_AGGREGATE_PUSHDOWN_ENABLED)

  def isOrcSchemaMergingEnabled: Boolean = getConf(ORC_SCHEMA_MERGING_ENABLED)

  def metastoreDropPartitionsByName: Boolean = getConf(HIVE_METASTORE_DROP_PARTITION_BY_NAME)

  def metastorePartitionPruning: Boolean = getConf(HIVE_METASTORE_PARTITION_PRUNING)

  def metastorePartitionPruningInSetThreshold: Int =
    getConf(HIVE_METASTORE_PARTITION_PRUNING_INSET_THRESHOLD)

  def metastorePartitionPruningFallbackOnException: Boolean =
    getConf(HIVE_METASTORE_PARTITION_PRUNING_FALLBACK_ON_EXCEPTION)

  def metastorePartitionPruningFastFallback: Boolean =
    getConf(HIVE_METASTORE_PARTITION_PRUNING_FAST_FALLBACK)

  def manageFilesourcePartitions: Boolean = getConf(HIVE_MANAGE_FILESOURCE_PARTITIONS)

  def filesourcePartitionFileCacheSize: Long = getConf(HIVE_FILESOURCE_PARTITION_FILE_CACHE_SIZE)

  def caseSensitiveInferenceMode: HiveCaseSensitiveInferenceMode.Value =
    getConf(HIVE_CASE_SENSITIVE_INFERENCE)

  def gatherFastStats: Boolean = getConf(GATHER_FASTSTAT)

  def optimizerMetadataOnly: Boolean = getConf(OPTIMIZER_METADATA_ONLY)

  def wholeStageEnabled: Boolean = getConf(WHOLESTAGE_CODEGEN_ENABLED)

  def wholeStageUseIdInClassName: Boolean = getConf(WHOLESTAGE_CODEGEN_USE_ID_IN_CLASS_NAME)

  def wholeStageMaxNumFields: Int = getConf(WHOLESTAGE_MAX_NUM_FIELDS)

  def codegenFallback: Boolean = getConf(CODEGEN_FALLBACK)

  def codegenFactoryMode: CodegenObjectFactoryMode.Value = getConf(CODEGEN_FACTORY_MODE)

  def codegenComments: Boolean = getConf(StaticSQLConf.CODEGEN_COMMENTS)

  def codegenLogLevel: Level = getConf(CODEGEN_LOG_LEVEL)

  def loggingMaxLinesForCodegen: Int = getConf(CODEGEN_LOGGING_MAX_LINES)

  def hugeMethodLimit: Int = getConf(WHOLESTAGE_HUGE_METHOD_LIMIT)

  def methodSplitThreshold: Int = getConf(CODEGEN_METHOD_SPLIT_THRESHOLD)

  def wholeStageSplitConsumeFuncByOperator: Boolean =
    getConf(WHOLESTAGE_SPLIT_CONSUME_FUNC_BY_OPERATOR)

  def broadcastCleanedSourceThreshold: Int =
    getConf(SQLConf.WHOLESTAGE_BROADCAST_CLEANED_SOURCE_THRESHOLD)

  def tableRelationCacheSize: Int =
    getConf(StaticSQLConf.FILESOURCE_TABLE_RELATION_CACHE_SIZE)

  def codegenCacheMaxEntries: Int = getConf(StaticSQLConf.CODEGEN_CACHE_MAX_ENTRIES)

  def exchangeReuseEnabled: Boolean = getConf(EXCHANGE_REUSE_ENABLED)

  def subqueryReuseEnabled: Boolean = getConf(SUBQUERY_REUSE_ENABLED)

  override def caseSensitiveAnalysis: Boolean = getConf(SQLConf.CASE_SENSITIVE)

  def constraintPropagationEnabled: Boolean = getConf(CONSTRAINT_PROPAGATION_ENABLED)

  def escapedStringLiterals: Boolean = getConf(ESCAPED_STRING_LITERALS)

  def parserDfaCacheFlushRatio: Double = getConf(PARSER_DFA_CACHE_FLUSH_RATIO)

  def parserDfaCacheFlushThreshold: Int = getConf(PARSER_DFA_CACHE_FLUSH_THRESHOLD)

  def manageParserCaches: Boolean = getConf(MANAGE_PARSER_CACHES)

  def fileCompressionFactor: Double = getConf(FILE_COMPRESSION_FACTOR)

  def stringRedactionPattern: Option[Regex] = getConf(SQL_STRING_REDACTION_PATTERN)

  def sortBeforeRepartition: Boolean = getConf(SORT_BEFORE_REPARTITION)

  def topKSortFallbackThreshold: Int = getConf(TOP_K_SORT_FALLBACK_THRESHOLD)

  def fastHashAggregateRowMaxCapacityBit: Int = getConf(FAST_HASH_AGGREGATE_MAX_ROWS_CAPACITY_BIT)

  def streamingSessionWindowMergeSessionInLocalPartition: Boolean =
    getConf(STREAMING_SESSION_WINDOW_MERGE_SESSIONS_IN_LOCAL_PARTITION)

  override def datetimeJava8ApiEnabled: Boolean = getConf(DATETIME_JAVA8API_ENABLED)

  def uiExplainMode: String = getConf(UI_EXPLAIN_MODE)

  def addSingleFileInAddFile: Boolean = getConf(LEGACY_ADD_SINGLE_FILE_IN_ADD_FILE)

  def legacyMsSqlServerNumericMappingEnabled: Boolean =
    getConf(LEGACY_MSSQLSERVER_NUMERIC_MAPPING_ENABLED)

  def legacyMsSqlServerDatetimeOffsetMappingEnabled: Boolean =
    getConf(LEGACY_MSSQLSERVER_DATETIMEOFFSET_MAPPING_ENABLED)

  def legacyMySqlBitArrayMappingEnabled: Boolean =
    getConf(LEGACY_MYSQL_BIT_ARRAY_MAPPING_ENABLED)

  def legacyMySqlTimestampNTZMappingEnabled: Boolean =
    getConf(LEGACY_MYSQL_TIMESTAMPNTZ_MAPPING_ENABLED)

  def legacyOracleTimestampMappingEnabled: Boolean =
    getConf(LEGACY_ORACLE_TIMESTAMP_MAPPING_ENABLED)

  def legacyDB2numericMappingEnabled: Boolean =
    getConf(LEGACY_DB2_TIMESTAMP_MAPPING_ENABLED)

  def legacyDB2BooleanMappingEnabled: Boolean =
    getConf(LEGACY_DB2_BOOLEAN_MAPPING_ENABLED)

  def legacyPostgresDatetimeMappingEnabled: Boolean =
    getConf(LEGACY_POSTGRES_DATETIME_MAPPING_ENABLED)

  override def legacyTimeParserPolicy: LegacyBehaviorPolicy.Value =
    getConf(SQLConf.LEGACY_TIME_PARSER_POLICY)

  def broadcastHashJoinOutputPartitioningExpandLimit: Int =
    getConf(BROADCAST_HASH_JOIN_OUTPUT_PARTITIONING_EXPAND_LIMIT)

  /**
   * Returns the [[Resolver]] for the current configuration, which can be used to determine if two
   * identifiers are equal.
   */
  def resolver: Resolver = {
    if (caseSensitiveAnalysis) {
      org.apache.spark.sql.catalyst.analysis.caseSensitiveResolution
    } else {
      org.apache.spark.sql.catalyst.analysis.caseInsensitiveResolution
    }
  }

  /**
   * Returns the lower case representation of a string if `caseSensitiveAnalysis` is enabled.
   * Otherwise, returns the original string.
   */
  def canonicalize(s: String): String = {
    if (!caseSensitiveAnalysis) {
      // scalastyle:off caselocale
      s.toLowerCase
      // scalastyle:on caselocale
    } else {
      s
    }
  }

  /**
   * Returns the error handler for handling hint errors.
   */
  def hintErrorHandler: HintErrorHandler = HintErrorLogger

  def mapZipWithUsesJavaCollections: Boolean =
    getConf(MAP_ZIP_WITH_USES_JAVA_COLLECTIONS)

  def subexpressionEliminationEnabled: Boolean =
    getConf(SUBEXPRESSION_ELIMINATION_ENABLED)

  def subexpressionEliminationCacheMaxEntries: Int =
    getConf(SUBEXPRESSION_ELIMINATION_CACHE_MAX_ENTRIES)

  def subexpressionEliminationSkipForShotcutExpr: Boolean =
    getConf(SUBEXPRESSION_ELIMINATION_SKIP_FOR_SHORTCUT_EXPR)

  def autoBroadcastJoinThreshold: Long = getConf(AUTO_BROADCASTJOIN_THRESHOLD)

  def limitInitialNumPartitions: Int = getConf(LIMIT_INITIAL_NUM_PARTITIONS)

  def limitScaleUpFactor: Int = getConf(LIMIT_SCALE_UP_FACTOR)

  def advancedPartitionPredicatePushdownEnabled: Boolean =
    getConf(ADVANCED_PARTITION_PREDICATE_PUSHDOWN)

  def preferSortMergeJoin: Boolean = getConf(PREFER_SORTMERGEJOIN)

  def enableRadixSort: Boolean = getConf(RADIX_SORT_ENABLED)

  def isParquetSchemaMergingEnabled: Boolean = getConf(PARQUET_SCHEMA_MERGING_ENABLED)

  def isParquetSchemaRespectSummaries: Boolean = getConf(PARQUET_SCHEMA_RESPECT_SUMMARIES)

  def isParquetBinaryAsString: Boolean = getConf(PARQUET_BINARY_AS_STRING)

  def isParquetINT96AsTimestamp: Boolean = getConf(PARQUET_INT96_AS_TIMESTAMP)

  def isParquetINT96TimestampConversion: Boolean = getConf(PARQUET_INT96_TIMESTAMP_CONVERSION)

  def parquetOutputTimestampType: ParquetOutputTimestampType.Value =
    getConf(PARQUET_OUTPUT_TIMESTAMP_TYPE)

  def writeLegacyParquetFormat: Boolean = getConf(PARQUET_WRITE_LEGACY_FORMAT)

  def parquetRecordFilterEnabled: Boolean = getConf(PARQUET_RECORD_FILTER_ENABLED)

  def inMemoryPartitionPruning: Boolean = getConf(IN_MEMORY_PARTITION_PRUNING)

  def inMemoryTableScanStatisticsEnabled: Boolean = getConf(IN_MEMORY_TABLE_SCAN_STATISTICS_ENABLED)

  def offHeapColumnVectorEnabled: Boolean = getConf(COLUMN_VECTOR_OFFHEAP_ENABLED)

  def columnNameOfCorruptRecord: String = getConf(COLUMN_NAME_OF_CORRUPT_RECORD)

  def broadcastTimeout: Long = {
    val timeoutValue = getConf(BROADCAST_TIMEOUT)
    if (timeoutValue < 0) Long.MaxValue else timeoutValue
  }

  def maxBroadcastTableSizeInBytes: Long = getConf(MAX_BROADCAST_TABLE_SIZE)

  def defaultDataSourceName: String = getConf(DEFAULT_DATA_SOURCE_NAME)

  def convertCTAS: Boolean = getConf(CONVERT_CTAS)

  def partitionColumnTypeInferenceEnabled: Boolean =
    getConf(SQLConf.PARTITION_COLUMN_TYPE_INFERENCE)

  def fileCommitProtocolClass: String = getConf(SQLConf.FILE_COMMIT_PROTOCOL_CLASS)

  def parallelPartitionDiscoveryThreshold: Int =
    getConf(SQLConf.PARALLEL_PARTITION_DISCOVERY_THRESHOLD)

  def parallelPartitionDiscoveryParallelism: Int =
    getConf(SQLConf.PARALLEL_PARTITION_DISCOVERY_PARALLELISM)

  def bucketingEnabled: Boolean = getConf(SQLConf.BUCKETING_ENABLED)

  def bucketingMaxBuckets: Int = getConf(SQLConf.BUCKETING_MAX_BUCKETS)

  def autoBucketedScanEnabled: Boolean = getConf(SQLConf.AUTO_BUCKETED_SCAN_ENABLED)

  def v2BucketingEnabled: Boolean = getConf(SQLConf.V2_BUCKETING_ENABLED)

  def v2BucketingPushPartValuesEnabled: Boolean =
    getConf(SQLConf.V2_BUCKETING_PUSH_PART_VALUES_ENABLED)

  def v2BucketingPartiallyClusteredDistributionEnabled: Boolean =
    getConf(SQLConf.V2_BUCKETING_PARTIALLY_CLUSTERED_DISTRIBUTION_ENABLED)

  def v2BucketingShuffleEnabled: Boolean =
    getConf(SQLConf.V2_BUCKETING_SHUFFLE_ENABLED)

  def v2BucketingAllowJoinKeysSubsetOfPartitionKeys: Boolean =
    getConf(SQLConf.V2_BUCKETING_ALLOW_JOIN_KEYS_SUBSET_OF_PARTITION_KEYS)

  def v2BucketingAllowCompatibleTransforms: Boolean =
    getConf(SQLConf.V2_BUCKETING_ALLOW_COMPATIBLE_TRANSFORMS)

  def v2BucketingAllowSorting: Boolean =
    getConf(SQLConf.V2_BUCKETING_SORTING_ENABLED)

  def dataFrameSelfJoinAutoResolveAmbiguity: Boolean =
    getConf(DATAFRAME_SELF_JOIN_AUTO_RESOLVE_AMBIGUITY)

  def dataFrameRetainGroupColumns: Boolean = getConf(DATAFRAME_RETAIN_GROUP_COLUMNS)

  def dataFramePivotMaxValues: Int = getConf(DATAFRAME_PIVOT_MAX_VALUES)

  def dataFrameTransposeMaxValues: Int = getConf(DATAFRAME_TRANSPOSE_MAX_VALUES)

  def runSQLonFile: Boolean = getConf(RUN_SQL_ON_FILES)

  def enableTwoLevelAggMap: Boolean = getConf(ENABLE_TWOLEVEL_AGG_MAP)

  def enableVectorizedHashMap: Boolean = getConf(ENABLE_VECTORIZED_HASH_MAP)

  def useObjectHashAggregation: Boolean = getConf(USE_OBJECT_HASH_AGG)

  def objectAggSortBasedFallbackThreshold: Int = getConf(OBJECT_AGG_SORT_BASED_FALLBACK_THRESHOLD)

  def variableSubstituteEnabled: Boolean = getConf(VARIABLE_SUBSTITUTE_ENABLED)

  def warehousePath: String = new Path(getConf(StaticSQLConf.WAREHOUSE_PATH)).toString

  def hiveThriftServerSingleSession: Boolean =
    getConf(StaticSQLConf.HIVE_THRIFT_SERVER_SINGLESESSION)

  def orderByOrdinal: Boolean = getConf(ORDER_BY_ORDINAL)

  def groupByOrdinal: Boolean = getConf(GROUP_BY_ORDINAL)

  def groupByAliases: Boolean = getConf(GROUP_BY_ALIASES)

  def viewSchemaBindingEnabled: Boolean = getConf(VIEW_SCHEMA_BINDING_ENABLED)

  def viewSchemaCompensation: Boolean = getConf(VIEW_SCHEMA_COMPENSATION)

  def viewSchemaEvolutionPreserveUserComments: Boolean =
    getConf(VIEW_SCHEMA_EVOLUTION_PRESERVE_USER_COMMENTS)

  def defaultCacheStorageLevel: StorageLevel =
    StorageLevel.fromString(getConf(DEFAULT_CACHE_STORAGE_LEVEL).name())

  def dataframeCacheLogLevel: Level = getConf(DATAFRAME_CACHE_LOG_LEVEL)

  def crossJoinEnabled: Boolean = getConf(SQLConf.CROSS_JOINS_ENABLED)

  override def sessionLocalTimeZone: String = getConf(SQLConf.SESSION_LOCAL_TIMEZONE)

  def jsonGeneratorIgnoreNullFields: Boolean = getConf(SQLConf.JSON_GENERATOR_IGNORE_NULL_FIELDS)

  def jsonExpressionOptimization: Boolean = getConf(SQLConf.JSON_EXPRESSION_OPTIMIZATION)

  def csvExpressionOptimization: Boolean = getConf(SQLConf.CSV_EXPRESSION_OPTIMIZATION)

  def parallelFileListingInStatsComputation: Boolean =
    getConf(SQLConf.PARALLEL_FILE_LISTING_IN_STATS_COMPUTATION)

  def fallBackToHdfsForStatsEnabled: Boolean = getConf(ENABLE_FALL_BACK_TO_HDFS_FOR_STATS)

  def defaultSizeInBytes: Long = getConf(DEFAULT_SIZE_IN_BYTES)

  def ndvMaxError: Double = getConf(NDV_MAX_ERROR)

  def histogramEnabled: Boolean = getConf(HISTOGRAM_ENABLED)

  def histogramNumBins: Int = getConf(HISTOGRAM_NUM_BINS)

  def percentileAccuracy: Int = getConf(PERCENTILE_ACCURACY)

  def cboEnabled: Boolean = getConf(SQLConf.CBO_ENABLED)

  def planStatsEnabled: Boolean = getConf(SQLConf.PLAN_STATS_ENABLED)

  def autoSizeUpdateEnabled: Boolean = getConf(SQLConf.AUTO_SIZE_UPDATE_ENABLED)

  def updatePartStatsInAnalyzeTableEnabled: Boolean =
    getConf(SQLConf.UPDATE_PART_STATS_IN_ANALYZE_TABLE_ENABLED)

  def joinReorderEnabled: Boolean = getConf(SQLConf.JOIN_REORDER_ENABLED)

  def joinReorderDPThreshold: Int = getConf(SQLConf.JOIN_REORDER_DP_THRESHOLD)

  def joinReorderCardWeight: Double = getConf(SQLConf.JOIN_REORDER_CARD_WEIGHT)

  def joinReorderDPStarFilter: Boolean = getConf(SQLConf.JOIN_REORDER_DP_STAR_FILTER)

  def windowExecBufferInMemoryThreshold: Int = getConf(WINDOW_EXEC_BUFFER_IN_MEMORY_THRESHOLD)

  def windowExecBufferSpillThreshold: Int = getConf(WINDOW_EXEC_BUFFER_SPILL_THRESHOLD)

  def windowExecBufferSpillSizeThreshold: Long = getConf(WINDOW_EXEC_BUFFER_SIZE_SPILL_THRESHOLD)

  def windowGroupLimitThreshold: Int = getConf(WINDOW_GROUP_LIMIT_THRESHOLD)

  def sessionWindowBufferInMemoryThreshold: Int = getConf(SESSION_WINDOW_BUFFER_IN_MEMORY_THRESHOLD)

  def sessionWindowBufferSpillThreshold: Int = getConf(SESSION_WINDOW_BUFFER_SPILL_THRESHOLD)

  def sessionWindowBufferSpillSizeThreshold: Long =
    getConf(SESSION_WINDOW_BUFFER_SPILL_SIZE_THRESHOLD)

  def sortMergeJoinExecBufferInMemoryThreshold: Int =
    getConf(SORT_MERGE_JOIN_EXEC_BUFFER_IN_MEMORY_THRESHOLD)

  def sortMergeJoinExecBufferSpillThreshold: Int =
    getConf(SORT_MERGE_JOIN_EXEC_BUFFER_SPILL_THRESHOLD)

  def sortMergeJoinExecBufferSpillSizeThreshold: Long =
    getConf(SORT_MERGE_JOIN_EXEC_BUFFER_SIZE_SPILL_THRESHOLD)

  def cartesianProductExecBufferInMemoryThreshold: Int =
    getConf(CARTESIAN_PRODUCT_EXEC_BUFFER_IN_MEMORY_THRESHOLD)

  def cartesianProductExecBufferSpillThreshold: Int =
    getConf(CARTESIAN_PRODUCT_EXEC_BUFFER_SPILL_THRESHOLD)

  def cartesianProductExecBufferSizeSpillThreshold: Long =
    getConf(CARTESIAN_PRODUCT_EXEC_BUFFER_SIZE_SPILL_THRESHOLD)

  def codegenSplitAggregateFunc: Boolean = getConf(SQLConf.CODEGEN_SPLIT_AGGREGATE_FUNC)

  def maxNestedViewDepth: Int = getConf(SQLConf.MAX_NESTED_VIEW_DEPTH)

  def useCurrentSQLConfigsForView: Boolean = getConf(SQLConf.USE_CURRENT_SQL_CONFIGS_FOR_VIEW)

  def storeAnalyzedPlanForView: Boolean = getConf(SQLConf.STORE_ANALYZED_PLAN_FOR_VIEW)

  def allowAutoGeneratedAliasForView: Boolean = getConf(SQLConf.ALLOW_AUTO_GENERATED_ALIAS_FOR_VEW)

  def allowStarWithSingleTableIdentifierInCount: Boolean =
    getConf(SQLConf.ALLOW_STAR_WITH_SINGLE_TABLE_IDENTIFIER_IN_COUNT)

  def allowNonEmptyLocationInCTAS: Boolean =
    getConf(SQLConf.ALLOW_NON_EMPTY_LOCATION_IN_CTAS)

  def starSchemaDetection: Boolean = getConf(STARSCHEMA_DETECTION)

  def starSchemaFTRatio: Double = getConf(STARSCHEMA_FACT_TABLE_RATIO)

  def supportQuotedRegexColumnName: Boolean = getConf(SUPPORT_QUOTED_REGEX_COLUMN_NAME)

  def tvfAllowMultipleTableArguments: Boolean = getConf(TVF_ALLOW_MULTIPLE_TABLE_ARGUMENTS_ENABLED)

  def rangeExchangeSampleSizePerPartition: Int = getConf(RANGE_EXCHANGE_SAMPLE_SIZE_PER_PARTITION)

  def localRelationChunkSizeLimit: Long = getConf(LOCAL_RELATION_CHUNK_SIZE_LIMIT)

  def localRelationSizeLimit: Long = getConf(LOCAL_RELATION_SIZE_LIMIT)

  def arrowPySparkEnabled: Boolean = getConf(ARROW_PYSPARK_EXECUTION_ENABLED)

  def arrowLocalRelationThreshold: Long = getConf(ARROW_LOCAL_RELATION_THRESHOLD)

  def arrowPySparkSelfDestructEnabled: Boolean = getConf(ARROW_PYSPARK_SELF_DESTRUCT_ENABLED)

  def pysparkBinaryAsBytes: Boolean = getConf(PYSPARK_BINARY_AS_BYTES)

  def pysparkJVMStacktraceEnabled: Boolean = getConf(PYSPARK_JVM_STACKTRACE_ENABLED)

  def pythonUDFProfiler: Option[String] = getConf(PYTHON_UDF_PROFILER)

  def pythonUDFWorkerFaulthandlerEnabled: Boolean = getConf(PYTHON_UDF_WORKER_FAULTHANLDER_ENABLED)

  def pythonUDFWorkerIdleTimeoutSeconds: Long = getConf(PYTHON_UDF_WORKER_IDLE_TIMEOUT_SECONDS)

  def pythonUDFWorkerKillOnIdleTimeout: Boolean = getConf(PYTHON_UDF_WORKER_KILL_ON_IDLE_TIMEOUT)

  def pythonUDFWorkerTracebackDumpIntervalSeconds: Long =
    getConf(PYTHON_UDF_WORKER_TRACEBACK_DUMP_INTERVAL_SECONDS)

  def pythonUDFDaemonKillWorkerOnFlushFailure: Boolean =
    getConf(PYTHON_UDF_DAEMON_KILL_WORKER_ON_FLUSH_FAILURE)

  def pythonWorkerLoggingEnabled: Boolean = getConf(PYTHON_WORKER_LOGGING_ENABLED)

  def pythonUDFArrowConcurrencyLevel: Option[Int] = getConf(PYTHON_UDF_ARROW_CONCURRENCY_LEVEL)

  def pythonUDFArrowFallbackOnUDT: Boolean = getConf(PYTHON_UDF_ARROW_FALLBACK_ON_UDT)

  def pysparkPlotMaxRows: Int = getConf(PYSPARK_PLOT_MAX_ROWS)

  def arrowSparkREnabled: Boolean = getConf(ARROW_SPARKR_EXECUTION_ENABLED)

  def arrowPySparkFallbackEnabled: Boolean = getConf(ARROW_PYSPARK_FALLBACK_ENABLED)

  def arrowMaxRecordsPerBatch: Int = getConf(ARROW_EXECUTION_MAX_RECORDS_PER_BATCH)

  def arrowMaxRecordsPerOutputBatch: Int = getConf(ARROW_EXECUTION_MAX_RECORDS_PER_OUTPUT_BATCH)

  def arrowMaxBytesPerOutputBatch: Long = getConf(ARROW_EXECUTION_MAX_BYTES_PER_OUTPUT_BATCH)

  def arrowMaxBytesPerBatch: Long = getConf(ARROW_EXECUTION_MAX_BYTES_PER_BATCH)

  def arrowCompressionCodec: String = getConf(ARROW_EXECUTION_COMPRESSION_CODEC)

  def arrowZstdCompressionLevel: Int = getConf(ARROW_EXECUTION_ZSTD_COMPRESSION_LEVEL)

  def arrowTransformWithStateInPySparkMaxStateRecordsPerBatch: Int =
    getConf(ARROW_TRANSFORM_WITH_STATE_IN_PYSPARK_MAX_STATE_RECORDS_PER_BATCH)

  def arrowUseLargeVarTypes: Boolean = getConf(ARROW_EXECUTION_USE_LARGE_VAR_TYPES)

  def pandasUDFBufferSize: Int = getConf(PANDAS_UDF_BUFFER_SIZE)

  def pandasStructHandlingMode: String = getConf(PANDAS_STRUCT_HANDLING_MODE)

  def pysparkHideTraceback: Boolean = getConf(PYSPARK_HIDE_TRACEBACK)

  def pysparkSimplifiedTraceback: Boolean = getConf(PYSPARK_SIMPLIFIED_TRACEBACK)

  def pysparkArrowValidateSchema: Boolean = getConf(PYSPARK_ARROW_VALIDATE_SCHEMA)

  def pandasGroupedMapAssignColumnsByName: Boolean =
    getConf(SQLConf.PANDAS_GROUPED_MAP_ASSIGN_COLUMNS_BY_NAME)

  def arrowSafeTypeConversion: Boolean = getConf(SQLConf.PANDAS_ARROW_SAFE_TYPE_CONVERSION)

  def pysparkWorkerPythonExecutable: Option[String] =
    getConf(SQLConf.PYSPARK_WORKER_PYTHON_EXECUTABLE)

  def legacyPandasConversion: Boolean = getConf(PYTHON_TABLE_UDF_LEGACY_PANDAS_CONVERSION_ENABLED)

  def legacyPandasConversionUDF: Boolean = getConf(PYTHON_UDF_LEGACY_PANDAS_CONVERSION_ENABLED)

  def pythonPlannerExecMemory: Option[Long] = getConf(PYTHON_PLANNER_EXEC_MEMORY)

  def replaceExceptWithFilter: Boolean = getConf(REPLACE_EXCEPT_WITH_FILTER)

  def decimalOperationsAllowPrecisionLoss: Boolean = getConf(DECIMAL_OPERATIONS_ALLOW_PREC_LOSS)

  def literalPickMinimumPrecision: Boolean = getConf(LITERAL_PICK_MINIMUM_PRECISION)

  def continuousStreamingEpochBacklogQueueSize: Int =
    getConf(CONTINUOUS_STREAMING_EPOCH_BACKLOG_QUEUE_SIZE)

  def continuousStreamingExecutorQueueSize: Int = getConf(CONTINUOUS_STREAMING_EXECUTOR_QUEUE_SIZE)

  def continuousStreamingExecutorPollIntervalMs: Long =
    getConf(CONTINUOUS_STREAMING_EXECUTOR_POLL_INTERVAL_MS)

  def disabledV2StreamingWriters: String = getConf(DISABLED_V2_STREAMING_WRITERS)

  def disabledV2StreamingMicroBatchReaders: String =
    getConf(DISABLED_V2_STREAMING_MICROBATCH_READERS)

  def fastFailFileFormatOutput: Boolean = getConf(FASTFAIL_ON_FILEFORMAT_OUTPUT)

  def concatBinaryAsString: Boolean = getConf(CONCAT_BINARY_AS_STRING)

  def eltOutputAsString: Boolean = getConf(ELT_OUTPUT_AS_STRING)

  def validatePartitionColumns: Boolean = getConf(VALIDATE_PARTITION_COLUMNS)

  def partitionOverwriteMode: PartitionOverwriteMode.Value =
    getConf(PARTITION_OVERWRITE_MODE)

  def storeAssignmentPolicy: StoreAssignmentPolicy.Value =
    getConf(STORE_ASSIGNMENT_POLICY)

  override def ansiEnabled: Boolean = getConf(ANSI_ENABLED)

  def enableDefaultColumns: Boolean = getConf(SQLConf.ENABLE_DEFAULT_COLUMNS)

  def defaultColumnAllowedProviders: String = getConf(SQLConf.DEFAULT_COLUMN_ALLOWED_PROVIDERS)

  def jsonWriteNullIfWithDefaultValue: Boolean =
    getConf(JSON_GENERATOR_WRITE_NULL_IF_WITH_DEFAULT_VALUE)

  def useNullsForMissingDefaultColumnValues: Boolean =
    getConf(SQLConf.USE_NULLS_FOR_MISSING_DEFAULT_COLUMN_VALUES)

  def unionIsResolvedWhenDuplicatesPerChildResolved: Boolean =
    getConf(SQLConf.UNION_IS_RESOLVED_WHEN_DUPLICATES_PER_CHILD_RESOLVED)

  override def enforceReservedKeywords: Boolean = ansiEnabled && getConf(ENFORCE_RESERVED_KEYWORDS)

  override def doubleQuotedIdentifiers: Boolean = ansiEnabled && getConf(DOUBLE_QUOTED_IDENTIFIERS)

  def ansiRelationPrecedence: Boolean = ansiEnabled && getConf(ANSI_RELATION_PRECEDENCE)

  def chunkBase64StringEnabled: Boolean = getConf(CHUNK_BASE64_STRING_ENABLED)

  def timestampType: AtomicType = getConf(TIMESTAMP_TYPE) match {
    case TimestampTypes.TIMESTAMP_LTZ =>
      // For historical reason, the TimestampType maps to TIMESTAMP WITH LOCAL TIME ZONE
      TimestampType

    case TimestampTypes.TIMESTAMP_NTZ =>
      TimestampNTZType
  }

  def nestedSchemaPruningEnabled: Boolean = getConf(NESTED_SCHEMA_PRUNING_ENABLED)

  def serializerNestedSchemaPruningEnabled: Boolean =
    getConf(SERIALIZER_NESTED_SCHEMA_PRUNING_ENABLED)

  def nestedPruningOnExpressions: Boolean = getConf(NESTED_PRUNING_ON_EXPRESSIONS)

  def csvColumnPruning: Boolean = getConf(SQLConf.CSV_PARSER_COLUMN_PRUNING)

  def legacySizeOfNull: Boolean = {
    // size(null) should return null under ansi mode.
    getConf(SQLConf.LEGACY_SIZE_OF_NULL) && !getConf(ANSI_ENABLED)
  }

  def legacyNullInEmptyBehavior: Boolean = {
    getConf(SQLConf.LEGACY_NULL_IN_EMPTY_LIST_BEHAVIOR).getOrElse(!ansiEnabled)
  }

  def isReplEagerEvalEnabled: Boolean = getConf(SQLConf.REPL_EAGER_EVAL_ENABLED)

  def replEagerEvalMaxNumRows: Int = getConf(SQLConf.REPL_EAGER_EVAL_MAX_NUM_ROWS)

  def replEagerEvalTruncate: Int = getConf(SQLConf.REPL_EAGER_EVAL_TRUNCATE)

  def avroCompressionCodec: String = getConf(SQLConf.AVRO_COMPRESSION_CODEC)

  def replaceDatabricksSparkAvroEnabled: Boolean =
    getConf(SQLConf.LEGACY_REPLACE_DATABRICKS_SPARK_AVRO_ENABLED)

  override def setOpsPrecedenceEnforced: Boolean =
    getConf(SQLConf.LEGACY_SETOPS_PRECEDENCE_ENABLED)

  override def exponentLiteralAsDecimalEnabled: Boolean =
    getConf(SQLConf.LEGACY_EXPONENT_LITERAL_AS_DECIMAL_ENABLED)

  def singleCharacterPipeOperatorEnabled: Boolean =
    getConf(SQLConf.SINGLE_CHARACTER_PIPE_OPERATOR_ENABLED)

  def allowNegativeScaleOfDecimalEnabled: Boolean =
    getConf(SQLConf.LEGACY_ALLOW_NEGATIVE_SCALE_OF_DECIMAL_ENABLED)

  def legacyStatisticalAggregate: Boolean = getConf(SQLConf.LEGACY_STATISTICAL_AGGREGATE)

  def truncateTableIgnorePermissionAcl: Boolean =
    getConf(SQLConf.TRUNCATE_TABLE_IGNORE_PERMISSION_ACL)

  def nameNonStructGroupingKeyAsValue: Boolean =
    getConf(SQLConf.NAME_NON_STRUCT_GROUPING_KEY_AS_VALUE)

  override def maxToStringFields: Int = getConf(SQLConf.MAX_TO_STRING_FIELDS)

  def maxPlanStringLength: Int = getConf(SQLConf.MAX_PLAN_STRING_LENGTH).toInt

  def maxMetadataStringLength: Int = getConf(SQLConf.MAX_METADATA_STRING_LENGTH)

  def setCommandRejectsSparkCoreConfs: Boolean =
    getConf(SQLConf.SET_COMMAND_REJECTS_SPARK_CORE_CONFS)

  def castDatetimeToString: Boolean = getConf(SQLConf.LEGACY_CAST_DATETIME_TO_STRING)

  def ignoreDataLocality: Boolean = getConf(SQLConf.IGNORE_DATA_LOCALITY)

  def useListFilesFileSystemList: String = getConf(SQLConf.USE_LISTFILES_FILESYSTEM_LIST)

  def pythonFilterPushDown: Boolean = getConf(PYTHON_FILTER_PUSHDOWN_ENABLED)

  def csvFilterPushDown: Boolean = getConf(CSV_FILTER_PUSHDOWN_ENABLED)

  def jsonFilterPushDown: Boolean = getConf(JSON_FILTER_PUSHDOWN_ENABLED)

  def avroFilterPushDown: Boolean = getConf(AVRO_FILTER_PUSHDOWN_ENABLED)

  def jsonEnablePartialResults: Boolean = getConf(JSON_ENABLE_PARTIAL_RESULTS)

  def jsonEnableDateTimeParsingFallback: Option[Boolean] =
    getConf(LEGACY_JSON_ENABLE_DATE_TIME_PARSING_FALLBACK)

  def csvEnableDateTimeParsingFallback: Option[Boolean] =
    getConf(LEGACY_CSV_ENABLE_DATE_TIME_PARSING_FALLBACK)

  def integerGroupingIdEnabled: Boolean = getConf(SQLConf.LEGACY_INTEGER_GROUPING_ID)

  def groupingIdWithAppendedUserGroupByEnabled: Boolean =
    getConf(SQLConf.LEGACY_GROUPING_ID_WITH_APPENDED_USER_GROUPBY)

  def metadataCacheTTL: Long = getConf(StaticSQLConf.METADATA_CACHE_TTL_SECONDS)

  def coalesceBucketsInJoinEnabled: Boolean = getConf(SQLConf.COALESCE_BUCKETS_IN_JOIN_ENABLED)

  def coalesceBucketsInJoinMaxBucketRatio: Int =
    getConf(SQLConf.COALESCE_BUCKETS_IN_JOIN_MAX_BUCKET_RATIO)

  def optimizeNullAwareAntiJoin: Boolean =
    getConf(SQLConf.OPTIMIZE_NULL_AWARE_ANTI_JOIN)

  def legacyDuplicateBetweenInput: Boolean =
    getConf(SQLConf.LEGACY_DUPLICATE_BETWEEN_INPUT)

  def legacyPathOptionBehavior: Boolean = getConf(SQLConf.LEGACY_PATH_OPTION_BEHAVIOR)

  def supportSecondOffsetFormat: Boolean = getConf(SQLConf.SUPPORT_SECOND_OFFSET_FORMAT)

  def disabledJdbcConnectionProviders: String = getConf(
    StaticSQLConf.DISABLED_JDBC_CONN_PROVIDER_LIST)

  def charVarcharAsString: Boolean = getConf(SQLConf.LEGACY_CHAR_VARCHAR_AS_STRING)

  def preserveCharVarcharTypeInfo: Boolean = getConf(SQLConf.PRESERVE_CHAR_VARCHAR_TYPE_INFO)

  def readSideCharPadding: Boolean = getConf(SQLConf.READ_SIDE_CHAR_PADDING)

  def cliPrintHeader: Boolean = getConf(SQLConf.CLI_PRINT_HEADER)

  def legacyIntervalEnabled: Boolean = getConf(LEGACY_INTERVAL_ENABLED)

  def decorrelateInnerQueryEnabled: Boolean = getConf(SQLConf.DECORRELATE_INNER_QUERY_ENABLED)

  def decorrelateInnerQueryEnabledForExistsIn: Boolean =
    !getConf(SQLConf.DECORRELATE_EXISTS_IN_SUBQUERY_LEGACY_INCORRECT_COUNT_HANDLING_ENABLED)

  def maxConcurrentOutputFileWriters: Int = getConf(SQLConf.MAX_CONCURRENT_OUTPUT_FILE_WRITERS)

  def plannedWriteEnabled: Boolean = getConf(SQLConf.PLANNED_WRITE_ENABLED)

  def inferDictAsStruct: Boolean = getConf(SQLConf.INFER_NESTED_DICT_AS_STRUCT)

  def inferPandasDictAsMap: Boolean = getConf(SQLConf.INFER_PANDAS_DICT_AS_MAP)

  def legacyInferArrayTypeFromFirstElement: Boolean = getConf(
    SQLConf.LEGACY_INFER_ARRAY_TYPE_FROM_FIRST_ELEMENT)

  def legacyInferMapStructTypeFromFirstItem: Boolean = getConf(
    SQLConf.LEGACY_INFER_MAP_STRUCT_TYPE_FROM_FIRST_ITEM)

  def parquetFieldIdReadEnabled: Boolean = getConf(SQLConf.PARQUET_FIELD_ID_READ_ENABLED)

  def parquetFieldIdWriteEnabled: Boolean = getConf(SQLConf.PARQUET_FIELD_ID_WRITE_ENABLED)

  def parquetAnnotateVariantLogicalType: Boolean = getConf(PARQUET_ANNOTATE_VARIANT_LOGICAL_TYPE)

  def parquetIgnoreVariantAnnotation: Boolean = getConf(SQLConf.PARQUET_IGNORE_VARIANT_ANNOTATION)

  def ignoreMissingParquetFieldId: Boolean = getConf(SQLConf.IGNORE_MISSING_PARQUET_FIELD_ID)

  def legacyParquetNanosAsLong: Boolean = getConf(SQLConf.LEGACY_PARQUET_NANOS_AS_LONG)

  def parquetInferTimestampNTZEnabled: Boolean = getConf(PARQUET_INFER_TIMESTAMP_NTZ_ENABLED)

  def useV1Command: Boolean = getConf(SQLConf.LEGACY_USE_V1_COMMAND)

  def histogramNumericPropagateInputType: Boolean =
    getConf(SQLConf.HISTOGRAM_NUMERIC_PROPAGATE_INPUT_TYPE)

  def errorMessageFormat: ErrorMessageFormat.Value = getConf(SQLConf.ERROR_MESSAGE_FORMAT)

  def defaultDatabase: String = getConf(StaticSQLConf.CATALOG_DEFAULT_DATABASE)

  def globalTempDatabase: String = getConf(StaticSQLConf.GLOBAL_TEMP_DATABASE)

  def allowsTempViewCreationWithMultipleNameparts: Boolean =
    getConf(SQLConf.ALLOW_TEMP_VIEW_CREATION_WITH_MULTIPLE_NAME_PARTS)

  def usePartitionEvaluator: Boolean = getConf(SQLConf.USE_PARTITION_EVALUATOR)

  def legacyNegativeIndexInArrayInsert: Boolean = {
    getConf(SQLConf.LEGACY_NEGATIVE_INDEX_IN_ARRAY_INSERT)
  }

  def legacyRaiseErrorWithoutErrorClass: Boolean =
    getConf(SQLConf.LEGACY_RAISE_ERROR_WITHOUT_ERROR_CLASS)

  override def stackTracesInDataFrameContext: Int =
    getConf(SQLConf.STACK_TRACES_IN_DATAFRAME_CONTEXT)

  def dataFrameQueryContextEnabled: Boolean = getConf(SQLConf.DATA_FRAME_QUERY_CONTEXT_ENABLED)

  override def legacyAllowUntypedScalaUDFs: Boolean =
    getConf(SQLConf.LEGACY_ALLOW_UNTYPED_SCALA_UDF)

  def legacyJavaCharsets: Boolean = getConf(SQLConf.LEGACY_JAVA_CHARSETS)

  def legacyCodingErrorAction: Boolean = getConf(SQLConf.LEGACY_CODING_ERROR_ACTION)

  def legacyEvalCurrentTime: Boolean = getConf(SQLConf.LEGACY_EVAL_CURRENT_TIME)

  def legacyOutputSchema: Boolean = getConf(SQLConf.LEGACY_KEEP_COMMAND_OUTPUT_SCHEMA)

  override def legacyParameterSubstitutionConstantsOnly: Boolean =
    getConf(SQLConf.LEGACY_PARAMETER_SUBSTITUTION_CONSTANTS_ONLY)

  override def legacyIdentifierClauseOnly: Boolean =
    getConf(SQLConf.LEGACY_IDENTIFIER_CLAUSE_ONLY)

  def streamStatePollingInterval: Long = getConf(SQLConf.PIPELINES_STREAM_STATE_POLLING_INTERVAL)

  def watchdogMinRetryTimeInSeconds: Long = {
    getConf(SQLConf.PIPELINES_WATCHDOG_MIN_RETRY_TIME_IN_SECONDS)
  }

  def watchdogMaxRetryTimeInSeconds: Long = {
    val value = getConf(SQLConf.PIPELINES_WATCHDOG_MAX_RETRY_TIME_IN_SECONDS)
    if (value < watchdogMinRetryTimeInSeconds) {
      throw new IllegalArgumentException(
        "Watchdog maximum retry time must be greater than or equal to the watchdog minimum " +
          "retry time."
      )
    }
    value
  }

  def maxConcurrentFlows: Int = getConf(SQLConf.PIPELINES_MAX_CONCURRENT_FLOWS)

  def timeoutMsForTerminationJoinAndLock: Long = {
    getConf(SQLConf.PIPELINES_TIMEOUT_MS_FOR_TERMINATION_JOIN_AND_LOCK)
  }

  def maxFlowRetryAttempts: Int = getConf(SQLConf.PIPELINES_MAX_FLOW_RETRY_ATTEMPTS)

  def hadoopLineRecordReaderEnabled: Boolean = getConf(SQLConf.HADOOP_LINE_RECORD_READER_ENABLED)

  def legacyXMLParserEnabled: Boolean =
    getConf(SQLConf.LEGACY_XML_PARSER_ENABLED)

  def coerceMergeNestedTypes: Boolean =
    getConf(SQLConf.MERGE_INTO_NESTED_TYPE_COERCION_ENABLED)

  def isTimeTypeEnabled: Boolean = getConf(SQLConf.TIME_TYPE_ENABLED)

  /** ********************** SQLConf functionality methods ************ */

  /** Set Spark SQL configuration properties. */
  def setConf(props: Properties): Unit = settings.synchronized {
    props.asScala.foreach { case (k, v) => setConfString(k, v) }
  }

  /** Set the given Spark SQL configuration property using a `string` value. */
  def setConfString(key: String, value: String): Unit = {
    require(key != null, "key cannot be null")
    require(value != null, s"value cannot be null for key: $key")
    val entry = getConfigEntry(key)
    if (entry != null) {
      // Only verify configs in the SQLConf object
      entry.valueConverter(value)
    }
    setConfWithCheck(key, value)
  }

  /** Set the given Spark SQL configuration property. */
  def setConf[T](entry: ConfigEntry[T], value: T): Unit = {
    require(entry != null, "entry cannot be null")
    require(value != null, s"value cannot be null for key: ${entry.key}")
    require(containsConfigEntry(entry), s"$entry is not registered")
    setConfWithCheck(entry.key, entry.stringConverter(value))
  }

  /** Return the value of Spark SQL configuration property for the given key. */
  @throws[NoSuchElementException]("if key is not set")
  def getConfString(key: String): String = {
    Option(settings.get(key)).
      orElse {
        // Try to use the default value
        Option(getConfigEntry(key)).map { e => e.stringConverter(e.readFrom(reader)) }
      }.
      getOrElse(throw QueryExecutionErrors.sqlConfigNotFoundError(key))
  }

  /**
   * Return the value of Spark SQL configuration property for the given key. If the key is not set
   * yet, return `defaultValue`. This is useful when `defaultValue` in ConfigEntry is not the
   * desired one.
   */
  def getConf[T](entry: ConfigEntry[T], defaultValue: T): T = {
    require(containsConfigEntry(entry), s"$entry is not registered")
    Option(settings.get(entry.key)).map(entry.valueConverter).getOrElse(defaultValue)
  }

  /**
   * Return the value of Spark SQL configuration property for the given key. If the key is not set
   * yet, return `defaultValue` in [[ConfigEntry]].
   */
  def getConf[T](entry: ConfigEntry[T]): T = {
    require(containsConfigEntry(entry), s"$entry is not registered")
    entry.readFrom(reader)
  }

  /**
   * Return the value of an optional Spark SQL configuration property for the given key. If the key
   * is not set yet, returns None.
   */
  def getConf[T](entry: OptionalConfigEntry[T]): Option[T] = {
    require(containsConfigEntry(entry), s"$entry is not registered")
    entry.readFrom(reader)
  }

  /**
   * Return the `string` value of Spark SQL configuration property for the given key. If the key is
   * not set yet, return `defaultValue`.
   */
  def getConfString(key: String, defaultValue: String): String = {
    Option(settings.get(key)).getOrElse {
      // If the key is not set, need to check whether the config entry is registered and is
      // a fallback conf, so that we can check its parent.
      getConfigEntry(key) match {
        case e: FallbackConfigEntry[_] =>
          getConfString(e.fallback.key, defaultValue)
        case e: ConfigEntry[_] if defaultValue != null && defaultValue != ConfigEntry.UNDEFINED =>
          // Only verify configs in the SQLConf object
          e.valueConverter(defaultValue)
          defaultValue
        case _ =>
          defaultValue
      }
    }
  }

  private var definedConfsLoaded = false
  /**
   * Init [[StaticSQLConf]] and [[org.apache.spark.sql.hive.HiveUtils]] so that all the defined
   * SQL Configurations will be registered to SQLConf
   */
  private def loadDefinedConfs(): Unit = {
    if (!definedConfsLoaded) {
      definedConfsLoaded = true
      // Force to register static SQL configurations
      StaticSQLConf
      try {
        // Force to register SQL configurations from Hive module
        val symbol = ScalaReflection.mirror.staticModule("org.apache.spark.sql.hive.HiveUtils")
        ScalaReflection.mirror.reflectModule(symbol).instance
      } catch {
        case NonFatal(e) =>
          logWarning("SQL configurations from Hive module is not loaded", e)
      }
    }
  }

  /** Return the value of Spark SQL configuration property for the given keys. */
  @throws[NoSuchElementException]("if key is not set")
  private[spark] def getConfs(keys: util.List[String]): Array[String] = {
    Array.tabulate(keys.size())(i => this.getConfString(keys.get(i)))
  }

  /**
   * Return all the configuration properties that have been set (i.e. not the default).
   * This creates a new copy of the config properties in the form of a Map.
   */
  def getAllConfs: immutable.Map[String, String] =
    settings.synchronized { settings.asScala.toMap }

  /**
   * Return all the configuration definitions that have been defined in [[SQLConf]]. Each
   * definition contains key, defaultValue and doc.
   */
  def getAllDefinedConfs: Seq[(String, String, String, String)] = {
    loadDefinedConfs()
    getConfigEntries().asScala.filter(_.isPublic).map { entry =>
      val displayValue =
        // We get the display value in this way rather than call getConfString(entry.key)
        // because we want the default _definition_ and not the computed value.
        //   e.g. `<undefined>` instead of `null`
        //   e.g. `<value of spark.buffer.size>` instead of `65536`
        Option(getConfString(entry.key, null)).getOrElse(entry.defaultValueString)
      (entry.key, displayValue, entry.doc, entry.version)
    }.toSeq
  }

  /**
   * Redacts the given option map according to the description of SQL_OPTIONS_REDACTION_PATTERN.
   */
  def redactOptions[K, V](options: Map[K, V]): Map[K, V] = {
    redactOptions(options.toSeq).toMap
  }

  /**
   * Redacts the given option map according to the description of SQL_OPTIONS_REDACTION_PATTERN.
   */
  def redactOptions[K, V](options: collection.Seq[(K, V)]): collection.Seq[(K, V)] = {
    val regexes = Seq(
      getConf(SQL_OPTIONS_REDACTION_PATTERN),
      SECRET_REDACTION_PATTERN.readFrom(reader))

    regexes.foldLeft(options) { case (opts, r) => Utils.redact(Some(r), opts) }
  }

  /**
   * Return whether a given key is set in this [[SQLConf]].
   */
  def contains(key: String): Boolean = {
    settings.containsKey(key)
  }

  /**
   * Logs a warning message if the given config key is deprecated.
   */
  private def logDeprecationWarning(key: String): Unit = {
    SQLConf.deprecatedSQLConfigs.get(key).foreach { config =>
      logWarning(config.toDeprecationString)
    }
  }

  private def requireDefaultValueOfRemovedConf(key: String, value: String): Unit = {
    SQLConf.removedSQLConfigs.get(key).foreach {
      case RemovedConfig(configName, version, defaultValue, comment) =>
        if (value != defaultValue) {
          throw QueryCompilationErrors.configRemovedInVersionError(configName, version, comment)
        }
    }
  }

  protected def setConfWithCheck(key: String, value: String): Unit = {
    logDeprecationWarning(key)
    requireDefaultValueOfRemovedConf(key, value)
    settings.put(key, value)
  }

  def unsetConf(key: String): Unit = {
    logDeprecationWarning(key)
    settings.remove(key)
  }

  def unsetConf(entry: ConfigEntry[_]): Unit = {
    unsetConf(entry.key)
  }

  def clear(): Unit = {
    settings.clear()
  }

  override def clone(): SQLConf = {
    val result = new SQLConf
    getAllConfs.foreach {
      case(k, v) => if (v ne null) result.setConfString(k, v)
    }
    result
  }

  // For test only
  def copy(entries: (ConfigEntry[_], Any)*): SQLConf = {
    val cloned = clone()
    entries.foreach {
      case (entry, value) => cloned.setConfString(entry.key, value.toString)
    }
    cloned
  }

  def isModifiable(key: String): Boolean = {
    containsConfigKey(key) && !isStaticConfigKey(key)
  }
}<|MERGE_RESOLUTION|>--- conflicted
+++ resolved
@@ -1066,21 +1066,7 @@
       .booleanConf
       .createWithDefault(false)
 
-<<<<<<< HEAD
-  lazy val COLLATION_AWARE_HASHING_ENABLED =
-=======
-  val TRIM_COLLATION_ENABLED =
-    buildConf("spark.sql.collation.trim.enabled")
-      .internal()
-      .doc("When enabled allows the use of trim collations which trim trailing whitespaces from" +
-        " strings."
-      )
-      .version("4.0.0")
-      .booleanConf
-      .createWithDefault(true)
-
   val COLLATION_AWARE_HASHING_ENABLED =
->>>>>>> e316d28b
     buildConf("spark.sql.legacy.collationAwareHashFunctions")
       .internal()
       .doc("Enables collation aware hashing (legacy behavior) for collated strings in " +
