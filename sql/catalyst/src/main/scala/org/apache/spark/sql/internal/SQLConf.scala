/*
 * Licensed to the Apache Software Foundation (ASF) under one or more
 * contributor license agreements.  See the NOTICE file distributed with
 * this work for additional information regarding copyright ownership.
 * The ASF licenses this file to You under the Apache License, Version 2.0
 * (the "License"); you may not use this file except in compliance with
 * the License.  You may obtain a copy of the License at
 *
 *    http://www.apache.org/licenses/LICENSE-2.0
 *
 * Unless required by applicable law or agreed to in writing, software
 * distributed under the License is distributed on an "AS IS" BASIS,
 * WITHOUT WARRANTIES OR CONDITIONS OF ANY KIND, either express or implied.
 * See the License for the specific language governing permissions and
 * limitations under the License.
 */

package org.apache.spark.sql.internal

import java.util.{Locale, NoSuchElementException, Properties, TimeZone}
import java.util.concurrent.TimeUnit
import java.util.concurrent.atomic.AtomicReference
import java.util.zip.Deflater

import scala.collection.JavaConverters._
import scala.collection.immutable
import scala.util.matching.Regex

import org.apache.hadoop.fs.Path

import org.apache.spark.{SparkContext, TaskContext}
import org.apache.spark.internal.Logging
import org.apache.spark.internal.config._
import org.apache.spark.network.util.ByteUnit
import org.apache.spark.sql.catalyst.analysis.{HintErrorLogger, Resolver}
import org.apache.spark.sql.catalyst.expressions.CodegenObjectFactoryMode
import org.apache.spark.sql.catalyst.expressions.codegen.CodeGenerator
import org.apache.spark.sql.catalyst.plans.logical.HintErrorHandler
import org.apache.spark.sql.connector.catalog.CatalogManager.SESSION_CATALOG_NAME
import org.apache.spark.unsafe.array.ByteArrayMethods
import org.apache.spark.util.Utils

////////////////////////////////////////////////////////////////////////////////////////////////////
// This file defines the configuration options for Spark SQL.
////////////////////////////////////////////////////////////////////////////////////////////////////


object SQLConf {

  private[sql] val sqlConfEntries = java.util.Collections.synchronizedMap(
    new java.util.HashMap[String, ConfigEntry[_]]())

  val staticConfKeys: java.util.Set[String] =
    java.util.Collections.synchronizedSet(new java.util.HashSet[String]())

  private def register(entry: ConfigEntry[_]): Unit = sqlConfEntries.synchronized {
    require(!sqlConfEntries.containsKey(entry.key),
      s"Duplicate SQLConfigEntry. ${entry.key} has been registered")
    sqlConfEntries.put(entry.key, entry)
  }

  // For testing only
  private[sql] def unregister(entry: ConfigEntry[_]): Unit = sqlConfEntries.synchronized {
    sqlConfEntries.remove(entry.key)
  }

  def buildConf(key: String): ConfigBuilder = ConfigBuilder(key).onCreate(register)

  def buildStaticConf(key: String): ConfigBuilder = {
    ConfigBuilder(key).onCreate { entry =>
      staticConfKeys.add(entry.key)
      SQLConf.register(entry)
    }
  }

  /**
   * Default config. Only used when there is no active SparkSession for the thread.
   * See [[get]] for more information.
   */
  private lazy val fallbackConf = new ThreadLocal[SQLConf] {
    override def initialValue: SQLConf = new SQLConf
  }

  /** See [[get]] for more information. */
  def getFallbackConf: SQLConf = fallbackConf.get()

  private lazy val existingConf = new ThreadLocal[SQLConf] {
    override def initialValue: SQLConf = null
  }

  def withExistingConf[T](conf: SQLConf)(f: => T): T = {
    val old = existingConf.get()
    existingConf.set(conf)
    try {
      f
    } finally {
      if (old != null) {
        existingConf.set(old)
      } else {
        existingConf.remove()
      }
    }
  }

  /**
   * Defines a getter that returns the SQLConf within scope.
   * See [[get]] for more information.
   */
  private val confGetter = new AtomicReference[() => SQLConf](() => fallbackConf.get())

  /**
   * Sets the active config object within the current scope.
   * See [[get]] for more information.
   */
  def setSQLConfGetter(getter: () => SQLConf): Unit = {
    confGetter.set(getter)
  }

  /**
   * Returns the active config object within the current scope. If there is an active SparkSession,
   * the proper SQLConf associated with the thread's active session is used. If it's called from
   * tasks in the executor side, a SQLConf will be created from job local properties, which are set
   * and propagated from the driver side, unless a `SQLConf` has been set in the scope by
   * `withExistingConf` as done for propagating SQLConf for operations performed on RDDs created
   * from DataFrames.
   *
   * The way this works is a little bit convoluted, due to the fact that config was added initially
   * only for physical plans (and as a result not in sql/catalyst module).
   *
   * The first time a SparkSession is instantiated, we set the [[confGetter]] to return the
   * active SparkSession's config. If there is no active SparkSession, it returns using the thread
   * local [[fallbackConf]]. The reason [[fallbackConf]] is a thread local (rather than just a conf)
   * is to support setting different config options for different threads so we can potentially
   * run tests in parallel. At the time this feature was implemented, this was a no-op since we
   * run unit tests (that does not involve SparkSession) in serial order.
   */
  def get: SQLConf = {
    if (TaskContext.get != null) {
      val conf = existingConf.get()
      if (conf != null) {
        conf
      } else {
        new ReadOnlySQLConf(TaskContext.get())
      }
    } else {
      val isSchedulerEventLoopThread = SparkContext.getActive
        .flatMap { sc => Option(sc.dagScheduler) }
        .map(_.eventProcessLoop.eventThread)
        .exists(_.getId == Thread.currentThread().getId)
      if (isSchedulerEventLoopThread) {
        // DAGScheduler event loop thread does not have an active SparkSession, the `confGetter`
        // will return `fallbackConf` which is unexpected. Here we require the caller to get the
        // conf within `withExistingConf`, otherwise fail the query.
        val conf = existingConf.get()
        if (conf != null) {
          conf
        } else if (Utils.isTesting) {
          throw new RuntimeException("Cannot get SQLConf inside scheduler event loop thread.")
        } else {
          confGetter.get()()
        }
      } else {
        val conf = existingConf.get()
        if (conf != null) {
          conf
        } else {
          confGetter.get()()
        }
      }
    }
  }

  /**
   * Holds information about keys that have been removed.
   *
   * @param key The removed config key.
   * @param version Version of Spark where key was removed.
   * @param defaultValue The default config value. It can be used to notice
   *                     users that they set non-default value to an already removed config.
   * @param comment Additional info regarding to the removed config.
   */
  case class RemovedConfig(key: String, version: String, defaultValue: String, comment: String)

  /**
   * The map contains info about removed SQL configs. Keys are SQL config names,
   * map values contain extra information like the version in which the config was removed,
   * config's default value and a comment.
   */
  val removedSQLConfigs: Map[String, RemovedConfig] = {
    val configs = Seq(
      RemovedConfig("spark.sql.fromJsonForceNullableSchema", "3.0.0", "true",
        "It was removed to prevent errors like SPARK-23173 for non-default value."),
      RemovedConfig(
        "spark.sql.legacy.allowCreatingManagedTableUsingNonemptyLocation", "3.0.0", "false",
        "It was removed to prevent loosing of users data for non-default value."),
      RemovedConfig("spark.sql.legacy.compareDateTimestampInTimestamp", "3.0.0", "true",
        "It was removed to prevent errors like SPARK-23549 for non-default value.")
    )

    Map(configs.map { cfg => cfg.key -> cfg } : _*)
  }

  val ANALYZER_MAX_ITERATIONS = buildConf("spark.sql.analyzer.maxIterations")
    .internal()
    .doc("The max number of iterations the analyzer runs.")
    .intConf
    .createWithDefault(100)

  val OPTIMIZER_EXCLUDED_RULES = buildConf("spark.sql.optimizer.excludedRules")
    .doc("Configures a list of rules to be disabled in the optimizer, in which the rules are " +
      "specified by their rule names and separated by comma. It is not guaranteed that all the " +
      "rules in this configuration will eventually be excluded, as some rules are necessary " +
      "for correctness. The optimizer will log the rules that have indeed been excluded.")
    .stringConf
    .createOptional

  val OPTIMIZER_MAX_ITERATIONS = buildConf("spark.sql.optimizer.maxIterations")
    .internal()
    .doc("The max number of iterations the optimizer runs.")
    .intConf
    .createWithDefault(100)

  val OPTIMIZER_INSET_CONVERSION_THRESHOLD =
    buildConf("spark.sql.optimizer.inSetConversionThreshold")
      .internal()
      .doc("The threshold of set size for InSet conversion.")
      .intConf
      .createWithDefault(10)

  val OPTIMIZER_INSET_SWITCH_THRESHOLD =
    buildConf("spark.sql.optimizer.inSetSwitchThreshold")
      .internal()
      .doc("Configures the max set size in InSet for which Spark will generate code with " +
        "switch statements. This is applicable only to bytes, shorts, ints, dates.")
      .intConf
      .checkValue(threshold => threshold >= 0 && threshold <= 600, "The max set size " +
        "for using switch statements in InSet must be non-negative and less than or equal to 600")
      .createWithDefault(400)

  val OPTIMIZER_PLAN_CHANGE_LOG_LEVEL = buildConf("spark.sql.optimizer.planChangeLog.level")
    .internal()
    .doc("Configures the log level for logging the change from the original plan to the new " +
      "plan after a rule or batch is applied. The value can be 'trace', 'debug', 'info', " +
      "'warn', or 'error'. The default log level is 'trace'.")
    .stringConf
    .transform(_.toUpperCase(Locale.ROOT))
    .checkValue(logLevel => Set("TRACE", "DEBUG", "INFO", "WARN", "ERROR").contains(logLevel),
      "Invalid value for 'spark.sql.optimizer.planChangeLog.level'. Valid values are " +
        "'trace', 'debug', 'info', 'warn' and 'error'.")
    .createWithDefault("trace")

  val OPTIMIZER_PLAN_CHANGE_LOG_RULES = buildConf("spark.sql.optimizer.planChangeLog.rules")
    .internal()
    .doc("Configures a list of rules to be logged in the optimizer, in which the rules are " +
      "specified by their rule names and separated by comma.")
    .stringConf
    .createOptional

  val OPTIMIZER_PLAN_CHANGE_LOG_BATCHES = buildConf("spark.sql.optimizer.planChangeLog.batches")
    .internal()
    .doc("Configures a list of batches to be logged in the optimizer, in which the batches " +
      "are specified by their batch names and separated by comma.")
    .stringConf
    .createOptional

  val OPTIMIZER_REASSIGN_LAMBDA_VARIABLE_ID =
    buildConf("spark.sql.optimizer.reassignLambdaVariableID.enabled")
      .doc("When true, Spark optimizer reassigns per-query unique IDs to LambdaVariable, so that " +
        "it's more likely to hit codegen cache.")
    .booleanConf
    .createWithDefault(true)

  val DYNAMIC_PARTITION_PRUNING_ENABLED =
    buildConf("spark.sql.optimizer.dynamicPartitionPruning.enabled")
      .doc("When true, we will generate predicate for partition column when it's used as join key")
      .booleanConf
      .createWithDefault(true)

  val DYNAMIC_PARTITION_PRUNING_USE_STATS =
    buildConf("spark.sql.optimizer.dynamicPartitionPruning.useStats")
      .internal()
      .doc("When true, distinct count statistics will be used for computing the data size of the " +
        "partitioned table after dynamic partition pruning, in order to evaluate if it is worth " +
        "adding an extra subquery as the pruning filter if broadcast reuse is not applicable.")
      .booleanConf
      .createWithDefault(true)

  val DYNAMIC_PARTITION_PRUNING_FALLBACK_FILTER_RATIO = buildConf(
    "spark.sql.optimizer.dynamicPartitionPruning.fallbackFilterRatio")
    .internal()
    .doc("When statistics are not available or configured not to be used, this config will be " +
      "used as the fallback filter ratio for computing the data size of the partitioned table " +
      "after dynamic partition pruning, in order to evaluate if it is worth adding an extra " +
      "subquery as the pruning filter if broadcast reuse is not applicable.")
    .doubleConf
    .createWithDefault(0.5)

  val DYNAMIC_PARTITION_PRUNING_REUSE_BROADCAST =
    buildConf("spark.sql.optimizer.dynamicPartitionPruning.reuseBroadcast")
      .internal()
      .doc("When true, dynamic partition pruning will seek to reuse the broadcast results from " +
        "a broadcast hash join operation.")
      .booleanConf
      .createWithDefault(true)

  val COMPRESS_CACHED = buildConf("spark.sql.inMemoryColumnarStorage.compressed")
    .doc("When set to true Spark SQL will automatically select a compression codec for each " +
      "column based on statistics of the data.")
    .booleanConf
    .createWithDefault(true)

  val COLUMN_BATCH_SIZE = buildConf("spark.sql.inMemoryColumnarStorage.batchSize")
    .doc("Controls the size of batches for columnar caching.  Larger batch sizes can improve " +
      "memory utilization and compression, but risk OOMs when caching data.")
    .intConf
    .createWithDefault(10000)

  val IN_MEMORY_PARTITION_PRUNING =
    buildConf("spark.sql.inMemoryColumnarStorage.partitionPruning")
      .internal()
      .doc("When true, enable partition pruning for in-memory columnar tables.")
      .booleanConf
      .createWithDefault(true)

  val IN_MEMORY_TABLE_SCAN_STATISTICS_ENABLED =
    buildConf("spark.sql.inMemoryTableScanStatistics.enable")
      .internal()
      .doc("When true, enable in-memory table scan accumulators.")
      .booleanConf
      .createWithDefault(false)

  val CACHE_VECTORIZED_READER_ENABLED =
    buildConf("spark.sql.inMemoryColumnarStorage.enableVectorizedReader")
      .doc("Enables vectorized reader for columnar caching.")
      .booleanConf
      .createWithDefault(true)

  val COLUMN_VECTOR_OFFHEAP_ENABLED =
    buildConf("spark.sql.columnVector.offheap.enabled")
      .internal()
      .doc("When true, use OffHeapColumnVector in ColumnarBatch.")
      .booleanConf
      .createWithDefault(false)

  val PREFER_SORTMERGEJOIN = buildConf("spark.sql.join.preferSortMergeJoin")
    .internal()
    .doc("When true, prefer sort merge join over shuffle hash join.")
    .booleanConf
    .createWithDefault(true)

  val RADIX_SORT_ENABLED = buildConf("spark.sql.sort.enableRadixSort")
    .internal()
    .doc("When true, enable use of radix sort when possible. Radix sort is much faster but " +
      "requires additional memory to be reserved up-front. The memory overhead may be " +
      "significant when sorting very small rows (up to 50% more in this case).")
    .booleanConf
    .createWithDefault(true)

  val AUTO_BROADCASTJOIN_THRESHOLD = buildConf("spark.sql.autoBroadcastJoinThreshold")
    .doc("Configures the maximum size in bytes for a table that will be broadcast to all worker " +
      "nodes when performing a join.  By setting this value to -1 broadcasting can be disabled. " +
      "Note that currently statistics are only supported for Hive Metastore tables where the " +
      "command <code>ANALYZE TABLE &lt;tableName&gt; COMPUTE STATISTICS noscan</code> has been " +
      "run, and file-based data source tables where the statistics are computed directly on " +
      "the files of data.")
    .bytesConf(ByteUnit.BYTE)
    .createWithDefault(10L * 1024 * 1024)

  val LIMIT_SCALE_UP_FACTOR = buildConf("spark.sql.limit.scaleUpFactor")
    .internal()
    .doc("Minimal increase rate in number of partitions between attempts when executing a take " +
      "on a query. Higher values lead to more partitions read. Lower values might lead to " +
      "longer execution times as more jobs will be run")
    .intConf
    .createWithDefault(4)

  val ADVANCED_PARTITION_PREDICATE_PUSHDOWN =
    buildConf("spark.sql.hive.advancedPartitionPredicatePushdown.enabled")
      .internal()
      .doc("When true, advanced partition predicate pushdown into Hive metastore is enabled.")
      .booleanConf
      .createWithDefault(true)

  val SHUFFLE_PARTITIONS = buildConf("spark.sql.shuffle.partitions")
    .doc("The default number of partitions to use when shuffling data for joins or aggregations. " +
      "Note: For structured streaming, this configuration cannot be changed between query " +
      "restarts from the same checkpoint location.")
    .intConf
    .checkValue(_ > 0, "The value of spark.sql.shuffle.partitions must be positive")
    .createWithDefault(200)

  val ADAPTIVE_EXECUTION_ENABLED = buildConf("spark.sql.adaptive.enabled")
    .doc("When true, enable adaptive query execution.")
    .booleanConf
    .createWithDefault(false)

  val REDUCE_POST_SHUFFLE_PARTITIONS_ENABLED =
    buildConf("spark.sql.adaptive.shuffle.reducePostShufflePartitions.enabled")
      .doc(s"When true and '${ADAPTIVE_EXECUTION_ENABLED.key}' is enabled, this enables reducing " +
        "the number of post-shuffle partitions based on map output statistics.")
      .booleanConf
      .createWithDefault(true)

  val FETCH_SHUFFLE_BLOCKS_IN_BATCH_ENABLED =
    buildConf("spark.sql.adaptive.shuffle.fetchShuffleBlocksInBatch.enabled")
      .doc("Whether to fetch the continuous shuffle blocks in batch. Instead of fetching blocks " +
        "one by one, fetching continuous shuffle blocks for the same map task in batch can " +
        "reduce IO and improve performance. Note, multiple continuous blocks exist in single " +
        s"fetch request only happen when '${ADAPTIVE_EXECUTION_ENABLED.key}' and " +
        s"'${REDUCE_POST_SHUFFLE_PARTITIONS_ENABLED.key}' is enabled, this feature also depends " +
        "on a relocatable serializer, the concatenation support codec in use and the new version " +
        "shuffle fetch protocol.")
      .booleanConf
      .createWithDefault(true)

  val SHUFFLE_MIN_NUM_POSTSHUFFLE_PARTITIONS =
    buildConf("spark.sql.adaptive.shuffle.minNumPostShufflePartitions")
      .doc("The advisory minimum number of post-shuffle partitions used when " +
        s"'${ADAPTIVE_EXECUTION_ENABLED.key}' and " +
        s"'${REDUCE_POST_SHUFFLE_PARTITIONS_ENABLED.key}' is enabled.")
      .intConf
      .checkValue(_ > 0, "The minimum shuffle partition number " +
        "must be a positive integer.")
      .createWithDefault(1)

  val SHUFFLE_TARGET_POSTSHUFFLE_INPUT_SIZE =
    buildConf("spark.sql.adaptive.shuffle.targetPostShuffleInputSize")
      .doc("The target post-shuffle input size in bytes of a task. This configuration only has " +
        s"an effect when '${ADAPTIVE_EXECUTION_ENABLED.key}' and " +
        s"'${REDUCE_POST_SHUFFLE_PARTITIONS_ENABLED.key}' is enabled.")
      .bytesConf(ByteUnit.BYTE)
      .createWithDefault(64 * 1024 * 1024)

  val SHUFFLE_MAX_NUM_POSTSHUFFLE_PARTITIONS =
    buildConf("spark.sql.adaptive.shuffle.maxNumPostShufflePartitions")
      .doc("The advisory maximum number of post-shuffle partitions used in adaptive execution. " +
        "This is used as the initial number of pre-shuffle partitions. By default it equals to " +
        "spark.sql.shuffle.partitions. This configuration only has an effect when " +
        s"'${ADAPTIVE_EXECUTION_ENABLED.key}' and " +
        s"'${REDUCE_POST_SHUFFLE_PARTITIONS_ENABLED.key}' is enabled.")
      .intConf
      .checkValue(_ > 0, "The maximum shuffle partition number " +
        "must be a positive integer.")
      .createOptional

  val LOCAL_SHUFFLE_READER_ENABLED =
    buildConf("spark.sql.adaptive.shuffle.localShuffleReader.enabled")
    .doc(s"When true and '${ADAPTIVE_EXECUTION_ENABLED.key}' is enabled, this enables the " +
      "optimization of converting the shuffle reader to local shuffle reader for the shuffle " +
      "exchange of the broadcast hash join in probe side.")
    .booleanConf
    .createWithDefault(true)

  val NON_EMPTY_PARTITION_RATIO_FOR_BROADCAST_JOIN =
    buildConf("spark.sql.adaptive.nonEmptyPartitionRatioForBroadcastJoin")
      .doc("The relation with a non-empty partition ratio lower than this config will not be " +
        "considered as the build side of a broadcast-hash join in adaptive execution regardless " +
        "of its size.This configuration only has an effect when " +
        s"'${ADAPTIVE_EXECUTION_ENABLED.key}' is enabled.")
      .doubleConf
      .checkValue(_ >= 0, "The non-empty partition ratio must be positive number.")
      .createWithDefault(0.2)

  val SUBEXPRESSION_ELIMINATION_ENABLED =
    buildConf("spark.sql.subexpressionElimination.enabled")
      .internal()
      .doc("When true, common subexpressions will be eliminated.")
      .booleanConf
      .createWithDefault(true)

  val CASE_SENSITIVE = buildConf("spark.sql.caseSensitive")
    .internal()
    .doc("Whether the query analyzer should be case sensitive or not. " +
      "Default to case insensitive. It is highly discouraged to turn on case sensitive mode.")
    .booleanConf
    .createWithDefault(false)

  val CONSTRAINT_PROPAGATION_ENABLED = buildConf("spark.sql.constraintPropagation.enabled")
    .internal()
    .doc("When true, the query optimizer will infer and propagate data constraints in the query " +
      "plan to optimize them. Constraint propagation can sometimes be computationally expensive " +
      "for certain kinds of query plans (such as those with a large number of predicates and " +
      "aliases) which might negatively impact overall runtime.")
    .booleanConf
    .createWithDefault(true)

  val ESCAPED_STRING_LITERALS = buildConf("spark.sql.parser.escapedStringLiterals")
    .internal()
    .doc("When true, string literals (including regex patterns) remain escaped in our SQL " +
      "parser. The default is false since Spark 2.0. Setting it to true can restore the behavior " +
      "prior to Spark 2.0.")
    .booleanConf
    .createWithDefault(false)

  val FILE_COMPRESSION_FACTOR = buildConf("spark.sql.sources.fileCompressionFactor")
    .internal()
    .doc("When estimating the output data size of a table scan, multiply the file size with this " +
      "factor as the estimated data size, in case the data is compressed in the file and lead to" +
      " a heavily underestimated result.")
    .doubleConf
    .checkValue(_ > 0, "the value of fileDataSizeFactor must be greater than 0")
    .createWithDefault(1.0)

  val PARQUET_SCHEMA_MERGING_ENABLED = buildConf("spark.sql.parquet.mergeSchema")
    .doc("When true, the Parquet data source merges schemas collected from all data files, " +
         "otherwise the schema is picked from the summary file or a random data file " +
         "if no summary file is available.")
    .booleanConf
    .createWithDefault(false)

  val PARQUET_SCHEMA_RESPECT_SUMMARIES = buildConf("spark.sql.parquet.respectSummaryFiles")
    .doc("When true, we make assumption that all part-files of Parquet are consistent with " +
         "summary files and we will ignore them when merging schema. Otherwise, if this is " +
         "false, which is the default, we will merge all part-files. This should be considered " +
         "as expert-only option, and shouldn't be enabled before knowing what it means exactly.")
    .booleanConf
    .createWithDefault(false)

  val PARQUET_BINARY_AS_STRING = buildConf("spark.sql.parquet.binaryAsString")
    .doc("Some other Parquet-producing systems, in particular Impala and older versions of " +
      "Spark SQL, do not differentiate between binary data and strings when writing out the " +
      "Parquet schema. This flag tells Spark SQL to interpret binary data as a string to provide " +
      "compatibility with these systems.")
    .booleanConf
    .createWithDefault(false)

  val PARQUET_INT96_AS_TIMESTAMP = buildConf("spark.sql.parquet.int96AsTimestamp")
    .doc("Some Parquet-producing systems, in particular Impala, store Timestamp into INT96. " +
      "Spark would also store Timestamp as INT96 because we need to avoid precision lost of the " +
      "nanoseconds field. This flag tells Spark SQL to interpret INT96 data as a timestamp to " +
      "provide compatibility with these systems.")
    .booleanConf
    .createWithDefault(true)

  val PARQUET_INT96_TIMESTAMP_CONVERSION = buildConf("spark.sql.parquet.int96TimestampConversion")
    .doc("This controls whether timestamp adjustments should be applied to INT96 data when " +
      "converting to timestamps, for data written by Impala.  This is necessary because Impala " +
      "stores INT96 data with a different timezone offset than Hive & Spark.")
    .booleanConf
    .createWithDefault(false)

  object ParquetOutputTimestampType extends Enumeration {
    val INT96, TIMESTAMP_MICROS, TIMESTAMP_MILLIS = Value
  }

  val PARQUET_OUTPUT_TIMESTAMP_TYPE = buildConf("spark.sql.parquet.outputTimestampType")
    .doc("Sets which Parquet timestamp type to use when Spark writes data to Parquet files. " +
      "INT96 is a non-standard but commonly used timestamp type in Parquet. TIMESTAMP_MICROS " +
      "is a standard timestamp type in Parquet, which stores number of microseconds from the " +
      "Unix epoch. TIMESTAMP_MILLIS is also standard, but with millisecond precision, which " +
      "means Spark has to truncate the microsecond portion of its timestamp value.")
    .stringConf
    .transform(_.toUpperCase(Locale.ROOT))
    .checkValues(ParquetOutputTimestampType.values.map(_.toString))
    .createWithDefault(ParquetOutputTimestampType.TIMESTAMP_MICROS.toString)

  val PARQUET_INT64_AS_TIMESTAMP_MILLIS = buildConf("spark.sql.parquet.int64AsTimestampMillis")
    .doc(s"(Deprecated since Spark 2.3, please set ${PARQUET_OUTPUT_TIMESTAMP_TYPE.key}.) " +
      "When true, timestamp values will be stored as INT64 with TIMESTAMP_MILLIS as the " +
      "extended type. In this mode, the microsecond portion of the timestamp value will be " +
      "truncated.")
    .booleanConf
    .createWithDefault(false)

  val PARQUET_COMPRESSION = buildConf("spark.sql.parquet.compression.codec")
    .doc("Sets the compression codec used when writing Parquet files. If either `compression` or " +
      "`parquet.compression` is specified in the table-specific options/properties, the " +
      "precedence would be `compression`, `parquet.compression`, " +
      "`spark.sql.parquet.compression.codec`. Acceptable values include: none, uncompressed, " +
      "snappy, gzip, lzo, brotli, lz4, zstd.")
    .stringConf
    .transform(_.toLowerCase(Locale.ROOT))
    .checkValues(Set("none", "uncompressed", "snappy", "gzip", "lzo", "lz4", "brotli", "zstd"))
    .createWithDefault("snappy")

  val PARQUET_FILTER_PUSHDOWN_ENABLED = buildConf("spark.sql.parquet.filterPushdown")
    .doc("Enables Parquet filter push-down optimization when set to true.")
    .booleanConf
    .createWithDefault(true)

  val PARQUET_FILTER_PUSHDOWN_DATE_ENABLED = buildConf("spark.sql.parquet.filterPushdown.date")
    .doc("If true, enables Parquet filter push-down optimization for Date. " +
      s"This configuration only has an effect when '${PARQUET_FILTER_PUSHDOWN_ENABLED.key}' is " +
      "enabled.")
    .internal()
    .booleanConf
    .createWithDefault(true)

  val PARQUET_FILTER_PUSHDOWN_TIMESTAMP_ENABLED =
    buildConf("spark.sql.parquet.filterPushdown.timestamp")
      .doc("If true, enables Parquet filter push-down optimization for Timestamp. " +
        s"This configuration only has an effect when '${PARQUET_FILTER_PUSHDOWN_ENABLED.key}' is " +
        "enabled and Timestamp stored as TIMESTAMP_MICROS or TIMESTAMP_MILLIS type.")
    .internal()
    .booleanConf
    .createWithDefault(true)

  val PARQUET_FILTER_PUSHDOWN_DECIMAL_ENABLED =
    buildConf("spark.sql.parquet.filterPushdown.decimal")
      .doc("If true, enables Parquet filter push-down optimization for Decimal. " +
        s"This configuration only has an effect when '${PARQUET_FILTER_PUSHDOWN_ENABLED.key}' is " +
        "enabled.")
      .internal()
      .booleanConf
      .createWithDefault(true)

  val PARQUET_FILTER_PUSHDOWN_STRING_STARTSWITH_ENABLED =
    buildConf("spark.sql.parquet.filterPushdown.string.startsWith")
    .doc("If true, enables Parquet filter push-down optimization for string startsWith function. " +
      s"This configuration only has an effect when '${PARQUET_FILTER_PUSHDOWN_ENABLED.key}' is " +
      "enabled.")
    .internal()
    .booleanConf
    .createWithDefault(true)

  val PARQUET_FILTER_PUSHDOWN_INFILTERTHRESHOLD =
    buildConf("spark.sql.parquet.pushdown.inFilterThreshold")
      .doc("The maximum number of values to filter push-down optimization for IN predicate. " +
        "Large threshold won't necessarily provide much better performance. " +
        "The experiment argued that 300 is the limit threshold. " +
        "By setting this value to 0 this feature can be disabled. " +
        s"This configuration only has an effect when '${PARQUET_FILTER_PUSHDOWN_ENABLED.key}' is " +
        "enabled.")
      .internal()
      .intConf
      .checkValue(threshold => threshold >= 0, "The threshold must not be negative.")
      .createWithDefault(10)

  val PARQUET_WRITE_LEGACY_FORMAT = buildConf("spark.sql.parquet.writeLegacyFormat")
    .doc("If true, data will be written in a way of Spark 1.4 and earlier. For example, decimal " +
      "values will be written in Apache Parquet's fixed-length byte array format, which other " +
      "systems such as Apache Hive and Apache Impala use. If false, the newer format in Parquet " +
      "will be used. For example, decimals will be written in int-based format. If Parquet " +
      "output is intended for use with systems that do not support this newer format, set to true.")
    .booleanConf
    .createWithDefault(false)

  val PARQUET_OUTPUT_COMMITTER_CLASS = buildConf("spark.sql.parquet.output.committer.class")
    .doc("The output committer class used by Parquet. The specified class needs to be a " +
      "subclass of org.apache.hadoop.mapreduce.OutputCommitter. Typically, it's also a subclass " +
      "of org.apache.parquet.hadoop.ParquetOutputCommitter. If it is not, then metadata " +
      "summaries will never be created, irrespective of the value of " +
      "parquet.summary.metadata.level")
    .internal()
    .stringConf
    .createWithDefault("org.apache.parquet.hadoop.ParquetOutputCommitter")

  val PARQUET_VECTORIZED_READER_ENABLED =
    buildConf("spark.sql.parquet.enableVectorizedReader")
      .doc("Enables vectorized parquet decoding.")
      .booleanConf
      .createWithDefault(true)

  val PARQUET_RECORD_FILTER_ENABLED = buildConf("spark.sql.parquet.recordLevelFilter.enabled")
    .doc("If true, enables Parquet's native record-level filtering using the pushed down " +
      "filters. " +
      s"This configuration only has an effect when '${PARQUET_FILTER_PUSHDOWN_ENABLED.key}' " +
      "is enabled and the vectorized reader is not used. You can ensure the vectorized reader " +
      s"is not used by setting '${PARQUET_VECTORIZED_READER_ENABLED.key}' to false.")
    .booleanConf
    .createWithDefault(false)

  val PARQUET_VECTORIZED_READER_BATCH_SIZE = buildConf("spark.sql.parquet.columnarReaderBatchSize")
    .doc("The number of rows to include in a parquet vectorized reader batch. The number should " +
      "be carefully chosen to minimize overhead and avoid OOMs in reading data.")
    .intConf
    .createWithDefault(4096)

  val ORC_COMPRESSION = buildConf("spark.sql.orc.compression.codec")
    .doc("Sets the compression codec used when writing ORC files. If either `compression` or " +
      "`orc.compress` is specified in the table-specific options/properties, the precedence " +
      "would be `compression`, `orc.compress`, `spark.sql.orc.compression.codec`." +
      "Acceptable values include: none, uncompressed, snappy, zlib, lzo.")
    .stringConf
    .transform(_.toLowerCase(Locale.ROOT))
    .checkValues(Set("none", "uncompressed", "snappy", "zlib", "lzo"))
    .createWithDefault("snappy")

  val ORC_IMPLEMENTATION = buildConf("spark.sql.orc.impl")
    .doc("When native, use the native version of ORC support instead of the ORC library in Hive. " +
      "It is 'hive' by default prior to Spark 2.4.")
    .internal()
    .stringConf
    .checkValues(Set("hive", "native"))
    .createWithDefault("native")

  val ORC_VECTORIZED_READER_ENABLED = buildConf("spark.sql.orc.enableVectorizedReader")
    .doc("Enables vectorized orc decoding.")
    .booleanConf
    .createWithDefault(true)

  val ORC_VECTORIZED_READER_BATCH_SIZE = buildConf("spark.sql.orc.columnarReaderBatchSize")
    .doc("The number of rows to include in a orc vectorized reader batch. The number should " +
      "be carefully chosen to minimize overhead and avoid OOMs in reading data.")
    .intConf
    .createWithDefault(4096)

  val ORC_FILTER_PUSHDOWN_ENABLED = buildConf("spark.sql.orc.filterPushdown")
    .doc("When true, enable filter pushdown for ORC files.")
    .booleanConf
    .createWithDefault(true)

  val ORC_SCHEMA_MERGING_ENABLED = buildConf("spark.sql.orc.mergeSchema")
    .doc("When true, the Orc data source merges schemas collected from all data files, " +
      "otherwise the schema is picked from a random data file.")
    .booleanConf
    .createWithDefault(false)

  val HIVE_VERIFY_PARTITION_PATH = buildConf("spark.sql.hive.verifyPartitionPath")
    .doc("When true, check all the partition paths under the table\'s root directory " +
         "when reading data stored in HDFS. This configuration will be deprecated in the future " +
         "releases and replaced by spark.files.ignoreMissingFiles.")
    .booleanConf
    .createWithDefault(false)

  val HIVE_METASTORE_PARTITION_PRUNING =
    buildConf("spark.sql.hive.metastorePartitionPruning")
      .doc("When true, some predicates will be pushed down into the Hive metastore so that " +
           "unmatching partitions can be eliminated earlier. This only affects Hive tables " +
           "not converted to filesource relations (see HiveUtils.CONVERT_METASTORE_PARQUET and " +
           "HiveUtils.CONVERT_METASTORE_ORC for more information).")
      .booleanConf
      .createWithDefault(true)

  val HIVE_MANAGE_FILESOURCE_PARTITIONS =
    buildConf("spark.sql.hive.manageFilesourcePartitions")
      .doc("When true, enable metastore partition management for file source tables as well. " +
           "This includes both datasource and converted Hive tables. When partition management " +
           "is enabled, datasource tables store partition in the Hive metastore, and use the " +
           "metastore to prune partitions during query planning.")
      .booleanConf
      .createWithDefault(true)

  val HIVE_FILESOURCE_PARTITION_FILE_CACHE_SIZE =
    buildConf("spark.sql.hive.filesourcePartitionFileCacheSize")
      .doc("When nonzero, enable caching of partition file metadata in memory. All tables share " +
           "a cache that can use up to specified num bytes for file metadata. This conf only " +
           "has an effect when hive filesource partition management is enabled.")
      .longConf
      .createWithDefault(250 * 1024 * 1024)

  object HiveCaseSensitiveInferenceMode extends Enumeration {
    val INFER_AND_SAVE, INFER_ONLY, NEVER_INFER = Value
  }

  val HIVE_CASE_SENSITIVE_INFERENCE = buildConf("spark.sql.hive.caseSensitiveInferenceMode")
    .internal()
    .doc("Sets the action to take when a case-sensitive schema cannot be read from a Hive Serde " +
      "table's properties when reading the table with Spark native data sources. Valid options " +
      "include INFER_AND_SAVE (infer the case-sensitive schema from the underlying data files " +
      "and write it back to the table properties), INFER_ONLY (infer the schema but don't " +
      "attempt to write it to the table properties) and NEVER_INFER (the default mode-- fallback " +
      "to using the case-insensitive metastore schema instead of inferring).")
    .stringConf
    .transform(_.toUpperCase(Locale.ROOT))
    .checkValues(HiveCaseSensitiveInferenceMode.values.map(_.toString))
    .createWithDefault(HiveCaseSensitiveInferenceMode.NEVER_INFER.toString)

  val OPTIMIZER_METADATA_ONLY = buildConf("spark.sql.optimizer.metadataOnly")
    .internal()
    .doc("When true, enable the metadata-only query optimization that use the table's metadata " +
      "to produce the partition columns instead of table scans. It applies when all the columns " +
      "scanned are partition columns and the query has an aggregate operator that satisfies " +
      "distinct semantics. By default the optimization is disabled, since it may return " +
      "incorrect results when the files are empty.")
    .booleanConf
    .createWithDefault(false)

  val COLUMN_NAME_OF_CORRUPT_RECORD = buildConf("spark.sql.columnNameOfCorruptRecord")
    .doc("The name of internal column for storing raw/un-parsed JSON and CSV records that fail " +
      "to parse.")
    .stringConf
    .createWithDefault("_corrupt_record")

  val BROADCAST_TIMEOUT = buildConf("spark.sql.broadcastTimeout")
    .doc("Timeout in seconds for the broadcast wait time in broadcast joins.")
    .timeConf(TimeUnit.SECONDS)
    .createWithDefault(5 * 60)

  // This is only used for the thriftserver
  val THRIFTSERVER_POOL = buildConf("spark.sql.thriftserver.scheduler.pool")
    .doc("Set a Fair Scheduler pool for a JDBC client session.")
    .stringConf
    .createOptional

  val THRIFTSERVER_INCREMENTAL_COLLECT =
    buildConf("spark.sql.thriftServer.incrementalCollect")
      .internal()
      .doc("When true, enable incremental collection for execution in Thrift Server.")
      .booleanConf
      .createWithDefault(false)

  val THRIFTSERVER_UI_STATEMENT_LIMIT =
    buildConf("spark.sql.thriftserver.ui.retainedStatements")
      .doc("The number of SQL statements kept in the JDBC/ODBC web UI history.")
      .intConf
      .createWithDefault(200)

  val THRIFTSERVER_UI_SESSION_LIMIT = buildConf("spark.sql.thriftserver.ui.retainedSessions")
    .doc("The number of SQL client sessions kept in the JDBC/ODBC web UI history.")
    .intConf
    .createWithDefault(200)

  // This is used to set the default data source
  val DEFAULT_DATA_SOURCE_NAME = buildConf("spark.sql.sources.default")
    .doc("The default data source to use in input/output.")
    .stringConf
    .createWithDefault("parquet")

  val CONVERT_CTAS = buildConf("spark.sql.hive.convertCTAS")
    .internal()
    .doc("When true, a table created by a Hive CTAS statement (no USING clause) " +
      "without specifying any storage property will be converted to a data source table, " +
      s"using the data source set by ${DEFAULT_DATA_SOURCE_NAME.key}.")
    .booleanConf
    .createWithDefault(false)

  val GATHER_FASTSTAT = buildConf("spark.sql.hive.gatherFastStats")
      .internal()
      .doc("When true, fast stats (number of files and total size of all files) will be gathered" +
        " in parallel while repairing table partitions to avoid the sequential listing in Hive" +
        " metastore.")
      .booleanConf
      .createWithDefault(true)

  val PARTITION_COLUMN_TYPE_INFERENCE =
    buildConf("spark.sql.sources.partitionColumnTypeInference.enabled")
      .doc("When true, automatically infer the data types for partitioned columns.")
      .booleanConf
      .createWithDefault(true)

  val BUCKETING_ENABLED = buildConf("spark.sql.sources.bucketing.enabled")
    .doc("When false, we will treat bucketed table as normal table")
    .booleanConf
    .createWithDefault(true)

  val BUCKETING_MAX_BUCKETS = buildConf("spark.sql.sources.bucketing.maxBuckets")
    .doc("The maximum number of buckets allowed. Defaults to 100000")
    .intConf
    .checkValue(_ > 0, "the value of spark.sql.sources.bucketing.maxBuckets must be greater than 0")
    .createWithDefault(100000)

  val CROSS_JOINS_ENABLED = buildConf("spark.sql.crossJoin.enabled")
    .internal()
    .doc("When false, we will throw an error if a query contains a cartesian product without " +
        "explicit CROSS JOIN syntax.")
    .booleanConf
    .createWithDefault(true)

  val ORDER_BY_ORDINAL = buildConf("spark.sql.orderByOrdinal")
    .doc("When true, the ordinal numbers are treated as the position in the select list. " +
         "When false, the ordinal numbers in order/sort by clause are ignored.")
    .booleanConf
    .createWithDefault(true)

  val GROUP_BY_ORDINAL = buildConf("spark.sql.groupByOrdinal")
    .doc("When true, the ordinal numbers in group by clauses are treated as the position " +
      "in the select list. When false, the ordinal numbers are ignored.")
    .booleanConf
    .createWithDefault(true)

  val GROUP_BY_ALIASES = buildConf("spark.sql.groupByAliases")
    .doc("When true, aliases in a select list can be used in group by clauses. When false, " +
      "an analysis exception is thrown in the case.")
    .booleanConf
    .createWithDefault(true)

  // The output committer class used by data sources. The specified class needs to be a
  // subclass of org.apache.hadoop.mapreduce.OutputCommitter.
  val OUTPUT_COMMITTER_CLASS = buildConf("spark.sql.sources.outputCommitterClass")
    .internal()
    .stringConf
    .createOptional

  val FILE_COMMIT_PROTOCOL_CLASS =
    buildConf("spark.sql.sources.commitProtocolClass")
      .internal()
      .stringConf
      .createWithDefault(
        "org.apache.spark.sql.execution.datasources.SQLHadoopMapReduceCommitProtocol")

  val PARALLEL_PARTITION_DISCOVERY_THRESHOLD =
    buildConf("spark.sql.sources.parallelPartitionDiscovery.threshold")
      .doc("The maximum number of paths allowed for listing files at driver side. If the number " +
        "of detected paths exceeds this value during partition discovery, it tries to list the " +
        "files with another Spark distributed job. This applies to Parquet, ORC, CSV, JSON and " +
        "LibSVM data sources.")
      .intConf
      .checkValue(parallel => parallel >= 0, "The maximum number of paths allowed for listing " +
        "files at driver side must not be negative")
      .createWithDefault(32)

  val PARALLEL_PARTITION_DISCOVERY_PARALLELISM =
    buildConf("spark.sql.sources.parallelPartitionDiscovery.parallelism")
      .doc("The number of parallelism to list a collection of path recursively, Set the " +
        "number to prevent file listing from generating too many tasks.")
      .internal()
      .intConf
      .createWithDefault(10000)

  val IGNORE_DATA_LOCALITY =
    buildConf("spark.sql.sources.ignoreDataLocality.enabled")
      .doc("If true, Spark will not fetch the block locations for each file on " +
        "listing files. This speeds up file listing, but the scheduler cannot " +
        "schedule tasks to take advantage of data locality. It can be particularly " +
        "useful if data is read from a remote cluster so the scheduler could never " +
        "take advantage of locality anyway.")
      .internal()
      .booleanConf
      .createWithDefault(false)

  // Whether to automatically resolve ambiguity in join conditions for self-joins.
  // See SPARK-6231.
  val DATAFRAME_SELF_JOIN_AUTO_RESOLVE_AMBIGUITY =
    buildConf("spark.sql.selfJoinAutoResolveAmbiguity")
      .internal()
      .booleanConf
      .createWithDefault(true)

  val FAIL_AMBIGUOUS_SELF_JOIN_ENABLED =
    buildConf("spark.sql.analyzer.failAmbiguousSelfJoin.enabled")
      .doc("When true, fail the Dataset query if it contains ambiguous self-join.")
      .internal()
      .booleanConf
      .createWithDefault(true)

  // Whether to retain group by columns or not in GroupedData.agg.
  val DATAFRAME_RETAIN_GROUP_COLUMNS = buildConf("spark.sql.retainGroupColumns")
    .internal()
    .booleanConf
    .createWithDefault(true)

  val DATAFRAME_PIVOT_MAX_VALUES = buildConf("spark.sql.pivotMaxValues")
    .doc("When doing a pivot without specifying values for the pivot column this is the maximum " +
      "number of (distinct) values that will be collected without error.")
    .intConf
    .createWithDefault(10000)

  val RUN_SQL_ON_FILES = buildConf("spark.sql.runSQLOnFiles")
    .internal()
    .doc("When true, we could use `datasource`.`path` as table in SQL query.")
    .booleanConf
    .createWithDefault(true)

  val WHOLESTAGE_CODEGEN_ENABLED = buildConf("spark.sql.codegen.wholeStage")
    .internal()
    .doc("When true, the whole stage (of multiple operators) will be compiled into single java" +
      " method.")
    .booleanConf
    .createWithDefault(true)

  val WHOLESTAGE_CODEGEN_USE_ID_IN_CLASS_NAME =
    buildConf("spark.sql.codegen.useIdInClassName")
    .internal()
    .doc("When true, embed the (whole-stage) codegen stage ID into " +
      "the class name of the generated class as a suffix")
    .booleanConf
    .createWithDefault(true)

  val WHOLESTAGE_MAX_NUM_FIELDS = buildConf("spark.sql.codegen.maxFields")
    .internal()
    .doc("The maximum number of fields (including nested fields) that will be supported before" +
      " deactivating whole-stage codegen.")
    .intConf
    .createWithDefault(100)

  val CODEGEN_FACTORY_MODE = buildConf("spark.sql.codegen.factoryMode")
    .doc("This config determines the fallback behavior of several codegen generators " +
      "during tests. `FALLBACK` means trying codegen first and then fallbacking to " +
      "interpreted if any compile error happens. Disabling fallback if `CODEGEN_ONLY`. " +
      "`NO_CODEGEN` skips codegen and goes interpreted path always. Note that " +
      "this config works only for tests.")
    .internal()
    .stringConf
    .checkValues(CodegenObjectFactoryMode.values.map(_.toString))
    .createWithDefault(CodegenObjectFactoryMode.FALLBACK.toString)

  val CODEGEN_FALLBACK = buildConf("spark.sql.codegen.fallback")
    .internal()
    .doc("When true, (whole stage) codegen could be temporary disabled for the part of query that" +
      " fail to compile generated code")
    .booleanConf
    .createWithDefault(true)

  val CODEGEN_LOGGING_MAX_LINES = buildConf("spark.sql.codegen.logging.maxLines")
    .internal()
    .doc("The maximum number of codegen lines to log when errors occur. Use -1 for unlimited.")
    .intConf
    .checkValue(maxLines => maxLines >= -1, "The maximum must be a positive integer, 0 to " +
      "disable logging or -1 to apply no limit.")
    .createWithDefault(1000)

  val WHOLESTAGE_HUGE_METHOD_LIMIT = buildConf("spark.sql.codegen.hugeMethodLimit")
    .internal()
    .doc("The maximum bytecode size of a single compiled Java function generated by whole-stage " +
      "codegen. When the compiled function exceeds this threshold, the whole-stage codegen is " +
      "deactivated for this subtree of the current query plan. The default value is 65535, which " +
      "is the largest bytecode size possible for a valid Java method. When running on HotSpot, " +
      s"it may be preferable to set the value to ${CodeGenerator.DEFAULT_JVM_HUGE_METHOD_LIMIT} " +
      "to match HotSpot's implementation.")
    .intConf
    .createWithDefault(65535)

  val CODEGEN_METHOD_SPLIT_THRESHOLD = buildConf("spark.sql.codegen.methodSplitThreshold")
    .internal()
    .doc("The threshold of source-code splitting in the codegen. When the number of characters " +
      "in a single Java function (without comment) exceeds the threshold, the function will be " +
      "automatically split to multiple smaller ones. We cannot know how many bytecode will be " +
      "generated, so use the code length as metric. When running on HotSpot, a function's " +
      "bytecode should not go beyond 8KB, otherwise it will not be JITted; it also should not " +
      "be too small, otherwise there will be many function calls.")
    .intConf
    .checkValue(threshold => threshold > 0, "The threshold must be a positive integer.")
    .createWithDefault(1024)

  val WHOLESTAGE_SPLIT_CONSUME_FUNC_BY_OPERATOR =
    buildConf("spark.sql.codegen.splitConsumeFuncByOperator")
      .internal()
      .doc("When true, whole stage codegen would put the logic of consuming rows of each " +
        "physical operator into individual methods, instead of a single big method. This can be " +
        "used to avoid oversized function that can miss the opportunity of JIT optimization.")
      .booleanConf
      .createWithDefault(true)

  val FILES_MAX_PARTITION_BYTES = buildConf("spark.sql.files.maxPartitionBytes")
    .doc("The maximum number of bytes to pack into a single partition when reading files. " +
      "This configuration is effective only when using file-based sources such as Parquet, JSON " +
      "and ORC.")
    .bytesConf(ByteUnit.BYTE)
    .createWithDefault(128 * 1024 * 1024) // parquet.block.size

  val FILES_OPEN_COST_IN_BYTES = buildConf("spark.sql.files.openCostInBytes")
    .internal()
    .doc("The estimated cost to open a file, measured by the number of bytes could be scanned in" +
      " the same time. This is used when putting multiple files into a partition. It's better to" +
      " over estimated, then the partitions with small files will be faster than partitions with" +
      " bigger files (which is scheduled first). This configuration is effective only when using" +
      " file-based sources such as Parquet, JSON and ORC.")
    .longConf
    .createWithDefault(4 * 1024 * 1024)

  val IGNORE_CORRUPT_FILES = buildConf("spark.sql.files.ignoreCorruptFiles")
    .doc("Whether to ignore corrupt files. If true, the Spark jobs will continue to run when " +
      "encountering corrupted files and the contents that have been read will still be returned. " +
      "This configuration is effective only when using file-based sources such as Parquet, JSON " +
      "and ORC.")
    .booleanConf
    .createWithDefault(false)

  val IGNORE_MISSING_FILES = buildConf("spark.sql.files.ignoreMissingFiles")
    .doc("Whether to ignore missing files. If true, the Spark jobs will continue to run when " +
      "encountering missing files and the contents that have been read will still be returned. " +
      "This configuration is effective only when using file-based sources such as Parquet, JSON " +
      "and ORC.")
    .booleanConf
    .createWithDefault(false)

  val MAX_RECORDS_PER_FILE = buildConf("spark.sql.files.maxRecordsPerFile")
    .doc("Maximum number of records to write out to a single file. " +
      "If this value is zero or negative, there is no limit.")
    .longConf
    .createWithDefault(0)

  val EXCHANGE_REUSE_ENABLED = buildConf("spark.sql.exchange.reuse")
    .internal()
    .doc("When true, the planner will try to find out duplicated exchanges and re-use them.")
    .booleanConf
    .createWithDefault(true)

  val SUBQUERY_REUSE_ENABLED = buildConf("spark.sql.subquery.reuse")
    .internal()
    .doc("When true, the planner will try to find out duplicated subqueries and re-use them.")
    .booleanConf
    .createWithDefault(true)

  val STATE_STORE_PROVIDER_CLASS =
    buildConf("spark.sql.streaming.stateStore.providerClass")
      .internal()
      .doc(
        "The class used to manage state data in stateful streaming queries. This class must " +
          "be a subclass of StateStoreProvider, and must have a zero-arg constructor. " +
          "Note: For structured streaming, this configuration cannot be changed between query " +
          "restarts from the same checkpoint location.")
      .stringConf
      .createWithDefault(
        "org.apache.spark.sql.execution.streaming.state.HDFSBackedStateStoreProvider")

  val STATE_STORE_MIN_DELTAS_FOR_SNAPSHOT =
    buildConf("spark.sql.streaming.stateStore.minDeltasForSnapshot")
      .internal()
      .doc("Minimum number of state store delta files that needs to be generated before they " +
        "consolidated into snapshots.")
      .intConf
      .createWithDefault(10)

  val FLATMAPGROUPSWITHSTATE_STATE_FORMAT_VERSION =
    buildConf("spark.sql.streaming.flatMapGroupsWithState.stateFormatVersion")
      .internal()
      .doc("State format version used by flatMapGroupsWithState operation in a streaming query")
      .intConf
      .checkValue(v => Set(1, 2).contains(v), "Valid versions are 1 and 2")
      .createWithDefault(2)

  val CHECKPOINT_LOCATION = buildConf("spark.sql.streaming.checkpointLocation")
    .doc("The default location for storing checkpoint data for streaming queries.")
    .stringConf
    .createOptional

  val FORCE_DELETE_TEMP_CHECKPOINT_LOCATION =
    buildConf("spark.sql.streaming.forceDeleteTempCheckpointLocation.enabled")
      .doc("When true, enable temporary checkpoint locations force delete.")
      .booleanConf
      .createWithDefault(false)

  val MIN_BATCHES_TO_RETAIN = buildConf("spark.sql.streaming.minBatchesToRetain")
    .internal()
    .doc("The minimum number of batches that must be retained and made recoverable.")
    .intConf
    .createWithDefault(100)

  val MAX_BATCHES_TO_RETAIN_IN_MEMORY = buildConf("spark.sql.streaming.maxBatchesToRetainInMemory")
    .internal()
    .doc("The maximum number of batches which will be retained in memory to avoid " +
      "loading from files. The value adjusts a trade-off between memory usage vs cache miss: " +
      "'2' covers both success and direct failure cases, '1' covers only success case, " +
      "and '0' covers extreme case - disable cache to maximize memory size of executors.")
    .intConf
    .createWithDefault(2)

  val STREAMING_AGGREGATION_STATE_FORMAT_VERSION =
    buildConf("spark.sql.streaming.aggregation.stateFormatVersion")
      .internal()
      .doc("State format version used by streaming aggregation operations in a streaming query. " +
        "State between versions are tend to be incompatible, so state format version shouldn't " +
        "be modified after running.")
      .intConf
      .checkValue(v => Set(1, 2).contains(v), "Valid versions are 1 and 2")
      .createWithDefault(2)

  val STREAMING_STOP_ACTIVE_RUN_ON_RESTART =
    buildConf("spark.sql.streaming.stopActiveRunOnRestart")
    .doc("Running multiple runs of the same streaming query concurrently is not supported. " +
      "If we find a concurrent active run for a streaming query (in the same or different " +
      "SparkSessions on the same cluster) and this flag is true, we will stop the old streaming " +
      "query run to start the new one.")
    .booleanConf
    .createWithDefault(true)

  val STREAMING_JOIN_STATE_FORMAT_VERSION =
    buildConf("spark.sql.streaming.join.stateFormatVersion")
      .internal()
      .doc("State format version used by streaming join operations in a streaming query. " +
        "State between versions are tend to be incompatible, so state format version shouldn't " +
        "be modified after running.")
      .intConf
      .checkValue(v => Set(1, 2).contains(v), "Valid versions are 1 and 2")
      .createWithDefault(2)

  val UNSUPPORTED_OPERATION_CHECK_ENABLED =
    buildConf("spark.sql.streaming.unsupportedOperationCheck")
      .internal()
      .doc("When true, the logical plan for streaming query will be checked for unsupported" +
        " operations.")
      .booleanConf
      .createWithDefault(true)

  val VARIABLE_SUBSTITUTE_ENABLED =
    buildConf("spark.sql.variable.substitute")
      .doc("This enables substitution using syntax like ${var} ${system:var} and ${env:var}.")
      .booleanConf
      .createWithDefault(true)

  val VARIABLE_SUBSTITUTE_DEPTH =
    buildConf("spark.sql.variable.substitute.depth")
      .internal()
      .doc("Deprecated: The maximum replacements the substitution engine will do.")
      .intConf
      .createWithDefault(40)

  val ENABLE_TWOLEVEL_AGG_MAP =
    buildConf("spark.sql.codegen.aggregate.map.twolevel.enabled")
      .internal()
      .doc("Enable two-level aggregate hash map. When enabled, records will first be " +
        "inserted/looked-up at a 1st-level, small, fast map, and then fallback to a " +
        "2nd-level, larger, slower map when 1st level is full or keys cannot be found. " +
        "When disabled, records go directly to the 2nd level. Defaults to true.")
      .booleanConf
      .createWithDefault(true)

  val ENABLE_VECTORIZED_HASH_MAP =
    buildConf("spark.sql.codegen.aggregate.map.vectorized.enable")
      .internal()
      .doc("Enable vectorized aggregate hash map. This is for testing/benchmarking only.")
      .booleanConf
      .createWithDefault(false)

  val CODEGEN_SPLIT_AGGREGATE_FUNC =
    buildConf("spark.sql.codegen.aggregate.splitAggregateFunc.enabled")
      .internal()
      .doc("When true, the code generator would split aggregate code into individual methods " +
        "instead of a single big method. This can be used to avoid oversized function that " +
        "can miss the opportunity of JIT optimization.")
      .booleanConf
      .createWithDefault(true)

  val MAX_NESTED_VIEW_DEPTH =
    buildConf("spark.sql.view.maxNestedViewDepth")
      .internal()
      .doc("The maximum depth of a view reference in a nested view. A nested view may reference " +
        "other nested views, the dependencies are organized in a directed acyclic graph (DAG). " +
        "However the DAG depth may become too large and cause unexpected behavior. This " +
        "configuration puts a limit on this: when the depth of a view exceeds this value during " +
        "analysis, we terminate the resolution to avoid potential errors.")
      .intConf
      .checkValue(depth => depth > 0, "The maximum depth of a view reference in a nested view " +
        "must be positive.")
      .createWithDefault(100)

  val STREAMING_FILE_COMMIT_PROTOCOL_CLASS =
    buildConf("spark.sql.streaming.commitProtocolClass")
      .internal()
      .stringConf
      .createWithDefault("org.apache.spark.sql.execution.streaming.ManifestFileCommitProtocol")

  val STREAMING_MULTIPLE_WATERMARK_POLICY =
    buildConf("spark.sql.streaming.multipleWatermarkPolicy")
      .doc("Policy to calculate the global watermark value when there are multiple watermark " +
        "operators in a streaming query. The default value is 'min' which chooses " +
        "the minimum watermark reported across multiple operators. Other alternative value is " +
        "'max' which chooses the maximum across multiple operators. " +
        "Note: This configuration cannot be changed between query restarts from the same " +
        "checkpoint location.")
      .stringConf
      .transform(_.toLowerCase(Locale.ROOT))
      .checkValue(
        str => Set("min", "max").contains(str),
        "Invalid value for 'spark.sql.streaming.multipleWatermarkPolicy'. " +
          "Valid values are 'min' and 'max'")
      .createWithDefault("min") // must be same as MultipleWatermarkPolicy.DEFAULT_POLICY_NAME

  val OBJECT_AGG_SORT_BASED_FALLBACK_THRESHOLD =
    buildConf("spark.sql.objectHashAggregate.sortBased.fallbackThreshold")
      .internal()
      .doc("In the case of ObjectHashAggregateExec, when the size of the in-memory hash map " +
        "grows too large, we will fall back to sort-based aggregation. This option sets a row " +
        "count threshold for the size of the hash map.")
      .intConf
      // We are trying to be conservative and use a relatively small default count threshold here
      // since the state object of some TypedImperativeAggregate function can be quite large (e.g.
      // percentile_approx).
      .createWithDefault(128)

  val USE_OBJECT_HASH_AGG = buildConf("spark.sql.execution.useObjectHashAggregateExec")
    .internal()
    .doc("Decides if we use ObjectHashAggregateExec")
    .booleanConf
    .createWithDefault(true)

  val JSON_GENERATOR_IGNORE_NULL_FIELDS =
    buildConf("spark.sql.jsonGenerator.ignoreNullFields")
      .doc("Whether to ignore null fields when generating JSON objects in JSON data source and " +
        "JSON functions such as to_json. " +
        "If false, it generates null for null fields in JSON objects.")
      .booleanConf
      .createWithDefault(true)

  val FILE_SINK_LOG_DELETION = buildConf("spark.sql.streaming.fileSink.log.deletion")
    .internal()
    .doc("Whether to delete the expired log files in file stream sink.")
    .booleanConf
    .createWithDefault(true)

  val FILE_SINK_LOG_COMPACT_INTERVAL =
    buildConf("spark.sql.streaming.fileSink.log.compactInterval")
      .internal()
      .doc("Number of log files after which all the previous files " +
        "are compacted into the next log file.")
      .intConf
      .createWithDefault(10)

  val FILE_SINK_LOG_CLEANUP_DELAY =
    buildConf("spark.sql.streaming.fileSink.log.cleanupDelay")
      .internal()
      .doc("How long that a file is guaranteed to be visible for all readers.")
      .timeConf(TimeUnit.MILLISECONDS)
      .createWithDefault(TimeUnit.MINUTES.toMillis(10)) // 10 minutes

  val FILE_SOURCE_LOG_DELETION = buildConf("spark.sql.streaming.fileSource.log.deletion")
    .internal()
    .doc("Whether to delete the expired log files in file stream source.")
    .booleanConf
    .createWithDefault(true)

  val FILE_SOURCE_LOG_COMPACT_INTERVAL =
    buildConf("spark.sql.streaming.fileSource.log.compactInterval")
      .internal()
      .doc("Number of log files after which all the previous files " +
        "are compacted into the next log file.")
      .intConf
      .createWithDefault(10)

  val FILE_SOURCE_LOG_CLEANUP_DELAY =
    buildConf("spark.sql.streaming.fileSource.log.cleanupDelay")
      .internal()
      .doc("How long in milliseconds a file is guaranteed to be visible for all readers.")
      .timeConf(TimeUnit.MILLISECONDS)
      .createWithDefault(TimeUnit.MINUTES.toMillis(10)) // 10 minutes

  val FILE_SOURCE_SCHEMA_FORCE_NULLABLE =
    buildConf("spark.sql.streaming.fileSource.schema.forceNullable")
      .internal()
      .doc("When true, force the schema of streaming file source to be nullable (including all " +
        "the fields). Otherwise, the schema might not be compatible with actual data, which " +
        "leads to corruptions.")
      .booleanConf
      .createWithDefault(true)

  val STREAMING_SCHEMA_INFERENCE =
    buildConf("spark.sql.streaming.schemaInference")
      .internal()
      .doc("Whether file-based streaming sources will infer its own schema")
      .booleanConf
      .createWithDefault(false)

  val STREAMING_POLLING_DELAY =
    buildConf("spark.sql.streaming.pollingDelay")
      .internal()
      .doc("How long to delay polling new data when no data is available")
      .timeConf(TimeUnit.MILLISECONDS)
      .createWithDefault(10L)

  val STREAMING_STOP_TIMEOUT =
    buildConf("spark.sql.streaming.stopTimeout")
      .doc("How long to wait for the streaming execution thread to stop when calling the " +
        "streaming query's stop() method in milliseconds. 0 or negative values wait indefinitely.")
      .timeConf(TimeUnit.MILLISECONDS)
      .createWithDefault(0L)

  val STREAMING_NO_DATA_PROGRESS_EVENT_INTERVAL =
    buildConf("spark.sql.streaming.noDataProgressEventInterval")
      .internal()
      .doc("How long to wait between two progress events when there is no data")
      .timeConf(TimeUnit.MILLISECONDS)
      .createWithDefault(10000L)

  val STREAMING_NO_DATA_MICRO_BATCHES_ENABLED =
    buildConf("spark.sql.streaming.noDataMicroBatches.enabled")
      .doc(
        "Whether streaming micro-batch engine will execute batches without data " +
          "for eager state management for stateful streaming queries.")
      .booleanConf
      .createWithDefault(true)

  val STREAMING_METRICS_ENABLED =
    buildConf("spark.sql.streaming.metricsEnabled")
      .doc("Whether Dropwizard/Codahale metrics will be reported for active streaming queries.")
      .booleanConf
      .createWithDefault(false)

  val STREAMING_PROGRESS_RETENTION =
    buildConf("spark.sql.streaming.numRecentProgressUpdates")
      .doc("The number of progress updates to retain for a streaming query")
      .intConf
      .createWithDefault(100)

  val STREAMING_CHECKPOINT_FILE_MANAGER_CLASS =
    buildConf("spark.sql.streaming.checkpointFileManagerClass")
      .doc("The class used to write checkpoint files atomically. This class must be a subclass " +
        "of the interface CheckpointFileManager.")
      .internal()
      .stringConf

  val STREAMING_CHECKPOINT_ESCAPED_PATH_CHECK_ENABLED =
    buildConf("spark.sql.streaming.checkpoint.escapedPathCheck.enabled")
      .doc("Whether to detect a streaming query may pick up an incorrect checkpoint path due " +
        "to SPARK-26824.")
      .internal()
      .booleanConf
      .createWithDefault(true)

  val PARALLEL_FILE_LISTING_IN_STATS_COMPUTATION =
    buildConf("spark.sql.statistics.parallelFileListingInStatsComputation.enabled")
      .internal()
      .doc("When true, SQL commands use parallel file listing, " +
        "as opposed to single thread listing. " +
        "This usually speeds up commands that need to list many directories.")
      .booleanConf
      .createWithDefault(true)

  val DEFAULT_SIZE_IN_BYTES = buildConf("spark.sql.defaultSizeInBytes")
    .internal()
    .doc("The default table size used in query planning. By default, it is set to Long.MaxValue " +
      s"which is larger than `${AUTO_BROADCASTJOIN_THRESHOLD.key}` to be more conservative. " +
      "That is to say by default the optimizer will not choose to broadcast a table unless it " +
      "knows for sure its size is small enough.")
    .bytesConf(ByteUnit.BYTE)
    .createWithDefault(Long.MaxValue)

  val ENABLE_FALL_BACK_TO_HDFS_FOR_STATS = buildConf("spark.sql.statistics.fallBackToHdfs")
    .doc("When true, it will fall back to HDFS if the table statistics are not available from " +
      "table metadata. This is useful in determining if a table is small enough to use " +
      "broadcast joins. This flag is effective only for non-partitioned Hive tables. " +
      "For non-partitioned data source tables, it will be automatically recalculated if table " +
      "statistics are not available. For partitioned data source and partitioned Hive tables, " +
      s"It is '${DEFAULT_SIZE_IN_BYTES.key}' if table statistics are not available.")
    .booleanConf
    .createWithDefault(false)

  val NDV_MAX_ERROR =
    buildConf("spark.sql.statistics.ndv.maxError")
      .internal()
      .doc("The maximum estimation error allowed in HyperLogLog++ algorithm when generating " +
        "column level statistics.")
      .doubleConf
      .createWithDefault(0.05)

  val HISTOGRAM_ENABLED =
    buildConf("spark.sql.statistics.histogram.enabled")
      .doc("Generates histograms when computing column statistics if enabled. Histograms can " +
        "provide better estimation accuracy. Currently, Spark only supports equi-height " +
        "histogram. Note that collecting histograms takes extra cost. For example, collecting " +
        "column statistics usually takes only one table scan, but generating equi-height " +
        "histogram will cause an extra table scan.")
      .booleanConf
      .createWithDefault(false)

  val HISTOGRAM_NUM_BINS =
    buildConf("spark.sql.statistics.histogram.numBins")
      .internal()
      .doc("The number of bins when generating histograms.")
      .intConf
      .checkValue(num => num > 1, "The number of bins must be greater than 1.")
      .createWithDefault(254)

  val PERCENTILE_ACCURACY =
    buildConf("spark.sql.statistics.percentile.accuracy")
      .internal()
      .doc("Accuracy of percentile approximation when generating equi-height histograms. " +
        "Larger value means better accuracy. The relative error can be deduced by " +
        "1.0 / PERCENTILE_ACCURACY.")
      .intConf
      .createWithDefault(10000)

  val AUTO_SIZE_UPDATE_ENABLED =
    buildConf("spark.sql.statistics.size.autoUpdate.enabled")
      .doc("Enables automatic update for table size once table's data is changed. Note that if " +
        "the total number of files of the table is very large, this can be expensive and slow " +
        "down data change commands.")
      .booleanConf
      .createWithDefault(false)

  val CBO_ENABLED =
    buildConf("spark.sql.cbo.enabled")
      .doc("Enables CBO for estimation of plan statistics when set true.")
      .booleanConf
      .createWithDefault(false)

  val PLAN_STATS_ENABLED =
    buildConf("spark.sql.cbo.planStats.enabled")
      .doc("When true, the logical plan will fetch row counts and column statistics from catalog.")
      .booleanConf
      .createWithDefault(false)

  val JOIN_REORDER_ENABLED =
    buildConf("spark.sql.cbo.joinReorder.enabled")
      .doc("Enables join reorder in CBO.")
      .booleanConf
      .createWithDefault(false)

  val JOIN_REORDER_DP_THRESHOLD =
    buildConf("spark.sql.cbo.joinReorder.dp.threshold")
      .doc("The maximum number of joined nodes allowed in the dynamic programming algorithm.")
      .intConf
      .checkValue(number => number > 0, "The maximum number must be a positive integer.")
      .createWithDefault(12)

  val JOIN_REORDER_CARD_WEIGHT =
    buildConf("spark.sql.cbo.joinReorder.card.weight")
      .internal()
      .doc("The weight of cardinality (number of rows) for plan cost comparison in join reorder: " +
        "rows * weight + size * (1 - weight).")
      .doubleConf
      .checkValue(weight => weight >= 0 && weight <= 1, "The weight value must be in [0, 1].")
      .createWithDefault(0.7)

  val JOIN_REORDER_DP_STAR_FILTER =
    buildConf("spark.sql.cbo.joinReorder.dp.star.filter")
      .doc("Applies star-join filter heuristics to cost based join enumeration.")
      .booleanConf
      .createWithDefault(false)

  val STARSCHEMA_DETECTION = buildConf("spark.sql.cbo.starSchemaDetection")
    .doc("When true, it enables join reordering based on star schema detection. ")
    .booleanConf
    .createWithDefault(false)

  val STARSCHEMA_FACT_TABLE_RATIO = buildConf("spark.sql.cbo.starJoinFTRatio")
    .internal()
    .doc("Specifies the upper limit of the ratio between the largest fact tables" +
      " for a star join to be considered. ")
    .doubleConf
    .createWithDefault(0.9)

  val SESSION_LOCAL_TIMEZONE =
    buildConf("spark.sql.session.timeZone")
      .doc("""The ID of session local timezone, e.g. "GMT", "America/Los_Angeles", etc.""")
      .stringConf
      .createWithDefaultFunction(() => TimeZone.getDefault.getID)

  val WINDOW_EXEC_BUFFER_IN_MEMORY_THRESHOLD =
    buildConf("spark.sql.windowExec.buffer.in.memory.threshold")
      .internal()
      .doc("Threshold for number of rows guaranteed to be held in memory by the window operator")
      .intConf
      .createWithDefault(4096)

  val WINDOW_EXEC_BUFFER_SPILL_THRESHOLD =
    buildConf("spark.sql.windowExec.buffer.spill.threshold")
      .internal()
      .doc("Threshold for number of rows to be spilled by window operator")
      .intConf
      .createWithDefault(SHUFFLE_SPILL_NUM_ELEMENTS_FORCE_SPILL_THRESHOLD.defaultValue.get)

  val SORT_MERGE_JOIN_EXEC_BUFFER_IN_MEMORY_THRESHOLD =
    buildConf("spark.sql.sortMergeJoinExec.buffer.in.memory.threshold")
      .internal()
      .doc("Threshold for number of rows guaranteed to be held in memory by the sort merge " +
        "join operator")
      .intConf
      .createWithDefault(ByteArrayMethods.MAX_ROUNDED_ARRAY_LENGTH)

  val SORT_MERGE_JOIN_EXEC_BUFFER_SPILL_THRESHOLD =
    buildConf("spark.sql.sortMergeJoinExec.buffer.spill.threshold")
      .internal()
      .doc("Threshold for number of rows to be spilled by sort merge join operator")
      .intConf
      .createWithDefault(SHUFFLE_SPILL_NUM_ELEMENTS_FORCE_SPILL_THRESHOLD.defaultValue.get)

  val CARTESIAN_PRODUCT_EXEC_BUFFER_IN_MEMORY_THRESHOLD =
    buildConf("spark.sql.cartesianProductExec.buffer.in.memory.threshold")
      .internal()
      .doc("Threshold for number of rows guaranteed to be held in memory by the cartesian " +
        "product operator")
      .intConf
      .createWithDefault(4096)

  val CARTESIAN_PRODUCT_EXEC_BUFFER_SPILL_THRESHOLD =
    buildConf("spark.sql.cartesianProductExec.buffer.spill.threshold")
      .internal()
      .doc("Threshold for number of rows to be spilled by cartesian product operator")
      .intConf
      .createWithDefault(SHUFFLE_SPILL_NUM_ELEMENTS_FORCE_SPILL_THRESHOLD.defaultValue.get)

  val SUPPORT_QUOTED_REGEX_COLUMN_NAME = buildConf("spark.sql.parser.quotedRegexColumnNames")
    .doc("When true, quoted Identifiers (using backticks) in SELECT statement are interpreted" +
      " as regular expressions.")
    .booleanConf
    .createWithDefault(false)

  val RANGE_EXCHANGE_SAMPLE_SIZE_PER_PARTITION =
    buildConf("spark.sql.execution.rangeExchange.sampleSizePerPartition")
      .internal()
      .doc("Number of points to sample per partition in order to determine the range boundaries" +
          " for range partitioning, typically used in global sorting (without limit).")
      .intConf
      .createWithDefault(100)

  val ARROW_EXECUTION_ENABLED =
    buildConf("spark.sql.execution.arrow.enabled")
      .doc("(Deprecated since Spark 3.0, please set 'spark.sql.execution.arrow.pyspark.enabled'.)")
      .booleanConf
      .createWithDefault(false)

  val ARROW_PYSPARK_EXECUTION_ENABLED =
    buildConf("spark.sql.execution.arrow.pyspark.enabled")
      .doc("When true, make use of Apache Arrow for columnar data transfers in PySpark. " +
        "This optimization applies to: " +
        "1. pyspark.sql.DataFrame.toPandas " +
        "2. pyspark.sql.SparkSession.createDataFrame when its input is a Pandas DataFrame " +
        "The following data types are unsupported: " +
        "BinaryType, MapType, ArrayType of TimestampType, and nested StructType.")
      .fallbackConf(ARROW_EXECUTION_ENABLED)

  val ARROW_SPARKR_EXECUTION_ENABLED =
    buildConf("spark.sql.execution.arrow.sparkr.enabled")
      .doc("When true, make use of Apache Arrow for columnar data transfers in SparkR. " +
        "This optimization applies to: " +
        "1. createDataFrame when its input is an R DataFrame " +
        "2. collect " +
        "3. dapply " +
        "4. gapply " +
        "The following data types are unsupported: " +
        "FloatType, BinaryType, ArrayType, StructType and MapType.")
      .booleanConf
      .createWithDefault(false)

  val ARROW_FALLBACK_ENABLED =
    buildConf("spark.sql.execution.arrow.fallback.enabled")
      .doc("(Deprecated since Spark 3.0, please set " +
        "'spark.sql.execution.arrow.pyspark.fallback.enabled'.)")
      .booleanConf
      .createWithDefault(true)

  val ARROW_PYSPARK_FALLBACK_ENABLED =
    buildConf("spark.sql.execution.arrow.pyspark.fallback.enabled")
      .doc(s"When true, optimizations enabled by '${ARROW_PYSPARK_EXECUTION_ENABLED.key}' will " +
        "fallback automatically to non-optimized implementations if an error occurs.")
      .fallbackConf(ARROW_FALLBACK_ENABLED)

  val ARROW_EXECUTION_MAX_RECORDS_PER_BATCH =
    buildConf("spark.sql.execution.arrow.maxRecordsPerBatch")
      .doc("When using Apache Arrow, limit the maximum number of records that can be written " +
        "to a single ArrowRecordBatch in memory. If set to zero or negative there is no limit.")
      .intConf
      .createWithDefault(10000)

  val PANDAS_UDF_BUFFER_SIZE =
    buildConf("spark.sql.pandas.udf.buffer.size")
      .doc(
        s"Same as ${BUFFER_SIZE} but only applies to Pandas UDF executions. If it is not set, " +
        s"the fallback is ${BUFFER_SIZE}. Note that Pandas execution requires more than 4 bytes. " +
        "Lowering this value could make small Pandas UDF batch iterated and pipelined; however, " +
        "it might degrade performance. See SPARK-27870.")
      .fallbackConf(BUFFER_SIZE)

  val PANDAS_RESPECT_SESSION_LOCAL_TIMEZONE =
    buildConf("spark.sql.execution.pandas.respectSessionTimeZone")
      .internal()
      .doc("When true, make Pandas DataFrame with timestamp type respecting session local " +
        "timezone when converting to/from Pandas DataFrame. This configuration will be " +
        "deprecated in the future releases.")
      .booleanConf
      .createWithDefault(true)

  val PANDAS_GROUPED_MAP_ASSIGN_COLUMNS_BY_NAME =
    buildConf("spark.sql.legacy.execution.pandas.groupedMap.assignColumnsByName")
      .internal()
      .doc("When true, columns will be looked up by name if labeled with a string and fallback " +
        "to use position if not. When false, a grouped map Pandas UDF will assign columns from " +
        "the returned Pandas DataFrame based on position, regardless of column label type. " +
        "This configuration will be deprecated in future releases.")
      .booleanConf
      .createWithDefault(true)

  val PANDAS_ARROW_SAFE_TYPE_CONVERSION =
    buildConf("spark.sql.execution.pandas.arrowSafeTypeConversion")
      .internal()
      .doc("When true, Arrow will perform safe type conversion when converting " +
        "Pandas.Series to Arrow array during serialization. Arrow will raise errors " +
        "when detecting unsafe type conversion like overflow. When false, disabling Arrow's type " +
        "check and do type conversions anyway. This config only works for Arrow 0.11.0+.")
      .booleanConf
      .createWithDefault(false)

  val REPLACE_EXCEPT_WITH_FILTER = buildConf("spark.sql.optimizer.replaceExceptWithFilter")
    .internal()
    .doc("When true, the apply function of the rule verifies whether the right node of the" +
      " except operation is of type Filter or Project followed by Filter. If yes, the rule" +
      " further verifies 1) Excluding the filter operations from the right (as well as the" +
      " left node, if any) on the top, whether both the nodes evaluates to a same result." +
      " 2) The left and right nodes don't contain any SubqueryExpressions. 3) The output" +
      " column names of the left node are distinct. If all the conditions are met, the" +
      " rule will replace the except operation with a Filter by flipping the filter" +
      " condition(s) of the right node.")
    .booleanConf
    .createWithDefault(true)

  val DECIMAL_OPERATIONS_ALLOW_PREC_LOSS =
    buildConf("spark.sql.decimalOperations.allowPrecisionLoss")
      .internal()
      .doc("When true (default), establishing the result type of an arithmetic operation " +
        "happens according to Hive behavior and SQL ANSI 2011 specification, ie. rounding the " +
        "decimal part of the result if an exact representation is not possible. Otherwise, NULL " +
        "is returned in those cases, as previously.")
      .booleanConf
      .createWithDefault(true)

  val LITERAL_PICK_MINIMUM_PRECISION =
    buildConf("spark.sql.legacy.literal.pickMinimumPrecision")
      .internal()
      .doc("When integral literal is used in decimal operations, pick a minimum precision " +
        "required by the literal if this config is true, to make the resulting precision and/or " +
        "scale smaller. This can reduce the possibility of precision lose and/or overflow.")
      .booleanConf
      .createWithDefault(true)

  val SQL_OPTIONS_REDACTION_PATTERN =
    buildConf("spark.sql.redaction.options.regex")
      .doc("Regex to decide which keys in a Spark SQL command's options map contain sensitive " +
        "information. The values of options whose names that match this regex will be redacted " +
        "in the explain output. This redaction is applied on top of the global redaction " +
        s"configuration defined by ${SECRET_REDACTION_PATTERN.key}.")
    .regexConf
    .createWithDefault("(?i)url".r)

  val SQL_STRING_REDACTION_PATTERN =
    buildConf("spark.sql.redaction.string.regex")
      .doc("Regex to decide which parts of strings produced by Spark contain sensitive " +
        "information. When this regex matches a string part, that string part is replaced by a " +
        "dummy value. This is currently used to redact the output of SQL explain commands. " +
        "When this conf is not set, the value from `spark.redaction.string.regex` is used.")
      .fallbackConf(org.apache.spark.internal.config.STRING_REDACTION_PATTERN)

  val CONCAT_BINARY_AS_STRING = buildConf("spark.sql.function.concatBinaryAsString")
    .doc("When this option is set to false and all inputs are binary, `functions.concat` returns " +
      "an output as binary. Otherwise, it returns as a string.")
    .booleanConf
    .createWithDefault(false)

  val ELT_OUTPUT_AS_STRING = buildConf("spark.sql.function.eltOutputAsString")
    .doc("When this option is set to false and all inputs are binary, `elt` returns " +
      "an output as binary. Otherwise, it returns as a string.")
    .booleanConf
    .createWithDefault(false)

  val VALIDATE_PARTITION_COLUMNS =
    buildConf("spark.sql.sources.validatePartitionColumns")
      .internal()
      .doc("When this option is set to true, partition column values will be validated with " +
        "user-specified schema. If the validation fails, a runtime exception is thrown. " +
        "When this option is set to false, the partition column value will be converted to null " +
        "if it can not be casted to corresponding user-specified schema.")
      .booleanConf
      .createWithDefault(true)

  val CONTINUOUS_STREAMING_EPOCH_BACKLOG_QUEUE_SIZE =
    buildConf("spark.sql.streaming.continuous.epochBacklogQueueSize")
      .doc("The max number of entries to be stored in queue to wait for late epochs. " +
        "If this parameter is exceeded by the size of the queue, stream will stop with an error.")
      .intConf
      .createWithDefault(10000)

  val CONTINUOUS_STREAMING_EXECUTOR_QUEUE_SIZE =
    buildConf("spark.sql.streaming.continuous.executorQueueSize")
    .internal()
    .doc("The size (measured in number of rows) of the queue used in continuous execution to" +
      " buffer the results of a ContinuousDataReader.")
    .intConf
    .createWithDefault(1024)

  val CONTINUOUS_STREAMING_EXECUTOR_POLL_INTERVAL_MS =
    buildConf("spark.sql.streaming.continuous.executorPollIntervalMs")
      .internal()
      .doc("The interval at which continuous execution readers will poll to check whether" +
        " the epoch has advanced on the driver.")
      .timeConf(TimeUnit.MILLISECONDS)
      .createWithDefault(100)

  val USE_V1_SOURCE_LIST = buildConf("spark.sql.sources.useV1SourceList")
    .internal()
    .doc("A comma-separated list of data source short names or fully qualified data source " +
      "implementation class names for which Data Source V2 code path is disabled. These data " +
      "sources will fallback to Data Source V1 code path.")
    .stringConf
    .createWithDefault("kafka")

  val DISABLED_V2_STREAMING_WRITERS = buildConf("spark.sql.streaming.disabledV2Writers")
    .doc("A comma-separated list of fully qualified data source register class names for which" +
      " StreamWriteSupport is disabled. Writes to these sources will fall back to the V1 Sinks.")
    .stringConf
    .createWithDefault("")

  val DISABLED_V2_STREAMING_MICROBATCH_READERS =
    buildConf("spark.sql.streaming.disabledV2MicroBatchReaders")
      .internal()
      .doc(
        "A comma-separated list of fully qualified data source register class names for which " +
          "MicroBatchReadSupport is disabled. Reads from these sources will fall back to the " +
          "V1 Sources.")
      .stringConf
      .createWithDefault("")

  object PartitionOverwriteMode extends Enumeration {
    val STATIC, DYNAMIC = Value
  }

  val PARTITION_OVERWRITE_MODE =
    buildConf("spark.sql.sources.partitionOverwriteMode")
      .doc("When INSERT OVERWRITE a partitioned data source table, we currently support 2 modes: " +
        "static and dynamic. In static mode, Spark deletes all the partitions that match the " +
        "partition specification(e.g. PARTITION(a=1,b)) in the INSERT statement, before " +
        "overwriting. In dynamic mode, Spark doesn't delete partitions ahead, and only overwrite " +
        "those partitions that have data written into it at runtime. By default we use static " +
        "mode to keep the same behavior of Spark prior to 2.3. Note that this config doesn't " +
        "affect Hive serde tables, as they are always overwritten with dynamic mode. This can " +
        "also be set as an output option for a data source using key partitionOverwriteMode " +
        "(which takes precedence over this setting), e.g. " +
        "dataframe.write.option(\"partitionOverwriteMode\", \"dynamic\").save(path)."
      )
      .stringConf
      .transform(_.toUpperCase(Locale.ROOT))
      .checkValues(PartitionOverwriteMode.values.map(_.toString))
      .createWithDefault(PartitionOverwriteMode.STATIC.toString)

  object StoreAssignmentPolicy extends Enumeration {
    val ANSI, LEGACY, STRICT = Value
  }

  val STORE_ASSIGNMENT_POLICY =
    buildConf("spark.sql.storeAssignmentPolicy")
      .doc("When inserting a value into a column with different data type, Spark will perform " +
        "type coercion. Currently, we support 3 policies for the type coercion rules: ANSI, " +
        "legacy and strict. With ANSI policy, Spark performs the type coercion as per ANSI SQL. " +
        "In practice, the behavior is mostly the same as PostgreSQL. " +
        "It disallows certain unreasonable type conversions such as converting " +
        "`string` to `int` or `double` to `boolean`. " +
        "With legacy policy, Spark allows the type coercion as long as it is a valid `Cast`, " +
        "which is very loose. e.g. converting `string` to `int` or `double` to `boolean` is " +
        "allowed. It is also the only behavior in Spark 2.x and it is compatible with Hive. " +
        "With strict policy, Spark doesn't allow any possible precision loss or data truncation " +
        "in type coercion, e.g. converting `double` to `int` or `decimal` to `double` is " +
        "not allowed."
      )
      .stringConf
      .transform(_.toUpperCase(Locale.ROOT))
      .checkValues(StoreAssignmentPolicy.values.map(_.toString))
      .createWithDefault(StoreAssignmentPolicy.ANSI.toString)

  object IntervalStyle extends Enumeration {
    type IntervalStyle = Value
    val SQL_STANDARD, ISO_8601, MULTI_UNITS = Value
  }

  val INTERVAL_STYLE = buildConf("spark.sql.intervalOutputStyle")
    .doc("When converting interval values to strings (i.e. for display), this config decides the" +
      " interval string format. The value SQL_STANDARD will produce output matching SQL standard" +
      " interval literals (i.e. '+3-2 +10 -00:00:01'). The value ISO_8601 will produce output" +
      " matching the ISO 8601 standard (i.e. 'P3Y2M10DT-1S'). The value MULTI_UNITS (which is the" +
      " default) will produce output in form of value unit pairs, (i.e. '3 year 2 months 10 days" +
      " -1 seconds'")
    .stringConf
    .transform(_.toUpperCase(Locale.ROOT))
    .checkValues(IntervalStyle.values.map(_.toString))
    .createWithDefault(IntervalStyle.MULTI_UNITS.toString)

  val ANSI_ENABLED = buildConf("spark.sql.ansi.enabled")
    .doc("When true, Spark tries to conform to the ANSI SQL specification: 1. Spark will " +
      "throw a runtime exception if an overflow occurs in any operation on integral/decimal " +
      "field. 2. Spark will forbid using the reserved keywords of ANSI SQL as identifiers in " +
      "the SQL parser.")
    .booleanConf
    .createWithDefault(false)

  val SORT_BEFORE_REPARTITION =
    buildConf("spark.sql.execution.sortBeforeRepartition")
      .internal()
      .doc("When perform a repartition following a shuffle, the output row ordering would be " +
        "nondeterministic. If some downstream stages fail and some tasks of the repartition " +
        "stage retry, these tasks may generate different data, and that can lead to correctness " +
        "issues. Turn on this config to insert a local sort before actually doing repartition " +
        "to generate consistent repartition results. The performance of repartition() may go " +
        "down since we insert extra local sort before it.")
        .booleanConf
        .createWithDefault(true)

  val NESTED_SCHEMA_PRUNING_ENABLED =
    buildConf("spark.sql.optimizer.nestedSchemaPruning.enabled")
      .internal()
      .doc("Prune nested fields from a logical relation's output which are unnecessary in " +
        "satisfying a query. This optimization allows columnar file format readers to avoid " +
        "reading unnecessary nested column data. Currently Parquet and ORC are the " +
        "data sources that implement this optimization.")
      .booleanConf
      .createWithDefault(true)

  val SERIALIZER_NESTED_SCHEMA_PRUNING_ENABLED =
    buildConf("spark.sql.optimizer.serializer.nestedSchemaPruning.enabled")
      .internal()
      .doc("Prune nested fields from object serialization operator which are unnecessary in " +
        "satisfying a query. This optimization allows object serializers to avoid " +
        "executing unnecessary nested expressions.")
      .booleanConf
      .createWithDefault(true)

  val NESTED_PRUNING_ON_EXPRESSIONS =
    buildConf("spark.sql.optimizer.expression.nestedPruning.enabled")
      .internal()
      .doc("Prune nested fields from expressions in an operator which are unnecessary in " +
        "satisfying a query. Note that this optimization doesn't prune nested fields from " +
        "physical data source scanning. For pruning nested fields from scanning, please use " +
        "`spark.sql.optimizer.nestedSchemaPruning.enabled` config.")
      .booleanConf
      .createWithDefault(true)

  val TOP_K_SORT_FALLBACK_THRESHOLD =
    buildConf("spark.sql.execution.topKSortFallbackThreshold")
      .internal()
      .doc("In SQL queries with a SORT followed by a LIMIT like " +
          "'SELECT x FROM t ORDER BY y LIMIT m', if m is under this threshold, do a top-K sort" +
          " in memory, otherwise do a global sort which spills to disk if necessary.")
      .intConf
      .createWithDefault(ByteArrayMethods.MAX_ROUNDED_ARRAY_LENGTH)

  object Deprecated {
    val MAPRED_REDUCE_TASKS = "mapred.reduce.tasks"
  }

  object Replaced {
    val MAPREDUCE_JOB_REDUCES = "mapreduce.job.reduces"
  }

  val CSV_PARSER_COLUMN_PRUNING = buildConf("spark.sql.csv.parser.columnPruning.enabled")
    .internal()
    .doc("If it is set to true, column names of the requested schema are passed to CSV parser. " +
      "Other column values can be ignored during parsing even if they are malformed.")
    .booleanConf
    .createWithDefault(true)

  val REPL_EAGER_EVAL_ENABLED = buildConf("spark.sql.repl.eagerEval.enabled")
    .doc("Enables eager evaluation or not. When true, the top K rows of Dataset will be " +
      "displayed if and only if the REPL supports the eager evaluation. Currently, the " +
      "eager evaluation is supported in PySpark and SparkR. In PySpark, for the notebooks like " +
      "Jupyter, the HTML table (generated by _repr_html_) will be returned. For plain Python " +
      "REPL, the returned outputs are formatted like dataframe.show(). In SparkR, the returned " +
      "outputs are showed similar to R data.frame would.")
    .booleanConf
    .createWithDefault(false)

  val REPL_EAGER_EVAL_MAX_NUM_ROWS = buildConf("spark.sql.repl.eagerEval.maxNumRows")
    .doc("The max number of rows that are returned by eager evaluation. This only takes " +
      s"effect when ${REPL_EAGER_EVAL_ENABLED.key} is set to true. The valid range of this " +
      "config is from 0 to (Int.MaxValue - 1), so the invalid config like negative and " +
      "greater than (Int.MaxValue - 1) will be normalized to 0 and (Int.MaxValue - 1).")
    .intConf
    .createWithDefault(20)

  val REPL_EAGER_EVAL_TRUNCATE = buildConf("spark.sql.repl.eagerEval.truncate")
    .doc("The max number of characters for each cell that is returned by eager evaluation. " +
      s"This only takes effect when ${REPL_EAGER_EVAL_ENABLED.key} is set to true.")
    .intConf
    .createWithDefault(20)

  val FAST_HASH_AGGREGATE_MAX_ROWS_CAPACITY_BIT =
    buildConf("spark.sql.codegen.aggregate.fastHashMap.capacityBit")
      .internal()
      .doc("Capacity for the max number of rows to be held in memory " +
        "by the fast hash aggregate product operator. The bit is not for actual value, " +
        "but the actual numBuckets is determined by loadFactor " +
        "(e.g: default bit value 16 , the actual numBuckets is ((1 << 16) / 0.5).")
      .intConf
      .checkValue(bit => bit >= 10 && bit <= 30, "The bit value must be in [10, 30].")
      .createWithDefault(16)

  val AVRO_COMPRESSION_CODEC = buildConf("spark.sql.avro.compression.codec")
    .doc("Compression codec used in writing of AVRO files. Supported codecs: " +
      "uncompressed, deflate, snappy, bzip2 and xz. Default codec is snappy.")
    .stringConf
    .checkValues(Set("uncompressed", "deflate", "snappy", "bzip2", "xz"))
    .createWithDefault("snappy")

  val AVRO_DEFLATE_LEVEL = buildConf("spark.sql.avro.deflate.level")
    .doc("Compression level for the deflate codec used in writing of AVRO files. " +
      "Valid value must be in the range of from 1 to 9 inclusive or -1. " +
      "The default value is -1 which corresponds to 6 level in the current implementation.")
    .intConf
    .checkValues((1 to 9).toSet + Deflater.DEFAULT_COMPRESSION)
    .createWithDefault(Deflater.DEFAULT_COMPRESSION)

  val LEGACY_SIZE_OF_NULL = buildConf("spark.sql.legacy.sizeOfNull")
    .doc("If it is set to true, size of null returns -1. This behavior was inherited from Hive. " +
      "The size function returns null for null input if the flag is disabled.")
    .booleanConf
    .createWithDefault(false)

  val LEGACY_REPLACE_DATABRICKS_SPARK_AVRO_ENABLED =
    buildConf("spark.sql.legacy.replaceDatabricksSparkAvro.enabled")
      .doc("If it is set to true, the data source provider com.databricks.spark.avro is mapped " +
        "to the built-in but external Avro data source module for backward compatibility.")
      .booleanConf
      .createWithDefault(true)

  val LEGACY_SETOPS_PRECEDENCE_ENABLED =
    buildConf("spark.sql.legacy.setopsPrecedence.enabled")
      .internal()
      .doc("When set to true and the order of evaluation is not specified by parentheses, the " +
        "set operations are performed from left to right as they appear in the query. When set " +
        "to false and order of evaluation is not specified by parentheses, INTERSECT operations " +
        "are performed before any UNION, EXCEPT and MINUS operations.")
      .booleanConf
      .createWithDefault(false)

  val LEGACY_EXPONENT_LITERAL_AS_DECIMAL_ENABLED =
    buildConf("spark.sql.legacy.exponentLiteralAsDecimal.enabled")
      .internal()
      .doc("When set to true, a literal with an exponent (e.g. 1E-30) would be parsed " +
        "as Decimal rather than Double.")
      .booleanConf
      .createWithDefault(false)

  val LEGACY_CREATE_HIVE_TABLE_BY_DEFAULT_ENABLED =
    buildConf("spark.sql.legacy.createHiveTableByDefault.enabled")
      .internal()
      .doc("When set to true, CREATE TABLE syntax without a provider will use hive " +
        s"instead of the value of ${DEFAULT_DATA_SOURCE_NAME.key}.")
      .booleanConf
      .createWithDefault(false)


  val LEGACY_INTEGRALDIVIDE_RETURN_LONG = buildConf("spark.sql.legacy.integralDivide.returnBigint")
    .doc("If it is set to true, the div operator returns always a bigint. This behavior was " +
      "inherited from Hive. Otherwise, the return type is the data type of the operands.")
    .internal()
    .booleanConf
    .createWithDefault(false)

  val LEGACY_BUCKETED_TABLE_SCAN_OUTPUT_ORDERING =
    buildConf("spark.sql.legacy.bucketedTableScan.outputOrdering")
      .internal()
      .doc("When true, the bucketed table scan will list files during planning to figure out the " +
        "output ordering, which is expensive and may make the planning quite slow.")
    .booleanConf
    .createWithDefault(false)

  val LEGACY_HAVING_WITHOUT_GROUP_BY_AS_WHERE =
    buildConf("spark.sql.legacy.parser.havingWithoutGroupByAsWhere")
      .internal()
      .doc("If it is set to true, the parser will treat HAVING without GROUP BY as a normal " +
        "WHERE, which does not follow SQL standard.")
      .booleanConf
      .createWithDefault(false)

  val NAME_NON_STRUCT_GROUPING_KEY_AS_VALUE =
    buildConf("spark.sql.legacy.dataset.nameNonStructGroupingKeyAsValue")
      .internal()
      .doc("When set to true, the key attribute resulted from running `Dataset.groupByKey` " +
        "for non-struct key type, will be named as `value`, following the behavior of Spark " +
        "version 2.4 and earlier.")
      .booleanConf
      .createWithDefault(false)

  val MAX_TO_STRING_FIELDS = buildConf("spark.sql.debug.maxToStringFields")
    .doc("Maximum number of fields of sequence-like entries can be converted to strings " +
      "in debug output. Any elements beyond the limit will be dropped and replaced by a" +
      """ "... N more fields" placeholder.""")
    .intConf
    .createWithDefault(25)

  val MAX_PLAN_STRING_LENGTH = buildConf("spark.sql.maxPlanStringLength")
    .doc("Maximum number of characters to output for a plan string.  If the plan is " +
      "longer, further output will be truncated.  The default setting always generates a full " +
      "plan.  Set this to a lower value such as 8k if plan strings are taking up too much " +
      "memory or are causing OutOfMemory errors in the driver or UI processes.")
    .bytesConf(ByteUnit.BYTE)
    .checkValue(i => i >= 0 && i <= ByteArrayMethods.MAX_ROUNDED_ARRAY_LENGTH, "Invalid " +
      "value for 'spark.sql.maxPlanStringLength'.  Length must be a valid string length " +
      "(nonnegative and shorter than the maximum size).")
    .createWithDefault(ByteArrayMethods.MAX_ROUNDED_ARRAY_LENGTH)

  val SET_COMMAND_REJECTS_SPARK_CORE_CONFS =
    buildConf("spark.sql.legacy.setCommandRejectsSparkCoreConfs")
      .internal()
      .doc("If it is set to true, SET command will fail when the key is registered as " +
        "a SparkConf entry.")
      .booleanConf
      .createWithDefault(true)

  val DATETIME_JAVA8API_ENABLED = buildConf("spark.sql.datetime.java8API.enabled")
    .doc("If the configuration property is set to true, java.time.Instant and " +
      "java.time.LocalDate classes of Java 8 API are used as external types for " +
      "Catalyst's TimestampType and DateType. If it is set to false, java.sql.Timestamp " +
      "and java.sql.Date are used for the same purpose.")
    .booleanConf
    .createWithDefault(false)

  val UTC_TIMESTAMP_FUNC_ENABLED = buildConf("spark.sql.legacy.utcTimestampFunc.enabled")
    .doc("The configuration property enables the to_utc_timestamp() " +
         "and from_utc_timestamp() functions.")
    .booleanConf
    .createWithDefault(false)

  val SOURCES_BINARY_FILE_MAX_LENGTH = buildConf("spark.sql.sources.binaryFile.maxLength")
    .doc("The max length of a file that can be read by the binary file data source. " +
      "Spark will fail fast and not attempt to read the file if its length exceeds this value. " +
      "The theoretical max is Int.MaxValue, though VMs might implement a smaller max.")
    .internal()
    .intConf
    .createWithDefault(Int.MaxValue)

  val LEGACY_CAST_DATETIME_TO_STRING =
    buildConf("spark.sql.legacy.typeCoercion.datetimeToString.enabled")
      .doc("If it is set to true, date/timestamp will cast to string in binary comparisons " +
        "with String")
    .booleanConf
    .createWithDefault(false)

  val DEFAULT_CATALOG = buildConf("spark.sql.defaultCatalog")
    .doc("Name of the default catalog. This will be the current catalog if users have not " +
      "explicitly set the current catalog yet.")
    .stringConf
    .createWithDefault(SESSION_CATALOG_NAME)

  val V2_SESSION_CATALOG_IMPLEMENTATION =
    buildConf(s"spark.sql.catalog.$SESSION_CATALOG_NAME")
      .doc("A catalog implementation that will be used as the v2 interface to Spark's built-in " +
        s"v1 catalog: $SESSION_CATALOG_NAME. This catalog shares its identifier namespace with " +
        s"the $SESSION_CATALOG_NAME and must be consistent with it; for example, if a table can " +
        s"be loaded by the $SESSION_CATALOG_NAME, this catalog must also return the table " +
        s"metadata. To delegate operations to the $SESSION_CATALOG_NAME, implementations can " +
        "extend 'CatalogExtension'.")
      .stringConf
      .createOptional

  val LEGACY_LOOSE_UPCAST = buildConf("spark.sql.legacy.looseUpcast")
    .doc("When true, the upcast will be loose and allows string to atomic types.")
    .booleanConf
    .createWithDefault(false)

  val LEGACY_CTE_PRECEDENCE_ENABLED = buildConf("spark.sql.legacy.ctePrecedence.enabled")
    .internal()
    .doc("When true, outer CTE definitions takes precedence over inner definitions.")
    .booleanConf
    .createWithDefault(false)

  val LEGACY_ARRAY_EXISTS_FOLLOWS_THREE_VALUED_LOGIC =
    buildConf("spark.sql.legacy.arrayExistsFollowsThreeValuedLogic")
      .doc("When true, the ArrayExists will follow the three-valued boolean logic.")
      .booleanConf
      .createWithDefault(true)

  val ADDITIONAL_REMOTE_REPOSITORIES =
    buildConf("spark.sql.additionalRemoteRepositories")
      .doc("A comma-delimited string config of the optional additional remote Maven mirror " +
        "repositories. This is only used for downloading Hive jars in IsolatedClientLoader " +
        "if the default Maven Central repo is unreachable.")
      .stringConf
      .createWithDefault(
        "https://maven-central.storage-download.googleapis.com/repos/central/data/")

  val LEGACY_FROM_DAYTIME_STRING =
    buildConf("spark.sql.legacy.fromDayTimeString.enabled")
      .internal()
      .doc("When true, the `from` bound is not taken into account in conversion of " +
        "a day-time string to an interval, and the `to` bound is used to skip " +
        "all interval units out of the specified range. If it is set to `false`, " +
        "`ParseException` is thrown if the input does not match to the pattern " +
        "defined by `from` and `to`.")
      .booleanConf
      .createWithDefault(false)

<<<<<<< HEAD
  val CSV_FILTER_PUSHDOWN_ENABLED = buildConf("spark.sql.csv.filterPushdown.enabled")
    .doc("When true, enable filter pushdown to CSV datasource.")
    .booleanConf
    .createWithDefault(true)
=======
  val LEGACY_PROPERTY_NON_RESERVED =
    buildConf("spark.sql.legacy.property.nonReserved")
      .internal()
      .doc("When true, all database and table properties are not reserved and available for " +
        "create/alter syntaxes. But please be aware that the reserved properties will be " +
        "silently removed.")
      .booleanConf
      .createWithDefault(false)
>>>>>>> dcdc9a8b
}

/**
 * A class that enables the setting and getting of mutable config parameters/hints.
 *
 * In the presence of a SQLContext, these can be set and queried by passing SET commands
 * into Spark SQL's query functions (i.e. sql()). Otherwise, users of this class can
 * modify the hints by programmatically calling the setters and getters of this class.
 *
 * SQLConf is thread-safe (internally synchronized, so safe to be used in multiple threads).
 */
class SQLConf extends Serializable with Logging {
  import SQLConf._

  /** Only low degree of contention is expected for conf, thus NOT using ConcurrentHashMap. */
  @transient protected[spark] val settings = java.util.Collections.synchronizedMap(
    new java.util.HashMap[String, String]())

  @transient protected val reader = new ConfigReader(settings)

  /** ************************ Spark SQL Params/Hints ******************* */

  def analyzerMaxIterations: Int = getConf(ANALYZER_MAX_ITERATIONS)

  def optimizerExcludedRules: Option[String] = getConf(OPTIMIZER_EXCLUDED_RULES)

  def optimizerMaxIterations: Int = getConf(OPTIMIZER_MAX_ITERATIONS)

  def optimizerInSetConversionThreshold: Int = getConf(OPTIMIZER_INSET_CONVERSION_THRESHOLD)

  def optimizerInSetSwitchThreshold: Int = getConf(OPTIMIZER_INSET_SWITCH_THRESHOLD)

  def optimizerPlanChangeLogLevel: String = getConf(OPTIMIZER_PLAN_CHANGE_LOG_LEVEL)

  def optimizerPlanChangeRules: Option[String] = getConf(OPTIMIZER_PLAN_CHANGE_LOG_RULES)

  def optimizerPlanChangeBatches: Option[String] = getConf(OPTIMIZER_PLAN_CHANGE_LOG_BATCHES)

  def dynamicPartitionPruningEnabled: Boolean = getConf(DYNAMIC_PARTITION_PRUNING_ENABLED)

  def dynamicPartitionPruningUseStats: Boolean = getConf(DYNAMIC_PARTITION_PRUNING_USE_STATS)

  def dynamicPartitionPruningFallbackFilterRatio: Double =
    getConf(DYNAMIC_PARTITION_PRUNING_FALLBACK_FILTER_RATIO)

  def dynamicPartitionPruningReuseBroadcast: Boolean =
    getConf(DYNAMIC_PARTITION_PRUNING_REUSE_BROADCAST)

  def stateStoreProviderClass: String = getConf(STATE_STORE_PROVIDER_CLASS)

  def stateStoreMinDeltasForSnapshot: Int = getConf(STATE_STORE_MIN_DELTAS_FOR_SNAPSHOT)

  def checkpointLocation: Option[String] = getConf(CHECKPOINT_LOCATION)

  def isUnsupportedOperationCheckEnabled: Boolean = getConf(UNSUPPORTED_OPERATION_CHECK_ENABLED)

  def streamingFileCommitProtocolClass: String = getConf(STREAMING_FILE_COMMIT_PROTOCOL_CLASS)

  def fileSinkLogDeletion: Boolean = getConf(FILE_SINK_LOG_DELETION)

  def fileSinkLogCompactInterval: Int = getConf(FILE_SINK_LOG_COMPACT_INTERVAL)

  def fileSinkLogCleanupDelay: Long = getConf(FILE_SINK_LOG_CLEANUP_DELAY)

  def fileSourceLogDeletion: Boolean = getConf(FILE_SOURCE_LOG_DELETION)

  def fileSourceLogCompactInterval: Int = getConf(FILE_SOURCE_LOG_COMPACT_INTERVAL)

  def fileSourceLogCleanupDelay: Long = getConf(FILE_SOURCE_LOG_CLEANUP_DELAY)

  def streamingSchemaInference: Boolean = getConf(STREAMING_SCHEMA_INFERENCE)

  def streamingPollingDelay: Long = getConf(STREAMING_POLLING_DELAY)

  def streamingNoDataProgressEventInterval: Long =
    getConf(STREAMING_NO_DATA_PROGRESS_EVENT_INTERVAL)

  def streamingNoDataMicroBatchesEnabled: Boolean =
    getConf(STREAMING_NO_DATA_MICRO_BATCHES_ENABLED)

  def streamingMetricsEnabled: Boolean = getConf(STREAMING_METRICS_ENABLED)

  def streamingProgressRetention: Int = getConf(STREAMING_PROGRESS_RETENTION)

  def filesMaxPartitionBytes: Long = getConf(FILES_MAX_PARTITION_BYTES)

  def filesOpenCostInBytes: Long = getConf(FILES_OPEN_COST_IN_BYTES)

  def ignoreCorruptFiles: Boolean = getConf(IGNORE_CORRUPT_FILES)

  def ignoreMissingFiles: Boolean = getConf(IGNORE_MISSING_FILES)

  def maxRecordsPerFile: Long = getConf(MAX_RECORDS_PER_FILE)

  def useCompression: Boolean = getConf(COMPRESS_CACHED)

  def orcCompressionCodec: String = getConf(ORC_COMPRESSION)

  def orcVectorizedReaderEnabled: Boolean = getConf(ORC_VECTORIZED_READER_ENABLED)

  def orcVectorizedReaderBatchSize: Int = getConf(ORC_VECTORIZED_READER_BATCH_SIZE)

  def parquetCompressionCodec: String = getConf(PARQUET_COMPRESSION)

  def parquetVectorizedReaderEnabled: Boolean = getConf(PARQUET_VECTORIZED_READER_ENABLED)

  def parquetVectorizedReaderBatchSize: Int = getConf(PARQUET_VECTORIZED_READER_BATCH_SIZE)

  def columnBatchSize: Int = getConf(COLUMN_BATCH_SIZE)

  def cacheVectorizedReaderEnabled: Boolean = getConf(CACHE_VECTORIZED_READER_ENABLED)

  def numShufflePartitions: Int = getConf(SHUFFLE_PARTITIONS)

  def adaptiveExecutionEnabled: Boolean = getConf(ADAPTIVE_EXECUTION_ENABLED)

  def targetPostShuffleInputSize: Long = getConf(SHUFFLE_TARGET_POSTSHUFFLE_INPUT_SIZE)

  def fetchShuffleBlocksInBatchEnabled: Boolean = getConf(FETCH_SHUFFLE_BLOCKS_IN_BATCH_ENABLED)

  def nonEmptyPartitionRatioForBroadcastJoin: Double =
    getConf(NON_EMPTY_PARTITION_RATIO_FOR_BROADCAST_JOIN)

  def reducePostShufflePartitionsEnabled: Boolean = getConf(REDUCE_POST_SHUFFLE_PARTITIONS_ENABLED)

  def minNumPostShufflePartitions: Int = getConf(SHUFFLE_MIN_NUM_POSTSHUFFLE_PARTITIONS)

  def maxNumPostShufflePartitions: Int =
    getConf(SHUFFLE_MAX_NUM_POSTSHUFFLE_PARTITIONS).getOrElse(numShufflePartitions)

  def minBatchesToRetain: Int = getConf(MIN_BATCHES_TO_RETAIN)

  def maxBatchesToRetainInMemory: Int = getConf(MAX_BATCHES_TO_RETAIN_IN_MEMORY)

  def parquetFilterPushDown: Boolean = getConf(PARQUET_FILTER_PUSHDOWN_ENABLED)

  def parquetFilterPushDownDate: Boolean = getConf(PARQUET_FILTER_PUSHDOWN_DATE_ENABLED)

  def parquetFilterPushDownTimestamp: Boolean = getConf(PARQUET_FILTER_PUSHDOWN_TIMESTAMP_ENABLED)

  def parquetFilterPushDownDecimal: Boolean = getConf(PARQUET_FILTER_PUSHDOWN_DECIMAL_ENABLED)

  def parquetFilterPushDownStringStartWith: Boolean =
    getConf(PARQUET_FILTER_PUSHDOWN_STRING_STARTSWITH_ENABLED)

  def parquetFilterPushDownInFilterThreshold: Int =
    getConf(PARQUET_FILTER_PUSHDOWN_INFILTERTHRESHOLD)

  def orcFilterPushDown: Boolean = getConf(ORC_FILTER_PUSHDOWN_ENABLED)

  def isOrcSchemaMergingEnabled: Boolean = getConf(ORC_SCHEMA_MERGING_ENABLED)

  def verifyPartitionPath: Boolean = getConf(HIVE_VERIFY_PARTITION_PATH)

  def metastorePartitionPruning: Boolean = getConf(HIVE_METASTORE_PARTITION_PRUNING)

  def manageFilesourcePartitions: Boolean = getConf(HIVE_MANAGE_FILESOURCE_PARTITIONS)

  def filesourcePartitionFileCacheSize: Long = getConf(HIVE_FILESOURCE_PARTITION_FILE_CACHE_SIZE)

  def caseSensitiveInferenceMode: HiveCaseSensitiveInferenceMode.Value =
    HiveCaseSensitiveInferenceMode.withName(getConf(HIVE_CASE_SENSITIVE_INFERENCE))

  def gatherFastStats: Boolean = getConf(GATHER_FASTSTAT)

  def optimizerMetadataOnly: Boolean = getConf(OPTIMIZER_METADATA_ONLY)

  def wholeStageEnabled: Boolean = getConf(WHOLESTAGE_CODEGEN_ENABLED)

  def wholeStageUseIdInClassName: Boolean = getConf(WHOLESTAGE_CODEGEN_USE_ID_IN_CLASS_NAME)

  def wholeStageMaxNumFields: Int = getConf(WHOLESTAGE_MAX_NUM_FIELDS)

  def codegenFallback: Boolean = getConf(CODEGEN_FALLBACK)

  def codegenComments: Boolean = getConf(StaticSQLConf.CODEGEN_COMMENTS)

  def loggingMaxLinesForCodegen: Int = getConf(CODEGEN_LOGGING_MAX_LINES)

  def hugeMethodLimit: Int = getConf(WHOLESTAGE_HUGE_METHOD_LIMIT)

  def methodSplitThreshold: Int = getConf(CODEGEN_METHOD_SPLIT_THRESHOLD)

  def wholeStageSplitConsumeFuncByOperator: Boolean =
    getConf(WHOLESTAGE_SPLIT_CONSUME_FUNC_BY_OPERATOR)

  def tableRelationCacheSize: Int =
    getConf(StaticSQLConf.FILESOURCE_TABLE_RELATION_CACHE_SIZE)

  def codegenCacheMaxEntries: Int = getConf(StaticSQLConf.CODEGEN_CACHE_MAX_ENTRIES)

  def exchangeReuseEnabled: Boolean = getConf(EXCHANGE_REUSE_ENABLED)

  def subqueryReuseEnabled: Boolean = getConf(SUBQUERY_REUSE_ENABLED)

  def caseSensitiveAnalysis: Boolean = getConf(SQLConf.CASE_SENSITIVE)

  def constraintPropagationEnabled: Boolean = getConf(CONSTRAINT_PROPAGATION_ENABLED)

  def escapedStringLiterals: Boolean = getConf(ESCAPED_STRING_LITERALS)

  def fileCompressionFactor: Double = getConf(FILE_COMPRESSION_FACTOR)

  def stringRedactionPattern: Option[Regex] = getConf(SQL_STRING_REDACTION_PATTERN)

  def sortBeforeRepartition: Boolean = getConf(SORT_BEFORE_REPARTITION)

  def topKSortFallbackThreshold: Int = getConf(TOP_K_SORT_FALLBACK_THRESHOLD)

  def fastHashAggregateRowMaxCapacityBit: Int = getConf(FAST_HASH_AGGREGATE_MAX_ROWS_CAPACITY_BIT)

  def datetimeJava8ApiEnabled: Boolean = getConf(DATETIME_JAVA8API_ENABLED)

  def utcTimestampFuncEnabled: Boolean = getConf(UTC_TIMESTAMP_FUNC_ENABLED)

  /**
   * Returns the [[Resolver]] for the current configuration, which can be used to determine if two
   * identifiers are equal.
   */
  def resolver: Resolver = {
    if (caseSensitiveAnalysis) {
      org.apache.spark.sql.catalyst.analysis.caseSensitiveResolution
    } else {
      org.apache.spark.sql.catalyst.analysis.caseInsensitiveResolution
    }
  }

  /**
   * Returns the error handler for handling hint errors.
   */
  def hintErrorHandler: HintErrorHandler = HintErrorLogger

  def subexpressionEliminationEnabled: Boolean =
    getConf(SUBEXPRESSION_ELIMINATION_ENABLED)

  def autoBroadcastJoinThreshold: Long = getConf(AUTO_BROADCASTJOIN_THRESHOLD)

  def limitScaleUpFactor: Int = getConf(LIMIT_SCALE_UP_FACTOR)

  def advancedPartitionPredicatePushdownEnabled: Boolean =
    getConf(ADVANCED_PARTITION_PREDICATE_PUSHDOWN)

  def preferSortMergeJoin: Boolean = getConf(PREFER_SORTMERGEJOIN)

  def enableRadixSort: Boolean = getConf(RADIX_SORT_ENABLED)

  def isParquetSchemaMergingEnabled: Boolean = getConf(PARQUET_SCHEMA_MERGING_ENABLED)

  def isParquetSchemaRespectSummaries: Boolean = getConf(PARQUET_SCHEMA_RESPECT_SUMMARIES)

  def parquetOutputCommitterClass: String = getConf(PARQUET_OUTPUT_COMMITTER_CLASS)

  def isParquetBinaryAsString: Boolean = getConf(PARQUET_BINARY_AS_STRING)

  def isParquetINT96AsTimestamp: Boolean = getConf(PARQUET_INT96_AS_TIMESTAMP)

  def isParquetINT96TimestampConversion: Boolean = getConf(PARQUET_INT96_TIMESTAMP_CONVERSION)

  def isParquetINT64AsTimestampMillis: Boolean = getConf(PARQUET_INT64_AS_TIMESTAMP_MILLIS)

  def parquetOutputTimestampType: ParquetOutputTimestampType.Value = {
    val isOutputTimestampTypeSet = settings.containsKey(PARQUET_OUTPUT_TIMESTAMP_TYPE.key)
    if (!isOutputTimestampTypeSet && isParquetINT64AsTimestampMillis) {
      // If PARQUET_OUTPUT_TIMESTAMP_TYPE is not set and PARQUET_INT64_AS_TIMESTAMP_MILLIS is set,
      // respect PARQUET_INT64_AS_TIMESTAMP_MILLIS and use TIMESTAMP_MILLIS. Otherwise,
      // PARQUET_OUTPUT_TIMESTAMP_TYPE has higher priority.
      ParquetOutputTimestampType.TIMESTAMP_MILLIS
    } else {
      ParquetOutputTimestampType.withName(getConf(PARQUET_OUTPUT_TIMESTAMP_TYPE))
    }
  }

  def writeLegacyParquetFormat: Boolean = getConf(PARQUET_WRITE_LEGACY_FORMAT)

  def parquetRecordFilterEnabled: Boolean = getConf(PARQUET_RECORD_FILTER_ENABLED)

  def inMemoryPartitionPruning: Boolean = getConf(IN_MEMORY_PARTITION_PRUNING)

  def inMemoryTableScanStatisticsEnabled: Boolean = getConf(IN_MEMORY_TABLE_SCAN_STATISTICS_ENABLED)

  def offHeapColumnVectorEnabled: Boolean = getConf(COLUMN_VECTOR_OFFHEAP_ENABLED)

  def columnNameOfCorruptRecord: String = getConf(COLUMN_NAME_OF_CORRUPT_RECORD)

  def broadcastTimeout: Long = {
    val timeoutValue = getConf(BROADCAST_TIMEOUT)
    if (timeoutValue < 0) Long.MaxValue else timeoutValue
  }

  def defaultDataSourceName: String = getConf(DEFAULT_DATA_SOURCE_NAME)

  def convertCTAS: Boolean = getConf(CONVERT_CTAS)

  def partitionColumnTypeInferenceEnabled: Boolean =
    getConf(SQLConf.PARTITION_COLUMN_TYPE_INFERENCE)

  def fileCommitProtocolClass: String = getConf(SQLConf.FILE_COMMIT_PROTOCOL_CLASS)

  def parallelPartitionDiscoveryThreshold: Int =
    getConf(SQLConf.PARALLEL_PARTITION_DISCOVERY_THRESHOLD)

  def parallelPartitionDiscoveryParallelism: Int =
    getConf(SQLConf.PARALLEL_PARTITION_DISCOVERY_PARALLELISM)

  def bucketingEnabled: Boolean = getConf(SQLConf.BUCKETING_ENABLED)

  def bucketingMaxBuckets: Int = getConf(SQLConf.BUCKETING_MAX_BUCKETS)

  def dataFrameSelfJoinAutoResolveAmbiguity: Boolean =
    getConf(DATAFRAME_SELF_JOIN_AUTO_RESOLVE_AMBIGUITY)

  def dataFrameRetainGroupColumns: Boolean = getConf(DATAFRAME_RETAIN_GROUP_COLUMNS)

  def dataFramePivotMaxValues: Int = getConf(DATAFRAME_PIVOT_MAX_VALUES)

  def runSQLonFile: Boolean = getConf(RUN_SQL_ON_FILES)

  def enableTwoLevelAggMap: Boolean = getConf(ENABLE_TWOLEVEL_AGG_MAP)

  def enableVectorizedHashMap: Boolean = getConf(ENABLE_VECTORIZED_HASH_MAP)

  def useObjectHashAggregation: Boolean = getConf(USE_OBJECT_HASH_AGG)

  def objectAggSortBasedFallbackThreshold: Int = getConf(OBJECT_AGG_SORT_BASED_FALLBACK_THRESHOLD)

  def variableSubstituteEnabled: Boolean = getConf(VARIABLE_SUBSTITUTE_ENABLED)

  def variableSubstituteDepth: Int = getConf(VARIABLE_SUBSTITUTE_DEPTH)

  def warehousePath: String = new Path(getConf(StaticSQLConf.WAREHOUSE_PATH)).toString

  def hiveThriftServerSingleSession: Boolean =
    getConf(StaticSQLConf.HIVE_THRIFT_SERVER_SINGLESESSION)

  def orderByOrdinal: Boolean = getConf(ORDER_BY_ORDINAL)

  def groupByOrdinal: Boolean = getConf(GROUP_BY_ORDINAL)

  def groupByAliases: Boolean = getConf(GROUP_BY_ALIASES)

  def crossJoinEnabled: Boolean = getConf(SQLConf.CROSS_JOINS_ENABLED)

  def sessionLocalTimeZone: String = getConf(SQLConf.SESSION_LOCAL_TIMEZONE)

  def jsonGeneratorIgnoreNullFields: Boolean = getConf(SQLConf.JSON_GENERATOR_IGNORE_NULL_FIELDS)

  def parallelFileListingInStatsComputation: Boolean =
    getConf(SQLConf.PARALLEL_FILE_LISTING_IN_STATS_COMPUTATION)

  def fallBackToHdfsForStatsEnabled: Boolean = getConf(ENABLE_FALL_BACK_TO_HDFS_FOR_STATS)

  def defaultSizeInBytes: Long = getConf(DEFAULT_SIZE_IN_BYTES)

  def ndvMaxError: Double = getConf(NDV_MAX_ERROR)

  def histogramEnabled: Boolean = getConf(HISTOGRAM_ENABLED)

  def histogramNumBins: Int = getConf(HISTOGRAM_NUM_BINS)

  def percentileAccuracy: Int = getConf(PERCENTILE_ACCURACY)

  def cboEnabled: Boolean = getConf(SQLConf.CBO_ENABLED)

  def planStatsEnabled: Boolean = getConf(SQLConf.PLAN_STATS_ENABLED)

  def autoSizeUpdateEnabled: Boolean = getConf(SQLConf.AUTO_SIZE_UPDATE_ENABLED)

  def joinReorderEnabled: Boolean = getConf(SQLConf.JOIN_REORDER_ENABLED)

  def joinReorderDPThreshold: Int = getConf(SQLConf.JOIN_REORDER_DP_THRESHOLD)

  def joinReorderCardWeight: Double = getConf(SQLConf.JOIN_REORDER_CARD_WEIGHT)

  def joinReorderDPStarFilter: Boolean = getConf(SQLConf.JOIN_REORDER_DP_STAR_FILTER)

  def windowExecBufferInMemoryThreshold: Int = getConf(WINDOW_EXEC_BUFFER_IN_MEMORY_THRESHOLD)

  def windowExecBufferSpillThreshold: Int = getConf(WINDOW_EXEC_BUFFER_SPILL_THRESHOLD)

  def sortMergeJoinExecBufferInMemoryThreshold: Int =
    getConf(SORT_MERGE_JOIN_EXEC_BUFFER_IN_MEMORY_THRESHOLD)

  def sortMergeJoinExecBufferSpillThreshold: Int =
    getConf(SORT_MERGE_JOIN_EXEC_BUFFER_SPILL_THRESHOLD)

  def cartesianProductExecBufferInMemoryThreshold: Int =
    getConf(CARTESIAN_PRODUCT_EXEC_BUFFER_IN_MEMORY_THRESHOLD)

  def cartesianProductExecBufferSpillThreshold: Int =
    getConf(CARTESIAN_PRODUCT_EXEC_BUFFER_SPILL_THRESHOLD)

  def codegenSplitAggregateFunc: Boolean = getConf(SQLConf.CODEGEN_SPLIT_AGGREGATE_FUNC)

  def maxNestedViewDepth: Int = getConf(SQLConf.MAX_NESTED_VIEW_DEPTH)

  def starSchemaDetection: Boolean = getConf(STARSCHEMA_DETECTION)

  def starSchemaFTRatio: Double = getConf(STARSCHEMA_FACT_TABLE_RATIO)

  def supportQuotedRegexColumnName: Boolean = getConf(SUPPORT_QUOTED_REGEX_COLUMN_NAME)

  def rangeExchangeSampleSizePerPartition: Int = getConf(RANGE_EXCHANGE_SAMPLE_SIZE_PER_PARTITION)

  def arrowPySparkEnabled: Boolean = getConf(ARROW_PYSPARK_EXECUTION_ENABLED)

  def arrowSparkREnabled: Boolean = getConf(ARROW_SPARKR_EXECUTION_ENABLED)

  def arrowPySparkFallbackEnabled: Boolean = getConf(ARROW_PYSPARK_FALLBACK_ENABLED)

  def arrowMaxRecordsPerBatch: Int = getConf(ARROW_EXECUTION_MAX_RECORDS_PER_BATCH)

  def pandasUDFBufferSize: Int = getConf(PANDAS_UDF_BUFFER_SIZE)

  def pandasRespectSessionTimeZone: Boolean = getConf(PANDAS_RESPECT_SESSION_LOCAL_TIMEZONE)

  def pandasGroupedMapAssignColumnsByName: Boolean =
    getConf(SQLConf.PANDAS_GROUPED_MAP_ASSIGN_COLUMNS_BY_NAME)

  def arrowSafeTypeConversion: Boolean = getConf(SQLConf.PANDAS_ARROW_SAFE_TYPE_CONVERSION)

  def replaceExceptWithFilter: Boolean = getConf(REPLACE_EXCEPT_WITH_FILTER)

  def decimalOperationsAllowPrecisionLoss: Boolean = getConf(DECIMAL_OPERATIONS_ALLOW_PREC_LOSS)

  def literalPickMinimumPrecision: Boolean = getConf(LITERAL_PICK_MINIMUM_PRECISION)

  def continuousStreamingEpochBacklogQueueSize: Int =
    getConf(CONTINUOUS_STREAMING_EPOCH_BACKLOG_QUEUE_SIZE)

  def continuousStreamingExecutorQueueSize: Int = getConf(CONTINUOUS_STREAMING_EXECUTOR_QUEUE_SIZE)

  def continuousStreamingExecutorPollIntervalMs: Long =
    getConf(CONTINUOUS_STREAMING_EXECUTOR_POLL_INTERVAL_MS)

  def disabledV2StreamingWriters: String = getConf(DISABLED_V2_STREAMING_WRITERS)

  def disabledV2StreamingMicroBatchReaders: String =
    getConf(DISABLED_V2_STREAMING_MICROBATCH_READERS)

  def concatBinaryAsString: Boolean = getConf(CONCAT_BINARY_AS_STRING)

  def eltOutputAsString: Boolean = getConf(ELT_OUTPUT_AS_STRING)

  def validatePartitionColumns: Boolean = getConf(VALIDATE_PARTITION_COLUMNS)

  def partitionOverwriteMode: PartitionOverwriteMode.Value =
    PartitionOverwriteMode.withName(getConf(PARTITION_OVERWRITE_MODE))

  def storeAssignmentPolicy: StoreAssignmentPolicy.Value =
    StoreAssignmentPolicy.withName(getConf(STORE_ASSIGNMENT_POLICY))

  def intervalOutputStyle: IntervalStyle.Value = IntervalStyle.withName(getConf(INTERVAL_STYLE))

  def ansiEnabled: Boolean = getConf(ANSI_ENABLED)

  def nestedSchemaPruningEnabled: Boolean = getConf(NESTED_SCHEMA_PRUNING_ENABLED)

  def serializerNestedSchemaPruningEnabled: Boolean =
    getConf(SERIALIZER_NESTED_SCHEMA_PRUNING_ENABLED)

  def nestedPruningOnExpressions: Boolean = getConf(NESTED_PRUNING_ON_EXPRESSIONS)

  def csvColumnPruning: Boolean = getConf(SQLConf.CSV_PARSER_COLUMN_PRUNING)

  def legacySizeOfNull: Boolean = getConf(SQLConf.LEGACY_SIZE_OF_NULL)

  def isReplEagerEvalEnabled: Boolean = getConf(SQLConf.REPL_EAGER_EVAL_ENABLED)

  def replEagerEvalMaxNumRows: Int = getConf(SQLConf.REPL_EAGER_EVAL_MAX_NUM_ROWS)

  def replEagerEvalTruncate: Int = getConf(SQLConf.REPL_EAGER_EVAL_TRUNCATE)

  def avroCompressionCodec: String = getConf(SQLConf.AVRO_COMPRESSION_CODEC)

  def avroDeflateLevel: Int = getConf(SQLConf.AVRO_DEFLATE_LEVEL)

  def replaceDatabricksSparkAvroEnabled: Boolean =
    getConf(SQLConf.LEGACY_REPLACE_DATABRICKS_SPARK_AVRO_ENABLED)

  def setOpsPrecedenceEnforced: Boolean = getConf(SQLConf.LEGACY_SETOPS_PRECEDENCE_ENABLED)

  def exponentLiteralAsDecimalEnabled: Boolean =
    getConf(SQLConf.LEGACY_EXPONENT_LITERAL_AS_DECIMAL_ENABLED)

  def createHiveTableByDefaultEnabled: Boolean =
    getConf(SQLConf.LEGACY_CREATE_HIVE_TABLE_BY_DEFAULT_ENABLED)

  def integralDivideReturnLong: Boolean = getConf(SQLConf.LEGACY_INTEGRALDIVIDE_RETURN_LONG)

  def nameNonStructGroupingKeyAsValue: Boolean =
    getConf(SQLConf.NAME_NON_STRUCT_GROUPING_KEY_AS_VALUE)

  def maxToStringFields: Int = getConf(SQLConf.MAX_TO_STRING_FIELDS)

  def maxPlanStringLength: Int = getConf(SQLConf.MAX_PLAN_STRING_LENGTH).toInt

  def setCommandRejectsSparkCoreConfs: Boolean =
    getConf(SQLConf.SET_COMMAND_REJECTS_SPARK_CORE_CONFS)

  def castDatetimeToString: Boolean = getConf(SQLConf.LEGACY_CAST_DATETIME_TO_STRING)

  def ignoreDataLocality: Boolean = getConf(SQLConf.IGNORE_DATA_LOCALITY)

  def csvFilterPushDown: Boolean = getConf(CSV_FILTER_PUSHDOWN_ENABLED)

  /** ********************** SQLConf functionality methods ************ */

  /** Set Spark SQL configuration properties. */
  def setConf(props: Properties): Unit = settings.synchronized {
    props.asScala.foreach { case (k, v) => setConfString(k, v) }
  }

  /** Set the given Spark SQL configuration property using a `string` value. */
  def setConfString(key: String, value: String): Unit = {
    require(key != null, "key cannot be null")
    require(value != null, s"value cannot be null for key: $key")
    val entry = sqlConfEntries.get(key)
    if (entry != null) {
      // Only verify configs in the SQLConf object
      entry.valueConverter(value)
    }
    setConfWithCheck(key, value)
  }

  /** Set the given Spark SQL configuration property. */
  def setConf[T](entry: ConfigEntry[T], value: T): Unit = {
    require(entry != null, "entry cannot be null")
    require(value != null, s"value cannot be null for key: ${entry.key}")
    require(sqlConfEntries.get(entry.key) == entry, s"$entry is not registered")
    setConfWithCheck(entry.key, entry.stringConverter(value))
  }

  /** Return the value of Spark SQL configuration property for the given key. */
  @throws[NoSuchElementException]("if key is not set")
  def getConfString(key: String): String = {
    Option(settings.get(key)).
      orElse {
        // Try to use the default value
        Option(sqlConfEntries.get(key)).map { e => e.stringConverter(e.readFrom(reader)) }
      }.
      getOrElse(throw new NoSuchElementException(key))
  }

  /**
   * Return the value of Spark SQL configuration property for the given key. If the key is not set
   * yet, return `defaultValue`. This is useful when `defaultValue` in ConfigEntry is not the
   * desired one.
   */
  def getConf[T](entry: ConfigEntry[T], defaultValue: T): T = {
    require(sqlConfEntries.get(entry.key) == entry, s"$entry is not registered")
    Option(settings.get(entry.key)).map(entry.valueConverter).getOrElse(defaultValue)
  }

  /**
   * Return the value of Spark SQL configuration property for the given key. If the key is not set
   * yet, return `defaultValue` in [[ConfigEntry]].
   */
  def getConf[T](entry: ConfigEntry[T]): T = {
    require(sqlConfEntries.get(entry.key) == entry, s"$entry is not registered")
    entry.readFrom(reader)
  }

  /**
   * Return the value of an optional Spark SQL configuration property for the given key. If the key
   * is not set yet, returns None.
   */
  def getConf[T](entry: OptionalConfigEntry[T]): Option[T] = {
    require(sqlConfEntries.get(entry.key) == entry, s"$entry is not registered")
    entry.readFrom(reader)
  }

  /**
   * Return the `string` value of Spark SQL configuration property for the given key. If the key is
   * not set yet, return `defaultValue`.
   */
  def getConfString(key: String, defaultValue: String): String = {
    if (defaultValue != null && defaultValue != ConfigEntry.UNDEFINED) {
      val entry = sqlConfEntries.get(key)
      if (entry != null) {
        // Only verify configs in the SQLConf object
        entry.valueConverter(defaultValue)
      }
    }
    Option(settings.get(key)).getOrElse {
      // If the key is not set, need to check whether the config entry is registered and is
      // a fallback conf, so that we can check its parent.
      sqlConfEntries.get(key) match {
        case e: FallbackConfigEntry[_] => getConfString(e.fallback.key, defaultValue)
        case _ => defaultValue
      }
    }
  }

  /**
   * Return all the configuration properties that have been set (i.e. not the default).
   * This creates a new copy of the config properties in the form of a Map.
   */
  def getAllConfs: immutable.Map[String, String] =
    settings.synchronized { settings.asScala.toMap }

  /**
   * Return all the configuration definitions that have been defined in [[SQLConf]]. Each
   * definition contains key, defaultValue and doc.
   */
  def getAllDefinedConfs: Seq[(String, String, String)] = sqlConfEntries.synchronized {
    sqlConfEntries.values.asScala.filter(_.isPublic).map { entry =>
      val displayValue = Option(getConfString(entry.key, null)).getOrElse(entry.defaultValueString)
      (entry.key, displayValue, entry.doc)
    }.toSeq
  }

  /**
   * Redacts the given option map according to the description of SQL_OPTIONS_REDACTION_PATTERN.
   */
  def redactOptions[K, V](options: Map[K, V]): Map[K, V] = {
    val regexes = Seq(
      getConf(SQL_OPTIONS_REDACTION_PATTERN),
      SECRET_REDACTION_PATTERN.readFrom(reader))

    regexes.foldLeft(options.toSeq) { case (opts, r) => Utils.redact(Some(r), opts) }.toMap
  }

  /**
   * Return whether a given key is set in this [[SQLConf]].
   */
  def contains(key: String): Boolean = {
    settings.containsKey(key)
  }

  protected def setConfWithCheck(key: String, value: String): Unit = {
    settings.put(key, value)
  }

  def unsetConf(key: String): Unit = {
    settings.remove(key)
  }

  def unsetConf(entry: ConfigEntry[_]): Unit = {
    settings.remove(entry.key)
  }

  def clear(): Unit = {
    settings.clear()
  }

  override def clone(): SQLConf = {
    val result = new SQLConf
    getAllConfs.foreach {
      case(k, v) => if (v ne null) result.setConfString(k, v)
    }
    result
  }

  // For test only
  def copy(entries: (ConfigEntry[_], Any)*): SQLConf = {
    val cloned = clone()
    entries.foreach {
      case (entry, value) => cloned.setConfString(entry.key, value.toString)
    }
    cloned
  }

  def isModifiable(key: String): Boolean = {
    sqlConfEntries.containsKey(key) && !staticConfKeys.contains(key)
  }
}<|MERGE_RESOLUTION|>--- conflicted
+++ resolved
@@ -2137,12 +2137,6 @@
       .booleanConf
       .createWithDefault(false)
 
-<<<<<<< HEAD
-  val CSV_FILTER_PUSHDOWN_ENABLED = buildConf("spark.sql.csv.filterPushdown.enabled")
-    .doc("When true, enable filter pushdown to CSV datasource.")
-    .booleanConf
-    .createWithDefault(true)
-=======
   val LEGACY_PROPERTY_NON_RESERVED =
     buildConf("spark.sql.legacy.property.nonReserved")
       .internal()
@@ -2151,7 +2145,11 @@
         "silently removed.")
       .booleanConf
       .createWithDefault(false)
->>>>>>> dcdc9a8b
+
+  val CSV_FILTER_PUSHDOWN_ENABLED = buildConf("spark.sql.csv.filterPushdown.enabled")
+    .doc("When true, enable filter pushdown to CSV datasource.")
+    .booleanConf
+    .createWithDefault(true)
 }
 
 /**
