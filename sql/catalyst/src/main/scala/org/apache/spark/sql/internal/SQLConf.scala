--- conflicted
+++ resolved
@@ -7652,13 +7652,11 @@
   override def exponentLiteralAsDecimalEnabled: Boolean =
     getConf(SQLConf.LEGACY_EXPONENT_LITERAL_AS_DECIMAL_ENABLED)
 
-<<<<<<< HEAD
+  def singleCharacterPipeOperatorEnabled: Boolean =
+    getConf(SQLConf.SINGLE_CHARACTER_PIPE_OPERATOR_ENABLED)
+
   def pipeOperatorAllowAggregateInSelect: Boolean =
     getConf(SQLConf.OPERATOR_PIPE_ALLOW_AGGREGATE_IN_SELECT)
-=======
-  def singleCharacterPipeOperatorEnabled: Boolean =
-    getConf(SQLConf.SINGLE_CHARACTER_PIPE_OPERATOR_ENABLED)
->>>>>>> 32a3244c
 
   def allowNegativeScaleOfDecimalEnabled: Boolean =
     getConf(SQLConf.LEGACY_ALLOW_NEGATIVE_SCALE_OF_DECIMAL_ENABLED)
