/*
 * Licensed to the Apache Software Foundation (ASF) under one or more
 * contributor license agreements.  See the NOTICE file distributed with
 * this work for additional information regarding copyright ownership.
 * The ASF licenses this file to You under the Apache License, Version 2.0
 * (the "License"); you may not use this file except in compliance with
 * the License.  You may obtain a copy of the License at
 *
 *    http://www.apache.org/licenses/LICENSE-2.0
 *
 * Unless required by applicable law or agreed to in writing, software
 * distributed under the License is distributed on an "AS IS" BASIS,
 * WITHOUT WARRANTIES OR CONDITIONS OF ANY KIND, either express or implied.
 * See the License for the specific language governing permissions and
 * limitations under the License.
 */

package org.apache.spark.sql.internal

import java.util.{Locale, Properties, TimeZone}
import java.util
import java.util.concurrent.TimeUnit
import java.util.concurrent.atomic.AtomicReference
import java.util.zip.Deflater

import scala.collection.immutable
import scala.jdk.CollectionConverters._
import scala.util.Try
import scala.util.control.NonFatal
import scala.util.matching.Regex

import org.apache.hadoop.fs.Path
import org.apache.hadoop.mapreduce.OutputCommitter

import org.apache.spark.{ErrorMessageFormat, SparkConf, SparkContext, SparkException, TaskContext}
import org.apache.spark.internal.Logging
import org.apache.spark.internal.config._
import org.apache.spark.internal.io.FileCommitProtocol
import org.apache.spark.io.CompressionCodec
import org.apache.spark.network.util.ByteUnit
import org.apache.spark.sql.catalyst.ScalaReflection
import org.apache.spark.sql.catalyst.analysis.{HintErrorLogger, Resolver}
import org.apache.spark.sql.catalyst.expressions.CodegenObjectFactoryMode
import org.apache.spark.sql.catalyst.expressions.codegen.CodeGenerator
import org.apache.spark.sql.catalyst.plans.logical.HintErrorHandler
import org.apache.spark.sql.catalyst.util.{CollationFactory, DateTimeUtils}
import org.apache.spark.sql.connector.catalog.CatalogManager.SESSION_CATALOG_NAME
import org.apache.spark.sql.errors.{QueryCompilationErrors, QueryExecutionErrors}
import org.apache.spark.sql.types.{AtomicType, StringType, TimestampNTZType, TimestampType}
import org.apache.spark.storage.{StorageLevel, StorageLevelMapper}
import org.apache.spark.unsafe.array.ByteArrayMethods
import org.apache.spark.util.{Utils, VersionUtils}

////////////////////////////////////////////////////////////////////////////////////////////////////
// This file defines the configuration options for Spark SQL.
////////////////////////////////////////////////////////////////////////////////////////////////////


object SQLConf {

  private[this] val sqlConfEntriesUpdateLock = new Object

  @volatile
  private[this] var sqlConfEntries: util.Map[String, ConfigEntry[_]] = util.Collections.emptyMap()

  private[this] val staticConfKeysUpdateLock = new Object

  @volatile
  private[this] var staticConfKeys: java.util.Set[String] = util.Collections.emptySet()

  private def register(entry: ConfigEntry[_]): Unit = sqlConfEntriesUpdateLock.synchronized {
    require(!sqlConfEntries.containsKey(entry.key),
      s"Duplicate SQLConfigEntry. ${entry.key} has been registered")
    val updatedMap = new java.util.HashMap[String, ConfigEntry[_]](sqlConfEntries)
    updatedMap.put(entry.key, entry)
    sqlConfEntries = updatedMap
  }

  // For testing only
  private[sql] def unregister(entry: ConfigEntry[_]): Unit = sqlConfEntriesUpdateLock.synchronized {
    val updatedMap = new java.util.HashMap[String, ConfigEntry[_]](sqlConfEntries)
    updatedMap.remove(entry.key)
    sqlConfEntries = updatedMap
  }

  private[internal] def getConfigEntry(key: String): ConfigEntry[_] = {
    sqlConfEntries.get(key)
  }

  private[internal] def getConfigEntries(): util.Collection[ConfigEntry[_]] = {
    sqlConfEntries.values()
  }

  private[internal] def containsConfigEntry(entry: ConfigEntry[_]): Boolean = {
    getConfigEntry(entry.key) == entry
  }

  private[sql] def containsConfigKey(key: String): Boolean = {
    sqlConfEntries.containsKey(key)
  }

  def registerStaticConfigKey(key: String): Unit = staticConfKeysUpdateLock.synchronized {
    val updated = new util.HashSet[String](staticConfKeys)
    updated.add(key)
    staticConfKeys = updated
  }

  def isStaticConfigKey(key: String): Boolean = staticConfKeys.contains(key)

  def buildConf(key: String): ConfigBuilder = ConfigBuilder(key).onCreate(register)

  def buildStaticConf(key: String): ConfigBuilder = {
    ConfigBuilder(key).onCreate { entry =>
      SQLConf.registerStaticConfigKey(entry.key)
      SQLConf.register(entry)
    }
  }

  /**
   * Merge all non-static configs to the SQLConf. For example, when the 1st [[SparkSession]] and
   * the global [[SharedState]] have been initialized, all static configs have taken affect and
   * should not be set to other values. Other later created sessions should respect all static
   * configs and only be able to change non-static configs.
   */
  private[sql] def mergeNonStaticSQLConfigs(
      sqlConf: SQLConf,
      configs: Map[String, String]): Unit = {
    for ((k, v) <- configs if !staticConfKeys.contains(k)) {
      sqlConf.setConfString(k, v)
    }
  }

  /**
   * Extract entries from `SparkConf` and put them in the `SQLConf`
   */
  private[sql] def mergeSparkConf(sqlConf: SQLConf, sparkConf: SparkConf): Unit = {
    sparkConf.getAll.foreach { case (k, v) =>
      sqlConf.setConfString(k, v)
    }
  }

  /**
   * Default config. Only used when there is no active SparkSession for the thread.
   * See [[get]] for more information.
   */
  private lazy val fallbackConf = new ThreadLocal[SQLConf] {
    override def initialValue: SQLConf = new SQLConf
  }

  /** See [[get]] for more information. */
  def getFallbackConf: SQLConf = fallbackConf.get()

  private lazy val existingConf = new ThreadLocal[SQLConf] {
    override def initialValue: SQLConf = null
  }

  def withExistingConf[T](conf: SQLConf)(f: => T): T = {
    val old = existingConf.get()
    existingConf.set(conf)
    try {
      f
    } finally {
      if (old != null) {
        existingConf.set(old)
      } else {
        existingConf.remove()
      }
    }
  }

  /**
   * Defines a getter that returns the SQLConf within scope.
   * See [[get]] for more information.
   */
  private val confGetter = new AtomicReference[() => SQLConf](() => fallbackConf.get())

  /**
   * Sets the active config object within the current scope.
   * See [[get]] for more information.
   */
  def setSQLConfGetter(getter: () => SQLConf): Unit = {
    confGetter.set(getter)
  }

  // Make sure SqlApiConf is always in sync with SQLConf. SqlApiConf will always try to
  // load SqlConf to make sure both classes are in sync from the get go.
  SqlApiConfHelper.setConfGetter(() => SQLConf.get)

  /**
   * Returns the active config object within the current scope. If there is an active SparkSession,
   * the proper SQLConf associated with the thread's active session is used. If it's called from
   * tasks in the executor side, a SQLConf will be created from job local properties, which are set
   * and propagated from the driver side, unless a `SQLConf` has been set in the scope by
   * `withExistingConf` as done for propagating SQLConf for operations performed on RDDs created
   * from DataFrames.
   *
   * The way this works is a little bit convoluted, due to the fact that config was added initially
   * only for physical plans (and as a result not in sql/catalyst module).
   *
   * The first time a SparkSession is instantiated, we set the [[confGetter]] to return the
   * active SparkSession's config. If there is no active SparkSession, it returns using the thread
   * local [[fallbackConf]]. The reason [[fallbackConf]] is a thread local (rather than just a conf)
   * is to support setting different config options for different threads so we can potentially
   * run tests in parallel. At the time this feature was implemented, this was a no-op since we
   * run unit tests (that does not involve SparkSession) in serial order.
   */
  def get: SQLConf = {
    if (Utils.isInRunningSparkTask) {
      val conf = existingConf.get()
      if (conf != null) {
        conf
      } else {
        new ReadOnlySQLConf(TaskContext.get())
      }
    } else {
      val isSchedulerEventLoopThread = SparkContext.getActive
        .flatMap { sc => Option(sc.dagScheduler) }
        .map(_.eventProcessLoop.eventThread)
        .exists(_.getId == Thread.currentThread().getId)
      if (isSchedulerEventLoopThread) {
        // DAGScheduler event loop thread does not have an active SparkSession, the `confGetter`
        // will return `fallbackConf` which is unexpected. Here we require the caller to get the
        // conf within `withExistingConf`, otherwise fail the query.
        val conf = existingConf.get()
        if (conf != null) {
          conf
        } else if (Utils.isTesting) {
          throw QueryExecutionErrors.cannotGetSQLConfInSchedulerEventLoopThreadError()
        } else {
          confGetter.get()()
        }
      } else {
        val conf = existingConf.get()
        if (conf != null) {
          conf
        } else {
          confGetter.get()()
        }
      }
    }
  }

  val ANALYZER_MAX_ITERATIONS = buildConf("spark.sql.analyzer.maxIterations")
    .internal()
    .doc("The max number of iterations the analyzer runs.")
    .version("3.0.0")
    .intConf
    .createWithDefault(100)

  val MULTI_COMMUTATIVE_OP_OPT_THRESHOLD =
    buildConf("spark.sql.analyzer.canonicalization.multiCommutativeOpMemoryOptThreshold")
      .internal()
      .doc("The minimum number of operands in a commutative expression tree to" +
        " invoke the MultiCommutativeOp memory optimization during canonicalization.")
      .version("3.4.0")
      .intConf
      .createWithDefault(3)

  val OPTIMIZER_EXCLUDED_RULES = buildConf("spark.sql.optimizer.excludedRules")
    .doc("Configures a list of rules to be disabled in the optimizer, in which the rules are " +
      "specified by their rule names and separated by comma. It is not guaranteed that all the " +
      "rules in this configuration will eventually be excluded, as some rules are necessary " +
      "for correctness. The optimizer will log the rules that have indeed been excluded.")
    .version("2.4.0")
    .stringConf
    .createOptional

  val OPTIMIZER_MAX_ITERATIONS = buildConf("spark.sql.optimizer.maxIterations")
    .internal()
    .doc("The max number of iterations the optimizer runs.")
    .version("2.0.0")
    .intConf
    .createWithDefault(100)

  val OPTIMIZER_INSET_CONVERSION_THRESHOLD =
    buildConf("spark.sql.optimizer.inSetConversionThreshold")
      .internal()
      .doc("The threshold of set size for InSet conversion.")
      .version("2.0.0")
      .intConf
      .createWithDefault(10)

  val OPTIMIZER_INSET_SWITCH_THRESHOLD =
    buildConf("spark.sql.optimizer.inSetSwitchThreshold")
      .internal()
      .doc("Configures the max set size in InSet for which Spark will generate code with " +
        "switch statements. This is applicable only to bytes, shorts, ints, dates.")
      .version("3.0.0")
      .intConf
      .checkValue(threshold => threshold >= 0 && threshold <= 600, "The max set size " +
        "for using switch statements in InSet must be non-negative and less than or equal to 600")
      .createWithDefault(400)

  val PLAN_CHANGE_LOG_LEVEL = buildConf("spark.sql.planChangeLog.level")
    .internal()
    .doc("Configures the log level for logging the change from the original plan to the new " +
      "plan after a rule or batch is applied. The value can be 'trace', 'debug', 'info', " +
      "'warn', or 'error'. The default log level is 'trace'.")
    .version("3.1.0")
    .stringConf
    .transform(_.toUpperCase(Locale.ROOT))
    .checkValue(logLevel => Set("TRACE", "DEBUG", "INFO", "WARN", "ERROR").contains(logLevel),
      "Invalid value for 'spark.sql.planChangeLog.level'. Valid values are " +
        "'trace', 'debug', 'info', 'warn' and 'error'.")
    .createWithDefault("trace")

  val PLAN_CHANGE_LOG_RULES = buildConf("spark.sql.planChangeLog.rules")
    .internal()
    .doc("Configures a list of rules for logging plan changes, in which the rules are " +
      "specified by their rule names and separated by comma.")
    .version("3.1.0")
    .stringConf
    .createOptional

  val PLAN_CHANGE_LOG_BATCHES = buildConf("spark.sql.planChangeLog.batches")
    .internal()
    .doc("Configures a list of batches for logging plan changes, in which the batches " +
      "are specified by their batch names and separated by comma.")
    .version("3.1.0")
    .stringConf
    .createOptional

  val PLAN_CHANGE_VALIDATION = buildConf("spark.sql.planChangeValidation")
    .internal()
    .doc("If true, Spark will validate all the plan changes made by analyzer/optimizer and other " +
      "catalyst rules, to make sure every rule returns a valid plan")
    .version("3.4.0")
    .booleanConf
    .createWithDefault(false)

  val ALLOW_NAMED_FUNCTION_ARGUMENTS = buildConf("spark.sql.allowNamedFunctionArguments")
    .doc("If true, Spark will turn on support for named parameters for all functions that has" +
      " it implemented.")
    .version("3.5.0")
    .booleanConf
    .createWithDefault(true)

  val EXTENDED_EXPLAIN_PROVIDERS = buildConf("spark.sql.extendedExplainProviders")
    .doc("A comma-separated list of classes that implement the" +
      " org.apache.spark.sql.ExtendedExplainGenerator trait. If provided, Spark will print" +
      " extended plan information from the providers in explain plan and in the UI")
    .version("4.0.0")
    .stringConf
    .toSequence
    .createOptional

  val DYNAMIC_PARTITION_PRUNING_ENABLED =
    buildConf("spark.sql.optimizer.dynamicPartitionPruning.enabled")
      .doc("When true, we will generate predicate for partition column when it's used as join key")
      .version("3.0.0")
      .booleanConf
      .createWithDefault(true)

  val DYNAMIC_PARTITION_PRUNING_USE_STATS =
    buildConf("spark.sql.optimizer.dynamicPartitionPruning.useStats")
      .internal()
      .doc("When true, distinct count statistics will be used for computing the data size of the " +
        "partitioned table after dynamic partition pruning, in order to evaluate if it is worth " +
        "adding an extra subquery as the pruning filter if broadcast reuse is not applicable.")
      .version("3.0.0")
      .booleanConf
      .createWithDefault(true)

  val DYNAMIC_PARTITION_PRUNING_FALLBACK_FILTER_RATIO =
    buildConf("spark.sql.optimizer.dynamicPartitionPruning.fallbackFilterRatio")
      .internal()
      .doc("When statistics are not available or configured not to be used, this config will be " +
        "used as the fallback filter ratio for computing the data size of the partitioned table " +
        "after dynamic partition pruning, in order to evaluate if it is worth adding an extra " +
        "subquery as the pruning filter if broadcast reuse is not applicable.")
      .version("3.0.0")
      .doubleConf
      .createWithDefault(0.5)

  val DYNAMIC_PARTITION_PRUNING_REUSE_BROADCAST_ONLY =
    buildConf("spark.sql.optimizer.dynamicPartitionPruning.reuseBroadcastOnly")
      .internal()
      .doc("When true, dynamic partition pruning will only apply when the broadcast exchange of " +
        "a broadcast hash join operation can be reused as the dynamic pruning filter.")
      .version("3.0.0")
      .booleanConf
      .createWithDefault(true)

  val RUNTIME_FILTER_NUMBER_THRESHOLD =
    buildConf("spark.sql.optimizer.runtimeFilter.number.threshold")
      .doc("The total number of injected runtime filters (non-DPP) for a single " +
        "query. This is to prevent driver OOMs with too many Bloom filters.")
      .version("3.3.0")
      .intConf
      .checkValue(threshold => threshold >= 0, "The threshold should be >= 0")
      .createWithDefault(10)

  val RUNTIME_BLOOM_FILTER_ENABLED =
    buildConf("spark.sql.optimizer.runtime.bloomFilter.enabled")
      .doc("When true and if one side of a shuffle join has a selective predicate, we attempt " +
        "to insert a bloom filter in the other side to reduce the amount of shuffle data.")
      .version("3.3.0")
      .booleanConf
      .createWithDefault(true)

  val RUNTIME_BLOOM_FILTER_CREATION_SIDE_THRESHOLD =
    buildConf("spark.sql.optimizer.runtime.bloomFilter.creationSideThreshold")
      .doc("Size threshold of the bloom filter creation side plan. Estimated size needs to be " +
        "under this value to try to inject bloom filter.")
      .version("3.3.0")
      .bytesConf(ByteUnit.BYTE)
      .createWithDefaultString("10MB")

  val RUNTIME_BLOOM_FILTER_APPLICATION_SIDE_SCAN_SIZE_THRESHOLD =
    buildConf("spark.sql.optimizer.runtime.bloomFilter.applicationSideScanSizeThreshold")
      .doc("Byte size threshold of the Bloom filter application side plan's aggregated scan " +
        "size. Aggregated scan byte size of the Bloom filter application side needs to be over " +
        "this value to inject a bloom filter.")
      .version("3.3.0")
      .bytesConf(ByteUnit.BYTE)
      .createWithDefaultString("10GB")

  val RUNTIME_BLOOM_FILTER_EXPECTED_NUM_ITEMS =
    buildConf("spark.sql.optimizer.runtime.bloomFilter.expectedNumItems")
      .doc("The default number of expected items for the runtime bloomfilter")
      .version("3.3.0")
      .longConf
      .createWithDefault(1000000L)

  val RUNTIME_BLOOM_FILTER_MAX_NUM_ITEMS =
    buildConf("spark.sql.optimizer.runtime.bloomFilter.maxNumItems")
      .doc("The max allowed number of expected items for the runtime bloom filter")
      .version("3.3.0")
      .longConf
      .createWithDefault(4000000L)


  val RUNTIME_BLOOM_FILTER_NUM_BITS =
    buildConf("spark.sql.optimizer.runtime.bloomFilter.numBits")
      .doc("The default number of bits to use for the runtime bloom filter")
      .version("3.3.0")
      .longConf
      .createWithDefault(8388608L)

  val RUNTIME_BLOOM_FILTER_MAX_NUM_BITS =
    buildConf("spark.sql.optimizer.runtime.bloomFilter.maxNumBits")
      .doc("The max number of bits to use for the runtime bloom filter")
      .version("3.3.0")
      .longConf
      .createWithDefault(67108864L)

  val RUNTIME_ROW_LEVEL_OPERATION_GROUP_FILTER_ENABLED =
    buildConf("spark.sql.optimizer.runtime.rowLevelOperationGroupFilter.enabled")
      .doc("Enables runtime group filtering for group-based row-level operations. " +
        "Data sources that replace groups of data (e.g. files, partitions) may prune entire " +
        "groups using provided data source filters when planning a row-level operation scan. " +
        "However, such filtering is limited as not all expressions can be converted into data " +
        "source filters and some expressions can only be evaluated by Spark (e.g. subqueries). " +
        "Since rewriting groups is expensive, Spark can execute a query at runtime to find what " +
        "records match the condition of the row-level operation. The information about matching " +
        "records will be passed back to the row-level operation scan, allowing data sources to " +
        "discard groups that don't have to be rewritten.")
      .version("3.4.0")
      .booleanConf
      .createWithDefault(true)

  val PLANNED_WRITE_ENABLED = buildConf("spark.sql.optimizer.plannedWrite.enabled")
    .internal()
    .doc("When set to true, Spark optimizer will add logical sort operators to V1 write commands " +
      "if needed so that `FileFormatWriter` does not need to insert physical sorts.")
    .version("3.4.0")
    .booleanConf
    .createWithDefault(true)

  val EXPRESSION_PROJECTION_CANDIDATE_LIMIT =
    buildConf("spark.sql.optimizer.expressionProjectionCandidateLimit")
      .doc("The maximum number of the candidate of output expressions whose alias are replaced." +
        " It can preserve the output partitioning and ordering." +
        " Negative value means disable this optimization.")
      .internal()
      .version("3.4.0")
      .intConf
      .createWithDefault(100)

  val COMPRESS_CACHED = buildConf("spark.sql.inMemoryColumnarStorage.compressed")
    .doc("When set to true Spark SQL will automatically select a compression codec for each " +
      "column based on statistics of the data.")
    .version("1.0.1")
    .booleanConf
    .createWithDefault(true)

  val COLUMN_BATCH_SIZE = buildConf("spark.sql.inMemoryColumnarStorage.batchSize")
    .doc("Controls the size of batches for columnar caching.  Larger batch sizes can improve " +
      "memory utilization and compression, but risk OOMs when caching data.")
    .version("1.1.1")
    .intConf
    .createWithDefault(10000)

  val VECTORIZED_HUGE_VECTOR_RESERVE_RATIO =
    buildConf("spark.sql.inMemoryColumnarStorage.hugeVectorReserveRatio")
      .doc("When spark.sql.inMemoryColumnarStorage.hugeVectorThreshold <= 0 or the required " +
        "memory is smaller than spark.sql.inMemoryColumnarStorage.hugeVectorThreshold, spark " +
        "reserves required memory * 2 memory; otherwise, spark reserves " +
        "required memory * this ratio memory, and will release this column vector memory before " +
        "reading the next batch rows.")
      .version("4.0.0")
      .doubleConf
      .createWithDefault(1.2)

  val VECTORIZED_HUGE_VECTOR_THRESHOLD =
    buildConf("spark.sql.inMemoryColumnarStorage.hugeVectorThreshold")
      .doc("When the required memory is larger than this, spark reserves required memory * " +
        s"${VECTORIZED_HUGE_VECTOR_RESERVE_RATIO.key} memory next time and release this column " +
        s"vector memory before reading the next batch rows. -1 means disabling the optimization.")
      .version("4.0.0")
      .bytesConf(ByteUnit.BYTE)
      .createWithDefault(-1)

  val IN_MEMORY_PARTITION_PRUNING =
    buildConf("spark.sql.inMemoryColumnarStorage.partitionPruning")
      .internal()
      .doc("When true, enable partition pruning for in-memory columnar tables.")
      .version("1.2.0")
      .booleanConf
      .createWithDefault(true)

  val IN_MEMORY_TABLE_SCAN_STATISTICS_ENABLED =
    buildConf("spark.sql.inMemoryTableScanStatistics.enable")
      .internal()
      .doc("When true, enable in-memory table scan accumulators.")
      .version("3.0.0")
      .booleanConf
      .createWithDefault(false)

  val CACHE_VECTORIZED_READER_ENABLED =
    buildConf("spark.sql.inMemoryColumnarStorage.enableVectorizedReader")
      .doc("Enables vectorized reader for columnar caching.")
      .version("2.3.1")
      .booleanConf
      .createWithDefault(true)

  val COLUMN_VECTOR_OFFHEAP_ENABLED =
    buildConf("spark.sql.columnVector.offheap.enabled")
      .internal()
      .doc("When true, use OffHeapColumnVector in ColumnarBatch.")
      .version("2.3.0")
      .fallbackConf(MEMORY_OFFHEAP_ENABLED)

  val PREFER_SORTMERGEJOIN = buildConf("spark.sql.join.preferSortMergeJoin")
    .internal()
    .doc("When true, prefer sort merge join over shuffled hash join. " +
      "Sort merge join consumes less memory than shuffled hash join and it works efficiently " +
      "when both join tables are large. On the other hand, shuffled hash join can improve " +
      "performance (e.g., of full outer joins) when one of join tables is much smaller.")
    .version("2.0.0")
    .booleanConf
    .createWithDefault(true)

  val REQUIRE_ALL_CLUSTER_KEYS_FOR_CO_PARTITION =
    buildConf("spark.sql.requireAllClusterKeysForCoPartition")
      .internal()
      .doc("When true, the planner requires all the clustering keys as the hash partition keys " +
        "of the children, to eliminate the shuffles for the operator that needs its children to " +
        "be co-partitioned, such as JOIN node. This is to avoid data skews which can lead to " +
        "significant performance regression if shuffles are eliminated.")
      .version("3.3.0")
      .booleanConf
      .createWithDefault(true)

  val REQUIRE_ALL_CLUSTER_KEYS_FOR_DISTRIBUTION =
    buildConf("spark.sql.requireAllClusterKeysForDistribution")
      .internal()
      .doc("When true, the planner requires all the clustering keys as the partition keys " +
        "(with same ordering) of the children, to eliminate the shuffle for the operator that " +
        "requires its children be clustered distributed, such as AGGREGATE and WINDOW node. " +
        "This is to avoid data skews which can lead to significant performance regression if " +
        "shuffle is eliminated.")
      .version("3.3.0")
      .booleanConf
      .createWithDefault(false)

  val MAX_SINGLE_PARTITION_BYTES = buildConf("spark.sql.maxSinglePartitionBytes")
    .doc("The maximum number of bytes allowed for a single partition. Otherwise, The planner " +
      "will introduce shuffle to improve parallelism.")
    .version("3.4.0")
    .bytesConf(ByteUnit.BYTE)
    .createWithDefaultString("128m")

  val RADIX_SORT_ENABLED = buildConf("spark.sql.sort.enableRadixSort")
    .internal()
    .doc("When true, enable use of radix sort when possible. Radix sort is much faster but " +
      "requires additional memory to be reserved up-front. The memory overhead may be " +
      "significant when sorting very small rows (up to 50% more in this case).")
    .version("2.0.0")
    .booleanConf
    .createWithDefault(true)

  val AUTO_BROADCASTJOIN_THRESHOLD = buildConf("spark.sql.autoBroadcastJoinThreshold")
    .doc("Configures the maximum size in bytes for a table that will be broadcast to all worker " +
      "nodes when performing a join.  By setting this value to -1 broadcasting can be disabled.")
    .version("1.1.0")
    .bytesConf(ByteUnit.BYTE)
    .createWithDefaultString("10MB")

  val SHUFFLE_HASH_JOIN_FACTOR = buildConf("spark.sql.shuffledHashJoinFactor")
    .doc("The shuffle hash join can be selected if the data size of small" +
      " side multiplied by this factor is still smaller than the large side.")
    .version("3.3.0")
    .intConf
    .checkValue(_ >= 1, "The shuffle hash join factor cannot be negative.")
    .createWithDefault(3)

  val LIMIT_INITIAL_NUM_PARTITIONS = buildConf("spark.sql.limit.initialNumPartitions")
    .internal()
    .doc("Initial number of partitions to try when executing a take on a query. Higher values " +
      "lead to more partitions read. Lower values might lead to longer execution times as more" +
      "jobs will be run")
    .version("3.4.0")
    .intConf
    .checkValue(_ > 0, "value should be positive")
    .createWithDefault(1)

  val LIMIT_SCALE_UP_FACTOR = buildConf("spark.sql.limit.scaleUpFactor")
    .internal()
    .doc("Minimal increase rate in number of partitions between attempts when executing a take " +
      "on a query. Higher values lead to more partitions read. Lower values might lead to " +
      "longer execution times as more jobs will be run")
    .version("2.1.1")
    .intConf
    .createWithDefault(4)

  val ADVANCED_PARTITION_PREDICATE_PUSHDOWN =
    buildConf("spark.sql.hive.advancedPartitionPredicatePushdown.enabled")
      .internal()
      .doc("When true, advanced partition predicate pushdown into Hive metastore is enabled.")
      .version("2.3.0")
      .booleanConf
      .createWithDefault(true)

  val LEAF_NODE_DEFAULT_PARALLELISM = buildConf("spark.sql.leafNodeDefaultParallelism")
    .doc("The default parallelism of Spark SQL leaf nodes that produce data, such as the file " +
      "scan node, the local data scan node, the range node, etc. The default value of this " +
      "config is 'SparkContext#defaultParallelism'.")
    .version("3.2.0")
    .intConf
    .checkValue(_ > 0, "The value of spark.sql.leafNodeDefaultParallelism must be positive.")
    .createOptional

  val SHUFFLE_PARTITIONS = buildConf("spark.sql.shuffle.partitions")
    .doc("The default number of partitions to use when shuffling data for joins or aggregations. " +
      "Note: For structured streaming, this configuration cannot be changed between query " +
      "restarts from the same checkpoint location.")
    .version("1.1.0")
    .intConf
    .checkValue(_ > 0, "The value of spark.sql.shuffle.partitions must be positive")
    .createWithDefault(200)

  val SHUFFLE_TARGET_POSTSHUFFLE_INPUT_SIZE =
    buildConf("spark.sql.adaptive.shuffle.targetPostShuffleInputSize")
      .internal()
      .doc("(Deprecated since Spark 3.0)")
      .version("1.6.0")
      .bytesConf(ByteUnit.BYTE)
      .checkValue(_ > 0, "advisoryPartitionSizeInBytes must be positive")
      .createWithDefaultString("64MB")

  val ADAPTIVE_EXECUTION_ENABLED = buildConf("spark.sql.adaptive.enabled")
    .doc("When true, enable adaptive query execution, which re-optimizes the query plan in the " +
      "middle of query execution, based on accurate runtime statistics.")
    .version("1.6.0")
    .booleanConf
    .createWithDefault(true)

  val ADAPTIVE_EXECUTION_FORCE_APPLY = buildConf("spark.sql.adaptive.forceApply")
    .internal()
    .doc("Adaptive query execution is skipped when the query does not have exchanges or " +
      "sub-queries. By setting this config to true (together with " +
      s"'${ADAPTIVE_EXECUTION_ENABLED.key}' set to true), Spark will force apply adaptive query " +
      "execution for all supported queries.")
    .version("3.0.0")
    .booleanConf
    .createWithDefault(false)

  val ADAPTIVE_EXECUTION_APPLY_FINAL_STAGE_SHUFFLE_OPTIMIZATIONS =
    buildConf("spark.sql.adaptive.applyFinalStageShuffleOptimizations")
      .internal()
      .doc("Configures whether adaptive query execution (if enabled) should apply shuffle " +
        "coalescing and local shuffle read optimization for the final query stage.")
      .version("3.4.2")
      .booleanConf
      .createWithDefault(true)

  val ADAPTIVE_EXECUTION_LOG_LEVEL = buildConf("spark.sql.adaptive.logLevel")
    .internal()
    .doc("Configures the log level for adaptive execution logging of plan changes. The value " +
      "can be 'trace', 'debug', 'info', 'warn', or 'error'. The default log level is 'debug'.")
    .version("3.0.0")
    .stringConf
    .transform(_.toUpperCase(Locale.ROOT))
    .checkValues(Set("TRACE", "DEBUG", "INFO", "WARN", "ERROR"))
    .createWithDefault("debug")

  val ADVISORY_PARTITION_SIZE_IN_BYTES =
    buildConf("spark.sql.adaptive.advisoryPartitionSizeInBytes")
      .doc("The advisory size in bytes of the shuffle partition during adaptive optimization " +
        s"(when ${ADAPTIVE_EXECUTION_ENABLED.key} is true). It takes effect when Spark " +
        "coalesces small shuffle partitions or splits skewed shuffle partition.")
      .version("3.0.0")
      .fallbackConf(SHUFFLE_TARGET_POSTSHUFFLE_INPUT_SIZE)

  val COALESCE_PARTITIONS_ENABLED =
    buildConf("spark.sql.adaptive.coalescePartitions.enabled")
      .doc(s"When true and '${ADAPTIVE_EXECUTION_ENABLED.key}' is true, Spark will coalesce " +
        "contiguous shuffle partitions according to the target size (specified by " +
        s"'${ADVISORY_PARTITION_SIZE_IN_BYTES.key}'), to avoid too many small tasks.")
      .version("3.0.0")
      .booleanConf
      .createWithDefault(true)

  val COALESCE_PARTITIONS_PARALLELISM_FIRST =
    buildConf("spark.sql.adaptive.coalescePartitions.parallelismFirst")
      .doc("When true, Spark does not respect the target size specified by " +
        s"'${ADVISORY_PARTITION_SIZE_IN_BYTES.key}' (default 64MB) when coalescing contiguous " +
        "shuffle partitions, but adaptively calculate the target size according to the default " +
        "parallelism of the Spark cluster. The calculated size is usually smaller than the " +
        "configured target size. This is to maximize the parallelism and avoid performance " +
        "regressions when enabling adaptive query execution. It's recommended to set this " +
        "config to false on a busy cluster to make resource utilization more efficient (not many " +
        "small tasks).")
      .version("3.2.0")
      .booleanConf
      .createWithDefault(true)

  val COALESCE_PARTITIONS_MIN_PARTITION_SIZE =
    buildConf("spark.sql.adaptive.coalescePartitions.minPartitionSize")
      .doc("The minimum size of shuffle partitions after coalescing. This is useful when the " +
        "adaptively calculated target size is too small during partition coalescing.")
      .version("3.2.0")
      .bytesConf(ByteUnit.BYTE)
      .checkValue(_ > 0, "minPartitionSize must be positive")
      .createWithDefaultString("1MB")

  val COALESCE_PARTITIONS_MIN_PARTITION_NUM =
    buildConf("spark.sql.adaptive.coalescePartitions.minPartitionNum")
      .internal()
      .doc("(deprecated) The suggested (not guaranteed) minimum number of shuffle partitions " +
        "after coalescing. If not set, the default value is the default parallelism of the " +
        "Spark cluster. This configuration only has an effect when " +
        s"'${ADAPTIVE_EXECUTION_ENABLED.key}' and " +
        s"'${COALESCE_PARTITIONS_ENABLED.key}' are both true.")
      .version("3.0.0")
      .intConf
      .checkValue(_ > 0, "The minimum number of partitions must be positive.")
      .createOptional

  val COALESCE_PARTITIONS_INITIAL_PARTITION_NUM =
    buildConf("spark.sql.adaptive.coalescePartitions.initialPartitionNum")
      .doc("The initial number of shuffle partitions before coalescing. If not set, it equals to " +
        s"${SHUFFLE_PARTITIONS.key}. This configuration only has an effect when " +
        s"'${ADAPTIVE_EXECUTION_ENABLED.key}' and '${COALESCE_PARTITIONS_ENABLED.key}' " +
        "are both true.")
      .version("3.0.0")
      .intConf
      .checkValue(_ > 0, "The initial number of partitions must be positive.")
      .createOptional

  lazy val TRIM_COLLATION_ENABLED =
    buildConf("spark.sql.collation.trim.enabled")
      .internal()
      .doc(
        "Trim collation feature is under development and its use should be done under this" +
        "feature flag. Trim collation trims trailing whitespaces from strings."
      )
      .version("4.0.0")
      .booleanConf
      .createWithDefault(Utils.isTesting)

  val DEFAULT_COLLATION =
    buildConf(SqlApiConfHelper.DEFAULT_COLLATION)
      .doc("Sets default collation to use for string literals, parameter markers or the string" +
        " produced by a builtin function such as to_char or CAST")
      .version("4.0.0")
      .stringConf
      .checkValue(
        collationName => {
          try {
            CollationFactory.fetchCollation(collationName)
            true
          } catch {
            case e: SparkException if e.getCondition == "COLLATION_INVALID_NAME" => false
          }
        },
        "DEFAULT_COLLATION",
        collationName => Map(
          "proposals" -> CollationFactory.getClosestSuggestionsOnInvalidName(collationName, 3)))
      .createWithDefault("UTF8_BINARY")

  val ICU_CASE_MAPPINGS_ENABLED =
    buildConf("spark.sql.icu.caseMappings.enabled")
      .doc("When enabled we use the ICU library (instead of the JVM) to implement case mappings" +
        " for strings under UTF8_BINARY collation.")
      .version("4.0.0")
      .booleanConf
      .createWithDefault(true)

  val FETCH_SHUFFLE_BLOCKS_IN_BATCH =
    buildConf("spark.sql.adaptive.fetchShuffleBlocksInBatch")
      .internal()
      .doc("Whether to fetch the contiguous shuffle blocks in batch. Instead of fetching blocks " +
        "one by one, fetching contiguous shuffle blocks for the same map task in batch can " +
        "reduce IO and improve performance. Note, multiple contiguous blocks exist in single " +
        s"fetch request only happen when '${ADAPTIVE_EXECUTION_ENABLED.key}' and " +
        s"'${COALESCE_PARTITIONS_ENABLED.key}' are both true. This feature also depends " +
        "on a relocatable serializer, the concatenation support codec in use, the new version " +
        "shuffle fetch protocol and io encryption is disabled.")
      .version("3.0.0")
      .booleanConf
      .createWithDefault(true)

  val LOCAL_SHUFFLE_READER_ENABLED =
    buildConf("spark.sql.adaptive.localShuffleReader.enabled")
      .doc(s"When true and '${ADAPTIVE_EXECUTION_ENABLED.key}' is true, Spark tries to use local " +
        "shuffle reader to read the shuffle data when the shuffle partitioning is not needed, " +
        "for example, after converting sort-merge join to broadcast-hash join.")
      .version("3.0.0")
      .booleanConf
      .createWithDefault(true)

  val SKEW_JOIN_ENABLED =
    buildConf("spark.sql.adaptive.skewJoin.enabled")
      .doc(s"When true and '${ADAPTIVE_EXECUTION_ENABLED.key}' is true, Spark dynamically " +
        "handles skew in shuffled join (sort-merge and shuffled hash) by splitting (and " +
        "replicating if needed) skewed partitions.")
      .version("3.0.0")
      .booleanConf
      .createWithDefault(true)

  val SKEW_JOIN_SKEWED_PARTITION_FACTOR =
    buildConf("spark.sql.adaptive.skewJoin.skewedPartitionFactor")
      .doc("A partition is considered as skewed if its size is larger than this factor " +
        "multiplying the median partition size and also larger than " +
        "'spark.sql.adaptive.skewJoin.skewedPartitionThresholdInBytes'")
      .version("3.0.0")
      .doubleConf
      .checkValue(_ >= 0, "The skew factor cannot be negative.")
      .createWithDefault(5.0)

  val SKEW_JOIN_SKEWED_PARTITION_THRESHOLD =
    buildConf("spark.sql.adaptive.skewJoin.skewedPartitionThresholdInBytes")
      .doc("A partition is considered as skewed if its size in bytes is larger than this " +
        s"threshold and also larger than '${SKEW_JOIN_SKEWED_PARTITION_FACTOR.key}' " +
        "multiplying the median partition size. Ideally this config should be set larger " +
        s"than '${ADVISORY_PARTITION_SIZE_IN_BYTES.key}'.")
      .version("3.0.0")
      .bytesConf(ByteUnit.BYTE)
      .createWithDefaultString("256MB")

  val NON_EMPTY_PARTITION_RATIO_FOR_BROADCAST_JOIN =
    buildConf("spark.sql.adaptive.nonEmptyPartitionRatioForBroadcastJoin")
      .internal()
      .doc("The relation with a non-empty partition ratio lower than this config will not be " +
        "considered as the build side of a broadcast-hash join in adaptive execution regardless " +
        "of its size.This configuration only has an effect when " +
        s"'${ADAPTIVE_EXECUTION_ENABLED.key}' is true.")
      .version("3.0.0")
      .doubleConf
      .checkValue(_ >= 0, "The non-empty partition ratio must be positive number.")
      .createWithDefault(0.2)

  val ADAPTIVE_OPTIMIZER_EXCLUDED_RULES =
    buildConf("spark.sql.adaptive.optimizer.excludedRules")
      .doc("Configures a list of rules to be disabled in the adaptive optimizer, in which the " +
        "rules are specified by their rule names and separated by comma. The optimizer will log " +
        "the rules that have indeed been excluded.")
      .version("3.1.0")
      .stringConf
      .createOptional

  val ADAPTIVE_AUTO_BROADCASTJOIN_THRESHOLD =
    buildConf("spark.sql.adaptive.autoBroadcastJoinThreshold")
      .doc("Configures the maximum size in bytes for a table that will be broadcast to all " +
        "worker nodes when performing a join. By setting this value to -1 broadcasting can be " +
        s"disabled. The default value is same with ${AUTO_BROADCASTJOIN_THRESHOLD.key}. " +
        "Note that, this config is used only in adaptive framework.")
      .version("3.2.0")
      .bytesConf(ByteUnit.BYTE)
      .createOptional

  val ADAPTIVE_MAX_SHUFFLE_HASH_JOIN_LOCAL_MAP_THRESHOLD =
    buildConf("spark.sql.adaptive.maxShuffledHashJoinLocalMapThreshold")
      .doc("Configures the maximum size in bytes per partition that can be allowed to build " +
        "local hash map. If this value is not smaller than " +
        s"${ADVISORY_PARTITION_SIZE_IN_BYTES.key} and all the partition size are not larger " +
        "than this config, join selection prefer to use shuffled hash join instead of " +
        s"sort merge join regardless of the value of ${PREFER_SORTMERGEJOIN.key}.")
      .version("3.2.0")
      .bytesConf(ByteUnit.BYTE)
      .createWithDefault(0L)

  val ADAPTIVE_OPTIMIZE_SKEWS_IN_REBALANCE_PARTITIONS_ENABLED =
    buildConf("spark.sql.adaptive.optimizeSkewsInRebalancePartitions.enabled")
      .doc(s"When true and '${ADAPTIVE_EXECUTION_ENABLED.key}' is true, Spark will optimize the " +
        "skewed shuffle partitions in RebalancePartitions and split them to smaller ones " +
        s"according to the target size (specified by '${ADVISORY_PARTITION_SIZE_IN_BYTES.key}'), " +
        "to avoid data skew.")
      .version("3.2.0")
      .booleanConf
      .createWithDefault(true)

  val ADAPTIVE_REBALANCE_PARTITIONS_SMALL_PARTITION_FACTOR =
    buildConf("spark.sql.adaptive.rebalancePartitionsSmallPartitionFactor")
      .doc(s"A partition will be merged during splitting if its size is small than this factor " +
        s"multiply ${ADVISORY_PARTITION_SIZE_IN_BYTES.key}.")
      .version("3.3.0")
      .doubleConf
      .checkValue(v => v > 0 && v < 1, "the factor must be in (0, 1)")
      .createWithDefault(0.2)

  val ADAPTIVE_FORCE_OPTIMIZE_SKEWED_JOIN =
    buildConf("spark.sql.adaptive.forceOptimizeSkewedJoin")
      .doc("When true, force enable OptimizeSkewedJoin even if it introduces extra shuffle.")
      .version("3.3.0")
      .booleanConf
      .createWithDefault(false)

  val ADAPTIVE_CUSTOM_COST_EVALUATOR_CLASS =
    buildConf("spark.sql.adaptive.customCostEvaluatorClass")
      .doc("The custom cost evaluator class to be used for adaptive execution. If not being set," +
        " Spark will use its own SimpleCostEvaluator by default.")
      .version("3.2.0")
      .stringConf
      .createOptional

  val SUBEXPRESSION_ELIMINATION_ENABLED =
    buildConf("spark.sql.subexpressionElimination.enabled")
      .internal()
      .doc("When true, common subexpressions will be eliminated.")
      .version("1.6.0")
      .booleanConf
      .createWithDefault(true)

  val SUBEXPRESSION_ELIMINATION_CACHE_MAX_ENTRIES =
    buildConf("spark.sql.subexpressionElimination.cache.maxEntries")
      .internal()
      .doc("The maximum entries of the cache used for interpreted subexpression elimination.")
      .version("3.1.0")
      .intConf
      .checkValue(_ >= 0, "The maximum must not be negative")
      .createWithDefault(100)

  val SUBEXPRESSION_ELIMINATION_SKIP_FOR_SHORTCUT_EXPR =
    buildConf("spark.sql.subexpressionElimination.skipForShortcutExpr")
      .internal()
      .doc("When true, shortcut eliminate subexpression with `AND`, `OR`. " +
        "The subexpression may not need to eval even if it appears more than once. " +
        "e.g., `if(or(a, and(b, b)))`, the expression `b` would be skipped if `a` is true.")
      .version("3.5.0")
      .booleanConf
      .createWithDefault(false)

  val CASE_SENSITIVE = buildConf(SqlApiConfHelper.CASE_SENSITIVE_KEY)
    .internal()
    .doc("Whether the query analyzer should be case sensitive or not. " +
      "Default to case insensitive. It is highly discouraged to turn on case sensitive mode.")
    .version("1.4.0")
    .booleanConf
    .createWithDefault(false)

  val CONSTRAINT_PROPAGATION_ENABLED = buildConf("spark.sql.constraintPropagation.enabled")
    .internal()
    .doc("When true, the query optimizer will infer and propagate data constraints in the query " +
      "plan to optimize them. Constraint propagation can sometimes be computationally expensive " +
      "for certain kinds of query plans (such as those with a large number of predicates and " +
      "aliases) which might negatively impact overall runtime.")
    .version("2.2.0")
    .booleanConf
    .createWithDefault(true)

  val PROPAGATE_DISTINCT_KEYS_ENABLED =
    buildConf("spark.sql.optimizer.propagateDistinctKeys.enabled")
      .internal()
      .doc("When true, the query optimizer will propagate a set of distinct attributes from the " +
        "current node and use it to optimize query.")
      .version("3.3.0")
      .booleanConf
      .createWithDefault(true)

  val EAGER_EVAL_OF_UNRESOLVED_INLINE_TABLE_ENABLED =
    buildConf("spark.sql.parser.eagerEvalOfUnresolvedInlineTable")
      .internal()
      .doc("Controls whether we optimize the ASTree that gets generated when parsing " +
        "VALUES lists (UnresolvedInlineTable) by eagerly evaluating it in the AST Builder.")
      .booleanConf
      .createWithDefault(true)

  val ESCAPED_STRING_LITERALS = buildConf("spark.sql.parser.escapedStringLiterals")
    .internal()
    .doc("When true, string literals (including regex patterns) remain escaped in our SQL " +
      "parser. The default is false since Spark 2.0. Setting it to true can restore the behavior " +
      "prior to Spark 2.0.")
    .version("2.2.1")
    .booleanConf
    .createWithDefault(false)

  val FILE_COMPRESSION_FACTOR = buildConf("spark.sql.sources.fileCompressionFactor")
    .internal()
    .doc("When estimating the output data size of a table scan, multiply the file size with this " +
      "factor as the estimated data size, in case the data is compressed in the file and lead to" +
      " a heavily underestimated result.")
    .version("2.3.1")
    .doubleConf
    .checkValue(_ > 0, "the value of fileCompressionFactor must be greater than 0")
    .createWithDefault(1.0)

  val PARQUET_SCHEMA_MERGING_ENABLED = buildConf("spark.sql.parquet.mergeSchema")
    .doc("When true, the Parquet data source merges schemas collected from all data files, " +
         "otherwise the schema is picked from the summary file or a random data file " +
         "if no summary file is available.")
    .version("1.5.0")
    .booleanConf
    .createWithDefault(false)

  val PARQUET_SCHEMA_RESPECT_SUMMARIES = buildConf("spark.sql.parquet.respectSummaryFiles")
    .doc("When true, we make assumption that all part-files of Parquet are consistent with " +
         "summary files and we will ignore them when merging schema. Otherwise, if this is " +
         "false, which is the default, we will merge all part-files. This should be considered " +
         "as expert-only option, and shouldn't be enabled before knowing what it means exactly.")
    .version("1.5.0")
    .booleanConf
    .createWithDefault(false)

  val PARQUET_BINARY_AS_STRING = buildConf("spark.sql.parquet.binaryAsString")
    .doc("Some other Parquet-producing systems, in particular Impala and older versions of " +
      "Spark SQL, do not differentiate between binary data and strings when writing out the " +
      "Parquet schema. This flag tells Spark SQL to interpret binary data as a string to provide " +
      "compatibility with these systems.")
    .version("1.1.1")
    .booleanConf
    .createWithDefault(false)

  val PARQUET_INT96_AS_TIMESTAMP = buildConf("spark.sql.parquet.int96AsTimestamp")
    .doc("Some Parquet-producing systems, in particular Impala, store Timestamp into INT96. " +
      "Spark would also store Timestamp as INT96 because we need to avoid precision lost of the " +
      "nanoseconds field. This flag tells Spark SQL to interpret INT96 data as a timestamp to " +
      "provide compatibility with these systems.")
    .version("1.3.0")
    .booleanConf
    .createWithDefault(true)

  val PARQUET_INT96_TIMESTAMP_CONVERSION = buildConf("spark.sql.parquet.int96TimestampConversion")
    .doc("This controls whether timestamp adjustments should be applied to INT96 data when " +
      "converting to timestamps, for data written by Impala.  This is necessary because Impala " +
      "stores INT96 data with a different timezone offset than Hive & Spark.")
    .version("2.3.0")
    .booleanConf
    .createWithDefault(false)

  object ParquetOutputTimestampType extends Enumeration {
    val INT96, TIMESTAMP_MICROS, TIMESTAMP_MILLIS = Value
  }

  val PARQUET_OUTPUT_TIMESTAMP_TYPE = buildConf("spark.sql.parquet.outputTimestampType")
    .doc("Sets which Parquet timestamp type to use when Spark writes data to Parquet files. " +
      "INT96 is a non-standard but commonly used timestamp type in Parquet. TIMESTAMP_MICROS " +
      "is a standard timestamp type in Parquet, which stores number of microseconds from the " +
      "Unix epoch. TIMESTAMP_MILLIS is also standard, but with millisecond precision, which " +
      "means Spark has to truncate the microsecond portion of its timestamp value.")
    .version("2.3.0")
    .stringConf
    .transform(_.toUpperCase(Locale.ROOT))
    .checkValues(ParquetOutputTimestampType.values.map(_.toString))
    .createWithDefault(ParquetOutputTimestampType.INT96.toString)

  val PARQUET_COMPRESSION = buildConf("spark.sql.parquet.compression.codec")
    .doc("Sets the compression codec used when writing Parquet files. If either `compression` or " +
      "`parquet.compression` is specified in the table-specific options/properties, the " +
      "precedence would be `compression`, `parquet.compression`, " +
      "`spark.sql.parquet.compression.codec`. Acceptable values include: none, uncompressed, " +
      "snappy, gzip, lzo, brotli, lz4, lz4_raw, zstd.")
    .version("1.1.1")
    .stringConf
    .transform(_.toLowerCase(Locale.ROOT))
    .checkValues(
      Set("none", "uncompressed", "snappy", "gzip", "lzo", "brotli", "lz4", "lz4_raw", "zstd"))
    .createWithDefault("snappy")

  val PARQUET_FILTER_PUSHDOWN_ENABLED = buildConf("spark.sql.parquet.filterPushdown")
    .doc("Enables Parquet filter push-down optimization when set to true.")
    .version("1.2.0")
    .booleanConf
    .createWithDefault(true)

  val PARQUET_FILTER_PUSHDOWN_DATE_ENABLED = buildConf("spark.sql.parquet.filterPushdown.date")
    .doc("If true, enables Parquet filter push-down optimization for Date. " +
      s"This configuration only has an effect when '${PARQUET_FILTER_PUSHDOWN_ENABLED.key}' is " +
      "enabled.")
    .version("2.4.0")
    .internal()
    .booleanConf
    .createWithDefault(true)

  val PARQUET_FILTER_PUSHDOWN_TIMESTAMP_ENABLED =
    buildConf("spark.sql.parquet.filterPushdown.timestamp")
      .doc("If true, enables Parquet filter push-down optimization for Timestamp. " +
        s"This configuration only has an effect when '${PARQUET_FILTER_PUSHDOWN_ENABLED.key}' is " +
        "enabled and Timestamp stored as TIMESTAMP_MICROS or TIMESTAMP_MILLIS type.")
      .version("2.4.0")
      .internal()
      .booleanConf
      .createWithDefault(true)

  val PARQUET_FILTER_PUSHDOWN_DECIMAL_ENABLED =
    buildConf("spark.sql.parquet.filterPushdown.decimal")
      .doc("If true, enables Parquet filter push-down optimization for Decimal. " +
        s"This configuration only has an effect when '${PARQUET_FILTER_PUSHDOWN_ENABLED.key}' is " +
        "enabled.")
      .version("2.4.0")
      .internal()
      .booleanConf
      .createWithDefault(true)

  val PARQUET_FILTER_PUSHDOWN_STRING_STARTSWITH_ENABLED =
    buildConf("spark.sql.parquet.filterPushdown.string.startsWith")
    .doc("If true, enables Parquet filter push-down optimization for string startsWith function. " +
      s"This configuration only has an effect when '${PARQUET_FILTER_PUSHDOWN_ENABLED.key}' is " +
      "enabled.")
    .version("2.4.0")
    .internal()
    .booleanConf
    .createWithDefault(true)

  val PARQUET_FILTER_PUSHDOWN_STRING_PREDICATE_ENABLED =
    buildConf("spark.sql.parquet.filterPushdown.stringPredicate")
      .doc("If true, enables Parquet filter push-down optimization for string predicate such " +
        "as startsWith/endsWith/contains function. This configuration only has an effect when " +
        s"'${PARQUET_FILTER_PUSHDOWN_ENABLED.key}' is enabled.")
      .version("3.4.0")
      .internal()
      .fallbackConf(PARQUET_FILTER_PUSHDOWN_STRING_STARTSWITH_ENABLED)

  val PARQUET_FILTER_PUSHDOWN_INFILTERTHRESHOLD =
    buildConf("spark.sql.parquet.pushdown.inFilterThreshold")
      .doc("For IN predicate, Parquet filter will push-down a set of OR clauses if its " +
        "number of values not exceeds this threshold. Otherwise, Parquet filter will push-down " +
        "a value greater than or equal to its minimum value and less than or equal to " +
        "its maximum value. By setting this value to 0 this feature can be disabled. " +
        s"This configuration only has an effect when '${PARQUET_FILTER_PUSHDOWN_ENABLED.key}' is " +
        "enabled.")
      .version("2.4.0")
      .internal()
      .intConf
      .checkValue(threshold => threshold >= 0, "The threshold must not be negative.")
      .createWithDefault(10)

  val PARQUET_AGGREGATE_PUSHDOWN_ENABLED = buildConf("spark.sql.parquet.aggregatePushdown")
    .doc("If true, aggregates will be pushed down to Parquet for optimization. Support MIN, MAX " +
      "and COUNT as aggregate expression. For MIN/MAX, support boolean, integer, float and date " +
      "type. For COUNT, support all data types. If statistics is missing from any Parquet file " +
      "footer, exception would be thrown.")
    .version("3.3.0")
    .booleanConf
    .createWithDefault(false)

  val PARQUET_WRITE_LEGACY_FORMAT = buildConf("spark.sql.parquet.writeLegacyFormat")
    .doc("If true, data will be written in a way of Spark 1.4 and earlier. For example, decimal " +
      "values will be written in Apache Parquet's fixed-length byte array format, which other " +
      "systems such as Apache Hive and Apache Impala use. If false, the newer format in Parquet " +
      "will be used. For example, decimals will be written in int-based format. If Parquet " +
      "output is intended for use with systems that do not support this newer format, set to true.")
    .version("1.6.0")
    .booleanConf
    .createWithDefault(false)

  val PARQUET_OUTPUT_COMMITTER_CLASS = buildConf("spark.sql.parquet.output.committer.class")
    .doc("The output committer class used by Parquet. The specified class needs to be a " +
      "subclass of org.apache.hadoop.mapreduce.OutputCommitter. Typically, it's also a subclass " +
      "of org.apache.parquet.hadoop.ParquetOutputCommitter. If it is not, then metadata " +
      "summaries will never be created, irrespective of the value of " +
      "parquet.summary.metadata.level")
    .version("1.5.0")
    .internal()
    .stringConf
    .checkValue(Utils.classIsLoadableAndAssignableFrom(_, classOf[OutputCommitter]),
      s"Class must be loadable and subclass of ${classOf[OutputCommitter].getName}")
    .createWithDefault("org.apache.parquet.hadoop.ParquetOutputCommitter")

  val PARQUET_VECTORIZED_READER_ENABLED =
    buildConf("spark.sql.parquet.enableVectorizedReader")
      .doc("Enables vectorized parquet decoding.")
      .version("2.0.0")
      .booleanConf
      .createWithDefault(true)

  val PARQUET_VECTORIZED_READER_NESTED_COLUMN_ENABLED =
    buildConf("spark.sql.parquet.enableNestedColumnVectorizedReader")
      .doc("Enables vectorized Parquet decoding for nested columns (e.g., struct, list, map). " +
          s"Requires ${PARQUET_VECTORIZED_READER_ENABLED.key} to be enabled.")
      .version("3.3.0")
      .booleanConf
      .createWithDefault(true)

  val PARQUET_RECORD_FILTER_ENABLED = buildConf("spark.sql.parquet.recordLevelFilter.enabled")
    .doc("If true, enables Parquet's native record-level filtering using the pushed down " +
      "filters. " +
      s"This configuration only has an effect when '${PARQUET_FILTER_PUSHDOWN_ENABLED.key}' " +
      "is enabled and the vectorized reader is not used. You can ensure the vectorized reader " +
      s"is not used by setting '${PARQUET_VECTORIZED_READER_ENABLED.key}' to false.")
    .version("2.3.0")
    .booleanConf
    .createWithDefault(false)

  val PARQUET_VECTORIZED_READER_BATCH_SIZE = buildConf("spark.sql.parquet.columnarReaderBatchSize")
    .doc("The number of rows to include in a parquet vectorized reader batch. The number should " +
      "be carefully chosen to minimize overhead and avoid OOMs in reading data.")
    .version("2.4.0")
    .intConf
    .createWithDefault(4096)

  val PARQUET_FIELD_ID_WRITE_ENABLED =
    buildConf("spark.sql.parquet.fieldId.write.enabled")
      .doc("Field ID is a native field of the Parquet schema spec. When enabled, " +
        "Parquet writers will populate the field Id " +
        "metadata (if present) in the Spark schema to the Parquet schema.")
      .version("3.3.0")
      .booleanConf
      .createWithDefault(true)

  val PARQUET_FIELD_ID_READ_ENABLED =
    buildConf("spark.sql.parquet.fieldId.read.enabled")
      .doc("Field ID is a native field of the Parquet schema spec. When enabled, Parquet readers " +
        "will use field IDs (if present) in the requested Spark schema to look up Parquet " +
        "fields instead of using column names")
      .version("3.3.0")
      .booleanConf
      .createWithDefault(false)

  val IGNORE_MISSING_PARQUET_FIELD_ID =
    buildConf("spark.sql.parquet.fieldId.read.ignoreMissing")
      .doc("When the Parquet file doesn't have any field IDs but the " +
        "Spark read schema is using field IDs to read, we will silently return nulls " +
        "when this flag is enabled, or error otherwise.")
      .version("3.3.0")
      .booleanConf
      .createWithDefault(false)

  val PARQUET_INFER_TIMESTAMP_NTZ_ENABLED =
    buildConf("spark.sql.parquet.inferTimestampNTZ.enabled")
      .doc("When enabled, Parquet timestamp columns with annotation isAdjustedToUTC = false " +
        "are inferred as TIMESTAMP_NTZ type during schema inference. Otherwise, all the Parquet " +
        "timestamp columns are inferred as TIMESTAMP_LTZ types. Note that Spark writes the " +
        "output schema into Parquet's footer metadata on file writing and leverages it on file " +
        "reading. Thus this configuration only affects the schema inference on Parquet files " +
        "which are not written by Spark.")
      .version("3.4.0")
      .booleanConf
      .createWithDefault(true)

  val ORC_COMPRESSION = buildConf("spark.sql.orc.compression.codec")
    .doc("Sets the compression codec used when writing ORC files. If either `compression` or " +
      "`orc.compress` is specified in the table-specific options/properties, the precedence " +
      "would be `compression`, `orc.compress`, `spark.sql.orc.compression.codec`." +
      "Acceptable values include: none, uncompressed, snappy, zlib, lzo, zstd, lz4, brotli.")
    .version("2.3.0")
    .stringConf
    .transform(_.toLowerCase(Locale.ROOT))
    .checkValues(Set("none", "uncompressed", "snappy", "zlib", "lzo", "zstd", "lz4", "brotli"))
    .createWithDefault("zstd")

  val ORC_IMPLEMENTATION = buildConf("spark.sql.orc.impl")
    .doc("When native, use the native version of ORC support instead of the ORC library in Hive. " +
      "It is 'hive' by default prior to Spark 2.4.")
    .version("2.3.0")
    .internal()
    .stringConf
    .checkValues(Set("hive", "native"))
    .createWithDefault("native")

  val ORC_VECTORIZED_READER_ENABLED = buildConf("spark.sql.orc.enableVectorizedReader")
    .doc("Enables vectorized orc decoding.")
    .version("2.3.0")
    .booleanConf
    .createWithDefault(true)

  val ORC_VECTORIZED_READER_BATCH_SIZE = buildConf("spark.sql.orc.columnarReaderBatchSize")
    .doc("The number of rows to include in a orc vectorized reader batch. The number should " +
      "be carefully chosen to minimize overhead and avoid OOMs in reading data.")
    .version("2.4.0")
    .intConf
    .createWithDefault(4096)

  val ORC_VECTORIZED_WRITER_BATCH_SIZE = buildConf("spark.sql.orc.columnarWriterBatchSize")
    .doc("The number of rows to include in a orc vectorized writer batch. The number should " +
      "be carefully chosen to minimize overhead and avoid OOMs in writing data.")
    .version("3.4.0")
    .intConf
    .createWithDefault(1024)

  val ORC_VECTORIZED_READER_NESTED_COLUMN_ENABLED =
    buildConf("spark.sql.orc.enableNestedColumnVectorizedReader")
      .doc("Enables vectorized orc decoding for nested column.")
      .version("3.2.0")
      .booleanConf
      .createWithDefault(true)

  val ORC_FILTER_PUSHDOWN_ENABLED = buildConf("spark.sql.orc.filterPushdown")
    .doc("When true, enable filter pushdown for ORC files.")
    .version("1.4.0")
    .booleanConf
    .createWithDefault(true)

  val ORC_AGGREGATE_PUSHDOWN_ENABLED = buildConf("spark.sql.orc.aggregatePushdown")
    .doc("If true, aggregates will be pushed down to ORC for optimization. Support MIN, MAX and " +
      "COUNT as aggregate expression. For MIN/MAX, support boolean, integer, float and date " +
      "type. For COUNT, support all data types. If statistics is missing from any ORC file " +
      "footer, exception would be thrown.")
    .version("3.3.0")
    .booleanConf
    .createWithDefault(false)

  val ORC_SCHEMA_MERGING_ENABLED = buildConf("spark.sql.orc.mergeSchema")
    .doc("When true, the Orc data source merges schemas collected from all data files, " +
      "otherwise the schema is picked from a random data file.")
    .version("3.0.0")
    .booleanConf
    .createWithDefault(false)

  val HIVE_METASTORE_DROP_PARTITION_BY_NAME =
    buildConf("spark.sql.hive.dropPartitionByName.enabled")
      .doc("When true, Spark will get partition name rather than partition object " +
           "to drop partition, which can improve the performance of drop partition.")
      .version("3.4.0")
      .booleanConf
      .createWithDefault(false)

  val HIVE_METASTORE_PARTITION_PRUNING =
    buildConf("spark.sql.hive.metastorePartitionPruning")
      .doc("When true, some predicates will be pushed down into the Hive metastore so that " +
           "unmatching partitions can be eliminated earlier.")
      .version("1.5.0")
      .booleanConf
      .createWithDefault(true)

  val HIVE_METASTORE_PARTITION_PRUNING_INSET_THRESHOLD =
    buildConf("spark.sql.hive.metastorePartitionPruningInSetThreshold")
      .doc("The threshold of set size for InSet predicate when pruning partitions through Hive " +
        "Metastore. When the set size exceeds the threshold, we rewrite the InSet predicate " +
        "to be greater than or equal to the minimum value in set and less than or equal to the " +
        "maximum value in set. Larger values may cause Hive Metastore stack overflow. But for " +
        "InSet inside Not with values exceeding the threshold, we won't push it to Hive Metastore."
      )
      .version("3.1.0")
      .internal()
      .intConf
      .checkValue(_ > 0, "The value of metastorePartitionPruningInSetThreshold must be positive")
      .createWithDefault(1000)

  val HIVE_METASTORE_PARTITION_PRUNING_FALLBACK_ON_EXCEPTION =
    buildConf("spark.sql.hive.metastorePartitionPruningFallbackOnException")
      .doc("Whether to fallback to get all partitions from Hive metastore and perform partition " +
        "pruning on Spark client side, when encountering MetaException from the metastore. Note " +
        "that Spark query performance may degrade if this is enabled and there are many " +
        "partitions to be listed. If this is disabled, Spark will fail the query instead.")
      .version("3.3.0")
      .booleanConf
      .createWithDefault(false)

  val HIVE_METASTORE_PARTITION_PRUNING_FAST_FALLBACK =
    buildConf("spark.sql.hive.metastorePartitionPruningFastFallback")
      .doc("When this config is enabled, if the predicates are not supported by Hive or Spark " +
        "does fallback due to encountering MetaException from the metastore, " +
        "Spark will instead prune partitions by getting the partition names first " +
        "and then evaluating the filter expressions on the client side. " +
        "Note that the predicates with TimeZoneAwareExpression is not supported.")
      .version("3.3.0")
      .booleanConf
      .createWithDefault(false)

  val HIVE_MANAGE_FILESOURCE_PARTITIONS =
    buildConf("spark.sql.hive.manageFilesourcePartitions")
      .doc("When true, enable metastore partition management for file source tables as well. " +
           "This includes both datasource and converted Hive tables. When partition management " +
           "is enabled, datasource tables store partition in the Hive metastore, and use the " +
           s"metastore to prune partitions during query planning when " +
           s"${HIVE_METASTORE_PARTITION_PRUNING.key} is set to true.")
      .version("2.1.1")
      .booleanConf
      .createWithDefault(true)

  val HIVE_FILESOURCE_PARTITION_FILE_CACHE_SIZE =
    buildConf("spark.sql.hive.filesourcePartitionFileCacheSize")
      .doc("When nonzero, enable caching of partition file metadata in memory. All tables share " +
           "a cache that can use up to specified num bytes for file metadata. This conf only " +
           "has an effect when hive filesource partition management is enabled.")
      .version("2.1.1")
      .longConf
      .createWithDefault(250 * 1024 * 1024)

  object HiveCaseSensitiveInferenceMode extends Enumeration {
    val INFER_AND_SAVE, INFER_ONLY, NEVER_INFER = Value
  }

  val HIVE_CASE_SENSITIVE_INFERENCE = buildConf("spark.sql.hive.caseSensitiveInferenceMode")
    .internal()
    .doc("Sets the action to take when a case-sensitive schema cannot be read from a Hive Serde " +
      "table's properties when reading the table with Spark native data sources. Valid options " +
      "include INFER_AND_SAVE (infer the case-sensitive schema from the underlying data files " +
      "and write it back to the table properties), INFER_ONLY (infer the schema but don't " +
      "attempt to write it to the table properties) and NEVER_INFER (the default mode-- fallback " +
      "to using the case-insensitive metastore schema instead of inferring).")
    .version("2.1.1")
    .stringConf
    .transform(_.toUpperCase(Locale.ROOT))
    .checkValues(HiveCaseSensitiveInferenceMode.values.map(_.toString))
    .createWithDefault(HiveCaseSensitiveInferenceMode.NEVER_INFER.toString)

  val HIVE_TABLE_PROPERTY_LENGTH_THRESHOLD =
    buildConf("spark.sql.hive.tablePropertyLengthThreshold")
      .internal()
      .doc("The maximum length allowed in a single cell when storing Spark-specific information " +
        "in Hive's metastore as table properties. Currently it covers 2 things: the schema's " +
        "JSON string, the histogram of column statistics.")
      .version("3.2.0")
      .intConf
      .createOptional

  val OPTIMIZER_METADATA_ONLY = buildConf("spark.sql.optimizer.metadataOnly")
    .internal()
    .doc("When true, enable the metadata-only query optimization that use the table's metadata " +
      "to produce the partition columns instead of table scans. It applies when all the columns " +
      "scanned are partition columns and the query has an aggregate operator that satisfies " +
      "distinct semantics. By default the optimization is disabled, and deprecated as of Spark " +
      "3.0 since it may return incorrect results when the files are empty, see also SPARK-26709." +
      "It will be removed in the future releases. If you must use, use 'SparkSessionExtensions' " +
      "instead to inject it as a custom rule.")
    .version("2.1.1")
    .booleanConf
    .createWithDefault(false)

  val COLUMN_NAME_OF_CORRUPT_RECORD = buildConf("spark.sql.columnNameOfCorruptRecord")
    .doc("The name of internal column for storing raw/un-parsed JSON and CSV records that fail " +
      "to parse.")
    .version("1.2.0")
    .stringConf
    .createWithDefault("_corrupt_record")

  val BROADCAST_TIMEOUT = buildConf("spark.sql.broadcastTimeout")
    .doc("Timeout in seconds for the broadcast wait time in broadcast joins.")
    .version("1.3.0")
    .timeConf(TimeUnit.SECONDS)
    .createWithDefaultString(s"${5 * 60}")

  val INTERRUPT_ON_CANCEL = buildConf("spark.sql.execution.interruptOnCancel")
    .doc("When true, all running tasks will be interrupted if one cancels a query.")
    .version("4.0.0")
    .booleanConf
    .createWithDefault(true)

  // This is only used for the thriftserver
  val THRIFTSERVER_POOL = buildConf("spark.sql.thriftserver.scheduler.pool")
    .doc("Set a Fair Scheduler pool for a JDBC client session.")
    .version("1.1.1")
    .stringConf
    .createOptional

  val THRIFTSERVER_INCREMENTAL_COLLECT =
    buildConf("spark.sql.thriftServer.incrementalCollect")
      .internal()
      .doc("When true, enable incremental collection for execution in Thrift Server.")
      .version("2.0.3")
      .booleanConf
      .createWithDefault(false)

  val THRIFTSERVER_FORCE_CANCEL =
    buildConf("spark.sql.thriftServer.interruptOnCancel")
      .doc("When true, all running tasks will be interrupted if one cancels a query. " +
        "When false, all running tasks will remain until finished.")
      .version("3.2.0")
      .fallbackConf(INTERRUPT_ON_CANCEL)

  val THRIFTSERVER_QUERY_TIMEOUT =
    buildConf("spark.sql.thriftServer.queryTimeout")
      .doc("Set a query duration timeout in seconds in Thrift Server. If the timeout is set to " +
        "a positive value, a running query will be cancelled automatically when the timeout is " +
        "exceeded, otherwise the query continues to run till completion. If timeout values are " +
        "set for each statement via `java.sql.Statement.setQueryTimeout` and they are smaller " +
        "than this configuration value, they take precedence. If you set this timeout and prefer " +
        "to cancel the queries right away without waiting task to finish, consider enabling " +
        s"${THRIFTSERVER_FORCE_CANCEL.key} together.")
      .version("3.1.0")
      .timeConf(TimeUnit.SECONDS)
      .createWithDefault(0L)

  val THRIFTSERVER_UI_STATEMENT_LIMIT =
    buildConf("spark.sql.thriftserver.ui.retainedStatements")
      .doc("The number of SQL statements kept in the JDBC/ODBC web UI history.")
      .version("1.4.0")
      .intConf
      .createWithDefault(200)

  val THRIFTSERVER_UI_SESSION_LIMIT = buildConf("spark.sql.thriftserver.ui.retainedSessions")
    .doc("The number of SQL client sessions kept in the JDBC/ODBC web UI history.")
    .version("1.4.0")
    .intConf
    .createWithDefault(200)

  val DATA_SOURCE_DONT_ASSERT_ON_PREDICATE =
    buildConf("spark.sql.dataSource.skipAssertOnPredicatePushdown")
      .internal()
      .doc("Enable skipping assert when expression in not translated to predicate.")
      .booleanConf
      .createWithDefault(!Utils.isTesting)

  // This is used to set the default data source
  val DEFAULT_DATA_SOURCE_NAME = buildConf("spark.sql.sources.default")
    .doc("The default data source to use in input/output.")
    .version("1.3.0")
    .stringConf
    .createWithDefault("parquet")

  val CONVERT_CTAS = buildConf("spark.sql.hive.convertCTAS")
    .internal()
    .doc("When true, a table created by a Hive CTAS statement (no USING clause) " +
      "without specifying any storage property will be converted to a data source table, " +
      s"using the data source set by ${DEFAULT_DATA_SOURCE_NAME.key}.")
    .version("2.0.0")
    .booleanConf
    .createWithDefault(false)

  val GATHER_FASTSTAT = buildConf("spark.sql.hive.gatherFastStats")
      .internal()
      .doc("When true, fast stats (number of files and total size of all files) will be gathered" +
        " in parallel while repairing table partitions to avoid the sequential listing in Hive" +
        " metastore.")
      .version("2.0.1")
      .booleanConf
      .createWithDefault(true)

  /**
   * Output style for binary data.
   */
  object BinaryOutputStyle extends Enumeration {
    type BinaryOutputStyle = Value
    val
    /**
     * Output as UTF-8 string.
     * [83, 112, 97, 114, 107] -> "Spark"
     */
    UTF8: Value = Value("UTF-8")
    /**
     * Output as comma separated byte array string.
     * [83, 112, 97, 114, 107] -> [83, 112, 97, 114, 107]
     */
    val BASIC,
    /**
     * Output as base64 encoded string.
     * [83, 112, 97, 114, 107] -> U3Bhcmsg
     */
    BASE64,
    /**
     * Output as hex string.
     * [83, 112, 97, 114, 107] -> 537061726b
     */
    HEX,
    /**
     * Output as discrete hex string.
     * [83, 112, 97, 114, 107] -> [53 70 61 72 6b]
     */
    HEX_DISCRETE = Value
  }

  val BINARY_OUTPUT_STYLE = buildConf("spark.sql.binaryOutputStyle")
    .doc("The output style used display binary data. Valid values are 'UTF-8', " +
      "'BASIC', 'BASE64', 'HEX', and 'HEX_DISCRETE'.")
    .version("4.0.0")
    .stringConf
    .transform(_.toUpperCase(Locale.ROOT))
    .checkValues(BinaryOutputStyle.values.map(_.toString))
    .createOptional

  val PARTITION_COLUMN_TYPE_INFERENCE =
    buildConf("spark.sql.sources.partitionColumnTypeInference.enabled")
      .doc("When true, automatically infer the data types for partitioned columns.")
      .version("1.5.0")
      .booleanConf
      .createWithDefault(true)

  val BUCKETING_ENABLED = buildConf("spark.sql.sources.bucketing.enabled")
    .doc("When false, we will treat bucketed table as normal table")
    .version("2.0.0")
    .booleanConf
    .createWithDefault(true)

  val V2_BUCKETING_ENABLED = buildConf("spark.sql.sources.v2.bucketing.enabled")
      .doc(s"Similar to ${BUCKETING_ENABLED.key}, this config is used to enable bucketing for V2 " +
        "data sources. When turned on, Spark will recognize the specific distribution " +
        "reported by a V2 data source through SupportsReportPartitioning, and will try to " +
        "avoid shuffle if necessary.")
      .version("3.3.0")
      .booleanConf
      .createWithDefault(false)

  val V2_BUCKETING_PUSH_PART_VALUES_ENABLED =
    buildConf("spark.sql.sources.v2.bucketing.pushPartValues.enabled")
      .doc(s"Whether to pushdown common partition values when ${V2_BUCKETING_ENABLED.key} is " +
        "enabled. When turned on, if both sides of a join are of KeyGroupedPartitioning and if " +
        "they share compatible partition keys, even if they don't have the exact same partition " +
        "values, Spark will calculate a superset of partition values and pushdown that info to " +
        "scan nodes, which will use empty partitions for the missing partition values on either " +
        "side. This could help to eliminate unnecessary shuffles")
      .version("3.4.0")
      .booleanConf
      .createWithDefault(true)

  val V2_BUCKETING_PARTIALLY_CLUSTERED_DISTRIBUTION_ENABLED =
    buildConf("spark.sql.sources.v2.bucketing.partiallyClusteredDistribution.enabled")
      .doc("During a storage-partitioned join, whether to allow input partitions to be " +
        "partially clustered, when both sides of the join are of KeyGroupedPartitioning. At " +
        "planning time, Spark will pick the side with less data size based on table " +
        "statistics, group and replicate them to match the other side. This is an optimization " +
        "on skew join and can help to reduce data skewness when certain partitions are assigned " +
        s"large amount of data. This config requires both ${V2_BUCKETING_ENABLED.key} and " +
        s"${V2_BUCKETING_PUSH_PART_VALUES_ENABLED.key} to be enabled")
      .version("3.4.0")
      .booleanConf
      .createWithDefault(false)

  val V2_BUCKETING_SHUFFLE_ENABLED =
    buildConf("spark.sql.sources.v2.bucketing.shuffle.enabled")
      .doc("During a storage-partitioned join, whether to allow to shuffle only one side." +
        "When only one side is KeyGroupedPartitioning, if the conditions are met, spark will " +
        "only shuffle the other side. This optimization will reduce the amount of data that " +
        s"needs to be shuffle. This config requires ${V2_BUCKETING_ENABLED.key} to be enabled")
      .version("4.0.0")
      .booleanConf
      .createWithDefault(false)

   val V2_BUCKETING_ALLOW_JOIN_KEYS_SUBSET_OF_PARTITION_KEYS =
    buildConf("spark.sql.sources.v2.bucketing.allowJoinKeysSubsetOfPartitionKeys.enabled")
      .doc("Whether to allow storage-partition join in the case where join keys are" +
        "a subset of the partition keys of the source tables. At planning time, " +
        "Spark will group the partitions by only those keys that are in the join keys." +
        s"This is currently enabled only if ${REQUIRE_ALL_CLUSTER_KEYS_FOR_DISTRIBUTION.key} " +
        "is false."
      )
      .version("4.0.0")
      .booleanConf
      .createWithDefault(false)

  val V2_BUCKETING_ALLOW_COMPATIBLE_TRANSFORMS =
    buildConf("spark.sql.sources.v2.bucketing.allowCompatibleTransforms.enabled")
      .doc("Whether to allow storage-partition join in the case where the partition transforms " +
        "are compatible but not identical.  This config requires both " +
        s"${V2_BUCKETING_ENABLED.key} and ${V2_BUCKETING_PUSH_PART_VALUES_ENABLED.key} to be " +
        s"enabled and ${V2_BUCKETING_PARTIALLY_CLUSTERED_DISTRIBUTION_ENABLED.key} " +
        "to be disabled."
      )
      .version("4.0.0")
      .booleanConf
      .createWithDefault(false)

  val V2_BUCKETING_PARTITION_FILTER_ENABLED =
    buildConf("spark.sql.sources.v2.bucketing.partition.filter.enabled")
      .doc(s"Whether to filter partitions when running storage-partition join. " +
        s"When enabled, partitions without matches on the other side can be omitted for " +
        s"scanning, if allowed by the join type. This config requires both " +
        s"${V2_BUCKETING_ENABLED.key} and ${V2_BUCKETING_PUSH_PART_VALUES_ENABLED.key} to be " +
        s"enabled.")
      .version("4.0.0")
      .booleanConf
      .createWithDefault(false)

  val BUCKETING_MAX_BUCKETS = buildConf("spark.sql.sources.bucketing.maxBuckets")
    .doc("The maximum number of buckets allowed.")
    .version("2.4.0")
    .intConf
    .checkValue(_ > 0, "the value of spark.sql.sources.bucketing.maxBuckets must be greater than 0")
    .createWithDefault(100000)

  val AUTO_BUCKETED_SCAN_ENABLED =
    buildConf("spark.sql.sources.bucketing.autoBucketedScan.enabled")
      .doc("When true, decide whether to do bucketed scan on input tables based on query plan " +
        "automatically. Do not use bucketed scan if 1. query does not have operators to utilize " +
        "bucketing (e.g. join, group-by, etc), or 2. there's an exchange operator between these " +
        s"operators and table scan. Note when '${BUCKETING_ENABLED.key}' is set to " +
        "false, this configuration does not take any effect.")
      .version("3.1.0")
      .booleanConf
      .createWithDefault(true)

  val CAN_CHANGE_CACHED_PLAN_OUTPUT_PARTITIONING =
    buildConf("spark.sql.optimizer.canChangeCachedPlanOutputPartitioning")
      .internal()
      .doc("Whether to forcibly enable some optimization rules that can change the output " +
        "partitioning of a cached query when executing it for caching. If it is set to true, " +
        "queries may need an extra shuffle to read the cached data. This configuration is " +
        "disabled by default. The optimization rule enabled by this configuration " +
        s"is ${ADAPTIVE_EXECUTION_APPLY_FINAL_STAGE_SHUFFLE_OPTIMIZATIONS.key}.")
      .version("3.2.0")
      .booleanConf
      .createWithDefault(false)

  val DEFAULT_CACHE_STORAGE_LEVEL = buildConf("spark.sql.defaultCacheStorageLevel")
    .doc("The default storage level of `dataset.cache()`, `catalog.cacheTable()` and " +
      "sql query `CACHE TABLE t`.")
    .version("4.0.0")
    .stringConf
    .transform(_.toUpperCase(Locale.ROOT))
    .checkValues(StorageLevelMapper.values.map(_.name()).toSet)
    .createWithDefault(StorageLevelMapper.MEMORY_AND_DISK.name())

  val DATAFRAME_CACHE_LOG_LEVEL = buildConf("spark.sql.dataframeCache.logLevel")
    .internal()
    .doc("Configures the log level of Dataframe cache operations, including adding and removing " +
      "entries from Dataframe cache, hit and miss on cache application. The default log " +
      "level is 'trace'. This log should only be used for debugging purposes and not in the " +
      "production environment, since it generates a large amount of logs.")
    .version("4.0.0")
    .stringConf
    .transform(_.toUpperCase(Locale.ROOT))
    .checkValue(logLevel => Set("TRACE", "DEBUG", "INFO", "WARN", "ERROR").contains(logLevel),
      "Invalid value for 'spark.sql.dataframeCache.logLevel'. Valid values are " +
        "'trace', 'debug', 'info', 'warn' and 'error'.")
    .createWithDefault("trace")

  val CROSS_JOINS_ENABLED = buildConf("spark.sql.crossJoin.enabled")
    .internal()
    .doc("When false, we will throw an error if a query contains a cartesian product without " +
        "explicit CROSS JOIN syntax.")
    .version("2.0.0")
    .booleanConf
    .createWithDefault(true)

  val ORDER_BY_ORDINAL = buildConf("spark.sql.orderByOrdinal")
    .doc("When true, the ordinal numbers are treated as the position in the select list. " +
         "When false, the ordinal numbers in order/sort by clause are ignored.")
    .version("2.0.0")
    .booleanConf
    .createWithDefault(true)

  val GROUP_BY_ORDINAL = buildConf("spark.sql.groupByOrdinal")
    .doc("When true, the ordinal numbers in group by clauses are treated as the position " +
      "in the select list. When false, the ordinal numbers are ignored.")
    .version("2.0.0")
    .booleanConf
    .createWithDefault(true)

  val GROUP_BY_ALIASES = buildConf("spark.sql.groupByAliases")
    .doc("When true, aliases in a select list can be used in group by clauses. When false, " +
      "an analysis exception is thrown in the case.")
    .version("2.2.0")
    .booleanConf
    .createWithDefault(true)

  val VIEW_SCHEMA_BINDING_ENABLED = buildConf("spark.sql.legacy.viewSchemaBindingMode")
    .internal()
    .doc("Set to false to disable the WITH SCHEMA clause for view DDL and suppress the line in " +
      "DESCRIBE EXTENDED and SHOW CREATE TABLE.")
    .version("4.0.0")
    .booleanConf
    .createWithDefault(true)

  val VIEW_SCHEMA_COMPENSATION = buildConf("spark.sql.legacy.viewSchemaCompensation")
    .internal()
    .doc("Set to false to revert default view schema binding mode from WITH SCHEMA COMPENSATION " +
      "to WITH SCHEMA BINDING.")
    .version("4.0.0")
    .booleanConf
    .createWithDefault(true)

  val OUTPUT_COMMITTER_CLASS = buildConf("spark.sql.sources.outputCommitterClass")
    .version("1.4.0")
    .internal()
    .stringConf
    .checkValue(Utils.classIsLoadableAndAssignableFrom(_, classOf[OutputCommitter]),
      s"Class must be loadable and subclass of ${classOf[OutputCommitter].getName}")
    .createOptional

  val FILE_COMMIT_PROTOCOL_CLASS =
    buildConf("spark.sql.sources.commitProtocolClass")
      .version("2.1.1")
      .internal()
      .stringConf
      .checkValue(Utils.classIsLoadableAndAssignableFrom(_, classOf[FileCommitProtocol]),
        s"Class must be loadable and subclass of ${classOf[FileCommitProtocol].getName}")
      .createWithDefault(
        "org.apache.spark.sql.execution.datasources.SQLHadoopMapReduceCommitProtocol")

  val PARALLEL_PARTITION_DISCOVERY_THRESHOLD =
    buildConf("spark.sql.sources.parallelPartitionDiscovery.threshold")
      .doc("The maximum number of paths allowed for listing files at driver side. If the number " +
        "of detected paths exceeds this value during partition discovery, it tries to list the " +
        "files with another Spark distributed job. This configuration is effective only when " +
        "using file-based sources such as Parquet, JSON and ORC.")
      .version("1.5.0")
      .intConf
      .checkValue(parallel => parallel >= 0, "The maximum number of paths allowed for listing " +
        "files at driver side must not be negative")
      .createWithDefault(32)

  val PARALLEL_PARTITION_DISCOVERY_PARALLELISM =
    buildConf("spark.sql.sources.parallelPartitionDiscovery.parallelism")
      .doc("The number of parallelism to list a collection of path recursively, Set the " +
        "number to prevent file listing from generating too many tasks.")
      .version("2.1.1")
      .internal()
      .intConf
      .createWithDefault(10000)

  val IGNORE_DATA_LOCALITY =
    buildConf("spark.sql.sources.ignoreDataLocality")
      .doc("If true, Spark will not fetch the block locations for each file on " +
        "listing files. This speeds up file listing, but the scheduler cannot " +
        "schedule tasks to take advantage of data locality. It can be particularly " +
        "useful if data is read from a remote cluster so the scheduler could never " +
        "take advantage of locality anyway.")
      .version("3.0.0")
      .internal()
      .booleanConf
      .createWithDefault(false)

  val USE_LISTFILES_FILESYSTEM_LIST =
    buildConf("spark.sql.sources.useListFilesFileSystemList")
      .doc("A comma-separated list of file system schemes to use FileSystem.listFiles API " +
        "for a single root path listing")
      .version("4.0.0")
      .internal()
      .stringConf
      .transform(_.toLowerCase(Locale.ROOT))
      .createWithDefault("s3a")

  // Whether to automatically resolve ambiguity in join conditions for self-joins.
  // See SPARK-6231.
  val DATAFRAME_SELF_JOIN_AUTO_RESOLVE_AMBIGUITY =
    buildConf("spark.sql.selfJoinAutoResolveAmbiguity")
      .version("1.4.0")
      .internal()
      .booleanConf
      .createWithDefault(true)

  val FAIL_AMBIGUOUS_SELF_JOIN_ENABLED =
    buildConf("spark.sql.analyzer.failAmbiguousSelfJoin")
      .doc("When true, fail the Dataset query if it contains ambiguous self-join.")
      .version("3.0.0")
      .internal()
      .booleanConf
      .createWithDefault(true)

  // Whether to retain group by columns or not in GroupedData.agg.
  val DATAFRAME_RETAIN_GROUP_COLUMNS = buildConf("spark.sql.retainGroupColumns")
    .version("1.4.0")
    .internal()
    .booleanConf
    .createWithDefault(true)

  val DATAFRAME_PIVOT_MAX_VALUES = buildConf("spark.sql.pivotMaxValues")
    .doc("When doing a pivot without specifying values for the pivot column this is the maximum " +
      "number of (distinct) values that will be collected without error.")
    .version("1.6.0")
    .intConf
    .createWithDefault(10000)

  val DATAFRAME_TRANSPOSE_MAX_VALUES = buildConf("spark.sql.transposeMaxValues")
    .doc("When doing a transpose without specifying values for the index column this is" +
      " the maximum number of values that will be transposed without error.")
    .version("4.0.0")
    .intConf
    .createWithDefault(500)

  val RUN_SQL_ON_FILES = buildConf("spark.sql.runSQLOnFiles")
    .internal()
    .doc("When true, we could use `datasource`.`path` as table in SQL query.")
    .version("1.6.0")
    .booleanConf
    .createWithDefault(true)

  val WHOLESTAGE_CODEGEN_ENABLED = buildConf("spark.sql.codegen.wholeStage")
    .internal()
    .doc("When true, the whole stage (of multiple operators) will be compiled into single java" +
      " method.")
    .version("2.0.0")
    .booleanConf
    .createWithDefault(true)

  val WHOLESTAGE_CODEGEN_USE_ID_IN_CLASS_NAME =
    buildConf("spark.sql.codegen.useIdInClassName")
    .internal()
    .doc("When true, embed the (whole-stage) codegen stage ID into " +
      "the class name of the generated class as a suffix")
    .version("2.3.1")
    .booleanConf
    .createWithDefault(true)

  val WHOLESTAGE_MAX_NUM_FIELDS = buildConf("spark.sql.codegen.maxFields")
    .internal()
    .doc("The maximum number of fields (including nested fields) that will be supported before" +
      " deactivating whole-stage codegen.")
    .version("2.0.0")
    .intConf
    .createWithDefault(100)

  val CODEGEN_FACTORY_MODE = buildConf("spark.sql.codegen.factoryMode")
    .doc("This config determines the fallback behavior of several codegen generators " +
      "during tests. `FALLBACK` means trying codegen first and then falling back to " +
      "interpreted if any compile error happens. Disabling fallback if `CODEGEN_ONLY`. " +
      "`NO_CODEGEN` skips codegen and goes interpreted path always. Note that " +
      "this configuration is only for the internal usage, and NOT supposed to be set by " +
      "end users.")
    .version("2.4.0")
    .internal()
    .stringConf
    .checkValues(CodegenObjectFactoryMode.values.map(_.toString))
    .createWithDefault(CodegenObjectFactoryMode.FALLBACK.toString)

  val CODEGEN_FALLBACK = buildConf("spark.sql.codegen.fallback")
    .internal()
    .doc("When true, (whole stage) codegen could be temporary disabled for the part of query that" +
      " fail to compile generated code")
    .version("2.0.0")
    .booleanConf
    .createWithDefault(true)

  val CODEGEN_LOGGING_MAX_LINES = buildConf("spark.sql.codegen.logging.maxLines")
    .internal()
    .doc("The maximum number of codegen lines to log when errors occur. Use -1 for unlimited.")
    .version("2.3.0")
    .intConf
    .checkValue(maxLines => maxLines >= -1, "The maximum must be a positive integer, 0 to " +
      "disable logging or -1 to apply no limit.")
    .createWithDefault(1000)

  val WHOLESTAGE_HUGE_METHOD_LIMIT = buildConf("spark.sql.codegen.hugeMethodLimit")
    .internal()
    .doc("The maximum bytecode size of a single compiled Java function generated by whole-stage " +
      "codegen. When the compiled function exceeds this threshold, the whole-stage codegen is " +
      "deactivated for this subtree of the current query plan. The default value is 65535, which " +
      "is the largest bytecode size possible for a valid Java method. When running on HotSpot, " +
      s"it may be preferable to set the value to ${CodeGenerator.DEFAULT_JVM_HUGE_METHOD_LIMIT} " +
      "to match HotSpot's implementation.")
    .version("2.3.0")
    .intConf
    .createWithDefault(65535)

  val CODEGEN_METHOD_SPLIT_THRESHOLD = buildConf("spark.sql.codegen.methodSplitThreshold")
    .internal()
    .doc("The threshold of source-code splitting in the codegen. When the number of characters " +
      "in a single Java function (without comment) exceeds the threshold, the function will be " +
      "automatically split to multiple smaller ones. We cannot know how many bytecode will be " +
      "generated, so use the code length as metric. When running on HotSpot, a function's " +
      "bytecode should not go beyond 8KB, otherwise it will not be JITted; it also should not " +
      "be too small, otherwise there will be many function calls.")
    .version("3.0.0")
    .intConf
    .checkValue(threshold => threshold > 0, "The threshold must be a positive integer.")
    .createWithDefault(1024)

  val WHOLESTAGE_SPLIT_CONSUME_FUNC_BY_OPERATOR =
    buildConf("spark.sql.codegen.splitConsumeFuncByOperator")
      .internal()
      .doc("When true, whole stage codegen would put the logic of consuming rows of each " +
        "physical operator into individual methods, instead of a single big method. This can be " +
        "used to avoid oversized function that can miss the opportunity of JIT optimization.")
      .version("2.3.1")
      .booleanConf
      .createWithDefault(true)

  val WHOLESTAGE_BROADCAST_CLEANED_SOURCE_THRESHOLD =
    buildConf("spark.sql.codegen.broadcastCleanedSourceThreshold")
      .internal()
      .doc("A threshold (in string length) to determine if we should make the generated code a" +
        "broadcast variable in whole stage codegen. To disable this, set the threshold to < 0; " +
        "otherwise if the size is above the threshold, it'll use broadcast variable. Note that " +
        "maximum string length allowed in Java is Integer.MAX_VALUE, so anything above it would " +
        "be meaningless. The default value is set to -1 (disabled by default).")
      .version("4.0.0")
      .intConf
      .createWithDefault(-1)

  val FILES_MAX_PARTITION_BYTES = buildConf("spark.sql.files.maxPartitionBytes")
    .doc("The maximum number of bytes to pack into a single partition when reading files. " +
      "This configuration is effective only when using file-based sources such as Parquet, JSON " +
      "and ORC.")
    .version("2.0.0")
    .bytesConf(ByteUnit.BYTE)
    .createWithDefaultString("128MB") // parquet.block.size

  val FILES_OPEN_COST_IN_BYTES = buildConf("spark.sql.files.openCostInBytes")
    .internal()
    .doc("The estimated cost to open a file, measured by the number of bytes could be scanned in" +
      " the same time. This is used when putting multiple files into a partition. It's better to" +
      " over estimated, then the partitions with small files will be faster than partitions with" +
      " bigger files (which is scheduled first). This configuration is effective only when using" +
      " file-based sources such as Parquet, JSON and ORC.")
    .version("2.0.0")
    .bytesConf(ByteUnit.BYTE)
    .createWithDefaultString("4MB")

  val FILES_MIN_PARTITION_NUM = buildConf("spark.sql.files.minPartitionNum")
    .doc("The suggested (not guaranteed) minimum number of split file partitions. " +
      s"If not set, the default value is `${LEAF_NODE_DEFAULT_PARALLELISM.key}`. " +
      "This configuration is effective only when using file-based sources " +
      "such as Parquet, JSON and ORC.")
    .version("3.1.0")
    .intConf
    .checkValue(v => v > 0, "The min partition number must be a positive integer.")
    .createOptional

  val FILES_MAX_PARTITION_NUM = buildConf("spark.sql.files.maxPartitionNum")
    .doc("The suggested (not guaranteed) maximum number of split file partitions. If it is set, " +
      "Spark will rescale each partition to make the number of partitions is close to this " +
      "value if the initial number of partitions exceeds this value. This configuration is " +
      "effective only when using file-based sources such as Parquet, JSON and ORC.")
    .version("3.5.0")
    .intConf
    .checkValue(v => v > 0, "The maximum number of partitions must be a positive integer.")
    .createOptional

  val IGNORE_CORRUPT_FILES = buildConf("spark.sql.files.ignoreCorruptFiles")
    .doc("Whether to ignore corrupt files. If true, the Spark jobs will continue to run when " +
      "encountering corrupted files and the contents that have been read will still be returned. " +
      "This configuration is effective only when using file-based sources such as Parquet, JSON " +
      "and ORC.")
    .version("2.1.1")
    .booleanConf
    .createWithDefault(false)

  val IGNORE_MISSING_FILES = buildConf("spark.sql.files.ignoreMissingFiles")
    .doc("Whether to ignore missing files. If true, the Spark jobs will continue to run when " +
      "encountering missing files and the contents that have been read will still be returned. " +
      "This configuration is effective only when using file-based sources such as Parquet, JSON " +
      "and ORC.")
    .version("2.3.0")
    .booleanConf
    .createWithDefault(false)

  val IGNORE_INVALID_PARTITION_PATHS = buildConf("spark.sql.files.ignoreInvalidPartitionPaths")
    .doc("Whether to ignore invalid partition paths that do not match <column>=<value>. When " +
      "the option is enabled, table with two partition directories 'table/invalid' and " +
      "'table/col=1' will only load the latter directory and ignore the invalid partition")
    .version("4.0.0")
    .booleanConf
    .createWithDefault(false)

  val MAX_RECORDS_PER_FILE = buildConf("spark.sql.files.maxRecordsPerFile")
    .doc("Maximum number of records to write out to a single file. " +
      "If this value is zero or negative, there is no limit.")
    .version("2.2.0")
    .longConf
    .createWithDefault(0)

  val EXCHANGE_REUSE_ENABLED = buildConf("spark.sql.exchange.reuse")
    .internal()
    .doc("When true, the planner will try to find out duplicated exchanges and re-use them.")
    .version("2.0.0")
    .booleanConf
    .createWithDefault(true)

  val SUBQUERY_REUSE_ENABLED = buildConf("spark.sql.execution.reuseSubquery")
    .internal()
    .doc("When true, the planner will try to find out duplicated subqueries and re-use them.")
    .version("3.0.0")
    .booleanConf
    .createWithDefault(true)

  val REMOVE_REDUNDANT_PROJECTS_ENABLED = buildConf("spark.sql.execution.removeRedundantProjects")
    .internal()
    .doc("Whether to remove redundant project exec node based on children's output and " +
      "ordering requirement.")
    .version("3.1.0")
    .booleanConf
    .createWithDefault(true)

  val REMOVE_REDUNDANT_SORTS_ENABLED = buildConf("spark.sql.execution.removeRedundantSorts")
    .internal()
    .doc("Whether to remove redundant physical sort node")
    .version("2.4.8")
    .booleanConf
    .createWithDefault(true)

  val REPLACE_HASH_WITH_SORT_AGG_ENABLED = buildConf("spark.sql.execution.replaceHashWithSortAgg")
    .internal()
    .doc("Whether to replace hash aggregate node with sort aggregate based on children's ordering")
    .version("3.3.0")
    .booleanConf
    .createWithDefault(false)

  val USE_PARTITION_EVALUATOR = buildConf("spark.sql.execution.usePartitionEvaluator")
    .internal()
    .doc("When true, use PartitionEvaluator to execute SQL operators.")
    .version("3.5.0")
    .booleanConf
    .createWithDefault(false)

  val STATE_STORE_PROVIDER_CLASS =
    buildConf("spark.sql.streaming.stateStore.providerClass")
      .internal()
      .doc(
        "The class used to manage state data in stateful streaming queries. This class must " +
          "be a subclass of StateStoreProvider, and must have a zero-arg constructor. " +
          "Note: For structured streaming, this configuration cannot be changed between query " +
          "restarts from the same checkpoint location.")
      .version("2.3.0")
      .stringConf
      .createWithDefault(
        "org.apache.spark.sql.execution.streaming.state.HDFSBackedStateStoreProvider")

  val NUM_STATE_STORE_MAINTENANCE_THREADS =
    buildConf("spark.sql.streaming.stateStore.numStateStoreMaintenanceThreads")
      .internal()
      .doc("Number of threads in the thread pool that perform clean up and snapshotting tasks " +
        "for stateful streaming queries. The default value is the number of cores * 0.25 " +
        "so that this thread pool doesn't take too many resources " +
        "away from the query and affect performance.")
      .intConf
      .checkValue(_ > 0, "Must be greater than 0")
      .createWithDefault(Math.max(Runtime.getRuntime.availableProcessors() / 4, 1))

  val STATE_SCHEMA_CHECK_ENABLED =
    buildConf("spark.sql.streaming.stateStore.stateSchemaCheck")
      .doc("When true, Spark will validate the state schema against schema on existing state and " +
        "fail query if it's incompatible.")
      .version("3.1.0")
      .booleanConf
      .createWithDefault(true)

  val STATE_STORE_MIN_DELTAS_FOR_SNAPSHOT =
    buildConf("spark.sql.streaming.stateStore.minDeltasForSnapshot")
      .internal()
      .doc("Minimum number of state store delta files that needs to be generated before they " +
        "consolidated into snapshots.")
      .version("2.0.0")
      .intConf
      .createWithDefault(10)

  val STATE_STORE_FORMAT_VALIDATION_ENABLED =
    buildConf("spark.sql.streaming.stateStore.formatValidation.enabled")
      .internal()
      .doc("When true, check if the data from state store is valid or not when running streaming " +
        "queries. This can happen if the state store format has been changed. Note, the feature " +
        "is only effective in the build-in HDFS state store provider now.")
      .version("3.1.0")
      .booleanConf
      .createWithDefault(true)

  val FLATMAPGROUPSWITHSTATE_STATE_FORMAT_VERSION =
    buildConf("spark.sql.streaming.flatMapGroupsWithState.stateFormatVersion")
      .internal()
      .doc("State format version used by flatMapGroupsWithState operation in a streaming query")
      .version("2.4.0")
      .intConf
      .checkValue(v => Set(1, 2).contains(v), "Valid versions are 1 and 2")
      .createWithDefault(2)

  val CHECKPOINT_LOCATION = buildConf("spark.sql.streaming.checkpointLocation")
    .doc("The default location for storing checkpoint data for streaming queries.")
    .version("2.0.0")
    .stringConf
    .createOptional

  val FORCE_DELETE_TEMP_CHECKPOINT_LOCATION =
    buildConf("spark.sql.streaming.forceDeleteTempCheckpointLocation")
      .doc("When true, enable temporary checkpoint locations force delete.")
      .version("3.0.0")
      .booleanConf
      .createWithDefault(false)

  val MIN_BATCHES_TO_RETAIN = buildConf("spark.sql.streaming.minBatchesToRetain")
    .internal()
    .doc("The minimum number of batches that must be retained and made recoverable.")
    .version("2.1.1")
    .intConf
    .createWithDefault(100)

  val RATIO_EXTRA_SPACE_ALLOWED_IN_CHECKPOINT =
    buildConf("spark.sql.streaming.ratioExtraSpaceAllowedInCheckpoint")
    .internal()
    .doc("The ratio of extra space allowed for batch deletion of files when maintenance is" +
      "invoked. When value > 0, it optimizes the cost of discovering and deleting old checkpoint " +
      "versions. The minimum number of stale versions we retain in checkpoint location for batch " +
      "deletion is calculated by minBatchesToRetain * ratioExtraSpaceAllowedInCheckpoint.")
    .version("4.0.0")
    .doubleConf
    .createWithDefault(0.3)

  val MAX_BATCHES_TO_RETAIN_IN_MEMORY = buildConf("spark.sql.streaming.maxBatchesToRetainInMemory")
    .internal()
    .doc("The maximum number of batches which will be retained in memory to avoid " +
      "loading from files. The value adjusts a trade-off between memory usage vs cache miss: " +
      "'2' covers both success and direct failure cases, '1' covers only success case, " +
      "and '0' covers extreme case - disable cache to maximize memory size of executors.")
    .version("2.4.0")
    .intConf
    .createWithDefault(2)

  val STREAMING_MAINTENANCE_INTERVAL =
    buildConf("spark.sql.streaming.stateStore.maintenanceInterval")
      .internal()
      .doc("The interval in milliseconds between triggering maintenance tasks in StateStore. " +
        "The maintenance task executes background maintenance task in all the loaded store " +
        "providers if they are still the active instances according to the coordinator. If not, " +
        "inactive instances of store providers will be closed.")
      .version("2.0.0")
      .timeConf(TimeUnit.MILLISECONDS)
      .createWithDefault(TimeUnit.MINUTES.toMillis(1)) // 1 minute

  val STREAMING_TRANSFORM_WITH_STATE_OP_STATE_SCHEMA_VERSION =
    buildConf("spark.sql.streaming.transformWithState.stateSchemaVersion")
      .doc("The version of the state schema used by the transformWithState operator")
      .version("4.0.0")
      .intConf
      .createWithDefault(3)

<<<<<<< HEAD
  val STREAMING_STATE_STORE_USE_AVRO_ENCODING =
    buildConf("spark.sql.streaming.stateStore.useAvroEncoding")
      .doc("Whether or not the stateful operators should use Avro encoding to " +
        "persist state in the StateStore. If false, default to UnsafeRow.")
      .version("4.0.0")
      .booleanConf
      .createWithDefault(false)
=======
  // The feature is still in development, so it is still internal.
  val STATE_STORE_CHECKPOINT_FORMAT_VERSION =
    buildConf("spark.sql.streaming.stateStore.checkpointFormatVersion")
      .internal()
      .doc("The version of the approach of doing state store checkpoint")
      .version("4.0.0")
      .intConf
      .createWithDefault(1)
>>>>>>> 6f710cd9

  val STATE_STORE_COMPRESSION_CODEC =
    buildConf("spark.sql.streaming.stateStore.compression.codec")
      .internal()
      .doc("The codec used to compress delta and snapshot files generated by StateStore. " +
        "By default, Spark provides four codecs: lz4, lzf, snappy, and zstd. You can also " +
        "use fully qualified class names to specify the codec. Default codec is lz4.")
      .version("3.1.0")
      .stringConf
      .createWithDefault(CompressionCodec.LZ4)

  val CHECKPOINT_RENAMEDFILE_CHECK_ENABLED =
    buildConf("spark.sql.streaming.checkpoint.renamedFileCheck.enabled")
      .doc("When true, Spark will validate if renamed checkpoint file exists.")
      .internal()
      .version("3.4.0")
      .booleanConf
      .createWithDefault(false)

  /**
   * Note: this is defined in `RocksDBConf.FORMAT_VERSION`. These two places should be updated
   * together.
   */
  val STATE_STORE_ROCKSDB_FORMAT_VERSION =
    buildConf("spark.sql.streaming.stateStore.rocksdb.formatVersion")
      .internal()
      .doc("Set the RocksDB format version. This will be stored in the checkpoint when starting " +
        "a streaming query. The checkpoint will use this RocksDB format version in the entire " +
        "lifetime of the query.")
      .version("3.2.0")
      .intConf
      .checkValue(_ >= 0, "Must not be negative")
      // 5 is the default table format version for RocksDB 6.20.3.
      .createWithDefault(5)

  val STREAMING_AGGREGATION_STATE_FORMAT_VERSION =
    buildConf("spark.sql.streaming.aggregation.stateFormatVersion")
      .internal()
      .doc("State format version used by streaming aggregation operations in a streaming query. " +
        "State between versions are tend to be incompatible, so state format version shouldn't " +
        "be modified after running.")
      .version("2.4.0")
      .intConf
      .checkValue(v => Set(1, 2).contains(v), "Valid versions are 1 and 2")
      .createWithDefault(2)

  val STREAMING_STOP_ACTIVE_RUN_ON_RESTART =
    buildConf("spark.sql.streaming.stopActiveRunOnRestart")
    .doc("Running multiple runs of the same streaming query concurrently is not supported. " +
      "If we find a concurrent active run for a streaming query (in the same or different " +
      "SparkSessions on the same cluster) and this flag is true, we will stop the old streaming " +
      "query run to start the new one.")
    .version("3.0.0")
    .booleanConf
    .createWithDefault(true)

  val STREAMING_JOIN_STATE_FORMAT_VERSION =
    buildConf("spark.sql.streaming.join.stateFormatVersion")
      .internal()
      .doc("State format version used by streaming join operations in a streaming query. " +
        "State between versions are tend to be incompatible, so state format version shouldn't " +
        "be modified after running.")
      .version("3.0.0")
      .intConf
      .checkValue(v => Set(1, 2).contains(v), "Valid versions are 1 and 2")
      .createWithDefault(2)

  val STREAMING_SESSION_WINDOW_MERGE_SESSIONS_IN_LOCAL_PARTITION =
    buildConf("spark.sql.streaming.sessionWindow.merge.sessions.in.local.partition")
      .doc("When true, streaming session window sorts and merge sessions in local partition " +
        "prior to shuffle. This is to reduce the rows to shuffle, but only beneficial when " +
        "there're lots of rows in a batch being assigned to same sessions.")
      .version("3.2.0")
      .booleanConf
      .createWithDefault(false)

  val STREAMING_SESSION_WINDOW_STATE_FORMAT_VERSION =
    buildConf("spark.sql.streaming.sessionWindow.stateFormatVersion")
      .internal()
      .doc("State format version used by streaming session window in a streaming query. " +
        "State between versions are tend to be incompatible, so state format version shouldn't " +
        "be modified after running.")
      .version("3.2.0")
      .intConf
      .checkValue(v => Set(1).contains(v), "Valid version is 1")
      .createWithDefault(1)

  val UNSUPPORTED_OPERATION_CHECK_ENABLED =
    buildConf("spark.sql.streaming.unsupportedOperationCheck")
      .internal()
      .doc("When true, the logical plan for streaming query will be checked for unsupported" +
        " operations.")
      .version("2.0.0")
      .booleanConf
      .createWithDefault(true)

  val USE_DEPRECATED_KAFKA_OFFSET_FETCHING =
    buildConf("spark.sql.streaming.kafka.useDeprecatedOffsetFetching")
      .internal()
      .doc("When true, the deprecated Consumer based offset fetching used which could cause " +
        "infinite wait in Spark queries. Such cases query restart is the only workaround. " +
        "For further details please see Offset Fetching chapter of Structured Streaming Kafka " +
        "Integration Guide.")
      .version("3.1.0")
      .booleanConf
      .createWithDefault(false)

  val STATEFUL_OPERATOR_CHECK_CORRECTNESS_ENABLED =
    buildConf("spark.sql.streaming.statefulOperator.checkCorrectness.enabled")
      .internal()
      .doc("When true, the stateful operators for streaming query will be checked for possible " +
        "correctness issue due to global watermark. The correctness issue comes from queries " +
        "containing stateful operation which can emit rows older than the current watermark " +
        "plus allowed late record delay, which are \"late rows\" in downstream stateful " +
        "operations and these rows can be discarded. Please refer the programming guide doc for " +
        "more details. Once the issue is detected, Spark will throw analysis exception. " +
        "When this config is disabled, Spark will just print warning message for users. " +
        "Prior to Spark 3.1.0, the behavior is disabling this config.")
      .version("3.1.0")
      .booleanConf
      .createWithDefault(true)

  val STATEFUL_OPERATOR_ALLOW_MULTIPLE =
    buildConf("spark.sql.streaming.statefulOperator.allowMultiple")
      .internal()
      .doc("When true, multiple stateful operators are allowed to be present in a streaming " +
        "pipeline. The support for multiple stateful operators introduces a minor (semantically " +
        "correct) change in respect to late record filtering - late records are detected and " +
        "filtered in respect to the watermark from the previous microbatch instead of the " +
        "current one. This is a behavior change for Spark streaming pipelines and we allow " +
        "users to revert to the previous behavior of late record filtering (late records are " +
        "detected and filtered by comparing with the current microbatch watermark) by setting " +
        "the flag value to false. In this mode, only a single stateful operator will be allowed " +
        "in a streaming pipeline.")
      .version("3.4.0")
      .booleanConf
      .createWithDefault(true)

  val STATEFUL_OPERATOR_USE_STRICT_DISTRIBUTION =
    buildConf("spark.sql.streaming.statefulOperator.useStrictDistribution")
      .internal()
      .doc("The purpose of this config is only compatibility; DO NOT MANUALLY CHANGE THIS!!! " +
        "When true, the stateful operator for streaming query will use " +
        "StatefulOpClusteredDistribution which guarantees stable state partitioning as long as " +
        "the operator provides consistent grouping keys across the lifetime of query. " +
        "When false, the stateful operator for streaming query will use ClusteredDistribution " +
        "which is not sufficient to guarantee stable state partitioning despite the operator " +
        "provides consistent grouping keys across the lifetime of query. " +
        "This config will be set to true for new streaming queries to guarantee stable state " +
        "partitioning, and set to false for existing streaming queries to not break queries " +
        "which are restored from existing checkpoints. Please refer SPARK-38204 for details.")
      .version("3.3.0")
      .booleanConf
      .createWithDefault(true)

  val FILESTREAM_SINK_METADATA_IGNORED =
    buildConf("spark.sql.streaming.fileStreamSink.ignoreMetadata")
      .internal()
      .doc("If this is enabled, when Spark reads from the results of a streaming query written " +
        "by `FileStreamSink`, Spark will ignore the metadata log and treat it as normal path to " +
        "read, e.g. listing files using HDFS APIs.")
      .version("3.2.0")
      .booleanConf
      .createWithDefault(false)

  /**
   * SPARK-38809 - Config option to allow skipping null values for hash based stream-stream joins.
   * Its possible for us to see nulls if state was written with an older version of Spark,
   * the state was corrupted on disk or if we had an issue with the state iterators.
   */
  val STATE_STORE_SKIP_NULLS_FOR_STREAM_STREAM_JOINS =
  buildConf("spark.sql.streaming.stateStore.skipNullsForStreamStreamJoins.enabled")
    .internal()
    .doc("When true, this config will skip null values in hash based stream-stream joins. " +
      "The number of skipped null values will be shown as custom metric of stream join operator. " +
      "If the streaming query was started with Spark 3.5 or above, please exercise caution " +
      "before enabling this config since it may hide potential data loss/corruption issues.")
    .version("3.3.0")
    .booleanConf
    .createWithDefault(false)

  val ASYNC_LOG_PURGE =
    buildConf("spark.sql.streaming.asyncLogPurge.enabled")
      .internal()
      .doc("When true, purging the offset log and " +
        "commit log of old entries will be done asynchronously.")
      .version("3.4.0")
      .booleanConf
      .createWithDefault(true)

  val STREAMING_METADATA_CACHE_ENABLED =
    buildConf("spark.sql.streaming.metadataCache.enabled")
      .internal()
      .doc("Whether the streaming HDFSMetadataLog caches the metadata of the latest two batches.")
      .booleanConf
      .createWithDefault(true)

  val STREAMING_TRIGGER_AVAILABLE_NOW_WRAPPER_ENABLED =
    buildConf("spark.sql.streaming.triggerAvailableNowWrapper.enabled")
      .internal()
      .doc("Whether to use the wrapper implementation of Trigger.AvailableNow if the source " +
        "does not support Trigger.AvailableNow. Enabling this allows the benefits of " +
        "Trigger.AvailableNow with sources which don't support it, but some sources " +
        "may show unexpected behavior including duplication, data loss, etc. So use with " +
        "extreme care! The ideal direction is to persuade developers of source(s) to " +
        "support Trigger.AvailableNow.")
      .booleanConf
      .createWithDefault(false)

  val STREAMING_OPTIMIZE_ONE_ROW_PLAN_ENABLED =
    buildConf("spark.sql.streaming.optimizeOneRowPlan.enabled")
      .internal()
      .doc("When true, enable OptimizeOneRowPlan rule for the case where the child is a " +
        "streaming Dataset. This is a fallback flag to revert the 'incorrect' behavior, hence " +
        "this configuration must not be used without understanding in depth. Use this only to " +
        "quickly recover failure in existing query!")
      .version("4.0.0")
      .booleanConf
      .createWithDefault(false)

  val VARIABLE_SUBSTITUTE_ENABLED =
    buildConf("spark.sql.variable.substitute")
      .doc("This enables substitution using syntax like `${var}`, `${system:var}`, " +
        "and `${env:var}`.")
      .version("2.0.0")
      .booleanConf
      .createWithDefault(true)

  val ENABLE_TWOLEVEL_AGG_MAP =
    buildConf("spark.sql.codegen.aggregate.map.twolevel.enabled")
      .internal()
      .doc("Enable two-level aggregate hash map. When enabled, records will first be " +
        "inserted/looked-up at a 1st-level, small, fast map, and then fallback to a " +
        "2nd-level, larger, slower map when 1st level is full or keys cannot be found. " +
        "When disabled, records go directly to the 2nd level.")
      .version("2.3.0")
      .booleanConf
      .createWithDefault(true)

  val ENABLE_TWOLEVEL_AGG_MAP_PARTIAL_ONLY =
    buildConf("spark.sql.codegen.aggregate.map.twolevel.partialOnly")
      .internal()
      .doc("Enable two-level aggregate hash map for partial aggregate only, " +
        "because final aggregate might get more distinct keys compared to partial aggregate. " +
        "Overhead of looking up 1st-level map might dominate when having a lot of distinct keys.")
      .version("3.2.1")
      .booleanConf
      .createWithDefault(true)

  val ENABLE_VECTORIZED_HASH_MAP =
    buildConf("spark.sql.codegen.aggregate.map.vectorized.enable")
      .internal()
      .doc("Enable vectorized aggregate hash map. This is for testing/benchmarking only.")
      .version("3.0.0")
      .booleanConf
      .createWithDefault(false)

  val CODEGEN_SPLIT_AGGREGATE_FUNC =
    buildConf("spark.sql.codegen.aggregate.splitAggregateFunc.enabled")
      .internal()
      .doc("When true, the code generator would split aggregate code into individual methods " +
        "instead of a single big method. This can be used to avoid oversized function that " +
        "can miss the opportunity of JIT optimization.")
      .version("3.0.0")
      .booleanConf
      .createWithDefault(true)

  val ENABLE_SORT_AGGREGATE_CODEGEN =
    buildConf("spark.sql.codegen.aggregate.sortAggregate.enabled")
      .internal()
      .doc("When true, enable code-gen for sort aggregate.")
      .version("3.3.0")
      .booleanConf
      .createWithDefault(true)

  val ENABLE_FULL_OUTER_SHUFFLED_HASH_JOIN_CODEGEN =
    buildConf("spark.sql.codegen.join.fullOuterShuffledHashJoin.enabled")
      .internal()
      .doc("When true, enable code-gen for FULL OUTER shuffled hash join.")
      .version("3.3.0")
      .booleanConf
      .createWithDefault(true)

  val ENABLE_BUILD_SIDE_OUTER_SHUFFLED_HASH_JOIN_CODEGEN =
    buildConf("spark.sql.codegen.join.buildSideOuterShuffledHashJoin.enabled")
      .internal()
      .doc("When true, enable code-gen for an OUTER shuffled hash join where outer side" +
        " is the build side.")
      .version("3.5.0")
      .booleanConf
      .createWithDefault(true)

  val ENABLE_FULL_OUTER_SORT_MERGE_JOIN_CODEGEN =
    buildConf("spark.sql.codegen.join.fullOuterSortMergeJoin.enabled")
      .internal()
      .doc("When true, enable code-gen for FULL OUTER sort merge join.")
      .version("3.3.0")
      .booleanConf
      .createWithDefault(true)

  val ENABLE_EXISTENCE_SORT_MERGE_JOIN_CODEGEN =
    buildConf("spark.sql.codegen.join.existenceSortMergeJoin.enabled")
      .internal()
      .doc("When true, enable code-gen for Existence sort merge join.")
      .version("3.3.0")
      .booleanConf
      .createWithDefault(true)

  val MAX_NESTED_VIEW_DEPTH =
    buildConf("spark.sql.view.maxNestedViewDepth")
      .internal()
      .doc("The maximum depth of a view reference in a nested view. A nested view may reference " +
        "other nested views, the dependencies are organized in a directed acyclic graph (DAG). " +
        "However the DAG depth may become too large and cause unexpected behavior. This " +
        "configuration puts a limit on this: when the depth of a view exceeds this value during " +
        "analysis, we terminate the resolution to avoid potential errors.")
      .version("2.2.0")
      .intConf
      .checkValue(depth => depth > 0, "The maximum depth of a view reference in a nested view " +
        "must be positive.")
      .createWithDefault(100)

  val ALLOW_PARAMETERLESS_COUNT =
    buildConf("spark.sql.legacy.allowParameterlessCount")
      .internal()
      .doc("When true, the SQL function 'count' is allowed to take no parameters.")
      .version("3.1.1")
      .booleanConf
      .createWithDefault(false)

  val ALLOW_NON_EMPTY_LOCATION_IN_CTAS =
    buildConf("spark.sql.legacy.allowNonEmptyLocationInCTAS")
      .internal()
      .doc("When false, CTAS with LOCATION throws an analysis exception if the " +
        "location is not empty.")
      .version("3.2.0")
      .booleanConf
      .createWithDefault(false)

  val ALLOW_STAR_WITH_SINGLE_TABLE_IDENTIFIER_IN_COUNT =
    buildConf("spark.sql.legacy.allowStarWithSingleTableIdentifierInCount")
      .internal()
      .doc("When true, the SQL function 'count' is allowed to take single 'tblName.*' as parameter")
      .version("3.2")
      .booleanConf
      .createWithDefault(false)

  val ALLOW_ZERO_INDEX_IN_FORMAT_STRING =
    buildConf("spark.sql.legacy.allowZeroIndexInFormatString")
      .internal()
      .doc("When false, the `strfmt` in `format_string(strfmt, obj, ...)` and " +
        "`printf(strfmt, obj, ...)` will no longer support to use \"0$\" to specify the first " +
        "argument, the first argument should always reference by \"1$\" when use argument index " +
        "to indicating the position of the argument in the argument list. " +
        "This config will be removed in the future releases.")
      .version("3.3")
      .booleanConf
      .createWithDefault(false)

  val USE_CURRENT_SQL_CONFIGS_FOR_VIEW =
    buildConf("spark.sql.legacy.useCurrentConfigsForView")
      .internal()
      .doc("When true, SQL Configs of the current active SparkSession instead of the captured " +
        "ones will be applied during the parsing and analysis phases of the view resolution.")
      .version("3.1.0")
      .booleanConf
      .createWithDefault(false)

  val STORE_ANALYZED_PLAN_FOR_VIEW =
    buildConf("spark.sql.legacy.storeAnalyzedPlanForView")
      .internal()
      .doc("When true, analyzed plan instead of SQL text will be stored when creating " +
        "temporary view")
      .version("3.1.0")
      .booleanConf
      .createWithDefault(false)

  val ALLOW_TEMP_VIEW_CREATION_WITH_MULTIPLE_NAME_PARTS =
    buildConf("spark.sql.legacy.allowTempViewCreationWithMultipleNameparts")
      .internal()
      .doc("When true, temp view creation Dataset APIs will allow the view creation even if " +
        "the view name is multiple name parts. The extra name parts will be dropped " +
        "during the view creation")
      .version("3.4.0")
      .booleanConf
      .createWithDefault(false)

  val ALLOW_AUTO_GENERATED_ALIAS_FOR_VEW =
    buildConf("spark.sql.legacy.allowAutoGeneratedAliasForView")
      .internal()
      .doc("When true, it's allowed to use a input query without explicit alias when creating " +
        "a permanent view.")
      .version("3.2.0")
      .booleanConf
      .createWithDefault(false)

  val STREAMING_FILE_COMMIT_PROTOCOL_CLASS =
    buildConf("spark.sql.streaming.commitProtocolClass")
      .version("2.1.0")
      .internal()
      .stringConf
      .createWithDefault("org.apache.spark.sql.execution.streaming.ManifestFileCommitProtocol")

  val STREAMING_MULTIPLE_WATERMARK_POLICY =
    buildConf("spark.sql.streaming.multipleWatermarkPolicy")
      .doc("Policy to calculate the global watermark value when there are multiple watermark " +
        "operators in a streaming query. The default value is 'min' which chooses " +
        "the minimum watermark reported across multiple operators. Other alternative value is " +
        "'max' which chooses the maximum across multiple operators. " +
        "Note: This configuration cannot be changed between query restarts from the same " +
        "checkpoint location.")
      .version("2.4.0")
      .stringConf
      .transform(_.toLowerCase(Locale.ROOT))
      .checkValue(
        str => Set("min", "max").contains(str),
        "Invalid value for 'spark.sql.streaming.multipleWatermarkPolicy'. " +
          "Valid values are 'min' and 'max'")
      .createWithDefault("min") // must be same as MultipleWatermarkPolicy.DEFAULT_POLICY_NAME

  val OBJECT_AGG_SORT_BASED_FALLBACK_THRESHOLD =
    buildConf("spark.sql.objectHashAggregate.sortBased.fallbackThreshold")
      .internal()
      .doc("In the case of ObjectHashAggregateExec, when the size of the in-memory hash map " +
        "grows too large, we will fall back to sort-based aggregation. This option sets a row " +
        "count threshold for the size of the hash map.")
      .version("2.2.0")
      .intConf
      // We are trying to be conservative and use a relatively small default count threshold here
      // since the state object of some TypedImperativeAggregate function can be quite large (e.g.
      // percentile_approx).
      .createWithDefault(128)

  val USE_OBJECT_HASH_AGG = buildConf("spark.sql.execution.useObjectHashAggregateExec")
    .internal()
    .doc("Decides if we use ObjectHashAggregateExec")
    .version("2.2.0")
    .booleanConf
    .createWithDefault(true)

  val JSON_GENERATOR_IGNORE_NULL_FIELDS =
    buildConf("spark.sql.jsonGenerator.ignoreNullFields")
      .doc("Whether to ignore null fields when generating JSON objects in JSON data source and " +
        "JSON functions such as to_json. " +
        "If false, it generates null for null fields in JSON objects.")
      .version("3.0.0")
      .booleanConf
      .createWithDefault(true)

  val JSON_EXPRESSION_OPTIMIZATION =
    buildConf("spark.sql.optimizer.enableJsonExpressionOptimization")
      .doc("Whether to optimize JSON expressions in SQL optimizer. It includes pruning " +
        "unnecessary columns from from_json, simplifying from_json + to_json, to_json + " +
        "named_struct(from_json.col1, from_json.col2, ....).")
      .version("3.1.0")
      .booleanConf
      .createWithDefault(true)

  val CSV_EXPRESSION_OPTIMIZATION =
    buildConf("spark.sql.optimizer.enableCsvExpressionOptimization")
      .doc("Whether to optimize CSV expressions in SQL optimizer. It includes pruning " +
        "unnecessary columns from from_csv.")
      .version("3.2.0")
      .booleanConf
      .createWithDefault(true)

  val COLLAPSE_PROJECT_ALWAYS_INLINE = buildConf("spark.sql.optimizer.collapseProjectAlwaysInline")
    .doc("Whether to always collapse two adjacent projections and inline expressions even if " +
      "it causes extra duplication.")
    .version("3.3.0")
    .booleanConf
    .createWithDefault(false)

  val AVOID_COLLAPSE_UDF_WITH_EXPENSIVE_EXPR =
    buildConf("spark.sql.optimizer.avoidCollapseUDFWithExpensiveExpr")
      .doc("Whether to avoid collapsing projections that would duplicate expensive expressions " +
        "in UDFs.")
      .version("4.0.0")
      .booleanConf
      .createWithDefault(true)

  val FILE_SINK_LOG_DELETION = buildConf("spark.sql.streaming.fileSink.log.deletion")
    .internal()
    .doc("Whether to delete the expired log files in file stream sink.")
    .version("2.0.0")
    .booleanConf
    .createWithDefault(true)

  val FILE_SINK_LOG_COMPACT_INTERVAL =
    buildConf("spark.sql.streaming.fileSink.log.compactInterval")
      .internal()
      .doc("Number of log files after which all the previous files " +
        "are compacted into the next log file.")
      .version("2.0.0")
      .intConf
      .createWithDefault(10)

  val FILE_SINK_LOG_CLEANUP_DELAY =
    buildConf("spark.sql.streaming.fileSink.log.cleanupDelay")
      .internal()
      .doc("How long that a file is guaranteed to be visible for all readers.")
      .version("2.0.0")
      .timeConf(TimeUnit.MILLISECONDS)
      .createWithDefault(TimeUnit.MINUTES.toMillis(10)) // 10 minutes

  val FILE_SOURCE_LOG_DELETION = buildConf("spark.sql.streaming.fileSource.log.deletion")
    .internal()
    .doc("Whether to delete the expired log files in file stream source.")
    .version("2.0.1")
    .booleanConf
    .createWithDefault(true)

  val FILE_SOURCE_LOG_COMPACT_INTERVAL =
    buildConf("spark.sql.streaming.fileSource.log.compactInterval")
      .internal()
      .doc("Number of log files after which all the previous files " +
        "are compacted into the next log file.")
      .version("2.0.1")
      .intConf
      .createWithDefault(10)

  val FILE_SOURCE_LOG_CLEANUP_DELAY =
    buildConf("spark.sql.streaming.fileSource.log.cleanupDelay")
      .internal()
      .doc("How long in milliseconds a file is guaranteed to be visible for all readers.")
      .version("2.0.1")
      .timeConf(TimeUnit.MILLISECONDS)
      .createWithDefault(TimeUnit.MINUTES.toMillis(10)) // 10 minutes

  val FILE_SOURCE_SCHEMA_FORCE_NULLABLE =
    buildConf("spark.sql.streaming.fileSource.schema.forceNullable")
      .internal()
      .doc("When true, force the schema of streaming file source to be nullable (including all " +
        "the fields). Otherwise, the schema might not be compatible with actual data, which " +
        "leads to corruptions.")
      .version("3.0.0")
      .booleanConf
      .createWithDefault(true)

  val FILE_SOURCE_CLEANER_NUM_THREADS =
    buildConf("spark.sql.streaming.fileSource.cleaner.numThreads")
      .doc("Number of threads used in the file source completed file cleaner.")
      .version("3.0.0")
      .intConf
      .createWithDefault(1)

  val STREAMING_SCHEMA_INFERENCE =
    buildConf("spark.sql.streaming.schemaInference")
      .internal()
      .doc("Whether file-based streaming sources will infer its own schema")
      .version("2.0.0")
      .booleanConf
      .createWithDefault(false)

  val STREAMING_POLLING_DELAY =
    buildConf("spark.sql.streaming.pollingDelay")
      .internal()
      .doc("How long to delay polling new data when no data is available")
      .version("2.0.0")
      .timeConf(TimeUnit.MILLISECONDS)
      .createWithDefault(10L)

  val STREAMING_STOP_TIMEOUT =
    buildConf("spark.sql.streaming.stopTimeout")
      .doc("How long to wait in milliseconds for the streaming execution thread to stop when " +
        "calling the streaming query's stop() method. 0 or negative values wait indefinitely.")
      .version("3.0.0")
      .timeConf(TimeUnit.MILLISECONDS)
      .createWithDefaultString("0")

  val STREAMING_NO_DATA_PROGRESS_EVENT_INTERVAL =
    buildConf("spark.sql.streaming.noDataProgressEventInterval")
      .internal()
      .doc("How long to wait before providing query idle event when there is no data")
      .version("2.1.1")
      .timeConf(TimeUnit.MILLISECONDS)
      .createWithDefault(10000L)

  val STREAMING_NO_DATA_MICRO_BATCHES_ENABLED =
    buildConf("spark.sql.streaming.noDataMicroBatches.enabled")
      .doc(
        "Whether streaming micro-batch engine will execute batches without data " +
          "for eager state management for stateful streaming queries.")
      .version("2.4.1")
      .booleanConf
      .createWithDefault(true)

  val STREAMING_METRICS_ENABLED =
    buildConf("spark.sql.streaming.metricsEnabled")
      .doc("Whether Dropwizard/Codahale metrics will be reported for active streaming queries.")
      .version("2.0.2")
      .booleanConf
      .createWithDefault(false)

  val STREAMING_PROGRESS_RETENTION =
    buildConf("spark.sql.streaming.numRecentProgressUpdates")
      .doc("The number of progress updates to retain for a streaming query")
      .version("2.1.1")
      .intConf
      .createWithDefault(100)

  val STREAMING_CHECKPOINT_FILE_MANAGER_CLASS =
    buildConf("spark.sql.streaming.checkpointFileManagerClass")
      .internal()
      .doc("The class used to write checkpoint files atomically. This class must be a subclass " +
        "of the interface CheckpointFileManager.")
      .version("2.4.0")
      .stringConf

  val STREAMING_CHECKPOINT_ESCAPED_PATH_CHECK_ENABLED =
    buildConf("spark.sql.streaming.checkpoint.escapedPathCheck.enabled")
      .internal()
      .doc("Whether to detect a streaming query may pick up an incorrect checkpoint path due " +
        "to SPARK-26824.")
      .version("3.0.0")
      .booleanConf
      .createWithDefault(true)

  val PARALLEL_FILE_LISTING_IN_STATS_COMPUTATION =
    buildConf("spark.sql.statistics.parallelFileListingInStatsComputation.enabled")
      .internal()
      .doc("When true, SQL commands use parallel file listing, " +
        "as opposed to single thread listing. " +
        "This usually speeds up commands that need to list many directories.")
      .version("2.4.1")
      .booleanConf
      .createWithDefault(true)

  val DEFAULT_SIZE_IN_BYTES = buildConf("spark.sql.defaultSizeInBytes")
    .internal()
    .doc("The default table size used in query planning. By default, it is set to Long.MaxValue " +
      s"which is larger than `${AUTO_BROADCASTJOIN_THRESHOLD.key}` to be more conservative. " +
      "That is to say by default the optimizer will not choose to broadcast a table unless it " +
      "knows for sure its size is small enough.")
    .version("1.1.0")
    .bytesConf(ByteUnit.BYTE)
    .createWithDefault(Long.MaxValue)

  val ENABLE_FALL_BACK_TO_HDFS_FOR_STATS = buildConf("spark.sql.statistics.fallBackToHdfs")
    .doc("When true, it will fall back to HDFS if the table statistics are not available from " +
      "table metadata. This is useful in determining if a table is small enough to use " +
      "broadcast joins. This flag is effective only for non-partitioned Hive tables. " +
      "For non-partitioned data source tables, it will be automatically recalculated if table " +
      "statistics are not available. For partitioned data source and partitioned Hive tables, " +
      s"It is '${DEFAULT_SIZE_IN_BYTES.key}' if table statistics are not available.")
    .version("2.0.0")
    .booleanConf
    .createWithDefault(false)

  val NDV_MAX_ERROR =
    buildConf("spark.sql.statistics.ndv.maxError")
      .internal()
      .doc("The maximum relative standard deviation allowed in HyperLogLog++ algorithm " +
        "when generating column level statistics.")
      .version("2.1.1")
      .doubleConf
      .createWithDefault(0.05)

  val HISTOGRAM_ENABLED =
    buildConf("spark.sql.statistics.histogram.enabled")
      .doc("Generates histograms when computing column statistics if enabled. Histograms can " +
        "provide better estimation accuracy. Currently, Spark only supports equi-height " +
        "histogram. Note that collecting histograms takes extra cost. For example, collecting " +
        "column statistics usually takes only one table scan, but generating equi-height " +
        "histogram will cause an extra table scan.")
      .version("2.3.0")
      .booleanConf
      .createWithDefault(false)

  val HISTOGRAM_NUM_BINS =
    buildConf("spark.sql.statistics.histogram.numBins")
      .internal()
      .doc("The number of bins when generating histograms.")
      .version("2.3.0")
      .intConf
      .checkValue(num => num > 1, "The number of bins must be greater than 1.")
      .createWithDefault(254)

  val PERCENTILE_ACCURACY =
    buildConf("spark.sql.statistics.percentile.accuracy")
      .internal()
      .doc("Accuracy of percentile approximation when generating equi-height histograms. " +
        "Larger value means better accuracy. The relative error can be deduced by " +
        "1.0 / PERCENTILE_ACCURACY.")
      .version("2.3.0")
      .intConf
      .createWithDefault(10000)

  val AUTO_SIZE_UPDATE_ENABLED =
    buildConf("spark.sql.statistics.size.autoUpdate.enabled")
      .doc("Enables automatic update for table size once table's data is changed. Note that if " +
        "the total number of files of the table is very large, this can be expensive and slow " +
        "down data change commands.")
      .version("2.3.0")
      .booleanConf
      .createWithDefault(false)

  val UPDATE_PART_STATS_IN_ANALYZE_TABLE_ENABLED =
    buildConf("spark.sql.statistics.updatePartitionStatsInAnalyzeTable.enabled")
      .doc("When this config is enabled, Spark will also update partition statistics in analyze " +
        "table command (i.e., ANALYZE TABLE .. COMPUTE STATISTICS [NOSCAN]). Note the command " +
        "will also become more expensive. When this config is disabled, Spark will only " +
        "update table level statistics.")
      .version("4.0.0")
      .booleanConf
      .createWithDefault(false)

  val CBO_ENABLED =
    buildConf("spark.sql.cbo.enabled")
      .doc("Enables CBO for estimation of plan statistics when set true.")
      .version("2.2.0")
      .booleanConf
      .createWithDefault(false)

  val PLAN_STATS_ENABLED =
    buildConf("spark.sql.cbo.planStats.enabled")
      .doc("When true, the logical plan will fetch row counts and column statistics from catalog.")
      .version("3.0.0")
      .booleanConf
      .createWithDefault(false)

  val JOIN_REORDER_ENABLED =
    buildConf("spark.sql.cbo.joinReorder.enabled")
      .doc("Enables join reorder in CBO.")
      .version("2.2.0")
      .booleanConf
      .createWithDefault(false)

  val JOIN_REORDER_DP_THRESHOLD =
    buildConf("spark.sql.cbo.joinReorder.dp.threshold")
      .doc("The maximum number of joined nodes allowed in the dynamic programming algorithm.")
      .version("2.2.0")
      .intConf
      .checkValue(number => number > 0, "The maximum number must be a positive integer.")
      .createWithDefault(12)

  val JOIN_REORDER_CARD_WEIGHT =
    buildConf("spark.sql.cbo.joinReorder.card.weight")
      .internal()
      .doc("The weight of the ratio of cardinalities (number of rows) " +
        "in the cost comparison function. The ratio of sizes in bytes has weight " +
        "1 - this value. The weighted geometric mean of these ratios is used to decide " +
        "which of the candidate plans will be chosen by the CBO.")
      .version("2.2.0")
      .doubleConf
      .checkValue(weight => weight >= 0 && weight <= 1, "The weight value must be in [0, 1].")
      .createWithDefault(0.7)

  val JOIN_REORDER_DP_STAR_FILTER =
    buildConf("spark.sql.cbo.joinReorder.dp.star.filter")
      .doc("Applies star-join filter heuristics to cost based join enumeration.")
      .version("2.2.0")
      .booleanConf
      .createWithDefault(false)

  val STARSCHEMA_DETECTION = buildConf("spark.sql.cbo.starSchemaDetection")
    .doc("When true, it enables join reordering based on star schema detection. ")
    .version("2.2.0")
    .booleanConf
    .createWithDefault(false)

  val STARSCHEMA_FACT_TABLE_RATIO = buildConf("spark.sql.cbo.starJoinFTRatio")
    .internal()
    .doc("Specifies the upper limit of the ratio between the largest fact tables" +
      " for a star join to be considered. ")
    .version("2.2.0")
    .doubleConf
    .createWithDefault(0.9)

  private def isValidTimezone(zone: String): Boolean = {
    Try { DateTimeUtils.getZoneId(zone) }.isSuccess
  }

  val SESSION_LOCAL_TIMEZONE = buildConf(SqlApiConfHelper.SESSION_LOCAL_TIMEZONE_KEY)
    .doc("The ID of session local timezone in the format of either region-based zone IDs or " +
      "zone offsets. Region IDs must have the form 'area/city', such as 'America/Los_Angeles'. " +
      "Zone offsets must be in the format '(+|-)HH', '(+|-)HH:mm' or '(+|-)HH:mm:ss', e.g '-08', " +
      "'+01:00' or '-13:33:33'. Also 'UTC' and 'Z' are supported as aliases of '+00:00'. Other " +
      "short names are not recommended to use because they can be ambiguous.")
    .version("2.2.0")
    .stringConf
    .checkValue(isValidTimezone, errorClass = "TIME_ZONE", parameters = tz => Map.empty)
    .createWithDefaultFunction(() => TimeZone.getDefault.getID)

  val WINDOW_EXEC_BUFFER_IN_MEMORY_THRESHOLD =
    buildConf("spark.sql.windowExec.buffer.in.memory.threshold")
      .internal()
      .doc("Threshold for number of rows guaranteed to be held in memory by the window operator")
      .version("2.2.1")
      .intConf
      .createWithDefault(4096)

  val WINDOW_EXEC_BUFFER_SPILL_THRESHOLD =
    buildConf("spark.sql.windowExec.buffer.spill.threshold")
      .internal()
      .doc("Threshold for number of rows to be spilled by window operator")
      .version("2.2.0")
      .intConf
      .createWithDefault(SHUFFLE_SPILL_NUM_ELEMENTS_FORCE_SPILL_THRESHOLD.defaultValue.get)

  val WINDOW_GROUP_LIMIT_THRESHOLD =
    buildConf("spark.sql.optimizer.windowGroupLimitThreshold")
      .internal()
      .doc("Threshold for triggering `InsertWindowGroupLimit`. " +
        "0 means the output results is empty. -1 means disabling the optimization.")
      .version("3.5.0")
      .intConf
      .checkValue(_ >= -1,
        "The threshold of window group limit must be -1, 0 or positive integer.")
      .createWithDefault(1000)

  val SESSION_WINDOW_BUFFER_IN_MEMORY_THRESHOLD =
    buildConf("spark.sql.sessionWindow.buffer.in.memory.threshold")
      .internal()
      .doc("Threshold for number of windows guaranteed to be held in memory by the " +
        "session window operator. Note that the buffer is used only for the query Spark " +
        "cannot apply aggregations on determining session window.")
      .version("3.2.0")
      .intConf
      .createWithDefault(4096)

  val SESSION_WINDOW_BUFFER_SPILL_THRESHOLD =
    buildConf("spark.sql.sessionWindow.buffer.spill.threshold")
      .internal()
      .doc("Threshold for number of rows to be spilled by window operator. Note that " +
        "the buffer is used only for the query Spark cannot apply aggregations on determining " +
        "session window.")
      .version("3.2.0")
      .intConf
      .createWithDefault(SHUFFLE_SPILL_NUM_ELEMENTS_FORCE_SPILL_THRESHOLD.defaultValue.get)

  val SHUFFLE_DEPENDENCY_SKIP_MIGRATION_ENABLED =
    buildConf("spark.sql.shuffleDependency.skipMigration.enabled")
      .doc("When enabled, shuffle dependencies for a Spark Connect SQL execution are marked at " +
        "the end of the execution, and they will not be migrated during decommissions.")
      .version("4.0.0")
      .booleanConf
      .createWithDefault(Utils.isTesting)

  val SHUFFLE_DEPENDENCY_FILE_CLEANUP_ENABLED =
    buildConf("spark.sql.shuffleDependency.fileCleanup.enabled")
      .doc("When enabled, shuffle files will be cleaned up at the end of Spark Connect " +
        "SQL executions.")
      .version("4.0.0")
      .booleanConf
      .createWithDefault(Utils.isTesting)

  val SORT_MERGE_JOIN_EXEC_BUFFER_IN_MEMORY_THRESHOLD =
    buildConf("spark.sql.sortMergeJoinExec.buffer.in.memory.threshold")
      .internal()
      .doc("Threshold for number of rows guaranteed to be held in memory by the sort merge " +
        "join operator")
      .version("2.2.1")
      .intConf
      .createWithDefault(ByteArrayMethods.MAX_ROUNDED_ARRAY_LENGTH)

  val SORT_MERGE_JOIN_EXEC_BUFFER_SPILL_THRESHOLD =
    buildConf("spark.sql.sortMergeJoinExec.buffer.spill.threshold")
      .internal()
      .doc("Threshold for number of rows to be spilled by sort merge join operator")
      .version("2.2.0")
      .intConf
      .createWithDefault(SHUFFLE_SPILL_NUM_ELEMENTS_FORCE_SPILL_THRESHOLD.defaultValue.get)

  val CARTESIAN_PRODUCT_EXEC_BUFFER_IN_MEMORY_THRESHOLD =
    buildConf("spark.sql.cartesianProductExec.buffer.in.memory.threshold")
      .internal()
      .doc("Threshold for number of rows guaranteed to be held in memory by the cartesian " +
        "product operator")
      .version("2.2.1")
      .intConf
      .createWithDefault(4096)

  val CARTESIAN_PRODUCT_EXEC_BUFFER_SPILL_THRESHOLD =
    buildConf("spark.sql.cartesianProductExec.buffer.spill.threshold")
      .internal()
      .doc("Threshold for number of rows to be spilled by cartesian product operator")
      .version("2.2.0")
      .intConf
      .createWithDefault(SHUFFLE_SPILL_NUM_ELEMENTS_FORCE_SPILL_THRESHOLD.defaultValue.get)

  val SUPPORT_QUOTED_REGEX_COLUMN_NAME = buildConf("spark.sql.parser.quotedRegexColumnNames")
    .doc("When true, quoted Identifiers (using backticks) in SELECT statement are interpreted" +
      " as regular expressions.")
    .version("2.3.0")
    .booleanConf
    .createWithDefault(false)

  val TVF_ALLOW_MULTIPLE_TABLE_ARGUMENTS_ENABLED =
    buildConf("spark.sql.tvf.allowMultipleTableArguments.enabled")
      .doc("When true, allows multiple table arguments for table-valued functions, " +
        "receiving the cartesian product of all the rows of these tables.")
      .version("3.5.0")
      .booleanConf
      .createWithDefault(false)

  val RANGE_EXCHANGE_SAMPLE_SIZE_PER_PARTITION =
    buildConf("spark.sql.execution.rangeExchange.sampleSizePerPartition")
      .internal()
      .doc("Number of points to sample per partition in order to determine the range boundaries" +
          " for range partitioning, typically used in global sorting (without limit).")
      .version("2.3.0")
      .intConf
      .createWithDefault(100)

  val ARROW_EXECUTION_ENABLED =
    buildConf("spark.sql.execution.arrow.enabled")
      .doc("(Deprecated since Spark 3.0, please set 'spark.sql.execution.arrow.pyspark.enabled'.)")
      .version("2.3.0")
      .booleanConf
      .createWithDefault(false)

  val ARROW_PYSPARK_EXECUTION_ENABLED =
    buildConf("spark.sql.execution.arrow.pyspark.enabled")
      .doc("When true, make use of Apache Arrow for columnar data transfers in PySpark. " +
        "This optimization applies to: " +
        "1. pyspark.sql.DataFrame.toPandas. " +
        "2. pyspark.sql.SparkSession.createDataFrame when its input is a Pandas DataFrame " +
        "or a NumPy ndarray. " +
        "The following data type is unsupported: " +
        "ArrayType of TimestampType.")
      .version("3.0.0")
      .fallbackConf(ARROW_EXECUTION_ENABLED)

  val ARROW_PYSPARK_SELF_DESTRUCT_ENABLED =
    buildConf("spark.sql.execution.arrow.pyspark.selfDestruct.enabled")
      .doc("(Experimental) When true, make use of Apache Arrow's self-destruct and split-blocks " +
        "options for columnar data transfers in PySpark, when converting from Arrow to Pandas. " +
        "This reduces memory usage at the cost of some CPU time. " +
        "This optimization applies to: pyspark.sql.DataFrame.toPandas " +
        "when 'spark.sql.execution.arrow.pyspark.enabled' is set.")
      .version("3.2.0")
      .booleanConf
      .createWithDefault(false)

  val ARROW_LOCAL_RELATION_THRESHOLD =
    buildConf("spark.sql.execution.arrow.localRelationThreshold")
      .doc(
        "When converting Arrow batches to Spark DataFrame, local collections are used in the " +
          "driver side if the byte size of Arrow batches is smaller than this threshold. " +
          "Otherwise, the Arrow batches are sent and deserialized to Spark internal rows " +
          "in the executors.")
      .version("3.4.0")
      .bytesConf(ByteUnit.BYTE)
      .checkValue(_ >= 0, "This value must be equal to or greater than 0.")
      .createWithDefaultString("48MB")

  val PYSPARK_JVM_STACKTRACE_ENABLED =
    buildConf("spark.sql.pyspark.jvmStacktrace.enabled")
      .doc("When true, it shows the JVM stacktrace in the user-facing PySpark exception " +
        "together with Python stacktrace. By default, it is disabled to hide JVM stacktrace " +
        "and shows a Python-friendly exception only. Note that this is independent from log " +
        "level settings.")
      .version("3.0.0")
      .booleanConf
      // show full stacktrace in tests but hide in production by default.
      .createWithDefault(Utils.isTesting)

  val PYTHON_UDF_PROFILER =
    buildConf("spark.sql.pyspark.udf.profiler")
      .doc("Configure the Python/Pandas UDF profiler by enabling or disabling it " +
        "with the option to choose between \"perf\" and \"memory\" types, " +
        "or unsetting the config disables the profiler. This is disabled by default.")
      .version("4.0.0")
      .stringConf
      .transform(_.toLowerCase(Locale.ROOT))
      .checkValues(Set("perf", "memory"))
      .createOptional

  val PYTHON_UDF_WORKER_FAULTHANLDER_ENABLED =
    buildConf("spark.sql.execution.pyspark.udf.faulthandler.enabled")
      .doc(
        s"Same as ${Python.PYTHON_WORKER_FAULTHANLDER_ENABLED.key} for Python execution with " +
        "DataFrame and SQL. It can change during runtime.")
      .version("4.0.0")
      .fallbackConf(Python.PYTHON_WORKER_FAULTHANLDER_ENABLED)

  val PYSPARK_PLOT_MAX_ROWS =
    buildConf("spark.sql.pyspark.plotting.max_rows")
      .doc("The visual limit on plots. If set to 1000 for top-n-based plots (pie, bar, barh), " +
        "the first 1000 data points will be used for plotting. For sampled-based plots " +
        "(scatter, area, line), 1000 data points will be randomly sampled.")
      .version("4.0.0")
      .intConf
      .createWithDefault(1000)

  val ARROW_SPARKR_EXECUTION_ENABLED =
    buildConf("spark.sql.execution.arrow.sparkr.enabled")
      .doc("When true, make use of Apache Arrow for columnar data transfers in SparkR. " +
        "This optimization applies to: " +
        "1. createDataFrame when its input is an R DataFrame " +
        "2. collect " +
        "3. dapply " +
        "4. gapply " +
        "The following data types are unsupported: " +
        "FloatType, BinaryType, ArrayType, StructType and MapType.")
      .version("3.0.0")
      .booleanConf
      .createWithDefault(false)

  val ARROW_FALLBACK_ENABLED =
    buildConf("spark.sql.execution.arrow.fallback.enabled")
      .doc("(Deprecated since Spark 3.0, please set " +
        "'spark.sql.execution.arrow.pyspark.fallback.enabled'.)")
      .version("2.4.0")
      .booleanConf
      .createWithDefault(true)

  val ARROW_PYSPARK_FALLBACK_ENABLED =
    buildConf("spark.sql.execution.arrow.pyspark.fallback.enabled")
      .doc(s"When true, optimizations enabled by '${ARROW_PYSPARK_EXECUTION_ENABLED.key}' will " +
        "fallback automatically to non-optimized implementations if an error occurs.")
      .version("3.0.0")
      .fallbackConf(ARROW_FALLBACK_ENABLED)

  val ARROW_EXECUTION_MAX_RECORDS_PER_BATCH =
    buildConf("spark.sql.execution.arrow.maxRecordsPerBatch")
      .doc("When using Apache Arrow, limit the maximum number of records that can be written " +
        "to a single ArrowRecordBatch in memory. This configuration is not effective for the " +
        "grouping API such as DataFrame(.cogroup).groupby.applyInPandas because each group " +
        "becomes each ArrowRecordBatch. If set to zero or negative there is no limit.")
      .version("2.3.0")
      .intConf
      .createWithDefault(10000)

  val ARROW_TRANSFORM_WITH_STATE_IN_PANDAS_MAX_RECORDS_PER_BATCH =
    buildConf("spark.sql.execution.arrow.transformWithStateInPandas.maxRecordsPerBatch")
      .doc("When using TransformWithStateInPandas, limit the maximum number of state records " +
        "that can be written to a single ArrowRecordBatch in memory.")
      .version("4.0.0")
      .intConf
      .createWithDefault(10000)

  val ARROW_EXECUTION_USE_LARGE_VAR_TYPES =
    buildConf("spark.sql.execution.arrow.useLargeVarTypes")
      .doc("When using Apache Arrow, use large variable width vectors for string and binary " +
        "types. Regular string and binary types have a 2GiB limit for a column in a single " +
        "record batch. Large variable types remove this limitation at the cost of higher memory " +
        "usage per value. Note that this only works for DataFrame.mapInArrow.")
      .version("3.5.0")
      .internal()
      .booleanConf
      .createWithDefault(false)

  val PANDAS_UDF_BUFFER_SIZE =
    buildConf("spark.sql.execution.pandas.udf.buffer.size")
      .doc(
        s"Same as `${BUFFER_SIZE.key}` but only applies to Pandas UDF executions. If it is not " +
        s"set, the fallback is `${BUFFER_SIZE.key}`. Note that Pandas execution requires more " +
        "than 4 bytes. Lowering this value could make small Pandas UDF batch iterated and " +
        "pipelined; however, it might degrade performance. See SPARK-27870.")
      .version("3.0.0")
      .fallbackConf(BUFFER_SIZE)

  val PANDAS_STRUCT_HANDLING_MODE =
    buildConf("spark.sql.execution.pandas.structHandlingMode")
      .doc(
        "The conversion mode of struct type when creating pandas DataFrame. " +
        "When \"legacy\"," +
        "1. when Arrow optimization is disabled, convert to Row object, " +
        "2. when Arrow optimization is enabled, convert to dict or raise an Exception " +
        "if there are duplicated nested field names. " +
        "When \"row\", convert to Row object regardless of Arrow optimization. " +
        "When \"dict\", convert to dict and use suffixed key names, e.g., a_0, a_1, " +
        "if there are duplicated nested field names, regardless of Arrow optimization."
      )
      .version("3.5.0")
      .stringConf
      .checkValues(Set("legacy", "row", "dict"))
      .createWithDefaultString("legacy")

  val PYSPARK_SIMPLIFIED_TRACEBACK =
    buildConf("spark.sql.execution.pyspark.udf.simplifiedTraceback.enabled")
      .doc(
        "When true, the traceback from Python UDFs is simplified. It hides " +
        "the Python worker, (de)serialization, etc from PySpark in tracebacks, and only " +
        "shows the exception messages from UDFs. Note that this works only with CPython 3.7+.")
      .version("3.1.0")
      .booleanConf
      // show full stacktrace in tests but hide in production by default.
      .createWithDefault(!Utils.isTesting)

  val PYTHON_UDF_ARROW_ENABLED =
    buildConf("spark.sql.execution.pythonUDF.arrow.enabled")
      .doc("Enable Arrow optimization in regular Python UDFs. This optimization " +
        "can only be enabled when the given function takes at least one argument.")
      .version("3.4.0")
      .booleanConf
      .createWithDefault(false)

  val PYTHON_TABLE_UDF_ARROW_ENABLED =
    buildConf("spark.sql.execution.pythonUDTF.arrow.enabled")
      .doc("Enable Arrow optimization for Python UDTFs.")
      .version("3.5.0")
      .booleanConf
      .createWithDefault(false)

  val PYTHON_PLANNER_EXEC_MEMORY =
    buildConf("spark.sql.planner.pythonExecution.memory")
      .doc("Specifies the memory allocation for executing Python code in Spark driver, in MiB. " +
        "When set, it caps the memory for Python execution to the specified amount. " +
        "If not set, Spark will not limit Python's memory usage and it is up to the application " +
        "to avoid exceeding the overhead memory space shared with other non-JVM processes.\n" +
        "Note: Windows does not support resource limiting and actual resource is not limited " +
        "on MacOS.")
      .version("4.0.0")
      .bytesConf(ByteUnit.MiB)
      .createOptional

  val PANDAS_GROUPED_MAP_ASSIGN_COLUMNS_BY_NAME =
    buildConf("spark.sql.legacy.execution.pandas.groupedMap.assignColumnsByName")
      .internal()
      .doc("When true, columns will be looked up by name if labeled with a string and fallback " +
        "to use position if not. When false, a grouped map Pandas UDF will assign columns from " +
        "the returned Pandas DataFrame based on position, regardless of column label type. " +
        "This configuration will be deprecated in future releases.")
      .version("2.4.1")
      .booleanConf
      .createWithDefault(true)

  val PANDAS_ARROW_SAFE_TYPE_CONVERSION =
    buildConf("spark.sql.execution.pandas.convertToArrowArraySafely")
      .internal()
      .doc("When true, Arrow will perform safe type conversion when converting " +
        "Pandas.Series to Arrow array during serialization. Arrow will raise errors " +
        "when detecting unsafe type conversion like overflow. When false, disabling Arrow's type " +
        "check and do type conversions anyway. This config only works for Arrow 0.11.0+.")
      .version("3.0.0")
      .booleanConf
      .createWithDefault(false)

  val PYSPARK_WORKER_PYTHON_EXECUTABLE =
    buildConf("spark.sql.execution.pyspark.python")
      .internal()
      .doc("Python binary executable to use for PySpark in executors when running Python " +
        "UDF, pandas UDF and pandas function APIs." +
        "If not set, it falls back to 'spark.pyspark.python' by default.")
      .version("3.5.0")
      .stringConf
      .createOptional

  val REPLACE_EXCEPT_WITH_FILTER = buildConf("spark.sql.optimizer.replaceExceptWithFilter")
    .internal()
    .doc("When true, the apply function of the rule verifies whether the right node of the" +
      " except operation is of type Filter or Project followed by Filter. If yes, the rule" +
      " further verifies 1) Excluding the filter operations from the right (as well as the" +
      " left node, if any) on the top, whether both the nodes evaluates to a same result." +
      " 2) The left and right nodes don't contain any SubqueryExpressions. 3) The output" +
      " column names of the left node are distinct. If all the conditions are met, the" +
      " rule will replace the except operation with a Filter by flipping the filter" +
      " condition(s) of the right node.")
    .version("2.3.0")
    .booleanConf
    .createWithDefault(true)

  val DECIMAL_OPERATIONS_ALLOW_PREC_LOSS =
    buildConf("spark.sql.decimalOperations.allowPrecisionLoss")
      .internal()
      .doc("When true (default), establishing the result type of an arithmetic operation " +
        "happens according to Hive behavior and SQL ANSI 2011 specification, i.e. rounding the " +
        "decimal part of the result if an exact representation is not possible. Otherwise, NULL " +
        "is returned in those cases, as previously.")
      .version("2.3.1")
      .booleanConf
      .createWithDefault(true)

  val LITERAL_PICK_MINIMUM_PRECISION =
    buildConf("spark.sql.legacy.literal.pickMinimumPrecision")
      .internal()
      .doc("When integral literal is used in decimal operations, pick a minimum precision " +
        "required by the literal if this config is true, to make the resulting precision and/or " +
        "scale smaller. This can reduce the possibility of precision lose and/or overflow.")
      .version("2.3.3")
      .booleanConf
      .createWithDefault(true)

  val SQL_OPTIONS_REDACTION_PATTERN = buildConf("spark.sql.redaction.options.regex")
    .doc("Regex to decide which keys in a Spark SQL command's options map contain sensitive " +
      "information. The values of options whose names that match this regex will be redacted " +
      "in the explain output. This redaction is applied on top of the global redaction " +
      s"configuration defined by ${SECRET_REDACTION_PATTERN.key}.")
    .version("2.2.2")
    .regexConf
    .createWithDefault("(?i)url".r)

  val SQL_STRING_REDACTION_PATTERN =
    buildConf("spark.sql.redaction.string.regex")
      .doc("Regex to decide which parts of strings produced by Spark contain sensitive " +
        "information. When this regex matches a string part, that string part is replaced by a " +
        "dummy value. This is currently used to redact the output of SQL explain commands. " +
        "When this conf is not set, the value from `spark.redaction.string.regex` is used.")
      .version("2.3.0")
      .fallbackConf(org.apache.spark.internal.config.STRING_REDACTION_PATTERN)

  val CONCAT_BINARY_AS_STRING = buildConf("spark.sql.function.concatBinaryAsString")
    .doc("When this option is set to false and all inputs are binary, `functions.concat` returns " +
      "an output as binary. Otherwise, it returns as a string.")
    .version("2.3.0")
    .booleanConf
    .createWithDefault(false)

  val ELT_OUTPUT_AS_STRING = buildConf("spark.sql.function.eltOutputAsString")
    .doc("When this option is set to false and all inputs are binary, `elt` returns " +
      "an output as binary. Otherwise, it returns as a string.")
    .version("2.3.0")
    .booleanConf
    .createWithDefault(false)

  val VALIDATE_PARTITION_COLUMNS =
    buildConf("spark.sql.sources.validatePartitionColumns")
      .internal()
      .doc("When this option is set to true, partition column values will be validated with " +
        "user-specified schema. If the validation fails, a runtime exception is thrown. " +
        "When this option is set to false, the partition column value will be converted to null " +
        "if it can not be casted to corresponding user-specified schema.")
      .version("3.0.0")
      .booleanConf
      .createWithDefault(true)

  val CONTINUOUS_STREAMING_EPOCH_BACKLOG_QUEUE_SIZE =
    buildConf("spark.sql.streaming.continuous.epochBacklogQueueSize")
      .doc("The max number of entries to be stored in queue to wait for late epochs. " +
        "If this parameter is exceeded by the size of the queue, stream will stop with an error.")
      .version("3.0.0")
      .intConf
      .createWithDefault(10000)

  val CONTINUOUS_STREAMING_EXECUTOR_QUEUE_SIZE =
    buildConf("spark.sql.streaming.continuous.executorQueueSize")
      .internal()
      .doc("The size (measured in number of rows) of the queue used in continuous execution to" +
        " buffer the results of a ContinuousDataReader.")
      .version("2.3.0")
      .intConf
      .createWithDefault(1024)

  val CONTINUOUS_STREAMING_EXECUTOR_POLL_INTERVAL_MS =
    buildConf("spark.sql.streaming.continuous.executorPollIntervalMs")
      .internal()
      .doc("The interval at which continuous execution readers will poll to check whether" +
        " the epoch has advanced on the driver.")
      .version("2.3.0")
      .timeConf(TimeUnit.MILLISECONDS)
      .createWithDefault(100)

  val USE_V1_SOURCE_LIST = buildConf("spark.sql.sources.useV1SourceList")
    .internal()
    .doc("A comma-separated list of data source short names or fully qualified data source " +
      "implementation class names for which Data Source V2 code path is disabled. These data " +
      "sources will fallback to Data Source V1 code path.")
    .version("3.0.0")
    .stringConf
    .createWithDefault("avro,csv,json,kafka,orc,parquet,text")

  val ALLOW_EMPTY_SCHEMAS_FOR_WRITES = buildConf("spark.sql.legacy.allowEmptySchemaWrite")
    .internal()
    .doc("When this option is set to true, validation of empty or empty nested schemas that " +
      "occurs when writing into a FileFormat based data source does not happen.")
    .version("3.4.0")
    .booleanConf
    .createWithDefault(false)

  val DISABLED_V2_STREAMING_WRITERS = buildConf("spark.sql.streaming.disabledV2Writers")
    .doc("A comma-separated list of fully qualified data source register class names for which" +
      " StreamWriteSupport is disabled. Writes to these sources will fall back to the V1 Sinks.")
    .version("2.3.1")
    .stringConf
    .createWithDefault("")

  val DISABLED_V2_STREAMING_MICROBATCH_READERS =
    buildConf("spark.sql.streaming.disabledV2MicroBatchReaders")
      .internal()
      .doc(
        "A comma-separated list of fully qualified data source register class names for which " +
          "MicroBatchReadSupport is disabled. Reads from these sources will fall back to the " +
          "V1 Sources.")
      .version("2.4.0")
      .stringConf
      .createWithDefault("")

  val DISABLE_MAP_KEY_NORMALIZATION =
    buildConf("spark.sql.legacy.disableMapKeyNormalization")
      .internal()
      .doc("Disables key normalization when creating a map with `ArrayBasedMapBuilder`. When " +
        "set to `true` it will prevent key normalization when building a map, which will " +
        "allow for values such as `-0.0` and `0.0` to be present as distinct keys.")
      .version("4.0.0")
      .booleanConf
      .createWithDefault(false)

  val FASTFAIL_ON_FILEFORMAT_OUTPUT =
    buildConf("spark.sql.execution.fastFailOnFileFormatOutput")
      .internal()
      .doc("Whether to fast fail task execution when writing output to FileFormat datasource. " +
        "If this is enabled, in `FileFormatWriter` we will catch `FileAlreadyExistsException` " +
        "and fast fail output task without further task retry. Only enabling this if you know " +
        "the `FileAlreadyExistsException` of the output task is unrecoverable, i.e., further " +
        "task attempts won't be able to success. If the `FileAlreadyExistsException` might be " +
        "recoverable, you should keep this as disabled and let Spark to retry output tasks. " +
        "This is disabled by default.")
      .version("3.0.2")
      .booleanConf
      .createWithDefault(false)

  object PartitionOverwriteMode extends Enumeration {
    val STATIC, DYNAMIC = Value
  }

  val PARTITION_OVERWRITE_MODE =
    buildConf("spark.sql.sources.partitionOverwriteMode")
      .doc("When INSERT OVERWRITE a partitioned data source table, we currently support 2 modes: " +
        "static and dynamic. In static mode, Spark deletes all the partitions that match the " +
        "partition specification(e.g. PARTITION(a=1,b)) in the INSERT statement, before " +
        "overwriting. In dynamic mode, Spark doesn't delete partitions ahead, and only overwrite " +
        "those partitions that have data written into it at runtime. By default we use static " +
        "mode to keep the same behavior of Spark prior to 2.3. Note that this config doesn't " +
        "affect Hive serde tables, as they are always overwritten with dynamic mode. This can " +
        "also be set as an output option for a data source using key partitionOverwriteMode " +
        "(which takes precedence over this setting), e.g. " +
        "dataframe.write.option(\"partitionOverwriteMode\", \"dynamic\").save(path)."
      )
      .version("2.3.0")
      .stringConf
      .transform(_.toUpperCase(Locale.ROOT))
      .checkValues(PartitionOverwriteMode.values.map(_.toString))
      .createWithDefault(PartitionOverwriteMode.STATIC.toString)

  object StoreAssignmentPolicy extends Enumeration {
    val ANSI, LEGACY, STRICT = Value
  }

  val STORE_ASSIGNMENT_POLICY =
    buildConf("spark.sql.storeAssignmentPolicy")
      .doc("When inserting a value into a column with different data type, Spark will perform " +
        "type coercion. Currently, we support 3 policies for the type coercion rules: ANSI, " +
        "legacy and strict. With ANSI policy, Spark performs the type coercion as per ANSI SQL. " +
        "In practice, the behavior is mostly the same as PostgreSQL. " +
        "It disallows certain unreasonable type conversions such as converting " +
        "`string` to `int` or `double` to `boolean`. " +
        "With legacy policy, Spark allows the type coercion as long as it is a valid `Cast`, " +
        "which is very loose. e.g. converting `string` to `int` or `double` to `boolean` is " +
        "allowed. It is also the only behavior in Spark 2.x and it is compatible with Hive. " +
        "With strict policy, Spark doesn't allow any possible precision loss or data truncation " +
        "in type coercion, e.g. converting `double` to `int` or `decimal` to `double` is " +
        "not allowed."
      )
      .version("3.0.0")
      .stringConf
      .transform(_.toUpperCase(Locale.ROOT))
      .checkValues(StoreAssignmentPolicy.values.map(_.toString))
      .createWithDefault(StoreAssignmentPolicy.ANSI.toString)

  val ANSI_ENABLED = buildConf(SqlApiConfHelper.ANSI_ENABLED_KEY)
    .doc("When true, Spark SQL uses an ANSI compliant dialect instead of being Hive compliant. " +
      "For example, Spark will throw an exception at runtime instead of returning null results " +
      "when the inputs to a SQL operator/function are invalid." +
      "For full details of this dialect, you can find them in the section \"ANSI Compliance\" of " +
      "Spark's documentation. Some ANSI dialect features may be not from the ANSI SQL " +
      "standard directly, but their behaviors align with ANSI SQL's style")
    .version("3.0.0")
    .booleanConf
    .createWithDefault(!sys.env.get("SPARK_ANSI_SQL_MODE").contains("false"))

  val ENFORCE_RESERVED_KEYWORDS = buildConf("spark.sql.ansi.enforceReservedKeywords")
    .doc(s"When true and '${ANSI_ENABLED.key}' is true, the Spark SQL parser enforces the ANSI " +
      "reserved keywords and forbids SQL queries that use reserved keywords as alias names " +
      "and/or identifiers for table, view, function, etc.")
    .version("3.3.0")
    .booleanConf
    .createWithDefault(false)

  val DOUBLE_QUOTED_IDENTIFIERS = buildConf("spark.sql.ansi.doubleQuotedIdentifiers")
    .doc(s"When true and '${ANSI_ENABLED.key}' is true, Spark SQL reads literals enclosed in " +
      "double quoted (\") as identifiers. When false they are read as string literals.")
    .version("3.4.0")
    .booleanConf
    .createWithDefault(false)

  val ANSI_RELATION_PRECEDENCE = buildConf("spark.sql.ansi.relationPrecedence")
    .doc(s"When true and '${ANSI_ENABLED.key}' is true, JOIN takes precedence over comma when " +
      "combining relation. For example, `t1, t2 JOIN t3` should result to `t1 X (t2 X t3)`. If " +
      "the config is false, the result is `(t1 X t2) X t3`.")
    .version("3.4.0")
    .booleanConf
    .createWithDefault(false)

  val CHUNK_BASE64_STRING_ENABLED = buildConf("spark.sql.chunkBase64String.enabled")
    .doc("Whether to truncate string generated by the `Base64` function. When true, base64" +
      " strings generated by the base64 function are chunked into lines of at most 76" +
      " characters. When false, the base64 strings are not chunked.")
    .version("3.5.2")
    .booleanConf
    .createWithDefault(true)

  val ENABLE_DEFAULT_COLUMNS =
    buildConf("spark.sql.defaultColumn.enabled")
      .internal()
      .doc("When true, allow CREATE TABLE, REPLACE TABLE, and ALTER COLUMN statements to set or " +
        "update default values for specific columns. Following INSERT, MERGE, and UPDATE " +
        "statements may then omit these values and their values will be injected automatically " +
        "instead.")
      .version("3.4.0")
      .booleanConf
      .createWithDefault(true)

  val DEFAULT_COLUMN_ALLOWED_PROVIDERS =
    buildConf("spark.sql.defaultColumn.allowedProviders")
      .internal()
      .doc("List of table providers wherein SQL commands are permitted to assign DEFAULT column " +
        "values. Comma-separated list, whitespace ignored, case-insensitive. If an asterisk " +
        "appears after any table provider in this list, any command may assign DEFAULT column " +
        "except `ALTER TABLE ... ADD COLUMN`. Otherwise, if no asterisk appears, all commands " +
        "are permitted. This is useful because in order for such `ALTER TABLE ... ADD COLUMN` " +
        "commands to work, the target data source must include support for substituting in the " +
        "provided values when the corresponding fields are not present in storage.")
      .version("3.4.0")
      .stringConf
      .createWithDefault("csv,json,orc,parquet")

  val JSON_GENERATOR_WRITE_NULL_IF_WITH_DEFAULT_VALUE =
    buildConf("spark.sql.jsonGenerator.writeNullIfWithDefaultValue")
      .internal()
      .doc("When true, when writing NULL values to columns of JSON tables with explicit DEFAULT " +
        "values using INSERT, UPDATE, or MERGE commands, never skip writing the NULL values to " +
        "storage, overriding spark.sql.jsonGenerator.ignoreNullFields or the ignoreNullFields " +
        "option. This can be useful to enforce that inserted NULL values are present in " +
        "storage to differentiate from missing data.")
      .version("3.4.0")
      .booleanConf
      .createWithDefault(true)

  val ALWAYS_INLINE_COMMON_EXPR =
    buildConf("spark.sql.alwaysInlineCommonExpr")
      .internal()
      .doc("When true, always inline common expressions instead of using the WITH expression. " +
        "This may lead to duplicated expressions and the config should only be enabled if you " +
        "hit bugs caused by the WITH expression.")
      .version("4.0.0")
      .booleanConf
      .createWithDefault(false)

  val USE_COMMON_EXPR_ID_FOR_ALIAS =
    buildConf("spark.sql.useCommonExprIdForAlias")
      .internal()
      .doc("When true, use the common expression ID for the alias when rewriting With " +
        "expressions. Otherwise, use the index of the common expression definition. When true " +
        "this avoids duplicate alias names, but is helpful to set to false for testing to ensure" +
        "that alias names are consistent.")
      .version("4.0.0")
      .booleanConf
      .createWithDefault(true)

  val USE_NULLS_FOR_MISSING_DEFAULT_COLUMN_VALUES =
    buildConf("spark.sql.defaultColumn.useNullsForMissingDefaultValues")
      .internal()
      .doc("When true, and DEFAULT columns are enabled, allow INSERT INTO commands with user-" +
        "specified lists of fewer columns than the target table to behave as if they had " +
        "specified DEFAULT for all remaining columns instead, in order.")
      .version("3.4.0")
      .booleanConf
      .createWithDefault(true)

  val SKIP_TYPE_VALIDATION_ON_ALTER_PARTITION =
    buildConf("spark.sql.legacy.skipTypeValidationOnAlterPartition")
      .internal()
      .doc("When true, skip validation for partition spec in ALTER PARTITION. E.g., " +
        "`ALTER TABLE .. ADD PARTITION(p='a')` would work even the partition type is int. " +
        s"When false, the behavior follows ${STORE_ASSIGNMENT_POLICY.key}")
      .version("3.4.0")
      .booleanConf
      .createWithDefault(false)

  val SORT_BEFORE_REPARTITION =
    buildConf("spark.sql.execution.sortBeforeRepartition")
      .internal()
      .doc("When perform a repartition following a shuffle, the output row ordering would be " +
        "nondeterministic. If some downstream stages fail and some tasks of the repartition " +
        "stage retry, these tasks may generate different data, and that can lead to correctness " +
        "issues. Turn on this config to insert a local sort before actually doing repartition " +
        "to generate consistent repartition results. The performance of repartition() may go " +
        "down since we insert extra local sort before it.")
      .version("2.1.4")
      .booleanConf
      .createWithDefault(true)

  val NESTED_SCHEMA_PRUNING_ENABLED =
    buildConf("spark.sql.optimizer.nestedSchemaPruning.enabled")
      .internal()
      .doc("Prune nested fields from a logical relation's output which are unnecessary in " +
        "satisfying a query. This optimization allows columnar file format readers to avoid " +
        "reading unnecessary nested column data. Currently Parquet and ORC are the " +
        "data sources that implement this optimization.")
      .version("2.4.1")
      .booleanConf
      .createWithDefault(true)

  val DISABLE_HINTS =
    buildConf("spark.sql.optimizer.disableHints")
      .internal()
      .doc("When true, the optimizer will disable user-specified hints that are additional " +
        "directives for better planning of a query.")
      .version("3.1.0")
      .booleanConf
      .createWithDefault(false)

  val NESTED_PREDICATE_PUSHDOWN_FILE_SOURCE_LIST =
    buildConf("spark.sql.optimizer.nestedPredicatePushdown.supportedFileSources")
      .internal()
      .doc("A comma-separated list of data source short names or fully qualified data source " +
        "implementation class names for which Spark tries to push down predicates for nested " +
        "columns and/or names containing `dots` to data sources. This configuration is only " +
        "effective with file-based data sources in DSv1. Currently, Parquet and ORC implement " +
        "both optimizations. The other data sources don't support this feature yet. So the " +
        "default value is 'parquet,orc'.")
      .version("3.0.0")
      .stringConf
      .createWithDefault("parquet,orc")

  val SERIALIZER_NESTED_SCHEMA_PRUNING_ENABLED =
    buildConf("spark.sql.optimizer.serializer.nestedSchemaPruning.enabled")
      .internal()
      .doc("Prune nested fields from object serialization operator which are unnecessary in " +
        "satisfying a query. This optimization allows object serializers to avoid " +
        "executing unnecessary nested expressions.")
      .version("3.0.0")
      .booleanConf
      .createWithDefault(true)

  val NESTED_PRUNING_ON_EXPRESSIONS =
    buildConf("spark.sql.optimizer.expression.nestedPruning.enabled")
      .internal()
      .doc("Prune nested fields from expressions in an operator which are unnecessary in " +
        "satisfying a query. Note that this optimization doesn't prune nested fields from " +
        "physical data source scanning. For pruning nested fields from scanning, please use " +
        "`spark.sql.optimizer.nestedSchemaPruning.enabled` config.")
      .version("3.0.0")
      .booleanConf
      .createWithDefault(true)

  val DECORRELATE_INNER_QUERY_ENABLED =
    buildConf("spark.sql.optimizer.decorrelateInnerQuery.enabled")
      .internal()
      .doc("Decorrelate inner query by eliminating correlated references and build domain joins.")
      .version("3.2.0")
      .booleanConf
      .createWithDefault(true)

  val DECORRELATE_SET_OPS_ENABLED =
    buildConf("spark.sql.optimizer.decorrelateSetOps.enabled")
      .internal()
      .doc("Decorrelate subqueries with correlation under set operators.")
      .version("3.4.0")
      .booleanConf
      .createWithDefault(true)

  val DECORRELATE_LIMIT_ENABLED =
    buildConf("spark.sql.optimizer.decorrelateLimit.enabled")
      .internal()
      .doc("Decorrelate subqueries with correlation under LIMIT.")
      .version("4.0.0")
      .booleanConf
      .createWithDefault(true)

  val DECORRELATE_OFFSET_ENABLED =
    buildConf("spark.sql.optimizer.decorrelateOffset.enabled")
      .internal()
      .doc("Decorrelate subqueries with correlation under LIMIT with OFFSET.")
      .version("4.0.0")
      .booleanConf
      .createWithDefault(true)

  val DECORRELATE_EXISTS_IN_SUBQUERY_LEGACY_INCORRECT_COUNT_HANDLING_ENABLED =
    buildConf("spark.sql.optimizer.decorrelateExistsSubqueryLegacyIncorrectCountHandling.enabled")
      .internal()
      .doc("If enabled, revert to legacy incorrect behavior for certain EXISTS/IN subqueries " +
           "with COUNT or similar aggregates.")
      .version("4.0.0")
      .booleanConf
      .createWithDefault(false)

  val DECORRELATE_SUBQUERY_LEGACY_INCORRECT_COUNT_HANDLING_ENABLED =
    buildConf("spark.sql.optimizer.decorrelateSubqueryLegacyIncorrectCountHandling.enabled")
      .internal()
      .doc("If enabled, revert to legacy incorrect behavior for certain subqueries with COUNT or " +
        "similar aggregates: see SPARK-43098.")
      .version("3.5.0")
      .booleanConf
      .createWithDefault(false)

  val DECORRELATE_SUBQUERY_PREVENT_CONSTANT_FOLDING_FOR_COUNT_BUG =
    buildConf("spark.sql.optimizer.decorrelateSubqueryPreventConstantHoldingForCountBug.enabled")
      .internal()
      .doc("If enabled, prevents constant folding in subqueries that contain" +
        " a COUNT-bug-susceptible Aggregate.")
      .version("4.0.0")
      .booleanConf
      .createWithDefault(true)

  val PULL_OUT_NESTED_DATA_OUTER_REF_EXPRESSIONS_ENABLED =
    buildConf("spark.sql.optimizer.pullOutNestedDataOuterRefExpressions.enabled")
      .internal()
      .doc("Handle correlation over nested data extract expressions by pulling out the " +
        "expression into the outer plan. This enables correlation on map attributes for example.")
      .version("4.0.0")
      .booleanConf
      .createWithDefault(true)

  val OPTIMIZE_ONE_ROW_RELATION_SUBQUERY =
    buildConf("spark.sql.optimizer.optimizeOneRowRelationSubquery")
      .internal()
      .doc("When true, the optimizer will inline subqueries with OneRowRelation as leaf nodes.")
      .version("3.2.0")
      .booleanConf
      .createWithDefault(true)

  val WRAP_EXISTS_IN_AGGREGATE_FUNCTION =
    buildConf("spark.sql.optimizer.wrapExistsInAggregateFunction")
      .internal()
      .doc("When true, the optimizer will wrap newly introduced `exists` attributes in an " +
      "aggregate function to ensure that Aggregate nodes preserve semantic invariant that each " +
      "variable among agg expressions appears either in grouping expressions or belongs to " +
      "and aggregate function.")
      .version("4.0.0")
      .booleanConf
      .createWithDefault(true)

  val ALWAYS_INLINE_ONE_ROW_RELATION_SUBQUERY =
    buildConf("spark.sql.optimizer.optimizeOneRowRelationSubquery.alwaysInline")
      .internal()
      .doc(s"When true, the optimizer will always inline single row subqueries even if it " +
        "causes extra duplication. It only takes effect when " +
        s"${OPTIMIZE_ONE_ROW_RELATION_SUBQUERY.key} is set to true.")
      .version("3.4.0")
      .booleanConf
      .createWithDefault(true)

  val PULL_HINTS_INTO_SUBQUERIES =
    buildConf("spark.sql.optimizer.pullHintsIntoSubqueries")
      .internal()
      .doc("Pull hints into subqueries in EliminateResolvedHint if enabled.")
      .booleanConf
      .createWithDefault(true)

  val TOP_K_SORT_FALLBACK_THRESHOLD =
    buildConf("spark.sql.execution.topKSortFallbackThreshold")
      .doc("In SQL queries with a SORT followed by a LIMIT like " +
          "'SELECT x FROM t ORDER BY y LIMIT m', if m is under this threshold, do a top-K sort" +
          " in memory, otherwise do a global sort which spills to disk if necessary.")
      .version("2.4.0")
      .intConf
      .createWithDefault(ByteArrayMethods.MAX_ROUNDED_ARRAY_LENGTH)

  val PRUNE_FILTERS_CAN_PRUNE_STREAMING_SUBPLAN =
    buildConf("spark.databricks.sql.optimizer.pruneFiltersCanPruneStreamingSubplan")
      .internal()
      .doc("Allow PruneFilters to remove streaming subplans when we encounter a false filter. " +
        "This flag is to restore prior buggy behavior for broken pipelines.")
      .version("4.0.0")
      .booleanConf
      .createWithDefault(false)

  object Deprecated {
    val MAPRED_REDUCE_TASKS = "mapred.reduce.tasks"
  }

  object Replaced {
    val MAPREDUCE_JOB_REDUCES = "mapreduce.job.reduces"
  }

  val CSV_PARSER_COLUMN_PRUNING = buildConf("spark.sql.csv.parser.columnPruning.enabled")
    .internal()
    .doc("If it is set to true, column names of the requested schema are passed to CSV parser. " +
      "Other column values can be ignored during parsing even if they are malformed.")
    .version("2.4.0")
    .booleanConf
    .createWithDefault(true)

  val CSV_INPUT_BUFFER_SIZE = buildConf("spark.sql.csv.parser.inputBufferSize")
    .internal()
    .doc("If it is set, it configures the buffer size of CSV input during parsing. " +
      "It is the same as inputBufferSize option in CSV which has a higher priority. " +
      "Note that this is a workaround for the parsing library's regression, and this " +
      "configuration is internal and supposed to be removed in the near future.")
    .version("3.0.3")
    .intConf
    .createOptional

  val LEGACY_RESPECT_NULLABILITY_IN_TEXT_DATASET_CONVERSION =
    buildConf("spark.sql.legacy.respectNullabilityInTextDatasetConversion")
      .internal()
      .doc("When true, the nullability in the user-specified schema for " +
        "`DataFrameReader.schema(schema).json(jsonDataset)` and " +
        "`DataFrameReader.schema(schema).csv(csvDataset)` is respected. Otherwise, they are " +
        "turned to a nullable schema forcibly.")
      .version("3.3.0")
      .booleanConf
      .createWithDefault(false)

  val REPL_EAGER_EVAL_ENABLED = buildConf("spark.sql.repl.eagerEval.enabled")
    .doc("Enables eager evaluation or not. When true, the top K rows of Dataset will be " +
      "displayed if and only if the REPL supports the eager evaluation. Currently, the " +
      "eager evaluation is supported in PySpark and SparkR. In PySpark, for the notebooks like " +
      "Jupyter, the HTML table (generated by _repr_html_) will be returned. For plain Python " +
      "REPL, the returned outputs are formatted like dataframe.show(). In SparkR, the returned " +
      "outputs are showed similar to R data.frame would.")
    .version("2.4.0")
    .booleanConf
    .createWithDefault(false)

  val REPL_EAGER_EVAL_MAX_NUM_ROWS = buildConf("spark.sql.repl.eagerEval.maxNumRows")
    .doc("The max number of rows that are returned by eager evaluation. This only takes " +
      s"effect when ${REPL_EAGER_EVAL_ENABLED.key} is set to true. The valid range of this " +
      "config is from 0 to (Int.MaxValue - 1), so the invalid config like negative and " +
      "greater than (Int.MaxValue - 1) will be normalized to 0 and (Int.MaxValue - 1).")
    .version("2.4.0")
    .intConf
    .createWithDefault(20)

  val REPL_EAGER_EVAL_TRUNCATE = buildConf("spark.sql.repl.eagerEval.truncate")
    .doc("The max number of characters for each cell that is returned by eager evaluation. " +
      s"This only takes effect when ${REPL_EAGER_EVAL_ENABLED.key} is set to true.")
    .version("2.4.0")
    .intConf
    .createWithDefault(20)

  val FAST_HASH_AGGREGATE_MAX_ROWS_CAPACITY_BIT =
    buildConf("spark.sql.codegen.aggregate.fastHashMap.capacityBit")
      .internal()
      .doc("Capacity for the max number of rows to be held in memory " +
        "by the fast hash aggregate product operator. The bit is not for actual value, " +
        "but the actual numBuckets is determined by loadFactor " +
        "(e.g: default bit value 16 , the actual numBuckets is ((1 << 16) / 0.5).")
      .version("2.4.0")
      .intConf
      .checkValue(bit => bit >= 10 && bit <= 30, "The bit value must be in [10, 30].")
      .createWithDefault(16)

  val AVRO_COMPRESSION_CODEC = buildConf("spark.sql.avro.compression.codec")
    .doc("Compression codec used in writing of AVRO files. Supported codecs: " +
      "uncompressed, deflate, snappy, bzip2, xz and zstandard. Default codec is snappy.")
    .version("2.4.0")
    .stringConf
    .checkValues(Set("uncompressed", "deflate", "snappy", "bzip2", "xz", "zstandard"))
    .createWithDefault("snappy")

  val AVRO_DEFLATE_LEVEL = buildConf("spark.sql.avro.deflate.level")
    .doc("Compression level for the deflate codec used in writing of AVRO files. " +
      "Valid value must be in the range of from 1 to 9 inclusive or -1. " +
      "The default value is -1 which corresponds to 6 level in the current implementation.")
    .version("2.4.0")
    .intConf
    .checkValues((1 to 9).toSet + Deflater.DEFAULT_COMPRESSION)
    .createOptional

  val AVRO_XZ_LEVEL = buildConf("spark.sql.avro.xz.level")
    .doc("Compression level for the xz codec used in writing of AVRO files. " +
      "Valid value must be in the range of from 1 to 9 inclusive " +
      "The default value is 6.")
    .version("4.0.0")
    .intConf
    .checkValue(v => v > 0 && v <= 9, "The value must be in the range of from 1 to 9 inclusive.")
    .createOptional

  val AVRO_ZSTANDARD_LEVEL = buildConf("spark.sql.avro.zstandard.level")
    .doc("Compression level for the zstandard codec used in writing of AVRO files. " +
      "The default value is 3.")
    .version("4.0.0")
    .intConf
    .createOptional

  val AVRO_ZSTANDARD_BUFFER_POOL_ENABLED = buildConf("spark.sql.avro.zstandard.bufferPool.enabled")
    .doc("If true, enable buffer pool of ZSTD JNI library when writing of AVRO files")
    .version("4.0.0")
    .booleanConf
    .createWithDefault(false)

  val LEGACY_SIZE_OF_NULL = buildConf("spark.sql.legacy.sizeOfNull")
    .internal()
    .doc(s"If it is set to false, or ${ANSI_ENABLED.key} is true, then size of null returns " +
      "null. Otherwise, it returns -1, which was inherited from Hive.")
    .version("2.4.0")
    .booleanConf
    .createWithDefault(true)

  val LEGACY_PARSE_NULL_PARTITION_SPEC_AS_STRING_LITERAL =
    buildConf("spark.sql.legacy.parseNullPartitionSpecAsStringLiteral")
      .internal()
      .doc("If it is set to true, `PARTITION(col=null)` is parsed as a string literal of its " +
        "text representation, e.g., string 'null', when the partition column is string type. " +
        "Otherwise, it is always parsed as a null literal in the partition spec.")
      .version("3.0.2")
      .booleanConf
      .createWithDefault(false)

  val LEGACY_KEEP_PARTITION_SPEC_AS_STRING_LITERAL =
    buildConf("spark.sql.legacy.keepPartitionSpecAsStringLiteral")
      .internal()
      .doc("If it is set to true, `PARTITION(col=05)` is parsed as a string literal of its " +
        "text representation, e.g., string '05', when the partition column is string type. " +
        "Otherwise, it is always parsed as a numeric literal in the partition spec.")
      .version("3.4.0")
      .booleanConf
      .createWithDefault(false)

  val LEGACY_REPLACE_DATABRICKS_SPARK_AVRO_ENABLED =
    buildConf("spark.sql.legacy.replaceDatabricksSparkAvro.enabled")
      .internal()
      .doc("If it is set to true, the data source provider com.databricks.spark.avro is mapped " +
        "to the built-in but external Avro data source module for backward compatibility.")
      .version("2.4.0")
      .booleanConf
      .createWithDefault(true)

  val LEGACY_SETOPS_PRECEDENCE_ENABLED =
    buildConf("spark.sql.legacy.setopsPrecedence.enabled")
      .internal()
      .doc("When set to true and the order of evaluation is not specified by parentheses, the " +
        "set operations are performed from left to right as they appear in the query. When set " +
        "to false and order of evaluation is not specified by parentheses, INTERSECT operations " +
        "are performed before any UNION, EXCEPT and MINUS operations.")
      .version("2.4.0")
      .booleanConf
      .createWithDefault(false)

  val LEGACY_EXPONENT_LITERAL_AS_DECIMAL_ENABLED =
    buildConf("spark.sql.legacy.exponentLiteralAsDecimal.enabled")
      .internal()
      .doc("When set to true, a literal with an exponent (e.g. 1E-30) would be parsed " +
        "as Decimal rather than Double.")
      .version("3.0.0")
      .booleanConf
      .createWithDefault(false)

  val LEGACY_ALLOW_NEGATIVE_SCALE_OF_DECIMAL_ENABLED =
    buildConf("spark.sql.legacy.allowNegativeScaleOfDecimal")
      .internal()
      .doc("When set to true, negative scale of Decimal type is allowed. For example, " +
        "the type of number 1E10BD under legacy mode is DecimalType(2, -9), but is " +
        "Decimal(11, 0) in non legacy mode.")
      .version("3.0.0")
      .booleanConf
      .createWithDefault(false)

  val LEGACY_BUCKETED_TABLE_SCAN_OUTPUT_ORDERING =
    buildConf("spark.sql.legacy.bucketedTableScan.outputOrdering")
      .internal()
      .doc("When true, the bucketed table scan will list files during planning to figure out the " +
        "output ordering, which is expensive and may make the planning quite slow.")
      .version("3.0.0")
      .booleanConf
      .createWithDefault(false)

  val LEGACY_HAVING_WITHOUT_GROUP_BY_AS_WHERE =
    buildConf("spark.sql.legacy.parser.havingWithoutGroupByAsWhere")
      .internal()
      .doc("If it is set to true, the parser will treat HAVING without GROUP BY as a normal " +
        "WHERE, which does not follow SQL standard.")
      .version("2.4.1")
      .booleanConf
      .createWithDefault(false)

  val LEGACY_ALLOW_EMPTY_STRING_IN_JSON =
    buildConf("spark.sql.legacy.json.allowEmptyString.enabled")
      .internal()
      .doc("When set to true, the parser of JSON data source treats empty strings as null for " +
        "some data types such as `IntegerType`.")
      .version("3.0.0")
      .booleanConf
      .createWithDefault(false)

  val LEGACY_CREATE_EMPTY_COLLECTION_USING_STRING_TYPE =
    buildConf("spark.sql.legacy.createEmptyCollectionUsingStringType")
      .internal()
      .doc("When set to true, Spark returns an empty collection with `StringType` as element " +
        "type if the `array`/`map` function is called without any parameters. Otherwise, Spark " +
        "returns an empty collection with `NullType` as element type.")
      .version("3.0.0")
      .booleanConf
      .createWithDefault(false)

  val LEGACY_ALLOW_UNTYPED_SCALA_UDF =
    buildConf("spark.sql.legacy.allowUntypedScalaUDF")
      .internal()
      .doc("When set to true, user is allowed to use org.apache.spark.sql.functions." +
        "udf(f: AnyRef, dataType: DataType). Otherwise, an exception will be thrown at runtime.")
      .version("3.0.0")
      .booleanConf
      .createWithDefault(false)

  val LEGACY_STATISTICAL_AGGREGATE =
    buildConf("spark.sql.legacy.statisticalAggregate")
      .internal()
      .doc("When set to true, statistical aggregate function returns Double.NaN " +
        "if divide by zero occurred during expression evaluation, otherwise, it returns null. " +
        "Before version 3.1.0, it returns NaN in divideByZero case by default.")
      .version("3.1.0")
      .booleanConf
      .createWithDefault(false)

  val TRUNCATE_TABLE_IGNORE_PERMISSION_ACL =
    buildConf("spark.sql.truncateTable.ignorePermissionAcl.enabled")
      .internal()
      .doc("When set to true, TRUNCATE TABLE command will not try to set back original " +
        "permission and ACLs when re-creating the table/partition paths.")
      .version("2.4.6")
      .booleanConf
      .createWithDefault(false)

  val NAME_NON_STRUCT_GROUPING_KEY_AS_VALUE =
    buildConf("spark.sql.legacy.dataset.nameNonStructGroupingKeyAsValue")
      .internal()
      .doc("When set to true, the key attribute resulted from running `Dataset.groupByKey` " +
        "for non-struct key type, will be named as `value`, following the behavior of Spark " +
        "version 2.4 and earlier.")
      .version("3.0.0")
      .booleanConf
      .createWithDefault(false)

  val MAX_TO_STRING_FIELDS = buildConf("spark.sql.debug.maxToStringFields")
    .doc("Maximum number of fields of sequence-like entries can be converted to strings " +
      "in debug output. Any elements beyond the limit will be dropped and replaced by a" +
      """ "... N more fields" placeholder.""")
    .version("3.0.0")
    .intConf
    .createWithDefault(25)

  val MAX_PLAN_STRING_LENGTH = buildConf("spark.sql.maxPlanStringLength")
    .doc("Maximum number of characters to output for a plan string.  If the plan is " +
      "longer, further output will be truncated.  The default setting always generates a full " +
      "plan.  Set this to a lower value such as 8k if plan strings are taking up too much " +
      "memory or are causing OutOfMemory errors in the driver or UI processes.")
    .version("3.0.0")
    .bytesConf(ByteUnit.BYTE)
    .checkValue(i => i >= 0 && i <= ByteArrayMethods.MAX_ROUNDED_ARRAY_LENGTH, "Invalid " +
      "value for 'spark.sql.maxPlanStringLength'.  Length must be a valid string length " +
      "(nonnegative and shorter than the maximum size).")
    .createWithDefaultString(s"${ByteArrayMethods.MAX_ROUNDED_ARRAY_LENGTH}")

  val MAX_METADATA_STRING_LENGTH = buildConf("spark.sql.maxMetadataStringLength")
    .doc("Maximum number of characters to output for a metadata string. e.g. " +
      "file location in `DataSourceScanExec`, every value will be abbreviated if exceed length.")
    .version("3.1.0")
    .intConf
    .checkValue(_ > 3, "This value must be bigger than 3.")
    .createWithDefault(100)

  val SET_COMMAND_REJECTS_SPARK_CORE_CONFS =
    buildConf("spark.sql.legacy.setCommandRejectsSparkCoreConfs")
      .internal()
      .doc("If it is set to true, SET command will fail when the key is registered as " +
        "a SparkConf entry.")
      .version("3.0.0")
      .booleanConf
      .createWithDefault(true)

  object TimestampTypes extends Enumeration {
    val TIMESTAMP_NTZ, TIMESTAMP_LTZ = Value
  }

  val TIMESTAMP_TYPE =
    buildConf("spark.sql.timestampType")
      .doc("Configures the default timestamp type of Spark SQL, including SQL DDL, Cast clause, " +
        "type literal and the schema inference of data sources. " +
        s"Setting the configuration as ${TimestampTypes.TIMESTAMP_NTZ} will " +
        "use TIMESTAMP WITHOUT TIME ZONE as the default type while putting it as " +
        s"${TimestampTypes.TIMESTAMP_LTZ} will use TIMESTAMP WITH LOCAL TIME ZONE. " +
        "Before the 3.4.0 release, Spark only supports the TIMESTAMP WITH " +
        "LOCAL TIME ZONE type.")
      .version("3.4.0")
      .stringConf
      .transform(_.toUpperCase(Locale.ROOT))
      .checkValues(TimestampTypes.values.map(_.toString))
      .createWithDefault(TimestampTypes.TIMESTAMP_LTZ.toString)

  val DATETIME_JAVA8API_ENABLED = buildConf("spark.sql.datetime.java8API.enabled")
    .doc("If the configuration property is set to true, java.time.Instant and " +
      "java.time.LocalDate classes of Java 8 API are used as external types for " +
      "Catalyst's TimestampType and DateType. If it is set to false, java.sql.Timestamp " +
      "and java.sql.Date are used for the same purpose.")
    .version("3.0.0")
    .booleanConf
    .createWithDefault(false)

  val UI_EXPLAIN_MODE = buildConf("spark.sql.ui.explainMode")
    .doc("Configures the query explain mode used in the Spark SQL UI. The value can be 'simple', " +
      "'extended', 'codegen', 'cost', or 'formatted'. The default value is 'formatted'.")
    .version("3.1.0")
    .stringConf
    .transform(_.toUpperCase(Locale.ROOT))
    .checkValue(mode => Set("SIMPLE", "EXTENDED", "CODEGEN", "COST", "FORMATTED").contains(mode),
      "Invalid value for 'spark.sql.ui.explainMode'. Valid values are 'simple', 'extended', " +
      "'codegen', 'cost' and 'formatted'.")
    .createWithDefault("formatted")

  val SOURCES_BINARY_FILE_MAX_LENGTH = buildConf("spark.sql.sources.binaryFile.maxLength")
    .doc("The max length of a file that can be read by the binary file data source. " +
      "Spark will fail fast and not attempt to read the file if its length exceeds this value. " +
      "The theoretical max is Int.MaxValue, though VMs might implement a smaller max.")
    .version("3.0.0")
    .internal()
    .intConf
    .createWithDefault(Int.MaxValue)

  val LEGACY_CAST_DATETIME_TO_STRING =
    buildConf("spark.sql.legacy.typeCoercion.datetimeToString.enabled")
      .internal()
      .doc("If it is set to true, date/timestamp will cast to string in binary comparisons " +
        s"with String when ${ANSI_ENABLED.key} is false.")
      .version("3.0.0")
      .booleanConf
      .createWithDefault(false)

  val DEFAULT_CATALOG = buildConf("spark.sql.defaultCatalog")
    .doc("Name of the default catalog. This will be the current catalog if users have not " +
      "explicitly set the current catalog yet.")
    .version("3.0.0")
    .stringConf
    .createWithDefault(SESSION_CATALOG_NAME)

  val V2_SESSION_CATALOG_IMPLEMENTATION =
    buildConf(s"spark.sql.catalog.$SESSION_CATALOG_NAME")
      .doc("A catalog implementation that will be used as the v2 interface to Spark's built-in " +
        s"v1 catalog: $SESSION_CATALOG_NAME. This catalog shares its identifier namespace with " +
        s"the $SESSION_CATALOG_NAME and must be consistent with it; for example, if a table can " +
        s"be loaded by the $SESSION_CATALOG_NAME, this catalog must also return the table " +
        s"metadata. To delegate operations to the $SESSION_CATALOG_NAME, implementations can " +
        "extend 'CatalogExtension'.")
      .version("3.0.0")
      .stringConf
      .createOptional

  object MapKeyDedupPolicy extends Enumeration {
    val EXCEPTION, LAST_WIN = Value
  }

  val MAP_KEY_DEDUP_POLICY = buildConf("spark.sql.mapKeyDedupPolicy")
    .doc("The policy to deduplicate map keys in builtin function: CreateMap, MapFromArrays, " +
      "MapFromEntries, StringToMap, MapConcat and TransformKeys. When EXCEPTION, the query " +
      "fails if duplicated map keys are detected. When LAST_WIN, the map key that is inserted " +
      "at last takes precedence.")
    .version("3.0.0")
    .stringConf
    .transform(_.toUpperCase(Locale.ROOT))
    .checkValues(MapKeyDedupPolicy.values.map(_.toString))
    .createWithDefault(MapKeyDedupPolicy.EXCEPTION.toString)

  val LEGACY_LOOSE_UPCAST = buildConf("spark.sql.legacy.doLooseUpcast")
    .internal()
    .doc("When true, the upcast will be loose and allows string to atomic types.")
    .version("3.0.0")
    .booleanConf
    .createWithDefault(false)

  val LEGACY_CTE_PRECEDENCE_POLICY = buildConf("spark.sql.legacy.ctePrecedencePolicy")
    .internal()
    .doc("When LEGACY, outer CTE definitions takes precedence over inner definitions. If set to " +
      "EXCEPTION, AnalysisException is thrown while name conflict is detected in nested CTE." +
      "The default is CORRECTED, inner CTE definitions take precedence. This config " +
      "will be removed in future versions and CORRECTED will be the only behavior.")
    .version("3.0.0")
    .stringConf
    .transform(_.toUpperCase(Locale.ROOT))
    .checkValues(LegacyBehaviorPolicy.values.map(_.toString))
    .createWithDefault(LegacyBehaviorPolicy.CORRECTED.toString)

  val LEGACY_INLINE_CTE_IN_COMMANDS = buildConf("spark.sql.legacy.inlineCTEInCommands")
    .internal()
    .doc("If true, always inline the CTE relations for the queries in commands. This is the " +
      "legacy behavior which may produce incorrect results because Spark may evaluate a CTE " +
      "relation more than once, even if it's nondeterministic.")
    .version("4.0.0")
    .booleanConf
    .createWithDefault(false)

  val LEGACY_TIME_PARSER_POLICY = buildConf(SqlApiConfHelper.LEGACY_TIME_PARSER_POLICY_KEY)
    .internal()
    .doc("When LEGACY, java.text.SimpleDateFormat is used for formatting and parsing " +
      "dates/timestamps in a locale-sensitive manner, which is the approach before Spark 3.0. " +
      "When set to CORRECTED, classes from java.time.* packages are used for the same purpose. " +
      "When set to EXCEPTION, RuntimeException is thrown when we will get different " +
      "results. The default is CORRECTED.")
    .version("3.0.0")
    .stringConf
    .transform(_.toUpperCase(Locale.ROOT))
    .checkValues(LegacyBehaviorPolicy.values.map(_.toString))
    .createWithDefault(LegacyBehaviorPolicy.CORRECTED.toString)

  val LEGACY_ARRAY_EXISTS_FOLLOWS_THREE_VALUED_LOGIC =
    buildConf("spark.sql.legacy.followThreeValuedLogicInArrayExists")
      .internal()
      .doc("When true, the ArrayExists will follow the three-valued boolean logic.")
      .version("3.0.0")
      .booleanConf
      .createWithDefault(true)

  val ADDITIONAL_REMOTE_REPOSITORIES =
    buildConf("spark.sql.maven.additionalRemoteRepositories")
      .doc("A comma-delimited string config of the optional additional remote Maven mirror " +
        "repositories. This is only used for downloading Hive jars in IsolatedClientLoader " +
        "if the default Maven Central repo is unreachable.")
      .version("3.0.0")
      .stringConf
      .createWithDefault(
        sys.env.getOrElse("DEFAULT_ARTIFACT_REPOSITORY",
          "https://maven-central.storage-download.googleapis.com/maven2/"))

  val LEGACY_FROM_DAYTIME_STRING =
    buildConf("spark.sql.legacy.fromDayTimeString.enabled")
      .internal()
      .doc("When true, the `from` bound is not taken into account in conversion of " +
        "a day-time string to an interval, and the `to` bound is used to skip " +
        "all interval units out of the specified range. If it is set to `false`, " +
        "`ParseException` is thrown if the input does not match to the pattern " +
        "defined by `from` and `to`.")
      .version("3.0.0")
      .booleanConf
      .createWithDefault(false)

  val LEGACY_PROPERTY_NON_RESERVED =
    buildConf("spark.sql.legacy.notReserveProperties")
      .internal()
      .doc("When true, all database and table properties are not reserved and available for " +
        "create/alter syntaxes. But please be aware that the reserved properties will be " +
        "silently removed.")
      .version("3.0.0")
      .booleanConf
      .createWithDefault(false)

  val LEGACY_ADD_SINGLE_FILE_IN_ADD_FILE =
    buildConf("spark.sql.legacy.addSingleFileInAddFile")
      .internal()
      .doc("When true, only a single file can be added using ADD FILE. If false, then users " +
        "can add directory by passing directory path to ADD FILE.")
      .version("3.0.0")
      .booleanConf
      .createWithDefault(false)

  val LEGACY_MSSQLSERVER_NUMERIC_MAPPING_ENABLED =
    buildConf("spark.sql.legacy.mssqlserver.numericMapping.enabled")
      .internal()
      .doc("When true, use legacy MsSqlServer TINYINT, SMALLINT and REAL type mapping.")
      .version("2.4.5")
      .booleanConf
      .createWithDefault(false)

  val LEGACY_MSSQLSERVER_DATETIMEOFFSET_MAPPING_ENABLED =
    buildConf("spark.sql.legacy.mssqlserver.datetimeoffsetMapping.enabled")
      .internal()
      .doc("When true, DATETIMEOFFSET is mapped to StringType; otherwise, it is mapped to " +
        "TimestampType.")
      .version("4.0.0")
      .booleanConf
      .createWithDefault(false)

  val LEGACY_MYSQL_BIT_ARRAY_MAPPING_ENABLED =
    buildConf("spark.sql.legacy.mysql.bitArrayMapping.enabled")
      .internal()
      .doc("When true, use LongType to represent MySQL BIT(n>1); otherwise, use BinaryType.")
      .version("4.0.0")
      .booleanConf
      .createWithDefault(false)

  val LEGACY_MYSQL_TIMESTAMPNTZ_MAPPING_ENABLED =
    buildConf("spark.sql.legacy.mysql.timestampNTZMapping.enabled")
      .internal()
      .doc("When true, TimestampNTZType and MySQL TIMESTAMP can be converted bidirectionally. " +
        "For reading, MySQL TIMESTAMP is converted to TimestampNTZType when JDBC read option " +
        "preferTimestampNTZ is true. For writing, TimestampNTZType is converted to MySQL " +
        "TIMESTAMP; otherwise, DATETIME")
      .version("4.0.0")
      .booleanConf
      .createWithDefault(false)

  val LEGACY_ORACLE_TIMESTAMP_MAPPING_ENABLED =
    buildConf("spark.sql.legacy.oracle.timestampMapping.enabled")
      .internal()
      .doc("When true, TimestampType maps to TIMESTAMP in Oracle; otherwise, " +
        "TIMESTAMP WITH LOCAL TIME ZONE.")
      .version("4.0.0")
      .booleanConf
      .createWithDefault(false)

  val LEGACY_DB2_TIMESTAMP_MAPPING_ENABLED =
    buildConf("spark.sql.legacy.db2.numericMapping.enabled")
      .internal()
      .doc("When true, SMALLINT maps to IntegerType in DB2; otherwise, ShortType" )
      .version("4.0.0")
      .booleanConf
      .createWithDefault(false)

  val LEGACY_DB2_BOOLEAN_MAPPING_ENABLED =
    buildConf("spark.sql.legacy.db2.booleanMapping.enabled")
      .internal()
      .doc("When true, BooleanType maps to CHAR(1) in DB2; otherwise, BOOLEAN" )
      .version("4.0.0")
      .booleanConf
      .createWithDefault(false)

  val LEGACY_POSTGRES_DATETIME_MAPPING_ENABLED =
    buildConf("spark.sql.legacy.postgres.datetimeMapping.enabled")
      .internal()
      .doc("When true, TimestampType maps to TIMESTAMP WITHOUT TIME ZONE in PostgreSQL for " +
        "writing; otherwise, TIMESTAMP WITH TIME ZONE. When true, TIMESTAMP WITH TIME ZONE " +
        "can be converted to TimestampNTZType when JDBC read option preferTimestampNTZ is " +
        "true; otherwise, converted to TimestampType regardless of preferTimestampNTZ.")
      .version("4.0.0")
      .booleanConf
      .createWithDefault(false)

  val CSV_FILTER_PUSHDOWN_ENABLED = buildConf("spark.sql.csv.filterPushdown.enabled")
    .doc("When true, enable filter pushdown to CSV datasource.")
    .version("3.0.0")
    .booleanConf
    .createWithDefault(true)

  val JSON_FILTER_PUSHDOWN_ENABLED = buildConf("spark.sql.json.filterPushdown.enabled")
    .doc("When true, enable filter pushdown to JSON datasource.")
    .version("3.1.0")
    .booleanConf
    .createWithDefault(true)

  val AVRO_FILTER_PUSHDOWN_ENABLED = buildConf("spark.sql.avro.filterPushdown.enabled")
    .doc("When true, enable filter pushdown to Avro datasource.")
    .version("3.1.0")
    .booleanConf
    .createWithDefault(true)

  val JSON_ENABLE_PARTIAL_RESULTS =
    buildConf("spark.sql.json.enablePartialResults")
      .internal()
      .doc("When set to true, enables partial results for structs, maps, and arrays in JSON " +
        "when one or more fields do not match the schema")
      .version("3.4.0")
      .booleanConf
      .createWithDefault(true)

  val JSON_EXACT_STRING_PARSING =
    buildConf("spark.sql.json.enableExactStringParsing")
      .internal()
      .doc("When set to true, string columns extracted from JSON objects will be extracted " +
        "exactly as they appear in the input string, with no changes")
      .version("4.0.0")
      .booleanConf
      .createWithDefault(true)

  val JSON_USE_UNSAFE_ROW =
    buildConf("spark.sql.json.useUnsafeRow")
      .doc("When set to true, use UnsafeRow to represent struct result in the JSON parser. It " +
        "can be overwritten by the JSON option `useUnsafeRow`.")
      .version("4.0.0")
      .booleanConf
      .createWithDefault(false)

  val VARIANT_ALLOW_DUPLICATE_KEYS =
    buildConf("spark.sql.variant.allowDuplicateKeys")
      .internal()
      .doc("When set to false, parsing variant from JSON will throw an error if there are " +
        "duplicate keys in the input JSON object. When set to true, the parser will keep the " +
        "last occurrence of all fields with the same key.")
      .version("4.0.0")
      .booleanConf
      .createWithDefault(false)

  val LEGACY_CSV_ENABLE_DATE_TIME_PARSING_FALLBACK =
    buildConf("spark.sql.legacy.csv.enableDateTimeParsingFallback")
      .internal()
      .doc("When true, enable legacy date/time parsing fallback in CSV")
      .version("3.4.0")
      .booleanConf
      .createOptional

  val LEGACY_JSON_ENABLE_DATE_TIME_PARSING_FALLBACK =
    buildConf("spark.sql.legacy.json.enableDateTimeParsingFallback")
      .internal()
      .doc("When true, enable legacy date/time parsing fallback in JSON")
      .version("3.4.0")
      .booleanConf
      .createOptional

  val ADD_PARTITION_BATCH_SIZE =
    buildConf("spark.sql.addPartitionInBatch.size")
      .internal()
      .doc("The number of partitions to be handled in one turn when use " +
        "`AlterTableAddPartitionCommand` or `RepairTableCommand` to add partitions into table. " +
        "The smaller batch size is, the less memory is required for the real handler, e.g. " +
        "Hive Metastore.")
      .version("3.0.0")
      .intConf
      .checkValue(_ > 0, "The value of spark.sql.addPartitionInBatch.size must be positive")
      .createWithDefault(100)

  val LEGACY_ALLOW_HASH_ON_MAPTYPE = buildConf("spark.sql.legacy.allowHashOnMapType")
    .internal()
    .doc("When set to true, hash expressions can be applied on elements of MapType. Otherwise, " +
      "an analysis exception will be thrown.")
    .version("3.0.0")
    .booleanConf
    .createWithDefault(false)

  val LEGACY_INTEGER_GROUPING_ID =
    buildConf("spark.sql.legacy.integerGroupingId")
      .internal()
      .doc("When true, grouping_id() returns int values instead of long values.")
      .version("3.1.0")
      .booleanConf
      .createWithDefault(false)

  val LEGACY_GROUPING_ID_WITH_APPENDED_USER_GROUPBY =
    buildConf("spark.sql.legacy.groupingIdWithAppendedUserGroupBy")
      .internal()
      .doc("When true, grouping_id() returns values based on grouping set columns plus " +
        "user-given group-by expressions order like Spark 3.2.0, 3.2.1, 3.2.2, and 3.3.0.")
      .version("3.2.3")
      .booleanConf
      .createWithDefault(false)

  val LEGACY_PARQUET_NANOS_AS_LONG = buildConf("spark.sql.legacy.parquet.nanosAsLong")
    .internal()
    .doc("When true, the Parquet's nanos precision timestamps are converted to SQL long values.")
    .version("3.2.4")
    .booleanConf
    .createWithDefault(false)

  val PARQUET_INT96_REBASE_MODE_IN_WRITE =
    buildConf("spark.sql.parquet.int96RebaseModeInWrite")
      .internal()
      .doc("When LEGACY, Spark will rebase INT96 timestamps from Proleptic Gregorian calendar to " +
        "the legacy hybrid (Julian + Gregorian) calendar when writing Parquet files. " +
        "When CORRECTED, Spark will not do rebase and write the timestamps as it is. " +
        "When EXCEPTION, which is the default, Spark will fail the writing if it sees ancient " +
        "timestamps that are ambiguous between the two calendars.")
      .version("3.1.0")
      .stringConf
      .transform(_.toUpperCase(Locale.ROOT))
      .checkValues(LegacyBehaviorPolicy.values.map(_.toString))
      .createWithDefault(LegacyBehaviorPolicy.CORRECTED.toString)

  val PARQUET_REBASE_MODE_IN_WRITE =
    buildConf("spark.sql.parquet.datetimeRebaseModeInWrite")
      .internal()
      .doc("When LEGACY, Spark will rebase dates/timestamps from Proleptic Gregorian calendar " +
        "to the legacy hybrid (Julian + Gregorian) calendar when writing Parquet files. " +
        "When CORRECTED, Spark will not do rebase and write the dates/timestamps as it is. " +
        "When EXCEPTION, which is the default, Spark will fail the writing if it sees " +
        "ancient dates/timestamps that are ambiguous between the two calendars. " +
        "This config influences on writes of the following parquet logical types: DATE, " +
        "TIMESTAMP_MILLIS, TIMESTAMP_MICROS. The INT96 type has the separate config: " +
        s"${PARQUET_INT96_REBASE_MODE_IN_WRITE.key}.")
      .version("3.0.0")
      .stringConf
      .transform(_.toUpperCase(Locale.ROOT))
      .checkValues(LegacyBehaviorPolicy.values.map(_.toString))
      .createWithDefault(LegacyBehaviorPolicy.CORRECTED.toString)

  val PARQUET_INT96_REBASE_MODE_IN_READ =
    buildConf("spark.sql.parquet.int96RebaseModeInRead")
      .internal()
      .doc("When LEGACY, Spark will rebase INT96 timestamps from the legacy hybrid (Julian + " +
        "Gregorian) calendar to Proleptic Gregorian calendar when reading Parquet files. " +
        "When CORRECTED, Spark will not do rebase and read the timestamps as it is. " +
        "When EXCEPTION, which is the default, Spark will fail the reading if it sees ancient " +
        "timestamps that are ambiguous between the two calendars. This config is only effective " +
        "if the writer info (like Spark, Hive) of the Parquet files is unknown.")
      .version("3.1.0")
      .stringConf
      .transform(_.toUpperCase(Locale.ROOT))
      .checkValues(LegacyBehaviorPolicy.values.map(_.toString))
      .createWithDefault(LegacyBehaviorPolicy.CORRECTED.toString)

  val PARQUET_REBASE_MODE_IN_READ =
    buildConf("spark.sql.parquet.datetimeRebaseModeInRead")
      .internal()
      .doc("When LEGACY, Spark will rebase dates/timestamps from the legacy hybrid (Julian + " +
        "Gregorian) calendar to Proleptic Gregorian calendar when reading Parquet files. " +
        "When CORRECTED, Spark will not do rebase and read the dates/timestamps as it is. " +
        "When EXCEPTION, which is the default, Spark will fail the reading if it sees " +
        "ancient dates/timestamps that are ambiguous between the two calendars. This config is " +
        "only effective if the writer info (like Spark, Hive) of the Parquet files is unknown. " +
        "This config influences on reads of the following parquet logical types: DATE, " +
        "TIMESTAMP_MILLIS, TIMESTAMP_MICROS. The INT96 type has the separate config: " +
        s"${PARQUET_INT96_REBASE_MODE_IN_READ.key}.")
      .version("3.0.0")
      .withAlternative("spark.sql.legacy.parquet.datetimeRebaseModeInRead")
      .stringConf
      .transform(_.toUpperCase(Locale.ROOT))
      .checkValues(LegacyBehaviorPolicy.values.map(_.toString))
      .createWithDefault(LegacyBehaviorPolicy.CORRECTED.toString)

  val AVRO_REBASE_MODE_IN_WRITE =
    buildConf("spark.sql.avro.datetimeRebaseModeInWrite")
      .internal()
      .doc("When LEGACY, Spark will rebase dates/timestamps from Proleptic Gregorian calendar " +
        "to the legacy hybrid (Julian + Gregorian) calendar when writing Avro files. " +
        "When CORRECTED, Spark will not do rebase and write the dates/timestamps as it is. " +
        "When EXCEPTION, which is the default, Spark will fail the writing if it sees " +
        "ancient dates/timestamps that are ambiguous between the two calendars.")
      .version("3.0.0")
      .stringConf
      .transform(_.toUpperCase(Locale.ROOT))
      .checkValues(LegacyBehaviorPolicy.values.map(_.toString))
      .createWithDefault(LegacyBehaviorPolicy.CORRECTED.toString)

  val AVRO_REBASE_MODE_IN_READ =
    buildConf("spark.sql.avro.datetimeRebaseModeInRead")
      .internal()
      .doc("When LEGACY, Spark will rebase dates/timestamps from the legacy hybrid (Julian + " +
        "Gregorian) calendar to Proleptic Gregorian calendar when reading Avro files. " +
        "When CORRECTED, Spark will not do rebase and read the dates/timestamps as it is. " +
        "When EXCEPTION, which is the default, Spark will fail the reading if it sees " +
        "ancient dates/timestamps that are ambiguous between the two calendars. This config is " +
        "only effective if the writer info (like Spark, Hive) of the Avro files is unknown.")
      .version("3.0.0")
      .stringConf
      .transform(_.toUpperCase(Locale.ROOT))
      .checkValues(LegacyBehaviorPolicy.values.map(_.toString))
      .createWithDefault(LegacyBehaviorPolicy.CORRECTED.toString)

  val SCRIPT_TRANSFORMATION_EXIT_TIMEOUT =
    buildConf("spark.sql.scriptTransformation.exitTimeoutInSeconds")
      .internal()
      .doc("Timeout for executor to wait for the termination of transformation script when EOF.")
      .version("3.0.0")
      .timeConf(TimeUnit.SECONDS)
      .checkValue(_ > 0, "The timeout value must be positive")
      .createWithDefault(10L)

  val COALESCE_BUCKETS_IN_JOIN_ENABLED =
    buildConf("spark.sql.bucketing.coalesceBucketsInJoin.enabled")
      .doc("When true, if two bucketed tables with the different number of buckets are joined, " +
        "the side with a bigger number of buckets will be coalesced to have the same number " +
        "of buckets as the other side. Bigger number of buckets is divisible by the smaller " +
        "number of buckets. Bucket coalescing is applied to sort-merge joins and " +
        "shuffled hash join. Note: Coalescing bucketed table can avoid unnecessary shuffling " +
        "in join, but it also reduces parallelism and could possibly cause OOM for " +
        "shuffled hash join.")
      .version("3.1.0")
      .booleanConf
      .createWithDefault(false)

  val COALESCE_BUCKETS_IN_JOIN_MAX_BUCKET_RATIO =
    buildConf("spark.sql.bucketing.coalesceBucketsInJoin.maxBucketRatio")
      .doc("The ratio of the number of two buckets being coalesced should be less than or " +
        "equal to this value for bucket coalescing to be applied. This configuration only " +
        s"has an effect when '${COALESCE_BUCKETS_IN_JOIN_ENABLED.key}' is set to true.")
      .version("3.1.0")
      .intConf
      .checkValue(_ > 0, "The difference must be positive.")
      .createWithDefault(4)

  val BROADCAST_HASH_JOIN_OUTPUT_PARTITIONING_EXPAND_LIMIT =
    buildConf("spark.sql.execution.broadcastHashJoin.outputPartitioningExpandLimit")
      .internal()
      .doc("The maximum number of partitionings that a HashPartitioning can be expanded to. " +
        "This configuration is applicable only for BroadcastHashJoin inner joins and can be " +
        "set to '0' to disable this feature.")
      .version("3.1.0")
      .intConf
      .checkValue(_ >= 0, "The value must be non-negative.")
      .createWithDefault(8)

  val OPTIMIZE_NULL_AWARE_ANTI_JOIN =
    buildConf("spark.sql.optimizeNullAwareAntiJoin")
      .internal()
      .doc("When true, NULL-aware anti join execution will be planed into " +
        "BroadcastHashJoinExec with flag isNullAwareAntiJoin enabled, " +
        "optimized from O(M*N) calculation into O(M) calculation " +
        "using Hash lookup instead of Looping lookup." +
        "Only support for singleColumn NAAJ for now.")
      .version("3.1.0")
      .booleanConf
      .createWithDefault(true)

  val LEGACY_DUPLICATE_BETWEEN_INPUT =
    buildConf("spark.sql.legacy.duplicateBetweenInput")
      .internal()
      .doc("When true, we use legacy between implementation. This is a flag that fixes a " +
        "problem introduced by a between optimization, see ticket SPARK-49063.")
      .version("4.0.0")
      .booleanConf
      .createWithDefault(false)

  val LEGACY_COMPLEX_TYPES_TO_STRING =
    buildConf("spark.sql.legacy.castComplexTypesToString.enabled")
      .internal()
      .doc("When true, maps and structs are wrapped by [] in casting to strings, and " +
        "NULL elements of structs/maps/arrays will be omitted while converting to strings. " +
        "Otherwise, if this is false, which is the default, maps and structs are wrapped by {}, " +
        "and NULL elements will be converted to \"null\".")
      .version("3.1.0")
      .booleanConf
      .createWithDefault(false)

  val LEGACY_PATH_OPTION_BEHAVIOR =
    buildConf("spark.sql.legacy.pathOptionBehavior.enabled")
      .internal()
      .doc("When true, \"path\" option is overwritten if one path parameter is passed to " +
        "DataFrameReader.load(), DataFrameWriter.save(), DataStreamReader.load(), or " +
        "DataStreamWriter.start(). Also, \"path\" option is added to the overall paths if " +
        "multiple path parameters are passed to DataFrameReader.load()")
      .version("3.1.0")
      .booleanConf
      .createWithDefault(false)

  val LEGACY_EXTRA_OPTIONS_BEHAVIOR =
    buildConf("spark.sql.legacy.extraOptionsBehavior.enabled")
      .internal()
      .doc("When true, the extra options will be ignored for DataFrameReader.table(). If set it " +
        "to false, which is the default, Spark will check if the extra options have the same " +
        "key, but the value is different with the table serde properties. If the check passes, " +
        "the extra options will be merged with the serde properties as the scan options. " +
        "Otherwise, an exception will be thrown.")
      .version("3.1.0")
      .booleanConf
      .createWithDefault(false)

  val LEGACY_CREATE_HIVE_TABLE_BY_DEFAULT =
    buildConf("spark.sql.legacy.createHiveTableByDefault")
      .internal()
      .doc("When set to true, CREATE TABLE syntax without USING or STORED AS will use Hive " +
        s"instead of the value of ${DEFAULT_DATA_SOURCE_NAME.key} as the table provider.")
      .version("3.1.0")
      .booleanConf
      .createWithDefault(sys.env.get("SPARK_SQL_LEGACY_CREATE_HIVE_TABLE").contains("true"))

  val LEGACY_CHAR_VARCHAR_AS_STRING =
    buildConf("spark.sql.legacy.charVarcharAsString")
      .internal()
      .doc("When true, Spark treats CHAR/VARCHAR type the same as STRING type, which is the " +
        "behavior of Spark 3.0 and earlier. This means no length check for CHAR/VARCHAR type and " +
        "no padding for CHAR type when writing data to the table.")
      .version("3.1.0")
      .booleanConf
      .createWithDefault(false)

  val CHAR_AS_VARCHAR = buildConf("spark.sql.charAsVarchar")
    .doc("When true, Spark replaces CHAR type with VARCHAR type in CREATE/REPLACE/ALTER TABLE " +
      "commands, so that newly created/updated tables will not have CHAR type columns/fields. " +
      "Existing tables with CHAR type columns/fields are not affected by this config.")
    .version("3.3.0")
    .booleanConf
    .createWithDefault(false)

  val READ_SIDE_CHAR_PADDING = buildConf("spark.sql.readSideCharPadding")
    .doc("When true, Spark applies string padding when reading CHAR type columns/fields, " +
      "in addition to the write-side padding. This config is true by default to better enforce " +
      "CHAR type semantic in cases such as external tables.")
    .version("3.4.0")
    .booleanConf
    .createWithDefault(true)

  val LEGACY_NO_CHAR_PADDING_IN_PREDICATE = buildConf("spark.sql.legacy.noCharPaddingInPredicate")
    .internal()
    .doc("When true, Spark will not apply char type padding for CHAR type columns in string " +
      s"comparison predicates, when '${READ_SIDE_CHAR_PADDING.key}' is false.")
    .version("4.0.0")
    .booleanConf
    .createWithDefault(false)

  val CLI_PRINT_HEADER =
    buildConf("spark.sql.cli.print.header")
     .doc("When set to true, spark-sql CLI prints the names of the columns in query output.")
     .version("3.2.0")
    .booleanConf
    .createWithDefault(false)

  val LEGACY_EMPTY_CURRENT_DB_IN_CLI =
    buildConf("spark.sql.legacy.emptyCurrentDBInCli")
      .internal()
      .doc("When false, spark-sql CLI prints the current database in prompt.")
      .version("3.4.0")
      .booleanConf
      .createWithDefault(false)

  val LEGACY_KEEP_COMMAND_OUTPUT_SCHEMA =
    buildConf("spark.sql.legacy.keepCommandOutputSchema")
      .internal()
      .doc("When true, Spark will keep the output schema of commands such as SHOW DATABASES " +
        "unchanged.")
      .version("3.0.2")
      .booleanConf
      .createWithDefault(false)

  val LEGACY_INTERVAL_ENABLED = buildConf("spark.sql.legacy.interval.enabled")
    .internal()
    .doc("When set to true, Spark SQL uses the mixed legacy interval type `CalendarIntervalType` " +
      "instead of the ANSI compliant interval types `YearMonthIntervalType` and " +
      "`DayTimeIntervalType`. For instance, the date subtraction expression returns " +
      "`CalendarIntervalType` when the SQL config is set to `true` otherwise an ANSI interval.")
    .version("3.2.0")
    .booleanConf
    .createWithDefault(false)

  val MAX_CONCURRENT_OUTPUT_FILE_WRITERS = buildConf("spark.sql.maxConcurrentOutputFileWriters")
    .internal()
    .doc("Maximum number of output file writers to use concurrently. If number of writers " +
      "needed reaches this limit, task will sort rest of output then writing them.")
    .version("3.2.0")
    .intConf
    .createWithDefault(0)

  val INFER_NESTED_DICT_AS_STRUCT = buildConf("spark.sql.pyspark.inferNestedDictAsStruct.enabled")
    .doc("PySpark's SparkSession.createDataFrame infers the nested dict as a map by default. " +
      "When it set to true, it infers the nested dict as a struct.")
    .version("3.3.0")
    .booleanConf
    .createWithDefault(false)

  val INFER_PANDAS_DICT_AS_MAP = buildConf("spark.sql.execution.pandas.inferPandasDictAsMap")
    .doc("When true, spark.createDataFrame will infer dict from Pandas DataFrame " +
      "as a MapType. When false, spark.createDataFrame infers dict from Pandas DataFrame " +
      "as a StructType which is default inferring from PyArrow.")
    .version("4.0.0")
    .booleanConf
    .createWithDefault(false)

  val LEGACY_INFER_ARRAY_TYPE_FROM_FIRST_ELEMENT =
    buildConf("spark.sql.pyspark.legacy.inferArrayTypeFromFirstElement.enabled")
      .internal()
      .doc("PySpark's SparkSession.createDataFrame infers the element type of an array from all " +
        "values in the array by default. If this config is set to true, it restores the legacy " +
        "behavior of only inferring the type from the first array element.")
      .version("3.4.0")
      .booleanConf
      .createWithDefault(false)

  val LEGACY_INFER_MAP_STRUCT_TYPE_FROM_FIRST_ITEM =
    buildConf("spark.sql.pyspark.legacy.inferMapTypeFromFirstPair.enabled")
      .internal()
      .doc("PySpark's SparkSession.createDataFrame infers the key/value types of a map from all " +
        "pairs in the map by default. If this config is set to true, it restores the legacy " +
        "behavior of only inferring the type from the first non-null pair.")
      .version("4.0.0")
      .booleanConf
      .createWithDefault(false)

  val LEGACY_USE_V1_COMMAND =
    buildConf("spark.sql.legacy.useV1Command")
      .internal()
      .doc("When true, Spark will use legacy V1 SQL commands.")
      .version("3.3.0")
      .booleanConf
      .createWithDefault(false)

  val HISTOGRAM_NUMERIC_PROPAGATE_INPUT_TYPE =
    buildConf("spark.sql.legacy.histogramNumericPropagateInputType")
      .internal()
      .doc("The histogram_numeric function computes a histogram on numeric 'expr' using nb bins. " +
        "The return value is an array of (x,y) pairs representing the centers of the histogram's " +
        "bins. If this config is set to true, the output type of the 'x' field in the return " +
        "value is propagated from the input value consumed in the aggregate function. Otherwise, " +
        "'x' always has double type.")
      .version("3.3.0")
      .booleanConf
      .createWithDefault(true)

  val LEGACY_LPAD_RPAD_BINARY_TYPE_AS_STRING =
    buildConf("spark.sql.legacy.lpadRpadAlwaysReturnString")
      .internal()
      .doc("When set to false, when the first argument and the optional padding pattern is a " +
        "byte sequence, the result is a BINARY value. The default padding pattern in this case " +
        "is the zero byte. " +
        "When set to true, it restores the legacy behavior of always returning string types " +
        "even for binary inputs.")
      .version("3.3.0")
      .booleanConf
      .createWithDefault(false)

  val LEGACY_NULL_VALUE_WRITTEN_AS_QUOTED_EMPTY_STRING_CSV =
    buildConf("spark.sql.legacy.nullValueWrittenAsQuotedEmptyStringCsv")
      .internal()
      .doc("When set to false, nulls are written as unquoted empty strings in CSV data source. " +
        "If set to true, it restores the legacy behavior that nulls were written as quoted " +
        "empty strings, `\"\"`.")
      .version("3.3.0")
      .booleanConf
      .createWithDefault(false)

  val LEGACY_ALLOW_NULL_COMPARISON_RESULT_IN_ARRAY_SORT =
    buildConf("spark.sql.legacy.allowNullComparisonResultInArraySort")
      .internal()
      .doc("When set to false, `array_sort` function throws an error " +
        "if the comparator function returns null. " +
        "If set to true, it restores the legacy behavior that handles null as zero (equal).")
      .version("3.2.2")
      .booleanConf
      .createWithDefault(false)

  val LEGACY_AVRO_ALLOW_INCOMPATIBLE_SCHEMA =
    buildConf("spark.sql.legacy.avro.allowIncompatibleSchema")
      .internal()
      .doc("When set to false, if types in Avro are encoded in the same format, but " +
        "the type in the Avro schema explicitly says that the data types are different, " +
        "reject reading the data type in the format to avoid returning incorrect results. " +
        "When set to true, it restores the legacy behavior of allow reading the data in the" +
        " format, which may return incorrect results.")
      .version("3.5.1")
      .booleanConf
      .createWithDefault(false)

  val LEGACY_NON_IDENTIFIER_OUTPUT_CATALOG_NAME =
    buildConf("spark.sql.legacy.v1IdentifierNoCatalog")
      .internal()
      .doc(s"When set to false, the v1 identifier will include '$SESSION_CATALOG_NAME' as " +
        "the catalog name if database is defined. When set to true, it restores the legacy " +
        "behavior that does not include catalog name.")
      .version("3.4.0")
      .booleanConf
      .createWithDefault(false)

  val LEGACY_IN_SUBQUERY_NULLABILITY =
    buildConf("spark.sql.legacy.inSubqueryNullability")
      .internal()
      .doc(s"When set to false, IN subquery nullability is correctly calculated based on " +
        s"both the left and right sides of the IN. When set to true, restores the legacy " +
        "behavior that does not check the right side's nullability.")
      .version("3.5.0")
      .booleanConf
      .createWithDefault(false)

  // Default is false (new, correct behavior) when ANSI is on, true (legacy, incorrect behavior)
  // when ANSI is off. See legacyNullInEmptyBehavior.
  val LEGACY_NULL_IN_EMPTY_LIST_BEHAVIOR =
    buildConf("spark.sql.legacy.nullInEmptyListBehavior")
      .internal()
      .doc("When set to true, restores the legacy incorrect behavior of IN expressions for " +
        "NULL values IN an empty list (including IN subqueries and literal IN lists): " +
        "`null IN (empty list)` should evaluate to false, but sometimes (not always) " +
        "incorrectly evaluates to null in the legacy behavior.")
      .version("3.5.0")
      .booleanConf
      .createOptional

  val ERROR_MESSAGE_FORMAT = buildConf("spark.sql.error.messageFormat")
    .doc("When PRETTY, the error message consists of textual representation of error class, " +
      "message and query context. The MINIMAL and STANDARD formats are pretty JSON formats where " +
      "STANDARD includes an additional JSON field `message`. This configuration property " +
      "influences on error messages of Thrift Server and SQL CLI while running queries.")
    .version("3.4.0")
    .stringConf.transform(_.toUpperCase(Locale.ROOT))
    .checkValues(ErrorMessageFormat.values.map(_.toString))
    .createWithDefault(ErrorMessageFormat.PRETTY.toString)

  val LATERAL_COLUMN_ALIAS_IMPLICIT_ENABLED =
    buildConf("spark.sql.lateralColumnAlias.enableImplicitResolution")
      .internal()
      .doc("Enable resolving implicit lateral column alias defined in the same SELECT list. For " +
        "example, with this conf turned on, for query `SELECT 1 AS a, a + 1` the `a` in `a + 1` " +
        "can be resolved as the previously defined `1 AS a`. But note that table column has " +
        "higher resolution priority than the lateral column alias.")
      .version("3.4.0")
      .booleanConf
      .createWithDefault(true)

  val STABLE_DERIVED_COLUMN_ALIAS_ENABLED =
    buildConf("spark.sql.stableDerivedColumnAlias.enabled")
      .internal()
      .doc("Enable deriving of stable column aliases from the lexer tree instead of parse tree " +
        "and form them via pretty SQL print.")
      .version("3.5.0")
      .booleanConf
      .createWithDefault(false)

  val LOCAL_RELATION_CACHE_THRESHOLD =
    buildConf(SqlApiConfHelper.LOCAL_RELATION_CACHE_THRESHOLD_KEY)
      .doc("The threshold for the size in bytes of local relations to be cached at " +
        "the driver side after serialization.")
      .version("3.5.0")
      .intConf
      .checkValue(_ >= 0, "The threshold of cached local relations must not be negative")
      .createWithDefault(64 * 1024 * 1024)

  val DECORRELATE_JOIN_PREDICATE_ENABLED =
    buildConf("spark.sql.optimizer.decorrelateJoinPredicate.enabled")
      .internal()
      .doc("Decorrelate scalar and lateral subqueries with correlated references in join " +
        "predicates. This configuration is only effective when " +
        s"'${DECORRELATE_INNER_QUERY_ENABLED.key}' is true.")
      .version("4.0.0")
      .booleanConf
      .createWithDefault(true)

  val DECORRELATE_PREDICATE_SUBQUERIES_IN_JOIN_CONDITION =
    buildConf("spark.sql.optimizer.decorrelatePredicateSubqueriesInJoinPredicate.enabled")
      .internal()
      .doc("Decorrelate predicate (in and exists) subqueries with correlated references in join " +
        "predicates.")
      .version("4.0.0")
      .booleanConf
      .createWithDefault(true)

  val OPTIMIZE_UNCORRELATED_IN_SUBQUERIES_IN_JOIN_CONDITION =
    buildConf("spark.sql.optimizer.optimizeUncorrelatedInSubqueriesInJoinCondition.enabled")
      .internal()
      .doc("When true, optimize uncorrelated IN subqueries in join predicates by rewriting them " +
        s"to joins. This interacts with ${LEGACY_NULL_IN_EMPTY_LIST_BEHAVIOR.key} because it " +
        "can rewrite IN predicates.")
      .version("4.0.0")
      .booleanConf
      .createWithDefault(true)

  val EXCLUDE_SUBQUERY_EXP_REFS_FROM_REMOVE_REDUNDANT_ALIASES =
    buildConf("spark.sql.optimizer.excludeSubqueryRefsFromRemoveRedundantAliases.enabled")
      .internal()
      .doc("When true, exclude the references from the subquery expressions (in, exists, etc.) " +
        s"while removing redundant aliases.")
      .version("4.0.0")
      .booleanConf
      .createWithDefault(true)

  val TIME_TRAVEL_TIMESTAMP_KEY =
    buildConf("spark.sql.timeTravelTimestampKey")
      .doc("The option name to specify the time travel timestamp when reading a table.")
      .version("4.0.0")
      .stringConf
      .createWithDefault("timestampAsOf")

  val TIME_TRAVEL_VERSION_KEY =
    buildConf("spark.sql.timeTravelVersionKey")
      .doc("The option name to specify the time travel table version when reading a table.")
      .version("4.0.0")
      .stringConf
      .createWithDefault("versionAsOf")

  val OPERATOR_PIPE_SYNTAX_ENABLED =
    buildConf("spark.sql.operatorPipeSyntaxEnabled")
      .doc("If true, enable operator pipe syntax for Apache Spark SQL. This uses the operator " +
        "pipe marker |> to indicate separation between clauses of SQL in a manner that describes " +
        "the sequence of steps that the query performs in a composable fashion.")
      .version("4.0.0")
      .booleanConf
      .createWithDefault(Utils.isTesting)

  val LEGACY_PERCENTILE_DISC_CALCULATION = buildConf("spark.sql.legacy.percentileDiscCalculation")
    .internal()
    .doc("If true, the old bogus percentile_disc calculation is used. The old calculation " +
      "incorrectly mapped the requested percentile to the sorted range of values in some cases " +
      "and so returned incorrect results. Also, the new implementation is faster as it doesn't " +
      "contain the interpolation logic that the old percentile_cont based one did.")
    .version("3.3.4")
    .booleanConf
    .createWithDefault(false)

  val LEGACY_NEGATIVE_INDEX_IN_ARRAY_INSERT =
    buildConf("spark.sql.legacy.negativeIndexInArrayInsert")
      .internal()
      .doc("When set to true, restores the legacy behavior of `array_insert` for " +
        "negative indexes - 0-based: the function inserts new element before the last one " +
        "for the index -1. For example, `array_insert(['a', 'b'], -1, 'x')` returns " +
        "`['a', 'x', 'b']`. When set to false, the -1 index points out to the last element, " +
        "and the given example produces `['a', 'b', 'x']`.")
      .version("3.4.2")
      .booleanConf
      .createWithDefault(false)

  val LEGACY_RAISE_ERROR_WITHOUT_ERROR_CLASS =
    buildConf("spark.sql.legacy.raiseErrorWithoutErrorClass")
      .internal()
      .doc("When set to true, restores the legacy behavior of `raise_error` and `assert_true` to " +
        "not return the `[USER_RAISED_EXCEPTION]` prefix." +
        "For example, `raise_error('error!')` returns `error!` instead of " +
        "`[USER_RAISED_EXCEPTION] Error!`.")
      .version("4.0.0")
      .booleanConf
      .createWithDefault(false)

  val LEGACY_SCALAR_SUBQUERY_COUNT_BUG_HANDLING =
    buildConf("spark.sql.legacy.scalarSubqueryCountBugBehavior")
      .internal()
      .doc("When set to true, restores legacy behavior of potential incorrect count bug " +
        "handling for scalar subqueries.")
      .version("4.0.0")
      .booleanConf
      .createWithDefault(false)

  val LEGACY_SCALAR_SUBQUERY_ALLOW_GROUP_BY_NON_EQUALITY_CORRELATED_PREDICATE =
    buildConf("spark.sql.legacy.scalarSubqueryAllowGroupByNonEqualityCorrelatedPredicate")
      .internal()
      .doc("When set to true, use incorrect legacy behavior for checking whether a scalar " +
        "subquery with a group-by on correlated columns is allowed. See SPARK-48503")
      .version("4.0.0")
      .booleanConf
      .createWithDefault(false)

  val SCALAR_SUBQUERY_ALLOW_GROUP_BY_COLUMN_EQUAL_TO_CONSTANT =
    buildConf("spark.sql.analyzer.scalarSubqueryAllowGroupByColumnEqualToConstant")
      .internal()
      .doc("When set to true, allow scalar subqueries with group-by on a column that also " +
        " has an equality filter with a constant (SPARK-48557).")
      .version("4.0.0")
      .booleanConf
      .createWithDefault(true)

  val SCALAR_SUBQUERY_USE_SINGLE_JOIN =
    buildConf("spark.sql.optimizer.scalarSubqueryUseSingleJoin")
      .internal()
      .doc("When set to true, use LEFT_SINGLE join for correlated scalar subqueries where " +
        "optimizer can't prove that only 1 row will be returned")
      .version("4.0.0")
      .booleanConf
      .createWithDefault(true)

  val ALLOW_SUBQUERY_EXPRESSIONS_IN_LAMBDAS_AND_HIGHER_ORDER_FUNCTIONS =
    buildConf("spark.sql.analyzer.allowSubqueryExpressionsInLambdasOrHigherOrderFunctions")
      .internal()
      .doc("When set to false, the analyzer will throw an error if a subquery expression appears " +
        "in a lambda function or higher-order function. When set to true, it restores the legacy " +
        "behavior of allowing subquery eexpressions in lambda functions or higher-order functions.")
      .version("4.0.0")
      .booleanConf
      .createWithDefault(false)

  val SUPPORT_SECOND_OFFSET_FORMAT =
    buildConf("spark.sql.files.supportSecondOffsetFormat")
      .internal()
      .doc("When set to true, datetime formatter used for csv, json and xml " +
        "will support zone offsets that have seconds in it. e.g. LA timezone offset prior to 1883" +
        "was -07:52:58. When this flag is not set we lose seconds information." )
      .version("4.0.0")
      .booleanConf
      .createWithDefault(true)

  // Deprecate "spark.connect.copyFromLocalToFs.allowDestLocal" in favor of this config. This is
  // currently optional because we don't want to break existing users who are using the old config.
  // If this config is set, then we override the deprecated config.
  val ARTIFACT_COPY_FROM_LOCAL_TO_FS_ALLOW_DEST_LOCAL =
    buildConf("spark.sql.artifact.copyFromLocalToFs.allowDestLocal")
      .internal()
      .doc("""
             |Allow `spark.copyFromLocalToFs` destination to be local file system
             | path on spark driver node when
             |`spark.sql.artifact.copyFromLocalToFs.allowDestLocal` is true.
             |This will allow user to overwrite arbitrary file on spark
             |driver node we should only enable it for testing purpose.
             |""".stripMargin)
      .version("4.0.0")
      .booleanConf
      .createOptional

  val LEGACY_RETAIN_FRACTION_DIGITS_FIRST =
    buildConf("spark.sql.legacy.decimal.retainFractionDigitsOnTruncate")
      .internal()
      .doc("When set to true, we will try to retain the fraction digits first rather than " +
        "integral digits as prior Spark 4.0, when getting a least common type between decimal " +
        "types, and the result decimal precision exceeds the max precision.")
      .version("4.0.0")
      .booleanConf
      .createWithDefault(false)

  val STACK_TRACES_IN_DATAFRAME_CONTEXT = buildConf("spark.sql.stackTracesInDataFrameContext")
    .doc("The number of non-Spark stack traces in the captured DataFrame query context.")
    .version("4.0.0")
    .intConf
    .checkValue(_ > 0, "The number of stack traces in the DataFrame context must be positive.")
    .createWithDefault(1)

  val LEGACY_JAVA_CHARSETS = buildConf("spark.sql.legacy.javaCharsets")
    .internal()
    .doc("When set to true, the functions like `encode()` can use charsets from JDK while " +
      "encoding or decoding string values. If it is false, such functions support only one of " +
      "the charsets: 'US-ASCII', 'ISO-8859-1', 'UTF-8', 'UTF-16BE', 'UTF-16LE', 'UTF-16', " +
      "'UTF-32'.")
    .version("4.0.0")
    .booleanConf
    .createWithDefault(false)

  val LEGACY_CODING_ERROR_ACTION = buildConf("spark.sql.legacy.codingErrorAction")
    .internal()
    .doc("When set to true, encode/decode functions replace unmappable characters with mojibake " +
      "instead of reporting coding errors.")
    .version("4.0.0")
    .booleanConf
    .createWithDefault(false)

  val LEGACY_EVAL_CURRENT_TIME = buildConf("spark.sql.legacy.earlyEvalCurrentTime")
    .internal()
    .doc("When set to true, evaluation and constant folding will happen for now() and " +
      "current_timestamp() expressions before finish analysis phase. " +
      "This flag will allow a bit more liberal syntax but it will sacrifice correctness - " +
      "Results of now() and current_timestamp() can be different for different operations " +
      "in a single query."
    )
    .version("4.0.0")
    .booleanConf
    .createWithDefault(false)

  val LEGACY_BANG_EQUALS_NOT = buildConf("spark.sql.legacy.bangEqualsNot")
    .internal()
    .doc("When set to true, '!' is a lexical equivalent for 'NOT'. That is '!' can be used " +
      "outside of the documented prefix usage in a logical expression." +
      "Examples are: `expr ! IN (1, 2)` and `expr ! BETWEEN 1 AND 2`, but also `IF ! EXISTS`."
    )
    .version("4.0.0")
    .booleanConf
    .createWithDefault(false)

  /**
   * Holds information about keys that have been deprecated.
   *
   * @param key The deprecated key.
   * @param version Version of Spark where key was deprecated.
   * @param comment Additional info regarding to the removed config. For example,
   *                reasons of config deprecation, what users should use instead of it.
   */
  case class DeprecatedConfig(key: String, version: String, comment: String) {
    def toDeprecationString: String = {
      s"The SQL config '$key' has been deprecated in Spark v$version " +
        s"and may be removed in the future. $comment"
    }
  }

  /**
   * Maps deprecated SQL config keys to information about the deprecation.
   *
   * The extra information is logged as a warning when the SQL config is present
   * in the user's configuration.
   */
  val deprecatedSQLConfigs: Map[String, DeprecatedConfig] = {
    val configs = Seq(
      DeprecatedConfig(
        PANDAS_GROUPED_MAP_ASSIGN_COLUMNS_BY_NAME.key, "2.4",
        "The config allows to switch to the behaviour before Spark 2.4 " +
          "and will be removed in the future releases."),
      DeprecatedConfig(ARROW_EXECUTION_ENABLED.key, "3.0",
        s"Use '${ARROW_PYSPARK_EXECUTION_ENABLED.key}' instead of it."),
      DeprecatedConfig(ARROW_FALLBACK_ENABLED.key, "3.0",
        s"Use '${ARROW_PYSPARK_FALLBACK_ENABLED.key}' instead of it."),
      DeprecatedConfig(SHUFFLE_TARGET_POSTSHUFFLE_INPUT_SIZE.key, "3.0",
        s"Use '${ADVISORY_PARTITION_SIZE_IN_BYTES.key}' instead of it."),
      DeprecatedConfig(OPTIMIZER_METADATA_ONLY.key, "3.0",
        "Avoid to depend on this optimization to prevent a potential correctness issue. " +
          "If you must use, use 'SparkSessionExtensions' instead to inject it as a custom rule."),
      DeprecatedConfig(CONVERT_CTAS.key, "3.1",
        s"Set '${LEGACY_CREATE_HIVE_TABLE_BY_DEFAULT.key}' to false instead."),
      DeprecatedConfig("spark.sql.sources.schemaStringLengthThreshold", "3.2",
        s"Use '${HIVE_TABLE_PROPERTY_LENGTH_THRESHOLD.key}' instead."),
      DeprecatedConfig(LEGACY_REPLACE_DATABRICKS_SPARK_AVRO_ENABLED.key, "3.2",
        """Use `.format("avro")` in `DataFrameWriter` or `DataFrameReader` instead."""),
      DeprecatedConfig(COALESCE_PARTITIONS_MIN_PARTITION_NUM.key, "3.2",
        s"Use '${COALESCE_PARTITIONS_MIN_PARTITION_SIZE.key}' instead."),
      DeprecatedConfig(PARQUET_REBASE_MODE_IN_READ.alternatives.head, "3.2",
        s"Use '${PARQUET_REBASE_MODE_IN_READ.key}' instead."),
      DeprecatedConfig(ESCAPED_STRING_LITERALS.key, "4.0",
        "Use raw string literals with the `r` prefix instead. "),
      DeprecatedConfig("spark.connect.copyFromLocalToFs.allowDestLocal", "4.0",
        s"Use '${ARTIFACT_COPY_FROM_LOCAL_TO_FS_ALLOW_DEST_LOCAL.key}' instead."),
      DeprecatedConfig(ALLOW_ZERO_INDEX_IN_FORMAT_STRING.key, "4.0", "Increase indexes by 1 " +
        "in `strfmt` of the `format_string` function. Refer to the first argument by \"1$\".")
    )

    Map(configs.map { cfg => cfg.key -> cfg } : _*)
  }

  /**
   * Holds information about keys that have been removed.
   *
   * @param key The removed config key.
   * @param version Version of Spark where key was removed.
   * @param defaultValue The default config value. It can be used to notice
   *                     users that they set non-default value to an already removed config.
   * @param comment Additional info regarding to the removed config.
   */
  case class RemovedConfig(key: String, version: String, defaultValue: String, comment: String) {
    if (VersionUtils.majorMinorPatchVersion(version).isEmpty) {
      throw SparkException.internalError(
        s"The removed SQL config $key has the wrong Spark version: $version")
    }
  }

  /**
   * The map contains info about removed SQL configs. Keys are SQL config names,
   * map values contain extra information like the version in which the config was removed,
   * config's default value and a comment.
   *
   * Please, add a removed SQL configuration property here only when it affects behaviours.
   * For example, `spark.sql.variable.substitute.depth` was not added as it virtually
   * became no-op later. By this, it makes migrations to new Spark versions painless.
   */
  val removedSQLConfigs: Map[String, RemovedConfig] = {
    val configs = Seq(
      RemovedConfig("spark.sql.fromJsonForceNullableSchema", "3.0.0", "true",
        "It was removed to prevent errors like SPARK-23173 for non-default value."),
      RemovedConfig(
        "spark.sql.legacy.allowCreatingManagedTableUsingNonemptyLocation", "3.0.0", "false",
        "It was removed to prevent loss of user data for non-default value."),
      RemovedConfig("spark.sql.legacy.compareDateTimestampInTimestamp", "3.0.0", "true",
        "It was removed to prevent errors like SPARK-23549 for non-default value."),
      RemovedConfig("spark.sql.parquet.int64AsTimestampMillis", "3.0.0", "false",
        "The config was deprecated since Spark 2.3." +
        s"Use '${PARQUET_OUTPUT_TIMESTAMP_TYPE.key}' instead of it."),
      RemovedConfig("spark.sql.execution.pandas.respectSessionTimeZone", "3.0.0", "true",
        "The non-default behavior is considered as a bug, see SPARK-22395. " +
        "The config was deprecated since Spark 2.3."),
      RemovedConfig("spark.sql.optimizer.planChangeLog.level", "3.1.0", "trace",
        s"Please use `${PLAN_CHANGE_LOG_LEVEL.key}` instead."),
      RemovedConfig("spark.sql.optimizer.planChangeLog.rules", "3.1.0", "",
        s"Please use `${PLAN_CHANGE_LOG_RULES.key}` instead."),
      RemovedConfig("spark.sql.optimizer.planChangeLog.batches", "3.1.0", "",
        s"Please use `${PLAN_CHANGE_LOG_BATCHES.key}` instead."),
      RemovedConfig("spark.sql.ansi.strictIndexOperator", "3.4.0", "true",
        "This was an internal configuration. It is not needed anymore since Spark SQL always " +
          "returns null when getting a map value with a non-existing key. See SPARK-40066 " +
          "for more details."),
      RemovedConfig("spark.sql.hive.verifyPartitionPath", "4.0.0", "false",
        s"This config was replaced by '${IGNORE_MISSING_FILES.key}'."),
      RemovedConfig("spark.sql.optimizer.runtimeFilter.semiJoinReduction.enabled", "4.0.0", "false",
        "This optimizer config is useless as runtime filter cannot be an IN subquery now."),
      RemovedConfig("spark.sql.legacy.parquet.int96RebaseModeInWrite", "4.0.0",
        LegacyBehaviorPolicy.CORRECTED.toString,
        s"Use '${PARQUET_INT96_REBASE_MODE_IN_WRITE.key}' instead."),
      RemovedConfig("spark.sql.legacy.parquet.int96RebaseModeInRead", "4.0.0",
        LegacyBehaviorPolicy.CORRECTED.toString,
        s"Use '${PARQUET_INT96_REBASE_MODE_IN_READ.key}' instead."),
      RemovedConfig("spark.sql.legacy.parquet.datetimeRebaseModeInWrite", "4.0.0",
        LegacyBehaviorPolicy.CORRECTED.toString,
        s"Use '${PARQUET_REBASE_MODE_IN_WRITE.key}' instead."),
      RemovedConfig("spark.sql.legacy.avro.datetimeRebaseModeInWrite", "4.0.0",
        LegacyBehaviorPolicy.CORRECTED.toString,
        s"Use '${AVRO_REBASE_MODE_IN_WRITE.key}' instead."),
      RemovedConfig("spark.sql.legacy.avro.datetimeRebaseModeInRead", "4.0.0",
        LegacyBehaviorPolicy.CORRECTED.toString,
        s"Use '${AVRO_REBASE_MODE_IN_READ.key}' instead.")
    )

    Map(configs.map { cfg => cfg.key -> cfg } : _*)
  }
}

/**
 * A class that enables the setting and getting of mutable config parameters/hints.
 *
 * In the presence of a SQLContext, these can be set and queried by passing SET commands
 * into Spark SQL's query functions (i.e. sql()). Otherwise, users of this class can
 * modify the hints by programmatically calling the setters and getters of this class.
 *
 * SQLConf is thread-safe (internally synchronized, so safe to be used in multiple threads).
 */
class SQLConf extends Serializable with Logging with SqlApiConf {
  import SQLConf._

  /** Only low degree of contention is expected for conf, thus NOT using ConcurrentHashMap. */
  @transient protected[spark] val settings = java.util.Collections.synchronizedMap(
    new java.util.HashMap[String, String]())

  @transient protected val reader = new ConfigReader(settings)

  /** ************************ Spark SQL Params/Hints ******************* */

  def analyzerMaxIterations: Int = getConf(ANALYZER_MAX_ITERATIONS)

  def optimizerExcludedRules: Option[String] = getConf(OPTIMIZER_EXCLUDED_RULES)

  def optimizerMaxIterations: Int = getConf(OPTIMIZER_MAX_ITERATIONS)

  def optimizerInSetConversionThreshold: Int = getConf(OPTIMIZER_INSET_CONVERSION_THRESHOLD)

  def optimizerInSetSwitchThreshold: Int = getConf(OPTIMIZER_INSET_SWITCH_THRESHOLD)

  def planChangeLogLevel: String = getConf(PLAN_CHANGE_LOG_LEVEL)

  def planChangeRules: Option[String] = getConf(PLAN_CHANGE_LOG_RULES)

  def planChangeBatches: Option[String] = getConf(PLAN_CHANGE_LOG_BATCHES)

  def dynamicPartitionPruningEnabled: Boolean = getConf(DYNAMIC_PARTITION_PRUNING_ENABLED)

  def dynamicPartitionPruningUseStats: Boolean = getConf(DYNAMIC_PARTITION_PRUNING_USE_STATS)

  def dynamicPartitionPruningFallbackFilterRatio: Double =
    getConf(DYNAMIC_PARTITION_PRUNING_FALLBACK_FILTER_RATIO)

  def dynamicPartitionPruningReuseBroadcastOnly: Boolean =
    getConf(DYNAMIC_PARTITION_PRUNING_REUSE_BROADCAST_ONLY)

  def runtimeFilterBloomFilterEnabled: Boolean =
    getConf(RUNTIME_BLOOM_FILTER_ENABLED)

  def runtimeFilterCreationSideThreshold: Long =
    getConf(RUNTIME_BLOOM_FILTER_CREATION_SIDE_THRESHOLD)

  def runtimeRowLevelOperationGroupFilterEnabled: Boolean =
    getConf(RUNTIME_ROW_LEVEL_OPERATION_GROUP_FILTER_ENABLED)

  def stateStoreProviderClass: String = getConf(STATE_STORE_PROVIDER_CLASS)

  def isStateSchemaCheckEnabled: Boolean = getConf(STATE_SCHEMA_CHECK_ENABLED)

  def numStateStoreMaintenanceThreads: Int = getConf(NUM_STATE_STORE_MAINTENANCE_THREADS)

  def stateStoreMinDeltasForSnapshot: Int = getConf(STATE_STORE_MIN_DELTAS_FOR_SNAPSHOT)

  def stateStoreFormatValidationEnabled: Boolean = getConf(STATE_STORE_FORMAT_VALIDATION_ENABLED)

  def stateStoreSkipNullsForStreamStreamJoins: Boolean =
    getConf(STATE_STORE_SKIP_NULLS_FOR_STREAM_STREAM_JOINS)

  def checkpointLocation: Option[String] = getConf(CHECKPOINT_LOCATION)

  def isUnsupportedOperationCheckEnabled: Boolean = getConf(UNSUPPORTED_OPERATION_CHECK_ENABLED)

  def useDeprecatedKafkaOffsetFetching: Boolean = getConf(USE_DEPRECATED_KAFKA_OFFSET_FETCHING)

  def statefulOperatorCorrectnessCheckEnabled: Boolean =
    getConf(STATEFUL_OPERATOR_CHECK_CORRECTNESS_ENABLED)

  def fileStreamSinkMetadataIgnored: Boolean = getConf(FILESTREAM_SINK_METADATA_IGNORED)

  def streamingFileCommitProtocolClass: String = getConf(STREAMING_FILE_COMMIT_PROTOCOL_CLASS)

  def fileSinkLogDeletion: Boolean = getConf(FILE_SINK_LOG_DELETION)

  def fileSinkLogCompactInterval: Int = getConf(FILE_SINK_LOG_COMPACT_INTERVAL)

  def fileSinkLogCleanupDelay: Long = getConf(FILE_SINK_LOG_CLEANUP_DELAY)

  def fileSourceLogDeletion: Boolean = getConf(FILE_SOURCE_LOG_DELETION)

  def fileSourceLogCompactInterval: Int = getConf(FILE_SOURCE_LOG_COMPACT_INTERVAL)

  def fileSourceLogCleanupDelay: Long = getConf(FILE_SOURCE_LOG_CLEANUP_DELAY)

  def streamingSchemaInference: Boolean = getConf(STREAMING_SCHEMA_INFERENCE)

  def streamingPollingDelay: Long = getConf(STREAMING_POLLING_DELAY)

  def streamingNoDataProgressEventInterval: Long =
    getConf(STREAMING_NO_DATA_PROGRESS_EVENT_INTERVAL)

  def streamingNoDataMicroBatchesEnabled: Boolean =
    getConf(STREAMING_NO_DATA_MICRO_BATCHES_ENABLED)

  def streamingMetricsEnabled: Boolean = getConf(STREAMING_METRICS_ENABLED)

  def streamingProgressRetention: Int = getConf(STREAMING_PROGRESS_RETENTION)

  def filesMaxPartitionBytes: Long = getConf(FILES_MAX_PARTITION_BYTES)

  def filesOpenCostInBytes: Long = getConf(FILES_OPEN_COST_IN_BYTES)

  def filesMinPartitionNum: Option[Int] = getConf(FILES_MIN_PARTITION_NUM)

  def filesMaxPartitionNum: Option[Int] = getConf(FILES_MAX_PARTITION_NUM)

  def ignoreCorruptFiles: Boolean = getConf(IGNORE_CORRUPT_FILES)

  def ignoreMissingFiles: Boolean = getConf(IGNORE_MISSING_FILES)

  def ignoreInvalidPartitionPaths: Boolean = getConf(IGNORE_INVALID_PARTITION_PATHS)

  def maxRecordsPerFile: Long = getConf(MAX_RECORDS_PER_FILE)

  def useCompression: Boolean = getConf(COMPRESS_CACHED)

  def orcCompressionCodec: String = getConf(ORC_COMPRESSION)

  def orcVectorizedReaderEnabled: Boolean = getConf(ORC_VECTORIZED_READER_ENABLED)

  def orcVectorizedReaderBatchSize: Int = getConf(ORC_VECTORIZED_READER_BATCH_SIZE)

  def orcVectorizedWriterBatchSize: Int = getConf(ORC_VECTORIZED_WRITER_BATCH_SIZE)

  def orcVectorizedReaderNestedColumnEnabled: Boolean =
    getConf(ORC_VECTORIZED_READER_NESTED_COLUMN_ENABLED)

  def parquetCompressionCodec: String = getConf(PARQUET_COMPRESSION)

  def parquetVectorizedReaderEnabled: Boolean = getConf(PARQUET_VECTORIZED_READER_ENABLED)

  def parquetVectorizedReaderNestedColumnEnabled: Boolean =
    getConf(PARQUET_VECTORIZED_READER_NESTED_COLUMN_ENABLED)

  def parquetVectorizedReaderBatchSize: Int = getConf(PARQUET_VECTORIZED_READER_BATCH_SIZE)

  def columnBatchSize: Int = getConf(COLUMN_BATCH_SIZE)

  def vectorizedHugeVectorThreshold: Int = getConf(VECTORIZED_HUGE_VECTOR_THRESHOLD).toInt

  def vectorizedHugeVectorReserveRatio: Double = getConf(VECTORIZED_HUGE_VECTOR_RESERVE_RATIO)

  def cacheVectorizedReaderEnabled: Boolean = getConf(CACHE_VECTORIZED_READER_ENABLED)

  def defaultNumShufflePartitions: Int = getConf(SHUFFLE_PARTITIONS)

  def numShufflePartitions: Int = {
    if (adaptiveExecutionEnabled && coalesceShufflePartitionsEnabled) {
      getConf(COALESCE_PARTITIONS_INITIAL_PARTITION_NUM).getOrElse(defaultNumShufflePartitions)
    } else {
      defaultNumShufflePartitions
    }
  }

  def trimCollationEnabled: Boolean = getConf(TRIM_COLLATION_ENABLED)

  override def defaultStringType: StringType = {
    if (getConf(DEFAULT_COLLATION).toUpperCase(Locale.ROOT) == "UTF8_BINARY") {
      StringType
    } else {
      StringType(CollationFactory.collationNameToId(getConf(DEFAULT_COLLATION)))
    }
  }

  def adaptiveExecutionEnabled: Boolean = getConf(ADAPTIVE_EXECUTION_ENABLED)

  def adaptiveExecutionLogLevel: String = getConf(ADAPTIVE_EXECUTION_LOG_LEVEL)

  def fetchShuffleBlocksInBatch: Boolean = getConf(FETCH_SHUFFLE_BLOCKS_IN_BATCH)

  def nonEmptyPartitionRatioForBroadcastJoin: Double =
    getConf(NON_EMPTY_PARTITION_RATIO_FOR_BROADCAST_JOIN)

  def coalesceShufflePartitionsEnabled: Boolean = getConf(COALESCE_PARTITIONS_ENABLED)

  def minBatchesToRetain: Int = getConf(MIN_BATCHES_TO_RETAIN)

  def ratioExtraSpaceAllowedInCheckpoint: Double = getConf(RATIO_EXTRA_SPACE_ALLOWED_IN_CHECKPOINT)

  def maxBatchesToRetainInMemory: Int = getConf(MAX_BATCHES_TO_RETAIN_IN_MEMORY)

  def streamingMaintenanceInterval: Long = getConf(STREAMING_MAINTENANCE_INTERVAL)

  def stateStoreCompressionCodec: String = getConf(STATE_STORE_COMPRESSION_CODEC)

  def stateStoreCheckpointFormatVersion: Int = getConf(STATE_STORE_CHECKPOINT_FORMAT_VERSION)

  def checkpointRenamedFileCheck: Boolean = getConf(CHECKPOINT_RENAMEDFILE_CHECK_ENABLED)

  def parquetFilterPushDown: Boolean = getConf(PARQUET_FILTER_PUSHDOWN_ENABLED)

  def parquetFilterPushDownDate: Boolean = getConf(PARQUET_FILTER_PUSHDOWN_DATE_ENABLED)

  def parquetFilterPushDownTimestamp: Boolean = getConf(PARQUET_FILTER_PUSHDOWN_TIMESTAMP_ENABLED)

  def parquetFilterPushDownDecimal: Boolean = getConf(PARQUET_FILTER_PUSHDOWN_DECIMAL_ENABLED)

  def parquetFilterPushDownStringPredicate: Boolean =
    getConf(PARQUET_FILTER_PUSHDOWN_STRING_PREDICATE_ENABLED)

  def parquetFilterPushDownInFilterThreshold: Int =
    getConf(PARQUET_FILTER_PUSHDOWN_INFILTERTHRESHOLD)

  def parquetAggregatePushDown: Boolean = getConf(PARQUET_AGGREGATE_PUSHDOWN_ENABLED)

  def orcFilterPushDown: Boolean = getConf(ORC_FILTER_PUSHDOWN_ENABLED)

  def orcAggregatePushDown: Boolean = getConf(ORC_AGGREGATE_PUSHDOWN_ENABLED)

  def isOrcSchemaMergingEnabled: Boolean = getConf(ORC_SCHEMA_MERGING_ENABLED)

  def metastoreDropPartitionsByName: Boolean = getConf(HIVE_METASTORE_DROP_PARTITION_BY_NAME)

  def metastorePartitionPruning: Boolean = getConf(HIVE_METASTORE_PARTITION_PRUNING)

  def metastorePartitionPruningInSetThreshold: Int =
    getConf(HIVE_METASTORE_PARTITION_PRUNING_INSET_THRESHOLD)

  def metastorePartitionPruningFallbackOnException: Boolean =
    getConf(HIVE_METASTORE_PARTITION_PRUNING_FALLBACK_ON_EXCEPTION)

  def metastorePartitionPruningFastFallback: Boolean =
    getConf(HIVE_METASTORE_PARTITION_PRUNING_FAST_FALLBACK)

  def manageFilesourcePartitions: Boolean = getConf(HIVE_MANAGE_FILESOURCE_PARTITIONS)

  def filesourcePartitionFileCacheSize: Long = getConf(HIVE_FILESOURCE_PARTITION_FILE_CACHE_SIZE)

  def caseSensitiveInferenceMode: HiveCaseSensitiveInferenceMode.Value =
    HiveCaseSensitiveInferenceMode.withName(getConf(HIVE_CASE_SENSITIVE_INFERENCE))

  def gatherFastStats: Boolean = getConf(GATHER_FASTSTAT)

  def optimizerMetadataOnly: Boolean = getConf(OPTIMIZER_METADATA_ONLY)

  def wholeStageEnabled: Boolean = getConf(WHOLESTAGE_CODEGEN_ENABLED)

  def wholeStageUseIdInClassName: Boolean = getConf(WHOLESTAGE_CODEGEN_USE_ID_IN_CLASS_NAME)

  def wholeStageMaxNumFields: Int = getConf(WHOLESTAGE_MAX_NUM_FIELDS)

  def codegenFallback: Boolean = getConf(CODEGEN_FALLBACK)

  def codegenFactoryMode: String = getConf(CODEGEN_FACTORY_MODE)

  def codegenComments: Boolean = getConf(StaticSQLConf.CODEGEN_COMMENTS)

  def loggingMaxLinesForCodegen: Int = getConf(CODEGEN_LOGGING_MAX_LINES)

  def hugeMethodLimit: Int = getConf(WHOLESTAGE_HUGE_METHOD_LIMIT)

  def methodSplitThreshold: Int = getConf(CODEGEN_METHOD_SPLIT_THRESHOLD)

  def wholeStageSplitConsumeFuncByOperator: Boolean =
    getConf(WHOLESTAGE_SPLIT_CONSUME_FUNC_BY_OPERATOR)

  def broadcastCleanedSourceThreshold: Int =
    getConf(SQLConf.WHOLESTAGE_BROADCAST_CLEANED_SOURCE_THRESHOLD)

  def tableRelationCacheSize: Int =
    getConf(StaticSQLConf.FILESOURCE_TABLE_RELATION_CACHE_SIZE)

  def codegenCacheMaxEntries: Int = getConf(StaticSQLConf.CODEGEN_CACHE_MAX_ENTRIES)

  def exchangeReuseEnabled: Boolean = getConf(EXCHANGE_REUSE_ENABLED)

  def subqueryReuseEnabled: Boolean = getConf(SUBQUERY_REUSE_ENABLED)

  override def caseSensitiveAnalysis: Boolean = getConf(SQLConf.CASE_SENSITIVE)

  def constraintPropagationEnabled: Boolean = getConf(CONSTRAINT_PROPAGATION_ENABLED)

  def escapedStringLiterals: Boolean = getConf(ESCAPED_STRING_LITERALS)

  def fileCompressionFactor: Double = getConf(FILE_COMPRESSION_FACTOR)

  def stringRedactionPattern: Option[Regex] = getConf(SQL_STRING_REDACTION_PATTERN)

  def sortBeforeRepartition: Boolean = getConf(SORT_BEFORE_REPARTITION)

  def topKSortFallbackThreshold: Int = getConf(TOP_K_SORT_FALLBACK_THRESHOLD)

  def fastHashAggregateRowMaxCapacityBit: Int = getConf(FAST_HASH_AGGREGATE_MAX_ROWS_CAPACITY_BIT)

  def streamingSessionWindowMergeSessionInLocalPartition: Boolean =
    getConf(STREAMING_SESSION_WINDOW_MERGE_SESSIONS_IN_LOCAL_PARTITION)

  override def datetimeJava8ApiEnabled: Boolean = getConf(DATETIME_JAVA8API_ENABLED)

  def uiExplainMode: String = getConf(UI_EXPLAIN_MODE)

  def addSingleFileInAddFile: Boolean = getConf(LEGACY_ADD_SINGLE_FILE_IN_ADD_FILE)

  def legacyMsSqlServerNumericMappingEnabled: Boolean =
    getConf(LEGACY_MSSQLSERVER_NUMERIC_MAPPING_ENABLED)

  def legacyMsSqlServerDatetimeOffsetMappingEnabled: Boolean =
    getConf(LEGACY_MSSQLSERVER_DATETIMEOFFSET_MAPPING_ENABLED)

  def legacyMySqlBitArrayMappingEnabled: Boolean =
    getConf(LEGACY_MYSQL_BIT_ARRAY_MAPPING_ENABLED)

  def legacyMySqlTimestampNTZMappingEnabled: Boolean =
    getConf(LEGACY_MYSQL_TIMESTAMPNTZ_MAPPING_ENABLED)

  def legacyOracleTimestampMappingEnabled: Boolean =
    getConf(LEGACY_ORACLE_TIMESTAMP_MAPPING_ENABLED)

  def legacyDB2numericMappingEnabled: Boolean =
    getConf(LEGACY_DB2_TIMESTAMP_MAPPING_ENABLED)

  def legacyDB2BooleanMappingEnabled: Boolean =
    getConf(LEGACY_DB2_BOOLEAN_MAPPING_ENABLED)

  def legacyPostgresDatetimeMappingEnabled: Boolean =
    getConf(LEGACY_POSTGRES_DATETIME_MAPPING_ENABLED)

  override def legacyTimeParserPolicy: LegacyBehaviorPolicy.Value = {
    LegacyBehaviorPolicy.withName(getConf(SQLConf.LEGACY_TIME_PARSER_POLICY))
  }

  def broadcastHashJoinOutputPartitioningExpandLimit: Int =
    getConf(BROADCAST_HASH_JOIN_OUTPUT_PARTITIONING_EXPAND_LIMIT)

  /**
   * Returns the [[Resolver]] for the current configuration, which can be used to determine if two
   * identifiers are equal.
   */
  def resolver: Resolver = {
    if (caseSensitiveAnalysis) {
      org.apache.spark.sql.catalyst.analysis.caseSensitiveResolution
    } else {
      org.apache.spark.sql.catalyst.analysis.caseInsensitiveResolution
    }
  }

  /**
   * Returns the error handler for handling hint errors.
   */
  def hintErrorHandler: HintErrorHandler = HintErrorLogger

  def subexpressionEliminationEnabled: Boolean =
    getConf(SUBEXPRESSION_ELIMINATION_ENABLED)

  def subexpressionEliminationCacheMaxEntries: Int =
    getConf(SUBEXPRESSION_ELIMINATION_CACHE_MAX_ENTRIES)

  def subexpressionEliminationSkipForShotcutExpr: Boolean =
    getConf(SUBEXPRESSION_ELIMINATION_SKIP_FOR_SHORTCUT_EXPR)

  def autoBroadcastJoinThreshold: Long = getConf(AUTO_BROADCASTJOIN_THRESHOLD)

  def limitInitialNumPartitions: Int = getConf(LIMIT_INITIAL_NUM_PARTITIONS)

  def limitScaleUpFactor: Int = getConf(LIMIT_SCALE_UP_FACTOR)

  def advancedPartitionPredicatePushdownEnabled: Boolean =
    getConf(ADVANCED_PARTITION_PREDICATE_PUSHDOWN)

  def preferSortMergeJoin: Boolean = getConf(PREFER_SORTMERGEJOIN)

  def enableRadixSort: Boolean = getConf(RADIX_SORT_ENABLED)

  def isParquetSchemaMergingEnabled: Boolean = getConf(PARQUET_SCHEMA_MERGING_ENABLED)

  def isParquetSchemaRespectSummaries: Boolean = getConf(PARQUET_SCHEMA_RESPECT_SUMMARIES)

  def isParquetBinaryAsString: Boolean = getConf(PARQUET_BINARY_AS_STRING)

  def isParquetINT96AsTimestamp: Boolean = getConf(PARQUET_INT96_AS_TIMESTAMP)

  def isParquetINT96TimestampConversion: Boolean = getConf(PARQUET_INT96_TIMESTAMP_CONVERSION)

  def parquetOutputTimestampType: ParquetOutputTimestampType.Value = {
    ParquetOutputTimestampType.withName(getConf(PARQUET_OUTPUT_TIMESTAMP_TYPE))
  }

  def writeLegacyParquetFormat: Boolean = getConf(PARQUET_WRITE_LEGACY_FORMAT)

  def parquetRecordFilterEnabled: Boolean = getConf(PARQUET_RECORD_FILTER_ENABLED)

  def inMemoryPartitionPruning: Boolean = getConf(IN_MEMORY_PARTITION_PRUNING)

  def inMemoryTableScanStatisticsEnabled: Boolean = getConf(IN_MEMORY_TABLE_SCAN_STATISTICS_ENABLED)

  def offHeapColumnVectorEnabled: Boolean = getConf(COLUMN_VECTOR_OFFHEAP_ENABLED)

  def columnNameOfCorruptRecord: String = getConf(COLUMN_NAME_OF_CORRUPT_RECORD)

  def broadcastTimeout: Long = {
    val timeoutValue = getConf(BROADCAST_TIMEOUT)
    if (timeoutValue < 0) Long.MaxValue else timeoutValue
  }

  def defaultDataSourceName: String = getConf(DEFAULT_DATA_SOURCE_NAME)

  def convertCTAS: Boolean = getConf(CONVERT_CTAS)

  def partitionColumnTypeInferenceEnabled: Boolean =
    getConf(SQLConf.PARTITION_COLUMN_TYPE_INFERENCE)

  def fileCommitProtocolClass: String = getConf(SQLConf.FILE_COMMIT_PROTOCOL_CLASS)

  def parallelPartitionDiscoveryThreshold: Int =
    getConf(SQLConf.PARALLEL_PARTITION_DISCOVERY_THRESHOLD)

  def parallelPartitionDiscoveryParallelism: Int =
    getConf(SQLConf.PARALLEL_PARTITION_DISCOVERY_PARALLELISM)

  def bucketingEnabled: Boolean = getConf(SQLConf.BUCKETING_ENABLED)

  def bucketingMaxBuckets: Int = getConf(SQLConf.BUCKETING_MAX_BUCKETS)

  def autoBucketedScanEnabled: Boolean = getConf(SQLConf.AUTO_BUCKETED_SCAN_ENABLED)

  def v2BucketingEnabled: Boolean = getConf(SQLConf.V2_BUCKETING_ENABLED)

  def v2BucketingPushPartValuesEnabled: Boolean =
    getConf(SQLConf.V2_BUCKETING_PUSH_PART_VALUES_ENABLED)

  def v2BucketingPartiallyClusteredDistributionEnabled: Boolean =
    getConf(SQLConf.V2_BUCKETING_PARTIALLY_CLUSTERED_DISTRIBUTION_ENABLED)

  def v2BucketingShuffleEnabled: Boolean =
    getConf(SQLConf.V2_BUCKETING_SHUFFLE_ENABLED)

  def v2BucketingAllowJoinKeysSubsetOfPartitionKeys: Boolean =
    getConf(SQLConf.V2_BUCKETING_ALLOW_JOIN_KEYS_SUBSET_OF_PARTITION_KEYS)

  def v2BucketingAllowCompatibleTransforms: Boolean =
    getConf(SQLConf.V2_BUCKETING_ALLOW_COMPATIBLE_TRANSFORMS)

  def dataFrameSelfJoinAutoResolveAmbiguity: Boolean =
    getConf(DATAFRAME_SELF_JOIN_AUTO_RESOLVE_AMBIGUITY)

  def dataFrameRetainGroupColumns: Boolean = getConf(DATAFRAME_RETAIN_GROUP_COLUMNS)

  def dataFramePivotMaxValues: Int = getConf(DATAFRAME_PIVOT_MAX_VALUES)

  def dataFrameTransposeMaxValues: Int = getConf(DATAFRAME_TRANSPOSE_MAX_VALUES)

  def runSQLonFile: Boolean = getConf(RUN_SQL_ON_FILES)

  def enableTwoLevelAggMap: Boolean = getConf(ENABLE_TWOLEVEL_AGG_MAP)

  def enableVectorizedHashMap: Boolean = getConf(ENABLE_VECTORIZED_HASH_MAP)

  def useObjectHashAggregation: Boolean = getConf(USE_OBJECT_HASH_AGG)

  def objectAggSortBasedFallbackThreshold: Int = getConf(OBJECT_AGG_SORT_BASED_FALLBACK_THRESHOLD)

  def variableSubstituteEnabled: Boolean = getConf(VARIABLE_SUBSTITUTE_ENABLED)

  def warehousePath: String = new Path(getConf(StaticSQLConf.WAREHOUSE_PATH)).toString

  def hiveThriftServerSingleSession: Boolean =
    getConf(StaticSQLConf.HIVE_THRIFT_SERVER_SINGLESESSION)

  def orderByOrdinal: Boolean = getConf(ORDER_BY_ORDINAL)

  def groupByOrdinal: Boolean = getConf(GROUP_BY_ORDINAL)

  def groupByAliases: Boolean = getConf(GROUP_BY_ALIASES)

  def viewSchemaBindingEnabled: Boolean = getConf(VIEW_SCHEMA_BINDING_ENABLED)

  def viewSchemaCompensation: Boolean = getConf(VIEW_SCHEMA_COMPENSATION)

  def defaultCacheStorageLevel: StorageLevel =
    StorageLevel.fromString(getConf(DEFAULT_CACHE_STORAGE_LEVEL))

  def dataframeCacheLogLevel: String = getConf(DATAFRAME_CACHE_LOG_LEVEL)

  def crossJoinEnabled: Boolean = getConf(SQLConf.CROSS_JOINS_ENABLED)

  override def sessionLocalTimeZone: String = getConf(SQLConf.SESSION_LOCAL_TIMEZONE)

  def jsonGeneratorIgnoreNullFields: Boolean = getConf(SQLConf.JSON_GENERATOR_IGNORE_NULL_FIELDS)

  def jsonExpressionOptimization: Boolean = getConf(SQLConf.JSON_EXPRESSION_OPTIMIZATION)

  def csvExpressionOptimization: Boolean = getConf(SQLConf.CSV_EXPRESSION_OPTIMIZATION)

  def parallelFileListingInStatsComputation: Boolean =
    getConf(SQLConf.PARALLEL_FILE_LISTING_IN_STATS_COMPUTATION)

  def fallBackToHdfsForStatsEnabled: Boolean = getConf(ENABLE_FALL_BACK_TO_HDFS_FOR_STATS)

  def defaultSizeInBytes: Long = getConf(DEFAULT_SIZE_IN_BYTES)

  def ndvMaxError: Double = getConf(NDV_MAX_ERROR)

  def histogramEnabled: Boolean = getConf(HISTOGRAM_ENABLED)

  def histogramNumBins: Int = getConf(HISTOGRAM_NUM_BINS)

  def percentileAccuracy: Int = getConf(PERCENTILE_ACCURACY)

  def cboEnabled: Boolean = getConf(SQLConf.CBO_ENABLED)

  def planStatsEnabled: Boolean = getConf(SQLConf.PLAN_STATS_ENABLED)

  def autoSizeUpdateEnabled: Boolean = getConf(SQLConf.AUTO_SIZE_UPDATE_ENABLED)

  def updatePartStatsInAnalyzeTableEnabled: Boolean =
    getConf(SQLConf.UPDATE_PART_STATS_IN_ANALYZE_TABLE_ENABLED)

  def joinReorderEnabled: Boolean = getConf(SQLConf.JOIN_REORDER_ENABLED)

  def joinReorderDPThreshold: Int = getConf(SQLConf.JOIN_REORDER_DP_THRESHOLD)

  def joinReorderCardWeight: Double = getConf(SQLConf.JOIN_REORDER_CARD_WEIGHT)

  def joinReorderDPStarFilter: Boolean = getConf(SQLConf.JOIN_REORDER_DP_STAR_FILTER)

  def windowExecBufferInMemoryThreshold: Int = getConf(WINDOW_EXEC_BUFFER_IN_MEMORY_THRESHOLD)

  def windowExecBufferSpillThreshold: Int = getConf(WINDOW_EXEC_BUFFER_SPILL_THRESHOLD)

  def windowGroupLimitThreshold: Int = getConf(WINDOW_GROUP_LIMIT_THRESHOLD)

  def sessionWindowBufferInMemoryThreshold: Int = getConf(SESSION_WINDOW_BUFFER_IN_MEMORY_THRESHOLD)

  def sessionWindowBufferSpillThreshold: Int = getConf(SESSION_WINDOW_BUFFER_SPILL_THRESHOLD)

  def sortMergeJoinExecBufferInMemoryThreshold: Int =
    getConf(SORT_MERGE_JOIN_EXEC_BUFFER_IN_MEMORY_THRESHOLD)

  def sortMergeJoinExecBufferSpillThreshold: Int =
    getConf(SORT_MERGE_JOIN_EXEC_BUFFER_SPILL_THRESHOLD)

  def cartesianProductExecBufferInMemoryThreshold: Int =
    getConf(CARTESIAN_PRODUCT_EXEC_BUFFER_IN_MEMORY_THRESHOLD)

  def cartesianProductExecBufferSpillThreshold: Int =
    getConf(CARTESIAN_PRODUCT_EXEC_BUFFER_SPILL_THRESHOLD)

  def codegenSplitAggregateFunc: Boolean = getConf(SQLConf.CODEGEN_SPLIT_AGGREGATE_FUNC)

  def maxNestedViewDepth: Int = getConf(SQLConf.MAX_NESTED_VIEW_DEPTH)

  def useCurrentSQLConfigsForView: Boolean = getConf(SQLConf.USE_CURRENT_SQL_CONFIGS_FOR_VIEW)

  def storeAnalyzedPlanForView: Boolean = getConf(SQLConf.STORE_ANALYZED_PLAN_FOR_VIEW)

  def allowAutoGeneratedAliasForView: Boolean = getConf(SQLConf.ALLOW_AUTO_GENERATED_ALIAS_FOR_VEW)

  def allowStarWithSingleTableIdentifierInCount: Boolean =
    getConf(SQLConf.ALLOW_STAR_WITH_SINGLE_TABLE_IDENTIFIER_IN_COUNT)

  def allowNonEmptyLocationInCTAS: Boolean =
    getConf(SQLConf.ALLOW_NON_EMPTY_LOCATION_IN_CTAS)

  def starSchemaDetection: Boolean = getConf(STARSCHEMA_DETECTION)

  def starSchemaFTRatio: Double = getConf(STARSCHEMA_FACT_TABLE_RATIO)

  def supportQuotedRegexColumnName: Boolean = getConf(SUPPORT_QUOTED_REGEX_COLUMN_NAME)

  def tvfAllowMultipleTableArguments: Boolean = getConf(TVF_ALLOW_MULTIPLE_TABLE_ARGUMENTS_ENABLED)

  def rangeExchangeSampleSizePerPartition: Int = getConf(RANGE_EXCHANGE_SAMPLE_SIZE_PER_PARTITION)

  def arrowPySparkEnabled: Boolean = getConf(ARROW_PYSPARK_EXECUTION_ENABLED)

  def arrowLocalRelationThreshold: Long = getConf(ARROW_LOCAL_RELATION_THRESHOLD)

  def arrowPySparkSelfDestructEnabled: Boolean = getConf(ARROW_PYSPARK_SELF_DESTRUCT_ENABLED)

  def pysparkJVMStacktraceEnabled: Boolean = getConf(PYSPARK_JVM_STACKTRACE_ENABLED)

  def pythonUDFProfiler: Option[String] = getConf(PYTHON_UDF_PROFILER)

  def pythonUDFWorkerFaulthandlerEnabled: Boolean = getConf(PYTHON_UDF_WORKER_FAULTHANLDER_ENABLED)

  def pysparkPlotMaxRows: Int = getConf(PYSPARK_PLOT_MAX_ROWS)

  def arrowSparkREnabled: Boolean = getConf(ARROW_SPARKR_EXECUTION_ENABLED)

  def arrowPySparkFallbackEnabled: Boolean = getConf(ARROW_PYSPARK_FALLBACK_ENABLED)

  def arrowMaxRecordsPerBatch: Int = getConf(ARROW_EXECUTION_MAX_RECORDS_PER_BATCH)

  def arrowTransformWithStateInPandasMaxRecordsPerBatch: Int =
    getConf(ARROW_TRANSFORM_WITH_STATE_IN_PANDAS_MAX_RECORDS_PER_BATCH)

  def arrowUseLargeVarTypes: Boolean = getConf(ARROW_EXECUTION_USE_LARGE_VAR_TYPES)

  def pandasUDFBufferSize: Int = getConf(PANDAS_UDF_BUFFER_SIZE)

  def pandasStructHandlingMode: String = getConf(PANDAS_STRUCT_HANDLING_MODE)

  def pysparkSimplifiedTraceback: Boolean = getConf(PYSPARK_SIMPLIFIED_TRACEBACK)

  def pandasGroupedMapAssignColumnsByName: Boolean =
    getConf(SQLConf.PANDAS_GROUPED_MAP_ASSIGN_COLUMNS_BY_NAME)

  def arrowSafeTypeConversion: Boolean = getConf(SQLConf.PANDAS_ARROW_SAFE_TYPE_CONVERSION)

  def pysparkWorkerPythonExecutable: Option[String] =
    getConf(SQLConf.PYSPARK_WORKER_PYTHON_EXECUTABLE)

  def pythonPlannerExecMemory: Option[Long] = getConf(PYTHON_PLANNER_EXEC_MEMORY)

  def replaceExceptWithFilter: Boolean = getConf(REPLACE_EXCEPT_WITH_FILTER)

  def decimalOperationsAllowPrecisionLoss: Boolean = getConf(DECIMAL_OPERATIONS_ALLOW_PREC_LOSS)

  def literalPickMinimumPrecision: Boolean = getConf(LITERAL_PICK_MINIMUM_PRECISION)

  def continuousStreamingEpochBacklogQueueSize: Int =
    getConf(CONTINUOUS_STREAMING_EPOCH_BACKLOG_QUEUE_SIZE)

  def continuousStreamingExecutorQueueSize: Int = getConf(CONTINUOUS_STREAMING_EXECUTOR_QUEUE_SIZE)

  def continuousStreamingExecutorPollIntervalMs: Long =
    getConf(CONTINUOUS_STREAMING_EXECUTOR_POLL_INTERVAL_MS)

  def disabledV2StreamingWriters: String = getConf(DISABLED_V2_STREAMING_WRITERS)

  def disabledV2StreamingMicroBatchReaders: String =
    getConf(DISABLED_V2_STREAMING_MICROBATCH_READERS)

  def fastFailFileFormatOutput: Boolean = getConf(FASTFAIL_ON_FILEFORMAT_OUTPUT)

  def concatBinaryAsString: Boolean = getConf(CONCAT_BINARY_AS_STRING)

  def eltOutputAsString: Boolean = getConf(ELT_OUTPUT_AS_STRING)

  def validatePartitionColumns: Boolean = getConf(VALIDATE_PARTITION_COLUMNS)

  def partitionOverwriteMode: PartitionOverwriteMode.Value =
    PartitionOverwriteMode.withName(getConf(PARTITION_OVERWRITE_MODE))

  def storeAssignmentPolicy: StoreAssignmentPolicy.Value =
    StoreAssignmentPolicy.withName(getConf(STORE_ASSIGNMENT_POLICY))

  override def ansiEnabled: Boolean = getConf(ANSI_ENABLED)

  def enableDefaultColumns: Boolean = getConf(SQLConf.ENABLE_DEFAULT_COLUMNS)

  def defaultColumnAllowedProviders: String = getConf(SQLConf.DEFAULT_COLUMN_ALLOWED_PROVIDERS)

  def jsonWriteNullIfWithDefaultValue: Boolean =
    getConf(JSON_GENERATOR_WRITE_NULL_IF_WITH_DEFAULT_VALUE)

  def useNullsForMissingDefaultColumnValues: Boolean =
    getConf(SQLConf.USE_NULLS_FOR_MISSING_DEFAULT_COLUMN_VALUES)

  override def enforceReservedKeywords: Boolean = ansiEnabled && getConf(ENFORCE_RESERVED_KEYWORDS)

  override def doubleQuotedIdentifiers: Boolean = ansiEnabled && getConf(DOUBLE_QUOTED_IDENTIFIERS)

  def ansiRelationPrecedence: Boolean = ansiEnabled && getConf(ANSI_RELATION_PRECEDENCE)

  def chunkBase64StringEnabled: Boolean = getConf(CHUNK_BASE64_STRING_ENABLED)

  def timestampType: AtomicType = getConf(TIMESTAMP_TYPE) match {
    case "TIMESTAMP_LTZ" =>
      // For historical reason, the TimestampType maps to TIMESTAMP WITH LOCAL TIME ZONE
      TimestampType

    case "TIMESTAMP_NTZ" =>
      TimestampNTZType
  }

  def nestedSchemaPruningEnabled: Boolean = getConf(NESTED_SCHEMA_PRUNING_ENABLED)

  def serializerNestedSchemaPruningEnabled: Boolean =
    getConf(SERIALIZER_NESTED_SCHEMA_PRUNING_ENABLED)

  def nestedPruningOnExpressions: Boolean = getConf(NESTED_PRUNING_ON_EXPRESSIONS)

  def csvColumnPruning: Boolean = getConf(SQLConf.CSV_PARSER_COLUMN_PRUNING)

  def legacySizeOfNull: Boolean = {
    // size(null) should return null under ansi mode.
    getConf(SQLConf.LEGACY_SIZE_OF_NULL) && !getConf(ANSI_ENABLED)
  }

  def legacyNullInEmptyBehavior: Boolean = {
    getConf(SQLConf.LEGACY_NULL_IN_EMPTY_LIST_BEHAVIOR).getOrElse(!ansiEnabled)
  }

  def isReplEagerEvalEnabled: Boolean = getConf(SQLConf.REPL_EAGER_EVAL_ENABLED)

  def replEagerEvalMaxNumRows: Int = getConf(SQLConf.REPL_EAGER_EVAL_MAX_NUM_ROWS)

  def replEagerEvalTruncate: Int = getConf(SQLConf.REPL_EAGER_EVAL_TRUNCATE)

  def avroCompressionCodec: String = getConf(SQLConf.AVRO_COMPRESSION_CODEC)

  def replaceDatabricksSparkAvroEnabled: Boolean =
    getConf(SQLConf.LEGACY_REPLACE_DATABRICKS_SPARK_AVRO_ENABLED)

  override def setOpsPrecedenceEnforced: Boolean =
    getConf(SQLConf.LEGACY_SETOPS_PRECEDENCE_ENABLED)

  override def exponentLiteralAsDecimalEnabled: Boolean =
    getConf(SQLConf.LEGACY_EXPONENT_LITERAL_AS_DECIMAL_ENABLED)

  def allowNegativeScaleOfDecimalEnabled: Boolean =
    getConf(SQLConf.LEGACY_ALLOW_NEGATIVE_SCALE_OF_DECIMAL_ENABLED)

  def legacyStatisticalAggregate: Boolean = getConf(SQLConf.LEGACY_STATISTICAL_AGGREGATE)

  def truncateTableIgnorePermissionAcl: Boolean =
    getConf(SQLConf.TRUNCATE_TABLE_IGNORE_PERMISSION_ACL)

  def nameNonStructGroupingKeyAsValue: Boolean =
    getConf(SQLConf.NAME_NON_STRUCT_GROUPING_KEY_AS_VALUE)

  override def maxToStringFields: Int = getConf(SQLConf.MAX_TO_STRING_FIELDS)

  def maxPlanStringLength: Int = getConf(SQLConf.MAX_PLAN_STRING_LENGTH).toInt

  def maxMetadataStringLength: Int = getConf(SQLConf.MAX_METADATA_STRING_LENGTH)

  def setCommandRejectsSparkCoreConfs: Boolean =
    getConf(SQLConf.SET_COMMAND_REJECTS_SPARK_CORE_CONFS)

  def castDatetimeToString: Boolean = getConf(SQLConf.LEGACY_CAST_DATETIME_TO_STRING)

  def ignoreDataLocality: Boolean = getConf(SQLConf.IGNORE_DATA_LOCALITY)

  def useListFilesFileSystemList: String = getConf(SQLConf.USE_LISTFILES_FILESYSTEM_LIST)

  def csvFilterPushDown: Boolean = getConf(CSV_FILTER_PUSHDOWN_ENABLED)

  def jsonFilterPushDown: Boolean = getConf(JSON_FILTER_PUSHDOWN_ENABLED)

  def avroFilterPushDown: Boolean = getConf(AVRO_FILTER_PUSHDOWN_ENABLED)

  def jsonEnablePartialResults: Boolean = getConf(JSON_ENABLE_PARTIAL_RESULTS)

  def jsonEnableDateTimeParsingFallback: Option[Boolean] =
    getConf(LEGACY_JSON_ENABLE_DATE_TIME_PARSING_FALLBACK)

  def csvEnableDateTimeParsingFallback: Option[Boolean] =
    getConf(LEGACY_CSV_ENABLE_DATE_TIME_PARSING_FALLBACK)

  def integerGroupingIdEnabled: Boolean = getConf(SQLConf.LEGACY_INTEGER_GROUPING_ID)

  def groupingIdWithAppendedUserGroupByEnabled: Boolean =
    getConf(SQLConf.LEGACY_GROUPING_ID_WITH_APPENDED_USER_GROUPBY)

  def metadataCacheTTL: Long = getConf(StaticSQLConf.METADATA_CACHE_TTL_SECONDS)

  def coalesceBucketsInJoinEnabled: Boolean = getConf(SQLConf.COALESCE_BUCKETS_IN_JOIN_ENABLED)

  def coalesceBucketsInJoinMaxBucketRatio: Int =
    getConf(SQLConf.COALESCE_BUCKETS_IN_JOIN_MAX_BUCKET_RATIO)

  def optimizeNullAwareAntiJoin: Boolean =
    getConf(SQLConf.OPTIMIZE_NULL_AWARE_ANTI_JOIN)

  def legacyDuplicateBetweenInput: Boolean =
    getConf(SQLConf.LEGACY_DUPLICATE_BETWEEN_INPUT)

  def legacyPathOptionBehavior: Boolean = getConf(SQLConf.LEGACY_PATH_OPTION_BEHAVIOR)

  def supportSecondOffsetFormat: Boolean = getConf(SQLConf.SUPPORT_SECOND_OFFSET_FORMAT)

  def disabledJdbcConnectionProviders: String = getConf(
    StaticSQLConf.DISABLED_JDBC_CONN_PROVIDER_LIST)

  def charVarcharAsString: Boolean = getConf(SQLConf.LEGACY_CHAR_VARCHAR_AS_STRING)

  def readSideCharPadding: Boolean = getConf(SQLConf.READ_SIDE_CHAR_PADDING)

  def cliPrintHeader: Boolean = getConf(SQLConf.CLI_PRINT_HEADER)

  def legacyIntervalEnabled: Boolean = getConf(LEGACY_INTERVAL_ENABLED)

  def decorrelateInnerQueryEnabled: Boolean = getConf(SQLConf.DECORRELATE_INNER_QUERY_ENABLED)

  def decorrelateInnerQueryEnabledForExistsIn: Boolean =
    !getConf(SQLConf.DECORRELATE_EXISTS_IN_SUBQUERY_LEGACY_INCORRECT_COUNT_HANDLING_ENABLED)

  def maxConcurrentOutputFileWriters: Int = getConf(SQLConf.MAX_CONCURRENT_OUTPUT_FILE_WRITERS)

  def plannedWriteEnabled: Boolean = getConf(SQLConf.PLANNED_WRITE_ENABLED)

  def inferDictAsStruct: Boolean = getConf(SQLConf.INFER_NESTED_DICT_AS_STRUCT)

  def inferPandasDictAsMap: Boolean = getConf(SQLConf.INFER_PANDAS_DICT_AS_MAP)

  def legacyInferArrayTypeFromFirstElement: Boolean = getConf(
    SQLConf.LEGACY_INFER_ARRAY_TYPE_FROM_FIRST_ELEMENT)

  def legacyInferMapStructTypeFromFirstItem: Boolean = getConf(
    SQLConf.LEGACY_INFER_MAP_STRUCT_TYPE_FROM_FIRST_ITEM)

  def parquetFieldIdReadEnabled: Boolean = getConf(SQLConf.PARQUET_FIELD_ID_READ_ENABLED)

  def parquetFieldIdWriteEnabled: Boolean = getConf(SQLConf.PARQUET_FIELD_ID_WRITE_ENABLED)

  def ignoreMissingParquetFieldId: Boolean = getConf(SQLConf.IGNORE_MISSING_PARQUET_FIELD_ID)

  def legacyParquetNanosAsLong: Boolean = getConf(SQLConf.LEGACY_PARQUET_NANOS_AS_LONG)

  def parquetInferTimestampNTZEnabled: Boolean = getConf(PARQUET_INFER_TIMESTAMP_NTZ_ENABLED)

  def useV1Command: Boolean = getConf(SQLConf.LEGACY_USE_V1_COMMAND)

  def histogramNumericPropagateInputType: Boolean =
    getConf(SQLConf.HISTOGRAM_NUMERIC_PROPAGATE_INPUT_TYPE)

  def errorMessageFormat: ErrorMessageFormat.Value =
    ErrorMessageFormat.withName(getConf(SQLConf.ERROR_MESSAGE_FORMAT))

  def defaultDatabase: String = getConf(StaticSQLConf.CATALOG_DEFAULT_DATABASE)

  def globalTempDatabase: String = getConf(StaticSQLConf.GLOBAL_TEMP_DATABASE)

  def allowsTempViewCreationWithMultipleNameparts: Boolean =
    getConf(SQLConf.ALLOW_TEMP_VIEW_CREATION_WITH_MULTIPLE_NAME_PARTS)

  def usePartitionEvaluator: Boolean = getConf(SQLConf.USE_PARTITION_EVALUATOR)

  def legacyNegativeIndexInArrayInsert: Boolean = {
    getConf(SQLConf.LEGACY_NEGATIVE_INDEX_IN_ARRAY_INSERT)
  }

  def legacyRaiseErrorWithoutErrorClass: Boolean =
    getConf(SQLConf.LEGACY_RAISE_ERROR_WITHOUT_ERROR_CLASS)

  override def stackTracesInDataFrameContext: Int =
    getConf(SQLConf.STACK_TRACES_IN_DATAFRAME_CONTEXT)

  override def legacyAllowUntypedScalaUDFs: Boolean =
    getConf(SQLConf.LEGACY_ALLOW_UNTYPED_SCALA_UDF)

  def legacyJavaCharsets: Boolean = getConf(SQLConf.LEGACY_JAVA_CHARSETS)

  def legacyCodingErrorAction: Boolean = getConf(SQLConf.LEGACY_CODING_ERROR_ACTION)

  def legacyEvalCurrentTime: Boolean = getConf(SQLConf.LEGACY_EVAL_CURRENT_TIME)

  /** ********************** SQLConf functionality methods ************ */

  /** Set Spark SQL configuration properties. */
  def setConf(props: Properties): Unit = settings.synchronized {
    props.asScala.foreach { case (k, v) => setConfString(k, v) }
  }

  /** Set the given Spark SQL configuration property using a `string` value. */
  def setConfString(key: String, value: String): Unit = {
    require(key != null, "key cannot be null")
    require(value != null, s"value cannot be null for key: $key")
    val entry = getConfigEntry(key)
    if (entry != null) {
      // Only verify configs in the SQLConf object
      entry.valueConverter(value)
    }
    setConfWithCheck(key, value)
  }

  /** Set the given Spark SQL configuration property. */
  def setConf[T](entry: ConfigEntry[T], value: T): Unit = {
    require(entry != null, "entry cannot be null")
    require(value != null, s"value cannot be null for key: ${entry.key}")
    require(containsConfigEntry(entry), s"$entry is not registered")
    setConfWithCheck(entry.key, entry.stringConverter(value))
  }

  /** Return the value of Spark SQL configuration property for the given key. */
  @throws[NoSuchElementException]("if key is not set")
  def getConfString(key: String): String = {
    Option(settings.get(key)).
      orElse {
        // Try to use the default value
        Option(getConfigEntry(key)).map { e => e.stringConverter(e.readFrom(reader)) }
      }.
      getOrElse(throw QueryExecutionErrors.sqlConfigNotFoundError(key))
  }

  /**
   * Return the value of Spark SQL configuration property for the given key. If the key is not set
   * yet, return `defaultValue`. This is useful when `defaultValue` in ConfigEntry is not the
   * desired one.
   */
  def getConf[T](entry: ConfigEntry[T], defaultValue: T): T = {
    require(containsConfigEntry(entry), s"$entry is not registered")
    Option(settings.get(entry.key)).map(entry.valueConverter).getOrElse(defaultValue)
  }

  /**
   * Return the value of Spark SQL configuration property for the given key. If the key is not set
   * yet, return `defaultValue` in [[ConfigEntry]].
   */
  def getConf[T](entry: ConfigEntry[T]): T = {
    require(containsConfigEntry(entry), s"$entry is not registered")
    entry.readFrom(reader)
  }

  /**
   * Return the value of an optional Spark SQL configuration property for the given key. If the key
   * is not set yet, returns None.
   */
  def getConf[T](entry: OptionalConfigEntry[T]): Option[T] = {
    require(containsConfigEntry(entry), s"$entry is not registered")
    entry.readFrom(reader)
  }

  /**
   * Return the `string` value of Spark SQL configuration property for the given key. If the key is
   * not set yet, return `defaultValue`.
   */
  def getConfString(key: String, defaultValue: String): String = {
    Option(settings.get(key)).getOrElse {
      // If the key is not set, need to check whether the config entry is registered and is
      // a fallback conf, so that we can check its parent.
      getConfigEntry(key) match {
        case e: FallbackConfigEntry[_] =>
          getConfString(e.fallback.key, defaultValue)
        case e: ConfigEntry[_] if defaultValue != null && defaultValue != ConfigEntry.UNDEFINED =>
          // Only verify configs in the SQLConf object
          e.valueConverter(defaultValue)
          defaultValue
        case _ =>
          defaultValue
      }
    }
  }

  private var definedConfsLoaded = false
  /**
   * Init [[StaticSQLConf]] and [[org.apache.spark.sql.hive.HiveUtils]] so that all the defined
   * SQL Configurations will be registered to SQLConf
   */
  private def loadDefinedConfs(): Unit = {
    if (!definedConfsLoaded) {
      definedConfsLoaded = true
      // Force to register static SQL configurations
      StaticSQLConf
      try {
        // Force to register SQL configurations from Hive module
        val symbol = ScalaReflection.mirror.staticModule("org.apache.spark.sql.hive.HiveUtils")
        ScalaReflection.mirror.reflectModule(symbol).instance
      } catch {
        case NonFatal(e) =>
          logWarning("SQL configurations from Hive module is not loaded", e)
      }
    }
  }

  /**
   * Return all the configuration properties that have been set (i.e. not the default).
   * This creates a new copy of the config properties in the form of a Map.
   */
  def getAllConfs: immutable.Map[String, String] =
    settings.synchronized { settings.asScala.toMap }

  /**
   * Return all the configuration definitions that have been defined in [[SQLConf]]. Each
   * definition contains key, defaultValue and doc.
   */
  def getAllDefinedConfs: Seq[(String, String, String, String)] = {
    loadDefinedConfs()
    getConfigEntries().asScala.filter(_.isPublic).map { entry =>
      val displayValue =
        // We get the display value in this way rather than call getConfString(entry.key)
        // because we want the default _definition_ and not the computed value.
        //   e.g. `<undefined>` instead of `null`
        //   e.g. `<value of spark.buffer.size>` instead of `65536`
        Option(getConfString(entry.key, null)).getOrElse(entry.defaultValueString)
      (entry.key, displayValue, entry.doc, entry.version)
    }.toSeq
  }

  /**
   * Redacts the given option map according to the description of SQL_OPTIONS_REDACTION_PATTERN.
   */
  def redactOptions[K, V](options: Map[K, V]): Map[K, V] = {
    redactOptions(options.toSeq).toMap
  }

  /**
   * Redacts the given option map according to the description of SQL_OPTIONS_REDACTION_PATTERN.
   */
  def redactOptions[K, V](options: collection.Seq[(K, V)]): collection.Seq[(K, V)] = {
    val regexes = Seq(
      getConf(SQL_OPTIONS_REDACTION_PATTERN),
      SECRET_REDACTION_PATTERN.readFrom(reader))

    regexes.foldLeft(options) { case (opts, r) => Utils.redact(Some(r), opts) }
  }

  /**
   * Return whether a given key is set in this [[SQLConf]].
   */
  def contains(key: String): Boolean = {
    settings.containsKey(key)
  }

  /**
   * Logs a warning message if the given config key is deprecated.
   */
  private def logDeprecationWarning(key: String): Unit = {
    SQLConf.deprecatedSQLConfigs.get(key).foreach { config =>
      logWarning(config.toDeprecationString)
    }
  }

  private def requireDefaultValueOfRemovedConf(key: String, value: String): Unit = {
    SQLConf.removedSQLConfigs.get(key).foreach {
      case RemovedConfig(configName, version, defaultValue, comment) =>
        if (value != defaultValue) {
          throw QueryCompilationErrors.configRemovedInVersionError(configName, version, comment)
        }
    }
  }

  protected def setConfWithCheck(key: String, value: String): Unit = {
    logDeprecationWarning(key)
    requireDefaultValueOfRemovedConf(key, value)
    settings.put(key, value)
  }

  def unsetConf(key: String): Unit = {
    logDeprecationWarning(key)
    settings.remove(key)
  }

  def unsetConf(entry: ConfigEntry[_]): Unit = {
    unsetConf(entry.key)
  }

  def clear(): Unit = {
    settings.clear()
  }

  override def clone(): SQLConf = {
    val result = new SQLConf
    getAllConfs.foreach {
      case(k, v) => if (v ne null) result.setConfString(k, v)
    }
    result
  }

  // For test only
  def copy(entries: (ConfigEntry[_], Any)*): SQLConf = {
    val cloned = clone()
    entries.foreach {
      case (entry, value) => cloned.setConfString(entry.key, value.toString)
    }
    cloned
  }

  def isModifiable(key: String): Boolean = {
    containsConfigKey(key) && !isStaticConfigKey(key)
  }
}<|MERGE_RESOLUTION|>--- conflicted
+++ resolved
@@ -2204,7 +2204,15 @@
       .intConf
       .createWithDefault(3)
 
-<<<<<<< HEAD
+  // The feature is still in development, so it is still internal.
+  val STATE_STORE_CHECKPOINT_FORMAT_VERSION =
+    buildConf("spark.sql.streaming.stateStore.checkpointFormatVersion")
+      .internal()
+      .doc("The version of the approach of doing state store checkpoint")
+      .version("4.0.0")
+      .intConf
+      .createWithDefault(1)
+
   val STREAMING_STATE_STORE_USE_AVRO_ENCODING =
     buildConf("spark.sql.streaming.stateStore.useAvroEncoding")
       .doc("Whether or not the stateful operators should use Avro encoding to " +
@@ -2212,16 +2220,6 @@
       .version("4.0.0")
       .booleanConf
       .createWithDefault(false)
-=======
-  // The feature is still in development, so it is still internal.
-  val STATE_STORE_CHECKPOINT_FORMAT_VERSION =
-    buildConf("spark.sql.streaming.stateStore.checkpointFormatVersion")
-      .internal()
-      .doc("The version of the approach of doing state store checkpoint")
-      .version("4.0.0")
-      .intConf
-      .createWithDefault(1)
->>>>>>> 6f710cd9
 
   val STATE_STORE_COMPRESSION_CODEC =
     buildConf("spark.sql.streaming.stateStore.compression.codec")
