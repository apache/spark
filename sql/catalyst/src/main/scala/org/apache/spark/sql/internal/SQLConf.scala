--- conflicted
+++ resolved
@@ -3344,13 +3344,11 @@
   def optimizeNullAwareAntiJoin: Boolean =
     getConf(SQLConf.OPTIMIZE_NULL_AWARE_ANTI_JOIN)
 
-<<<<<<< HEAD
   def groupingWithUnion: Boolean = getConf(GROUPING_WITH_UNION)
 
   def groupingExpandProjections: Int = getConf(GROUPING_EXPAND_PROJECTIONS)
-=======
+
   def legacyPathOptionBehavior: Boolean = getConf(SQLConf.LEGACY_PATH_OPTION_BEHAVIOR)
->>>>>>> 3eee915b
 
   /** ********************** SQLConf functionality methods ************ */
 
