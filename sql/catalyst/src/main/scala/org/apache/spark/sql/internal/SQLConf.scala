--- conflicted
+++ resolved
@@ -1561,7 +1561,6 @@
       .booleanConf
       .createWithDefault(false)
 
-<<<<<<< HEAD
   val LEGACY_IN_FALSE_FOR_NULL_FIELD =
     buildConf("spark.sql.legacy.inOperator.falseForNullField")
       .internal()
@@ -1572,22 +1571,12 @@
       .booleanConf
       .createWithDefault(false)
 
-  val PARALLEL_FILE_LISTING_IN_STATS_COMPUTATION =
-    buildConf("spark.sql.parallelFileListingInStatsComputation.enabled")
-      .internal()
-      .doc("When true, SQL commands use parallel file listing, " +
-        "as opposed to single thread listing." +
-        "This usually speeds up commands that need to list many directories.")
-      .booleanConf
-      .createWithDefault(true)
-=======
   val LEGACY_INTEGRALDIVIDE_RETURN_LONG = buildConf("spark.sql.legacy.integralDivide.returnBigint")
     .doc("If it is set to true, the div operator returns always a bigint. This behavior was " +
       "inherited from Hive. Otherwise, the return type is the data type of the operands.")
     .internal()
     .booleanConf
     .createWithDefault(false)
->>>>>>> a853a802
 }
 
 /**
@@ -1999,14 +1988,9 @@
 
   def setOpsPrecedenceEnforced: Boolean = getConf(SQLConf.LEGACY_SETOPS_PRECEDENCE_ENABLED)
 
-<<<<<<< HEAD
   def inFalseForNullField: Boolean = getConf(SQLConf.LEGACY_IN_FALSE_FOR_NULL_FIELD)
 
-  def parallelFileListingInStatsComputation: Boolean =
-    getConf(SQLConf.PARALLEL_FILE_LISTING_IN_STATS_COMPUTATION)
-=======
   def integralDivideReturnLong: Boolean = getConf(SQLConf.LEGACY_INTEGRALDIVIDE_RETURN_LONG)
->>>>>>> a853a802
 
   /** ********************** SQLConf functionality methods ************ */
 
