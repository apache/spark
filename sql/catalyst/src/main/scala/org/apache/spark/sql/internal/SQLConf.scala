--- conflicted
+++ resolved
@@ -5888,13 +5888,8 @@
   val PIPELINES_STREAM_STATE_POLLING_INTERVAL: ConfigEntry[Long] = {
     buildConf("spark.sql.pipelines.execution.streamstate.pollingInterval")
       .doc(
-<<<<<<< HEAD
-        "Interval at which the stream state is polled for changes. This is used to check " +
-          "if the stream has failed and needs to be restarted."
-=======
         "Interval in second at which the stream state is polled for changes. This is used to " +
           "check if the stream has failed and needs to be restarted."
->>>>>>> f7c52211
       )
       .version("4.1.0")
       .timeConf(TimeUnit.SECONDS)
