--- conflicted
+++ resolved
@@ -173,7 +173,6 @@
     .intConf
     .createWithDefault(4)
 
-<<<<<<< HEAD
   val ENABLE_PARALLEL_GLOBAL_LIMIT = buildConf("spark.sql.limit.globalparallel")
     .internal()
     .doc("Not to shuffle the results of local limit to one single partition in global limit " +
@@ -182,14 +181,13 @@
       "the returned rows of limit operation.")
     .booleanConf
     .createWithDefault(true)
-=======
+
   val ADVANCED_PARTITION_PREDICATE_PUSHDOWN =
     buildConf("spark.sql.hive.advancedPartitionPredicatePushdown.enabled")
       .internal()
       .doc("When true, advanced partition predicate pushdown into Hive metastore is enabled.")
       .booleanConf
       .createWithDefault(true)
->>>>>>> 44c40031
 
   val ENABLE_FALL_BACK_TO_HDFS_FOR_STATS =
     buildConf("spark.sql.statistics.fallBackToHdfs")
@@ -1131,12 +1129,10 @@
 
   def limitScaleUpFactor: Int = getConf(LIMIT_SCALE_UP_FACTOR)
 
-<<<<<<< HEAD
   def enableParallelGlobalLimit: Boolean = getConf(ENABLE_PARALLEL_GLOBAL_LIMIT)
-=======
+
   def advancedPartitionPredicatePushdownEnabled: Boolean =
     getConf(ADVANCED_PARTITION_PREDICATE_PUSHDOWN)
->>>>>>> 44c40031
 
   def fallBackToHdfsForStatsEnabled: Boolean = getConf(ENABLE_FALL_BACK_TO_HDFS_FOR_STATS)
 
