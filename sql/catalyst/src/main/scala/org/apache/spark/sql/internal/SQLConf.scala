/*
 * Licensed to the Apache Software Foundation (ASF) under one or more
 * contributor license agreements.  See the NOTICE file distributed with
 * this work for additional information regarding copyright ownership.
 * The ASF licenses this file to You under the Apache License, Version 2.0
 * (the "License"); you may not use this file except in compliance with
 * the License.  You may obtain a copy of the License at
 *
 *    http://www.apache.org/licenses/LICENSE-2.0
 *
 * Unless required by applicable law or agreed to in writing, software
 * distributed under the License is distributed on an "AS IS" BASIS,
 * WITHOUT WARRANTIES OR CONDITIONS OF ANY KIND, either express or implied.
 * See the License for the specific language governing permissions and
 * limitations under the License.
 */

package org.apache.spark.sql.internal

import java.util.{Locale, Properties, TimeZone}
import java.util
import java.util.concurrent.TimeUnit
import java.util.concurrent.atomic.AtomicReference
import java.util.zip.Deflater

import scala.collection.immutable
import scala.jdk.CollectionConverters._
import scala.util.Try
import scala.util.control.NonFatal
import scala.util.matching.Regex

import org.apache.hadoop.fs.Path

import org.apache.spark.{ErrorMessageFormat, SparkConf, SparkContext, TaskContext}
import org.apache.spark.internal.Logging
import org.apache.spark.internal.config._
import org.apache.spark.io.CompressionCodec
import org.apache.spark.network.util.ByteUnit
import org.apache.spark.sql.catalyst.ScalaReflection
import org.apache.spark.sql.catalyst.analysis.{HintErrorLogger, Resolver}
import org.apache.spark.sql.catalyst.expressions.CodegenObjectFactoryMode
import org.apache.spark.sql.catalyst.expressions.codegen.CodeGenerator
import org.apache.spark.sql.catalyst.plans.logical.HintErrorHandler
import org.apache.spark.sql.catalyst.util.DateTimeUtils
import org.apache.spark.sql.connector.catalog.CatalogManager.SESSION_CATALOG_NAME
import org.apache.spark.sql.errors.{QueryCompilationErrors, QueryExecutionErrors}
import org.apache.spark.sql.types.{AtomicType, TimestampNTZType, TimestampType}
import org.apache.spark.storage.{StorageLevel, StorageLevelMapper}
import org.apache.spark.unsafe.array.ByteArrayMethods
import org.apache.spark.util.Utils

////////////////////////////////////////////////////////////////////////////////////////////////////
// This file defines the configuration options for Spark SQL.
////////////////////////////////////////////////////////////////////////////////////////////////////


object SQLConf {

  private[this] val sqlConfEntriesUpdateLock = new Object

  @volatile
  private[this] var sqlConfEntries: util.Map[String, ConfigEntry[_]] = util.Collections.emptyMap()

  private[this] val staticConfKeysUpdateLock = new Object

  @volatile
  private[this] var staticConfKeys: java.util.Set[String] = util.Collections.emptySet()

  private def register(entry: ConfigEntry[_]): Unit = sqlConfEntriesUpdateLock.synchronized {
    require(!sqlConfEntries.containsKey(entry.key),
      s"Duplicate SQLConfigEntry. ${entry.key} has been registered")
    val updatedMap = new java.util.HashMap[String, ConfigEntry[_]](sqlConfEntries)
    updatedMap.put(entry.key, entry)
    sqlConfEntries = updatedMap
  }

  // For testing only
  private[sql] def unregister(entry: ConfigEntry[_]): Unit = sqlConfEntriesUpdateLock.synchronized {
    val updatedMap = new java.util.HashMap[String, ConfigEntry[_]](sqlConfEntries)
    updatedMap.remove(entry.key)
    sqlConfEntries = updatedMap
  }

  private[internal] def getConfigEntry(key: String): ConfigEntry[_] = {
    sqlConfEntries.get(key)
  }

  private[internal] def getConfigEntries(): util.Collection[ConfigEntry[_]] = {
    sqlConfEntries.values()
  }

  private[internal] def containsConfigEntry(entry: ConfigEntry[_]): Boolean = {
    getConfigEntry(entry.key) == entry
  }

  private[sql] def containsConfigKey(key: String): Boolean = {
    sqlConfEntries.containsKey(key)
  }

  def registerStaticConfigKey(key: String): Unit = staticConfKeysUpdateLock.synchronized {
    val updated = new util.HashSet[String](staticConfKeys)
    updated.add(key)
    staticConfKeys = updated
  }

  def isStaticConfigKey(key: String): Boolean = staticConfKeys.contains(key)

  def buildConf(key: String): ConfigBuilder = ConfigBuilder(key).onCreate(register)

  def buildStaticConf(key: String): ConfigBuilder = {
    ConfigBuilder(key).onCreate { entry =>
      SQLConf.registerStaticConfigKey(entry.key)
      SQLConf.register(entry)
    }
  }

  /**
   * Merge all non-static configs to the SQLConf. For example, when the 1st [[SparkSession]] and
   * the global [[SharedState]] have been initialized, all static configs have taken affect and
   * should not be set to other values. Other later created sessions should respect all static
   * configs and only be able to change non-static configs.
   */
  private[sql] def mergeNonStaticSQLConfigs(
      sqlConf: SQLConf,
      configs: Map[String, String]): Unit = {
    for ((k, v) <- configs if !staticConfKeys.contains(k)) {
      sqlConf.setConfString(k, v)
    }
  }

  /**
   * Extract entries from `SparkConf` and put them in the `SQLConf`
   */
  private[sql] def mergeSparkConf(sqlConf: SQLConf, sparkConf: SparkConf): Unit = {
    sparkConf.getAll.foreach { case (k, v) =>
      sqlConf.setConfString(k, v)
    }
  }

  /**
   * Default config. Only used when there is no active SparkSession for the thread.
   * See [[get]] for more information.
   */
  private lazy val fallbackConf = new ThreadLocal[SQLConf] {
    override def initialValue: SQLConf = new SQLConf
  }

  /** See [[get]] for more information. */
  def getFallbackConf: SQLConf = fallbackConf.get()

  private lazy val existingConf = new ThreadLocal[SQLConf] {
    override def initialValue: SQLConf = null
  }

  def withExistingConf[T](conf: SQLConf)(f: => T): T = {
    val old = existingConf.get()
    existingConf.set(conf)
    try {
      f
    } finally {
      if (old != null) {
        existingConf.set(old)
      } else {
        existingConf.remove()
      }
    }
  }

  /**
   * Defines a getter that returns the SQLConf within scope.
   * See [[get]] for more information.
   */
  private val confGetter = new AtomicReference[() => SQLConf](() => fallbackConf.get())

  /**
   * Sets the active config object within the current scope.
   * See [[get]] for more information.
   */
  def setSQLConfGetter(getter: () => SQLConf): Unit = {
    confGetter.set(getter)
  }

  // Make sure SqlApiConf is always in sync with SQLConf. SqlApiConf will always try to
  // load SqlConf to make sure both classes are in sync from the get go.
  SqlApiConf.setConfGetter(() => SQLConf.get)

  /**
   * Returns the active config object within the current scope. If there is an active SparkSession,
   * the proper SQLConf associated with the thread's active session is used. If it's called from
   * tasks in the executor side, a SQLConf will be created from job local properties, which are set
   * and propagated from the driver side, unless a `SQLConf` has been set in the scope by
   * `withExistingConf` as done for propagating SQLConf for operations performed on RDDs created
   * from DataFrames.
   *
   * The way this works is a little bit convoluted, due to the fact that config was added initially
   * only for physical plans (and as a result not in sql/catalyst module).
   *
   * The first time a SparkSession is instantiated, we set the [[confGetter]] to return the
   * active SparkSession's config. If there is no active SparkSession, it returns using the thread
   * local [[fallbackConf]]. The reason [[fallbackConf]] is a thread local (rather than just a conf)
   * is to support setting different config options for different threads so we can potentially
   * run tests in parallel. At the time this feature was implemented, this was a no-op since we
   * run unit tests (that does not involve SparkSession) in serial order.
   */
  def get: SQLConf = {
    if (Utils.isInRunningSparkTask) {
      val conf = existingConf.get()
      if (conf != null) {
        conf
      } else {
        new ReadOnlySQLConf(TaskContext.get())
      }
    } else {
      val isSchedulerEventLoopThread = SparkContext.getActive
        .flatMap { sc => Option(sc.dagScheduler) }
        .map(_.eventProcessLoop.eventThread)
        .exists(_.getId == Thread.currentThread().getId)
      if (isSchedulerEventLoopThread) {
        // DAGScheduler event loop thread does not have an active SparkSession, the `confGetter`
        // will return `fallbackConf` which is unexpected. Here we require the caller to get the
        // conf within `withExistingConf`, otherwise fail the query.
        val conf = existingConf.get()
        if (conf != null) {
          conf
        } else if (Utils.isTesting) {
          throw QueryExecutionErrors.cannotGetSQLConfInSchedulerEventLoopThreadError()
        } else {
          confGetter.get()()
        }
      } else {
        val conf = existingConf.get()
        if (conf != null) {
          conf
        } else {
          confGetter.get()()
        }
      }
    }
  }

  val ANALYZER_MAX_ITERATIONS = buildConf("spark.sql.analyzer.maxIterations")
    .internal()
    .doc("The max number of iterations the analyzer runs.")
    .version("3.0.0")
    .intConf
    .createWithDefault(100)

  val MULTI_COMMUTATIVE_OP_OPT_THRESHOLD =
    buildConf("spark.sql.analyzer.canonicalization.multiCommutativeOpMemoryOptThreshold")
      .internal()
      .doc("The minimum number of operands in a commutative expression tree to" +
        " invoke the MultiCommutativeOp memory optimization during canonicalization.")
      .version("3.4.0")
      .intConf
      .createWithDefault(3)

  val OPTIMIZER_EXCLUDED_RULES = buildConf("spark.sql.optimizer.excludedRules")
    .doc("Configures a list of rules to be disabled in the optimizer, in which the rules are " +
      "specified by their rule names and separated by comma. It is not guaranteed that all the " +
      "rules in this configuration will eventually be excluded, as some rules are necessary " +
      "for correctness. The optimizer will log the rules that have indeed been excluded.")
    .version("2.4.0")
    .stringConf
    .createOptional

  val OPTIMIZER_MAX_ITERATIONS = buildConf("spark.sql.optimizer.maxIterations")
    .internal()
    .doc("The max number of iterations the optimizer runs.")
    .version("2.0.0")
    .intConf
    .createWithDefault(100)

  val OPTIMIZER_INSET_CONVERSION_THRESHOLD =
    buildConf("spark.sql.optimizer.inSetConversionThreshold")
      .internal()
      .doc("The threshold of set size for InSet conversion.")
      .version("2.0.0")
      .intConf
      .createWithDefault(10)

  val OPTIMIZER_INSET_SWITCH_THRESHOLD =
    buildConf("spark.sql.optimizer.inSetSwitchThreshold")
      .internal()
      .doc("Configures the max set size in InSet for which Spark will generate code with " +
        "switch statements. This is applicable only to bytes, shorts, ints, dates.")
      .version("3.0.0")
      .intConf
      .checkValue(threshold => threshold >= 0 && threshold <= 600, "The max set size " +
        "for using switch statements in InSet must be non-negative and less than or equal to 600")
      .createWithDefault(400)

  val PLAN_CHANGE_LOG_LEVEL = buildConf("spark.sql.planChangeLog.level")
    .internal()
    .doc("Configures the log level for logging the change from the original plan to the new " +
      "plan after a rule or batch is applied. The value can be 'trace', 'debug', 'info', " +
      "'warn', or 'error'. The default log level is 'trace'.")
    .version("3.1.0")
    .stringConf
    .transform(_.toUpperCase(Locale.ROOT))
    .checkValue(logLevel => Set("TRACE", "DEBUG", "INFO", "WARN", "ERROR").contains(logLevel),
      "Invalid value for 'spark.sql.planChangeLog.level'. Valid values are " +
        "'trace', 'debug', 'info', 'warn' and 'error'.")
    .createWithDefault("trace")

  val PLAN_CHANGE_LOG_RULES = buildConf("spark.sql.planChangeLog.rules")
    .internal()
    .doc("Configures a list of rules for logging plan changes, in which the rules are " +
      "specified by their rule names and separated by comma.")
    .version("3.1.0")
    .stringConf
    .createOptional

  val PLAN_CHANGE_LOG_BATCHES = buildConf("spark.sql.planChangeLog.batches")
    .internal()
    .doc("Configures a list of batches for logging plan changes, in which the batches " +
      "are specified by their batch names and separated by comma.")
    .version("3.1.0")
    .stringConf
    .createOptional

  val PLAN_CHANGE_VALIDATION = buildConf("spark.sql.planChangeValidation")
    .internal()
    .doc("If true, Spark will validate all the plan changes made by analyzer/optimizer and other " +
      "catalyst rules, to make sure every rule returns a valid plan")
    .version("3.4.0")
    .booleanConf
    .createWithDefault(false)

  val ALLOW_NAMED_FUNCTION_ARGUMENTS = buildConf("spark.sql.allowNamedFunctionArguments")
    .doc("If true, Spark will turn on support for named parameters for all functions that has" +
      " it implemented.")
    .version("3.5.0")
    .booleanConf
    .createWithDefault(true)

  val DYNAMIC_PARTITION_PRUNING_ENABLED =
    buildConf("spark.sql.optimizer.dynamicPartitionPruning.enabled")
      .doc("When true, we will generate predicate for partition column when it's used as join key")
      .version("3.0.0")
      .booleanConf
      .createWithDefault(true)

  val DYNAMIC_PARTITION_PRUNING_USE_STATS =
    buildConf("spark.sql.optimizer.dynamicPartitionPruning.useStats")
      .internal()
      .doc("When true, distinct count statistics will be used for computing the data size of the " +
        "partitioned table after dynamic partition pruning, in order to evaluate if it is worth " +
        "adding an extra subquery as the pruning filter if broadcast reuse is not applicable.")
      .version("3.0.0")
      .booleanConf
      .createWithDefault(true)

  val DYNAMIC_PARTITION_PRUNING_FALLBACK_FILTER_RATIO =
    buildConf("spark.sql.optimizer.dynamicPartitionPruning.fallbackFilterRatio")
      .internal()
      .doc("When statistics are not available or configured not to be used, this config will be " +
        "used as the fallback filter ratio for computing the data size of the partitioned table " +
        "after dynamic partition pruning, in order to evaluate if it is worth adding an extra " +
        "subquery as the pruning filter if broadcast reuse is not applicable.")
      .version("3.0.0")
      .doubleConf
      .createWithDefault(0.5)

  val DYNAMIC_PARTITION_PRUNING_REUSE_BROADCAST_ONLY =
    buildConf("spark.sql.optimizer.dynamicPartitionPruning.reuseBroadcastOnly")
      .internal()
      .doc("When true, dynamic partition pruning will only apply when the broadcast exchange of " +
        "a broadcast hash join operation can be reused as the dynamic pruning filter.")
      .version("3.0.0")
      .booleanConf
      .createWithDefault(true)

  val RUNTIME_FILTER_NUMBER_THRESHOLD =
    buildConf("spark.sql.optimizer.runtimeFilter.number.threshold")
      .doc("The total number of injected runtime filters (non-DPP) for a single " +
        "query. This is to prevent driver OOMs with too many Bloom filters.")
      .version("3.3.0")
      .intConf
      .checkValue(threshold => threshold >= 0, "The threshold should be >= 0")
      .createWithDefault(10)

  val RUNTIME_BLOOM_FILTER_ENABLED =
    buildConf("spark.sql.optimizer.runtime.bloomFilter.enabled")
      .doc("When true and if one side of a shuffle join has a selective predicate, we attempt " +
        "to insert a bloom filter in the other side to reduce the amount of shuffle data.")
      .version("3.3.0")
      .booleanConf
      .createWithDefault(true)

  val RUNTIME_BLOOM_FILTER_CREATION_SIDE_THRESHOLD =
    buildConf("spark.sql.optimizer.runtime.bloomFilter.creationSideThreshold")
      .doc("Size threshold of the bloom filter creation side plan. Estimated size needs to be " +
        "under this value to try to inject bloom filter.")
      .version("3.3.0")
      .bytesConf(ByteUnit.BYTE)
      .createWithDefaultString("10MB")

  val RUNTIME_BLOOM_FILTER_APPLICATION_SIDE_SCAN_SIZE_THRESHOLD =
    buildConf("spark.sql.optimizer.runtime.bloomFilter.applicationSideScanSizeThreshold")
      .doc("Byte size threshold of the Bloom filter application side plan's aggregated scan " +
        "size. Aggregated scan byte size of the Bloom filter application side needs to be over " +
        "this value to inject a bloom filter.")
      .version("3.3.0")
      .bytesConf(ByteUnit.BYTE)
      .createWithDefaultString("10GB")

  val RUNTIME_BLOOM_FILTER_EXPECTED_NUM_ITEMS =
    buildConf("spark.sql.optimizer.runtime.bloomFilter.expectedNumItems")
      .doc("The default number of expected items for the runtime bloomfilter")
      .version("3.3.0")
      .longConf
      .createWithDefault(1000000L)

  val RUNTIME_BLOOM_FILTER_MAX_NUM_ITEMS =
    buildConf("spark.sql.optimizer.runtime.bloomFilter.maxNumItems")
      .doc("The max allowed number of expected items for the runtime bloom filter")
      .version("3.3.0")
      .longConf
      .createWithDefault(4000000L)


  val RUNTIME_BLOOM_FILTER_NUM_BITS =
    buildConf("spark.sql.optimizer.runtime.bloomFilter.numBits")
      .doc("The default number of bits to use for the runtime bloom filter")
      .version("3.3.0")
      .longConf
      .createWithDefault(8388608L)

  val RUNTIME_BLOOM_FILTER_MAX_NUM_BITS =
    buildConf("spark.sql.optimizer.runtime.bloomFilter.maxNumBits")
      .doc("The max number of bits to use for the runtime bloom filter")
      .version("3.3.0")
      .longConf
      .createWithDefault(67108864L)

  val RUNTIME_ROW_LEVEL_OPERATION_GROUP_FILTER_ENABLED =
    buildConf("spark.sql.optimizer.runtime.rowLevelOperationGroupFilter.enabled")
      .doc("Enables runtime group filtering for group-based row-level operations. " +
        "Data sources that replace groups of data (e.g. files, partitions) may prune entire " +
        "groups using provided data source filters when planning a row-level operation scan. " +
        "However, such filtering is limited as not all expressions can be converted into data " +
        "source filters and some expressions can only be evaluated by Spark (e.g. subqueries). " +
        "Since rewriting groups is expensive, Spark can execute a query at runtime to find what " +
        "records match the condition of the row-level operation. The information about matching " +
        "records will be passed back to the row-level operation scan, allowing data sources to " +
        "discard groups that don't have to be rewritten.")
      .version("3.4.0")
      .booleanConf
      .createWithDefault(true)

  val PLANNED_WRITE_ENABLED = buildConf("spark.sql.optimizer.plannedWrite.enabled")
    .internal()
    .doc("When set to true, Spark optimizer will add logical sort operators to V1 write commands " +
      "if needed so that `FileFormatWriter` does not need to insert physical sorts.")
    .version("3.4.0")
    .booleanConf
    .createWithDefault(true)

  val EXPRESSION_PROJECTION_CANDIDATE_LIMIT =
    buildConf("spark.sql.optimizer.expressionProjectionCandidateLimit")
      .doc("The maximum number of the candidate of output expressions whose alias are replaced." +
        " It can preserve the output partitioning and ordering." +
        " Negative value means disable this optimization.")
      .internal()
      .version("3.4.0")
      .intConf
      .createWithDefault(100)

  val COMPRESS_CACHED = buildConf("spark.sql.inMemoryColumnarStorage.compressed")
    .doc("When set to true Spark SQL will automatically select a compression codec for each " +
      "column based on statistics of the data.")
    .version("1.0.1")
    .booleanConf
    .createWithDefault(true)

  val COLUMN_BATCH_SIZE = buildConf("spark.sql.inMemoryColumnarStorage.batchSize")
    .doc("Controls the size of batches for columnar caching.  Larger batch sizes can improve " +
      "memory utilization and compression, but risk OOMs when caching data.")
    .version("1.1.1")
    .intConf
    .createWithDefault(10000)

  val VECTORIZED_HUGE_VECTOR_RESERVE_RATIO =
    buildConf("spark.sql.inMemoryColumnarStorage.hugeVectorReserveRatio")
      .doc("When spark.sql.inMemoryColumnarStorage.hugeVectorThreshold <= 0 or the required " +
        "memory is smaller than spark.sql.inMemoryColumnarStorage.hugeVectorThreshold, spark " +
        "reserves required memory * 2 memory; otherwise, spark reserves " +
        "required memory * this ratio memory, and will release this column vector memory before " +
        "reading the next batch rows.")
      .version("4.0.0")
      .doubleConf
      .createWithDefault(1.2)

  val VECTORIZED_HUGE_VECTOR_THRESHOLD =
    buildConf("spark.sql.inMemoryColumnarStorage.hugeVectorThreshold")
      .doc("When the required memory is larger than this, spark reserves required memory * " +
        s"${VECTORIZED_HUGE_VECTOR_RESERVE_RATIO.key} memory next time and release this column " +
        s"vector memory before reading the next batch rows. -1 means disabling the optimization.")
      .version("4.0.0")
      .bytesConf(ByteUnit.BYTE)
      .createWithDefault(-1)

  val IN_MEMORY_PARTITION_PRUNING =
    buildConf("spark.sql.inMemoryColumnarStorage.partitionPruning")
      .internal()
      .doc("When true, enable partition pruning for in-memory columnar tables.")
      .version("1.2.0")
      .booleanConf
      .createWithDefault(true)

  val IN_MEMORY_TABLE_SCAN_STATISTICS_ENABLED =
    buildConf("spark.sql.inMemoryTableScanStatistics.enable")
      .internal()
      .doc("When true, enable in-memory table scan accumulators.")
      .version("3.0.0")
      .booleanConf
      .createWithDefault(false)

  val CACHE_VECTORIZED_READER_ENABLED =
    buildConf("spark.sql.inMemoryColumnarStorage.enableVectorizedReader")
      .doc("Enables vectorized reader for columnar caching.")
      .version("2.3.1")
      .booleanConf
      .createWithDefault(true)

  val COLUMN_VECTOR_OFFHEAP_ENABLED =
    buildConf("spark.sql.columnVector.offheap.enabled")
      .internal()
      .doc("When true, use OffHeapColumnVector in ColumnarBatch. " +
        s"Defaults to $MEMORY_OFFHEAP_ENABLED.")
      .version("2.3.0")
      .fallbackConf(MEMORY_OFFHEAP_ENABLED)

  val PREFER_SORTMERGEJOIN = buildConf("spark.sql.join.preferSortMergeJoin")
    .internal()
    .doc("When true, prefer sort merge join over shuffled hash join. " +
      "Sort merge join consumes less memory than shuffled hash join and it works efficiently " +
      "when both join tables are large. On the other hand, shuffled hash join can improve " +
      "performance (e.g., of full outer joins) when one of join tables is much smaller.")
    .version("2.0.0")
    .booleanConf
    .createWithDefault(true)

  val REQUIRE_ALL_CLUSTER_KEYS_FOR_CO_PARTITION =
    buildConf("spark.sql.requireAllClusterKeysForCoPartition")
      .internal()
      .doc("When true, the planner requires all the clustering keys as the hash partition keys " +
        "of the children, to eliminate the shuffles for the operator that needs its children to " +
        "be co-partitioned, such as JOIN node. This is to avoid data skews which can lead to " +
        "significant performance regression if shuffles are eliminated.")
      .version("3.3.0")
      .booleanConf
      .createWithDefault(true)

  val REQUIRE_ALL_CLUSTER_KEYS_FOR_DISTRIBUTION =
    buildConf("spark.sql.requireAllClusterKeysForDistribution")
      .internal()
      .doc("When true, the planner requires all the clustering keys as the partition keys " +
        "(with same ordering) of the children, to eliminate the shuffle for the operator that " +
        "requires its children be clustered distributed, such as AGGREGATE and WINDOW node. " +
        "This is to avoid data skews which can lead to significant performance regression if " +
        "shuffle is eliminated.")
      .version("3.3.0")
      .booleanConf
      .createWithDefault(false)

  val MAX_SINGLE_PARTITION_BYTES = buildConf("spark.sql.maxSinglePartitionBytes")
    .doc("The maximum number of bytes allowed for a single partition. Otherwise, The planner " +
      "will introduce shuffle to improve parallelism.")
    .version("3.4.0")
    .bytesConf(ByteUnit.BYTE)
    .createWithDefaultString("128m")

  val RADIX_SORT_ENABLED = buildConf("spark.sql.sort.enableRadixSort")
    .internal()
    .doc("When true, enable use of radix sort when possible. Radix sort is much faster but " +
      "requires additional memory to be reserved up-front. The memory overhead may be " +
      "significant when sorting very small rows (up to 50% more in this case).")
    .version("2.0.0")
    .booleanConf
    .createWithDefault(true)

  val AUTO_BROADCASTJOIN_THRESHOLD = buildConf("spark.sql.autoBroadcastJoinThreshold")
    .doc("Configures the maximum size in bytes for a table that will be broadcast to all worker " +
      "nodes when performing a join.  By setting this value to -1 broadcasting can be disabled. " +
      "Note that currently statistics are only supported for Hive Metastore tables where the " +
      "command `ANALYZE TABLE <tableName> COMPUTE STATISTICS noscan` has been " +
      "run, and file-based data source tables where the statistics are computed directly on " +
      "the files of data.")
    .version("1.1.0")
    .bytesConf(ByteUnit.BYTE)
    .createWithDefaultString("10MB")

  val SHUFFLE_HASH_JOIN_FACTOR = buildConf("spark.sql.shuffledHashJoinFactor")
    .doc("The shuffle hash join can be selected if the data size of small" +
      " side multiplied by this factor is still smaller than the large side.")
    .version("3.3.0")
    .intConf
    .checkValue(_ >= 1, "The shuffle hash join factor cannot be negative.")
    .createWithDefault(3)

  val LIMIT_INITIAL_NUM_PARTITIONS = buildConf("spark.sql.limit.initialNumPartitions")
    .internal()
    .doc("Initial number of partitions to try when executing a take on a query. Higher values " +
      "lead to more partitions read. Lower values might lead to longer execution times as more" +
      "jobs will be run")
    .version("3.4.0")
    .intConf
    .checkValue(_ > 0, "value should be positive")
    .createWithDefault(1)

  val LIMIT_SCALE_UP_FACTOR = buildConf("spark.sql.limit.scaleUpFactor")
    .internal()
    .doc("Minimal increase rate in number of partitions between attempts when executing a take " +
      "on a query. Higher values lead to more partitions read. Lower values might lead to " +
      "longer execution times as more jobs will be run")
    .version("2.1.1")
    .intConf
    .createWithDefault(4)

  val ADVANCED_PARTITION_PREDICATE_PUSHDOWN =
    buildConf("spark.sql.hive.advancedPartitionPredicatePushdown.enabled")
      .internal()
      .doc("When true, advanced partition predicate pushdown into Hive metastore is enabled.")
      .version("2.3.0")
      .booleanConf
      .createWithDefault(true)

  val LEAF_NODE_DEFAULT_PARALLELISM = buildConf("spark.sql.leafNodeDefaultParallelism")
    .doc("The default parallelism of Spark SQL leaf nodes that produce data, such as the file " +
      "scan node, the local data scan node, the range node, etc. The default value of this " +
      "config is 'SparkContext#defaultParallelism'.")
    .version("3.2.0")
    .intConf
    .checkValue(_ > 0, "The value of spark.sql.leafNodeDefaultParallelism must be positive.")
    .createOptional

  val SHUFFLE_PARTITIONS = buildConf("spark.sql.shuffle.partitions")
    .doc("The default number of partitions to use when shuffling data for joins or aggregations. " +
      "Note: For structured streaming, this configuration cannot be changed between query " +
      "restarts from the same checkpoint location.")
    .version("1.1.0")
    .intConf
    .checkValue(_ > 0, "The value of spark.sql.shuffle.partitions must be positive")
    .createWithDefault(200)

  val SHUFFLE_TARGET_POSTSHUFFLE_INPUT_SIZE =
    buildConf("spark.sql.adaptive.shuffle.targetPostShuffleInputSize")
      .internal()
      .doc("(Deprecated since Spark 3.0)")
      .version("1.6.0")
      .bytesConf(ByteUnit.BYTE)
      .checkValue(_ > 0, "advisoryPartitionSizeInBytes must be positive")
      .createWithDefaultString("64MB")

  val ADAPTIVE_EXECUTION_ENABLED = buildConf("spark.sql.adaptive.enabled")
    .doc("When true, enable adaptive query execution, which re-optimizes the query plan in the " +
      "middle of query execution, based on accurate runtime statistics.")
    .version("1.6.0")
    .booleanConf
    .createWithDefault(true)

  val ADAPTIVE_EXECUTION_FORCE_APPLY = buildConf("spark.sql.adaptive.forceApply")
    .internal()
    .doc("Adaptive query execution is skipped when the query does not have exchanges or " +
      "sub-queries. By setting this config to true (together with " +
      s"'${ADAPTIVE_EXECUTION_ENABLED.key}' set to true), Spark will force apply adaptive query " +
      "execution for all supported queries.")
    .version("3.0.0")
    .booleanConf
    .createWithDefault(false)

  val ADAPTIVE_EXECUTION_APPLY_FINAL_STAGE_SHUFFLE_OPTIMIZATIONS =
    buildConf("spark.sql.adaptive.applyFinalStageShuffleOptimizations")
      .internal()
      .doc("Configures whether adaptive query execution (if enabled) should apply shuffle " +
        "coalescing and local shuffle read optimization for the final query stage.")
      .version("3.4.2")
      .booleanConf
      .createWithDefault(true)

  val ADAPTIVE_EXECUTION_LOG_LEVEL = buildConf("spark.sql.adaptive.logLevel")
    .internal()
    .doc("Configures the log level for adaptive execution logging of plan changes. The value " +
      "can be 'trace', 'debug', 'info', 'warn', or 'error'. The default log level is 'debug'.")
    .version("3.0.0")
    .stringConf
    .transform(_.toUpperCase(Locale.ROOT))
    .checkValues(Set("TRACE", "DEBUG", "INFO", "WARN", "ERROR"))
    .createWithDefault("debug")

  val ADVISORY_PARTITION_SIZE_IN_BYTES =
    buildConf("spark.sql.adaptive.advisoryPartitionSizeInBytes")
      .doc("The advisory size in bytes of the shuffle partition during adaptive optimization " +
        s"(when ${ADAPTIVE_EXECUTION_ENABLED.key} is true). It takes effect when Spark " +
        "coalesces small shuffle partitions or splits skewed shuffle partition.")
      .version("3.0.0")
      .fallbackConf(SHUFFLE_TARGET_POSTSHUFFLE_INPUT_SIZE)

  val COALESCE_PARTITIONS_ENABLED =
    buildConf("spark.sql.adaptive.coalescePartitions.enabled")
      .doc(s"When true and '${ADAPTIVE_EXECUTION_ENABLED.key}' is true, Spark will coalesce " +
        "contiguous shuffle partitions according to the target size (specified by " +
        s"'${ADVISORY_PARTITION_SIZE_IN_BYTES.key}'), to avoid too many small tasks.")
      .version("3.0.0")
      .booleanConf
      .createWithDefault(true)

  val COALESCE_PARTITIONS_PARALLELISM_FIRST =
    buildConf("spark.sql.adaptive.coalescePartitions.parallelismFirst")
      .doc("When true, Spark does not respect the target size specified by " +
        s"'${ADVISORY_PARTITION_SIZE_IN_BYTES.key}' (default 64MB) when coalescing contiguous " +
        "shuffle partitions, but adaptively calculate the target size according to the default " +
        "parallelism of the Spark cluster. The calculated size is usually smaller than the " +
        "configured target size. This is to maximize the parallelism and avoid performance " +
        "regression when enabling adaptive query execution. It's recommended to set this config " +
        "to false and respect the configured target size.")
      .version("3.2.0")
      .booleanConf
      .createWithDefault(true)

  val COALESCE_PARTITIONS_MIN_PARTITION_SIZE =
    buildConf("spark.sql.adaptive.coalescePartitions.minPartitionSize")
      .doc("The minimum size of shuffle partitions after coalescing. This is useful when the " +
        "adaptively calculated target size is too small during partition coalescing.")
      .version("3.2.0")
      .bytesConf(ByteUnit.BYTE)
      .checkValue(_ > 0, "minPartitionSize must be positive")
      .createWithDefaultString("1MB")

  val COALESCE_PARTITIONS_MIN_PARTITION_NUM =
    buildConf("spark.sql.adaptive.coalescePartitions.minPartitionNum")
      .internal()
      .doc("(deprecated) The suggested (not guaranteed) minimum number of shuffle partitions " +
        "after coalescing. If not set, the default value is the default parallelism of the " +
        "Spark cluster. This configuration only has an effect when " +
        s"'${ADAPTIVE_EXECUTION_ENABLED.key}' and " +
        s"'${COALESCE_PARTITIONS_ENABLED.key}' are both true.")
      .version("3.0.0")
      .intConf
      .checkValue(_ > 0, "The minimum number of partitions must be positive.")
      .createOptional

  val COALESCE_PARTITIONS_INITIAL_PARTITION_NUM =
    buildConf("spark.sql.adaptive.coalescePartitions.initialPartitionNum")
      .doc("The initial number of shuffle partitions before coalescing. If not set, it equals to " +
        s"${SHUFFLE_PARTITIONS.key}. This configuration only has an effect when " +
        s"'${ADAPTIVE_EXECUTION_ENABLED.key}' and '${COALESCE_PARTITIONS_ENABLED.key}' " +
        "are both true.")
      .version("3.0.0")
      .intConf
      .checkValue(_ > 0, "The initial number of partitions must be positive.")
      .createOptional

  val FETCH_SHUFFLE_BLOCKS_IN_BATCH =
    buildConf("spark.sql.adaptive.fetchShuffleBlocksInBatch")
      .internal()
      .doc("Whether to fetch the contiguous shuffle blocks in batch. Instead of fetching blocks " +
        "one by one, fetching contiguous shuffle blocks for the same map task in batch can " +
        "reduce IO and improve performance. Note, multiple contiguous blocks exist in single " +
        s"fetch request only happen when '${ADAPTIVE_EXECUTION_ENABLED.key}' and " +
        s"'${COALESCE_PARTITIONS_ENABLED.key}' are both true. This feature also depends " +
        "on a relocatable serializer, the concatenation support codec in use, the new version " +
        "shuffle fetch protocol and io encryption is disabled.")
      .version("3.0.0")
      .booleanConf
      .createWithDefault(true)

  val LOCAL_SHUFFLE_READER_ENABLED =
    buildConf("spark.sql.adaptive.localShuffleReader.enabled")
      .doc(s"When true and '${ADAPTIVE_EXECUTION_ENABLED.key}' is true, Spark tries to use local " +
        "shuffle reader to read the shuffle data when the shuffle partitioning is not needed, " +
        "for example, after converting sort-merge join to broadcast-hash join.")
      .version("3.0.0")
      .booleanConf
      .createWithDefault(true)

  val SKEW_JOIN_ENABLED =
    buildConf("spark.sql.adaptive.skewJoin.enabled")
      .doc(s"When true and '${ADAPTIVE_EXECUTION_ENABLED.key}' is true, Spark dynamically " +
        "handles skew in shuffled join (sort-merge and shuffled hash) by splitting (and " +
        "replicating if needed) skewed partitions.")
      .version("3.0.0")
      .booleanConf
      .createWithDefault(true)

  val SKEW_JOIN_SKEWED_PARTITION_FACTOR =
    buildConf("spark.sql.adaptive.skewJoin.skewedPartitionFactor")
      .doc("A partition is considered as skewed if its size is larger than this factor " +
        "multiplying the median partition size and also larger than " +
        "'spark.sql.adaptive.skewJoin.skewedPartitionThresholdInBytes'")
      .version("3.0.0")
      .doubleConf
      .checkValue(_ >= 0, "The skew factor cannot be negative.")
      .createWithDefault(5.0)

  val SKEW_JOIN_SKEWED_PARTITION_THRESHOLD =
    buildConf("spark.sql.adaptive.skewJoin.skewedPartitionThresholdInBytes")
      .doc("A partition is considered as skewed if its size in bytes is larger than this " +
        s"threshold and also larger than '${SKEW_JOIN_SKEWED_PARTITION_FACTOR.key}' " +
        "multiplying the median partition size. Ideally this config should be set larger " +
        s"than '${ADVISORY_PARTITION_SIZE_IN_BYTES.key}'.")
      .version("3.0.0")
      .bytesConf(ByteUnit.BYTE)
      .createWithDefaultString("256MB")

  val NON_EMPTY_PARTITION_RATIO_FOR_BROADCAST_JOIN =
    buildConf("spark.sql.adaptive.nonEmptyPartitionRatioForBroadcastJoin")
      .internal()
      .doc("The relation with a non-empty partition ratio lower than this config will not be " +
        "considered as the build side of a broadcast-hash join in adaptive execution regardless " +
        "of its size.This configuration only has an effect when " +
        s"'${ADAPTIVE_EXECUTION_ENABLED.key}' is true.")
      .version("3.0.0")
      .doubleConf
      .checkValue(_ >= 0, "The non-empty partition ratio must be positive number.")
      .createWithDefault(0.2)

  val ADAPTIVE_OPTIMIZER_EXCLUDED_RULES =
    buildConf("spark.sql.adaptive.optimizer.excludedRules")
      .doc("Configures a list of rules to be disabled in the adaptive optimizer, in which the " +
        "rules are specified by their rule names and separated by comma. The optimizer will log " +
        "the rules that have indeed been excluded.")
      .version("3.1.0")
      .stringConf
      .createOptional

  val ADAPTIVE_AUTO_BROADCASTJOIN_THRESHOLD =
    buildConf("spark.sql.adaptive.autoBroadcastJoinThreshold")
      .doc("Configures the maximum size in bytes for a table that will be broadcast to all " +
        "worker nodes when performing a join. By setting this value to -1 broadcasting can be " +
        s"disabled. The default value is same with ${AUTO_BROADCASTJOIN_THRESHOLD.key}. " +
        "Note that, this config is used only in adaptive framework.")
      .version("3.2.0")
      .bytesConf(ByteUnit.BYTE)
      .createOptional

  val ADAPTIVE_MAX_SHUFFLE_HASH_JOIN_LOCAL_MAP_THRESHOLD =
    buildConf("spark.sql.adaptive.maxShuffledHashJoinLocalMapThreshold")
      .doc("Configures the maximum size in bytes per partition that can be allowed to build " +
        "local hash map. If this value is not smaller than " +
        s"${ADVISORY_PARTITION_SIZE_IN_BYTES.key} and all the partition size are not larger " +
        "than this config, join selection prefer to use shuffled hash join instead of " +
        s"sort merge join regardless of the value of ${PREFER_SORTMERGEJOIN.key}.")
      .version("3.2.0")
      .bytesConf(ByteUnit.BYTE)
      .createWithDefault(0L)

  val ADAPTIVE_OPTIMIZE_SKEWS_IN_REBALANCE_PARTITIONS_ENABLED =
    buildConf("spark.sql.adaptive.optimizeSkewsInRebalancePartitions.enabled")
      .doc(s"When true and '${ADAPTIVE_EXECUTION_ENABLED.key}' is true, Spark will optimize the " +
        "skewed shuffle partitions in RebalancePartitions and split them to smaller ones " +
        s"according to the target size (specified by '${ADVISORY_PARTITION_SIZE_IN_BYTES.key}'), " +
        "to avoid data skew.")
      .version("3.2.0")
      .booleanConf
      .createWithDefault(true)

  val ADAPTIVE_REBALANCE_PARTITIONS_SMALL_PARTITION_FACTOR =
    buildConf("spark.sql.adaptive.rebalancePartitionsSmallPartitionFactor")
      .doc(s"A partition will be merged during splitting if its size is small than this factor " +
        s"multiply ${ADVISORY_PARTITION_SIZE_IN_BYTES.key}.")
      .version("3.3.0")
      .doubleConf
      .checkValue(v => v > 0 && v < 1, "the factor must be in (0, 1)")
      .createWithDefault(0.2)

  val ADAPTIVE_FORCE_OPTIMIZE_SKEWED_JOIN =
    buildConf("spark.sql.adaptive.forceOptimizeSkewedJoin")
      .doc("When true, force enable OptimizeSkewedJoin even if it introduces extra shuffle.")
      .version("3.3.0")
      .booleanConf
      .createWithDefault(false)

  val ADAPTIVE_CUSTOM_COST_EVALUATOR_CLASS =
    buildConf("spark.sql.adaptive.customCostEvaluatorClass")
      .doc("The custom cost evaluator class to be used for adaptive execution. If not being set," +
        " Spark will use its own SimpleCostEvaluator by default.")
      .version("3.2.0")
      .stringConf
      .createOptional

  val SUBEXPRESSION_ELIMINATION_ENABLED =
    buildConf("spark.sql.subexpressionElimination.enabled")
      .internal()
      .doc("When true, common subexpressions will be eliminated.")
      .version("1.6.0")
      .booleanConf
      .createWithDefault(true)

  val SUBEXPRESSION_ELIMINATION_CACHE_MAX_ENTRIES =
    buildConf("spark.sql.subexpressionElimination.cache.maxEntries")
      .internal()
      .doc("The maximum entries of the cache used for interpreted subexpression elimination.")
      .version("3.1.0")
      .intConf
      .checkValue(_ >= 0, "The maximum must not be negative")
      .createWithDefault(100)

  val SUBEXPRESSION_ELIMINATION_SKIP_FOR_SHORTCUT_EXPR =
    buildConf("spark.sql.subexpressionElimination.skipForShortcutExpr")
      .internal()
      .doc("When true, shortcut eliminate subexpression with `AND`, `OR`. " +
        "The subexpression may not need to eval even if it appears more than once. " +
        "e.g., `if(or(a, and(b, b)))`, the expression `b` would be skipped if `a` is true.")
      .version("3.5.0")
      .booleanConf
      .createWithDefault(false)

  val CASE_SENSITIVE = buildConf(SqlApiConf.CASE_SENSITIVE_KEY)
    .internal()
    .doc("Whether the query analyzer should be case sensitive or not. " +
      "Default to case insensitive. It is highly discouraged to turn on case sensitive mode.")
    .version("1.4.0")
    .booleanConf
    .createWithDefault(false)

  val CONSTRAINT_PROPAGATION_ENABLED = buildConf("spark.sql.constraintPropagation.enabled")
    .internal()
    .doc("When true, the query optimizer will infer and propagate data constraints in the query " +
      "plan to optimize them. Constraint propagation can sometimes be computationally expensive " +
      "for certain kinds of query plans (such as those with a large number of predicates and " +
      "aliases) which might negatively impact overall runtime.")
    .version("2.2.0")
    .booleanConf
    .createWithDefault(true)

  val PROPAGATE_DISTINCT_KEYS_ENABLED =
    buildConf("spark.sql.optimizer.propagateDistinctKeys.enabled")
      .internal()
      .doc("When true, the query optimizer will propagate a set of distinct attributes from the " +
        "current node and use it to optimize query.")
      .version("3.3.0")
      .booleanConf
      .createWithDefault(true)

  val ESCAPED_STRING_LITERALS = buildConf("spark.sql.parser.escapedStringLiterals")
    .internal()
    .doc("When true, string literals (including regex patterns) remain escaped in our SQL " +
      "parser. The default is false since Spark 2.0. Setting it to true can restore the behavior " +
      "prior to Spark 2.0.")
    .version("2.2.1")
    .booleanConf
    .createWithDefault(false)

  val FILE_COMPRESSION_FACTOR = buildConf("spark.sql.sources.fileCompressionFactor")
    .internal()
    .doc("When estimating the output data size of a table scan, multiply the file size with this " +
      "factor as the estimated data size, in case the data is compressed in the file and lead to" +
      " a heavily underestimated result.")
    .version("2.3.1")
    .doubleConf
    .checkValue(_ > 0, "the value of fileCompressionFactor must be greater than 0")
    .createWithDefault(1.0)

  val PARQUET_SCHEMA_MERGING_ENABLED = buildConf("spark.sql.parquet.mergeSchema")
    .doc("When true, the Parquet data source merges schemas collected from all data files, " +
         "otherwise the schema is picked from the summary file or a random data file " +
         "if no summary file is available.")
    .version("1.5.0")
    .booleanConf
    .createWithDefault(false)

  val PARQUET_SCHEMA_RESPECT_SUMMARIES = buildConf("spark.sql.parquet.respectSummaryFiles")
    .doc("When true, we make assumption that all part-files of Parquet are consistent with " +
         "summary files and we will ignore them when merging schema. Otherwise, if this is " +
         "false, which is the default, we will merge all part-files. This should be considered " +
         "as expert-only option, and shouldn't be enabled before knowing what it means exactly.")
    .version("1.5.0")
    .booleanConf
    .createWithDefault(false)

  val PARQUET_BINARY_AS_STRING = buildConf("spark.sql.parquet.binaryAsString")
    .doc("Some other Parquet-producing systems, in particular Impala and older versions of " +
      "Spark SQL, do not differentiate between binary data and strings when writing out the " +
      "Parquet schema. This flag tells Spark SQL to interpret binary data as a string to provide " +
      "compatibility with these systems.")
    .version("1.1.1")
    .booleanConf
    .createWithDefault(false)

  val PARQUET_INT96_AS_TIMESTAMP = buildConf("spark.sql.parquet.int96AsTimestamp")
    .doc("Some Parquet-producing systems, in particular Impala, store Timestamp into INT96. " +
      "Spark would also store Timestamp as INT96 because we need to avoid precision lost of the " +
      "nanoseconds field. This flag tells Spark SQL to interpret INT96 data as a timestamp to " +
      "provide compatibility with these systems.")
    .version("1.3.0")
    .booleanConf
    .createWithDefault(true)

  val PARQUET_INT96_TIMESTAMP_CONVERSION = buildConf("spark.sql.parquet.int96TimestampConversion")
    .doc("This controls whether timestamp adjustments should be applied to INT96 data when " +
      "converting to timestamps, for data written by Impala.  This is necessary because Impala " +
      "stores INT96 data with a different timezone offset than Hive & Spark.")
    .version("2.3.0")
    .booleanConf
    .createWithDefault(false)

  object ParquetOutputTimestampType extends Enumeration {
    val INT96, TIMESTAMP_MICROS, TIMESTAMP_MILLIS = Value
  }

  val PARQUET_OUTPUT_TIMESTAMP_TYPE = buildConf("spark.sql.parquet.outputTimestampType")
    .doc("Sets which Parquet timestamp type to use when Spark writes data to Parquet files. " +
      "INT96 is a non-standard but commonly used timestamp type in Parquet. TIMESTAMP_MICROS " +
      "is a standard timestamp type in Parquet, which stores number of microseconds from the " +
      "Unix epoch. TIMESTAMP_MILLIS is also standard, but with millisecond precision, which " +
      "means Spark has to truncate the microsecond portion of its timestamp value.")
    .version("2.3.0")
    .stringConf
    .transform(_.toUpperCase(Locale.ROOT))
    .checkValues(ParquetOutputTimestampType.values.map(_.toString))
    .createWithDefault(ParquetOutputTimestampType.INT96.toString)

  val PARQUET_COMPRESSION = buildConf("spark.sql.parquet.compression.codec")
    .doc("Sets the compression codec used when writing Parquet files. If either `compression` or " +
      "`parquet.compression` is specified in the table-specific options/properties, the " +
      "precedence would be `compression`, `parquet.compression`, " +
      "`spark.sql.parquet.compression.codec`. Acceptable values include: none, uncompressed, " +
      "snappy, gzip, lzo, brotli, lz4, lz4_raw, zstd.")
    .version("1.1.1")
    .stringConf
    .transform(_.toLowerCase(Locale.ROOT))
    .checkValues(
      Set("none", "uncompressed", "snappy", "gzip", "lzo", "brotli", "lz4", "lz4_raw", "zstd"))
    .createWithDefault("snappy")

  val PARQUET_FILTER_PUSHDOWN_ENABLED = buildConf("spark.sql.parquet.filterPushdown")
    .doc("Enables Parquet filter push-down optimization when set to true.")
    .version("1.2.0")
    .booleanConf
    .createWithDefault(true)

  val PARQUET_FILTER_PUSHDOWN_DATE_ENABLED = buildConf("spark.sql.parquet.filterPushdown.date")
    .doc("If true, enables Parquet filter push-down optimization for Date. " +
      s"This configuration only has an effect when '${PARQUET_FILTER_PUSHDOWN_ENABLED.key}' is " +
      "enabled.")
    .version("2.4.0")
    .internal()
    .booleanConf
    .createWithDefault(true)

  val PARQUET_FILTER_PUSHDOWN_TIMESTAMP_ENABLED =
    buildConf("spark.sql.parquet.filterPushdown.timestamp")
      .doc("If true, enables Parquet filter push-down optimization for Timestamp. " +
        s"This configuration only has an effect when '${PARQUET_FILTER_PUSHDOWN_ENABLED.key}' is " +
        "enabled and Timestamp stored as TIMESTAMP_MICROS or TIMESTAMP_MILLIS type.")
      .version("2.4.0")
      .internal()
      .booleanConf
      .createWithDefault(true)

  val PARQUET_FILTER_PUSHDOWN_DECIMAL_ENABLED =
    buildConf("spark.sql.parquet.filterPushdown.decimal")
      .doc("If true, enables Parquet filter push-down optimization for Decimal. " +
        s"This configuration only has an effect when '${PARQUET_FILTER_PUSHDOWN_ENABLED.key}' is " +
        "enabled.")
      .version("2.4.0")
      .internal()
      .booleanConf
      .createWithDefault(true)

  val PARQUET_FILTER_PUSHDOWN_STRING_STARTSWITH_ENABLED =
    buildConf("spark.sql.parquet.filterPushdown.string.startsWith")
    .doc("If true, enables Parquet filter push-down optimization for string startsWith function. " +
      s"This configuration only has an effect when '${PARQUET_FILTER_PUSHDOWN_ENABLED.key}' is " +
      "enabled.")
    .version("2.4.0")
    .internal()
    .booleanConf
    .createWithDefault(true)

  val PARQUET_FILTER_PUSHDOWN_STRING_PREDICATE_ENABLED =
    buildConf("spark.sql.parquet.filterPushdown.stringPredicate")
      .doc("If true, enables Parquet filter push-down optimization for string predicate such " +
        "as startsWith/endsWith/contains function. This configuration only has an effect when " +
        s"'${PARQUET_FILTER_PUSHDOWN_ENABLED.key}' is enabled.")
      .version("3.4.0")
      .internal()
      .fallbackConf(PARQUET_FILTER_PUSHDOWN_STRING_STARTSWITH_ENABLED)

  val PARQUET_FILTER_PUSHDOWN_INFILTERTHRESHOLD =
    buildConf("spark.sql.parquet.pushdown.inFilterThreshold")
      .doc("For IN predicate, Parquet filter will push-down a set of OR clauses if its " +
        "number of values not exceeds this threshold. Otherwise, Parquet filter will push-down " +
        "a value greater than or equal to its minimum value and less than or equal to " +
        "its maximum value. By setting this value to 0 this feature can be disabled. " +
        s"This configuration only has an effect when '${PARQUET_FILTER_PUSHDOWN_ENABLED.key}' is " +
        "enabled.")
      .version("2.4.0")
      .internal()
      .intConf
      .checkValue(threshold => threshold >= 0, "The threshold must not be negative.")
      .createWithDefault(10)

  val PARQUET_AGGREGATE_PUSHDOWN_ENABLED = buildConf("spark.sql.parquet.aggregatePushdown")
    .doc("If true, aggregates will be pushed down to Parquet for optimization. Support MIN, MAX " +
      "and COUNT as aggregate expression. For MIN/MAX, support boolean, integer, float and date " +
      "type. For COUNT, support all data types. If statistics is missing from any Parquet file " +
      "footer, exception would be thrown.")
    .version("3.3.0")
    .booleanConf
    .createWithDefault(false)

  val PARQUET_WRITE_LEGACY_FORMAT = buildConf("spark.sql.parquet.writeLegacyFormat")
    .doc("If true, data will be written in a way of Spark 1.4 and earlier. For example, decimal " +
      "values will be written in Apache Parquet's fixed-length byte array format, which other " +
      "systems such as Apache Hive and Apache Impala use. If false, the newer format in Parquet " +
      "will be used. For example, decimals will be written in int-based format. If Parquet " +
      "output is intended for use with systems that do not support this newer format, set to true.")
    .version("1.6.0")
    .booleanConf
    .createWithDefault(false)

  val PARQUET_OUTPUT_COMMITTER_CLASS = buildConf("spark.sql.parquet.output.committer.class")
    .doc("The output committer class used by Parquet. The specified class needs to be a " +
      "subclass of org.apache.hadoop.mapreduce.OutputCommitter. Typically, it's also a subclass " +
      "of org.apache.parquet.hadoop.ParquetOutputCommitter. If it is not, then metadata " +
      "summaries will never be created, irrespective of the value of " +
      "parquet.summary.metadata.level")
    .version("1.5.0")
    .internal()
    .stringConf
    .createWithDefault("org.apache.parquet.hadoop.ParquetOutputCommitter")

  val PARQUET_VECTORIZED_READER_ENABLED =
    buildConf("spark.sql.parquet.enableVectorizedReader")
      .doc("Enables vectorized parquet decoding.")
      .version("2.0.0")
      .booleanConf
      .createWithDefault(true)

  val PARQUET_VECTORIZED_READER_NESTED_COLUMN_ENABLED =
    buildConf("spark.sql.parquet.enableNestedColumnVectorizedReader")
      .doc("Enables vectorized Parquet decoding for nested columns (e.g., struct, list, map). " +
          s"Requires ${PARQUET_VECTORIZED_READER_ENABLED.key} to be enabled.")
      .version("3.3.0")
      .booleanConf
      .createWithDefault(true)

  val PARQUET_RECORD_FILTER_ENABLED = buildConf("spark.sql.parquet.recordLevelFilter.enabled")
    .doc("If true, enables Parquet's native record-level filtering using the pushed down " +
      "filters. " +
      s"This configuration only has an effect when '${PARQUET_FILTER_PUSHDOWN_ENABLED.key}' " +
      "is enabled and the vectorized reader is not used. You can ensure the vectorized reader " +
      s"is not used by setting '${PARQUET_VECTORIZED_READER_ENABLED.key}' to false.")
    .version("2.3.0")
    .booleanConf
    .createWithDefault(false)

  val PARQUET_VECTORIZED_READER_BATCH_SIZE = buildConf("spark.sql.parquet.columnarReaderBatchSize")
    .doc("The number of rows to include in a parquet vectorized reader batch. The number should " +
      "be carefully chosen to minimize overhead and avoid OOMs in reading data.")
    .version("2.4.0")
    .intConf
    .createWithDefault(4096)

  val PARQUET_FIELD_ID_WRITE_ENABLED =
    buildConf("spark.sql.parquet.fieldId.write.enabled")
      .doc("Field ID is a native field of the Parquet schema spec. When enabled, " +
        "Parquet writers will populate the field Id " +
        "metadata (if present) in the Spark schema to the Parquet schema.")
      .version("3.3.0")
      .booleanConf
      .createWithDefault(true)

  val PARQUET_FIELD_ID_READ_ENABLED =
    buildConf("spark.sql.parquet.fieldId.read.enabled")
      .doc("Field ID is a native field of the Parquet schema spec. When enabled, Parquet readers " +
        "will use field IDs (if present) in the requested Spark schema to look up Parquet " +
        "fields instead of using column names")
      .version("3.3.0")
      .booleanConf
      .createWithDefault(false)

  val IGNORE_MISSING_PARQUET_FIELD_ID =
    buildConf("spark.sql.parquet.fieldId.read.ignoreMissing")
      .doc("When the Parquet file doesn't have any field IDs but the " +
        "Spark read schema is using field IDs to read, we will silently return nulls " +
        "when this flag is enabled, or error otherwise.")
      .version("3.3.0")
      .booleanConf
      .createWithDefault(false)

  val PARQUET_INFER_TIMESTAMP_NTZ_ENABLED =
    buildConf("spark.sql.parquet.inferTimestampNTZ.enabled")
      .doc("When enabled, Parquet timestamp columns with annotation isAdjustedToUTC = false " +
        "are inferred as TIMESTAMP_NTZ type during schema inference. Otherwise, all the Parquet " +
        "timestamp columns are inferred as TIMESTAMP_LTZ types. Note that Spark writes the " +
        "output schema into Parquet's footer metadata on file writing and leverages it on file " +
        "reading. Thus this configuration only affects the schema inference on Parquet files " +
        "which are not written by Spark.")
      .version("3.4.0")
      .booleanConf
      .createWithDefault(true)

  val ORC_COMPRESSION = buildConf("spark.sql.orc.compression.codec")
    .doc("Sets the compression codec used when writing ORC files. If either `compression` or " +
      "`orc.compress` is specified in the table-specific options/properties, the precedence " +
      "would be `compression`, `orc.compress`, `spark.sql.orc.compression.codec`." +
      "Acceptable values include: none, uncompressed, snappy, zlib, lzo, zstd, lz4.")
    .version("2.3.0")
    .stringConf
    .transform(_.toLowerCase(Locale.ROOT))
    .checkValues(Set("none", "uncompressed", "snappy", "zlib", "lzo", "zstd", "lz4"))
    .createWithDefault("snappy")

  val ORC_IMPLEMENTATION = buildConf("spark.sql.orc.impl")
    .doc("When native, use the native version of ORC support instead of the ORC library in Hive. " +
      "It is 'hive' by default prior to Spark 2.4.")
    .version("2.3.0")
    .internal()
    .stringConf
    .checkValues(Set("hive", "native"))
    .createWithDefault("native")

  val ORC_VECTORIZED_READER_ENABLED = buildConf("spark.sql.orc.enableVectorizedReader")
    .doc("Enables vectorized orc decoding.")
    .version("2.3.0")
    .booleanConf
    .createWithDefault(true)

  val ORC_VECTORIZED_READER_BATCH_SIZE = buildConf("spark.sql.orc.columnarReaderBatchSize")
    .doc("The number of rows to include in a orc vectorized reader batch. The number should " +
      "be carefully chosen to minimize overhead and avoid OOMs in reading data.")
    .version("2.4.0")
    .intConf
    .createWithDefault(4096)

  val ORC_VECTORIZED_WRITER_BATCH_SIZE = buildConf("spark.sql.orc.columnarWriterBatchSize")
    .doc("The number of rows to include in a orc vectorized writer batch. The number should " +
      "be carefully chosen to minimize overhead and avoid OOMs in writing data.")
    .version("3.4.0")
    .intConf
    .createWithDefault(1024)

  val ORC_VECTORIZED_READER_NESTED_COLUMN_ENABLED =
    buildConf("spark.sql.orc.enableNestedColumnVectorizedReader")
      .doc("Enables vectorized orc decoding for nested column.")
      .version("3.2.0")
      .booleanConf
      .createWithDefault(true)

  val ORC_FILTER_PUSHDOWN_ENABLED = buildConf("spark.sql.orc.filterPushdown")
    .doc("When true, enable filter pushdown for ORC files.")
    .version("1.4.0")
    .booleanConf
    .createWithDefault(true)

  val ORC_AGGREGATE_PUSHDOWN_ENABLED = buildConf("spark.sql.orc.aggregatePushdown")
    .doc("If true, aggregates will be pushed down to ORC for optimization. Support MIN, MAX and " +
      "COUNT as aggregate expression. For MIN/MAX, support boolean, integer, float and date " +
      "type. For COUNT, support all data types. If statistics is missing from any ORC file " +
      "footer, exception would be thrown.")
    .version("3.3.0")
    .booleanConf
    .createWithDefault(false)

  val ORC_SCHEMA_MERGING_ENABLED = buildConf("spark.sql.orc.mergeSchema")
    .doc("When true, the Orc data source merges schemas collected from all data files, " +
      "otherwise the schema is picked from a random data file.")
    .version("3.0.0")
    .booleanConf
    .createWithDefault(false)

  val HIVE_METASTORE_DROP_PARTITION_BY_NAME =
    buildConf("spark.sql.hive.dropPartitionByName.enabled")
      .doc("When true, Spark will get partition name rather than partition object " +
           "to drop partition, which can improve the performance of drop partition.")
      .version("3.4.0")
      .booleanConf
      .createWithDefault(false)

  val HIVE_METASTORE_PARTITION_PRUNING =
    buildConf("spark.sql.hive.metastorePartitionPruning")
      .doc("When true, some predicates will be pushed down into the Hive metastore so that " +
           "unmatching partitions can be eliminated earlier.")
      .version("1.5.0")
      .booleanConf
      .createWithDefault(true)

  val HIVE_METASTORE_PARTITION_PRUNING_INSET_THRESHOLD =
    buildConf("spark.sql.hive.metastorePartitionPruningInSetThreshold")
      .doc("The threshold of set size for InSet predicate when pruning partitions through Hive " +
        "Metastore. When the set size exceeds the threshold, we rewrite the InSet predicate " +
        "to be greater than or equal to the minimum value in set and less than or equal to the " +
        "maximum value in set. Larger values may cause Hive Metastore stack overflow. But for " +
        "InSet inside Not with values exceeding the threshold, we won't push it to Hive Metastore."
      )
      .version("3.1.0")
      .internal()
      .intConf
      .checkValue(_ > 0, "The value of metastorePartitionPruningInSetThreshold must be positive")
      .createWithDefault(1000)

  val HIVE_METASTORE_PARTITION_PRUNING_FALLBACK_ON_EXCEPTION =
    buildConf("spark.sql.hive.metastorePartitionPruningFallbackOnException")
      .doc("Whether to fallback to get all partitions from Hive metastore and perform partition " +
        "pruning on Spark client side, when encountering MetaException from the metastore. Note " +
        "that Spark query performance may degrade if this is enabled and there are many " +
        "partitions to be listed. If this is disabled, Spark will fail the query instead.")
      .version("3.3.0")
      .booleanConf
      .createWithDefault(false)

  val HIVE_METASTORE_PARTITION_PRUNING_FAST_FALLBACK =
    buildConf("spark.sql.hive.metastorePartitionPruningFastFallback")
      .doc("When this config is enabled, if the predicates are not supported by Hive or Spark " +
        "does fallback due to encountering MetaException from the metastore, " +
        "Spark will instead prune partitions by getting the partition names first " +
        "and then evaluating the filter expressions on the client side. " +
        "Note that the predicates with TimeZoneAwareExpression is not supported.")
      .version("3.3.0")
      .booleanConf
      .createWithDefault(false)

  val HIVE_MANAGE_FILESOURCE_PARTITIONS =
    buildConf("spark.sql.hive.manageFilesourcePartitions")
      .doc("When true, enable metastore partition management for file source tables as well. " +
           "This includes both datasource and converted Hive tables. When partition management " +
           "is enabled, datasource tables store partition in the Hive metastore, and use the " +
           s"metastore to prune partitions during query planning when " +
           s"${HIVE_METASTORE_PARTITION_PRUNING.key} is set to true.")
      .version("2.1.1")
      .booleanConf
      .createWithDefault(true)

  val HIVE_FILESOURCE_PARTITION_FILE_CACHE_SIZE =
    buildConf("spark.sql.hive.filesourcePartitionFileCacheSize")
      .doc("When nonzero, enable caching of partition file metadata in memory. All tables share " +
           "a cache that can use up to specified num bytes for file metadata. This conf only " +
           "has an effect when hive filesource partition management is enabled.")
      .version("2.1.1")
      .longConf
      .createWithDefault(250 * 1024 * 1024)

  object HiveCaseSensitiveInferenceMode extends Enumeration {
    val INFER_AND_SAVE, INFER_ONLY, NEVER_INFER = Value
  }

  val HIVE_CASE_SENSITIVE_INFERENCE = buildConf("spark.sql.hive.caseSensitiveInferenceMode")
    .internal()
    .doc("Sets the action to take when a case-sensitive schema cannot be read from a Hive Serde " +
      "table's properties when reading the table with Spark native data sources. Valid options " +
      "include INFER_AND_SAVE (infer the case-sensitive schema from the underlying data files " +
      "and write it back to the table properties), INFER_ONLY (infer the schema but don't " +
      "attempt to write it to the table properties) and NEVER_INFER (the default mode-- fallback " +
      "to using the case-insensitive metastore schema instead of inferring).")
    .version("2.1.1")
    .stringConf
    .transform(_.toUpperCase(Locale.ROOT))
    .checkValues(HiveCaseSensitiveInferenceMode.values.map(_.toString))
    .createWithDefault(HiveCaseSensitiveInferenceMode.NEVER_INFER.toString)

  val HIVE_TABLE_PROPERTY_LENGTH_THRESHOLD =
    buildConf("spark.sql.hive.tablePropertyLengthThreshold")
      .internal()
      .doc("The maximum length allowed in a single cell when storing Spark-specific information " +
        "in Hive's metastore as table properties. Currently it covers 2 things: the schema's " +
        "JSON string, the histogram of column statistics.")
      .version("3.2.0")
      .intConf
      .createOptional

  val OPTIMIZER_METADATA_ONLY = buildConf("spark.sql.optimizer.metadataOnly")
    .internal()
    .doc("When true, enable the metadata-only query optimization that use the table's metadata " +
      "to produce the partition columns instead of table scans. It applies when all the columns " +
      "scanned are partition columns and the query has an aggregate operator that satisfies " +
      "distinct semantics. By default the optimization is disabled, and deprecated as of Spark " +
      "3.0 since it may return incorrect results when the files are empty, see also SPARK-26709." +
      "It will be removed in the future releases. If you must use, use 'SparkSessionExtensions' " +
      "instead to inject it as a custom rule.")
    .version("2.1.1")
    .booleanConf
    .createWithDefault(false)

  val COLUMN_NAME_OF_CORRUPT_RECORD = buildConf("spark.sql.columnNameOfCorruptRecord")
    .doc("The name of internal column for storing raw/un-parsed JSON and CSV records that fail " +
      "to parse.")
    .version("1.2.0")
    .stringConf
    .createWithDefault("_corrupt_record")

  val BROADCAST_TIMEOUT = buildConf("spark.sql.broadcastTimeout")
    .doc("Timeout in seconds for the broadcast wait time in broadcast joins.")
    .version("1.3.0")
    .timeConf(TimeUnit.SECONDS)
    .createWithDefaultString(s"${5 * 60}")

  val INTERRUPT_ON_CANCEL = buildConf("spark.sql.execution.interruptOnCancel")
    .doc("When true, all running tasks will be interrupted if one cancels a query.")
    .version("4.0.0")
    .booleanConf
    .createWithDefault(true)

  // This is only used for the thriftserver
  val THRIFTSERVER_POOL = buildConf("spark.sql.thriftserver.scheduler.pool")
    .doc("Set a Fair Scheduler pool for a JDBC client session.")
    .version("1.1.1")
    .stringConf
    .createOptional

  val THRIFTSERVER_INCREMENTAL_COLLECT =
    buildConf("spark.sql.thriftServer.incrementalCollect")
      .internal()
      .doc("When true, enable incremental collection for execution in Thrift Server.")
      .version("2.0.3")
      .booleanConf
      .createWithDefault(false)

  val THRIFTSERVER_FORCE_CANCEL =
    buildConf("spark.sql.thriftServer.interruptOnCancel")
      .doc("When true, all running tasks will be interrupted if one cancels a query. " +
        "When false, all running tasks will remain until finished.")
      .version("3.2.0")
      .fallbackConf(INTERRUPT_ON_CANCEL)

  val THRIFTSERVER_QUERY_TIMEOUT =
    buildConf("spark.sql.thriftServer.queryTimeout")
      .doc("Set a query duration timeout in seconds in Thrift Server. If the timeout is set to " +
        "a positive value, a running query will be cancelled automatically when the timeout is " +
        "exceeded, otherwise the query continues to run till completion. If timeout values are " +
        "set for each statement via `java.sql.Statement.setQueryTimeout` and they are smaller " +
        "than this configuration value, they take precedence. If you set this timeout and prefer " +
        "to cancel the queries right away without waiting task to finish, consider enabling " +
        s"${THRIFTSERVER_FORCE_CANCEL.key} together.")
      .version("3.1.0")
      .timeConf(TimeUnit.SECONDS)
      .createWithDefault(0L)

  val THRIFTSERVER_UI_STATEMENT_LIMIT =
    buildConf("spark.sql.thriftserver.ui.retainedStatements")
      .doc("The number of SQL statements kept in the JDBC/ODBC web UI history.")
      .version("1.4.0")
      .intConf
      .createWithDefault(200)

  val THRIFTSERVER_UI_SESSION_LIMIT = buildConf("spark.sql.thriftserver.ui.retainedSessions")
    .doc("The number of SQL client sessions kept in the JDBC/ODBC web UI history.")
    .version("1.4.0")
    .intConf
    .createWithDefault(200)

  // This is used to set the default data source
  val DEFAULT_DATA_SOURCE_NAME = buildConf("spark.sql.sources.default")
    .doc("The default data source to use in input/output.")
    .version("1.3.0")
    .stringConf
    .createWithDefault("parquet")

  val CONVERT_CTAS = buildConf("spark.sql.hive.convertCTAS")
    .internal()
    .doc("When true, a table created by a Hive CTAS statement (no USING clause) " +
      "without specifying any storage property will be converted to a data source table, " +
      s"using the data source set by ${DEFAULT_DATA_SOURCE_NAME.key}.")
    .version("2.0.0")
    .booleanConf
    .createWithDefault(false)

  val GATHER_FASTSTAT = buildConf("spark.sql.hive.gatherFastStats")
      .internal()
      .doc("When true, fast stats (number of files and total size of all files) will be gathered" +
        " in parallel while repairing table partitions to avoid the sequential listing in Hive" +
        " metastore.")
      .version("2.0.1")
      .booleanConf
      .createWithDefault(true)

  val PARTITION_COLUMN_TYPE_INFERENCE =
    buildConf("spark.sql.sources.partitionColumnTypeInference.enabled")
      .doc("When true, automatically infer the data types for partitioned columns.")
      .version("1.5.0")
      .booleanConf
      .createWithDefault(true)

  val BUCKETING_ENABLED = buildConf("spark.sql.sources.bucketing.enabled")
    .doc("When false, we will treat bucketed table as normal table")
    .version("2.0.0")
    .booleanConf
    .createWithDefault(true)

  val V2_BUCKETING_ENABLED = buildConf("spark.sql.sources.v2.bucketing.enabled")
      .doc(s"Similar to ${BUCKETING_ENABLED.key}, this config is used to enable bucketing for V2 " +
        "data sources. When turned on, Spark will recognize the specific distribution " +
        "reported by a V2 data source through SupportsReportPartitioning, and will try to " +
        "avoid shuffle if necessary.")
      .version("3.3.0")
      .booleanConf
      .createWithDefault(false)

  val V2_BUCKETING_PUSH_PART_VALUES_ENABLED =
    buildConf("spark.sql.sources.v2.bucketing.pushPartValues.enabled")
      .doc(s"Whether to pushdown common partition values when ${V2_BUCKETING_ENABLED.key} is " +
        "enabled. When turned on, if both sides of a join are of KeyGroupedPartitioning and if " +
        "they share compatible partition keys, even if they don't have the exact same partition " +
        "values, Spark will calculate a superset of partition values and pushdown that info to " +
        "scan nodes, which will use empty partitions for the missing partition values on either " +
        "side. This could help to eliminate unnecessary shuffles")
      .version("3.4.0")
      .booleanConf
      .createWithDefault(false)

  val V2_BUCKETING_PARTIALLY_CLUSTERED_DISTRIBUTION_ENABLED =
    buildConf("spark.sql.sources.v2.bucketing.partiallyClusteredDistribution.enabled")
      .doc("During a storage-partitioned join, whether to allow input partitions to be " +
        "partially clustered, when both sides of the join are of KeyGroupedPartitioning. At " +
        "planning time, Spark will pick the side with less data size based on table " +
        "statistics, group and replicate them to match the other side. This is an optimization " +
        "on skew join and can help to reduce data skewness when certain partitions are assigned " +
        s"large amount of data. This config requires both ${V2_BUCKETING_ENABLED.key} and " +
        s"${V2_BUCKETING_PUSH_PART_VALUES_ENABLED.key} to be enabled")
      .version("3.4.0")
      .booleanConf
      .createWithDefault(false)

  val V2_BUCKETING_SHUFFLE_ENABLED =
    buildConf("spark.sql.sources.v2.bucketing.shuffle.enabled")
      .doc("During a storage-partitioned join, whether to allow to shuffle only one side." +
        "When only one side is KeyGroupedPartitioning, if the conditions are met, spark will " +
        "only shuffle the other side. This optimization will reduce the amount of data that " +
        s"needs to be shuffle. This config requires ${V2_BUCKETING_ENABLED.key} to be enabled")
      .version("4.0.0")
      .booleanConf
      .createWithDefault(false)

   val V2_BUCKETING_ALLOW_JOIN_KEYS_SUBSET_OF_PARTITION_KEYS =
    buildConf("spark.sql.sources.v2.bucketing.allowJoinKeysSubsetOfPartitionKeys.enabled")
      .doc("Whether to allow storage-partition join in the case where join keys are" +
        "a subset of the partition keys of the source tables. At planning time, " +
        "Spark will group the partitions by only those keys that are in the join keys." +
        s"This is currently enabled only if ${REQUIRE_ALL_CLUSTER_KEYS_FOR_DISTRIBUTION.key} " +
        "is false."
      )
      .version("4.0.0")
      .booleanConf
      .createWithDefault(false)

  val BUCKETING_MAX_BUCKETS = buildConf("spark.sql.sources.bucketing.maxBuckets")
    .doc("The maximum number of buckets allowed.")
    .version("2.4.0")
    .intConf
    .checkValue(_ > 0, "the value of spark.sql.sources.bucketing.maxBuckets must be greater than 0")
    .createWithDefault(100000)

  val AUTO_BUCKETED_SCAN_ENABLED =
    buildConf("spark.sql.sources.bucketing.autoBucketedScan.enabled")
      .doc("When true, decide whether to do bucketed scan on input tables based on query plan " +
        "automatically. Do not use bucketed scan if 1. query does not have operators to utilize " +
        "bucketing (e.g. join, group-by, etc), or 2. there's an exchange operator between these " +
        s"operators and table scan. Note when '${BUCKETING_ENABLED.key}' is set to " +
        "false, this configuration does not take any effect.")
      .version("3.1.0")
      .booleanConf
      .createWithDefault(true)

  val CAN_CHANGE_CACHED_PLAN_OUTPUT_PARTITIONING =
    buildConf("spark.sql.optimizer.canChangeCachedPlanOutputPartitioning")
      .internal()
      .doc("Whether to forcibly enable some optimization rules that can change the output " +
        "partitioning of a cached query when executing it for caching. If it is set to true, " +
        "queries may need an extra shuffle to read the cached data. This configuration is " +
        "enabled by default. The optimization rules enabled by this configuration " +
        s"are ${ADAPTIVE_EXECUTION_ENABLED.key} and ${AUTO_BUCKETED_SCAN_ENABLED.key}.")
      .version("3.2.0")
      .booleanConf
      .createWithDefault(true)

  val DEFAULT_CACHE_STORAGE_LEVEL = buildConf("spark.sql.defaultCacheStorageLevel")
    .doc("The default storage level of `dataset.cache()`, `catalog.cacheTable()` and " +
      "sql query `CACHE TABLE t`.")
    .version("4.0.0")
    .stringConf
    .transform(_.toUpperCase(Locale.ROOT))
    .checkValues(StorageLevelMapper.values.map(_.name()).toSet)
    .createWithDefault(StorageLevelMapper.MEMORY_AND_DISK.name())

  val CROSS_JOINS_ENABLED = buildConf("spark.sql.crossJoin.enabled")
    .internal()
    .doc("When false, we will throw an error if a query contains a cartesian product without " +
        "explicit CROSS JOIN syntax.")
    .version("2.0.0")
    .booleanConf
    .createWithDefault(true)

  val ORDER_BY_ORDINAL = buildConf("spark.sql.orderByOrdinal")
    .doc("When true, the ordinal numbers are treated as the position in the select list. " +
         "When false, the ordinal numbers in order/sort by clause are ignored.")
    .version("2.0.0")
    .booleanConf
    .createWithDefault(true)

  val GROUP_BY_ORDINAL = buildConf("spark.sql.groupByOrdinal")
    .doc("When true, the ordinal numbers in group by clauses are treated as the position " +
      "in the select list. When false, the ordinal numbers are ignored.")
    .version("2.0.0")
    .booleanConf
    .createWithDefault(true)

  val GROUP_BY_ALIASES = buildConf("spark.sql.groupByAliases")
    .doc("When true, aliases in a select list can be used in group by clauses. When false, " +
      "an analysis exception is thrown in the case.")
    .version("2.2.0")
    .booleanConf
    .createWithDefault(true)

  // The output committer class used by data sources. The specified class needs to be a
  // subclass of org.apache.hadoop.mapreduce.OutputCommitter.
  val OUTPUT_COMMITTER_CLASS = buildConf("spark.sql.sources.outputCommitterClass")
    .version("1.4.0")
    .internal()
    .stringConf
    .createOptional

  val FILE_COMMIT_PROTOCOL_CLASS =
    buildConf("spark.sql.sources.commitProtocolClass")
      .version("2.1.1")
      .internal()
      .stringConf
      .createWithDefault(
        "org.apache.spark.sql.execution.datasources.SQLHadoopMapReduceCommitProtocol")

  val PARALLEL_PARTITION_DISCOVERY_THRESHOLD =
    buildConf("spark.sql.sources.parallelPartitionDiscovery.threshold")
      .doc("The maximum number of paths allowed for listing files at driver side. If the number " +
        "of detected paths exceeds this value during partition discovery, it tries to list the " +
        "files with another Spark distributed job. This configuration is effective only when " +
        "using file-based sources such as Parquet, JSON and ORC.")
      .version("1.5.0")
      .intConf
      .checkValue(parallel => parallel >= 0, "The maximum number of paths allowed for listing " +
        "files at driver side must not be negative")
      .createWithDefault(32)

  val PARALLEL_PARTITION_DISCOVERY_PARALLELISM =
    buildConf("spark.sql.sources.parallelPartitionDiscovery.parallelism")
      .doc("The number of parallelism to list a collection of path recursively, Set the " +
        "number to prevent file listing from generating too many tasks.")
      .version("2.1.1")
      .internal()
      .intConf
      .createWithDefault(10000)

  val IGNORE_DATA_LOCALITY =
    buildConf("spark.sql.sources.ignoreDataLocality")
      .doc("If true, Spark will not fetch the block locations for each file on " +
        "listing files. This speeds up file listing, but the scheduler cannot " +
        "schedule tasks to take advantage of data locality. It can be particularly " +
        "useful if data is read from a remote cluster so the scheduler could never " +
        "take advantage of locality anyway.")
      .version("3.0.0")
      .internal()
      .booleanConf
      .createWithDefault(false)

  val USE_LISTFILES_FILESYSTEM_LIST =
    buildConf("spark.sql.sources.useListFilesFileSystemList")
      .doc("A comma-separated list of file system schemes to use FileSystem.listFiles API " +
        "for a single root path listing")
      .version("4.0.0")
      .internal()
      .stringConf
      .transform(_.toLowerCase(Locale.ROOT))
      .createWithDefault("s3a")

  // Whether to automatically resolve ambiguity in join conditions for self-joins.
  // See SPARK-6231.
  val DATAFRAME_SELF_JOIN_AUTO_RESOLVE_AMBIGUITY =
    buildConf("spark.sql.selfJoinAutoResolveAmbiguity")
      .version("1.4.0")
      .internal()
      .booleanConf
      .createWithDefault(true)

  val FAIL_AMBIGUOUS_SELF_JOIN_ENABLED =
    buildConf("spark.sql.analyzer.failAmbiguousSelfJoin")
      .doc("When true, fail the Dataset query if it contains ambiguous self-join.")
      .version("3.0.0")
      .internal()
      .booleanConf
      .createWithDefault(true)

  // Whether to retain group by columns or not in GroupedData.agg.
  val DATAFRAME_RETAIN_GROUP_COLUMNS = buildConf("spark.sql.retainGroupColumns")
    .version("1.4.0")
    .internal()
    .booleanConf
    .createWithDefault(true)

  val DATAFRAME_PIVOT_MAX_VALUES = buildConf("spark.sql.pivotMaxValues")
    .doc("When doing a pivot without specifying values for the pivot column this is the maximum " +
      "number of (distinct) values that will be collected without error.")
    .version("1.6.0")
    .intConf
    .createWithDefault(10000)

  val RUN_SQL_ON_FILES = buildConf("spark.sql.runSQLOnFiles")
    .internal()
    .doc("When true, we could use `datasource`.`path` as table in SQL query.")
    .version("1.6.0")
    .booleanConf
    .createWithDefault(true)

  val WHOLESTAGE_CODEGEN_ENABLED = buildConf("spark.sql.codegen.wholeStage")
    .internal()
    .doc("When true, the whole stage (of multiple operators) will be compiled into single java" +
      " method.")
    .version("2.0.0")
    .booleanConf
    .createWithDefault(true)

  val WHOLESTAGE_CODEGEN_USE_ID_IN_CLASS_NAME =
    buildConf("spark.sql.codegen.useIdInClassName")
    .internal()
    .doc("When true, embed the (whole-stage) codegen stage ID into " +
      "the class name of the generated class as a suffix")
    .version("2.3.1")
    .booleanConf
    .createWithDefault(true)

  val WHOLESTAGE_MAX_NUM_FIELDS = buildConf("spark.sql.codegen.maxFields")
    .internal()
    .doc("The maximum number of fields (including nested fields) that will be supported before" +
      " deactivating whole-stage codegen.")
    .version("2.0.0")
    .intConf
    .createWithDefault(100)

  val CODEGEN_FACTORY_MODE = buildConf("spark.sql.codegen.factoryMode")
    .doc("This config determines the fallback behavior of several codegen generators " +
      "during tests. `FALLBACK` means trying codegen first and then falling back to " +
      "interpreted if any compile error happens. Disabling fallback if `CODEGEN_ONLY`. " +
      "`NO_CODEGEN` skips codegen and goes interpreted path always. Note that " +
      "this configuration is only for the internal usage, and NOT supposed to be set by " +
      "end users.")
    .version("2.4.0")
    .internal()
    .stringConf
    .checkValues(CodegenObjectFactoryMode.values.map(_.toString))
    .createWithDefault(CodegenObjectFactoryMode.FALLBACK.toString)

  val CODEGEN_FALLBACK = buildConf("spark.sql.codegen.fallback")
    .internal()
    .doc("When true, (whole stage) codegen could be temporary disabled for the part of query that" +
      " fail to compile generated code")
    .version("2.0.0")
    .booleanConf
    .createWithDefault(true)

  val CODEGEN_LOGGING_MAX_LINES = buildConf("spark.sql.codegen.logging.maxLines")
    .internal()
    .doc("The maximum number of codegen lines to log when errors occur. Use -1 for unlimited.")
    .version("2.3.0")
    .intConf
    .checkValue(maxLines => maxLines >= -1, "The maximum must be a positive integer, 0 to " +
      "disable logging or -1 to apply no limit.")
    .createWithDefault(1000)

  val WHOLESTAGE_HUGE_METHOD_LIMIT = buildConf("spark.sql.codegen.hugeMethodLimit")
    .internal()
    .doc("The maximum bytecode size of a single compiled Java function generated by whole-stage " +
      "codegen. When the compiled function exceeds this threshold, the whole-stage codegen is " +
      "deactivated for this subtree of the current query plan. The default value is 65535, which " +
      "is the largest bytecode size possible for a valid Java method. When running on HotSpot, " +
      s"it may be preferable to set the value to ${CodeGenerator.DEFAULT_JVM_HUGE_METHOD_LIMIT} " +
      "to match HotSpot's implementation.")
    .version("2.3.0")
    .intConf
    .createWithDefault(65535)

  val CODEGEN_METHOD_SPLIT_THRESHOLD = buildConf("spark.sql.codegen.methodSplitThreshold")
    .internal()
    .doc("The threshold of source-code splitting in the codegen. When the number of characters " +
      "in a single Java function (without comment) exceeds the threshold, the function will be " +
      "automatically split to multiple smaller ones. We cannot know how many bytecode will be " +
      "generated, so use the code length as metric. When running on HotSpot, a function's " +
      "bytecode should not go beyond 8KB, otherwise it will not be JITted; it also should not " +
      "be too small, otherwise there will be many function calls.")
    .version("3.0.0")
    .intConf
    .checkValue(threshold => threshold > 0, "The threshold must be a positive integer.")
    .createWithDefault(1024)

  val WHOLESTAGE_SPLIT_CONSUME_FUNC_BY_OPERATOR =
    buildConf("spark.sql.codegen.splitConsumeFuncByOperator")
      .internal()
      .doc("When true, whole stage codegen would put the logic of consuming rows of each " +
        "physical operator into individual methods, instead of a single big method. This can be " +
        "used to avoid oversized function that can miss the opportunity of JIT optimization.")
      .version("2.3.1")
      .booleanConf
      .createWithDefault(true)

  val FILES_MAX_PARTITION_BYTES = buildConf("spark.sql.files.maxPartitionBytes")
    .doc("The maximum number of bytes to pack into a single partition when reading files. " +
      "This configuration is effective only when using file-based sources such as Parquet, JSON " +
      "and ORC.")
    .version("2.0.0")
    .bytesConf(ByteUnit.BYTE)
    .createWithDefaultString("128MB") // parquet.block.size

  val FILES_OPEN_COST_IN_BYTES = buildConf("spark.sql.files.openCostInBytes")
    .internal()
    .doc("The estimated cost to open a file, measured by the number of bytes could be scanned in" +
      " the same time. This is used when putting multiple files into a partition. It's better to" +
      " over estimated, then the partitions with small files will be faster than partitions with" +
      " bigger files (which is scheduled first). This configuration is effective only when using" +
      " file-based sources such as Parquet, JSON and ORC.")
    .version("2.0.0")
    .bytesConf(ByteUnit.BYTE)
    .createWithDefaultString("4MB")

  val FILES_MIN_PARTITION_NUM = buildConf("spark.sql.files.minPartitionNum")
    .doc("The suggested (not guaranteed) minimum number of split file partitions. " +
      s"If not set, the default value is `${LEAF_NODE_DEFAULT_PARALLELISM.key}`. " +
      "This configuration is effective only when using file-based sources " +
      "such as Parquet, JSON and ORC.")
    .version("3.1.0")
    .intConf
    .checkValue(v => v > 0, "The min partition number must be a positive integer.")
    .createOptional

  val FILES_MAX_PARTITION_NUM = buildConf("spark.sql.files.maxPartitionNum")
    .doc("The suggested (not guaranteed) maximum number of split file partitions. If it is set, " +
      "Spark will rescale each partition to make the number of partitions is close to this " +
      "value if the initial number of partitions exceeds this value. This configuration is " +
      "effective only when using file-based sources such as Parquet, JSON and ORC.")
    .version("3.5.0")
    .intConf
    .checkValue(v => v > 0, "The maximum number of partitions must be a positive integer.")
    .createOptional

  val IGNORE_CORRUPT_FILES = buildConf("spark.sql.files.ignoreCorruptFiles")
    .doc("Whether to ignore corrupt files. If true, the Spark jobs will continue to run when " +
      "encountering corrupted files and the contents that have been read will still be returned. " +
      "This configuration is effective only when using file-based sources such as Parquet, JSON " +
      "and ORC.")
    .version("2.1.1")
    .booleanConf
    .createWithDefault(false)

  val IGNORE_MISSING_FILES = buildConf("spark.sql.files.ignoreMissingFiles")
    .doc("Whether to ignore missing files. If true, the Spark jobs will continue to run when " +
      "encountering missing files and the contents that have been read will still be returned. " +
      "This configuration is effective only when using file-based sources such as Parquet, JSON " +
      "and ORC.")
    .version("2.3.0")
    .booleanConf
    .createWithDefault(false)

  val MAX_RECORDS_PER_FILE = buildConf("spark.sql.files.maxRecordsPerFile")
    .doc("Maximum number of records to write out to a single file. " +
      "If this value is zero or negative, there is no limit.")
    .version("2.2.0")
    .longConf
    .createWithDefault(0)

  val EXCHANGE_REUSE_ENABLED = buildConf("spark.sql.exchange.reuse")
    .internal()
    .doc("When true, the planner will try to find out duplicated exchanges and re-use them.")
    .version("2.0.0")
    .booleanConf
    .createWithDefault(true)

  val SUBQUERY_REUSE_ENABLED = buildConf("spark.sql.execution.reuseSubquery")
    .internal()
    .doc("When true, the planner will try to find out duplicated subqueries and re-use them.")
    .version("3.0.0")
    .booleanConf
    .createWithDefault(true)

  val REMOVE_REDUNDANT_PROJECTS_ENABLED = buildConf("spark.sql.execution.removeRedundantProjects")
    .internal()
    .doc("Whether to remove redundant project exec node based on children's output and " +
      "ordering requirement.")
    .version("3.1.0")
    .booleanConf
    .createWithDefault(true)

  val REMOVE_REDUNDANT_SORTS_ENABLED = buildConf("spark.sql.execution.removeRedundantSorts")
    .internal()
    .doc("Whether to remove redundant physical sort node")
    .version("2.4.8")
    .booleanConf
    .createWithDefault(true)

  val REPLACE_HASH_WITH_SORT_AGG_ENABLED = buildConf("spark.sql.execution.replaceHashWithSortAgg")
    .internal()
    .doc("Whether to replace hash aggregate node with sort aggregate based on children's ordering")
    .version("3.3.0")
    .booleanConf
    .createWithDefault(false)

  val USE_PARTITION_EVALUATOR = buildConf("spark.sql.execution.usePartitionEvaluator")
    .internal()
    .doc("When true, use PartitionEvaluator to execute SQL operators.")
    .version("3.5.0")
    .booleanConf
    .createWithDefault(false)

  val STATE_STORE_PROVIDER_CLASS =
    buildConf("spark.sql.streaming.stateStore.providerClass")
      .internal()
      .doc(
        "The class used to manage state data in stateful streaming queries. This class must " +
          "be a subclass of StateStoreProvider, and must have a zero-arg constructor. " +
          "Note: For structured streaming, this configuration cannot be changed between query " +
          "restarts from the same checkpoint location.")
      .version("2.3.0")
      .stringConf
      .createWithDefault(
        "org.apache.spark.sql.execution.streaming.state.HDFSBackedStateStoreProvider")

  val NUM_STATE_STORE_MAINTENANCE_THREADS =
    buildConf("spark.sql.streaming.stateStore.numStateStoreMaintenanceThreads")
      .internal()
      .doc("Number of threads in the thread pool that perform clean up and snapshotting tasks " +
        "for stateful streaming queries. The default value is the number of cores * 0.25 " +
        "so that this thread pool doesn't take too many resources " +
        "away from the query and affect performance.")
      .intConf
      .checkValue(_ > 0, "Must be greater than 0")
      .createWithDefault(Math.max(Runtime.getRuntime.availableProcessors() / 4, 1))

  val STATE_SCHEMA_CHECK_ENABLED =
    buildConf("spark.sql.streaming.stateStore.stateSchemaCheck")
      .doc("When true, Spark will validate the state schema against schema on existing state and " +
        "fail query if it's incompatible.")
      .version("3.1.0")
      .booleanConf
      .createWithDefault(true)

  val STATE_STORE_MIN_DELTAS_FOR_SNAPSHOT =
    buildConf("spark.sql.streaming.stateStore.minDeltasForSnapshot")
      .internal()
      .doc("Minimum number of state store delta files that needs to be generated before they " +
        "consolidated into snapshots.")
      .version("2.0.0")
      .intConf
      .createWithDefault(10)

  val STATE_STORE_FORMAT_VALIDATION_ENABLED =
    buildConf("spark.sql.streaming.stateStore.formatValidation.enabled")
      .internal()
      .doc("When true, check if the data from state store is valid or not when running streaming " +
        "queries. This can happen if the state store format has been changed. Note, the feature " +
        "is only effective in the build-in HDFS state store provider now.")
      .version("3.1.0")
      .booleanConf
      .createWithDefault(true)

  val FLATMAPGROUPSWITHSTATE_STATE_FORMAT_VERSION =
    buildConf("spark.sql.streaming.flatMapGroupsWithState.stateFormatVersion")
      .internal()
      .doc("State format version used by flatMapGroupsWithState operation in a streaming query")
      .version("2.4.0")
      .intConf
      .checkValue(v => Set(1, 2).contains(v), "Valid versions are 1 and 2")
      .createWithDefault(2)

  val CHECKPOINT_LOCATION = buildConf("spark.sql.streaming.checkpointLocation")
    .doc("The default location for storing checkpoint data for streaming queries.")
    .version("2.0.0")
    .stringConf
    .createOptional

  val FORCE_DELETE_TEMP_CHECKPOINT_LOCATION =
    buildConf("spark.sql.streaming.forceDeleteTempCheckpointLocation")
      .doc("When true, enable temporary checkpoint locations force delete.")
      .version("3.0.0")
      .booleanConf
      .createWithDefault(false)

  val MIN_BATCHES_TO_RETAIN = buildConf("spark.sql.streaming.minBatchesToRetain")
    .internal()
    .doc("The minimum number of batches that must be retained and made recoverable.")
    .version("2.1.1")
    .intConf
    .createWithDefault(100)

  val MAX_BATCHES_TO_RETAIN_IN_MEMORY = buildConf("spark.sql.streaming.maxBatchesToRetainInMemory")
    .internal()
    .doc("The maximum number of batches which will be retained in memory to avoid " +
      "loading from files. The value adjusts a trade-off between memory usage vs cache miss: " +
      "'2' covers both success and direct failure cases, '1' covers only success case, " +
      "and '0' covers extreme case - disable cache to maximize memory size of executors.")
    .version("2.4.0")
    .intConf
    .createWithDefault(2)

  val STREAMING_MAINTENANCE_INTERVAL =
    buildConf("spark.sql.streaming.stateStore.maintenanceInterval")
      .internal()
      .doc("The interval in milliseconds between triggering maintenance tasks in StateStore. " +
        "The maintenance task executes background maintenance task in all the loaded store " +
        "providers if they are still the active instances according to the coordinator. If not, " +
        "inactive instances of store providers will be closed.")
      .version("2.0.0")
      .timeConf(TimeUnit.MILLISECONDS)
      .createWithDefault(TimeUnit.MINUTES.toMillis(1)) // 1 minute

  val STATE_STORE_COMPRESSION_CODEC =
    buildConf("spark.sql.streaming.stateStore.compression.codec")
      .internal()
      .doc("The codec used to compress delta and snapshot files generated by StateStore. " +
        "By default, Spark provides four codecs: lz4, lzf, snappy, and zstd. You can also " +
        "use fully qualified class names to specify the codec. Default codec is lz4.")
      .version("3.1.0")
      .stringConf
      .createWithDefault(CompressionCodec.LZ4)

  val CHECKPOINT_RENAMEDFILE_CHECK_ENABLED =
    buildConf("spark.sql.streaming.checkpoint.renamedFileCheck.enabled")
      .doc("When true, Spark will validate if renamed checkpoint file exists.")
      .internal()
      .version("3.4.0")
      .booleanConf
      .createWithDefault(false)

  /**
   * Note: this is defined in `RocksDBConf.FORMAT_VERSION`. These two places should be updated
   * together.
   */
  val STATE_STORE_ROCKSDB_FORMAT_VERSION =
    buildConf("spark.sql.streaming.stateStore.rocksdb.formatVersion")
      .internal()
      .doc("Set the RocksDB format version. This will be stored in the checkpoint when starting " +
        "a streaming query. The checkpoint will use this RocksDB format version in the entire " +
        "lifetime of the query.")
      .version("3.2.0")
      .intConf
      .checkValue(_ >= 0, "Must not be negative")
      // 5 is the default table format version for RocksDB 6.20.3.
      .createWithDefault(5)

  val STREAMING_AGGREGATION_STATE_FORMAT_VERSION =
    buildConf("spark.sql.streaming.aggregation.stateFormatVersion")
      .internal()
      .doc("State format version used by streaming aggregation operations in a streaming query. " +
        "State between versions are tend to be incompatible, so state format version shouldn't " +
        "be modified after running.")
      .version("2.4.0")
      .intConf
      .checkValue(v => Set(1, 2).contains(v), "Valid versions are 1 and 2")
      .createWithDefault(2)

  val STREAMING_STOP_ACTIVE_RUN_ON_RESTART =
    buildConf("spark.sql.streaming.stopActiveRunOnRestart")
    .doc("Running multiple runs of the same streaming query concurrently is not supported. " +
      "If we find a concurrent active run for a streaming query (in the same or different " +
      "SparkSessions on the same cluster) and this flag is true, we will stop the old streaming " +
      "query run to start the new one.")
    .version("3.0.0")
    .booleanConf
    .createWithDefault(true)

  val STREAMING_JOIN_STATE_FORMAT_VERSION =
    buildConf("spark.sql.streaming.join.stateFormatVersion")
      .internal()
      .doc("State format version used by streaming join operations in a streaming query. " +
        "State between versions are tend to be incompatible, so state format version shouldn't " +
        "be modified after running.")
      .version("3.0.0")
      .intConf
      .checkValue(v => Set(1, 2).contains(v), "Valid versions are 1 and 2")
      .createWithDefault(2)

  val STREAMING_SESSION_WINDOW_MERGE_SESSIONS_IN_LOCAL_PARTITION =
    buildConf("spark.sql.streaming.sessionWindow.merge.sessions.in.local.partition")
      .doc("When true, streaming session window sorts and merge sessions in local partition " +
        "prior to shuffle. This is to reduce the rows to shuffle, but only beneficial when " +
        "there're lots of rows in a batch being assigned to same sessions.")
      .version("3.2.0")
      .booleanConf
      .createWithDefault(false)

  val STREAMING_SESSION_WINDOW_STATE_FORMAT_VERSION =
    buildConf("spark.sql.streaming.sessionWindow.stateFormatVersion")
      .internal()
      .doc("State format version used by streaming session window in a streaming query. " +
        "State between versions are tend to be incompatible, so state format version shouldn't " +
        "be modified after running.")
      .version("3.2.0")
      .intConf
      .checkValue(v => Set(1).contains(v), "Valid version is 1")
      .createWithDefault(1)

  val UNSUPPORTED_OPERATION_CHECK_ENABLED =
    buildConf("spark.sql.streaming.unsupportedOperationCheck")
      .internal()
      .doc("When true, the logical plan for streaming query will be checked for unsupported" +
        " operations.")
      .version("2.0.0")
      .booleanConf
      .createWithDefault(true)

  val USE_DEPRECATED_KAFKA_OFFSET_FETCHING =
    buildConf("spark.sql.streaming.kafka.useDeprecatedOffsetFetching")
      .internal()
      .doc("When true, the deprecated Consumer based offset fetching used which could cause " +
        "infinite wait in Spark queries. Such cases query restart is the only workaround. " +
        "For further details please see Offset Fetching chapter of Structured Streaming Kafka " +
        "Integration Guide.")
      .version("3.1.0")
      .booleanConf
      .createWithDefault(false)

  val STATEFUL_OPERATOR_CHECK_CORRECTNESS_ENABLED =
    buildConf("spark.sql.streaming.statefulOperator.checkCorrectness.enabled")
      .internal()
      .doc("When true, the stateful operators for streaming query will be checked for possible " +
        "correctness issue due to global watermark. The correctness issue comes from queries " +
        "containing stateful operation which can emit rows older than the current watermark " +
        "plus allowed late record delay, which are \"late rows\" in downstream stateful " +
        "operations and these rows can be discarded. Please refer the programming guide doc for " +
        "more details. Once the issue is detected, Spark will throw analysis exception. " +
        "When this config is disabled, Spark will just print warning message for users. " +
        "Prior to Spark 3.1.0, the behavior is disabling this config.")
      .version("3.1.0")
      .booleanConf
      .createWithDefault(true)

  val STATEFUL_OPERATOR_ALLOW_MULTIPLE =
    buildConf("spark.sql.streaming.statefulOperator.allowMultiple")
      .internal()
      .doc("When true, multiple stateful operators are allowed to be present in a streaming " +
        "pipeline. The support for multiple stateful operators introduces a minor (semantically " +
        "correct) change in respect to late record filtering - late records are detected and " +
        "filtered in respect to the watermark from the previous microbatch instead of the " +
        "current one. This is a behavior change for Spark streaming pipelines and we allow " +
        "users to revert to the previous behavior of late record filtering (late records are " +
        "detected and filtered by comparing with the current microbatch watermark) by setting " +
        "the flag value to false. In this mode, only a single stateful operator will be allowed " +
        "in a streaming pipeline.")
      .version("3.4.0")
      .booleanConf
      .createWithDefault(true)

  val STATEFUL_OPERATOR_USE_STRICT_DISTRIBUTION =
    buildConf("spark.sql.streaming.statefulOperator.useStrictDistribution")
      .internal()
      .doc("The purpose of this config is only compatibility; DO NOT MANUALLY CHANGE THIS!!! " +
        "When true, the stateful operator for streaming query will use " +
        "StatefulOpClusteredDistribution which guarantees stable state partitioning as long as " +
        "the operator provides consistent grouping keys across the lifetime of query. " +
        "When false, the stateful operator for streaming query will use ClusteredDistribution " +
        "which is not sufficient to guarantee stable state partitioning despite the operator " +
        "provides consistent grouping keys across the lifetime of query. " +
        "This config will be set to true for new streaming queries to guarantee stable state " +
        "partitioning, and set to false for existing streaming queries to not break queries " +
        "which are restored from existing checkpoints. Please refer SPARK-38204 for details.")
      .version("3.3.0")
      .booleanConf
      .createWithDefault(true)

  val FILESTREAM_SINK_METADATA_IGNORED =
    buildConf("spark.sql.streaming.fileStreamSink.ignoreMetadata")
      .internal()
      .doc("If this is enabled, when Spark reads from the results of a streaming query written " +
        "by `FileStreamSink`, Spark will ignore the metadata log and treat it as normal path to " +
        "read, e.g. listing files using HDFS APIs.")
      .version("3.2.0")
      .booleanConf
      .createWithDefault(false)

  /**
   * SPARK-38809 - Config option to allow skipping null values for hash based stream-stream joins.
   * Its possible for us to see nulls if state was written with an older version of Spark,
   * the state was corrupted on disk or if we had an issue with the state iterators.
   */
  val STATE_STORE_SKIP_NULLS_FOR_STREAM_STREAM_JOINS =
  buildConf("spark.sql.streaming.stateStore.skipNullsForStreamStreamJoins.enabled")
    .internal()
    .doc("When true, this config will skip null values in hash based stream-stream joins. " +
      "The number of skipped null values will be shown as custom metric of stream join operator.")
    .version("3.3.0")
    .booleanConf
    .createWithDefault(false)

  val ASYNC_LOG_PURGE =
    buildConf("spark.sql.streaming.asyncLogPurge.enabled")
      .internal()
      .doc("When true, purging the offset log and " +
        "commit log of old entries will be done asynchronously.")
      .version("3.4.0")
      .booleanConf
      .createWithDefault(true)

  val STREAMING_METADATA_CACHE_ENABLED =
    buildConf("spark.sql.streaming.metadataCache.enabled")
      .internal()
      .doc("Whether the streaming HDFSMetadataLog caches the metadata of the latest two batches.")
      .booleanConf
      .createWithDefault(true)

  val STREAMING_TRIGGER_AVAILABLE_NOW_WRAPPER_ENABLED =
    buildConf("spark.sql.streaming.triggerAvailableNowWrapper.enabled")
      .internal()
      .doc("Whether to use the wrapper implementation of Trigger.AvailableNow if the source " +
        "does not support Trigger.AvailableNow. Enabling this allows the benefits of " +
        "Trigger.AvailableNow with sources which don't support it, but some sources " +
        "may show unexpected behavior including duplication, data loss, etc. So use with " +
        "extreme care! The ideal direction is to persuade developers of source(s) to " +
        "support Trigger.AvailableNow.")
      .booleanConf
      .createWithDefault(false)

  val VARIABLE_SUBSTITUTE_ENABLED =
    buildConf("spark.sql.variable.substitute")
      .doc("This enables substitution using syntax like `${var}`, `${system:var}`, " +
        "and `${env:var}`.")
      .version("2.0.0")
      .booleanConf
      .createWithDefault(true)

  val ENABLE_TWOLEVEL_AGG_MAP =
    buildConf("spark.sql.codegen.aggregate.map.twolevel.enabled")
      .internal()
      .doc("Enable two-level aggregate hash map. When enabled, records will first be " +
        "inserted/looked-up at a 1st-level, small, fast map, and then fallback to a " +
        "2nd-level, larger, slower map when 1st level is full or keys cannot be found. " +
        "When disabled, records go directly to the 2nd level.")
      .version("2.3.0")
      .booleanConf
      .createWithDefault(true)

  val ENABLE_TWOLEVEL_AGG_MAP_PARTIAL_ONLY =
    buildConf("spark.sql.codegen.aggregate.map.twolevel.partialOnly")
      .internal()
      .doc("Enable two-level aggregate hash map for partial aggregate only, " +
        "because final aggregate might get more distinct keys compared to partial aggregate. " +
        "Overhead of looking up 1st-level map might dominate when having a lot of distinct keys.")
      .version("3.2.1")
      .booleanConf
      .createWithDefault(true)

  val ENABLE_VECTORIZED_HASH_MAP =
    buildConf("spark.sql.codegen.aggregate.map.vectorized.enable")
      .internal()
      .doc("Enable vectorized aggregate hash map. This is for testing/benchmarking only.")
      .version("3.0.0")
      .booleanConf
      .createWithDefault(false)

  val CODEGEN_SPLIT_AGGREGATE_FUNC =
    buildConf("spark.sql.codegen.aggregate.splitAggregateFunc.enabled")
      .internal()
      .doc("When true, the code generator would split aggregate code into individual methods " +
        "instead of a single big method. This can be used to avoid oversized function that " +
        "can miss the opportunity of JIT optimization.")
      .version("3.0.0")
      .booleanConf
      .createWithDefault(true)

  val ENABLE_SORT_AGGREGATE_CODEGEN =
    buildConf("spark.sql.codegen.aggregate.sortAggregate.enabled")
      .internal()
      .doc("When true, enable code-gen for sort aggregate.")
      .version("3.3.0")
      .booleanConf
      .createWithDefault(true)

  val ENABLE_FULL_OUTER_SHUFFLED_HASH_JOIN_CODEGEN =
    buildConf("spark.sql.codegen.join.fullOuterShuffledHashJoin.enabled")
      .internal()
      .doc("When true, enable code-gen for FULL OUTER shuffled hash join.")
      .version("3.3.0")
      .booleanConf
      .createWithDefault(true)

  val ENABLE_BUILD_SIDE_OUTER_SHUFFLED_HASH_JOIN_CODEGEN =
    buildConf("spark.sql.codegen.join.buildSideOuterShuffledHashJoin.enabled")
      .internal()
      .doc("When true, enable code-gen for an OUTER shuffled hash join where outer side" +
        " is the build side.")
      .version("3.5.0")
      .booleanConf
      .createWithDefault(true)

  val ENABLE_FULL_OUTER_SORT_MERGE_JOIN_CODEGEN =
    buildConf("spark.sql.codegen.join.fullOuterSortMergeJoin.enabled")
      .internal()
      .doc("When true, enable code-gen for FULL OUTER sort merge join.")
      .version("3.3.0")
      .booleanConf
      .createWithDefault(true)

  val ENABLE_EXISTENCE_SORT_MERGE_JOIN_CODEGEN =
    buildConf("spark.sql.codegen.join.existenceSortMergeJoin.enabled")
      .internal()
      .doc("When true, enable code-gen for Existence sort merge join.")
      .version("3.3.0")
      .booleanConf
      .createWithDefault(true)

  val MAX_NESTED_VIEW_DEPTH =
    buildConf("spark.sql.view.maxNestedViewDepth")
      .internal()
      .doc("The maximum depth of a view reference in a nested view. A nested view may reference " +
        "other nested views, the dependencies are organized in a directed acyclic graph (DAG). " +
        "However the DAG depth may become too large and cause unexpected behavior. This " +
        "configuration puts a limit on this: when the depth of a view exceeds this value during " +
        "analysis, we terminate the resolution to avoid potential errors.")
      .version("2.2.0")
      .intConf
      .checkValue(depth => depth > 0, "The maximum depth of a view reference in a nested view " +
        "must be positive.")
      .createWithDefault(100)

  val ALLOW_PARAMETERLESS_COUNT =
    buildConf("spark.sql.legacy.allowParameterlessCount")
      .internal()
      .doc("When true, the SQL function 'count' is allowed to take no parameters.")
      .version("3.1.1")
      .booleanConf
      .createWithDefault(false)

  val ALLOW_NON_EMPTY_LOCATION_IN_CTAS =
    buildConf("spark.sql.legacy.allowNonEmptyLocationInCTAS")
      .internal()
      .doc("When false, CTAS with LOCATION throws an analysis exception if the " +
        "location is not empty.")
      .version("3.2.0")
      .booleanConf
      .createWithDefault(false)

  val ALLOW_STAR_WITH_SINGLE_TABLE_IDENTIFIER_IN_COUNT =
    buildConf("spark.sql.legacy.allowStarWithSingleTableIdentifierInCount")
      .internal()
      .doc("When true, the SQL function 'count' is allowed to take single 'tblName.*' as parameter")
      .version("3.2")
      .booleanConf
      .createWithDefault(false)

  val ALLOW_ZERO_INDEX_IN_FORMAT_STRING =
    buildConf("spark.sql.legacy.allowZeroIndexInFormatString")
      .internal()
      .doc("When false, the `strfmt` in `format_string(strfmt, obj, ...)` and " +
        "`printf(strfmt, obj, ...)` will no longer support to use \"0$\" to specify the first " +
        "argument, the first argument should always reference by \"1$\" when use argument index " +
        "to indicating the position of the argument in the argument list.")
      .version("3.3")
      .booleanConf
      .createWithDefault(false)

  val USE_CURRENT_SQL_CONFIGS_FOR_VIEW =
    buildConf("spark.sql.legacy.useCurrentConfigsForView")
      .internal()
      .doc("When true, SQL Configs of the current active SparkSession instead of the captured " +
        "ones will be applied during the parsing and analysis phases of the view resolution.")
      .version("3.1.0")
      .booleanConf
      .createWithDefault(false)

  val STORE_ANALYZED_PLAN_FOR_VIEW =
    buildConf("spark.sql.legacy.storeAnalyzedPlanForView")
      .internal()
      .doc("When true, analyzed plan instead of SQL text will be stored when creating " +
        "temporary view")
      .version("3.1.0")
      .booleanConf
      .createWithDefault(false)

  val ALLOW_TEMP_VIEW_CREATION_WITH_MULTIPLE_NAME_PARTS =
    buildConf("spark.sql.legacy.allowTempViewCreationWithMultipleNameparts")
      .internal()
      .doc("When true, temp view creation Dataset APIs will allow the view creation even if " +
        "the view name is multiple name parts. The extra name parts will be dropped " +
        "during the view creation")
      .version("3.4.0")
      .booleanConf
      .createWithDefault(false)

  val ALLOW_AUTO_GENERATED_ALIAS_FOR_VEW =
    buildConf("spark.sql.legacy.allowAutoGeneratedAliasForView")
      .internal()
      .doc("When true, it's allowed to use a input query without explicit alias when creating " +
        "a permanent view.")
      .version("3.2.0")
      .booleanConf
      .createWithDefault(false)

  val STREAMING_FILE_COMMIT_PROTOCOL_CLASS =
    buildConf("spark.sql.streaming.commitProtocolClass")
      .version("2.1.0")
      .internal()
      .stringConf
      .createWithDefault("org.apache.spark.sql.execution.streaming.ManifestFileCommitProtocol")

  val STREAMING_MULTIPLE_WATERMARK_POLICY =
    buildConf("spark.sql.streaming.multipleWatermarkPolicy")
      .doc("Policy to calculate the global watermark value when there are multiple watermark " +
        "operators in a streaming query. The default value is 'min' which chooses " +
        "the minimum watermark reported across multiple operators. Other alternative value is " +
        "'max' which chooses the maximum across multiple operators. " +
        "Note: This configuration cannot be changed between query restarts from the same " +
        "checkpoint location.")
      .version("2.4.0")
      .stringConf
      .transform(_.toLowerCase(Locale.ROOT))
      .checkValue(
        str => Set("min", "max").contains(str),
        "Invalid value for 'spark.sql.streaming.multipleWatermarkPolicy'. " +
          "Valid values are 'min' and 'max'")
      .createWithDefault("min") // must be same as MultipleWatermarkPolicy.DEFAULT_POLICY_NAME

  val OBJECT_AGG_SORT_BASED_FALLBACK_THRESHOLD =
    buildConf("spark.sql.objectHashAggregate.sortBased.fallbackThreshold")
      .internal()
      .doc("In the case of ObjectHashAggregateExec, when the size of the in-memory hash map " +
        "grows too large, we will fall back to sort-based aggregation. This option sets a row " +
        "count threshold for the size of the hash map.")
      .version("2.2.0")
      .intConf
      // We are trying to be conservative and use a relatively small default count threshold here
      // since the state object of some TypedImperativeAggregate function can be quite large (e.g.
      // percentile_approx).
      .createWithDefault(128)

  val USE_OBJECT_HASH_AGG = buildConf("spark.sql.execution.useObjectHashAggregateExec")
    .internal()
    .doc("Decides if we use ObjectHashAggregateExec")
    .version("2.2.0")
    .booleanConf
    .createWithDefault(true)

  val JSON_GENERATOR_IGNORE_NULL_FIELDS =
    buildConf("spark.sql.jsonGenerator.ignoreNullFields")
      .doc("Whether to ignore null fields when generating JSON objects in JSON data source and " +
        "JSON functions such as to_json. " +
        "If false, it generates null for null fields in JSON objects.")
      .version("3.0.0")
      .booleanConf
      .createWithDefault(true)

  val JSON_EXPRESSION_OPTIMIZATION =
    buildConf("spark.sql.optimizer.enableJsonExpressionOptimization")
      .doc("Whether to optimize JSON expressions in SQL optimizer. It includes pruning " +
        "unnecessary columns from from_json, simplifying from_json + to_json, to_json + " +
        "named_struct(from_json.col1, from_json.col2, ....).")
      .version("3.1.0")
      .booleanConf
      .createWithDefault(true)

  val CSV_EXPRESSION_OPTIMIZATION =
    buildConf("spark.sql.optimizer.enableCsvExpressionOptimization")
      .doc("Whether to optimize CSV expressions in SQL optimizer. It includes pruning " +
        "unnecessary columns from from_csv.")
      .version("3.2.0")
      .booleanConf
      .createWithDefault(true)

  val COLLAPSE_PROJECT_ALWAYS_INLINE = buildConf("spark.sql.optimizer.collapseProjectAlwaysInline")
    .doc("Whether to always collapse two adjacent projections and inline expressions even if " +
      "it causes extra duplication.")
    .version("3.3.0")
    .booleanConf
    .createWithDefault(false)

  val FILE_SINK_LOG_DELETION = buildConf("spark.sql.streaming.fileSink.log.deletion")
    .internal()
    .doc("Whether to delete the expired log files in file stream sink.")
    .version("2.0.0")
    .booleanConf
    .createWithDefault(true)

  val FILE_SINK_LOG_COMPACT_INTERVAL =
    buildConf("spark.sql.streaming.fileSink.log.compactInterval")
      .internal()
      .doc("Number of log files after which all the previous files " +
        "are compacted into the next log file.")
      .version("2.0.0")
      .intConf
      .createWithDefault(10)

  val FILE_SINK_LOG_CLEANUP_DELAY =
    buildConf("spark.sql.streaming.fileSink.log.cleanupDelay")
      .internal()
      .doc("How long that a file is guaranteed to be visible for all readers.")
      .version("2.0.0")
      .timeConf(TimeUnit.MILLISECONDS)
      .createWithDefault(TimeUnit.MINUTES.toMillis(10)) // 10 minutes

  val FILE_SOURCE_LOG_DELETION = buildConf("spark.sql.streaming.fileSource.log.deletion")
    .internal()
    .doc("Whether to delete the expired log files in file stream source.")
    .version("2.0.1")
    .booleanConf
    .createWithDefault(true)

  val FILE_SOURCE_LOG_COMPACT_INTERVAL =
    buildConf("spark.sql.streaming.fileSource.log.compactInterval")
      .internal()
      .doc("Number of log files after which all the previous files " +
        "are compacted into the next log file.")
      .version("2.0.1")
      .intConf
      .createWithDefault(10)

  val FILE_SOURCE_LOG_CLEANUP_DELAY =
    buildConf("spark.sql.streaming.fileSource.log.cleanupDelay")
      .internal()
      .doc("How long in milliseconds a file is guaranteed to be visible for all readers.")
      .version("2.0.1")
      .timeConf(TimeUnit.MILLISECONDS)
      .createWithDefault(TimeUnit.MINUTES.toMillis(10)) // 10 minutes

  val FILE_SOURCE_SCHEMA_FORCE_NULLABLE =
    buildConf("spark.sql.streaming.fileSource.schema.forceNullable")
      .internal()
      .doc("When true, force the schema of streaming file source to be nullable (including all " +
        "the fields). Otherwise, the schema might not be compatible with actual data, which " +
        "leads to corruptions.")
      .version("3.0.0")
      .booleanConf
      .createWithDefault(true)

  val FILE_SOURCE_CLEANER_NUM_THREADS =
    buildConf("spark.sql.streaming.fileSource.cleaner.numThreads")
      .doc("Number of threads used in the file source completed file cleaner.")
      .version("3.0.0")
      .intConf
      .createWithDefault(1)

  val STREAMING_SCHEMA_INFERENCE =
    buildConf("spark.sql.streaming.schemaInference")
      .internal()
      .doc("Whether file-based streaming sources will infer its own schema")
      .version("2.0.0")
      .booleanConf
      .createWithDefault(false)

  val STREAMING_POLLING_DELAY =
    buildConf("spark.sql.streaming.pollingDelay")
      .internal()
      .doc("How long to delay polling new data when no data is available")
      .version("2.0.0")
      .timeConf(TimeUnit.MILLISECONDS)
      .createWithDefault(10L)

  val STREAMING_STOP_TIMEOUT =
    buildConf("spark.sql.streaming.stopTimeout")
      .doc("How long to wait in milliseconds for the streaming execution thread to stop when " +
        "calling the streaming query's stop() method. 0 or negative values wait indefinitely.")
      .version("3.0.0")
      .timeConf(TimeUnit.MILLISECONDS)
      .createWithDefaultString("0")

  val STREAMING_NO_DATA_PROGRESS_EVENT_INTERVAL =
    buildConf("spark.sql.streaming.noDataProgressEventInterval")
      .internal()
      .doc("How long to wait before providing query idle event when there is no data")
      .version("2.1.1")
      .timeConf(TimeUnit.MILLISECONDS)
      .createWithDefault(10000L)

  val STREAMING_NO_DATA_MICRO_BATCHES_ENABLED =
    buildConf("spark.sql.streaming.noDataMicroBatches.enabled")
      .doc(
        "Whether streaming micro-batch engine will execute batches without data " +
          "for eager state management for stateful streaming queries.")
      .version("2.4.1")
      .booleanConf
      .createWithDefault(true)

  val STREAMING_METRICS_ENABLED =
    buildConf("spark.sql.streaming.metricsEnabled")
      .doc("Whether Dropwizard/Codahale metrics will be reported for active streaming queries.")
      .version("2.0.2")
      .booleanConf
      .createWithDefault(false)

  val STREAMING_PROGRESS_RETENTION =
    buildConf("spark.sql.streaming.numRecentProgressUpdates")
      .doc("The number of progress updates to retain for a streaming query")
      .version("2.1.1")
      .intConf
      .createWithDefault(100)

  val STREAMING_CHECKPOINT_FILE_MANAGER_CLASS =
    buildConf("spark.sql.streaming.checkpointFileManagerClass")
      .internal()
      .doc("The class used to write checkpoint files atomically. This class must be a subclass " +
        "of the interface CheckpointFileManager.")
      .version("2.4.0")
      .stringConf

  val STREAMING_CHECKPOINT_ESCAPED_PATH_CHECK_ENABLED =
    buildConf("spark.sql.streaming.checkpoint.escapedPathCheck.enabled")
      .internal()
      .doc("Whether to detect a streaming query may pick up an incorrect checkpoint path due " +
        "to SPARK-26824.")
      .version("3.0.0")
      .booleanConf
      .createWithDefault(true)

  val PARALLEL_FILE_LISTING_IN_STATS_COMPUTATION =
    buildConf("spark.sql.statistics.parallelFileListingInStatsComputation.enabled")
      .internal()
      .doc("When true, SQL commands use parallel file listing, " +
        "as opposed to single thread listing. " +
        "This usually speeds up commands that need to list many directories.")
      .version("2.4.1")
      .booleanConf
      .createWithDefault(true)

  val DEFAULT_SIZE_IN_BYTES = buildConf("spark.sql.defaultSizeInBytes")
    .internal()
    .doc("The default table size used in query planning. By default, it is set to Long.MaxValue " +
      s"which is larger than `${AUTO_BROADCASTJOIN_THRESHOLD.key}` to be more conservative. " +
      "That is to say by default the optimizer will not choose to broadcast a table unless it " +
      "knows for sure its size is small enough.")
    .version("1.1.0")
    .bytesConf(ByteUnit.BYTE)
    .createWithDefault(Long.MaxValue)

  val ENABLE_FALL_BACK_TO_HDFS_FOR_STATS = buildConf("spark.sql.statistics.fallBackToHdfs")
    .doc("When true, it will fall back to HDFS if the table statistics are not available from " +
      "table metadata. This is useful in determining if a table is small enough to use " +
      "broadcast joins. This flag is effective only for non-partitioned Hive tables. " +
      "For non-partitioned data source tables, it will be automatically recalculated if table " +
      "statistics are not available. For partitioned data source and partitioned Hive tables, " +
      s"It is '${DEFAULT_SIZE_IN_BYTES.key}' if table statistics are not available.")
    .version("2.0.0")
    .booleanConf
    .createWithDefault(false)

  val NDV_MAX_ERROR =
    buildConf("spark.sql.statistics.ndv.maxError")
      .internal()
      .doc("The maximum relative standard deviation allowed in HyperLogLog++ algorithm " +
        "when generating column level statistics.")
      .version("2.1.1")
      .doubleConf
      .createWithDefault(0.05)

  val HISTOGRAM_ENABLED =
    buildConf("spark.sql.statistics.histogram.enabled")
      .doc("Generates histograms when computing column statistics if enabled. Histograms can " +
        "provide better estimation accuracy. Currently, Spark only supports equi-height " +
        "histogram. Note that collecting histograms takes extra cost. For example, collecting " +
        "column statistics usually takes only one table scan, but generating equi-height " +
        "histogram will cause an extra table scan.")
      .version("2.3.0")
      .booleanConf
      .createWithDefault(false)

  val HISTOGRAM_NUM_BINS =
    buildConf("spark.sql.statistics.histogram.numBins")
      .internal()
      .doc("The number of bins when generating histograms.")
      .version("2.3.0")
      .intConf
      .checkValue(num => num > 1, "The number of bins must be greater than 1.")
      .createWithDefault(254)

  val PERCENTILE_ACCURACY =
    buildConf("spark.sql.statistics.percentile.accuracy")
      .internal()
      .doc("Accuracy of percentile approximation when generating equi-height histograms. " +
        "Larger value means better accuracy. The relative error can be deduced by " +
        "1.0 / PERCENTILE_ACCURACY.")
      .version("2.3.0")
      .intConf
      .createWithDefault(10000)

  val AUTO_SIZE_UPDATE_ENABLED =
    buildConf("spark.sql.statistics.size.autoUpdate.enabled")
      .doc("Enables automatic update for table size once table's data is changed. Note that if " +
        "the total number of files of the table is very large, this can be expensive and slow " +
        "down data change commands.")
      .version("2.3.0")
      .booleanConf
      .createWithDefault(false)

  val UPDATE_PART_STATS_IN_ANALYZE_TABLE_ENABLED =
    buildConf("spark.sql.statistics.updatePartitionStatsInAnalyzeTable.enabled")
      .doc("When this config is enabled, Spark will also update partition statistics in analyze " +
        "table command (i.e., ANALYZE TABLE .. COMPUTE STATISTICS [NOSCAN]). Note the command " +
        "will also become more expensive. When this config is disabled, Spark will only " +
        "update table level statistics.")
      .version("4.0.0")
      .booleanConf
      .createWithDefault(false)

  val CBO_ENABLED =
    buildConf("spark.sql.cbo.enabled")
      .doc("Enables CBO for estimation of plan statistics when set true.")
      .version("2.2.0")
      .booleanConf
      .createWithDefault(false)

  val PLAN_STATS_ENABLED =
    buildConf("spark.sql.cbo.planStats.enabled")
      .doc("When true, the logical plan will fetch row counts and column statistics from catalog.")
      .version("3.0.0")
      .booleanConf
      .createWithDefault(false)

  val JOIN_REORDER_ENABLED =
    buildConf("spark.sql.cbo.joinReorder.enabled")
      .doc("Enables join reorder in CBO.")
      .version("2.2.0")
      .booleanConf
      .createWithDefault(false)

  val JOIN_REORDER_DP_THRESHOLD =
    buildConf("spark.sql.cbo.joinReorder.dp.threshold")
      .doc("The maximum number of joined nodes allowed in the dynamic programming algorithm.")
      .version("2.2.0")
      .intConf
      .checkValue(number => number > 0, "The maximum number must be a positive integer.")
      .createWithDefault(12)

  val JOIN_REORDER_CARD_WEIGHT =
    buildConf("spark.sql.cbo.joinReorder.card.weight")
      .internal()
      .doc("The weight of the ratio of cardinalities (number of rows) " +
        "in the cost comparison function. The ratio of sizes in bytes has weight " +
        "1 - this value. The weighted geometric mean of these ratios is used to decide " +
        "which of the candidate plans will be chosen by the CBO.")
      .version("2.2.0")
      .doubleConf
      .checkValue(weight => weight >= 0 && weight <= 1, "The weight value must be in [0, 1].")
      .createWithDefault(0.7)

  val JOIN_REORDER_DP_STAR_FILTER =
    buildConf("spark.sql.cbo.joinReorder.dp.star.filter")
      .doc("Applies star-join filter heuristics to cost based join enumeration.")
      .version("2.2.0")
      .booleanConf
      .createWithDefault(false)

  val STARSCHEMA_DETECTION = buildConf("spark.sql.cbo.starSchemaDetection")
    .doc("When true, it enables join reordering based on star schema detection. ")
    .version("2.2.0")
    .booleanConf
    .createWithDefault(false)

  val STARSCHEMA_FACT_TABLE_RATIO = buildConf("spark.sql.cbo.starJoinFTRatio")
    .internal()
    .doc("Specifies the upper limit of the ratio between the largest fact tables" +
      " for a star join to be considered. ")
    .version("2.2.0")
    .doubleConf
    .createWithDefault(0.9)

  private def isValidTimezone(zone: String): Boolean = {
    Try { DateTimeUtils.getZoneId(zone) }.isSuccess
  }

  val SESSION_LOCAL_TIMEZONE = buildConf(SqlApiConf.SESSION_LOCAL_TIMEZONE_KEY)
    .doc("The ID of session local timezone in the format of either region-based zone IDs or " +
      "zone offsets. Region IDs must have the form 'area/city', such as 'America/Los_Angeles'. " +
      "Zone offsets must be in the format '(+|-)HH', '(+|-)HH:mm' or '(+|-)HH:mm:ss', e.g '-08', " +
      "'+01:00' or '-13:33:33'. Also 'UTC' and 'Z' are supported as aliases of '+00:00'. Other " +
      "short names are not recommended to use because they can be ambiguous.")
    .version("2.2.0")
    .stringConf
    .checkValue(isValidTimezone, s"Cannot resolve the given timezone with" +
      " ZoneId.of(_, ZoneId.SHORT_IDS)")
    .createWithDefaultFunction(() => TimeZone.getDefault.getID)

  val WINDOW_EXEC_BUFFER_IN_MEMORY_THRESHOLD =
    buildConf("spark.sql.windowExec.buffer.in.memory.threshold")
      .internal()
      .doc("Threshold for number of rows guaranteed to be held in memory by the window operator")
      .version("2.2.1")
      .intConf
      .createWithDefault(4096)

  val WINDOW_EXEC_BUFFER_SPILL_THRESHOLD =
    buildConf("spark.sql.windowExec.buffer.spill.threshold")
      .internal()
      .doc("Threshold for number of rows to be spilled by window operator")
      .version("2.2.0")
      .intConf
      .createWithDefault(SHUFFLE_SPILL_NUM_ELEMENTS_FORCE_SPILL_THRESHOLD.defaultValue.get)

  val WINDOW_GROUP_LIMIT_THRESHOLD =
    buildConf("spark.sql.optimizer.windowGroupLimitThreshold")
      .internal()
      .doc("Threshold for triggering `InsertWindowGroupLimit`. " +
        "0 means the output results is empty. -1 means disabling the optimization.")
      .version("3.5.0")
      .intConf
      .checkValue(_ >= -1,
        "The threshold of window group limit must be -1, 0 or positive integer.")
      .createWithDefault(1000)

  val SESSION_WINDOW_BUFFER_IN_MEMORY_THRESHOLD =
    buildConf("spark.sql.sessionWindow.buffer.in.memory.threshold")
      .internal()
      .doc("Threshold for number of windows guaranteed to be held in memory by the " +
        "session window operator. Note that the buffer is used only for the query Spark " +
        "cannot apply aggregations on determining session window.")
      .version("3.2.0")
      .intConf
      .createWithDefault(4096)

  val SESSION_WINDOW_BUFFER_SPILL_THRESHOLD =
    buildConf("spark.sql.sessionWindow.buffer.spill.threshold")
      .internal()
      .doc("Threshold for number of rows to be spilled by window operator. Note that " +
        "the buffer is used only for the query Spark cannot apply aggregations on determining " +
        "session window.")
      .version("3.2.0")
      .intConf
      .createWithDefault(SHUFFLE_SPILL_NUM_ELEMENTS_FORCE_SPILL_THRESHOLD.defaultValue.get)

  val SORT_MERGE_JOIN_EXEC_BUFFER_IN_MEMORY_THRESHOLD =
    buildConf("spark.sql.sortMergeJoinExec.buffer.in.memory.threshold")
      .internal()
      .doc("Threshold for number of rows guaranteed to be held in memory by the sort merge " +
        "join operator")
      .version("2.2.1")
      .intConf
      .createWithDefault(ByteArrayMethods.MAX_ROUNDED_ARRAY_LENGTH)

  val SORT_MERGE_JOIN_EXEC_BUFFER_SPILL_THRESHOLD =
    buildConf("spark.sql.sortMergeJoinExec.buffer.spill.threshold")
      .internal()
      .doc("Threshold for number of rows to be spilled by sort merge join operator")
      .version("2.2.0")
      .intConf
      .createWithDefault(SHUFFLE_SPILL_NUM_ELEMENTS_FORCE_SPILL_THRESHOLD.defaultValue.get)

  val CARTESIAN_PRODUCT_EXEC_BUFFER_IN_MEMORY_THRESHOLD =
    buildConf("spark.sql.cartesianProductExec.buffer.in.memory.threshold")
      .internal()
      .doc("Threshold for number of rows guaranteed to be held in memory by the cartesian " +
        "product operator")
      .version("2.2.1")
      .intConf
      .createWithDefault(4096)

  val CARTESIAN_PRODUCT_EXEC_BUFFER_SPILL_THRESHOLD =
    buildConf("spark.sql.cartesianProductExec.buffer.spill.threshold")
      .internal()
      .doc("Threshold for number of rows to be spilled by cartesian product operator")
      .version("2.2.0")
      .intConf
      .createWithDefault(SHUFFLE_SPILL_NUM_ELEMENTS_FORCE_SPILL_THRESHOLD.defaultValue.get)

  val SUPPORT_QUOTED_REGEX_COLUMN_NAME = buildConf("spark.sql.parser.quotedRegexColumnNames")
    .doc("When true, quoted Identifiers (using backticks) in SELECT statement are interpreted" +
      " as regular expressions.")
    .version("2.3.0")
    .booleanConf
    .createWithDefault(false)

  val TVF_ALLOW_MULTIPLE_TABLE_ARGUMENTS_ENABLED =
    buildConf("spark.sql.tvf.allowMultipleTableArguments.enabled")
      .doc("When true, allows multiple table arguments for table-valued functions, " +
        "receiving the cartesian product of all the rows of these tables.")
      .version("3.5.0")
      .booleanConf
      .createWithDefault(false)

  val RANGE_EXCHANGE_SAMPLE_SIZE_PER_PARTITION =
    buildConf("spark.sql.execution.rangeExchange.sampleSizePerPartition")
      .internal()
      .doc("Number of points to sample per partition in order to determine the range boundaries" +
          " for range partitioning, typically used in global sorting (without limit).")
      .version("2.3.0")
      .intConf
      .createWithDefault(100)

  val ARROW_EXECUTION_ENABLED =
    buildConf("spark.sql.execution.arrow.enabled")
      .doc("(Deprecated since Spark 3.0, please set 'spark.sql.execution.arrow.pyspark.enabled'.)")
      .version("2.3.0")
      .booleanConf
      .createWithDefault(false)

  val ARROW_PYSPARK_EXECUTION_ENABLED =
    buildConf("spark.sql.execution.arrow.pyspark.enabled")
      .doc("When true, make use of Apache Arrow for columnar data transfers in PySpark. " +
        "This optimization applies to: " +
        "1. pyspark.sql.DataFrame.toPandas. " +
        "2. pyspark.sql.SparkSession.createDataFrame when its input is a Pandas DataFrame " +
        "or a NumPy ndarray. " +
        "The following data type is unsupported: " +
        "ArrayType of TimestampType.")
      .version("3.0.0")
      .fallbackConf(ARROW_EXECUTION_ENABLED)

  val ARROW_PYSPARK_SELF_DESTRUCT_ENABLED =
    buildConf("spark.sql.execution.arrow.pyspark.selfDestruct.enabled")
      .doc("(Experimental) When true, make use of Apache Arrow's self-destruct and split-blocks " +
        "options for columnar data transfers in PySpark, when converting from Arrow to Pandas. " +
        "This reduces memory usage at the cost of some CPU time. " +
        "This optimization applies to: pyspark.sql.DataFrame.toPandas " +
        "when 'spark.sql.execution.arrow.pyspark.enabled' is set.")
      .version("3.2.0")
      .booleanConf
      .createWithDefault(false)

  val ARROW_LOCAL_RELATION_THRESHOLD =
    buildConf("spark.sql.execution.arrow.localRelationThreshold")
      .doc(
        "When converting Arrow batches to Spark DataFrame, local collections are used in the " +
          "driver side if the byte size of Arrow batches is smaller than this threshold. " +
          "Otherwise, the Arrow batches are sent and deserialized to Spark internal rows " +
          "in the executors.")
      .version("3.4.0")
      .bytesConf(ByteUnit.BYTE)
      .checkValue(_ >= 0, "This value must be equal to or greater than 0.")
      .createWithDefaultString("48MB")

  val PYSPARK_JVM_STACKTRACE_ENABLED =
    buildConf("spark.sql.pyspark.jvmStacktrace.enabled")
      .doc("When true, it shows the JVM stacktrace in the user-facing PySpark exception " +
        "together with Python stacktrace. By default, it is disabled to hide JVM stacktrace " +
        "and shows a Python-friendly exception only. Note that this is independent from log " +
        "level settings.")
      .version("3.0.0")
      .booleanConf
      // show full stacktrace in tests but hide in production by default.
      .createWithDefault(Utils.isTesting)

  val PYTHON_UDF_WORKER_FAULTHANLDER_ENABLED =
    buildConf("spark.sql.execution.pyspark.udf.faulthandler.enabled")
      .doc(
        s"Same as ${Python.PYTHON_WORKER_FAULTHANLDER_ENABLED.key} for Python execution with " +
        "DataFrame and SQL. It can change during runtime.")
      .version("4.0.0")
      .fallbackConf(Python.PYTHON_WORKER_FAULTHANLDER_ENABLED)

  val ARROW_SPARKR_EXECUTION_ENABLED =
    buildConf("spark.sql.execution.arrow.sparkr.enabled")
      .doc("When true, make use of Apache Arrow for columnar data transfers in SparkR. " +
        "This optimization applies to: " +
        "1. createDataFrame when its input is an R DataFrame " +
        "2. collect " +
        "3. dapply " +
        "4. gapply " +
        "The following data types are unsupported: " +
        "FloatType, BinaryType, ArrayType, StructType and MapType.")
      .version("3.0.0")
      .booleanConf
      .createWithDefault(false)

  val ARROW_FALLBACK_ENABLED =
    buildConf("spark.sql.execution.arrow.fallback.enabled")
      .doc("(Deprecated since Spark 3.0, please set " +
        "'spark.sql.execution.arrow.pyspark.fallback.enabled'.)")
      .version("2.4.0")
      .booleanConf
      .createWithDefault(true)

  val ARROW_PYSPARK_FALLBACK_ENABLED =
    buildConf("spark.sql.execution.arrow.pyspark.fallback.enabled")
      .doc(s"When true, optimizations enabled by '${ARROW_PYSPARK_EXECUTION_ENABLED.key}' will " +
        "fallback automatically to non-optimized implementations if an error occurs.")
      .version("3.0.0")
      .fallbackConf(ARROW_FALLBACK_ENABLED)

  val ARROW_EXECUTION_MAX_RECORDS_PER_BATCH =
    buildConf("spark.sql.execution.arrow.maxRecordsPerBatch")
      .doc("When using Apache Arrow, limit the maximum number of records that can be written " +
        "to a single ArrowRecordBatch in memory. If set to zero or negative there is no limit.")
      .version("2.3.0")
      .intConf
      .createWithDefault(10000)

  val ARROW_EXECUTION_USE_LARGE_VAR_TYPES =
    buildConf("spark.sql.execution.arrow.useLargeVarTypes")
      .doc("When using Apache Arrow, use large variable width vectors for string and binary " +
        "types. Regular string and binary types have a 2GiB limit for a column in a single " +
        "record batch. Large variable types remove this limitation at the cost of higher memory " +
        "usage per value. Note that this only works for DataFrame.mapInArrow.")
      .version("3.5.0")
      .internal()
      .booleanConf
      .createWithDefault(false)

  val PANDAS_UDF_BUFFER_SIZE =
    buildConf("spark.sql.execution.pandas.udf.buffer.size")
      .doc(
        s"Same as `${BUFFER_SIZE.key}` but only applies to Pandas UDF executions. If it is not " +
        s"set, the fallback is `${BUFFER_SIZE.key}`. Note that Pandas execution requires more " +
        "than 4 bytes. Lowering this value could make small Pandas UDF batch iterated and " +
        "pipelined; however, it might degrade performance. See SPARK-27870.")
      .version("3.0.0")
      .fallbackConf(BUFFER_SIZE)

  val PANDAS_STRUCT_HANDLING_MODE =
    buildConf("spark.sql.execution.pandas.structHandlingMode")
      .doc(
        "The conversion mode of struct type when creating pandas DataFrame. " +
        "When \"legacy\"," +
        "1. when Arrow optimization is disabled, convert to Row object, " +
        "2. when Arrow optimization is enabled, convert to dict or raise an Exception " +
        "if there are duplicated nested field names. " +
        "When \"row\", convert to Row object regardless of Arrow optimization. " +
        "When \"dict\", convert to dict and use suffixed key names, e.g., a_0, a_1, " +
        "if there are duplicated nested field names, regardless of Arrow optimization."
      )
      .version("3.5.0")
      .stringConf
      .checkValues(Set("legacy", "row", "dict"))
      .createWithDefaultString("legacy")

  val PYSPARK_SIMPLIFIED_TRACEBACK =
    buildConf("spark.sql.execution.pyspark.udf.simplifiedTraceback.enabled")
      .doc(
        "When true, the traceback from Python UDFs is simplified. It hides " +
        "the Python worker, (de)serialization, etc from PySpark in tracebacks, and only " +
        "shows the exception messages from UDFs. Note that this works only with CPython 3.7+.")
      .version("3.1.0")
      .booleanConf
      // show full stacktrace in tests but hide in production by default.
      .createWithDefault(!Utils.isTesting)

  val PYTHON_UDF_ARROW_ENABLED =
    buildConf("spark.sql.execution.pythonUDF.arrow.enabled")
      .doc("Enable Arrow optimization in regular Python UDFs. This optimization " +
        "can only be enabled when the given function takes at least one argument.")
      .version("3.4.0")
      .booleanConf
      .createWithDefault(false)

  val PYTHON_TABLE_UDF_ARROW_ENABLED =
    buildConf("spark.sql.execution.pythonUDTF.arrow.enabled")
      .doc("Enable Arrow optimization for Python UDTFs.")
      .version("3.5.0")
      .booleanConf
      .createWithDefault(false)

  val PYTHON_PLANNER_EXEC_MEMORY =
    buildConf("spark.sql.planner.pythonExecution.memory")
      .doc("Specifies the memory allocation for executing Python code in Spark driver, in MiB. " +
        "When set, it caps the memory for Python execution to the specified amount. " +
        "If not set, Spark will not limit Python's memory usage and it is up to the application " +
        "to avoid exceeding the overhead memory space shared with other non-JVM processes.\n" +
        "Note: Windows does not support resource limiting and actual resource is not limited " +
        "on MacOS.")
      .version("4.0.0")
      .bytesConf(ByteUnit.MiB)
      .createOptional

  val PANDAS_GROUPED_MAP_ASSIGN_COLUMNS_BY_NAME =
    buildConf("spark.sql.legacy.execution.pandas.groupedMap.assignColumnsByName")
      .internal()
      .doc("When true, columns will be looked up by name if labeled with a string and fallback " +
        "to use position if not. When false, a grouped map Pandas UDF will assign columns from " +
        "the returned Pandas DataFrame based on position, regardless of column label type. " +
        "This configuration will be deprecated in future releases.")
      .version("2.4.1")
      .booleanConf
      .createWithDefault(true)

  val PANDAS_ARROW_SAFE_TYPE_CONVERSION =
    buildConf("spark.sql.execution.pandas.convertToArrowArraySafely")
      .internal()
      .doc("When true, Arrow will perform safe type conversion when converting " +
        "Pandas.Series to Arrow array during serialization. Arrow will raise errors " +
        "when detecting unsafe type conversion like overflow. When false, disabling Arrow's type " +
        "check and do type conversions anyway. This config only works for Arrow 0.11.0+.")
      .version("3.0.0")
      .booleanConf
      .createWithDefault(false)

  val PYSPARK_WORKER_PYTHON_EXECUTABLE =
    buildConf("spark.sql.execution.pyspark.python")
      .internal()
      .doc("Python binary executable to use for PySpark in executors when running Python " +
        "UDF, pandas UDF and pandas function APIs." +
        "If not set, it falls back to 'spark.pyspark.python' by default.")
      .version("3.5.0")
      .stringConf
      .createOptional

  val REPLACE_EXCEPT_WITH_FILTER = buildConf("spark.sql.optimizer.replaceExceptWithFilter")
    .internal()
    .doc("When true, the apply function of the rule verifies whether the right node of the" +
      " except operation is of type Filter or Project followed by Filter. If yes, the rule" +
      " further verifies 1) Excluding the filter operations from the right (as well as the" +
      " left node, if any) on the top, whether both the nodes evaluates to a same result." +
      " 2) The left and right nodes don't contain any SubqueryExpressions. 3) The output" +
      " column names of the left node are distinct. If all the conditions are met, the" +
      " rule will replace the except operation with a Filter by flipping the filter" +
      " condition(s) of the right node.")
    .version("2.3.0")
    .booleanConf
    .createWithDefault(true)

  val DECIMAL_OPERATIONS_ALLOW_PREC_LOSS =
    buildConf("spark.sql.decimalOperations.allowPrecisionLoss")
      .internal()
      .doc("When true (default), establishing the result type of an arithmetic operation " +
        "happens according to Hive behavior and SQL ANSI 2011 specification, i.e. rounding the " +
        "decimal part of the result if an exact representation is not possible. Otherwise, NULL " +
        "is returned in those cases, as previously.")
      .version("2.3.1")
      .booleanConf
      .createWithDefault(true)

  val LITERAL_PICK_MINIMUM_PRECISION =
    buildConf("spark.sql.legacy.literal.pickMinimumPrecision")
      .internal()
      .doc("When integral literal is used in decimal operations, pick a minimum precision " +
        "required by the literal if this config is true, to make the resulting precision and/or " +
        "scale smaller. This can reduce the possibility of precision lose and/or overflow.")
      .version("2.3.3")
      .booleanConf
      .createWithDefault(true)

  val SQL_OPTIONS_REDACTION_PATTERN = buildConf("spark.sql.redaction.options.regex")
    .doc("Regex to decide which keys in a Spark SQL command's options map contain sensitive " +
      "information. The values of options whose names that match this regex will be redacted " +
      "in the explain output. This redaction is applied on top of the global redaction " +
      s"configuration defined by ${SECRET_REDACTION_PATTERN.key}.")
    .version("2.2.2")
    .regexConf
    .createWithDefault("(?i)url".r)

  val SQL_STRING_REDACTION_PATTERN =
    buildConf("spark.sql.redaction.string.regex")
      .doc("Regex to decide which parts of strings produced by Spark contain sensitive " +
        "information. When this regex matches a string part, that string part is replaced by a " +
        "dummy value. This is currently used to redact the output of SQL explain commands. " +
        "When this conf is not set, the value from `spark.redaction.string.regex` is used.")
      .version("2.3.0")
      .fallbackConf(org.apache.spark.internal.config.STRING_REDACTION_PATTERN)

  val CONCAT_BINARY_AS_STRING = buildConf("spark.sql.function.concatBinaryAsString")
    .doc("When this option is set to false and all inputs are binary, `functions.concat` returns " +
      "an output as binary. Otherwise, it returns as a string.")
    .version("2.3.0")
    .booleanConf
    .createWithDefault(false)

  val ELT_OUTPUT_AS_STRING = buildConf("spark.sql.function.eltOutputAsString")
    .doc("When this option is set to false and all inputs are binary, `elt` returns " +
      "an output as binary. Otherwise, it returns as a string.")
    .version("2.3.0")
    .booleanConf
    .createWithDefault(false)

  val VALIDATE_PARTITION_COLUMNS =
    buildConf("spark.sql.sources.validatePartitionColumns")
      .internal()
      .doc("When this option is set to true, partition column values will be validated with " +
        "user-specified schema. If the validation fails, a runtime exception is thrown. " +
        "When this option is set to false, the partition column value will be converted to null " +
        "if it can not be casted to corresponding user-specified schema.")
      .version("3.0.0")
      .booleanConf
      .createWithDefault(true)

  val CONTINUOUS_STREAMING_EPOCH_BACKLOG_QUEUE_SIZE =
    buildConf("spark.sql.streaming.continuous.epochBacklogQueueSize")
      .doc("The max number of entries to be stored in queue to wait for late epochs. " +
        "If this parameter is exceeded by the size of the queue, stream will stop with an error.")
      .version("3.0.0")
      .intConf
      .createWithDefault(10000)

  val CONTINUOUS_STREAMING_EXECUTOR_QUEUE_SIZE =
    buildConf("spark.sql.streaming.continuous.executorQueueSize")
      .internal()
      .doc("The size (measured in number of rows) of the queue used in continuous execution to" +
        " buffer the results of a ContinuousDataReader.")
      .version("2.3.0")
      .intConf
      .createWithDefault(1024)

  val CONTINUOUS_STREAMING_EXECUTOR_POLL_INTERVAL_MS =
    buildConf("spark.sql.streaming.continuous.executorPollIntervalMs")
      .internal()
      .doc("The interval at which continuous execution readers will poll to check whether" +
        " the epoch has advanced on the driver.")
      .version("2.3.0")
      .timeConf(TimeUnit.MILLISECONDS)
      .createWithDefault(100)

  val USE_V1_SOURCE_LIST = buildConf("spark.sql.sources.useV1SourceList")
    .internal()
    .doc("A comma-separated list of data source short names or fully qualified data source " +
      "implementation class names for which Data Source V2 code path is disabled. These data " +
      "sources will fallback to Data Source V1 code path.")
    .version("3.0.0")
    .stringConf
    .createWithDefault("avro,csv,json,kafka,orc,parquet,text")

  val ALLOW_EMPTY_SCHEMAS_FOR_WRITES = buildConf("spark.sql.legacy.allowEmptySchemaWrite")
    .internal()
    .doc("When this option is set to true, validation of empty or empty nested schemas that " +
      "occurs when writing into a FileFormat based data source does not happen.")
    .version("3.4.0")
    .booleanConf
    .createWithDefault(false)

  val DISABLED_V2_STREAMING_WRITERS = buildConf("spark.sql.streaming.disabledV2Writers")
    .doc("A comma-separated list of fully qualified data source register class names for which" +
      " StreamWriteSupport is disabled. Writes to these sources will fall back to the V1 Sinks.")
    .version("2.3.1")
    .stringConf
    .createWithDefault("")

  val DISABLED_V2_STREAMING_MICROBATCH_READERS =
    buildConf("spark.sql.streaming.disabledV2MicroBatchReaders")
      .internal()
      .doc(
        "A comma-separated list of fully qualified data source register class names for which " +
          "MicroBatchReadSupport is disabled. Reads from these sources will fall back to the " +
          "V1 Sources.")
      .version("2.4.0")
      .stringConf
      .createWithDefault("")

  val FASTFAIL_ON_FILEFORMAT_OUTPUT =
    buildConf("spark.sql.execution.fastFailOnFileFormatOutput")
      .internal()
      .doc("Whether to fast fail task execution when writing output to FileFormat datasource. " +
        "If this is enabled, in `FileFormatWriter` we will catch `FileAlreadyExistsException` " +
        "and fast fail output task without further task retry. Only enabling this if you know " +
        "the `FileAlreadyExistsException` of the output task is unrecoverable, i.e., further " +
        "task attempts won't be able to success. If the `FileAlreadyExistsException` might be " +
        "recoverable, you should keep this as disabled and let Spark to retry output tasks. " +
        "This is disabled by default.")
      .version("3.0.2")
      .booleanConf
      .createWithDefault(false)

  object PartitionOverwriteMode extends Enumeration {
    val STATIC, DYNAMIC = Value
  }

  val PARTITION_OVERWRITE_MODE =
    buildConf("spark.sql.sources.partitionOverwriteMode")
      .doc("When INSERT OVERWRITE a partitioned data source table, we currently support 2 modes: " +
        "static and dynamic. In static mode, Spark deletes all the partitions that match the " +
        "partition specification(e.g. PARTITION(a=1,b)) in the INSERT statement, before " +
        "overwriting. In dynamic mode, Spark doesn't delete partitions ahead, and only overwrite " +
        "those partitions that have data written into it at runtime. By default we use static " +
        "mode to keep the same behavior of Spark prior to 2.3. Note that this config doesn't " +
        "affect Hive serde tables, as they are always overwritten with dynamic mode. This can " +
        "also be set as an output option for a data source using key partitionOverwriteMode " +
        "(which takes precedence over this setting), e.g. " +
        "dataframe.write.option(\"partitionOverwriteMode\", \"dynamic\").save(path)."
      )
      .version("2.3.0")
      .stringConf
      .transform(_.toUpperCase(Locale.ROOT))
      .checkValues(PartitionOverwriteMode.values.map(_.toString))
      .createWithDefault(PartitionOverwriteMode.STATIC.toString)

  object StoreAssignmentPolicy extends Enumeration {
    val ANSI, LEGACY, STRICT = Value
  }

  val STORE_ASSIGNMENT_POLICY =
    buildConf("spark.sql.storeAssignmentPolicy")
      .doc("When inserting a value into a column with different data type, Spark will perform " +
        "type coercion. Currently, we support 3 policies for the type coercion rules: ANSI, " +
        "legacy and strict. With ANSI policy, Spark performs the type coercion as per ANSI SQL. " +
        "In practice, the behavior is mostly the same as PostgreSQL. " +
        "It disallows certain unreasonable type conversions such as converting " +
        "`string` to `int` or `double` to `boolean`. " +
        "With legacy policy, Spark allows the type coercion as long as it is a valid `Cast`, " +
        "which is very loose. e.g. converting `string` to `int` or `double` to `boolean` is " +
        "allowed. It is also the only behavior in Spark 2.x and it is compatible with Hive. " +
        "With strict policy, Spark doesn't allow any possible precision loss or data truncation " +
        "in type coercion, e.g. converting `double` to `int` or `decimal` to `double` is " +
        "not allowed."
      )
      .version("3.0.0")
      .stringConf
      .transform(_.toUpperCase(Locale.ROOT))
      .checkValues(StoreAssignmentPolicy.values.map(_.toString))
      .createWithDefault(StoreAssignmentPolicy.ANSI.toString)

  val ANSI_ENABLED = buildConf(SqlApiConf.ANSI_ENABLED_KEY)
    .doc("When true, Spark SQL uses an ANSI compliant dialect instead of being Hive compliant. " +
      "For example, Spark will throw an exception at runtime instead of returning null results " +
      "when the inputs to a SQL operator/function are invalid." +
      "For full details of this dialect, you can find them in the section \"ANSI Compliance\" of " +
      "Spark's documentation. Some ANSI dialect features may be not from the ANSI SQL " +
      "standard directly, but their behaviors align with ANSI SQL's style")
    .version("3.0.0")
    .booleanConf
    .createWithDefault(sys.env.get("SPARK_ANSI_SQL_MODE").contains("true"))

  val ENFORCE_RESERVED_KEYWORDS = buildConf("spark.sql.ansi.enforceReservedKeywords")
    .doc(s"When true and '${ANSI_ENABLED.key}' is true, the Spark SQL parser enforces the ANSI " +
      "reserved keywords and forbids SQL queries that use reserved keywords as alias names " +
      "and/or identifiers for table, view, function, etc.")
    .version("3.3.0")
    .booleanConf
    .createWithDefault(false)

  val DOUBLE_QUOTED_IDENTIFIERS = buildConf("spark.sql.ansi.doubleQuotedIdentifiers")
    .doc(s"When true and '${ANSI_ENABLED.key}' is true, Spark SQL reads literals enclosed in " +
      "double quoted (\") as identifiers. When false they are read as string literals.")
    .version("3.4.0")
    .booleanConf
    .createWithDefault(false)

  val ANSI_RELATION_PRECEDENCE = buildConf("spark.sql.ansi.relationPrecedence")
    .doc(s"When true and '${ANSI_ENABLED.key}' is true, JOIN takes precedence over comma when " +
      "combining relation. For example, `t1, t2 JOIN t3` should result to `t1 X (t2 X t3)`. If " +
      "the config is false, the result is `(t1 X t2) X t3`.")
    .version("3.4.0")
    .booleanConf
    .createWithDefault(false)

  val ENABLE_DEFAULT_COLUMNS =
    buildConf("spark.sql.defaultColumn.enabled")
      .internal()
      .doc("When true, allow CREATE TABLE, REPLACE TABLE, and ALTER COLUMN statements to set or " +
        "update default values for specific columns. Following INSERT, MERGE, and UPDATE " +
        "statements may then omit these values and their values will be injected automatically " +
        "instead.")
      .version("3.4.0")
      .booleanConf
      .createWithDefault(true)

  val DEFAULT_COLUMN_ALLOWED_PROVIDERS =
    buildConf("spark.sql.defaultColumn.allowedProviders")
      .internal()
      .doc("List of table providers wherein SQL commands are permitted to assign DEFAULT column " +
        "values. Comma-separated list, whitespace ignored, case-insensitive. If an asterisk " +
        "appears after any table provider in this list, any command may assign DEFAULT column " +
        "except `ALTER TABLE ... ADD COLUMN`. Otherwise, if no asterisk appears, all commands " +
        "are permitted. This is useful because in order for such `ALTER TABLE ... ADD COLUMN` " +
        "commands to work, the target data source must include support for substituting in the " +
        "provided values when the corresponding fields are not present in storage.")
      .version("3.4.0")
      .stringConf
      .createWithDefault("csv,json,orc,parquet")

  val JSON_GENERATOR_WRITE_NULL_IF_WITH_DEFAULT_VALUE =
    buildConf("spark.sql.jsonGenerator.writeNullIfWithDefaultValue")
      .internal()
      .doc("When true, when writing NULL values to columns of JSON tables with explicit DEFAULT " +
        "values using INSERT, UPDATE, or MERGE commands, never skip writing the NULL values to " +
        "storage, overriding spark.sql.jsonGenerator.ignoreNullFields or the ignoreNullFields " +
        "option. This can be useful to enforce that inserted NULL values are present in " +
        "storage to differentiate from missing data.")
      .version("3.4.0")
      .booleanConf
      .createWithDefault(true)

  val USE_NULLS_FOR_MISSING_DEFAULT_COLUMN_VALUES =
    buildConf("spark.sql.defaultColumn.useNullsForMissingDefaultValues")
      .internal()
      .doc("When true, and DEFAULT columns are enabled, allow INSERT INTO commands with user-" +
        "specified lists of fewer columns than the target table to behave as if they had " +
        "specified DEFAULT for all remaining columns instead, in order.")
      .version("3.4.0")
      .booleanConf
      .createWithDefault(true)

  val SKIP_TYPE_VALIDATION_ON_ALTER_PARTITION =
    buildConf("spark.sql.legacy.skipTypeValidationOnAlterPartition")
      .internal()
      .doc("When true, skip validation for partition spec in ALTER PARTITION. E.g., " +
        "`ALTER TABLE .. ADD PARTITION(p='a')` would work even the partition type is int. " +
        s"When false, the behavior follows ${STORE_ASSIGNMENT_POLICY.key}")
      .version("3.4.0")
      .booleanConf
      .createWithDefault(false)

  val SORT_BEFORE_REPARTITION =
    buildConf("spark.sql.execution.sortBeforeRepartition")
      .internal()
      .doc("When perform a repartition following a shuffle, the output row ordering would be " +
        "nondeterministic. If some downstream stages fail and some tasks of the repartition " +
        "stage retry, these tasks may generate different data, and that can lead to correctness " +
        "issues. Turn on this config to insert a local sort before actually doing repartition " +
        "to generate consistent repartition results. The performance of repartition() may go " +
        "down since we insert extra local sort before it.")
      .version("2.1.4")
      .booleanConf
      .createWithDefault(true)

  val NESTED_SCHEMA_PRUNING_ENABLED =
    buildConf("spark.sql.optimizer.nestedSchemaPruning.enabled")
      .internal()
      .doc("Prune nested fields from a logical relation's output which are unnecessary in " +
        "satisfying a query. This optimization allows columnar file format readers to avoid " +
        "reading unnecessary nested column data. Currently Parquet and ORC are the " +
        "data sources that implement this optimization.")
      .version("2.4.1")
      .booleanConf
      .createWithDefault(true)

  val DISABLE_HINTS =
    buildConf("spark.sql.optimizer.disableHints")
      .internal()
      .doc("When true, the optimizer will disable user-specified hints that are additional " +
        "directives for better planning of a query.")
      .version("3.1.0")
      .booleanConf
      .createWithDefault(false)

  val NESTED_PREDICATE_PUSHDOWN_FILE_SOURCE_LIST =
    buildConf("spark.sql.optimizer.nestedPredicatePushdown.supportedFileSources")
      .internal()
      .doc("A comma-separated list of data source short names or fully qualified data source " +
        "implementation class names for which Spark tries to push down predicates for nested " +
        "columns and/or names containing `dots` to data sources. This configuration is only " +
        "effective with file-based data sources in DSv1. Currently, Parquet and ORC implement " +
        "both optimizations. The other data sources don't support this feature yet. So the " +
        "default value is 'parquet,orc'.")
      .version("3.0.0")
      .stringConf
      .createWithDefault("parquet,orc")

  val SERIALIZER_NESTED_SCHEMA_PRUNING_ENABLED =
    buildConf("spark.sql.optimizer.serializer.nestedSchemaPruning.enabled")
      .internal()
      .doc("Prune nested fields from object serialization operator which are unnecessary in " +
        "satisfying a query. This optimization allows object serializers to avoid " +
        "executing unnecessary nested expressions.")
      .version("3.0.0")
      .booleanConf
      .createWithDefault(true)

  val NESTED_PRUNING_ON_EXPRESSIONS =
    buildConf("spark.sql.optimizer.expression.nestedPruning.enabled")
      .internal()
      .doc("Prune nested fields from expressions in an operator which are unnecessary in " +
        "satisfying a query. Note that this optimization doesn't prune nested fields from " +
        "physical data source scanning. For pruning nested fields from scanning, please use " +
        "`spark.sql.optimizer.nestedSchemaPruning.enabled` config.")
      .version("3.0.0")
      .booleanConf
      .createWithDefault(true)

  val DECORRELATE_INNER_QUERY_ENABLED =
    buildConf("spark.sql.optimizer.decorrelateInnerQuery.enabled")
      .internal()
      .doc("Decorrelate inner query by eliminating correlated references and build domain joins.")
      .version("3.2.0")
      .booleanConf
      .createWithDefault(true)

  val DECORRELATE_SET_OPS_ENABLED =
    buildConf("spark.sql.optimizer.decorrelateSetOps.enabled")
      .internal()
      .doc("Decorrelate subqueries with correlation under set operators.")
      .version("3.4.0")
      .booleanConf
      .createWithDefault(true)

  val DECORRELATE_EXISTS_IN_SUBQUERY_LEGACY_INCORRECT_COUNT_HANDLING_ENABLED =
    buildConf("spark.sql.optimizer.decorrelateExistsSubqueryLegacyIncorrectCountHandling.enabled")
      .internal()
      .doc("If enabled, revert to legacy incorrect behavior for certain EXISTS/IN subqueries " +
           "with COUNT or similar aggregates.")
      .version("4.0.0")
      .booleanConf
      .createWithDefault(false)

  val DECORRELATE_SUBQUERY_LEGACY_INCORRECT_COUNT_HANDLING_ENABLED =
    buildConf("spark.sql.optimizer.decorrelateSubqueryLegacyIncorrectCountHandling.enabled")
      .internal()
      .doc("If enabled, revert to legacy incorrect behavior for certain subqueries with COUNT or " +
        "similar aggregates: see SPARK-43098.")
      .version("3.5.0")
      .booleanConf
      .createWithDefault(false)

  val OPTIMIZE_ONE_ROW_RELATION_SUBQUERY =
    buildConf("spark.sql.optimizer.optimizeOneRowRelationSubquery")
      .internal()
      .doc("When true, the optimizer will inline subqueries with OneRowRelation as leaf nodes.")
      .version("3.2.0")
      .booleanConf
      .createWithDefault(true)

  val ALWAYS_INLINE_ONE_ROW_RELATION_SUBQUERY =
    buildConf("spark.sql.optimizer.optimizeOneRowRelationSubquery.alwaysInline")
      .internal()
      .doc(s"When true, the optimizer will always inline single row subqueries even if it " +
        "causes extra duplication. It only takes effect when " +
        s"${OPTIMIZE_ONE_ROW_RELATION_SUBQUERY.key} is set to true.")
      .version("3.4.0")
      .booleanConf
      .createWithDefault(true)

  val PULL_HINTS_INTO_SUBQUERIES =
    buildConf("spark.sql.optimizer.pullHintsIntoSubqueries")
      .internal()
      .doc("Pull hints into subqueries in EliminateResolvedHint if enabled.")
      .booleanConf
      .createWithDefault(true)

  val TOP_K_SORT_FALLBACK_THRESHOLD =
    buildConf("spark.sql.execution.topKSortFallbackThreshold")
      .doc("In SQL queries with a SORT followed by a LIMIT like " +
          "'SELECT x FROM t ORDER BY y LIMIT m', if m is under this threshold, do a top-K sort" +
          " in memory, otherwise do a global sort which spills to disk if necessary.")
      .version("2.4.0")
      .intConf
      .createWithDefault(ByteArrayMethods.MAX_ROUNDED_ARRAY_LENGTH)

  object Deprecated {
    val MAPRED_REDUCE_TASKS = "mapred.reduce.tasks"
  }

  object Replaced {
    val MAPREDUCE_JOB_REDUCES = "mapreduce.job.reduces"
  }

  val CSV_PARSER_COLUMN_PRUNING = buildConf("spark.sql.csv.parser.columnPruning.enabled")
    .internal()
    .doc("If it is set to true, column names of the requested schema are passed to CSV parser. " +
      "Other column values can be ignored during parsing even if they are malformed.")
    .version("2.4.0")
    .booleanConf
    .createWithDefault(true)

  val CSV_INPUT_BUFFER_SIZE = buildConf("spark.sql.csv.parser.inputBufferSize")
    .internal()
    .doc("If it is set, it configures the buffer size of CSV input during parsing. " +
      "It is the same as inputBufferSize option in CSV which has a higher priority. " +
      "Note that this is a workaround for the parsing library's regression, and this " +
      "configuration is internal and supposed to be removed in the near future.")
    .version("3.0.3")
    .intConf
    .createOptional

  val LEGACY_RESPECT_NULLABILITY_IN_TEXT_DATASET_CONVERSION =
    buildConf("spark.sql.legacy.respectNullabilityInTextDatasetConversion")
      .internal()
      .doc("When true, the nullability in the user-specified schema for " +
        "`DataFrameReader.schema(schema).json(jsonDataset)` and " +
        "`DataFrameReader.schema(schema).csv(csvDataset)` is respected. Otherwise, they are " +
        "turned to a nullable schema forcibly.")
      .version("3.3.0")
      .booleanConf
      .createWithDefault(false)

  val REPL_EAGER_EVAL_ENABLED = buildConf("spark.sql.repl.eagerEval.enabled")
    .doc("Enables eager evaluation or not. When true, the top K rows of Dataset will be " +
      "displayed if and only if the REPL supports the eager evaluation. Currently, the " +
      "eager evaluation is supported in PySpark and SparkR. In PySpark, for the notebooks like " +
      "Jupyter, the HTML table (generated by _repr_html_) will be returned. For plain Python " +
      "REPL, the returned outputs are formatted like dataframe.show(). In SparkR, the returned " +
      "outputs are showed similar to R data.frame would.")
    .version("2.4.0")
    .booleanConf
    .createWithDefault(false)

  val REPL_EAGER_EVAL_MAX_NUM_ROWS = buildConf("spark.sql.repl.eagerEval.maxNumRows")
    .doc("The max number of rows that are returned by eager evaluation. This only takes " +
      s"effect when ${REPL_EAGER_EVAL_ENABLED.key} is set to true. The valid range of this " +
      "config is from 0 to (Int.MaxValue - 1), so the invalid config like negative and " +
      "greater than (Int.MaxValue - 1) will be normalized to 0 and (Int.MaxValue - 1).")
    .version("2.4.0")
    .intConf
    .createWithDefault(20)

  val REPL_EAGER_EVAL_TRUNCATE = buildConf("spark.sql.repl.eagerEval.truncate")
    .doc("The max number of characters for each cell that is returned by eager evaluation. " +
      s"This only takes effect when ${REPL_EAGER_EVAL_ENABLED.key} is set to true.")
    .version("2.4.0")
    .intConf
    .createWithDefault(20)

  val FAST_HASH_AGGREGATE_MAX_ROWS_CAPACITY_BIT =
    buildConf("spark.sql.codegen.aggregate.fastHashMap.capacityBit")
      .internal()
      .doc("Capacity for the max number of rows to be held in memory " +
        "by the fast hash aggregate product operator. The bit is not for actual value, " +
        "but the actual numBuckets is determined by loadFactor " +
        "(e.g: default bit value 16 , the actual numBuckets is ((1 << 16) / 0.5).")
      .version("2.4.0")
      .intConf
      .checkValue(bit => bit >= 10 && bit <= 30, "The bit value must be in [10, 30].")
      .createWithDefault(16)

  val AVRO_COMPRESSION_CODEC = buildConf("spark.sql.avro.compression.codec")
    .doc("Compression codec used in writing of AVRO files. Supported codecs: " +
      "uncompressed, deflate, snappy, bzip2, xz and zstandard. Default codec is snappy.")
    .version("2.4.0")
    .stringConf
    .checkValues(Set("uncompressed", "deflate", "snappy", "bzip2", "xz", "zstandard"))
    .createWithDefault("snappy")

  val AVRO_DEFLATE_LEVEL = buildConf("spark.sql.avro.deflate.level")
    .doc("Compression level for the deflate codec used in writing of AVRO files. " +
      "Valid value must be in the range of from 1 to 9 inclusive or -1. " +
      "The default value is -1 which corresponds to 6 level in the current implementation.")
    .version("2.4.0")
    .intConf
    .checkValues((1 to 9).toSet + Deflater.DEFAULT_COMPRESSION)
    .createWithDefault(Deflater.DEFAULT_COMPRESSION)

  val LEGACY_SIZE_OF_NULL = buildConf("spark.sql.legacy.sizeOfNull")
    .internal()
    .doc(s"If it is set to false, or ${ANSI_ENABLED.key} is true, then size of null returns " +
      "null. Otherwise, it returns -1, which was inherited from Hive.")
    .version("2.4.0")
    .booleanConf
    .createWithDefault(true)

  val LEGACY_PARSE_NULL_PARTITION_SPEC_AS_STRING_LITERAL =
    buildConf("spark.sql.legacy.parseNullPartitionSpecAsStringLiteral")
      .internal()
      .doc("If it is set to true, `PARTITION(col=null)` is parsed as a string literal of its " +
        "text representation, e.g., string 'null', when the partition column is string type. " +
        "Otherwise, it is always parsed as a null literal in the partition spec.")
      .version("3.0.2")
      .booleanConf
      .createWithDefault(false)

  val LEGACY_KEEP_PARTITION_SPEC_AS_STRING_LITERAL =
    buildConf("spark.sql.legacy.keepPartitionSpecAsStringLiteral")
      .internal()
      .doc("If it is set to true, `PARTITION(col=05)` is parsed as a string literal of its " +
        "text representation, e.g., string '05', when the partition column is string type. " +
        "Otherwise, it is always parsed as a numeric literal in the partition spec.")
      .version("3.4.0")
      .booleanConf
      .createWithDefault(false)

  val LEGACY_REPLACE_DATABRICKS_SPARK_AVRO_ENABLED =
    buildConf("spark.sql.legacy.replaceDatabricksSparkAvro.enabled")
      .internal()
      .doc("If it is set to true, the data source provider com.databricks.spark.avro is mapped " +
        "to the built-in but external Avro data source module for backward compatibility.")
      .version("2.4.0")
      .booleanConf
      .createWithDefault(true)

  val LEGACY_SETOPS_PRECEDENCE_ENABLED =
    buildConf("spark.sql.legacy.setopsPrecedence.enabled")
      .internal()
      .doc("When set to true and the order of evaluation is not specified by parentheses, the " +
        "set operations are performed from left to right as they appear in the query. When set " +
        "to false and order of evaluation is not specified by parentheses, INTERSECT operations " +
        "are performed before any UNION, EXCEPT and MINUS operations.")
      .version("2.4.0")
      .booleanConf
      .createWithDefault(false)

  val LEGACY_EXPONENT_LITERAL_AS_DECIMAL_ENABLED =
    buildConf("spark.sql.legacy.exponentLiteralAsDecimal.enabled")
      .internal()
      .doc("When set to true, a literal with an exponent (e.g. 1E-30) would be parsed " +
        "as Decimal rather than Double.")
      .version("3.0.0")
      .booleanConf
      .createWithDefault(false)

  val LEGACY_ALLOW_NEGATIVE_SCALE_OF_DECIMAL_ENABLED =
    buildConf("spark.sql.legacy.allowNegativeScaleOfDecimal")
      .internal()
      .doc("When set to true, negative scale of Decimal type is allowed. For example, " +
        "the type of number 1E10BD under legacy mode is DecimalType(2, -9), but is " +
        "Decimal(11, 0) in non legacy mode.")
      .version("3.0.0")
      .booleanConf
      .createWithDefault(false)

  val LEGACY_BUCKETED_TABLE_SCAN_OUTPUT_ORDERING =
    buildConf("spark.sql.legacy.bucketedTableScan.outputOrdering")
      .internal()
      .doc("When true, the bucketed table scan will list files during planning to figure out the " +
        "output ordering, which is expensive and may make the planning quite slow.")
      .version("3.0.0")
      .booleanConf
      .createWithDefault(false)

  val LEGACY_HAVING_WITHOUT_GROUP_BY_AS_WHERE =
    buildConf("spark.sql.legacy.parser.havingWithoutGroupByAsWhere")
      .internal()
      .doc("If it is set to true, the parser will treat HAVING without GROUP BY as a normal " +
        "WHERE, which does not follow SQL standard.")
      .version("2.4.1")
      .booleanConf
      .createWithDefault(false)

  val LEGACY_ALLOW_EMPTY_STRING_IN_JSON =
    buildConf("spark.sql.legacy.json.allowEmptyString.enabled")
      .internal()
      .doc("When set to true, the parser of JSON data source treats empty strings as null for " +
        "some data types such as `IntegerType`.")
      .version("3.0.0")
      .booleanConf
      .createWithDefault(false)

  val LEGACY_CREATE_EMPTY_COLLECTION_USING_STRING_TYPE =
    buildConf("spark.sql.legacy.createEmptyCollectionUsingStringType")
      .internal()
      .doc("When set to true, Spark returns an empty collection with `StringType` as element " +
        "type if the `array`/`map` function is called without any parameters. Otherwise, Spark " +
        "returns an empty collection with `NullType` as element type.")
      .version("3.0.0")
      .booleanConf
      .createWithDefault(false)

  val LEGACY_ALLOW_UNTYPED_SCALA_UDF =
    buildConf("spark.sql.legacy.allowUntypedScalaUDF")
      .internal()
      .doc("When set to true, user is allowed to use org.apache.spark.sql.functions." +
        "udf(f: AnyRef, dataType: DataType). Otherwise, an exception will be thrown at runtime.")
      .version("3.0.0")
      .booleanConf
      .createWithDefault(false)

  val LEGACY_STATISTICAL_AGGREGATE =
    buildConf("spark.sql.legacy.statisticalAggregate")
      .internal()
      .doc("When set to true, statistical aggregate function returns Double.NaN " +
        "if divide by zero occurred during expression evaluation, otherwise, it returns null. " +
        "Before version 3.1.0, it returns NaN in divideByZero case by default.")
      .version("3.1.0")
      .booleanConf
      .createWithDefault(false)

  val TRUNCATE_TABLE_IGNORE_PERMISSION_ACL =
    buildConf("spark.sql.truncateTable.ignorePermissionAcl.enabled")
      .internal()
      .doc("When set to true, TRUNCATE TABLE command will not try to set back original " +
        "permission and ACLs when re-creating the table/partition paths.")
      .version("2.4.6")
      .booleanConf
      .createWithDefault(false)

  val NAME_NON_STRUCT_GROUPING_KEY_AS_VALUE =
    buildConf("spark.sql.legacy.dataset.nameNonStructGroupingKeyAsValue")
      .internal()
      .doc("When set to true, the key attribute resulted from running `Dataset.groupByKey` " +
        "for non-struct key type, will be named as `value`, following the behavior of Spark " +
        "version 2.4 and earlier.")
      .version("3.0.0")
      .booleanConf
      .createWithDefault(false)

  val MAX_TO_STRING_FIELDS = buildConf("spark.sql.debug.maxToStringFields")
    .doc("Maximum number of fields of sequence-like entries can be converted to strings " +
      "in debug output. Any elements beyond the limit will be dropped and replaced by a" +
      """ "... N more fields" placeholder.""")
    .version("3.0.0")
    .intConf
    .createWithDefault(25)

  val MAX_PLAN_STRING_LENGTH = buildConf("spark.sql.maxPlanStringLength")
    .doc("Maximum number of characters to output for a plan string.  If the plan is " +
      "longer, further output will be truncated.  The default setting always generates a full " +
      "plan.  Set this to a lower value such as 8k if plan strings are taking up too much " +
      "memory or are causing OutOfMemory errors in the driver or UI processes.")
    .version("3.0.0")
    .bytesConf(ByteUnit.BYTE)
    .checkValue(i => i >= 0 && i <= ByteArrayMethods.MAX_ROUNDED_ARRAY_LENGTH, "Invalid " +
      "value for 'spark.sql.maxPlanStringLength'.  Length must be a valid string length " +
      "(nonnegative and shorter than the maximum size).")
    .createWithDefaultString(s"${ByteArrayMethods.MAX_ROUNDED_ARRAY_LENGTH}")

  val MAX_METADATA_STRING_LENGTH = buildConf("spark.sql.maxMetadataStringLength")
    .doc("Maximum number of characters to output for a metadata string. e.g. " +
      "file location in `DataSourceScanExec`, every value will be abbreviated if exceed length.")
    .version("3.1.0")
    .intConf
    .checkValue(_ > 3, "This value must be bigger than 3.")
    .createWithDefault(100)

  val SET_COMMAND_REJECTS_SPARK_CORE_CONFS =
    buildConf("spark.sql.legacy.setCommandRejectsSparkCoreConfs")
      .internal()
      .doc("If it is set to true, SET command will fail when the key is registered as " +
        "a SparkConf entry.")
      .version("3.0.0")
      .booleanConf
      .createWithDefault(true)

  object TimestampTypes extends Enumeration {
    val TIMESTAMP_NTZ, TIMESTAMP_LTZ = Value
  }

  val TIMESTAMP_TYPE =
    buildConf("spark.sql.timestampType")
      .doc("Configures the default timestamp type of Spark SQL, including SQL DDL, Cast clause, " +
        "type literal and the schema inference of data sources. " +
        s"Setting the configuration as ${TimestampTypes.TIMESTAMP_NTZ} will " +
        "use TIMESTAMP WITHOUT TIME ZONE as the default type while putting it as " +
        s"${TimestampTypes.TIMESTAMP_LTZ} will use TIMESTAMP WITH LOCAL TIME ZONE. " +
        "Before the 3.4.0 release, Spark only supports the TIMESTAMP WITH " +
        "LOCAL TIME ZONE type.")
      .version("3.4.0")
      .stringConf
      .transform(_.toUpperCase(Locale.ROOT))
      .checkValues(TimestampTypes.values.map(_.toString))
      .createWithDefault(TimestampTypes.TIMESTAMP_LTZ.toString)

  val DATETIME_JAVA8API_ENABLED = buildConf("spark.sql.datetime.java8API.enabled")
    .doc("If the configuration property is set to true, java.time.Instant and " +
      "java.time.LocalDate classes of Java 8 API are used as external types for " +
      "Catalyst's TimestampType and DateType. If it is set to false, java.sql.Timestamp " +
      "and java.sql.Date are used for the same purpose.")
    .version("3.0.0")
    .booleanConf
    .createWithDefault(false)

  val UI_EXPLAIN_MODE = buildConf("spark.sql.ui.explainMode")
    .doc("Configures the query explain mode used in the Spark SQL UI. The value can be 'simple', " +
      "'extended', 'codegen', 'cost', or 'formatted'. The default value is 'formatted'.")
    .version("3.1.0")
    .stringConf
    .transform(_.toUpperCase(Locale.ROOT))
    .checkValue(mode => Set("SIMPLE", "EXTENDED", "CODEGEN", "COST", "FORMATTED").contains(mode),
      "Invalid value for 'spark.sql.ui.explainMode'. Valid values are 'simple', 'extended', " +
      "'codegen', 'cost' and 'formatted'.")
    .createWithDefault("formatted")

  val SOURCES_BINARY_FILE_MAX_LENGTH = buildConf("spark.sql.sources.binaryFile.maxLength")
    .doc("The max length of a file that can be read by the binary file data source. " +
      "Spark will fail fast and not attempt to read the file if its length exceeds this value. " +
      "The theoretical max is Int.MaxValue, though VMs might implement a smaller max.")
    .version("3.0.0")
    .internal()
    .intConf
    .createWithDefault(Int.MaxValue)

  val LEGACY_CAST_DATETIME_TO_STRING =
    buildConf("spark.sql.legacy.typeCoercion.datetimeToString.enabled")
      .internal()
      .doc("If it is set to true, date/timestamp will cast to string in binary comparisons " +
        s"with String when ${ANSI_ENABLED.key} is false.")
      .version("3.0.0")
      .booleanConf
      .createWithDefault(false)

  val DEFAULT_CATALOG = buildConf("spark.sql.defaultCatalog")
    .doc("Name of the default catalog. This will be the current catalog if users have not " +
      "explicitly set the current catalog yet.")
    .version("3.0.0")
    .stringConf
    .createWithDefault(SESSION_CATALOG_NAME)

  val V2_SESSION_CATALOG_IMPLEMENTATION =
    buildConf(s"spark.sql.catalog.$SESSION_CATALOG_NAME")
      .doc("A catalog implementation that will be used as the v2 interface to Spark's built-in " +
        s"v1 catalog: $SESSION_CATALOG_NAME. This catalog shares its identifier namespace with " +
        s"the $SESSION_CATALOG_NAME and must be consistent with it; for example, if a table can " +
        s"be loaded by the $SESSION_CATALOG_NAME, this catalog must also return the table " +
        s"metadata. To delegate operations to the $SESSION_CATALOG_NAME, implementations can " +
        "extend 'CatalogExtension'.")
      .version("3.0.0")
      .stringConf
      .createOptional

  object MapKeyDedupPolicy extends Enumeration {
    val EXCEPTION, LAST_WIN = Value
  }

  val MAP_KEY_DEDUP_POLICY = buildConf("spark.sql.mapKeyDedupPolicy")
    .doc("The policy to deduplicate map keys in builtin function: CreateMap, MapFromArrays, " +
      "MapFromEntries, StringToMap, MapConcat and TransformKeys. When EXCEPTION, the query " +
      "fails if duplicated map keys are detected. When LAST_WIN, the map key that is inserted " +
      "at last takes precedence.")
    .version("3.0.0")
    .stringConf
    .transform(_.toUpperCase(Locale.ROOT))
    .checkValues(MapKeyDedupPolicy.values.map(_.toString))
    .createWithDefault(MapKeyDedupPolicy.EXCEPTION.toString)

  val LEGACY_LOOSE_UPCAST = buildConf("spark.sql.legacy.doLooseUpcast")
    .internal()
    .doc("When true, the upcast will be loose and allows string to atomic types.")
    .version("3.0.0")
    .booleanConf
    .createWithDefault(false)

  val LEGACY_CTE_PRECEDENCE_POLICY = buildConf("spark.sql.legacy.ctePrecedencePolicy")
    .internal()
    .doc("When LEGACY, outer CTE definitions takes precedence over inner definitions. If set to " +
      "CORRECTED, inner CTE definitions take precedence. The default value is EXCEPTION, " +
      "AnalysisException is thrown while name conflict is detected in nested CTE. This config " +
      "will be removed in future versions and CORRECTED will be the only behavior.")
    .version("3.0.0")
    .stringConf
    .transform(_.toUpperCase(Locale.ROOT))
    .checkValues(LegacyBehaviorPolicy.values.map(_.toString))
    .createWithDefault(LegacyBehaviorPolicy.EXCEPTION.toString)

  val LEGACY_INLINE_CTE_IN_COMMANDS = buildConf("spark.sql.legacy.inlineCTEInCommands")
    .internal()
    .doc("If true, always inline the CTE relations for the queries in commands. This is the " +
      "legacy behavior which may produce incorrect results because Spark may evaluate a CTE " +
      "relation more than once, even if it's nondeterministic.")
    .version("4.0.0")
    .booleanConf
    .createWithDefault(false)

  val LEGACY_TIME_PARSER_POLICY = buildConf(SqlApiConf.LEGACY_TIME_PARSER_POLICY_KEY)
    .internal()
    .doc("When LEGACY, java.text.SimpleDateFormat is used for formatting and parsing " +
      "dates/timestamps in a locale-sensitive manner, which is the approach before Spark 3.0. " +
      "When set to CORRECTED, classes from java.time.* packages are used for the same purpose. " +
      "The default value is EXCEPTION, RuntimeException is thrown when we will get different " +
      "results.")
    .version("3.0.0")
    .stringConf
    .transform(_.toUpperCase(Locale.ROOT))
    .checkValues(LegacyBehaviorPolicy.values.map(_.toString))
    .createWithDefault(LegacyBehaviorPolicy.EXCEPTION.toString)

  val LEGACY_ARRAY_EXISTS_FOLLOWS_THREE_VALUED_LOGIC =
    buildConf("spark.sql.legacy.followThreeValuedLogicInArrayExists")
      .internal()
      .doc("When true, the ArrayExists will follow the three-valued boolean logic.")
      .version("3.0.0")
      .booleanConf
      .createWithDefault(true)

  val ADDITIONAL_REMOTE_REPOSITORIES =
    buildConf("spark.sql.maven.additionalRemoteRepositories")
      .doc("A comma-delimited string config of the optional additional remote Maven mirror " +
        "repositories. This is only used for downloading Hive jars in IsolatedClientLoader " +
        "if the default Maven Central repo is unreachable.")
      .version("3.0.0")
      .stringConf
      .createWithDefault(
        sys.env.getOrElse("DEFAULT_ARTIFACT_REPOSITORY",
          "https://maven-central.storage-download.googleapis.com/maven2/"))

  val LEGACY_FROM_DAYTIME_STRING =
    buildConf("spark.sql.legacy.fromDayTimeString.enabled")
      .internal()
      .doc("When true, the `from` bound is not taken into account in conversion of " +
        "a day-time string to an interval, and the `to` bound is used to skip " +
        "all interval units out of the specified range. If it is set to `false`, " +
        "`ParseException` is thrown if the input does not match to the pattern " +
        "defined by `from` and `to`.")
      .version("3.0.0")
      .booleanConf
      .createWithDefault(false)

  val LEGACY_PROPERTY_NON_RESERVED =
    buildConf("spark.sql.legacy.notReserveProperties")
      .internal()
      .doc("When true, all database and table properties are not reserved and available for " +
        "create/alter syntaxes. But please be aware that the reserved properties will be " +
        "silently removed.")
      .version("3.0.0")
      .booleanConf
      .createWithDefault(false)

  val LEGACY_ADD_SINGLE_FILE_IN_ADD_FILE =
    buildConf("spark.sql.legacy.addSingleFileInAddFile")
      .internal()
      .doc("When true, only a single file can be added using ADD FILE. If false, then users " +
        "can add directory by passing directory path to ADD FILE.")
      .version("3.0.0")
      .booleanConf
      .createWithDefault(false)

  val LEGACY_MSSQLSERVER_NUMERIC_MAPPING_ENABLED =
    buildConf("spark.sql.legacy.mssqlserver.numericMapping.enabled")
      .internal()
      .doc("When true, use legacy MySqlServer SMALLINT and REAL type mapping.")
      .version("2.4.5")
      .booleanConf
      .createWithDefault(false)

  val CSV_FILTER_PUSHDOWN_ENABLED = buildConf("spark.sql.csv.filterPushdown.enabled")
    .doc("When true, enable filter pushdown to CSV datasource.")
    .version("3.0.0")
    .booleanConf
    .createWithDefault(true)

  val JSON_FILTER_PUSHDOWN_ENABLED = buildConf("spark.sql.json.filterPushdown.enabled")
    .doc("When true, enable filter pushdown to JSON datasource.")
    .version("3.1.0")
    .booleanConf
    .createWithDefault(true)

  val AVRO_FILTER_PUSHDOWN_ENABLED = buildConf("spark.sql.avro.filterPushdown.enabled")
    .doc("When true, enable filter pushdown to Avro datasource.")
    .version("3.1.0")
    .booleanConf
    .createWithDefault(true)

  val JSON_ENABLE_PARTIAL_RESULTS =
    buildConf("spark.sql.json.enablePartialResults")
      .internal()
      .doc("When set to true, enables partial results for structs, maps, and arrays in JSON " +
        "when one or more fields do not match the schema")
      .version("3.4.0")
      .booleanConf
      .createWithDefault(true)

  val LEGACY_CSV_ENABLE_DATE_TIME_PARSING_FALLBACK =
    buildConf("spark.sql.legacy.csv.enableDateTimeParsingFallback")
      .internal()
      .doc("When true, enable legacy date/time parsing fallback in CSV")
      .version("3.4.0")
      .booleanConf
      .createOptional

  val LEGACY_JSON_ENABLE_DATE_TIME_PARSING_FALLBACK =
    buildConf("spark.sql.legacy.json.enableDateTimeParsingFallback")
      .internal()
      .doc("When true, enable legacy date/time parsing fallback in JSON")
      .version("3.4.0")
      .booleanConf
      .createOptional

  val ADD_PARTITION_BATCH_SIZE =
    buildConf("spark.sql.addPartitionInBatch.size")
      .internal()
      .doc("The number of partitions to be handled in one turn when use " +
        "`AlterTableAddPartitionCommand` or `RepairTableCommand` to add partitions into table. " +
        "The smaller batch size is, the less memory is required for the real handler, e.g. " +
        "Hive Metastore.")
      .version("3.0.0")
      .intConf
      .checkValue(_ > 0, "The value of spark.sql.addPartitionInBatch.size must be positive")
      .createWithDefault(100)

  val LEGACY_ALLOW_HASH_ON_MAPTYPE = buildConf("spark.sql.legacy.allowHashOnMapType")
    .internal()
    .doc("When set to true, hash expressions can be applied on elements of MapType. Otherwise, " +
      "an analysis exception will be thrown.")
    .version("3.0.0")
    .booleanConf
    .createWithDefault(false)

  val LEGACY_INTEGER_GROUPING_ID =
    buildConf("spark.sql.legacy.integerGroupingId")
      .internal()
      .doc("When true, grouping_id() returns int values instead of long values.")
      .version("3.1.0")
      .booleanConf
      .createWithDefault(false)

  val LEGACY_GROUPING_ID_WITH_APPENDED_USER_GROUPBY =
    buildConf("spark.sql.legacy.groupingIdWithAppendedUserGroupBy")
      .internal()
      .doc("When true, grouping_id() returns values based on grouping set columns plus " +
        "user-given group-by expressions order like Spark 3.2.0, 3.2.1, 3.2.2, and 3.3.0.")
      .version("3.2.3")
      .booleanConf
      .createWithDefault(false)

  val LEGACY_PARQUET_NANOS_AS_LONG = buildConf("spark.sql.legacy.parquet.nanosAsLong")
    .internal()
    .doc("When true, the Parquet's nanos precision timestamps are converted to SQL long values.")
    .version("3.2.4")
    .booleanConf
    .createWithDefault(false)

  val PARQUET_INT96_REBASE_MODE_IN_WRITE =
    buildConf("spark.sql.parquet.int96RebaseModeInWrite")
      .internal()
      .doc("When LEGACY, Spark will rebase INT96 timestamps from Proleptic Gregorian calendar to " +
        "the legacy hybrid (Julian + Gregorian) calendar when writing Parquet files. " +
        "When CORRECTED, Spark will not do rebase and write the timestamps as it is. " +
        "When EXCEPTION, which is the default, Spark will fail the writing if it sees ancient " +
        "timestamps that are ambiguous between the two calendars.")
      .version("3.1.0")
      .withAlternative("spark.sql.legacy.parquet.int96RebaseModeInWrite")
      .stringConf
      .transform(_.toUpperCase(Locale.ROOT))
      .checkValues(LegacyBehaviorPolicy.values.map(_.toString))
      .createWithDefault(LegacyBehaviorPolicy.EXCEPTION.toString)

  val PARQUET_REBASE_MODE_IN_WRITE =
    buildConf("spark.sql.parquet.datetimeRebaseModeInWrite")
      .internal()
      .doc("When LEGACY, Spark will rebase dates/timestamps from Proleptic Gregorian calendar " +
        "to the legacy hybrid (Julian + Gregorian) calendar when writing Parquet files. " +
        "When CORRECTED, Spark will not do rebase and write the dates/timestamps as it is. " +
        "When EXCEPTION, which is the default, Spark will fail the writing if it sees " +
        "ancient dates/timestamps that are ambiguous between the two calendars. " +
        "This config influences on writes of the following parquet logical types: DATE, " +
        "TIMESTAMP_MILLIS, TIMESTAMP_MICROS. The INT96 type has the separate config: " +
        s"${PARQUET_INT96_REBASE_MODE_IN_WRITE.key}.")
      .version("3.0.0")
      .withAlternative("spark.sql.legacy.parquet.datetimeRebaseModeInWrite")
      .stringConf
      .transform(_.toUpperCase(Locale.ROOT))
      .checkValues(LegacyBehaviorPolicy.values.map(_.toString))
      .createWithDefault(LegacyBehaviorPolicy.EXCEPTION.toString)

  val PARQUET_INT96_REBASE_MODE_IN_READ =
    buildConf("spark.sql.parquet.int96RebaseModeInRead")
      .internal()
      .doc("When LEGACY, Spark will rebase INT96 timestamps from the legacy hybrid (Julian + " +
        "Gregorian) calendar to Proleptic Gregorian calendar when reading Parquet files. " +
        "When CORRECTED, Spark will not do rebase and read the timestamps as it is. " +
        "When EXCEPTION, which is the default, Spark will fail the reading if it sees ancient " +
        "timestamps that are ambiguous between the two calendars. This config is only effective " +
        "if the writer info (like Spark, Hive) of the Parquet files is unknown.")
      .version("3.1.0")
      .withAlternative("spark.sql.legacy.parquet.int96RebaseModeInRead")
      .stringConf
      .transform(_.toUpperCase(Locale.ROOT))
      .checkValues(LegacyBehaviorPolicy.values.map(_.toString))
      .createWithDefault(LegacyBehaviorPolicy.EXCEPTION.toString)

  val PARQUET_REBASE_MODE_IN_READ =
    buildConf("spark.sql.parquet.datetimeRebaseModeInRead")
      .internal()
      .doc("When LEGACY, Spark will rebase dates/timestamps from the legacy hybrid (Julian + " +
        "Gregorian) calendar to Proleptic Gregorian calendar when reading Parquet files. " +
        "When CORRECTED, Spark will not do rebase and read the dates/timestamps as it is. " +
        "When EXCEPTION, which is the default, Spark will fail the reading if it sees " +
        "ancient dates/timestamps that are ambiguous between the two calendars. This config is " +
        "only effective if the writer info (like Spark, Hive) of the Parquet files is unknown. " +
        "This config influences on reads of the following parquet logical types: DATE, " +
        "TIMESTAMP_MILLIS, TIMESTAMP_MICROS. The INT96 type has the separate config: " +
        s"${PARQUET_INT96_REBASE_MODE_IN_READ.key}.")
      .version("3.0.0")
      .withAlternative("spark.sql.legacy.parquet.datetimeRebaseModeInRead")
      .stringConf
      .transform(_.toUpperCase(Locale.ROOT))
      .checkValues(LegacyBehaviorPolicy.values.map(_.toString))
      .createWithDefault(LegacyBehaviorPolicy.EXCEPTION.toString)

  val AVRO_REBASE_MODE_IN_WRITE =
    buildConf("spark.sql.avro.datetimeRebaseModeInWrite")
      .internal()
      .doc("When LEGACY, Spark will rebase dates/timestamps from Proleptic Gregorian calendar " +
        "to the legacy hybrid (Julian + Gregorian) calendar when writing Avro files. " +
        "When CORRECTED, Spark will not do rebase and write the dates/timestamps as it is. " +
        "When EXCEPTION, which is the default, Spark will fail the writing if it sees " +
        "ancient dates/timestamps that are ambiguous between the two calendars.")
      .version("3.0.0")
      .withAlternative("spark.sql.legacy.avro.datetimeRebaseModeInWrite")
      .stringConf
      .transform(_.toUpperCase(Locale.ROOT))
      .checkValues(LegacyBehaviorPolicy.values.map(_.toString))
      .createWithDefault(LegacyBehaviorPolicy.EXCEPTION.toString)

  val AVRO_REBASE_MODE_IN_READ =
    buildConf("spark.sql.avro.datetimeRebaseModeInRead")
      .internal()
      .doc("When LEGACY, Spark will rebase dates/timestamps from the legacy hybrid (Julian + " +
        "Gregorian) calendar to Proleptic Gregorian calendar when reading Avro files. " +
        "When CORRECTED, Spark will not do rebase and read the dates/timestamps as it is. " +
        "When EXCEPTION, which is the default, Spark will fail the reading if it sees " +
        "ancient dates/timestamps that are ambiguous between the two calendars. This config is " +
        "only effective if the writer info (like Spark, Hive) of the Avro files is unknown.")
      .version("3.0.0")
      .withAlternative("spark.sql.legacy.avro.datetimeRebaseModeInRead")
      .stringConf
      .transform(_.toUpperCase(Locale.ROOT))
      .checkValues(LegacyBehaviorPolicy.values.map(_.toString))
      .createWithDefault(LegacyBehaviorPolicy.EXCEPTION.toString)

  val SCRIPT_TRANSFORMATION_EXIT_TIMEOUT =
    buildConf("spark.sql.scriptTransformation.exitTimeoutInSeconds")
      .internal()
      .doc("Timeout for executor to wait for the termination of transformation script when EOF.")
      .version("3.0.0")
      .timeConf(TimeUnit.SECONDS)
      .checkValue(_ > 0, "The timeout value must be positive")
      .createWithDefault(10L)

  val COALESCE_BUCKETS_IN_JOIN_ENABLED =
    buildConf("spark.sql.bucketing.coalesceBucketsInJoin.enabled")
      .doc("When true, if two bucketed tables with the different number of buckets are joined, " +
        "the side with a bigger number of buckets will be coalesced to have the same number " +
        "of buckets as the other side. Bigger number of buckets is divisible by the smaller " +
        "number of buckets. Bucket coalescing is applied to sort-merge joins and " +
        "shuffled hash join. Note: Coalescing bucketed table can avoid unnecessary shuffling " +
        "in join, but it also reduces parallelism and could possibly cause OOM for " +
        "shuffled hash join.")
      .version("3.1.0")
      .booleanConf
      .createWithDefault(false)

  val COALESCE_BUCKETS_IN_JOIN_MAX_BUCKET_RATIO =
    buildConf("spark.sql.bucketing.coalesceBucketsInJoin.maxBucketRatio")
      .doc("The ratio of the number of two buckets being coalesced should be less than or " +
        "equal to this value for bucket coalescing to be applied. This configuration only " +
        s"has an effect when '${COALESCE_BUCKETS_IN_JOIN_ENABLED.key}' is set to true.")
      .version("3.1.0")
      .intConf
      .checkValue(_ > 0, "The difference must be positive.")
      .createWithDefault(4)

  val BROADCAST_HASH_JOIN_OUTPUT_PARTITIONING_EXPAND_LIMIT =
    buildConf("spark.sql.execution.broadcastHashJoin.outputPartitioningExpandLimit")
      .internal()
      .doc("The maximum number of partitionings that a HashPartitioning can be expanded to. " +
        "This configuration is applicable only for BroadcastHashJoin inner joins and can be " +
        "set to '0' to disable this feature.")
      .version("3.1.0")
      .intConf
      .checkValue(_ >= 0, "The value must be non-negative.")
      .createWithDefault(8)

  val OPTIMIZE_NULL_AWARE_ANTI_JOIN =
    buildConf("spark.sql.optimizeNullAwareAntiJoin")
      .internal()
      .doc("When true, NULL-aware anti join execution will be planed into " +
        "BroadcastHashJoinExec with flag isNullAwareAntiJoin enabled, " +
        "optimized from O(M*N) calculation into O(M) calculation " +
        "using Hash lookup instead of Looping lookup." +
        "Only support for singleColumn NAAJ for now.")
      .version("3.1.0")
      .booleanConf
      .createWithDefault(true)

  val LEGACY_COMPLEX_TYPES_TO_STRING =
    buildConf("spark.sql.legacy.castComplexTypesToString.enabled")
      .internal()
      .doc("When true, maps and structs are wrapped by [] in casting to strings, and " +
        "NULL elements of structs/maps/arrays will be omitted while converting to strings. " +
        "Otherwise, if this is false, which is the default, maps and structs are wrapped by {}, " +
        "and NULL elements will be converted to \"null\".")
      .version("3.1.0")
      .booleanConf
      .createWithDefault(false)

  val LEGACY_PATH_OPTION_BEHAVIOR =
    buildConf("spark.sql.legacy.pathOptionBehavior.enabled")
      .internal()
      .doc("When true, \"path\" option is overwritten if one path parameter is passed to " +
        "DataFrameReader.load(), DataFrameWriter.save(), DataStreamReader.load(), or " +
        "DataStreamWriter.start(). Also, \"path\" option is added to the overall paths if " +
        "multiple path parameters are passed to DataFrameReader.load()")
      .version("3.1.0")
      .booleanConf
      .createWithDefault(false)

  val LEGACY_EXTRA_OPTIONS_BEHAVIOR =
    buildConf("spark.sql.legacy.extraOptionsBehavior.enabled")
      .internal()
      .doc("When true, the extra options will be ignored for DataFrameReader.table(). If set it " +
        "to false, which is the default, Spark will check if the extra options have the same " +
        "key, but the value is different with the table serde properties. If the check passes, " +
        "the extra options will be merged with the serde properties as the scan options. " +
        "Otherwise, an exception will be thrown.")
      .version("3.1.0")
      .booleanConf
      .createWithDefault(false)

  val LEGACY_CREATE_HIVE_TABLE_BY_DEFAULT =
    buildConf("spark.sql.legacy.createHiveTableByDefault")
      .internal()
      .doc("When set to true, CREATE TABLE syntax without USING or STORED AS will use Hive " +
        s"instead of the value of ${DEFAULT_DATA_SOURCE_NAME.key} as the table provider.")
      .version("3.1.0")
      .booleanConf
      .createWithDefault(true)

  val LEGACY_CHAR_VARCHAR_AS_STRING =
    buildConf("spark.sql.legacy.charVarcharAsString")
      .internal()
      .doc("When true, Spark treats CHAR/VARCHAR type the same as STRING type, which is the " +
        "behavior of Spark 3.0 and earlier. This means no length check for CHAR/VARCHAR type and " +
        "no padding for CHAR type when writing data to the table.")
      .version("3.1.0")
      .booleanConf
      .createWithDefault(false)

  val CHAR_AS_VARCHAR = buildConf("spark.sql.charAsVarchar")
    .doc("When true, Spark replaces CHAR type with VARCHAR type in CREATE/REPLACE/ALTER TABLE " +
      "commands, so that newly created/updated tables will not have CHAR type columns/fields. " +
      "Existing tables with CHAR type columns/fields are not affected by this config.")
    .version("3.3.0")
    .booleanConf
    .createWithDefault(false)

  val READ_SIDE_CHAR_PADDING = buildConf("spark.sql.readSideCharPadding")
    .doc("When true, Spark applies string padding when reading CHAR type columns/fields, " +
      "in addition to the write-side padding. This config is true by default to better enforce " +
      "CHAR type semantic in cases such as external tables.")
    .version("3.4.0")
    .booleanConf
    .createWithDefault(true)

  val CLI_PRINT_HEADER =
    buildConf("spark.sql.cli.print.header")
     .doc("When set to true, spark-sql CLI prints the names of the columns in query output.")
     .version("3.2.0")
    .booleanConf
    .createWithDefault(false)

  val LEGACY_EMPTY_CURRENT_DB_IN_CLI =
    buildConf("spark.sql.legacy.emptyCurrentDBInCli")
      .internal()
      .doc("When false, spark-sql CLI prints the current database in prompt.")
      .version("3.4.0")
      .booleanConf
      .createWithDefault(false)

  val LEGACY_KEEP_COMMAND_OUTPUT_SCHEMA =
    buildConf("spark.sql.legacy.keepCommandOutputSchema")
      .internal()
      .doc("When true, Spark will keep the output schema of commands such as SHOW DATABASES " +
        "unchanged.")
      .version("3.0.2")
      .booleanConf
      .createWithDefault(false)

  val LEGACY_INTERVAL_ENABLED = buildConf("spark.sql.legacy.interval.enabled")
    .internal()
    .doc("When set to true, Spark SQL uses the mixed legacy interval type `CalendarIntervalType` " +
      "instead of the ANSI compliant interval types `YearMonthIntervalType` and " +
      "`DayTimeIntervalType`. For instance, the date subtraction expression returns " +
      "`CalendarIntervalType` when the SQL config is set to `true` otherwise an ANSI interval.")
    .version("3.2.0")
    .booleanConf
    .createWithDefault(false)

  val MAX_CONCURRENT_OUTPUT_FILE_WRITERS = buildConf("spark.sql.maxConcurrentOutputFileWriters")
    .internal()
    .doc("Maximum number of output file writers to use concurrently. If number of writers " +
      "needed reaches this limit, task will sort rest of output then writing them.")
    .version("3.2.0")
    .intConf
    .createWithDefault(0)

  val INFER_NESTED_DICT_AS_STRUCT = buildConf("spark.sql.pyspark.inferNestedDictAsStruct.enabled")
    .doc("PySpark's SparkSession.createDataFrame infers the nested dict as a map by default. " +
      "When it set to true, it infers the nested dict as a struct.")
    .version("3.3.0")
    .booleanConf
    .createWithDefault(false)

  val LEGACY_INFER_ARRAY_TYPE_FROM_FIRST_ELEMENT =
    buildConf("spark.sql.pyspark.legacy.inferArrayTypeFromFirstElement.enabled")
      .doc("PySpark's SparkSession.createDataFrame infers the element type of an array from all " +
        "values in the array by default. If this config is set to true, it restores the legacy " +
        "behavior of only inferring the type from the first array element.")
      .version("3.4.0")
      .booleanConf
      .createWithDefault(false)

  val LEGACY_USE_V1_COMMAND =
    buildConf("spark.sql.legacy.useV1Command")
      .internal()
      .doc("When true, Spark will use legacy V1 SQL commands.")
      .version("3.3.0")
      .booleanConf
      .createWithDefault(false)

  val HISTOGRAM_NUMERIC_PROPAGATE_INPUT_TYPE =
    buildConf("spark.sql.legacy.histogramNumericPropagateInputType")
      .internal()
      .doc("The histogram_numeric function computes a histogram on numeric 'expr' using nb bins. " +
        "The return value is an array of (x,y) pairs representing the centers of the histogram's " +
        "bins. If this config is set to true, the output type of the 'x' field in the return " +
        "value is propagated from the input value consumed in the aggregate function. Otherwise, " +
        "'x' always has double type.")
      .version("3.3.0")
      .booleanConf
      .createWithDefault(true)

  val LEGACY_LPAD_RPAD_BINARY_TYPE_AS_STRING =
    buildConf("spark.sql.legacy.lpadRpadAlwaysReturnString")
      .internal()
      .doc("When set to false, when the first argument and the optional padding pattern is a " +
        "byte sequence, the result is a BINARY value. The default padding pattern in this case " +
        "is the zero byte. " +
        "When set to true, it restores the legacy behavior of always returning string types " +
        "even for binary inputs.")
      .version("3.3.0")
      .booleanConf
      .createWithDefault(false)

  val LEGACY_NULL_VALUE_WRITTEN_AS_QUOTED_EMPTY_STRING_CSV =
    buildConf("spark.sql.legacy.nullValueWrittenAsQuotedEmptyStringCsv")
      .internal()
      .doc("When set to false, nulls are written as unquoted empty strings in CSV data source. " +
        "If set to true, it restores the legacy behavior that nulls were written as quoted " +
        "empty strings, `\"\"`.")
      .version("3.3.0")
      .booleanConf
      .createWithDefault(false)

  val LEGACY_ALLOW_NULL_COMPARISON_RESULT_IN_ARRAY_SORT =
    buildConf("spark.sql.legacy.allowNullComparisonResultInArraySort")
      .internal()
      .doc("When set to false, `array_sort` function throws an error " +
        "if the comparator function returns null. " +
        "If set to true, it restores the legacy behavior that handles null as zero (equal).")
      .version("3.2.2")
      .booleanConf
      .createWithDefault(false)

  val LEGACY_AVRO_ALLOW_INCOMPATIBLE_SCHEMA =
    buildConf("spark.sql.legacy.avro.allowIncompatibleSchema")
      .internal()
      .doc("When set to false, if types in Avro are encoded in the same format, but " +
        "the type in the Avro schema explicitly says that the data types are different, " +
        "reject reading the data type in the format to avoid returning incorrect results. " +
        "When set to true, it restores the legacy behavior of allow reading the data in the" +
        " format, which may return incorrect results.")
      .version("3.5.1")
      .booleanConf
      .createWithDefault(false)

  val LEGACY_NON_IDENTIFIER_OUTPUT_CATALOG_NAME =
    buildConf("spark.sql.legacy.v1IdentifierNoCatalog")
      .internal()
      .doc(s"When set to false, the v1 identifier will include '$SESSION_CATALOG_NAME' as " +
        "the catalog name if database is defined. When set to true, it restores the legacy " +
        "behavior that does not include catalog name.")
      .version("3.4.0")
      .booleanConf
      .createWithDefault(false)

  val LEGACY_IN_SUBQUERY_NULLABILITY =
    buildConf("spark.sql.legacy.inSubqueryNullability")
      .internal()
      .doc(s"When set to false, IN subquery nullability is correctly calculated based on " +
        s"both the left and right sides of the IN. When set to true, restores the legacy " +
        "behavior that does not check the right side's nullability.")
      .version("3.5.0")
      .booleanConf
      .createWithDefault(false)

  // Default is false (new, correct behavior) when ANSI is on, true (legacy, incorrect behavior)
  // when ANSI is off. See legacyNullInEmptyBehavior.
  val LEGACY_NULL_IN_EMPTY_LIST_BEHAVIOR =
    buildConf("spark.sql.legacy.nullInEmptyListBehavior")
      .internal()
      .doc("When set to true, restores the legacy incorrect behavior of IN expressions for " +
        "NULL values IN an empty list (including IN subqueries and literal IN lists): " +
        "`null IN (empty list)` should evaluate to false, but sometimes (not always) " +
        "incorrectly evaluates to null in the legacy behavior.")
      .version("3.5.0")
      .booleanConf
      .createOptional

  val ERROR_MESSAGE_FORMAT = buildConf("spark.sql.error.messageFormat")
    .doc("When PRETTY, the error message consists of textual representation of error class, " +
      "message and query context. The MINIMAL and STANDARD formats are pretty JSON formats where " +
      "STANDARD includes an additional JSON field `message`. This configuration property " +
      "influences on error messages of Thrift Server and SQL CLI while running queries.")
    .version("3.4.0")
    .stringConf.transform(_.toUpperCase(Locale.ROOT))
    .checkValues(ErrorMessageFormat.values.map(_.toString))
    .createWithDefault(ErrorMessageFormat.PRETTY.toString)

  val LATERAL_COLUMN_ALIAS_IMPLICIT_ENABLED =
    buildConf("spark.sql.lateralColumnAlias.enableImplicitResolution")
      .internal()
      .doc("Enable resolving implicit lateral column alias defined in the same SELECT list. For " +
        "example, with this conf turned on, for query `SELECT 1 AS a, a + 1` the `a` in `a + 1` " +
        "can be resolved as the previously defined `1 AS a`. But note that table column has " +
        "higher resolution priority than the lateral column alias.")
      .version("3.4.0")
      .booleanConf
      .createWithDefault(true)

  val STABLE_DERIVED_COLUMN_ALIAS_ENABLED =
    buildConf("spark.sql.stableDerivedColumnAlias.enabled")
      .internal()
      .doc("Enable deriving of stable column aliases from the lexer tree instead of parse tree " +
        "and form them via pretty SQL print.")
      .version("3.5.0")
      .booleanConf
      .createWithDefault(false)

  val LOCAL_RELATION_CACHE_THRESHOLD =
    buildConf(SqlApiConf.LOCAL_RELATION_CACHE_THRESHOLD_KEY)
      .doc("The threshold for the size in bytes of local relations to be cached at " +
        "the driver side after serialization.")
      .version("3.5.0")
      .intConf
      .checkValue(_ >= 0, "The threshold of cached local relations must not be negative")
      .createWithDefault(64 * 1024 * 1024)

  val DECORRELATE_JOIN_PREDICATE_ENABLED =
    buildConf("spark.sql.optimizer.decorrelateJoinPredicate.enabled")
      .internal()
      .doc("Decorrelate scalar and lateral subqueries with correlated references in join " +
        "predicates. This configuration is only effective when " +
        s"'${DECORRELATE_INNER_QUERY_ENABLED.key}' is true.")
      .version("4.0.0")
      .booleanConf
      .createWithDefault(true)

  val DECORRELATE_PREDICATE_SUBQUERIES_IN_JOIN_CONDITION =
    buildConf("spark.sql.optimizer.decorrelatePredicateSubqueriesInJoinPredicate.enabled")
      .internal()
      .doc("Decorrelate predicate (in and exists) subqueries with correlated references in join " +
        "predicates.")
      .version("4.0.0")
      .booleanConf
      .createWithDefault(true)

  val OPTIMIZE_UNCORRELATED_IN_SUBQUERIES_IN_JOIN_CONDITION =
    buildConf("spark.sql.optimizer.optimizeUncorrelatedInSubqueriesInJoinCondition.enabled")
      .internal()
      .doc("When true, optimize uncorrelated IN subqueries in join predicates by rewriting them " +
        s"to joins. This interacts with ${LEGACY_NULL_IN_EMPTY_LIST_BEHAVIOR.key} because it " +
        "can rewrite IN predicates.")
      .version("4.0.0")
      .booleanConf
      .createWithDefault(true)

  val TIME_TRAVEL_TIMESTAMP_KEY =
    buildConf("spark.sql.timeTravelTimestampKey")
      .doc("The option name to specify the time travel timestamp when reading a table.")
      .version("4.0.0")
      .stringConf
      .createWithDefault("timestampAsOf")

  val TIME_TRAVEL_VERSION_KEY =
    buildConf("spark.sql.timeTravelVersionKey")
      .doc("The option name to specify the time travel table version when reading a table.")
      .version("4.0.0")
      .stringConf
      .createWithDefault("versionAsOf")

  val LEGACY_PERCENTILE_DISC_CALCULATION = buildConf("spark.sql.legacy.percentileDiscCalculation")
    .internal()
    .doc("If true, the old bogus percentile_disc calculation is used. The old calculation " +
      "incorrectly mapped the requested percentile to the sorted range of values in some cases " +
      "and so returned incorrect results. Also, the new implementation is faster as it doesn't " +
      "contain the interpolation logic that the old percentile_cont based one did.")
    .version("3.3.4")
    .booleanConf
    .createWithDefault(false)

  val LEGACY_NEGATIVE_INDEX_IN_ARRAY_INSERT =
    buildConf("spark.sql.legacy.negativeIndexInArrayInsert")
      .internal()
      .doc("When set to true, restores the legacy behavior of `array_insert` for " +
        "negative indexes - 0-based: the function inserts new element before the last one " +
        "for the index -1. For example, `array_insert(['a', 'b'], -1, 'x')` returns " +
        "`['a', 'x', 'b']`. When set to false, the -1 index points out to the last element, " +
        "and the given example produces `['a', 'b', 'x']`.")
      .version("3.4.2")
      .booleanConf
      .createWithDefault(false)

  val LEGACY_RAISE_ERROR_WITHOUT_ERROR_CLASS =
    buildConf("spark.sql.legacy.raiseErrorWithoutErrorClass")
      .internal()
      .doc("When set to true, restores the legacy behavior of `raise_error` and `assert_true` to " +
        "not return the `[USER_RAISED_EXCEPTION]` prefix." +
        "For example, `raise_error('error!')` returns `error!` instead of " +
        "`[USER_RAISED_EXCEPTION] Error!`.")
      .version("4.0.0")
      .booleanConf
      .createWithDefault(false)

  val LEGACY_SCALAR_SUBQUERY_COUNT_BUG_HANDLING =
    buildConf("spark.sql.legacy.scalarSubqueryCountBugBehavior")
      .internal()
      .doc("When set to true, restores legacy behavior of potential incorrect count bug " +
        "handling for scalar subqueries.")
      .version("4.0.0")
      .booleanConf
      .createWithDefault(false)

<<<<<<< HEAD
  val EXTRA_ORIGIN_TRACES = buildConf("spark.sql.extraOriginTraces")
    .doc("The number of additional non-Spark SQL traces in the captured DataFrame context. " +
      "When it is set to 0, captured one Spark traces and a followed non-Spark trace.")
    .version("4.0.0")
    .intConf
    .checkValue(_ >= 0, "The number of extra thread traces must be non-negative.")
    .createWithDefault(1)
=======
  // Deprecate "spark.connect.copyFromLocalToFs.allowDestLocal" in favor of this config. This is
  // currently optional because we don't want to break existing users who are using the old config.
  // If this config is set, then we override the deprecated config.
  val ARTIFACT_COPY_FROM_LOCAL_TO_FS_ALLOW_DEST_LOCAL =
    buildConf("spark.sql.artifact.copyFromLocalToFs.allowDestLocal")
      .internal()
      .doc("""
             |Allow `spark.copyFromLocalToFs` destination to be local file system
             | path on spark driver node when
             |`spark.sql.artifact.copyFromLocalToFs.allowDestLocal` is true.
             |This will allow user to overwrite arbitrary file on spark
             |driver node we should only enable it for testing purpose.
             |""".stripMargin)
      .version("4.0.0")
      .booleanConf
      .createOptional

  val LEGACY_RETAIN_FRACTION_DIGITS_FIRST =
    buildConf("spark.sql.legacy.decimal.retainFractionDigitsOnTruncate")
      .internal()
      .doc("When set to true, we will try to retain the fraction digits first rather than " +
        "integral digits as prior Spark 4.0, when getting a least common type between decimal " +
        "types, and the result decimal precision exceeds the max precision.")
      .version("4.0.0")
      .booleanConf
      .createWithDefault(false)
>>>>>>> 4c36ca3f

  /**
   * Holds information about keys that have been deprecated.
   *
   * @param key The deprecated key.
   * @param version Version of Spark where key was deprecated.
   * @param comment Additional info regarding to the removed config. For example,
   *                reasons of config deprecation, what users should use instead of it.
   */
  case class DeprecatedConfig(key: String, version: String, comment: String) {
    def toDeprecationString: String = {
      s"The SQL config '$key' has been deprecated in Spark v$version " +
        s"and may be removed in the future. $comment"
    }
  }

  /**
   * Maps deprecated SQL config keys to information about the deprecation.
   *
   * The extra information is logged as a warning when the SQL config is present
   * in the user's configuration.
   */
  val deprecatedSQLConfigs: Map[String, DeprecatedConfig] = {
    val configs = Seq(
      DeprecatedConfig(
        PANDAS_GROUPED_MAP_ASSIGN_COLUMNS_BY_NAME.key, "2.4",
        "The config allows to switch to the behaviour before Spark 2.4 " +
          "and will be removed in the future releases."),
      DeprecatedConfig(ARROW_EXECUTION_ENABLED.key, "3.0",
        s"Use '${ARROW_PYSPARK_EXECUTION_ENABLED.key}' instead of it."),
      DeprecatedConfig(ARROW_FALLBACK_ENABLED.key, "3.0",
        s"Use '${ARROW_PYSPARK_FALLBACK_ENABLED.key}' instead of it."),
      DeprecatedConfig(SHUFFLE_TARGET_POSTSHUFFLE_INPUT_SIZE.key, "3.0",
        s"Use '${ADVISORY_PARTITION_SIZE_IN_BYTES.key}' instead of it."),
      DeprecatedConfig(OPTIMIZER_METADATA_ONLY.key, "3.0",
        "Avoid to depend on this optimization to prevent a potential correctness issue. " +
          "If you must use, use 'SparkSessionExtensions' instead to inject it as a custom rule."),
      DeprecatedConfig(CONVERT_CTAS.key, "3.1",
        s"Set '${LEGACY_CREATE_HIVE_TABLE_BY_DEFAULT.key}' to false instead."),
      DeprecatedConfig("spark.sql.sources.schemaStringLengthThreshold", "3.2",
        s"Use '${HIVE_TABLE_PROPERTY_LENGTH_THRESHOLD.key}' instead."),
      DeprecatedConfig(PARQUET_INT96_REBASE_MODE_IN_WRITE.alternatives.head, "3.2",
        s"Use '${PARQUET_INT96_REBASE_MODE_IN_WRITE.key}' instead."),
      DeprecatedConfig(PARQUET_INT96_REBASE_MODE_IN_READ.alternatives.head, "3.2",
        s"Use '${PARQUET_INT96_REBASE_MODE_IN_READ.key}' instead."),
      DeprecatedConfig(PARQUET_REBASE_MODE_IN_WRITE.alternatives.head, "3.2",
        s"Use '${PARQUET_REBASE_MODE_IN_WRITE.key}' instead."),
      DeprecatedConfig(PARQUET_REBASE_MODE_IN_READ.alternatives.head, "3.2",
        s"Use '${PARQUET_REBASE_MODE_IN_READ.key}' instead."),
      DeprecatedConfig(AVRO_REBASE_MODE_IN_WRITE.alternatives.head, "3.2",
        s"Use '${AVRO_REBASE_MODE_IN_WRITE.key}' instead."),
      DeprecatedConfig(AVRO_REBASE_MODE_IN_READ.alternatives.head, "3.2",
        s"Use '${AVRO_REBASE_MODE_IN_READ.key}' instead."),
      DeprecatedConfig(LEGACY_REPLACE_DATABRICKS_SPARK_AVRO_ENABLED.key, "3.2",
        """Use `.format("avro")` in `DataFrameWriter` or `DataFrameReader` instead."""),
      DeprecatedConfig(COALESCE_PARTITIONS_MIN_PARTITION_NUM.key, "3.2",
        s"Use '${COALESCE_PARTITIONS_MIN_PARTITION_SIZE.key}' instead."),
      DeprecatedConfig(ESCAPED_STRING_LITERALS.key, "4.0",
        "Use raw string literals with the `r` prefix instead. "),
      DeprecatedConfig("spark.connect.copyFromLocalToFs.allowDestLocal", "4.0",
        s"Use '${ARTIFACT_COPY_FROM_LOCAL_TO_FS_ALLOW_DEST_LOCAL.key}' instead.")
    )

    Map(configs.map { cfg => cfg.key -> cfg } : _*)
  }

  /**
   * Holds information about keys that have been removed.
   *
   * @param key The removed config key.
   * @param version Version of Spark where key was removed.
   * @param defaultValue The default config value. It can be used to notice
   *                     users that they set non-default value to an already removed config.
   * @param comment Additional info regarding to the removed config.
   */
  case class RemovedConfig(key: String, version: String, defaultValue: String, comment: String)

  /**
   * The map contains info about removed SQL configs. Keys are SQL config names,
   * map values contain extra information like the version in which the config was removed,
   * config's default value and a comment.
   *
   * Please, add a removed SQL configuration property here only when it affects behaviours.
   * For example, `spark.sql.variable.substitute.depth` was not added as it virtually
   * became no-op later. By this, it makes migrations to new Spark versions painless.
   */
  val removedSQLConfigs: Map[String, RemovedConfig] = {
    val configs = Seq(
      RemovedConfig("spark.sql.fromJsonForceNullableSchema", "3.0.0", "true",
        "It was removed to prevent errors like SPARK-23173 for non-default value."),
      RemovedConfig(
        "spark.sql.legacy.allowCreatingManagedTableUsingNonemptyLocation", "3.0.0", "false",
        "It was removed to prevent loss of user data for non-default value."),
      RemovedConfig("spark.sql.legacy.compareDateTimestampInTimestamp", "3.0.0", "true",
        "It was removed to prevent errors like SPARK-23549 for non-default value."),
      RemovedConfig("spark.sql.parquet.int64AsTimestampMillis", "3.0.0", "false",
        "The config was deprecated since Spark 2.3." +
        s"Use '${PARQUET_OUTPUT_TIMESTAMP_TYPE.key}' instead of it."),
      RemovedConfig("spark.sql.execution.pandas.respectSessionTimeZone", "3.0.0", "true",
        "The non-default behavior is considered as a bug, see SPARK-22395. " +
        "The config was deprecated since Spark 2.3."),
      RemovedConfig("spark.sql.optimizer.planChangeLog.level", "3.1.0", "trace",
        s"Please use `${PLAN_CHANGE_LOG_LEVEL.key}` instead."),
      RemovedConfig("spark.sql.optimizer.planChangeLog.rules", "3.1.0", "",
        s"Please use `${PLAN_CHANGE_LOG_RULES.key}` instead."),
      RemovedConfig("spark.sql.optimizer.planChangeLog.batches", "3.1.0", "",
        s"Please use `${PLAN_CHANGE_LOG_BATCHES.key}` instead."),
      RemovedConfig("spark.sql.ansi.strictIndexOperator", "3.4.0", "true",
        "This was an internal configuration. It is not needed anymore since Spark SQL always " +
          "returns null when getting a map value with a non-existing key. See SPARK-40066 " +
          "for more details."),
      RemovedConfig("spark.sql.hive.verifyPartitionPath", "4.0.0", "false",
        s"This config was replaced by '${IGNORE_MISSING_FILES.key}'."),
      RemovedConfig("spark.sql.optimizer.runtimeFilter.semiJoinReduction.enabled", "false", "4.0",
        "This optimizer config is useless as runtime filter cannot be an IN subquery now.")
    )

    Map(configs.map { cfg => cfg.key -> cfg } : _*)
  }
}

/**
 * A class that enables the setting and getting of mutable config parameters/hints.
 *
 * In the presence of a SQLContext, these can be set and queried by passing SET commands
 * into Spark SQL's query functions (i.e. sql()). Otherwise, users of this class can
 * modify the hints by programmatically calling the setters and getters of this class.
 *
 * SQLConf is thread-safe (internally synchronized, so safe to be used in multiple threads).
 */
class SQLConf extends Serializable with Logging with SqlApiConf {
  import SQLConf._

  /** Only low degree of contention is expected for conf, thus NOT using ConcurrentHashMap. */
  @transient protected[spark] val settings = java.util.Collections.synchronizedMap(
    new java.util.HashMap[String, String]())

  @transient protected val reader = new ConfigReader(settings)

  /** ************************ Spark SQL Params/Hints ******************* */

  def analyzerMaxIterations: Int = getConf(ANALYZER_MAX_ITERATIONS)

  def optimizerExcludedRules: Option[String] = getConf(OPTIMIZER_EXCLUDED_RULES)

  def optimizerMaxIterations: Int = getConf(OPTIMIZER_MAX_ITERATIONS)

  def optimizerInSetConversionThreshold: Int = getConf(OPTIMIZER_INSET_CONVERSION_THRESHOLD)

  def optimizerInSetSwitchThreshold: Int = getConf(OPTIMIZER_INSET_SWITCH_THRESHOLD)

  def planChangeLogLevel: String = getConf(PLAN_CHANGE_LOG_LEVEL)

  def planChangeRules: Option[String] = getConf(PLAN_CHANGE_LOG_RULES)

  def planChangeBatches: Option[String] = getConf(PLAN_CHANGE_LOG_BATCHES)

  def dynamicPartitionPruningEnabled: Boolean = getConf(DYNAMIC_PARTITION_PRUNING_ENABLED)

  def dynamicPartitionPruningUseStats: Boolean = getConf(DYNAMIC_PARTITION_PRUNING_USE_STATS)

  def dynamicPartitionPruningFallbackFilterRatio: Double =
    getConf(DYNAMIC_PARTITION_PRUNING_FALLBACK_FILTER_RATIO)

  def dynamicPartitionPruningReuseBroadcastOnly: Boolean =
    getConf(DYNAMIC_PARTITION_PRUNING_REUSE_BROADCAST_ONLY)

  def runtimeFilterBloomFilterEnabled: Boolean =
    getConf(RUNTIME_BLOOM_FILTER_ENABLED)

  def runtimeFilterCreationSideThreshold: Long =
    getConf(RUNTIME_BLOOM_FILTER_CREATION_SIDE_THRESHOLD)

  def runtimeRowLevelOperationGroupFilterEnabled: Boolean =
    getConf(RUNTIME_ROW_LEVEL_OPERATION_GROUP_FILTER_ENABLED)

  def stateStoreProviderClass: String = getConf(STATE_STORE_PROVIDER_CLASS)

  def isStateSchemaCheckEnabled: Boolean = getConf(STATE_SCHEMA_CHECK_ENABLED)

  def numStateStoreMaintenanceThreads: Int = getConf(NUM_STATE_STORE_MAINTENANCE_THREADS)

  def stateStoreMinDeltasForSnapshot: Int = getConf(STATE_STORE_MIN_DELTAS_FOR_SNAPSHOT)

  def stateStoreFormatValidationEnabled: Boolean = getConf(STATE_STORE_FORMAT_VALIDATION_ENABLED)

  def stateStoreSkipNullsForStreamStreamJoins: Boolean =
    getConf(STATE_STORE_SKIP_NULLS_FOR_STREAM_STREAM_JOINS)

  def checkpointLocation: Option[String] = getConf(CHECKPOINT_LOCATION)

  def isUnsupportedOperationCheckEnabled: Boolean = getConf(UNSUPPORTED_OPERATION_CHECK_ENABLED)

  def useDeprecatedKafkaOffsetFetching: Boolean = getConf(USE_DEPRECATED_KAFKA_OFFSET_FETCHING)

  def statefulOperatorCorrectnessCheckEnabled: Boolean =
    getConf(STATEFUL_OPERATOR_CHECK_CORRECTNESS_ENABLED)

  def fileStreamSinkMetadataIgnored: Boolean = getConf(FILESTREAM_SINK_METADATA_IGNORED)

  def streamingFileCommitProtocolClass: String = getConf(STREAMING_FILE_COMMIT_PROTOCOL_CLASS)

  def fileSinkLogDeletion: Boolean = getConf(FILE_SINK_LOG_DELETION)

  def fileSinkLogCompactInterval: Int = getConf(FILE_SINK_LOG_COMPACT_INTERVAL)

  def fileSinkLogCleanupDelay: Long = getConf(FILE_SINK_LOG_CLEANUP_DELAY)

  def fileSourceLogDeletion: Boolean = getConf(FILE_SOURCE_LOG_DELETION)

  def fileSourceLogCompactInterval: Int = getConf(FILE_SOURCE_LOG_COMPACT_INTERVAL)

  def fileSourceLogCleanupDelay: Long = getConf(FILE_SOURCE_LOG_CLEANUP_DELAY)

  def streamingSchemaInference: Boolean = getConf(STREAMING_SCHEMA_INFERENCE)

  def streamingPollingDelay: Long = getConf(STREAMING_POLLING_DELAY)

  def streamingNoDataProgressEventInterval: Long =
    getConf(STREAMING_NO_DATA_PROGRESS_EVENT_INTERVAL)

  def streamingNoDataMicroBatchesEnabled: Boolean =
    getConf(STREAMING_NO_DATA_MICRO_BATCHES_ENABLED)

  def streamingMetricsEnabled: Boolean = getConf(STREAMING_METRICS_ENABLED)

  def streamingProgressRetention: Int = getConf(STREAMING_PROGRESS_RETENTION)

  def filesMaxPartitionBytes: Long = getConf(FILES_MAX_PARTITION_BYTES)

  def filesOpenCostInBytes: Long = getConf(FILES_OPEN_COST_IN_BYTES)

  def filesMinPartitionNum: Option[Int] = getConf(FILES_MIN_PARTITION_NUM)

  def filesMaxPartitionNum: Option[Int] = getConf(FILES_MAX_PARTITION_NUM)

  def ignoreCorruptFiles: Boolean = getConf(IGNORE_CORRUPT_FILES)

  def ignoreMissingFiles: Boolean = getConf(IGNORE_MISSING_FILES)

  def maxRecordsPerFile: Long = getConf(MAX_RECORDS_PER_FILE)

  def useCompression: Boolean = getConf(COMPRESS_CACHED)

  def orcCompressionCodec: String = getConf(ORC_COMPRESSION)

  def orcVectorizedReaderEnabled: Boolean = getConf(ORC_VECTORIZED_READER_ENABLED)

  def orcVectorizedReaderBatchSize: Int = getConf(ORC_VECTORIZED_READER_BATCH_SIZE)

  def orcVectorizedWriterBatchSize: Int = getConf(ORC_VECTORIZED_WRITER_BATCH_SIZE)

  def orcVectorizedReaderNestedColumnEnabled: Boolean =
    getConf(ORC_VECTORIZED_READER_NESTED_COLUMN_ENABLED)

  def parquetCompressionCodec: String = getConf(PARQUET_COMPRESSION)

  def parquetVectorizedReaderEnabled: Boolean = getConf(PARQUET_VECTORIZED_READER_ENABLED)

  def parquetVectorizedReaderNestedColumnEnabled: Boolean =
    getConf(PARQUET_VECTORIZED_READER_NESTED_COLUMN_ENABLED)

  def parquetVectorizedReaderBatchSize: Int = getConf(PARQUET_VECTORIZED_READER_BATCH_SIZE)

  def columnBatchSize: Int = getConf(COLUMN_BATCH_SIZE)

  def vectorizedHugeVectorThreshold: Int = getConf(VECTORIZED_HUGE_VECTOR_THRESHOLD).toInt

  def vectorizedHugeVectorReserveRatio: Double = getConf(VECTORIZED_HUGE_VECTOR_RESERVE_RATIO)

  def cacheVectorizedReaderEnabled: Boolean = getConf(CACHE_VECTORIZED_READER_ENABLED)

  def defaultNumShufflePartitions: Int = getConf(SHUFFLE_PARTITIONS)

  def numShufflePartitions: Int = {
    if (adaptiveExecutionEnabled && coalesceShufflePartitionsEnabled) {
      getConf(COALESCE_PARTITIONS_INITIAL_PARTITION_NUM).getOrElse(defaultNumShufflePartitions)
    } else {
      defaultNumShufflePartitions
    }
  }

  def adaptiveExecutionEnabled: Boolean = getConf(ADAPTIVE_EXECUTION_ENABLED)

  def adaptiveExecutionLogLevel: String = getConf(ADAPTIVE_EXECUTION_LOG_LEVEL)

  def fetchShuffleBlocksInBatch: Boolean = getConf(FETCH_SHUFFLE_BLOCKS_IN_BATCH)

  def nonEmptyPartitionRatioForBroadcastJoin: Double =
    getConf(NON_EMPTY_PARTITION_RATIO_FOR_BROADCAST_JOIN)

  def coalesceShufflePartitionsEnabled: Boolean = getConf(COALESCE_PARTITIONS_ENABLED)

  def minBatchesToRetain: Int = getConf(MIN_BATCHES_TO_RETAIN)

  def maxBatchesToRetainInMemory: Int = getConf(MAX_BATCHES_TO_RETAIN_IN_MEMORY)

  def streamingMaintenanceInterval: Long = getConf(STREAMING_MAINTENANCE_INTERVAL)

  def stateStoreCompressionCodec: String = getConf(STATE_STORE_COMPRESSION_CODEC)

  def checkpointRenamedFileCheck: Boolean = getConf(CHECKPOINT_RENAMEDFILE_CHECK_ENABLED)

  def parquetFilterPushDown: Boolean = getConf(PARQUET_FILTER_PUSHDOWN_ENABLED)

  def parquetFilterPushDownDate: Boolean = getConf(PARQUET_FILTER_PUSHDOWN_DATE_ENABLED)

  def parquetFilterPushDownTimestamp: Boolean = getConf(PARQUET_FILTER_PUSHDOWN_TIMESTAMP_ENABLED)

  def parquetFilterPushDownDecimal: Boolean = getConf(PARQUET_FILTER_PUSHDOWN_DECIMAL_ENABLED)

  def parquetFilterPushDownStringPredicate: Boolean =
    getConf(PARQUET_FILTER_PUSHDOWN_STRING_PREDICATE_ENABLED)

  def parquetFilterPushDownInFilterThreshold: Int =
    getConf(PARQUET_FILTER_PUSHDOWN_INFILTERTHRESHOLD)

  def parquetAggregatePushDown: Boolean = getConf(PARQUET_AGGREGATE_PUSHDOWN_ENABLED)

  def orcFilterPushDown: Boolean = getConf(ORC_FILTER_PUSHDOWN_ENABLED)

  def orcAggregatePushDown: Boolean = getConf(ORC_AGGREGATE_PUSHDOWN_ENABLED)

  def isOrcSchemaMergingEnabled: Boolean = getConf(ORC_SCHEMA_MERGING_ENABLED)

  def metastoreDropPartitionsByName: Boolean = getConf(HIVE_METASTORE_DROP_PARTITION_BY_NAME)

  def metastorePartitionPruning: Boolean = getConf(HIVE_METASTORE_PARTITION_PRUNING)

  def metastorePartitionPruningInSetThreshold: Int =
    getConf(HIVE_METASTORE_PARTITION_PRUNING_INSET_THRESHOLD)

  def metastorePartitionPruningFallbackOnException: Boolean =
    getConf(HIVE_METASTORE_PARTITION_PRUNING_FALLBACK_ON_EXCEPTION)

  def metastorePartitionPruningFastFallback: Boolean =
    getConf(HIVE_METASTORE_PARTITION_PRUNING_FAST_FALLBACK)

  def manageFilesourcePartitions: Boolean = getConf(HIVE_MANAGE_FILESOURCE_PARTITIONS)

  def filesourcePartitionFileCacheSize: Long = getConf(HIVE_FILESOURCE_PARTITION_FILE_CACHE_SIZE)

  def caseSensitiveInferenceMode: HiveCaseSensitiveInferenceMode.Value =
    HiveCaseSensitiveInferenceMode.withName(getConf(HIVE_CASE_SENSITIVE_INFERENCE))

  def gatherFastStats: Boolean = getConf(GATHER_FASTSTAT)

  def optimizerMetadataOnly: Boolean = getConf(OPTIMIZER_METADATA_ONLY)

  def wholeStageEnabled: Boolean = getConf(WHOLESTAGE_CODEGEN_ENABLED)

  def wholeStageUseIdInClassName: Boolean = getConf(WHOLESTAGE_CODEGEN_USE_ID_IN_CLASS_NAME)

  def wholeStageMaxNumFields: Int = getConf(WHOLESTAGE_MAX_NUM_FIELDS)

  def codegenFallback: Boolean = getConf(CODEGEN_FALLBACK)

  def codegenFactoryMode: String = getConf(CODEGEN_FACTORY_MODE)

  def codegenComments: Boolean = getConf(StaticSQLConf.CODEGEN_COMMENTS)

  def loggingMaxLinesForCodegen: Int = getConf(CODEGEN_LOGGING_MAX_LINES)

  def hugeMethodLimit: Int = getConf(WHOLESTAGE_HUGE_METHOD_LIMIT)

  def methodSplitThreshold: Int = getConf(CODEGEN_METHOD_SPLIT_THRESHOLD)

  def wholeStageSplitConsumeFuncByOperator: Boolean =
    getConf(WHOLESTAGE_SPLIT_CONSUME_FUNC_BY_OPERATOR)

  def tableRelationCacheSize: Int =
    getConf(StaticSQLConf.FILESOURCE_TABLE_RELATION_CACHE_SIZE)

  def codegenCacheMaxEntries: Int = getConf(StaticSQLConf.CODEGEN_CACHE_MAX_ENTRIES)

  def exchangeReuseEnabled: Boolean = getConf(EXCHANGE_REUSE_ENABLED)

  def subqueryReuseEnabled: Boolean = getConf(SUBQUERY_REUSE_ENABLED)

  override def caseSensitiveAnalysis: Boolean = getConf(SQLConf.CASE_SENSITIVE)

  def constraintPropagationEnabled: Boolean = getConf(CONSTRAINT_PROPAGATION_ENABLED)

  def escapedStringLiterals: Boolean = getConf(ESCAPED_STRING_LITERALS)

  def fileCompressionFactor: Double = getConf(FILE_COMPRESSION_FACTOR)

  def stringRedactionPattern: Option[Regex] = getConf(SQL_STRING_REDACTION_PATTERN)

  def sortBeforeRepartition: Boolean = getConf(SORT_BEFORE_REPARTITION)

  def topKSortFallbackThreshold: Int = getConf(TOP_K_SORT_FALLBACK_THRESHOLD)

  def fastHashAggregateRowMaxCapacityBit: Int = getConf(FAST_HASH_AGGREGATE_MAX_ROWS_CAPACITY_BIT)

  def streamingSessionWindowMergeSessionInLocalPartition: Boolean =
    getConf(STREAMING_SESSION_WINDOW_MERGE_SESSIONS_IN_LOCAL_PARTITION)

  override def datetimeJava8ApiEnabled: Boolean = getConf(DATETIME_JAVA8API_ENABLED)

  def uiExplainMode: String = getConf(UI_EXPLAIN_MODE)

  def addSingleFileInAddFile: Boolean = getConf(LEGACY_ADD_SINGLE_FILE_IN_ADD_FILE)

  def legacyMsSqlServerNumericMappingEnabled: Boolean =
    getConf(LEGACY_MSSQLSERVER_NUMERIC_MAPPING_ENABLED)

  override def legacyTimeParserPolicy: LegacyBehaviorPolicy.Value = {
    LegacyBehaviorPolicy.withName(getConf(SQLConf.LEGACY_TIME_PARSER_POLICY))
  }

  def broadcastHashJoinOutputPartitioningExpandLimit: Int =
    getConf(BROADCAST_HASH_JOIN_OUTPUT_PARTITIONING_EXPAND_LIMIT)

  /**
   * Returns the [[Resolver]] for the current configuration, which can be used to determine if two
   * identifiers are equal.
   */
  def resolver: Resolver = {
    if (caseSensitiveAnalysis) {
      org.apache.spark.sql.catalyst.analysis.caseSensitiveResolution
    } else {
      org.apache.spark.sql.catalyst.analysis.caseInsensitiveResolution
    }
  }

  /**
   * Returns the error handler for handling hint errors.
   */
  def hintErrorHandler: HintErrorHandler = HintErrorLogger

  def subexpressionEliminationEnabled: Boolean =
    getConf(SUBEXPRESSION_ELIMINATION_ENABLED)

  def subexpressionEliminationCacheMaxEntries: Int =
    getConf(SUBEXPRESSION_ELIMINATION_CACHE_MAX_ENTRIES)

  def subexpressionEliminationSkipForShotcutExpr: Boolean =
    getConf(SUBEXPRESSION_ELIMINATION_SKIP_FOR_SHORTCUT_EXPR)

  def autoBroadcastJoinThreshold: Long = getConf(AUTO_BROADCASTJOIN_THRESHOLD)

  def limitInitialNumPartitions: Int = getConf(LIMIT_INITIAL_NUM_PARTITIONS)

  def limitScaleUpFactor: Int = getConf(LIMIT_SCALE_UP_FACTOR)

  def advancedPartitionPredicatePushdownEnabled: Boolean =
    getConf(ADVANCED_PARTITION_PREDICATE_PUSHDOWN)

  def preferSortMergeJoin: Boolean = getConf(PREFER_SORTMERGEJOIN)

  def enableRadixSort: Boolean = getConf(RADIX_SORT_ENABLED)

  def isParquetSchemaMergingEnabled: Boolean = getConf(PARQUET_SCHEMA_MERGING_ENABLED)

  def isParquetSchemaRespectSummaries: Boolean = getConf(PARQUET_SCHEMA_RESPECT_SUMMARIES)

  def parquetOutputCommitterClass: String = getConf(PARQUET_OUTPUT_COMMITTER_CLASS)

  def isParquetBinaryAsString: Boolean = getConf(PARQUET_BINARY_AS_STRING)

  def isParquetINT96AsTimestamp: Boolean = getConf(PARQUET_INT96_AS_TIMESTAMP)

  def isParquetINT96TimestampConversion: Boolean = getConf(PARQUET_INT96_TIMESTAMP_CONVERSION)

  def parquetOutputTimestampType: ParquetOutputTimestampType.Value = {
    ParquetOutputTimestampType.withName(getConf(PARQUET_OUTPUT_TIMESTAMP_TYPE))
  }

  def writeLegacyParquetFormat: Boolean = getConf(PARQUET_WRITE_LEGACY_FORMAT)

  def parquetRecordFilterEnabled: Boolean = getConf(PARQUET_RECORD_FILTER_ENABLED)

  def inMemoryPartitionPruning: Boolean = getConf(IN_MEMORY_PARTITION_PRUNING)

  def inMemoryTableScanStatisticsEnabled: Boolean = getConf(IN_MEMORY_TABLE_SCAN_STATISTICS_ENABLED)

  def offHeapColumnVectorEnabled: Boolean = getConf(COLUMN_VECTOR_OFFHEAP_ENABLED)

  def columnNameOfCorruptRecord: String = getConf(COLUMN_NAME_OF_CORRUPT_RECORD)

  def broadcastTimeout: Long = {
    val timeoutValue = getConf(BROADCAST_TIMEOUT)
    if (timeoutValue < 0) Long.MaxValue else timeoutValue
  }

  def defaultDataSourceName: String = getConf(DEFAULT_DATA_SOURCE_NAME)

  def convertCTAS: Boolean = getConf(CONVERT_CTAS)

  def partitionColumnTypeInferenceEnabled: Boolean =
    getConf(SQLConf.PARTITION_COLUMN_TYPE_INFERENCE)

  def fileCommitProtocolClass: String = getConf(SQLConf.FILE_COMMIT_PROTOCOL_CLASS)

  def parallelPartitionDiscoveryThreshold: Int =
    getConf(SQLConf.PARALLEL_PARTITION_DISCOVERY_THRESHOLD)

  def parallelPartitionDiscoveryParallelism: Int =
    getConf(SQLConf.PARALLEL_PARTITION_DISCOVERY_PARALLELISM)

  def bucketingEnabled: Boolean = getConf(SQLConf.BUCKETING_ENABLED)

  def bucketingMaxBuckets: Int = getConf(SQLConf.BUCKETING_MAX_BUCKETS)

  def autoBucketedScanEnabled: Boolean = getConf(SQLConf.AUTO_BUCKETED_SCAN_ENABLED)

  def v2BucketingEnabled: Boolean = getConf(SQLConf.V2_BUCKETING_ENABLED)

  def v2BucketingPushPartValuesEnabled: Boolean =
    getConf(SQLConf.V2_BUCKETING_PUSH_PART_VALUES_ENABLED)

  def v2BucketingPartiallyClusteredDistributionEnabled: Boolean =
    getConf(SQLConf.V2_BUCKETING_PARTIALLY_CLUSTERED_DISTRIBUTION_ENABLED)

  def v2BucketingShuffleEnabled: Boolean =
    getConf(SQLConf.V2_BUCKETING_SHUFFLE_ENABLED)

  def v2BucketingAllowJoinKeysSubsetOfPartitionKeys: Boolean =
    getConf(SQLConf.V2_BUCKETING_ALLOW_JOIN_KEYS_SUBSET_OF_PARTITION_KEYS)

  def dataFrameSelfJoinAutoResolveAmbiguity: Boolean =
    getConf(DATAFRAME_SELF_JOIN_AUTO_RESOLVE_AMBIGUITY)

  def dataFrameRetainGroupColumns: Boolean = getConf(DATAFRAME_RETAIN_GROUP_COLUMNS)

  def dataFramePivotMaxValues: Int = getConf(DATAFRAME_PIVOT_MAX_VALUES)

  def runSQLonFile: Boolean = getConf(RUN_SQL_ON_FILES)

  def enableTwoLevelAggMap: Boolean = getConf(ENABLE_TWOLEVEL_AGG_MAP)

  def enableVectorizedHashMap: Boolean = getConf(ENABLE_VECTORIZED_HASH_MAP)

  def useObjectHashAggregation: Boolean = getConf(USE_OBJECT_HASH_AGG)

  def objectAggSortBasedFallbackThreshold: Int = getConf(OBJECT_AGG_SORT_BASED_FALLBACK_THRESHOLD)

  def variableSubstituteEnabled: Boolean = getConf(VARIABLE_SUBSTITUTE_ENABLED)

  def warehousePath: String = new Path(getConf(StaticSQLConf.WAREHOUSE_PATH)).toString

  def hiveThriftServerSingleSession: Boolean =
    getConf(StaticSQLConf.HIVE_THRIFT_SERVER_SINGLESESSION)

  def orderByOrdinal: Boolean = getConf(ORDER_BY_ORDINAL)

  def groupByOrdinal: Boolean = getConf(GROUP_BY_ORDINAL)

  def groupByAliases: Boolean = getConf(GROUP_BY_ALIASES)

  def defaultCacheStorageLevel: StorageLevel =
    StorageLevel.fromString(getConf(DEFAULT_CACHE_STORAGE_LEVEL))

  def crossJoinEnabled: Boolean = getConf(SQLConf.CROSS_JOINS_ENABLED)

  override def sessionLocalTimeZone: String = getConf(SQLConf.SESSION_LOCAL_TIMEZONE)

  def jsonGeneratorIgnoreNullFields: Boolean = getConf(SQLConf.JSON_GENERATOR_IGNORE_NULL_FIELDS)

  def jsonExpressionOptimization: Boolean = getConf(SQLConf.JSON_EXPRESSION_OPTIMIZATION)

  def csvExpressionOptimization: Boolean = getConf(SQLConf.CSV_EXPRESSION_OPTIMIZATION)

  def parallelFileListingInStatsComputation: Boolean =
    getConf(SQLConf.PARALLEL_FILE_LISTING_IN_STATS_COMPUTATION)

  def fallBackToHdfsForStatsEnabled: Boolean = getConf(ENABLE_FALL_BACK_TO_HDFS_FOR_STATS)

  def defaultSizeInBytes: Long = getConf(DEFAULT_SIZE_IN_BYTES)

  def ndvMaxError: Double = getConf(NDV_MAX_ERROR)

  def histogramEnabled: Boolean = getConf(HISTOGRAM_ENABLED)

  def histogramNumBins: Int = getConf(HISTOGRAM_NUM_BINS)

  def percentileAccuracy: Int = getConf(PERCENTILE_ACCURACY)

  def cboEnabled: Boolean = getConf(SQLConf.CBO_ENABLED)

  def planStatsEnabled: Boolean = getConf(SQLConf.PLAN_STATS_ENABLED)

  def autoSizeUpdateEnabled: Boolean = getConf(SQLConf.AUTO_SIZE_UPDATE_ENABLED)

  def updatePartStatsInAnalyzeTableEnabled: Boolean =
    getConf(SQLConf.UPDATE_PART_STATS_IN_ANALYZE_TABLE_ENABLED)

  def joinReorderEnabled: Boolean = getConf(SQLConf.JOIN_REORDER_ENABLED)

  def joinReorderDPThreshold: Int = getConf(SQLConf.JOIN_REORDER_DP_THRESHOLD)

  def joinReorderCardWeight: Double = getConf(SQLConf.JOIN_REORDER_CARD_WEIGHT)

  def joinReorderDPStarFilter: Boolean = getConf(SQLConf.JOIN_REORDER_DP_STAR_FILTER)

  def windowExecBufferInMemoryThreshold: Int = getConf(WINDOW_EXEC_BUFFER_IN_MEMORY_THRESHOLD)

  def windowExecBufferSpillThreshold: Int = getConf(WINDOW_EXEC_BUFFER_SPILL_THRESHOLD)

  def windowGroupLimitThreshold: Int = getConf(WINDOW_GROUP_LIMIT_THRESHOLD)

  def sessionWindowBufferInMemoryThreshold: Int = getConf(SESSION_WINDOW_BUFFER_IN_MEMORY_THRESHOLD)

  def sessionWindowBufferSpillThreshold: Int = getConf(SESSION_WINDOW_BUFFER_SPILL_THRESHOLD)

  def sortMergeJoinExecBufferInMemoryThreshold: Int =
    getConf(SORT_MERGE_JOIN_EXEC_BUFFER_IN_MEMORY_THRESHOLD)

  def sortMergeJoinExecBufferSpillThreshold: Int =
    getConf(SORT_MERGE_JOIN_EXEC_BUFFER_SPILL_THRESHOLD)

  def cartesianProductExecBufferInMemoryThreshold: Int =
    getConf(CARTESIAN_PRODUCT_EXEC_BUFFER_IN_MEMORY_THRESHOLD)

  def cartesianProductExecBufferSpillThreshold: Int =
    getConf(CARTESIAN_PRODUCT_EXEC_BUFFER_SPILL_THRESHOLD)

  def codegenSplitAggregateFunc: Boolean = getConf(SQLConf.CODEGEN_SPLIT_AGGREGATE_FUNC)

  def maxNestedViewDepth: Int = getConf(SQLConf.MAX_NESTED_VIEW_DEPTH)

  def useCurrentSQLConfigsForView: Boolean = getConf(SQLConf.USE_CURRENT_SQL_CONFIGS_FOR_VIEW)

  def storeAnalyzedPlanForView: Boolean = getConf(SQLConf.STORE_ANALYZED_PLAN_FOR_VIEW)

  def allowAutoGeneratedAliasForView: Boolean = getConf(SQLConf.ALLOW_AUTO_GENERATED_ALIAS_FOR_VEW)

  def allowStarWithSingleTableIdentifierInCount: Boolean =
    getConf(SQLConf.ALLOW_STAR_WITH_SINGLE_TABLE_IDENTIFIER_IN_COUNT)

  def allowNonEmptyLocationInCTAS: Boolean =
    getConf(SQLConf.ALLOW_NON_EMPTY_LOCATION_IN_CTAS)

  def starSchemaDetection: Boolean = getConf(STARSCHEMA_DETECTION)

  def starSchemaFTRatio: Double = getConf(STARSCHEMA_FACT_TABLE_RATIO)

  def supportQuotedRegexColumnName: Boolean = getConf(SUPPORT_QUOTED_REGEX_COLUMN_NAME)

  def tvfAllowMultipleTableArguments: Boolean = getConf(TVF_ALLOW_MULTIPLE_TABLE_ARGUMENTS_ENABLED)

  def rangeExchangeSampleSizePerPartition: Int = getConf(RANGE_EXCHANGE_SAMPLE_SIZE_PER_PARTITION)

  def arrowPySparkEnabled: Boolean = getConf(ARROW_PYSPARK_EXECUTION_ENABLED)

  def arrowLocalRelationThreshold: Long = getConf(ARROW_LOCAL_RELATION_THRESHOLD)

  def arrowPySparkSelfDestructEnabled: Boolean = getConf(ARROW_PYSPARK_SELF_DESTRUCT_ENABLED)

  def pysparkJVMStacktraceEnabled: Boolean = getConf(PYSPARK_JVM_STACKTRACE_ENABLED)

  def pythonUDFWorkerFaulthandlerEnabled: Boolean = getConf(PYTHON_UDF_WORKER_FAULTHANLDER_ENABLED)

  def arrowSparkREnabled: Boolean = getConf(ARROW_SPARKR_EXECUTION_ENABLED)

  def arrowPySparkFallbackEnabled: Boolean = getConf(ARROW_PYSPARK_FALLBACK_ENABLED)

  def arrowMaxRecordsPerBatch: Int = getConf(ARROW_EXECUTION_MAX_RECORDS_PER_BATCH)

  def arrowUseLargeVarTypes: Boolean = getConf(ARROW_EXECUTION_USE_LARGE_VAR_TYPES)

  def pandasUDFBufferSize: Int = getConf(PANDAS_UDF_BUFFER_SIZE)

  def pandasStructHandlingMode: String = getConf(PANDAS_STRUCT_HANDLING_MODE)

  def pysparkSimplifiedTraceback: Boolean = getConf(PYSPARK_SIMPLIFIED_TRACEBACK)

  def pandasGroupedMapAssignColumnsByName: Boolean =
    getConf(SQLConf.PANDAS_GROUPED_MAP_ASSIGN_COLUMNS_BY_NAME)

  def arrowSafeTypeConversion: Boolean = getConf(SQLConf.PANDAS_ARROW_SAFE_TYPE_CONVERSION)

  def pysparkWorkerPythonExecutable: Option[String] =
    getConf(SQLConf.PYSPARK_WORKER_PYTHON_EXECUTABLE)

  def pythonPlannerExecMemory: Option[Long] = getConf(PYTHON_PLANNER_EXEC_MEMORY)

  def replaceExceptWithFilter: Boolean = getConf(REPLACE_EXCEPT_WITH_FILTER)

  def decimalOperationsAllowPrecisionLoss: Boolean = getConf(DECIMAL_OPERATIONS_ALLOW_PREC_LOSS)

  def literalPickMinimumPrecision: Boolean = getConf(LITERAL_PICK_MINIMUM_PRECISION)

  def continuousStreamingEpochBacklogQueueSize: Int =
    getConf(CONTINUOUS_STREAMING_EPOCH_BACKLOG_QUEUE_SIZE)

  def continuousStreamingExecutorQueueSize: Int = getConf(CONTINUOUS_STREAMING_EXECUTOR_QUEUE_SIZE)

  def continuousStreamingExecutorPollIntervalMs: Long =
    getConf(CONTINUOUS_STREAMING_EXECUTOR_POLL_INTERVAL_MS)

  def disabledV2StreamingWriters: String = getConf(DISABLED_V2_STREAMING_WRITERS)

  def disabledV2StreamingMicroBatchReaders: String =
    getConf(DISABLED_V2_STREAMING_MICROBATCH_READERS)

  def fastFailFileFormatOutput: Boolean = getConf(FASTFAIL_ON_FILEFORMAT_OUTPUT)

  def concatBinaryAsString: Boolean = getConf(CONCAT_BINARY_AS_STRING)

  def eltOutputAsString: Boolean = getConf(ELT_OUTPUT_AS_STRING)

  def validatePartitionColumns: Boolean = getConf(VALIDATE_PARTITION_COLUMNS)

  def partitionOverwriteMode: PartitionOverwriteMode.Value =
    PartitionOverwriteMode.withName(getConf(PARTITION_OVERWRITE_MODE))

  def storeAssignmentPolicy: StoreAssignmentPolicy.Value =
    StoreAssignmentPolicy.withName(getConf(STORE_ASSIGNMENT_POLICY))

  override def ansiEnabled: Boolean = getConf(ANSI_ENABLED)

  def enableDefaultColumns: Boolean = getConf(SQLConf.ENABLE_DEFAULT_COLUMNS)

  def defaultColumnAllowedProviders: String = getConf(SQLConf.DEFAULT_COLUMN_ALLOWED_PROVIDERS)

  def jsonWriteNullIfWithDefaultValue: Boolean =
    getConf(JSON_GENERATOR_WRITE_NULL_IF_WITH_DEFAULT_VALUE)

  def useNullsForMissingDefaultColumnValues: Boolean =
    getConf(SQLConf.USE_NULLS_FOR_MISSING_DEFAULT_COLUMN_VALUES)

  override def enforceReservedKeywords: Boolean = ansiEnabled && getConf(ENFORCE_RESERVED_KEYWORDS)

  override def doubleQuotedIdentifiers: Boolean = ansiEnabled && getConf(DOUBLE_QUOTED_IDENTIFIERS)

  def ansiRelationPrecedence: Boolean = ansiEnabled && getConf(ANSI_RELATION_PRECEDENCE)

  def timestampType: AtomicType = getConf(TIMESTAMP_TYPE) match {
    case "TIMESTAMP_LTZ" =>
      // For historical reason, the TimestampType maps to TIMESTAMP WITH LOCAL TIME ZONE
      TimestampType

    case "TIMESTAMP_NTZ" =>
      TimestampNTZType
  }

  def nestedSchemaPruningEnabled: Boolean = getConf(NESTED_SCHEMA_PRUNING_ENABLED)

  def serializerNestedSchemaPruningEnabled: Boolean =
    getConf(SERIALIZER_NESTED_SCHEMA_PRUNING_ENABLED)

  def nestedPruningOnExpressions: Boolean = getConf(NESTED_PRUNING_ON_EXPRESSIONS)

  def csvColumnPruning: Boolean = getConf(SQLConf.CSV_PARSER_COLUMN_PRUNING)

  def legacySizeOfNull: Boolean = {
    // size(null) should return null under ansi mode.
    getConf(SQLConf.LEGACY_SIZE_OF_NULL) && !getConf(ANSI_ENABLED)
  }

  def legacyNullInEmptyBehavior: Boolean = {
    getConf(SQLConf.LEGACY_NULL_IN_EMPTY_LIST_BEHAVIOR).getOrElse(!ansiEnabled)
  }

  def isReplEagerEvalEnabled: Boolean = getConf(SQLConf.REPL_EAGER_EVAL_ENABLED)

  def replEagerEvalMaxNumRows: Int = getConf(SQLConf.REPL_EAGER_EVAL_MAX_NUM_ROWS)

  def replEagerEvalTruncate: Int = getConf(SQLConf.REPL_EAGER_EVAL_TRUNCATE)

  def avroCompressionCodec: String = getConf(SQLConf.AVRO_COMPRESSION_CODEC)

  def avroDeflateLevel: Int = getConf(SQLConf.AVRO_DEFLATE_LEVEL)

  def replaceDatabricksSparkAvroEnabled: Boolean =
    getConf(SQLConf.LEGACY_REPLACE_DATABRICKS_SPARK_AVRO_ENABLED)

  override def setOpsPrecedenceEnforced: Boolean =
    getConf(SQLConf.LEGACY_SETOPS_PRECEDENCE_ENABLED)

  override def exponentLiteralAsDecimalEnabled: Boolean =
    getConf(SQLConf.LEGACY_EXPONENT_LITERAL_AS_DECIMAL_ENABLED)

  def allowNegativeScaleOfDecimalEnabled: Boolean =
    getConf(SQLConf.LEGACY_ALLOW_NEGATIVE_SCALE_OF_DECIMAL_ENABLED)

  def legacyStatisticalAggregate: Boolean = getConf(SQLConf.LEGACY_STATISTICAL_AGGREGATE)

  def truncateTableIgnorePermissionAcl: Boolean =
    getConf(SQLConf.TRUNCATE_TABLE_IGNORE_PERMISSION_ACL)

  def nameNonStructGroupingKeyAsValue: Boolean =
    getConf(SQLConf.NAME_NON_STRUCT_GROUPING_KEY_AS_VALUE)

  override def maxToStringFields: Int = getConf(SQLConf.MAX_TO_STRING_FIELDS)

  def maxPlanStringLength: Int = getConf(SQLConf.MAX_PLAN_STRING_LENGTH).toInt

  def maxMetadataStringLength: Int = getConf(SQLConf.MAX_METADATA_STRING_LENGTH)

  def setCommandRejectsSparkCoreConfs: Boolean =
    getConf(SQLConf.SET_COMMAND_REJECTS_SPARK_CORE_CONFS)

  def castDatetimeToString: Boolean = getConf(SQLConf.LEGACY_CAST_DATETIME_TO_STRING)

  def ignoreDataLocality: Boolean = getConf(SQLConf.IGNORE_DATA_LOCALITY)

  def useListFilesFileSystemList: String = getConf(SQLConf.USE_LISTFILES_FILESYSTEM_LIST)

  def csvFilterPushDown: Boolean = getConf(CSV_FILTER_PUSHDOWN_ENABLED)

  def jsonFilterPushDown: Boolean = getConf(JSON_FILTER_PUSHDOWN_ENABLED)

  def avroFilterPushDown: Boolean = getConf(AVRO_FILTER_PUSHDOWN_ENABLED)

  def jsonEnablePartialResults: Boolean = getConf(JSON_ENABLE_PARTIAL_RESULTS)

  def jsonEnableDateTimeParsingFallback: Option[Boolean] =
    getConf(LEGACY_JSON_ENABLE_DATE_TIME_PARSING_FALLBACK)

  def csvEnableDateTimeParsingFallback: Option[Boolean] =
    getConf(LEGACY_CSV_ENABLE_DATE_TIME_PARSING_FALLBACK)

  def integerGroupingIdEnabled: Boolean = getConf(SQLConf.LEGACY_INTEGER_GROUPING_ID)

  def groupingIdWithAppendedUserGroupByEnabled: Boolean =
    getConf(SQLConf.LEGACY_GROUPING_ID_WITH_APPENDED_USER_GROUPBY)

  def metadataCacheTTL: Long = getConf(StaticSQLConf.METADATA_CACHE_TTL_SECONDS)

  def coalesceBucketsInJoinEnabled: Boolean = getConf(SQLConf.COALESCE_BUCKETS_IN_JOIN_ENABLED)

  def coalesceBucketsInJoinMaxBucketRatio: Int =
    getConf(SQLConf.COALESCE_BUCKETS_IN_JOIN_MAX_BUCKET_RATIO)

  def optimizeNullAwareAntiJoin: Boolean =
    getConf(SQLConf.OPTIMIZE_NULL_AWARE_ANTI_JOIN)

  def legacyPathOptionBehavior: Boolean = getConf(SQLConf.LEGACY_PATH_OPTION_BEHAVIOR)

  def disabledJdbcConnectionProviders: String = getConf(
    StaticSQLConf.DISABLED_JDBC_CONN_PROVIDER_LIST)

  def charVarcharAsString: Boolean = getConf(SQLConf.LEGACY_CHAR_VARCHAR_AS_STRING)

  def readSideCharPadding: Boolean = getConf(SQLConf.READ_SIDE_CHAR_PADDING)

  def cliPrintHeader: Boolean = getConf(SQLConf.CLI_PRINT_HEADER)

  def legacyIntervalEnabled: Boolean = getConf(LEGACY_INTERVAL_ENABLED)

  def decorrelateInnerQueryEnabled: Boolean = getConf(SQLConf.DECORRELATE_INNER_QUERY_ENABLED)

  def decorrelateInnerQueryEnabledForExistsIn: Boolean =
    !getConf(SQLConf.DECORRELATE_EXISTS_IN_SUBQUERY_LEGACY_INCORRECT_COUNT_HANDLING_ENABLED)

  def maxConcurrentOutputFileWriters: Int = getConf(SQLConf.MAX_CONCURRENT_OUTPUT_FILE_WRITERS)

  def plannedWriteEnabled: Boolean = getConf(SQLConf.PLANNED_WRITE_ENABLED)

  def inferDictAsStruct: Boolean = getConf(SQLConf.INFER_NESTED_DICT_AS_STRUCT)

  def legacyInferArrayTypeFromFirstElement: Boolean = getConf(
    SQLConf.LEGACY_INFER_ARRAY_TYPE_FROM_FIRST_ELEMENT)

  def parquetFieldIdReadEnabled: Boolean = getConf(SQLConf.PARQUET_FIELD_ID_READ_ENABLED)

  def parquetFieldIdWriteEnabled: Boolean = getConf(SQLConf.PARQUET_FIELD_ID_WRITE_ENABLED)

  def ignoreMissingParquetFieldId: Boolean = getConf(SQLConf.IGNORE_MISSING_PARQUET_FIELD_ID)

  def legacyParquetNanosAsLong: Boolean = getConf(SQLConf.LEGACY_PARQUET_NANOS_AS_LONG)

  def parquetInferTimestampNTZEnabled: Boolean = getConf(PARQUET_INFER_TIMESTAMP_NTZ_ENABLED)

  def useV1Command: Boolean = getConf(SQLConf.LEGACY_USE_V1_COMMAND)

  def histogramNumericPropagateInputType: Boolean =
    getConf(SQLConf.HISTOGRAM_NUMERIC_PROPAGATE_INPUT_TYPE)

  def errorMessageFormat: ErrorMessageFormat.Value =
    ErrorMessageFormat.withName(getConf(SQLConf.ERROR_MESSAGE_FORMAT))

  def defaultDatabase: String = getConf(StaticSQLConf.CATALOG_DEFAULT_DATABASE)

  def allowsTempViewCreationWithMultipleNameparts: Boolean =
    getConf(SQLConf.ALLOW_TEMP_VIEW_CREATION_WITH_MULTIPLE_NAME_PARTS)

  def usePartitionEvaluator: Boolean = getConf(SQLConf.USE_PARTITION_EVALUATOR)

  def legacyNegativeIndexInArrayInsert: Boolean = {
    getConf(SQLConf.LEGACY_NEGATIVE_INDEX_IN_ARRAY_INSERT)
  }

  def legacyRaiseErrorWithoutErrorClass: Boolean =
    getConf(SQLConf.LEGACY_RAISE_ERROR_WITHOUT_ERROR_CLASS)

  def extraOriginTraces: Int = getConf(SQLConf.EXTRA_ORIGIN_TRACES)

  /** ********************** SQLConf functionality methods ************ */

  /** Set Spark SQL configuration properties. */
  def setConf(props: Properties): Unit = settings.synchronized {
    props.asScala.foreach { case (k, v) => setConfString(k, v) }
  }

  /** Set the given Spark SQL configuration property using a `string` value. */
  def setConfString(key: String, value: String): Unit = {
    require(key != null, "key cannot be null")
    require(value != null, s"value cannot be null for key: $key")
    val entry = getConfigEntry(key)
    if (entry != null) {
      // Only verify configs in the SQLConf object
      entry.valueConverter(value)
    }
    setConfWithCheck(key, value)
  }

  /** Set the given Spark SQL configuration property. */
  def setConf[T](entry: ConfigEntry[T], value: T): Unit = {
    require(entry != null, "entry cannot be null")
    require(value != null, s"value cannot be null for key: ${entry.key}")
    require(containsConfigEntry(entry), s"$entry is not registered")
    setConfWithCheck(entry.key, entry.stringConverter(value))
  }

  /** Return the value of Spark SQL configuration property for the given key. */
  @throws[NoSuchElementException]("if key is not set")
  def getConfString(key: String): String = {
    Option(settings.get(key)).
      orElse {
        // Try to use the default value
        Option(getConfigEntry(key)).map { e => e.stringConverter(e.readFrom(reader)) }
      }.
      getOrElse(throw QueryExecutionErrors.sqlConfigNotFoundError(key))
  }

  /**
   * Return the value of Spark SQL configuration property for the given key. If the key is not set
   * yet, return `defaultValue`. This is useful when `defaultValue` in ConfigEntry is not the
   * desired one.
   */
  def getConf[T](entry: ConfigEntry[T], defaultValue: T): T = {
    require(containsConfigEntry(entry), s"$entry is not registered")
    Option(settings.get(entry.key)).map(entry.valueConverter).getOrElse(defaultValue)
  }

  /**
   * Return the value of Spark SQL configuration property for the given key. If the key is not set
   * yet, return `defaultValue` in [[ConfigEntry]].
   */
  def getConf[T](entry: ConfigEntry[T]): T = {
    require(containsConfigEntry(entry), s"$entry is not registered")
    entry.readFrom(reader)
  }

  /**
   * Return the value of an optional Spark SQL configuration property for the given key. If the key
   * is not set yet, returns None.
   */
  def getConf[T](entry: OptionalConfigEntry[T]): Option[T] = {
    require(containsConfigEntry(entry), s"$entry is not registered")
    entry.readFrom(reader)
  }

  /**
   * Return the `string` value of Spark SQL configuration property for the given key. If the key is
   * not set yet, return `defaultValue`.
   */
  def getConfString(key: String, defaultValue: String): String = {
    Option(settings.get(key)).getOrElse {
      // If the key is not set, need to check whether the config entry is registered and is
      // a fallback conf, so that we can check its parent.
      getConfigEntry(key) match {
        case e: FallbackConfigEntry[_] =>
          getConfString(e.fallback.key, defaultValue)
        case e: ConfigEntry[_] if defaultValue != null && defaultValue != ConfigEntry.UNDEFINED =>
          // Only verify configs in the SQLConf object
          e.valueConverter(defaultValue)
          defaultValue
        case _ =>
          defaultValue
      }
    }
  }

  private var definedConfsLoaded = false
  /**
   * Init [[StaticSQLConf]] and [[org.apache.spark.sql.hive.HiveUtils]] so that all the defined
   * SQL Configurations will be registered to SQLConf
   */
  private def loadDefinedConfs(): Unit = {
    if (!definedConfsLoaded) {
      definedConfsLoaded = true
      // Force to register static SQL configurations
      StaticSQLConf
      try {
        // Force to register SQL configurations from Hive module
        val symbol = ScalaReflection.mirror.staticModule("org.apache.spark.sql.hive.HiveUtils")
        ScalaReflection.mirror.reflectModule(symbol).instance
      } catch {
        case NonFatal(e) =>
          logWarning("SQL configurations from Hive module is not loaded", e)
      }
    }
  }

  /**
   * Return all the configuration properties that have been set (i.e. not the default).
   * This creates a new copy of the config properties in the form of a Map.
   */
  def getAllConfs: immutable.Map[String, String] =
    settings.synchronized { settings.asScala.toMap }

  /**
   * Return all the configuration definitions that have been defined in [[SQLConf]]. Each
   * definition contains key, defaultValue and doc.
   */
  def getAllDefinedConfs: Seq[(String, String, String, String)] = {
    loadDefinedConfs()
    getConfigEntries().asScala.filter(_.isPublic).map { entry =>
      val displayValue = Option(getConfString(entry.key, null)).getOrElse(entry.defaultValueString)
      (entry.key, displayValue, entry.doc, entry.version)
    }.toSeq
  }

  /**
   * Redacts the given option map according to the description of SQL_OPTIONS_REDACTION_PATTERN.
   */
  def redactOptions[K, V](options: Map[K, V]): Map[K, V] = {
    redactOptions(options.toSeq).toMap
  }

  /**
   * Redacts the given option map according to the description of SQL_OPTIONS_REDACTION_PATTERN.
   */
  def redactOptions[K, V](options: collection.Seq[(K, V)]): collection.Seq[(K, V)] = {
    val regexes = Seq(
      getConf(SQL_OPTIONS_REDACTION_PATTERN),
      SECRET_REDACTION_PATTERN.readFrom(reader))

    regexes.foldLeft(options) { case (opts, r) => Utils.redact(Some(r), opts) }
  }

  /**
   * Return whether a given key is set in this [[SQLConf]].
   */
  def contains(key: String): Boolean = {
    settings.containsKey(key)
  }

  /**
   * Logs a warning message if the given config key is deprecated.
   */
  private def logDeprecationWarning(key: String): Unit = {
    SQLConf.deprecatedSQLConfigs.get(key).foreach { config =>
      logWarning(config.toDeprecationString)
    }
  }

  private def requireDefaultValueOfRemovedConf(key: String, value: String): Unit = {
    SQLConf.removedSQLConfigs.get(key).foreach {
      case RemovedConfig(configName, version, defaultValue, comment) =>
        if (value != defaultValue) {
          throw QueryCompilationErrors.configRemovedInVersionError(configName, version, comment)
        }
    }
  }

  protected def setConfWithCheck(key: String, value: String): Unit = {
    logDeprecationWarning(key)
    requireDefaultValueOfRemovedConf(key, value)
    settings.put(key, value)
  }

  def unsetConf(key: String): Unit = {
    logDeprecationWarning(key)
    settings.remove(key)
  }

  def unsetConf(entry: ConfigEntry[_]): Unit = {
    unsetConf(entry.key)
  }

  def clear(): Unit = {
    settings.clear()
  }

  override def clone(): SQLConf = {
    val result = new SQLConf
    getAllConfs.foreach {
      case(k, v) => if (v ne null) result.setConfString(k, v)
    }
    result
  }

  // For test only
  def copy(entries: (ConfigEntry[_], Any)*): SQLConf = {
    val cloned = clone()
    entries.foreach {
      case (entry, value) => cloned.setConfString(entry.key, value.toString)
    }
    cloned
  }

  def isModifiable(key: String): Boolean = {
    containsConfigKey(key) && !isStaticConfigKey(key)
  }
}<|MERGE_RESOLUTION|>--- conflicted
+++ resolved
@@ -4550,15 +4550,6 @@
       .booleanConf
       .createWithDefault(false)
 
-<<<<<<< HEAD
-  val EXTRA_ORIGIN_TRACES = buildConf("spark.sql.extraOriginTraces")
-    .doc("The number of additional non-Spark SQL traces in the captured DataFrame context. " +
-      "When it is set to 0, captured one Spark traces and a followed non-Spark trace.")
-    .version("4.0.0")
-    .intConf
-    .checkValue(_ >= 0, "The number of extra thread traces must be non-negative.")
-    .createWithDefault(1)
-=======
   // Deprecate "spark.connect.copyFromLocalToFs.allowDestLocal" in favor of this config. This is
   // currently optional because we don't want to break existing users who are using the old config.
   // If this config is set, then we override the deprecated config.
@@ -4585,7 +4576,14 @@
       .version("4.0.0")
       .booleanConf
       .createWithDefault(false)
->>>>>>> 4c36ca3f
+
+  val EXTRA_ORIGIN_TRACES = buildConf("spark.sql.extraOriginTraces")
+    .doc("The number of additional non-Spark SQL traces in the captured DataFrame context. " +
+      "When it is set to 0, captured one Spark traces and a followed non-Spark trace.")
+    .version("4.0.0")
+    .intConf
+    .checkValue(_ >= 0, "The number of extra thread traces must be non-negative.")
+    .createWithDefault(1)
 
   /**
    * Holds information about keys that have been deprecated.
