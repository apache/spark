--- conflicted
+++ resolved
@@ -855,13 +855,12 @@
       .intConf
       .createWithDefault(UnsafeExternalSorter.DEFAULT_NUM_ELEMENTS_FOR_SPILL_THRESHOLD.toInt)
 
-<<<<<<< HEAD
   val SUPPORT_QUOTED_REGEX_COLUMN_NAME = buildConf("spark.sql.parser.quotedRegexColumnNames")
     .doc("When true, quoted Identifiers (using backticks) in SELECT statement are interpreted" +
       " as regular expressions.")
     .booleanConf
     .createWithDefault(false)
-=======
+  
   val ARROW_EXECUTION_ENABLE =
     buildConf("spark.sql.execution.arrow.enable")
       .internal()
@@ -879,7 +878,6 @@
         "to a single ArrowRecordBatch in memory. If set to zero or negative there is no limit.")
       .intConf
       .createWithDefault(10000)
->>>>>>> 97a1aa2c
 
   object Deprecated {
     val MAPRED_REDUCE_TASKS = "mapred.reduce.tasks"
@@ -1141,13 +1139,11 @@
 
   def starSchemaFTRatio: Double = getConf(STARSCHEMA_FACT_TABLE_RATIO)
 
-<<<<<<< HEAD
   def supportQuotedRegexColumnName: Boolean = getConf(SUPPORT_QUOTED_REGEX_COLUMN_NAME)
-=======
+
   def arrowEnable: Boolean = getConf(ARROW_EXECUTION_ENABLE)
 
   def arrowMaxRecordsPerBatch: Int = getConf(ARROW_EXECUTION_MAX_RECORDS_PER_BATCH)
->>>>>>> 97a1aa2c
 
   /** ********************** SQLConf functionality methods ************ */
 
