/*
 * Licensed to the Apache Software Foundation (ASF) under one or more
 * contributor license agreements.  See the NOTICE file distributed with
 * this work for additional information regarding copyright ownership.
 * The ASF licenses this file to You under the Apache License, Version 2.0
 * (the "License"); you may not use this file except in compliance with
 * the License.  You may obtain a copy of the License at
 *
 *    http://www.apache.org/licenses/LICENSE-2.0
 *
 * Unless required by applicable law or agreed to in writing, software
 * distributed under the License is distributed on an "AS IS" BASIS,
 * WITHOUT WARRANTIES OR CONDITIONS OF ANY KIND, either express or implied.
 * See the License for the specific language governing permissions and
 * limitations under the License.
 */

package org.apache.spark.sql.internal

import java.util.{Locale, Properties, TimeZone}
import java.util
import java.util.concurrent.TimeUnit
import java.util.concurrent.atomic.AtomicReference
import java.util.zip.Deflater

import scala.collection.immutable
import scala.jdk.CollectionConverters._
import scala.util.Try
import scala.util.control.NonFatal
import scala.util.matching.Regex

import org.apache.hadoop.fs.Path
import org.apache.hadoop.mapreduce.OutputCommitter

import org.apache.spark.{ErrorMessageFormat, SparkConf, SparkContext, SparkException, TaskContext}
import org.apache.spark.internal.Logging
import org.apache.spark.internal.config._
import org.apache.spark.internal.io.FileCommitProtocol
import org.apache.spark.io.CompressionCodec
import org.apache.spark.network.util.ByteUnit
import org.apache.spark.sql.catalyst.ScalaReflection
import org.apache.spark.sql.catalyst.analysis.{HintErrorLogger, Resolver}
import org.apache.spark.sql.catalyst.expressions.CodegenObjectFactoryMode
import org.apache.spark.sql.catalyst.expressions.codegen.CodeGenerator
import org.apache.spark.sql.catalyst.plans.logical.HintErrorHandler
import org.apache.spark.sql.catalyst.util.{CollationFactory, DateTimeUtils}
import org.apache.spark.sql.connector.catalog.CatalogManager.SESSION_CATALOG_NAME
import org.apache.spark.sql.errors.{QueryCompilationErrors, QueryExecutionErrors}
import org.apache.spark.sql.types.{AtomicType, StringType, TimestampNTZType, TimestampType}
import org.apache.spark.storage.{StorageLevel, StorageLevelMapper}
import org.apache.spark.unsafe.array.ByteArrayMethods
import org.apache.spark.util.{Utils, VersionUtils}

////////////////////////////////////////////////////////////////////////////////////////////////////
// This file defines the configuration options for Spark SQL.
////////////////////////////////////////////////////////////////////////////////////////////////////


object SQLConf {

  private[this] val sqlConfEntriesUpdateLock = new Object

  @volatile
  private[this] var sqlConfEntries: util.Map[String, ConfigEntry[_]] = util.Collections.emptyMap()

  private[this] val staticConfKeysUpdateLock = new Object

  @volatile
  private[this] var staticConfKeys: java.util.Set[String] = util.Collections.emptySet()

  private def register(entry: ConfigEntry[_]): Unit = sqlConfEntriesUpdateLock.synchronized {
    require(!sqlConfEntries.containsKey(entry.key),
      s"Duplicate SQLConfigEntry. ${entry.key} has been registered")
    val updatedMap = new java.util.HashMap[String, ConfigEntry[_]](sqlConfEntries)
    updatedMap.put(entry.key, entry)
    sqlConfEntries = updatedMap
  }

  // For testing only
  private[sql] def unregister(entry: ConfigEntry[_]): Unit = sqlConfEntriesUpdateLock.synchronized {
    val updatedMap = new java.util.HashMap[String, ConfigEntry[_]](sqlConfEntries)
    updatedMap.remove(entry.key)
    sqlConfEntries = updatedMap
  }

  private[internal] def getConfigEntry(key: String): ConfigEntry[_] = {
    sqlConfEntries.get(key)
  }

  private[internal] def getConfigEntries(): util.Collection[ConfigEntry[_]] = {
    sqlConfEntries.values()
  }

  private[internal] def containsConfigEntry(entry: ConfigEntry[_]): Boolean = {
    getConfigEntry(entry.key) == entry
  }

  private[sql] def containsConfigKey(key: String): Boolean = {
    sqlConfEntries.containsKey(key)
  }

  def registerStaticConfigKey(key: String): Unit = staticConfKeysUpdateLock.synchronized {
    val updated = new util.HashSet[String](staticConfKeys)
    updated.add(key)
    staticConfKeys = updated
  }

  def isStaticConfigKey(key: String): Boolean = staticConfKeys.contains(key)

  def buildConf(key: String): ConfigBuilder = ConfigBuilder(key).onCreate(register)

  def buildStaticConf(key: String): ConfigBuilder = {
    ConfigBuilder(key).onCreate { entry =>
      SQLConf.registerStaticConfigKey(entry.key)
      SQLConf.register(entry)
    }
  }

  /**
   * Merge all non-static configs to the SQLConf. For example, when the 1st [[SparkSession]] and
   * the global [[SharedState]] have been initialized, all static configs have taken affect and
   * should not be set to other values. Other later created sessions should respect all static
   * configs and only be able to change non-static configs.
   */
  private[sql] def mergeNonStaticSQLConfigs(
      sqlConf: SQLConf,
      configs: Map[String, String]): Unit = {
    for ((k, v) <- configs if !staticConfKeys.contains(k)) {
      sqlConf.setConfString(k, v)
    }
  }

  /**
   * Extract entries from `SparkConf` and put them in the `SQLConf`
   */
  private[sql] def mergeSparkConf(sqlConf: SQLConf, sparkConf: SparkConf): Unit = {
    sparkConf.getAll.foreach { case (k, v) =>
      sqlConf.setConfString(k, v)
    }
  }

  /**
   * Default config. Only used when there is no active SparkSession for the thread.
   * See [[get]] for more information.
   */
  private lazy val fallbackConf = new ThreadLocal[SQLConf] {
    override def initialValue: SQLConf = new SQLConf
  }

  /** See [[get]] for more information. */
  def getFallbackConf: SQLConf = fallbackConf.get()

  private lazy val existingConf = new ThreadLocal[SQLConf] {
    override def initialValue: SQLConf = null
  }

  def withExistingConf[T](conf: SQLConf)(f: => T): T = {
    val old = existingConf.get()
    existingConf.set(conf)
    try {
      f
    } finally {
      if (old != null) {
        existingConf.set(old)
      } else {
        existingConf.remove()
      }
    }
  }

  /**
   * Defines a getter that returns the SQLConf within scope.
   * See [[get]] for more information.
   */
  private val confGetter = new AtomicReference[() => SQLConf](() => fallbackConf.get())

  /**
   * Sets the active config object within the current scope.
   * See [[get]] for more information.
   */
  def setSQLConfGetter(getter: () => SQLConf): Unit = {
    confGetter.set(getter)
  }

  // Make sure SqlApiConf is always in sync with SQLConf. SqlApiConf will always try to
  // load SqlConf to make sure both classes are in sync from the get go.
  SqlApiConfHelper.setConfGetter(() => SQLConf.get)

  /**
   * Returns the active config object within the current scope. If there is an active SparkSession,
   * the proper SQLConf associated with the thread's active session is used. If it's called from
   * tasks in the executor side, a SQLConf will be created from job local properties, which are set
   * and propagated from the driver side, unless a `SQLConf` has been set in the scope by
   * `withExistingConf` as done for propagating SQLConf for operations performed on RDDs created
   * from DataFrames.
   *
   * The way this works is a little bit convoluted, due to the fact that config was added initially
   * only for physical plans (and as a result not in sql/catalyst module).
   *
   * The first time a SparkSession is instantiated, we set the [[confGetter]] to return the
   * active SparkSession's config. If there is no active SparkSession, it returns using the thread
   * local [[fallbackConf]]. The reason [[fallbackConf]] is a thread local (rather than just a conf)
   * is to support setting different config options for different threads so we can potentially
   * run tests in parallel. At the time this feature was implemented, this was a no-op since we
   * run unit tests (that does not involve SparkSession) in serial order.
   */
  def get: SQLConf = {
    if (Utils.isInRunningSparkTask) {
      val conf = existingConf.get()
      if (conf != null) {
        conf
      } else {
        new ReadOnlySQLConf(TaskContext.get())
      }
    } else {
      val isSchedulerEventLoopThread = SparkContext.getActive
        .flatMap { sc => Option(sc.dagScheduler) }
        .map(_.eventProcessLoop.eventThread)
        .exists(_.getId == Thread.currentThread().getId)
      if (isSchedulerEventLoopThread) {
        // DAGScheduler event loop thread does not have an active SparkSession, the `confGetter`
        // will return `fallbackConf` which is unexpected. Here we require the caller to get the
        // conf within `withExistingConf`, otherwise fail the query.
        val conf = existingConf.get()
        if (conf != null) {
          conf
        } else if (Utils.isTesting) {
          throw QueryExecutionErrors.cannotGetSQLConfInSchedulerEventLoopThreadError()
        } else {
          confGetter.get()()
        }
      } else {
        val conf = existingConf.get()
        if (conf != null) {
          conf
        } else {
          confGetter.get()()
        }
      }
    }
  }

  val ANALYZER_MAX_ITERATIONS = buildConf("spark.sql.analyzer.maxIterations")
    .internal()
    .doc("The max number of iterations the analyzer runs.")
    .version("3.0.0")
    .intConf
    .createWithDefault(100)

  val MULTI_COMMUTATIVE_OP_OPT_THRESHOLD =
    buildConf("spark.sql.analyzer.canonicalization.multiCommutativeOpMemoryOptThreshold")
      .internal()
      .doc("The minimum number of operands in a commutative expression tree to" +
        " invoke the MultiCommutativeOp memory optimization during canonicalization.")
      .version("3.4.0")
      .intConf
      .createWithDefault(3)

  val OPTIMIZER_EXCLUDED_RULES = buildConf("spark.sql.optimizer.excludedRules")
    .doc("Configures a list of rules to be disabled in the optimizer, in which the rules are " +
      "specified by their rule names and separated by comma. It is not guaranteed that all the " +
      "rules in this configuration will eventually be excluded, as some rules are necessary " +
      "for correctness. The optimizer will log the rules that have indeed been excluded.")
    .version("2.4.0")
    .stringConf
    .createOptional

  val OPTIMIZER_MAX_ITERATIONS = buildConf("spark.sql.optimizer.maxIterations")
    .internal()
    .doc("The max number of iterations the optimizer runs.")
    .version("2.0.0")
    .intConf
    .createWithDefault(100)

  val OPTIMIZER_INSET_CONVERSION_THRESHOLD =
    buildConf("spark.sql.optimizer.inSetConversionThreshold")
      .internal()
      .doc("The threshold of set size for InSet conversion.")
      .version("2.0.0")
      .intConf
      .createWithDefault(10)

  val OPTIMIZER_INSET_SWITCH_THRESHOLD =
    buildConf("spark.sql.optimizer.inSetSwitchThreshold")
      .internal()
      .doc("Configures the max set size in InSet for which Spark will generate code with " +
        "switch statements. This is applicable only to bytes, shorts, ints, dates.")
      .version("3.0.0")
      .intConf
      .checkValue(threshold => threshold >= 0 && threshold <= 600, "The max set size " +
        "for using switch statements in InSet must be non-negative and less than or equal to 600")
      .createWithDefault(400)

  val PLAN_CHANGE_LOG_LEVEL = buildConf("spark.sql.planChangeLog.level")
    .internal()
    .doc("Configures the log level for logging the change from the original plan to the new " +
      "plan after a rule or batch is applied. The value can be 'trace', 'debug', 'info', " +
      "'warn', or 'error'. The default log level is 'trace'.")
    .version("3.1.0")
    .stringConf
    .transform(_.toUpperCase(Locale.ROOT))
    .checkValue(logLevel => Set("TRACE", "DEBUG", "INFO", "WARN", "ERROR").contains(logLevel),
      "Invalid value for 'spark.sql.planChangeLog.level'. Valid values are " +
        "'trace', 'debug', 'info', 'warn' and 'error'.")
    .createWithDefault("trace")

  val PLAN_CHANGE_LOG_RULES = buildConf("spark.sql.planChangeLog.rules")
    .internal()
    .doc("Configures a list of rules for logging plan changes, in which the rules are " +
      "specified by their rule names and separated by comma.")
    .version("3.1.0")
    .stringConf
    .createOptional

  val PLAN_CHANGE_LOG_BATCHES = buildConf("spark.sql.planChangeLog.batches")
    .internal()
    .doc("Configures a list of batches for logging plan changes, in which the batches " +
      "are specified by their batch names and separated by comma.")
    .version("3.1.0")
    .stringConf
    .createOptional

  val PLAN_CHANGE_VALIDATION = buildConf("spark.sql.planChangeValidation")
    .internal()
    .doc("If true, Spark will validate all the plan changes made by analyzer/optimizer and other " +
      "catalyst rules, to make sure every rule returns a valid plan")
    .version("3.4.0")
    .booleanConf
    .createWithDefault(false)

  val ALLOW_NAMED_FUNCTION_ARGUMENTS = buildConf("spark.sql.allowNamedFunctionArguments")
    .doc("If true, Spark will turn on support for named parameters for all functions that has" +
      " it implemented.")
    .version("3.5.0")
    .booleanConf
    .createWithDefault(true)

  val EXTENDED_EXPLAIN_PROVIDERS = buildConf("spark.sql.extendedExplainProviders")
    .doc("A comma-separated list of classes that implement the" +
      " org.apache.spark.sql.ExtendedExplainGenerator trait. If provided, Spark will print" +
      " extended plan information from the providers in explain plan and in the UI")
    .version("4.0.0")
    .stringConf
    .toSequence
    .createOptional

  val DYNAMIC_PARTITION_PRUNING_ENABLED =
    buildConf("spark.sql.optimizer.dynamicPartitionPruning.enabled")
      .doc("When true, we will generate predicate for partition column when it's used as join key")
      .version("3.0.0")
      .booleanConf
      .createWithDefault(true)

  val DYNAMIC_PARTITION_PRUNING_USE_STATS =
    buildConf("spark.sql.optimizer.dynamicPartitionPruning.useStats")
      .internal()
      .doc("When true, distinct count statistics will be used for computing the data size of the " +
        "partitioned table after dynamic partition pruning, in order to evaluate if it is worth " +
        "adding an extra subquery as the pruning filter if broadcast reuse is not applicable.")
      .version("3.0.0")
      .booleanConf
      .createWithDefault(true)

  val DYNAMIC_PARTITION_PRUNING_FALLBACK_FILTER_RATIO =
    buildConf("spark.sql.optimizer.dynamicPartitionPruning.fallbackFilterRatio")
      .internal()
      .doc("When statistics are not available or configured not to be used, this config will be " +
        "used as the fallback filter ratio for computing the data size of the partitioned table " +
        "after dynamic partition pruning, in order to evaluate if it is worth adding an extra " +
        "subquery as the pruning filter if broadcast reuse is not applicable.")
      .version("3.0.0")
      .doubleConf
      .createWithDefault(0.5)

  val DYNAMIC_PARTITION_PRUNING_REUSE_BROADCAST_ONLY =
    buildConf("spark.sql.optimizer.dynamicPartitionPruning.reuseBroadcastOnly")
      .internal()
      .doc("When true, dynamic partition pruning will only apply when the broadcast exchange of " +
        "a broadcast hash join operation can be reused as the dynamic pruning filter.")
      .version("3.0.0")
      .booleanConf
      .createWithDefault(true)

  val RUNTIME_FILTER_NUMBER_THRESHOLD =
    buildConf("spark.sql.optimizer.runtimeFilter.number.threshold")
      .doc("The total number of injected runtime filters (non-DPP) for a single " +
        "query. This is to prevent driver OOMs with too many Bloom filters.")
      .version("3.3.0")
      .intConf
      .checkValue(threshold => threshold >= 0, "The threshold should be >= 0")
      .createWithDefault(10)

  val RUNTIME_BLOOM_FILTER_ENABLED =
    buildConf("spark.sql.optimizer.runtime.bloomFilter.enabled")
      .doc("When true and if one side of a shuffle join has a selective predicate, we attempt " +
        "to insert a bloom filter in the other side to reduce the amount of shuffle data.")
      .version("3.3.0")
      .booleanConf
      .createWithDefault(true)

  val RUNTIME_BLOOM_FILTER_CREATION_SIDE_THRESHOLD =
    buildConf("spark.sql.optimizer.runtime.bloomFilter.creationSideThreshold")
      .doc("Size threshold of the bloom filter creation side plan. Estimated size needs to be " +
        "under this value to try to inject bloom filter.")
      .version("3.3.0")
      .bytesConf(ByteUnit.BYTE)
      .createWithDefaultString("10MB")

  val RUNTIME_BLOOM_FILTER_APPLICATION_SIDE_SCAN_SIZE_THRESHOLD =
    buildConf("spark.sql.optimizer.runtime.bloomFilter.applicationSideScanSizeThreshold")
      .doc("Byte size threshold of the Bloom filter application side plan's aggregated scan " +
        "size. Aggregated scan byte size of the Bloom filter application side needs to be over " +
        "this value to inject a bloom filter.")
      .version("3.3.0")
      .bytesConf(ByteUnit.BYTE)
      .createWithDefaultString("10GB")

  val RUNTIME_BLOOM_FILTER_EXPECTED_NUM_ITEMS =
    buildConf("spark.sql.optimizer.runtime.bloomFilter.expectedNumItems")
      .doc("The default number of expected items for the runtime bloomfilter")
      .version("3.3.0")
      .longConf
      .createWithDefault(1000000L)

  val RUNTIME_BLOOM_FILTER_MAX_NUM_ITEMS =
    buildConf("spark.sql.optimizer.runtime.bloomFilter.maxNumItems")
      .doc("The max allowed number of expected items for the runtime bloom filter")
      .version("3.3.0")
      .longConf
      .createWithDefault(4000000L)


  val RUNTIME_BLOOM_FILTER_NUM_BITS =
    buildConf("spark.sql.optimizer.runtime.bloomFilter.numBits")
      .doc("The default number of bits to use for the runtime bloom filter")
      .version("3.3.0")
      .longConf
      .createWithDefault(8388608L)

  val RUNTIME_BLOOM_FILTER_MAX_NUM_BITS =
    buildConf("spark.sql.optimizer.runtime.bloomFilter.maxNumBits")
      .doc("The max number of bits to use for the runtime bloom filter")
      .version("3.3.0")
      .longConf
      .createWithDefault(67108864L)

  val RUNTIME_ROW_LEVEL_OPERATION_GROUP_FILTER_ENABLED =
    buildConf("spark.sql.optimizer.runtime.rowLevelOperationGroupFilter.enabled")
      .doc("Enables runtime group filtering for group-based row-level operations. " +
        "Data sources that replace groups of data (e.g. files, partitions) may prune entire " +
        "groups using provided data source filters when planning a row-level operation scan. " +
        "However, such filtering is limited as not all expressions can be converted into data " +
        "source filters and some expressions can only be evaluated by Spark (e.g. subqueries). " +
        "Since rewriting groups is expensive, Spark can execute a query at runtime to find what " +
        "records match the condition of the row-level operation. The information about matching " +
        "records will be passed back to the row-level operation scan, allowing data sources to " +
        "discard groups that don't have to be rewritten.")
      .version("3.4.0")
      .booleanConf
      .createWithDefault(true)

  val PLANNED_WRITE_ENABLED = buildConf("spark.sql.optimizer.plannedWrite.enabled")
    .internal()
    .doc("When set to true, Spark optimizer will add logical sort operators to V1 write commands " +
      "if needed so that `FileFormatWriter` does not need to insert physical sorts.")
    .version("3.4.0")
    .booleanConf
    .createWithDefault(true)

  val EXPRESSION_PROJECTION_CANDIDATE_LIMIT =
    buildConf("spark.sql.optimizer.expressionProjectionCandidateLimit")
      .doc("The maximum number of the candidate of output expressions whose alias are replaced." +
        " It can preserve the output partitioning and ordering." +
        " Negative value means disable this optimization.")
      .internal()
      .version("3.4.0")
      .intConf
      .createWithDefault(100)

  val COMPRESS_CACHED = buildConf("spark.sql.inMemoryColumnarStorage.compressed")
    .doc("When set to true Spark SQL will automatically select a compression codec for each " +
      "column based on statistics of the data.")
    .version("1.0.1")
    .booleanConf
    .createWithDefault(true)

  val COLUMN_BATCH_SIZE = buildConf("spark.sql.inMemoryColumnarStorage.batchSize")
    .doc("Controls the size of batches for columnar caching.  Larger batch sizes can improve " +
      "memory utilization and compression, but risk OOMs when caching data.")
    .version("1.1.1")
    .intConf
    .createWithDefault(10000)

  val VECTORIZED_HUGE_VECTOR_RESERVE_RATIO =
    buildConf("spark.sql.inMemoryColumnarStorage.hugeVectorReserveRatio")
      .doc("When spark.sql.inMemoryColumnarStorage.hugeVectorThreshold <= 0 or the required " +
        "memory is smaller than spark.sql.inMemoryColumnarStorage.hugeVectorThreshold, spark " +
        "reserves required memory * 2 memory; otherwise, spark reserves " +
        "required memory * this ratio memory, and will release this column vector memory before " +
        "reading the next batch rows.")
      .version("4.0.0")
      .doubleConf
      .createWithDefault(1.2)

  val VECTORIZED_HUGE_VECTOR_THRESHOLD =
    buildConf("spark.sql.inMemoryColumnarStorage.hugeVectorThreshold")
      .doc("When the required memory is larger than this, spark reserves required memory * " +
        s"${VECTORIZED_HUGE_VECTOR_RESERVE_RATIO.key} memory next time and release this column " +
        s"vector memory before reading the next batch rows. -1 means disabling the optimization.")
      .version("4.0.0")
      .bytesConf(ByteUnit.BYTE)
      .createWithDefault(-1)

  val IN_MEMORY_PARTITION_PRUNING =
    buildConf("spark.sql.inMemoryColumnarStorage.partitionPruning")
      .internal()
      .doc("When true, enable partition pruning for in-memory columnar tables.")
      .version("1.2.0")
      .booleanConf
      .createWithDefault(true)

  val IN_MEMORY_TABLE_SCAN_STATISTICS_ENABLED =
    buildConf("spark.sql.inMemoryTableScanStatistics.enable")
      .internal()
      .doc("When true, enable in-memory table scan accumulators.")
      .version("3.0.0")
      .booleanConf
      .createWithDefault(false)

  val CACHE_VECTORIZED_READER_ENABLED =
    buildConf("spark.sql.inMemoryColumnarStorage.enableVectorizedReader")
      .doc("Enables vectorized reader for columnar caching.")
      .version("2.3.1")
      .booleanConf
      .createWithDefault(true)

  val COLUMN_VECTOR_OFFHEAP_ENABLED =
    buildConf("spark.sql.columnVector.offheap.enabled")
      .internal()
      .doc("When true, use OffHeapColumnVector in ColumnarBatch.")
      .version("2.3.0")
      .fallbackConf(MEMORY_OFFHEAP_ENABLED)

  val PREFER_SORTMERGEJOIN = buildConf("spark.sql.join.preferSortMergeJoin")
    .internal()
    .doc("When true, prefer sort merge join over shuffled hash join. " +
      "Sort merge join consumes less memory than shuffled hash join and it works efficiently " +
      "when both join tables are large. On the other hand, shuffled hash join can improve " +
      "performance (e.g., of full outer joins) when one of join tables is much smaller.")
    .version("2.0.0")
    .booleanConf
    .createWithDefault(true)

  val REQUIRE_ALL_CLUSTER_KEYS_FOR_CO_PARTITION =
    buildConf("spark.sql.requireAllClusterKeysForCoPartition")
      .internal()
      .doc("When true, the planner requires all the clustering keys as the hash partition keys " +
        "of the children, to eliminate the shuffles for the operator that needs its children to " +
        "be co-partitioned, such as JOIN node. This is to avoid data skews which can lead to " +
        "significant performance regression if shuffles are eliminated.")
      .version("3.3.0")
      .booleanConf
      .createWithDefault(true)

  val REQUIRE_ALL_CLUSTER_KEYS_FOR_DISTRIBUTION =
    buildConf("spark.sql.requireAllClusterKeysForDistribution")
      .internal()
      .doc("When true, the planner requires all the clustering keys as the partition keys " +
        "(with same ordering) of the children, to eliminate the shuffle for the operator that " +
        "requires its children be clustered distributed, such as AGGREGATE and WINDOW node. " +
        "This is to avoid data skews which can lead to significant performance regression if " +
        "shuffle is eliminated.")
      .version("3.3.0")
      .booleanConf
      .createWithDefault(false)

  val MAX_SINGLE_PARTITION_BYTES = buildConf("spark.sql.maxSinglePartitionBytes")
    .doc("The maximum number of bytes allowed for a single partition. Otherwise, The planner " +
      "will introduce shuffle to improve parallelism.")
    .version("3.4.0")
    .bytesConf(ByteUnit.BYTE)
    .createWithDefaultString("128m")

  val RADIX_SORT_ENABLED = buildConf("spark.sql.sort.enableRadixSort")
    .internal()
    .doc("When true, enable use of radix sort when possible. Radix sort is much faster but " +
      "requires additional memory to be reserved up-front. The memory overhead may be " +
      "significant when sorting very small rows (up to 50% more in this case).")
    .version("2.0.0")
    .booleanConf
    .createWithDefault(true)

  val AUTO_BROADCASTJOIN_THRESHOLD = buildConf("spark.sql.autoBroadcastJoinThreshold")
    .doc("Configures the maximum size in bytes for a table that will be broadcast to all worker " +
      "nodes when performing a join.  By setting this value to -1 broadcasting can be disabled.")
    .version("1.1.0")
    .bytesConf(ByteUnit.BYTE)
    .createWithDefaultString("10MB")

  val SHUFFLE_HASH_JOIN_FACTOR = buildConf("spark.sql.shuffledHashJoinFactor")
    .doc("The shuffle hash join can be selected if the data size of small" +
      " side multiplied by this factor is still smaller than the large side.")
    .version("3.3.0")
    .intConf
    .checkValue(_ >= 1, "The shuffle hash join factor cannot be negative.")
    .createWithDefault(3)

  val LIMIT_INITIAL_NUM_PARTITIONS = buildConf("spark.sql.limit.initialNumPartitions")
    .internal()
    .doc("Initial number of partitions to try when executing a take on a query. Higher values " +
      "lead to more partitions read. Lower values might lead to longer execution times as more" +
      "jobs will be run")
    .version("3.4.0")
    .intConf
    .checkValue(_ > 0, "value should be positive")
    .createWithDefault(1)

  val LIMIT_SCALE_UP_FACTOR = buildConf("spark.sql.limit.scaleUpFactor")
    .internal()
    .doc("Minimal increase rate in number of partitions between attempts when executing a take " +
      "on a query. Higher values lead to more partitions read. Lower values might lead to " +
      "longer execution times as more jobs will be run")
    .version("2.1.1")
    .intConf
    .createWithDefault(4)

  val ADVANCED_PARTITION_PREDICATE_PUSHDOWN =
    buildConf("spark.sql.hive.advancedPartitionPredicatePushdown.enabled")
      .internal()
      .doc("When true, advanced partition predicate pushdown into Hive metastore is enabled.")
      .version("2.3.0")
      .booleanConf
      .createWithDefault(true)

  val LEAF_NODE_DEFAULT_PARALLELISM = buildConf("spark.sql.leafNodeDefaultParallelism")
    .doc("The default parallelism of Spark SQL leaf nodes that produce data, such as the file " +
      "scan node, the local data scan node, the range node, etc. The default value of this " +
      "config is 'SparkContext#defaultParallelism'.")
    .version("3.2.0")
    .intConf
    .checkValue(_ > 0, "The value of spark.sql.leafNodeDefaultParallelism must be positive.")
    .createOptional

  val SHUFFLE_PARTITIONS = buildConf("spark.sql.shuffle.partitions")
    .doc("The default number of partitions to use when shuffling data for joins or aggregations. " +
      "Note: For structured streaming, this configuration cannot be changed between query " +
      "restarts from the same checkpoint location.")
    .version("1.1.0")
    .intConf
    .checkValue(_ > 0, "The value of spark.sql.shuffle.partitions must be positive")
    .createWithDefault(200)

  val SHUFFLE_TARGET_POSTSHUFFLE_INPUT_SIZE =
    buildConf("spark.sql.adaptive.shuffle.targetPostShuffleInputSize")
      .internal()
      .doc("(Deprecated since Spark 3.0)")
      .version("1.6.0")
      .bytesConf(ByteUnit.BYTE)
      .checkValue(_ > 0, "advisoryPartitionSizeInBytes must be positive")
      .createWithDefaultString("64MB")

  val ADAPTIVE_EXECUTION_ENABLED = buildConf("spark.sql.adaptive.enabled")
    .doc("When true, enable adaptive query execution, which re-optimizes the query plan in the " +
      "middle of query execution, based on accurate runtime statistics.")
    .version("1.6.0")
    .booleanConf
    .createWithDefault(true)

  val ADAPTIVE_EXECUTION_FORCE_APPLY = buildConf("spark.sql.adaptive.forceApply")
    .internal()
    .doc("Adaptive query execution is skipped when the query does not have exchanges or " +
      "sub-queries. By setting this config to true (together with " +
      s"'${ADAPTIVE_EXECUTION_ENABLED.key}' set to true), Spark will force apply adaptive query " +
      "execution for all supported queries.")
    .version("3.0.0")
    .booleanConf
    .createWithDefault(false)

  val ADAPTIVE_EXECUTION_APPLY_FINAL_STAGE_SHUFFLE_OPTIMIZATIONS =
    buildConf("spark.sql.adaptive.applyFinalStageShuffleOptimizations")
      .internal()
      .doc("Configures whether adaptive query execution (if enabled) should apply shuffle " +
        "coalescing and local shuffle read optimization for the final query stage.")
      .version("3.4.2")
      .booleanConf
      .createWithDefault(true)

  val ADAPTIVE_EXECUTION_LOG_LEVEL = buildConf("spark.sql.adaptive.logLevel")
    .internal()
    .doc("Configures the log level for adaptive execution logging of plan changes. The value " +
      "can be 'trace', 'debug', 'info', 'warn', or 'error'. The default log level is 'debug'.")
    .version("3.0.0")
    .stringConf
    .transform(_.toUpperCase(Locale.ROOT))
    .checkValues(Set("TRACE", "DEBUG", "INFO", "WARN", "ERROR"))
    .createWithDefault("debug")

  val ADVISORY_PARTITION_SIZE_IN_BYTES =
    buildConf("spark.sql.adaptive.advisoryPartitionSizeInBytes")
      .doc("The advisory size in bytes of the shuffle partition during adaptive optimization " +
        s"(when ${ADAPTIVE_EXECUTION_ENABLED.key} is true). It takes effect when Spark " +
        "coalesces small shuffle partitions or splits skewed shuffle partition.")
      .version("3.0.0")
      .fallbackConf(SHUFFLE_TARGET_POSTSHUFFLE_INPUT_SIZE)

  val COALESCE_PARTITIONS_ENABLED =
    buildConf("spark.sql.adaptive.coalescePartitions.enabled")
      .doc(s"When true and '${ADAPTIVE_EXECUTION_ENABLED.key}' is true, Spark will coalesce " +
        "contiguous shuffle partitions according to the target size (specified by " +
        s"'${ADVISORY_PARTITION_SIZE_IN_BYTES.key}'), to avoid too many small tasks.")
      .version("3.0.0")
      .booleanConf
      .createWithDefault(true)

  val COALESCE_PARTITIONS_PARALLELISM_FIRST =
    buildConf("spark.sql.adaptive.coalescePartitions.parallelismFirst")
      .doc("When true, Spark does not respect the target size specified by " +
        s"'${ADVISORY_PARTITION_SIZE_IN_BYTES.key}' (default 64MB) when coalescing contiguous " +
        "shuffle partitions, but adaptively calculate the target size according to the default " +
        "parallelism of the Spark cluster. The calculated size is usually smaller than the " +
        "configured target size. This is to maximize the parallelism and avoid performance " +
        "regressions when enabling adaptive query execution. It's recommended to set this " +
        "config to false on a busy cluster to make resource utilization more efficient (not many " +
        "small tasks).")
      .version("3.2.0")
      .booleanConf
      .createWithDefault(true)

  val COALESCE_PARTITIONS_MIN_PARTITION_SIZE =
    buildConf("spark.sql.adaptive.coalescePartitions.minPartitionSize")
      .doc("The minimum size of shuffle partitions after coalescing. This is useful when the " +
        "adaptively calculated target size is too small during partition coalescing.")
      .version("3.2.0")
      .bytesConf(ByteUnit.BYTE)
      .checkValue(_ > 0, "minPartitionSize must be positive")
      .createWithDefaultString("1MB")

  val COALESCE_PARTITIONS_MIN_PARTITION_NUM =
    buildConf("spark.sql.adaptive.coalescePartitions.minPartitionNum")
      .internal()
      .doc("(deprecated) The suggested (not guaranteed) minimum number of shuffle partitions " +
        "after coalescing. If not set, the default value is the default parallelism of the " +
        "Spark cluster. This configuration only has an effect when " +
        s"'${ADAPTIVE_EXECUTION_ENABLED.key}' and " +
        s"'${COALESCE_PARTITIONS_ENABLED.key}' are both true.")
      .version("3.0.0")
      .intConf
      .checkValue(_ > 0, "The minimum number of partitions must be positive.")
      .createOptional

  val COALESCE_PARTITIONS_INITIAL_PARTITION_NUM =
    buildConf("spark.sql.adaptive.coalescePartitions.initialPartitionNum")
      .doc("The initial number of shuffle partitions before coalescing. If not set, it equals to " +
        s"${SHUFFLE_PARTITIONS.key}. This configuration only has an effect when " +
        s"'${ADAPTIVE_EXECUTION_ENABLED.key}' and '${COALESCE_PARTITIONS_ENABLED.key}' " +
        "are both true.")
      .version("3.0.0")
      .intConf
      .checkValue(_ > 0, "The initial number of partitions must be positive.")
      .createOptional

  val DEFAULT_COLLATION =
    buildConf(SqlApiConfHelper.DEFAULT_COLLATION)
      .doc("Sets default collation to use for string literals, parameter markers or the string" +
        " produced by a builtin function such as to_char or CAST")
      .version("4.0.0")
      .stringConf
      .checkValue(
        collationName => {
          try {
            CollationFactory.fetchCollation(collationName)
            true
          } catch {
            case e: SparkException if e.getErrorClass == "COLLATION_INVALID_NAME" => false
          }
        },
        "DEFAULT_COLLATION",
        collationName => Map(
          "proposals" -> CollationFactory.getClosestSuggestionsOnInvalidName(collationName, 3)))
      .createWithDefault("UTF8_BINARY")

  val ICU_CASE_MAPPINGS_ENABLED =
    buildConf("spark.sql.icu.caseMappings.enabled")
      .doc("When enabled we use the ICU library (instead of the JVM) to implement case mappings" +
        " for strings under UTF8_BINARY collation.")
      .version("4.0.0")
      .booleanConf
      .createWithDefault(true)

  val FETCH_SHUFFLE_BLOCKS_IN_BATCH =
    buildConf("spark.sql.adaptive.fetchShuffleBlocksInBatch")
      .internal()
      .doc("Whether to fetch the contiguous shuffle blocks in batch. Instead of fetching blocks " +
        "one by one, fetching contiguous shuffle blocks for the same map task in batch can " +
        "reduce IO and improve performance. Note, multiple contiguous blocks exist in single " +
        s"fetch request only happen when '${ADAPTIVE_EXECUTION_ENABLED.key}' and " +
        s"'${COALESCE_PARTITIONS_ENABLED.key}' are both true. This feature also depends " +
        "on a relocatable serializer, the concatenation support codec in use, the new version " +
        "shuffle fetch protocol and io encryption is disabled.")
      .version("3.0.0")
      .booleanConf
      .createWithDefault(true)

  val LOCAL_SHUFFLE_READER_ENABLED =
    buildConf("spark.sql.adaptive.localShuffleReader.enabled")
      .doc(s"When true and '${ADAPTIVE_EXECUTION_ENABLED.key}' is true, Spark tries to use local " +
        "shuffle reader to read the shuffle data when the shuffle partitioning is not needed, " +
        "for example, after converting sort-merge join to broadcast-hash join.")
      .version("3.0.0")
      .booleanConf
      .createWithDefault(true)

  val SKEW_JOIN_ENABLED =
    buildConf("spark.sql.adaptive.skewJoin.enabled")
      .doc(s"When true and '${ADAPTIVE_EXECUTION_ENABLED.key}' is true, Spark dynamically " +
        "handles skew in shuffled join (sort-merge and shuffled hash) by splitting (and " +
        "replicating if needed) skewed partitions.")
      .version("3.0.0")
      .booleanConf
      .createWithDefault(true)

  val SKEW_JOIN_SKEWED_PARTITION_FACTOR =
    buildConf("spark.sql.adaptive.skewJoin.skewedPartitionFactor")
      .doc("A partition is considered as skewed if its size is larger than this factor " +
        "multiplying the median partition size and also larger than " +
        "'spark.sql.adaptive.skewJoin.skewedPartitionThresholdInBytes'")
      .version("3.0.0")
      .doubleConf
      .checkValue(_ >= 0, "The skew factor cannot be negative.")
      .createWithDefault(5.0)

  val SKEW_JOIN_SKEWED_PARTITION_THRESHOLD =
    buildConf("spark.sql.adaptive.skewJoin.skewedPartitionThresholdInBytes")
      .doc("A partition is considered as skewed if its size in bytes is larger than this " +
        s"threshold and also larger than '${SKEW_JOIN_SKEWED_PARTITION_FACTOR.key}' " +
        "multiplying the median partition size. Ideally this config should be set larger " +
        s"than '${ADVISORY_PARTITION_SIZE_IN_BYTES.key}'.")
      .version("3.0.0")
      .bytesConf(ByteUnit.BYTE)
      .createWithDefaultString("256MB")

  val NON_EMPTY_PARTITION_RATIO_FOR_BROADCAST_JOIN =
    buildConf("spark.sql.adaptive.nonEmptyPartitionRatioForBroadcastJoin")
      .internal()
      .doc("The relation with a non-empty partition ratio lower than this config will not be " +
        "considered as the build side of a broadcast-hash join in adaptive execution regardless " +
        "of its size.This configuration only has an effect when " +
        s"'${ADAPTIVE_EXECUTION_ENABLED.key}' is true.")
      .version("3.0.0")
      .doubleConf
      .checkValue(_ >= 0, "The non-empty partition ratio must be positive number.")
      .createWithDefault(0.2)

  val ADAPTIVE_OPTIMIZER_EXCLUDED_RULES =
    buildConf("spark.sql.adaptive.optimizer.excludedRules")
      .doc("Configures a list of rules to be disabled in the adaptive optimizer, in which the " +
        "rules are specified by their rule names and separated by comma. The optimizer will log " +
        "the rules that have indeed been excluded.")
      .version("3.1.0")
      .stringConf
      .createOptional

  val ADAPTIVE_AUTO_BROADCASTJOIN_THRESHOLD =
    buildConf("spark.sql.adaptive.autoBroadcastJoinThreshold")
      .doc("Configures the maximum size in bytes for a table that will be broadcast to all " +
        "worker nodes when performing a join. By setting this value to -1 broadcasting can be " +
        s"disabled. The default value is same with ${AUTO_BROADCASTJOIN_THRESHOLD.key}. " +
        "Note that, this config is used only in adaptive framework.")
      .version("3.2.0")
      .bytesConf(ByteUnit.BYTE)
      .createOptional

  val ADAPTIVE_MAX_SHUFFLE_HASH_JOIN_LOCAL_MAP_THRESHOLD =
    buildConf("spark.sql.adaptive.maxShuffledHashJoinLocalMapThreshold")
      .doc("Configures the maximum size in bytes per partition that can be allowed to build " +
        "local hash map. If this value is not smaller than " +
        s"${ADVISORY_PARTITION_SIZE_IN_BYTES.key} and all the partition size are not larger " +
        "than this config, join selection prefer to use shuffled hash join instead of " +
        s"sort merge join regardless of the value of ${PREFER_SORTMERGEJOIN.key}.")
      .version("3.2.0")
      .bytesConf(ByteUnit.BYTE)
      .createWithDefault(0L)

  val ADAPTIVE_OPTIMIZE_SKEWS_IN_REBALANCE_PARTITIONS_ENABLED =
    buildConf("spark.sql.adaptive.optimizeSkewsInRebalancePartitions.enabled")
      .doc(s"When true and '${ADAPTIVE_EXECUTION_ENABLED.key}' is true, Spark will optimize the " +
        "skewed shuffle partitions in RebalancePartitions and split them to smaller ones " +
        s"according to the target size (specified by '${ADVISORY_PARTITION_SIZE_IN_BYTES.key}'), " +
        "to avoid data skew.")
      .version("3.2.0")
      .booleanConf
      .createWithDefault(true)

  val ADAPTIVE_REBALANCE_PARTITIONS_SMALL_PARTITION_FACTOR =
    buildConf("spark.sql.adaptive.rebalancePartitionsSmallPartitionFactor")
      .doc(s"A partition will be merged during splitting if its size is small than this factor " +
        s"multiply ${ADVISORY_PARTITION_SIZE_IN_BYTES.key}.")
      .version("3.3.0")
      .doubleConf
      .checkValue(v => v > 0 && v < 1, "the factor must be in (0, 1)")
      .createWithDefault(0.2)

  val ADAPTIVE_FORCE_OPTIMIZE_SKEWED_JOIN =
    buildConf("spark.sql.adaptive.forceOptimizeSkewedJoin")
      .doc("When true, force enable OptimizeSkewedJoin even if it introduces extra shuffle.")
      .version("3.3.0")
      .booleanConf
      .createWithDefault(false)

  val ADAPTIVE_CUSTOM_COST_EVALUATOR_CLASS =
    buildConf("spark.sql.adaptive.customCostEvaluatorClass")
      .doc("The custom cost evaluator class to be used for adaptive execution. If not being set," +
        " Spark will use its own SimpleCostEvaluator by default.")
      .version("3.2.0")
      .stringConf
      .createOptional

  val SUBEXPRESSION_ELIMINATION_ENABLED =
    buildConf("spark.sql.subexpressionElimination.enabled")
      .internal()
      .doc("When true, common subexpressions will be eliminated.")
      .version("1.6.0")
      .booleanConf
      .createWithDefault(true)

  val SUBEXPRESSION_ELIMINATION_CACHE_MAX_ENTRIES =
    buildConf("spark.sql.subexpressionElimination.cache.maxEntries")
      .internal()
      .doc("The maximum entries of the cache used for interpreted subexpression elimination.")
      .version("3.1.0")
      .intConf
      .checkValue(_ >= 0, "The maximum must not be negative")
      .createWithDefault(100)

  val SUBEXPRESSION_ELIMINATION_SKIP_FOR_SHORTCUT_EXPR =
    buildConf("spark.sql.subexpressionElimination.skipForShortcutExpr")
      .internal()
      .doc("When true, shortcut eliminate subexpression with `AND`, `OR`. " +
        "The subexpression may not need to eval even if it appears more than once. " +
        "e.g., `if(or(a, and(b, b)))`, the expression `b` would be skipped if `a` is true.")
      .version("3.5.0")
      .booleanConf
      .createWithDefault(false)

  val CASE_SENSITIVE = buildConf(SqlApiConfHelper.CASE_SENSITIVE_KEY)
    .internal()
    .doc("Whether the query analyzer should be case sensitive or not. " +
      "Default to case insensitive. It is highly discouraged to turn on case sensitive mode.")
    .version("1.4.0")
    .booleanConf
    .createWithDefault(false)

  val CONSTRAINT_PROPAGATION_ENABLED = buildConf("spark.sql.constraintPropagation.enabled")
    .internal()
    .doc("When true, the query optimizer will infer and propagate data constraints in the query " +
      "plan to optimize them. Constraint propagation can sometimes be computationally expensive " +
      "for certain kinds of query plans (such as those with a large number of predicates and " +
      "aliases) which might negatively impact overall runtime.")
    .version("2.2.0")
    .booleanConf
    .createWithDefault(true)

  val PROPAGATE_DISTINCT_KEYS_ENABLED =
    buildConf("spark.sql.optimizer.propagateDistinctKeys.enabled")
      .internal()
      .doc("When true, the query optimizer will propagate a set of distinct attributes from the " +
        "current node and use it to optimize query.")
      .version("3.3.0")
      .booleanConf
      .createWithDefault(true)

  val EAGER_EVAL_OF_UNRESOLVED_INLINE_TABLE_ENABLED =
    buildConf("spark.sql.parser.eagerEvalOfUnresolvedInlineTable")
      .internal()
      .doc("Controls whether we optimize the ASTree that gets generated when parsing " +
        "VALUES lists (UnresolvedInlineTable) by eagerly evaluating it in the AST Builder.")
      .booleanConf
      .createWithDefault(true)

  val ESCAPED_STRING_LITERALS = buildConf("spark.sql.parser.escapedStringLiterals")
    .internal()
    .doc("When true, string literals (including regex patterns) remain escaped in our SQL " +
      "parser. The default is false since Spark 2.0. Setting it to true can restore the behavior " +
      "prior to Spark 2.0.")
    .version("2.2.1")
    .booleanConf
    .createWithDefault(false)

  val FILE_COMPRESSION_FACTOR = buildConf("spark.sql.sources.fileCompressionFactor")
    .internal()
    .doc("When estimating the output data size of a table scan, multiply the file size with this " +
      "factor as the estimated data size, in case the data is compressed in the file and lead to" +
      " a heavily underestimated result.")
    .version("2.3.1")
    .doubleConf
    .checkValue(_ > 0, "the value of fileCompressionFactor must be greater than 0")
    .createWithDefault(1.0)

  val PARQUET_SCHEMA_MERGING_ENABLED = buildConf("spark.sql.parquet.mergeSchema")
    .doc("When true, the Parquet data source merges schemas collected from all data files, " +
         "otherwise the schema is picked from the summary file or a random data file " +
         "if no summary file is available.")
    .version("1.5.0")
    .booleanConf
    .createWithDefault(false)

  val PARQUET_SCHEMA_RESPECT_SUMMARIES = buildConf("spark.sql.parquet.respectSummaryFiles")
    .doc("When true, we make assumption that all part-files of Parquet are consistent with " +
         "summary files and we will ignore them when merging schema. Otherwise, if this is " +
         "false, which is the default, we will merge all part-files. This should be considered " +
         "as expert-only option, and shouldn't be enabled before knowing what it means exactly.")
    .version("1.5.0")
    .booleanConf
    .createWithDefault(false)

  val PARQUET_BINARY_AS_STRING = buildConf("spark.sql.parquet.binaryAsString")
    .doc("Some other Parquet-producing systems, in particular Impala and older versions of " +
      "Spark SQL, do not differentiate between binary data and strings when writing out the " +
      "Parquet schema. This flag tells Spark SQL to interpret binary data as a string to provide " +
      "compatibility with these systems.")
    .version("1.1.1")
    .booleanConf
    .createWithDefault(false)

  val PARQUET_INT96_AS_TIMESTAMP = buildConf("spark.sql.parquet.int96AsTimestamp")
    .doc("Some Parquet-producing systems, in particular Impala, store Timestamp into INT96. " +
      "Spark would also store Timestamp as INT96 because we need to avoid precision lost of the " +
      "nanoseconds field. This flag tells Spark SQL to interpret INT96 data as a timestamp to " +
      "provide compatibility with these systems.")
    .version("1.3.0")
    .booleanConf
    .createWithDefault(true)

  val PARQUET_INT96_TIMESTAMP_CONVERSION = buildConf("spark.sql.parquet.int96TimestampConversion")
    .doc("This controls whether timestamp adjustments should be applied to INT96 data when " +
      "converting to timestamps, for data written by Impala.  This is necessary because Impala " +
      "stores INT96 data with a different timezone offset than Hive & Spark.")
    .version("2.3.0")
    .booleanConf
    .createWithDefault(false)

  object ParquetOutputTimestampType extends Enumeration {
    val INT96, TIMESTAMP_MICROS, TIMESTAMP_MILLIS = Value
  }

  val PARQUET_OUTPUT_TIMESTAMP_TYPE = buildConf("spark.sql.parquet.outputTimestampType")
    .doc("Sets which Parquet timestamp type to use when Spark writes data to Parquet files. " +
      "INT96 is a non-standard but commonly used timestamp type in Parquet. TIMESTAMP_MICROS " +
      "is a standard timestamp type in Parquet, which stores number of microseconds from the " +
      "Unix epoch. TIMESTAMP_MILLIS is also standard, but with millisecond precision, which " +
      "means Spark has to truncate the microsecond portion of its timestamp value.")
    .version("2.3.0")
    .stringConf
    .transform(_.toUpperCase(Locale.ROOT))
    .checkValues(ParquetOutputTimestampType.values.map(_.toString))
    .createWithDefault(ParquetOutputTimestampType.INT96.toString)

  val PARQUET_COMPRESSION = buildConf("spark.sql.parquet.compression.codec")
    .doc("Sets the compression codec used when writing Parquet files. If either `compression` or " +
      "`parquet.compression` is specified in the table-specific options/properties, the " +
      "precedence would be `compression`, `parquet.compression`, " +
      "`spark.sql.parquet.compression.codec`. Acceptable values include: none, uncompressed, " +
      "snappy, gzip, lzo, brotli, lz4, lz4_raw, zstd.")
    .version("1.1.1")
    .stringConf
    .transform(_.toLowerCase(Locale.ROOT))
    .checkValues(
      Set("none", "uncompressed", "snappy", "gzip", "lzo", "brotli", "lz4", "lz4_raw", "zstd"))
    .createWithDefault("snappy")

  val PARQUET_FILTER_PUSHDOWN_ENABLED = buildConf("spark.sql.parquet.filterPushdown")
    .doc("Enables Parquet filter push-down optimization when set to true.")
    .version("1.2.0")
    .booleanConf
    .createWithDefault(true)

  val PARQUET_FILTER_PUSHDOWN_DATE_ENABLED = buildConf("spark.sql.parquet.filterPushdown.date")
    .doc("If true, enables Parquet filter push-down optimization for Date. " +
      s"This configuration only has an effect when '${PARQUET_FILTER_PUSHDOWN_ENABLED.key}' is " +
      "enabled.")
    .version("2.4.0")
    .internal()
    .booleanConf
    .createWithDefault(true)

  val PARQUET_FILTER_PUSHDOWN_TIMESTAMP_ENABLED =
    buildConf("spark.sql.parquet.filterPushdown.timestamp")
      .doc("If true, enables Parquet filter push-down optimization for Timestamp. " +
        s"This configuration only has an effect when '${PARQUET_FILTER_PUSHDOWN_ENABLED.key}' is " +
        "enabled and Timestamp stored as TIMESTAMP_MICROS or TIMESTAMP_MILLIS type.")
      .version("2.4.0")
      .internal()
      .booleanConf
      .createWithDefault(true)

  val PARQUET_FILTER_PUSHDOWN_DECIMAL_ENABLED =
    buildConf("spark.sql.parquet.filterPushdown.decimal")
      .doc("If true, enables Parquet filter push-down optimization for Decimal. " +
        s"This configuration only has an effect when '${PARQUET_FILTER_PUSHDOWN_ENABLED.key}' is " +
        "enabled.")
      .version("2.4.0")
      .internal()
      .booleanConf
      .createWithDefault(true)

  val PARQUET_FILTER_PUSHDOWN_STRING_STARTSWITH_ENABLED =
    buildConf("spark.sql.parquet.filterPushdown.string.startsWith")
    .doc("If true, enables Parquet filter push-down optimization for string startsWith function. " +
      s"This configuration only has an effect when '${PARQUET_FILTER_PUSHDOWN_ENABLED.key}' is " +
      "enabled.")
    .version("2.4.0")
    .internal()
    .booleanConf
    .createWithDefault(true)

  val PARQUET_FILTER_PUSHDOWN_STRING_PREDICATE_ENABLED =
    buildConf("spark.sql.parquet.filterPushdown.stringPredicate")
      .doc("If true, enables Parquet filter push-down optimization for string predicate such " +
        "as startsWith/endsWith/contains function. This configuration only has an effect when " +
        s"'${PARQUET_FILTER_PUSHDOWN_ENABLED.key}' is enabled.")
      .version("3.4.0")
      .internal()
      .fallbackConf(PARQUET_FILTER_PUSHDOWN_STRING_STARTSWITH_ENABLED)

  val PARQUET_FILTER_PUSHDOWN_INFILTERTHRESHOLD =
    buildConf("spark.sql.parquet.pushdown.inFilterThreshold")
      .doc("For IN predicate, Parquet filter will push-down a set of OR clauses if its " +
        "number of values not exceeds this threshold. Otherwise, Parquet filter will push-down " +
        "a value greater than or equal to its minimum value and less than or equal to " +
        "its maximum value. By setting this value to 0 this feature can be disabled. " +
        s"This configuration only has an effect when '${PARQUET_FILTER_PUSHDOWN_ENABLED.key}' is " +
        "enabled.")
      .version("2.4.0")
      .internal()
      .intConf
      .checkValue(threshold => threshold >= 0, "The threshold must not be negative.")
      .createWithDefault(10)

  val PARQUET_AGGREGATE_PUSHDOWN_ENABLED = buildConf("spark.sql.parquet.aggregatePushdown")
    .doc("If true, aggregates will be pushed down to Parquet for optimization. Support MIN, MAX " +
      "and COUNT as aggregate expression. For MIN/MAX, support boolean, integer, float and date " +
      "type. For COUNT, support all data types. If statistics is missing from any Parquet file " +
      "footer, exception would be thrown.")
    .version("3.3.0")
    .booleanConf
    .createWithDefault(false)

  val PARQUET_WRITE_LEGACY_FORMAT = buildConf("spark.sql.parquet.writeLegacyFormat")
    .doc("If true, data will be written in a way of Spark 1.4 and earlier. For example, decimal " +
      "values will be written in Apache Parquet's fixed-length byte array format, which other " +
      "systems such as Apache Hive and Apache Impala use. If false, the newer format in Parquet " +
      "will be used. For example, decimals will be written in int-based format. If Parquet " +
      "output is intended for use with systems that do not support this newer format, set to true.")
    .version("1.6.0")
    .booleanConf
    .createWithDefault(false)

  val PARQUET_OUTPUT_COMMITTER_CLASS = buildConf("spark.sql.parquet.output.committer.class")
    .doc("The output committer class used by Parquet. The specified class needs to be a " +
      "subclass of org.apache.hadoop.mapreduce.OutputCommitter. Typically, it's also a subclass " +
      "of org.apache.parquet.hadoop.ParquetOutputCommitter. If it is not, then metadata " +
      "summaries will never be created, irrespective of the value of " +
      "parquet.summary.metadata.level")
    .version("1.5.0")
    .internal()
    .stringConf
    .checkValue(Utils.classIsLoadableAndAssignableFrom(_, classOf[OutputCommitter]),
      s"Class must be loadable and subclass of ${classOf[OutputCommitter].getName}")
    .createWithDefault("org.apache.parquet.hadoop.ParquetOutputCommitter")

  val PARQUET_VECTORIZED_READER_ENABLED =
    buildConf("spark.sql.parquet.enableVectorizedReader")
      .doc("Enables vectorized parquet decoding.")
      .version("2.0.0")
      .booleanConf
      .createWithDefault(true)

  val PARQUET_VECTORIZED_READER_NESTED_COLUMN_ENABLED =
    buildConf("spark.sql.parquet.enableNestedColumnVectorizedReader")
      .doc("Enables vectorized Parquet decoding for nested columns (e.g., struct, list, map). " +
          s"Requires ${PARQUET_VECTORIZED_READER_ENABLED.key} to be enabled.")
      .version("3.3.0")
      .booleanConf
      .createWithDefault(true)

  val PARQUET_RECORD_FILTER_ENABLED = buildConf("spark.sql.parquet.recordLevelFilter.enabled")
    .doc("If true, enables Parquet's native record-level filtering using the pushed down " +
      "filters. " +
      s"This configuration only has an effect when '${PARQUET_FILTER_PUSHDOWN_ENABLED.key}' " +
      "is enabled and the vectorized reader is not used. You can ensure the vectorized reader " +
      s"is not used by setting '${PARQUET_VECTORIZED_READER_ENABLED.key}' to false.")
    .version("2.3.0")
    .booleanConf
    .createWithDefault(false)

  val PARQUET_VECTORIZED_READER_BATCH_SIZE = buildConf("spark.sql.parquet.columnarReaderBatchSize")
    .doc("The number of rows to include in a parquet vectorized reader batch. The number should " +
      "be carefully chosen to minimize overhead and avoid OOMs in reading data.")
    .version("2.4.0")
    .intConf
    .createWithDefault(4096)

  val PARQUET_FIELD_ID_WRITE_ENABLED =
    buildConf("spark.sql.parquet.fieldId.write.enabled")
      .doc("Field ID is a native field of the Parquet schema spec. When enabled, " +
        "Parquet writers will populate the field Id " +
        "metadata (if present) in the Spark schema to the Parquet schema.")
      .version("3.3.0")
      .booleanConf
      .createWithDefault(true)

  val PARQUET_FIELD_ID_READ_ENABLED =
    buildConf("spark.sql.parquet.fieldId.read.enabled")
      .doc("Field ID is a native field of the Parquet schema spec. When enabled, Parquet readers " +
        "will use field IDs (if present) in the requested Spark schema to look up Parquet " +
        "fields instead of using column names")
      .version("3.3.0")
      .booleanConf
      .createWithDefault(false)

  val IGNORE_MISSING_PARQUET_FIELD_ID =
    buildConf("spark.sql.parquet.fieldId.read.ignoreMissing")
      .doc("When the Parquet file doesn't have any field IDs but the " +
        "Spark read schema is using field IDs to read, we will silently return nulls " +
        "when this flag is enabled, or error otherwise.")
      .version("3.3.0")
      .booleanConf
      .createWithDefault(false)

  val PARQUET_INFER_TIMESTAMP_NTZ_ENABLED =
    buildConf("spark.sql.parquet.inferTimestampNTZ.enabled")
      .doc("When enabled, Parquet timestamp columns with annotation isAdjustedToUTC = false " +
        "are inferred as TIMESTAMP_NTZ type during schema inference. Otherwise, all the Parquet " +
        "timestamp columns are inferred as TIMESTAMP_LTZ types. Note that Spark writes the " +
        "output schema into Parquet's footer metadata on file writing and leverages it on file " +
        "reading. Thus this configuration only affects the schema inference on Parquet files " +
        "which are not written by Spark.")
      .version("3.4.0")
      .booleanConf
      .createWithDefault(true)

  val ORC_COMPRESSION = buildConf("spark.sql.orc.compression.codec")
    .doc("Sets the compression codec used when writing ORC files. If either `compression` or " +
      "`orc.compress` is specified in the table-specific options/properties, the precedence " +
      "would be `compression`, `orc.compress`, `spark.sql.orc.compression.codec`." +
      "Acceptable values include: none, uncompressed, snappy, zlib, lzo, zstd, lz4, brotli.")
    .version("2.3.0")
    .stringConf
    .transform(_.toLowerCase(Locale.ROOT))
    .checkValues(Set("none", "uncompressed", "snappy", "zlib", "lzo", "zstd", "lz4", "brotli"))
    .createWithDefault("zstd")

  val ORC_IMPLEMENTATION = buildConf("spark.sql.orc.impl")
    .doc("When native, use the native version of ORC support instead of the ORC library in Hive. " +
      "It is 'hive' by default prior to Spark 2.4.")
    .version("2.3.0")
    .internal()
    .stringConf
    .checkValues(Set("hive", "native"))
    .createWithDefault("native")

  val ORC_VECTORIZED_READER_ENABLED = buildConf("spark.sql.orc.enableVectorizedReader")
    .doc("Enables vectorized orc decoding.")
    .version("2.3.0")
    .booleanConf
    .createWithDefault(true)

  val ORC_VECTORIZED_READER_BATCH_SIZE = buildConf("spark.sql.orc.columnarReaderBatchSize")
    .doc("The number of rows to include in a orc vectorized reader batch. The number should " +
      "be carefully chosen to minimize overhead and avoid OOMs in reading data.")
    .version("2.4.0")
    .intConf
    .createWithDefault(4096)

  val ORC_VECTORIZED_WRITER_BATCH_SIZE = buildConf("spark.sql.orc.columnarWriterBatchSize")
    .doc("The number of rows to include in a orc vectorized writer batch. The number should " +
      "be carefully chosen to minimize overhead and avoid OOMs in writing data.")
    .version("3.4.0")
    .intConf
    .createWithDefault(1024)

  val ORC_VECTORIZED_READER_NESTED_COLUMN_ENABLED =
    buildConf("spark.sql.orc.enableNestedColumnVectorizedReader")
      .doc("Enables vectorized orc decoding for nested column.")
      .version("3.2.0")
      .booleanConf
      .createWithDefault(true)

  val ORC_FILTER_PUSHDOWN_ENABLED = buildConf("spark.sql.orc.filterPushdown")
    .doc("When true, enable filter pushdown for ORC files.")
    .version("1.4.0")
    .booleanConf
    .createWithDefault(true)

  val ORC_AGGREGATE_PUSHDOWN_ENABLED = buildConf("spark.sql.orc.aggregatePushdown")
    .doc("If true, aggregates will be pushed down to ORC for optimization. Support MIN, MAX and " +
      "COUNT as aggregate expression. For MIN/MAX, support boolean, integer, float and date " +
      "type. For COUNT, support all data types. If statistics is missing from any ORC file " +
      "footer, exception would be thrown.")
    .version("3.3.0")
    .booleanConf
    .createWithDefault(false)

  val ORC_SCHEMA_MERGING_ENABLED = buildConf("spark.sql.orc.mergeSchema")
    .doc("When true, the Orc data source merges schemas collected from all data files, " +
      "otherwise the schema is picked from a random data file.")
    .version("3.0.0")
    .booleanConf
    .createWithDefault(false)

  val HIVE_METASTORE_DROP_PARTITION_BY_NAME =
    buildConf("spark.sql.hive.dropPartitionByName.enabled")
      .doc("When true, Spark will get partition name rather than partition object " +
           "to drop partition, which can improve the performance of drop partition.")
      .version("3.4.0")
      .booleanConf
      .createWithDefault(false)

  val HIVE_METASTORE_PARTITION_PRUNING =
    buildConf("spark.sql.hive.metastorePartitionPruning")
      .doc("When true, some predicates will be pushed down into the Hive metastore so that " +
           "unmatching partitions can be eliminated earlier.")
      .version("1.5.0")
      .booleanConf
      .createWithDefault(true)

  val HIVE_METASTORE_PARTITION_PRUNING_INSET_THRESHOLD =
    buildConf("spark.sql.hive.metastorePartitionPruningInSetThreshold")
      .doc("The threshold of set size for InSet predicate when pruning partitions through Hive " +
        "Metastore. When the set size exceeds the threshold, we rewrite the InSet predicate " +
        "to be greater than or equal to the minimum value in set and less than or equal to the " +
        "maximum value in set. Larger values may cause Hive Metastore stack overflow. But for " +
        "InSet inside Not with values exceeding the threshold, we won't push it to Hive Metastore."
      )
      .version("3.1.0")
      .internal()
      .intConf
      .checkValue(_ > 0, "The value of metastorePartitionPruningInSetThreshold must be positive")
      .createWithDefault(1000)

  val HIVE_METASTORE_PARTITION_PRUNING_FALLBACK_ON_EXCEPTION =
    buildConf("spark.sql.hive.metastorePartitionPruningFallbackOnException")
      .doc("Whether to fallback to get all partitions from Hive metastore and perform partition " +
        "pruning on Spark client side, when encountering MetaException from the metastore. Note " +
        "that Spark query performance may degrade if this is enabled and there are many " +
        "partitions to be listed. If this is disabled, Spark will fail the query instead.")
      .version("3.3.0")
      .booleanConf
      .createWithDefault(false)

  val HIVE_METASTORE_PARTITION_PRUNING_FAST_FALLBACK =
    buildConf("spark.sql.hive.metastorePartitionPruningFastFallback")
      .doc("When this config is enabled, if the predicates are not supported by Hive or Spark " +
        "does fallback due to encountering MetaException from the metastore, " +
        "Spark will instead prune partitions by getting the partition names first " +
        "and then evaluating the filter expressions on the client side. " +
        "Note that the predicates with TimeZoneAwareExpression is not supported.")
      .version("3.3.0")
      .booleanConf
      .createWithDefault(false)

  val HIVE_MANAGE_FILESOURCE_PARTITIONS =
    buildConf("spark.sql.hive.manageFilesourcePartitions")
      .doc("When true, enable metastore partition management for file source tables as well. " +
           "This includes both datasource and converted Hive tables. When partition management " +
           "is enabled, datasource tables store partition in the Hive metastore, and use the " +
           s"metastore to prune partitions during query planning when " +
           s"${HIVE_METASTORE_PARTITION_PRUNING.key} is set to true.")
      .version("2.1.1")
      .booleanConf
      .createWithDefault(true)

  val HIVE_FILESOURCE_PARTITION_FILE_CACHE_SIZE =
    buildConf("spark.sql.hive.filesourcePartitionFileCacheSize")
      .doc("When nonzero, enable caching of partition file metadata in memory. All tables share " +
           "a cache that can use up to specified num bytes for file metadata. This conf only " +
           "has an effect when hive filesource partition management is enabled.")
      .version("2.1.1")
      .longConf
      .createWithDefault(250 * 1024 * 1024)

  object HiveCaseSensitiveInferenceMode extends Enumeration {
    val INFER_AND_SAVE, INFER_ONLY, NEVER_INFER = Value
  }

  val HIVE_CASE_SENSITIVE_INFERENCE = buildConf("spark.sql.hive.caseSensitiveInferenceMode")
    .internal()
    .doc("Sets the action to take when a case-sensitive schema cannot be read from a Hive Serde " +
      "table's properties when reading the table with Spark native data sources. Valid options " +
      "include INFER_AND_SAVE (infer the case-sensitive schema from the underlying data files " +
      "and write it back to the table properties), INFER_ONLY (infer the schema but don't " +
      "attempt to write it to the table properties) and NEVER_INFER (the default mode-- fallback " +
      "to using the case-insensitive metastore schema instead of inferring).")
    .version("2.1.1")
    .stringConf
    .transform(_.toUpperCase(Locale.ROOT))
    .checkValues(HiveCaseSensitiveInferenceMode.values.map(_.toString))
    .createWithDefault(HiveCaseSensitiveInferenceMode.NEVER_INFER.toString)

  val HIVE_TABLE_PROPERTY_LENGTH_THRESHOLD =
    buildConf("spark.sql.hive.tablePropertyLengthThreshold")
      .internal()
      .doc("The maximum length allowed in a single cell when storing Spark-specific information " +
        "in Hive's metastore as table properties. Currently it covers 2 things: the schema's " +
        "JSON string, the histogram of column statistics.")
      .version("3.2.0")
      .intConf
      .createOptional

  val OPTIMIZER_METADATA_ONLY = buildConf("spark.sql.optimizer.metadataOnly")
    .internal()
    .doc("When true, enable the metadata-only query optimization that use the table's metadata " +
      "to produce the partition columns instead of table scans. It applies when all the columns " +
      "scanned are partition columns and the query has an aggregate operator that satisfies " +
      "distinct semantics. By default the optimization is disabled, and deprecated as of Spark " +
      "3.0 since it may return incorrect results when the files are empty, see also SPARK-26709." +
      "It will be removed in the future releases. If you must use, use 'SparkSessionExtensions' " +
      "instead to inject it as a custom rule.")
    .version("2.1.1")
    .booleanConf
    .createWithDefault(false)

  val COLUMN_NAME_OF_CORRUPT_RECORD = buildConf("spark.sql.columnNameOfCorruptRecord")
    .doc("The name of internal column for storing raw/un-parsed JSON and CSV records that fail " +
      "to parse.")
    .version("1.2.0")
    .stringConf
    .createWithDefault("_corrupt_record")

  val BROADCAST_TIMEOUT = buildConf("spark.sql.broadcastTimeout")
    .doc("Timeout in seconds for the broadcast wait time in broadcast joins.")
    .version("1.3.0")
    .timeConf(TimeUnit.SECONDS)
    .createWithDefaultString(s"${5 * 60}")

  val INTERRUPT_ON_CANCEL = buildConf("spark.sql.execution.interruptOnCancel")
    .doc("When true, all running tasks will be interrupted if one cancels a query.")
    .version("4.0.0")
    .booleanConf
    .createWithDefault(true)

  // This is only used for the thriftserver
  val THRIFTSERVER_POOL = buildConf("spark.sql.thriftserver.scheduler.pool")
    .doc("Set a Fair Scheduler pool for a JDBC client session.")
    .version("1.1.1")
    .stringConf
    .createOptional

  val THRIFTSERVER_INCREMENTAL_COLLECT =
    buildConf("spark.sql.thriftServer.incrementalCollect")
      .internal()
      .doc("When true, enable incremental collection for execution in Thrift Server.")
      .version("2.0.3")
      .booleanConf
      .createWithDefault(false)

  val THRIFTSERVER_FORCE_CANCEL =
    buildConf("spark.sql.thriftServer.interruptOnCancel")
      .doc("When true, all running tasks will be interrupted if one cancels a query. " +
        "When false, all running tasks will remain until finished.")
      .version("3.2.0")
      .fallbackConf(INTERRUPT_ON_CANCEL)

  val THRIFTSERVER_QUERY_TIMEOUT =
    buildConf("spark.sql.thriftServer.queryTimeout")
      .doc("Set a query duration timeout in seconds in Thrift Server. If the timeout is set to " +
        "a positive value, a running query will be cancelled automatically when the timeout is " +
        "exceeded, otherwise the query continues to run till completion. If timeout values are " +
        "set for each statement via `java.sql.Statement.setQueryTimeout` and they are smaller " +
        "than this configuration value, they take precedence. If you set this timeout and prefer " +
        "to cancel the queries right away without waiting task to finish, consider enabling " +
        s"${THRIFTSERVER_FORCE_CANCEL.key} together.")
      .version("3.1.0")
      .timeConf(TimeUnit.SECONDS)
      .createWithDefault(0L)

  val THRIFTSERVER_UI_STATEMENT_LIMIT =
    buildConf("spark.sql.thriftserver.ui.retainedStatements")
      .doc("The number of SQL statements kept in the JDBC/ODBC web UI history.")
      .version("1.4.0")
      .intConf
      .createWithDefault(200)

  val THRIFTSERVER_UI_SESSION_LIMIT = buildConf("spark.sql.thriftserver.ui.retainedSessions")
    .doc("The number of SQL client sessions kept in the JDBC/ODBC web UI history.")
    .version("1.4.0")
    .intConf
    .createWithDefault(200)

  val DATA_SOURCE_DONT_ASSERT_ON_PREDICATE =
    buildConf("spark.sql.dataSource.skipAssertOnPredicatePushdown")
      .internal()
      .doc("Enable skipping assert when expression in not translated to predicate.")
      .booleanConf
      .createWithDefault(!Utils.isTesting)

  // This is used to set the default data source
  val DEFAULT_DATA_SOURCE_NAME = buildConf("spark.sql.sources.default")
    .doc("The default data source to use in input/output.")
    .version("1.3.0")
    .stringConf
    .createWithDefault("parquet")

  val CONVERT_CTAS = buildConf("spark.sql.hive.convertCTAS")
    .internal()
    .doc("When true, a table created by a Hive CTAS statement (no USING clause) " +
      "without specifying any storage property will be converted to a data source table, " +
      s"using the data source set by ${DEFAULT_DATA_SOURCE_NAME.key}.")
    .version("2.0.0")
    .booleanConf
    .createWithDefault(false)

  val GATHER_FASTSTAT = buildConf("spark.sql.hive.gatherFastStats")
      .internal()
      .doc("When true, fast stats (number of files and total size of all files) will be gathered" +
        " in parallel while repairing table partitions to avoid the sequential listing in Hive" +
        " metastore.")
      .version("2.0.1")
      .booleanConf
      .createWithDefault(true)

  /**
   * Output style for binary data.
   */
  object BinaryOutputStyle extends Enumeration {
    type BinaryOutputStyle = Value
    val
    /**
     * Output as UTF-8 string.
     * [83, 112, 97, 114, 107] -> "Spark"
     */
    UTF8: Value = Value("UTF-8")
    /**
     * Output as comma separated byte array string.
     * [83, 112, 97, 114, 107] -> [83, 112, 97, 114, 107]
     */
    val BASIC,
    /**
     * Output as base64 encoded string.
     * [83, 112, 97, 114, 107] -> U3Bhcmsg
     */
    BASE64,
    /**
     * Output as hex string.
     * [83, 112, 97, 114, 107] -> 537061726b
     */
    HEX,
    /**
     * Output as discrete hex string.
     * [83, 112, 97, 114, 107] -> [53 70 61 72 6b]
     */
    HEX_DISCRETE = Value
  }

  val BINARY_OUTPUT_STYLE = buildConf("spark.sql.binaryOutputStyle")
    .doc("The output style used display binary data. Valid values are 'UTF-8', " +
      "'BASIC', 'BASE64', 'HEX', and 'HEX_DISCRETE'.")
    .version("4.0.0")
    .stringConf
    .transform(_.toUpperCase(Locale.ROOT))
    .checkValues(BinaryOutputStyle.values.map(_.toString))
    .createOptional

  val PARTITION_COLUMN_TYPE_INFERENCE =
    buildConf("spark.sql.sources.partitionColumnTypeInference.enabled")
      .doc("When true, automatically infer the data types for partitioned columns.")
      .version("1.5.0")
      .booleanConf
      .createWithDefault(true)

  val BUCKETING_ENABLED = buildConf("spark.sql.sources.bucketing.enabled")
    .doc("When false, we will treat bucketed table as normal table")
    .version("2.0.0")
    .booleanConf
    .createWithDefault(true)

  val V2_BUCKETING_ENABLED = buildConf("spark.sql.sources.v2.bucketing.enabled")
      .doc(s"Similar to ${BUCKETING_ENABLED.key}, this config is used to enable bucketing for V2 " +
        "data sources. When turned on, Spark will recognize the specific distribution " +
        "reported by a V2 data source through SupportsReportPartitioning, and will try to " +
        "avoid shuffle if necessary.")
      .version("3.3.0")
      .booleanConf
      .createWithDefault(false)

  val V2_BUCKETING_PUSH_PART_VALUES_ENABLED =
    buildConf("spark.sql.sources.v2.bucketing.pushPartValues.enabled")
      .doc(s"Whether to pushdown common partition values when ${V2_BUCKETING_ENABLED.key} is " +
        "enabled. When turned on, if both sides of a join are of KeyGroupedPartitioning and if " +
        "they share compatible partition keys, even if they don't have the exact same partition " +
        "values, Spark will calculate a superset of partition values and pushdown that info to " +
        "scan nodes, which will use empty partitions for the missing partition values on either " +
        "side. This could help to eliminate unnecessary shuffles")
      .version("3.4.0")
      .booleanConf
      .createWithDefault(true)

  val V2_BUCKETING_PARTIALLY_CLUSTERED_DISTRIBUTION_ENABLED =
    buildConf("spark.sql.sources.v2.bucketing.partiallyClusteredDistribution.enabled")
      .doc("During a storage-partitioned join, whether to allow input partitions to be " +
        "partially clustered, when both sides of the join are of KeyGroupedPartitioning. At " +
        "planning time, Spark will pick the side with less data size based on table " +
        "statistics, group and replicate them to match the other side. This is an optimization " +
        "on skew join and can help to reduce data skewness when certain partitions are assigned " +
        s"large amount of data. This config requires both ${V2_BUCKETING_ENABLED.key} and " +
        s"${V2_BUCKETING_PUSH_PART_VALUES_ENABLED.key} to be enabled")
      .version("3.4.0")
      .booleanConf
      .createWithDefault(false)

  val V2_BUCKETING_SHUFFLE_ENABLED =
    buildConf("spark.sql.sources.v2.bucketing.shuffle.enabled")
      .doc("During a storage-partitioned join, whether to allow to shuffle only one side." +
        "When only one side is KeyGroupedPartitioning, if the conditions are met, spark will " +
        "only shuffle the other side. This optimization will reduce the amount of data that " +
        s"needs to be shuffle. This config requires ${V2_BUCKETING_ENABLED.key} to be enabled")
      .version("4.0.0")
      .booleanConf
      .createWithDefault(false)

   val V2_BUCKETING_ALLOW_JOIN_KEYS_SUBSET_OF_PARTITION_KEYS =
    buildConf("spark.sql.sources.v2.bucketing.allowJoinKeysSubsetOfPartitionKeys.enabled")
      .doc("Whether to allow storage-partition join in the case where join keys are" +
        "a subset of the partition keys of the source tables. At planning time, " +
        "Spark will group the partitions by only those keys that are in the join keys." +
        s"This is currently enabled only if ${REQUIRE_ALL_CLUSTER_KEYS_FOR_DISTRIBUTION.key} " +
        "is false."
      )
      .version("4.0.0")
      .booleanConf
      .createWithDefault(false)

  val V2_BUCKETING_ALLOW_COMPATIBLE_TRANSFORMS =
    buildConf("spark.sql.sources.v2.bucketing.allowCompatibleTransforms.enabled")
      .doc("Whether to allow storage-partition join in the case where the partition transforms " +
        "are compatible but not identical.  This config requires both " +
        s"${V2_BUCKETING_ENABLED.key} and ${V2_BUCKETING_PUSH_PART_VALUES_ENABLED.key} to be " +
        s"enabled and ${V2_BUCKETING_PARTIALLY_CLUSTERED_DISTRIBUTION_ENABLED.key} " +
        "to be disabled."
      )
      .version("4.0.0")
      .booleanConf
      .createWithDefault(false)

  val V2_BUCKETING_PARTITION_FILTER_ENABLED =
    buildConf("spark.sql.sources.v2.bucketing.partition.filter.enabled")
      .doc(s"Whether to filter partitions when running storage-partition join. " +
        s"When enabled, partitions without matches on the other side can be omitted for " +
        s"scanning, if allowed by the join type. This config requires both " +
        s"${V2_BUCKETING_ENABLED.key} and ${V2_BUCKETING_PUSH_PART_VALUES_ENABLED.key} to be " +
        s"enabled.")
      .version("4.0.0")
      .booleanConf
      .createWithDefault(false)

  val BUCKETING_MAX_BUCKETS = buildConf("spark.sql.sources.bucketing.maxBuckets")
    .doc("The maximum number of buckets allowed.")
    .version("2.4.0")
    .intConf
    .checkValue(_ > 0, "the value of spark.sql.sources.bucketing.maxBuckets must be greater than 0")
    .createWithDefault(100000)

  val AUTO_BUCKETED_SCAN_ENABLED =
    buildConf("spark.sql.sources.bucketing.autoBucketedScan.enabled")
      .doc("When true, decide whether to do bucketed scan on input tables based on query plan " +
        "automatically. Do not use bucketed scan if 1. query does not have operators to utilize " +
        "bucketing (e.g. join, group-by, etc), or 2. there's an exchange operator between these " +
        s"operators and table scan. Note when '${BUCKETING_ENABLED.key}' is set to " +
        "false, this configuration does not take any effect.")
      .version("3.1.0")
      .booleanConf
      .createWithDefault(true)

  val CAN_CHANGE_CACHED_PLAN_OUTPUT_PARTITIONING =
    buildConf("spark.sql.optimizer.canChangeCachedPlanOutputPartitioning")
      .internal()
      .doc("Whether to forcibly enable some optimization rules that can change the output " +
        "partitioning of a cached query when executing it for caching. If it is set to true, " +
        "queries may need an extra shuffle to read the cached data. This configuration is " +
        "disabled by default. The optimization rule enabled by this configuration " +
        s"is ${ADAPTIVE_EXECUTION_APPLY_FINAL_STAGE_SHUFFLE_OPTIMIZATIONS.key}.")
      .version("3.2.0")
      .booleanConf
      .createWithDefault(false)

  val DEFAULT_CACHE_STORAGE_LEVEL = buildConf("spark.sql.defaultCacheStorageLevel")
    .doc("The default storage level of `dataset.cache()`, `catalog.cacheTable()` and " +
      "sql query `CACHE TABLE t`.")
    .version("4.0.0")
    .stringConf
    .transform(_.toUpperCase(Locale.ROOT))
    .checkValues(StorageLevelMapper.values.map(_.name()).toSet)
    .createWithDefault(StorageLevelMapper.MEMORY_AND_DISK.name())

  val DATAFRAME_CACHE_LOG_LEVEL = buildConf("spark.sql.dataframeCache.logLevel")
    .internal()
    .doc("Configures the log level of Dataframe cache operations, including adding and removing " +
      "entries from Dataframe cache, hit and miss on cache application. The default log " +
      "level is 'trace'. This log should only be used for debugging purposes and not in the " +
      "production environment, since it generates a large amount of logs.")
    .version("4.0.0")
    .stringConf
    .transform(_.toUpperCase(Locale.ROOT))
    .checkValue(logLevel => Set("TRACE", "DEBUG", "INFO", "WARN", "ERROR").contains(logLevel),
      "Invalid value for 'spark.sql.dataframeCache.logLevel'. Valid values are " +
        "'trace', 'debug', 'info', 'warn' and 'error'.")
    .createWithDefault("trace")

  val CROSS_JOINS_ENABLED = buildConf("spark.sql.crossJoin.enabled")
    .internal()
    .doc("When false, we will throw an error if a query contains a cartesian product without " +
        "explicit CROSS JOIN syntax.")
    .version("2.0.0")
    .booleanConf
    .createWithDefault(true)

  val ORDER_BY_ORDINAL = buildConf("spark.sql.orderByOrdinal")
    .doc("When true, the ordinal numbers are treated as the position in the select list. " +
         "When false, the ordinal numbers in order/sort by clause are ignored.")
    .version("2.0.0")
    .booleanConf
    .createWithDefault(true)

  val GROUP_BY_ORDINAL = buildConf("spark.sql.groupByOrdinal")
    .doc("When true, the ordinal numbers in group by clauses are treated as the position " +
      "in the select list. When false, the ordinal numbers are ignored.")
    .version("2.0.0")
    .booleanConf
    .createWithDefault(true)

  val GROUP_BY_ALIASES = buildConf("spark.sql.groupByAliases")
    .doc("When true, aliases in a select list can be used in group by clauses. When false, " +
      "an analysis exception is thrown in the case.")
    .version("2.2.0")
    .booleanConf
    .createWithDefault(true)

  val VIEW_SCHEMA_BINDING_ENABLED = buildConf("spark.sql.legacy.viewSchemaBindingMode")
    .internal()
    .doc("Set to false to disable the WITH SCHEMA clause for view DDL and suppress the line in " +
      "DESCRIBE EXTENDED and SHOW CREATE TABLE.")
    .version("4.0.0")
    .booleanConf
    .createWithDefault(true)

  val VIEW_SCHEMA_COMPENSATION = buildConf("spark.sql.legacy.viewSchemaCompensation")
    .internal()
    .doc("Set to false to revert default view schema binding mode from WITH SCHEMA COMPENSATION " +
      "to WITH SCHEMA BINDING.")
    .version("4.0.0")
    .booleanConf
    .createWithDefault(true)

  val OUTPUT_COMMITTER_CLASS = buildConf("spark.sql.sources.outputCommitterClass")
    .version("1.4.0")
    .internal()
    .stringConf
    .checkValue(Utils.classIsLoadableAndAssignableFrom(_, classOf[OutputCommitter]),
      s"Class must be loadable and subclass of ${classOf[OutputCommitter].getName}")
    .createOptional

  val FILE_COMMIT_PROTOCOL_CLASS =
    buildConf("spark.sql.sources.commitProtocolClass")
      .version("2.1.1")
      .internal()
      .stringConf
      .checkValue(Utils.classIsLoadableAndAssignableFrom(_, classOf[FileCommitProtocol]),
        s"Class must be loadable and subclass of ${classOf[FileCommitProtocol].getName}")
      .createWithDefault(
        "org.apache.spark.sql.execution.datasources.SQLHadoopMapReduceCommitProtocol")

  val PARALLEL_PARTITION_DISCOVERY_THRESHOLD =
    buildConf("spark.sql.sources.parallelPartitionDiscovery.threshold")
      .doc("The maximum number of paths allowed for listing files at driver side. If the number " +
        "of detected paths exceeds this value during partition discovery, it tries to list the " +
        "files with another Spark distributed job. This configuration is effective only when " +
        "using file-based sources such as Parquet, JSON and ORC.")
      .version("1.5.0")
      .intConf
      .checkValue(parallel => parallel >= 0, "The maximum number of paths allowed for listing " +
        "files at driver side must not be negative")
      .createWithDefault(32)

  val PARALLEL_PARTITION_DISCOVERY_PARALLELISM =
    buildConf("spark.sql.sources.parallelPartitionDiscovery.parallelism")
      .doc("The number of parallelism to list a collection of path recursively, Set the " +
        "number to prevent file listing from generating too many tasks.")
      .version("2.1.1")
      .internal()
      .intConf
      .createWithDefault(10000)

  val IGNORE_DATA_LOCALITY =
    buildConf("spark.sql.sources.ignoreDataLocality")
      .doc("If true, Spark will not fetch the block locations for each file on " +
        "listing files. This speeds up file listing, but the scheduler cannot " +
        "schedule tasks to take advantage of data locality. It can be particularly " +
        "useful if data is read from a remote cluster so the scheduler could never " +
        "take advantage of locality anyway.")
      .version("3.0.0")
      .internal()
      .booleanConf
      .createWithDefault(false)

  val USE_LISTFILES_FILESYSTEM_LIST =
    buildConf("spark.sql.sources.useListFilesFileSystemList")
      .doc("A comma-separated list of file system schemes to use FileSystem.listFiles API " +
        "for a single root path listing")
      .version("4.0.0")
      .internal()
      .stringConf
      .transform(_.toLowerCase(Locale.ROOT))
      .createWithDefault("s3a")

  // Whether to automatically resolve ambiguity in join conditions for self-joins.
  // See SPARK-6231.
  val DATAFRAME_SELF_JOIN_AUTO_RESOLVE_AMBIGUITY =
    buildConf("spark.sql.selfJoinAutoResolveAmbiguity")
      .version("1.4.0")
      .internal()
      .booleanConf
      .createWithDefault(true)

  val FAIL_AMBIGUOUS_SELF_JOIN_ENABLED =
    buildConf("spark.sql.analyzer.failAmbiguousSelfJoin")
      .doc("When true, fail the Dataset query if it contains ambiguous self-join.")
      .version("3.0.0")
      .internal()
      .booleanConf
      .createWithDefault(true)

  // Whether to retain group by columns or not in GroupedData.agg.
  val DATAFRAME_RETAIN_GROUP_COLUMNS = buildConf("spark.sql.retainGroupColumns")
    .version("1.4.0")
    .internal()
    .booleanConf
    .createWithDefault(true)

  val DATAFRAME_PIVOT_MAX_VALUES = buildConf("spark.sql.pivotMaxValues")
    .doc("When doing a pivot without specifying values for the pivot column this is the maximum " +
      "number of (distinct) values that will be collected without error.")
    .version("1.6.0")
    .intConf
    .createWithDefault(10000)

  val DATAFRAME_TRANSPOSE_MAX_VALUES = buildConf("spark.sql.transposeMaxValues")
    .doc("When doing a transpose without specifying values for the index column this is" +
      " the maximum number of values that will be transposed without error.")
    .version("4.0.0")
    .intConf
    .createWithDefault(500)

  val RUN_SQL_ON_FILES = buildConf("spark.sql.runSQLOnFiles")
    .internal()
    .doc("When true, we could use `datasource`.`path` as table in SQL query.")
    .version("1.6.0")
    .booleanConf
    .createWithDefault(true)

  val WHOLESTAGE_CODEGEN_ENABLED = buildConf("spark.sql.codegen.wholeStage")
    .internal()
    .doc("When true, the whole stage (of multiple operators) will be compiled into single java" +
      " method.")
    .version("2.0.0")
    .booleanConf
    .createWithDefault(true)

  val WHOLESTAGE_CODEGEN_USE_ID_IN_CLASS_NAME =
    buildConf("spark.sql.codegen.useIdInClassName")
    .internal()
    .doc("When true, embed the (whole-stage) codegen stage ID into " +
      "the class name of the generated class as a suffix")
    .version("2.3.1")
    .booleanConf
    .createWithDefault(true)

  val WHOLESTAGE_MAX_NUM_FIELDS = buildConf("spark.sql.codegen.maxFields")
    .internal()
    .doc("The maximum number of fields (including nested fields) that will be supported before" +
      " deactivating whole-stage codegen.")
    .version("2.0.0")
    .intConf
    .createWithDefault(100)

  val CODEGEN_FACTORY_MODE = buildConf("spark.sql.codegen.factoryMode")
    .doc("This config determines the fallback behavior of several codegen generators " +
      "during tests. `FALLBACK` means trying codegen first and then falling back to " +
      "interpreted if any compile error happens. Disabling fallback if `CODEGEN_ONLY`. " +
      "`NO_CODEGEN` skips codegen and goes interpreted path always. Note that " +
      "this configuration is only for the internal usage, and NOT supposed to be set by " +
      "end users.")
    .version("2.4.0")
    .internal()
    .stringConf
    .checkValues(CodegenObjectFactoryMode.values.map(_.toString))
    .createWithDefault(CodegenObjectFactoryMode.FALLBACK.toString)

  val CODEGEN_FALLBACK = buildConf("spark.sql.codegen.fallback")
    .internal()
    .doc("When true, (whole stage) codegen could be temporary disabled for the part of query that" +
      " fail to compile generated code")
    .version("2.0.0")
    .booleanConf
    .createWithDefault(true)

  val CODEGEN_LOGGING_MAX_LINES = buildConf("spark.sql.codegen.logging.maxLines")
    .internal()
    .doc("The maximum number of codegen lines to log when errors occur. Use -1 for unlimited.")
    .version("2.3.0")
    .intConf
    .checkValue(maxLines => maxLines >= -1, "The maximum must be a positive integer, 0 to " +
      "disable logging or -1 to apply no limit.")
    .createWithDefault(1000)

  val WHOLESTAGE_HUGE_METHOD_LIMIT = buildConf("spark.sql.codegen.hugeMethodLimit")
    .internal()
    .doc("The maximum bytecode size of a single compiled Java function generated by whole-stage " +
      "codegen. When the compiled function exceeds this threshold, the whole-stage codegen is " +
      "deactivated for this subtree of the current query plan. The default value is 65535, which " +
      "is the largest bytecode size possible for a valid Java method. When running on HotSpot, " +
      s"it may be preferable to set the value to ${CodeGenerator.DEFAULT_JVM_HUGE_METHOD_LIMIT} " +
      "to match HotSpot's implementation.")
    .version("2.3.0")
    .intConf
    .createWithDefault(65535)

  val CODEGEN_METHOD_SPLIT_THRESHOLD = buildConf("spark.sql.codegen.methodSplitThreshold")
    .internal()
    .doc("The threshold of source-code splitting in the codegen. When the number of characters " +
      "in a single Java function (without comment) exceeds the threshold, the function will be " +
      "automatically split to multiple smaller ones. We cannot know how many bytecode will be " +
      "generated, so use the code length as metric. When running on HotSpot, a function's " +
      "bytecode should not go beyond 8KB, otherwise it will not be JITted; it also should not " +
      "be too small, otherwise there will be many function calls.")
    .version("3.0.0")
    .intConf
    .checkValue(threshold => threshold > 0, "The threshold must be a positive integer.")
    .createWithDefault(1024)

  val WHOLESTAGE_SPLIT_CONSUME_FUNC_BY_OPERATOR =
    buildConf("spark.sql.codegen.splitConsumeFuncByOperator")
      .internal()
      .doc("When true, whole stage codegen would put the logic of consuming rows of each " +
        "physical operator into individual methods, instead of a single big method. This can be " +
        "used to avoid oversized function that can miss the opportunity of JIT optimization.")
      .version("2.3.1")
      .booleanConf
      .createWithDefault(true)

  val WHOLESTAGE_BROADCAST_CLEANED_SOURCE_THRESHOLD =
    buildConf("spark.sql.codegen.broadcastCleanedSourceThreshold")
      .internal()
      .doc("A threshold (in string length) to determine if we should make the generated code a" +
        "broadcast variable in whole stage codegen. To disable this, set the threshold to < 0; " +
        "otherwise if the size is above the threshold, it'll use broadcast variable. Note that " +
        "maximum string length allowed in Java is Integer.MAX_VALUE, so anything above it would " +
        "be meaningless. The default value is set to -1 (disabled by default).")
      .version("4.0.0")
      .intConf
      .createWithDefault(-1)

  val FILES_MAX_PARTITION_BYTES = buildConf("spark.sql.files.maxPartitionBytes")
    .doc("The maximum number of bytes to pack into a single partition when reading files. " +
      "This configuration is effective only when using file-based sources such as Parquet, JSON " +
      "and ORC.")
    .version("2.0.0")
    .bytesConf(ByteUnit.BYTE)
    .createWithDefaultString("128MB") // parquet.block.size

  val FILES_OPEN_COST_IN_BYTES = buildConf("spark.sql.files.openCostInBytes")
    .internal()
    .doc("The estimated cost to open a file, measured by the number of bytes could be scanned in" +
      " the same time. This is used when putting multiple files into a partition. It's better to" +
      " over estimated, then the partitions with small files will be faster than partitions with" +
      " bigger files (which is scheduled first). This configuration is effective only when using" +
      " file-based sources such as Parquet, JSON and ORC.")
    .version("2.0.0")
    .bytesConf(ByteUnit.BYTE)
    .createWithDefaultString("4MB")

  val FILES_MIN_PARTITION_NUM = buildConf("spark.sql.files.minPartitionNum")
    .doc("The suggested (not guaranteed) minimum number of split file partitions. " +
      s"If not set, the default value is `${LEAF_NODE_DEFAULT_PARALLELISM.key}`. " +
      "This configuration is effective only when using file-based sources " +
      "such as Parquet, JSON and ORC.")
    .version("3.1.0")
    .intConf
    .checkValue(v => v > 0, "The min partition number must be a positive integer.")
    .createOptional

  val FILES_MAX_PARTITION_NUM = buildConf("spark.sql.files.maxPartitionNum")
    .doc("The suggested (not guaranteed) maximum number of split file partitions. If it is set, " +
      "Spark will rescale each partition to make the number of partitions is close to this " +
      "value if the initial number of partitions exceeds this value. This configuration is " +
      "effective only when using file-based sources such as Parquet, JSON and ORC.")
    .version("3.5.0")
    .intConf
    .checkValue(v => v > 0, "The maximum number of partitions must be a positive integer.")
    .createOptional

  val IGNORE_CORRUPT_FILES = buildConf("spark.sql.files.ignoreCorruptFiles")
    .doc("Whether to ignore corrupt files. If true, the Spark jobs will continue to run when " +
      "encountering corrupted files and the contents that have been read will still be returned. " +
      "This configuration is effective only when using file-based sources such as Parquet, JSON " +
      "and ORC.")
    .version("2.1.1")
    .booleanConf
    .createWithDefault(false)

  val IGNORE_MISSING_FILES = buildConf("spark.sql.files.ignoreMissingFiles")
    .doc("Whether to ignore missing files. If true, the Spark jobs will continue to run when " +
      "encountering missing files and the contents that have been read will still be returned. " +
      "This configuration is effective only when using file-based sources such as Parquet, JSON " +
      "and ORC.")
    .version("2.3.0")
    .booleanConf
    .createWithDefault(false)

  val IGNORE_INVALID_PARTITION_PATHS = buildConf("spark.sql.files.ignoreInvalidPartitionPaths")
    .doc("Whether to ignore invalid partition paths that do not match <column>=<value>. When " +
      "the option is enabled, table with two partition directories 'table/invalid' and " +
      "'table/col=1' will only load the latter directory and ignore the invalid partition")
    .version("4.0.0")
    .booleanConf
    .createWithDefault(false)

  val MAX_RECORDS_PER_FILE = buildConf("spark.sql.files.maxRecordsPerFile")
    .doc("Maximum number of records to write out to a single file. " +
      "If this value is zero or negative, there is no limit.")
    .version("2.2.0")
    .longConf
    .createWithDefault(0)

  val EXCHANGE_REUSE_ENABLED = buildConf("spark.sql.exchange.reuse")
    .internal()
    .doc("When true, the planner will try to find out duplicated exchanges and re-use them.")
    .version("2.0.0")
    .booleanConf
    .createWithDefault(true)

  val SUBQUERY_REUSE_ENABLED = buildConf("spark.sql.execution.reuseSubquery")
    .internal()
    .doc("When true, the planner will try to find out duplicated subqueries and re-use them.")
    .version("3.0.0")
    .booleanConf
    .createWithDefault(true)

  val REMOVE_REDUNDANT_PROJECTS_ENABLED = buildConf("spark.sql.execution.removeRedundantProjects")
    .internal()
    .doc("Whether to remove redundant project exec node based on children's output and " +
      "ordering requirement.")
    .version("3.1.0")
    .booleanConf
    .createWithDefault(true)

  val REMOVE_REDUNDANT_SORTS_ENABLED = buildConf("spark.sql.execution.removeRedundantSorts")
    .internal()
    .doc("Whether to remove redundant physical sort node")
    .version("2.4.8")
    .booleanConf
    .createWithDefault(true)

  val REPLACE_HASH_WITH_SORT_AGG_ENABLED = buildConf("spark.sql.execution.replaceHashWithSortAgg")
    .internal()
    .doc("Whether to replace hash aggregate node with sort aggregate based on children's ordering")
    .version("3.3.0")
    .booleanConf
    .createWithDefault(false)

  val USE_PARTITION_EVALUATOR = buildConf("spark.sql.execution.usePartitionEvaluator")
    .internal()
    .doc("When true, use PartitionEvaluator to execute SQL operators.")
    .version("3.5.0")
    .booleanConf
    .createWithDefault(false)

  val STATE_STORE_PROVIDER_CLASS =
    buildConf("spark.sql.streaming.stateStore.providerClass")
      .internal()
      .doc(
        "The class used to manage state data in stateful streaming queries. This class must " +
          "be a subclass of StateStoreProvider, and must have a zero-arg constructor. " +
          "Note: For structured streaming, this configuration cannot be changed between query " +
          "restarts from the same checkpoint location.")
      .version("2.3.0")
      .stringConf
      .createWithDefault(
        "org.apache.spark.sql.execution.streaming.state.HDFSBackedStateStoreProvider")

  val NUM_STATE_STORE_MAINTENANCE_THREADS =
    buildConf("spark.sql.streaming.stateStore.numStateStoreMaintenanceThreads")
      .internal()
      .doc("Number of threads in the thread pool that perform clean up and snapshotting tasks " +
        "for stateful streaming queries. The default value is the number of cores * 0.25 " +
        "so that this thread pool doesn't take too many resources " +
        "away from the query and affect performance.")
      .intConf
      .checkValue(_ > 0, "Must be greater than 0")
      .createWithDefault(Math.max(Runtime.getRuntime.availableProcessors() / 4, 1))

  val STATE_SCHEMA_CHECK_ENABLED =
    buildConf("spark.sql.streaming.stateStore.stateSchemaCheck")
      .doc("When true, Spark will validate the state schema against schema on existing state and " +
        "fail query if it's incompatible.")
      .version("3.1.0")
      .booleanConf
      .createWithDefault(true)

  val STATE_STORE_MIN_DELTAS_FOR_SNAPSHOT =
    buildConf("spark.sql.streaming.stateStore.minDeltasForSnapshot")
      .internal()
      .doc("Minimum number of state store delta files that needs to be generated before they " +
        "consolidated into snapshots.")
      .version("2.0.0")
      .intConf
      .createWithDefault(10)

  val STATE_STORE_FORMAT_VALIDATION_ENABLED =
    buildConf("spark.sql.streaming.stateStore.formatValidation.enabled")
      .internal()
      .doc("When true, check if the data from state store is valid or not when running streaming " +
        "queries. This can happen if the state store format has been changed. Note, the feature " +
        "is only effective in the build-in HDFS state store provider now.")
      .version("3.1.0")
      .booleanConf
      .createWithDefault(true)

  val FLATMAPGROUPSWITHSTATE_STATE_FORMAT_VERSION =
    buildConf("spark.sql.streaming.flatMapGroupsWithState.stateFormatVersion")
      .internal()
      .doc("State format version used by flatMapGroupsWithState operation in a streaming query")
      .version("2.4.0")
      .intConf
      .checkValue(v => Set(1, 2).contains(v), "Valid versions are 1 and 2")
      .createWithDefault(2)

  val CHECKPOINT_LOCATION = buildConf("spark.sql.streaming.checkpointLocation")
    .doc("The default location for storing checkpoint data for streaming queries.")
    .version("2.0.0")
    .stringConf
    .createOptional

  val FORCE_DELETE_TEMP_CHECKPOINT_LOCATION =
    buildConf("spark.sql.streaming.forceDeleteTempCheckpointLocation")
      .doc("When true, enable temporary checkpoint locations force delete.")
      .version("3.0.0")
      .booleanConf
      .createWithDefault(false)

  val MIN_BATCHES_TO_RETAIN = buildConf("spark.sql.streaming.minBatchesToRetain")
    .internal()
    .doc("The minimum number of batches that must be retained and made recoverable.")
    .version("2.1.1")
    .intConf
    .createWithDefault(100)

  val RATIO_EXTRA_SPACE_ALLOWED_IN_CHECKPOINT =
    buildConf("spark.sql.streaming.ratioExtraSpaceAllowedInCheckpoint")
    .internal()
    .doc("The ratio of extra space allowed for batch deletion of files when maintenance is" +
      "invoked. When value > 0, it optimizes the cost of discovering and deleting old checkpoint " +
      "versions. The minimum number of stale versions we retain in checkpoint location for batch " +
      "deletion is calculated by minBatchesToRetain * ratioExtraSpaceAllowedInCheckpoint.")
    .version("4.0.0")
    .doubleConf
    .createWithDefault(0.3)

  val MAX_BATCHES_TO_RETAIN_IN_MEMORY = buildConf("spark.sql.streaming.maxBatchesToRetainInMemory")
    .internal()
    .doc("The maximum number of batches which will be retained in memory to avoid " +
      "loading from files. The value adjusts a trade-off between memory usage vs cache miss: " +
      "'2' covers both success and direct failure cases, '1' covers only success case, " +
      "and '0' covers extreme case - disable cache to maximize memory size of executors.")
    .version("2.4.0")
    .intConf
    .createWithDefault(2)

  val STREAMING_MAINTENANCE_INTERVAL =
    buildConf("spark.sql.streaming.stateStore.maintenanceInterval")
      .internal()
      .doc("The interval in milliseconds between triggering maintenance tasks in StateStore. " +
        "The maintenance task executes background maintenance task in all the loaded store " +
        "providers if they are still the active instances according to the coordinator. If not, " +
        "inactive instances of store providers will be closed.")
      .version("2.0.0")
      .timeConf(TimeUnit.MILLISECONDS)
      .createWithDefault(TimeUnit.MINUTES.toMillis(1)) // 1 minute

  val STREAMING_TRANSFORM_WITH_STATE_OP_STATE_SCHEMA_VERSION =
    buildConf("spark.sql.streaming.transformWithState.stateSchemaVersion")
      .doc("The version of the state schema used by the transformWithState operator")
      .version("4.0.0")
      .intConf
      .createWithDefault(3)

  val STATE_STORE_COMPRESSION_CODEC =
    buildConf("spark.sql.streaming.stateStore.compression.codec")
      .internal()
      .doc("The codec used to compress delta and snapshot files generated by StateStore. " +
        "By default, Spark provides four codecs: lz4, lzf, snappy, and zstd. You can also " +
        "use fully qualified class names to specify the codec. Default codec is lz4.")
      .version("3.1.0")
      .stringConf
      .createWithDefault(CompressionCodec.LZ4)

  val CHECKPOINT_RENAMEDFILE_CHECK_ENABLED =
    buildConf("spark.sql.streaming.checkpoint.renamedFileCheck.enabled")
      .doc("When true, Spark will validate if renamed checkpoint file exists.")
      .internal()
      .version("3.4.0")
      .booleanConf
      .createWithDefault(false)

  /**
   * Note: this is defined in `RocksDBConf.FORMAT_VERSION`. These two places should be updated
   * together.
   */
  val STATE_STORE_ROCKSDB_FORMAT_VERSION =
    buildConf("spark.sql.streaming.stateStore.rocksdb.formatVersion")
      .internal()
      .doc("Set the RocksDB format version. This will be stored in the checkpoint when starting " +
        "a streaming query. The checkpoint will use this RocksDB format version in the entire " +
        "lifetime of the query.")
      .version("3.2.0")
      .intConf
      .checkValue(_ >= 0, "Must not be negative")
      // 5 is the default table format version for RocksDB 6.20.3.
      .createWithDefault(5)

  val STREAMING_AGGREGATION_STATE_FORMAT_VERSION =
    buildConf("spark.sql.streaming.aggregation.stateFormatVersion")
      .internal()
      .doc("State format version used by streaming aggregation operations in a streaming query. " +
        "State between versions are tend to be incompatible, so state format version shouldn't " +
        "be modified after running.")
      .version("2.4.0")
      .intConf
      .checkValue(v => Set(1, 2).contains(v), "Valid versions are 1 and 2")
      .createWithDefault(2)

  val STREAMING_STOP_ACTIVE_RUN_ON_RESTART =
    buildConf("spark.sql.streaming.stopActiveRunOnRestart")
    .doc("Running multiple runs of the same streaming query concurrently is not supported. " +
      "If we find a concurrent active run for a streaming query (in the same or different " +
      "SparkSessions on the same cluster) and this flag is true, we will stop the old streaming " +
      "query run to start the new one.")
    .version("3.0.0")
    .booleanConf
    .createWithDefault(true)

  val STREAMING_JOIN_STATE_FORMAT_VERSION =
    buildConf("spark.sql.streaming.join.stateFormatVersion")
      .internal()
      .doc("State format version used by streaming join operations in a streaming query. " +
        "State between versions are tend to be incompatible, so state format version shouldn't " +
        "be modified after running.")
      .version("3.0.0")
      .intConf
      .checkValue(v => Set(1, 2).contains(v), "Valid versions are 1 and 2")
      .createWithDefault(2)

  val STREAMING_SESSION_WINDOW_MERGE_SESSIONS_IN_LOCAL_PARTITION =
    buildConf("spark.sql.streaming.sessionWindow.merge.sessions.in.local.partition")
      .doc("When true, streaming session window sorts and merge sessions in local partition " +
        "prior to shuffle. This is to reduce the rows to shuffle, but only beneficial when " +
        "there're lots of rows in a batch being assigned to same sessions.")
      .version("3.2.0")
      .booleanConf
      .createWithDefault(false)

  val STREAMING_SESSION_WINDOW_STATE_FORMAT_VERSION =
    buildConf("spark.sql.streaming.sessionWindow.stateFormatVersion")
      .internal()
      .doc("State format version used by streaming session window in a streaming query. " +
        "State between versions are tend to be incompatible, so state format version shouldn't " +
        "be modified after running.")
      .version("3.2.0")
      .intConf
      .checkValue(v => Set(1).contains(v), "Valid version is 1")
      .createWithDefault(1)

  val UNSUPPORTED_OPERATION_CHECK_ENABLED =
    buildConf("spark.sql.streaming.unsupportedOperationCheck")
      .internal()
      .doc("When true, the logical plan for streaming query will be checked for unsupported" +
        " operations.")
      .version("2.0.0")
      .booleanConf
      .createWithDefault(true)

  val USE_DEPRECATED_KAFKA_OFFSET_FETCHING =
    buildConf("spark.sql.streaming.kafka.useDeprecatedOffsetFetching")
      .internal()
      .doc("When true, the deprecated Consumer based offset fetching used which could cause " +
        "infinite wait in Spark queries. Such cases query restart is the only workaround. " +
        "For further details please see Offset Fetching chapter of Structured Streaming Kafka " +
        "Integration Guide.")
      .version("3.1.0")
      .booleanConf
      .createWithDefault(false)

  val STATEFUL_OPERATOR_CHECK_CORRECTNESS_ENABLED =
    buildConf("spark.sql.streaming.statefulOperator.checkCorrectness.enabled")
      .internal()
      .doc("When true, the stateful operators for streaming query will be checked for possible " +
        "correctness issue due to global watermark. The correctness issue comes from queries " +
        "containing stateful operation which can emit rows older than the current watermark " +
        "plus allowed late record delay, which are \"late rows\" in downstream stateful " +
        "operations and these rows can be discarded. Please refer the programming guide doc for " +
        "more details. Once the issue is detected, Spark will throw analysis exception. " +
        "When this config is disabled, Spark will just print warning message for users. " +
        "Prior to Spark 3.1.0, the behavior is disabling this config.")
      .version("3.1.0")
      .booleanConf
      .createWithDefault(true)

  val STATEFUL_OPERATOR_ALLOW_MULTIPLE =
    buildConf("spark.sql.streaming.statefulOperator.allowMultiple")
      .internal()
      .doc("When true, multiple stateful operators are allowed to be present in a streaming " +
        "pipeline. The support for multiple stateful operators introduces a minor (semantically " +
        "correct) change in respect to late record filtering - late records are detected and " +
        "filtered in respect to the watermark from the previous microbatch instead of the " +
        "current one. This is a behavior change for Spark streaming pipelines and we allow " +
        "users to revert to the previous behavior of late record filtering (late records are " +
        "detected and filtered by comparing with the current microbatch watermark) by setting " +
        "the flag value to false. In this mode, only a single stateful operator will be allowed " +
        "in a streaming pipeline.")
      .version("3.4.0")
      .booleanConf
      .createWithDefault(true)

  val STATEFUL_OPERATOR_USE_STRICT_DISTRIBUTION =
    buildConf("spark.sql.streaming.statefulOperator.useStrictDistribution")
      .internal()
      .doc("The purpose of this config is only compatibility; DO NOT MANUALLY CHANGE THIS!!! " +
        "When true, the stateful operator for streaming query will use " +
        "StatefulOpClusteredDistribution which guarantees stable state partitioning as long as " +
        "the operator provides consistent grouping keys across the lifetime of query. " +
        "When false, the stateful operator for streaming query will use ClusteredDistribution " +
        "which is not sufficient to guarantee stable state partitioning despite the operator " +
        "provides consistent grouping keys across the lifetime of query. " +
        "This config will be set to true for new streaming queries to guarantee stable state " +
        "partitioning, and set to false for existing streaming queries to not break queries " +
        "which are restored from existing checkpoints. Please refer SPARK-38204 for details.")
      .version("3.3.0")
      .booleanConf
      .createWithDefault(true)

  val FILESTREAM_SINK_METADATA_IGNORED =
    buildConf("spark.sql.streaming.fileStreamSink.ignoreMetadata")
      .internal()
      .doc("If this is enabled, when Spark reads from the results of a streaming query written " +
        "by `FileStreamSink`, Spark will ignore the metadata log and treat it as normal path to " +
        "read, e.g. listing files using HDFS APIs.")
      .version("3.2.0")
      .booleanConf
      .createWithDefault(false)

  /**
   * SPARK-38809 - Config option to allow skipping null values for hash based stream-stream joins.
   * Its possible for us to see nulls if state was written with an older version of Spark,
   * the state was corrupted on disk or if we had an issue with the state iterators.
   */
  val STATE_STORE_SKIP_NULLS_FOR_STREAM_STREAM_JOINS =
  buildConf("spark.sql.streaming.stateStore.skipNullsForStreamStreamJoins.enabled")
    .internal()
    .doc("When true, this config will skip null values in hash based stream-stream joins. " +
      "The number of skipped null values will be shown as custom metric of stream join operator. " +
      "If the streaming query was started with Spark 3.5 or above, please exercise caution " +
      "before enabling this config since it may hide potential data loss/corruption issues.")
    .version("3.3.0")
    .booleanConf
    .createWithDefault(false)

  val ASYNC_LOG_PURGE =
    buildConf("spark.sql.streaming.asyncLogPurge.enabled")
      .internal()
      .doc("When true, purging the offset log and " +
        "commit log of old entries will be done asynchronously.")
      .version("3.4.0")
      .booleanConf
      .createWithDefault(true)

  val STREAMING_METADATA_CACHE_ENABLED =
    buildConf("spark.sql.streaming.metadataCache.enabled")
      .internal()
      .doc("Whether the streaming HDFSMetadataLog caches the metadata of the latest two batches.")
      .booleanConf
      .createWithDefault(true)

  val STREAMING_TRIGGER_AVAILABLE_NOW_WRAPPER_ENABLED =
    buildConf("spark.sql.streaming.triggerAvailableNowWrapper.enabled")
      .internal()
      .doc("Whether to use the wrapper implementation of Trigger.AvailableNow if the source " +
        "does not support Trigger.AvailableNow. Enabling this allows the benefits of " +
        "Trigger.AvailableNow with sources which don't support it, but some sources " +
        "may show unexpected behavior including duplication, data loss, etc. So use with " +
        "extreme care! The ideal direction is to persuade developers of source(s) to " +
        "support Trigger.AvailableNow.")
      .booleanConf
      .createWithDefault(false)

  val STREAMING_OPTIMIZE_ONE_ROW_PLAN_ENABLED =
    buildConf("spark.sql.streaming.optimizeOneRowPlan.enabled")
      .internal()
      .doc("When true, enable OptimizeOneRowPlan rule for the case where the child is a " +
        "streaming Dataset. This is a fallback flag to revert the 'incorrect' behavior, hence " +
        "this configuration must not be used without understanding in depth. Use this only to " +
        "quickly recover failure in existing query!")
      .version("4.0.0")
      .booleanConf
      .createWithDefault(false)

  val VARIABLE_SUBSTITUTE_ENABLED =
    buildConf("spark.sql.variable.substitute")
      .doc("This enables substitution using syntax like `${var}`, `${system:var}`, " +
        "and `${env:var}`.")
      .version("2.0.0")
      .booleanConf
      .createWithDefault(true)

  val ENABLE_TWOLEVEL_AGG_MAP =
    buildConf("spark.sql.codegen.aggregate.map.twolevel.enabled")
      .internal()
      .doc("Enable two-level aggregate hash map. When enabled, records will first be " +
        "inserted/looked-up at a 1st-level, small, fast map, and then fallback to a " +
        "2nd-level, larger, slower map when 1st level is full or keys cannot be found. " +
        "When disabled, records go directly to the 2nd level.")
      .version("2.3.0")
      .booleanConf
      .createWithDefault(true)

  val ENABLE_TWOLEVEL_AGG_MAP_PARTIAL_ONLY =
    buildConf("spark.sql.codegen.aggregate.map.twolevel.partialOnly")
      .internal()
      .doc("Enable two-level aggregate hash map for partial aggregate only, " +
        "because final aggregate might get more distinct keys compared to partial aggregate. " +
        "Overhead of looking up 1st-level map might dominate when having a lot of distinct keys.")
      .version("3.2.1")
      .booleanConf
      .createWithDefault(true)

  val ENABLE_VECTORIZED_HASH_MAP =
    buildConf("spark.sql.codegen.aggregate.map.vectorized.enable")
      .internal()
      .doc("Enable vectorized aggregate hash map. This is for testing/benchmarking only.")
      .version("3.0.0")
      .booleanConf
      .createWithDefault(false)

  val CODEGEN_SPLIT_AGGREGATE_FUNC =
    buildConf("spark.sql.codegen.aggregate.splitAggregateFunc.enabled")
      .internal()
      .doc("When true, the code generator would split aggregate code into individual methods " +
        "instead of a single big method. This can be used to avoid oversized function that " +
        "can miss the opportunity of JIT optimization.")
      .version("3.0.0")
      .booleanConf
      .createWithDefault(true)

  val ENABLE_SORT_AGGREGATE_CODEGEN =
    buildConf("spark.sql.codegen.aggregate.sortAggregate.enabled")
      .internal()
      .doc("When true, enable code-gen for sort aggregate.")
      .version("3.3.0")
      .booleanConf
      .createWithDefault(true)

  val ENABLE_FULL_OUTER_SHUFFLED_HASH_JOIN_CODEGEN =
    buildConf("spark.sql.codegen.join.fullOuterShuffledHashJoin.enabled")
      .internal()
      .doc("When true, enable code-gen for FULL OUTER shuffled hash join.")
      .version("3.3.0")
      .booleanConf
      .createWithDefault(true)

  val ENABLE_BUILD_SIDE_OUTER_SHUFFLED_HASH_JOIN_CODEGEN =
    buildConf("spark.sql.codegen.join.buildSideOuterShuffledHashJoin.enabled")
      .internal()
      .doc("When true, enable code-gen for an OUTER shuffled hash join where outer side" +
        " is the build side.")
      .version("3.5.0")
      .booleanConf
      .createWithDefault(true)

  val ENABLE_FULL_OUTER_SORT_MERGE_JOIN_CODEGEN =
    buildConf("spark.sql.codegen.join.fullOuterSortMergeJoin.enabled")
      .internal()
      .doc("When true, enable code-gen for FULL OUTER sort merge join.")
      .version("3.3.0")
      .booleanConf
      .createWithDefault(true)

  val ENABLE_EXISTENCE_SORT_MERGE_JOIN_CODEGEN =
    buildConf("spark.sql.codegen.join.existenceSortMergeJoin.enabled")
      .internal()
      .doc("When true, enable code-gen for Existence sort merge join.")
      .version("3.3.0")
      .booleanConf
      .createWithDefault(true)

  val MAX_NESTED_VIEW_DEPTH =
    buildConf("spark.sql.view.maxNestedViewDepth")
      .internal()
      .doc("The maximum depth of a view reference in a nested view. A nested view may reference " +
        "other nested views, the dependencies are organized in a directed acyclic graph (DAG). " +
        "However the DAG depth may become too large and cause unexpected behavior. This " +
        "configuration puts a limit on this: when the depth of a view exceeds this value during " +
        "analysis, we terminate the resolution to avoid potential errors.")
      .version("2.2.0")
      .intConf
      .checkValue(depth => depth > 0, "The maximum depth of a view reference in a nested view " +
        "must be positive.")
      .createWithDefault(100)

  val ALLOW_PARAMETERLESS_COUNT =
    buildConf("spark.sql.legacy.allowParameterlessCount")
      .internal()
      .doc("When true, the SQL function 'count' is allowed to take no parameters.")
      .version("3.1.1")
      .booleanConf
      .createWithDefault(false)

  val ALLOW_NON_EMPTY_LOCATION_IN_CTAS =
    buildConf("spark.sql.legacy.allowNonEmptyLocationInCTAS")
      .internal()
      .doc("When false, CTAS with LOCATION throws an analysis exception if the " +
        "location is not empty.")
      .version("3.2.0")
      .booleanConf
      .createWithDefault(false)

  val ALLOW_STAR_WITH_SINGLE_TABLE_IDENTIFIER_IN_COUNT =
    buildConf("spark.sql.legacy.allowStarWithSingleTableIdentifierInCount")
      .internal()
      .doc("When true, the SQL function 'count' is allowed to take single 'tblName.*' as parameter")
      .version("3.2")
      .booleanConf
      .createWithDefault(false)

  val ALLOW_ZERO_INDEX_IN_FORMAT_STRING =
    buildConf("spark.sql.legacy.allowZeroIndexInFormatString")
      .internal()
      .doc("When false, the `strfmt` in `format_string(strfmt, obj, ...)` and " +
        "`printf(strfmt, obj, ...)` will no longer support to use \"0$\" to specify the first " +
        "argument, the first argument should always reference by \"1$\" when use argument index " +
        "to indicating the position of the argument in the argument list. " +
        "This config will be removed in the future releases.")
      .version("3.3")
      .booleanConf
      .createWithDefault(false)

  val USE_CURRENT_SQL_CONFIGS_FOR_VIEW =
    buildConf("spark.sql.legacy.useCurrentConfigsForView")
      .internal()
      .doc("When true, SQL Configs of the current active SparkSession instead of the captured " +
        "ones will be applied during the parsing and analysis phases of the view resolution.")
      .version("3.1.0")
      .booleanConf
      .createWithDefault(false)

  val STORE_ANALYZED_PLAN_FOR_VIEW =
    buildConf("spark.sql.legacy.storeAnalyzedPlanForView")
      .internal()
      .doc("When true, analyzed plan instead of SQL text will be stored when creating " +
        "temporary view")
      .version("3.1.0")
      .booleanConf
      .createWithDefault(false)

  val ALLOW_TEMP_VIEW_CREATION_WITH_MULTIPLE_NAME_PARTS =
    buildConf("spark.sql.legacy.allowTempViewCreationWithMultipleNameparts")
      .internal()
      .doc("When true, temp view creation Dataset APIs will allow the view creation even if " +
        "the view name is multiple name parts. The extra name parts will be dropped " +
        "during the view creation")
      .version("3.4.0")
      .booleanConf
      .createWithDefault(false)

  val ALLOW_AUTO_GENERATED_ALIAS_FOR_VEW =
    buildConf("spark.sql.legacy.allowAutoGeneratedAliasForView")
      .internal()
      .doc("When true, it's allowed to use a input query without explicit alias when creating " +
        "a permanent view.")
      .version("3.2.0")
      .booleanConf
      .createWithDefault(false)

  val STREAMING_FILE_COMMIT_PROTOCOL_CLASS =
    buildConf("spark.sql.streaming.commitProtocolClass")
      .version("2.1.0")
      .internal()
      .stringConf
      .createWithDefault("org.apache.spark.sql.execution.streaming.ManifestFileCommitProtocol")

  val STREAMING_MULTIPLE_WATERMARK_POLICY =
    buildConf("spark.sql.streaming.multipleWatermarkPolicy")
      .doc("Policy to calculate the global watermark value when there are multiple watermark " +
        "operators in a streaming query. The default value is 'min' which chooses " +
        "the minimum watermark reported across multiple operators. Other alternative value is " +
        "'max' which chooses the maximum across multiple operators. " +
        "Note: This configuration cannot be changed between query restarts from the same " +
        "checkpoint location.")
      .version("2.4.0")
      .stringConf
      .transform(_.toLowerCase(Locale.ROOT))
      .checkValue(
        str => Set("min", "max").contains(str),
        "Invalid value for 'spark.sql.streaming.multipleWatermarkPolicy'. " +
          "Valid values are 'min' and 'max'")
      .createWithDefault("min") // must be same as MultipleWatermarkPolicy.DEFAULT_POLICY_NAME

  val OBJECT_AGG_SORT_BASED_FALLBACK_THRESHOLD =
    buildConf("spark.sql.objectHashAggregate.sortBased.fallbackThreshold")
      .internal()
      .doc("In the case of ObjectHashAggregateExec, when the size of the in-memory hash map " +
        "grows too large, we will fall back to sort-based aggregation. This option sets a row " +
        "count threshold for the size of the hash map.")
      .version("2.2.0")
      .intConf
      // We are trying to be conservative and use a relatively small default count threshold here
      // since the state object of some TypedImperativeAggregate function can be quite large (e.g.
      // percentile_approx).
      .createWithDefault(128)

  val USE_OBJECT_HASH_AGG = buildConf("spark.sql.execution.useObjectHashAggregateExec")
    .internal()
    .doc("Decides if we use ObjectHashAggregateExec")
    .version("2.2.0")
    .booleanConf
    .createWithDefault(true)

  val JSON_GENERATOR_IGNORE_NULL_FIELDS =
    buildConf("spark.sql.jsonGenerator.ignoreNullFields")
      .doc("Whether to ignore null fields when generating JSON objects in JSON data source and " +
        "JSON functions such as to_json. " +
        "If false, it generates null for null fields in JSON objects.")
      .version("3.0.0")
      .booleanConf
      .createWithDefault(true)

  val JSON_EXPRESSION_OPTIMIZATION =
    buildConf("spark.sql.optimizer.enableJsonExpressionOptimization")
      .doc("Whether to optimize JSON expressions in SQL optimizer. It includes pruning " +
        "unnecessary columns from from_json, simplifying from_json + to_json, to_json + " +
        "named_struct(from_json.col1, from_json.col2, ....).")
      .version("3.1.0")
      .booleanConf
      .createWithDefault(true)

  val CSV_EXPRESSION_OPTIMIZATION =
    buildConf("spark.sql.optimizer.enableCsvExpressionOptimization")
      .doc("Whether to optimize CSV expressions in SQL optimizer. It includes pruning " +
        "unnecessary columns from from_csv.")
      .version("3.2.0")
      .booleanConf
      .createWithDefault(true)

  val COLLAPSE_PROJECT_ALWAYS_INLINE = buildConf("spark.sql.optimizer.collapseProjectAlwaysInline")
    .doc("Whether to always collapse two adjacent projections and inline expressions even if " +
      "it causes extra duplication.")
    .version("3.3.0")
    .booleanConf
    .createWithDefault(false)

  val AVOID_COLLAPSE_UDF_WITH_EXPENSIVE_EXPR =
    buildConf("spark.sql.optimizer.avoidCollapseUDFWithExpensiveExpr")
      .doc("Whether to avoid collapsing projections that would duplicate expensive expressions " +
        "in UDFs.")
      .version("4.0.0")
      .booleanConf
      .createWithDefault(true)

  val FILE_SINK_LOG_DELETION = buildConf("spark.sql.streaming.fileSink.log.deletion")
    .internal()
    .doc("Whether to delete the expired log files in file stream sink.")
    .version("2.0.0")
    .booleanConf
    .createWithDefault(true)

  val FILE_SINK_LOG_COMPACT_INTERVAL =
    buildConf("spark.sql.streaming.fileSink.log.compactInterval")
      .internal()
      .doc("Number of log files after which all the previous files " +
        "are compacted into the next log file.")
      .version("2.0.0")
      .intConf
      .createWithDefault(10)

  val FILE_SINK_LOG_CLEANUP_DELAY =
    buildConf("spark.sql.streaming.fileSink.log.cleanupDelay")
      .internal()
      .doc("How long that a file is guaranteed to be visible for all readers.")
      .version("2.0.0")
      .timeConf(TimeUnit.MILLISECONDS)
      .createWithDefault(TimeUnit.MINUTES.toMillis(10)) // 10 minutes

  val FILE_SOURCE_LOG_DELETION = buildConf("spark.sql.streaming.fileSource.log.deletion")
    .internal()
    .doc("Whether to delete the expired log files in file stream source.")
    .version("2.0.1")
    .booleanConf
    .createWithDefault(true)

  val FILE_SOURCE_LOG_COMPACT_INTERVAL =
    buildConf("spark.sql.streaming.fileSource.log.compactInterval")
      .internal()
      .doc("Number of log files after which all the previous files " +
        "are compacted into the next log file.")
      .version("2.0.1")
      .intConf
      .createWithDefault(10)

  val FILE_SOURCE_LOG_CLEANUP_DELAY =
    buildConf("spark.sql.streaming.fileSource.log.cleanupDelay")
      .internal()
      .doc("How long in milliseconds a file is guaranteed to be visible for all readers.")
      .version("2.0.1")
      .timeConf(TimeUnit.MILLISECONDS)
      .createWithDefault(TimeUnit.MINUTES.toMillis(10)) // 10 minutes

  val FILE_SOURCE_SCHEMA_FORCE_NULLABLE =
    buildConf("spark.sql.streaming.fileSource.schema.forceNullable")
      .internal()
      .doc("When true, force the schema of streaming file source to be nullable (including all " +
        "the fields). Otherwise, the schema might not be compatible with actual data, which " +
        "leads to corruptions.")
      .version("3.0.0")
      .booleanConf
      .createWithDefault(true)

  val FILE_SOURCE_CLEANER_NUM_THREADS =
    buildConf("spark.sql.streaming.fileSource.cleaner.numThreads")
      .doc("Number of threads used in the file source completed file cleaner.")
      .version("3.0.0")
      .intConf
      .createWithDefault(1)

  val STREAMING_SCHEMA_INFERENCE =
    buildConf("spark.sql.streaming.schemaInference")
      .internal()
      .doc("Whether file-based streaming sources will infer its own schema")
      .version("2.0.0")
      .booleanConf
      .createWithDefault(false)

  val STREAMING_POLLING_DELAY =
    buildConf("spark.sql.streaming.pollingDelay")
      .internal()
      .doc("How long to delay polling new data when no data is available")
      .version("2.0.0")
      .timeConf(TimeUnit.MILLISECONDS)
      .createWithDefault(10L)

  val STREAMING_STOP_TIMEOUT =
    buildConf("spark.sql.streaming.stopTimeout")
      .doc("How long to wait in milliseconds for the streaming execution thread to stop when " +
        "calling the streaming query's stop() method. 0 or negative values wait indefinitely.")
      .version("3.0.0")
      .timeConf(TimeUnit.MILLISECONDS)
      .createWithDefaultString("0")

  val STREAMING_NO_DATA_PROGRESS_EVENT_INTERVAL =
    buildConf("spark.sql.streaming.noDataProgressEventInterval")
      .internal()
      .doc("How long to wait before providing query idle event when there is no data")
      .version("2.1.1")
      .timeConf(TimeUnit.MILLISECONDS)
      .createWithDefault(10000L)

  val STREAMING_NO_DATA_MICRO_BATCHES_ENABLED =
    buildConf("spark.sql.streaming.noDataMicroBatches.enabled")
      .doc(
        "Whether streaming micro-batch engine will execute batches without data " +
          "for eager state management for stateful streaming queries.")
      .version("2.4.1")
      .booleanConf
      .createWithDefault(true)

  val STREAMING_METRICS_ENABLED =
    buildConf("spark.sql.streaming.metricsEnabled")
      .doc("Whether Dropwizard/Codahale metrics will be reported for active streaming queries.")
      .version("2.0.2")
      .booleanConf
      .createWithDefault(false)

  val STREAMING_PROGRESS_RETENTION =
    buildConf("spark.sql.streaming.numRecentProgressUpdates")
      .doc("The number of progress updates to retain for a streaming query")
      .version("2.1.1")
      .intConf
      .createWithDefault(100)

  val STREAMING_CHECKPOINT_FILE_MANAGER_CLASS =
    buildConf("spark.sql.streaming.checkpointFileManagerClass")
      .internal()
      .doc("The class used to write checkpoint files atomically. This class must be a subclass " +
        "of the interface CheckpointFileManager.")
      .version("2.4.0")
      .stringConf

  val STREAMING_CHECKPOINT_ESCAPED_PATH_CHECK_ENABLED =
    buildConf("spark.sql.streaming.checkpoint.escapedPathCheck.enabled")
      .internal()
      .doc("Whether to detect a streaming query may pick up an incorrect checkpoint path due " +
        "to SPARK-26824.")
      .version("3.0.0")
      .booleanConf
      .createWithDefault(true)

  val PARALLEL_FILE_LISTING_IN_STATS_COMPUTATION =
    buildConf("spark.sql.statistics.parallelFileListingInStatsComputation.enabled")
      .internal()
      .doc("When true, SQL commands use parallel file listing, " +
        "as opposed to single thread listing. " +
        "This usually speeds up commands that need to list many directories.")
      .version("2.4.1")
      .booleanConf
      .createWithDefault(true)

  val DEFAULT_SIZE_IN_BYTES = buildConf("spark.sql.defaultSizeInBytes")
    .internal()
    .doc("The default table size used in query planning. By default, it is set to Long.MaxValue " +
      s"which is larger than `${AUTO_BROADCASTJOIN_THRESHOLD.key}` to be more conservative. " +
      "That is to say by default the optimizer will not choose to broadcast a table unless it " +
      "knows for sure its size is small enough.")
    .version("1.1.0")
    .bytesConf(ByteUnit.BYTE)
    .createWithDefault(Long.MaxValue)

  val ENABLE_FALL_BACK_TO_HDFS_FOR_STATS = buildConf("spark.sql.statistics.fallBackToHdfs")
    .doc("When true, it will fall back to HDFS if the table statistics are not available from " +
      "table metadata. This is useful in determining if a table is small enough to use " +
      "broadcast joins. This flag is effective only for non-partitioned Hive tables. " +
      "For non-partitioned data source tables, it will be automatically recalculated if table " +
      "statistics are not available. For partitioned data source and partitioned Hive tables, " +
      s"It is '${DEFAULT_SIZE_IN_BYTES.key}' if table statistics are not available.")
    .version("2.0.0")
    .booleanConf
    .createWithDefault(false)

  val NDV_MAX_ERROR =
    buildConf("spark.sql.statistics.ndv.maxError")
      .internal()
      .doc("The maximum relative standard deviation allowed in HyperLogLog++ algorithm " +
        "when generating column level statistics.")
      .version("2.1.1")
      .doubleConf
      .createWithDefault(0.05)

  val HISTOGRAM_ENABLED =
    buildConf("spark.sql.statistics.histogram.enabled")
      .doc("Generates histograms when computing column statistics if enabled. Histograms can " +
        "provide better estimation accuracy. Currently, Spark only supports equi-height " +
        "histogram. Note that collecting histograms takes extra cost. For example, collecting " +
        "column statistics usually takes only one table scan, but generating equi-height " +
        "histogram will cause an extra table scan.")
      .version("2.3.0")
      .booleanConf
      .createWithDefault(false)

  val HISTOGRAM_NUM_BINS =
    buildConf("spark.sql.statistics.histogram.numBins")
      .internal()
      .doc("The number of bins when generating histograms.")
      .version("2.3.0")
      .intConf
      .checkValue(num => num > 1, "The number of bins must be greater than 1.")
      .createWithDefault(254)

  val PERCENTILE_ACCURACY =
    buildConf("spark.sql.statistics.percentile.accuracy")
      .internal()
      .doc("Accuracy of percentile approximation when generating equi-height histograms. " +
        "Larger value means better accuracy. The relative error can be deduced by " +
        "1.0 / PERCENTILE_ACCURACY.")
      .version("2.3.0")
      .intConf
      .createWithDefault(10000)

  val AUTO_SIZE_UPDATE_ENABLED =
    buildConf("spark.sql.statistics.size.autoUpdate.enabled")
      .doc("Enables automatic update for table size once table's data is changed. Note that if " +
        "the total number of files of the table is very large, this can be expensive and slow " +
        "down data change commands.")
      .version("2.3.0")
      .booleanConf
      .createWithDefault(false)

  val UPDATE_PART_STATS_IN_ANALYZE_TABLE_ENABLED =
    buildConf("spark.sql.statistics.updatePartitionStatsInAnalyzeTable.enabled")
      .doc("When this config is enabled, Spark will also update partition statistics in analyze " +
        "table command (i.e., ANALYZE TABLE .. COMPUTE STATISTICS [NOSCAN]). Note the command " +
        "will also become more expensive. When this config is disabled, Spark will only " +
        "update table level statistics.")
      .version("4.0.0")
      .booleanConf
      .createWithDefault(false)

  val CBO_ENABLED =
    buildConf("spark.sql.cbo.enabled")
      .doc("Enables CBO for estimation of plan statistics when set true.")
      .version("2.2.0")
      .booleanConf
      .createWithDefault(false)

  val PLAN_STATS_ENABLED =
    buildConf("spark.sql.cbo.planStats.enabled")
      .doc("When true, the logical plan will fetch row counts and column statistics from catalog.")
      .version("3.0.0")
      .booleanConf
      .createWithDefault(false)

  val JOIN_REORDER_ENABLED =
    buildConf("spark.sql.cbo.joinReorder.enabled")
      .doc("Enables join reorder in CBO.")
      .version("2.2.0")
      .booleanConf
      .createWithDefault(false)

  val JOIN_REORDER_DP_THRESHOLD =
    buildConf("spark.sql.cbo.joinReorder.dp.threshold")
      .doc("The maximum number of joined nodes allowed in the dynamic programming algorithm.")
      .version("2.2.0")
      .intConf
      .checkValue(number => number > 0, "The maximum number must be a positive integer.")
      .createWithDefault(12)

  val JOIN_REORDER_CARD_WEIGHT =
    buildConf("spark.sql.cbo.joinReorder.card.weight")
      .internal()
      .doc("The weight of the ratio of cardinalities (number of rows) " +
        "in the cost comparison function. The ratio of sizes in bytes has weight " +
        "1 - this value. The weighted geometric mean of these ratios is used to decide " +
        "which of the candidate plans will be chosen by the CBO.")
      .version("2.2.0")
      .doubleConf
      .checkValue(weight => weight >= 0 && weight <= 1, "The weight value must be in [0, 1].")
      .createWithDefault(0.7)

  val JOIN_REORDER_DP_STAR_FILTER =
    buildConf("spark.sql.cbo.joinReorder.dp.star.filter")
      .doc("Applies star-join filter heuristics to cost based join enumeration.")
      .version("2.2.0")
      .booleanConf
      .createWithDefault(false)

  val STARSCHEMA_DETECTION = buildConf("spark.sql.cbo.starSchemaDetection")
    .doc("When true, it enables join reordering based on star schema detection. ")
    .version("2.2.0")
    .booleanConf
    .createWithDefault(false)

  val STARSCHEMA_FACT_TABLE_RATIO = buildConf("spark.sql.cbo.starJoinFTRatio")
    .internal()
    .doc("Specifies the upper limit of the ratio between the largest fact tables" +
      " for a star join to be considered. ")
    .version("2.2.0")
    .doubleConf
    .createWithDefault(0.9)

  private def isValidTimezone(zone: String): Boolean = {
    Try { DateTimeUtils.getZoneId(zone) }.isSuccess
  }

  val SESSION_LOCAL_TIMEZONE = buildConf(SqlApiConfHelper.SESSION_LOCAL_TIMEZONE_KEY)
    .doc("The ID of session local timezone in the format of either region-based zone IDs or " +
      "zone offsets. Region IDs must have the form 'area/city', such as 'America/Los_Angeles'. " +
      "Zone offsets must be in the format '(+|-)HH', '(+|-)HH:mm' or '(+|-)HH:mm:ss', e.g '-08', " +
      "'+01:00' or '-13:33:33'. Also 'UTC' and 'Z' are supported as aliases of '+00:00'. Other " +
      "short names are not recommended to use because they can be ambiguous.")
    .version("2.2.0")
    .stringConf
    .checkValue(isValidTimezone, errorClass = "TIME_ZONE", parameters = tz => Map.empty)
    .createWithDefaultFunction(() => TimeZone.getDefault.getID)

  val WINDOW_EXEC_BUFFER_IN_MEMORY_THRESHOLD =
    buildConf("spark.sql.windowExec.buffer.in.memory.threshold")
      .internal()
      .doc("Threshold for number of rows guaranteed to be held in memory by the window operator")
      .version("2.2.1")
      .intConf
      .createWithDefault(4096)

  val WINDOW_EXEC_BUFFER_SPILL_THRESHOLD =
    buildConf("spark.sql.windowExec.buffer.spill.threshold")
      .internal()
      .doc("Threshold for number of rows to be spilled by window operator")
      .version("2.2.0")
      .intConf
      .createWithDefault(SHUFFLE_SPILL_NUM_ELEMENTS_FORCE_SPILL_THRESHOLD.defaultValue.get)

  val WINDOW_GROUP_LIMIT_THRESHOLD =
    buildConf("spark.sql.optimizer.windowGroupLimitThreshold")
      .internal()
      .doc("Threshold for triggering `InsertWindowGroupLimit`. " +
        "0 means the output results is empty. -1 means disabling the optimization.")
      .version("3.5.0")
      .intConf
      .checkValue(_ >= -1,
        "The threshold of window group limit must be -1, 0 or positive integer.")
      .createWithDefault(1000)

  val SESSION_WINDOW_BUFFER_IN_MEMORY_THRESHOLD =
    buildConf("spark.sql.sessionWindow.buffer.in.memory.threshold")
      .internal()
      .doc("Threshold for number of windows guaranteed to be held in memory by the " +
        "session window operator. Note that the buffer is used only for the query Spark " +
        "cannot apply aggregations on determining session window.")
      .version("3.2.0")
      .intConf
      .createWithDefault(4096)

  val SESSION_WINDOW_BUFFER_SPILL_THRESHOLD =
    buildConf("spark.sql.sessionWindow.buffer.spill.threshold")
      .internal()
      .doc("Threshold for number of rows to be spilled by window operator. Note that " +
        "the buffer is used only for the query Spark cannot apply aggregations on determining " +
        "session window.")
      .version("3.2.0")
      .intConf
      .createWithDefault(SHUFFLE_SPILL_NUM_ELEMENTS_FORCE_SPILL_THRESHOLD.defaultValue.get)

  val SHUFFLE_DEPENDENCY_SKIP_MIGRATION_ENABLED =
    buildConf("spark.sql.shuffleDependency.skipMigration.enabled")
      .doc("When enabled, shuffle dependencies for a Spark Connect SQL execution are marked at " +
        "the end of the execution, and they will not be migrated during decommissions.")
      .version("4.0.0")
      .booleanConf
      .createWithDefault(Utils.isTesting)

  val SHUFFLE_DEPENDENCY_FILE_CLEANUP_ENABLED =
    buildConf("spark.sql.shuffleDependency.fileCleanup.enabled")
      .doc("When enabled, shuffle files will be cleaned up at the end of Spark Connect " +
        "SQL executions.")
      .version("4.0.0")
      .booleanConf
      .createWithDefault(Utils.isTesting)

  val SORT_MERGE_JOIN_EXEC_BUFFER_IN_MEMORY_THRESHOLD =
    buildConf("spark.sql.sortMergeJoinExec.buffer.in.memory.threshold")
      .internal()
      .doc("Threshold for number of rows guaranteed to be held in memory by the sort merge " +
        "join operator")
      .version("2.2.1")
      .intConf
      .createWithDefault(ByteArrayMethods.MAX_ROUNDED_ARRAY_LENGTH)

  val SORT_MERGE_JOIN_EXEC_BUFFER_SPILL_THRESHOLD =
    buildConf("spark.sql.sortMergeJoinExec.buffer.spill.threshold")
      .internal()
      .doc("Threshold for number of rows to be spilled by sort merge join operator")
      .version("2.2.0")
      .intConf
      .createWithDefault(SHUFFLE_SPILL_NUM_ELEMENTS_FORCE_SPILL_THRESHOLD.defaultValue.get)

  val CARTESIAN_PRODUCT_EXEC_BUFFER_IN_MEMORY_THRESHOLD =
    buildConf("spark.sql.cartesianProductExec.buffer.in.memory.threshold")
      .internal()
      .doc("Threshold for number of rows guaranteed to be held in memory by the cartesian " +
        "product operator")
      .version("2.2.1")
      .intConf
      .createWithDefault(4096)

  val CARTESIAN_PRODUCT_EXEC_BUFFER_SPILL_THRESHOLD =
    buildConf("spark.sql.cartesianProductExec.buffer.spill.threshold")
      .internal()
      .doc("Threshold for number of rows to be spilled by cartesian product operator")
      .version("2.2.0")
      .intConf
      .createWithDefault(SHUFFLE_SPILL_NUM_ELEMENTS_FORCE_SPILL_THRESHOLD.defaultValue.get)

  val SUPPORT_QUOTED_REGEX_COLUMN_NAME = buildConf("spark.sql.parser.quotedRegexColumnNames")
    .doc("When true, quoted Identifiers (using backticks) in SELECT statement are interpreted" +
      " as regular expressions.")
    .version("2.3.0")
    .booleanConf
    .createWithDefault(false)

  val TVF_ALLOW_MULTIPLE_TABLE_ARGUMENTS_ENABLED =
    buildConf("spark.sql.tvf.allowMultipleTableArguments.enabled")
      .doc("When true, allows multiple table arguments for table-valued functions, " +
        "receiving the cartesian product of all the rows of these tables.")
      .version("3.5.0")
      .booleanConf
      .createWithDefault(false)

  val RANGE_EXCHANGE_SAMPLE_SIZE_PER_PARTITION =
    buildConf("spark.sql.execution.rangeExchange.sampleSizePerPartition")
      .internal()
      .doc("Number of points to sample per partition in order to determine the range boundaries" +
          " for range partitioning, typically used in global sorting (without limit).")
      .version("2.3.0")
      .intConf
      .createWithDefault(100)

  val ARROW_EXECUTION_ENABLED =
    buildConf("spark.sql.execution.arrow.enabled")
      .doc("(Deprecated since Spark 3.0, please set 'spark.sql.execution.arrow.pyspark.enabled'.)")
      .version("2.3.0")
      .booleanConf
      .createWithDefault(false)

  val ARROW_PYSPARK_EXECUTION_ENABLED =
    buildConf("spark.sql.execution.arrow.pyspark.enabled")
      .doc("When true, make use of Apache Arrow for columnar data transfers in PySpark. " +
        "This optimization applies to: " +
        "1. pyspark.sql.DataFrame.toPandas. " +
        "2. pyspark.sql.SparkSession.createDataFrame when its input is a Pandas DataFrame " +
        "or a NumPy ndarray. " +
        "The following data type is unsupported: " +
        "ArrayType of TimestampType.")
      .version("3.0.0")
      .fallbackConf(ARROW_EXECUTION_ENABLED)

  val ARROW_PYSPARK_SELF_DESTRUCT_ENABLED =
    buildConf("spark.sql.execution.arrow.pyspark.selfDestruct.enabled")
      .doc("(Experimental) When true, make use of Apache Arrow's self-destruct and split-blocks " +
        "options for columnar data transfers in PySpark, when converting from Arrow to Pandas. " +
        "This reduces memory usage at the cost of some CPU time. " +
        "This optimization applies to: pyspark.sql.DataFrame.toPandas " +
        "when 'spark.sql.execution.arrow.pyspark.enabled' is set.")
      .version("3.2.0")
      .booleanConf
      .createWithDefault(false)

  val ARROW_LOCAL_RELATION_THRESHOLD =
    buildConf("spark.sql.execution.arrow.localRelationThreshold")
      .doc(
        "When converting Arrow batches to Spark DataFrame, local collections are used in the " +
          "driver side if the byte size of Arrow batches is smaller than this threshold. " +
          "Otherwise, the Arrow batches are sent and deserialized to Spark internal rows " +
          "in the executors.")
      .version("3.4.0")
      .bytesConf(ByteUnit.BYTE)
      .checkValue(_ >= 0, "This value must be equal to or greater than 0.")
      .createWithDefaultString("48MB")

  val PYSPARK_JVM_STACKTRACE_ENABLED =
    buildConf("spark.sql.pyspark.jvmStacktrace.enabled")
      .doc("When true, it shows the JVM stacktrace in the user-facing PySpark exception " +
        "together with Python stacktrace. By default, it is disabled to hide JVM stacktrace " +
        "and shows a Python-friendly exception only. Note that this is independent from log " +
        "level settings.")
      .version("3.0.0")
      .booleanConf
      // show full stacktrace in tests but hide in production by default.
      .createWithDefault(Utils.isTesting)

  val PYTHON_UDF_PROFILER =
    buildConf("spark.sql.pyspark.udf.profiler")
      .doc("Configure the Python/Pandas UDF profiler by enabling or disabling it " +
        "with the option to choose between \"perf\" and \"memory\" types, " +
        "or unsetting the config disables the profiler. This is disabled by default.")
      .version("4.0.0")
      .stringConf
      .transform(_.toLowerCase(Locale.ROOT))
      .checkValues(Set("perf", "memory"))
      .createOptional

  val PYTHON_UDF_WORKER_FAULTHANLDER_ENABLED =
    buildConf("spark.sql.execution.pyspark.udf.faulthandler.enabled")
      .doc(
        s"Same as ${Python.PYTHON_WORKER_FAULTHANLDER_ENABLED.key} for Python execution with " +
        "DataFrame and SQL. It can change during runtime.")
      .version("4.0.0")
      .fallbackConf(Python.PYTHON_WORKER_FAULTHANLDER_ENABLED)

  val ARROW_SPARKR_EXECUTION_ENABLED =
    buildConf("spark.sql.execution.arrow.sparkr.enabled")
      .doc("When true, make use of Apache Arrow for columnar data transfers in SparkR. " +
        "This optimization applies to: " +
        "1. createDataFrame when its input is an R DataFrame " +
        "2. collect " +
        "3. dapply " +
        "4. gapply " +
        "The following data types are unsupported: " +
        "FloatType, BinaryType, ArrayType, StructType and MapType.")
      .version("3.0.0")
      .booleanConf
      .createWithDefault(false)

  val ARROW_FALLBACK_ENABLED =
    buildConf("spark.sql.execution.arrow.fallback.enabled")
      .doc("(Deprecated since Spark 3.0, please set " +
        "'spark.sql.execution.arrow.pyspark.fallback.enabled'.)")
      .version("2.4.0")
      .booleanConf
      .createWithDefault(true)

  val ARROW_PYSPARK_FALLBACK_ENABLED =
    buildConf("spark.sql.execution.arrow.pyspark.fallback.enabled")
      .doc(s"When true, optimizations enabled by '${ARROW_PYSPARK_EXECUTION_ENABLED.key}' will " +
        "fallback automatically to non-optimized implementations if an error occurs.")
      .version("3.0.0")
      .fallbackConf(ARROW_FALLBACK_ENABLED)

  val ARROW_EXECUTION_MAX_RECORDS_PER_BATCH =
    buildConf("spark.sql.execution.arrow.maxRecordsPerBatch")
      .doc("When using Apache Arrow, limit the maximum number of records that can be written " +
        "to a single ArrowRecordBatch in memory. This configuration is not effective for the " +
        "grouping API such as DataFrame(.cogroup).groupby.applyInPandas because each group " +
        "becomes each ArrowRecordBatch. If set to zero or negative there is no limit.")
      .version("2.3.0")
      .intConf
      .createWithDefault(10000)

  val ARROW_EXECUTION_USE_LARGE_VAR_TYPES =
    buildConf("spark.sql.execution.arrow.useLargeVarTypes")
      .doc("When using Apache Arrow, use large variable width vectors for string and binary " +
        "types. Regular string and binary types have a 2GiB limit for a column in a single " +
        "record batch. Large variable types remove this limitation at the cost of higher memory " +
        "usage per value. Note that this only works for DataFrame.mapInArrow.")
      .version("3.5.0")
      .internal()
      .booleanConf
      .createWithDefault(false)

  val PANDAS_UDF_BUFFER_SIZE =
    buildConf("spark.sql.execution.pandas.udf.buffer.size")
      .doc(
        s"Same as `${BUFFER_SIZE.key}` but only applies to Pandas UDF executions. If it is not " +
        s"set, the fallback is `${BUFFER_SIZE.key}`. Note that Pandas execution requires more " +
        "than 4 bytes. Lowering this value could make small Pandas UDF batch iterated and " +
        "pipelined; however, it might degrade performance. See SPARK-27870.")
      .version("3.0.0")
      .fallbackConf(BUFFER_SIZE)

  val PANDAS_STRUCT_HANDLING_MODE =
    buildConf("spark.sql.execution.pandas.structHandlingMode")
      .doc(
        "The conversion mode of struct type when creating pandas DataFrame. " +
        "When \"legacy\"," +
        "1. when Arrow optimization is disabled, convert to Row object, " +
        "2. when Arrow optimization is enabled, convert to dict or raise an Exception " +
        "if there are duplicated nested field names. " +
        "When \"row\", convert to Row object regardless of Arrow optimization. " +
        "When \"dict\", convert to dict and use suffixed key names, e.g., a_0, a_1, " +
        "if there are duplicated nested field names, regardless of Arrow optimization."
      )
      .version("3.5.0")
      .stringConf
      .checkValues(Set("legacy", "row", "dict"))
      .createWithDefaultString("legacy")

  val PYSPARK_SIMPLIFIED_TRACEBACK =
    buildConf("spark.sql.execution.pyspark.udf.simplifiedTraceback.enabled")
      .doc(
        "When true, the traceback from Python UDFs is simplified. It hides " +
        "the Python worker, (de)serialization, etc from PySpark in tracebacks, and only " +
        "shows the exception messages from UDFs. Note that this works only with CPython 3.7+.")
      .version("3.1.0")
      .booleanConf
      // show full stacktrace in tests but hide in production by default.
      .createWithDefault(!Utils.isTesting)

  val PYTHON_UDF_ARROW_ENABLED =
    buildConf("spark.sql.execution.pythonUDF.arrow.enabled")
      .doc("Enable Arrow optimization in regular Python UDFs. This optimization " +
        "can only be enabled when the given function takes at least one argument.")
      .version("3.4.0")
      .booleanConf
      .createWithDefault(false)

  val PYTHON_TABLE_UDF_ARROW_ENABLED =
    buildConf("spark.sql.execution.pythonUDTF.arrow.enabled")
      .doc("Enable Arrow optimization for Python UDTFs.")
      .version("3.5.0")
      .booleanConf
      .createWithDefault(false)

  val PYTHON_PLANNER_EXEC_MEMORY =
    buildConf("spark.sql.planner.pythonExecution.memory")
      .doc("Specifies the memory allocation for executing Python code in Spark driver, in MiB. " +
        "When set, it caps the memory for Python execution to the specified amount. " +
        "If not set, Spark will not limit Python's memory usage and it is up to the application " +
        "to avoid exceeding the overhead memory space shared with other non-JVM processes.\n" +
        "Note: Windows does not support resource limiting and actual resource is not limited " +
        "on MacOS.")
      .version("4.0.0")
      .bytesConf(ByteUnit.MiB)
      .createOptional

  val PANDAS_GROUPED_MAP_ASSIGN_COLUMNS_BY_NAME =
    buildConf("spark.sql.legacy.execution.pandas.groupedMap.assignColumnsByName")
      .internal()
      .doc("When true, columns will be looked up by name if labeled with a string and fallback " +
        "to use position if not. When false, a grouped map Pandas UDF will assign columns from " +
        "the returned Pandas DataFrame based on position, regardless of column label type. " +
        "This configuration will be deprecated in future releases.")
      .version("2.4.1")
      .booleanConf
      .createWithDefault(true)

  val PANDAS_ARROW_SAFE_TYPE_CONVERSION =
    buildConf("spark.sql.execution.pandas.convertToArrowArraySafely")
      .internal()
      .doc("When true, Arrow will perform safe type conversion when converting " +
        "Pandas.Series to Arrow array during serialization. Arrow will raise errors " +
        "when detecting unsafe type conversion like overflow. When false, disabling Arrow's type " +
        "check and do type conversions anyway. This config only works for Arrow 0.11.0+.")
      .version("3.0.0")
      .booleanConf
      .createWithDefault(false)

  val PYSPARK_WORKER_PYTHON_EXECUTABLE =
    buildConf("spark.sql.execution.pyspark.python")
      .internal()
      .doc("Python binary executable to use for PySpark in executors when running Python " +
        "UDF, pandas UDF and pandas function APIs." +
        "If not set, it falls back to 'spark.pyspark.python' by default.")
      .version("3.5.0")
      .stringConf
      .createOptional

  val REPLACE_EXCEPT_WITH_FILTER = buildConf("spark.sql.optimizer.replaceExceptWithFilter")
    .internal()
    .doc("When true, the apply function of the rule verifies whether the right node of the" +
      " except operation is of type Filter or Project followed by Filter. If yes, the rule" +
      " further verifies 1) Excluding the filter operations from the right (as well as the" +
      " left node, if any) on the top, whether both the nodes evaluates to a same result." +
      " 2) The left and right nodes don't contain any SubqueryExpressions. 3) The output" +
      " column names of the left node are distinct. If all the conditions are met, the" +
      " rule will replace the except operation with a Filter by flipping the filter" +
      " condition(s) of the right node.")
    .version("2.3.0")
    .booleanConf
    .createWithDefault(true)

  val DECIMAL_OPERATIONS_ALLOW_PREC_LOSS =
    buildConf("spark.sql.decimalOperations.allowPrecisionLoss")
      .internal()
      .doc("When true (default), establishing the result type of an arithmetic operation " +
        "happens according to Hive behavior and SQL ANSI 2011 specification, i.e. rounding the " +
        "decimal part of the result if an exact representation is not possible. Otherwise, NULL " +
        "is returned in those cases, as previously.")
      .version("2.3.1")
      .booleanConf
      .createWithDefault(true)

  val LITERAL_PICK_MINIMUM_PRECISION =
    buildConf("spark.sql.legacy.literal.pickMinimumPrecision")
      .internal()
      .doc("When integral literal is used in decimal operations, pick a minimum precision " +
        "required by the literal if this config is true, to make the resulting precision and/or " +
        "scale smaller. This can reduce the possibility of precision lose and/or overflow.")
      .version("2.3.3")
      .booleanConf
      .createWithDefault(true)

  val SQL_OPTIONS_REDACTION_PATTERN = buildConf("spark.sql.redaction.options.regex")
    .doc("Regex to decide which keys in a Spark SQL command's options map contain sensitive " +
      "information. The values of options whose names that match this regex will be redacted " +
      "in the explain output. This redaction is applied on top of the global redaction " +
      s"configuration defined by ${SECRET_REDACTION_PATTERN.key}.")
    .version("2.2.2")
    .regexConf
    .createWithDefault("(?i)url".r)

  val SQL_STRING_REDACTION_PATTERN =
    buildConf("spark.sql.redaction.string.regex")
      .doc("Regex to decide which parts of strings produced by Spark contain sensitive " +
        "information. When this regex matches a string part, that string part is replaced by a " +
        "dummy value. This is currently used to redact the output of SQL explain commands. " +
        "When this conf is not set, the value from `spark.redaction.string.regex` is used.")
      .version("2.3.0")
      .fallbackConf(org.apache.spark.internal.config.STRING_REDACTION_PATTERN)

  val CONCAT_BINARY_AS_STRING = buildConf("spark.sql.function.concatBinaryAsString")
    .doc("When this option is set to false and all inputs are binary, `functions.concat` returns " +
      "an output as binary. Otherwise, it returns as a string.")
    .version("2.3.0")
    .booleanConf
    .createWithDefault(false)

  val ELT_OUTPUT_AS_STRING = buildConf("spark.sql.function.eltOutputAsString")
    .doc("When this option is set to false and all inputs are binary, `elt` returns " +
      "an output as binary. Otherwise, it returns as a string.")
    .version("2.3.0")
    .booleanConf
    .createWithDefault(false)

  val VALIDATE_PARTITION_COLUMNS =
    buildConf("spark.sql.sources.validatePartitionColumns")
      .internal()
      .doc("When this option is set to true, partition column values will be validated with " +
        "user-specified schema. If the validation fails, a runtime exception is thrown. " +
        "When this option is set to false, the partition column value will be converted to null " +
        "if it can not be casted to corresponding user-specified schema.")
      .version("3.0.0")
      .booleanConf
      .createWithDefault(true)

  val CONTINUOUS_STREAMING_EPOCH_BACKLOG_QUEUE_SIZE =
    buildConf("spark.sql.streaming.continuous.epochBacklogQueueSize")
      .doc("The max number of entries to be stored in queue to wait for late epochs. " +
        "If this parameter is exceeded by the size of the queue, stream will stop with an error.")
      .version("3.0.0")
      .intConf
      .createWithDefault(10000)

  val CONTINUOUS_STREAMING_EXECUTOR_QUEUE_SIZE =
    buildConf("spark.sql.streaming.continuous.executorQueueSize")
      .internal()
      .doc("The size (measured in number of rows) of the queue used in continuous execution to" +
        " buffer the results of a ContinuousDataReader.")
      .version("2.3.0")
      .intConf
      .createWithDefault(1024)

  val CONTINUOUS_STREAMING_EXECUTOR_POLL_INTERVAL_MS =
    buildConf("spark.sql.streaming.continuous.executorPollIntervalMs")
      .internal()
      .doc("The interval at which continuous execution readers will poll to check whether" +
        " the epoch has advanced on the driver.")
      .version("2.3.0")
      .timeConf(TimeUnit.MILLISECONDS)
      .createWithDefault(100)

  val USE_V1_SOURCE_LIST = buildConf("spark.sql.sources.useV1SourceList")
    .internal()
    .doc("A comma-separated list of data source short names or fully qualified data source " +
      "implementation class names for which Data Source V2 code path is disabled. These data " +
      "sources will fallback to Data Source V1 code path.")
    .version("3.0.0")
    .stringConf
    .createWithDefault("avro,csv,json,kafka,orc,parquet,text")

  val ALLOW_EMPTY_SCHEMAS_FOR_WRITES = buildConf("spark.sql.legacy.allowEmptySchemaWrite")
    .internal()
    .doc("When this option is set to true, validation of empty or empty nested schemas that " +
      "occurs when writing into a FileFormat based data source does not happen.")
    .version("3.4.0")
    .booleanConf
    .createWithDefault(false)

  val DISABLED_V2_STREAMING_WRITERS = buildConf("spark.sql.streaming.disabledV2Writers")
    .doc("A comma-separated list of fully qualified data source register class names for which" +
      " StreamWriteSupport is disabled. Writes to these sources will fall back to the V1 Sinks.")
    .version("2.3.1")
    .stringConf
    .createWithDefault("")

  val DISABLED_V2_STREAMING_MICROBATCH_READERS =
    buildConf("spark.sql.streaming.disabledV2MicroBatchReaders")
      .internal()
      .doc(
        "A comma-separated list of fully qualified data source register class names for which " +
          "MicroBatchReadSupport is disabled. Reads from these sources will fall back to the " +
          "V1 Sources.")
      .version("2.4.0")
      .stringConf
      .createWithDefault("")

  val DISABLE_MAP_KEY_NORMALIZATION =
    buildConf("spark.sql.legacy.disableMapKeyNormalization")
      .internal()
      .doc("Disables key normalization when creating a map with `ArrayBasedMapBuilder`. When " +
        "set to `true` it will prevent key normalization when building a map, which will " +
        "allow for values such as `-0.0` and `0.0` to be present as distinct keys.")
      .version("4.0.0")
      .booleanConf
      .createWithDefault(false)

  val FASTFAIL_ON_FILEFORMAT_OUTPUT =
    buildConf("spark.sql.execution.fastFailOnFileFormatOutput")
      .internal()
      .doc("Whether to fast fail task execution when writing output to FileFormat datasource. " +
        "If this is enabled, in `FileFormatWriter` we will catch `FileAlreadyExistsException` " +
        "and fast fail output task without further task retry. Only enabling this if you know " +
        "the `FileAlreadyExistsException` of the output task is unrecoverable, i.e., further " +
        "task attempts won't be able to success. If the `FileAlreadyExistsException` might be " +
        "recoverable, you should keep this as disabled and let Spark to retry output tasks. " +
        "This is disabled by default.")
      .version("3.0.2")
      .booleanConf
      .createWithDefault(false)

  object PartitionOverwriteMode extends Enumeration {
    val STATIC, DYNAMIC = Value
  }

  val PARTITION_OVERWRITE_MODE =
    buildConf("spark.sql.sources.partitionOverwriteMode")
      .doc("When INSERT OVERWRITE a partitioned data source table, we currently support 2 modes: " +
        "static and dynamic. In static mode, Spark deletes all the partitions that match the " +
        "partition specification(e.g. PARTITION(a=1,b)) in the INSERT statement, before " +
        "overwriting. In dynamic mode, Spark doesn't delete partitions ahead, and only overwrite " +
        "those partitions that have data written into it at runtime. By default we use static " +
        "mode to keep the same behavior of Spark prior to 2.3. Note that this config doesn't " +
        "affect Hive serde tables, as they are always overwritten with dynamic mode. This can " +
        "also be set as an output option for a data source using key partitionOverwriteMode " +
        "(which takes precedence over this setting), e.g. " +
        "dataframe.write.option(\"partitionOverwriteMode\", \"dynamic\").save(path)."
      )
      .version("2.3.0")
      .stringConf
      .transform(_.toUpperCase(Locale.ROOT))
      .checkValues(PartitionOverwriteMode.values.map(_.toString))
      .createWithDefault(PartitionOverwriteMode.STATIC.toString)

  object StoreAssignmentPolicy extends Enumeration {
    val ANSI, LEGACY, STRICT = Value
  }

  val STORE_ASSIGNMENT_POLICY =
    buildConf("spark.sql.storeAssignmentPolicy")
      .doc("When inserting a value into a column with different data type, Spark will perform " +
        "type coercion. Currently, we support 3 policies for the type coercion rules: ANSI, " +
        "legacy and strict. With ANSI policy, Spark performs the type coercion as per ANSI SQL. " +
        "In practice, the behavior is mostly the same as PostgreSQL. " +
        "It disallows certain unreasonable type conversions such as converting " +
        "`string` to `int` or `double` to `boolean`. " +
        "With legacy policy, Spark allows the type coercion as long as it is a valid `Cast`, " +
        "which is very loose. e.g. converting `string` to `int` or `double` to `boolean` is " +
        "allowed. It is also the only behavior in Spark 2.x and it is compatible with Hive. " +
        "With strict policy, Spark doesn't allow any possible precision loss or data truncation " +
        "in type coercion, e.g. converting `double` to `int` or `decimal` to `double` is " +
        "not allowed."
      )
      .version("3.0.0")
      .stringConf
      .transform(_.toUpperCase(Locale.ROOT))
      .checkValues(StoreAssignmentPolicy.values.map(_.toString))
      .createWithDefault(StoreAssignmentPolicy.ANSI.toString)

  val ANSI_ENABLED = buildConf(SqlApiConfHelper.ANSI_ENABLED_KEY)
    .doc("When true, Spark SQL uses an ANSI compliant dialect instead of being Hive compliant. " +
      "For example, Spark will throw an exception at runtime instead of returning null results " +
      "when the inputs to a SQL operator/function are invalid." +
      "For full details of this dialect, you can find them in the section \"ANSI Compliance\" of " +
      "Spark's documentation. Some ANSI dialect features may be not from the ANSI SQL " +
      "standard directly, but their behaviors align with ANSI SQL's style")
    .version("3.0.0")
    .booleanConf
    .createWithDefault(!sys.env.get("SPARK_ANSI_SQL_MODE").contains("false"))

  val ENFORCE_RESERVED_KEYWORDS = buildConf("spark.sql.ansi.enforceReservedKeywords")
    .doc(s"When true and '${ANSI_ENABLED.key}' is true, the Spark SQL parser enforces the ANSI " +
      "reserved keywords and forbids SQL queries that use reserved keywords as alias names " +
      "and/or identifiers for table, view, function, etc.")
    .version("3.3.0")
    .booleanConf
    .createWithDefault(false)

  val DOUBLE_QUOTED_IDENTIFIERS = buildConf("spark.sql.ansi.doubleQuotedIdentifiers")
    .doc(s"When true and '${ANSI_ENABLED.key}' is true, Spark SQL reads literals enclosed in " +
      "double quoted (\") as identifiers. When false they are read as string literals.")
    .version("3.4.0")
    .booleanConf
    .createWithDefault(false)

  val ANSI_RELATION_PRECEDENCE = buildConf("spark.sql.ansi.relationPrecedence")
    .doc(s"When true and '${ANSI_ENABLED.key}' is true, JOIN takes precedence over comma when " +
      "combining relation. For example, `t1, t2 JOIN t3` should result to `t1 X (t2 X t3)`. If " +
      "the config is false, the result is `(t1 X t2) X t3`.")
    .version("3.4.0")
    .booleanConf
    .createWithDefault(false)

  val CHUNK_BASE64_STRING_ENABLED = buildConf("spark.sql.chunkBase64String.enabled")
    .doc("Whether to truncate string generated by the `Base64` function. When true, base64" +
      " strings generated by the base64 function are chunked into lines of at most 76" +
      " characters. When false, the base64 strings are not chunked.")
    .version("3.5.2")
    .booleanConf
    .createWithDefault(true)

  val ENABLE_DEFAULT_COLUMNS =
    buildConf("spark.sql.defaultColumn.enabled")
      .internal()
      .doc("When true, allow CREATE TABLE, REPLACE TABLE, and ALTER COLUMN statements to set or " +
        "update default values for specific columns. Following INSERT, MERGE, and UPDATE " +
        "statements may then omit these values and their values will be injected automatically " +
        "instead.")
      .version("3.4.0")
      .booleanConf
      .createWithDefault(true)

  val DEFAULT_COLUMN_ALLOWED_PROVIDERS =
    buildConf("spark.sql.defaultColumn.allowedProviders")
      .internal()
      .doc("List of table providers wherein SQL commands are permitted to assign DEFAULT column " +
        "values. Comma-separated list, whitespace ignored, case-insensitive. If an asterisk " +
        "appears after any table provider in this list, any command may assign DEFAULT column " +
        "except `ALTER TABLE ... ADD COLUMN`. Otherwise, if no asterisk appears, all commands " +
        "are permitted. This is useful because in order for such `ALTER TABLE ... ADD COLUMN` " +
        "commands to work, the target data source must include support for substituting in the " +
        "provided values when the corresponding fields are not present in storage.")
      .version("3.4.0")
      .stringConf
      .createWithDefault("csv,json,orc,parquet")

  val JSON_GENERATOR_WRITE_NULL_IF_WITH_DEFAULT_VALUE =
    buildConf("spark.sql.jsonGenerator.writeNullIfWithDefaultValue")
      .internal()
      .doc("When true, when writing NULL values to columns of JSON tables with explicit DEFAULT " +
        "values using INSERT, UPDATE, or MERGE commands, never skip writing the NULL values to " +
        "storage, overriding spark.sql.jsonGenerator.ignoreNullFields or the ignoreNullFields " +
        "option. This can be useful to enforce that inserted NULL values are present in " +
        "storage to differentiate from missing data.")
      .version("3.4.0")
      .booleanConf
      .createWithDefault(true)

  val ALWAYS_INLINE_COMMON_EXPR =
    buildConf("spark.sql.alwaysInlineCommonExpr")
      .internal()
      .doc("When true, always inline common expressions instead of using the WITH expression. " +
        "This may lead to duplicated expressions and the config should only be enabled if you " +
        "hit bugs caused by the WITH expression.")
      .version("4.0.0")
      .booleanConf
      .createWithDefault(false)

  val USE_COMMON_EXPR_ID_FOR_ALIAS =
    buildConf("spark.sql.useCommonExprIdForAlias")
      .internal()
      .doc("When true, use the common expression ID for the alias when rewriting With " +
        "expressions. Otherwise, use the index of the common expression definition. When true " +
        "this avoids duplicate alias names, but is helpful to set to false for testing to ensure" +
        "that alias names are consistent.")
      .version("4.0.0")
      .booleanConf
      .createWithDefault(true)

  val USE_NULLS_FOR_MISSING_DEFAULT_COLUMN_VALUES =
    buildConf("spark.sql.defaultColumn.useNullsForMissingDefaultValues")
      .internal()
      .doc("When true, and DEFAULT columns are enabled, allow INSERT INTO commands with user-" +
        "specified lists of fewer columns than the target table to behave as if they had " +
        "specified DEFAULT for all remaining columns instead, in order.")
      .version("3.4.0")
      .booleanConf
      .createWithDefault(true)

  val SKIP_TYPE_VALIDATION_ON_ALTER_PARTITION =
    buildConf("spark.sql.legacy.skipTypeValidationOnAlterPartition")
      .internal()
      .doc("When true, skip validation for partition spec in ALTER PARTITION. E.g., " +
        "`ALTER TABLE .. ADD PARTITION(p='a')` would work even the partition type is int. " +
        s"When false, the behavior follows ${STORE_ASSIGNMENT_POLICY.key}")
      .version("3.4.0")
      .booleanConf
      .createWithDefault(false)

  val SORT_BEFORE_REPARTITION =
    buildConf("spark.sql.execution.sortBeforeRepartition")
      .internal()
      .doc("When perform a repartition following a shuffle, the output row ordering would be " +
        "nondeterministic. If some downstream stages fail and some tasks of the repartition " +
        "stage retry, these tasks may generate different data, and that can lead to correctness " +
        "issues. Turn on this config to insert a local sort before actually doing repartition " +
        "to generate consistent repartition results. The performance of repartition() may go " +
        "down since we insert extra local sort before it.")
      .version("2.1.4")
      .booleanConf
      .createWithDefault(true)

  val NESTED_SCHEMA_PRUNING_ENABLED =
    buildConf("spark.sql.optimizer.nestedSchemaPruning.enabled")
      .internal()
      .doc("Prune nested fields from a logical relation's output which are unnecessary in " +
        "satisfying a query. This optimization allows columnar file format readers to avoid " +
        "reading unnecessary nested column data. Currently Parquet and ORC are the " +
        "data sources that implement this optimization.")
      .version("2.4.1")
      .booleanConf
      .createWithDefault(true)

  val DISABLE_HINTS =
    buildConf("spark.sql.optimizer.disableHints")
      .internal()
      .doc("When true, the optimizer will disable user-specified hints that are additional " +
        "directives for better planning of a query.")
      .version("3.1.0")
      .booleanConf
      .createWithDefault(false)

  val NESTED_PREDICATE_PUSHDOWN_FILE_SOURCE_LIST =
    buildConf("spark.sql.optimizer.nestedPredicatePushdown.supportedFileSources")
      .internal()
      .doc("A comma-separated list of data source short names or fully qualified data source " +
        "implementation class names for which Spark tries to push down predicates for nested " +
        "columns and/or names containing `dots` to data sources. This configuration is only " +
        "effective with file-based data sources in DSv1. Currently, Parquet and ORC implement " +
        "both optimizations. The other data sources don't support this feature yet. So the " +
        "default value is 'parquet,orc'.")
      .version("3.0.0")
      .stringConf
      .createWithDefault("parquet,orc")

  val SERIALIZER_NESTED_SCHEMA_PRUNING_ENABLED =
    buildConf("spark.sql.optimizer.serializer.nestedSchemaPruning.enabled")
      .internal()
      .doc("Prune nested fields from object serialization operator which are unnecessary in " +
        "satisfying a query. This optimization allows object serializers to avoid " +
        "executing unnecessary nested expressions.")
      .version("3.0.0")
      .booleanConf
      .createWithDefault(true)

  val NESTED_PRUNING_ON_EXPRESSIONS =
    buildConf("spark.sql.optimizer.expression.nestedPruning.enabled")
      .internal()
      .doc("Prune nested fields from expressions in an operator which are unnecessary in " +
        "satisfying a query. Note that this optimization doesn't prune nested fields from " +
        "physical data source scanning. For pruning nested fields from scanning, please use " +
        "`spark.sql.optimizer.nestedSchemaPruning.enabled` config.")
      .version("3.0.0")
      .booleanConf
      .createWithDefault(true)

  val DECORRELATE_INNER_QUERY_ENABLED =
    buildConf("spark.sql.optimizer.decorrelateInnerQuery.enabled")
      .internal()
      .doc("Decorrelate inner query by eliminating correlated references and build domain joins.")
      .version("3.2.0")
      .booleanConf
      .createWithDefault(true)

  val DECORRELATE_SET_OPS_ENABLED =
    buildConf("spark.sql.optimizer.decorrelateSetOps.enabled")
      .internal()
      .doc("Decorrelate subqueries with correlation under set operators.")
      .version("3.4.0")
      .booleanConf
      .createWithDefault(true)

  val DECORRELATE_LIMIT_ENABLED =
    buildConf("spark.sql.optimizer.decorrelateLimit.enabled")
      .internal()
      .doc("Decorrelate subqueries with correlation under LIMIT.")
      .version("4.0.0")
      .booleanConf
      .createWithDefault(true)

  val DECORRELATE_OFFSET_ENABLED =
    buildConf("spark.sql.optimizer.decorrelateOffset.enabled")
      .internal()
      .doc("Decorrelate subqueries with correlation under LIMIT with OFFSET.")
      .version("4.0.0")
      .booleanConf
      .createWithDefault(true)

  val DECORRELATE_EXISTS_IN_SUBQUERY_LEGACY_INCORRECT_COUNT_HANDLING_ENABLED =
    buildConf("spark.sql.optimizer.decorrelateExistsSubqueryLegacyIncorrectCountHandling.enabled")
      .internal()
      .doc("If enabled, revert to legacy incorrect behavior for certain EXISTS/IN subqueries " +
           "with COUNT or similar aggregates.")
      .version("4.0.0")
      .booleanConf
      .createWithDefault(false)

  val DECORRELATE_SUBQUERY_LEGACY_INCORRECT_COUNT_HANDLING_ENABLED =
    buildConf("spark.sql.optimizer.decorrelateSubqueryLegacyIncorrectCountHandling.enabled")
      .internal()
      .doc("If enabled, revert to legacy incorrect behavior for certain subqueries with COUNT or " +
        "similar aggregates: see SPARK-43098.")
      .version("3.5.0")
      .booleanConf
      .createWithDefault(false)

  val DECORRELATE_SUBQUERY_PREVENT_CONSTANT_FOLDING_FOR_COUNT_BUG =
    buildConf("spark.sql.optimizer.decorrelateSubqueryPreventConstantHoldingForCountBug.enabled")
      .internal()
      .doc("If enabled, prevents constant folding in subqueries that contain" +
        " a COUNT-bug-susceptible Aggregate.")
      .version("4.0.0")
      .booleanConf
      .createWithDefault(true)

  val PULL_OUT_NESTED_DATA_OUTER_REF_EXPRESSIONS_ENABLED =
    buildConf("spark.sql.optimizer.pullOutNestedDataOuterRefExpressions.enabled")
      .internal()
      .doc("Handle correlation over nested data extract expressions by pulling out the " +
        "expression into the outer plan. This enables correlation on map attributes for example.")
      .version("4.0.0")
      .booleanConf
      .createWithDefault(true)

  val OPTIMIZE_ONE_ROW_RELATION_SUBQUERY =
    buildConf("spark.sql.optimizer.optimizeOneRowRelationSubquery")
      .internal()
      .doc("When true, the optimizer will inline subqueries with OneRowRelation as leaf nodes.")
      .version("3.2.0")
      .booleanConf
      .createWithDefault(true)

  val WRAP_EXISTS_IN_AGGREGATE_FUNCTION =
    buildConf("spark.sql.optimizer.wrapExistsInAggregateFunction")
      .internal()
      .doc("When true, the optimizer will wrap newly introduced `exists` attributes in an " +
      "aggregate function to ensure that Aggregate nodes preserve semantic invariant that each " +
      "variable among agg expressions appears either in grouping expressions or belongs to " +
      "and aggregate function.")
      .version("4.0.0")
      .booleanConf
      .createWithDefault(true)

  val ALWAYS_INLINE_ONE_ROW_RELATION_SUBQUERY =
    buildConf("spark.sql.optimizer.optimizeOneRowRelationSubquery.alwaysInline")
      .internal()
      .doc(s"When true, the optimizer will always inline single row subqueries even if it " +
        "causes extra duplication. It only takes effect when " +
        s"${OPTIMIZE_ONE_ROW_RELATION_SUBQUERY.key} is set to true.")
      .version("3.4.0")
      .booleanConf
      .createWithDefault(true)

  val PULL_HINTS_INTO_SUBQUERIES =
    buildConf("spark.sql.optimizer.pullHintsIntoSubqueries")
      .internal()
      .doc("Pull hints into subqueries in EliminateResolvedHint if enabled.")
      .booleanConf
      .createWithDefault(true)

  val TOP_K_SORT_FALLBACK_THRESHOLD =
    buildConf("spark.sql.execution.topKSortFallbackThreshold")
      .doc("In SQL queries with a SORT followed by a LIMIT like " +
          "'SELECT x FROM t ORDER BY y LIMIT m', if m is under this threshold, do a top-K sort" +
          " in memory, otherwise do a global sort which spills to disk if necessary.")
      .version("2.4.0")
      .intConf
      .createWithDefault(ByteArrayMethods.MAX_ROUNDED_ARRAY_LENGTH)

  object Deprecated {
    val MAPRED_REDUCE_TASKS = "mapred.reduce.tasks"
  }

  object Replaced {
    val MAPREDUCE_JOB_REDUCES = "mapreduce.job.reduces"
  }

  val CSV_PARSER_COLUMN_PRUNING = buildConf("spark.sql.csv.parser.columnPruning.enabled")
    .internal()
    .doc("If it is set to true, column names of the requested schema are passed to CSV parser. " +
      "Other column values can be ignored during parsing even if they are malformed.")
    .version("2.4.0")
    .booleanConf
    .createWithDefault(true)

  val CSV_INPUT_BUFFER_SIZE = buildConf("spark.sql.csv.parser.inputBufferSize")
    .internal()
    .doc("If it is set, it configures the buffer size of CSV input during parsing. " +
      "It is the same as inputBufferSize option in CSV which has a higher priority. " +
      "Note that this is a workaround for the parsing library's regression, and this " +
      "configuration is internal and supposed to be removed in the near future.")
    .version("3.0.3")
    .intConf
    .createOptional

  val LEGACY_RESPECT_NULLABILITY_IN_TEXT_DATASET_CONVERSION =
    buildConf("spark.sql.legacy.respectNullabilityInTextDatasetConversion")
      .internal()
      .doc("When true, the nullability in the user-specified schema for " +
        "`DataFrameReader.schema(schema).json(jsonDataset)` and " +
        "`DataFrameReader.schema(schema).csv(csvDataset)` is respected. Otherwise, they are " +
        "turned to a nullable schema forcibly.")
      .version("3.3.0")
      .booleanConf
      .createWithDefault(false)

  val REPL_EAGER_EVAL_ENABLED = buildConf("spark.sql.repl.eagerEval.enabled")
    .doc("Enables eager evaluation or not. When true, the top K rows of Dataset will be " +
      "displayed if and only if the REPL supports the eager evaluation. Currently, the " +
      "eager evaluation is supported in PySpark and SparkR. In PySpark, for the notebooks like " +
      "Jupyter, the HTML table (generated by _repr_html_) will be returned. For plain Python " +
      "REPL, the returned outputs are formatted like dataframe.show(). In SparkR, the returned " +
      "outputs are showed similar to R data.frame would.")
    .version("2.4.0")
    .booleanConf
    .createWithDefault(false)

  val REPL_EAGER_EVAL_MAX_NUM_ROWS = buildConf("spark.sql.repl.eagerEval.maxNumRows")
    .doc("The max number of rows that are returned by eager evaluation. This only takes " +
      s"effect when ${REPL_EAGER_EVAL_ENABLED.key} is set to true. The valid range of this " +
      "config is from 0 to (Int.MaxValue - 1), so the invalid config like negative and " +
      "greater than (Int.MaxValue - 1) will be normalized to 0 and (Int.MaxValue - 1).")
    .version("2.4.0")
    .intConf
    .createWithDefault(20)

  val REPL_EAGER_EVAL_TRUNCATE = buildConf("spark.sql.repl.eagerEval.truncate")
    .doc("The max number of characters for each cell that is returned by eager evaluation. " +
      s"This only takes effect when ${REPL_EAGER_EVAL_ENABLED.key} is set to true.")
    .version("2.4.0")
    .intConf
    .createWithDefault(20)

  val FAST_HASH_AGGREGATE_MAX_ROWS_CAPACITY_BIT =
    buildConf("spark.sql.codegen.aggregate.fastHashMap.capacityBit")
      .internal()
      .doc("Capacity for the max number of rows to be held in memory " +
        "by the fast hash aggregate product operator. The bit is not for actual value, " +
        "but the actual numBuckets is determined by loadFactor " +
        "(e.g: default bit value 16 , the actual numBuckets is ((1 << 16) / 0.5).")
      .version("2.4.0")
      .intConf
      .checkValue(bit => bit >= 10 && bit <= 30, "The bit value must be in [10, 30].")
      .createWithDefault(16)

  val AVRO_COMPRESSION_CODEC = buildConf("spark.sql.avro.compression.codec")
    .doc("Compression codec used in writing of AVRO files. Supported codecs: " +
      "uncompressed, deflate, snappy, bzip2, xz and zstandard. Default codec is snappy.")
    .version("2.4.0")
    .stringConf
    .checkValues(Set("uncompressed", "deflate", "snappy", "bzip2", "xz", "zstandard"))
    .createWithDefault("snappy")

  val AVRO_DEFLATE_LEVEL = buildConf("spark.sql.avro.deflate.level")
    .doc("Compression level for the deflate codec used in writing of AVRO files. " +
      "Valid value must be in the range of from 1 to 9 inclusive or -1. " +
      "The default value is -1 which corresponds to 6 level in the current implementation.")
    .version("2.4.0")
    .intConf
    .checkValues((1 to 9).toSet + Deflater.DEFAULT_COMPRESSION)
    .createOptional

  val AVRO_XZ_LEVEL = buildConf("spark.sql.avro.xz.level")
    .doc("Compression level for the xz codec used in writing of AVRO files. " +
      "Valid value must be in the range of from 1 to 9 inclusive " +
      "The default value is 6.")
    .version("4.0.0")
    .intConf
    .checkValue(v => v > 0 && v <= 9, "The value must be in the range of from 1 to 9 inclusive.")
    .createOptional

  val AVRO_ZSTANDARD_LEVEL = buildConf("spark.sql.avro.zstandard.level")
    .doc("Compression level for the zstandard codec used in writing of AVRO files. " +
      "The default value is 3.")
    .version("4.0.0")
    .intConf
    .createOptional

  val AVRO_ZSTANDARD_BUFFER_POOL_ENABLED = buildConf("spark.sql.avro.zstandard.bufferPool.enabled")
    .doc("If true, enable buffer pool of ZSTD JNI library when writing of AVRO files")
    .version("4.0.0")
    .booleanConf
    .createWithDefault(false)

  val LEGACY_SIZE_OF_NULL = buildConf("spark.sql.legacy.sizeOfNull")
    .internal()
    .doc(s"If it is set to false, or ${ANSI_ENABLED.key} is true, then size of null returns " +
      "null. Otherwise, it returns -1, which was inherited from Hive.")
    .version("2.4.0")
    .booleanConf
    .createWithDefault(true)

  val LEGACY_PARSE_NULL_PARTITION_SPEC_AS_STRING_LITERAL =
    buildConf("spark.sql.legacy.parseNullPartitionSpecAsStringLiteral")
      .internal()
      .doc("If it is set to true, `PARTITION(col=null)` is parsed as a string literal of its " +
        "text representation, e.g., string 'null', when the partition column is string type. " +
        "Otherwise, it is always parsed as a null literal in the partition spec.")
      .version("3.0.2")
      .booleanConf
      .createWithDefault(false)

  val LEGACY_KEEP_PARTITION_SPEC_AS_STRING_LITERAL =
    buildConf("spark.sql.legacy.keepPartitionSpecAsStringLiteral")
      .internal()
      .doc("If it is set to true, `PARTITION(col=05)` is parsed as a string literal of its " +
        "text representation, e.g., string '05', when the partition column is string type. " +
        "Otherwise, it is always parsed as a numeric literal in the partition spec.")
      .version("3.4.0")
      .booleanConf
      .createWithDefault(false)

  val LEGACY_REPLACE_DATABRICKS_SPARK_AVRO_ENABLED =
    buildConf("spark.sql.legacy.replaceDatabricksSparkAvro.enabled")
      .internal()
      .doc("If it is set to true, the data source provider com.databricks.spark.avro is mapped " +
        "to the built-in but external Avro data source module for backward compatibility.")
      .version("2.4.0")
      .booleanConf
      .createWithDefault(true)

  val LEGACY_SETOPS_PRECEDENCE_ENABLED =
    buildConf("spark.sql.legacy.setopsPrecedence.enabled")
      .internal()
      .doc("When set to true and the order of evaluation is not specified by parentheses, the " +
        "set operations are performed from left to right as they appear in the query. When set " +
        "to false and order of evaluation is not specified by parentheses, INTERSECT operations " +
        "are performed before any UNION, EXCEPT and MINUS operations.")
      .version("2.4.0")
      .booleanConf
      .createWithDefault(false)

  val LEGACY_EXPONENT_LITERAL_AS_DECIMAL_ENABLED =
    buildConf("spark.sql.legacy.exponentLiteralAsDecimal.enabled")
      .internal()
      .doc("When set to true, a literal with an exponent (e.g. 1E-30) would be parsed " +
        "as Decimal rather than Double.")
      .version("3.0.0")
      .booleanConf
      .createWithDefault(false)

  val LEGACY_ALLOW_NEGATIVE_SCALE_OF_DECIMAL_ENABLED =
    buildConf("spark.sql.legacy.allowNegativeScaleOfDecimal")
      .internal()
      .doc("When set to true, negative scale of Decimal type is allowed. For example, " +
        "the type of number 1E10BD under legacy mode is DecimalType(2, -9), but is " +
        "Decimal(11, 0) in non legacy mode.")
      .version("3.0.0")
      .booleanConf
      .createWithDefault(false)

  val LEGACY_BUCKETED_TABLE_SCAN_OUTPUT_ORDERING =
    buildConf("spark.sql.legacy.bucketedTableScan.outputOrdering")
      .internal()
      .doc("When true, the bucketed table scan will list files during planning to figure out the " +
        "output ordering, which is expensive and may make the planning quite slow.")
      .version("3.0.0")
      .booleanConf
      .createWithDefault(false)

  val LEGACY_HAVING_WITHOUT_GROUP_BY_AS_WHERE =
    buildConf("spark.sql.legacy.parser.havingWithoutGroupByAsWhere")
      .internal()
      .doc("If it is set to true, the parser will treat HAVING without GROUP BY as a normal " +
        "WHERE, which does not follow SQL standard.")
      .version("2.4.1")
      .booleanConf
      .createWithDefault(false)

  val LEGACY_ALLOW_EMPTY_STRING_IN_JSON =
    buildConf("spark.sql.legacy.json.allowEmptyString.enabled")
      .internal()
      .doc("When set to true, the parser of JSON data source treats empty strings as null for " +
        "some data types such as `IntegerType`.")
      .version("3.0.0")
      .booleanConf
      .createWithDefault(false)

  val LEGACY_CREATE_EMPTY_COLLECTION_USING_STRING_TYPE =
    buildConf("spark.sql.legacy.createEmptyCollectionUsingStringType")
      .internal()
      .doc("When set to true, Spark returns an empty collection with `StringType` as element " +
        "type if the `array`/`map` function is called without any parameters. Otherwise, Spark " +
        "returns an empty collection with `NullType` as element type.")
      .version("3.0.0")
      .booleanConf
      .createWithDefault(false)

  val LEGACY_ALLOW_UNTYPED_SCALA_UDF =
    buildConf("spark.sql.legacy.allowUntypedScalaUDF")
      .internal()
      .doc("When set to true, user is allowed to use org.apache.spark.sql.functions." +
        "udf(f: AnyRef, dataType: DataType). Otherwise, an exception will be thrown at runtime.")
      .version("3.0.0")
      .booleanConf
      .createWithDefault(false)

  val LEGACY_STATISTICAL_AGGREGATE =
    buildConf("spark.sql.legacy.statisticalAggregate")
      .internal()
      .doc("When set to true, statistical aggregate function returns Double.NaN " +
        "if divide by zero occurred during expression evaluation, otherwise, it returns null. " +
        "Before version 3.1.0, it returns NaN in divideByZero case by default.")
      .version("3.1.0")
      .booleanConf
      .createWithDefault(false)

  val TRUNCATE_TABLE_IGNORE_PERMISSION_ACL =
    buildConf("spark.sql.truncateTable.ignorePermissionAcl.enabled")
      .internal()
      .doc("When set to true, TRUNCATE TABLE command will not try to set back original " +
        "permission and ACLs when re-creating the table/partition paths.")
      .version("2.4.6")
      .booleanConf
      .createWithDefault(false)

  val NAME_NON_STRUCT_GROUPING_KEY_AS_VALUE =
    buildConf("spark.sql.legacy.dataset.nameNonStructGroupingKeyAsValue")
      .internal()
      .doc("When set to true, the key attribute resulted from running `Dataset.groupByKey` " +
        "for non-struct key type, will be named as `value`, following the behavior of Spark " +
        "version 2.4 and earlier.")
      .version("3.0.0")
      .booleanConf
      .createWithDefault(false)

  val MAX_TO_STRING_FIELDS = buildConf("spark.sql.debug.maxToStringFields")
    .doc("Maximum number of fields of sequence-like entries can be converted to strings " +
      "in debug output. Any elements beyond the limit will be dropped and replaced by a" +
      """ "... N more fields" placeholder.""")
    .version("3.0.0")
    .intConf
    .createWithDefault(25)

  val MAX_PLAN_STRING_LENGTH = buildConf("spark.sql.maxPlanStringLength")
    .doc("Maximum number of characters to output for a plan string.  If the plan is " +
      "longer, further output will be truncated.  The default setting always generates a full " +
      "plan.  Set this to a lower value such as 8k if plan strings are taking up too much " +
      "memory or are causing OutOfMemory errors in the driver or UI processes.")
    .version("3.0.0")
    .bytesConf(ByteUnit.BYTE)
    .checkValue(i => i >= 0 && i <= ByteArrayMethods.MAX_ROUNDED_ARRAY_LENGTH, "Invalid " +
      "value for 'spark.sql.maxPlanStringLength'.  Length must be a valid string length " +
      "(nonnegative and shorter than the maximum size).")
    .createWithDefaultString(s"${ByteArrayMethods.MAX_ROUNDED_ARRAY_LENGTH}")

  val MAX_METADATA_STRING_LENGTH = buildConf("spark.sql.maxMetadataStringLength")
    .doc("Maximum number of characters to output for a metadata string. e.g. " +
      "file location in `DataSourceScanExec`, every value will be abbreviated if exceed length.")
    .version("3.1.0")
    .intConf
    .checkValue(_ > 3, "This value must be bigger than 3.")
    .createWithDefault(100)

  val SET_COMMAND_REJECTS_SPARK_CORE_CONFS =
    buildConf("spark.sql.legacy.setCommandRejectsSparkCoreConfs")
      .internal()
      .doc("If it is set to true, SET command will fail when the key is registered as " +
        "a SparkConf entry.")
      .version("3.0.0")
      .booleanConf
      .createWithDefault(true)

  object TimestampTypes extends Enumeration {
    val TIMESTAMP_NTZ, TIMESTAMP_LTZ = Value
  }

  val TIMESTAMP_TYPE =
    buildConf("spark.sql.timestampType")
      .doc("Configures the default timestamp type of Spark SQL, including SQL DDL, Cast clause, " +
        "type literal and the schema inference of data sources. " +
        s"Setting the configuration as ${TimestampTypes.TIMESTAMP_NTZ} will " +
        "use TIMESTAMP WITHOUT TIME ZONE as the default type while putting it as " +
        s"${TimestampTypes.TIMESTAMP_LTZ} will use TIMESTAMP WITH LOCAL TIME ZONE. " +
        "Before the 3.4.0 release, Spark only supports the TIMESTAMP WITH " +
        "LOCAL TIME ZONE type.")
      .version("3.4.0")
      .stringConf
      .transform(_.toUpperCase(Locale.ROOT))
      .checkValues(TimestampTypes.values.map(_.toString))
      .createWithDefault(TimestampTypes.TIMESTAMP_LTZ.toString)

  val DATETIME_JAVA8API_ENABLED = buildConf("spark.sql.datetime.java8API.enabled")
    .doc("If the configuration property is set to true, java.time.Instant and " +
      "java.time.LocalDate classes of Java 8 API are used as external types for " +
      "Catalyst's TimestampType and DateType. If it is set to false, java.sql.Timestamp " +
      "and java.sql.Date are used for the same purpose.")
    .version("3.0.0")
    .booleanConf
    .createWithDefault(false)

  val UI_EXPLAIN_MODE = buildConf("spark.sql.ui.explainMode")
    .doc("Configures the query explain mode used in the Spark SQL UI. The value can be 'simple', " +
      "'extended', 'codegen', 'cost', or 'formatted'. The default value is 'formatted'.")
    .version("3.1.0")
    .stringConf
    .transform(_.toUpperCase(Locale.ROOT))
    .checkValue(mode => Set("SIMPLE", "EXTENDED", "CODEGEN", "COST", "FORMATTED").contains(mode),
      "Invalid value for 'spark.sql.ui.explainMode'. Valid values are 'simple', 'extended', " +
      "'codegen', 'cost' and 'formatted'.")
    .createWithDefault("formatted")

  val SOURCES_BINARY_FILE_MAX_LENGTH = buildConf("spark.sql.sources.binaryFile.maxLength")
    .doc("The max length of a file that can be read by the binary file data source. " +
      "Spark will fail fast and not attempt to read the file if its length exceeds this value. " +
      "The theoretical max is Int.MaxValue, though VMs might implement a smaller max.")
    .version("3.0.0")
    .internal()
    .intConf
    .createWithDefault(Int.MaxValue)

  val LEGACY_CAST_DATETIME_TO_STRING =
    buildConf("spark.sql.legacy.typeCoercion.datetimeToString.enabled")
      .internal()
      .doc("If it is set to true, date/timestamp will cast to string in binary comparisons " +
        s"with String when ${ANSI_ENABLED.key} is false.")
      .version("3.0.0")
      .booleanConf
      .createWithDefault(false)

  val DEFAULT_CATALOG = buildConf("spark.sql.defaultCatalog")
    .doc("Name of the default catalog. This will be the current catalog if users have not " +
      "explicitly set the current catalog yet.")
    .version("3.0.0")
    .stringConf
    .createWithDefault(SESSION_CATALOG_NAME)

  val V2_SESSION_CATALOG_IMPLEMENTATION =
    buildConf(s"spark.sql.catalog.$SESSION_CATALOG_NAME")
      .doc("A catalog implementation that will be used as the v2 interface to Spark's built-in " +
        s"v1 catalog: $SESSION_CATALOG_NAME. This catalog shares its identifier namespace with " +
        s"the $SESSION_CATALOG_NAME and must be consistent with it; for example, if a table can " +
        s"be loaded by the $SESSION_CATALOG_NAME, this catalog must also return the table " +
        s"metadata. To delegate operations to the $SESSION_CATALOG_NAME, implementations can " +
        "extend 'CatalogExtension'.")
      .version("3.0.0")
      .stringConf
      .createOptional

  object MapKeyDedupPolicy extends Enumeration {
    val EXCEPTION, LAST_WIN = Value
  }

  val MAP_KEY_DEDUP_POLICY = buildConf("spark.sql.mapKeyDedupPolicy")
    .doc("The policy to deduplicate map keys in builtin function: CreateMap, MapFromArrays, " +
      "MapFromEntries, StringToMap, MapConcat and TransformKeys. When EXCEPTION, the query " +
      "fails if duplicated map keys are detected. When LAST_WIN, the map key that is inserted " +
      "at last takes precedence.")
    .version("3.0.0")
    .stringConf
    .transform(_.toUpperCase(Locale.ROOT))
    .checkValues(MapKeyDedupPolicy.values.map(_.toString))
    .createWithDefault(MapKeyDedupPolicy.EXCEPTION.toString)

  val LEGACY_LOOSE_UPCAST = buildConf("spark.sql.legacy.doLooseUpcast")
    .internal()
    .doc("When true, the upcast will be loose and allows string to atomic types.")
    .version("3.0.0")
    .booleanConf
    .createWithDefault(false)

  val LEGACY_CTE_PRECEDENCE_POLICY = buildConf("spark.sql.legacy.ctePrecedencePolicy")
    .internal()
    .doc("When LEGACY, outer CTE definitions takes precedence over inner definitions. If set to " +
      "EXCEPTION, AnalysisException is thrown while name conflict is detected in nested CTE." +
      "The default is CORRECTED, inner CTE definitions take precedence. This config " +
      "will be removed in future versions and CORRECTED will be the only behavior.")
    .version("3.0.0")
    .stringConf
    .transform(_.toUpperCase(Locale.ROOT))
    .checkValues(LegacyBehaviorPolicy.values.map(_.toString))
    .createWithDefault(LegacyBehaviorPolicy.CORRECTED.toString)

  val LEGACY_INLINE_CTE_IN_COMMANDS = buildConf("spark.sql.legacy.inlineCTEInCommands")
    .internal()
    .doc("If true, always inline the CTE relations for the queries in commands. This is the " +
      "legacy behavior which may produce incorrect results because Spark may evaluate a CTE " +
      "relation more than once, even if it's nondeterministic.")
    .version("4.0.0")
    .booleanConf
    .createWithDefault(false)

  val LEGACY_TIME_PARSER_POLICY = buildConf(SqlApiConfHelper.LEGACY_TIME_PARSER_POLICY_KEY)
    .internal()
    .doc("When LEGACY, java.text.SimpleDateFormat is used for formatting and parsing " +
      "dates/timestamps in a locale-sensitive manner, which is the approach before Spark 3.0. " +
      "When set to CORRECTED, classes from java.time.* packages are used for the same purpose. " +
      "When set to EXCEPTION, RuntimeException is thrown when we will get different " +
      "results. The default is CORRECTED.")
    .version("3.0.0")
    .stringConf
    .transform(_.toUpperCase(Locale.ROOT))
    .checkValues(LegacyBehaviorPolicy.values.map(_.toString))
    .createWithDefault(LegacyBehaviorPolicy.CORRECTED.toString)

  val LEGACY_ARRAY_EXISTS_FOLLOWS_THREE_VALUED_LOGIC =
    buildConf("spark.sql.legacy.followThreeValuedLogicInArrayExists")
      .internal()
      .doc("When true, the ArrayExists will follow the three-valued boolean logic.")
      .version("3.0.0")
      .booleanConf
      .createWithDefault(true)

  val ADDITIONAL_REMOTE_REPOSITORIES =
    buildConf("spark.sql.maven.additionalRemoteRepositories")
      .doc("A comma-delimited string config of the optional additional remote Maven mirror " +
        "repositories. This is only used for downloading Hive jars in IsolatedClientLoader " +
        "if the default Maven Central repo is unreachable.")
      .version("3.0.0")
      .stringConf
      .createWithDefault(
        sys.env.getOrElse("DEFAULT_ARTIFACT_REPOSITORY",
          "https://maven-central.storage-download.googleapis.com/maven2/"))

  val LEGACY_FROM_DAYTIME_STRING =
    buildConf("spark.sql.legacy.fromDayTimeString.enabled")
      .internal()
      .doc("When true, the `from` bound is not taken into account in conversion of " +
        "a day-time string to an interval, and the `to` bound is used to skip " +
        "all interval units out of the specified range. If it is set to `false`, " +
        "`ParseException` is thrown if the input does not match to the pattern " +
        "defined by `from` and `to`.")
      .version("3.0.0")
      .booleanConf
      .createWithDefault(false)

  val LEGACY_PROPERTY_NON_RESERVED =
    buildConf("spark.sql.legacy.notReserveProperties")
      .internal()
      .doc("When true, all database and table properties are not reserved and available for " +
        "create/alter syntaxes. But please be aware that the reserved properties will be " +
        "silently removed.")
      .version("3.0.0")
      .booleanConf
      .createWithDefault(false)

  val LEGACY_ADD_SINGLE_FILE_IN_ADD_FILE =
    buildConf("spark.sql.legacy.addSingleFileInAddFile")
      .internal()
      .doc("When true, only a single file can be added using ADD FILE. If false, then users " +
        "can add directory by passing directory path to ADD FILE.")
      .version("3.0.0")
      .booleanConf
      .createWithDefault(false)

  val LEGACY_MSSQLSERVER_NUMERIC_MAPPING_ENABLED =
    buildConf("spark.sql.legacy.mssqlserver.numericMapping.enabled")
      .internal()
      .doc("When true, use legacy MsSqlServer TINYINT, SMALLINT and REAL type mapping.")
      .version("2.4.5")
      .booleanConf
      .createWithDefault(false)

  val LEGACY_MSSQLSERVER_DATETIMEOFFSET_MAPPING_ENABLED =
    buildConf("spark.sql.legacy.mssqlserver.datetimeoffsetMapping.enabled")
      .internal()
      .doc("When true, DATETIMEOFFSET is mapped to StringType; otherwise, it is mapped to " +
        "TimestampType.")
      .version("4.0.0")
      .booleanConf
      .createWithDefault(false)

  val LEGACY_MYSQL_BIT_ARRAY_MAPPING_ENABLED =
    buildConf("spark.sql.legacy.mysql.bitArrayMapping.enabled")
      .internal()
      .doc("When true, use LongType to represent MySQL BIT(n>1); otherwise, use BinaryType.")
      .version("4.0.0")
      .booleanConf
      .createWithDefault(false)

  val LEGACY_MYSQL_TIMESTAMPNTZ_MAPPING_ENABLED =
    buildConf("spark.sql.legacy.mysql.timestampNTZMapping.enabled")
      .internal()
      .doc("When true, TimestampNTZType and MySQL TIMESTAMP can be converted bidirectionally. " +
        "For reading, MySQL TIMESTAMP is converted to TimestampNTZType when JDBC read option " +
        "preferTimestampNTZ is true. For writing, TimestampNTZType is converted to MySQL " +
        "TIMESTAMP; otherwise, DATETIME")
      .version("4.0.0")
      .booleanConf
      .createWithDefault(false)

  val LEGACY_ORACLE_TIMESTAMP_MAPPING_ENABLED =
    buildConf("spark.sql.legacy.oracle.timestampMapping.enabled")
      .internal()
      .doc("When true, TimestampType maps to TIMESTAMP in Oracle; otherwise, " +
        "TIMESTAMP WITH LOCAL TIME ZONE.")
      .version("4.0.0")
      .booleanConf
      .createWithDefault(false)

  val LEGACY_DB2_TIMESTAMP_MAPPING_ENABLED =
    buildConf("spark.sql.legacy.db2.numericMapping.enabled")
      .internal()
      .doc("When true, SMALLINT maps to IntegerType in DB2; otherwise, ShortType" )
      .version("4.0.0")
      .booleanConf
      .createWithDefault(false)

  val LEGACY_DB2_BOOLEAN_MAPPING_ENABLED =
    buildConf("spark.sql.legacy.db2.booleanMapping.enabled")
      .internal()
      .doc("When true, BooleanType maps to CHAR(1) in DB2; otherwise, BOOLEAN" )
      .version("4.0.0")
      .booleanConf
      .createWithDefault(false)

  val LEGACY_POSTGRES_DATETIME_MAPPING_ENABLED =
    buildConf("spark.sql.legacy.postgres.datetimeMapping.enabled")
      .internal()
      .doc("When true, TimestampType maps to TIMESTAMP WITHOUT TIME ZONE in PostgreSQL for " +
        "writing; otherwise, TIMESTAMP WITH TIME ZONE. When true, TIMESTAMP WITH TIME ZONE " +
        "can be converted to TimestampNTZType when JDBC read option preferTimestampNTZ is " +
        "true; otherwise, converted to TimestampType regardless of preferTimestampNTZ.")
      .version("4.0.0")
      .booleanConf
      .createWithDefault(false)

  val CSV_FILTER_PUSHDOWN_ENABLED = buildConf("spark.sql.csv.filterPushdown.enabled")
    .doc("When true, enable filter pushdown to CSV datasource.")
    .version("3.0.0")
    .booleanConf
    .createWithDefault(true)

  val JSON_FILTER_PUSHDOWN_ENABLED = buildConf("spark.sql.json.filterPushdown.enabled")
    .doc("When true, enable filter pushdown to JSON datasource.")
    .version("3.1.0")
    .booleanConf
    .createWithDefault(true)

  val AVRO_FILTER_PUSHDOWN_ENABLED = buildConf("spark.sql.avro.filterPushdown.enabled")
    .doc("When true, enable filter pushdown to Avro datasource.")
    .version("3.1.0")
    .booleanConf
    .createWithDefault(true)

  val JSON_ENABLE_PARTIAL_RESULTS =
    buildConf("spark.sql.json.enablePartialResults")
      .internal()
      .doc("When set to true, enables partial results for structs, maps, and arrays in JSON " +
        "when one or more fields do not match the schema")
      .version("3.4.0")
      .booleanConf
      .createWithDefault(true)

  val JSON_EXACT_STRING_PARSING =
    buildConf("spark.sql.json.enableExactStringParsing")
      .internal()
      .doc("When set to true, string columns extracted from JSON objects will be extracted " +
        "exactly as they appear in the input string, with no changes")
      .version("4.0.0")
      .booleanConf
      .createWithDefault(true)

  val JSON_USE_UNSAFE_ROW =
    buildConf("spark.sql.json.useUnsafeRow")
      .doc("When set to true, use UnsafeRow to represent struct result in the JSON parser. It " +
        "can be overwritten by the JSON option `useUnsafeRow`.")
      .version("4.0.0")
      .booleanConf
      .createWithDefault(false)

  val VARIANT_ALLOW_DUPLICATE_KEYS =
    buildConf("spark.sql.variant.allowDuplicateKeys")
      .internal()
      .doc("When set to false, parsing variant from JSON will throw an error if there are " +
        "duplicate keys in the input JSON object. When set to true, the parser will keep the " +
        "last occurrence of all fields with the same key.")
      .version("4.0.0")
      .booleanConf
      .createWithDefault(false)

  val LEGACY_CSV_ENABLE_DATE_TIME_PARSING_FALLBACK =
    buildConf("spark.sql.legacy.csv.enableDateTimeParsingFallback")
      .internal()
      .doc("When true, enable legacy date/time parsing fallback in CSV")
      .version("3.4.0")
      .booleanConf
      .createOptional

  val LEGACY_JSON_ENABLE_DATE_TIME_PARSING_FALLBACK =
    buildConf("spark.sql.legacy.json.enableDateTimeParsingFallback")
      .internal()
      .doc("When true, enable legacy date/time parsing fallback in JSON")
      .version("3.4.0")
      .booleanConf
      .createOptional

  val ADD_PARTITION_BATCH_SIZE =
    buildConf("spark.sql.addPartitionInBatch.size")
      .internal()
      .doc("The number of partitions to be handled in one turn when use " +
        "`AlterTableAddPartitionCommand` or `RepairTableCommand` to add partitions into table. " +
        "The smaller batch size is, the less memory is required for the real handler, e.g. " +
        "Hive Metastore.")
      .version("3.0.0")
      .intConf
      .checkValue(_ > 0, "The value of spark.sql.addPartitionInBatch.size must be positive")
      .createWithDefault(100)

  val LEGACY_ALLOW_HASH_ON_MAPTYPE = buildConf("spark.sql.legacy.allowHashOnMapType")
    .internal()
    .doc("When set to true, hash expressions can be applied on elements of MapType. Otherwise, " +
      "an analysis exception will be thrown.")
    .version("3.0.0")
    .booleanConf
    .createWithDefault(false)

  val LEGACY_INTEGER_GROUPING_ID =
    buildConf("spark.sql.legacy.integerGroupingId")
      .internal()
      .doc("When true, grouping_id() returns int values instead of long values.")
      .version("3.1.0")
      .booleanConf
      .createWithDefault(false)

  val LEGACY_GROUPING_ID_WITH_APPENDED_USER_GROUPBY =
    buildConf("spark.sql.legacy.groupingIdWithAppendedUserGroupBy")
      .internal()
      .doc("When true, grouping_id() returns values based on grouping set columns plus " +
        "user-given group-by expressions order like Spark 3.2.0, 3.2.1, 3.2.2, and 3.3.0.")
      .version("3.2.3")
      .booleanConf
      .createWithDefault(false)

  val LEGACY_PARQUET_NANOS_AS_LONG = buildConf("spark.sql.legacy.parquet.nanosAsLong")
    .internal()
    .doc("When true, the Parquet's nanos precision timestamps are converted to SQL long values.")
    .version("3.2.4")
    .booleanConf
    .createWithDefault(false)

  val PARQUET_INT96_REBASE_MODE_IN_WRITE =
    buildConf("spark.sql.parquet.int96RebaseModeInWrite")
      .internal()
      .doc("When LEGACY, Spark will rebase INT96 timestamps from Proleptic Gregorian calendar to " +
        "the legacy hybrid (Julian + Gregorian) calendar when writing Parquet files. " +
        "When CORRECTED, Spark will not do rebase and write the timestamps as it is. " +
        "When EXCEPTION, which is the default, Spark will fail the writing if it sees ancient " +
        "timestamps that are ambiguous between the two calendars.")
      .version("3.1.0")
      .stringConf
      .transform(_.toUpperCase(Locale.ROOT))
      .checkValues(LegacyBehaviorPolicy.values.map(_.toString))
      .createWithDefault(LegacyBehaviorPolicy.CORRECTED.toString)

  val PARQUET_REBASE_MODE_IN_WRITE =
    buildConf("spark.sql.parquet.datetimeRebaseModeInWrite")
      .internal()
      .doc("When LEGACY, Spark will rebase dates/timestamps from Proleptic Gregorian calendar " +
        "to the legacy hybrid (Julian + Gregorian) calendar when writing Parquet files. " +
        "When CORRECTED, Spark will not do rebase and write the dates/timestamps as it is. " +
        "When EXCEPTION, which is the default, Spark will fail the writing if it sees " +
        "ancient dates/timestamps that are ambiguous between the two calendars. " +
        "This config influences on writes of the following parquet logical types: DATE, " +
        "TIMESTAMP_MILLIS, TIMESTAMP_MICROS. The INT96 type has the separate config: " +
        s"${PARQUET_INT96_REBASE_MODE_IN_WRITE.key}.")
      .version("3.0.0")
      .stringConf
      .transform(_.toUpperCase(Locale.ROOT))
      .checkValues(LegacyBehaviorPolicy.values.map(_.toString))
      .createWithDefault(LegacyBehaviorPolicy.CORRECTED.toString)

  val PARQUET_INT96_REBASE_MODE_IN_READ =
    buildConf("spark.sql.parquet.int96RebaseModeInRead")
      .internal()
      .doc("When LEGACY, Spark will rebase INT96 timestamps from the legacy hybrid (Julian + " +
        "Gregorian) calendar to Proleptic Gregorian calendar when reading Parquet files. " +
        "When CORRECTED, Spark will not do rebase and read the timestamps as it is. " +
        "When EXCEPTION, which is the default, Spark will fail the reading if it sees ancient " +
        "timestamps that are ambiguous between the two calendars. This config is only effective " +
        "if the writer info (like Spark, Hive) of the Parquet files is unknown.")
      .version("3.1.0")
      .stringConf
      .transform(_.toUpperCase(Locale.ROOT))
      .checkValues(LegacyBehaviorPolicy.values.map(_.toString))
      .createWithDefault(LegacyBehaviorPolicy.CORRECTED.toString)

  val PARQUET_REBASE_MODE_IN_READ =
    buildConf("spark.sql.parquet.datetimeRebaseModeInRead")
      .internal()
      .doc("When LEGACY, Spark will rebase dates/timestamps from the legacy hybrid (Julian + " +
        "Gregorian) calendar to Proleptic Gregorian calendar when reading Parquet files. " +
        "When CORRECTED, Spark will not do rebase and read the dates/timestamps as it is. " +
        "When EXCEPTION, which is the default, Spark will fail the reading if it sees " +
        "ancient dates/timestamps that are ambiguous between the two calendars. This config is " +
        "only effective if the writer info (like Spark, Hive) of the Parquet files is unknown. " +
        "This config influences on reads of the following parquet logical types: DATE, " +
        "TIMESTAMP_MILLIS, TIMESTAMP_MICROS. The INT96 type has the separate config: " +
        s"${PARQUET_INT96_REBASE_MODE_IN_READ.key}.")
      .version("3.0.0")
      .withAlternative("spark.sql.legacy.parquet.datetimeRebaseModeInRead")
      .stringConf
      .transform(_.toUpperCase(Locale.ROOT))
      .checkValues(LegacyBehaviorPolicy.values.map(_.toString))
      .createWithDefault(LegacyBehaviorPolicy.CORRECTED.toString)

  val AVRO_REBASE_MODE_IN_WRITE =
    buildConf("spark.sql.avro.datetimeRebaseModeInWrite")
      .internal()
      .doc("When LEGACY, Spark will rebase dates/timestamps from Proleptic Gregorian calendar " +
        "to the legacy hybrid (Julian + Gregorian) calendar when writing Avro files. " +
        "When CORRECTED, Spark will not do rebase and write the dates/timestamps as it is. " +
        "When EXCEPTION, which is the default, Spark will fail the writing if it sees " +
        "ancient dates/timestamps that are ambiguous between the two calendars.")
      .version("3.0.0")
      .stringConf
      .transform(_.toUpperCase(Locale.ROOT))
      .checkValues(LegacyBehaviorPolicy.values.map(_.toString))
      .createWithDefault(LegacyBehaviorPolicy.CORRECTED.toString)

  val AVRO_REBASE_MODE_IN_READ =
    buildConf("spark.sql.avro.datetimeRebaseModeInRead")
      .internal()
      .doc("When LEGACY, Spark will rebase dates/timestamps from the legacy hybrid (Julian + " +
        "Gregorian) calendar to Proleptic Gregorian calendar when reading Avro files. " +
        "When CORRECTED, Spark will not do rebase and read the dates/timestamps as it is. " +
        "When EXCEPTION, which is the default, Spark will fail the reading if it sees " +
        "ancient dates/timestamps that are ambiguous between the two calendars. This config is " +
        "only effective if the writer info (like Spark, Hive) of the Avro files is unknown.")
      .version("3.0.0")
      .stringConf
      .transform(_.toUpperCase(Locale.ROOT))
      .checkValues(LegacyBehaviorPolicy.values.map(_.toString))
      .createWithDefault(LegacyBehaviorPolicy.CORRECTED.toString)

  val SCRIPT_TRANSFORMATION_EXIT_TIMEOUT =
    buildConf("spark.sql.scriptTransformation.exitTimeoutInSeconds")
      .internal()
      .doc("Timeout for executor to wait for the termination of transformation script when EOF.")
      .version("3.0.0")
      .timeConf(TimeUnit.SECONDS)
      .checkValue(_ > 0, "The timeout value must be positive")
      .createWithDefault(10L)

  val COALESCE_BUCKETS_IN_JOIN_ENABLED =
    buildConf("spark.sql.bucketing.coalesceBucketsInJoin.enabled")
      .doc("When true, if two bucketed tables with the different number of buckets are joined, " +
        "the side with a bigger number of buckets will be coalesced to have the same number " +
        "of buckets as the other side. Bigger number of buckets is divisible by the smaller " +
        "number of buckets. Bucket coalescing is applied to sort-merge joins and " +
        "shuffled hash join. Note: Coalescing bucketed table can avoid unnecessary shuffling " +
        "in join, but it also reduces parallelism and could possibly cause OOM for " +
        "shuffled hash join.")
      .version("3.1.0")
      .booleanConf
      .createWithDefault(false)

  val COALESCE_BUCKETS_IN_JOIN_MAX_BUCKET_RATIO =
    buildConf("spark.sql.bucketing.coalesceBucketsInJoin.maxBucketRatio")
      .doc("The ratio of the number of two buckets being coalesced should be less than or " +
        "equal to this value for bucket coalescing to be applied. This configuration only " +
        s"has an effect when '${COALESCE_BUCKETS_IN_JOIN_ENABLED.key}' is set to true.")
      .version("3.1.0")
      .intConf
      .checkValue(_ > 0, "The difference must be positive.")
      .createWithDefault(4)

  val BROADCAST_HASH_JOIN_OUTPUT_PARTITIONING_EXPAND_LIMIT =
    buildConf("spark.sql.execution.broadcastHashJoin.outputPartitioningExpandLimit")
      .internal()
      .doc("The maximum number of partitionings that a HashPartitioning can be expanded to. " +
        "This configuration is applicable only for BroadcastHashJoin inner joins and can be " +
        "set to '0' to disable this feature.")
      .version("3.1.0")
      .intConf
      .checkValue(_ >= 0, "The value must be non-negative.")
      .createWithDefault(8)

  val OPTIMIZE_NULL_AWARE_ANTI_JOIN =
    buildConf("spark.sql.optimizeNullAwareAntiJoin")
      .internal()
      .doc("When true, NULL-aware anti join execution will be planed into " +
        "BroadcastHashJoinExec with flag isNullAwareAntiJoin enabled, " +
        "optimized from O(M*N) calculation into O(M) calculation " +
        "using Hash lookup instead of Looping lookup." +
        "Only support for singleColumn NAAJ for now.")
      .version("3.1.0")
      .booleanConf
      .createWithDefault(true)

  val LEGACY_DUPLICATE_BETWEEN_INPUT =
    buildConf("spark.sql.legacy.duplicateBetweenInput")
      .internal()
      .doc("When true, we use legacy between implementation. This is a flag that fixes a " +
        "problem introduced by a between optimization, see ticket SPARK-49063.")
      .version("4.0.0")
      .booleanConf
      .createWithDefault(false)

  val LEGACY_COMPLEX_TYPES_TO_STRING =
    buildConf("spark.sql.legacy.castComplexTypesToString.enabled")
      .internal()
      .doc("When true, maps and structs are wrapped by [] in casting to strings, and " +
        "NULL elements of structs/maps/arrays will be omitted while converting to strings. " +
        "Otherwise, if this is false, which is the default, maps and structs are wrapped by {}, " +
        "and NULL elements will be converted to \"null\".")
      .version("3.1.0")
      .booleanConf
      .createWithDefault(false)

  val LEGACY_PATH_OPTION_BEHAVIOR =
    buildConf("spark.sql.legacy.pathOptionBehavior.enabled")
      .internal()
      .doc("When true, \"path\" option is overwritten if one path parameter is passed to " +
        "DataFrameReader.load(), DataFrameWriter.save(), DataStreamReader.load(), or " +
        "DataStreamWriter.start(). Also, \"path\" option is added to the overall paths if " +
        "multiple path parameters are passed to DataFrameReader.load()")
      .version("3.1.0")
      .booleanConf
      .createWithDefault(false)

  val LEGACY_EXTRA_OPTIONS_BEHAVIOR =
    buildConf("spark.sql.legacy.extraOptionsBehavior.enabled")
      .internal()
      .doc("When true, the extra options will be ignored for DataFrameReader.table(). If set it " +
        "to false, which is the default, Spark will check if the extra options have the same " +
        "key, but the value is different with the table serde properties. If the check passes, " +
        "the extra options will be merged with the serde properties as the scan options. " +
        "Otherwise, an exception will be thrown.")
      .version("3.1.0")
      .booleanConf
      .createWithDefault(false)

  val LEGACY_CREATE_HIVE_TABLE_BY_DEFAULT =
    buildConf("spark.sql.legacy.createHiveTableByDefault")
      .internal()
      .doc("When set to true, CREATE TABLE syntax without USING or STORED AS will use Hive " +
        s"instead of the value of ${DEFAULT_DATA_SOURCE_NAME.key} as the table provider.")
      .version("3.1.0")
      .booleanConf
      .createWithDefault(sys.env.get("SPARK_SQL_LEGACY_CREATE_HIVE_TABLE").contains("true"))

  val LEGACY_CHAR_VARCHAR_AS_STRING =
    buildConf("spark.sql.legacy.charVarcharAsString")
      .internal()
      .doc("When true, Spark treats CHAR/VARCHAR type the same as STRING type, which is the " +
        "behavior of Spark 3.0 and earlier. This means no length check for CHAR/VARCHAR type and " +
        "no padding for CHAR type when writing data to the table.")
      .version("3.1.0")
      .booleanConf
      .createWithDefault(false)

  val CHAR_AS_VARCHAR = buildConf("spark.sql.charAsVarchar")
    .doc("When true, Spark replaces CHAR type with VARCHAR type in CREATE/REPLACE/ALTER TABLE " +
      "commands, so that newly created/updated tables will not have CHAR type columns/fields. " +
      "Existing tables with CHAR type columns/fields are not affected by this config.")
    .version("3.3.0")
    .booleanConf
    .createWithDefault(false)

  val READ_SIDE_CHAR_PADDING = buildConf("spark.sql.readSideCharPadding")
    .doc("When true, Spark applies string padding when reading CHAR type columns/fields, " +
      "in addition to the write-side padding. This config is true by default to better enforce " +
      "CHAR type semantic in cases such as external tables.")
    .version("3.4.0")
    .booleanConf
    .createWithDefault(true)

  val LEGACY_NO_CHAR_PADDING_IN_PREDICATE = buildConf("spark.sql.legacy.noCharPaddingInPredicate")
    .internal()
    .doc("When true, Spark will not apply char type padding for CHAR type columns in string " +
      s"comparison predicates, when '${READ_SIDE_CHAR_PADDING.key}' is false.")
    .version("4.0.0")
    .booleanConf
    .createWithDefault(false)

  val CLI_PRINT_HEADER =
    buildConf("spark.sql.cli.print.header")
     .doc("When set to true, spark-sql CLI prints the names of the columns in query output.")
     .version("3.2.0")
    .booleanConf
    .createWithDefault(false)

  val LEGACY_EMPTY_CURRENT_DB_IN_CLI =
    buildConf("spark.sql.legacy.emptyCurrentDBInCli")
      .internal()
      .doc("When false, spark-sql CLI prints the current database in prompt.")
      .version("3.4.0")
      .booleanConf
      .createWithDefault(false)

  val LEGACY_KEEP_COMMAND_OUTPUT_SCHEMA =
    buildConf("spark.sql.legacy.keepCommandOutputSchema")
      .internal()
      .doc("When true, Spark will keep the output schema of commands such as SHOW DATABASES " +
        "unchanged.")
      .version("3.0.2")
      .booleanConf
      .createWithDefault(false)

  val LEGACY_INTERVAL_ENABLED = buildConf("spark.sql.legacy.interval.enabled")
    .internal()
    .doc("When set to true, Spark SQL uses the mixed legacy interval type `CalendarIntervalType` " +
      "instead of the ANSI compliant interval types `YearMonthIntervalType` and " +
      "`DayTimeIntervalType`. For instance, the date subtraction expression returns " +
      "`CalendarIntervalType` when the SQL config is set to `true` otherwise an ANSI interval.")
    .version("3.2.0")
    .booleanConf
    .createWithDefault(false)

  val MAX_CONCURRENT_OUTPUT_FILE_WRITERS = buildConf("spark.sql.maxConcurrentOutputFileWriters")
    .internal()
    .doc("Maximum number of output file writers to use concurrently. If number of writers " +
      "needed reaches this limit, task will sort rest of output then writing them.")
    .version("3.2.0")
    .intConf
    .createWithDefault(0)

  val INFER_NESTED_DICT_AS_STRUCT = buildConf("spark.sql.pyspark.inferNestedDictAsStruct.enabled")
    .doc("PySpark's SparkSession.createDataFrame infers the nested dict as a map by default. " +
      "When it set to true, it infers the nested dict as a struct.")
    .version("3.3.0")
    .booleanConf
    .createWithDefault(false)

  val INFER_PANDAS_DICT_AS_MAP = buildConf("spark.sql.execution.pandas.inferPandasDictAsMap")
    .doc("When true, spark.createDataFrame will infer dict from Pandas DataFrame " +
      "as a MapType. When false, spark.createDataFrame infers dict from Pandas DataFrame " +
      "as a StructType which is default inferring from PyArrow.")
    .version("4.0.0")
    .booleanConf
    .createWithDefault(false)

  val LEGACY_INFER_ARRAY_TYPE_FROM_FIRST_ELEMENT =
    buildConf("spark.sql.pyspark.legacy.inferArrayTypeFromFirstElement.enabled")
      .internal()
      .doc("PySpark's SparkSession.createDataFrame infers the element type of an array from all " +
        "values in the array by default. If this config is set to true, it restores the legacy " +
        "behavior of only inferring the type from the first array element.")
      .version("3.4.0")
      .booleanConf
      .createWithDefault(false)

  val LEGACY_INFER_MAP_STRUCT_TYPE_FROM_FIRST_ITEM =
    buildConf("spark.sql.pyspark.legacy.inferMapTypeFromFirstPair.enabled")
      .internal()
      .doc("PySpark's SparkSession.createDataFrame infers the key/value types of a map from all " +
        "pairs in the map by default. If this config is set to true, it restores the legacy " +
        "behavior of only inferring the type from the first non-null pair.")
      .version("4.0.0")
      .booleanConf
      .createWithDefault(false)

  val LEGACY_USE_V1_COMMAND =
    buildConf("spark.sql.legacy.useV1Command")
      .internal()
      .doc("When true, Spark will use legacy V1 SQL commands.")
      .version("3.3.0")
      .booleanConf
      .createWithDefault(false)

  val HISTOGRAM_NUMERIC_PROPAGATE_INPUT_TYPE =
    buildConf("spark.sql.legacy.histogramNumericPropagateInputType")
      .internal()
      .doc("The histogram_numeric function computes a histogram on numeric 'expr' using nb bins. " +
        "The return value is an array of (x,y) pairs representing the centers of the histogram's " +
        "bins. If this config is set to true, the output type of the 'x' field in the return " +
        "value is propagated from the input value consumed in the aggregate function. Otherwise, " +
        "'x' always has double type.")
      .version("3.3.0")
      .booleanConf
      .createWithDefault(true)

  val LEGACY_LPAD_RPAD_BINARY_TYPE_AS_STRING =
    buildConf("spark.sql.legacy.lpadRpadAlwaysReturnString")
      .internal()
      .doc("When set to false, when the first argument and the optional padding pattern is a " +
        "byte sequence, the result is a BINARY value. The default padding pattern in this case " +
        "is the zero byte. " +
        "When set to true, it restores the legacy behavior of always returning string types " +
        "even for binary inputs.")
      .version("3.3.0")
      .booleanConf
      .createWithDefault(false)

  val LEGACY_NULL_VALUE_WRITTEN_AS_QUOTED_EMPTY_STRING_CSV =
    buildConf("spark.sql.legacy.nullValueWrittenAsQuotedEmptyStringCsv")
      .internal()
      .doc("When set to false, nulls are written as unquoted empty strings in CSV data source. " +
        "If set to true, it restores the legacy behavior that nulls were written as quoted " +
        "empty strings, `\"\"`.")
      .version("3.3.0")
      .booleanConf
      .createWithDefault(false)

  val LEGACY_ALLOW_NULL_COMPARISON_RESULT_IN_ARRAY_SORT =
    buildConf("spark.sql.legacy.allowNullComparisonResultInArraySort")
      .internal()
      .doc("When set to false, `array_sort` function throws an error " +
        "if the comparator function returns null. " +
        "If set to true, it restores the legacy behavior that handles null as zero (equal).")
      .version("3.2.2")
      .booleanConf
      .createWithDefault(false)

  val LEGACY_AVRO_ALLOW_INCOMPATIBLE_SCHEMA =
    buildConf("spark.sql.legacy.avro.allowIncompatibleSchema")
      .internal()
      .doc("When set to false, if types in Avro are encoded in the same format, but " +
        "the type in the Avro schema explicitly says that the data types are different, " +
        "reject reading the data type in the format to avoid returning incorrect results. " +
        "When set to true, it restores the legacy behavior of allow reading the data in the" +
        " format, which may return incorrect results.")
      .version("3.5.1")
      .booleanConf
      .createWithDefault(false)

  val LEGACY_NON_IDENTIFIER_OUTPUT_CATALOG_NAME =
    buildConf("spark.sql.legacy.v1IdentifierNoCatalog")
      .internal()
      .doc(s"When set to false, the v1 identifier will include '$SESSION_CATALOG_NAME' as " +
        "the catalog name if database is defined. When set to true, it restores the legacy " +
        "behavior that does not include catalog name.")
      .version("3.4.0")
      .booleanConf
      .createWithDefault(false)

  val LEGACY_IN_SUBQUERY_NULLABILITY =
    buildConf("spark.sql.legacy.inSubqueryNullability")
      .internal()
      .doc(s"When set to false, IN subquery nullability is correctly calculated based on " +
        s"both the left and right sides of the IN. When set to true, restores the legacy " +
        "behavior that does not check the right side's nullability.")
      .version("3.5.0")
      .booleanConf
      .createWithDefault(false)

  // Default is false (new, correct behavior) when ANSI is on, true (legacy, incorrect behavior)
  // when ANSI is off. See legacyNullInEmptyBehavior.
  val LEGACY_NULL_IN_EMPTY_LIST_BEHAVIOR =
    buildConf("spark.sql.legacy.nullInEmptyListBehavior")
      .internal()
      .doc("When set to true, restores the legacy incorrect behavior of IN expressions for " +
        "NULL values IN an empty list (including IN subqueries and literal IN lists): " +
        "`null IN (empty list)` should evaluate to false, but sometimes (not always) " +
        "incorrectly evaluates to null in the legacy behavior.")
      .version("3.5.0")
      .booleanConf
      .createOptional

  val ERROR_MESSAGE_FORMAT = buildConf("spark.sql.error.messageFormat")
    .doc("When PRETTY, the error message consists of textual representation of error class, " +
      "message and query context. The MINIMAL and STANDARD formats are pretty JSON formats where " +
      "STANDARD includes an additional JSON field `message`. This configuration property " +
      "influences on error messages of Thrift Server and SQL CLI while running queries.")
    .version("3.4.0")
    .stringConf.transform(_.toUpperCase(Locale.ROOT))
    .checkValues(ErrorMessageFormat.values.map(_.toString))
    .createWithDefault(ErrorMessageFormat.PRETTY.toString)

  val LATERAL_COLUMN_ALIAS_IMPLICIT_ENABLED =
    buildConf("spark.sql.lateralColumnAlias.enableImplicitResolution")
      .internal()
      .doc("Enable resolving implicit lateral column alias defined in the same SELECT list. For " +
        "example, with this conf turned on, for query `SELECT 1 AS a, a + 1` the `a` in `a + 1` " +
        "can be resolved as the previously defined `1 AS a`. But note that table column has " +
        "higher resolution priority than the lateral column alias.")
      .version("3.4.0")
      .booleanConf
      .createWithDefault(true)

  val STABLE_DERIVED_COLUMN_ALIAS_ENABLED =
    buildConf("spark.sql.stableDerivedColumnAlias.enabled")
      .internal()
      .doc("Enable deriving of stable column aliases from the lexer tree instead of parse tree " +
        "and form them via pretty SQL print.")
      .version("3.5.0")
      .booleanConf
      .createWithDefault(false)

  val LOCAL_RELATION_CACHE_THRESHOLD =
    buildConf(SqlApiConfHelper.LOCAL_RELATION_CACHE_THRESHOLD_KEY)
      .doc("The threshold for the size in bytes of local relations to be cached at " +
        "the driver side after serialization.")
      .version("3.5.0")
      .intConf
      .checkValue(_ >= 0, "The threshold of cached local relations must not be negative")
      .createWithDefault(64 * 1024 * 1024)

  val DECORRELATE_JOIN_PREDICATE_ENABLED =
    buildConf("spark.sql.optimizer.decorrelateJoinPredicate.enabled")
      .internal()
      .doc("Decorrelate scalar and lateral subqueries with correlated references in join " +
        "predicates. This configuration is only effective when " +
        s"'${DECORRELATE_INNER_QUERY_ENABLED.key}' is true.")
      .version("4.0.0")
      .booleanConf
      .createWithDefault(true)

  val DECORRELATE_PREDICATE_SUBQUERIES_IN_JOIN_CONDITION =
    buildConf("spark.sql.optimizer.decorrelatePredicateSubqueriesInJoinPredicate.enabled")
      .internal()
      .doc("Decorrelate predicate (in and exists) subqueries with correlated references in join " +
        "predicates.")
      .version("4.0.0")
      .booleanConf
      .createWithDefault(true)

  val OPTIMIZE_UNCORRELATED_IN_SUBQUERIES_IN_JOIN_CONDITION =
    buildConf("spark.sql.optimizer.optimizeUncorrelatedInSubqueriesInJoinCondition.enabled")
      .internal()
      .doc("When true, optimize uncorrelated IN subqueries in join predicates by rewriting them " +
        s"to joins. This interacts with ${LEGACY_NULL_IN_EMPTY_LIST_BEHAVIOR.key} because it " +
        "can rewrite IN predicates.")
      .version("4.0.0")
      .booleanConf
      .createWithDefault(true)

  val EXCLUDE_SUBQUERY_EXP_REFS_FROM_REMOVE_REDUNDANT_ALIASES =
    buildConf("spark.sql.optimizer.excludeSubqueryRefsFromRemoveRedundantAliases.enabled")
      .internal()
      .doc("When true, exclude the references from the subquery expressions (in, exists, etc.) " +
        s"while removing redundant aliases.")
      .version("4.0.0")
      .booleanConf
      .createWithDefault(true)

  val TIME_TRAVEL_TIMESTAMP_KEY =
    buildConf("spark.sql.timeTravelTimestampKey")
      .doc("The option name to specify the time travel timestamp when reading a table.")
      .version("4.0.0")
      .stringConf
      .createWithDefault("timestampAsOf")

  val TIME_TRAVEL_VERSION_KEY =
    buildConf("spark.sql.timeTravelVersionKey")
      .doc("The option name to specify the time travel table version when reading a table.")
      .version("4.0.0")
      .stringConf
      .createWithDefault("versionAsOf")

  val OPERATOR_PIPE_SYNTAX_ENABLED =
    buildConf("spark.sql.operatorPipeSyntaxEnabled")
      .doc("If true, enable operator pipe syntax for Apache Spark SQL. This uses the operator " +
        "pipe marker |> to indicate separation between clauses of SQL in a manner that describes " +
        "the sequence of steps that the query performs in a composable fashion.")
      .version("4.0.0")
      .booleanConf
<<<<<<< HEAD
      .createWithDefault(false)
=======
      .createWithDefault(Utils.isTesting)
>>>>>>> 6393afad

  val LEGACY_PERCENTILE_DISC_CALCULATION = buildConf("spark.sql.legacy.percentileDiscCalculation")
    .internal()
    .doc("If true, the old bogus percentile_disc calculation is used. The old calculation " +
      "incorrectly mapped the requested percentile to the sorted range of values in some cases " +
      "and so returned incorrect results. Also, the new implementation is faster as it doesn't " +
      "contain the interpolation logic that the old percentile_cont based one did.")
    .version("3.3.4")
    .booleanConf
    .createWithDefault(false)

  val LEGACY_NEGATIVE_INDEX_IN_ARRAY_INSERT =
    buildConf("spark.sql.legacy.negativeIndexInArrayInsert")
      .internal()
      .doc("When set to true, restores the legacy behavior of `array_insert` for " +
        "negative indexes - 0-based: the function inserts new element before the last one " +
        "for the index -1. For example, `array_insert(['a', 'b'], -1, 'x')` returns " +
        "`['a', 'x', 'b']`. When set to false, the -1 index points out to the last element, " +
        "and the given example produces `['a', 'b', 'x']`.")
      .version("3.4.2")
      .booleanConf
      .createWithDefault(false)

  val LEGACY_RAISE_ERROR_WITHOUT_ERROR_CLASS =
    buildConf("spark.sql.legacy.raiseErrorWithoutErrorClass")
      .internal()
      .doc("When set to true, restores the legacy behavior of `raise_error` and `assert_true` to " +
        "not return the `[USER_RAISED_EXCEPTION]` prefix." +
        "For example, `raise_error('error!')` returns `error!` instead of " +
        "`[USER_RAISED_EXCEPTION] Error!`.")
      .version("4.0.0")
      .booleanConf
      .createWithDefault(false)

  val LEGACY_SCALAR_SUBQUERY_COUNT_BUG_HANDLING =
    buildConf("spark.sql.legacy.scalarSubqueryCountBugBehavior")
      .internal()
      .doc("When set to true, restores legacy behavior of potential incorrect count bug " +
        "handling for scalar subqueries.")
      .version("4.0.0")
      .booleanConf
      .createWithDefault(false)

  val LEGACY_SCALAR_SUBQUERY_ALLOW_GROUP_BY_NON_EQUALITY_CORRELATED_PREDICATE =
    buildConf("spark.sql.legacy.scalarSubqueryAllowGroupByNonEqualityCorrelatedPredicate")
      .internal()
      .doc("When set to true, use incorrect legacy behavior for checking whether a scalar " +
        "subquery with a group-by on correlated columns is allowed. See SPARK-48503")
      .version("4.0.0")
      .booleanConf
      .createWithDefault(false)

  val SCALAR_SUBQUERY_ALLOW_GROUP_BY_COLUMN_EQUAL_TO_CONSTANT =
    buildConf("spark.sql.analyzer.scalarSubqueryAllowGroupByColumnEqualToConstant")
      .internal()
      .doc("When set to true, allow scalar subqueries with group-by on a column that also " +
        " has an equality filter with a constant (SPARK-48557).")
      .version("4.0.0")
      .booleanConf
      .createWithDefault(true)

  val ALLOW_SUBQUERY_EXPRESSIONS_IN_LAMBDAS_AND_HIGHER_ORDER_FUNCTIONS =
    buildConf("spark.sql.analyzer.allowSubqueryExpressionsInLambdasOrHigherOrderFunctions")
      .internal()
      .doc("When set to false, the analyzer will throw an error if a subquery expression appears " +
        "in a lambda function or higher-order function. When set to true, it restores the legacy " +
        "behavior of allowing subquery eexpressions in lambda functions or higher-order functions.")
      .version("4.0.0")
      .booleanConf
      .createWithDefault(false)

  val SUPPORT_SECOND_OFFSET_FORMAT =
    buildConf("spark.sql.files.supportSecondOffsetFormat")
      .internal()
      .doc("When set to true, datetime formatter used for csv, json and xml " +
        "will support zone offsets that have seconds in it. e.g. LA timezone offset prior to 1883" +
        "was -07:52:58. When this flag is not set we lose seconds information." )
      .version("4.0.0")
      .booleanConf
      .createWithDefault(true)

  // Deprecate "spark.connect.copyFromLocalToFs.allowDestLocal" in favor of this config. This is
  // currently optional because we don't want to break existing users who are using the old config.
  // If this config is set, then we override the deprecated config.
  val ARTIFACT_COPY_FROM_LOCAL_TO_FS_ALLOW_DEST_LOCAL =
    buildConf("spark.sql.artifact.copyFromLocalToFs.allowDestLocal")
      .internal()
      .doc("""
             |Allow `spark.copyFromLocalToFs` destination to be local file system
             | path on spark driver node when
             |`spark.sql.artifact.copyFromLocalToFs.allowDestLocal` is true.
             |This will allow user to overwrite arbitrary file on spark
             |driver node we should only enable it for testing purpose.
             |""".stripMargin)
      .version("4.0.0")
      .booleanConf
      .createOptional

  val LEGACY_RETAIN_FRACTION_DIGITS_FIRST =
    buildConf("spark.sql.legacy.decimal.retainFractionDigitsOnTruncate")
      .internal()
      .doc("When set to true, we will try to retain the fraction digits first rather than " +
        "integral digits as prior Spark 4.0, when getting a least common type between decimal " +
        "types, and the result decimal precision exceeds the max precision.")
      .version("4.0.0")
      .booleanConf
      .createWithDefault(false)

  val STACK_TRACES_IN_DATAFRAME_CONTEXT = buildConf("spark.sql.stackTracesInDataFrameContext")
    .doc("The number of non-Spark stack traces in the captured DataFrame query context.")
    .version("4.0.0")
    .intConf
    .checkValue(_ > 0, "The number of stack traces in the DataFrame context must be positive.")
    .createWithDefault(1)

  val LEGACY_JAVA_CHARSETS = buildConf("spark.sql.legacy.javaCharsets")
    .internal()
    .doc("When set to true, the functions like `encode()` can use charsets from JDK while " +
      "encoding or decoding string values. If it is false, such functions support only one of " +
      "the charsets: 'US-ASCII', 'ISO-8859-1', 'UTF-8', 'UTF-16BE', 'UTF-16LE', 'UTF-16', " +
      "'UTF-32'.")
    .version("4.0.0")
    .booleanConf
    .createWithDefault(false)

  val LEGACY_CODING_ERROR_ACTION = buildConf("spark.sql.legacy.codingErrorAction")
    .internal()
    .doc("When set to true, encode/decode functions replace unmappable characters with mojibake " +
      "instead of reporting coding errors.")
    .version("4.0.0")
    .booleanConf
    .createWithDefault(false)

  val LEGACY_EVAL_CURRENT_TIME = buildConf("spark.sql.legacy.earlyEvalCurrentTime")
    .internal()
    .doc("When set to true, evaluation and constant folding will happen for now() and " +
      "current_timestamp() expressions before finish analysis phase. " +
      "This flag will allow a bit more liberal syntax but it will sacrifice correctness - " +
      "Results of now() and current_timestamp() can be different for different operations " +
      "in a single query."
    )
    .version("4.0.0")
    .booleanConf
    .createWithDefault(false)

  val LEGACY_BANG_EQUALS_NOT = buildConf("spark.sql.legacy.bangEqualsNot")
    .internal()
    .doc("When set to true, '!' is a lexical equivalent for 'NOT'. That is '!' can be used " +
      "outside of the documented prefix usage in a logical expression." +
      "Examples are: `expr ! IN (1, 2)` and `expr ! BETWEEN 1 AND 2`, but also `IF ! EXISTS`."
    )
    .version("4.0.0")
    .booleanConf
    .createWithDefault(false)

  /**
   * Holds information about keys that have been deprecated.
   *
   * @param key The deprecated key.
   * @param version Version of Spark where key was deprecated.
   * @param comment Additional info regarding to the removed config. For example,
   *                reasons of config deprecation, what users should use instead of it.
   */
  case class DeprecatedConfig(key: String, version: String, comment: String) {
    def toDeprecationString: String = {
      s"The SQL config '$key' has been deprecated in Spark v$version " +
        s"and may be removed in the future. $comment"
    }
  }

  /**
   * Maps deprecated SQL config keys to information about the deprecation.
   *
   * The extra information is logged as a warning when the SQL config is present
   * in the user's configuration.
   */
  val deprecatedSQLConfigs: Map[String, DeprecatedConfig] = {
    val configs = Seq(
      DeprecatedConfig(
        PANDAS_GROUPED_MAP_ASSIGN_COLUMNS_BY_NAME.key, "2.4",
        "The config allows to switch to the behaviour before Spark 2.4 " +
          "and will be removed in the future releases."),
      DeprecatedConfig(ARROW_EXECUTION_ENABLED.key, "3.0",
        s"Use '${ARROW_PYSPARK_EXECUTION_ENABLED.key}' instead of it."),
      DeprecatedConfig(ARROW_FALLBACK_ENABLED.key, "3.0",
        s"Use '${ARROW_PYSPARK_FALLBACK_ENABLED.key}' instead of it."),
      DeprecatedConfig(SHUFFLE_TARGET_POSTSHUFFLE_INPUT_SIZE.key, "3.0",
        s"Use '${ADVISORY_PARTITION_SIZE_IN_BYTES.key}' instead of it."),
      DeprecatedConfig(OPTIMIZER_METADATA_ONLY.key, "3.0",
        "Avoid to depend on this optimization to prevent a potential correctness issue. " +
          "If you must use, use 'SparkSessionExtensions' instead to inject it as a custom rule."),
      DeprecatedConfig(CONVERT_CTAS.key, "3.1",
        s"Set '${LEGACY_CREATE_HIVE_TABLE_BY_DEFAULT.key}' to false instead."),
      DeprecatedConfig("spark.sql.sources.schemaStringLengthThreshold", "3.2",
        s"Use '${HIVE_TABLE_PROPERTY_LENGTH_THRESHOLD.key}' instead."),
      DeprecatedConfig(LEGACY_REPLACE_DATABRICKS_SPARK_AVRO_ENABLED.key, "3.2",
        """Use `.format("avro")` in `DataFrameWriter` or `DataFrameReader` instead."""),
      DeprecatedConfig(COALESCE_PARTITIONS_MIN_PARTITION_NUM.key, "3.2",
        s"Use '${COALESCE_PARTITIONS_MIN_PARTITION_SIZE.key}' instead."),
      DeprecatedConfig(PARQUET_REBASE_MODE_IN_READ.alternatives.head, "3.2",
        s"Use '${PARQUET_REBASE_MODE_IN_READ.key}' instead."),
      DeprecatedConfig(ESCAPED_STRING_LITERALS.key, "4.0",
        "Use raw string literals with the `r` prefix instead. "),
      DeprecatedConfig("spark.connect.copyFromLocalToFs.allowDestLocal", "4.0",
        s"Use '${ARTIFACT_COPY_FROM_LOCAL_TO_FS_ALLOW_DEST_LOCAL.key}' instead."),
      DeprecatedConfig(ALLOW_ZERO_INDEX_IN_FORMAT_STRING.key, "4.0", "Increase indexes by 1 " +
        "in `strfmt` of the `format_string` function. Refer to the first argument by \"1$\".")
    )

    Map(configs.map { cfg => cfg.key -> cfg } : _*)
  }

  /**
   * Holds information about keys that have been removed.
   *
   * @param key The removed config key.
   * @param version Version of Spark where key was removed.
   * @param defaultValue The default config value. It can be used to notice
   *                     users that they set non-default value to an already removed config.
   * @param comment Additional info regarding to the removed config.
   */
  case class RemovedConfig(key: String, version: String, defaultValue: String, comment: String) {
    if (VersionUtils.majorMinorPatchVersion(version).isEmpty) {
      throw SparkException.internalError(
        s"The removed SQL config $key has the wrong Spark version: $version")
    }
  }

  /**
   * The map contains info about removed SQL configs. Keys are SQL config names,
   * map values contain extra information like the version in which the config was removed,
   * config's default value and a comment.
   *
   * Please, add a removed SQL configuration property here only when it affects behaviours.
   * For example, `spark.sql.variable.substitute.depth` was not added as it virtually
   * became no-op later. By this, it makes migrations to new Spark versions painless.
   */
  val removedSQLConfigs: Map[String, RemovedConfig] = {
    val configs = Seq(
      RemovedConfig("spark.sql.fromJsonForceNullableSchema", "3.0.0", "true",
        "It was removed to prevent errors like SPARK-23173 for non-default value."),
      RemovedConfig(
        "spark.sql.legacy.allowCreatingManagedTableUsingNonemptyLocation", "3.0.0", "false",
        "It was removed to prevent loss of user data for non-default value."),
      RemovedConfig("spark.sql.legacy.compareDateTimestampInTimestamp", "3.0.0", "true",
        "It was removed to prevent errors like SPARK-23549 for non-default value."),
      RemovedConfig("spark.sql.parquet.int64AsTimestampMillis", "3.0.0", "false",
        "The config was deprecated since Spark 2.3." +
        s"Use '${PARQUET_OUTPUT_TIMESTAMP_TYPE.key}' instead of it."),
      RemovedConfig("spark.sql.execution.pandas.respectSessionTimeZone", "3.0.0", "true",
        "The non-default behavior is considered as a bug, see SPARK-22395. " +
        "The config was deprecated since Spark 2.3."),
      RemovedConfig("spark.sql.optimizer.planChangeLog.level", "3.1.0", "trace",
        s"Please use `${PLAN_CHANGE_LOG_LEVEL.key}` instead."),
      RemovedConfig("spark.sql.optimizer.planChangeLog.rules", "3.1.0", "",
        s"Please use `${PLAN_CHANGE_LOG_RULES.key}` instead."),
      RemovedConfig("spark.sql.optimizer.planChangeLog.batches", "3.1.0", "",
        s"Please use `${PLAN_CHANGE_LOG_BATCHES.key}` instead."),
      RemovedConfig("spark.sql.ansi.strictIndexOperator", "3.4.0", "true",
        "This was an internal configuration. It is not needed anymore since Spark SQL always " +
          "returns null when getting a map value with a non-existing key. See SPARK-40066 " +
          "for more details."),
      RemovedConfig("spark.sql.hive.verifyPartitionPath", "4.0.0", "false",
        s"This config was replaced by '${IGNORE_MISSING_FILES.key}'."),
      RemovedConfig("spark.sql.optimizer.runtimeFilter.semiJoinReduction.enabled", "4.0.0", "false",
        "This optimizer config is useless as runtime filter cannot be an IN subquery now."),
      RemovedConfig("spark.sql.legacy.parquet.int96RebaseModeInWrite", "4.0.0",
        LegacyBehaviorPolicy.CORRECTED.toString,
        s"Use '${PARQUET_INT96_REBASE_MODE_IN_WRITE.key}' instead."),
      RemovedConfig("spark.sql.legacy.parquet.int96RebaseModeInRead", "4.0.0",
        LegacyBehaviorPolicy.CORRECTED.toString,
        s"Use '${PARQUET_INT96_REBASE_MODE_IN_READ.key}' instead."),
      RemovedConfig("spark.sql.legacy.parquet.datetimeRebaseModeInWrite", "4.0.0",
        LegacyBehaviorPolicy.CORRECTED.toString,
        s"Use '${PARQUET_REBASE_MODE_IN_WRITE.key}' instead."),
      RemovedConfig("spark.sql.legacy.avro.datetimeRebaseModeInWrite", "4.0.0",
        LegacyBehaviorPolicy.CORRECTED.toString,
        s"Use '${AVRO_REBASE_MODE_IN_WRITE.key}' instead."),
      RemovedConfig("spark.sql.legacy.avro.datetimeRebaseModeInRead", "4.0.0",
        LegacyBehaviorPolicy.CORRECTED.toString,
        s"Use '${AVRO_REBASE_MODE_IN_READ.key}' instead.")
    )

    Map(configs.map { cfg => cfg.key -> cfg } : _*)
  }
}

/**
 * A class that enables the setting and getting of mutable config parameters/hints.
 *
 * In the presence of a SQLContext, these can be set and queried by passing SET commands
 * into Spark SQL's query functions (i.e. sql()). Otherwise, users of this class can
 * modify the hints by programmatically calling the setters and getters of this class.
 *
 * SQLConf is thread-safe (internally synchronized, so safe to be used in multiple threads).
 */
class SQLConf extends Serializable with Logging with SqlApiConf {
  import SQLConf._

  /** Only low degree of contention is expected for conf, thus NOT using ConcurrentHashMap. */
  @transient protected[spark] val settings = java.util.Collections.synchronizedMap(
    new java.util.HashMap[String, String]())

  @transient protected val reader = new ConfigReader(settings)

  /** ************************ Spark SQL Params/Hints ******************* */

  def analyzerMaxIterations: Int = getConf(ANALYZER_MAX_ITERATIONS)

  def optimizerExcludedRules: Option[String] = getConf(OPTIMIZER_EXCLUDED_RULES)

  def optimizerMaxIterations: Int = getConf(OPTIMIZER_MAX_ITERATIONS)

  def optimizerInSetConversionThreshold: Int = getConf(OPTIMIZER_INSET_CONVERSION_THRESHOLD)

  def optimizerInSetSwitchThreshold: Int = getConf(OPTIMIZER_INSET_SWITCH_THRESHOLD)

  def planChangeLogLevel: String = getConf(PLAN_CHANGE_LOG_LEVEL)

  def planChangeRules: Option[String] = getConf(PLAN_CHANGE_LOG_RULES)

  def planChangeBatches: Option[String] = getConf(PLAN_CHANGE_LOG_BATCHES)

  def dynamicPartitionPruningEnabled: Boolean = getConf(DYNAMIC_PARTITION_PRUNING_ENABLED)

  def dynamicPartitionPruningUseStats: Boolean = getConf(DYNAMIC_PARTITION_PRUNING_USE_STATS)

  def dynamicPartitionPruningFallbackFilterRatio: Double =
    getConf(DYNAMIC_PARTITION_PRUNING_FALLBACK_FILTER_RATIO)

  def dynamicPartitionPruningReuseBroadcastOnly: Boolean =
    getConf(DYNAMIC_PARTITION_PRUNING_REUSE_BROADCAST_ONLY)

  def runtimeFilterBloomFilterEnabled: Boolean =
    getConf(RUNTIME_BLOOM_FILTER_ENABLED)

  def runtimeFilterCreationSideThreshold: Long =
    getConf(RUNTIME_BLOOM_FILTER_CREATION_SIDE_THRESHOLD)

  def runtimeRowLevelOperationGroupFilterEnabled: Boolean =
    getConf(RUNTIME_ROW_LEVEL_OPERATION_GROUP_FILTER_ENABLED)

  def stateStoreProviderClass: String = getConf(STATE_STORE_PROVIDER_CLASS)

  def isStateSchemaCheckEnabled: Boolean = getConf(STATE_SCHEMA_CHECK_ENABLED)

  def numStateStoreMaintenanceThreads: Int = getConf(NUM_STATE_STORE_MAINTENANCE_THREADS)

  def stateStoreMinDeltasForSnapshot: Int = getConf(STATE_STORE_MIN_DELTAS_FOR_SNAPSHOT)

  def stateStoreFormatValidationEnabled: Boolean = getConf(STATE_STORE_FORMAT_VALIDATION_ENABLED)

  def stateStoreSkipNullsForStreamStreamJoins: Boolean =
    getConf(STATE_STORE_SKIP_NULLS_FOR_STREAM_STREAM_JOINS)

  def checkpointLocation: Option[String] = getConf(CHECKPOINT_LOCATION)

  def isUnsupportedOperationCheckEnabled: Boolean = getConf(UNSUPPORTED_OPERATION_CHECK_ENABLED)

  def useDeprecatedKafkaOffsetFetching: Boolean = getConf(USE_DEPRECATED_KAFKA_OFFSET_FETCHING)

  def statefulOperatorCorrectnessCheckEnabled: Boolean =
    getConf(STATEFUL_OPERATOR_CHECK_CORRECTNESS_ENABLED)

  def fileStreamSinkMetadataIgnored: Boolean = getConf(FILESTREAM_SINK_METADATA_IGNORED)

  def streamingFileCommitProtocolClass: String = getConf(STREAMING_FILE_COMMIT_PROTOCOL_CLASS)

  def fileSinkLogDeletion: Boolean = getConf(FILE_SINK_LOG_DELETION)

  def fileSinkLogCompactInterval: Int = getConf(FILE_SINK_LOG_COMPACT_INTERVAL)

  def fileSinkLogCleanupDelay: Long = getConf(FILE_SINK_LOG_CLEANUP_DELAY)

  def fileSourceLogDeletion: Boolean = getConf(FILE_SOURCE_LOG_DELETION)

  def fileSourceLogCompactInterval: Int = getConf(FILE_SOURCE_LOG_COMPACT_INTERVAL)

  def fileSourceLogCleanupDelay: Long = getConf(FILE_SOURCE_LOG_CLEANUP_DELAY)

  def streamingSchemaInference: Boolean = getConf(STREAMING_SCHEMA_INFERENCE)

  def streamingPollingDelay: Long = getConf(STREAMING_POLLING_DELAY)

  def streamingNoDataProgressEventInterval: Long =
    getConf(STREAMING_NO_DATA_PROGRESS_EVENT_INTERVAL)

  def streamingNoDataMicroBatchesEnabled: Boolean =
    getConf(STREAMING_NO_DATA_MICRO_BATCHES_ENABLED)

  def streamingMetricsEnabled: Boolean = getConf(STREAMING_METRICS_ENABLED)

  def streamingProgressRetention: Int = getConf(STREAMING_PROGRESS_RETENTION)

  def filesMaxPartitionBytes: Long = getConf(FILES_MAX_PARTITION_BYTES)

  def filesOpenCostInBytes: Long = getConf(FILES_OPEN_COST_IN_BYTES)

  def filesMinPartitionNum: Option[Int] = getConf(FILES_MIN_PARTITION_NUM)

  def filesMaxPartitionNum: Option[Int] = getConf(FILES_MAX_PARTITION_NUM)

  def ignoreCorruptFiles: Boolean = getConf(IGNORE_CORRUPT_FILES)

  def ignoreMissingFiles: Boolean = getConf(IGNORE_MISSING_FILES)

  def ignoreInvalidPartitionPaths: Boolean = getConf(IGNORE_INVALID_PARTITION_PATHS)

  def maxRecordsPerFile: Long = getConf(MAX_RECORDS_PER_FILE)

  def useCompression: Boolean = getConf(COMPRESS_CACHED)

  def orcCompressionCodec: String = getConf(ORC_COMPRESSION)

  def orcVectorizedReaderEnabled: Boolean = getConf(ORC_VECTORIZED_READER_ENABLED)

  def orcVectorizedReaderBatchSize: Int = getConf(ORC_VECTORIZED_READER_BATCH_SIZE)

  def orcVectorizedWriterBatchSize: Int = getConf(ORC_VECTORIZED_WRITER_BATCH_SIZE)

  def orcVectorizedReaderNestedColumnEnabled: Boolean =
    getConf(ORC_VECTORIZED_READER_NESTED_COLUMN_ENABLED)

  def parquetCompressionCodec: String = getConf(PARQUET_COMPRESSION)

  def parquetVectorizedReaderEnabled: Boolean = getConf(PARQUET_VECTORIZED_READER_ENABLED)

  def parquetVectorizedReaderNestedColumnEnabled: Boolean =
    getConf(PARQUET_VECTORIZED_READER_NESTED_COLUMN_ENABLED)

  def parquetVectorizedReaderBatchSize: Int = getConf(PARQUET_VECTORIZED_READER_BATCH_SIZE)

  def columnBatchSize: Int = getConf(COLUMN_BATCH_SIZE)

  def vectorizedHugeVectorThreshold: Int = getConf(VECTORIZED_HUGE_VECTOR_THRESHOLD).toInt

  def vectorizedHugeVectorReserveRatio: Double = getConf(VECTORIZED_HUGE_VECTOR_RESERVE_RATIO)

  def cacheVectorizedReaderEnabled: Boolean = getConf(CACHE_VECTORIZED_READER_ENABLED)

  def defaultNumShufflePartitions: Int = getConf(SHUFFLE_PARTITIONS)

  def numShufflePartitions: Int = {
    if (adaptiveExecutionEnabled && coalesceShufflePartitionsEnabled) {
      getConf(COALESCE_PARTITIONS_INITIAL_PARTITION_NUM).getOrElse(defaultNumShufflePartitions)
    } else {
      defaultNumShufflePartitions
    }
  }

  override def defaultStringType: StringType = {
    if (getConf(DEFAULT_COLLATION).toUpperCase(Locale.ROOT) == "UTF8_BINARY") {
      StringType
    } else {
      StringType(CollationFactory.collationNameToId(getConf(DEFAULT_COLLATION)))
    }
  }

  def adaptiveExecutionEnabled: Boolean = getConf(ADAPTIVE_EXECUTION_ENABLED)

  def adaptiveExecutionLogLevel: String = getConf(ADAPTIVE_EXECUTION_LOG_LEVEL)

  def fetchShuffleBlocksInBatch: Boolean = getConf(FETCH_SHUFFLE_BLOCKS_IN_BATCH)

  def nonEmptyPartitionRatioForBroadcastJoin: Double =
    getConf(NON_EMPTY_PARTITION_RATIO_FOR_BROADCAST_JOIN)

  def coalesceShufflePartitionsEnabled: Boolean = getConf(COALESCE_PARTITIONS_ENABLED)

  def minBatchesToRetain: Int = getConf(MIN_BATCHES_TO_RETAIN)

  def ratioExtraSpaceAllowedInCheckpoint: Double = getConf(RATIO_EXTRA_SPACE_ALLOWED_IN_CHECKPOINT)

  def maxBatchesToRetainInMemory: Int = getConf(MAX_BATCHES_TO_RETAIN_IN_MEMORY)

  def streamingMaintenanceInterval: Long = getConf(STREAMING_MAINTENANCE_INTERVAL)

  def stateStoreCompressionCodec: String = getConf(STATE_STORE_COMPRESSION_CODEC)

  def checkpointRenamedFileCheck: Boolean = getConf(CHECKPOINT_RENAMEDFILE_CHECK_ENABLED)

  def parquetFilterPushDown: Boolean = getConf(PARQUET_FILTER_PUSHDOWN_ENABLED)

  def parquetFilterPushDownDate: Boolean = getConf(PARQUET_FILTER_PUSHDOWN_DATE_ENABLED)

  def parquetFilterPushDownTimestamp: Boolean = getConf(PARQUET_FILTER_PUSHDOWN_TIMESTAMP_ENABLED)

  def parquetFilterPushDownDecimal: Boolean = getConf(PARQUET_FILTER_PUSHDOWN_DECIMAL_ENABLED)

  def parquetFilterPushDownStringPredicate: Boolean =
    getConf(PARQUET_FILTER_PUSHDOWN_STRING_PREDICATE_ENABLED)

  def parquetFilterPushDownInFilterThreshold: Int =
    getConf(PARQUET_FILTER_PUSHDOWN_INFILTERTHRESHOLD)

  def parquetAggregatePushDown: Boolean = getConf(PARQUET_AGGREGATE_PUSHDOWN_ENABLED)

  def orcFilterPushDown: Boolean = getConf(ORC_FILTER_PUSHDOWN_ENABLED)

  def orcAggregatePushDown: Boolean = getConf(ORC_AGGREGATE_PUSHDOWN_ENABLED)

  def isOrcSchemaMergingEnabled: Boolean = getConf(ORC_SCHEMA_MERGING_ENABLED)

  def metastoreDropPartitionsByName: Boolean = getConf(HIVE_METASTORE_DROP_PARTITION_BY_NAME)

  def metastorePartitionPruning: Boolean = getConf(HIVE_METASTORE_PARTITION_PRUNING)

  def metastorePartitionPruningInSetThreshold: Int =
    getConf(HIVE_METASTORE_PARTITION_PRUNING_INSET_THRESHOLD)

  def metastorePartitionPruningFallbackOnException: Boolean =
    getConf(HIVE_METASTORE_PARTITION_PRUNING_FALLBACK_ON_EXCEPTION)

  def metastorePartitionPruningFastFallback: Boolean =
    getConf(HIVE_METASTORE_PARTITION_PRUNING_FAST_FALLBACK)

  def manageFilesourcePartitions: Boolean = getConf(HIVE_MANAGE_FILESOURCE_PARTITIONS)

  def filesourcePartitionFileCacheSize: Long = getConf(HIVE_FILESOURCE_PARTITION_FILE_CACHE_SIZE)

  def caseSensitiveInferenceMode: HiveCaseSensitiveInferenceMode.Value =
    HiveCaseSensitiveInferenceMode.withName(getConf(HIVE_CASE_SENSITIVE_INFERENCE))

  def gatherFastStats: Boolean = getConf(GATHER_FASTSTAT)

  def optimizerMetadataOnly: Boolean = getConf(OPTIMIZER_METADATA_ONLY)

  def wholeStageEnabled: Boolean = getConf(WHOLESTAGE_CODEGEN_ENABLED)

  def wholeStageUseIdInClassName: Boolean = getConf(WHOLESTAGE_CODEGEN_USE_ID_IN_CLASS_NAME)

  def wholeStageMaxNumFields: Int = getConf(WHOLESTAGE_MAX_NUM_FIELDS)

  def codegenFallback: Boolean = getConf(CODEGEN_FALLBACK)

  def codegenFactoryMode: String = getConf(CODEGEN_FACTORY_MODE)

  def codegenComments: Boolean = getConf(StaticSQLConf.CODEGEN_COMMENTS)

  def loggingMaxLinesForCodegen: Int = getConf(CODEGEN_LOGGING_MAX_LINES)

  def hugeMethodLimit: Int = getConf(WHOLESTAGE_HUGE_METHOD_LIMIT)

  def methodSplitThreshold: Int = getConf(CODEGEN_METHOD_SPLIT_THRESHOLD)

  def wholeStageSplitConsumeFuncByOperator: Boolean =
    getConf(WHOLESTAGE_SPLIT_CONSUME_FUNC_BY_OPERATOR)

  def broadcastCleanedSourceThreshold: Int =
    getConf(SQLConf.WHOLESTAGE_BROADCAST_CLEANED_SOURCE_THRESHOLD)

  def tableRelationCacheSize: Int =
    getConf(StaticSQLConf.FILESOURCE_TABLE_RELATION_CACHE_SIZE)

  def codegenCacheMaxEntries: Int = getConf(StaticSQLConf.CODEGEN_CACHE_MAX_ENTRIES)

  def exchangeReuseEnabled: Boolean = getConf(EXCHANGE_REUSE_ENABLED)

  def subqueryReuseEnabled: Boolean = getConf(SUBQUERY_REUSE_ENABLED)

  override def caseSensitiveAnalysis: Boolean = getConf(SQLConf.CASE_SENSITIVE)

  def constraintPropagationEnabled: Boolean = getConf(CONSTRAINT_PROPAGATION_ENABLED)

  def escapedStringLiterals: Boolean = getConf(ESCAPED_STRING_LITERALS)

  def fileCompressionFactor: Double = getConf(FILE_COMPRESSION_FACTOR)

  def stringRedactionPattern: Option[Regex] = getConf(SQL_STRING_REDACTION_PATTERN)

  def sortBeforeRepartition: Boolean = getConf(SORT_BEFORE_REPARTITION)

  def topKSortFallbackThreshold: Int = getConf(TOP_K_SORT_FALLBACK_THRESHOLD)

  def fastHashAggregateRowMaxCapacityBit: Int = getConf(FAST_HASH_AGGREGATE_MAX_ROWS_CAPACITY_BIT)

  def streamingSessionWindowMergeSessionInLocalPartition: Boolean =
    getConf(STREAMING_SESSION_WINDOW_MERGE_SESSIONS_IN_LOCAL_PARTITION)

  override def datetimeJava8ApiEnabled: Boolean = getConf(DATETIME_JAVA8API_ENABLED)

  def uiExplainMode: String = getConf(UI_EXPLAIN_MODE)

  def addSingleFileInAddFile: Boolean = getConf(LEGACY_ADD_SINGLE_FILE_IN_ADD_FILE)

  def legacyMsSqlServerNumericMappingEnabled: Boolean =
    getConf(LEGACY_MSSQLSERVER_NUMERIC_MAPPING_ENABLED)

  def legacyMsSqlServerDatetimeOffsetMappingEnabled: Boolean =
    getConf(LEGACY_MSSQLSERVER_DATETIMEOFFSET_MAPPING_ENABLED)

  def legacyMySqlBitArrayMappingEnabled: Boolean =
    getConf(LEGACY_MYSQL_BIT_ARRAY_MAPPING_ENABLED)

  def legacyMySqlTimestampNTZMappingEnabled: Boolean =
    getConf(LEGACY_MYSQL_TIMESTAMPNTZ_MAPPING_ENABLED)

  def legacyOracleTimestampMappingEnabled: Boolean =
    getConf(LEGACY_ORACLE_TIMESTAMP_MAPPING_ENABLED)

  def legacyDB2numericMappingEnabled: Boolean =
    getConf(LEGACY_DB2_TIMESTAMP_MAPPING_ENABLED)

  def legacyDB2BooleanMappingEnabled: Boolean =
    getConf(LEGACY_DB2_BOOLEAN_MAPPING_ENABLED)

  def legacyPostgresDatetimeMappingEnabled: Boolean =
    getConf(LEGACY_POSTGRES_DATETIME_MAPPING_ENABLED)

  override def legacyTimeParserPolicy: LegacyBehaviorPolicy.Value = {
    LegacyBehaviorPolicy.withName(getConf(SQLConf.LEGACY_TIME_PARSER_POLICY))
  }

  def broadcastHashJoinOutputPartitioningExpandLimit: Int =
    getConf(BROADCAST_HASH_JOIN_OUTPUT_PARTITIONING_EXPAND_LIMIT)

  /**
   * Returns the [[Resolver]] for the current configuration, which can be used to determine if two
   * identifiers are equal.
   */
  def resolver: Resolver = {
    if (caseSensitiveAnalysis) {
      org.apache.spark.sql.catalyst.analysis.caseSensitiveResolution
    } else {
      org.apache.spark.sql.catalyst.analysis.caseInsensitiveResolution
    }
  }

  /**
   * Returns the error handler for handling hint errors.
   */
  def hintErrorHandler: HintErrorHandler = HintErrorLogger

  def subexpressionEliminationEnabled: Boolean =
    getConf(SUBEXPRESSION_ELIMINATION_ENABLED)

  def subexpressionEliminationCacheMaxEntries: Int =
    getConf(SUBEXPRESSION_ELIMINATION_CACHE_MAX_ENTRIES)

  def subexpressionEliminationSkipForShotcutExpr: Boolean =
    getConf(SUBEXPRESSION_ELIMINATION_SKIP_FOR_SHORTCUT_EXPR)

  def autoBroadcastJoinThreshold: Long = getConf(AUTO_BROADCASTJOIN_THRESHOLD)

  def limitInitialNumPartitions: Int = getConf(LIMIT_INITIAL_NUM_PARTITIONS)

  def limitScaleUpFactor: Int = getConf(LIMIT_SCALE_UP_FACTOR)

  def advancedPartitionPredicatePushdownEnabled: Boolean =
    getConf(ADVANCED_PARTITION_PREDICATE_PUSHDOWN)

  def preferSortMergeJoin: Boolean = getConf(PREFER_SORTMERGEJOIN)

  def enableRadixSort: Boolean = getConf(RADIX_SORT_ENABLED)

  def isParquetSchemaMergingEnabled: Boolean = getConf(PARQUET_SCHEMA_MERGING_ENABLED)

  def isParquetSchemaRespectSummaries: Boolean = getConf(PARQUET_SCHEMA_RESPECT_SUMMARIES)

  def isParquetBinaryAsString: Boolean = getConf(PARQUET_BINARY_AS_STRING)

  def isParquetINT96AsTimestamp: Boolean = getConf(PARQUET_INT96_AS_TIMESTAMP)

  def isParquetINT96TimestampConversion: Boolean = getConf(PARQUET_INT96_TIMESTAMP_CONVERSION)

  def parquetOutputTimestampType: ParquetOutputTimestampType.Value = {
    ParquetOutputTimestampType.withName(getConf(PARQUET_OUTPUT_TIMESTAMP_TYPE))
  }

  def writeLegacyParquetFormat: Boolean = getConf(PARQUET_WRITE_LEGACY_FORMAT)

  def parquetRecordFilterEnabled: Boolean = getConf(PARQUET_RECORD_FILTER_ENABLED)

  def inMemoryPartitionPruning: Boolean = getConf(IN_MEMORY_PARTITION_PRUNING)

  def inMemoryTableScanStatisticsEnabled: Boolean = getConf(IN_MEMORY_TABLE_SCAN_STATISTICS_ENABLED)

  def offHeapColumnVectorEnabled: Boolean = getConf(COLUMN_VECTOR_OFFHEAP_ENABLED)

  def columnNameOfCorruptRecord: String = getConf(COLUMN_NAME_OF_CORRUPT_RECORD)

  def broadcastTimeout: Long = {
    val timeoutValue = getConf(BROADCAST_TIMEOUT)
    if (timeoutValue < 0) Long.MaxValue else timeoutValue
  }

  def defaultDataSourceName: String = getConf(DEFAULT_DATA_SOURCE_NAME)

  def convertCTAS: Boolean = getConf(CONVERT_CTAS)

  def partitionColumnTypeInferenceEnabled: Boolean =
    getConf(SQLConf.PARTITION_COLUMN_TYPE_INFERENCE)

  def fileCommitProtocolClass: String = getConf(SQLConf.FILE_COMMIT_PROTOCOL_CLASS)

  def parallelPartitionDiscoveryThreshold: Int =
    getConf(SQLConf.PARALLEL_PARTITION_DISCOVERY_THRESHOLD)

  def parallelPartitionDiscoveryParallelism: Int =
    getConf(SQLConf.PARALLEL_PARTITION_DISCOVERY_PARALLELISM)

  def bucketingEnabled: Boolean = getConf(SQLConf.BUCKETING_ENABLED)

  def bucketingMaxBuckets: Int = getConf(SQLConf.BUCKETING_MAX_BUCKETS)

  def autoBucketedScanEnabled: Boolean = getConf(SQLConf.AUTO_BUCKETED_SCAN_ENABLED)

  def v2BucketingEnabled: Boolean = getConf(SQLConf.V2_BUCKETING_ENABLED)

  def v2BucketingPushPartValuesEnabled: Boolean =
    getConf(SQLConf.V2_BUCKETING_PUSH_PART_VALUES_ENABLED)

  def v2BucketingPartiallyClusteredDistributionEnabled: Boolean =
    getConf(SQLConf.V2_BUCKETING_PARTIALLY_CLUSTERED_DISTRIBUTION_ENABLED)

  def v2BucketingShuffleEnabled: Boolean =
    getConf(SQLConf.V2_BUCKETING_SHUFFLE_ENABLED)

  def v2BucketingAllowJoinKeysSubsetOfPartitionKeys: Boolean =
    getConf(SQLConf.V2_BUCKETING_ALLOW_JOIN_KEYS_SUBSET_OF_PARTITION_KEYS)

  def v2BucketingAllowCompatibleTransforms: Boolean =
    getConf(SQLConf.V2_BUCKETING_ALLOW_COMPATIBLE_TRANSFORMS)

  def dataFrameSelfJoinAutoResolveAmbiguity: Boolean =
    getConf(DATAFRAME_SELF_JOIN_AUTO_RESOLVE_AMBIGUITY)

  def dataFrameRetainGroupColumns: Boolean = getConf(DATAFRAME_RETAIN_GROUP_COLUMNS)

  def dataFramePivotMaxValues: Int = getConf(DATAFRAME_PIVOT_MAX_VALUES)

  def dataFrameTransposeMaxValues: Int = getConf(DATAFRAME_TRANSPOSE_MAX_VALUES)

  def runSQLonFile: Boolean = getConf(RUN_SQL_ON_FILES)

  def enableTwoLevelAggMap: Boolean = getConf(ENABLE_TWOLEVEL_AGG_MAP)

  def enableVectorizedHashMap: Boolean = getConf(ENABLE_VECTORIZED_HASH_MAP)

  def useObjectHashAggregation: Boolean = getConf(USE_OBJECT_HASH_AGG)

  def objectAggSortBasedFallbackThreshold: Int = getConf(OBJECT_AGG_SORT_BASED_FALLBACK_THRESHOLD)

  def variableSubstituteEnabled: Boolean = getConf(VARIABLE_SUBSTITUTE_ENABLED)

  def warehousePath: String = new Path(getConf(StaticSQLConf.WAREHOUSE_PATH)).toString

  def hiveThriftServerSingleSession: Boolean =
    getConf(StaticSQLConf.HIVE_THRIFT_SERVER_SINGLESESSION)

  def orderByOrdinal: Boolean = getConf(ORDER_BY_ORDINAL)

  def groupByOrdinal: Boolean = getConf(GROUP_BY_ORDINAL)

  def groupByAliases: Boolean = getConf(GROUP_BY_ALIASES)

  def viewSchemaBindingEnabled: Boolean = getConf(VIEW_SCHEMA_BINDING_ENABLED)

  def viewSchemaCompensation: Boolean = getConf(VIEW_SCHEMA_COMPENSATION)

  def defaultCacheStorageLevel: StorageLevel =
    StorageLevel.fromString(getConf(DEFAULT_CACHE_STORAGE_LEVEL))

  def dataframeCacheLogLevel: String = getConf(DATAFRAME_CACHE_LOG_LEVEL)

  def crossJoinEnabled: Boolean = getConf(SQLConf.CROSS_JOINS_ENABLED)

  override def sessionLocalTimeZone: String = getConf(SQLConf.SESSION_LOCAL_TIMEZONE)

  def jsonGeneratorIgnoreNullFields: Boolean = getConf(SQLConf.JSON_GENERATOR_IGNORE_NULL_FIELDS)

  def jsonExpressionOptimization: Boolean = getConf(SQLConf.JSON_EXPRESSION_OPTIMIZATION)

  def csvExpressionOptimization: Boolean = getConf(SQLConf.CSV_EXPRESSION_OPTIMIZATION)

  def parallelFileListingInStatsComputation: Boolean =
    getConf(SQLConf.PARALLEL_FILE_LISTING_IN_STATS_COMPUTATION)

  def fallBackToHdfsForStatsEnabled: Boolean = getConf(ENABLE_FALL_BACK_TO_HDFS_FOR_STATS)

  def defaultSizeInBytes: Long = getConf(DEFAULT_SIZE_IN_BYTES)

  def ndvMaxError: Double = getConf(NDV_MAX_ERROR)

  def histogramEnabled: Boolean = getConf(HISTOGRAM_ENABLED)

  def histogramNumBins: Int = getConf(HISTOGRAM_NUM_BINS)

  def percentileAccuracy: Int = getConf(PERCENTILE_ACCURACY)

  def cboEnabled: Boolean = getConf(SQLConf.CBO_ENABLED)

  def planStatsEnabled: Boolean = getConf(SQLConf.PLAN_STATS_ENABLED)

  def autoSizeUpdateEnabled: Boolean = getConf(SQLConf.AUTO_SIZE_UPDATE_ENABLED)

  def updatePartStatsInAnalyzeTableEnabled: Boolean =
    getConf(SQLConf.UPDATE_PART_STATS_IN_ANALYZE_TABLE_ENABLED)

  def joinReorderEnabled: Boolean = getConf(SQLConf.JOIN_REORDER_ENABLED)

  def joinReorderDPThreshold: Int = getConf(SQLConf.JOIN_REORDER_DP_THRESHOLD)

  def joinReorderCardWeight: Double = getConf(SQLConf.JOIN_REORDER_CARD_WEIGHT)

  def joinReorderDPStarFilter: Boolean = getConf(SQLConf.JOIN_REORDER_DP_STAR_FILTER)

  def windowExecBufferInMemoryThreshold: Int = getConf(WINDOW_EXEC_BUFFER_IN_MEMORY_THRESHOLD)

  def windowExecBufferSpillThreshold: Int = getConf(WINDOW_EXEC_BUFFER_SPILL_THRESHOLD)

  def windowGroupLimitThreshold: Int = getConf(WINDOW_GROUP_LIMIT_THRESHOLD)

  def sessionWindowBufferInMemoryThreshold: Int = getConf(SESSION_WINDOW_BUFFER_IN_MEMORY_THRESHOLD)

  def sessionWindowBufferSpillThreshold: Int = getConf(SESSION_WINDOW_BUFFER_SPILL_THRESHOLD)

  def sortMergeJoinExecBufferInMemoryThreshold: Int =
    getConf(SORT_MERGE_JOIN_EXEC_BUFFER_IN_MEMORY_THRESHOLD)

  def sortMergeJoinExecBufferSpillThreshold: Int =
    getConf(SORT_MERGE_JOIN_EXEC_BUFFER_SPILL_THRESHOLD)

  def cartesianProductExecBufferInMemoryThreshold: Int =
    getConf(CARTESIAN_PRODUCT_EXEC_BUFFER_IN_MEMORY_THRESHOLD)

  def cartesianProductExecBufferSpillThreshold: Int =
    getConf(CARTESIAN_PRODUCT_EXEC_BUFFER_SPILL_THRESHOLD)

  def codegenSplitAggregateFunc: Boolean = getConf(SQLConf.CODEGEN_SPLIT_AGGREGATE_FUNC)

  def maxNestedViewDepth: Int = getConf(SQLConf.MAX_NESTED_VIEW_DEPTH)

  def useCurrentSQLConfigsForView: Boolean = getConf(SQLConf.USE_CURRENT_SQL_CONFIGS_FOR_VIEW)

  def storeAnalyzedPlanForView: Boolean = getConf(SQLConf.STORE_ANALYZED_PLAN_FOR_VIEW)

  def allowAutoGeneratedAliasForView: Boolean = getConf(SQLConf.ALLOW_AUTO_GENERATED_ALIAS_FOR_VEW)

  def allowStarWithSingleTableIdentifierInCount: Boolean =
    getConf(SQLConf.ALLOW_STAR_WITH_SINGLE_TABLE_IDENTIFIER_IN_COUNT)

  def allowNonEmptyLocationInCTAS: Boolean =
    getConf(SQLConf.ALLOW_NON_EMPTY_LOCATION_IN_CTAS)

  def starSchemaDetection: Boolean = getConf(STARSCHEMA_DETECTION)

  def starSchemaFTRatio: Double = getConf(STARSCHEMA_FACT_TABLE_RATIO)

  def supportQuotedRegexColumnName: Boolean = getConf(SUPPORT_QUOTED_REGEX_COLUMN_NAME)

  def tvfAllowMultipleTableArguments: Boolean = getConf(TVF_ALLOW_MULTIPLE_TABLE_ARGUMENTS_ENABLED)

  def rangeExchangeSampleSizePerPartition: Int = getConf(RANGE_EXCHANGE_SAMPLE_SIZE_PER_PARTITION)

  def arrowPySparkEnabled: Boolean = getConf(ARROW_PYSPARK_EXECUTION_ENABLED)

  def arrowLocalRelationThreshold: Long = getConf(ARROW_LOCAL_RELATION_THRESHOLD)

  def arrowPySparkSelfDestructEnabled: Boolean = getConf(ARROW_PYSPARK_SELF_DESTRUCT_ENABLED)

  def pysparkJVMStacktraceEnabled: Boolean = getConf(PYSPARK_JVM_STACKTRACE_ENABLED)

  def pythonUDFProfiler: Option[String] = getConf(PYTHON_UDF_PROFILER)

  def pythonUDFWorkerFaulthandlerEnabled: Boolean = getConf(PYTHON_UDF_WORKER_FAULTHANLDER_ENABLED)

  def arrowSparkREnabled: Boolean = getConf(ARROW_SPARKR_EXECUTION_ENABLED)

  def arrowPySparkFallbackEnabled: Boolean = getConf(ARROW_PYSPARK_FALLBACK_ENABLED)

  def arrowMaxRecordsPerBatch: Int = getConf(ARROW_EXECUTION_MAX_RECORDS_PER_BATCH)

  def arrowUseLargeVarTypes: Boolean = getConf(ARROW_EXECUTION_USE_LARGE_VAR_TYPES)

  def pandasUDFBufferSize: Int = getConf(PANDAS_UDF_BUFFER_SIZE)

  def pandasStructHandlingMode: String = getConf(PANDAS_STRUCT_HANDLING_MODE)

  def pysparkSimplifiedTraceback: Boolean = getConf(PYSPARK_SIMPLIFIED_TRACEBACK)

  def pandasGroupedMapAssignColumnsByName: Boolean =
    getConf(SQLConf.PANDAS_GROUPED_MAP_ASSIGN_COLUMNS_BY_NAME)

  def arrowSafeTypeConversion: Boolean = getConf(SQLConf.PANDAS_ARROW_SAFE_TYPE_CONVERSION)

  def pysparkWorkerPythonExecutable: Option[String] =
    getConf(SQLConf.PYSPARK_WORKER_PYTHON_EXECUTABLE)

  def pythonPlannerExecMemory: Option[Long] = getConf(PYTHON_PLANNER_EXEC_MEMORY)

  def replaceExceptWithFilter: Boolean = getConf(REPLACE_EXCEPT_WITH_FILTER)

  def decimalOperationsAllowPrecisionLoss: Boolean = getConf(DECIMAL_OPERATIONS_ALLOW_PREC_LOSS)

  def literalPickMinimumPrecision: Boolean = getConf(LITERAL_PICK_MINIMUM_PRECISION)

  def continuousStreamingEpochBacklogQueueSize: Int =
    getConf(CONTINUOUS_STREAMING_EPOCH_BACKLOG_QUEUE_SIZE)

  def continuousStreamingExecutorQueueSize: Int = getConf(CONTINUOUS_STREAMING_EXECUTOR_QUEUE_SIZE)

  def continuousStreamingExecutorPollIntervalMs: Long =
    getConf(CONTINUOUS_STREAMING_EXECUTOR_POLL_INTERVAL_MS)

  def disabledV2StreamingWriters: String = getConf(DISABLED_V2_STREAMING_WRITERS)

  def disabledV2StreamingMicroBatchReaders: String =
    getConf(DISABLED_V2_STREAMING_MICROBATCH_READERS)

  def fastFailFileFormatOutput: Boolean = getConf(FASTFAIL_ON_FILEFORMAT_OUTPUT)

  def concatBinaryAsString: Boolean = getConf(CONCAT_BINARY_AS_STRING)

  def eltOutputAsString: Boolean = getConf(ELT_OUTPUT_AS_STRING)

  def validatePartitionColumns: Boolean = getConf(VALIDATE_PARTITION_COLUMNS)

  def partitionOverwriteMode: PartitionOverwriteMode.Value =
    PartitionOverwriteMode.withName(getConf(PARTITION_OVERWRITE_MODE))

  def storeAssignmentPolicy: StoreAssignmentPolicy.Value =
    StoreAssignmentPolicy.withName(getConf(STORE_ASSIGNMENT_POLICY))

  override def ansiEnabled: Boolean = getConf(ANSI_ENABLED)

  def enableDefaultColumns: Boolean = getConf(SQLConf.ENABLE_DEFAULT_COLUMNS)

  def defaultColumnAllowedProviders: String = getConf(SQLConf.DEFAULT_COLUMN_ALLOWED_PROVIDERS)

  def jsonWriteNullIfWithDefaultValue: Boolean =
    getConf(JSON_GENERATOR_WRITE_NULL_IF_WITH_DEFAULT_VALUE)

  def useNullsForMissingDefaultColumnValues: Boolean =
    getConf(SQLConf.USE_NULLS_FOR_MISSING_DEFAULT_COLUMN_VALUES)

  override def enforceReservedKeywords: Boolean = ansiEnabled && getConf(ENFORCE_RESERVED_KEYWORDS)

  override def doubleQuotedIdentifiers: Boolean = ansiEnabled && getConf(DOUBLE_QUOTED_IDENTIFIERS)

  def ansiRelationPrecedence: Boolean = ansiEnabled && getConf(ANSI_RELATION_PRECEDENCE)

  def chunkBase64StringEnabled: Boolean = getConf(CHUNK_BASE64_STRING_ENABLED)

  def timestampType: AtomicType = getConf(TIMESTAMP_TYPE) match {
    case "TIMESTAMP_LTZ" =>
      // For historical reason, the TimestampType maps to TIMESTAMP WITH LOCAL TIME ZONE
      TimestampType

    case "TIMESTAMP_NTZ" =>
      TimestampNTZType
  }

  def nestedSchemaPruningEnabled: Boolean = getConf(NESTED_SCHEMA_PRUNING_ENABLED)

  def serializerNestedSchemaPruningEnabled: Boolean =
    getConf(SERIALIZER_NESTED_SCHEMA_PRUNING_ENABLED)

  def nestedPruningOnExpressions: Boolean = getConf(NESTED_PRUNING_ON_EXPRESSIONS)

  def csvColumnPruning: Boolean = getConf(SQLConf.CSV_PARSER_COLUMN_PRUNING)

  def legacySizeOfNull: Boolean = {
    // size(null) should return null under ansi mode.
    getConf(SQLConf.LEGACY_SIZE_OF_NULL) && !getConf(ANSI_ENABLED)
  }

  def legacyNullInEmptyBehavior: Boolean = {
    getConf(SQLConf.LEGACY_NULL_IN_EMPTY_LIST_BEHAVIOR).getOrElse(!ansiEnabled)
  }

  def isReplEagerEvalEnabled: Boolean = getConf(SQLConf.REPL_EAGER_EVAL_ENABLED)

  def replEagerEvalMaxNumRows: Int = getConf(SQLConf.REPL_EAGER_EVAL_MAX_NUM_ROWS)

  def replEagerEvalTruncate: Int = getConf(SQLConf.REPL_EAGER_EVAL_TRUNCATE)

  def avroCompressionCodec: String = getConf(SQLConf.AVRO_COMPRESSION_CODEC)

  def replaceDatabricksSparkAvroEnabled: Boolean =
    getConf(SQLConf.LEGACY_REPLACE_DATABRICKS_SPARK_AVRO_ENABLED)

  override def setOpsPrecedenceEnforced: Boolean =
    getConf(SQLConf.LEGACY_SETOPS_PRECEDENCE_ENABLED)

  override def exponentLiteralAsDecimalEnabled: Boolean =
    getConf(SQLConf.LEGACY_EXPONENT_LITERAL_AS_DECIMAL_ENABLED)

  def allowNegativeScaleOfDecimalEnabled: Boolean =
    getConf(SQLConf.LEGACY_ALLOW_NEGATIVE_SCALE_OF_DECIMAL_ENABLED)

  def legacyStatisticalAggregate: Boolean = getConf(SQLConf.LEGACY_STATISTICAL_AGGREGATE)

  def truncateTableIgnorePermissionAcl: Boolean =
    getConf(SQLConf.TRUNCATE_TABLE_IGNORE_PERMISSION_ACL)

  def nameNonStructGroupingKeyAsValue: Boolean =
    getConf(SQLConf.NAME_NON_STRUCT_GROUPING_KEY_AS_VALUE)

  override def maxToStringFields: Int = getConf(SQLConf.MAX_TO_STRING_FIELDS)

  def maxPlanStringLength: Int = getConf(SQLConf.MAX_PLAN_STRING_LENGTH).toInt

  def maxMetadataStringLength: Int = getConf(SQLConf.MAX_METADATA_STRING_LENGTH)

  def setCommandRejectsSparkCoreConfs: Boolean =
    getConf(SQLConf.SET_COMMAND_REJECTS_SPARK_CORE_CONFS)

  def castDatetimeToString: Boolean = getConf(SQLConf.LEGACY_CAST_DATETIME_TO_STRING)

  def ignoreDataLocality: Boolean = getConf(SQLConf.IGNORE_DATA_LOCALITY)

  def useListFilesFileSystemList: String = getConf(SQLConf.USE_LISTFILES_FILESYSTEM_LIST)

  def csvFilterPushDown: Boolean = getConf(CSV_FILTER_PUSHDOWN_ENABLED)

  def jsonFilterPushDown: Boolean = getConf(JSON_FILTER_PUSHDOWN_ENABLED)

  def avroFilterPushDown: Boolean = getConf(AVRO_FILTER_PUSHDOWN_ENABLED)

  def jsonEnablePartialResults: Boolean = getConf(JSON_ENABLE_PARTIAL_RESULTS)

  def jsonEnableDateTimeParsingFallback: Option[Boolean] =
    getConf(LEGACY_JSON_ENABLE_DATE_TIME_PARSING_FALLBACK)

  def csvEnableDateTimeParsingFallback: Option[Boolean] =
    getConf(LEGACY_CSV_ENABLE_DATE_TIME_PARSING_FALLBACK)

  def integerGroupingIdEnabled: Boolean = getConf(SQLConf.LEGACY_INTEGER_GROUPING_ID)

  def groupingIdWithAppendedUserGroupByEnabled: Boolean =
    getConf(SQLConf.LEGACY_GROUPING_ID_WITH_APPENDED_USER_GROUPBY)

  def metadataCacheTTL: Long = getConf(StaticSQLConf.METADATA_CACHE_TTL_SECONDS)

  def coalesceBucketsInJoinEnabled: Boolean = getConf(SQLConf.COALESCE_BUCKETS_IN_JOIN_ENABLED)

  def coalesceBucketsInJoinMaxBucketRatio: Int =
    getConf(SQLConf.COALESCE_BUCKETS_IN_JOIN_MAX_BUCKET_RATIO)

  def optimizeNullAwareAntiJoin: Boolean =
    getConf(SQLConf.OPTIMIZE_NULL_AWARE_ANTI_JOIN)

  def legacyDuplicateBetweenInput: Boolean =
    getConf(SQLConf.LEGACY_DUPLICATE_BETWEEN_INPUT)

  def legacyPathOptionBehavior: Boolean = getConf(SQLConf.LEGACY_PATH_OPTION_BEHAVIOR)

  def supportSecondOffsetFormat: Boolean = getConf(SQLConf.SUPPORT_SECOND_OFFSET_FORMAT)

  def disabledJdbcConnectionProviders: String = getConf(
    StaticSQLConf.DISABLED_JDBC_CONN_PROVIDER_LIST)

  def charVarcharAsString: Boolean = getConf(SQLConf.LEGACY_CHAR_VARCHAR_AS_STRING)

  def readSideCharPadding: Boolean = getConf(SQLConf.READ_SIDE_CHAR_PADDING)

  def cliPrintHeader: Boolean = getConf(SQLConf.CLI_PRINT_HEADER)

  def legacyIntervalEnabled: Boolean = getConf(LEGACY_INTERVAL_ENABLED)

  def decorrelateInnerQueryEnabled: Boolean = getConf(SQLConf.DECORRELATE_INNER_QUERY_ENABLED)

  def decorrelateInnerQueryEnabledForExistsIn: Boolean =
    !getConf(SQLConf.DECORRELATE_EXISTS_IN_SUBQUERY_LEGACY_INCORRECT_COUNT_HANDLING_ENABLED)

  def maxConcurrentOutputFileWriters: Int = getConf(SQLConf.MAX_CONCURRENT_OUTPUT_FILE_WRITERS)

  def plannedWriteEnabled: Boolean = getConf(SQLConf.PLANNED_WRITE_ENABLED)

  def inferDictAsStruct: Boolean = getConf(SQLConf.INFER_NESTED_DICT_AS_STRUCT)

  def inferPandasDictAsMap: Boolean = getConf(SQLConf.INFER_PANDAS_DICT_AS_MAP)

  def legacyInferArrayTypeFromFirstElement: Boolean = getConf(
    SQLConf.LEGACY_INFER_ARRAY_TYPE_FROM_FIRST_ELEMENT)

  def legacyInferMapStructTypeFromFirstItem: Boolean = getConf(
    SQLConf.LEGACY_INFER_MAP_STRUCT_TYPE_FROM_FIRST_ITEM)

  def parquetFieldIdReadEnabled: Boolean = getConf(SQLConf.PARQUET_FIELD_ID_READ_ENABLED)

  def parquetFieldIdWriteEnabled: Boolean = getConf(SQLConf.PARQUET_FIELD_ID_WRITE_ENABLED)

  def ignoreMissingParquetFieldId: Boolean = getConf(SQLConf.IGNORE_MISSING_PARQUET_FIELD_ID)

  def legacyParquetNanosAsLong: Boolean = getConf(SQLConf.LEGACY_PARQUET_NANOS_AS_LONG)

  def parquetInferTimestampNTZEnabled: Boolean = getConf(PARQUET_INFER_TIMESTAMP_NTZ_ENABLED)

  def useV1Command: Boolean = getConf(SQLConf.LEGACY_USE_V1_COMMAND)

  def histogramNumericPropagateInputType: Boolean =
    getConf(SQLConf.HISTOGRAM_NUMERIC_PROPAGATE_INPUT_TYPE)

  def errorMessageFormat: ErrorMessageFormat.Value =
    ErrorMessageFormat.withName(getConf(SQLConf.ERROR_MESSAGE_FORMAT))

  def defaultDatabase: String = getConf(StaticSQLConf.CATALOG_DEFAULT_DATABASE)

  def globalTempDatabase: String = getConf(StaticSQLConf.GLOBAL_TEMP_DATABASE)

  def allowsTempViewCreationWithMultipleNameparts: Boolean =
    getConf(SQLConf.ALLOW_TEMP_VIEW_CREATION_WITH_MULTIPLE_NAME_PARTS)

  def usePartitionEvaluator: Boolean = getConf(SQLConf.USE_PARTITION_EVALUATOR)

  def legacyNegativeIndexInArrayInsert: Boolean = {
    getConf(SQLConf.LEGACY_NEGATIVE_INDEX_IN_ARRAY_INSERT)
  }

  def legacyRaiseErrorWithoutErrorClass: Boolean =
    getConf(SQLConf.LEGACY_RAISE_ERROR_WITHOUT_ERROR_CLASS)

  override def stackTracesInDataFrameContext: Int =
    getConf(SQLConf.STACK_TRACES_IN_DATAFRAME_CONTEXT)

  override def legacyAllowUntypedScalaUDFs: Boolean =
    getConf(SQLConf.LEGACY_ALLOW_UNTYPED_SCALA_UDF)

  def legacyJavaCharsets: Boolean = getConf(SQLConf.LEGACY_JAVA_CHARSETS)

  def legacyCodingErrorAction: Boolean = getConf(SQLConf.LEGACY_CODING_ERROR_ACTION)

  def legacyEvalCurrentTime: Boolean = getConf(SQLConf.LEGACY_EVAL_CURRENT_TIME)

  /** ********************** SQLConf functionality methods ************ */

  /** Set Spark SQL configuration properties. */
  def setConf(props: Properties): Unit = settings.synchronized {
    props.asScala.foreach { case (k, v) => setConfString(k, v) }
  }

  /** Set the given Spark SQL configuration property using a `string` value. */
  def setConfString(key: String, value: String): Unit = {
    require(key != null, "key cannot be null")
    require(value != null, s"value cannot be null for key: $key")
    val entry = getConfigEntry(key)
    if (entry != null) {
      // Only verify configs in the SQLConf object
      entry.valueConverter(value)
    }
    setConfWithCheck(key, value)
  }

  /** Set the given Spark SQL configuration property. */
  def setConf[T](entry: ConfigEntry[T], value: T): Unit = {
    require(entry != null, "entry cannot be null")
    require(value != null, s"value cannot be null for key: ${entry.key}")
    require(containsConfigEntry(entry), s"$entry is not registered")
    setConfWithCheck(entry.key, entry.stringConverter(value))
  }

  /** Return the value of Spark SQL configuration property for the given key. */
  @throws[NoSuchElementException]("if key is not set")
  def getConfString(key: String): String = {
    Option(settings.get(key)).
      orElse {
        // Try to use the default value
        Option(getConfigEntry(key)).map { e => e.stringConverter(e.readFrom(reader)) }
      }.
      getOrElse(throw QueryExecutionErrors.sqlConfigNotFoundError(key))
  }

  /**
   * Return the value of Spark SQL configuration property for the given key. If the key is not set
   * yet, return `defaultValue`. This is useful when `defaultValue` in ConfigEntry is not the
   * desired one.
   */
  def getConf[T](entry: ConfigEntry[T], defaultValue: T): T = {
    require(containsConfigEntry(entry), s"$entry is not registered")
    Option(settings.get(entry.key)).map(entry.valueConverter).getOrElse(defaultValue)
  }

  /**
   * Return the value of Spark SQL configuration property for the given key. If the key is not set
   * yet, return `defaultValue` in [[ConfigEntry]].
   */
  def getConf[T](entry: ConfigEntry[T]): T = {
    require(containsConfigEntry(entry), s"$entry is not registered")
    entry.readFrom(reader)
  }

  /**
   * Return the value of an optional Spark SQL configuration property for the given key. If the key
   * is not set yet, returns None.
   */
  def getConf[T](entry: OptionalConfigEntry[T]): Option[T] = {
    require(containsConfigEntry(entry), s"$entry is not registered")
    entry.readFrom(reader)
  }

  /**
   * Return the `string` value of Spark SQL configuration property for the given key. If the key is
   * not set yet, return `defaultValue`.
   */
  def getConfString(key: String, defaultValue: String): String = {
    Option(settings.get(key)).getOrElse {
      // If the key is not set, need to check whether the config entry is registered and is
      // a fallback conf, so that we can check its parent.
      getConfigEntry(key) match {
        case e: FallbackConfigEntry[_] =>
          getConfString(e.fallback.key, defaultValue)
        case e: ConfigEntry[_] if defaultValue != null && defaultValue != ConfigEntry.UNDEFINED =>
          // Only verify configs in the SQLConf object
          e.valueConverter(defaultValue)
          defaultValue
        case _ =>
          defaultValue
      }
    }
  }

  private var definedConfsLoaded = false
  /**
   * Init [[StaticSQLConf]] and [[org.apache.spark.sql.hive.HiveUtils]] so that all the defined
   * SQL Configurations will be registered to SQLConf
   */
  private def loadDefinedConfs(): Unit = {
    if (!definedConfsLoaded) {
      definedConfsLoaded = true
      // Force to register static SQL configurations
      StaticSQLConf
      try {
        // Force to register SQL configurations from Hive module
        val symbol = ScalaReflection.mirror.staticModule("org.apache.spark.sql.hive.HiveUtils")
        ScalaReflection.mirror.reflectModule(symbol).instance
      } catch {
        case NonFatal(e) =>
          logWarning("SQL configurations from Hive module is not loaded", e)
      }
    }
  }

  /**
   * Return all the configuration properties that have been set (i.e. not the default).
   * This creates a new copy of the config properties in the form of a Map.
   */
  def getAllConfs: immutable.Map[String, String] =
    settings.synchronized { settings.asScala.toMap }

  /**
   * Return all the configuration definitions that have been defined in [[SQLConf]]. Each
   * definition contains key, defaultValue and doc.
   */
  def getAllDefinedConfs: Seq[(String, String, String, String)] = {
    loadDefinedConfs()
    getConfigEntries().asScala.filter(_.isPublic).map { entry =>
      val displayValue =
        // We get the display value in this way rather than call getConfString(entry.key)
        // because we want the default _definition_ and not the computed value.
        //   e.g. `<undefined>` instead of `null`
        //   e.g. `<value of spark.buffer.size>` instead of `65536`
        Option(getConfString(entry.key, null)).getOrElse(entry.defaultValueString)
      (entry.key, displayValue, entry.doc, entry.version)
    }.toSeq
  }

  /**
   * Redacts the given option map according to the description of SQL_OPTIONS_REDACTION_PATTERN.
   */
  def redactOptions[K, V](options: Map[K, V]): Map[K, V] = {
    redactOptions(options.toSeq).toMap
  }

  /**
   * Redacts the given option map according to the description of SQL_OPTIONS_REDACTION_PATTERN.
   */
  def redactOptions[K, V](options: collection.Seq[(K, V)]): collection.Seq[(K, V)] = {
    val regexes = Seq(
      getConf(SQL_OPTIONS_REDACTION_PATTERN),
      SECRET_REDACTION_PATTERN.readFrom(reader))

    regexes.foldLeft(options) { case (opts, r) => Utils.redact(Some(r), opts) }
  }

  /**
   * Return whether a given key is set in this [[SQLConf]].
   */
  def contains(key: String): Boolean = {
    settings.containsKey(key)
  }

  /**
   * Logs a warning message if the given config key is deprecated.
   */
  private def logDeprecationWarning(key: String): Unit = {
    SQLConf.deprecatedSQLConfigs.get(key).foreach { config =>
      logWarning(config.toDeprecationString)
    }
  }

  private def requireDefaultValueOfRemovedConf(key: String, value: String): Unit = {
    SQLConf.removedSQLConfigs.get(key).foreach {
      case RemovedConfig(configName, version, defaultValue, comment) =>
        if (value != defaultValue) {
          throw QueryCompilationErrors.configRemovedInVersionError(configName, version, comment)
        }
    }
  }

  protected def setConfWithCheck(key: String, value: String): Unit = {
    logDeprecationWarning(key)
    requireDefaultValueOfRemovedConf(key, value)
    settings.put(key, value)
  }

  def unsetConf(key: String): Unit = {
    logDeprecationWarning(key)
    settings.remove(key)
  }

  def unsetConf(entry: ConfigEntry[_]): Unit = {
    unsetConf(entry.key)
  }

  def clear(): Unit = {
    settings.clear()
  }

  override def clone(): SQLConf = {
    val result = new SQLConf
    getAllConfs.foreach {
      case(k, v) => if (v ne null) result.setConfString(k, v)
    }
    result
  }

  // For test only
  def copy(entries: (ConfigEntry[_], Any)*): SQLConf = {
    val cloned = clone()
    entries.foreach {
      case (entry, value) => cloned.setConfString(entry.key, value.toString)
    }
    cloned
  }

  def isModifiable(key: String): Boolean = {
    containsConfigKey(key) && !isStaticConfigKey(key)
  }
}<|MERGE_RESOLUTION|>--- conflicted
+++ resolved
@@ -4996,11 +4996,7 @@
         "the sequence of steps that the query performs in a composable fashion.")
       .version("4.0.0")
       .booleanConf
-<<<<<<< HEAD
-      .createWithDefault(false)
-=======
       .createWithDefault(Utils.isTesting)
->>>>>>> 6393afad
 
   val LEGACY_PERCENTILE_DISC_CALCULATION = buildConf("spark.sql.legacy.percentileDiscCalculation")
     .internal()
