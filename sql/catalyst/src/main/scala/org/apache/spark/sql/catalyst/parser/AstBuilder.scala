/*
 * Licensed to the Apache Software Foundation (ASF) under one or more
 * contributor license agreements.  See the NOTICE file distributed with
 * this work for additional information regarding copyright ownership.
 * The ASF licenses this file to You under the Apache License, Version 2.0
 * (the "License"); you may not use this file except in compliance with
 * the License.  You may obtain a copy of the License at
 *
 *    http://www.apache.org/licenses/LICENSE-2.0
 *
 * Unless required by applicable law or agreed to in writing, software
 * distributed under the License is distributed on an "AS IS" BASIS,
 * WITHOUT WARRANTIES OR CONDITIONS OF ANY KIND, either express or implied.
 * See the License for the specific language governing permissions and
 * limitations under the License.
 */

package org.apache.spark.sql.catalyst.parser

import java.util.Locale
import java.util.concurrent.TimeUnit

import scala.collection.mutable.{ArrayBuffer, ListBuffer, Set}
import scala.jdk.CollectionConverters._
import scala.util.{Left, Right}

import org.antlr.v4.runtime.{ParserRuleContext, Token}
import org.antlr.v4.runtime.misc.Interval
import org.antlr.v4.runtime.tree.{ParseTree, RuleNode, TerminalNode}

import org.apache.spark.{SparkArithmeticException, SparkException, SparkIllegalArgumentException, SparkThrowable}
import org.apache.spark.internal.{Logging, MDC}
import org.apache.spark.internal.LogKeys.PARTITION_SPECIFICATION
import org.apache.spark.sql.catalyst.{FunctionIdentifier, SQLConfHelper, TableIdentifier}
import org.apache.spark.sql.catalyst.analysis._
import org.apache.spark.sql.catalyst.analysis.FunctionRegistry.FUNC_ALIAS
import org.apache.spark.sql.catalyst.catalog.{BucketSpec, CatalogStorageFormat, ClusterBySpec}
import org.apache.spark.sql.catalyst.expressions._
import org.apache.spark.sql.catalyst.expressions.aggregate.{AnyValue, First, Last}
import org.apache.spark.sql.catalyst.parser.SqlBaseParser._
import org.apache.spark.sql.catalyst.plans._
import org.apache.spark.sql.catalyst.plans.logical._
import org.apache.spark.sql.catalyst.trees.CurrentOrigin
import org.apache.spark.sql.catalyst.trees.TreePattern.PARAMETER
import org.apache.spark.sql.catalyst.types.DataTypeUtils
import org.apache.spark.sql.catalyst.util.{CharVarcharUtils, DateTimeUtils, IntervalUtils}
import org.apache.spark.sql.catalyst.util.DateTimeUtils.{convertSpecialDate, convertSpecialTimestamp, convertSpecialTimestampNTZ, getZoneId, stringToDate, stringToTimestamp, stringToTimestampWithoutTimeZone}
import org.apache.spark.sql.connector.catalog.{CatalogV2Util, SupportsNamespaces, TableCatalog}
import org.apache.spark.sql.connector.catalog.TableChange.ColumnPosition
import org.apache.spark.sql.connector.expressions.{ApplyTransform, BucketTransform, DaysTransform, Expression => V2Expression, FieldReference, HoursTransform, IdentityTransform, LiteralValue, MonthsTransform, Transform, YearsTransform}
import org.apache.spark.sql.errors.{QueryCompilationErrors, QueryParsingErrors}
import org.apache.spark.sql.errors.DataTypeErrors.toSQLStmt
import org.apache.spark.sql.internal.SQLConf
import org.apache.spark.sql.internal.SQLConf.LEGACY_BANG_EQUALS_NOT
import org.apache.spark.sql.types._
import org.apache.spark.sql.util.CaseInsensitiveStringMap
import org.apache.spark.unsafe.types.{CalendarInterval, UTF8String}
import org.apache.spark.util.ArrayImplicits._
import org.apache.spark.util.random.RandomSampler

/**
 * The AstBuilder converts an ANTLR4 ParseTree into a catalyst Expression, LogicalPlan or
 * TableIdentifier.
 */
class AstBuilder extends DataTypeAstBuilder with SQLConfHelper with Logging {
  import org.apache.spark.sql.connector.catalog.CatalogV2Implicits._
  import ParserUtils._

  protected def withIdentClause(
      ctx: IdentifierReferenceContext,
      builder: Seq[String] => LogicalPlan): LogicalPlan = {
    val exprCtx = ctx.expression
    if (exprCtx != null) {
      PlanWithUnresolvedIdentifier(withOrigin(exprCtx) { expression(exprCtx) }, builder)
    } else {
      builder.apply(visitMultipartIdentifier(ctx.multipartIdentifier))
    }
  }

  protected def withFuncIdentClause(
      ctx: FunctionNameContext,
      builder: Seq[String] => LogicalPlan): LogicalPlan = {
    val exprCtx = ctx.expression
    if (exprCtx != null) {
      PlanWithUnresolvedIdentifier(withOrigin(exprCtx) { expression(exprCtx) }, builder)
    } else {
      builder.apply(getFunctionMultiparts(ctx))
    }
  }

  protected def withFuncIdentClause(
      ctx: FunctionNameContext,
      otherExprs: Seq[Expression],
      builder: (Seq[String], Seq[Expression]) => Expression): Expression = {
    val exprCtx = ctx.expression
    if (exprCtx != null) {
      ExpressionWithUnresolvedIdentifier(
        withOrigin(exprCtx) { expression(exprCtx) },
        otherExprs,
        builder)
    } else {
      builder.apply(getFunctionMultiparts(ctx), otherExprs)
    }
  }

  /**
   * Override the default behavior for all visit methods. This will only return a non-null result
   * when the context has only one child. This is done because there is no generic method to
   * combine the results of the context children. In all other cases null is returned.
   */
  override def visitChildren(node: RuleNode): AnyRef = {
    if (node.getChildCount == 1) {
      node.getChild(0).accept(this)
    } else {
      null
    }
  }

  override def visitCompoundOrSingleStatement(
      ctx: CompoundOrSingleStatementContext): CompoundBody = withOrigin(ctx) {
    Option(ctx.singleCompoundStatement()).map { s =>
      visit(s).asInstanceOf[CompoundBody]
    }.getOrElse {
      val logicalPlan = visitSingleStatement(ctx.singleStatement())
      CompoundBody(Seq(SingleStatement(parsedPlan = logicalPlan)),
<<<<<<< HEAD
        java.util.UUID.randomUUID.toString, Seq())
=======
        Some(java.util.UUID.randomUUID.toString.toLowerCase(Locale.ROOT)))
>>>>>>> 31d5ea1c
    }
  }

  override def visitSingleCompoundStatement(ctx: SingleCompoundStatementContext): CompoundBody = {
    visit(ctx.beginEndCompoundBlock()).asInstanceOf[CompoundBody]
  }

<<<<<<< HEAD
  private def visitCompoundBodyImpl(ctx: CompoundBodyContext, label: String = ""): CompoundBody = {
=======
  private def visitCompoundBodyImpl(
      ctx: CompoundBodyContext,
      label: Option[String]): CompoundBody = {
>>>>>>> 31d5ea1c
    val buff = ListBuffer[CompoundPlanStatement]()
    val handlers = ListBuffer[ErrorHandler]()
    ctx.compoundStatements.forEach(compoundStatement => {
      Option(compoundStatement.declareHandler()).map(visit).
        foreach(handlers += _.asInstanceOf[ErrorHandler])
      Option(compoundStatement.declareCondition()).map(visit).
        foreach(buff += _.asInstanceOf[ErrorCondition])
      Option(compoundStatement.statement()).map(visit).
        foreach(buff += _.asInstanceOf[CompoundPlanStatement])
      Option(compoundStatement.beginEndCompoundBlock()).map(visit).
        foreach(buff += _.asInstanceOf[CompoundPlanStatement])
    })
<<<<<<< HEAD
    CompoundBody(buff.toSeq, label, handlers.toSeq)
=======

    CompoundBody(buff.toSeq, label)
>>>>>>> 31d5ea1c
  }

  override def visitBeginEndCompoundBlock(ctx: BeginEndCompoundBlockContext): CompoundBody = {
    val beginLabelCtx = Option(ctx.beginLabel())
    val endLabelCtx = Option(ctx.endLabel())

    (beginLabelCtx, endLabelCtx) match {
      case (Some(bl: BeginLabelContext), Some(el: EndLabelContext))
        if bl.multipartIdentifier().getText.nonEmpty &&
<<<<<<< HEAD
          bl.multipartIdentifier().getText != el.multipartIdentifier().getText =>
=======
          bl.multipartIdentifier().getText.toLowerCase(Locale.ROOT) !=
            el.multipartIdentifier().getText.toLowerCase(Locale.ROOT) =>
>>>>>>> 31d5ea1c
          throw SparkException.internalError("Both labels should be same.")
      case (None, Some(_)) =>
        throw SparkException.internalError("End label can't exist without begin label.")
      case _ =>
    }

    val labelText = beginLabelCtx.
<<<<<<< HEAD
      map(_.multipartIdentifier().getText).getOrElse(java.util.UUID.randomUUID.toString)
    visitCompoundBodyImpl(ctx.compoundBody(), labelText)
=======
      map(_.multipartIdentifier().getText).getOrElse(java.util.UUID.randomUUID.toString).
      toLowerCase(Locale.ROOT)
    visitCompoundBodyImpl(ctx.compoundBody(), Some(labelText))
>>>>>>> 31d5ea1c
  }

  override def visitCompoundBody(ctx: CompoundBodyContext): CompoundBody = {
    visitCompoundBodyImpl(ctx, None)
  }

  override def visitCompoundStatement(ctx: CompoundStatementContext): CompoundPlanStatement =
    withOrigin(ctx) {
      Option(ctx.statement()).map {s =>
        SingleStatement(parsedPlan = visit(s).asInstanceOf[LogicalPlan])
      }.getOrElse {
        val stmt = Option(ctx.beginEndCompoundBlock()).
          getOrElse(Option(ctx.declareHandler()).getOrElse(ctx.declareCondition()))
        visit(stmt).asInstanceOf[CompoundPlanStatement]
      }
    }

  override def visitConditionValue(ctx: ConditionValueContext): String = {
    Option(ctx.multipartIdentifier()).map(_.getText).getOrElse(ctx.stringLit().getText)
  }

  override def visitConditionValueList(ctx: ConditionValueListContext): Seq[String] = {
    Option(ctx.SQLEXCEPTION()).map(_ => Seq("SQLEXCEPTION")).getOrElse {
      Option(ctx.NOT()).map(_ => Seq("NOT FOUND")).getOrElse {
        val buff = ListBuffer[String]()
        ctx.conditionValues.forEach { conditionValue =>
          buff += visit(conditionValue).asInstanceOf[String]
        }
        buff.toSeq
      }
    }
  }

  override def visitDeclareCondition(ctx: DeclareConditionContext): ErrorCondition = {
    val conditionName = ctx.multipartIdentifier().getText
//    val conditionValue = Option(ctx.stringLit()).map(_.getText).getOrElse("45000")

//    ErrorCondition(conditionName, conditionValue.asInstanceOf[String])
    ErrorCondition(conditionName, "20000")
  }

  override def visitDeclareHandler(ctx: DeclareHandlerContext): ErrorHandler = {
    val conditions = visit(ctx.conditionValueList()).asInstanceOf[Seq[String]]

    val body = Option(ctx.compoundBody()).map(visit).getOrElse {
      val logicalPlan = visit(ctx.statement()).asInstanceOf[LogicalPlan]
      CompoundBody(Seq(SingleStatement(parsedPlan = logicalPlan)),
        java.util.UUID.randomUUID.toString, Seq())
    }.asInstanceOf[CompoundBody]

    val handlerType = Option(ctx.EXIT()).map(_ => HandlerType.EXIT).getOrElse(HandlerType.CONTINUE)

    ErrorHandler(conditions, body, handlerType)
  }

  override def visitSingleStatement(ctx: SingleStatementContext): LogicalPlan = withOrigin(ctx) {
    visit(ctx.statement).asInstanceOf[LogicalPlan]
  }

  override def visitSingleExpression(ctx: SingleExpressionContext): Expression = withOrigin(ctx) {
    visitNamedExpression(ctx.namedExpression)
  }

  override def visitSingleTableIdentifier(
      ctx: SingleTableIdentifierContext): TableIdentifier = withOrigin(ctx) {
    visitTableIdentifier(ctx.tableIdentifier)
  }

  override def visitSingleFunctionIdentifier(
      ctx: SingleFunctionIdentifierContext): FunctionIdentifier = withOrigin(ctx) {
    visitFunctionIdentifier(ctx.functionIdentifier)
  }

  override def visitSingleMultipartIdentifier(
      ctx: SingleMultipartIdentifierContext): Seq[String] = withOrigin(ctx) {
    visitMultipartIdentifier(ctx.multipartIdentifier)
  }

  override def visitSingleDataType(ctx: SingleDataTypeContext): DataType = withOrigin(ctx) {
    typedVisit[DataType](ctx.dataType)
  }

  override def visitSingleTableSchema(ctx: SingleTableSchemaContext): StructType = {
    val schema = StructType(visitColTypeList(ctx.colTypeList))
    withOrigin(ctx)(schema)
  }

  /* ********************************************************************************************
   * Plan parsing
   * ******************************************************************************************** */
  protected def plan(tree: ParserRuleContext): LogicalPlan = typedVisit(tree)

  /**
   * Create a top-level plan with Common Table Expressions.
   */
  override def visitQuery(ctx: QueryContext): LogicalPlan = withOrigin(ctx) {
    val query = plan(ctx.queryTerm).optionalMap(ctx.queryOrganization)(withQueryResultClauses)

    // Apply CTEs
    query.optionalMap(ctx.ctes)(withCTE)
  }

  override def visitDmlStatement(ctx: DmlStatementContext): AnyRef = withOrigin(ctx) {
    val dmlStmt = plan(ctx.dmlStatementNoWith)
    // Apply CTEs
    dmlStmt.optionalMap(ctx.ctes)(withCTE)
  }

  private def withCTE(ctx: CtesContext, plan: LogicalPlan): LogicalPlan = {
    val ctes = ctx.namedQuery.asScala.map { nCtx =>
      val namedQuery = visitNamedQuery(nCtx)
      (namedQuery.alias, namedQuery)
    }
    // Check for duplicate names.
    val duplicates = ctes.groupBy(_._1).filter(_._2.size > 1).keys
    if (duplicates.nonEmpty) {
      throw QueryParsingErrors.duplicateCteDefinitionNamesError(
        duplicates.mkString("'", "', '", "'"), ctx)
    }
    UnresolvedWith(plan, ctes.toSeq)
  }

  /**
   * Create a logical query plan for a hive-style FROM statement body.
   */
  private def withFromStatementBody(
      ctx: FromStatementBodyContext, plan: LogicalPlan): LogicalPlan = withOrigin(ctx) {
    // two cases for transforms and selects
    if (ctx.transformClause != null) {
      withTransformQuerySpecification(
        ctx,
        ctx.transformClause,
        ctx.lateralView,
        ctx.whereClause,
        ctx.aggregationClause,
        ctx.havingClause,
        ctx.windowClause,
        plan
      )
    } else {
      withSelectQuerySpecification(
        ctx,
        ctx.selectClause,
        ctx.lateralView,
        ctx.whereClause,
        ctx.aggregationClause,
        ctx.havingClause,
        ctx.windowClause,
        plan
      )
    }
  }

  override def visitFromStatement(ctx: FromStatementContext): LogicalPlan = withOrigin(ctx) {
    val from = visitFromClause(ctx.fromClause)
    val selects = ctx.fromStatementBody.asScala.map { body =>
      withFromStatementBody(body, from).
        // Add organization statements.
        optionalMap(body.queryOrganization)(withQueryResultClauses)
    }
    // If there are multiple SELECT just UNION them together into one query.
    if (selects.length == 1) {
      selects.head
    } else {
      Union(selects.toSeq)
    }
  }

  /**
   * Create a named logical plan.
   *
   * This is only used for Common Table Expressions.
   */
  override def visitNamedQuery(ctx: NamedQueryContext): SubqueryAlias = withOrigin(ctx) {
    val subQuery: LogicalPlan = plan(ctx.query).optionalMap(ctx.columnAliases)(
      (columnAliases, plan) =>
        UnresolvedSubqueryColumnAliases(visitIdentifierList(columnAliases), plan)
    )
    SubqueryAlias(ctx.name.getText, subQuery)
  }

  /**
   * Create a logical plan which allows for multiple inserts using one 'from' statement. These
   * queries have the following SQL form:
   * {{{
   *   [WITH cte...]?
   *   FROM src
   *   [INSERT INTO tbl1 SELECT *]+
   * }}}
   * For example:
   * {{{
   *   FROM db.tbl1 A
   *   INSERT INTO dbo.tbl1 SELECT * WHERE A.value = 10 LIMIT 5
   *   INSERT INTO dbo.tbl2 SELECT * WHERE A.value = 12
   * }}}
   * This (Hive) feature cannot be combined with set-operators.
   */
  override def visitMultiInsertQuery(ctx: MultiInsertQueryContext): LogicalPlan = withOrigin(ctx) {
    val from = visitFromClause(ctx.fromClause)

    // Build the insert clauses.
    val inserts = ctx.multiInsertQueryBody.asScala.map { body =>
      withInsertInto(body.insertInto,
        withFromStatementBody(body.fromStatementBody, from).
          optionalMap(body.fromStatementBody.queryOrganization)(withQueryResultClauses))
    }

    // If there are multiple INSERTS just UNION them together into one query.
    if (inserts.length == 1) {
      inserts.head
    } else {
      Union(inserts.toSeq)
    }
  }

  /**
   * Create a logical plan for a regular (single-insert) query.
   */
  override def visitSingleInsertQuery(
      ctx: SingleInsertQueryContext): LogicalPlan = withOrigin(ctx) {
    withInsertInto(ctx.insertInto(), visitQuery(ctx.query))
  }

  /**
   * Parameters used for writing query to a table:
   *   (table ident, tableColumnList, partitionKeys, ifPartitionNotExists, byName).
   */
  type InsertTableParams =
    (IdentifierReferenceContext, Seq[String], Map[String, Option[String]], Boolean, Boolean)

  /**
   * Parameters used for writing query to a directory: (isLocal, CatalogStorageFormat, provider).
   */
  type InsertDirParams = (Boolean, CatalogStorageFormat, Option[String])

  /**
   * Add an
   * {{{
   *   INSERT OVERWRITE TABLE tableIdentifier [partitionSpec [IF NOT EXISTS]]? [identifierList]
   *   INSERT INTO [TABLE] tableIdentifier [partitionSpec] ([BY NAME] | [identifierList])
   *   INSERT INTO [TABLE] tableIdentifier REPLACE whereClause
   *   INSERT OVERWRITE [LOCAL] DIRECTORY STRING [rowFormat] [createFileFormat]
   *   INSERT OVERWRITE [LOCAL] DIRECTORY [STRING] tableProvider [OPTIONS tablePropertyList]
   * }}}
   * operation to logical plan
   */
  private def withInsertInto(
      ctx: InsertIntoContext,
      query: LogicalPlan): LogicalPlan = withOrigin(ctx) {
    ctx match {
      // We cannot push withIdentClause() into the write command because:
      //   1. `PlanWithUnresolvedIdentifier` is not a NamedRelation
      //   2. Write commands do not hold the table logical plan as a child, and we need to add
      //      additional resolution code to resolve identifiers inside the write commands.
      case table: InsertIntoTableContext =>
        val (relationCtx, cols, partition, ifPartitionNotExists, byName)
        = visitInsertIntoTable(table)
        withIdentClause(relationCtx, ident => {
          InsertIntoStatement(
            createUnresolvedRelation(relationCtx, ident),
            partition,
            cols,
            query,
            overwrite = false,
            ifPartitionNotExists,
            byName)
        })
      case table: InsertOverwriteTableContext =>
        val (relationCtx, cols, partition, ifPartitionNotExists, byName)
        = visitInsertOverwriteTable(table)
        withIdentClause(relationCtx, ident => {
          InsertIntoStatement(
            createUnresolvedRelation(relationCtx, ident),
            partition,
            cols,
            query,
            overwrite = true,
            ifPartitionNotExists,
            byName)
        })
      case ctx: InsertIntoReplaceWhereContext =>
        withIdentClause(ctx.identifierReference, ident => {
          OverwriteByExpression.byPosition(
            createUnresolvedRelation(ctx.identifierReference, ident),
            query,
            expression(ctx.whereClause().booleanExpression()))
        })
      case dir: InsertOverwriteDirContext =>
        val (isLocal, storage, provider) = visitInsertOverwriteDir(dir)
        InsertIntoDir(isLocal, storage, provider, query, overwrite = true)
      case hiveDir: InsertOverwriteHiveDirContext =>
        val (isLocal, storage, provider) = visitInsertOverwriteHiveDir(hiveDir)
        InsertIntoDir(isLocal, storage, provider, query, overwrite = true)
      case _ =>
        throw QueryParsingErrors.invalidInsertIntoError(ctx)
    }
  }

  /**
   * Add an INSERT INTO TABLE operation to the logical plan.
   */
  override def visitInsertIntoTable(
      ctx: InsertIntoTableContext): InsertTableParams = withOrigin(ctx) {
    val cols = Option(ctx.identifierList()).map(visitIdentifierList).getOrElse(Nil)
    val partitionKeys = Option(ctx.partitionSpec).map(visitPartitionSpec).getOrElse(Map.empty)

    blockBang(ctx.errorCapturingNot())

    if (ctx.EXISTS != null) {
      invalidStatement("INSERT INTO ... IF NOT EXISTS", ctx)
    }

    (ctx.identifierReference, cols, partitionKeys, false, ctx.NAME() != null)
  }

  /**
   * Add an INSERT OVERWRITE TABLE operation to the logical plan.
   */
  override def visitInsertOverwriteTable(
      ctx: InsertOverwriteTableContext): InsertTableParams = withOrigin(ctx) {
    assert(ctx.OVERWRITE() != null)
    val cols = Option(ctx.identifierList()).map(visitIdentifierList).getOrElse(Nil)
    val partitionKeys = Option(ctx.partitionSpec).map(visitPartitionSpec).getOrElse(Map.empty)

    blockBang(ctx.errorCapturingNot())

    val dynamicPartitionKeys: Map[String, Option[String]] = partitionKeys.filter(_._2.isEmpty)
    if (ctx.EXISTS != null && dynamicPartitionKeys.nonEmpty) {
      operationNotAllowed("IF NOT EXISTS with dynamic partitions: " +
        dynamicPartitionKeys.keys.mkString(", "), ctx)
    }

    (ctx.identifierReference, cols, partitionKeys, ctx.EXISTS() != null, ctx.NAME() != null)
  }

  /**
   * Write to a directory, returning a [[InsertIntoDir]] logical plan.
   */
  override def visitInsertOverwriteDir(
      ctx: InsertOverwriteDirContext): InsertDirParams = withOrigin(ctx) {
    throw QueryParsingErrors.insertOverwriteDirectoryUnsupportedError()
  }

  /**
   * Write to a directory, returning a [[InsertIntoDir]] logical plan.
   */
  override def visitInsertOverwriteHiveDir(
      ctx: InsertOverwriteHiveDirContext): InsertDirParams = withOrigin(ctx) {
    throw QueryParsingErrors.insertOverwriteDirectoryUnsupportedError()
  }

  private def getTableAliasWithoutColumnAlias(
      ctx: TableAliasContext, op: String): Option[String] = {
    if (ctx == null) {
      None
    } else {
      val ident = ctx.strictIdentifier()
      if (ctx.identifierList() != null) {
        throw QueryParsingErrors.columnAliasInOperationNotAllowedError(op, ctx)
      }
      if (ident != null) Some(ident.getText) else None
    }
  }

  override def visitDeleteFromTable(
      ctx: DeleteFromTableContext): LogicalPlan = withOrigin(ctx) {
    val table = createUnresolvedRelation(ctx.identifierReference)
    val tableAlias = getTableAliasWithoutColumnAlias(ctx.tableAlias(), "DELETE")
    val aliasedTable = tableAlias.map(SubqueryAlias(_, table)).getOrElse(table)
    val predicate = if (ctx.whereClause() != null) {
      expression(ctx.whereClause().booleanExpression())
    } else {
      Literal.TrueLiteral
    }
    DeleteFromTable(aliasedTable, predicate)
  }

  override def visitUpdateTable(ctx: UpdateTableContext): LogicalPlan = withOrigin(ctx) {
    val table = createUnresolvedRelation(ctx.identifierReference)
    val tableAlias = getTableAliasWithoutColumnAlias(ctx.tableAlias(), "UPDATE")
    val aliasedTable = tableAlias.map(SubqueryAlias(_, table)).getOrElse(table)
    val assignments = withAssignments(ctx.setClause().assignmentList())
    val predicate = if (ctx.whereClause() != null) {
      Some(expression(ctx.whereClause().booleanExpression()))
    } else {
      None
    }

    UpdateTable(aliasedTable, assignments, predicate)
  }

  protected def withAssignments(assignCtx: SqlBaseParser.AssignmentListContext): Seq[Assignment] =
    withOrigin(assignCtx) {
      assignCtx.assignment().asScala.map { assign =>
        Assignment(UnresolvedAttribute(visitMultipartIdentifier(assign.key)),
          expression(assign.value))
      }.toSeq
    }

  override def visitMergeIntoTable(ctx: MergeIntoTableContext): LogicalPlan = withOrigin(ctx) {
    val withSchemaEvolution = ctx.EVOLUTION() != null
    val targetTable = createUnresolvedRelation(ctx.target)
    val targetTableAlias = getTableAliasWithoutColumnAlias(ctx.targetAlias, "MERGE")
    val aliasedTarget = targetTableAlias.map(SubqueryAlias(_, targetTable)).getOrElse(targetTable)

    val sourceTableOrQuery = if (ctx.source != null) {
      createUnresolvedRelation(ctx.source)
    } else if (ctx.sourceQuery != null) {
      visitQuery(ctx.sourceQuery)
    } else {
      throw QueryParsingErrors.emptySourceForMergeError(ctx)
    }
    val sourceTableAlias = getTableAliasWithoutColumnAlias(ctx.sourceAlias, "MERGE")
    val aliasedSource =
      sourceTableAlias.map(SubqueryAlias(_, sourceTableOrQuery)).getOrElse(sourceTableOrQuery)

    val mergeCondition = expression(ctx.mergeCondition)

    val matchedActions = ctx.matchedClause().asScala.map {
      clause => {
        if (clause.matchedAction().DELETE() != null) {
          DeleteAction(Option(clause.matchedCond).map(expression))
        } else if (clause.matchedAction().UPDATE() != null) {
          val condition = Option(clause.matchedCond).map(expression)
          if (clause.matchedAction().ASTERISK() != null) {
            UpdateStarAction(condition)
          } else {
            UpdateAction(condition, withAssignments(clause.matchedAction().assignmentList()))
          }
        } else {
          throw SparkException.internalError(
            s"Unrecognized matched action: ${clause.matchedAction().getText}")
        }
      }
    }
    val notMatchedActions = ctx.notMatchedClause().asScala.map {
      clause => {
        if (clause.notMatchedAction().INSERT() != null) {
          val condition = Option(clause.notMatchedCond).map(expression)
          if (clause.notMatchedAction().ASTERISK() != null) {
            InsertStarAction(condition)
          } else {
            val columns = clause.notMatchedAction().columns.multipartIdentifier()
                .asScala.map(attr => UnresolvedAttribute(visitMultipartIdentifier(attr)))
            val values = clause.notMatchedAction().expression().asScala.map(expression)
            if (columns.size != values.size) {
              throw QueryParsingErrors.insertedValueNumberNotMatchFieldNumberError(clause)
            }
            InsertAction(condition, columns.zip(values).map(kv => Assignment(kv._1, kv._2)).toSeq)
          }
        } else {
          throw SparkException.internalError(
            s"Unrecognized matched action: ${clause.notMatchedAction().getText}")
        }
      }
    }
    val notMatchedBySourceActions = ctx.notMatchedBySourceClause().asScala.map {
      clause => {
        val notMatchedBySourceAction = clause.notMatchedBySourceAction()
        if (notMatchedBySourceAction.DELETE() != null) {
          DeleteAction(Option(clause.notMatchedBySourceCond).map(expression))
        } else if (notMatchedBySourceAction.UPDATE() != null) {
          val condition = Option(clause.notMatchedBySourceCond).map(expression)
          UpdateAction(condition,
            withAssignments(clause.notMatchedBySourceAction().assignmentList()))
        } else {
          throw SparkException.internalError(
            s"Unrecognized matched action: ${clause.notMatchedBySourceAction().getText}")
        }
      }
    }
    if (matchedActions.isEmpty && notMatchedActions.isEmpty && notMatchedBySourceActions.isEmpty) {
      throw QueryParsingErrors.mergeStatementWithoutWhenClauseError(ctx)
    }
    // children being empty means that the condition is not set
    val matchedActionSize = matchedActions.length
    if (matchedActionSize >= 2 && !matchedActions.init.forall(_.condition.nonEmpty)) {
      throw QueryParsingErrors.nonLastMatchedClauseOmitConditionError(ctx)
    }
    val notMatchedActionSize = notMatchedActions.length
    if (notMatchedActionSize >= 2 && !notMatchedActions.init.forall(_.condition.nonEmpty)) {
      throw QueryParsingErrors.nonLastNotMatchedClauseOmitConditionError(ctx)
    }
    val notMatchedBySourceActionSize = notMatchedBySourceActions.length
    if (notMatchedBySourceActionSize >= 2 &&
     !notMatchedBySourceActions.init.forall(_.condition.nonEmpty)) {
      throw QueryParsingErrors.nonLastNotMatchedBySourceClauseOmitConditionError(ctx)
    }

    MergeIntoTable(
      aliasedTarget,
      aliasedSource,
      mergeCondition,
      matchedActions.toSeq,
      notMatchedActions.toSeq,
      notMatchedBySourceActions.toSeq,
      withSchemaEvolution)
  }

  /**
   * Returns the parameters for [[ExecuteImmediateQuery]] logical plan.
   * Expected format:
   * {{{
   *   EXECUTE IMMEDIATE {query_string|string_literal}
   *   [INTO target1, target2] [USING param1, param2, ...]
   * }}}
   */
  override def visitExecuteImmediate(ctx: ExecuteImmediateContext): LogicalPlan = withOrigin(ctx) {
    // Because of how parsing rules are written, we know that either
    // queryParam or targetVariable is non null - hence use Either to represent this.
    val queryString = Option(ctx.queryParam.stringLit()).map(sl => Left(string(visitStringLit(sl))))
    val queryVariable = Option(ctx.queryParam.multipartIdentifier)
      .map(mpi => Right(UnresolvedAttribute(visitMultipartIdentifier(mpi))))

    val targetVars = Option(ctx.targetVariable).toSeq
      .flatMap(v => visitMultipartIdentifierList(v))
    val exprs = Option(ctx.executeImmediateUsing).map {
      visitExecuteImmediateUsing(_)
    }.getOrElse{ Seq.empty }


    ExecuteImmediateQuery(exprs, queryString.getOrElse(queryVariable.get), targetVars)
  }

  override def visitExecuteImmediateUsing(
      ctx: ExecuteImmediateUsingContext): Seq[Expression] = withOrigin(ctx) {
    val expressions = Option(ctx).toSeq
      .flatMap(ctx => visitNamedExpressionSeq(ctx.params))
    val resultExpr = expressions.map(e => e._1)

    validateExecImmediateArguments(resultExpr, ctx)
    resultExpr
  }

  /**
   * Performs validation on the arguments to EXECUTE IMMEDIATE.
   */
  private def validateExecImmediateArguments(
    expressions: Seq[Expression],
    ctx : ExecuteImmediateUsingContext) : Unit = {
    val duplicateAliases = expressions
      .filter(_.isInstanceOf[Alias])
      .groupBy {
        case Alias(arg, name) => name
      }.filter(group => group._2.size > 1)

    if (duplicateAliases.nonEmpty) {
      throw QueryParsingErrors.duplicateArgumentNamesError(duplicateAliases.keys.toSeq, ctx)
    }
  }

  override def visitMultipartIdentifierList(
      ctx: MultipartIdentifierListContext): Seq[UnresolvedAttribute] = withOrigin(ctx) {
    ctx.multipartIdentifier.asScala.map(typedVisit[Seq[String]]).map(new UnresolvedAttribute(_))
      .toSeq
  }

/**
   * Create a partition specification map.
   */
  override def visitPartitionSpec(
      ctx: PartitionSpecContext): Map[String, Option[String]] = withOrigin(ctx) {
    val legacyNullAsString =
      conf.getConf(SQLConf.LEGACY_PARSE_NULL_PARTITION_SPEC_AS_STRING_LITERAL)
    val keepPartitionSpecAsString =
      conf.getConf(SQLConf.LEGACY_KEEP_PARTITION_SPEC_AS_STRING_LITERAL)

    val parts = ctx.partitionVal.asScala.map { pVal =>
      // Check if the query attempted to refer to a DEFAULT column value within the PARTITION clause
      // and return a specific error to help guide the user, since this is not allowed.
      if (pVal.DEFAULT != null) {
        throw QueryParsingErrors.defaultColumnReferencesNotAllowedInPartitionSpec(ctx)
      }
      val name = pVal.identifier.getText
      val value = Option(pVal.constant).map(v => {
        visitStringConstant(v, legacyNullAsString, keepPartitionSpecAsString)
      })
      name -> value
    }
    // Before calling `toMap`, we check duplicated keys to avoid silently ignore partition values
    // in partition spec like PARTITION(a='1', b='2', a='3'). The real semantical check for
    // partition columns will be done in analyzer.
    if (conf.caseSensitiveAnalysis) {
      checkDuplicateKeys(parts.toSeq, ctx)
    } else {
      checkDuplicateKeys(parts.map(kv => kv._1.toLowerCase(Locale.ROOT) -> kv._2).toSeq, ctx)
    }
    parts.toMap
  }

  /**
   * Create a partition specification map without optional values.
   */
  protected def visitNonOptionalPartitionSpec(
      ctx: PartitionSpecContext): Map[String, String] = withOrigin(ctx) {
    visitPartitionSpec(ctx).map {
      case (key, None) => throw QueryParsingErrors.emptyPartitionKeyError(key, ctx)
      case (key, Some(value)) => key -> value
    }
  }

  /**
   * Convert a constant of any type into a string. This is typically used in DDL commands, and its
   * main purpose is to prevent slight differences due to back to back conversions i.e.:
   * String -> Literal -> String.
   */
  protected def visitStringConstant(
      ctx: ConstantContext,
      legacyNullAsString: Boolean = false,
      keepPartitionSpecAsString: Boolean = false): String = withOrigin(ctx) {
    expression(ctx) match {
      case Literal(null, _) if !legacyNullAsString => null
      case l @ Literal(null, _) => l.toString
      case l: Literal =>
        if (keepPartitionSpecAsString && !ctx.isInstanceOf[StringLiteralContext]) {
          ctx.getText
        } else {
          // TODO For v2 commands, we will cast the string back to its actual value,
          //  which is a waste and can be improved in the future.
          Cast(l, conf.defaultStringType, Some(conf.sessionLocalTimeZone)).eval().toString
        }
      case other =>
        throw new SparkIllegalArgumentException(
          errorClass = "_LEGACY_ERROR_TEMP_3222",
          messageParameters = Map("expr" -> other.sql)
        )
    }
  }

  /**
   * Add ORDER BY/SORT BY/CLUSTER BY/DISTRIBUTE BY/LIMIT/WINDOWS clauses to the logical plan. These
   * clauses determine the shape (ordering/partitioning/rows) of the query result.
   */
  private def withQueryResultClauses(
      ctx: QueryOrganizationContext,
      query: LogicalPlan): LogicalPlan = withOrigin(ctx) {
    import ctx._

    // Handle ORDER BY, SORT BY, DISTRIBUTE BY, and CLUSTER BY clause.
    val withOrder = if (
      !order.isEmpty && sort.isEmpty && distributeBy.isEmpty && clusterBy.isEmpty) {
      // ORDER BY ...
      Sort(order.asScala.map(visitSortItem).toSeq, global = true, query)
    } else if (order.isEmpty && !sort.isEmpty && distributeBy.isEmpty && clusterBy.isEmpty) {
      // SORT BY ...
      Sort(sort.asScala.map(visitSortItem).toSeq, global = false, query)
    } else if (order.isEmpty && sort.isEmpty && !distributeBy.isEmpty && clusterBy.isEmpty) {
      // DISTRIBUTE BY ...
      withRepartitionByExpression(ctx, expressionList(distributeBy), query)
    } else if (order.isEmpty && !sort.isEmpty && !distributeBy.isEmpty && clusterBy.isEmpty) {
      // SORT BY ... DISTRIBUTE BY ...
      Sort(
        sort.asScala.map(visitSortItem).toSeq,
        global = false,
        withRepartitionByExpression(ctx, expressionList(distributeBy), query))
    } else if (order.isEmpty && sort.isEmpty && distributeBy.isEmpty && !clusterBy.isEmpty) {
      // CLUSTER BY ...
      val expressions = expressionList(clusterBy)
      Sort(
        expressions.map(SortOrder(_, Ascending)),
        global = false,
        withRepartitionByExpression(ctx, expressions, query))
    } else if (order.isEmpty && sort.isEmpty && distributeBy.isEmpty && clusterBy.isEmpty) {
      // [EMPTY]
      query
    } else {
      throw QueryParsingErrors.combinationQueryResultClausesUnsupportedError(ctx)
    }

    // WINDOWS
    val withWindow = withOrder.optionalMap(windowClause)(withWindowClause)

    // OFFSET
    // - OFFSET 0 is the same as omitting the OFFSET clause
    val withOffset = withWindow.optional(offset) {
      Offset(typedVisit(offset), withWindow)
    }

    // LIMIT
    // - LIMIT ALL is the same as omitting the LIMIT clause
    withOffset.optional(limit) {
      Limit(typedVisit(limit), withOffset)
    }
  }

  /**
   * Create a clause for DISTRIBUTE BY.
   */
  protected def withRepartitionByExpression(
      ctx: QueryOrganizationContext,
      expressions: Seq[Expression],
      query: LogicalPlan): LogicalPlan = {
    throw QueryParsingErrors.distributeByUnsupportedError(ctx)
  }

  override def visitTransformQuerySpecification(
      ctx: TransformQuerySpecificationContext): LogicalPlan = withOrigin(ctx) {
    val from = OneRowRelation().optional(ctx.fromClause) {
      visitFromClause(ctx.fromClause)
    }
    withTransformQuerySpecification(
      ctx,
      ctx.transformClause,
      ctx.lateralView,
      ctx.whereClause,
      ctx.aggregationClause,
      ctx.havingClause,
      ctx.windowClause,
      from
    )
  }

  override def visitRegularQuerySpecification(
      ctx: RegularQuerySpecificationContext): LogicalPlan = withOrigin(ctx) {
    val from = OneRowRelation().optional(ctx.fromClause) {
      visitFromClause(ctx.fromClause)
    }
    withSelectQuerySpecification(
      ctx,
      ctx.selectClause,
      ctx.lateralView,
      ctx.whereClause,
      ctx.aggregationClause,
      ctx.havingClause,
      ctx.windowClause,
      from
    )
  }

  private def getAliasFunc(ctx: ParseTree): Option[Expression => String] = {
    if (conf.getConf(SQLConf.STABLE_DERIVED_COLUMN_ALIAS_ENABLED)) {
      Some(_ => toExprAlias(ctx))
    } else {
      None
    }
  }

  override def visitNamedExpressionSeq(
      ctx: NamedExpressionSeqContext): Seq[(Expression, Option[Expression => String])] = {
    Option(ctx).toSeq
      .flatMap(_.namedExpression.asScala)
      .map(ctx => (typedVisit[Expression](ctx), getAliasFunc(ctx)))
  }

  override def visitExpressionSeq(
      ctx: ExpressionSeqContext): Seq[(Expression, Option[Expression => String])] = {
    Option(ctx).toSeq
      .flatMap(_.expression.asScala)
      .map(ctx => (typedVisit[Expression](ctx), getAliasFunc(ctx)))
  }

  /**
   * Create a logical plan using a having clause.
   */
  private def withHavingClause(
      ctx: HavingClauseContext, plan: LogicalPlan): LogicalPlan = {
    // Note that we add a cast to non-predicate expressions. If the expression itself is
    // already boolean, the optimizer will get rid of the unnecessary cast.
    val predicate = expression(ctx.booleanExpression) match {
      case p: Predicate => p
      case e => Cast(e, BooleanType)
    }
    UnresolvedHaving(predicate, plan)
  }

  /**
   * Create a logical plan using a where clause.
   */
  private def withWhereClause(ctx: WhereClauseContext, plan: LogicalPlan): LogicalPlan = {
    Filter(expression(ctx.booleanExpression), plan)
  }

  /**
   * Add a hive-style transform (SELECT TRANSFORM/MAP/REDUCE) query specification to a logical plan.
   */
  private def withTransformQuerySpecification(
      ctx: ParserRuleContext,
      transformClause: TransformClauseContext,
      lateralView: java.util.List[LateralViewContext],
      whereClause: WhereClauseContext,
      aggregationClause: AggregationClauseContext,
      havingClause: HavingClauseContext,
      windowClause: WindowClauseContext,
      relation: LogicalPlan): LogicalPlan = withOrigin(ctx) {
    if (transformClause.setQuantifier != null) {
      throw QueryParsingErrors.transformNotSupportQuantifierError(transformClause.setQuantifier)
    }
    // Create the attributes.
    val (attributes, schemaLess) = if (transformClause.colTypeList != null) {
      // Typed return columns.
      val schema = createSchema(transformClause.colTypeList)
      val replacedSchema = CharVarcharUtils.replaceCharVarcharWithStringInSchema(schema)
      (DataTypeUtils.toAttributes(replacedSchema), false)
    } else if (transformClause.identifierSeq != null) {
      // Untyped return columns.
      val attrs = visitIdentifierSeq(transformClause.identifierSeq).map { name =>
        AttributeReference(name, StringType, nullable = true)()
      }
      (attrs, false)
    } else {
      (Seq(AttributeReference("key", StringType)(),
        AttributeReference("value", StringType)()), true)
    }

    val plan = visitCommonSelectQueryClausePlan(
      relation,
      visitExpressionSeq(transformClause.expressionSeq),
      lateralView,
      whereClause,
      aggregationClause,
      havingClause,
      windowClause,
      isDistinct = false)

    ScriptTransformation(
      string(visitStringLit(transformClause.script)),
      attributes,
      plan,
      withScriptIOSchema(
        ctx,
        transformClause.inRowFormat,
        visitStringLit(transformClause.recordWriter),
        transformClause.outRowFormat,
        visitStringLit(transformClause.recordReader),
        schemaLess
      )
    )
  }

  /**
   * Add a regular (SELECT) query specification to a logical plan. The query specification
   * is the core of the logical plan, this is where sourcing (FROM clause), projection (SELECT),
   * aggregation (GROUP BY ... HAVING ...) and filtering (WHERE) takes place.
   *
   * Note that query hints are ignored (both by the parser and the builder).
   */
  private def withSelectQuerySpecification(
      ctx: ParserRuleContext,
      selectClause: SelectClauseContext,
      lateralView: java.util.List[LateralViewContext],
      whereClause: WhereClauseContext,
      aggregationClause: AggregationClauseContext,
      havingClause: HavingClauseContext,
      windowClause: WindowClauseContext,
      relation: LogicalPlan): LogicalPlan = withOrigin(ctx) {
    val isDistinct = selectClause.setQuantifier() != null &&
      selectClause.setQuantifier().DISTINCT() != null

    val plan = visitCommonSelectQueryClausePlan(
      relation,
      visitNamedExpressionSeq(selectClause.namedExpressionSeq),
      lateralView,
      whereClause,
      aggregationClause,
      havingClause,
      windowClause,
      isDistinct)

    // Hint
    selectClause.hints.asScala.foldRight(plan)(withHints)
  }

  def visitCommonSelectQueryClausePlan(
      relation: LogicalPlan,
      expressions: Seq[(Expression, Option[Expression => String])],
      lateralView: java.util.List[LateralViewContext],
      whereClause: WhereClauseContext,
      aggregationClause: AggregationClauseContext,
      havingClause: HavingClauseContext,
      windowClause: WindowClauseContext,
      isDistinct: Boolean): LogicalPlan = {
    // Add lateral views.
    val withLateralView = lateralView.asScala.foldLeft(relation)(withGenerate)

    // Add where.
    val withFilter = withLateralView.optionalMap(whereClause)(withWhereClause)

    // Add aggregation or a project.
    val namedExpressions = expressions.map {
      case (e: NamedExpression, _) => e
      case (e: Expression, aliasFunc) => UnresolvedAlias(e, aliasFunc)
    }

    def createProject() = if (namedExpressions.nonEmpty) {
      Project(namedExpressions, withFilter)
    } else {
      withFilter
    }

    val withProject = if (aggregationClause == null && havingClause != null) {
      if (conf.getConf(SQLConf.LEGACY_HAVING_WITHOUT_GROUP_BY_AS_WHERE)) {
        // If the legacy conf is set, treat HAVING without GROUP BY as WHERE.
        val predicate = expression(havingClause.booleanExpression) match {
          case p: Predicate => p
          case e => Cast(e, BooleanType)
        }
        Filter(predicate, createProject())
      } else {
        // According to SQL standard, HAVING without GROUP BY means global aggregate.
        withHavingClause(havingClause, Aggregate(Nil, namedExpressions, withFilter))
      }
    } else if (aggregationClause != null) {
      val aggregate = withAggregationClause(aggregationClause, namedExpressions, withFilter)
      aggregate.optionalMap(havingClause)(withHavingClause)
    } else {
      // When hitting this branch, `having` must be null.
      createProject()
    }

    // Distinct
    val withDistinct = if (isDistinct) {
      Distinct(withProject)
    } else {
      withProject
    }

    // Window
    val withWindow = withDistinct.optionalMap(windowClause)(withWindowClause)

    withWindow
  }

  // Script Transform's input/output format.
  type ScriptIOFormat =
    (Seq[(String, String)], Option[String], Seq[(String, String)], Option[String])

  protected def getRowFormatDelimited(ctx: RowFormatDelimitedContext): ScriptIOFormat = {

    def entry(key: String, value: StringLitContext): Seq[(String, String)] = {
      Option(value).toSeq.map(x => key -> string(visitStringLit(x)))
    }

    // TODO we should use the visitRowFormatDelimited function here. However HiveScriptIOSchema
    // expects a seq of pairs in which the old parsers' token names are used as keys.
    // Transforming the result of visitRowFormatDelimited would be quite a bit messier than
    // retrieving the key value pairs ourselves.
    val entries = entry("TOK_TABLEROWFORMATFIELD", ctx.fieldsTerminatedBy) ++
      entry("TOK_TABLEROWFORMATCOLLITEMS", ctx.collectionItemsTerminatedBy) ++
      entry("TOK_TABLEROWFORMATMAPKEYS", ctx.keysTerminatedBy) ++
      entry("TOK_TABLEROWFORMATNULL", ctx.nullDefinedAs) ++
      Option(ctx.linesSeparatedBy).toSeq.map { stringLitCtx =>
        val value = string(visitStringLit(stringLitCtx))
        validate(
          value == "\n",
          s"LINES TERMINATED BY only supports newline '\\n' right now: $value",
          ctx)
        "TOK_TABLEROWFORMATLINES" -> value
      }

    (entries, None, Seq.empty, None)
  }

  /**
   * Create a [[ScriptInputOutputSchema]].
   */
  protected def withScriptIOSchema(
      ctx: ParserRuleContext,
      inRowFormat: RowFormatContext,
      recordWriter: Token,
      outRowFormat: RowFormatContext,
      recordReader: Token,
      schemaLess: Boolean): ScriptInputOutputSchema = {

    def format(fmt: RowFormatContext): ScriptIOFormat = fmt match {
      case c: RowFormatDelimitedContext =>
        getRowFormatDelimited(c)

      case c: RowFormatSerdeContext =>
        throw QueryParsingErrors.transformWithSerdeUnsupportedError(ctx)

      // SPARK-32106: When there is no definition about format, we return empty result
      // to use a built-in default Serde in SparkScriptTransformationExec.
      case null =>
        (Nil, None, Seq.empty, None)
    }

    val (inFormat, inSerdeClass, inSerdeProps, reader) = format(inRowFormat)

    val (outFormat, outSerdeClass, outSerdeProps, writer) = format(outRowFormat)

    ScriptInputOutputSchema(
      inFormat, outFormat,
      inSerdeClass, outSerdeClass,
      inSerdeProps, outSerdeProps,
      reader, writer,
      schemaLess)
  }

  /**
   * Create a logical plan for a given 'FROM' clause. Note that we support multiple (comma
   * separated) relations here, these get converted into a single plan by condition-less inner join.
   */
  override def visitFromClause(ctx: FromClauseContext): LogicalPlan = withOrigin(ctx) {
    val from = ctx.relation.asScala.foldLeft(null: LogicalPlan) { (left, relation) =>
      val relationPrimary = relation.relationPrimary()
      val right = if (conf.ansiRelationPrecedence) {
        visitRelation(relation)
      } else {
        plan(relationPrimary)
      }
      val join = right.optionalMap(left) { (left, right) =>
        if (relation.LATERAL != null) {
          relationPrimary match {
            case _: AliasedQueryContext =>
            case _: TableValuedFunctionContext =>
            case other =>
              throw QueryParsingErrors.invalidLateralJoinRelationError(other)
          }
          LateralJoin(left, LateralSubquery(right), Inner, None)
        } else {
          Join(left, right, Inner, None, JoinHint.NONE)
        }
      }
      if (conf.ansiRelationPrecedence) join else withRelationExtensions(relation, join)
    }
    if (ctx.pivotClause() != null) {
      if (ctx.unpivotClause() != null) {
        throw QueryParsingErrors.unpivotWithPivotInFromClauseNotAllowedError(ctx)
      }
      if (!ctx.lateralView.isEmpty) {
        throw QueryParsingErrors.lateralWithPivotInFromClauseNotAllowedError(ctx)
      }
      withPivot(ctx.pivotClause, from)
    } else if (ctx.unpivotClause() != null) {
      if (!ctx.lateralView.isEmpty) {
        throw QueryParsingErrors.lateralWithUnpivotInFromClauseNotAllowedError(ctx)
      }
      withUnpivot(ctx.unpivotClause, from)
    } else {
      ctx.lateralView.asScala.foldLeft(from)(withGenerate)
    }
  }

  /**
   * Connect two queries by a Set operator.
   *
   * Supported Set operators are:
   * - UNION [ DISTINCT | ALL ]
   * - EXCEPT [ DISTINCT | ALL ]
   * - MINUS [ DISTINCT | ALL ]
   * - INTERSECT [DISTINCT | ALL]
   */
  override def visitSetOperation(ctx: SetOperationContext): LogicalPlan = withOrigin(ctx) {
    val left = plan(ctx.left)
    val right = plan(ctx.right)
    val all = Option(ctx.setQuantifier()).exists(_.ALL != null)
    ctx.operator.getType match {
      case SqlBaseParser.UNION if all =>
        Union(left, right)
      case SqlBaseParser.UNION =>
        Distinct(Union(left, right))
      case SqlBaseParser.INTERSECT if all =>
        Intersect(left, right, isAll = true)
      case SqlBaseParser.INTERSECT =>
        Intersect(left, right, isAll = false)
      case SqlBaseParser.EXCEPT if all =>
        Except(left, right, isAll = true)
      case SqlBaseParser.EXCEPT =>
        Except(left, right, isAll = false)
      case SqlBaseParser.SETMINUS if all =>
        Except(left, right, isAll = true)
      case SqlBaseParser.SETMINUS =>
        Except(left, right, isAll = false)
    }
  }

  /**
   * Add a [[WithWindowDefinition]] operator to a logical plan.
   */
  private def withWindowClause(
      ctx: WindowClauseContext,
      query: LogicalPlan): LogicalPlan = withOrigin(ctx) {
    // Collect all window specifications defined in the WINDOW clause.
    val baseWindowTuples = ctx.namedWindow.asScala.map {
      wCtx =>
        (wCtx.name.getText, typedVisit[WindowSpec](wCtx.windowSpec))
    }
    baseWindowTuples.groupBy(_._1).foreach { kv =>
      if (kv._2.size > 1) {
        throw QueryParsingErrors.repetitiveWindowDefinitionError(kv._1, ctx)
      }
    }
    val baseWindowMap = baseWindowTuples.toMap

    // Handle cases like
    // window w1 as (partition by p_mfgr order by p_name
    //               range between 2 preceding and 2 following),
    //        w2 as w1
    val windowMapView = baseWindowMap.transform {
      case (_, WindowSpecReference(name)) =>
        baseWindowMap.get(name) match {
          case Some(spec: WindowSpecDefinition) =>
            spec
          case Some(ref) =>
            throw QueryParsingErrors.invalidWindowReferenceError(name, ctx)
          case None =>
            throw QueryParsingErrors.cannotResolveWindowReferenceError(name, ctx)
        }
      case (_, spec: WindowSpecDefinition) => spec
    }

    // Note that mapValues creates a view instead of materialized map. We force materialization by
    // mapping over identity.
    WithWindowDefinition(windowMapView.map(identity), query)
  }

  /**
   * Add an [[Aggregate]] to a logical plan.
   */
  private def withAggregationClause(
      ctx: AggregationClauseContext,
      selectExpressions: Seq[NamedExpression],
      query: LogicalPlan): LogicalPlan = withOrigin(ctx) {
    if (ctx.groupingExpressionsWithGroupingAnalytics.isEmpty) {
      val groupByExpressions = expressionList(ctx.groupingExpressions)
      if (ctx.GROUPING != null) {
        // GROUP BY ... GROUPING SETS (...)
        // `groupByExpressions` can be non-empty for Hive compatibility. It may add extra grouping
        // expressions that do not exist in GROUPING SETS (...), and the value is always null.
        // For example, `SELECT a, b, c FROM ... GROUP BY a, b, c GROUPING SETS (a, b)`, the output
        // of column `c` is always null.
        val groupingSets =
          ctx.groupingSet.asScala.map(_.expression.asScala.map(e => expression(e)).toSeq)
        Aggregate(Seq(GroupingSets(groupingSets.toSeq, groupByExpressions)),
          selectExpressions, query)
      } else {
        // GROUP BY .... (WITH CUBE | WITH ROLLUP)?
        val mappedGroupByExpressions = if (ctx.CUBE != null) {
          Seq(Cube(groupByExpressions.map(Seq(_))))
        } else if (ctx.ROLLUP != null) {
          Seq(Rollup(groupByExpressions.map(Seq(_))))
        } else {
          groupByExpressions
        }
        Aggregate(mappedGroupByExpressions, selectExpressions, query)
      }
    } else {
      val groupByExpressions =
        ctx.groupingExpressionsWithGroupingAnalytics.asScala
          .map(groupByExpr => {
            val groupingAnalytics = groupByExpr.groupingAnalytics
            if (groupingAnalytics != null) {
              visitGroupingAnalytics(groupingAnalytics)
            } else {
              expression(groupByExpr.expression)
            }
          })
      Aggregate(groupByExpressions.toSeq, selectExpressions, query)
    }
  }

  override def visitGroupingAnalytics(
      groupingAnalytics: GroupingAnalyticsContext): BaseGroupingSets = {
    val groupingSets = groupingAnalytics.groupingSet.asScala
      .map(_.expression.asScala.map(e => expression(e)).toSeq)
    if (groupingAnalytics.CUBE != null) {
      // CUBE(A, B, (A, B), ()) is not supported.
      if (groupingSets.exists(_.isEmpty)) {
        throw QueryParsingErrors.invalidGroupingSetError("CUBE", groupingAnalytics)
      }
      Cube(groupingSets.toSeq)
    } else if (groupingAnalytics.ROLLUP != null) {
      // ROLLUP(A, B, (A, B), ()) is not supported.
      if (groupingSets.exists(_.isEmpty)) {
        throw QueryParsingErrors.invalidGroupingSetError("ROLLUP", groupingAnalytics)
      }
      Rollup(groupingSets.toSeq)
    } else {
      assert(groupingAnalytics.GROUPING != null && groupingAnalytics.SETS != null)
      val groupingSets = groupingAnalytics.groupingElement.asScala.flatMap { expr =>
        val groupingAnalytics = expr.groupingAnalytics()
        if (groupingAnalytics != null) {
          visitGroupingAnalytics(groupingAnalytics).selectedGroupByExprs
        } else {
          Seq(expr.groupingSet().expression().asScala.map(e => expression(e)).toSeq)
        }
      }
      GroupingSets(groupingSets.toSeq)
    }
  }

  /**
   * Add [[UnresolvedHint]]s to a logical plan.
   */
  private def withHints(
      ctx: HintContext,
      query: LogicalPlan): LogicalPlan = withOrigin(ctx) {
    var plan = query
    ctx.hintStatements.asScala.reverse.foreach { stmt =>
      plan = UnresolvedHint(stmt.hintName.getText,
        stmt.parameters.asScala.map(expression).toSeq, plan)
    }
    plan
  }

  /**
   * Add a [[Pivot]] to a logical plan.
   */
  private def withPivot(
      ctx: PivotClauseContext,
      query: LogicalPlan): LogicalPlan = withOrigin(ctx) {
    val aggregates = Option(ctx.aggregates).toSeq
      .flatMap(_.namedExpression.asScala)
      .map(typedVisit[Expression])
    val pivotColumn = if (ctx.pivotColumn.identifiers.size == 1) {
      UnresolvedAttribute.quoted(ctx.pivotColumn.errorCapturingIdentifier.getText)
    } else {
      CreateStruct(
        ctx.pivotColumn.identifiers.asScala.map(
          identifier => UnresolvedAttribute.quoted(identifier.getText)).toSeq)
    }
    val pivotValues = ctx.pivotValues.asScala.map(visitPivotValue)
    Pivot(None, pivotColumn, pivotValues.toSeq, aggregates, query)
  }

  /**
   * Create a Pivot column value with or without an alias.
   */
  override def visitPivotValue(ctx: PivotValueContext): Expression = withOrigin(ctx) {
    val e = expression(ctx.expression)
    if (ctx.errorCapturingIdentifier != null) {
      Alias(e, ctx.errorCapturingIdentifier.getText)()
    } else {
      e
    }
  }

  /**
   * Add an [[Unpivot]] to a logical plan.
   */
  private def withUnpivot(
      ctx: UnpivotClauseContext,
      query: LogicalPlan): LogicalPlan = withOrigin(ctx) {
    // this is needed to create unpivot and to filter unpivot for nulls further down
    val valueColumnNames =
      Option(ctx.unpivotOperator().unpivotSingleValueColumnClause())
        .map(_.unpivotValueColumn().identifier().getText)
        .map(Seq(_))
      .getOrElse(
        Option(ctx.unpivotOperator().unpivotMultiValueColumnClause())
          .map(_.unpivotValueColumns.asScala.map(_.identifier().getText).toSeq)
          .get
      )

    val unpivot = if (ctx.unpivotOperator().unpivotSingleValueColumnClause() != null) {
      val unpivotClause = ctx.unpivotOperator().unpivotSingleValueColumnClause()
      val variableColumnName = unpivotClause.unpivotNameColumn().identifier().getText
      val (unpivotColumns, unpivotAliases) =
        unpivotClause.unpivotColumns.asScala.map(visitUnpivotColumnAndAlias).toSeq.unzip

      Unpivot(
        None,
        Some(unpivotColumns.map(Seq(_))),
        // None when all elements are None
        Some(unpivotAliases).filter(_.exists(_.isDefined)),
        variableColumnName,
        valueColumnNames,
        query
      )
    } else {
      val unpivotClause = ctx.unpivotOperator().unpivotMultiValueColumnClause()
      val variableColumnName = unpivotClause.unpivotNameColumn().identifier().getText
      val (unpivotColumns, unpivotAliases) =
        unpivotClause.unpivotColumnSets.asScala.map(visitUnpivotColumnSet).toSeq.unzip

      Unpivot(
        None,
        Some(unpivotColumns),
        // None when all elements are None
        Some(unpivotAliases).filter(_.exists(_.isDefined)),
        variableColumnName,
        valueColumnNames,
        query
      )
    }

    // exclude null values by default
    val filtered = if (ctx.nullOperator == null || ctx.nullOperator.EXCLUDE() != null) {
      Filter(IsNotNull(Coalesce(valueColumnNames.map(UnresolvedAttribute(_)))), unpivot)
    } else {
      unpivot
    }

    // alias unpivot result
    if (ctx.errorCapturingIdentifier() != null) {
      val alias = ctx.errorCapturingIdentifier().getText
      SubqueryAlias(alias, filtered)
    } else {
      filtered
    }
  }

  /**
   * Create an Unpivot column.
   */
  override def visitUnpivotColumn(ctx: UnpivotColumnContext): NamedExpression = withOrigin(ctx) {
    UnresolvedAttribute(visitMultipartIdentifier(ctx.multipartIdentifier))
  }

  /**
   * Create an Unpivot column.
   */
  override def visitUnpivotColumnAndAlias(ctx: UnpivotColumnAndAliasContext):
  (NamedExpression, Option[String]) = withOrigin(ctx) {
    val attr = visitUnpivotColumn(ctx.unpivotColumn())
    val alias = Option(ctx.unpivotAlias()).map(_.errorCapturingIdentifier().getText)
    (attr, alias)
  }

  /**
   * Create an Unpivot struct column with or without an alias.
   * Each struct field is renamed to the respective value column name.
   */
  override def visitUnpivotColumnSet(ctx: UnpivotColumnSetContext):
  (Seq[NamedExpression], Option[String]) =
    withOrigin(ctx) {
      val exprs = ctx.unpivotColumns.asScala.map(visitUnpivotColumn).toSeq
      val alias = Option(ctx.unpivotAlias()).map(_.errorCapturingIdentifier().getText)
      (exprs, alias)
    }

  /**
   * Add a [[Generate]] (Lateral View) to a logical plan.
   */
  private def withGenerate(
      query: LogicalPlan,
      ctx: LateralViewContext): LogicalPlan = withOrigin(ctx) {
    val expressions = expressionList(ctx.expression)
    Generate(
      UnresolvedGenerator(visitFunctionName(ctx.qualifiedName), expressions),
      unrequiredChildIndex = Nil,
      outer = ctx.OUTER != null,
      // scalastyle:off caselocale
      Some(ctx.tblName.getText.toLowerCase),
      // scalastyle:on caselocale
      ctx.colName.asScala.map(_.getText).map(UnresolvedAttribute.quoted).toSeq,
      query)
  }

  /**
   * Create a single relation referenced in a FROM clause. This method is used when a part of the
   * join condition is nested, for example:
   * {{{
   *   select * from t1 join (t2 cross join t3) on col1 = col2
   * }}}
   */
  override def visitRelation(ctx: RelationContext): LogicalPlan = withOrigin(ctx) {
    withRelationExtensions(ctx, plan(ctx.relationPrimary))
  }

  private def withRelationExtensions(ctx: RelationContext, query: LogicalPlan): LogicalPlan = {
    ctx.relationExtension().asScala.foldLeft(query) { (left, extension) =>
      if (extension.joinRelation() != null) {
        withJoinRelation(extension.joinRelation(), left)
      } else if (extension.pivotClause() != null) {
        withPivot(extension.pivotClause(), left)
      } else {
        assert(extension.unpivotClause() != null)
        withUnpivot(extension.unpivotClause(), left)
      }
    }
  }

  /**
   * Join one more [[LogicalPlan]] to the current logical plan.
   */
  private def withJoinRelation(ctx: JoinRelationContext, base: LogicalPlan): LogicalPlan = {
    withOrigin(ctx) {
      val baseJoinType = ctx.joinType match {
        case null => Inner
        case jt if jt.CROSS != null => Cross
        case jt if jt.FULL != null => FullOuter
        case jt if jt.SEMI != null => LeftSemi
        case jt if jt.ANTI != null => LeftAnti
        case jt if jt.LEFT != null => LeftOuter
        case jt if jt.RIGHT != null => RightOuter
        case _ => Inner
      }

      if (ctx.LATERAL != null) {
        ctx.right match {
          case _: AliasedQueryContext =>
          case _: TableValuedFunctionContext =>
          case other =>
            throw QueryParsingErrors.invalidLateralJoinRelationError(other)
        }
      }

      // Resolve the join type and join condition
      val (joinType, condition) = Option(ctx.joinCriteria) match {
        case Some(c) if c.USING != null =>
          if (ctx.LATERAL != null) {
            throw QueryParsingErrors.lateralJoinWithUsingJoinUnsupportedError(ctx)
          }
          (UsingJoin(baseJoinType, visitIdentifierList(c.identifierList)), None)
        case Some(c) if c.booleanExpression != null =>
          (baseJoinType, Option(expression(c.booleanExpression)))
        case Some(c) =>
          throw SparkException.internalError(s"Unimplemented joinCriteria: $c")
        case None if ctx.NATURAL != null =>
          if (ctx.LATERAL != null) {
            throw QueryParsingErrors.incompatibleJoinTypesError(
              joinType1 = ctx.LATERAL.toString, joinType2 = ctx.NATURAL.toString, ctx = ctx
            )
          }
          if (baseJoinType == Cross) {
            throw QueryParsingErrors.incompatibleJoinTypesError(
              joinType1 = ctx.NATURAL.toString, joinType2 = baseJoinType.toString, ctx = ctx
            )
          }
          (NaturalJoin(baseJoinType), None)
        case None =>
          (baseJoinType, None)
      }
      if (ctx.LATERAL != null) {
        if (!Seq(Inner, Cross, LeftOuter).contains(joinType)) {
          throw QueryParsingErrors.unsupportedLateralJoinTypeError(ctx, joinType.sql)
        }
        LateralJoin(base, LateralSubquery(plan(ctx.right)), joinType, condition)
      } else {
        Join(base, plan(ctx.right), joinType, condition, JoinHint.NONE)
      }
    }
  }

  /**
   * Add a [[Sample]] to a logical plan.
   *
   * This currently supports the following sampling methods:
   * - TABLESAMPLE(x ROWS): Sample the table down to the given number of rows.
   * - TABLESAMPLE(x PERCENT) [REPEATABLE (y)]: Sample the table down to the given percentage with
   * seed 'y'. Note that percentages are defined as a number between 0 and 100.
   * - TABLESAMPLE(BUCKET x OUT OF y) [REPEATABLE (z)]: Sample the table down to a 'x' divided by
   * 'y' fraction with seed 'z'.
   */
  private def withSample(ctx: SampleContext, query: LogicalPlan): LogicalPlan = withOrigin(ctx) {
    // Create a sampled plan if we need one.
    def sample(fraction: Double, seed: Long): Sample = {
      // The range of fraction accepted by Sample is [0, 1]. Because Hive's block sampling
      // function takes X PERCENT as the input and the range of X is [0, 100], we need to
      // adjust the fraction.
      val eps = RandomSampler.roundingEpsilon
      validate(fraction >= 0.0 - eps && fraction <= 1.0 + eps,
        s"Sampling fraction ($fraction) must be on interval [0, 1]",
        ctx)
      Sample(0.0, fraction, withReplacement = false, seed, query)
    }

    if (ctx.sampleMethod() == null) {
      throw QueryParsingErrors.emptyInputForTableSampleError(ctx)
    }

    val seed = if (ctx.seed != null) {
      ctx.seed.getText.toLong
    } else {
      (math.random() * 1000).toLong
    }

    ctx.sampleMethod() match {
      case ctx: SampleByRowsContext =>
        Limit(expression(ctx.expression), query)

      case ctx: SampleByPercentileContext =>
        val fraction = ctx.percentage.getText.toDouble
        val sign = if (ctx.negativeSign == null) 1 else -1
        sample(sign * fraction / 100.0d, seed)

      case ctx: SampleByBytesContext =>
        val bytesStr = ctx.bytes.getText
        if (bytesStr.matches("[0-9]+[bBkKmMgG]")) {
          throw QueryParsingErrors.tableSampleByBytesUnsupportedError("byteLengthLiteral", ctx)
        } else {
          throw QueryParsingErrors.invalidByteLengthLiteralError(bytesStr, ctx)
        }

      case ctx: SampleByBucketContext if ctx.ON() != null =>
        if (ctx.identifier != null) {
          throw QueryParsingErrors.tableSampleByBytesUnsupportedError(
            "BUCKET x OUT OF y ON colname", ctx)
        } else {
          throw QueryParsingErrors.tableSampleByBytesUnsupportedError(
            "BUCKET x OUT OF y ON function", ctx)
        }

      case ctx: SampleByBucketContext =>
        sample(ctx.numerator.getText.toDouble / ctx.denominator.getText.toDouble, seed)
    }
  }

  /**
   * Create a logical plan for a sub-query.
   */
  override def visitSubquery(ctx: SubqueryContext): LogicalPlan = withOrigin(ctx) {
    plan(ctx.query)
  }

  /**
   * Create an un-aliased table reference. This is typically used for top-level table references,
   * for example:
   * {{{
   *   INSERT INTO db.tbl2
   *   TABLE db.tbl1
   * }}}
   */
  override def visitTable(ctx: TableContext): LogicalPlan = withOrigin(ctx) {
    createUnresolvedRelation(ctx.identifierReference)
  }

  /**
   * Create an aliased table reference. This is typically used in FROM clauses.
   */
  override def visitTableName(ctx: TableNameContext): LogicalPlan = withOrigin(ctx) {
    val relation = createUnresolvedRelation(ctx.identifierReference, Option(ctx.optionsClause))
    val table = mayApplyAliasPlan(
      ctx.tableAlias, relation.optionalMap(ctx.temporalClause)(withTimeTravel))
    table.optionalMap(ctx.sample)(withSample)
  }

  override def visitVersion(ctx: VersionContext): Option[String] = {
    if (ctx != null) {
      if (ctx.INTEGER_VALUE != null) {
        Some(ctx.INTEGER_VALUE().getText)
      } else {
        Option(string(visitStringLit(ctx.stringLit())))
      }
    } else {
      None
    }
  }

  private def extractNamedArgument(expr: FunctionArgumentContext, funcName: String) : Expression = {
    Option(expr.namedArgumentExpression).map { n =>
      if (conf.getConf(SQLConf.ALLOW_NAMED_FUNCTION_ARGUMENTS)) {
        NamedArgumentExpression(n.key.getText, expression(n.value))
      } else {
        throw QueryCompilationErrors.namedArgumentsNotEnabledError(funcName, n.key.getText)
      }
    }.getOrElse {
      expression(expr)
    }
  }

  private def withTimeTravel(
      ctx: TemporalClauseContext, plan: LogicalPlan): LogicalPlan = withOrigin(ctx) {
    val v = ctx.version
    val version = visitVersion(ctx.version)
    val timestamp = Option(ctx.timestamp).map(expression)
    if (timestamp.exists(_.references.nonEmpty)) {
      throw QueryParsingErrors.invalidTimeTravelSpec(
        "timestamp expression cannot refer to any columns", ctx.timestamp)
    }
    RelationTimeTravel(plan, timestamp, version)
  }

  /**
   * Create a relation argument for a table-valued function argument.
   */
  override def visitFunctionTableSubqueryArgument(
      ctx: FunctionTableSubqueryArgumentContext): Expression = withOrigin(ctx) {
    val p = Option(ctx.identifierReference).map { r =>
      // Make sure that the identifier after the TABLE keyword is surrounded by parentheses, as
      // required by the SQL standard. If not, return an informative error message.
      if (ctx.LEFT_PAREN() == null) {
        throw QueryParsingErrors.invalidTableFunctionIdentifierArgumentMissingParentheses(
          ctx, argumentName = ctx.identifierReference().getText)
      }
      createUnresolvedRelation(r)
    }.getOrElse {
      plan(ctx.query)
    }
    var withSinglePartition = false
    var partitionByExpressions = Seq.empty[Expression]
    var orderByExpressions = Seq.empty[SortOrder]
    Option(ctx.tableArgumentPartitioning).foreach { p =>
      if (p.SINGLE != null) {
        withSinglePartition = true
      }
      partitionByExpressions = p.partition.asScala.map(expression).toSeq
      orderByExpressions = p.sortItem.asScala.map(visitSortItem).toSeq
      def invalidPartitionOrOrderingExpression(clause: String): String = {
        "The table function call includes a table argument with an invalid " +
          s"partitioning/ordering specification: the $clause clause included multiple " +
          "expressions without parentheses surrounding them; please add parentheses around " +
          "these expressions and then retry the query again"
      }
      validate(
        Option(p.invalidMultiPartitionExpression).isEmpty,
        message = invalidPartitionOrOrderingExpression("PARTITION BY"),
        ctx = p.invalidMultiPartitionExpression)
      validate(
        Option(p.invalidMultiSortItem).isEmpty,
        message = invalidPartitionOrOrderingExpression("ORDER BY"),
        ctx = p.invalidMultiSortItem)
    }
    validate(
      !(withSinglePartition && partitionByExpressions.nonEmpty),
      message = "WITH SINGLE PARTITION cannot be specified if PARTITION BY is also present",
      ctx = ctx.tableArgumentPartitioning)
    validate(
      !(orderByExpressions.nonEmpty && partitionByExpressions.isEmpty && !withSinglePartition),
      message = "ORDER BY cannot be specified unless either " +
        "PARTITION BY or WITH SINGLE PARTITION is also present",
      ctx = ctx.tableArgumentPartitioning)
    FunctionTableSubqueryArgumentExpression(
      plan = p,
      partitionByExpressions = partitionByExpressions,
      withSinglePartition = withSinglePartition,
      orderByExpressions = orderByExpressions)
  }

  private def extractFunctionTableNamedArgument(
      expr: FunctionTableReferenceArgumentContext, funcName: String) : Expression = {
    Option(expr.functionTableNamedArgumentExpression).map { n =>
      if (conf.getConf(SQLConf.ALLOW_NAMED_FUNCTION_ARGUMENTS)) {
        NamedArgumentExpression(
          n.key.getText, visitFunctionTableSubqueryArgument(n.functionTableSubqueryArgument))
      } else {
        throw QueryCompilationErrors.namedArgumentsNotEnabledError(funcName, n.key.getText)
      }
    }.getOrElse {
      visitFunctionTableSubqueryArgument(expr.functionTableSubqueryArgument)
    }
  }

  /**
   * Create a table-valued function call with arguments, e.g. range(1000)
   */
  override def visitTableValuedFunction(ctx: TableValuedFunctionContext)
      : LogicalPlan = withOrigin(ctx) {
    val func = ctx.functionTable
    val aliases = if (func.tableAlias.identifierList != null) {
      visitIdentifierList(func.tableAlias.identifierList)
    } else {
      Seq.empty
    }

    withFuncIdentClause(
      func.functionName,
      ident => {
        if (ident.length > 1) {
          throw QueryParsingErrors.invalidTableValuedFunctionNameError(ident, ctx)
        }
        val funcName = func.functionName.getText
        val args = func.functionTableArgument.asScala.map { e =>
          Option(e.functionArgument).map(extractNamedArgument(_, funcName))
            .getOrElse {
              extractFunctionTableNamedArgument(e.functionTableReferenceArgument, funcName)
            }
        }.toSeq

        val tvf = UnresolvedTableValuedFunction(ident, args)

        val tvfAliases = if (aliases.nonEmpty) UnresolvedTVFAliases(ident, tvf, aliases) else tvf

        tvfAliases.optionalMap(func.tableAlias.strictIdentifier)(aliasPlan)
      })
  }

  /**
   * Create an inline table (a virtual table in Hive parlance).
   */
  override def visitInlineTable(ctx: InlineTableContext): LogicalPlan = withOrigin(ctx) {
    // Get the backing expressions.
    val rows = ctx.expression.asScala.map { e =>
      expression(e) match {
        // inline table comes in two styles:
        // style 1: values (1), (2), (3)  -- multiple columns are supported
        // style 2: values 1, 2, 3  -- only a single column is supported here
        case struct: CreateNamedStruct => struct.valExprs // style 1
        case child => Seq(child)                          // style 2
      }
    }

    val aliases = if (ctx.tableAlias.identifierList != null) {
      visitIdentifierList(ctx.tableAlias.identifierList)
    } else {
      Seq.tabulate(rows.head.size)(i => s"col${i + 1}")
    }

    val table = UnresolvedInlineTable(aliases, rows.toSeq)
    table.optionalMap(ctx.tableAlias.strictIdentifier)(aliasPlan)
  }

  /**
   * Create an alias (SubqueryAlias) for a join relation. This is practically the same as
   * visitAliasedQuery and visitNamedExpression, ANTLR4 however requires us to use 3 different
   * hooks. We could add alias names for output columns, for example:
   * {{{
   *   SELECT a, b, c, d FROM (src1 s1 INNER JOIN src2 s2 ON s1.id = s2.id) dst(a, b, c, d)
   * }}}
   */
  override def visitAliasedRelation(ctx: AliasedRelationContext): LogicalPlan = withOrigin(ctx) {
    val relation = plan(ctx.relation).optionalMap(ctx.sample)(withSample)
    mayApplyAliasPlan(ctx.tableAlias, relation)
  }

  /**
   * Create an alias (SubqueryAlias) for a sub-query. This is practically the same as
   * visitAliasedRelation and visitNamedExpression, ANTLR4 however requires us to use 3 different
   * hooks. We could add alias names for output columns, for example:
   * {{{
   *   SELECT col1, col2 FROM testData AS t(col1, col2)
   * }}}
   */
  override def visitAliasedQuery(ctx: AliasedQueryContext): LogicalPlan = withOrigin(ctx) {
    val relation = plan(ctx.query).optionalMap(ctx.sample)(withSample)
    if (ctx.tableAlias.strictIdentifier == null) {
      // For un-aliased subqueries, use a default alias name that is not likely to conflict with
      // normal subquery names, so that parent operators can only access the columns in subquery by
      // unqualified names. Users can still use this special qualifier to access columns if they
      // know it, but that's not recommended.
      SubqueryAlias(SubqueryAlias.generateSubqueryName(), relation)
    } else {
      mayApplyAliasPlan(ctx.tableAlias, relation)
    }
  }

  /**
   * Create an alias ([[SubqueryAlias]]) for a [[LogicalPlan]].
   */
  private def aliasPlan(alias: ParserRuleContext, plan: LogicalPlan): LogicalPlan = {
    SubqueryAlias(alias.getText, plan)
  }

  /**
   * If aliases specified in a FROM clause, create a subquery alias ([[SubqueryAlias]]) and
   * column aliases for a [[LogicalPlan]].
   */
  private def mayApplyAliasPlan(tableAlias: TableAliasContext, plan: LogicalPlan): LogicalPlan = {
    if (tableAlias.strictIdentifier != null) {
      val alias = tableAlias.strictIdentifier.getText
      if (tableAlias.identifierList != null) {
        val columnNames = visitIdentifierList(tableAlias.identifierList)
        SubqueryAlias(alias, UnresolvedSubqueryColumnAliases(columnNames, plan))
      } else {
        SubqueryAlias(alias, plan)
      }
    } else {
      plan
    }
  }

  /**
   * Create a Sequence of Strings for a parenthesis enclosed alias list.
   */
  override def visitIdentifierList(ctx: IdentifierListContext): Seq[String] = withOrigin(ctx) {
    visitIdentifierSeq(ctx.identifierSeq)
  }

  /**
   * Create a Sequence of Strings for an identifier list.
   */
  override def visitIdentifierSeq(ctx: IdentifierSeqContext): Seq[String] = withOrigin(ctx) {
    ctx.ident.asScala.map(_.getText).toSeq
  }

  /* ********************************************************************************************
   * Table Identifier parsing
   * ******************************************************************************************** */
  /**
   * Create a [[TableIdentifier]] from a 'tableName' or 'databaseName'.'tableName' pattern.
   */
  override def visitTableIdentifier(
      ctx: TableIdentifierContext): TableIdentifier = withOrigin(ctx) {
    TableIdentifier(ctx.table.getText, Option(ctx.db).map(_.getText))
  }

  /**
   * Create a [[FunctionIdentifier]] from a 'functionName' or 'databaseName'.'functionName' pattern.
   */
  override def visitFunctionIdentifier(
      ctx: FunctionIdentifierContext): FunctionIdentifier = withOrigin(ctx) {
    FunctionIdentifier(ctx.function.getText, Option(ctx.db).map(_.getText))
  }

  /**
   * Create a multi-part identifier.
   */
  override def visitMultipartIdentifier(ctx: MultipartIdentifierContext): Seq[String] =
    withOrigin(ctx) {
      ctx.parts.asScala.map(_.getText).toSeq
    }

  /* ********************************************************************************************
   * Expression parsing
   * ******************************************************************************************** */
  /**
   * Create an expression from the given context. This method just passes the context on to the
   * visitor and only takes care of typing (We assume that the visitor returns an Expression here).
   */
  protected def expression(ctx: ParserRuleContext): Expression = typedVisit(ctx)

  /**
   * Create sequence of expressions from the given sequence of contexts.
   */
  private def expressionList(trees: java.util.List[ExpressionContext]): Seq[Expression] = {
    trees.asScala.map(expression).toSeq
  }

  /**
   * Create a star (i.e. all) expression; this selects all elements (in the specified object).
   * Both un-targeted (global) and targeted aliases are supported.
   */
  override def visitStar(ctx: StarContext): Expression = withOrigin(ctx) {
    val target = Option(ctx.qualifiedName()).map(_.identifier.asScala.map(_.getText).toSeq)

    if (ctx.exceptClause != null) {
      visitStarExcept(ctx, target)
    }
    else {
      UnresolvedStar(target)
    }
  }

  /**
   * Create a star-except (i.e. all - except list) expression; this selects all elements in the
   * specified object except those in the except list.
   * Both un-targeted (global) and targeted aliases are supported.
   */
  def visitStarExcept(ctx: StarContext, target: Option[Seq[String]]): Expression = withOrigin(ctx) {
    val exceptCols = ctx.exceptClause
      .exceptCols.multipartIdentifier.asScala.map(typedVisit[Seq[String]])
    UnresolvedStarExcept(
      target,
      exceptCols.toSeq)
  }

  /**
   * Check for the inappropriate usage of the '!' token.
   * '!' used to be a synonym for 'NOT' in the lexer, but that was too general.
   * '!' should only be a synonym for 'NOT' when used as a prefix in a logical operation.
   * We do that now explicitly.
   */
  def blockBang(ctx: ErrorCapturingNotContext): ErrorCapturingNotContext = {
    val tolerateBang = conf.getConf(LEGACY_BANG_EQUALS_NOT)
    if (ctx != null && ctx.BANG() != null && !tolerateBang) {
      withOrigin(ctx) {
        throw new ParseException(
          errorClass = "SYNTAX_DISCONTINUED.BANG_EQUALS_NOT",
          messageParameters = Map("clause" -> toSQLStmt("!")),
          ctx)
      }
    }
    ctx
  }

  /**
   * Create an aliased expression if an alias is specified. Both single and multi-aliases are
   * supported.
   */
  override def visitNamedExpression(ctx: NamedExpressionContext): Expression = withOrigin(ctx) {
    val e = expression(ctx.expression)
    if (ctx.name != null) {
      Alias(e, ctx.name.getText)()
    } else if (ctx.identifierList != null) {
      MultiAlias(e, visitIdentifierList(ctx.identifierList))
    } else {
      e
    }
  }

  /**
   * Combine a number of boolean expressions into a balanced expression tree. These expressions are
   * either combined by a logical [[And]] or a logical [[Or]].
   *
   * A balanced binary tree is created because regular left recursive trees cause considerable
   * performance degradations and can cause stack overflows.
   */
  override def visitLogicalBinary(ctx: LogicalBinaryContext): Expression = withOrigin(ctx) {
    val expressionType = ctx.operator.getType
    val expressionCombiner = expressionType match {
      case SqlBaseParser.AND => And.apply _
      case SqlBaseParser.OR => Or.apply _
    }

    // Collect all similar left hand contexts.
    val contexts = ArrayBuffer(ctx.right)
    var current = ctx.left
    def collectContexts: Boolean = current match {
      case lbc: LogicalBinaryContext if lbc.operator.getType == expressionType =>
        contexts += lbc.right
        current = lbc.left
        true
      case _ =>
        contexts += current
        false
    }
    while (collectContexts) {
      // No body - all updates take place in the collectContexts.
    }

    // Reverse the contexts to have them in the same sequence as in the SQL statement & turn them
    // into expressions.
    val expressions = contexts.reverseIterator.map(expression).to(ArrayBuffer)

    // Create a balanced tree.
    def reduceToExpressionTree(low: Int, high: Int): Expression = high - low match {
      case 0 =>
        expressions(low)
      case 1 =>
        expressionCombiner(expressions(low), expressions(high))
      case x =>
        val mid = low + x / 2
        expressionCombiner(
          reduceToExpressionTree(low, mid),
          reduceToExpressionTree(mid + 1, high))
    }
    reduceToExpressionTree(0, expressions.size - 1)
  }

  /**
   * Invert a boolean expression.
   */
  override def visitLogicalNot(ctx: LogicalNotContext): Expression = withOrigin(ctx) {
    Not(expression(ctx.booleanExpression()))
  }

  /**
   * Create a filtering correlated sub-query (EXISTS).
   */
  override def visitExists(ctx: ExistsContext): Expression = {
    Exists(plan(ctx.query))
  }

  /**
   * Create a comparison expression. This compares two expressions. The following comparison
   * operators are supported:
   * - Equal: '=' or '=='
   * - Null-safe Equal: '<=>'
   * - Not Equal: '<>' or '!='
   * - Less than: '<'
   * - Less than or Equal: '<='
   * - Greater than: '>'
   * - Greater than or Equal: '>='
   */
  override def visitComparison(ctx: ComparisonContext): Expression = withOrigin(ctx) {
    val left = expression(ctx.left)
    val right = expression(ctx.right)
    val operator = ctx.comparisonOperator().getChild(0).asInstanceOf[TerminalNode]
    operator.getSymbol.getType match {
      case SqlBaseParser.EQ =>
        EqualTo(left, right)
      case SqlBaseParser.NSEQ =>
        EqualNullSafe(left, right)
      case SqlBaseParser.NEQ | SqlBaseParser.NEQJ =>
        Not(EqualTo(left, right))
      case SqlBaseParser.LT =>
        LessThan(left, right)
      case SqlBaseParser.LTE =>
        LessThanOrEqual(left, right)
      case SqlBaseParser.GT =>
        GreaterThan(left, right)
      case SqlBaseParser.GTE =>
        GreaterThanOrEqual(left, right)
    }
  }

  /**
   * Create a predicated expression. A predicated expression is a normal expression with a
   * predicate attached to it, for example:
   * {{{
   *    a + 1 IS NULL
   * }}}
   */
  override def visitPredicated(ctx: PredicatedContext): Expression = withOrigin(ctx) {
    val e = expression(ctx.valueExpression)
    if (ctx.predicate != null) {
      withPredicate(e, ctx.predicate)
    } else {
      e
    }
  }

  /**
   * Add a predicate to the given expression. Supported expressions are:
   * - (NOT) BETWEEN
   * - (NOT) IN
   * - (NOT) (LIKE | ILIKE) (ANY | SOME | ALL)
   * - (NOT) RLIKE
   * - IS (NOT) NULL.
   * - IS (NOT) (TRUE | FALSE | UNKNOWN)
   * - IS (NOT) DISTINCT FROM
   */
  private def withPredicate(e: Expression, ctx: PredicateContext): Expression = withOrigin(ctx) {
    // Invert a predicate if it has a valid NOT clause.
    def invertIfNotDefined(e: Expression): Expression = {
      val withNot = blockBang(ctx.errorCapturingNot)
      withNot match {
        case null => e
        case _ => Not(e)
      }
    }

    def getValueExpressions(e: Expression): Seq[Expression] = e match {
      case c: CreateNamedStruct => c.valExprs
      case other => Seq(other)
    }

    def lowerLikeArgsIfNeeded(
        expr: Expression,
        patterns: Seq[UTF8String]): (Expression, Seq[UTF8String]) = ctx.kind.getType match {
      // scalastyle:off caselocale
      case SqlBaseParser.ILIKE => (Lower(expr), patterns.map(_.toLowerCase))
      // scalastyle:on caselocale
      case _ => (expr, patterns)
    }

    def getLike(expr: Expression, pattern: Expression): Expression = ctx.kind.getType match {
      case SqlBaseParser.ILIKE => new ILike(expr, pattern)
      case _ => new Like(expr, pattern)
    }

    val withNot = blockBang(ctx.errorCapturingNot)

    // Create the predicate.
    ctx.kind.getType match {
      case SqlBaseParser.BETWEEN =>
        invertIfNotDefined(UnresolvedFunction(
          "between", Seq(e, expression(ctx.lower), expression(ctx.upper)), isDistinct = false))
      case SqlBaseParser.IN if ctx.query != null =>
        invertIfNotDefined(InSubquery(getValueExpressions(e), ListQuery(plan(ctx.query))))
      case SqlBaseParser.IN =>
        invertIfNotDefined(In(e, ctx.expression.asScala.map(expression).toSeq))
      case SqlBaseParser.LIKE | SqlBaseParser.ILIKE =>
        Option(ctx.quantifier).map(_.getType) match {
          case Some(SqlBaseParser.ANY) | Some(SqlBaseParser.SOME) =>
            validate(!ctx.expression.isEmpty, "Expected something between '(' and ')'.", ctx)
            val expressions = expressionList(ctx.expression)
            if (expressions.forall(_.foldable) && expressions.forall(_.dataType == StringType)) {
              // If there are many pattern expressions, will throw StackOverflowError.
              // So we use LikeAny or NotLikeAny instead.
              val patterns = expressions.map(_.eval(EmptyRow).asInstanceOf[UTF8String])
              val (expr, pat) = lowerLikeArgsIfNeeded(e, patterns)
              withNot match {
                case null => LikeAny(expr, pat)
                case _ => NotLikeAny(expr, pat)
              }
            } else {
              ctx.expression.asScala.map(expression)
                .map(p => invertIfNotDefined(getLike(e, p))).toSeq.reduceLeft(Or)
            }
          case Some(SqlBaseParser.ALL) =>
            validate(!ctx.expression.isEmpty, "Expected something between '(' and ')'.", ctx)
            val expressions = expressionList(ctx.expression)
            if (expressions.forall(_.foldable) && expressions.forall(_.dataType == StringType)) {
              // If there are many pattern expressions, will throw StackOverflowError.
              // So we use LikeAll or NotLikeAll instead.
              val patterns = expressions.map(_.eval(EmptyRow).asInstanceOf[UTF8String])
              val (expr, pat) = lowerLikeArgsIfNeeded(e, patterns)
              withNot match {
                case null => LikeAll(expr, pat)
                case _ => NotLikeAll(expr, pat)
              }
            } else {
              ctx.expression.asScala.map(expression)
                .map(p => invertIfNotDefined(getLike(e, p))).toSeq.reduceLeft(And)
            }
          case _ =>
            val escapeChar = Option(ctx.escapeChar)
              .map(stringLitCtx => string(visitStringLit(stringLitCtx))).map { str =>
              if (str.length != 1) {
                throw QueryParsingErrors.invalidEscapeStringError(str, ctx)
              }
              str.charAt(0)
            }.getOrElse('\\')
            val likeExpr = ctx.kind.getType match {
              case SqlBaseParser.ILIKE => ILike(e, expression(ctx.pattern), escapeChar)
              case _ => Like(e, expression(ctx.pattern), escapeChar)
            }
            invertIfNotDefined(likeExpr)
        }
      case SqlBaseParser.RLIKE =>
        invertIfNotDefined(RLike(e, expression(ctx.pattern)))
      case SqlBaseParser.NULL if withNot != null =>
        IsNotNull(e)
      case SqlBaseParser.NULL =>
        IsNull(e)
      case SqlBaseParser.TRUE => withNot match {
        case null => EqualNullSafe(e, Literal(true))
        case _ => Not(EqualNullSafe(e, Literal(true)))
      }
      case SqlBaseParser.FALSE => withNot match {
        case null => EqualNullSafe(e, Literal(false))
        case _ => Not(EqualNullSafe(e, Literal(false)))
      }
      case SqlBaseParser.UNKNOWN => withNot match {
        case null => IsUnknown(e)
        case _ => IsNotUnknown(e)
      }
      case SqlBaseParser.DISTINCT if withNot != null =>
        EqualNullSafe(e, expression(ctx.right))
      case SqlBaseParser.DISTINCT =>
        Not(EqualNullSafe(e, expression(ctx.right)))
    }
  }

  /**
   * Create a binary arithmetic expression. The following arithmetic operators are supported:
   * - Multiplication: '*'
   * - Division: '/'
   * - Hive Long Division: 'DIV'
   * - Modulo: '%'
   * - Addition: '+'
   * - Subtraction: '-'
   * - Binary AND: '&'
   * - Binary XOR
   * - Binary OR: '|'
   */
  override def visitArithmeticBinary(ctx: ArithmeticBinaryContext): Expression = withOrigin(ctx) {
    val left = expression(ctx.left)
    val right = expression(ctx.right)
    ctx.operator.getType match {
      case SqlBaseParser.ASTERISK =>
        Multiply(left, right)
      case SqlBaseParser.SLASH =>
        Divide(left, right)
      case SqlBaseParser.PERCENT =>
        Remainder(left, right)
      case SqlBaseParser.DIV =>
        IntegralDivide(left, right)
      case SqlBaseParser.PLUS =>
        Add(left, right)
      case SqlBaseParser.MINUS =>
        Subtract(left, right)
      case SqlBaseParser.CONCAT_PIPE =>
        Concat(left :: right :: Nil)
      case SqlBaseParser.AMPERSAND =>
        BitwiseAnd(left, right)
      case SqlBaseParser.HAT =>
        BitwiseXor(left, right)
      case SqlBaseParser.PIPE =>
        BitwiseOr(left, right)
    }
  }

  override def visitShiftExpression(ctx: ShiftExpressionContext): Expression = withOrigin(ctx) {
    val left = expression(ctx.left)
    val right = expression(ctx.right)
    val operator = ctx.shiftOperator().getChild(0).asInstanceOf[TerminalNode]
    val shift = operator.getSymbol.getType match {
      case SqlBaseParser.SHIFT_LEFT => ShiftLeft(left, right)
      case SqlBaseParser.SHIFT_RIGHT => ShiftRight(left, right)
      case SqlBaseParser.SHIFT_RIGHT_UNSIGNED => ShiftRightUnsigned(left, right)
    }
    shift.setTagValue(FUNC_ALIAS, operator.getText)
    shift
  }

  /**
   * Create a unary arithmetic expression. The following arithmetic operators are supported:
   * - Plus: '+'
   * - Minus: '-'
   * - Bitwise Not: '~'
   */
  override def visitArithmeticUnary(ctx: ArithmeticUnaryContext): Expression = withOrigin(ctx) {
    val value = expression(ctx.valueExpression)
    ctx.operator.getType match {
      case SqlBaseParser.PLUS =>
        UnaryPositive(value)
      case SqlBaseParser.MINUS =>
        UnaryMinus(value)
      case SqlBaseParser.TILDE =>
        BitwiseNot(value)
    }
  }

  override def visitCurrentLike(ctx: CurrentLikeContext): Expression = withOrigin(ctx) {
    if (conf.enforceReservedKeywords) {
      ctx.name.getType match {
        case SqlBaseParser.CURRENT_DATE =>
          CurrentDate()
        case SqlBaseParser.CURRENT_TIMESTAMP =>
          CurrentTimestamp()
        case SqlBaseParser.CURRENT_USER | SqlBaseParser.USER | SqlBaseParser.SESSION_USER =>
          CurrentUser()
      }
    } else {
      // If the parser is not in ansi mode, we should return `UnresolvedAttribute`, in case there
      // are columns named `CURRENT_DATE` or `CURRENT_TIMESTAMP`.
      UnresolvedAttribute.quoted(ctx.name.getText)
    }
  }

  /**
   * Create a [[Collate]] expression.
   */
  override def visitCollate(ctx: CollateContext): Expression = withOrigin(ctx) {
    val collationName = visitCollateClause(ctx.collateClause())
    Collate(expression(ctx.primaryExpression), collationName)
  }

  override def visitCollateClause(ctx: CollateClauseContext): String = withOrigin(ctx) {
    if (!SQLConf.get.collationEnabled) {
      throw QueryCompilationErrors.collationNotEnabledError()
    }
    ctx.identifier.getText
  }

  /**
   * Create a [[Cast]] expression.
   */
  override def visitCast(ctx: CastContext): Expression = withOrigin(ctx) {
    val rawDataType = typedVisit[DataType](ctx.dataType())
    ctx.dataType() match {
      case context: PrimitiveDataTypeContext =>
        val typeCtx = context.`type`()
        if (typeCtx.start.getType == STRING) {
          typeCtx.children.asScala.toSeq match {
            case Seq(_, cctx: CollateClauseContext) =>
              throw QueryParsingErrors.dataTypeUnsupportedError(
                rawDataType.typeName,
                ctx.dataType().asInstanceOf[PrimitiveDataTypeContext])
            case _ =>
          }
        }
      case _ =>
    }
    val dataType = CharVarcharUtils.replaceCharVarcharWithStringForCast(rawDataType)
    ctx.name.getType match {
      case SqlBaseParser.CAST =>
        val cast = Cast(expression(ctx.expression), dataType)
        cast.setTagValue(Cast.USER_SPECIFIED_CAST, ())
        cast

      case SqlBaseParser.TRY_CAST =>
        val cast = Cast(expression(ctx.expression), dataType, evalMode = EvalMode.TRY)
        cast.setTagValue(Cast.USER_SPECIFIED_CAST, ())
        cast
    }
  }

  /**
   * Create a [[Cast]] expression for '::' syntax.
   */
  override def visitCastByColon(ctx: CastByColonContext): Expression = withOrigin(ctx) {
    val rawDataType = typedVisit[DataType](ctx.dataType())
    ctx.dataType() match {
      case context: PrimitiveDataTypeContext =>
        val typeCtx = context.`type`()
        if (typeCtx.start.getType == STRING) {
          typeCtx.children.asScala.toSeq match {
            case Seq(_, cctx: CollateClauseContext) =>
              throw QueryParsingErrors.dataTypeUnsupportedError(
                rawDataType.typeName,
                ctx.dataType().asInstanceOf[PrimitiveDataTypeContext])
            case _ =>
          }
        }
      case _ =>
    }
    val dataType = CharVarcharUtils.replaceCharVarcharWithStringForCast(rawDataType)
    val cast = Cast(expression(ctx.primaryExpression), dataType)
    cast.setTagValue(Cast.USER_SPECIFIED_CAST, ())
    cast
  }

  /**
   * Create a [[CreateStruct]] expression.
   */
  override def visitStruct(ctx: StructContext): Expression = withOrigin(ctx) {
    CreateStruct.create(ctx.argument.asScala.map(expression).toSeq)
  }

  /**
   * Create a [[First]] expression.
   */
  override def visitFirst(ctx: FirstContext): Expression = withOrigin(ctx) {
    val ignoreNullsExpr = ctx.IGNORE != null
    First(expression(ctx.expression), ignoreNullsExpr).toAggregateExpression()
  }

  /**
   * Create an [[AnyValue]] expression.
   */
  override def visitAny_value(ctx: Any_valueContext): Expression = withOrigin(ctx) {
    val ignoreNullsExpr = ctx.IGNORE != null
    AnyValue(expression(ctx.expression), ignoreNullsExpr).toAggregateExpression()
  }

  /**
   * Create a [[Last]] expression.
   */
  override def visitLast(ctx: LastContext): Expression = withOrigin(ctx) {
    val ignoreNullsExpr = ctx.IGNORE != null
    Last(expression(ctx.expression), ignoreNullsExpr).toAggregateExpression()
  }

  /**
   * Create a Position expression.
   */
  override def visitPosition(ctx: PositionContext): Expression = withOrigin(ctx) {
    new StringLocate(expression(ctx.substr), expression(ctx.str))
  }

  /**
   * Create a Extract expression.
   */
  override def visitExtract(ctx: ExtractContext): Expression = withOrigin(ctx) {
    val arguments = Seq(Literal(ctx.field.getText), expression(ctx.source))
    UnresolvedFunction("extract", arguments, isDistinct = false)
  }

  /**
   * Create a Substring/Substr expression.
   */
  override def visitSubstring(ctx: SubstringContext): Expression = withOrigin(ctx) {
    if (ctx.len != null) {
      Substring(expression(ctx.str), expression(ctx.pos), expression(ctx.len))
    } else {
      new Substring(expression(ctx.str), expression(ctx.pos))
    }
  }

  /**
   * Create a Trim expression.
   */
  override def visitTrim(ctx: TrimContext): Expression = withOrigin(ctx) {
    val srcStr = expression(ctx.srcStr)
    val trimStr = Option(ctx.trimStr).map(expression)
    Option(ctx.trimOption).map(_.getType).getOrElse(SqlBaseParser.BOTH) match {
      case SqlBaseParser.BOTH =>
        StringTrim(srcStr, trimStr)
      case SqlBaseParser.LEADING =>
        StringTrimLeft(srcStr, trimStr)
      case SqlBaseParser.TRAILING =>
        StringTrimRight(srcStr, trimStr)
      case other =>
        throw QueryParsingErrors.trimOptionUnsupportedError(other, ctx)
    }
  }

  /**
   * Create a Overlay expression.
   */
  override def visitOverlay(ctx: OverlayContext): Expression = withOrigin(ctx) {
    val input = expression(ctx.input)
    val replace = expression(ctx.replace)
    val position = expression(ctx.position)
    val lengthOpt = Option(ctx.length).map(expression)
    lengthOpt match {
      case Some(length) => Overlay(input, replace, position, length)
      case None => new Overlay(input, replace, position)
    }
  }

  /**
   * Create a (windowed) Function expression.
   */
  override def visitFunctionCall(ctx: FunctionCallContext): Expression = withOrigin(ctx) {
    // Create the function call.
    val name = ctx.functionName.getText
    val isDistinct = Option(ctx.setQuantifier()).exists(_.DISTINCT != null)
    // Call `toSeq`, otherwise `ctx.argument.asScala.map(expression)` is `Buffer` in Scala 2.13
    val arguments = ctx.argument.asScala.map { e =>
      extractNamedArgument(e, name)
    }.toSeq match {
      case Seq(UnresolvedStar(None))
        if name.toLowerCase(Locale.ROOT) == "count" && !isDistinct =>
        // Transform COUNT(*) into COUNT(1).
        Seq(Literal(1))
      case expressions =>
        expressions
    }
    val order = ctx.sortItem.asScala.map(visitSortItem)
    val filter = Option(ctx.where).map(expression(_))
    val ignoreNulls =
      Option(ctx.nullsOption).map(_.getType == SqlBaseParser.IGNORE).getOrElse(false)

    // Is this an IDENTIFIER clause instead of a function call?
    if (ctx.functionName.identFunc != null &&
      arguments.length == 1 && // One argument
      ctx.setQuantifier == null && // No other clause
      ctx.where == null &&
      ctx.nullsOption == null &&
      ctx.windowSpec == null) {
      new ExpressionWithUnresolvedIdentifier(arguments.head, UnresolvedAttribute(_))
    } else {
      // It's a function call
      val funcCtx = ctx.functionName
      val func = withFuncIdentClause(
        funcCtx,
        arguments ++ filter ++ order.toSeq,
        (ident, otherExprs) => {
          val orderings = otherExprs.takeRight(order.size).asInstanceOf[Seq[SortOrder]]
          val args = otherExprs.take(arguments.length)
          val filterExpr = if (filter.isDefined) {
            Some(otherExprs(args.length))
          } else {
            None
          }
          UnresolvedFunction(ident, args, isDistinct, filterExpr, ignoreNulls, orderings)
        }
      )

      // Check if the function is evaluated in a windowed context.
      ctx.windowSpec match {
        case spec: WindowRefContext =>
          UnresolvedWindowExpression(func, visitWindowRef(spec))
        case spec: WindowDefContext =>
          WindowExpression(func, visitWindowDef(spec))
        case _ => func
      }
    }
  }

  /**
   * Create a function database (optional) and name pair.
   */
  protected def visitFunctionName(ctx: QualifiedNameContext): FunctionIdentifier = {
    visitFunctionName(ctx, ctx.identifier().asScala.map(_.getText).toSeq)
  }

  /**
   * Create a function database (optional) and name pair.
   */
  private def visitFunctionName(ctx: ParserRuleContext, texts: Seq[String]): FunctionIdentifier = {
    texts match {
      case Seq(db, fn) => FunctionIdentifier(fn, Option(db))
      case Seq(fn) => FunctionIdentifier(fn, None)
      case other =>
        throw QueryParsingErrors.functionNameUnsupportedError(texts.mkString("."), ctx)
    }
  }

  protected def getFunctionMultiparts(ctx: FunctionNameContext): Seq[String] = {
    if (ctx.qualifiedName != null) {
      ctx.qualifiedName().identifier().asScala.map(_.getText).toSeq
    } else {
      Seq(ctx.getText)
    }
  }

  /**
   * Create an [[LambdaFunction]].
   */
  override def visitLambda(ctx: LambdaContext): Expression = withOrigin(ctx) {
    val arguments = ctx.identifier().asScala.map { name =>
      UnresolvedNamedLambdaVariable(UnresolvedAttribute.quoted(name.getText).nameParts)
    }
    val function = expression(ctx.expression).transformUp {
      case a: UnresolvedAttribute => UnresolvedNamedLambdaVariable(a.nameParts)
    }
    LambdaFunction(function, arguments.toSeq)
  }

  /**
   * Create a reference to a window frame, i.e. [[WindowSpecReference]].
   */
  override def visitWindowRef(ctx: WindowRefContext): WindowSpecReference = withOrigin(ctx) {
    WindowSpecReference(ctx.name.getText)
  }

  /**
   * Create a window definition, i.e. [[WindowSpecDefinition]].
   */
  override def visitWindowDef(ctx: WindowDefContext): WindowSpecDefinition = withOrigin(ctx) {
    // CLUSTER BY ... | PARTITION BY ... ORDER BY ...
    val partition = ctx.partition.asScala.map(expression)
    val order = ctx.sortItem.asScala.map(visitSortItem)

    // RANGE/ROWS BETWEEN ...
    val frameSpecOption = Option(ctx.windowFrame).map { frame =>
      val frameType = frame.frameType.getType match {
        case SqlBaseParser.RANGE => RangeFrame
        case SqlBaseParser.ROWS => RowFrame
      }

      SpecifiedWindowFrame(
        frameType,
        visitFrameBound(frame.start),
        Option(frame.end).map(visitFrameBound).getOrElse(CurrentRow))
    }

    WindowSpecDefinition(
      partition.toSeq,
      order.toSeq,
      frameSpecOption.getOrElse(UnspecifiedFrame))
  }

  /**
   * Create or resolve a frame boundary expressions.
   */
  override def visitFrameBound(ctx: FrameBoundContext): Expression = withOrigin(ctx) {
    def value: Expression = {
      val e = expression(ctx.expression)
      validate(e.resolved && e.foldable, "Frame bound value must be a literal.", ctx)
      e
    }

    ctx.boundType.getType match {
      case SqlBaseParser.PRECEDING if ctx.UNBOUNDED != null =>
        UnboundedPreceding
      case SqlBaseParser.PRECEDING =>
        UnaryMinus(value)
      case SqlBaseParser.CURRENT =>
        CurrentRow
      case SqlBaseParser.FOLLOWING if ctx.UNBOUNDED != null =>
        UnboundedFollowing
      case SqlBaseParser.FOLLOWING =>
        value
    }
  }

  /**
   * Create a [[CreateStruct]] expression.
   */
  override def visitRowConstructor(ctx: RowConstructorContext): Expression = withOrigin(ctx) {
    CreateStruct(ctx.namedExpression().asScala.map(expression).toSeq)
  }

  /**
   * Create a [[ScalarSubquery]] expression.
   */
  override def visitSubqueryExpression(
      ctx: SubqueryExpressionContext): Expression = withOrigin(ctx) {
    ScalarSubquery(plan(ctx.query))
  }

  /**
   * Create a value based [[CaseWhen]] expression. This has the following SQL form:
   * {{{
   *   CASE [expression]
   *    WHEN [value] THEN [expression]
   *    ...
   *    ELSE [expression]
   *   END
   * }}}
   */
  override def visitSimpleCase(ctx: SimpleCaseContext): Expression = withOrigin(ctx) {
    val e = expression(ctx.value)
    val branches = ctx.whenClause.asScala.map { wCtx =>
      (EqualTo(e, expression(wCtx.condition)), expression(wCtx.result))
    }
    CaseWhen(branches.toSeq, Option(ctx.elseExpression).map(expression))
  }

  /**
   * Create a condition based [[CaseWhen]] expression. This has the following SQL syntax:
   * {{{
   *   CASE
   *    WHEN [predicate] THEN [expression]
   *    ...
   *    ELSE [expression]
   *   END
   * }}}
   *
   * @param ctx the parse tree
   *    */
  override def visitSearchedCase(ctx: SearchedCaseContext): Expression = withOrigin(ctx) {
    val branches = ctx.whenClause.asScala.map { wCtx =>
      (expression(wCtx.condition), expression(wCtx.result))
    }
    CaseWhen(branches.toSeq, Option(ctx.elseExpression).map(expression))
  }

  /**
   * Currently only regex in expressions of SELECT statements are supported; in other
   * places, e.g., where `(a)?+.+` = 2, regex are not meaningful.
   */
  private def canApplyRegex(ctx: ParserRuleContext): Boolean = withOrigin(ctx) {
    var parent = ctx.getParent
    while (parent != null) {
      if (parent.isInstanceOf[NamedExpressionContext]) return true
      parent = parent.getParent
    }
    return false
  }

  /**
   * Returns whether the pattern is a regex expression (instead of a normal
   * string). Normal string is a string with all alphabets/digits and "_".
   */
  private def isRegex(pattern: String): Boolean = {
    pattern.exists(p => !Character.isLetterOrDigit(p) && p != '_')
  }

  /**
   * Create a dereference expression. The return type depends on the type of the parent.
   * If the parent is an [[UnresolvedAttribute]], it can be a [[UnresolvedAttribute]] or
   * a [[UnresolvedRegex]] for regex quoted in ``; if the parent is some other expression,
   * it can be [[UnresolvedExtractValue]].
   */
  override def visitDereference(ctx: DereferenceContext): Expression = withOrigin(ctx) {
    val attr = ctx.fieldName.getText
    expression(ctx.base) match {
      case unresolved_attr @ UnresolvedAttribute(nameParts) =>
        ctx.fieldName.getStart.getText match {
          case escapedIdentifier(columnNameRegex)
            if conf.supportQuotedRegexColumnName &&
              isRegex(columnNameRegex) && canApplyRegex(ctx) =>
            UnresolvedRegex(columnNameRegex, Some(unresolved_attr.name),
              conf.caseSensitiveAnalysis)
          case _ =>
            UnresolvedAttribute(nameParts :+ attr)
        }
      case e =>
        UnresolvedExtractValue(e, Literal(attr))
    }
  }

  /**
   * Create an [[UnresolvedAttribute]] expression or a [[UnresolvedRegex]] if it is a regex
   * quoted in ``
   */
  override def visitColumnReference(ctx: ColumnReferenceContext): Expression = withOrigin(ctx) {
    ctx.getStart.getText match {
      case escapedIdentifier(columnNameRegex)
        if conf.supportQuotedRegexColumnName &&
          isRegex(columnNameRegex) && canApplyRegex(ctx) =>
        UnresolvedRegex(columnNameRegex, None, conf.caseSensitiveAnalysis)
      case _ =>
        UnresolvedAttribute.quoted(ctx.getText)
    }

  }

  /**
   * Create an [[UnresolvedExtractValue]] expression, this is used for subscript access to an array.
   */
  override def visitSubscript(ctx: SubscriptContext): Expression = withOrigin(ctx) {
    UnresolvedExtractValue(expression(ctx.value), expression(ctx.index))
  }

  /**
   * Create an expression for an expression between parentheses. This is need because the ANTLR
   * visitor cannot automatically convert the nested context into an expression.
   */
  override def visitParenthesizedExpression(
     ctx: ParenthesizedExpressionContext): Expression = withOrigin(ctx) {
    expression(ctx.expression)
  }

  /**
   * Create a [[SortOrder]] expression.
   */
  override def visitSortItem(ctx: SortItemContext): SortOrder = withOrigin(ctx) {
    val direction = if (ctx.DESC != null) {
      Descending
    } else {
      Ascending
    }
    val nullOrdering = if (ctx.FIRST != null) {
      NullsFirst
    } else if (ctx.LAST != null) {
      NullsLast
    } else {
      direction.defaultNullOrdering
    }
    SortOrder(expression(ctx.expression), direction, nullOrdering, Seq.empty)
  }

  /**
   * Create a typed Literal expression. A typed literal has the following SQL syntax:
   * {{{
   *   [TYPE] '[VALUE]'
   * }}}
   * Currently Date, Timestamp, Interval and Binary typed literals are supported.
   */
  override def visitTypeConstructor(ctx: TypeConstructorContext): Literal = withOrigin(ctx) {
    val value = string(visitStringLit(ctx.stringLit))
    val valueType = ctx.literalType.start.getType

    def toLiteral[T](f: UTF8String => Option[T], t: DataType): Literal = {
      f(UTF8String.fromString(value)).map(Literal(_, t)).getOrElse {
        throw QueryParsingErrors.cannotParseValueTypeError(ctx.literalType.getText, value, ctx)
      }
    }

    def constructTimestampLTZLiteral(value: String): Literal = {
      val zoneId = getZoneId(conf.sessionLocalTimeZone)
      val specialTs = convertSpecialTimestamp(value, zoneId).map(Literal(_, TimestampType))
      specialTs.getOrElse(toLiteral(stringToTimestamp(_, zoneId), TimestampType))
    }

    valueType match {
      case DATE =>
        val zoneId = getZoneId(conf.sessionLocalTimeZone)
        val specialDate = convertSpecialDate(value, zoneId).map(Literal(_, DateType))
        specialDate.getOrElse(toLiteral(stringToDate, DateType))
      case TIMESTAMP_NTZ =>
        convertSpecialTimestampNTZ(value, getZoneId(conf.sessionLocalTimeZone))
          .map(Literal(_, TimestampNTZType))
          .getOrElse(toLiteral(stringToTimestampWithoutTimeZone, TimestampNTZType))
      case TIMESTAMP_LTZ =>
        constructTimestampLTZLiteral(value)
      case TIMESTAMP =>
        SQLConf.get.timestampType match {
          case TimestampNTZType =>
            convertSpecialTimestampNTZ(value, getZoneId(conf.sessionLocalTimeZone))
              .map(Literal(_, TimestampNTZType))
              .getOrElse {
                val containsTimeZonePart =
                  DateTimeUtils.parseTimestampString(UTF8String.fromString(value))._2.isDefined
                // If the input string contains time zone part, return a timestamp with local time
                // zone literal.
                if (containsTimeZonePart) {
                  constructTimestampLTZLiteral(value)
                } else {
                  toLiteral(stringToTimestampWithoutTimeZone, TimestampNTZType)
                }
              }

          case TimestampType =>
            constructTimestampLTZLiteral(value)
        }

      case INTERVAL =>
        val interval = try {
          IntervalUtils.stringToInterval(UTF8String.fromString(value))
        } catch {
          case e: IllegalArgumentException =>
            val ex = QueryParsingErrors.cannotParseValueTypeError(
              ctx.literalType.getText, value, ctx)
            ex.setStackTrace(e.getStackTrace)
            throw ex
        }
        if (!conf.legacyIntervalEnabled) {
          val units = value
            .split("\\s")
            .map(_.toLowerCase(Locale.ROOT).stripSuffix("s"))
            .filter(s => s != "interval" && s.matches("[a-z]+"))
          constructMultiUnitsIntervalLiteral(ctx, interval, units.toImmutableArraySeq)
        } else {
          Literal(interval, CalendarIntervalType)
        }
      case BINARY_HEX =>
        try {
          Literal(Hex.unhex(value), BinaryType)
        } catch {
          case e: IllegalArgumentException =>
            val ex = QueryParsingErrors.cannotParseValueTypeError("X", value, ctx)
            ex.setStackTrace(e.getStackTrace)
            throw ex
        }
      case _ =>
        throw QueryParsingErrors.literalValueTypeUnsupportedError(
          unsupportedType = ctx.literalType.getText,
          supportedTypes =
            Seq("DATE", "TIMESTAMP_NTZ", "TIMESTAMP_LTZ", "TIMESTAMP", "INTERVAL", "X"),
          ctx)
    }
  }

  /**
   * Create a NULL literal expression.
   */
  override def visitNullLiteral(ctx: NullLiteralContext): Literal = withOrigin(ctx) {
    Literal(null)
  }

  /**
   * Create a Boolean literal expression.
   */
  override def visitBooleanLiteral(ctx: BooleanLiteralContext): Literal = withOrigin(ctx) {
    if (ctx.getText.toBoolean) {
      Literal.TrueLiteral
    } else {
      Literal.FalseLiteral
    }
  }

  /**
   * Create an integral literal expression. The code selects the most narrow integral type
   * possible, either a BigDecimal, a Long or an Integer is returned.
   */
  override def visitIntegerLiteral(ctx: IntegerLiteralContext): Literal = withOrigin(ctx) {
    BigDecimal(ctx.getText) match {
      case v if v.isValidInt =>
        Literal(v.intValue)
      case v if v.isValidLong =>
        Literal(v.longValue)
      case v => Literal(v.underlying())
    }
  }

  /**
   * Create a decimal literal for a regular decimal number.
   */
  override def visitDecimalLiteral(ctx: DecimalLiteralContext): Literal = withOrigin(ctx) {
    Literal(BigDecimal(ctx.getText).underlying())
  }

  /**
   * Create a decimal literal for a regular decimal number or a scientific decimal number.
   */
  override def visitLegacyDecimalLiteral(
      ctx: LegacyDecimalLiteralContext): Literal = withOrigin(ctx) {
    Literal(BigDecimal(ctx.getText).underlying())
  }

  /**
   * Create a double literal for number with an exponent, e.g. 1E-30
   */
  override def visitExponentLiteral(ctx: ExponentLiteralContext): Literal = {
    numericLiteral(ctx, ctx.getText, /* exponent values don't have a suffix */
      Double.MinValue, Double.MaxValue, DoubleType.simpleString)(_.toDouble)
  }

  /** Create a numeric literal expression. */
  private def numericLiteral(
      ctx: NumberContext,
      rawStrippedQualifier: String,
      minValue: BigDecimal,
      maxValue: BigDecimal,
      typeName: String)(converter: String => Any): Literal = withOrigin(ctx) {
    try {
      val rawBigDecimal = BigDecimal(rawStrippedQualifier)
      if (rawBigDecimal < minValue || rawBigDecimal > maxValue) {
        throw QueryParsingErrors.invalidNumericLiteralRangeError(
          rawStrippedQualifier, minValue, maxValue, typeName, ctx)
      }
      Literal(converter(rawStrippedQualifier))
    } catch {
      case e: NumberFormatException =>
        throw new ParseException(
          errorClass = "_LEGACY_ERROR_TEMP_0060",
          messageParameters = Map("msg" -> e.getMessage),
          ctx)
    }
  }

  /**
   * Create a Byte Literal expression.
   */
  override def visitTinyIntLiteral(ctx: TinyIntLiteralContext): Literal = {
    val rawStrippedQualifier = ctx.getText.substring(0, ctx.getText.length - 1)
    numericLiteral(ctx, rawStrippedQualifier,
      Byte.MinValue, Byte.MaxValue, ByteType.simpleString)(_.toByte)
  }

  /**
   * Create a Short Literal expression.
   */
  override def visitSmallIntLiteral(ctx: SmallIntLiteralContext): Literal = {
    val rawStrippedQualifier = ctx.getText.substring(0, ctx.getText.length - 1)
    numericLiteral(ctx, rawStrippedQualifier,
      Short.MinValue, Short.MaxValue, ShortType.simpleString)(_.toShort)
  }

  /**
   * Create a Long Literal expression.
   */
  override def visitBigIntLiteral(ctx: BigIntLiteralContext): Literal = {
    val rawStrippedQualifier = ctx.getText.substring(0, ctx.getText.length - 1)
    numericLiteral(ctx, rawStrippedQualifier,
      Long.MinValue, Long.MaxValue, LongType.simpleString)(_.toLong)
  }

  /**
   * Create a Float Literal expression.
   */
  override def visitFloatLiteral(ctx: FloatLiteralContext): Literal = {
    val rawStrippedQualifier = ctx.getText.substring(0, ctx.getText.length - 1)
    numericLiteral(ctx, rawStrippedQualifier,
      Float.MinValue, Float.MaxValue, FloatType.simpleString)(_.toFloat)
  }

  /**
   * Create a Double Literal expression.
   */
  override def visitDoubleLiteral(ctx: DoubleLiteralContext): Literal = {
    val rawStrippedQualifier = ctx.getText.substring(0, ctx.getText.length - 1)
    numericLiteral(ctx, rawStrippedQualifier,
      Double.MinValue, Double.MaxValue, DoubleType.simpleString)(_.toDouble)
  }

  /**
   * Create a BigDecimal Literal expression.
   */
  override def visitBigDecimalLiteral(ctx: BigDecimalLiteralContext): Literal = {
    val raw = ctx.getText.substring(0, ctx.getText.length - 2)
    try {
      Literal(BigDecimal(raw).underlying())
    } catch {
      case e: SparkArithmeticException =>
        throw new ParseException(
          errorClass = e.getErrorClass,
          messageParameters = e.getMessageParameters.asScala.toMap,
          ctx)
    }
  }

  /**
   * Create a String literal expression.
   */
  override def visitStringLiteral(ctx: StringLiteralContext): Literal = withOrigin(ctx) {
    Literal.create(createString(ctx), conf.defaultStringType)
  }

  /**
   * Create a String from a string literal context. This supports multiple consecutive string
   * literals, these are concatenated, for example this expression "'hello' 'world'" will be
   * converted into "helloworld".
   *
   * Special characters can be escaped by using Hive/C-style escaping.
   */
  private def createString(ctx: StringLiteralContext): String = {
    if (conf.escapedStringLiterals) {
      ctx.stringLit.asScala.map(x => stringWithoutUnescape(visitStringLit(x))).mkString
    } else {
      ctx.stringLit.asScala.map(x => string(visitStringLit(x))).mkString
    }
  }

  /**
   * Create an [[UnresolvedRelation]] from an identifier reference and an options clause.
   */
  private def createUnresolvedRelation(
      ctx: IdentifierReferenceContext,
      optionsClause: Option[OptionsClauseContext] = None): LogicalPlan = withOrigin(ctx) {
    val options = optionsClause.map{ clause =>
      new CaseInsensitiveStringMap(visitPropertyKeyValues(clause.options).asJava)
    }.getOrElse(CaseInsensitiveStringMap.empty)
    withIdentClause(ctx, parts =>
      new UnresolvedRelation(parts, options, isStreaming = false))
  }

  /**
   * Create an [[UnresolvedRelation]] from a multi-part identifier.
   */
  private def createUnresolvedRelation(
      ctx: ParserRuleContext, ident: Seq[String]): UnresolvedRelation = withOrigin(ctx) {
    UnresolvedRelation(ident)
  }

  /**
   * Create an [[UnresolvedTable]] from an identifier reference.
   */
  private def createUnresolvedTable(
      ctx: IdentifierReferenceContext,
      commandName: String,
      suggestAlternative: Boolean = false): LogicalPlan = withOrigin(ctx) {
    withIdentClause(ctx, UnresolvedTable(_, commandName, suggestAlternative))
  }

  /**
   * Create an [[UnresolvedView]] from a multi-part identifier.
   */
  private def createUnresolvedView(
      ctx: IdentifierReferenceContext,
      commandName: String,
      allowTemp: Boolean = true,
      suggestAlternative: Boolean = false): LogicalPlan = withOrigin(ctx) {
    withIdentClause(ctx, UnresolvedView(_, commandName, allowTemp, suggestAlternative))
  }

  /**
   * Create an [[UnresolvedTableOrView]] from a multi-part identifier.
   */
  private def createUnresolvedTableOrView(
      ctx: IdentifierReferenceContext,
      commandName: String,
      allowTempView: Boolean = true): LogicalPlan = withOrigin(ctx) {
    withIdentClause(ctx, UnresolvedTableOrView(_, commandName, allowTempView))
  }

  private def createUnresolvedTableOrView(
      ctx: ParserRuleContext,
      ident: Seq[String],
      commandName: String,
      allowTempView: Boolean): UnresolvedTableOrView = withOrigin(ctx) {
    UnresolvedTableOrView(ident, commandName, allowTempView)
  }

  /**
   * Create an [[UnresolvedFunction]] from a multi-part identifier.
   */
  private def createUnresolvedFunctionName(
      ctx: ParserRuleContext,
      ident: Seq[String],
      commandName: String,
      requirePersistent: Boolean = false,
      funcTypeMismatchHint: Option[String] = None,
      possibleQualifiedName: Option[Seq[String]] = None): UnresolvedFunctionName = withOrigin(ctx) {
    UnresolvedFunctionName(
      ident,
      commandName,
      requirePersistent,
      funcTypeMismatchHint,
      possibleQualifiedName)
  }

  /**
   * Construct an [[Literal]] from [[CalendarInterval]] and
   * units represented as a [[Seq]] of [[String]].
   */
  private def constructMultiUnitsIntervalLiteral(
      ctx: ParserRuleContext,
      calendarInterval: CalendarInterval,
      units: Seq[String]): Literal = {
    val yearMonthFields = Set.empty[Byte]
    val dayTimeFields = Set.empty[Byte]
    for (unit <- units) {
      if (YearMonthIntervalType.stringToField.contains(unit)) {
        yearMonthFields += YearMonthIntervalType.stringToField(unit)
      } else if (DayTimeIntervalType.stringToField.contains(unit)) {
        dayTimeFields += DayTimeIntervalType.stringToField(unit)
      } else if (unit == "week") {
        dayTimeFields += DayTimeIntervalType.DAY
      } else {
        assert(unit == "millisecond" || unit == "microsecond")
        dayTimeFields += DayTimeIntervalType.SECOND
      }
    }
    if (yearMonthFields.nonEmpty) {
      if (dayTimeFields.nonEmpty) {
        val literalStr = source(ctx)
        throw QueryParsingErrors.mixedIntervalUnitsError(literalStr, ctx)
      }
      Literal(
        calendarInterval.months,
        YearMonthIntervalType(yearMonthFields.min, yearMonthFields.max)
      )
    } else {
      Literal(
        IntervalUtils.getDuration(calendarInterval, TimeUnit.MICROSECONDS),
        DayTimeIntervalType(dayTimeFields.min, dayTimeFields.max))
    }
  }

  /**
   * Create a [[CalendarInterval]] or ANSI interval literal expression.
   * Two syntaxes are supported:
   * - multiple unit value pairs, for instance: interval 2 months 2 days.
   * - from-to unit, for instance: interval '1-2' year to month.
   */
  override def visitInterval(ctx: IntervalContext): Literal = withOrigin(ctx) {
    val calendarInterval = parseIntervalLiteral(ctx)
    if (ctx.errorCapturingUnitToUnitInterval != null && !conf.legacyIntervalEnabled) {
      // Check the `to` unit to distinguish year-month and day-time intervals because
      // `CalendarInterval` doesn't have enough info. For instance, new CalendarInterval(0, 0, 0)
      // can be derived from INTERVAL '0-0' YEAR TO MONTH as well as from
      // INTERVAL '0 00:00:00' DAY TO SECOND.
      val fromUnit =
        ctx.errorCapturingUnitToUnitInterval.body.from.getText.toLowerCase(Locale.ROOT)
      val toUnit = ctx.errorCapturingUnitToUnitInterval.body.to.getText.toLowerCase(Locale.ROOT)
      if (toUnit == "month") {
        assert(calendarInterval.days == 0 && calendarInterval.microseconds == 0)
        val start = YearMonthIntervalType.stringToField(fromUnit)
        Literal(calendarInterval.months, YearMonthIntervalType(start, YearMonthIntervalType.MONTH))
      } else {
        assert(calendarInterval.months == 0)
        val micros = IntervalUtils.getDuration(calendarInterval, TimeUnit.MICROSECONDS)
        val start = DayTimeIntervalType.stringToField(fromUnit)
        val end = DayTimeIntervalType.stringToField(toUnit)
        Literal(micros, DayTimeIntervalType(start, end))
      }
    } else if (ctx.errorCapturingMultiUnitsInterval != null && !conf.legacyIntervalEnabled) {
      val units =
        ctx.errorCapturingMultiUnitsInterval.body.unit.asScala.map(
          _.getText.toLowerCase(Locale.ROOT).stripSuffix("s")).toSeq
      constructMultiUnitsIntervalLiteral(ctx, calendarInterval, units)
    } else {
      Literal(calendarInterval, CalendarIntervalType)
    }
  }

  /**
   * Create a [[CalendarInterval]] object
   */
  protected def parseIntervalLiteral(ctx: IntervalContext): CalendarInterval = withOrigin(ctx) {
    if (ctx.errorCapturingMultiUnitsInterval != null) {
      val innerCtx = ctx.errorCapturingMultiUnitsInterval
      if (innerCtx.unitToUnitInterval != null) {
        throw QueryParsingErrors.moreThanOneFromToUnitInIntervalLiteralError(
          innerCtx.unitToUnitInterval)
      }
      visitMultiUnitsInterval(innerCtx.multiUnitsInterval)
    } else {
      assert(ctx.errorCapturingUnitToUnitInterval != null)
      val innerCtx = ctx.errorCapturingUnitToUnitInterval
      if (innerCtx.error1 != null || innerCtx.error2 != null) {
        val errorCtx = if (innerCtx.error1 != null) innerCtx.error1 else innerCtx.error2
        throw QueryParsingErrors.moreThanOneFromToUnitInIntervalLiteralError(errorCtx)
      }
      visitUnitToUnitInterval(innerCtx.body)
    }
  }

  /**
   * Creates a [[CalendarInterval]] with multiple unit value pairs, e.g. 1 YEAR 2 DAYS.
   */
  override def visitMultiUnitsInterval(ctx: MultiUnitsIntervalContext): CalendarInterval = {
    withOrigin(ctx) {
      val units = ctx.unit.asScala
      val values = ctx.intervalValue().asScala
      try {
        assert(units.length == values.length)
        val kvs = units.indices.map { i =>
          val u = units(i).getText
          val v = if (values(i).stringLit() != null) {
            val value = string(visitStringLit(values(i).stringLit()))
            // SPARK-32840: For invalid cases, e.g. INTERVAL '1 day 2' hour,
            // INTERVAL 'interval 1' day, we need to check ahead before they are concatenated with
            // units and become valid ones, e.g. '1 day 2 hour'.
            // Ideally, we only ensure the value parts don't contain any units here.
            if (value.exists(Character.isLetter)) {
              throw QueryParsingErrors.invalidIntervalFormError(value, ctx)
            }
            if (values(i).MINUS() == null) {
              value
            } else if (value.startsWith("-")) {
              value.replaceFirst("-", "")
            } else {
              s"-$value"
            }
          } else {
            values(i).getText
          }
          UTF8String.fromString(" " + v + " " + u)
        }
        IntervalUtils.stringToInterval(UTF8String.concat(kvs: _*))
      } catch {
        case st: SparkThrowable => throw st
        case i: IllegalArgumentException =>
          val e = new ParseException(
            errorClass = "_LEGACY_ERROR_TEMP_0062",
            messageParameters = Map("msg" -> i.getMessage),
            ctx)
          e.setStackTrace(i.getStackTrace)
          throw e
      }
    }
  }

  /**
   * Creates a [[CalendarInterval]] with from-to unit, e.g. '2-1' YEAR TO MONTH.
   */
  override def visitUnitToUnitInterval(ctx: UnitToUnitIntervalContext): CalendarInterval = {
    withOrigin(ctx) {
      val value = Option(ctx.intervalValue().stringLit()).map(s => string(visitStringLit(s)))
        .map { interval =>
        if (ctx.intervalValue().MINUS() == null) {
          interval
        } else if (interval.startsWith("-")) {
          interval.replaceFirst("-", "")
        } else {
          s"-$interval"
        }
      }.getOrElse {
        throw QueryParsingErrors.invalidFromToUnitValueError(ctx.intervalValue)
      }
      try {
        val from = ctx.from.getText.toLowerCase(Locale.ROOT)
        val to = ctx.to.getText.toLowerCase(Locale.ROOT)
        (from, to) match {
          case ("year", "month") =>
            IntervalUtils.fromYearMonthString(value)
          case ("day", "hour") | ("day", "minute") | ("day", "second") | ("hour", "minute") |
               ("hour", "second") | ("minute", "second") =>
            IntervalUtils.fromDayTimeString(value,
              DayTimeIntervalType.stringToField(from), DayTimeIntervalType.stringToField(to))
          case _ =>
            throw QueryParsingErrors.fromToIntervalUnsupportedError(from, to, ctx)
        }
      } catch {
        // Handle Exceptions thrown by CalendarInterval
        case e: IllegalArgumentException =>
          val pe = new ParseException(
            errorClass = "_LEGACY_ERROR_TEMP_0063",
            messageParameters = Map("msg" -> e.getMessage),
            ctx)
          pe.setStackTrace(e.getStackTrace)
          throw pe
      }
    }
  }

  /* ********************************************************************************************
   * DataType parsing
   * ******************************************************************************************** */

  /**
   * Create top level table schema.
   */
  protected def createSchema(ctx: ColDefinitionListContext): StructType = {
    val columns = Option(ctx).toArray.flatMap(visitColDefinitionList)
    StructType(columns.map(_.toV1Column))
  }

  /**
   * Get CREATE TABLE column definitions.
   */
  override def visitColDefinitionList(
      ctx: ColDefinitionListContext): Seq[ColumnDefinition] = withOrigin(ctx) {
    ctx.colDefinition().asScala.map(visitColDefinition).toSeq
  }

  /**
   * Get a CREATE TABLE column definition.
   */
  override def visitColDefinition(
      ctx: ColDefinitionContext): ColumnDefinition = withOrigin(ctx) {
    import ctx._

    val name: String = colName.getText
    // Check that no duplicates exist among any CREATE TABLE column options specified.
    var nullable = true
    var defaultExpression: Option[DefaultExpressionContext] = None
    var generationExpression: Option[GenerationExpressionContext] = None
    var commentSpec: Option[CommentSpecContext] = None
    ctx.colDefinitionOption().asScala.foreach { option =>
      if (option.NULL != null) {
        blockBang(option.errorCapturingNot)
        if (!nullable) {
          throw QueryParsingErrors.duplicateTableColumnDescriptor(
            option, name, "NOT NULL")
        }
        nullable = false
      }
      Option(option.defaultExpression()).foreach { expr =>
        if (!conf.getConf(SQLConf.ENABLE_DEFAULT_COLUMNS)) {
          throw QueryParsingErrors.defaultColumnNotEnabledError(ctx)
        }
        if (defaultExpression.isDefined) {
          throw QueryParsingErrors.duplicateTableColumnDescriptor(
            option, name, "DEFAULT")
        }
        defaultExpression = Some(expr)
      }
      Option(option.generationExpression()).foreach { expr =>
        if (generationExpression.isDefined) {
          throw QueryParsingErrors.duplicateTableColumnDescriptor(
            option, name, "GENERATED ALWAYS AS")
        }
        generationExpression = Some(expr)
      }
      Option(option.commentSpec()).foreach { spec =>
        if (commentSpec.isDefined) {
          throw QueryParsingErrors.duplicateTableColumnDescriptor(
            option, name, "COMMENT")
        }
        commentSpec = Some(spec)
      }
    }

    ColumnDefinition(
      name = name,
      dataType = typedVisit[DataType](ctx.dataType),
      nullable = nullable,
      comment = commentSpec.map(visitCommentSpec),
      defaultValue = defaultExpression.map(visitDefaultExpression),
      generationExpression = generationExpression.map(visitGenerationExpression)
    )
  }

  /**
   * Create a location string.
   */
  override def visitLocationSpec(ctx: LocationSpecContext): String = withOrigin(ctx) {
    string(visitStringLit(ctx.stringLit))
  }

  /**
   * Create an optional location string.
   */
  protected def visitLocationSpecList(ctx: java.util.List[LocationSpecContext]): Option[String] = {
    ctx.asScala.headOption.map(visitLocationSpec)
  }

  private def getDefaultExpression(
      exprCtx: ExpressionContext,
      place: String): DefaultValueExpression = {
    // Make sure it can be converted to Catalyst expressions.
    val expr = expression(exprCtx)
    if (expr.containsPattern(PARAMETER)) {
      throw QueryParsingErrors.parameterMarkerNotAllowed(place, expr.origin)
    }
    // Extract the raw expression text so that we can save the user provided text. We don't
    // use `Expression.sql` to avoid storing incorrect text caused by bugs in any expression's
    // `sql` method. Note: `exprCtx.getText` returns a string without spaces, so we need to
    // get the text from the underlying char stream instead.
    val start = exprCtx.getStart.getStartIndex
    val end = exprCtx.getStop.getStopIndex
    val originalSQL = exprCtx.getStart.getInputStream.getText(new Interval(start, end))
    DefaultValueExpression(expr, originalSQL)
  }

  /**
   * Create `DefaultValueExpression` for a column.
   */
  override def visitDefaultExpression(ctx: DefaultExpressionContext): DefaultValueExpression =
    withOrigin(ctx) {
      getDefaultExpression(ctx.expression(), "DEFAULT")
    }

  /**
   * Create `DefaultValueExpression` for a SQL variable.
   */
  override def visitVariableDefaultExpression(
      ctx: VariableDefaultExpressionContext): DefaultValueExpression =
    withOrigin(ctx) {
      getDefaultExpression(ctx.expression(), "DEFAULT")
    }

  /**
   * Create a generation expression string.
   */
  override def visitGenerationExpression(ctx: GenerationExpressionContext): String =
    withOrigin(ctx) {
      getDefaultExpression(ctx.expression(), "GENERATED").originalSQL
    }

  /**
   * Create an optional comment string.
   */
  protected def visitCommentSpecList(ctx: java.util.List[CommentSpecContext]): Option[String] = {
    ctx.asScala.headOption.map(visitCommentSpec)
  }

  /**
   * Create a [[BucketSpec]].
   */
  override def visitBucketSpec(ctx: BucketSpecContext): BucketSpec = withOrigin(ctx) {
    BucketSpec(
      ctx.INTEGER_VALUE.getText.toInt,
      visitIdentifierList(ctx.identifierList),
      Option(ctx.orderedIdentifierList)
          .toSeq
          .flatMap(_.orderedIdentifier.asScala)
          .map { orderedIdCtx =>
            Option(orderedIdCtx.ordering).map(_.getText).foreach { dir =>
              if (dir.toLowerCase(Locale.ROOT) != "asc") {
                operationNotAllowed(s"Column ordering must be ASC, was '$dir'", ctx)
              }
            }

            orderedIdCtx.ident.getText
          })
  }

  /**
   * Create a [[ClusterBySpec]].
   */
  override def visitClusterBySpec(ctx: ClusterBySpecContext): ClusterBySpec = withOrigin(ctx) {
    val columnNames = ctx.multipartIdentifierList.multipartIdentifier.asScala
      .map(typedVisit[Seq[String]]).map(FieldReference(_)).toSeq
    ClusterBySpec(columnNames)
  }

  /**
   * Convert a property list into a key-value map.
   * This should be called through [[visitPropertyKeyValues]] or [[visitPropertyKeys]].
   */
  override def visitPropertyList(
      ctx: PropertyListContext): Map[String, String] = withOrigin(ctx) {
    val properties = ctx.property.asScala.map { property =>
      val key = visitPropertyKey(property.key)
      val value = visitPropertyValue(property.value)
      key -> value
    }
    // Check for duplicate property names.
    checkDuplicateKeys(properties.toSeq, ctx)
    properties.toMap
  }

  /**
   * Parse a key-value map from a [[PropertyListContext]], assuming all values are specified.
   */
  def visitPropertyKeyValues(ctx: PropertyListContext): Map[String, String] = {
    val props = visitPropertyList(ctx)
    val badKeys = props.collect { case (key, null) => key }
    if (badKeys.nonEmpty) {
      operationNotAllowed(
        s"Values must be specified for key(s): ${badKeys.mkString("[", ",", "]")}", ctx)
    }
    props
  }

  /**
   * Parse a list of keys from a [[PropertyListContext]], assuming no values are specified.
   */
  def visitPropertyKeys(ctx: PropertyListContext): Seq[String] = {
    val props = visitPropertyList(ctx)
    val badKeys = props.filter { case (_, v) => v != null }.keys
    if (badKeys.nonEmpty) {
      operationNotAllowed(
        s"Values should not be specified for key(s): ${badKeys.mkString("[", ",", "]")}", ctx)
    }
    props.keys.toSeq
  }

  /**
   * A property key can either be String or a collection of dot separated elements. This
   * function extracts the property key based on whether its a string literal or a property
   * identifier.
   */
  override def visitPropertyKey(key: PropertyKeyContext): String = {
    if (key.stringLit() != null) {
      string(visitStringLit(key.stringLit()))
    } else {
      key.getText
    }
  }

  /**
   * A property value can be String, Integer, Boolean or Decimal. This function extracts
   * the property value based on whether its a string, integer, boolean or decimal literal.
   */
  override def visitPropertyValue(value: PropertyValueContext): String = {
    if (value == null) {
      null
    } else if (value.stringLit() != null) {
      string(visitStringLit(value.stringLit()))
    } else if (value.booleanValue != null) {
      value.getText.toLowerCase(Locale.ROOT)
    } else {
      value.getText
    }
  }

  /**
   * Parse a key-value map from an [[ExpressionPropertyListContext]], assuming all values are
   * specified.
   */
  override def visitExpressionPropertyList(
      ctx: ExpressionPropertyListContext): OptionList = {
    val options = ctx.expressionProperty.asScala.map { property =>
      val key: String = visitPropertyKey(property.key)
      val value: Expression = Option(property.value).map(expression).getOrElse {
        operationNotAllowed(s"A value must be specified for the key: $key.", ctx)
      }
      key -> value
    }.toSeq
    OptionList(options)
  }

  /**
   * Type to keep track of a table header: (identifier, isTemporary, ifNotExists, isExternal).
   */
  type TableHeader = (IdentifierReferenceContext, Boolean, Boolean, Boolean)

  /**
   * Type to keep track of table clauses:
   * - partition transforms
   * - partition columns
   * - bucketSpec
   * - properties
   * - options
   * - location
   * - comment
   * - serde
   * - clusterBySpec
   *
   * Note: Partition transforms are based on existing table schema definition. It can be simple
   * column names, or functions like `year(date_col)`. Partition columns are column names with data
   * types like `i INT`, which should be appended to the existing table schema.
   */
  type TableClauses = (
      Seq[Transform], Seq[ColumnDefinition], Option[BucketSpec], Map[String, String],
      OptionList, Option[String], Option[String], Option[SerdeInfo], Option[ClusterBySpec])

  /**
   * Validate a create table statement and return the [[TableIdentifier]].
   */
  override def visitCreateTableHeader(
      ctx: CreateTableHeaderContext): TableHeader = withOrigin(ctx) {
    blockBang(ctx.errorCapturingNot)
    val temporary = ctx.TEMPORARY != null
    val ifNotExists = ctx.EXISTS != null
    if (temporary && ifNotExists) {
      invalidStatement("CREATE TEMPORARY TABLE ... IF NOT EXISTS", ctx)
    }
    (ctx.identifierReference(), temporary, ifNotExists, ctx.EXTERNAL != null)
  }

  /**
   * Parse a qualified name to a multipart name.
   */
  override def visitQualifiedName(ctx: QualifiedNameContext): Seq[String] = withOrigin(ctx) {
    ctx.identifier.asScala.map(_.getText).toSeq
  }

  /**
   * Parse a list of transforms or columns.
   */
  override def visitPartitionFieldList(
      ctx: PartitionFieldListContext): (Seq[Transform], Seq[ColumnDefinition]) = withOrigin(ctx) {
    val (transforms, columns) = ctx.fields.asScala.map {
      case transform: PartitionTransformContext =>
        (Some(visitPartitionTransform(transform)), None)
      case field: PartitionColumnContext =>
        val f = visitColType(field.colType)
        // The parser rule of `visitColType` only supports basic column info with comment.
        val col = ColumnDefinition(f.name, f.dataType, f.nullable, f.getComment())
        (None, Some(col))
    }.unzip

    (transforms.flatten.toSeq, columns.flatten.toSeq)
  }

  override def visitPartitionTransform(
      ctx: PartitionTransformContext): Transform = withOrigin(ctx) {
    def getFieldReference(
        ctx: ApplyTransformContext,
        arg: V2Expression): FieldReference = {
      lazy val name: String = ctx.identifier.getText
      arg match {
        case ref: FieldReference =>
          ref
        case nonRef =>
          throw QueryParsingErrors.partitionTransformNotExpectedError(name, nonRef.describe, ctx)
      }
    }

    def getSingleFieldReference(
        ctx: ApplyTransformContext,
        arguments: Seq[V2Expression]): FieldReference = {
      lazy val name: String = ctx.identifier.getText
      if (arguments.size > 1) {
        throw QueryParsingErrors.wrongNumberArgumentsForTransformError(name, arguments.size, ctx)
      } else if (arguments.isEmpty) {
        throw SparkException.internalError(s"Not enough arguments for transform $name")
      } else {
        getFieldReference(ctx, arguments.head)
      }
    }

    ctx.transform match {
      case identityCtx: IdentityTransformContext =>
        IdentityTransform(FieldReference(typedVisit[Seq[String]](identityCtx.qualifiedName)))

      case applyCtx: ApplyTransformContext =>
        val arguments = applyCtx.argument.asScala.map(visitTransformArgument).toSeq

        applyCtx.identifier.getText match {
          case "bucket" =>
            val numBuckets: Int = arguments.head match {
              case LiteralValue(shortValue, ShortType) =>
                shortValue.asInstanceOf[Short].toInt
              case LiteralValue(intValue, IntegerType) =>
                intValue.asInstanceOf[Int]
              case LiteralValue(longValue, LongType) =>
                longValue.asInstanceOf[Long].toInt
              case lit =>
                throw QueryParsingErrors.invalidBucketsNumberError(lit.describe, applyCtx)
            }

            val fields = arguments.tail.map(arg => getFieldReference(applyCtx, arg))

            BucketTransform(LiteralValue(numBuckets, IntegerType), fields)

          case "years" =>
            YearsTransform(getSingleFieldReference(applyCtx, arguments))

          case "months" =>
            MonthsTransform(getSingleFieldReference(applyCtx, arguments))

          case "days" =>
            DaysTransform(getSingleFieldReference(applyCtx, arguments))

          case "hours" =>
            HoursTransform(getSingleFieldReference(applyCtx, arguments))

          case name =>
            ApplyTransform(name, arguments)
        }
    }
  }

  /**
   * Parse an argument to a transform. An argument may be a field reference (qualified name) or
   * a value literal.
   */
  override def visitTransformArgument(ctx: TransformArgumentContext): V2Expression = {
    withOrigin(ctx) {
      val reference = Option(ctx.qualifiedName)
          .map(typedVisit[Seq[String]])
          .map(FieldReference(_))
      val literal = Option(ctx.constant)
          .map(typedVisit[Literal])
          .map(lit => LiteralValue(lit.value, lit.dataType))
      reference.orElse(literal)
          .getOrElse(throw SparkException.internalError("Invalid transform argument"))
    }
  }

  protected def cleanNamespaceProperties(
      properties: Map[String, String],
      ctx: ParserRuleContext): Map[String, String] = withOrigin(ctx) {
    import SupportsNamespaces._
    val legacyOn = conf.getConf(SQLConf.LEGACY_PROPERTY_NON_RESERVED)
    properties.filter {
      case (PROP_LOCATION, _) if !legacyOn =>
        throw QueryParsingErrors.cannotCleanReservedNamespacePropertyError(
          PROP_LOCATION, ctx, "please use the LOCATION clause to specify it")
      case (PROP_LOCATION, _) => false
      case (PROP_OWNER, _) if !legacyOn =>
        throw QueryParsingErrors.cannotCleanReservedNamespacePropertyError(
          PROP_OWNER, ctx, "it will be set to the current user")
      case (PROP_OWNER, _) => false
      case _ => true
    }
  }

  /**
   * Create a [[CreateNamespace]] command.
   *
   * For example:
   * {{{
   *   CREATE NAMESPACE [IF NOT EXISTS] ns1.ns2.ns3
   *     create_namespace_clauses;
   *
   *   create_namespace_clauses (order insensitive):
   *     [COMMENT namespace_comment]
   *     [LOCATION path]
   *     [WITH PROPERTIES (key1=val1, key2=val2, ...)]
   * }}}
   */
  override def visitCreateNamespace(ctx: CreateNamespaceContext): LogicalPlan = withOrigin(ctx) {
    import SupportsNamespaces._
    checkDuplicateClauses(ctx.commentSpec(), "COMMENT", ctx)
    checkDuplicateClauses(ctx.locationSpec, "LOCATION", ctx)
    checkDuplicateClauses(ctx.PROPERTIES, "WITH PROPERTIES", ctx)
    checkDuplicateClauses(ctx.DBPROPERTIES, "WITH DBPROPERTIES", ctx)

    if (!ctx.PROPERTIES.isEmpty && !ctx.DBPROPERTIES.isEmpty) {
      throw QueryParsingErrors.propertiesAndDbPropertiesBothSpecifiedError(ctx)
    }

    var properties = ctx.propertyList.asScala.headOption
      .map(visitPropertyKeyValues)
      .getOrElse(Map.empty)

    properties = cleanNamespaceProperties(properties, ctx)

    visitCommentSpecList(ctx.commentSpec()).foreach {
      properties += PROP_COMMENT -> _
    }

    visitLocationSpecList(ctx.locationSpec()).foreach {
      properties += PROP_LOCATION -> _
    }

    blockBang(ctx.errorCapturingNot)

    CreateNamespace(
      withIdentClause(ctx.identifierReference, UnresolvedNamespace(_)),
      ctx.EXISTS != null,
      properties)
  }

  /**
   * Create a [[DropNamespace]] command.
   *
   * For example:
   * {{{
   *   DROP (DATABASE|SCHEMA|NAMESPACE) [IF EXISTS] ns1.ns2 [RESTRICT|CASCADE];
   * }}}
   */
  override def visitDropNamespace(ctx: DropNamespaceContext): LogicalPlan = withOrigin(ctx) {
    DropNamespace(
      withIdentClause(ctx.identifierReference, UnresolvedNamespace(_)),
      ctx.EXISTS != null,
      ctx.CASCADE != null)
  }

  /**
   * Create an [[SetNamespaceProperties]] logical plan.
   *
   * For example:
   * {{{
   *   ALTER (DATABASE|SCHEMA|NAMESPACE) database
   *   SET (DBPROPERTIES|PROPERTIES) (property_name=property_value, ...);
   * }}}
   */
  override def visitSetNamespaceProperties(ctx: SetNamespacePropertiesContext): LogicalPlan = {
    withOrigin(ctx) {
      val properties = cleanNamespaceProperties(visitPropertyKeyValues(ctx.propertyList), ctx)
      SetNamespaceProperties(
        withIdentClause(ctx.identifierReference, UnresolvedNamespace(_)),
        properties)
    }
  }

  /**
   * Create an [[SetNamespaceLocation]] logical plan.
   *
   * For example:
   * {{{
   *   ALTER (DATABASE|SCHEMA|NAMESPACE) namespace SET LOCATION path;
   * }}}
   */
  override def visitSetNamespaceLocation(ctx: SetNamespaceLocationContext): LogicalPlan = {
    withOrigin(ctx) {
      SetNamespaceLocation(
        withIdentClause(ctx.identifierReference, UnresolvedNamespace(_)),
        visitLocationSpec(ctx.locationSpec))
    }
  }

  /**
   * Create a [[ShowNamespaces]] command.
   */
  override def visitShowNamespaces(ctx: ShowNamespacesContext): LogicalPlan = withOrigin(ctx) {
    val multiPart = Option(ctx.multipartIdentifier).map(visitMultipartIdentifier)
    ShowNamespaces(
      UnresolvedNamespace(multiPart.getOrElse(Seq.empty[String])),
      Option(ctx.pattern).map(x => string(visitStringLit(x))))
  }

  /**
   * Create a [[DescribeNamespace]].
   *
   * For example:
   * {{{
   *   DESCRIBE (DATABASE|SCHEMA|NAMESPACE) [EXTENDED] database;
   * }}}
   */
  override def visitDescribeNamespace(ctx: DescribeNamespaceContext): LogicalPlan =
    withOrigin(ctx) {
      DescribeNamespace(
        withIdentClause(ctx.identifierReference, UnresolvedNamespace(_)),
        ctx.EXTENDED != null)
    }

  def cleanTableProperties[ValueType](
      ctx: ParserRuleContext, properties: Map[String, ValueType]): Map[String, ValueType] = {
    import TableCatalog._
    val legacyOn = conf.getConf(SQLConf.LEGACY_PROPERTY_NON_RESERVED)
    properties.filter {
      case (PROP_PROVIDER, _) if !legacyOn =>
        throw QueryParsingErrors.cannotCleanReservedTablePropertyError(
          PROP_PROVIDER, ctx, "please use the USING clause to specify it")
      case (PROP_PROVIDER, _) => false
      case (PROP_LOCATION, _) if !legacyOn =>
        throw QueryParsingErrors.cannotCleanReservedTablePropertyError(
          PROP_LOCATION, ctx, "please use the LOCATION clause to specify it")
      case (PROP_LOCATION, _) => false
      case (PROP_OWNER, _) if !legacyOn =>
        throw QueryParsingErrors.cannotCleanReservedTablePropertyError(
          PROP_OWNER, ctx, "it will be set to the current user")
      case (PROP_OWNER, _) => false
      case (PROP_EXTERNAL, _) if !legacyOn =>
        throw QueryParsingErrors.cannotCleanReservedTablePropertyError(
          PROP_EXTERNAL, ctx, "please use CREATE EXTERNAL TABLE")
      case (PROP_EXTERNAL, _) => false
      // It's safe to set whatever table comment, so we don't make it a reserved table property.
      case (PROP_COMMENT, _) => true
      case (k, _) =>
        val isReserved = CatalogV2Util.TABLE_RESERVED_PROPERTIES.contains(k)
        if (!legacyOn && isReserved) {
          throw QueryParsingErrors.cannotCleanReservedTablePropertyError(
            k, ctx, "please remove it from the TBLPROPERTIES list.")
        }
        !isReserved
    }
  }

  def cleanTableOptions(
      ctx: ParserRuleContext,
      options: OptionList,
      location: Option[String]): (OptionList, Option[String]) = {
    var path = location
    val filtered = cleanTableProperties(ctx, options.options.toMap).filter {
      case (key, value) if key.equalsIgnoreCase("path") =>
        val newValue: String =
          if (value == null) {
            ""
          } else value match {
            case Literal(_, _: StringType) => value.toString
            case _ => throw QueryCompilationErrors.optionMustBeLiteralString(key)
          }
        if (path.nonEmpty) {
          throw QueryParsingErrors.duplicatedTablePathsFoundError(path.get, newValue, ctx)
        }
        path = Some(newValue)
        false
      case _ => true
    }
    (OptionList(filtered.toSeq), path)
  }

  /**
   * Create a [[SerdeInfo]] for creating tables.
   *
   * Format: STORED AS (name | INPUTFORMAT input_format OUTPUTFORMAT output_format)
   */
  override def visitCreateFileFormat(ctx: CreateFileFormatContext): SerdeInfo = withOrigin(ctx) {
    (ctx.fileFormat, ctx.storageHandler) match {
      // Expected format: INPUTFORMAT input_format OUTPUTFORMAT output_format
      case (c: TableFileFormatContext, null) =>
        SerdeInfo(formatClasses = Some(FormatClasses(string(visitStringLit(c.inFmt)),
          string(visitStringLit(c.outFmt)))))
      // Expected format: SEQUENCEFILE | TEXTFILE | RCFILE | ORC | PARQUET | AVRO
      case (c: GenericFileFormatContext, null) =>
        SerdeInfo(storedAs = Some(c.identifier.getText))
      case (null, storageHandler) =>
        invalidStatement("STORED BY", ctx)
      case _ =>
        throw QueryParsingErrors.storedAsAndStoredByBothSpecifiedError(ctx)
    }
  }

  /**
   * Create a [[SerdeInfo]] used for creating tables.
   *
   * Example format:
   * {{{
   *   SERDE serde_name [WITH SERDEPROPERTIES (k1=v1, k2=v2, ...)]
   * }}}
   *
   * OR
   *
   * {{{
   *   DELIMITED [FIELDS TERMINATED BY char [ESCAPED BY char]]
   *   [COLLECTION ITEMS TERMINATED BY char]
   *   [MAP KEYS TERMINATED BY char]
   *   [LINES TERMINATED BY char]
   *   [NULL DEFINED AS char]
   * }}}
   */
  def visitRowFormat(ctx: RowFormatContext): SerdeInfo = withOrigin(ctx) {
    ctx match {
      case serde: RowFormatSerdeContext => visitRowFormatSerde(serde)
      case delimited: RowFormatDelimitedContext => visitRowFormatDelimited(delimited)
    }
  }

  /**
   * Create SERDE row format name and properties pair.
   */
  override def visitRowFormatSerde(ctx: RowFormatSerdeContext): SerdeInfo = withOrigin(ctx) {
    import ctx._
    SerdeInfo(
      serde = Some(string(visitStringLit(name))),
      serdeProperties = Option(propertyList).map(visitPropertyKeyValues).getOrElse(Map.empty))
  }

  /**
   * Create a delimited row format properties object.
   */
  override def visitRowFormatDelimited(
      ctx: RowFormatDelimitedContext): SerdeInfo = withOrigin(ctx) {
    // Collect the entries if any.
    def entry(key: String, value: StringLitContext): Seq[(String, String)] = {
      Option(value).toSeq.map(x => key -> string(visitStringLit(x)))
    }
    // TODO we need proper support for the NULL format.
    val entries =
      entry("field.delim", ctx.fieldsTerminatedBy) ++
          entry("serialization.format", ctx.fieldsTerminatedBy) ++
          entry("escape.delim", ctx.escapedBy) ++
          // The following typo is inherited from Hive...
          entry("colelction.delim", ctx.collectionItemsTerminatedBy) ++
          entry("mapkey.delim", ctx.keysTerminatedBy) ++
          Option(ctx.linesSeparatedBy).toSeq.map { token =>
            val value = string(visitStringLit(token))
            validate(
              value == "\n",
              s"LINES TERMINATED BY only supports newline '\\n' right now: $value",
              ctx)
            "line.delim" -> value
          }
    SerdeInfo(serdeProperties = entries.toMap)
  }

  /**
   * Throw a [[ParseException]] if the user specified incompatible SerDes through ROW FORMAT
   * and STORED AS.
   *
   * The following are allowed. Anything else is not:
   *   ROW FORMAT SERDE ... STORED AS [SEQUENCEFILE | RCFILE | TEXTFILE]
   *   ROW FORMAT DELIMITED ... STORED AS TEXTFILE
   *   ROW FORMAT ... STORED AS INPUTFORMAT ... OUTPUTFORMAT ...
   */
  protected def validateRowFormatFileFormat(
      rowFormatCtx: RowFormatContext,
      createFileFormatCtx: CreateFileFormatContext,
      parentCtx: ParserRuleContext): Unit = {
    if (rowFormatCtx == null || createFileFormatCtx == null) {
      return
    }
    (rowFormatCtx, createFileFormatCtx.fileFormat) match {
      case (_, ffTable: TableFileFormatContext) => // OK
      case (rfSerde: RowFormatSerdeContext, ffGeneric: GenericFileFormatContext) =>
        ffGeneric.identifier.getText.toLowerCase(Locale.ROOT) match {
          case ("sequencefile" | "textfile" | "rcfile") => // OK
          case fmt =>
            operationNotAllowed(
              s"ROW FORMAT SERDE is incompatible with format '$fmt', which also specifies a serde",
              parentCtx)
        }
      case (rfDelimited: RowFormatDelimitedContext, ffGeneric: GenericFileFormatContext) =>
        ffGeneric.identifier.getText.toLowerCase(Locale.ROOT) match {
          case "textfile" => // OK
          case fmt => operationNotAllowed(
            s"ROW FORMAT DELIMITED is only compatible with 'textfile', not '$fmt'", parentCtx)
        }
      case _ =>
        // should never happen
        def str(ctx: ParserRuleContext): String = {
          (0 until ctx.getChildCount).map { i => ctx.getChild(i).getText }.mkString(" ")
        }
        operationNotAllowed(
          s"Unexpected combination of ${str(rowFormatCtx)} and ${str(createFileFormatCtx)}",
          parentCtx)
    }
  }

  protected def validateRowFormatFileFormat(
      rowFormatCtx: Seq[RowFormatContext],
      createFileFormatCtx: Seq[CreateFileFormatContext],
      parentCtx: ParserRuleContext): Unit = {
    if (rowFormatCtx.size == 1 && createFileFormatCtx.size == 1) {
      validateRowFormatFileFormat(rowFormatCtx.head, createFileFormatCtx.head, parentCtx)
    }
  }

  override def visitCreateTableClauses(ctx: CreateTableClausesContext): TableClauses = {
    checkDuplicateClauses(ctx.TBLPROPERTIES, "TBLPROPERTIES", ctx)
    checkDuplicateClauses(ctx.OPTIONS, "OPTIONS", ctx)
    checkDuplicateClauses(ctx.PARTITIONED, "PARTITIONED BY", ctx)
    checkDuplicateClauses(ctx.createFileFormat, "STORED AS/BY", ctx)
    checkDuplicateClauses(ctx.rowFormat, "ROW FORMAT", ctx)
    checkDuplicateClauses(ctx.commentSpec(), "COMMENT", ctx)
    checkDuplicateClauses(ctx.bucketSpec(), "CLUSTERED BY", ctx)
    checkDuplicateClauses(ctx.clusterBySpec(), "CLUSTER BY", ctx)
    checkDuplicateClauses(ctx.locationSpec, "LOCATION", ctx)

    if (ctx.skewSpec.size > 0) {
      invalidStatement("CREATE TABLE ... SKEWED BY", ctx)
    }

    val (partTransforms, partCols) =
      Option(ctx.partitioning).map(visitPartitionFieldList).getOrElse((Nil, Nil))
    val bucketSpec = ctx.bucketSpec().asScala.headOption.map(visitBucketSpec)
    val properties = Option(ctx.tableProps).map(visitPropertyKeyValues).getOrElse(Map.empty)
    val cleanedProperties = cleanTableProperties(ctx, properties)
    val options = Option(ctx.options).map(visitExpressionPropertyList)
      .getOrElse(OptionList(Seq.empty))
    val location = visitLocationSpecList(ctx.locationSpec())
    val (cleanedOptions, newLocation) = cleanTableOptions(ctx, options, location)
    val comment = visitCommentSpecList(ctx.commentSpec())
    val serdeInfo =
      getSerdeInfo(ctx.rowFormat.asScala.toSeq, ctx.createFileFormat.asScala.toSeq, ctx)
    val clusterBySpec = ctx.clusterBySpec().asScala.headOption.map(visitClusterBySpec)

    if (clusterBySpec.isDefined) {
      if (partCols.nonEmpty || partTransforms.nonEmpty) {
        throw QueryParsingErrors.clusterByWithPartitionedBy(ctx)
      }
      if (bucketSpec.isDefined) {
        throw QueryParsingErrors.clusterByWithBucketing(ctx)
      }
    }

    (partTransforms, partCols, bucketSpec, cleanedProperties, cleanedOptions, newLocation, comment,
      serdeInfo, clusterBySpec)
  }

  protected def getSerdeInfo(
      rowFormatCtx: Seq[RowFormatContext],
      createFileFormatCtx: Seq[CreateFileFormatContext],
      ctx: ParserRuleContext): Option[SerdeInfo] = {
    validateRowFormatFileFormat(rowFormatCtx, createFileFormatCtx, ctx)
    val rowFormatSerdeInfo = rowFormatCtx.map(visitRowFormat)
    val fileFormatSerdeInfo = createFileFormatCtx.map(visitCreateFileFormat)
    (fileFormatSerdeInfo ++ rowFormatSerdeInfo).reduceLeftOption((l, r) => l.merge(r))
  }

  private def partitionExpressions(
      partTransforms: Seq[Transform],
      partCols: Seq[ColumnDefinition],
      ctx: ParserRuleContext): Seq[Transform] = {
    if (partTransforms.nonEmpty) {
      if (partCols.nonEmpty) {
        val references = partTransforms.map(_.describe()).mkString(", ")
        val columns = partCols
          .map(column => s"${column.name} ${column.dataType.simpleString}")
          .mkString(", ")
        operationNotAllowed(
          s"""PARTITION BY: Cannot mix partition expressions and partition columns:
             |Expressions: $references
             |Columns: $columns""".stripMargin, ctx)

      }
      partTransforms
    } else {
      // columns were added to create the schema. convert to column references
      partCols.map { column =>
        IdentityTransform(FieldReference(Seq(column.name)))
      }
    }
  }

  /**
   * Create a table, returning a [[CreateTable]] or [[CreateTableAsSelect]] logical plan.
   *
   * Expected format:
   * {{{
   *   CREATE [TEMPORARY] TABLE [IF NOT EXISTS] [db_name.]table_name
   *   [USING table_provider]
   *   create_table_clauses
   *   [[AS] select_statement];
   *
   *   create_table_clauses (order insensitive):
   *     [PARTITIONED BY (partition_fields)]
   *     [OPTIONS table_property_list]
   *     [ROW FORMAT row_format]
   *     [STORED AS file_format]
   *     [CLUSTER BY (col_name, col_name, ...)]
   *     [CLUSTERED BY (col_name, col_name, ...)
   *       [SORTED BY (col_name [ASC|DESC], ...)]
   *       INTO num_buckets BUCKETS
   *     ]
   *     [LOCATION path]
   *     [COMMENT table_comment]
   *     [TBLPROPERTIES (property_name=property_value, ...)]
   *
   *   partition_fields:
   *     col_name, transform(col_name), transform(constant, col_name), ... |
   *     col_name data_type [NOT NULL] [COMMENT col_comment], ...
   * }}}
   */
  override def visitCreateTable(ctx: CreateTableContext): LogicalPlan = withOrigin(ctx) {
    val (identifierContext, temp, ifNotExists, external) =
      visitCreateTableHeader(ctx.createTableHeader)

    val columns = Option(ctx.colDefinitionList()).map(visitColDefinitionList).getOrElse(Nil)
    val provider = Option(ctx.tableProvider).map(_.multipartIdentifier.getText)
    val (partTransforms, partCols, bucketSpec, properties, options, location,
      comment, serdeInfo, clusterBySpec) = visitCreateTableClauses(ctx.createTableClauses())

    if (provider.isDefined && serdeInfo.isDefined) {
      invalidStatement(s"CREATE TABLE ... USING ... ${serdeInfo.get.describe}", ctx)
    }

    if (temp) {
      val asSelect = if (ctx.query == null) "" else " AS ..."
      operationNotAllowed(
        s"CREATE TEMPORARY TABLE ...$asSelect, use CREATE TEMPORARY VIEW instead", ctx)
    }

    val partitioning =
      partitionExpressions(partTransforms, partCols, ctx) ++
        bucketSpec.map(_.asTransform) ++
        clusterBySpec.map(_.asTransform)

    val tableSpec = UnresolvedTableSpec(properties, provider, options, location, comment,
      serdeInfo, external)

    Option(ctx.query).map(plan) match {
      case Some(_) if columns.nonEmpty =>
        operationNotAllowed(
          "Schema may not be specified in a Create Table As Select (CTAS) statement",
          ctx)

      case Some(_) if partCols.nonEmpty =>
        // non-reference partition columns are not allowed because schema can't be specified
        operationNotAllowed(
          "Partition column types may not be specified in Create Table As Select (CTAS)",
          ctx)

      case Some(query) =>
        CreateTableAsSelect(withIdentClause(identifierContext, UnresolvedIdentifier(_)),
          partitioning, query, tableSpec, Map.empty, ifNotExists)

      case _ =>
        // Note: table schema includes both the table columns list and the partition columns
        // with data type.
        val allColumns = columns ++ partCols
        CreateTable(
          withIdentClause(identifierContext, UnresolvedIdentifier(_)),
          allColumns, partitioning, tableSpec, ignoreIfExists = ifNotExists)
    }
  }

  /**
   * Replace a table, returning a [[ReplaceTable]] or [[ReplaceTableAsSelect]]
   * logical plan.
   *
   * Expected format:
   * {{{
   *   [CREATE OR] REPLACE TABLE [db_name.]table_name
   *   [USING table_provider]
   *   replace_table_clauses
   *   [[AS] select_statement];
   *
   *   replace_table_clauses (order insensitive):
   *     [OPTIONS table_property_list]
   *     [PARTITIONED BY (partition_fields)]
   *     [CLUSTER BY (col_name, col_name, ...)]
   *     [CLUSTERED BY (col_name, col_name, ...)
   *       [SORTED BY (col_name [ASC|DESC], ...)]
   *       INTO num_buckets BUCKETS
   *     ]
   *     [LOCATION path]
   *     [COMMENT table_comment]
   *     [TBLPROPERTIES (property_name=property_value, ...)]
   *
   *   partition_fields:
   *     col_name, transform(col_name), transform(constant, col_name), ... |
   *     col_name data_type [NOT NULL] [COMMENT col_comment], ...
   * }}}
   */
  override def visitReplaceTable(ctx: ReplaceTableContext): LogicalPlan = withOrigin(ctx) {
    val orCreate = ctx.replaceTableHeader().CREATE() != null
    val (partTransforms, partCols, bucketSpec, properties, options, location, comment, serdeInfo,
      clusterBySpec) = visitCreateTableClauses(ctx.createTableClauses())
    val columns = Option(ctx.colDefinitionList()).map(visitColDefinitionList).getOrElse(Nil)
    val provider = Option(ctx.tableProvider).map(_.multipartIdentifier.getText)

    if (provider.isDefined && serdeInfo.isDefined) {
      invalidStatement(s"REPLACE TABLE ... USING ... ${serdeInfo.get.describe}", ctx)
    }

    val partitioning =
      partitionExpressions(partTransforms, partCols, ctx) ++
        bucketSpec.map(_.asTransform) ++
        clusterBySpec.map(_.asTransform)

    val tableSpec = UnresolvedTableSpec(properties, provider, options, location, comment,
      serdeInfo, external = false)

    Option(ctx.query).map(plan) match {
      case Some(_) if columns.nonEmpty =>
        operationNotAllowed(
          "Schema may not be specified in a Replace Table As Select (RTAS) statement",
          ctx)

      case Some(_) if partCols.nonEmpty =>
        // non-reference partition columns are not allowed because schema can't be specified
        operationNotAllowed(
          "Partition column types may not be specified in Replace Table As Select (RTAS)",
          ctx)

      case Some(query) =>
        ReplaceTableAsSelect(
          withIdentClause(ctx.replaceTableHeader.identifierReference(), UnresolvedIdentifier(_)),
          partitioning, query, tableSpec, writeOptions = Map.empty, orCreate = orCreate)

      case _ =>
        // Note: table schema includes both the table columns list and the partition columns
        // with data type.
        val allColumns = columns ++ partCols
        ReplaceTable(
          withIdentClause(ctx.replaceTableHeader.identifierReference(), UnresolvedIdentifier(_)),
          allColumns, partitioning, tableSpec, orCreate = orCreate)
    }
  }

  /**
   * Create a [[DropTable]] command.
   */
  override def visitDropTable(ctx: DropTableContext): LogicalPlan = withOrigin(ctx) {
    // DROP TABLE works with either a table or a temporary view.
    DropTable(
      withIdentClause(ctx.identifierReference, UnresolvedIdentifier(_, allowTemp = true)),
      ctx.EXISTS != null,
      ctx.PURGE != null)
  }

  /**
   * Create a [[DropView]] command.
   */
  override def visitDropView(ctx: DropViewContext): AnyRef = withOrigin(ctx) {
    DropView(
      withIdentClause(ctx.identifierReference, UnresolvedIdentifier(_, allowTemp = true)),
      ctx.EXISTS != null)
  }

  /**
   * Create a [[SetCatalogAndNamespace]] command.
   */
  override def visitUse(ctx: UseContext): LogicalPlan = withOrigin(ctx) {
    SetCatalogAndNamespace(withIdentClause(ctx.identifierReference, UnresolvedNamespace(_)))
  }

  /**
   * Create a [[ShowTables]] command.
   */
  override def visitShowTables(ctx: ShowTablesContext): LogicalPlan = withOrigin(ctx) {
    val ns = if (ctx.identifierReference() != null) {
      withIdentClause(ctx.identifierReference, UnresolvedNamespace(_))
    } else {
      CurrentNamespace
    }
    ShowTables(ns, Option(ctx.pattern).map(x => string(visitStringLit(x))))
  }

  /**
   * Create a [[ShowTablesExtended]] or [[ShowTablePartition]] command.
   */
  override def visitShowTableExtended(
      ctx: ShowTableExtendedContext): LogicalPlan = withOrigin(ctx) {
    Option(ctx.partitionSpec).map { spec =>
      val table = withOrigin(ctx.pattern) {
        if (ctx.identifierReference() != null) {
          withIdentClause(ctx.identifierReference(), ns => {
            val names = ns :+ string(visitStringLit(ctx.pattern))
            UnresolvedTable(names, "SHOW TABLE EXTENDED ... PARTITION ...")
          })
        } else {
          val names = Seq.empty[String] :+ string(visitStringLit(ctx.pattern))
          UnresolvedTable(names, "SHOW TABLE EXTENDED ... PARTITION ...")
        }
      }
      ShowTablePartition(table, UnresolvedPartitionSpec(visitNonOptionalPartitionSpec(spec)))
    }.getOrElse {
      val ns = if (ctx.identifierReference() != null) {
        withIdentClause(ctx.identifierReference, UnresolvedNamespace(_))
      } else {
        CurrentNamespace
      }
      ShowTablesExtended(ns, string(visitStringLit(ctx.pattern)))
    }
  }

  /**
   * Create a [[ShowViews]] command.
   */
  override def visitShowViews(ctx: ShowViewsContext): LogicalPlan = withOrigin(ctx) {
    val ns = if (ctx.identifierReference() != null) {
      withIdentClause(ctx.identifierReference, UnresolvedNamespace(_))
    } else {
      CurrentNamespace
    }
    ShowViews(ns, Option(ctx.pattern).map(x => string(visitStringLit(x))))
  }

  override def visitColPosition(ctx: ColPositionContext): ColumnPosition = {
    ctx.position.getType match {
      case SqlBaseParser.FIRST => ColumnPosition.first()
      case SqlBaseParser.AFTER => ColumnPosition.after(ctx.afterCol.getText)
    }
  }

  /**
   * Parse new column info from ADD COLUMN into a QualifiedColType.
   */
  override def visitQualifiedColTypeWithPosition(
      ctx: QualifiedColTypeWithPositionContext): QualifiedColType = withOrigin(ctx) {
    val name = typedVisit[Seq[String]](ctx.name)
    // Check that no duplicates exist among any ALTER TABLE ADD|REPLACE column options specified.
    var nullable = true
    var defaultExpression: Option[DefaultExpressionContext] = None
    var commentSpec: Option[CommentSpecContext] = None
    var colPosition: Option[ColPositionContext] = None
    val columnName = name.last
    ctx.colDefinitionDescriptorWithPosition.asScala.foreach { option =>
      blockBang(option.errorCapturingNot)

      if (option.NULL != null) {
        blockBang(option.errorCapturingNot)
        if (!nullable) {
          throw QueryParsingErrors.duplicateTableColumnDescriptor(
            option, columnName, "NOT NULL", isCreate = false)
        }
        nullable = false
      }
      Option(option.defaultExpression()).foreach { expr =>
        if (defaultExpression.isDefined) {
          throw QueryParsingErrors.duplicateTableColumnDescriptor(
            option, columnName, "DEFAULT", isCreate = false)
        }
        defaultExpression = Some(expr)
      }
      Option(option.commentSpec()).foreach { spec =>
        if (commentSpec.isDefined) {
          throw QueryParsingErrors.duplicateTableColumnDescriptor(
            option, columnName, "COMMENT", isCreate = false)
        }
        commentSpec = Some(spec)
      }
      Option(option.colPosition()).foreach { spec =>
        if (colPosition.isDefined) {
          throw QueryParsingErrors.duplicateTableColumnDescriptor(
            option, columnName, "FIRST|AFTER", isCreate = false)
        }
        colPosition = Some(spec)
      }
    }

    // Add the 'DEFAULT expression' clause in the column definition, if any, to the column metadata.
    val defaultExpr = defaultExpression.map(visitDefaultExpression).map { field =>
      if (conf.getConf(SQLConf.ENABLE_DEFAULT_COLUMNS)) {
        field.originalSQL
      } else {
        throw QueryParsingErrors.defaultColumnNotEnabledError(ctx)
      }
    }

    QualifiedColType(
      path = if (name.length > 1) Some(UnresolvedFieldName(name.init)) else None,
      colName = name.last,
      dataType = typedVisit[DataType](ctx.dataType),
      nullable = nullable,
      comment = commentSpec.map(visitCommentSpec),
      position = colPosition.map( pos =>
        UnresolvedFieldPosition(typedVisit[ColumnPosition](pos))),
      default = defaultExpr)
  }

  /**
   * Parse a [[AlterTableAddColumns]] command.
   *
   * For example:
   * {{{
   *   ALTER TABLE table1
   *   ADD COLUMNS (col_name data_type [COMMENT col_comment], ...);
   * }}}
   */
  override def visitAddTableColumns(ctx: AddTableColumnsContext): LogicalPlan = withOrigin(ctx) {
    val colToken = if (ctx.COLUMN() != null) "COLUMN" else "COLUMNS"
    AddColumns(
      createUnresolvedTable(ctx.identifierReference, s"ALTER TABLE ... ADD $colToken"),
      ctx.columns.qualifiedColTypeWithPosition.asScala.map(typedVisit[QualifiedColType]).toSeq
    )
  }

  /**
   * Parse a [[AlterTableRenameColumn]] command.
   *
   * For example:
   * {{{
   *   ALTER TABLE table1 RENAME COLUMN a.b.c TO x
   * }}}
   */
  override def visitRenameTableColumn(
      ctx: RenameTableColumnContext): LogicalPlan = withOrigin(ctx) {
    RenameColumn(
      createUnresolvedTable(ctx.table, "ALTER TABLE ... RENAME COLUMN"),
      UnresolvedFieldName(typedVisit[Seq[String]](ctx.from)),
      ctx.to.getText)
  }

  /**
   * Parse a [[AlterTableAlterColumn]] command to alter a column's property.
   *
   * For example:
   * {{{
   *   ALTER TABLE table1 ALTER COLUMN a.b.c TYPE bigint
   *   ALTER TABLE table1 ALTER COLUMN a.b.c SET NOT NULL
   *   ALTER TABLE table1 ALTER COLUMN a.b.c DROP NOT NULL
   *   ALTER TABLE table1 ALTER COLUMN a.b.c COMMENT 'new comment'
   *   ALTER TABLE table1 ALTER COLUMN a.b.c FIRST
   *   ALTER TABLE table1 ALTER COLUMN a.b.c AFTER x
   * }}}
   */
  override def visitAlterTableAlterColumn(
      ctx: AlterTableAlterColumnContext): LogicalPlan = withOrigin(ctx) {
    val action = ctx.alterColumnAction
    val verb = if (ctx.CHANGE != null) "CHANGE" else "ALTER"
    if (action == null) {
      operationNotAllowed(
        s"ALTER TABLE table $verb COLUMN requires a TYPE, a SET/DROP, a COMMENT, or a FIRST/AFTER",
        ctx)
    }
    val dataType = if (action.dataType != null) {
      Some(typedVisit[DataType](action.dataType))
    } else {
      None
    }
    val nullable = if (action.setOrDrop != null) {
      action.setOrDrop.getType match {
        case SqlBaseParser.SET => Some(false)
        case SqlBaseParser.DROP => Some(true)
      }
    } else {
      None
    }
    val comment = if (action.commentSpec != null) {
      Some(visitCommentSpec(action.commentSpec()))
    } else {
      None
    }
    val position = if (action.colPosition != null) {
      Some(UnresolvedFieldPosition(typedVisit[ColumnPosition](action.colPosition)))
    } else {
      None
    }
    val setDefaultExpression: Option[String] =
      if (action.defaultExpression != null) {
        Option(action.defaultExpression()).map(visitDefaultExpression).map(_.originalSQL)
      } else if (action.dropDefault != null) {
        Some("")
      } else {
        None
      }
    if (setDefaultExpression.isDefined && !conf.getConf(SQLConf.ENABLE_DEFAULT_COLUMNS)) {
      throw QueryParsingErrors.defaultColumnNotEnabledError(ctx)
    }

    assert(Seq(dataType, nullable, comment, position, setDefaultExpression)
      .count(_.nonEmpty) == 1)

    AlterColumn(
      createUnresolvedTable(ctx.table, s"ALTER TABLE ... $verb COLUMN"),
      UnresolvedFieldName(typedVisit[Seq[String]](ctx.column)),
      dataType = dataType,
      nullable = nullable,
      comment = comment,
      position = position,
      setDefaultExpression = setDefaultExpression)
  }

  /**
   * Parse a [[AlterTableAlterColumn]] command. This is Hive SQL syntax.
   *
   * For example:
   * {{{
   *   ALTER TABLE table [PARTITION partition_spec]
   *   CHANGE [COLUMN] column_old_name column_new_name column_dataType [COMMENT column_comment]
   *   [FIRST | AFTER column_name];
   * }}}
   */
  override def visitHiveChangeColumn(ctx: HiveChangeColumnContext): LogicalPlan = withOrigin(ctx) {
    if (ctx.partitionSpec != null) {
      invalidStatement("ALTER TABLE ... PARTITION ... CHANGE COLUMN", ctx)
    }
    val columnNameParts = typedVisit[Seq[String]](ctx.colName)
    if (!conf.resolver(columnNameParts.last, ctx.colType().colName.getText)) {
      throw QueryParsingErrors.operationInHiveStyleCommandUnsupportedError("Renaming column",
        "ALTER COLUMN", ctx, Some("please run RENAME COLUMN instead"))
    }
    if (ctx.colType.NULL != null) {
      throw QueryParsingErrors.operationInHiveStyleCommandUnsupportedError(
        "NOT NULL", "ALTER COLUMN", ctx,
        Some("please run ALTER COLUMN ... SET/DROP NOT NULL instead"))
    }

    AlterColumn(
      createUnresolvedTable(ctx.table, "ALTER TABLE ... CHANGE COLUMN"),
      UnresolvedFieldName(columnNameParts),
      dataType = Option(ctx.colType().dataType()).map(typedVisit[DataType]),
      nullable = None,
      comment = Option(ctx.colType().commentSpec()).map(visitCommentSpec),
      position = Option(ctx.colPosition).map(
        pos => UnresolvedFieldPosition(typedVisit[ColumnPosition](pos))),
      setDefaultExpression = None)
  }

  override def visitHiveReplaceColumns(
      ctx: HiveReplaceColumnsContext): LogicalPlan = withOrigin(ctx) {
    if (ctx.partitionSpec != null) {
      invalidStatement("ALTER TABLE ... PARTITION ... REPLACE COLUMNS", ctx)
    }
    ReplaceColumns(
      createUnresolvedTable(ctx.table, "ALTER TABLE ... REPLACE COLUMNS"),
      ctx.columns.qualifiedColTypeWithPosition.asScala.map { colType =>
        val name = typedVisit[Seq[String]](colType.name)
        if (name.length > 1) {
          throw QueryParsingErrors.operationInHiveStyleCommandUnsupportedError(
            "Replacing with a nested column", "REPLACE COLUMNS", ctx)
        }
        var commentSpec: Option[CommentSpecContext] = None
        colType.colDefinitionDescriptorWithPosition.asScala.foreach { opt =>
          blockBang(opt.errorCapturingNot)

          if (opt.NULL != null) {
            throw QueryParsingErrors.operationInHiveStyleCommandUnsupportedError(
              "NOT NULL", "REPLACE COLUMNS", ctx)
          }
          if (opt.colPosition != null) {
            throw QueryParsingErrors.operationInHiveStyleCommandUnsupportedError(
              "Column position", "REPLACE COLUMNS", ctx)
          }
          if (Option(opt.defaultExpression()).map(visitDefaultExpression).isDefined) {
            throw QueryParsingErrors.defaultColumnNotImplementedYetError(ctx)
          }
          Option(opt.commentSpec()).foreach { spec =>
            if (commentSpec.isDefined) {
              throw QueryParsingErrors.duplicateTableColumnDescriptor(
                opt, name.last, "COMMENT", isCreate = false, alterType = "REPLACE")
            }
            commentSpec = Some(spec)
          }
        }
        QualifiedColType(
          path = None,
          colName = name.last,
          dataType = typedVisit[DataType](colType.dataType),
          nullable = true,
          comment = commentSpec.map(visitCommentSpec),
          position = None,
          default = None)
      }.toSeq
    )
  }

  /**
   * Parse a [[AlterTableDropColumns]] command.
   *
   * For example:
   * {{{
   *   ALTER TABLE table1 DROP COLUMN a.b.c
   *   ALTER TABLE table1 DROP COLUMNS a.b.c, x, y
   * }}}
   */
  override def visitDropTableColumns(
      ctx: DropTableColumnsContext): LogicalPlan = withOrigin(ctx) {
    val ifExists = ctx.EXISTS() != null
    val columnsToDrop = ctx.columns.multipartIdentifier.asScala.map(typedVisit[Seq[String]])
    DropColumns(
      createUnresolvedTable(ctx.identifierReference, "ALTER TABLE ... DROP COLUMNS"),
      columnsToDrop.map(UnresolvedFieldName(_)).toSeq,
      ifExists)
  }

  /**
   * Parse a [[AlterTableClusterBy]] command.
   *
   * For example:
   * {{{
   *   ALTER TABLE table1 CLUSTER BY (a.b.c)
   *   ALTER TABLE table1 CLUSTER BY NONE
   * }}}
   */
  override def visitAlterClusterBy(ctx: AlterClusterByContext): LogicalPlan = withOrigin(ctx) {
    val table = createUnresolvedTable(ctx.identifierReference, "ALTER TABLE ... CLUSTER BY")
    if (ctx.NONE() != null) {
      AlterTableClusterBy(table, None)
    } else {
      assert(ctx.clusterBySpec() != null)
      AlterTableClusterBy(table, Some(visitClusterBySpec(ctx.clusterBySpec())))
    }
  }

  /**
   * Parse [[SetViewProperties]] or [[SetTableProperties]] commands.
   *
   * For example:
   * {{{
   *   ALTER TABLE table SET TBLPROPERTIES ('table_property' = 'property_value');
   *   ALTER VIEW view SET TBLPROPERTIES ('table_property' = 'property_value');
   * }}}
   */
  override def visitSetTableProperties(
      ctx: SetTablePropertiesContext): LogicalPlan = withOrigin(ctx) {
    val properties = visitPropertyKeyValues(ctx.propertyList)
    val cleanedTableProperties = cleanTableProperties(ctx, properties)
    if (ctx.VIEW != null) {
      SetViewProperties(
        createUnresolvedView(
          ctx.identifierReference,
          commandName = "ALTER VIEW ... SET TBLPROPERTIES",
          allowTemp = false,
          suggestAlternative = true),
        cleanedTableProperties)
    } else {
      SetTableProperties(
        createUnresolvedTable(
          ctx.identifierReference,
          "ALTER TABLE ... SET TBLPROPERTIES",
          true),
        cleanedTableProperties)
    }
  }

  /**
   * Parse [[UnsetViewProperties]] or [[UnsetTableProperties]] commands.
   *
   * For example:
   * {{{
   *   ALTER TABLE table UNSET TBLPROPERTIES [IF EXISTS] ('comment', 'key');
   *   ALTER VIEW view UNSET TBLPROPERTIES [IF EXISTS] ('comment', 'key');
   * }}}
   */
  override def visitUnsetTableProperties(
      ctx: UnsetTablePropertiesContext): LogicalPlan = withOrigin(ctx) {
    val properties = visitPropertyKeys(ctx.propertyList)
    val cleanedProperties = cleanTableProperties(ctx, properties.map(_ -> "").toMap).keys.toSeq

    val ifExists = ctx.EXISTS != null
    if (ctx.VIEW != null) {
      UnsetViewProperties(
        createUnresolvedView(
          ctx.identifierReference,
          commandName = "ALTER VIEW ... UNSET TBLPROPERTIES",
          allowTemp = false,
          suggestAlternative = true),
        cleanedProperties,
        ifExists)
    } else {
      UnsetTableProperties(
        createUnresolvedTable(
          ctx.identifierReference,
          "ALTER TABLE ... UNSET TBLPROPERTIES",
          true),
        cleanedProperties,
        ifExists)
    }
  }

  /**
   * Create an [[SetTableLocation]] command.
   *
   * For example:
   * {{{
   *   ALTER TABLE table_name [PARTITION partition_spec] SET LOCATION "loc";
   * }}}
   */
  override def visitSetTableLocation(ctx: SetTableLocationContext): LogicalPlan = withOrigin(ctx) {
    SetTableLocation(
      createUnresolvedTable(
        ctx.identifierReference,
        "ALTER TABLE ... SET LOCATION ..."),
      Option(ctx.partitionSpec).map(visitNonOptionalPartitionSpec),
      visitLocationSpec(ctx.locationSpec))
  }

  /**
   * Create a [[DescribeColumn]] or [[DescribeRelation]] commands.
   */
  override def visitDescribeRelation(ctx: DescribeRelationContext): LogicalPlan = withOrigin(ctx) {
    val isExtended = ctx.EXTENDED != null || ctx.FORMATTED != null
    val relation = createUnresolvedTableOrView(ctx.identifierReference, "DESCRIBE TABLE")
    if (ctx.describeColName != null) {
      if (ctx.partitionSpec != null) {
        throw QueryParsingErrors.descColumnForPartitionUnsupportedError(ctx)
      } else {
        DescribeColumn(
          relation,
          UnresolvedAttribute(ctx.describeColName.nameParts.asScala.map(_.getText).toSeq),
          isExtended)
      }
    } else {
      val partitionSpec = if (ctx.partitionSpec != null) {
        // According to the syntax, visitPartitionSpec returns `Map[String, Option[String]]`.
        visitPartitionSpec(ctx.partitionSpec).map {
          case (key, Some(value)) => key -> value
          case (key, _) =>
            throw QueryParsingErrors.emptyPartitionKeyError(key, ctx.partitionSpec)
        }
      } else {
        Map.empty[String, String]
      }
      DescribeRelation(relation, partitionSpec, isExtended)
    }
  }

  /**
   * Create an [[AnalyzeTable]], or an [[AnalyzeColumn]].
   * Example SQL for analyzing a table or a set of partitions :
   * {{{
   *   ANALYZE TABLE multi_part_name [PARTITION (partcol1[=val1], partcol2[=val2], ...)]
   *   COMPUTE STATISTICS [NOSCAN];
   * }}}
   *
   * Example SQL for analyzing columns :
   * {{{
   *   ANALYZE TABLE multi_part_name COMPUTE STATISTICS FOR COLUMNS column1, column2;
   * }}}
   *
   * Example SQL for analyzing all columns of a table:
   * {{{
   *   ANALYZE TABLE multi_part_name COMPUTE STATISTICS FOR ALL COLUMNS;
   * }}}
   */
  override def visitAnalyze(ctx: AnalyzeContext): LogicalPlan = withOrigin(ctx) {
    def checkPartitionSpec(): Unit = {
      if (ctx.partitionSpec != null) {
        logWarning(
          log"Partition specification is ignored when collecting column statistics: " +
            log"${MDC(PARTITION_SPECIFICATION, ctx.partitionSpec.getText)}")
      }
    }
    if (ctx.identifier != null &&
        ctx.identifier.getText.toLowerCase(Locale.ROOT) != "noscan") {
      throw QueryParsingErrors.computeStatisticsNotExpectedError(ctx.identifier())
    }

    if (ctx.ALL() != null) {
      checkPartitionSpec()
      AnalyzeColumn(
        createUnresolvedTableOrView(ctx.identifierReference, "ANALYZE TABLE ... FOR ALL COLUMNS"),
        None,
        allColumns = true)
    } else if (ctx.identifierSeq() == null) {
      val partitionSpec = if (ctx.partitionSpec != null) {
        visitPartitionSpec(ctx.partitionSpec)
      } else {
        Map.empty[String, Option[String]]
      }
      AnalyzeTable(
        createUnresolvedTableOrView(
          ctx.identifierReference,
          "ANALYZE TABLE",
          allowTempView = false),
        partitionSpec,
        noScan = ctx.identifier != null)
    } else {
      checkPartitionSpec()
      AnalyzeColumn(
        createUnresolvedTableOrView(ctx.identifierReference, "ANALYZE TABLE ... FOR COLUMNS ..."),
        Option(visitIdentifierSeq(ctx.identifierSeq())),
        allColumns = false)
    }
  }

  /**
   * Create an [[AnalyzeTables]].
   * Example SQL for analyzing all tables in default database:
   * {{{
   *   ANALYZE TABLES IN default COMPUTE STATISTICS;
   * }}}
   */
  override def visitAnalyzeTables(ctx: AnalyzeTablesContext): LogicalPlan = withOrigin(ctx) {
    if (ctx.identifier != null &&
      ctx.identifier.getText.toLowerCase(Locale.ROOT) != "noscan") {
      throw QueryParsingErrors.computeStatisticsNotExpectedError(ctx.identifier())
    }
    val ns = if (ctx.identifierReference() != null) {
      withIdentClause(ctx.identifierReference, UnresolvedNamespace(_))
    } else {
      CurrentNamespace
    }
    AnalyzeTables(ns, noScan = ctx.identifier != null)
  }

  /**
   * Create a [[RepairTable]].
   *
   * For example:
   * {{{
   *   [MSCK] REPAIR TABLE multi_part_name [{ADD|DROP|SYNC} PARTITIONS]
   * }}}
   */
  override def visitRepairTable(ctx: RepairTableContext): LogicalPlan = withOrigin(ctx) {
    val (enableAddPartitions, enableDropPartitions, option) =
      if (ctx.SYNC() != null) {
        (true, true, " ... SYNC PARTITIONS")
      } else if (ctx.DROP() != null) {
        (false, true, " ... DROP PARTITIONS")
      } else if (ctx.ADD() != null) {
        (true, false, " ... ADD PARTITIONS")
      } else {
        (true, false, "")
      }
    RepairTable(
      createUnresolvedTable(ctx.identifierReference, s"MSCK REPAIR TABLE$option"),
      enableAddPartitions,
      enableDropPartitions)
  }

  /**
   * Create a [[LoadData]].
   *
   * For example:
   * {{{
   *   LOAD DATA [LOCAL] INPATH 'filepath' [OVERWRITE] INTO TABLE multi_part_name
   *   [PARTITION (partcol1=val1, partcol2=val2 ...)]
   * }}}
   */
  override def visitLoadData(ctx: LoadDataContext): LogicalPlan = withOrigin(ctx) {
    LoadData(
      child = createUnresolvedTable(ctx.identifierReference, "LOAD DATA"),
      path = string(visitStringLit(ctx.path)),
      isLocal = ctx.LOCAL != null,
      isOverwrite = ctx.OVERWRITE != null,
      partition = Option(ctx.partitionSpec).map(visitNonOptionalPartitionSpec)
    )
  }

  /**
   * Creates a [[ShowCreateTable]]
   */
  override def visitShowCreateTable(ctx: ShowCreateTableContext): LogicalPlan = withOrigin(ctx) {
    ShowCreateTable(
      createUnresolvedTableOrView(
        ctx.identifierReference,
        "SHOW CREATE TABLE",
        allowTempView = false),
      ctx.SERDE != null)
  }

  /**
   * Create a [[CacheTable]] or [[CacheTableAsSelect]].
   *
   * For example:
   * {{{
   *   CACHE [LAZY] TABLE multi_part_name
   *   [OPTIONS tablePropertyList] [[AS] query]
   * }}}
   */
  override def visitCacheTable(ctx: CacheTableContext): LogicalPlan = withOrigin(ctx) {
    import org.apache.spark.sql.connector.catalog.CatalogV2Implicits._

    val query = Option(ctx.query).map(plan)
    withIdentClause(ctx.identifierReference, ident => {
      if (query.isDefined && ident.length > 1) {
        val catalogAndNamespace = ident.init
        throw QueryParsingErrors.addCatalogInCacheTableAsSelectNotAllowedError(
          catalogAndNamespace.quoted, ctx)
      }
      val options = Option(ctx.options).map(visitPropertyKeyValues).getOrElse(Map.empty)
      val isLazy = ctx.LAZY != null
      if (query.isDefined) {
        CacheTableAsSelect(ident.head, query.get, source(ctx.query()), isLazy, options)
      } else {
        CacheTable(createUnresolvedRelation(ctx.identifierReference, ident), ident, isLazy, options)
      }
    })
  }

  /**
   * Create an [[UncacheTable]] logical plan.
   */
  override def visitUncacheTable(ctx: UncacheTableContext): LogicalPlan = withOrigin(ctx) {
    UncacheTable(createUnresolvedRelation(ctx.identifierReference), ctx.EXISTS != null)
  }

  /**
   * Create a [[TruncateTable]] command.
   *
   * For example:
   * {{{
   *   TRUNCATE TABLE multi_part_name [PARTITION (partcol1=val1, partcol2=val2 ...)]
   * }}}
   */
  override def visitTruncateTable(ctx: TruncateTableContext): LogicalPlan = withOrigin(ctx) {
    val table = createUnresolvedTable(ctx.identifierReference, "TRUNCATE TABLE")
    Option(ctx.partitionSpec).map { spec =>
      TruncatePartition(table, UnresolvedPartitionSpec(visitNonOptionalPartitionSpec(spec)))
    }.getOrElse(TruncateTable(table))
  }

  /**
   * A command for users to list the partition names of a table. If partition spec is specified,
   * partitions that match the spec are returned. Otherwise an empty result set is returned.
   *
   * This function creates a [[ShowPartitionsStatement]] logical plan
   *
   * The syntax of using this command in SQL is:
   * {{{
   *   SHOW PARTITIONS multi_part_name [partition_spec];
   * }}}
   */
  override def visitShowPartitions(ctx: ShowPartitionsContext): LogicalPlan = withOrigin(ctx) {
    val partitionKeys = Option(ctx.partitionSpec).map { specCtx =>
      UnresolvedPartitionSpec(visitNonOptionalPartitionSpec(specCtx), None)
    }
    ShowPartitions(
      createUnresolvedTable(ctx.identifierReference, "SHOW PARTITIONS"),
      partitionKeys)
  }

  /**
   * Create a [[RefreshTable]].
   *
   * For example:
   * {{{
   *   REFRESH TABLE multi_part_name
   * }}}
   */
  override def visitRefreshTable(ctx: RefreshTableContext): LogicalPlan = withOrigin(ctx) {
    RefreshTable(createUnresolvedTableOrView(ctx.identifierReference, "REFRESH TABLE"))
  }

  /**
   * A command for users to list the column names for a table.
   * This function creates a [[ShowColumns]] logical plan.
   *
   * The syntax of using this command in SQL is:
   * {{{
   *   SHOW COLUMNS (FROM | IN) tableName=multipartIdentifier
   *        ((FROM | IN) namespace=multipartIdentifier)?
   * }}}
   */
  override def visitShowColumns(ctx: ShowColumnsContext): LogicalPlan = withOrigin(ctx) {
    withIdentClause(ctx.table, ident => {
      val table = createUnresolvedTableOrView(
        ctx.table,
        ident,
        "SHOW COLUMNS",
        allowTempView = true)
      val namespace = Option(ctx.ns).map(visitMultipartIdentifier)
      // Use namespace only if table name doesn't specify it. If namespace is already specified
      // in the table name, it's checked against the given namespace after table/view is resolved.
      val tableWithNamespace = if (namespace.isDefined && table.multipartIdentifier.length == 1) {
        CurrentOrigin.withOrigin(table.origin) {
          table.copy(multipartIdentifier = namespace.get ++ table.multipartIdentifier)
        }
      } else {
        table
      }
      ShowColumns(tableWithNamespace, namespace)
    })
  }

  /**
   * Create an [[RecoverPartitions]]
   *
   * For example:
   * {{{
   *   ALTER TABLE multi_part_name RECOVER PARTITIONS;
   * }}}
   */
  override def visitRecoverPartitions(
      ctx: RecoverPartitionsContext): LogicalPlan = withOrigin(ctx) {
    RecoverPartitions(
      createUnresolvedTable(
        ctx.identifierReference,
        "ALTER TABLE ... RECOVER PARTITIONS"))
  }

  /**
   * Create an [[AddPartitions]].
   *
   * For example:
   * {{{
   *   ALTER TABLE multi_part_name ADD [IF NOT EXISTS] PARTITION spec [LOCATION 'loc1']
   *   ALTER VIEW multi_part_name ADD [IF NOT EXISTS] PARTITION spec
   * }}}
   *
   * ALTER VIEW ... ADD PARTITION ... is not supported because the concept of partitioning
   * is associated with physical tables
   */
  override def visitAddTablePartition(
      ctx: AddTablePartitionContext): LogicalPlan = withOrigin(ctx) {
    if (ctx.VIEW != null) {
      invalidStatement("ALTER VIEW ... ADD PARTITION", ctx)
    }
    // Create partition spec to location mapping.
    val specsAndLocs = ctx.partitionSpecLocation.asScala.map { splCtx =>
      val spec = visitNonOptionalPartitionSpec(splCtx.partitionSpec)
      val location = Option(splCtx.locationSpec).map(visitLocationSpec)
      UnresolvedPartitionSpec(spec, location)
    }
    blockBang(ctx.errorCapturingNot)
    AddPartitions(
      createUnresolvedTable(
        ctx.identifierReference,
        "ALTER TABLE ... ADD PARTITION ..."),
      specsAndLocs.toSeq,
      ctx.EXISTS != null)
  }

  /**
   * Create an [[RenamePartitions]]
   *
   * For example:
   * {{{
   *   ALTER TABLE multi_part_name PARTITION spec1 RENAME TO PARTITION spec2;
   * }}}
   */
  override def visitRenameTablePartition(
      ctx: RenameTablePartitionContext): LogicalPlan = withOrigin(ctx) {
    RenamePartitions(
      createUnresolvedTable(
        ctx.identifierReference,
        "ALTER TABLE ... RENAME TO PARTITION"),
      UnresolvedPartitionSpec(visitNonOptionalPartitionSpec(ctx.from)),
      UnresolvedPartitionSpec(visitNonOptionalPartitionSpec(ctx.to)))
  }

  /**
   * Create an [[DropPartitions]]
   *
   * For example:
   * {{{
   *   ALTER TABLE multi_part_name DROP [IF EXISTS] PARTITION spec1[, PARTITION spec2, ...]
   *     [PURGE];
   *   ALTER VIEW view DROP [IF EXISTS] PARTITION spec1[, PARTITION spec2, ...];
   * }}}
   *
   * ALTER VIEW ... DROP PARTITION ... is not supported because the concept of partitioning
   * is associated with physical tables
   */
  override def visitDropTablePartitions(
      ctx: DropTablePartitionsContext): LogicalPlan = withOrigin(ctx) {
    if (ctx.VIEW != null) {
      invalidStatement("ALTER VIEW ... DROP PARTITION", ctx)
    }
    val partSpecs = ctx.partitionSpec.asScala.map(visitNonOptionalPartitionSpec)
      .map(spec => UnresolvedPartitionSpec(spec))
    DropPartitions(
      createUnresolvedTable(
        ctx.identifierReference,
        "ALTER TABLE ... DROP PARTITION ..."),
      partSpecs.toSeq,
      ifExists = ctx.EXISTS != null,
      purge = ctx.PURGE != null)
  }

  /**
   * Create an [[SetTableSerDeProperties]]
   *
   * For example:
   * {{{
   *   ALTER TABLE multi_part_name [PARTITION spec] SET SERDE serde_name
   *     [WITH SERDEPROPERTIES props];
   *   ALTER TABLE multi_part_name [PARTITION spec] SET SERDEPROPERTIES serde_properties;
   * }}}
   */
  override def visitSetTableSerDe(ctx: SetTableSerDeContext): LogicalPlan = withOrigin(ctx) {
    SetTableSerDeProperties(
      createUnresolvedTable(
        ctx.identifierReference,
        "ALTER TABLE ... SET [SERDE|SERDEPROPERTIES]",
        true),
      Option(ctx.stringLit).map(x => string(visitStringLit(x))),
      Option(ctx.propertyList).map(visitPropertyKeyValues),
      // TODO a partition spec is allowed to have optional values. This is currently violated.
      Option(ctx.partitionSpec).map(visitNonOptionalPartitionSpec))
  }

  /**
   * Alter the query of a view. This creates a [[AlterViewAs]]
   *
   * For example:
   * {{{
   *   ALTER VIEW multi_part_name AS SELECT ...;
   * }}}
   */
  override def visitAlterViewQuery(ctx: AlterViewQueryContext): LogicalPlan = withOrigin(ctx) {
    AlterViewAs(
      createUnresolvedView(ctx.identifierReference, "ALTER VIEW ... AS"),
      originalText = source(ctx.query),
      query = plan(ctx.query))
  }

  /**
   * Defined the schema binding mode during CREATE or ALTER VIEW.
   * The method also accept a NULL context, in which case it will return the session default
   *
   * {{{
   *   WITH SCHEMA [ BINDING | COMPENSATION | TYPE EVOLUTION | EVOLUTION ]
   * }}}
   */
  override def visitSchemaBinding(ctx: SchemaBindingContext): ViewSchemaMode = {
    if (ctx == null) {
      // No schema binding specified, return the session default
      if (conf.viewSchemaBindingEnabled) {
        if (conf.viewSchemaCompensation) {
          SchemaCompensation
        } else {
          SchemaBinding
        }
      } else {
        SchemaUnsupported
      }
    } else if (!conf.viewSchemaBindingEnabled) {
      // If the feature is disabled, throw an exception
      withOrigin(ctx) {
        throw new ParseException(
          errorClass = "FEATURE_NOT_ENABLED",
          messageParameters = Map("featureName" -> "VIEW ... WITH SCHEMA ...",
            "configKey" -> "spark.sql.legacy.viewSchemaBindingMode",
            "configValue" -> "true"),
          ctx)
      }
    } else if (ctx.COMPENSATION != null) {
      SchemaCompensation
    } else if (ctx.TYPE != null) {
      SchemaTypeEvolution
    } else if (ctx.EVOLUTION != null) {
      SchemaEvolution
    } else {
      SchemaBinding
    }
  }

  /**
   * Alter the schema binding of a view. This creates a [[AlterViewSchemaBinding]]
   *
   * For example:
   * {{{
   *   ALTER VIEW multi_part_name WITH SCHEMA ...;
   * }}}
   */
  override def visitAlterViewSchemaBinding(ctx: AlterViewSchemaBindingContext): LogicalPlan
  = withOrigin(ctx) {
    AlterViewSchemaBinding(
      createUnresolvedView(ctx.identifierReference, "ALTER VIEW ... WITH SCHEMA ..."),
      viewSchemaMode = visitSchemaBinding(ctx.schemaBinding))
  }

  /**
   * Create a [[RenameTable]] command.
   *
   * For example:
   * {{{
   *   ALTER TABLE multi_part_name1 RENAME TO multi_part_name2;
   *   ALTER VIEW multi_part_name1 RENAME TO multi_part_name2;
   * }}}
   */
  override def visitRenameTable(ctx: RenameTableContext): LogicalPlan = withOrigin(ctx) {
    val isView = ctx.VIEW != null
    val relationStr = if (isView) "VIEW" else "TABLE"
    RenameTable(
      createUnresolvedTableOrView(ctx.from, s"ALTER $relationStr ... RENAME TO"),
      visitMultipartIdentifier(ctx.to),
      isView)
  }

  /**
   * A command for users to list the properties for a table. If propertyKey is specified, the value
   * for the propertyKey is returned. If propertyKey is not specified, all the keys and their
   * corresponding values are returned.
   * The syntax of using this command in SQL is:
   * {{{
   *   SHOW TBLPROPERTIES multi_part_name[('propertyKey')];
   * }}}
   */
  override def visitShowTblProperties(
      ctx: ShowTblPropertiesContext): LogicalPlan = withOrigin(ctx) {
    ShowTableProperties(
      createUnresolvedTableOrView(ctx.table, "SHOW TBLPROPERTIES"),
      Option(ctx.key).map(visitPropertyKey))
  }

  /**
   * Create a plan for a DESCRIBE FUNCTION statement.
   */
  override def visitDescribeFunction(ctx: DescribeFunctionContext): LogicalPlan = withOrigin(ctx) {
    import ctx._

    if (describeFuncName.identifierReference() == null) {
      val functionName =
        if (describeFuncName.stringLit() != null) {
          Seq(string(visitStringLit(describeFuncName.stringLit())))
        } else {
          Seq(describeFuncName.getText)
        }
      DescribeFunction(
        createUnresolvedFunctionName(
          ctx.describeFuncName(),
          functionName,
          "DESCRIBE FUNCTION",
          requirePersistent = false,
          funcTypeMismatchHint = None),
        EXTENDED != null)
    } else {
      DescribeFunction(
        withIdentClause(
          describeFuncName.identifierReference(),
          createUnresolvedFunctionName(
            describeFuncName.identifierReference,
            _,
            "DESCRIBE FUNCTION",
            requirePersistent = false,
            funcTypeMismatchHint = None)),
        EXTENDED != null)
    }
  }

  /**
   * Create a plan for a SHOW FUNCTIONS command.
   */
  override def visitShowFunctions(ctx: ShowFunctionsContext): LogicalPlan = withOrigin(ctx) {
    val (userScope, systemScope) = Option(ctx.identifier)
      .map(_.getText.toLowerCase(Locale.ROOT)) match {
        case None | Some("all") => (true, true)
        case Some("system") => (false, true)
        case Some("user") => (true, false)
        case Some(x) => throw QueryParsingErrors.showFunctionsUnsupportedError(x, ctx.identifier())
    }

    val legacy = Option(ctx.legacy).map(visitMultipartIdentifier)
    val pattern = Option(ctx.pattern).map(x => string(visitStringLit(x))).orElse(legacy.map(_.last))

    if (ctx.ns != null) {
      if (legacy.isDefined) {
        throw QueryParsingErrors.showFunctionsInvalidPatternError(ctx.legacy.getText, ctx.legacy)
      }
      ShowFunctions(
        withIdentClause(ctx.ns, UnresolvedNamespace(_)),
        userScope, systemScope, pattern)
    } else if (legacy.isDefined) {
      val ns = if (legacy.get.length > 1) {
        UnresolvedNamespace(legacy.get.dropRight(1))
      } else {
        CurrentNamespace
      }
      ShowFunctions(ns, userScope, systemScope, pattern)
    } else {
      ShowFunctions(CurrentNamespace, userScope, systemScope, pattern)
    }
  }

  override def visitRefreshFunction(ctx: RefreshFunctionContext): LogicalPlan = withOrigin(ctx) {
    RefreshFunction(
      withIdentClause(
        ctx.identifierReference,
        createUnresolvedFunctionName(
          ctx.identifierReference,
          _,
          "REFRESH FUNCTION",
          requirePersistent = true,
          funcTypeMismatchHint = None)))
  }

  override def visitCommentNamespace(ctx: CommentNamespaceContext): LogicalPlan = withOrigin(ctx) {
    val comment = visitComment(ctx.comment)
    CommentOnNamespace(withIdentClause(ctx.identifierReference, UnresolvedNamespace(_)), comment)
  }

  override def visitCommentTable(ctx: CommentTableContext): LogicalPlan = withOrigin(ctx) {
    val comment = visitComment(ctx.comment)
    CommentOnTable(createUnresolvedTable(ctx.identifierReference, "COMMENT ON TABLE"), comment)
  }

  override def visitComment (ctx: CommentContext): String = {
    Option(ctx.stringLit()).map(s => string(visitStringLit(s))).getOrElse("")
  }

  /**
   * Create an index, returning a [[CreateIndex]] logical plan.
   * For example:
   * {{{
   * CREATE INDEX index_name ON [TABLE] table_name [USING index_type] (column_index_property_list)
   *   [OPTIONS indexPropertyList]
   *   column_index_property_list: column_name [OPTIONS(indexPropertyList)]  [ ,  . . . ]
   *   indexPropertyList: index_property_name [= index_property_value] [ ,  . . . ]
   * }}}
   */
  override def visitCreateIndex(ctx: CreateIndexContext): LogicalPlan = withOrigin(ctx) {
    val (indexName, indexType) = if (ctx.identifier.size() == 1) {
      (ctx.identifier(0).getText, "")
    } else {
      (ctx.identifier(0).getText, ctx.identifier(1).getText)
    }

    val columns = ctx.columns.multipartIdentifierProperty.asScala
      .map(_.multipartIdentifier).map(typedVisit[Seq[String]]).toSeq
    val columnsProperties = ctx.columns.multipartIdentifierProperty.asScala
      .map(x => (Option(x.options).map(visitPropertyKeyValues).getOrElse(Map.empty))).toSeq
    val options = Option(ctx.options).map(visitPropertyKeyValues).getOrElse(Map.empty)

    blockBang(ctx.errorCapturingNot)

    CreateIndex(
      createUnresolvedTable(ctx.identifierReference, "CREATE INDEX"),
      indexName,
      indexType,
      ctx.EXISTS != null,
      columns.map(UnresolvedFieldName(_)).zip(columnsProperties),
      options)
  }

  /**
   * Drop an index, returning a [[DropIndex]] logical plan.
   * For example:
   * {{{
   *   DROP INDEX [IF EXISTS] index_name ON [TABLE] table_name
   * }}}
   */
  override def visitDropIndex(ctx: DropIndexContext): LogicalPlan = withOrigin(ctx) {
    val indexName = ctx.identifier.getText
    DropIndex(
      createUnresolvedTable(ctx.identifierReference, "DROP INDEX"),
      indexName,
      ctx.EXISTS != null)
  }

  /**
   * Create a TimestampAdd expression.
   */
  override def visitTimestampadd(ctx: TimestampaddContext): Expression = withOrigin(ctx) {
    if (ctx.invalidUnit != null) {
      throw QueryParsingErrors.invalidDatetimeUnitError(
        ctx,
        ctx.name.getText,
        ctx.invalidUnit.getText)
    } else {
      TimestampAdd(ctx.unit.getText, expression(ctx.unitsAmount), expression(ctx.timestamp))
    }
  }

  /**
   * Create a TimestampDiff expression.
   */
  override def visitTimestampdiff(ctx: TimestampdiffContext): Expression = withOrigin(ctx) {
    if (ctx.invalidUnit != null) {
      throw QueryParsingErrors.invalidDatetimeUnitError(
        ctx,
        ctx.name.getText,
        ctx.invalidUnit.getText)
    } else {
      TimestampDiff(ctx.unit.getText, expression(ctx.startTimestamp), expression(ctx.endTimestamp))
    }
  }

  /**
   * Create a named parameter which represents a literal with a non-bound value and unknown type.
   * */
  override def visitNamedParameterLiteral(
      ctx: NamedParameterLiteralContext): Expression = withOrigin(ctx) {
    NamedParameter(ctx.identifier().getText)
  }

  /**
   * Create a positional parameter which represents a literal
   * with a non-bound value and unknown type.
   * */
  override def visitPosParameterLiteral(
      ctx: PosParameterLiteralContext): Expression = withOrigin(ctx) {
    PosParameter(ctx.QUESTION().getSymbol.getStartIndex)
  }

  /**
   * Create a [[CreateVariable]] command.
   *
   * For example:
   * {{{
   *   DECLARE [OR REPLACE] [VARIABLE] [db_name.]variable_name
   *   [dataType] [defaultExpression];
   * }}}
   *
   * We will add CREATE VARIABLE for persisted variable definitions to this, hence the name.
   */
  override def visitCreateVariable(ctx: CreateVariableContext): LogicalPlan = withOrigin(ctx) {
    val dataTypeOpt = Option(ctx.dataType()).map(typedVisit[DataType])
    val defaultExpression = if (ctx.variableDefaultExpression() == null) {
      if (dataTypeOpt.isEmpty) {
        throw new ParseException(
          errorClass = "INVALID_SQL_SYNTAX.VARIABLE_TYPE_OR_DEFAULT_REQUIRED",
          messageParameters = Map.empty,
          ctx.identifierReference)
      }
      DefaultValueExpression(Literal(null, dataTypeOpt.get), "null")
    } else {
      val default = visitVariableDefaultExpression(ctx.variableDefaultExpression())
      dataTypeOpt.map { dt => default.copy(child = Cast(default.child, dt)) }.getOrElse(default)
    }
    CreateVariable(
      withIdentClause(ctx.identifierReference(), UnresolvedIdentifier(_)),
      defaultExpression,
      ctx.REPLACE() != null
    )
  }

  /**
   * Create a [[DropVariable]] command.
   *
   * For example:
   * {{{
   *   DROP TEMPORARY VARIABLE [IF EXISTS] variable;
   * }}}
   */
  override def visitDropVariable(ctx: DropVariableContext): LogicalPlan = withOrigin(ctx) {
    DropVariable(
      withIdentClause(ctx.identifierReference(), UnresolvedIdentifier(_)),
      ctx.EXISTS() != null
    )
  }

  /**
   * Create a [[SetVariable]] command.
   *
   * For example:
   * {{{
   *   SET VARIABLE var1 = v1, var2 = v2, ...
   *   SET VARIABLE (var1, var2, ...) = (SELECT ...)
   * }}}
   */
  override def visitSetVariable(ctx: SetVariableContext): LogicalPlan = withOrigin(ctx) {
    if (ctx.query() != null) {
      // The SET variable source is a query
      val variables = ctx.multipartIdentifierList.multipartIdentifier.asScala.map { variableIdent =>
        val varName = visitMultipartIdentifier(variableIdent)
        UnresolvedAttribute(varName)
      }.toSeq
      SetVariable(variables, visitQuery(ctx.query()))
    } else {
      // The SET variable source is list of expressions.
      val (variables, values) = ctx.assignmentList().assignment().asScala.map { assign =>
        val varIdent = visitMultipartIdentifier(assign.key)
        val varExpr = expression(assign.value)
        val varNamedExpr = varExpr match {
          case n: NamedExpression => n
          case e => Alias(e, varIdent.last)()
        }
        (UnresolvedAttribute(varIdent), varNamedExpr)
      }.toSeq.unzip
      SetVariable(variables, Project(values, OneRowRelation()))
    }
  }
}<|MERGE_RESOLUTION|>--- conflicted
+++ resolved
@@ -123,11 +123,7 @@
     }.getOrElse {
       val logicalPlan = visitSingleStatement(ctx.singleStatement())
       CompoundBody(Seq(SingleStatement(parsedPlan = logicalPlan)),
-<<<<<<< HEAD
-        java.util.UUID.randomUUID.toString, Seq())
-=======
-        Some(java.util.UUID.randomUUID.toString.toLowerCase(Locale.ROOT)))
->>>>>>> 31d5ea1c
+        Some(java.util.UUID.randomUUID.toString.toLowerCase(Locale.ROOT)), Seq())
     }
   }
 
@@ -135,13 +131,9 @@
     visit(ctx.beginEndCompoundBlock()).asInstanceOf[CompoundBody]
   }
 
-<<<<<<< HEAD
-  private def visitCompoundBodyImpl(ctx: CompoundBodyContext, label: String = ""): CompoundBody = {
-=======
   private def visitCompoundBodyImpl(
       ctx: CompoundBodyContext,
       label: Option[String]): CompoundBody = {
->>>>>>> 31d5ea1c
     val buff = ListBuffer[CompoundPlanStatement]()
     val handlers = ListBuffer[ErrorHandler]()
     ctx.compoundStatements.forEach(compoundStatement => {
@@ -154,12 +146,7 @@
       Option(compoundStatement.beginEndCompoundBlock()).map(visit).
         foreach(buff += _.asInstanceOf[CompoundPlanStatement])
     })
-<<<<<<< HEAD
     CompoundBody(buff.toSeq, label, handlers.toSeq)
-=======
-
-    CompoundBody(buff.toSeq, label)
->>>>>>> 31d5ea1c
   }
 
   override def visitBeginEndCompoundBlock(ctx: BeginEndCompoundBlockContext): CompoundBody = {
@@ -169,12 +156,8 @@
     (beginLabelCtx, endLabelCtx) match {
       case (Some(bl: BeginLabelContext), Some(el: EndLabelContext))
         if bl.multipartIdentifier().getText.nonEmpty &&
-<<<<<<< HEAD
-          bl.multipartIdentifier().getText != el.multipartIdentifier().getText =>
-=======
           bl.multipartIdentifier().getText.toLowerCase(Locale.ROOT) !=
             el.multipartIdentifier().getText.toLowerCase(Locale.ROOT) =>
->>>>>>> 31d5ea1c
           throw SparkException.internalError("Both labels should be same.")
       case (None, Some(_)) =>
         throw SparkException.internalError("End label can't exist without begin label.")
@@ -182,14 +165,9 @@
     }
 
     val labelText = beginLabelCtx.
-<<<<<<< HEAD
-      map(_.multipartIdentifier().getText).getOrElse(java.util.UUID.randomUUID.toString)
-    visitCompoundBodyImpl(ctx.compoundBody(), labelText)
-=======
       map(_.multipartIdentifier().getText).getOrElse(java.util.UUID.randomUUID.toString).
       toLowerCase(Locale.ROOT)
     visitCompoundBodyImpl(ctx.compoundBody(), Some(labelText))
->>>>>>> 31d5ea1c
   }
 
   override def visitCompoundBody(ctx: CompoundBodyContext): CompoundBody = {
