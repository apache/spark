--- conflicted
+++ resolved
@@ -141,18 +141,11 @@
 
     (beginLabelCtx, endLabelCtx) match {
       case (Some(bl: BeginLabelContext), Some(el: EndLabelContext))
-<<<<<<< HEAD
-        if bl.label().getText.nonEmpty && bl.label().getText != el.label().getText =>
-          throw SqlScriptingErrors.labelsMismatch(bl.label().getText, el.label().getText)
-      case (None, Some(el: EndLabelContext)) =>
-        throw SqlScriptingErrors.endLabelWithoutBeginLabel(el.label().getText)
-=======
         if bl.multipartIdentifier().getText.nonEmpty &&
           bl.multipartIdentifier().getText != el.multipartIdentifier().getText =>
           throw SparkException.internalError("Both labels should be same.")
       case (None, Some(_)) =>
         throw SparkException.internalError("End label can't exist without begin label.")
->>>>>>> e65123b7
       case _ =>
     }
 
