--- conflicted
+++ resolved
@@ -277,17 +277,10 @@
 
   /**
    * Parameters used for writing query to a table:
-<<<<<<< HEAD
-   * (UnresolvedRelation, tableColumnList, partitionKeys, ifPartitionNotExists, byName).
-   */
-  type InsertTableParams = (IdentifierReferenceContext,
-    Seq[String], Map[String, Option[String]], Boolean, Boolean)
-=======
-   *   (table ident, tableColumnList, partitionKeys, ifPartitionNotExists).
+   *   (table ident, tableColumnList, partitionKeys, ifPartitionNotExists, byName).
    */
   type InsertTableParams =
-    (IdentifierReferenceContext, Seq[String], Map[String, Option[String]], Boolean)
->>>>>>> 2a82b42b
+    (IdentifierReferenceContext, Seq[String], Map[String, Option[String]], Boolean, Boolean)
 
   /**
    * Parameters used for writing query to a directory: (isLocal, CatalogStorageFormat, provider).
@@ -314,16 +307,8 @@
       //   2. Write commands do not hold the table logical plan as a child, and we need to add
       //      additional resolution code to resolve identifiers inside the write commands.
       case table: InsertIntoTableContext =>
-<<<<<<< HEAD
-        val (relation, cols, partition, ifPartitionNotExists, byName) = visitInsertIntoTable(table)
-        // We cannot push withIdentClause() into the InsertIntoStatement because
-        // InsertIntoStatement() is a unary node. Changing that two binary will bypass streaming
-        // specific code in InsertIntoStatement resolution in the analyzer
-        withIdentClause(relation, ident => {
-=======
-        val (relationCtx, cols, partition, ifPartitionNotExists) = visitInsertIntoTable(table)
+        val (relationCtx, cols, partition, ifPartitionNotExists, byName) = visitInsertIntoTable(table)
         withIdentClause(relationCtx, ident => {
->>>>>>> 2a82b42b
           InsertIntoStatement(
             createUnresolvedRelation(relationCtx, ident),
             partition,
@@ -334,13 +319,8 @@
             byName)
         })
       case table: InsertOverwriteTableContext =>
-<<<<<<< HEAD
-        val (relation, cols, partition, ifPartitionNotExists, _) = visitInsertOverwriteTable(table)
-        withIdentClause(relation, ident => {
-=======
-        val (relationCtx, cols, partition, ifPartitionNotExists) = visitInsertOverwriteTable(table)
+        val (relationCtx, cols, partition, ifPartitionNotExists, _) = visitInsertOverwriteTable(table)
         withIdentClause(relationCtx, ident => {
->>>>>>> 2a82b42b
           InsertIntoStatement(
             createUnresolvedRelation(relationCtx, ident),
             partition,
@@ -379,11 +359,7 @@
       operationNotAllowed("INSERT INTO ... IF NOT EXISTS", ctx)
     }
 
-<<<<<<< HEAD
-    (ctx.identifierReference(), cols, partitionKeys, false, ctx.NAME() != null)
-=======
-    (ctx.identifierReference, cols, partitionKeys, false)
->>>>>>> 2a82b42b
+    (ctx.identifierReference, cols, partitionKeys, false, ctx.NAME() != null)
   }
 
   /**
@@ -401,11 +377,7 @@
         dynamicPartitionKeys.keys.mkString(", "), ctx)
     }
 
-<<<<<<< HEAD
-    (ctx.identifierReference(), cols, partitionKeys, ctx.EXISTS() != null, false)
-=======
-    (ctx.identifierReference, cols, partitionKeys, ctx.EXISTS() != null)
->>>>>>> 2a82b42b
+    (ctx.identifierReference, cols, partitionKeys, ctx.EXISTS() != null, false)
   }
 
   /**
