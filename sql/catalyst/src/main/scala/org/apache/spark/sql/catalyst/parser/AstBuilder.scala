--- conflicted
+++ resolved
@@ -670,26 +670,6 @@
    */
   override def visitInlineTable(ctx: InlineTableContext): LogicalPlan = withOrigin(ctx) {
     // Get the backing expressions.
-<<<<<<< HEAD
-    val expressions = ctx.expression.asScala.map { eCtx =>
-      val e = expression(eCtx)
-      assert(e.foldable, "All expressions in an inline table must be constants.", eCtx)
-      e
-    }
-
-    // Validate and evaluate the rows.
-    val (structType, structConstructor) = expressions.head.dataType match {
-      case st: StructType =>
-        (st, (e: Expression) => e)
-      case dt =>
-        val st = CreateStruct(Seq(expressions.head)).dataType
-        (st, (e: Expression) => CreateStruct(Seq(e)).toCreateNamedStruct)
-    }
-    val rows = expressions.map {
-      case expression =>
-        val safe = Cast(structConstructor(expression), structType)
-        safe.eval().asInstanceOf[InternalRow]
-=======
     val rows = ctx.expression.asScala.map { e =>
       expression(e) match {
         // inline table comes in two styles:
@@ -698,7 +678,6 @@
         case CreateStruct(children) => children  // style 1
         case child => Seq(child)  // style 2
       }
->>>>>>> 91c23976
     }
 
     val aliases = if (ctx.identifierList != null) {
@@ -1133,7 +1112,7 @@
    * Create a [[CreateStruct]] expression.
    */
   override def visitRowConstructor(ctx: RowConstructorContext): Expression = withOrigin(ctx) {
-    CreateStruct(ctx.expression.asScala.map(expression)).toCreateNamedStruct
+    CreateStruct(ctx.expression.asScala.map(expression))
   }
 
   /**
