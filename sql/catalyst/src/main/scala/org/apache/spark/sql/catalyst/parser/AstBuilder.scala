/*
 * Licensed to the Apache Software Foundation (ASF) under one or more
 * contributor license agreements.  See the NOTICE file distributed with
 * this work for additional information regarding copyright ownership.
 * The ASF licenses this file to You under the Apache License, Version 2.0
 * (the "License"); you may not use this file except in compliance with
 * the License.  You may obtain a copy of the License at
 *
 *    http://www.apache.org/licenses/LICENSE-2.0
 *
 * Unless required by applicable law or agreed to in writing, software
 * distributed under the License is distributed on an "AS IS" BASIS,
 * WITHOUT WARRANTIES OR CONDITIONS OF ANY KIND, either express or implied.
 * See the License for the specific language governing permissions and
 * limitations under the License.
 */

package org.apache.spark.sql.catalyst.parser

import java.util.Locale
import java.util.concurrent.TimeUnit

import scala.collection.mutable.{ArrayBuffer, ListBuffer, Set}
import scala.jdk.CollectionConverters._
import scala.util.{Left, Right}

import org.antlr.v4.runtime.{ParserRuleContext, RuleContext, Token}
import org.antlr.v4.runtime.misc.Interval
import org.antlr.v4.runtime.tree.{ParseTree, RuleNode, TerminalNode}

import org.apache.spark.{SparkArithmeticException, SparkException, SparkIllegalArgumentException, SparkThrowable}
import org.apache.spark.internal.{Logging, MDC}
import org.apache.spark.internal.LogKeys.PARTITION_SPECIFICATION
import org.apache.spark.sql.catalyst.{EvaluateUnresolvedInlineTable, FunctionIdentifier, SQLConfHelper, TableIdentifier}
import org.apache.spark.sql.catalyst.analysis._
import org.apache.spark.sql.catalyst.analysis.FunctionRegistry.FUNC_ALIAS
import org.apache.spark.sql.catalyst.catalog.{BucketSpec, CatalogStorageFormat, ClusterBySpec}
import org.apache.spark.sql.catalyst.expressions._
import org.apache.spark.sql.catalyst.expressions.aggregate.{AnyValue, First, Last}
import org.apache.spark.sql.catalyst.parser.SqlBaseParser._
import org.apache.spark.sql.catalyst.plans._
import org.apache.spark.sql.catalyst.plans.logical._
import org.apache.spark.sql.catalyst.trees.CurrentOrigin
import org.apache.spark.sql.catalyst.trees.TreePattern.PARAMETER
import org.apache.spark.sql.catalyst.types.DataTypeUtils
import org.apache.spark.sql.catalyst.util.{CharVarcharUtils, DateTimeUtils, IntervalUtils}
import org.apache.spark.sql.catalyst.util.DateTimeUtils.{convertSpecialDate, convertSpecialTimestamp, convertSpecialTimestampNTZ, getZoneId, stringToDate, stringToTimestamp, stringToTimestampWithoutTimeZone}
import org.apache.spark.sql.connector.catalog.{CatalogV2Util, IdentityColumnSpec, SupportsNamespaces, TableCatalog, TableWritePrivilege}
import org.apache.spark.sql.connector.catalog.TableChange.ColumnPosition
import org.apache.spark.sql.connector.expressions.{ApplyTransform, BucketTransform, DaysTransform, Expression => V2Expression, FieldReference, HoursTransform, IdentityTransform, LiteralValue, MonthsTransform, Transform, YearsTransform}
import org.apache.spark.sql.errors.{DataTypeErrorsBase, QueryCompilationErrors, QueryParsingErrors, SqlScriptingErrors}
import org.apache.spark.sql.internal.SQLConf
import org.apache.spark.sql.internal.SQLConf.LEGACY_BANG_EQUALS_NOT
import org.apache.spark.sql.types._
import org.apache.spark.sql.util.CaseInsensitiveStringMap
import org.apache.spark.unsafe.types.{CalendarInterval, UTF8String}
import org.apache.spark.util.ArrayImplicits._
import org.apache.spark.util.random.RandomSampler

/**
 * The AstBuilder converts an ANTLR4 ParseTree into a catalyst Expression, LogicalPlan or
 * TableIdentifier.
 */
class AstBuilder extends DataTypeAstBuilder
  with SQLConfHelper with Logging with DataTypeErrorsBase {
  import org.apache.spark.sql.connector.catalog.CatalogV2Implicits._
  import ParserUtils._

  protected def withIdentClause(
      ctx: IdentifierReferenceContext,
      builder: Seq[String] => LogicalPlan): LogicalPlan = {
    val exprCtx = ctx.expression
    if (exprCtx != null) {
      PlanWithUnresolvedIdentifier(withOrigin(exprCtx) { expression(exprCtx) }, Nil,
        (ident, _) => builder(ident))
    } else {
      builder.apply(visitMultipartIdentifier(ctx.multipartIdentifier))
    }
  }

  protected def withIdentClause(
      ctx: IdentifierReferenceContext,
      otherPlans: Seq[LogicalPlan],
      builder: (Seq[String], Seq[LogicalPlan]) => LogicalPlan): LogicalPlan = {
    val exprCtx = ctx.expression
    if (exprCtx != null) {
      PlanWithUnresolvedIdentifier(withOrigin(exprCtx) { expression(exprCtx) }, otherPlans, builder)
    } else {
      builder.apply(visitMultipartIdentifier(ctx.multipartIdentifier), otherPlans)
    }
  }

  protected def withFuncIdentClause(
      ctx: FunctionNameContext,
      otherPlans: Seq[LogicalPlan],
      builder: (Seq[String], Seq[LogicalPlan]) => LogicalPlan): LogicalPlan = {
    val exprCtx = ctx.expression
    if (exprCtx != null) {
      PlanWithUnresolvedIdentifier(withOrigin(exprCtx) { expression(exprCtx) }, otherPlans, builder)
    } else {
      builder.apply(getFunctionMultiparts(ctx), otherPlans)
    }
  }

  protected def withFuncIdentClause(
      ctx: FunctionNameContext,
      otherExprs: Seq[Expression],
      builder: (Seq[String], Seq[Expression]) => Expression): Expression = {
    val exprCtx = ctx.expression
    if (exprCtx != null) {
      ExpressionWithUnresolvedIdentifier(
        withOrigin(exprCtx) { expression(exprCtx) },
        otherExprs,
        builder)
    } else {
      builder.apply(getFunctionMultiparts(ctx), otherExprs)
    }
  }

  /**
   * Override the default behavior for all visit methods. This will only return a non-null result
   * when the context has only one child. This is done because there is no generic method to
   * combine the results of the context children. In all other cases null is returned.
   */
  override def visitChildren(node: RuleNode): AnyRef = {
    if (node.getChildCount == 1) {
      node.getChild(0).accept(this)
    } else {
      null
    }
  }

  override def visitCompoundOrSingleStatement(
      ctx: CompoundOrSingleStatementContext): CompoundBody = withOrigin(ctx) {
    Option(ctx.singleCompoundStatement()).map { s =>
      visit(s).asInstanceOf[CompoundBody]
    }.getOrElse {
      val logicalPlan = visitSingleStatement(ctx.singleStatement())
      CompoundBody(Seq(SingleStatement(parsedPlan = logicalPlan)),
        Some(java.util.UUID.randomUUID.toString.toLowerCase(Locale.ROOT)))
    }
  }

  override def visitSingleCompoundStatement(ctx: SingleCompoundStatementContext): CompoundBody = {
    visit(ctx.beginEndCompoundBlock()).asInstanceOf[CompoundBody]
  }

  private def visitCompoundBodyImpl(
      ctx: CompoundBodyContext,
      label: Option[String],
      allowVarDeclare: Boolean): CompoundBody = {
    val buff = ListBuffer[CompoundPlanStatement]()
    ctx.compoundStatements.forEach(compoundStatement => {
      buff += visit(compoundStatement).asInstanceOf[CompoundPlanStatement]
    })

    val compoundStatements = buff.toList

    val candidates = if (allowVarDeclare) {
      compoundStatements.dropWhile {
        case SingleStatement(_: CreateVariable) => true
        case _ => false
      }
    } else {
      compoundStatements
    }

    val declareVarStatement = candidates.collectFirst {
      case SingleStatement(c: CreateVariable) => c
    }

    declareVarStatement match {
      case Some(c: CreateVariable) =>
        if (allowVarDeclare) {
          throw SqlScriptingErrors.variableDeclarationOnlyAtBeginning(
            c.origin, c.name.asInstanceOf[UnresolvedIdentifier].nameParts)
        } else {
          throw SqlScriptingErrors.variableDeclarationNotAllowedInScope(
            c.origin, c.name.asInstanceOf[UnresolvedIdentifier].nameParts)
        }
      case _ =>
    }

    CompoundBody(buff.toSeq, label)
  }


  private def generateLabelText(
      beginLabelCtx: Option[BeginLabelContext],
      endLabelCtx: Option[EndLabelContext]): String = {

    (beginLabelCtx, endLabelCtx) match {
      case (Some(bl: BeginLabelContext), Some(el: EndLabelContext))
        if bl.multipartIdentifier().getText.nonEmpty &&
          bl.multipartIdentifier().getText.toLowerCase(Locale.ROOT) !=
            el.multipartIdentifier().getText.toLowerCase(Locale.ROOT) =>
        withOrigin(bl) {
          throw SqlScriptingErrors.labelsMismatch(
            CurrentOrigin.get,
            bl.multipartIdentifier().getText,
            el.multipartIdentifier().getText)
        }
      case (None, Some(el: EndLabelContext)) =>
        withOrigin(el) {
          throw SqlScriptingErrors.endLabelWithoutBeginLabel(
            CurrentOrigin.get, el.multipartIdentifier().getText)
        }
      case _ =>
    }

    beginLabelCtx.map(_.multipartIdentifier().getText)
      .getOrElse(java.util.UUID.randomUUID.toString).toLowerCase(Locale.ROOT)
  }

  override def visitBeginEndCompoundBlock(ctx: BeginEndCompoundBlockContext): CompoundBody = {
    val labelText = generateLabelText(Option(ctx.beginLabel()), Option(ctx.endLabel()))
    visitCompoundBodyImpl(ctx.compoundBody(), Some(labelText), allowVarDeclare = true)
  }

  override def visitCompoundBody(ctx: CompoundBodyContext): CompoundBody = {
    visitCompoundBodyImpl(ctx, None, allowVarDeclare = false)
  }

  override def visitCompoundStatement(ctx: CompoundStatementContext): CompoundPlanStatement =
    withOrigin(ctx) {
      Option(ctx.statement().asInstanceOf[ParserRuleContext])
        .orElse(Option(ctx.setStatementWithOptionalVarKeyword().asInstanceOf[ParserRuleContext]))
        .map { s =>
          SingleStatement(parsedPlan = visit(s).asInstanceOf[LogicalPlan])
        }.getOrElse {
          visitChildren(ctx).asInstanceOf[CompoundPlanStatement]
        }
    }

  override def visitIfElseStatement(ctx: IfElseStatementContext): IfElseStatement = {
    IfElseStatement(
      conditions = ctx.booleanExpression().asScala.toList.map(boolExpr => withOrigin(boolExpr) {
        SingleStatement(
          Project(
            Seq(Alias(expression(boolExpr), "condition")()),
            OneRowRelation()))
      }),
      conditionalBodies = ctx.conditionalBodies.asScala.toList.map(body => visitCompoundBody(body)),
      elseBody = Option(ctx.elseBody).map(body => visitCompoundBody(body))
    )
  }

  override def visitWhileStatement(ctx: WhileStatementContext): WhileStatement = {
    val labelText = generateLabelText(Option(ctx.beginLabel()), Option(ctx.endLabel()))
    val boolExpr = ctx.booleanExpression()

    val condition = withOrigin(boolExpr) {
      SingleStatement(
        Project(
          Seq(Alias(expression(boolExpr), "condition")()),
          OneRowRelation()))}
    val body = visitCompoundBody(ctx.compoundBody())

    WhileStatement(condition, body, Some(labelText))
  }

  override def visitSearchedCaseStatement(ctx: SearchedCaseStatementContext): CaseStatement = {
    val conditions = ctx.conditions.asScala.toList.map(boolExpr => withOrigin(boolExpr) {
      SingleStatement(
        Project(
          Seq(Alias(expression(boolExpr), "condition")()),
          OneRowRelation()))
    })
    val conditionalBodies =
      ctx.conditionalBodies.asScala.toList.map(body => visitCompoundBody(body))

    if (conditions.length != conditionalBodies.length) {
      throw SparkException.internalError(
        s"Mismatched number of conditions ${conditions.length} and condition bodies" +
          s" ${conditionalBodies.length} in case statement")
    }

    CaseStatement(
      conditions = conditions,
      conditionalBodies = conditionalBodies,
      elseBody = Option(ctx.elseBody).map(body => visitCompoundBody(body)))
  }

  override def visitSimpleCaseStatement(ctx: SimpleCaseStatementContext): CaseStatement = {
    // uses EqualTo to compare the case variable(the main case expression)
    // to the WHEN clause expressions
    val conditions = ctx.conditionExpressions.asScala.toList.map(expr => withOrigin(expr) {
      SingleStatement(
        Project(
          Seq(Alias(EqualTo(expression(ctx.caseVariable), expression(expr)), "condition")()),
          OneRowRelation()))
    })
    val conditionalBodies =
      ctx.conditionalBodies.asScala.toList.map(body => visitCompoundBody(body))

    if (conditions.length != conditionalBodies.length) {
      throw SparkException.internalError(
        s"Mismatched number of conditions ${conditions.length} and condition bodies" +
          s" ${conditionalBodies.length} in case statement")
    }

    CaseStatement(
      conditions = conditions,
      conditionalBodies = conditionalBodies,
      elseBody = Option(ctx.elseBody).map(body => visitCompoundBody(body)))
  }

  override def visitRepeatStatement(ctx: RepeatStatementContext): RepeatStatement = {
    val labelText = generateLabelText(Option(ctx.beginLabel()), Option(ctx.endLabel()))
    val boolExpr = ctx.booleanExpression()

    val condition = withOrigin(boolExpr) {
      SingleStatement(
        Project(
          Seq(Alias(expression(boolExpr), "condition")()),
          OneRowRelation()))}
    val body = visitCompoundBody(ctx.compoundBody())

    RepeatStatement(condition, body, Some(labelText))
  }

  private def leaveOrIterateContextHasLabel(
      ctx: RuleContext, label: String, isIterate: Boolean): Boolean = {
    ctx match {
      case c: BeginEndCompoundBlockContext
        if Option(c.beginLabel()).isDefined &&
          c.beginLabel().multipartIdentifier().getText.toLowerCase(Locale.ROOT).equals(label) =>
        if (isIterate) {
          throw SqlScriptingErrors.invalidIterateLabelUsageForCompound(CurrentOrigin.get, label)
        }
        true
      case c: WhileStatementContext
        if Option(c.beginLabel()).isDefined &&
          c.beginLabel().multipartIdentifier().getText.toLowerCase(Locale.ROOT).equals(label)
        => true
      case c: RepeatStatementContext
        if Option(c.beginLabel()).isDefined &&
          c.beginLabel().multipartIdentifier().getText.toLowerCase(Locale.ROOT).equals(label)
        => true
      case _ => false
    }
  }

  override def visitLeaveStatement(ctx: LeaveStatementContext): LeaveStatement =
    withOrigin(ctx) {
      val labelText = ctx.multipartIdentifier().getText.toLowerCase(Locale.ROOT)
      var parentCtx = ctx.parent

      while (Option(parentCtx).isDefined) {
        if (leaveOrIterateContextHasLabel(parentCtx, labelText, isIterate = false)) {
          return LeaveStatement(labelText)
        }
        parentCtx = parentCtx.parent
      }

      throw SqlScriptingErrors.labelDoesNotExist(
        CurrentOrigin.get, labelText, "LEAVE")
    }

  override def visitIterateStatement(ctx: IterateStatementContext): IterateStatement =
    withOrigin(ctx) {
      val labelText = ctx.multipartIdentifier().getText.toLowerCase(Locale.ROOT)
      var parentCtx = ctx.parent

      while (Option(parentCtx).isDefined) {
        if (leaveOrIterateContextHasLabel(parentCtx, labelText, isIterate = true)) {
          return IterateStatement(labelText)
        }
        parentCtx = parentCtx.parent
      }

      throw SqlScriptingErrors.labelDoesNotExist(
        CurrentOrigin.get, labelText, "ITERATE")
    }

  override def visitSingleStatement(ctx: SingleStatementContext): LogicalPlan = withOrigin(ctx) {
    Option(ctx.statement().asInstanceOf[ParserRuleContext])
      .orElse(Option(ctx.setResetStatement().asInstanceOf[ParserRuleContext]))
      .map { s => visit(s).asInstanceOf[LogicalPlan] }
      .get
  }

  override def visitSingleExpression(ctx: SingleExpressionContext): Expression = withOrigin(ctx) {
    visitNamedExpression(ctx.namedExpression)
  }

  override def visitSingleTableIdentifier(
      ctx: SingleTableIdentifierContext): TableIdentifier = withOrigin(ctx) {
    visitTableIdentifier(ctx.tableIdentifier)
  }

  override def visitSingleFunctionIdentifier(
      ctx: SingleFunctionIdentifierContext): FunctionIdentifier = withOrigin(ctx) {
    visitFunctionIdentifier(ctx.functionIdentifier)
  }

  override def visitSingleMultipartIdentifier(
      ctx: SingleMultipartIdentifierContext): Seq[String] = withOrigin(ctx) {
    visitMultipartIdentifier(ctx.multipartIdentifier)
  }

  override def visitSingleDataType(ctx: SingleDataTypeContext): DataType = withOrigin(ctx) {
    typedVisit[DataType](ctx.dataType)
  }

  override def visitSingleTableSchema(ctx: SingleTableSchemaContext): StructType = {
    val schema = StructType(visitColTypeList(ctx.colTypeList))
    withOrigin(ctx)(schema)
  }

  /* ********************************************************************************************
   * Plan parsing
   * ******************************************************************************************** */
  protected def plan(tree: ParserRuleContext): LogicalPlan = typedVisit(tree)

  /**
   * Create a top-level plan with Common Table Expressions.
   */
  override def visitQuery(ctx: QueryContext): LogicalPlan = withOrigin(ctx) {
    val query = plan(ctx.queryTerm).optionalMap(ctx.queryOrganization)(withQueryResultClauses)

    // Apply CTEs
    query.optionalMap(ctx.ctes)(withCTE)
  }

  override def visitDmlStatement(ctx: DmlStatementContext): AnyRef = withOrigin(ctx) {
    val dmlStmt = plan(ctx.dmlStatementNoWith)
    // Apply CTEs
    dmlStmt.optionalMap(ctx.ctes)(withCTE)
  }

  private def withCTE(ctx: CtesContext, plan: LogicalPlan): LogicalPlan = {
    val ctes = ctx.namedQuery.asScala.map { nCtx =>
      val namedQuery = visitNamedQuery(nCtx)
      (namedQuery.alias, namedQuery)
    }
    // Check for duplicate names.
    val duplicates = ctes.groupBy(_._1).filter(_._2.size > 1).keys
    if (duplicates.nonEmpty) {
      throw QueryParsingErrors.duplicateCteDefinitionNamesError(
        duplicates.mkString("'", "', '", "'"), ctx)
    }
    UnresolvedWith(plan, ctes.toSeq)
  }

  /**
   * Create a logical query plan for a hive-style FROM statement body.
   */
  private def withFromStatementBody(
      ctx: FromStatementBodyContext, plan: LogicalPlan): LogicalPlan = withOrigin(ctx) {
    // two cases for transforms and selects
    if (ctx.transformClause != null) {
      withTransformQuerySpecification(
        ctx,
        ctx.transformClause,
        ctx.lateralView,
        ctx.whereClause,
        ctx.aggregationClause,
        ctx.havingClause,
        ctx.windowClause,
        plan
      )
    } else {
      withSelectQuerySpecification(
        ctx,
        ctx.selectClause,
        ctx.lateralView,
        ctx.whereClause,
        ctx.aggregationClause,
        ctx.havingClause,
        ctx.windowClause,
        plan,
        isPipeOperatorSelect = false
      )
    }
  }

  override def visitFromStatement(ctx: FromStatementContext): LogicalPlan = withOrigin(ctx) {
    val from = visitFromClause(ctx.fromClause)
    val selects = ctx.fromStatementBody.asScala.map { body =>
      withFromStatementBody(body, from).
        // Add organization statements.
        optionalMap(body.queryOrganization)(withQueryResultClauses)
    }
    // If there are multiple SELECT just UNION them together into one query.
    if (selects.length == 1) {
      selects.head
    } else {
      Union(selects.toSeq)
    }
  }

  /**
   * Create a named logical plan.
   *
   * This is only used for Common Table Expressions.
   */
  override def visitNamedQuery(ctx: NamedQueryContext): SubqueryAlias = withOrigin(ctx) {
    val subQuery: LogicalPlan = plan(ctx.query).optionalMap(ctx.columnAliases)(
      (columnAliases, plan) =>
        UnresolvedSubqueryColumnAliases(visitIdentifierList(columnAliases), plan)
    )
    SubqueryAlias(ctx.name.getText, subQuery)
  }

  /**
   * Create a logical plan which allows for multiple inserts using one 'from' statement. These
   * queries have the following SQL form:
   * {{{
   *   [WITH cte...]?
   *   FROM src
   *   [INSERT INTO tbl1 SELECT *]+
   * }}}
   * For example:
   * {{{
   *   FROM db.tbl1 A
   *   INSERT INTO dbo.tbl1 SELECT * WHERE A.value = 10 LIMIT 5
   *   INSERT INTO dbo.tbl2 SELECT * WHERE A.value = 12
   * }}}
   * This (Hive) feature cannot be combined with set-operators.
   */
  override def visitMultiInsertQuery(ctx: MultiInsertQueryContext): LogicalPlan = withOrigin(ctx) {
    val from = visitFromClause(ctx.fromClause)

    // Build the insert clauses.
    val inserts = ctx.multiInsertQueryBody.asScala.map { body =>
      withInsertInto(body.insertInto,
        withFromStatementBody(body.fromStatementBody, from).
          optionalMap(body.fromStatementBody.queryOrganization)(withQueryResultClauses))
    }

    // If there are multiple INSERTS just UNION them together into one query.
    if (inserts.length == 1) {
      inserts.head
    } else {
      Union(inserts.toSeq)
    }
  }

  /**
   * Create a logical plan for a regular (single-insert) query.
   */
  override def visitSingleInsertQuery(
      ctx: SingleInsertQueryContext): LogicalPlan = withOrigin(ctx) {
    withInsertInto(ctx.insertInto(), visitQuery(ctx.query))
  }

  /**
   * Parameters used for writing query to a table:
   *   (table ident, options, tableColumnList, partitionKeys, ifPartitionNotExists, byName).
   */
  type InsertTableParams =
    (IdentifierReferenceContext, Option[OptionsClauseContext], Seq[String],
      Map[String, Option[String]], Boolean, Boolean)

  /**
   * Parameters used for writing query to a directory: (isLocal, CatalogStorageFormat, provider).
   */
  type InsertDirParams = (Boolean, CatalogStorageFormat, Option[String])

  /**
   * Add an
   * {{{
   *   INSERT OVERWRITE TABLE tableIdentifier [partitionSpec [IF NOT EXISTS]]? [identifierList]
   *   INSERT INTO [TABLE] tableIdentifier [partitionSpec] ([BY NAME] | [identifierList])
   *   INSERT INTO [TABLE] tableIdentifier REPLACE whereClause
   *   INSERT OVERWRITE [LOCAL] DIRECTORY STRING [rowFormat] [createFileFormat]
   *   INSERT OVERWRITE [LOCAL] DIRECTORY [STRING] tableProvider [OPTIONS tablePropertyList]
   * }}}
   * operation to logical plan
   */
  private def withInsertInto(
      ctx: InsertIntoContext,
      query: LogicalPlan): LogicalPlan = withOrigin(ctx) {
    ctx match {
      // We cannot push withIdentClause() into the write command because:
      //   1. `PlanWithUnresolvedIdentifier` is not a NamedRelation
      //   2. Write commands do not hold the table logical plan as a child, and we need to add
      //      additional resolution code to resolve identifiers inside the write commands.
      case table: InsertIntoTableContext =>
        val (relationCtx, options, cols, partition, ifPartitionNotExists, byName)
        = visitInsertIntoTable(table)
        withIdentClause(relationCtx, Seq(query), (ident, otherPlans) => {
          InsertIntoStatement(
            createUnresolvedRelation(relationCtx, ident, options, Seq(TableWritePrivilege.INSERT)),
            partition,
            cols,
            otherPlans.head,
            overwrite = false,
            ifPartitionNotExists,
            byName)
        })
      case table: InsertOverwriteTableContext =>
        val (relationCtx, options, cols, partition, ifPartitionNotExists, byName)
        = visitInsertOverwriteTable(table)
        withIdentClause(relationCtx, Seq(query), (ident, otherPlans) => {
          InsertIntoStatement(
            createUnresolvedRelation(relationCtx, ident, options,
              Seq(TableWritePrivilege.INSERT, TableWritePrivilege.DELETE)),
            partition,
            cols,
            otherPlans.head,
            overwrite = true,
            ifPartitionNotExists,
            byName)
        })
      case ctx: InsertIntoReplaceWhereContext =>
        val options = Option(ctx.optionsClause())
        withIdentClause(ctx.identifierReference, Seq(query), (ident, otherPlans) => {
          OverwriteByExpression.byPosition(
            createUnresolvedRelation(ctx.identifierReference, ident, options,
              Seq(TableWritePrivilege.INSERT, TableWritePrivilege.DELETE)),
            otherPlans.head,
            expression(ctx.whereClause().booleanExpression()))
        })
      case dir: InsertOverwriteDirContext =>
        val (isLocal, storage, provider) = visitInsertOverwriteDir(dir)
        InsertIntoDir(isLocal, storage, provider, query, overwrite = true)
      case hiveDir: InsertOverwriteHiveDirContext =>
        val (isLocal, storage, provider) = visitInsertOverwriteHiveDir(hiveDir)
        InsertIntoDir(isLocal, storage, provider, query, overwrite = true)
      case _ =>
        throw QueryParsingErrors.invalidInsertIntoError(ctx)
    }
  }

  /**
   * Add an INSERT INTO TABLE operation to the logical plan.
   */
  override def visitInsertIntoTable(
      ctx: InsertIntoTableContext): InsertTableParams = withOrigin(ctx) {
    val cols = Option(ctx.identifierList()).map(visitIdentifierList).getOrElse(Nil)
    val partitionKeys = Option(ctx.partitionSpec).map(visitPartitionSpec).getOrElse(Map.empty)

    blockBang(ctx.errorCapturingNot())

    if (ctx.EXISTS != null) {
      invalidStatement("INSERT INTO ... IF NOT EXISTS", ctx)
    }

    (ctx.identifierReference, Option(ctx.optionsClause()), cols, partitionKeys, false,
      ctx.NAME() != null)
  }

  /**
   * Add an INSERT OVERWRITE TABLE operation to the logical plan.
   */
  override def visitInsertOverwriteTable(
      ctx: InsertOverwriteTableContext): InsertTableParams = withOrigin(ctx) {
    assert(ctx.OVERWRITE() != null)
    val cols = Option(ctx.identifierList()).map(visitIdentifierList).getOrElse(Nil)
    val partitionKeys = Option(ctx.partitionSpec).map(visitPartitionSpec).getOrElse(Map.empty)

    blockBang(ctx.errorCapturingNot())

    val dynamicPartitionKeys: Map[String, Option[String]] = partitionKeys.filter(_._2.isEmpty)
    if (ctx.EXISTS != null && dynamicPartitionKeys.nonEmpty) {
      operationNotAllowed("IF NOT EXISTS with dynamic partitions: " +
        dynamicPartitionKeys.keys.mkString(", "), ctx)
    }

    (ctx.identifierReference, Option(ctx.optionsClause()), cols, partitionKeys,
      ctx.EXISTS() != null, ctx.NAME() != null)
  }

  /**
   * Write to a directory, returning a [[InsertIntoDir]] logical plan.
   */
  override def visitInsertOverwriteDir(
      ctx: InsertOverwriteDirContext): InsertDirParams = withOrigin(ctx) {
    throw QueryParsingErrors.insertOverwriteDirectoryUnsupportedError()
  }

  /**
   * Write to a directory, returning a [[InsertIntoDir]] logical plan.
   */
  override def visitInsertOverwriteHiveDir(
      ctx: InsertOverwriteHiveDirContext): InsertDirParams = withOrigin(ctx) {
    throw QueryParsingErrors.insertOverwriteDirectoryUnsupportedError()
  }

  private def getTableAliasWithoutColumnAlias(
      ctx: TableAliasContext, op: String): Option[String] = {
    if (ctx == null) {
      None
    } else {
      val ident = ctx.strictIdentifier()
      if (ctx.identifierList() != null) {
        throw QueryParsingErrors.columnAliasInOperationNotAllowedError(op, ctx)
      }
      if (ident != null) Some(ident.getText) else None
    }
  }

  override def visitDeleteFromTable(
      ctx: DeleteFromTableContext): LogicalPlan = withOrigin(ctx) {
    val table = createUnresolvedRelation(
      ctx.identifierReference, writePrivileges = Seq(TableWritePrivilege.DELETE))
    val tableAlias = getTableAliasWithoutColumnAlias(ctx.tableAlias(), "DELETE")
    val aliasedTable = tableAlias.map(SubqueryAlias(_, table)).getOrElse(table)
    val predicate = if (ctx.whereClause() != null) {
      expression(ctx.whereClause().booleanExpression())
    } else {
      Literal.TrueLiteral
    }
    DeleteFromTable(aliasedTable, predicate)
  }

  override def visitUpdateTable(ctx: UpdateTableContext): LogicalPlan = withOrigin(ctx) {
    val table = createUnresolvedRelation(
      ctx.identifierReference, writePrivileges = Seq(TableWritePrivilege.UPDATE))
    val tableAlias = getTableAliasWithoutColumnAlias(ctx.tableAlias(), "UPDATE")
    val aliasedTable = tableAlias.map(SubqueryAlias(_, table)).getOrElse(table)
    val assignments = withAssignments(ctx.setClause().assignmentList())
    val predicate = if (ctx.whereClause() != null) {
      Some(expression(ctx.whereClause().booleanExpression()))
    } else {
      None
    }

    UpdateTable(aliasedTable, assignments, predicate)
  }

  protected def withAssignments(assignCtx: SqlBaseParser.AssignmentListContext): Seq[Assignment] =
    withOrigin(assignCtx) {
      assignCtx.assignment().asScala.map { assign =>
        Assignment(UnresolvedAttribute(visitMultipartIdentifier(assign.key)),
          expression(assign.value))
      }.toSeq
    }

  override def visitMergeIntoTable(ctx: MergeIntoTableContext): LogicalPlan = withOrigin(ctx) {
    val withSchemaEvolution = ctx.EVOLUTION() != null

    val sourceTableOrQuery = if (ctx.source != null) {
      createUnresolvedRelation(ctx.source)
    } else if (ctx.sourceQuery != null) {
      visitQuery(ctx.sourceQuery)
    } else {
      throw QueryParsingErrors.emptySourceForMergeError(ctx)
    }
    val sourceTableAlias = getTableAliasWithoutColumnAlias(ctx.sourceAlias, "MERGE")
    val aliasedSource =
      sourceTableAlias.map(SubqueryAlias(_, sourceTableOrQuery)).getOrElse(sourceTableOrQuery)

    val mergeCondition = expression(ctx.mergeCondition)

    val matchedActions = ctx.matchedClause().asScala.map {
      clause => {
        if (clause.matchedAction().DELETE() != null) {
          DeleteAction(Option(clause.matchedCond).map(expression))
        } else if (clause.matchedAction().UPDATE() != null) {
          val condition = Option(clause.matchedCond).map(expression)
          if (clause.matchedAction().ASTERISK() != null) {
            UpdateStarAction(condition)
          } else {
            UpdateAction(condition, withAssignments(clause.matchedAction().assignmentList()))
          }
        } else {
          throw SparkException.internalError(
            s"Unrecognized matched action: ${clause.matchedAction().getText}")
        }
      }
    }.toSeq
    val notMatchedActions = ctx.notMatchedClause().asScala.map {
      clause => {
        if (clause.notMatchedAction().INSERT() != null) {
          val condition = Option(clause.notMatchedCond).map(expression)
          if (clause.notMatchedAction().ASTERISK() != null) {
            InsertStarAction(condition)
          } else {
            val columns = clause.notMatchedAction().columns.multipartIdentifier()
                .asScala.map(attr => UnresolvedAttribute(visitMultipartIdentifier(attr)))
            val values = clause.notMatchedAction().expression().asScala.map(expression)
            if (columns.size != values.size) {
              throw QueryParsingErrors.insertedValueNumberNotMatchFieldNumberError(clause)
            }
            InsertAction(condition, columns.zip(values).map(kv => Assignment(kv._1, kv._2)).toSeq)
          }
        } else {
          throw SparkException.internalError(
            s"Unrecognized matched action: ${clause.notMatchedAction().getText}")
        }
      }
    }.toSeq
    val notMatchedBySourceActions = ctx.notMatchedBySourceClause().asScala.map {
      clause => {
        val notMatchedBySourceAction = clause.notMatchedBySourceAction()
        if (notMatchedBySourceAction.DELETE() != null) {
          DeleteAction(Option(clause.notMatchedBySourceCond).map(expression))
        } else if (notMatchedBySourceAction.UPDATE() != null) {
          val condition = Option(clause.notMatchedBySourceCond).map(expression)
          UpdateAction(condition,
            withAssignments(clause.notMatchedBySourceAction().assignmentList()))
        } else {
          throw SparkException.internalError(
            s"Unrecognized matched action: ${clause.notMatchedBySourceAction().getText}")
        }
      }
    }.toSeq
    if (matchedActions.isEmpty && notMatchedActions.isEmpty && notMatchedBySourceActions.isEmpty) {
      throw QueryParsingErrors.mergeStatementWithoutWhenClauseError(ctx)
    }
    // children being empty means that the condition is not set
    val matchedActionSize = matchedActions.length
    if (matchedActionSize >= 2 && !matchedActions.init.forall(_.condition.nonEmpty)) {
      throw QueryParsingErrors.nonLastMatchedClauseOmitConditionError(ctx)
    }
    val notMatchedActionSize = notMatchedActions.length
    if (notMatchedActionSize >= 2 && !notMatchedActions.init.forall(_.condition.nonEmpty)) {
      throw QueryParsingErrors.nonLastNotMatchedClauseOmitConditionError(ctx)
    }
    val notMatchedBySourceActionSize = notMatchedBySourceActions.length
    if (notMatchedBySourceActionSize >= 2 &&
     !notMatchedBySourceActions.init.forall(_.condition.nonEmpty)) {
      throw QueryParsingErrors.nonLastNotMatchedBySourceClauseOmitConditionError(ctx)
    }

    val targetTable = createUnresolvedRelation(
      ctx.target,
      writePrivileges = MergeIntoTable.getWritePrivileges(
        matchedActions, notMatchedActions, notMatchedBySourceActions))
    val targetTableAlias = getTableAliasWithoutColumnAlias(ctx.targetAlias, "MERGE")
    val aliasedTarget = targetTableAlias.map(SubqueryAlias(_, targetTable)).getOrElse(targetTable)
    MergeIntoTable(
      aliasedTarget,
      aliasedSource,
      mergeCondition,
      matchedActions,
      notMatchedActions,
      notMatchedBySourceActions,
      withSchemaEvolution)
  }

  /**
   * Returns the parameters for [[ExecuteImmediateQuery]] logical plan.
   * Expected format:
   * {{{
   *   EXECUTE IMMEDIATE {query_string|string_literal}
   *   [INTO target1, target2] [USING param1, param2, ...]
   * }}}
   */
  override def visitExecuteImmediate(ctx: ExecuteImmediateContext): LogicalPlan = withOrigin(ctx) {
    // Because of how parsing rules are written, we know that either
    // queryParam or targetVariable is non null - hence use Either to represent this.
    val queryString = Option(ctx.queryParam.stringLit()).map(sl => Left(string(visitStringLit(sl))))
    val queryVariable = Option(ctx.queryParam.multipartIdentifier)
      .map(mpi => Right(UnresolvedAttribute(visitMultipartIdentifier(mpi))))

    val targetVars = Option(ctx.targetVariable).toSeq
      .flatMap(v => visitMultipartIdentifierList(v))
    val exprs = Option(ctx.executeImmediateUsing).map {
      visitExecuteImmediateUsing(_)
    }.getOrElse{ Seq.empty }


    ExecuteImmediateQuery(exprs, queryString.getOrElse(queryVariable.get), targetVars)
  }

  override def visitExecuteImmediateUsing(
      ctx: ExecuteImmediateUsingContext): Seq[Expression] = withOrigin(ctx) {
    val expressions = Option(ctx).toSeq
      .flatMap(ctx => visitNamedExpressionSeq(ctx.params))
    val resultExpr = expressions.map(e => e._1)

    validateExecImmediateArguments(resultExpr, ctx)
    resultExpr
  }

  /**
   * Performs validation on the arguments to EXECUTE IMMEDIATE.
   */
  private def validateExecImmediateArguments(
    expressions: Seq[Expression],
    ctx : ExecuteImmediateUsingContext) : Unit = {
    val duplicateAliases = expressions
      .filter(_.isInstanceOf[Alias])
      .groupBy {
        case Alias(arg, name) => name
      }.filter(group => group._2.size > 1)

    if (duplicateAliases.nonEmpty) {
      throw QueryParsingErrors.duplicateArgumentNamesError(duplicateAliases.keys.toSeq, ctx)
    }
  }

  override def visitMultipartIdentifierList(
      ctx: MultipartIdentifierListContext): Seq[UnresolvedAttribute] = withOrigin(ctx) {
    ctx.multipartIdentifier.asScala.map(typedVisit[Seq[String]]).map(new UnresolvedAttribute(_))
      .toSeq
  }

/**
   * Create a partition specification map.
   */
  override def visitPartitionSpec(
      ctx: PartitionSpecContext): Map[String, Option[String]] = withOrigin(ctx) {
    val legacyNullAsString =
      conf.getConf(SQLConf.LEGACY_PARSE_NULL_PARTITION_SPEC_AS_STRING_LITERAL)
    val keepPartitionSpecAsString =
      conf.getConf(SQLConf.LEGACY_KEEP_PARTITION_SPEC_AS_STRING_LITERAL)

    val parts = ctx.partitionVal.asScala.map { pVal =>
      // Check if the query attempted to refer to a DEFAULT column value within the PARTITION clause
      // and return a specific error to help guide the user, since this is not allowed.
      if (pVal.DEFAULT != null) {
        throw QueryParsingErrors.defaultColumnReferencesNotAllowedInPartitionSpec(ctx)
      }
      val name = pVal.identifier.getText
      val value = Option(pVal.constant).map(v => {
        visitStringConstant(v, legacyNullAsString, keepPartitionSpecAsString)
      })
      name -> value
    }
    // Before calling `toMap`, we check duplicated keys to avoid silently ignore partition values
    // in partition spec like PARTITION(a='1', b='2', a='3'). The real semantical check for
    // partition columns will be done in analyzer.
    if (conf.caseSensitiveAnalysis) {
      checkDuplicateKeys(parts.toSeq, ctx)
    } else {
      checkDuplicateKeys(parts.map(kv => kv._1.toLowerCase(Locale.ROOT) -> kv._2).toSeq, ctx)
    }
    parts.toMap
  }

  /**
   * Create a partition specification map without optional values.
   */
  protected def visitNonOptionalPartitionSpec(
      ctx: PartitionSpecContext): Map[String, String] = withOrigin(ctx) {
    visitPartitionSpec(ctx).map {
      case (key, None) => throw QueryParsingErrors.emptyPartitionKeyError(key, ctx)
      case (key, Some(value)) => key -> value
    }
  }

  /**
   * Convert a constant of any type into a string. This is typically used in DDL commands, and its
   * main purpose is to prevent slight differences due to back to back conversions i.e.:
   * String -> Literal -> String.
   */
  protected def visitStringConstant(
      ctx: ConstantContext,
      legacyNullAsString: Boolean = false,
      keepPartitionSpecAsString: Boolean = false): String = withOrigin(ctx) {
    expression(ctx) match {
      case Literal(null, _) if !legacyNullAsString => null
      case l @ Literal(null, _) => l.toString
      case l: Literal =>
        if (keepPartitionSpecAsString && !ctx.isInstanceOf[StringLiteralContext]) {
          ctx.getText
        } else {
          // TODO For v2 commands, we will cast the string back to its actual value,
          //  which is a waste and can be improved in the future.
          Cast(l, conf.defaultStringType, Some(conf.sessionLocalTimeZone)).eval().toString
        }
      case other =>
        throw new SparkIllegalArgumentException(
          errorClass = "_LEGACY_ERROR_TEMP_3222",
          messageParameters = Map("expr" -> other.sql)
        )
    }
  }

  /**
   * Add ORDER BY/SORT BY/CLUSTER BY/DISTRIBUTE BY/LIMIT/WINDOWS clauses to the logical plan. These
   * clauses determine the shape (ordering/partitioning/rows) of the query result.
   */
  private def withQueryResultClauses(
      ctx: QueryOrganizationContext,
      query: LogicalPlan): LogicalPlan = withOrigin(ctx) {
    import ctx._

    // Handle ORDER BY, SORT BY, DISTRIBUTE BY, and CLUSTER BY clause.
    val withOrder = if (
      !order.isEmpty && sort.isEmpty && distributeBy.isEmpty && clusterBy.isEmpty) {
      // ORDER BY ...
      Sort(order.asScala.map(visitSortItem).toSeq, global = true, query)
    } else if (order.isEmpty && !sort.isEmpty && distributeBy.isEmpty && clusterBy.isEmpty) {
      // SORT BY ...
      Sort(sort.asScala.map(visitSortItem).toSeq, global = false, query)
    } else if (order.isEmpty && sort.isEmpty && !distributeBy.isEmpty && clusterBy.isEmpty) {
      // DISTRIBUTE BY ...
      withRepartitionByExpression(ctx, expressionList(distributeBy), query)
    } else if (order.isEmpty && !sort.isEmpty && !distributeBy.isEmpty && clusterBy.isEmpty) {
      // SORT BY ... DISTRIBUTE BY ...
      Sort(
        sort.asScala.map(visitSortItem).toSeq,
        global = false,
        withRepartitionByExpression(ctx, expressionList(distributeBy), query))
    } else if (order.isEmpty && sort.isEmpty && distributeBy.isEmpty && !clusterBy.isEmpty) {
      // CLUSTER BY ...
      val expressions = expressionList(clusterBy)
      Sort(
        expressions.map(SortOrder(_, Ascending)),
        global = false,
        withRepartitionByExpression(ctx, expressions, query))
    } else if (order.isEmpty && sort.isEmpty && distributeBy.isEmpty && clusterBy.isEmpty) {
      // [EMPTY]
      query
    } else {
      throw QueryParsingErrors.combinationQueryResultClausesUnsupportedError(ctx)
    }

    // WINDOWS
    val withWindow = withOrder.optionalMap(windowClause)(withWindowClause)

    // OFFSET
    // - OFFSET 0 is the same as omitting the OFFSET clause
    val withOffset = withWindow.optional(offset) {
      Offset(typedVisit(offset), withWindow)
    }

    // LIMIT
    // - LIMIT ALL is the same as omitting the LIMIT clause
    withOffset.optional(limit) {
      Limit(typedVisit(limit), withOffset)
    }
  }

  /**
   * Create a clause for DISTRIBUTE BY.
   */
  protected def withRepartitionByExpression(
      ctx: QueryOrganizationContext,
      expressions: Seq[Expression],
      query: LogicalPlan): LogicalPlan = {
    throw QueryParsingErrors.distributeByUnsupportedError(ctx)
  }

  override def visitTransformQuerySpecification(
      ctx: TransformQuerySpecificationContext): LogicalPlan = withOrigin(ctx) {
    val from = OneRowRelation().optional(ctx.fromClause) {
      visitFromClause(ctx.fromClause)
    }
    withTransformQuerySpecification(
      ctx,
      ctx.transformClause,
      ctx.lateralView,
      ctx.whereClause,
      ctx.aggregationClause,
      ctx.havingClause,
      ctx.windowClause,
      from
    )
  }

  override def visitRegularQuerySpecification(
      ctx: RegularQuerySpecificationContext): LogicalPlan = withOrigin(ctx) {
    val from = OneRowRelation().optional(ctx.fromClause) {
      visitFromClause(ctx.fromClause)
    }
    withSelectQuerySpecification(
      ctx,
      ctx.selectClause,
      ctx.lateralView,
      ctx.whereClause,
      ctx.aggregationClause,
      ctx.havingClause,
      ctx.windowClause,
      from,
      isPipeOperatorSelect = false
    )
  }

  private def getAliasFunc(ctx: ParseTree): Option[Expression => String] = {
    if (conf.getConf(SQLConf.STABLE_DERIVED_COLUMN_ALIAS_ENABLED)) {
      Some(_ => toExprAlias(ctx))
    } else {
      None
    }
  }

  override def visitNamedExpressionSeq(
      ctx: NamedExpressionSeqContext): Seq[(Expression, Option[Expression => String])] = {
    Option(ctx).toSeq
      .flatMap(_.namedExpression.asScala)
      .map(ctx => (typedVisit[Expression](ctx), getAliasFunc(ctx)))
  }

  override def visitExpressionSeq(
      ctx: ExpressionSeqContext): Seq[(Expression, Option[Expression => String])] = {
    Option(ctx).toSeq
      .flatMap(_.expression.asScala)
      .map(ctx => (typedVisit[Expression](ctx), getAliasFunc(ctx)))
  }

  /**
   * Create a logical plan using a having clause.
   */
  private def withHavingClause(
      ctx: HavingClauseContext, plan: LogicalPlan): LogicalPlan = {
    // Note that we add a cast to non-predicate expressions. If the expression itself is
    // already boolean, the optimizer will get rid of the unnecessary cast.
    val predicate = expression(ctx.booleanExpression) match {
      case p: Predicate => p
      case e => Cast(e, BooleanType)
    }
    UnresolvedHaving(predicate, plan)
  }

  /**
   * Create a logical plan using a where clause.
   */
  private def withWhereClause(ctx: WhereClauseContext, plan: LogicalPlan): LogicalPlan = {
    Filter(expression(ctx.booleanExpression), plan)
  }

  /**
   * Add a hive-style transform (SELECT TRANSFORM/MAP/REDUCE) query specification to a logical plan.
   */
  private def withTransformQuerySpecification(
      ctx: ParserRuleContext,
      transformClause: TransformClauseContext,
      lateralView: java.util.List[LateralViewContext],
      whereClause: WhereClauseContext,
      aggregationClause: AggregationClauseContext,
      havingClause: HavingClauseContext,
      windowClause: WindowClauseContext,
      relation: LogicalPlan): LogicalPlan = withOrigin(ctx) {
    if (transformClause.setQuantifier != null) {
      throw QueryParsingErrors.transformNotSupportQuantifierError(transformClause.setQuantifier)
    }
    // Create the attributes.
    val (attributes, schemaLess) = if (transformClause.colTypeList != null) {
      // Typed return columns.
      val schema = createSchema(transformClause.colTypeList)
      val replacedSchema = CharVarcharUtils.replaceCharVarcharWithStringInSchema(schema)
      (DataTypeUtils.toAttributes(replacedSchema), false)
    } else if (transformClause.identifierSeq != null) {
      // Untyped return columns.
      val attrs = visitIdentifierSeq(transformClause.identifierSeq).map { name =>
        AttributeReference(name, StringType, nullable = true)()
      }
      (attrs, false)
    } else {
      (Seq(AttributeReference("key", StringType)(),
        AttributeReference("value", StringType)()), true)
    }

    val plan = visitCommonSelectQueryClausePlan(
      relation,
      visitExpressionSeq(transformClause.expressionSeq),
      lateralView,
      whereClause,
      aggregationClause,
      havingClause,
      windowClause,
      isDistinct = false,
      isPipeOperatorSelect = false)

    ScriptTransformation(
      string(visitStringLit(transformClause.script)),
      attributes,
      plan,
      withScriptIOSchema(
        ctx,
        transformClause.inRowFormat,
        visitStringLit(transformClause.recordWriter),
        transformClause.outRowFormat,
        visitStringLit(transformClause.recordReader),
        schemaLess
      )
    )
  }

  /**
   * Add a regular (SELECT) query specification to a logical plan. The query specification
   * is the core of the logical plan, this is where sourcing (FROM clause), projection (SELECT),
   * aggregation (GROUP BY ... HAVING ...) and filtering (WHERE) takes place.
   * If 'isPipeOperatorSelect' is true, wraps each projected expression with a [[PipeSelect]]
   * expression for future validation of the expressions during analysis.
   *
   * Note that query hints are ignored (both by the parser and the builder).
   */
  private def withSelectQuerySpecification(
      ctx: ParserRuleContext,
      selectClause: SelectClauseContext,
      lateralView: java.util.List[LateralViewContext],
      whereClause: WhereClauseContext,
      aggregationClause: AggregationClauseContext,
      havingClause: HavingClauseContext,
      windowClause: WindowClauseContext,
      relation: LogicalPlan,
      isPipeOperatorSelect: Boolean): LogicalPlan = withOrigin(ctx) {
    val isDistinct = selectClause.setQuantifier() != null &&
      selectClause.setQuantifier().DISTINCT() != null

    val plan = visitCommonSelectQueryClausePlan(
      relation,
      visitNamedExpressionSeq(selectClause.namedExpressionSeq),
      lateralView,
      whereClause,
      aggregationClause,
      havingClause,
      windowClause,
      isDistinct,
      isPipeOperatorSelect)

    // Hint
    selectClause.hints.asScala.foldRight(plan)(withHints)
  }

  def visitCommonSelectQueryClausePlan(
      relation: LogicalPlan,
      expressions: Seq[(Expression, Option[Expression => String])],
      lateralView: java.util.List[LateralViewContext],
      whereClause: WhereClauseContext,
      aggregationClause: AggregationClauseContext,
      havingClause: HavingClauseContext,
      windowClause: WindowClauseContext,
      isDistinct: Boolean,
      isPipeOperatorSelect: Boolean): LogicalPlan = {
    // Add lateral views.
    val withLateralView = lateralView.asScala.foldLeft(relation)(withGenerate)

    // Add where.
    val withFilter = withLateralView.optionalMap(whereClause)(withWhereClause)

    // Add aggregation or a project.
    val namedExpressions = expressions.map {
      case (e: NamedExpression, _) => e
      case (e: Expression, aliasFunc) => UnresolvedAlias(e, aliasFunc)
    }

    def createProject() = if (namedExpressions.nonEmpty) {
      val newProjectList: Seq[NamedExpression] = if (isPipeOperatorSelect) {
        // If this is a pipe operator |> SELECT clause, add a [[PipeSelect]] expression wrapping
        // each alias in the project list, so the analyzer can check invariants later.
        namedExpressions.map {
          case a: Alias =>
            a.withNewChildren(Seq(PipeSelect(a.child)))
              .asInstanceOf[NamedExpression]
          case other =>
            other
        }
      } else {
        namedExpressions
      }
      Project(newProjectList, withFilter)
    } else {
      withFilter
    }

    val withProject = if (aggregationClause == null && havingClause != null) {
      if (conf.getConf(SQLConf.LEGACY_HAVING_WITHOUT_GROUP_BY_AS_WHERE)) {
        // If the legacy conf is set, treat HAVING without GROUP BY as WHERE.
        val predicate = expression(havingClause.booleanExpression) match {
          case p: Predicate => p
          case e => Cast(e, BooleanType)
        }
        Filter(predicate, createProject())
      } else {
        // According to SQL standard, HAVING without GROUP BY means global aggregate.
        withHavingClause(havingClause, Aggregate(Nil, namedExpressions, withFilter))
      }
    } else if (aggregationClause != null) {
      val aggregate = withAggregationClause(aggregationClause, namedExpressions, withFilter)
      aggregate.optionalMap(havingClause)(withHavingClause)
    } else {
      // When hitting this branch, `having` must be null.
      createProject()
    }

    // Distinct
    val withDistinct = if (isDistinct) {
      Distinct(withProject)
    } else {
      withProject
    }

    // Window
    val withWindow = withDistinct.optionalMap(windowClause)(withWindowClause)

    withWindow
  }

  // Script Transform's input/output format.
  type ScriptIOFormat =
    (Seq[(String, String)], Option[String], Seq[(String, String)], Option[String])

  protected def getRowFormatDelimited(ctx: RowFormatDelimitedContext): ScriptIOFormat = {

    def entry(key: String, value: StringLitContext): Seq[(String, String)] = {
      Option(value).toSeq.map(x => key -> string(visitStringLit(x)))
    }

    // TODO we should use the visitRowFormatDelimited function here. However HiveScriptIOSchema
    // expects a seq of pairs in which the old parsers' token names are used as keys.
    // Transforming the result of visitRowFormatDelimited would be quite a bit messier than
    // retrieving the key value pairs ourselves.
    val entries = entry("TOK_TABLEROWFORMATFIELD", ctx.fieldsTerminatedBy) ++
      entry("TOK_TABLEROWFORMATCOLLITEMS", ctx.collectionItemsTerminatedBy) ++
      entry("TOK_TABLEROWFORMATMAPKEYS", ctx.keysTerminatedBy) ++
      entry("TOK_TABLEROWFORMATNULL", ctx.nullDefinedAs) ++
      Option(ctx.linesSeparatedBy).toSeq.map { stringLitCtx =>
        val value = string(visitStringLit(stringLitCtx))
        validate(
          value == "\n",
          s"LINES TERMINATED BY only supports newline '\\n' right now: $value",
          ctx)
        "TOK_TABLEROWFORMATLINES" -> value
      }

    (entries, None, Seq.empty, None)
  }

  /**
   * Create a [[ScriptInputOutputSchema]].
   */
  protected def withScriptIOSchema(
      ctx: ParserRuleContext,
      inRowFormat: RowFormatContext,
      recordWriter: Token,
      outRowFormat: RowFormatContext,
      recordReader: Token,
      schemaLess: Boolean): ScriptInputOutputSchema = {

    def format(fmt: RowFormatContext): ScriptIOFormat = fmt match {
      case c: RowFormatDelimitedContext =>
        getRowFormatDelimited(c)

      case c: RowFormatSerdeContext =>
        throw QueryParsingErrors.transformWithSerdeUnsupportedError(ctx)

      // SPARK-32106: When there is no definition about format, we return empty result
      // to use a built-in default Serde in SparkScriptTransformationExec.
      case null =>
        (Nil, None, Seq.empty, None)
    }

    val (inFormat, inSerdeClass, inSerdeProps, reader) = format(inRowFormat)

    val (outFormat, outSerdeClass, outSerdeProps, writer) = format(outRowFormat)

    ScriptInputOutputSchema(
      inFormat, outFormat,
      inSerdeClass, outSerdeClass,
      inSerdeProps, outSerdeProps,
      reader, writer,
      schemaLess)
  }

  /**
   * Create a logical plan for a given 'FROM' clause. Note that we support multiple (comma
   * separated) relations here, these get converted into a single plan by condition-less inner join.
   */
  override def visitFromClause(ctx: FromClauseContext): LogicalPlan = withOrigin(ctx) {
    val from = ctx.relation.asScala.foldLeft(null: LogicalPlan) { (left, relation) =>
      val relationPrimary = relation.relationPrimary()
      val right = if (conf.ansiRelationPrecedence) {
        visitRelation(relation)
      } else {
        plan(relationPrimary)
      }
      val join = right.optionalMap(left) { (left, right) =>
        if (relation.LATERAL != null) {
          relationPrimary match {
            case _: AliasedQueryContext =>
            case _: TableValuedFunctionContext =>
            case other =>
              throw QueryParsingErrors.invalidLateralJoinRelationError(other)
          }
          LateralJoin(left, LateralSubquery(right), Inner, None)
        } else {
          Join(left, right, Inner, None, JoinHint.NONE)
        }
      }
      if (conf.ansiRelationPrecedence) join else withRelationExtensions(relation, join)
    }
    if (ctx.pivotClause() != null) {
      if (ctx.unpivotClause() != null) {
        throw QueryParsingErrors.unpivotWithPivotInFromClauseNotAllowedError(ctx)
      }
      if (!ctx.lateralView.isEmpty) {
        throw QueryParsingErrors.lateralWithPivotInFromClauseNotAllowedError(ctx)
      }
      withPivot(ctx.pivotClause, from)
    } else if (ctx.unpivotClause() != null) {
      if (!ctx.lateralView.isEmpty) {
        throw QueryParsingErrors.lateralWithUnpivotInFromClauseNotAllowedError(ctx)
      }
      withUnpivot(ctx.unpivotClause, from)
    } else {
      ctx.lateralView.asScala.foldLeft(from)(withGenerate)
    }
  }

  /**
   * Connect two queries by a Set operator.
   *
   * Supported Set operators are:
   * - UNION [ DISTINCT | ALL ]
   * - EXCEPT [ DISTINCT | ALL ]
   * - MINUS [ DISTINCT | ALL ]
   * - INTERSECT [DISTINCT | ALL]
   */
  override def visitSetOperation(ctx: SetOperationContext): LogicalPlan = withOrigin(ctx) {
    val left = plan(ctx.left)
    val right = plan(ctx.right)
    val all = Option(ctx.setQuantifier()).exists(_.ALL != null)
    ctx.operator.getType match {
      case SqlBaseParser.UNION if all =>
        Union(left, right)
      case SqlBaseParser.UNION =>
        Distinct(Union(left, right))
      case SqlBaseParser.INTERSECT if all =>
        Intersect(left, right, isAll = true)
      case SqlBaseParser.INTERSECT =>
        Intersect(left, right, isAll = false)
      case SqlBaseParser.EXCEPT if all =>
        Except(left, right, isAll = true)
      case SqlBaseParser.EXCEPT =>
        Except(left, right, isAll = false)
      case SqlBaseParser.SETMINUS if all =>
        Except(left, right, isAll = true)
      case SqlBaseParser.SETMINUS =>
        Except(left, right, isAll = false)
    }
  }

  /**
   * Add a [[WithWindowDefinition]] operator to a logical plan.
   */
  private def withWindowClause(
      ctx: WindowClauseContext,
      query: LogicalPlan): LogicalPlan = withOrigin(ctx) {
    // Collect all window specifications defined in the WINDOW clause.
    val baseWindowTuples = ctx.namedWindow.asScala.map {
      wCtx =>
        (wCtx.name.getText, typedVisit[WindowSpec](wCtx.windowSpec))
    }
    baseWindowTuples.groupBy(_._1).foreach { kv =>
      if (kv._2.size > 1) {
        throw QueryParsingErrors.repetitiveWindowDefinitionError(kv._1, ctx)
      }
    }
    val baseWindowMap = baseWindowTuples.toMap

    // Handle cases like
    // window w1 as (partition by p_mfgr order by p_name
    //               range between 2 preceding and 2 following),
    //        w2 as w1
    val windowMapView = baseWindowMap.transform {
      case (_, WindowSpecReference(name)) =>
        baseWindowMap.get(name) match {
          case Some(spec: WindowSpecDefinition) =>
            spec
          case Some(ref) =>
            throw QueryParsingErrors.invalidWindowReferenceError(name, ctx)
          case None =>
            throw QueryParsingErrors.cannotResolveWindowReferenceError(name, ctx)
        }
      case (_, spec: WindowSpecDefinition) => spec
    }

    // Note that mapValues creates a view instead of materialized map. We force materialization by
    // mapping over identity.
    WithWindowDefinition(windowMapView.map(identity), query)
  }

  /**
   * Add an [[Aggregate]] to a logical plan.
   */
  private def withAggregationClause(
      ctx: AggregationClauseContext,
      selectExpressions: Seq[NamedExpression],
      query: LogicalPlan): LogicalPlan = withOrigin(ctx) {
    if (ctx.groupingExpressionsWithGroupingAnalytics.isEmpty) {
      val groupByExpressions = expressionList(ctx.groupingExpressions)
      if (ctx.GROUPING != null) {
        // GROUP BY ... GROUPING SETS (...)
        // `groupByExpressions` can be non-empty for Hive compatibility. It may add extra grouping
        // expressions that do not exist in GROUPING SETS (...), and the value is always null.
        // For example, `SELECT a, b, c FROM ... GROUP BY a, b, c GROUPING SETS (a, b)`, the output
        // of column `c` is always null.
        val groupingSets =
          ctx.groupingSet.asScala.map(_.expression.asScala.map(e => expression(e)).toSeq)
        Aggregate(Seq(GroupingSets(groupingSets.toSeq, groupByExpressions)),
          selectExpressions, query)
      } else {
        // GROUP BY .... (WITH CUBE | WITH ROLLUP)?
        val mappedGroupByExpressions = if (ctx.CUBE != null) {
          Seq(Cube(groupByExpressions.map(Seq(_))))
        } else if (ctx.ROLLUP != null) {
          Seq(Rollup(groupByExpressions.map(Seq(_))))
        } else {
          groupByExpressions
        }
        Aggregate(mappedGroupByExpressions, selectExpressions, query)
      }
    } else {
      val groupByExpressions =
        ctx.groupingExpressionsWithGroupingAnalytics.asScala
          .map(groupByExpr => {
            val groupingAnalytics = groupByExpr.groupingAnalytics
            if (groupingAnalytics != null) {
              visitGroupingAnalytics(groupingAnalytics)
            } else {
              expression(groupByExpr.expression)
            }
          })
      Aggregate(groupByExpressions.toSeq, selectExpressions, query)
    }
  }

  override def visitGroupingAnalytics(
      groupingAnalytics: GroupingAnalyticsContext): BaseGroupingSets = {
    val groupingSets = groupingAnalytics.groupingSet.asScala
      .map(_.expression.asScala.map(e => expression(e)).toSeq)
    if (groupingAnalytics.CUBE != null) {
      // CUBE(A, B, (A, B), ()) is not supported.
      if (groupingSets.exists(_.isEmpty)) {
        throw QueryParsingErrors.invalidGroupingSetError("CUBE", groupingAnalytics)
      }
      Cube(groupingSets.toSeq)
    } else if (groupingAnalytics.ROLLUP != null) {
      // ROLLUP(A, B, (A, B), ()) is not supported.
      if (groupingSets.exists(_.isEmpty)) {
        throw QueryParsingErrors.invalidGroupingSetError("ROLLUP", groupingAnalytics)
      }
      Rollup(groupingSets.toSeq)
    } else {
      assert(groupingAnalytics.GROUPING != null && groupingAnalytics.SETS != null)
      val groupingSets = groupingAnalytics.groupingElement.asScala.flatMap { expr =>
        val groupingAnalytics = expr.groupingAnalytics()
        if (groupingAnalytics != null) {
          visitGroupingAnalytics(groupingAnalytics).selectedGroupByExprs
        } else {
          Seq(expr.groupingSet().expression().asScala.map(e => expression(e)).toSeq)
        }
      }
      GroupingSets(groupingSets.toSeq)
    }
  }

  /**
   * Add [[UnresolvedHint]]s to a logical plan.
   */
  private def withHints(
      ctx: HintContext,
      query: LogicalPlan): LogicalPlan = withOrigin(ctx) {
    var plan = query
    ctx.hintStatements.asScala.reverse.foreach { stmt =>
      plan = UnresolvedHint(stmt.hintName.getText,
        stmt.parameters.asScala.map(expression).toSeq, plan)
    }
    plan
  }

  /**
   * Add a [[Pivot]] to a logical plan.
   */
  private def withPivot(
      ctx: PivotClauseContext,
      query: LogicalPlan): LogicalPlan = withOrigin(ctx) {
    val aggregates = Option(ctx.aggregates).toSeq
      .flatMap(_.namedExpression.asScala)
      .map(typedVisit[Expression])
    val pivotColumn = if (ctx.pivotColumn.identifiers.size == 1) {
      UnresolvedAttribute.quoted(ctx.pivotColumn.errorCapturingIdentifier.getText)
    } else {
      CreateStruct(
        ctx.pivotColumn.identifiers.asScala.map(
          identifier => UnresolvedAttribute.quoted(identifier.getText)).toSeq)
    }
    val pivotValues = ctx.pivotValues.asScala.map(visitPivotValue)
    Pivot(None, pivotColumn, pivotValues.toSeq, aggregates, query)
  }

  /**
   * Create a Pivot column value with or without an alias.
   */
  override def visitPivotValue(ctx: PivotValueContext): Expression = withOrigin(ctx) {
    val e = expression(ctx.expression)
    if (ctx.errorCapturingIdentifier != null) {
      Alias(e, ctx.errorCapturingIdentifier.getText)()
    } else {
      e
    }
  }

  /**
   * Add an [[Unpivot]] to a logical plan.
   */
  private def withUnpivot(
      ctx: UnpivotClauseContext,
      query: LogicalPlan): LogicalPlan = withOrigin(ctx) {
    // this is needed to create unpivot and to filter unpivot for nulls further down
    val valueColumnNames =
      Option(ctx.unpivotOperator().unpivotSingleValueColumnClause())
        .map(_.unpivotValueColumn().identifier().getText)
        .map(Seq(_))
      .getOrElse(
        Option(ctx.unpivotOperator().unpivotMultiValueColumnClause())
          .map(_.unpivotValueColumns.asScala.map(_.identifier().getText).toSeq)
          .get
      )

    val unpivot = if (ctx.unpivotOperator().unpivotSingleValueColumnClause() != null) {
      val unpivotClause = ctx.unpivotOperator().unpivotSingleValueColumnClause()
      val variableColumnName = unpivotClause.unpivotNameColumn().identifier().getText
      val (unpivotColumns, unpivotAliases) =
        unpivotClause.unpivotColumns.asScala.map(visitUnpivotColumnAndAlias).toSeq.unzip

      Unpivot(
        None,
        Some(unpivotColumns.map(Seq(_))),
        // None when all elements are None
        Some(unpivotAliases).filter(_.exists(_.isDefined)),
        variableColumnName,
        valueColumnNames,
        query
      )
    } else {
      val unpivotClause = ctx.unpivotOperator().unpivotMultiValueColumnClause()
      val variableColumnName = unpivotClause.unpivotNameColumn().identifier().getText
      val (unpivotColumns, unpivotAliases) =
        unpivotClause.unpivotColumnSets.asScala.map(visitUnpivotColumnSet).toSeq.unzip

      Unpivot(
        None,
        Some(unpivotColumns),
        // None when all elements are None
        Some(unpivotAliases).filter(_.exists(_.isDefined)),
        variableColumnName,
        valueColumnNames,
        query
      )
    }

    // exclude null values by default
    val filtered = if (ctx.nullOperator == null || ctx.nullOperator.EXCLUDE() != null) {
      Filter(IsNotNull(Coalesce(valueColumnNames.map(UnresolvedAttribute(_)))), unpivot)
    } else {
      unpivot
    }

    // alias unpivot result
    if (ctx.errorCapturingIdentifier() != null) {
      val alias = ctx.errorCapturingIdentifier().getText
      SubqueryAlias(alias, filtered)
    } else {
      filtered
    }
  }

  /**
   * Create an Unpivot column.
   */
  override def visitUnpivotColumn(ctx: UnpivotColumnContext): NamedExpression = withOrigin(ctx) {
    UnresolvedAttribute(visitMultipartIdentifier(ctx.multipartIdentifier))
  }

  /**
   * Create an Unpivot column.
   */
  override def visitUnpivotColumnAndAlias(ctx: UnpivotColumnAndAliasContext):
  (NamedExpression, Option[String]) = withOrigin(ctx) {
    val attr = visitUnpivotColumn(ctx.unpivotColumn())
    val alias = Option(ctx.unpivotAlias()).map(_.errorCapturingIdentifier().getText)
    (attr, alias)
  }

  /**
   * Create an Unpivot struct column with or without an alias.
   * Each struct field is renamed to the respective value column name.
   */
  override def visitUnpivotColumnSet(ctx: UnpivotColumnSetContext):
  (Seq[NamedExpression], Option[String]) =
    withOrigin(ctx) {
      val exprs = ctx.unpivotColumns.asScala.map(visitUnpivotColumn).toSeq
      val alias = Option(ctx.unpivotAlias()).map(_.errorCapturingIdentifier().getText)
      (exprs, alias)
    }

  /**
   * Add a [[Generate]] (Lateral View) to a logical plan.
   */
  private def withGenerate(
      query: LogicalPlan,
      ctx: LateralViewContext): LogicalPlan = withOrigin(ctx) {
    val expressions = expressionList(ctx.expression)
    Generate(
      UnresolvedGenerator(visitFunctionName(ctx.qualifiedName), expressions),
      unrequiredChildIndex = Nil,
      outer = ctx.OUTER != null,
      // scalastyle:off caselocale
      Some(ctx.tblName.getText.toLowerCase),
      // scalastyle:on caselocale
      ctx.colName.asScala.map(_.getText).map(UnresolvedAttribute.quoted).toSeq,
      query)
  }

  /**
   * Create a single relation referenced in a FROM clause. This method is used when a part of the
   * join condition is nested, for example:
   * {{{
   *   select * from t1 join (t2 cross join t3) on col1 = col2
   * }}}
   */
  override def visitRelation(ctx: RelationContext): LogicalPlan = withOrigin(ctx) {
    withRelationExtensions(ctx, plan(ctx.relationPrimary))
  }

  private def withRelationExtensions(ctx: RelationContext, query: LogicalPlan): LogicalPlan = {
    ctx.relationExtension().asScala.foldLeft(query) { (left, extension) =>
      if (extension.joinRelation() != null) {
        withJoinRelation(extension.joinRelation(), left)
      } else if (extension.pivotClause() != null) {
        withPivot(extension.pivotClause(), left)
      } else {
        assert(extension.unpivotClause() != null)
        withUnpivot(extension.unpivotClause(), left)
      }
    }
  }

  /**
   * Join one more [[LogicalPlan]] to the current logical plan.
   */
  private def withJoinRelation(ctx: JoinRelationContext, base: LogicalPlan): LogicalPlan = {
    withOrigin(ctx) {
      val baseJoinType = ctx.joinType match {
        case null => Inner
        case jt if jt.CROSS != null => Cross
        case jt if jt.FULL != null => FullOuter
        case jt if jt.SEMI != null => LeftSemi
        case jt if jt.ANTI != null => LeftAnti
        case jt if jt.LEFT != null => LeftOuter
        case jt if jt.RIGHT != null => RightOuter
        case _ => Inner
      }

      if (ctx.LATERAL != null) {
        ctx.right match {
          case _: AliasedQueryContext =>
          case _: TableValuedFunctionContext =>
          case other =>
            throw QueryParsingErrors.invalidLateralJoinRelationError(other)
        }
      }

      // Resolve the join type and join condition
      val (joinType, condition) = Option(ctx.joinCriteria) match {
        case Some(c) if c.USING != null =>
          if (ctx.LATERAL != null) {
            throw QueryParsingErrors.lateralJoinWithUsingJoinUnsupportedError(ctx)
          }
          (UsingJoin(baseJoinType, visitIdentifierList(c.identifierList)), None)
        case Some(c) if c.booleanExpression != null =>
          (baseJoinType, Option(expression(c.booleanExpression)))
        case Some(c) =>
          throw SparkException.internalError(s"Unimplemented joinCriteria: $c")
        case None if ctx.NATURAL != null =>
          if (ctx.LATERAL != null) {
            throw QueryParsingErrors.incompatibleJoinTypesError(
              joinType1 = ctx.LATERAL.toString, joinType2 = ctx.NATURAL.toString, ctx = ctx
            )
          }
          if (baseJoinType == Cross) {
            throw QueryParsingErrors.incompatibleJoinTypesError(
              joinType1 = ctx.NATURAL.toString, joinType2 = baseJoinType.toString, ctx = ctx
            )
          }
          (NaturalJoin(baseJoinType), None)
        case None =>
          (baseJoinType, None)
      }
      if (ctx.LATERAL != null) {
        if (!Seq(Inner, Cross, LeftOuter).contains(joinType)) {
          throw QueryParsingErrors.unsupportedLateralJoinTypeError(ctx, joinType.sql)
        }
        LateralJoin(base, LateralSubquery(plan(ctx.right)), joinType, condition)
      } else {
        Join(base, plan(ctx.right), joinType, condition, JoinHint.NONE)
      }
    }
  }

  /**
   * Add a [[Sample]] to a logical plan.
   *
   * This currently supports the following sampling methods:
   * - TABLESAMPLE(x ROWS): Sample the table down to the given number of rows.
   * - TABLESAMPLE(x PERCENT) [REPEATABLE (y)]: Sample the table down to the given percentage with
   * seed 'y'. Note that percentages are defined as a number between 0 and 100.
   * - TABLESAMPLE(BUCKET x OUT OF y) [REPEATABLE (z)]: Sample the table down to a 'x' divided by
   * 'y' fraction with seed 'z'.
   */
  private def withSample(ctx: SampleContext, query: LogicalPlan): LogicalPlan = withOrigin(ctx) {
    // Create a sampled plan if we need one.
    def sample(fraction: Double, seed: Long): Sample = {
      // The range of fraction accepted by Sample is [0, 1]. Because Hive's block sampling
      // function takes X PERCENT as the input and the range of X is [0, 100], we need to
      // adjust the fraction.
      val eps = RandomSampler.roundingEpsilon
      validate(fraction >= 0.0 - eps && fraction <= 1.0 + eps,
        s"Sampling fraction ($fraction) must be on interval [0, 1]",
        ctx)
      Sample(0.0, fraction, withReplacement = false, seed, query)
    }

    if (ctx.sampleMethod() == null) {
      throw QueryParsingErrors.emptyInputForTableSampleError(ctx)
    }

    val seed = if (ctx.seed != null) {
      ctx.seed.getText.toLong
    } else {
      (math.random() * 1000).toLong
    }

    ctx.sampleMethod() match {
      case ctx: SampleByRowsContext =>
        Limit(expression(ctx.expression), query)

      case ctx: SampleByPercentileContext =>
        val fraction = ctx.percentage.getText.toDouble
        val sign = if (ctx.negativeSign == null) 1 else -1
        sample(sign * fraction / 100.0d, seed)

      case ctx: SampleByBytesContext =>
        val bytesStr = ctx.bytes.getText
        if (bytesStr.matches("[0-9]+[bBkKmMgG]")) {
          throw QueryParsingErrors.tableSampleByBytesUnsupportedError("byteLengthLiteral", ctx)
        } else {
          throw QueryParsingErrors.invalidByteLengthLiteralError(bytesStr, ctx)
        }

      case ctx: SampleByBucketContext if ctx.ON() != null =>
        if (ctx.identifier != null) {
          throw QueryParsingErrors.tableSampleByBytesUnsupportedError(
            "BUCKET x OUT OF y ON colname", ctx)
        } else {
          throw QueryParsingErrors.tableSampleByBytesUnsupportedError(
            "BUCKET x OUT OF y ON function", ctx)
        }

      case ctx: SampleByBucketContext =>
        sample(ctx.numerator.getText.toDouble / ctx.denominator.getText.toDouble, seed)
    }
  }

  /**
   * Create a logical plan for a sub-query.
   */
  override def visitSubquery(ctx: SubqueryContext): LogicalPlan = withOrigin(ctx) {
    plan(ctx.query)
  }

  /**
   * Create an un-aliased table reference. This is typically used for top-level table references,
   * for example:
   * {{{
   *   INSERT INTO db.tbl2
   *   TABLE db.tbl1
   * }}}
   */
  override def visitTable(ctx: TableContext): LogicalPlan = withOrigin(ctx) {
    createUnresolvedRelation(ctx.identifierReference)
  }

  /**
   * Create an aliased table reference. This is typically used in FROM clauses.
   */
  override def visitTableName(ctx: TableNameContext): LogicalPlan = withOrigin(ctx) {
    val relation = createUnresolvedRelation(ctx.identifierReference, Option(ctx.optionsClause))
    val table = mayApplyAliasPlan(
      ctx.tableAlias, relation.optionalMap(ctx.temporalClause)(withTimeTravel))
    table.optionalMap(ctx.sample)(withSample)
  }

  override def visitVersion(ctx: VersionContext): Option[String] = {
    if (ctx != null) {
      if (ctx.INTEGER_VALUE != null) {
        Some(ctx.INTEGER_VALUE().getText)
      } else {
        Option(string(visitStringLit(ctx.stringLit())))
      }
    } else {
      None
    }
  }

  private def extractNamedArgument(expr: FunctionArgumentContext, funcName: String) : Expression = {
    Option(expr.namedArgumentExpression).map { n =>
      if (conf.getConf(SQLConf.ALLOW_NAMED_FUNCTION_ARGUMENTS)) {
        NamedArgumentExpression(n.key.getText, expression(n.value))
      } else {
        throw QueryCompilationErrors.namedArgumentsNotEnabledError(funcName, n.key.getText)
      }
    }.getOrElse {
      expression(expr)
    }
  }

  private def withTimeTravel(
      ctx: TemporalClauseContext, plan: LogicalPlan): LogicalPlan = withOrigin(ctx) {
    val v = ctx.version
    val version = visitVersion(ctx.version)
    val timestamp = Option(ctx.timestamp).map(expression)
    if (timestamp.exists(_.references.nonEmpty)) {
      throw QueryParsingErrors.invalidTimeTravelSpec(
        "timestamp expression cannot refer to any columns", ctx.timestamp)
    }
    RelationTimeTravel(plan, timestamp, version)
  }

  /**
   * Create a relation argument for a table-valued function argument.
   */
  override def visitFunctionTableSubqueryArgument(
      ctx: FunctionTableSubqueryArgumentContext): Expression = withOrigin(ctx) {
    val p = Option(ctx.identifierReference).map { r =>
      // Make sure that the identifier after the TABLE keyword is surrounded by parentheses, as
      // required by the SQL standard. If not, return an informative error message.
      if (ctx.LEFT_PAREN() == null) {
        throw QueryParsingErrors.invalidTableFunctionIdentifierArgumentMissingParentheses(
          ctx, argumentName = ctx.identifierReference().getText)
      }
      createUnresolvedRelation(r)
    }.getOrElse {
      plan(ctx.query)
    }
    var withSinglePartition = false
    var partitionByExpressions = Seq.empty[Expression]
    var orderByExpressions = Seq.empty[SortOrder]
    Option(ctx.tableArgumentPartitioning).foreach { p =>
      if (p.SINGLE != null) {
        withSinglePartition = true
      }
      partitionByExpressions = p.partition.asScala.map(expression).toSeq
      orderByExpressions = p.sortItem.asScala.map(visitSortItem).toSeq
      def invalidPartitionOrOrderingExpression(clause: String): String = {
        "The table function call includes a table argument with an invalid " +
          s"partitioning/ordering specification: the $clause clause included multiple " +
          "expressions without parentheses surrounding them; please add parentheses around " +
          "these expressions and then retry the query again"
      }
      validate(
        Option(p.invalidMultiPartitionExpression).isEmpty,
        message = invalidPartitionOrOrderingExpression("PARTITION BY"),
        ctx = p.invalidMultiPartitionExpression)
      validate(
        Option(p.invalidMultiSortItem).isEmpty,
        message = invalidPartitionOrOrderingExpression("ORDER BY"),
        ctx = p.invalidMultiSortItem)
    }
    validate(
      !(withSinglePartition && partitionByExpressions.nonEmpty),
      message = "WITH SINGLE PARTITION cannot be specified if PARTITION BY is also present",
      ctx = ctx.tableArgumentPartitioning)
    validate(
      !(orderByExpressions.nonEmpty && partitionByExpressions.isEmpty && !withSinglePartition),
      message = "ORDER BY cannot be specified unless either " +
        "PARTITION BY or WITH SINGLE PARTITION is also present",
      ctx = ctx.tableArgumentPartitioning)
    FunctionTableSubqueryArgumentExpression(
      plan = p,
      partitionByExpressions = partitionByExpressions,
      withSinglePartition = withSinglePartition,
      orderByExpressions = orderByExpressions)
  }

  private def extractFunctionTableNamedArgument(
      expr: FunctionTableReferenceArgumentContext, funcName: String) : Expression = {
    Option(expr.functionTableNamedArgumentExpression).map { n =>
      if (conf.getConf(SQLConf.ALLOW_NAMED_FUNCTION_ARGUMENTS)) {
        NamedArgumentExpression(
          n.key.getText, visitFunctionTableSubqueryArgument(n.functionTableSubqueryArgument))
      } else {
        throw QueryCompilationErrors.namedArgumentsNotEnabledError(funcName, n.key.getText)
      }
    }.getOrElse {
      visitFunctionTableSubqueryArgument(expr.functionTableSubqueryArgument)
    }
  }

  /**
   * Create a table-valued function call with arguments, e.g. range(1000)
   */
  override def visitTableValuedFunction(ctx: TableValuedFunctionContext)
      : LogicalPlan = withOrigin(ctx) {
    val func = ctx.functionTable
    val aliases = if (func.tableAlias.identifierList != null) {
      visitIdentifierList(func.tableAlias.identifierList)
    } else {
      Seq.empty
    }

    withFuncIdentClause(
      func.functionName,
      Nil,
      (ident, _) => {
        if (ident.length > 1) {
          throw QueryParsingErrors.invalidTableValuedFunctionNameError(ident, ctx)
        }
        val funcName = func.functionName.getText
        val args = func.functionTableArgument.asScala.map { e =>
          Option(e.functionArgument).map(extractNamedArgument(_, funcName))
            .getOrElse {
              extractFunctionTableNamedArgument(e.functionTableReferenceArgument, funcName)
            }
        }.toSeq

        val tvf = UnresolvedTableValuedFunction(ident, args)

        val tvfAliases = if (aliases.nonEmpty) UnresolvedTVFAliases(ident, tvf, aliases) else tvf

        tvfAliases.optionalMap(func.tableAlias.strictIdentifier)(aliasPlan)
      })
  }

  /**
   * Create an inline table (a virtual table in Hive parlance).
   */
  override def visitInlineTable(ctx: InlineTableContext): LogicalPlan = withOrigin(ctx) {
    // Get the backing expressions.
    val rows = ctx.expression.asScala.map { e =>
      expression(e) match {
        // inline table comes in two styles:
        // style 1: values (1), (2), (3)  -- multiple columns are supported
        // style 2: values 1, 2, 3  -- only a single column is supported here
        case struct: CreateNamedStruct => struct.valExprs // style 1
        case child => Seq(child)                          // style 2
      }
    }

    val aliases = if (ctx.tableAlias.identifierList != null) {
      visitIdentifierList(ctx.tableAlias.identifierList)
    } else {
      Seq.tabulate(rows.head.size)(i => s"col${i + 1}")
    }

    val unresolvedTable = UnresolvedInlineTable(aliases, rows.toSeq)
    val table = if (conf.getConf(SQLConf.EAGER_EVAL_OF_UNRESOLVED_INLINE_TABLE_ENABLED)) {
      EvaluateUnresolvedInlineTable.evaluate(unresolvedTable)
    } else {
      unresolvedTable
    }
    table.optionalMap(ctx.tableAlias.strictIdentifier)(aliasPlan)
  }

  /**
   * Create an alias (SubqueryAlias) for a join relation. This is practically the same as
   * visitAliasedQuery and visitNamedExpression, ANTLR4 however requires us to use 3 different
   * hooks. We could add alias names for output columns, for example:
   * {{{
   *   SELECT a, b, c, d FROM (src1 s1 INNER JOIN src2 s2 ON s1.id = s2.id) dst(a, b, c, d)
   * }}}
   */
  override def visitAliasedRelation(ctx: AliasedRelationContext): LogicalPlan = withOrigin(ctx) {
    val relation = plan(ctx.relation).optionalMap(ctx.sample)(withSample)
    mayApplyAliasPlan(ctx.tableAlias, relation)
  }

  /**
   * Create an alias (SubqueryAlias) for a sub-query. This is practically the same as
   * visitAliasedRelation and visitNamedExpression, ANTLR4 however requires us to use 3 different
   * hooks. We could add alias names for output columns, for example:
   * {{{
   *   SELECT col1, col2 FROM testData AS t(col1, col2)
   * }}}
   */
  override def visitAliasedQuery(ctx: AliasedQueryContext): LogicalPlan = withOrigin(ctx) {
    val relation = plan(ctx.query).optionalMap(ctx.sample)(withSample)
    if (ctx.tableAlias.strictIdentifier == null) {
      // For un-aliased subqueries, use a default alias name that is not likely to conflict with
      // normal subquery names, so that parent operators can only access the columns in subquery by
      // unqualified names. Users can still use this special qualifier to access columns if they
      // know it, but that's not recommended.
      SubqueryAlias(SubqueryAlias.generateSubqueryName(), relation)
    } else {
      mayApplyAliasPlan(ctx.tableAlias, relation)
    }
  }

  /**
   * Create an alias ([[SubqueryAlias]]) for a [[LogicalPlan]].
   */
  private def aliasPlan(alias: ParserRuleContext, plan: LogicalPlan): LogicalPlan = {
    SubqueryAlias(alias.getText, plan)
  }

  /**
   * If aliases specified in a FROM clause, create a subquery alias ([[SubqueryAlias]]) and
   * column aliases for a [[LogicalPlan]].
   */
  private def mayApplyAliasPlan(tableAlias: TableAliasContext, plan: LogicalPlan): LogicalPlan = {
    if (tableAlias.strictIdentifier != null) {
      val alias = tableAlias.strictIdentifier.getText
      if (tableAlias.identifierList != null) {
        val columnNames = visitIdentifierList(tableAlias.identifierList)
        SubqueryAlias(alias, UnresolvedSubqueryColumnAliases(columnNames, plan))
      } else {
        SubqueryAlias(alias, plan)
      }
    } else {
      plan
    }
  }

  /**
   * Create a Sequence of Strings for a parenthesis enclosed alias list.
   */
  override def visitIdentifierList(ctx: IdentifierListContext): Seq[String] = withOrigin(ctx) {
    visitIdentifierSeq(ctx.identifierSeq)
  }

  /**
   * Create a Sequence of Strings for an identifier list.
   */
  override def visitIdentifierSeq(ctx: IdentifierSeqContext): Seq[String] = withOrigin(ctx) {
    ctx.ident.asScala.map(_.getText).toSeq
  }

  /* ********************************************************************************************
   * Table Identifier parsing
   * ******************************************************************************************** */
  /**
   * Create a [[TableIdentifier]] from a 'tableName' or 'databaseName'.'tableName' pattern.
   */
  override def visitTableIdentifier(
      ctx: TableIdentifierContext): TableIdentifier = withOrigin(ctx) {
    TableIdentifier(ctx.table.getText, Option(ctx.db).map(_.getText))
  }

  /**
   * Create a [[FunctionIdentifier]] from a 'functionName' or 'databaseName'.'functionName' pattern.
   */
  override def visitFunctionIdentifier(
      ctx: FunctionIdentifierContext): FunctionIdentifier = withOrigin(ctx) {
    FunctionIdentifier(ctx.function.getText, Option(ctx.db).map(_.getText))
  }

  /**
   * Create a multi-part identifier.
   */
  override def visitMultipartIdentifier(ctx: MultipartIdentifierContext): Seq[String] =
    withOrigin(ctx) {
      ctx.parts.asScala.map(_.getText).toSeq
    }

  /* ********************************************************************************************
   * Expression parsing
   * ******************************************************************************************** */
  /**
   * Create an expression from the given context. This method just passes the context on to the
   * visitor and only takes care of typing (We assume that the visitor returns an Expression here).
   */
  protected def expression(ctx: ParserRuleContext): Expression = typedVisit(ctx)

  /**
   * Create sequence of expressions from the given sequence of contexts.
   */
  private def expressionList(trees: java.util.List[ExpressionContext]): Seq[Expression] = {
    trees.asScala.map(expression).toSeq
  }

  /**
   * Create a star (i.e. all) expression; this selects all elements (in the specified object).
   * Both un-targeted (global) and targeted aliases are supported.
   */
  override def visitStar(ctx: StarContext): Expression = withOrigin(ctx) {
    val target = Option(ctx.qualifiedName()).map(_.identifier.asScala.map(_.getText).toSeq)

    if (ctx.exceptClause != null) {
      visitStarExcept(ctx, target)
    }
    else {
      UnresolvedStar(target)
    }
  }

  /**
   * Create a star-except (i.e. all - except list) expression; this selects all elements in the
   * specified object except those in the except list.
   * Both un-targeted (global) and targeted aliases are supported.
   */
  def visitStarExcept(ctx: StarContext, target: Option[Seq[String]]): Expression = withOrigin(ctx) {
    val exceptCols = ctx.exceptClause
      .exceptCols.multipartIdentifier.asScala.map(typedVisit[Seq[String]])
    UnresolvedStarExcept(
      target,
      exceptCols.toSeq)
  }

  /**
   * Check for the inappropriate usage of the '!' token.
   * '!' used to be a synonym for 'NOT' in the lexer, but that was too general.
   * '!' should only be a synonym for 'NOT' when used as a prefix in a logical operation.
   * We do that now explicitly.
   */
  def blockBang(ctx: ErrorCapturingNotContext): ErrorCapturingNotContext = {
    val tolerateBang = conf.getConf(LEGACY_BANG_EQUALS_NOT)
    if (ctx != null && ctx.BANG() != null && !tolerateBang) {
      withOrigin(ctx) {
        throw new ParseException(
          errorClass = "SYNTAX_DISCONTINUED.BANG_EQUALS_NOT",
          messageParameters = Map("clause" -> toSQLStmt("!")),
          ctx)
      }
    }
    ctx
  }

  /**
   * Create an aliased expression if an alias is specified. Both single and multi-aliases are
   * supported.
   */
  override def visitNamedExpression(ctx: NamedExpressionContext): Expression = withOrigin(ctx) {
    val e = expression(ctx.expression)
    if (ctx.name != null) {
      Alias(e, ctx.name.getText)()
    } else if (ctx.identifierList != null) {
      MultiAlias(e, visitIdentifierList(ctx.identifierList))
    } else {
      e
    }
  }

  /**
   * Combine a number of boolean expressions into a balanced expression tree. These expressions are
   * either combined by a logical [[And]] or a logical [[Or]].
   *
   * A balanced binary tree is created because regular left recursive trees cause considerable
   * performance degradations and can cause stack overflows.
   */
  override def visitLogicalBinary(ctx: LogicalBinaryContext): Expression = withOrigin(ctx) {
    val expressionType = ctx.operator.getType
    val expressionCombiner = expressionType match {
      case SqlBaseParser.AND => And.apply _
      case SqlBaseParser.OR => Or.apply _
    }

    // Collect all similar left hand contexts.
    val contexts = ArrayBuffer(ctx.right)
    var current = ctx.left
    def collectContexts: Boolean = current match {
      case lbc: LogicalBinaryContext if lbc.operator.getType == expressionType =>
        contexts += lbc.right
        current = lbc.left
        true
      case _ =>
        contexts += current
        false
    }
    while (collectContexts) {
      // No body - all updates take place in the collectContexts.
    }

    // Reverse the contexts to have them in the same sequence as in the SQL statement & turn them
    // into expressions.
    val expressions = contexts.reverseIterator.map(expression).to(ArrayBuffer)

    // Create a balanced tree.
    def reduceToExpressionTree(low: Int, high: Int): Expression = high - low match {
      case 0 =>
        expressions(low)
      case 1 =>
        expressionCombiner(expressions(low), expressions(high))
      case x =>
        val mid = low + x / 2
        expressionCombiner(
          reduceToExpressionTree(low, mid),
          reduceToExpressionTree(mid + 1, high))
    }
    reduceToExpressionTree(0, expressions.size - 1)
  }

  /**
   * Invert a boolean expression.
   */
  override def visitLogicalNot(ctx: LogicalNotContext): Expression = withOrigin(ctx) {
    Not(expression(ctx.booleanExpression()))
  }

  /**
   * Create a filtering correlated sub-query (EXISTS).
   */
  override def visitExists(ctx: ExistsContext): Expression = {
    Exists(plan(ctx.query))
  }

  /**
   * Create a comparison expression. This compares two expressions. The following comparison
   * operators are supported:
   * - Equal: '=' or '=='
   * - Null-safe Equal: '<=>'
   * - Not Equal: '<>' or '!='
   * - Less than: '<'
   * - Less than or Equal: '<='
   * - Greater than: '>'
   * - Greater than or Equal: '>='
   */
  override def visitComparison(ctx: ComparisonContext): Expression = withOrigin(ctx) {
    val left = expression(ctx.left)
    val right = expression(ctx.right)
    val operator = ctx.comparisonOperator().getChild(0).asInstanceOf[TerminalNode]
    operator.getSymbol.getType match {
      case SqlBaseParser.EQ =>
        EqualTo(left, right)
      case SqlBaseParser.NSEQ =>
        EqualNullSafe(left, right)
      case SqlBaseParser.NEQ | SqlBaseParser.NEQJ =>
        Not(EqualTo(left, right))
      case SqlBaseParser.LT =>
        LessThan(left, right)
      case SqlBaseParser.LTE =>
        LessThanOrEqual(left, right)
      case SqlBaseParser.GT =>
        GreaterThan(left, right)
      case SqlBaseParser.GTE =>
        GreaterThanOrEqual(left, right)
    }
  }

  /**
   * Create a predicated expression. A predicated expression is a normal expression with a
   * predicate attached to it, for example:
   * {{{
   *    a + 1 IS NULL
   * }}}
   */
  override def visitPredicated(ctx: PredicatedContext): Expression = withOrigin(ctx) {
    val e = expression(ctx.valueExpression)
    if (ctx.predicate != null) {
      withPredicate(e, ctx.predicate)
    } else {
      e
    }
  }

  /**
   * Add a predicate to the given expression. Supported expressions are:
   * - (NOT) BETWEEN
   * - (NOT) IN
   * - (NOT) (LIKE | ILIKE) (ANY | SOME | ALL)
   * - (NOT) RLIKE
   * - IS (NOT) NULL.
   * - IS (NOT) (TRUE | FALSE | UNKNOWN)
   * - IS (NOT) DISTINCT FROM
   */
  private def withPredicate(e: Expression, ctx: PredicateContext): Expression = withOrigin(ctx) {
    // Invert a predicate if it has a valid NOT clause.
    def invertIfNotDefined(e: Expression): Expression = {
      val withNot = blockBang(ctx.errorCapturingNot)
      withNot match {
        case null => e
        case _ => Not(e)
      }
    }

    def getValueExpressions(e: Expression): Seq[Expression] = e match {
      case c: CreateNamedStruct => c.valExprs
      case other => Seq(other)
    }

    def lowerLikeArgsIfNeeded(
        expr: Expression,
        patterns: Seq[UTF8String]): (Expression, Seq[UTF8String]) = ctx.kind.getType match {
      // scalastyle:off caselocale
      case SqlBaseParser.ILIKE => (Lower(expr), patterns.map(_.toLowerCase))
      // scalastyle:on caselocale
      case _ => (expr, patterns)
    }

    def getLike(expr: Expression, pattern: Expression): Expression = ctx.kind.getType match {
      case SqlBaseParser.ILIKE => new ILike(expr, pattern)
      case _ => new Like(expr, pattern)
    }

    val withNot = blockBang(ctx.errorCapturingNot)

    // Create the predicate.
    ctx.kind.getType match {
      case SqlBaseParser.BETWEEN =>
        if (!SQLConf.get.legacyDuplicateBetweenInput) {
          invertIfNotDefined(UnresolvedFunction(
            "between", Seq(e, expression(ctx.lower), expression(ctx.upper)), isDistinct = false))
        } else {
          invertIfNotDefined(And(
            GreaterThanOrEqual(e, expression(ctx.lower)),
            LessThanOrEqual(e, expression(ctx.upper))))
        }
      case SqlBaseParser.IN if ctx.query != null =>
        invertIfNotDefined(InSubquery(getValueExpressions(e), ListQuery(plan(ctx.query))))
      case SqlBaseParser.IN =>
        invertIfNotDefined(In(e, ctx.expression.asScala.map(expression).toSeq))
      case SqlBaseParser.LIKE | SqlBaseParser.ILIKE =>
        Option(ctx.quantifier).map(_.getType) match {
          case Some(SqlBaseParser.ANY) | Some(SqlBaseParser.SOME) =>
            validate(!ctx.expression.isEmpty, "Expected something between '(' and ')'.", ctx)
            val expressions = expressionList(ctx.expression)
            if (expressions.forall(_.foldable) && expressions.forall(_.dataType == StringType)) {
              // If there are many pattern expressions, will throw StackOverflowError.
              // So we use LikeAny or NotLikeAny instead.
              val patterns = expressions.map(_.eval(EmptyRow).asInstanceOf[UTF8String])
              val (expr, pat) = lowerLikeArgsIfNeeded(e, patterns)
              withNot match {
                case null => LikeAny(expr, pat)
                case _ => NotLikeAny(expr, pat)
              }
            } else {
              ctx.expression.asScala.map(expression)
                .map(p => invertIfNotDefined(getLike(e, p))).toSeq.reduceLeft(Or)
            }
          case Some(SqlBaseParser.ALL) =>
            validate(!ctx.expression.isEmpty, "Expected something between '(' and ')'.", ctx)
            val expressions = expressionList(ctx.expression)
            if (expressions.forall(_.foldable) && expressions.forall(_.dataType == StringType)) {
              // If there are many pattern expressions, will throw StackOverflowError.
              // So we use LikeAll or NotLikeAll instead.
              val patterns = expressions.map(_.eval(EmptyRow).asInstanceOf[UTF8String])
              val (expr, pat) = lowerLikeArgsIfNeeded(e, patterns)
              withNot match {
                case null => LikeAll(expr, pat)
                case _ => NotLikeAll(expr, pat)
              }
            } else {
              ctx.expression.asScala.map(expression)
                .map(p => invertIfNotDefined(getLike(e, p))).toSeq.reduceLeft(And)
            }
          case _ =>
            val escapeChar = Option(ctx.escapeChar)
              .map(stringLitCtx => string(visitStringLit(stringLitCtx))).map { str =>
              if (str.length != 1) {
                throw QueryParsingErrors.invalidEscapeStringError(str, ctx)
              }
              str.charAt(0)
            }.getOrElse('\\')
            val likeExpr = ctx.kind.getType match {
              case SqlBaseParser.ILIKE => ILike(e, expression(ctx.pattern), escapeChar)
              case _ => Like(e, expression(ctx.pattern), escapeChar)
            }
            invertIfNotDefined(likeExpr)
        }
      case SqlBaseParser.RLIKE =>
        invertIfNotDefined(RLike(e, expression(ctx.pattern)))
      case SqlBaseParser.NULL if withNot != null =>
        IsNotNull(e)
      case SqlBaseParser.NULL =>
        IsNull(e)
      case SqlBaseParser.TRUE => withNot match {
        case null => EqualNullSafe(e, Literal(true))
        case _ => Not(EqualNullSafe(e, Literal(true)))
      }
      case SqlBaseParser.FALSE => withNot match {
        case null => EqualNullSafe(e, Literal(false))
        case _ => Not(EqualNullSafe(e, Literal(false)))
      }
      case SqlBaseParser.UNKNOWN => withNot match {
        case null => IsUnknown(e)
        case _ => IsNotUnknown(e)
      }
      case SqlBaseParser.DISTINCT if withNot != null =>
        EqualNullSafe(e, expression(ctx.right))
      case SqlBaseParser.DISTINCT =>
        Not(EqualNullSafe(e, expression(ctx.right)))
    }
  }

  /**
   * Create a binary arithmetic expression. The following arithmetic operators are supported:
   * - Multiplication: '*'
   * - Division: '/'
   * - Hive Long Division: 'DIV'
   * - Modulo: '%'
   * - Addition: '+'
   * - Subtraction: '-'
   * - Binary AND: '&'
   * - Binary XOR
   * - Binary OR: '|'
   */
  override def visitArithmeticBinary(ctx: ArithmeticBinaryContext): Expression = withOrigin(ctx) {
    val left = expression(ctx.left)
    val right = expression(ctx.right)
    ctx.operator.getType match {
      case SqlBaseParser.ASTERISK =>
        Multiply(left, right)
      case SqlBaseParser.SLASH =>
        Divide(left, right)
      case SqlBaseParser.PERCENT =>
        Remainder(left, right)
      case SqlBaseParser.DIV =>
        IntegralDivide(left, right)
      case SqlBaseParser.PLUS =>
        Add(left, right)
      case SqlBaseParser.MINUS =>
        Subtract(left, right)
      case SqlBaseParser.CONCAT_PIPE =>
        Concat(left :: right :: Nil)
      case SqlBaseParser.AMPERSAND =>
        BitwiseAnd(left, right)
      case SqlBaseParser.HAT =>
        BitwiseXor(left, right)
      case SqlBaseParser.PIPE =>
        BitwiseOr(left, right)
    }
  }

  override def visitShiftExpression(ctx: ShiftExpressionContext): Expression = withOrigin(ctx) {
    val left = expression(ctx.left)
    val right = expression(ctx.right)
    val operator = ctx.shiftOperator().getChild(0).asInstanceOf[TerminalNode]
    val shift = operator.getSymbol.getType match {
      case SqlBaseParser.SHIFT_LEFT => ShiftLeft(left, right)
      case SqlBaseParser.SHIFT_RIGHT => ShiftRight(left, right)
      case SqlBaseParser.SHIFT_RIGHT_UNSIGNED => ShiftRightUnsigned(left, right)
    }
    shift.setTagValue(FUNC_ALIAS, operator.getText)
    shift
  }

  /**
   * Create a unary arithmetic expression. The following arithmetic operators are supported:
   * - Plus: '+'
   * - Minus: '-'
   * - Bitwise Not: '~'
   */
  override def visitArithmeticUnary(ctx: ArithmeticUnaryContext): Expression = withOrigin(ctx) {
    val value = expression(ctx.valueExpression)
    ctx.operator.getType match {
      case SqlBaseParser.PLUS =>
        UnaryPositive(value)
      case SqlBaseParser.MINUS =>
        UnaryMinus(value)
      case SqlBaseParser.TILDE =>
        BitwiseNot(value)
    }
  }

  override def visitCurrentLike(ctx: CurrentLikeContext): Expression = withOrigin(ctx) {
    if (conf.enforceReservedKeywords) {
      ctx.name.getType match {
        case SqlBaseParser.CURRENT_DATE =>
          CurrentDate()
        case SqlBaseParser.CURRENT_TIMESTAMP =>
          CurrentTimestamp()
        case SqlBaseParser.CURRENT_USER | SqlBaseParser.USER | SqlBaseParser.SESSION_USER =>
          CurrentUser()
      }
    } else {
      // If the parser is not in ansi mode, we should return `UnresolvedAttribute`, in case there
      // are columns named `CURRENT_DATE` or `CURRENT_TIMESTAMP`.
      UnresolvedAttribute.quoted(ctx.name.getText)
    }
  }

  /**
   * Create a [[Collate]] expression.
   */
  override def visitCollate(ctx: CollateContext): Expression = withOrigin(ctx) {
    val collationName = visitCollateClause(ctx.collateClause())
    Collate(expression(ctx.primaryExpression), collationName)
  }

  override def visitCollateClause(ctx: CollateClauseContext): String = withOrigin(ctx) {
    ctx.identifier.getText
  }

  /**
   * Create a [[Cast]] expression.
   */
  override def visitCast(ctx: CastContext): Expression = withOrigin(ctx) {
    val rawDataType = typedVisit[DataType](ctx.dataType())
    ctx.dataType() match {
      case context: PrimitiveDataTypeContext =>
        val typeCtx = context.`type`()
        if (typeCtx.start.getType == STRING) {
          typeCtx.children.asScala.toSeq match {
            case Seq(_, cctx: CollateClauseContext) =>
              throw QueryParsingErrors.dataTypeUnsupportedError(
                rawDataType.typeName,
                ctx.dataType().asInstanceOf[PrimitiveDataTypeContext])
            case _ =>
          }
        }
      case _ =>
    }
    val dataType = CharVarcharUtils.replaceCharVarcharWithStringForCast(rawDataType)
    ctx.name.getType match {
      case SqlBaseParser.CAST =>
        val cast = Cast(expression(ctx.expression), dataType)
        cast.setTagValue(Cast.USER_SPECIFIED_CAST, ())
        cast

      case SqlBaseParser.TRY_CAST =>
        val cast = Cast(expression(ctx.expression), dataType, evalMode = EvalMode.TRY)
        cast.setTagValue(Cast.USER_SPECIFIED_CAST, ())
        cast
    }
  }

  /**
   * Create a [[Cast]] expression for '::' syntax.
   */
  override def visitCastByColon(ctx: CastByColonContext): Expression = withOrigin(ctx) {
    val rawDataType = typedVisit[DataType](ctx.dataType())
    ctx.dataType() match {
      case context: PrimitiveDataTypeContext =>
        val typeCtx = context.`type`()
        if (typeCtx.start.getType == STRING) {
          typeCtx.children.asScala.toSeq match {
            case Seq(_, cctx: CollateClauseContext) =>
              throw QueryParsingErrors.dataTypeUnsupportedError(
                rawDataType.typeName,
                ctx.dataType().asInstanceOf[PrimitiveDataTypeContext])
            case _ =>
          }
        }
      case _ =>
    }
    val dataType = CharVarcharUtils.replaceCharVarcharWithStringForCast(rawDataType)
    val cast = Cast(expression(ctx.primaryExpression), dataType)
    cast.setTagValue(Cast.USER_SPECIFIED_CAST, ())
    cast
  }

  /**
   * Create a [[CreateStruct]] expression.
   */
  override def visitStruct(ctx: StructContext): Expression = withOrigin(ctx) {
    CreateStruct.create(ctx.argument.asScala.map(expression).toSeq)
  }

  /**
   * Create a [[First]] expression.
   */
  override def visitFirst(ctx: FirstContext): Expression = withOrigin(ctx) {
    val ignoreNullsExpr = ctx.IGNORE != null
    First(expression(ctx.expression), ignoreNullsExpr).toAggregateExpression()
  }

  /**
   * Create an [[AnyValue]] expression.
   */
  override def visitAny_value(ctx: Any_valueContext): Expression = withOrigin(ctx) {
    val ignoreNullsExpr = ctx.IGNORE != null
    AnyValue(expression(ctx.expression), ignoreNullsExpr).toAggregateExpression()
  }

  /**
   * Create a [[Last]] expression.
   */
  override def visitLast(ctx: LastContext): Expression = withOrigin(ctx) {
    val ignoreNullsExpr = ctx.IGNORE != null
    Last(expression(ctx.expression), ignoreNullsExpr).toAggregateExpression()
  }

  /**
   * Create a Position expression.
   */
  override def visitPosition(ctx: PositionContext): Expression = withOrigin(ctx) {
    new StringLocate(expression(ctx.substr), expression(ctx.str))
  }

  /**
   * Create a Extract expression.
   */
  override def visitExtract(ctx: ExtractContext): Expression = withOrigin(ctx) {
    val arguments = Seq(Literal(ctx.field.getText), expression(ctx.source))
    UnresolvedFunction("extract", arguments, isDistinct = false)
  }

  /**
   * Create a Substring/Substr expression.
   */
  override def visitSubstring(ctx: SubstringContext): Expression = withOrigin(ctx) {
    if (ctx.len != null) {
      Substring(expression(ctx.str), expression(ctx.pos), expression(ctx.len))
    } else {
      new Substring(expression(ctx.str), expression(ctx.pos))
    }
  }

  /**
   * Create a Trim expression.
   */
  override def visitTrim(ctx: TrimContext): Expression = withOrigin(ctx) {
    val srcStr = expression(ctx.srcStr)
    val trimStr = Option(ctx.trimStr).map(expression)
    Option(ctx.trimOption).map(_.getType).getOrElse(SqlBaseParser.BOTH) match {
      case SqlBaseParser.BOTH =>
        StringTrim(srcStr, trimStr)
      case SqlBaseParser.LEADING =>
        StringTrimLeft(srcStr, trimStr)
      case SqlBaseParser.TRAILING =>
        StringTrimRight(srcStr, trimStr)
      case other =>
        throw QueryParsingErrors.trimOptionUnsupportedError(other, ctx)
    }
  }

  /**
   * Create a Overlay expression.
   */
  override def visitOverlay(ctx: OverlayContext): Expression = withOrigin(ctx) {
    val input = expression(ctx.input)
    val replace = expression(ctx.replace)
    val position = expression(ctx.position)
    val lengthOpt = Option(ctx.length).map(expression)
    lengthOpt match {
      case Some(length) => Overlay(input, replace, position, length)
      case None => new Overlay(input, replace, position)
    }
  }

  /**
   * Create a (windowed) Function expression.
   */
  override def visitFunctionCall(ctx: FunctionCallContext): Expression = withOrigin(ctx) {
    // Create the function call.
    val name = ctx.functionName.getText
    val isDistinct = Option(ctx.setQuantifier()).exists(_.DISTINCT != null)
    // Call `toSeq`, otherwise `ctx.argument.asScala.map(expression)` is `Buffer` in Scala 2.13
    val arguments = ctx.argument.asScala.map { e =>
      extractNamedArgument(e, name)
    }.toSeq match {
      case Seq(UnresolvedStar(None))
        if name.toLowerCase(Locale.ROOT) == "count" && !isDistinct =>
        // Transform COUNT(*) into COUNT(1).
        Seq(Literal(1))
      case expressions =>
        expressions
    }
    val order = ctx.sortItem.asScala.map(visitSortItem)
    val filter = Option(ctx.where).map(expression(_))
    val ignoreNulls =
      Option(ctx.nullsOption).map(_.getType == SqlBaseParser.IGNORE).getOrElse(false)

    // Is this an IDENTIFIER clause instead of a function call?
    if (ctx.functionName.identFunc != null &&
      arguments.length == 1 && // One argument
      ctx.setQuantifier == null && // No other clause
      ctx.where == null &&
      ctx.nullsOption == null &&
      ctx.windowSpec == null) {
      new ExpressionWithUnresolvedIdentifier(arguments.head, UnresolvedAttribute(_))
    } else {
      // It's a function call
      val funcCtx = ctx.functionName
      val func: Expression = withFuncIdentClause(
        funcCtx,
        arguments ++ filter ++ order.toSeq,
        (ident, otherExprs) => {
          val orderings = otherExprs.takeRight(order.size).asInstanceOf[Seq[SortOrder]]
          val args = otherExprs.take(arguments.length)
          val filterExpr = if (filter.isDefined) {
            Some(otherExprs(args.length))
          } else {
            None
          }
          UnresolvedFunction(ident, args, isDistinct, filterExpr, ignoreNulls, orderings)
        }
      )

      // Check if the function is evaluated in a windowed context.
      ctx.windowSpec match {
        case spec: WindowRefContext =>
          UnresolvedWindowExpression(func, visitWindowRef(spec))
        case spec: WindowDefContext =>
          WindowExpression(func, visitWindowDef(spec))
        case _ => func
      }
    }
  }

  /**
   * Create a function database (optional) and name pair.
   */
  protected def visitFunctionName(ctx: QualifiedNameContext): FunctionIdentifier = {
    visitFunctionName(ctx, ctx.identifier().asScala.map(_.getText).toSeq)
  }

  /**
   * Create a function database (optional) and name pair.
   */
  private def visitFunctionName(ctx: ParserRuleContext, texts: Seq[String]): FunctionIdentifier = {
    texts match {
      case Seq(db, fn) => FunctionIdentifier(fn, Option(db))
      case Seq(fn) => FunctionIdentifier(fn, None)
      case other =>
        throw QueryParsingErrors.functionNameUnsupportedError(texts.mkString("."), ctx)
    }
  }

  protected def getFunctionMultiparts(ctx: FunctionNameContext): Seq[String] = {
    if (ctx.qualifiedName != null) {
      ctx.qualifiedName().identifier().asScala.map(_.getText).toSeq
    } else {
      Seq(ctx.getText)
    }
  }

  /**
   * Create an [[LambdaFunction]].
   */
  override def visitLambda(ctx: LambdaContext): Expression = withOrigin(ctx) {
    val arguments = ctx.identifier().asScala.map { name =>
      UnresolvedNamedLambdaVariable(UnresolvedAttribute.quoted(name.getText).nameParts)
    }
    val function = expression(ctx.expression).transformUp {
      case a: UnresolvedAttribute => UnresolvedNamedLambdaVariable(a.nameParts)
    }
    LambdaFunction(function, arguments.toSeq)
  }

  /**
   * Create a reference to a window frame, i.e. [[WindowSpecReference]].
   */
  override def visitWindowRef(ctx: WindowRefContext): WindowSpecReference = withOrigin(ctx) {
    WindowSpecReference(ctx.name.getText)
  }

  /**
   * Create a window definition, i.e. [[WindowSpecDefinition]].
   */
  override def visitWindowDef(ctx: WindowDefContext): WindowSpecDefinition = withOrigin(ctx) {
    // CLUSTER BY ... | PARTITION BY ... ORDER BY ...
    val partition = ctx.partition.asScala.map(expression)
    val order = ctx.sortItem.asScala.map(visitSortItem)

    // RANGE/ROWS BETWEEN ...
    val frameSpecOption = Option(ctx.windowFrame).map { frame =>
      val frameType = frame.frameType.getType match {
        case SqlBaseParser.RANGE => RangeFrame
        case SqlBaseParser.ROWS => RowFrame
      }

      SpecifiedWindowFrame(
        frameType,
        visitFrameBound(frame.start),
        Option(frame.end).map(visitFrameBound).getOrElse(CurrentRow))
    }

    WindowSpecDefinition(
      partition.toSeq,
      order.toSeq,
      frameSpecOption.getOrElse(UnspecifiedFrame))
  }

  /**
   * Create or resolve a frame boundary expressions.
   */
  override def visitFrameBound(ctx: FrameBoundContext): Expression = withOrigin(ctx) {
    def value: Expression = {
      val e = expression(ctx.expression)
      validate(e.resolved && e.foldable, "Frame bound value must be a literal.", ctx)
      e
    }

    ctx.boundType.getType match {
      case SqlBaseParser.PRECEDING if ctx.UNBOUNDED != null =>
        UnboundedPreceding
      case SqlBaseParser.PRECEDING =>
        UnaryMinus(value)
      case SqlBaseParser.CURRENT =>
        CurrentRow
      case SqlBaseParser.FOLLOWING if ctx.UNBOUNDED != null =>
        UnboundedFollowing
      case SqlBaseParser.FOLLOWING =>
        value
    }
  }

  /**
   * Create a [[CreateStruct]] expression.
   */
  override def visitRowConstructor(ctx: RowConstructorContext): Expression = withOrigin(ctx) {
    CreateStruct(ctx.namedExpression().asScala.map(expression).toSeq)
  }

  /**
   * Create a [[ScalarSubquery]] expression.
   */
  override def visitSubqueryExpression(
      ctx: SubqueryExpressionContext): Expression = withOrigin(ctx) {
    ScalarSubquery(plan(ctx.query))
  }

  /**
   * Create a value based [[CaseWhen]] expression. This has the following SQL form:
   * {{{
   *   CASE [expression]
   *    WHEN [value] THEN [expression]
   *    ...
   *    ELSE [expression]
   *   END
   * }}}
   */
  override def visitSimpleCase(ctx: SimpleCaseContext): Expression = withOrigin(ctx) {
    val e = expression(ctx.value)
    val branches = ctx.whenClause.asScala.map { wCtx =>
      (EqualTo(e, expression(wCtx.condition)), expression(wCtx.result))
    }
    CaseWhen(branches.toSeq, Option(ctx.elseExpression).map(expression))
  }

  /**
   * Create a condition based [[CaseWhen]] expression. This has the following SQL syntax:
   * {{{
   *   CASE
   *    WHEN [predicate] THEN [expression]
   *    ...
   *    ELSE [expression]
   *   END
   * }}}
   *
   * @param ctx the parse tree
   *    */
  override def visitSearchedCase(ctx: SearchedCaseContext): Expression = withOrigin(ctx) {
    val branches = ctx.whenClause.asScala.map { wCtx =>
      (expression(wCtx.condition), expression(wCtx.result))
    }
    CaseWhen(branches.toSeq, Option(ctx.elseExpression).map(expression))
  }

  /**
   * Currently only regex in expressions of SELECT statements are supported; in other
   * places, e.g., where `(a)?+.+` = 2, regex are not meaningful.
   */
  private def canApplyRegex(ctx: ParserRuleContext): Boolean = withOrigin(ctx) {
    var parent = ctx.getParent
    while (parent != null) {
      if (parent.isInstanceOf[NamedExpressionContext]) return true
      parent = parent.getParent
    }
    return false
  }

  /**
   * Returns whether the pattern is a regex expression (instead of a normal
   * string). Normal string is a string with all alphabets/digits and "_".
   */
  private def isRegex(pattern: String): Boolean = {
    pattern.exists(p => !Character.isLetterOrDigit(p) && p != '_')
  }

  /**
   * Create a dereference expression. The return type depends on the type of the parent.
   * If the parent is an [[UnresolvedAttribute]], it can be a [[UnresolvedAttribute]] or
   * a [[UnresolvedRegex]] for regex quoted in ``; if the parent is some other expression,
   * it can be [[UnresolvedExtractValue]].
   */
  override def visitDereference(ctx: DereferenceContext): Expression = withOrigin(ctx) {
    val attr = ctx.fieldName.getText
    expression(ctx.base) match {
      case unresolved_attr @ UnresolvedAttribute(nameParts) =>
        ctx.fieldName.getStart.getText match {
          case escapedIdentifier(columnNameRegex)
            if conf.supportQuotedRegexColumnName &&
              isRegex(columnNameRegex) && canApplyRegex(ctx) =>
            UnresolvedRegex(columnNameRegex, Some(unresolved_attr.name),
              conf.caseSensitiveAnalysis)
          case _ =>
            UnresolvedAttribute(nameParts :+ attr)
        }
      case e =>
        UnresolvedExtractValue(e, Literal(attr))
    }
  }

  /**
   * Create an [[UnresolvedAttribute]] expression or a [[UnresolvedRegex]] if it is a regex
   * quoted in ``
   */
  override def visitColumnReference(ctx: ColumnReferenceContext): Expression = withOrigin(ctx) {
    ctx.getStart.getText match {
      case escapedIdentifier(columnNameRegex)
        if conf.supportQuotedRegexColumnName &&
          isRegex(columnNameRegex) && canApplyRegex(ctx) =>
        UnresolvedRegex(columnNameRegex, None, conf.caseSensitiveAnalysis)
      case _ =>
        UnresolvedAttribute.quoted(ctx.getText)
    }

  }

  /**
   * Create an [[UnresolvedExtractValue]] expression, this is used for subscript access to an array.
   */
  override def visitSubscript(ctx: SubscriptContext): Expression = withOrigin(ctx) {
    UnresolvedExtractValue(expression(ctx.value), expression(ctx.index))
  }

  /**
   * Create an expression for an expression between parentheses. This is need because the ANTLR
   * visitor cannot automatically convert the nested context into an expression.
   */
  override def visitParenthesizedExpression(
     ctx: ParenthesizedExpressionContext): Expression = withOrigin(ctx) {
    expression(ctx.expression)
  }

  /**
   * Create a [[SortOrder]] expression.
   */
  override def visitSortItem(ctx: SortItemContext): SortOrder = withOrigin(ctx) {
    val direction = if (ctx.DESC != null) {
      Descending
    } else {
      Ascending
    }
    val nullOrdering = if (ctx.FIRST != null) {
      NullsFirst
    } else if (ctx.LAST != null) {
      NullsLast
    } else {
      direction.defaultNullOrdering
    }
    SortOrder(expression(ctx.expression), direction, nullOrdering, Seq.empty)
  }

  /**
   * Create a typed Literal expression. A typed literal has the following SQL syntax:
   * {{{
   *   [TYPE] '[VALUE]'
   * }}}
   * Currently Date, Timestamp, Interval and Binary typed literals are supported.
   */
  override def visitTypeConstructor(ctx: TypeConstructorContext): Literal = withOrigin(ctx) {
    val value = string(visitStringLit(ctx.stringLit))
    val valueType = ctx.literalType.start.getType

    def toLiteral[T](f: UTF8String => Option[T], t: DataType): Literal = {
      f(UTF8String.fromString(value)).map(Literal(_, t)).getOrElse {
        throw QueryParsingErrors.cannotParseValueTypeError(ctx.literalType.getText, value, ctx)
      }
    }

    def constructTimestampLTZLiteral(value: String): Literal = {
      val zoneId = getZoneId(conf.sessionLocalTimeZone)
      val specialTs = convertSpecialTimestamp(value, zoneId).map(Literal(_, TimestampType))
      specialTs.getOrElse(toLiteral(stringToTimestamp(_, zoneId), TimestampType))
    }

    valueType match {
      case DATE =>
        val zoneId = getZoneId(conf.sessionLocalTimeZone)
        val specialDate = convertSpecialDate(value, zoneId).map(Literal(_, DateType))
        specialDate.getOrElse(toLiteral(stringToDate, DateType))
      case TIMESTAMP_NTZ =>
        convertSpecialTimestampNTZ(value, getZoneId(conf.sessionLocalTimeZone))
          .map(Literal(_, TimestampNTZType))
          .getOrElse(toLiteral(stringToTimestampWithoutTimeZone, TimestampNTZType))
      case TIMESTAMP_LTZ =>
        constructTimestampLTZLiteral(value)
      case TIMESTAMP =>
        SQLConf.get.timestampType match {
          case TimestampNTZType =>
            convertSpecialTimestampNTZ(value, getZoneId(conf.sessionLocalTimeZone))
              .map(Literal(_, TimestampNTZType))
              .getOrElse {
                val containsTimeZonePart =
                  DateTimeUtils.parseTimestampString(UTF8String.fromString(value))._2.isDefined
                // If the input string contains time zone part, return a timestamp with local time
                // zone literal.
                if (containsTimeZonePart) {
                  constructTimestampLTZLiteral(value)
                } else {
                  toLiteral(stringToTimestampWithoutTimeZone, TimestampNTZType)
                }
              }

          case TimestampType =>
            constructTimestampLTZLiteral(value)
        }

      case INTERVAL =>
        val interval = try {
          IntervalUtils.stringToInterval(UTF8String.fromString(value))
        } catch {
          case e: IllegalArgumentException =>
            val ex = QueryParsingErrors.cannotParseValueTypeError(
              ctx.literalType.getText, value, ctx)
            ex.setStackTrace(e.getStackTrace)
            throw ex
        }
        if (!conf.legacyIntervalEnabled) {
          val units = value
            .split("\\s")
            .map(_.toLowerCase(Locale.ROOT).stripSuffix("s"))
            .filter(s => s != "interval" && s.matches("[a-z]+"))
          constructMultiUnitsIntervalLiteral(ctx, interval, units.toImmutableArraySeq)
        } else {
          Literal(interval, CalendarIntervalType)
        }
      case BINARY_HEX =>
        try {
          Literal(Hex.unhex(value), BinaryType)
        } catch {
          case e: IllegalArgumentException =>
            val ex = QueryParsingErrors.cannotParseValueTypeError("X", value, ctx)
            ex.setStackTrace(e.getStackTrace)
            throw ex
        }
      case _ =>
        throw QueryParsingErrors.literalValueTypeUnsupportedError(
          unsupportedType = ctx.literalType.getText,
          supportedTypes =
            Seq("DATE", "TIMESTAMP_NTZ", "TIMESTAMP_LTZ", "TIMESTAMP", "INTERVAL", "X"),
          ctx)
    }
  }

  /**
   * Create a NULL literal expression.
   */
  override def visitNullLiteral(ctx: NullLiteralContext): Literal = withOrigin(ctx) {
    Literal(null)
  }

  /**
   * Create a Boolean literal expression.
   */
  override def visitBooleanLiteral(ctx: BooleanLiteralContext): Literal = withOrigin(ctx) {
    if (ctx.getText.toBoolean) {
      Literal.TrueLiteral
    } else {
      Literal.FalseLiteral
    }
  }

  /**
   * Create an integral literal expression. The code selects the most narrow integral type
   * possible, either a BigDecimal, a Long or an Integer is returned.
   */
  override def visitIntegerLiteral(ctx: IntegerLiteralContext): Literal = withOrigin(ctx) {
    BigDecimal(ctx.getText) match {
      case v if v.isValidInt =>
        Literal(v.intValue)
      case v if v.isValidLong =>
        Literal(v.longValue)
      case v => Literal(v.underlying())
    }
  }

  /**
   * Create a decimal literal for a regular decimal number.
   */
  override def visitDecimalLiteral(ctx: DecimalLiteralContext): Literal = withOrigin(ctx) {
    Literal(BigDecimal(ctx.getText).underlying())
  }

  /**
   * Create a decimal literal for a regular decimal number or a scientific decimal number.
   */
  override def visitLegacyDecimalLiteral(
      ctx: LegacyDecimalLiteralContext): Literal = withOrigin(ctx) {
    Literal(BigDecimal(ctx.getText).underlying())
  }

  /**
   * Create a double literal for number with an exponent, e.g. 1E-30
   */
  override def visitExponentLiteral(ctx: ExponentLiteralContext): Literal = {
    numericLiteral(ctx, ctx.getText, /* exponent values don't have a suffix */
      Double.MinValue, Double.MaxValue, DoubleType.simpleString)(_.toDouble)
  }

  /** Create a numeric literal expression. */
  private def numericLiteral(
      ctx: NumberContext,
      rawStrippedQualifier: String,
      minValue: BigDecimal,
      maxValue: BigDecimal,
      typeName: String)(converter: String => Any): Literal = withOrigin(ctx) {
    try {
      val rawBigDecimal = BigDecimal(rawStrippedQualifier)
      if (rawBigDecimal < minValue || rawBigDecimal > maxValue) {
        throw QueryParsingErrors.invalidNumericLiteralRangeError(
          rawStrippedQualifier, minValue, maxValue, typeName, ctx)
      }
      Literal(converter(rawStrippedQualifier))
    } catch {
      case e: NumberFormatException =>
        throw new ParseException(
          errorClass = "_LEGACY_ERROR_TEMP_0060",
          messageParameters = Map("msg" -> e.getMessage),
          ctx)
    }
  }

  /**
   * Create a Byte Literal expression.
   */
  override def visitTinyIntLiteral(ctx: TinyIntLiteralContext): Literal = {
    val rawStrippedQualifier = ctx.getText.substring(0, ctx.getText.length - 1)
    numericLiteral(ctx, rawStrippedQualifier,
      Byte.MinValue, Byte.MaxValue, ByteType.simpleString)(_.toByte)
  }

  /**
   * Create a Short Literal expression.
   */
  override def visitSmallIntLiteral(ctx: SmallIntLiteralContext): Literal = {
    val rawStrippedQualifier = ctx.getText.substring(0, ctx.getText.length - 1)
    numericLiteral(ctx, rawStrippedQualifier,
      Short.MinValue, Short.MaxValue, ShortType.simpleString)(_.toShort)
  }

  /**
   * Create a Long Literal expression.
   */
  override def visitBigIntLiteral(ctx: BigIntLiteralContext): Literal = {
    val rawStrippedQualifier = ctx.getText.substring(0, ctx.getText.length - 1)
    numericLiteral(ctx, rawStrippedQualifier,
      Long.MinValue, Long.MaxValue, LongType.simpleString)(_.toLong)
  }

  /**
   * Create a Float Literal expression.
   */
  override def visitFloatLiteral(ctx: FloatLiteralContext): Literal = {
    val rawStrippedQualifier = ctx.getText.substring(0, ctx.getText.length - 1)
    numericLiteral(ctx, rawStrippedQualifier,
      Float.MinValue, Float.MaxValue, FloatType.simpleString)(_.toFloat)
  }

  /**
   * Create a Double Literal expression.
   */
  override def visitDoubleLiteral(ctx: DoubleLiteralContext): Literal = {
    val rawStrippedQualifier = ctx.getText.substring(0, ctx.getText.length - 1)
    numericLiteral(ctx, rawStrippedQualifier,
      Double.MinValue, Double.MaxValue, DoubleType.simpleString)(_.toDouble)
  }

  /**
   * Create a BigDecimal Literal expression.
   */
  override def visitBigDecimalLiteral(ctx: BigDecimalLiteralContext): Literal = {
    val raw = ctx.getText.substring(0, ctx.getText.length - 2)
    try {
      Literal(BigDecimal(raw).underlying())
    } catch {
      case e: SparkArithmeticException =>
        throw new ParseException(
          errorClass = e.getErrorClass,
          messageParameters = e.getMessageParameters.asScala.toMap,
          ctx)
    }
  }

  /**
   * Create a String literal expression.
   */
  override def visitStringLiteral(ctx: StringLiteralContext): Literal = withOrigin(ctx) {
    Literal.create(createString(ctx), conf.defaultStringType)
  }

  /**
   * Create a String from a string literal context. This supports multiple consecutive string
   * literals, these are concatenated, for example this expression "'hello' 'world'" will be
   * converted into "helloworld".
   *
   * Special characters can be escaped by using Hive/C-style escaping.
   */
  private def createString(ctx: StringLiteralContext): String = {
    if (conf.escapedStringLiterals) {
      ctx.stringLit.asScala.map(x => stringWithoutUnescape(visitStringLit(x))).mkString
    } else {
      ctx.stringLit.asScala.map(x => string(visitStringLit(x))).mkString
    }
  }

  /**
   * Create an [[UnresolvedRelation]] from an identifier reference and an options clause.
   */
  private def createUnresolvedRelation(
      ctx: IdentifierReferenceContext,
      optionsClause: Option[OptionsClauseContext] = None,
      writePrivileges: Seq[TableWritePrivilege] = Nil): LogicalPlan = withOrigin(ctx) {
    val options = resolveOptions(optionsClause)
    withIdentClause(ctx, parts => {
      val relation = new UnresolvedRelation(parts, options, isStreaming = false)
      relation.requireWritePrivileges(writePrivileges)
    })
  }

  /**
   * Create an [[UnresolvedRelation]] from a multi-part identifier.
   */
  private def createUnresolvedRelation(
      ctx: ParserRuleContext,
      ident: Seq[String],
      optionsClause: Option[OptionsClauseContext],
      writePrivileges: Seq[TableWritePrivilege]): UnresolvedRelation = withOrigin(ctx) {
    val options = resolveOptions(optionsClause)
    val relation = new UnresolvedRelation(ident, options, isStreaming = false)
    relation.requireWritePrivileges(writePrivileges)
  }

  private def resolveOptions(
      optionsClause: Option[OptionsClauseContext]): CaseInsensitiveStringMap = {
    optionsClause.map{ clause =>
      new CaseInsensitiveStringMap(visitPropertyKeyValues(clause.options).asJava)
    }.getOrElse(CaseInsensitiveStringMap.empty)
  }

  /**
   * Create an [[UnresolvedTable]] from an identifier reference.
   */
  private def createUnresolvedTable(
      ctx: IdentifierReferenceContext,
      commandName: String,
      suggestAlternative: Boolean = false): LogicalPlan = withOrigin(ctx) {
    withIdentClause(ctx, UnresolvedTable(_, commandName, suggestAlternative))
  }

  /**
   * Create an [[UnresolvedView]] from a multi-part identifier.
   */
  private def createUnresolvedView(
      ctx: IdentifierReferenceContext,
      commandName: String,
      allowTemp: Boolean = true,
      suggestAlternative: Boolean = false): LogicalPlan = withOrigin(ctx) {
    withIdentClause(ctx, UnresolvedView(_, commandName, allowTemp, suggestAlternative))
  }

  /**
   * Create an [[UnresolvedTableOrView]] from a multi-part identifier.
   */
  private def createUnresolvedTableOrView(
      ctx: IdentifierReferenceContext,
      commandName: String,
      allowTempView: Boolean = true): LogicalPlan = withOrigin(ctx) {
    withIdentClause(ctx, UnresolvedTableOrView(_, commandName, allowTempView))
  }

  private def createUnresolvedTableOrView(
      ctx: ParserRuleContext,
      ident: Seq[String],
      commandName: String,
      allowTempView: Boolean): UnresolvedTableOrView = withOrigin(ctx) {
    UnresolvedTableOrView(ident, commandName, allowTempView)
  }

  /**
   * Create an [[UnresolvedFunction]] from a multi-part identifier.
   */
  private def createUnresolvedFunctionName(
      ctx: ParserRuleContext,
      ident: Seq[String],
      commandName: String,
      requirePersistent: Boolean = false,
      funcTypeMismatchHint: Option[String] = None,
      possibleQualifiedName: Option[Seq[String]] = None): UnresolvedFunctionName = withOrigin(ctx) {
    UnresolvedFunctionName(
      ident,
      commandName,
      requirePersistent,
      funcTypeMismatchHint,
      possibleQualifiedName)
  }

  /**
   * Construct an [[Literal]] from [[CalendarInterval]] and
   * units represented as a [[Seq]] of [[String]].
   */
  private def constructMultiUnitsIntervalLiteral(
      ctx: ParserRuleContext,
      calendarInterval: CalendarInterval,
      units: Seq[String]): Literal = {
    val yearMonthFields = Set.empty[Byte]
    val dayTimeFields = Set.empty[Byte]
    for (unit <- units) {
      if (YearMonthIntervalType.stringToField.contains(unit)) {
        yearMonthFields += YearMonthIntervalType.stringToField(unit)
      } else if (DayTimeIntervalType.stringToField.contains(unit)) {
        dayTimeFields += DayTimeIntervalType.stringToField(unit)
      } else if (unit == "week") {
        dayTimeFields += DayTimeIntervalType.DAY
      } else {
        assert(unit == "millisecond" || unit == "microsecond")
        dayTimeFields += DayTimeIntervalType.SECOND
      }
    }
    if (yearMonthFields.nonEmpty) {
      if (dayTimeFields.nonEmpty) {
        val literalStr = source(ctx)
        throw QueryParsingErrors.mixedIntervalUnitsError(literalStr, ctx)
      }
      Literal(
        calendarInterval.months,
        YearMonthIntervalType(yearMonthFields.min, yearMonthFields.max)
      )
    } else {
      Literal(
        IntervalUtils.getDuration(calendarInterval, TimeUnit.MICROSECONDS),
        DayTimeIntervalType(dayTimeFields.min, dayTimeFields.max))
    }
  }

  /**
   * Create a [[CalendarInterval]] or ANSI interval literal expression.
   * Two syntaxes are supported:
   * - multiple unit value pairs, for instance: interval 2 months 2 days.
   * - from-to unit, for instance: interval '1-2' year to month.
   */
  override def visitInterval(ctx: IntervalContext): Literal = withOrigin(ctx) {
    val calendarInterval = parseIntervalLiteral(ctx)
    if (ctx.errorCapturingUnitToUnitInterval != null && !conf.legacyIntervalEnabled) {
      // Check the `to` unit to distinguish year-month and day-time intervals because
      // `CalendarInterval` doesn't have enough info. For instance, new CalendarInterval(0, 0, 0)
      // can be derived from INTERVAL '0-0' YEAR TO MONTH as well as from
      // INTERVAL '0 00:00:00' DAY TO SECOND.
      val fromUnit =
        ctx.errorCapturingUnitToUnitInterval.body.from.getText.toLowerCase(Locale.ROOT)
      val toUnit = ctx.errorCapturingUnitToUnitInterval.body.to.getText.toLowerCase(Locale.ROOT)
      if (toUnit == "month") {
        assert(calendarInterval.days == 0 && calendarInterval.microseconds == 0)
        val start = YearMonthIntervalType.stringToField(fromUnit)
        Literal(calendarInterval.months, YearMonthIntervalType(start, YearMonthIntervalType.MONTH))
      } else {
        assert(calendarInterval.months == 0)
        val micros = IntervalUtils.getDuration(calendarInterval, TimeUnit.MICROSECONDS)
        val start = DayTimeIntervalType.stringToField(fromUnit)
        val end = DayTimeIntervalType.stringToField(toUnit)
        Literal(micros, DayTimeIntervalType(start, end))
      }
    } else if (ctx.errorCapturingMultiUnitsInterval != null && !conf.legacyIntervalEnabled) {
      val units =
        ctx.errorCapturingMultiUnitsInterval.body.unit.asScala.map(
          _.getText.toLowerCase(Locale.ROOT).stripSuffix("s")).toSeq
      constructMultiUnitsIntervalLiteral(ctx, calendarInterval, units)
    } else {
      Literal(calendarInterval, CalendarIntervalType)
    }
  }

  /**
   * Create a [[CalendarInterval]] object
   */
  protected def parseIntervalLiteral(ctx: IntervalContext): CalendarInterval = withOrigin(ctx) {
    if (ctx.errorCapturingMultiUnitsInterval != null) {
      val innerCtx = ctx.errorCapturingMultiUnitsInterval
      if (innerCtx.unitToUnitInterval != null) {
        throw QueryParsingErrors.moreThanOneFromToUnitInIntervalLiteralError(
          innerCtx.unitToUnitInterval)
      }
      visitMultiUnitsInterval(innerCtx.multiUnitsInterval)
    } else {
      assert(ctx.errorCapturingUnitToUnitInterval != null)
      val innerCtx = ctx.errorCapturingUnitToUnitInterval
      if (innerCtx.error1 != null || innerCtx.error2 != null) {
        val errorCtx = if (innerCtx.error1 != null) innerCtx.error1 else innerCtx.error2
        throw QueryParsingErrors.moreThanOneFromToUnitInIntervalLiteralError(errorCtx)
      }
      visitUnitToUnitInterval(innerCtx.body)
    }
  }

  /**
   * Creates a [[CalendarInterval]] with multiple unit value pairs, e.g. 1 YEAR 2 DAYS.
   */
  override def visitMultiUnitsInterval(ctx: MultiUnitsIntervalContext): CalendarInterval = {
    withOrigin(ctx) {
      val units = ctx.unit.asScala
      val values = ctx.intervalValue().asScala
      try {
        assert(units.length == values.length)
        val kvs = units.indices.map { i =>
          val u = units(i).getText
          val v = if (values(i).stringLit() != null) {
            val value = string(visitStringLit(values(i).stringLit()))
            // SPARK-32840: For invalid cases, e.g. INTERVAL '1 day 2' hour,
            // INTERVAL 'interval 1' day, we need to check ahead before they are concatenated with
            // units and become valid ones, e.g. '1 day 2 hour'.
            // Ideally, we only ensure the value parts don't contain any units here.
            if (value.exists(Character.isLetter)) {
              throw QueryParsingErrors.invalidIntervalFormError(value, ctx)
            }
            if (values(i).MINUS() == null) {
              value
            } else if (value.startsWith("-")) {
              value.replaceFirst("-", "")
            } else {
              s"-$value"
            }
          } else {
            values(i).getText
          }
          UTF8String.fromString(" " + v + " " + u)
        }
        IntervalUtils.stringToInterval(UTF8String.concat(kvs: _*))
      } catch {
        case st: SparkThrowable => throw st
        case i: IllegalArgumentException =>
          val e = new ParseException(
            errorClass = "_LEGACY_ERROR_TEMP_0062",
            messageParameters = Map("msg" -> i.getMessage),
            ctx)
          e.setStackTrace(i.getStackTrace)
          throw e
      }
    }
  }

  /**
   * Creates a [[CalendarInterval]] with from-to unit, e.g. '2-1' YEAR TO MONTH.
   */
  override def visitUnitToUnitInterval(ctx: UnitToUnitIntervalContext): CalendarInterval = {
    withOrigin(ctx) {
      val value = Option(ctx.intervalValue().stringLit()).map(s => string(visitStringLit(s)))
        .map { interval =>
        if (ctx.intervalValue().MINUS() == null) {
          interval
        } else if (interval.startsWith("-")) {
          interval.replaceFirst("-", "")
        } else {
          s"-$interval"
        }
      }.getOrElse {
        throw QueryParsingErrors.invalidFromToUnitValueError(ctx.intervalValue)
      }
      try {
        val from = ctx.from.getText.toLowerCase(Locale.ROOT)
        val to = ctx.to.getText.toLowerCase(Locale.ROOT)
        (from, to) match {
          case ("year", "month") =>
            IntervalUtils.fromYearMonthString(value)
          case ("day", "hour") | ("day", "minute") | ("day", "second") | ("hour", "minute") |
               ("hour", "second") | ("minute", "second") =>
            IntervalUtils.fromDayTimeString(value,
              DayTimeIntervalType.stringToField(from), DayTimeIntervalType.stringToField(to))
          case _ =>
            throw QueryParsingErrors.fromToIntervalUnsupportedError(from, to, ctx)
        }
      } catch {
        // Keep error class of SparkIllegalArgumentExceptions and enrich it with query context
        case se: SparkIllegalArgumentException =>
          val pe = new ParseException(
            errorClass = se.getErrorClass,
            messageParameters = se.getMessageParameters.asScala.toMap,
            ctx)
          pe.setStackTrace(se.getStackTrace)
          throw pe
        // Handle Exceptions thrown by CalendarInterval
        case e: IllegalArgumentException =>
          val pe = new ParseException(
            errorClass = "_LEGACY_ERROR_TEMP_0063",
            messageParameters = Map("msg" -> e.getMessage),
            ctx)
          pe.setStackTrace(e.getStackTrace)
          throw pe
      }
    }
  }

  /* ********************************************************************************************
   * DataType parsing
   * ******************************************************************************************** */

  /**
   * Create top level table schema.
   */
  protected def createSchema(ctx: ColDefinitionListContext): StructType = {
    val columns = Option(ctx).toArray.flatMap(visitColDefinitionList)
    StructType(columns.map(_.toV1Column))
  }

  /**
   * Get CREATE TABLE column definitions.
   */
  override def visitColDefinitionList(
      ctx: ColDefinitionListContext): Seq[ColumnDefinition] = withOrigin(ctx) {
    ctx.colDefinition().asScala.map(visitColDefinition).toSeq
  }

  /**
   * Get a CREATE TABLE column definition.
   */
  override def visitColDefinition(
      ctx: ColDefinitionContext): ColumnDefinition = withOrigin(ctx) {
    import ctx._

    val name: String = colName.getText
    // Check that no duplicates exist among any CREATE TABLE column options specified.
    var nullable = true
    var defaultExpression: Option[DefaultExpressionContext] = None
    var generationExpression: Option[GenerationExpressionContext] = None
    var commentSpec: Option[CommentSpecContext] = None
    ctx.colDefinitionOption().asScala.foreach { option =>
      if (option.NULL != null) {
        blockBang(option.errorCapturingNot)
        if (!nullable) {
          throw QueryParsingErrors.duplicateTableColumnDescriptor(
            option, name, "NOT NULL")
        }
        nullable = false
      }
      Option(option.defaultExpression()).foreach { expr =>
        if (!conf.getConf(SQLConf.ENABLE_DEFAULT_COLUMNS)) {
          throw QueryParsingErrors.defaultColumnNotEnabledError(ctx)
        }
        if (defaultExpression.isDefined) {
          throw QueryParsingErrors.duplicateTableColumnDescriptor(
            option, name, "DEFAULT")
        }
        defaultExpression = Some(expr)
      }
      Option(option.generationExpression()).foreach { expr =>
        if (generationExpression.isDefined) {
          throw QueryParsingErrors.duplicateTableColumnDescriptor(
            option, name, "GENERATED ALWAYS AS")
        }
        generationExpression = Some(expr)
      }
      Option(option.commentSpec()).foreach { spec =>
        if (commentSpec.isDefined) {
          throw QueryParsingErrors.duplicateTableColumnDescriptor(
            option, name, "COMMENT")
        }
        commentSpec = Some(spec)
      }
    }

    val dataType = typedVisit[DataType](ctx.dataType)
    ColumnDefinition(
      name = name,
      dataType = dataType,
      nullable = nullable,
      comment = commentSpec.map(visitCommentSpec),
      defaultValue = defaultExpression.map(visitDefaultExpression),
      generationExpression = generationExpression.collect {
        case ctx: GeneratedColumnContext => visitGeneratedColumn(ctx)
      },
      identityColumnSpec = generationExpression.collect {
        case ctx: IdentityColumnContext => visitIdentityColumn(ctx, dataType)
      }
    )
  }

  /**
   * Create a location string.
   */
  override def visitLocationSpec(ctx: LocationSpecContext): String = withOrigin(ctx) {
    string(visitStringLit(ctx.stringLit))
  }

  /**
   * Create an optional location string.
   */
  protected def visitLocationSpecList(ctx: java.util.List[LocationSpecContext]): Option[String] = {
    ctx.asScala.headOption.map(visitLocationSpec)
  }

  private def getDefaultExpression(
      exprCtx: ExpressionContext,
      place: String): DefaultValueExpression = {
    // Make sure it can be converted to Catalyst expressions.
    val expr = expression(exprCtx)
    if (expr.containsPattern(PARAMETER)) {
      throw QueryParsingErrors.parameterMarkerNotAllowed(place, expr.origin)
    }
    // Extract the raw expression text so that we can save the user provided text. We don't
    // use `Expression.sql` to avoid storing incorrect text caused by bugs in any expression's
    // `sql` method. Note: `exprCtx.getText` returns a string without spaces, so we need to
    // get the text from the underlying char stream instead.
    val start = exprCtx.getStart.getStartIndex
    val end = exprCtx.getStop.getStopIndex
    val originalSQL = exprCtx.getStart.getInputStream.getText(new Interval(start, end))
    DefaultValueExpression(expr, originalSQL)
  }

  /**
   * Create `DefaultValueExpression` for a column.
   */
  override def visitDefaultExpression(ctx: DefaultExpressionContext): DefaultValueExpression =
    withOrigin(ctx) {
      getDefaultExpression(ctx.expression(), "DEFAULT")
    }

  /**
   * Create `DefaultValueExpression` for a SQL variable.
   */
  override def visitVariableDefaultExpression(
      ctx: VariableDefaultExpressionContext): DefaultValueExpression =
    withOrigin(ctx) {
      getDefaultExpression(ctx.expression(), "DEFAULT")
    }

  /**
   * Create a generation expression string.
   */
  override def visitGeneratedColumn(ctx: GeneratedColumnContext): String =
    withOrigin(ctx) {
      getDefaultExpression(ctx.expression(), "GENERATED").originalSQL
    }

  /**
   * Parse and verify IDENTITY column definition.
   *
   * @param ctx      The parser context.
   * @param dataType The data type of column defined as IDENTITY column. Used for verification.
   * @return Tuple containing start, step and allowExplicitInsert.
   */
  protected def visitIdentityColumn(
      ctx: IdentityColumnContext,
      dataType: DataType): IdentityColumnSpec = {
    if (dataType != LongType && dataType != IntegerType) {
      throw QueryParsingErrors.identityColumnUnsupportedDataType(ctx, dataType.toString)
    }
    // We support two flavors of syntax:
    // (1) GENERATED ALWAYS AS IDENTITY (...)
    // (2) GENERATED BY DEFAULT AS IDENTITY (...)
    // (1) forbids explicit inserts, while (2) allows.
    val allowExplicitInsert = ctx.BY() != null && ctx.DEFAULT() != null
    val (start, step) = visitIdentityColSpec(ctx.identityColSpec())

    new IdentityColumnSpec(start, step, allowExplicitInsert)
  }

  override def visitIdentityColSpec(ctx: IdentityColSpecContext): (Long, Long) = {
    val defaultStart = 1
    val defaultStep = 1
    if (ctx == null) {
      return (defaultStart, defaultStep)
    }
    var (start, step): (Option[Long], Option[Long]) = (None, None)
    ctx.sequenceGeneratorOption().asScala.foreach { option =>
      if (option.start != null) {
        if (start.isDefined) {
          throw QueryParsingErrors.identityColumnDuplicatedSequenceGeneratorOption(ctx, "START")
        }
        start = Some(option.start.getText.toLong)
      } else if (option.step != null) {
        if (step.isDefined) {
          throw QueryParsingErrors.identityColumnDuplicatedSequenceGeneratorOption(ctx, "STEP")
        }
        step = Some(option.step.getText.toLong)
        if (step.get == 0L) {
          throw QueryParsingErrors.identityColumnIllegalStep(ctx)
        }
      } else {
        throw SparkException
            .internalError(s"Invalid identity column sequence generator option: ${option.getText}")
      }
    }
    (start.getOrElse(defaultStart), step.getOrElse(defaultStep))
  }

  /**
   * Create an optional comment string.
   */
  protected def visitCommentSpecList(ctx: java.util.List[CommentSpecContext]): Option[String] = {
    ctx.asScala.headOption.map(visitCommentSpec)
  }

  /**
   * Create a [[BucketSpec]].
   */
  override def visitBucketSpec(ctx: BucketSpecContext): BucketSpec = withOrigin(ctx) {
    BucketSpec(
      ctx.INTEGER_VALUE.getText.toInt,
      visitIdentifierList(ctx.identifierList),
      Option(ctx.orderedIdentifierList)
          .toSeq
          .flatMap(_.orderedIdentifier.asScala)
          .map { orderedIdCtx =>
            Option(orderedIdCtx.ordering).map(_.getText).foreach { dir =>
              if (dir.toLowerCase(Locale.ROOT) != "asc") {
                operationNotAllowed(s"Column ordering must be ASC, was '$dir'", ctx)
              }
            }

            orderedIdCtx.ident.getText
          })
  }

  /**
   * Create a [[ClusterBySpec]].
   */
  override def visitClusterBySpec(ctx: ClusterBySpecContext): ClusterBySpec = withOrigin(ctx) {
    val columnNames = ctx.multipartIdentifierList.multipartIdentifier.asScala
      .map(typedVisit[Seq[String]]).map(FieldReference(_)).toSeq
    ClusterBySpec(columnNames)
  }

  /**
   * Convert a property list into a key-value map.
   * This should be called through [[visitPropertyKeyValues]] or [[visitPropertyKeys]].
   */
  override def visitPropertyList(
      ctx: PropertyListContext): Map[String, String] = withOrigin(ctx) {
    val properties = ctx.property.asScala.map { property =>
      val key = visitPropertyKey(property.key)
      val value = visitPropertyValue(property.value)
      key -> value
    }
    // Check for duplicate property names.
    checkDuplicateKeys(properties.toSeq, ctx)
    properties.toMap
  }

  /**
   * Parse a key-value map from a [[PropertyListContext]], assuming all values are specified.
   */
  def visitPropertyKeyValues(ctx: PropertyListContext): Map[String, String] = {
    val props = visitPropertyList(ctx)
    val badKeys = props.collect { case (key, null) => key }
    if (badKeys.nonEmpty) {
      operationNotAllowed(
        s"Values must be specified for key(s): ${badKeys.mkString("[", ",", "]")}", ctx)
    }
    props
  }

  /**
   * Parse a list of keys from a [[PropertyListContext]], assuming no values are specified.
   */
  def visitPropertyKeys(ctx: PropertyListContext): Seq[String] = {
    val props = visitPropertyList(ctx)
    val badKeys = props.filter { case (_, v) => v != null }.keys
    if (badKeys.nonEmpty) {
      operationNotAllowed(
        s"Values should not be specified for key(s): ${badKeys.mkString("[", ",", "]")}", ctx)
    }
    props.keys.toSeq
  }

  /**
   * A property key can either be String or a collection of dot separated elements. This
   * function extracts the property key based on whether its a string literal or a property
   * identifier.
   */
  override def visitPropertyKey(key: PropertyKeyContext): String = {
    if (key.stringLit() != null) {
      string(visitStringLit(key.stringLit()))
    } else {
      key.getText
    }
  }

  /**
   * A property value can be String, Integer, Boolean or Decimal. This function extracts
   * the property value based on whether its a string, integer, boolean or decimal literal.
   */
  override def visitPropertyValue(value: PropertyValueContext): String = {
    if (value == null) {
      null
    } else if (value.stringLit() != null) {
      string(visitStringLit(value.stringLit()))
    } else if (value.booleanValue != null) {
      value.getText.toLowerCase(Locale.ROOT)
    } else {
      value.getText
    }
  }

  /**
   * Parse a key-value map from an [[ExpressionPropertyListContext]], assuming all values are
   * specified.
   */
  override def visitExpressionPropertyList(
      ctx: ExpressionPropertyListContext): OptionList = {
    val options = ctx.expressionProperty.asScala.map { property =>
      val key: String = visitPropertyKey(property.key)
      val value: Expression = Option(property.value).map(expression).getOrElse {
        operationNotAllowed(s"A value must be specified for the key: $key.", ctx)
      }
      key -> value
    }.toSeq
    OptionList(options)
  }

  /**
   * Type to keep track of a table header: (identifier, isTemporary, ifNotExists, isExternal).
   */
  type TableHeader = (IdentifierReferenceContext, Boolean, Boolean, Boolean)

  /**
   * Type to keep track of table clauses:
   * - partition transforms
   * - partition columns
   * - bucketSpec
   * - properties
   * - options
   * - location
   * - comment
   * - serde
   * - clusterBySpec
   *
   * Note: Partition transforms are based on existing table schema definition. It can be simple
   * column names, or functions like `year(date_col)`. Partition columns are column names with data
   * types like `i INT`, which should be appended to the existing table schema.
   */
  type TableClauses = (
      Seq[Transform], Seq[ColumnDefinition], Option[BucketSpec], Map[String, String],
      OptionList, Option[String], Option[String], Option[SerdeInfo], Option[ClusterBySpec])

  /**
   * Validate a create table statement and return the [[TableIdentifier]].
   */
  override def visitCreateTableHeader(
      ctx: CreateTableHeaderContext): TableHeader = withOrigin(ctx) {
    blockBang(ctx.errorCapturingNot)
    val temporary = ctx.TEMPORARY != null
    val ifNotExists = ctx.EXISTS != null
    if (temporary && ifNotExists) {
      invalidStatement("CREATE TEMPORARY TABLE ... IF NOT EXISTS", ctx)
    }
    (ctx.identifierReference(), temporary, ifNotExists, ctx.EXTERNAL != null)
  }

  /**
   * Parse a qualified name to a multipart name.
   */
  override def visitQualifiedName(ctx: QualifiedNameContext): Seq[String] = withOrigin(ctx) {
    ctx.identifier.asScala.map(_.getText).toSeq
  }

  /**
   * Parse a list of transforms or columns.
   */
  override def visitPartitionFieldList(
      ctx: PartitionFieldListContext): (Seq[Transform], Seq[ColumnDefinition]) = withOrigin(ctx) {
    val (transforms, columns) = ctx.fields.asScala.map {
      case transform: PartitionTransformContext =>
        (Some(visitPartitionTransform(transform)), None)
      case field: PartitionColumnContext =>
        val f = visitColType(field.colType)
        // The parser rule of `visitColType` only supports basic column info with comment.
        val col = ColumnDefinition(f.name, f.dataType, f.nullable, f.getComment())
        (None, Some(col))
    }.unzip

    (transforms.flatten.toSeq, columns.flatten.toSeq)
  }

  override def visitPartitionTransform(
      ctx: PartitionTransformContext): Transform = withOrigin(ctx) {
    def getFieldReference(
        ctx: ApplyTransformContext,
        arg: V2Expression): FieldReference = {
      lazy val name: String = ctx.identifier.getText
      arg match {
        case ref: FieldReference =>
          ref
        case nonRef =>
          throw QueryParsingErrors.partitionTransformNotExpectedError(name, nonRef.describe, ctx)
      }
    }

    def getSingleFieldReference(
        ctx: ApplyTransformContext,
        arguments: Seq[V2Expression]): FieldReference = {
      lazy val name: String = ctx.identifier.getText
      if (arguments.size > 1) {
        throw QueryParsingErrors.wrongNumberArgumentsForTransformError(name, arguments.size, ctx)
      } else if (arguments.isEmpty) {
        throw SparkException.internalError(s"Not enough arguments for transform $name")
      } else {
        getFieldReference(ctx, arguments.head)
      }
    }

    ctx.transform match {
      case identityCtx: IdentityTransformContext =>
        IdentityTransform(FieldReference(typedVisit[Seq[String]](identityCtx.qualifiedName)))

      case applyCtx: ApplyTransformContext =>
        val arguments = applyCtx.argument.asScala.map(visitTransformArgument).toSeq

        applyCtx.identifier.getText match {
          case "bucket" =>
            val numBuckets: Int = arguments.head match {
              case LiteralValue(shortValue, ShortType) =>
                shortValue.asInstanceOf[Short].toInt
              case LiteralValue(intValue, IntegerType) =>
                intValue.asInstanceOf[Int]
              case LiteralValue(longValue, LongType) =>
                longValue.asInstanceOf[Long].toInt
              case lit =>
                throw QueryParsingErrors.invalidBucketsNumberError(lit.describe, applyCtx)
            }

            val fields = arguments.tail.map(arg => getFieldReference(applyCtx, arg))

            BucketTransform(LiteralValue(numBuckets, IntegerType), fields)

          case "years" =>
            YearsTransform(getSingleFieldReference(applyCtx, arguments))

          case "months" =>
            MonthsTransform(getSingleFieldReference(applyCtx, arguments))

          case "days" =>
            DaysTransform(getSingleFieldReference(applyCtx, arguments))

          case "hours" =>
            HoursTransform(getSingleFieldReference(applyCtx, arguments))

          case name =>
            ApplyTransform(name, arguments)
        }
    }
  }

  /**
   * Parse an argument to a transform. An argument may be a field reference (qualified name) or
   * a value literal.
   */
  override def visitTransformArgument(ctx: TransformArgumentContext): V2Expression = {
    withOrigin(ctx) {
      val reference = Option(ctx.qualifiedName)
          .map(typedVisit[Seq[String]])
          .map(FieldReference(_))
      val literal = Option(ctx.constant)
          .map(typedVisit[Literal])
          .map(lit => LiteralValue(lit.value, lit.dataType))
      reference.orElse(literal)
          .getOrElse(throw SparkException.internalError("Invalid transform argument"))
    }
  }

  protected def cleanNamespaceProperties(
      properties: Map[String, String],
      ctx: ParserRuleContext): Map[String, String] = withOrigin(ctx) {
    import SupportsNamespaces._
    val legacyOn = conf.getConf(SQLConf.LEGACY_PROPERTY_NON_RESERVED)
    properties.filter {
      case (PROP_LOCATION, _) if !legacyOn =>
        throw QueryParsingErrors.cannotCleanReservedNamespacePropertyError(
          PROP_LOCATION, ctx, "please use the LOCATION clause to specify it")
      case (PROP_LOCATION, _) => false
      case (PROP_OWNER, _) if !legacyOn =>
        throw QueryParsingErrors.cannotCleanReservedNamespacePropertyError(
          PROP_OWNER, ctx, "it will be set to the current user")
      case (PROP_OWNER, _) => false
      case _ => true
    }
  }

  /**
   * Create a [[CreateNamespace]] command.
   *
   * For example:
   * {{{
   *   CREATE NAMESPACE [IF NOT EXISTS] ns1.ns2.ns3
   *     create_namespace_clauses;
   *
   *   create_namespace_clauses (order insensitive):
   *     [COMMENT namespace_comment]
   *     [LOCATION path]
   *     [WITH PROPERTIES (key1=val1, key2=val2, ...)]
   * }}}
   */
  override def visitCreateNamespace(ctx: CreateNamespaceContext): LogicalPlan = withOrigin(ctx) {
    import SupportsNamespaces._
    checkDuplicateClauses(ctx.commentSpec(), "COMMENT", ctx)
    checkDuplicateClauses(ctx.locationSpec, "LOCATION", ctx)
    checkDuplicateClauses(ctx.PROPERTIES, "WITH PROPERTIES", ctx)
    checkDuplicateClauses(ctx.DBPROPERTIES, "WITH DBPROPERTIES", ctx)

    if (!ctx.PROPERTIES.isEmpty && !ctx.DBPROPERTIES.isEmpty) {
      throw QueryParsingErrors.propertiesAndDbPropertiesBothSpecifiedError(ctx)
    }

    var properties = ctx.propertyList.asScala.headOption
      .map(visitPropertyKeyValues)
      .getOrElse(Map.empty)

    properties = cleanNamespaceProperties(properties, ctx)

    visitCommentSpecList(ctx.commentSpec()).foreach {
      properties += PROP_COMMENT -> _
    }

    visitLocationSpecList(ctx.locationSpec()).foreach {
      properties += PROP_LOCATION -> _
    }

    blockBang(ctx.errorCapturingNot)

    CreateNamespace(
      withIdentClause(ctx.identifierReference, UnresolvedNamespace(_)),
      ctx.EXISTS != null,
      properties)
  }

  /**
   * Create a [[DropNamespace]] command.
   *
   * For example:
   * {{{
   *   DROP (DATABASE|SCHEMA|NAMESPACE) [IF EXISTS] ns1.ns2 [RESTRICT|CASCADE];
   * }}}
   */
  override def visitDropNamespace(ctx: DropNamespaceContext): LogicalPlan = withOrigin(ctx) {
    DropNamespace(
      withIdentClause(ctx.identifierReference, UnresolvedNamespace(_)),
      ctx.EXISTS != null,
      ctx.CASCADE != null)
  }

  /**
   * Create an [[SetNamespaceProperties]] logical plan.
   *
   * For example:
   * {{{
   *   ALTER (DATABASE|SCHEMA|NAMESPACE) database
   *   SET (DBPROPERTIES|PROPERTIES) (property_name=property_value, ...);
   * }}}
   */
  override def visitSetNamespaceProperties(ctx: SetNamespacePropertiesContext): LogicalPlan = {
    withOrigin(ctx) {
      val properties = cleanNamespaceProperties(visitPropertyKeyValues(ctx.propertyList), ctx)
      SetNamespaceProperties(
        withIdentClause(ctx.identifierReference, UnresolvedNamespace(_)),
        properties)
    }
  }

  /**
   * Create an [[SetNamespaceLocation]] logical plan.
   *
   * For example:
   * {{{
   *   ALTER (DATABASE|SCHEMA|NAMESPACE) namespace SET LOCATION path;
   * }}}
   */
  override def visitSetNamespaceLocation(ctx: SetNamespaceLocationContext): LogicalPlan = {
    withOrigin(ctx) {
      SetNamespaceLocation(
        withIdentClause(ctx.identifierReference, UnresolvedNamespace(_)),
        visitLocationSpec(ctx.locationSpec))
    }
  }

  /**
   * Create a [[ShowNamespaces]] command.
   */
  override def visitShowNamespaces(ctx: ShowNamespacesContext): LogicalPlan = withOrigin(ctx) {
    val multiPart = Option(ctx.multipartIdentifier).map(visitMultipartIdentifier)
    ShowNamespaces(
      UnresolvedNamespace(multiPart.getOrElse(Seq.empty[String])),
      Option(ctx.pattern).map(x => string(visitStringLit(x))))
  }

  /**
   * Create a [[DescribeNamespace]].
   *
   * For example:
   * {{{
   *   DESCRIBE (DATABASE|SCHEMA|NAMESPACE) [EXTENDED] database;
   * }}}
   */
  override def visitDescribeNamespace(ctx: DescribeNamespaceContext): LogicalPlan =
    withOrigin(ctx) {
      DescribeNamespace(
        withIdentClause(ctx.identifierReference, UnresolvedNamespace(_)),
        ctx.EXTENDED != null)
    }

  def cleanTableProperties[ValueType](
      ctx: ParserRuleContext, properties: Map[String, ValueType]): Map[String, ValueType] = {
    import TableCatalog._
    val legacyOn = conf.getConf(SQLConf.LEGACY_PROPERTY_NON_RESERVED)
    properties.filter {
      case (PROP_PROVIDER, _) if !legacyOn =>
        throw QueryParsingErrors.cannotCleanReservedTablePropertyError(
          PROP_PROVIDER, ctx, "please use the USING clause to specify it")
      case (PROP_PROVIDER, _) => false
      case (PROP_LOCATION, _) if !legacyOn =>
        throw QueryParsingErrors.cannotCleanReservedTablePropertyError(
          PROP_LOCATION, ctx, "please use the LOCATION clause to specify it")
      case (PROP_LOCATION, _) => false
      case (PROP_OWNER, _) if !legacyOn =>
        throw QueryParsingErrors.cannotCleanReservedTablePropertyError(
          PROP_OWNER, ctx, "it will be set to the current user")
      case (PROP_OWNER, _) => false
      case (PROP_EXTERNAL, _) if !legacyOn =>
        throw QueryParsingErrors.cannotCleanReservedTablePropertyError(
          PROP_EXTERNAL, ctx, "please use CREATE EXTERNAL TABLE")
      case (PROP_EXTERNAL, _) => false
      // It's safe to set whatever table comment, so we don't make it a reserved table property.
      case (PROP_COMMENT, _) => true
      case (k, _) =>
        val isReserved = CatalogV2Util.TABLE_RESERVED_PROPERTIES.contains(k)
        if (!legacyOn && isReserved) {
          throw QueryParsingErrors.cannotCleanReservedTablePropertyError(
            k, ctx, "please remove it from the TBLPROPERTIES list.")
        }
        !isReserved
    }
  }

  def cleanTableOptions(
      ctx: ParserRuleContext,
      options: OptionList,
      location: Option[String]): (OptionList, Option[String]) = {
    var path = location
    val filtered = cleanTableProperties(ctx, options.options.toMap).filter {
      case (key, value) if key.equalsIgnoreCase("path") =>
        val newValue: String =
          if (value == null) {
            ""
          } else value match {
            case Literal(_, _: StringType) => value.toString
            case _ => throw QueryCompilationErrors.optionMustBeLiteralString(key)
          }
        if (path.nonEmpty) {
          throw QueryParsingErrors.duplicatedTablePathsFoundError(path.get, newValue, ctx)
        }
        path = Some(newValue)
        false
      case _ => true
    }
    (OptionList(filtered.toSeq), path)
  }

  /**
   * Create a [[SerdeInfo]] for creating tables.
   *
   * Format: STORED AS (name | INPUTFORMAT input_format OUTPUTFORMAT output_format)
   */
  override def visitCreateFileFormat(ctx: CreateFileFormatContext): SerdeInfo = withOrigin(ctx) {
    (ctx.fileFormat, ctx.storageHandler) match {
      // Expected format: INPUTFORMAT input_format OUTPUTFORMAT output_format
      case (c: TableFileFormatContext, null) =>
        SerdeInfo(formatClasses = Some(FormatClasses(string(visitStringLit(c.inFmt)),
          string(visitStringLit(c.outFmt)))))
      // Expected format: SEQUENCEFILE | TEXTFILE | RCFILE | ORC | PARQUET | AVRO
      case (c: GenericFileFormatContext, null) =>
        SerdeInfo(storedAs = Some(c.identifier.getText))
      case (null, storageHandler) =>
        invalidStatement("STORED BY", ctx)
      case _ =>
        throw QueryParsingErrors.storedAsAndStoredByBothSpecifiedError(ctx)
    }
  }

  /**
   * Create a [[SerdeInfo]] used for creating tables.
   *
   * Example format:
   * {{{
   *   SERDE serde_name [WITH SERDEPROPERTIES (k1=v1, k2=v2, ...)]
   * }}}
   *
   * OR
   *
   * {{{
   *   DELIMITED [FIELDS TERMINATED BY char [ESCAPED BY char]]
   *   [COLLECTION ITEMS TERMINATED BY char]
   *   [MAP KEYS TERMINATED BY char]
   *   [LINES TERMINATED BY char]
   *   [NULL DEFINED AS char]
   * }}}
   */
  def visitRowFormat(ctx: RowFormatContext): SerdeInfo = withOrigin(ctx) {
    ctx match {
      case serde: RowFormatSerdeContext => visitRowFormatSerde(serde)
      case delimited: RowFormatDelimitedContext => visitRowFormatDelimited(delimited)
    }
  }

  /**
   * Create SERDE row format name and properties pair.
   */
  override def visitRowFormatSerde(ctx: RowFormatSerdeContext): SerdeInfo = withOrigin(ctx) {
    import ctx._
    SerdeInfo(
      serde = Some(string(visitStringLit(name))),
      serdeProperties = Option(propertyList).map(visitPropertyKeyValues).getOrElse(Map.empty))
  }

  /**
   * Create a delimited row format properties object.
   */
  override def visitRowFormatDelimited(
      ctx: RowFormatDelimitedContext): SerdeInfo = withOrigin(ctx) {
    // Collect the entries if any.
    def entry(key: String, value: StringLitContext): Seq[(String, String)] = {
      Option(value).toSeq.map(x => key -> string(visitStringLit(x)))
    }
    // TODO we need proper support for the NULL format.
    val entries =
      entry("field.delim", ctx.fieldsTerminatedBy) ++
          entry("serialization.format", ctx.fieldsTerminatedBy) ++
          entry("escape.delim", ctx.escapedBy) ++
          // The following typo is inherited from Hive...
          entry("colelction.delim", ctx.collectionItemsTerminatedBy) ++
          entry("mapkey.delim", ctx.keysTerminatedBy) ++
          Option(ctx.linesSeparatedBy).toSeq.map { token =>
            val value = string(visitStringLit(token))
            validate(
              value == "\n",
              s"LINES TERMINATED BY only supports newline '\\n' right now: $value",
              ctx)
            "line.delim" -> value
          }
    SerdeInfo(serdeProperties = entries.toMap)
  }

  /**
   * Throw a [[ParseException]] if the user specified incompatible SerDes through ROW FORMAT
   * and STORED AS.
   *
   * The following are allowed. Anything else is not:
   *   ROW FORMAT SERDE ... STORED AS [SEQUENCEFILE | RCFILE | TEXTFILE]
   *   ROW FORMAT DELIMITED ... STORED AS TEXTFILE
   *   ROW FORMAT ... STORED AS INPUTFORMAT ... OUTPUTFORMAT ...
   */
  protected def validateRowFormatFileFormat(
      rowFormatCtx: RowFormatContext,
      createFileFormatCtx: CreateFileFormatContext,
      parentCtx: ParserRuleContext): Unit = {
    if (rowFormatCtx == null || createFileFormatCtx == null) {
      return
    }
    (rowFormatCtx, createFileFormatCtx.fileFormat) match {
      case (_, ffTable: TableFileFormatContext) => // OK
      case (rfSerde: RowFormatSerdeContext, ffGeneric: GenericFileFormatContext) =>
        ffGeneric.identifier.getText.toLowerCase(Locale.ROOT) match {
          case ("sequencefile" | "textfile" | "rcfile") => // OK
          case fmt =>
            operationNotAllowed(
              s"ROW FORMAT SERDE is incompatible with format '$fmt', which also specifies a serde",
              parentCtx)
        }
      case (rfDelimited: RowFormatDelimitedContext, ffGeneric: GenericFileFormatContext) =>
        ffGeneric.identifier.getText.toLowerCase(Locale.ROOT) match {
          case "textfile" => // OK
          case fmt => operationNotAllowed(
            s"ROW FORMAT DELIMITED is only compatible with 'textfile', not '$fmt'", parentCtx)
        }
      case _ =>
        // should never happen
        def str(ctx: ParserRuleContext): String = {
          (0 until ctx.getChildCount).map { i => ctx.getChild(i).getText }.mkString(" ")
        }
        operationNotAllowed(
          s"Unexpected combination of ${str(rowFormatCtx)} and ${str(createFileFormatCtx)}",
          parentCtx)
    }
  }

  protected def validateRowFormatFileFormat(
      rowFormatCtx: Seq[RowFormatContext],
      createFileFormatCtx: Seq[CreateFileFormatContext],
      parentCtx: ParserRuleContext): Unit = {
    if (rowFormatCtx.size == 1 && createFileFormatCtx.size == 1) {
      validateRowFormatFileFormat(rowFormatCtx.head, createFileFormatCtx.head, parentCtx)
    }
  }

  override def visitCreateTableClauses(ctx: CreateTableClausesContext): TableClauses = {
    checkDuplicateClauses(ctx.TBLPROPERTIES, "TBLPROPERTIES", ctx)
    checkDuplicateClauses(ctx.OPTIONS, "OPTIONS", ctx)
    checkDuplicateClauses(ctx.PARTITIONED, "PARTITIONED BY", ctx)
    checkDuplicateClauses(ctx.createFileFormat, "STORED AS/BY", ctx)
    checkDuplicateClauses(ctx.rowFormat, "ROW FORMAT", ctx)
    checkDuplicateClauses(ctx.commentSpec(), "COMMENT", ctx)
    checkDuplicateClauses(ctx.bucketSpec(), "CLUSTERED BY", ctx)
    checkDuplicateClauses(ctx.clusterBySpec(), "CLUSTER BY", ctx)
    checkDuplicateClauses(ctx.locationSpec, "LOCATION", ctx)

    if (ctx.skewSpec.size > 0) {
      invalidStatement("CREATE TABLE ... SKEWED BY", ctx)
    }

    val (partTransforms, partCols) =
      Option(ctx.partitioning).map(visitPartitionFieldList).getOrElse((Nil, Nil))
    val bucketSpec = ctx.bucketSpec().asScala.headOption.map(visitBucketSpec)
    val properties = Option(ctx.tableProps).map(visitPropertyKeyValues).getOrElse(Map.empty)
    val cleanedProperties = cleanTableProperties(ctx, properties)
    val options = Option(ctx.options).map(visitExpressionPropertyList)
      .getOrElse(OptionList(Seq.empty))
    val location = visitLocationSpecList(ctx.locationSpec())
    val (cleanedOptions, newLocation) = cleanTableOptions(ctx, options, location)
    val comment = visitCommentSpecList(ctx.commentSpec())
    val serdeInfo =
      getSerdeInfo(ctx.rowFormat.asScala.toSeq, ctx.createFileFormat.asScala.toSeq, ctx)
    val clusterBySpec = ctx.clusterBySpec().asScala.headOption.map(visitClusterBySpec)

    if (clusterBySpec.isDefined) {
      if (partCols.nonEmpty || partTransforms.nonEmpty) {
        throw QueryParsingErrors.clusterByWithPartitionedBy(ctx)
      }
      if (bucketSpec.isDefined) {
        throw QueryParsingErrors.clusterByWithBucketing(ctx)
      }
    }

    (partTransforms, partCols, bucketSpec, cleanedProperties, cleanedOptions, newLocation, comment,
      serdeInfo, clusterBySpec)
  }

  protected def getSerdeInfo(
      rowFormatCtx: Seq[RowFormatContext],
      createFileFormatCtx: Seq[CreateFileFormatContext],
      ctx: ParserRuleContext): Option[SerdeInfo] = {
    validateRowFormatFileFormat(rowFormatCtx, createFileFormatCtx, ctx)
    val rowFormatSerdeInfo = rowFormatCtx.map(visitRowFormat)
    val fileFormatSerdeInfo = createFileFormatCtx.map(visitCreateFileFormat)
    (fileFormatSerdeInfo ++ rowFormatSerdeInfo).reduceLeftOption((l, r) => l.merge(r))
  }

  private def partitionExpressions(
      partTransforms: Seq[Transform],
      partCols: Seq[ColumnDefinition],
      ctx: ParserRuleContext): Seq[Transform] = {
    if (partTransforms.nonEmpty) {
      if (partCols.nonEmpty) {
        val references = partTransforms.map(_.describe()).mkString(", ")
        val columns = partCols
          .map(column => s"${column.name} ${column.dataType.simpleString}")
          .mkString(", ")
        operationNotAllowed(
          s"""PARTITION BY: Cannot mix partition expressions and partition columns:
             |Expressions: $references
             |Columns: $columns""".stripMargin, ctx)

      }
      partTransforms
    } else {
      // columns were added to create the schema. convert to column references
      partCols.map { column =>
        IdentityTransform(FieldReference(Seq(column.name)))
      }
    }
  }

  /**
   * Create a table, returning a [[CreateTable]] or [[CreateTableAsSelect]] logical plan.
   *
   * Expected format:
   * {{{
   *   CREATE [TEMPORARY] TABLE [IF NOT EXISTS] [db_name.]table_name
   *   [USING table_provider]
   *   create_table_clauses
   *   [[AS] select_statement];
   *
   *   create_table_clauses (order insensitive):
   *     [PARTITIONED BY (partition_fields)]
   *     [OPTIONS table_property_list]
   *     [ROW FORMAT row_format]
   *     [STORED AS file_format]
   *     [CLUSTER BY (col_name, col_name, ...)]
   *     [CLUSTERED BY (col_name, col_name, ...)
   *       [SORTED BY (col_name [ASC|DESC], ...)]
   *       INTO num_buckets BUCKETS
   *     ]
   *     [LOCATION path]
   *     [COMMENT table_comment]
   *     [TBLPROPERTIES (property_name=property_value, ...)]
   *
   *   partition_fields:
   *     col_name, transform(col_name), transform(constant, col_name), ... |
   *     col_name data_type [NOT NULL] [COMMENT col_comment], ...
   * }}}
   */
  override def visitCreateTable(ctx: CreateTableContext): LogicalPlan = withOrigin(ctx) {
    val (identifierContext, temp, ifNotExists, external) =
      visitCreateTableHeader(ctx.createTableHeader)

    val columns = Option(ctx.colDefinitionList()).map(visitColDefinitionList).getOrElse(Nil)
    val provider = Option(ctx.tableProvider).map(_.multipartIdentifier.getText)
    val (partTransforms, partCols, bucketSpec, properties, options, location,
      comment, serdeInfo, clusterBySpec) = visitCreateTableClauses(ctx.createTableClauses())

    if (provider.isDefined && serdeInfo.isDefined) {
      invalidStatement(s"CREATE TABLE ... USING ... ${serdeInfo.get.describe}", ctx)
    }

    if (temp) {
      val asSelect = if (ctx.query == null) "" else " AS ..."
      operationNotAllowed(
        s"CREATE TEMPORARY TABLE ...$asSelect, use CREATE TEMPORARY VIEW instead", ctx)
    }

    val partitioning =
      partitionExpressions(partTransforms, partCols, ctx) ++
        bucketSpec.map(_.asTransform) ++
        clusterBySpec.map(_.asTransform)

    val tableSpec = UnresolvedTableSpec(properties, provider, options, location, comment,
      serdeInfo, external)

    Option(ctx.query).map(plan) match {
      case Some(_) if columns.nonEmpty =>
        operationNotAllowed(
          "Schema may not be specified in a Create Table As Select (CTAS) statement",
          ctx)

      case Some(_) if partCols.nonEmpty =>
        // non-reference partition columns are not allowed because schema can't be specified
        operationNotAllowed(
          "Partition column types may not be specified in Create Table As Select (CTAS)",
          ctx)

      case Some(query) =>
        CreateTableAsSelect(withIdentClause(identifierContext, UnresolvedIdentifier(_)),
          partitioning, query, tableSpec, Map.empty, ifNotExists)

      case _ =>
        // Note: table schema includes both the table columns list and the partition columns
        // with data type.
        val allColumns = columns ++ partCols
        CreateTable(
          withIdentClause(identifierContext, UnresolvedIdentifier(_)),
          allColumns, partitioning, tableSpec, ignoreIfExists = ifNotExists)
    }
  }

  /**
   * Replace a table, returning a [[ReplaceTable]] or [[ReplaceTableAsSelect]]
   * logical plan.
   *
   * Expected format:
   * {{{
   *   [CREATE OR] REPLACE TABLE [db_name.]table_name
   *   [USING table_provider]
   *   replace_table_clauses
   *   [[AS] select_statement];
   *
   *   replace_table_clauses (order insensitive):
   *     [OPTIONS table_property_list]
   *     [PARTITIONED BY (partition_fields)]
   *     [CLUSTER BY (col_name, col_name, ...)]
   *     [CLUSTERED BY (col_name, col_name, ...)
   *       [SORTED BY (col_name [ASC|DESC], ...)]
   *       INTO num_buckets BUCKETS
   *     ]
   *     [LOCATION path]
   *     [COMMENT table_comment]
   *     [TBLPROPERTIES (property_name=property_value, ...)]
   *
   *   partition_fields:
   *     col_name, transform(col_name), transform(constant, col_name), ... |
   *     col_name data_type [NOT NULL] [COMMENT col_comment], ...
   * }}}
   */
  override def visitReplaceTable(ctx: ReplaceTableContext): LogicalPlan = withOrigin(ctx) {
    val orCreate = ctx.replaceTableHeader().CREATE() != null
    val (partTransforms, partCols, bucketSpec, properties, options, location, comment, serdeInfo,
      clusterBySpec) = visitCreateTableClauses(ctx.createTableClauses())
    val columns = Option(ctx.colDefinitionList()).map(visitColDefinitionList).getOrElse(Nil)
    val provider = Option(ctx.tableProvider).map(_.multipartIdentifier.getText)

    if (provider.isDefined && serdeInfo.isDefined) {
      invalidStatement(s"REPLACE TABLE ... USING ... ${serdeInfo.get.describe}", ctx)
    }

    val partitioning =
      partitionExpressions(partTransforms, partCols, ctx) ++
        bucketSpec.map(_.asTransform) ++
        clusterBySpec.map(_.asTransform)

    val tableSpec = UnresolvedTableSpec(properties, provider, options, location, comment,
      serdeInfo, external = false)

    Option(ctx.query).map(plan) match {
      case Some(_) if columns.nonEmpty =>
        operationNotAllowed(
          "Schema may not be specified in a Replace Table As Select (RTAS) statement",
          ctx)

      case Some(_) if partCols.nonEmpty =>
        // non-reference partition columns are not allowed because schema can't be specified
        operationNotAllowed(
          "Partition column types may not be specified in Replace Table As Select (RTAS)",
          ctx)

      case Some(query) =>
        ReplaceTableAsSelect(
          withIdentClause(ctx.replaceTableHeader.identifierReference(), UnresolvedIdentifier(_)),
          partitioning, query, tableSpec, writeOptions = Map.empty, orCreate = orCreate)

      case _ =>
        // Note: table schema includes both the table columns list and the partition columns
        // with data type.
        val allColumns = columns ++ partCols
        ReplaceTable(
          withIdentClause(ctx.replaceTableHeader.identifierReference(), UnresolvedIdentifier(_)),
          allColumns, partitioning, tableSpec, orCreate = orCreate)
    }
  }

  /**
   * Create a [[DropTable]] command.
   */
  override def visitDropTable(ctx: DropTableContext): LogicalPlan = withOrigin(ctx) {
    // DROP TABLE works with either a table or a temporary view.
    DropTable(
      withIdentClause(ctx.identifierReference, UnresolvedIdentifier(_, allowTemp = true)),
      ctx.EXISTS != null,
      ctx.PURGE != null)
  }

  /**
   * Create a [[DropView]] command.
   */
  override def visitDropView(ctx: DropViewContext): AnyRef = withOrigin(ctx) {
    DropView(
      withIdentClause(ctx.identifierReference, UnresolvedIdentifier(_, allowTemp = true)),
      ctx.EXISTS != null)
  }

  /**
   * Create a [[SetCatalogAndNamespace]] command.
   */
  override def visitUse(ctx: UseContext): LogicalPlan = withOrigin(ctx) {
    SetCatalogAndNamespace(withIdentClause(ctx.identifierReference, UnresolvedNamespace(_)))
  }

  /**
   * Create a [[ShowTables]] command.
   */
  override def visitShowTables(ctx: ShowTablesContext): LogicalPlan = withOrigin(ctx) {
    val ns = if (ctx.identifierReference() != null) {
      withIdentClause(ctx.identifierReference, UnresolvedNamespace(_))
    } else {
      CurrentNamespace
    }
    ShowTables(ns, Option(ctx.pattern).map(x => string(visitStringLit(x))))
  }

  /**
   * Create a [[ShowTablesExtended]] or [[ShowTablePartition]] command.
   */
  override def visitShowTableExtended(
      ctx: ShowTableExtendedContext): LogicalPlan = withOrigin(ctx) {
    Option(ctx.partitionSpec).map { spec =>
      val table = withOrigin(ctx.pattern) {
        if (ctx.identifierReference() != null) {
          withIdentClause(ctx.identifierReference(), ns => {
            val names = ns :+ string(visitStringLit(ctx.pattern))
            UnresolvedTable(names, "SHOW TABLE EXTENDED ... PARTITION ...")
          })
        } else {
          val names = Seq.empty[String] :+ string(visitStringLit(ctx.pattern))
          UnresolvedTable(names, "SHOW TABLE EXTENDED ... PARTITION ...")
        }
      }
      ShowTablePartition(table, UnresolvedPartitionSpec(visitNonOptionalPartitionSpec(spec)))
    }.getOrElse {
      val ns = if (ctx.identifierReference() != null) {
        withIdentClause(ctx.identifierReference, UnresolvedNamespace(_))
      } else {
        CurrentNamespace
      }
      ShowTablesExtended(ns, string(visitStringLit(ctx.pattern)))
    }
  }

  /**
   * Create a [[ShowViews]] command.
   */
  override def visitShowViews(ctx: ShowViewsContext): LogicalPlan = withOrigin(ctx) {
    val ns = if (ctx.identifierReference() != null) {
      withIdentClause(ctx.identifierReference, UnresolvedNamespace(_))
    } else {
      CurrentNamespace
    }
    ShowViews(ns, Option(ctx.pattern).map(x => string(visitStringLit(x))))
  }

  override def visitColPosition(ctx: ColPositionContext): ColumnPosition = {
    ctx.position.getType match {
      case SqlBaseParser.FIRST => ColumnPosition.first()
      case SqlBaseParser.AFTER => ColumnPosition.after(ctx.afterCol.getText)
    }
  }

  /**
   * Parse new column info from ADD COLUMN into a QualifiedColType.
   */
  override def visitQualifiedColTypeWithPosition(
      ctx: QualifiedColTypeWithPositionContext): QualifiedColType = withOrigin(ctx) {
    val name = typedVisit[Seq[String]](ctx.name)
    // Check that no duplicates exist among any ALTER TABLE ADD|REPLACE column options specified.
    var nullable = true
    var defaultExpression: Option[DefaultExpressionContext] = None
    var commentSpec: Option[CommentSpecContext] = None
    var colPosition: Option[ColPositionContext] = None
    val columnName = name.last
    ctx.colDefinitionDescriptorWithPosition.asScala.foreach { option =>
      blockBang(option.errorCapturingNot)

      if (option.NULL != null) {
        blockBang(option.errorCapturingNot)
        if (!nullable) {
          throw QueryParsingErrors.duplicateTableColumnDescriptor(
            option, columnName, "NOT NULL", isCreate = false)
        }
        nullable = false
      }
      Option(option.defaultExpression()).foreach { expr =>
        if (defaultExpression.isDefined) {
          throw QueryParsingErrors.duplicateTableColumnDescriptor(
            option, columnName, "DEFAULT", isCreate = false)
        }
        defaultExpression = Some(expr)
      }
      Option(option.commentSpec()).foreach { spec =>
        if (commentSpec.isDefined) {
          throw QueryParsingErrors.duplicateTableColumnDescriptor(
            option, columnName, "COMMENT", isCreate = false)
        }
        commentSpec = Some(spec)
      }
      Option(option.colPosition()).foreach { spec =>
        if (colPosition.isDefined) {
          throw QueryParsingErrors.duplicateTableColumnDescriptor(
            option, columnName, "FIRST|AFTER", isCreate = false)
        }
        colPosition = Some(spec)
      }
    }

    // Add the 'DEFAULT expression' clause in the column definition, if any, to the column metadata.
    val defaultExpr = defaultExpression.map(visitDefaultExpression).map { field =>
      if (conf.getConf(SQLConf.ENABLE_DEFAULT_COLUMNS)) {
        field.originalSQL
      } else {
        throw QueryParsingErrors.defaultColumnNotEnabledError(ctx)
      }
    }

    QualifiedColType(
      path = if (name.length > 1) Some(UnresolvedFieldName(name.init)) else None,
      colName = name.last,
      dataType = typedVisit[DataType](ctx.dataType),
      nullable = nullable,
      comment = commentSpec.map(visitCommentSpec),
      position = colPosition.map( pos =>
        UnresolvedFieldPosition(typedVisit[ColumnPosition](pos))),
      default = defaultExpr)
  }

  /**
   * Parse a [[AddColumns]] command.
   *
   * For example:
   * {{{
   *   ALTER TABLE table1
   *   ADD COLUMNS (col_name data_type [COMMENT col_comment], ...);
   * }}}
   */
  override def visitAddTableColumns(ctx: AddTableColumnsContext): LogicalPlan = withOrigin(ctx) {
    val colToken = if (ctx.COLUMN() != null) "COLUMN" else "COLUMNS"
    AddColumns(
      createUnresolvedTable(ctx.identifierReference, s"ALTER TABLE ... ADD $colToken"),
      ctx.columns.qualifiedColTypeWithPosition.asScala.map(typedVisit[QualifiedColType]).toSeq
    )
  }

  /**
   * Parse a [[RenameColumn]] command.
   *
   * For example:
   * {{{
   *   ALTER TABLE table1 RENAME COLUMN a.b.c TO x
   * }}}
   */
  override def visitRenameTableColumn(
      ctx: RenameTableColumnContext): LogicalPlan = withOrigin(ctx) {
    RenameColumn(
      createUnresolvedTable(ctx.table, "ALTER TABLE ... RENAME COLUMN"),
      UnresolvedFieldName(typedVisit[Seq[String]](ctx.from)),
      ctx.to.getText)
  }

  /**
   * Parse a [[AlterColumn]] command to alter a column's property.
   *
   * For example:
   * {{{
   *   ALTER TABLE table1 ALTER COLUMN a.b.c TYPE bigint
   *   ALTER TABLE table1 ALTER COLUMN a.b.c SET NOT NULL
   *   ALTER TABLE table1 ALTER COLUMN a.b.c DROP NOT NULL
   *   ALTER TABLE table1 ALTER COLUMN a.b.c COMMENT 'new comment'
   *   ALTER TABLE table1 ALTER COLUMN a.b.c FIRST
   *   ALTER TABLE table1 ALTER COLUMN a.b.c AFTER x
   * }}}
   */
  override def visitAlterTableAlterColumn(
      ctx: AlterTableAlterColumnContext): LogicalPlan = withOrigin(ctx) {
    val action = ctx.alterColumnAction
    val verb = if (ctx.CHANGE != null) "CHANGE" else "ALTER"
    if (action == null) {
      operationNotAllowed(
        s"ALTER TABLE table $verb COLUMN requires a TYPE, a SET/DROP, a COMMENT, or a FIRST/AFTER",
        ctx)
    }
    val dataType = if (action.dataType != null) {
      Some(typedVisit[DataType](action.dataType))
    } else {
      None
    }
    val nullable = if (action.setOrDrop != null) {
      action.setOrDrop.getType match {
        case SqlBaseParser.SET => Some(false)
        case SqlBaseParser.DROP => Some(true)
      }
    } else {
      None
    }
    val comment = if (action.commentSpec != null) {
      Some(visitCommentSpec(action.commentSpec()))
    } else {
      None
    }
    val position = if (action.colPosition != null) {
      Some(UnresolvedFieldPosition(typedVisit[ColumnPosition](action.colPosition)))
    } else {
      None
    }
    val setDefaultExpression: Option[String] =
      if (action.defaultExpression != null) {
        Option(action.defaultExpression()).map(visitDefaultExpression).map(_.originalSQL)
      } else if (action.dropDefault != null) {
        Some("")
      } else {
        None
      }
    if (setDefaultExpression.isDefined && !conf.getConf(SQLConf.ENABLE_DEFAULT_COLUMNS)) {
      throw QueryParsingErrors.defaultColumnNotEnabledError(ctx)
    }

    assert(Seq(dataType, nullable, comment, position, setDefaultExpression)
      .count(_.nonEmpty) == 1)

    AlterColumn(
      createUnresolvedTable(ctx.table, s"ALTER TABLE ... $verb COLUMN"),
      UnresolvedFieldName(typedVisit[Seq[String]](ctx.column)),
      dataType = dataType,
      nullable = nullable,
      comment = comment,
      position = position,
      setDefaultExpression = setDefaultExpression)
  }

  /**
   * Parse a [[AlterColumn]] command. This is Hive SQL syntax.
   *
   * For example:
   * {{{
   *   ALTER TABLE table [PARTITION partition_spec]
   *   CHANGE [COLUMN] column_old_name column_new_name column_dataType [COMMENT column_comment]
   *   [FIRST | AFTER column_name];
   * }}}
   */
  override def visitHiveChangeColumn(ctx: HiveChangeColumnContext): LogicalPlan = withOrigin(ctx) {
    if (ctx.partitionSpec != null) {
      invalidStatement("ALTER TABLE ... PARTITION ... CHANGE COLUMN", ctx)
    }
    val columnNameParts = typedVisit[Seq[String]](ctx.colName)
    if (!conf.resolver(columnNameParts.last, ctx.colType().colName.getText)) {
      throw QueryParsingErrors.operationInHiveStyleCommandUnsupportedError("Renaming column",
        "ALTER COLUMN", ctx, Some("please run RENAME COLUMN instead"))
    }
    if (ctx.colType.NULL != null) {
      throw QueryParsingErrors.operationInHiveStyleCommandUnsupportedError(
        "NOT NULL", "ALTER COLUMN", ctx,
        Some("please run ALTER COLUMN ... SET/DROP NOT NULL instead"))
    }

    AlterColumn(
      createUnresolvedTable(ctx.table, "ALTER TABLE ... CHANGE COLUMN"),
      UnresolvedFieldName(columnNameParts),
      dataType = Option(ctx.colType().dataType()).map(typedVisit[DataType]),
      nullable = None,
      comment = Option(ctx.colType().commentSpec()).map(visitCommentSpec),
      position = Option(ctx.colPosition).map(
        pos => UnresolvedFieldPosition(typedVisit[ColumnPosition](pos))),
      setDefaultExpression = None)
  }

  override def visitHiveReplaceColumns(
      ctx: HiveReplaceColumnsContext): LogicalPlan = withOrigin(ctx) {
    if (ctx.partitionSpec != null) {
      invalidStatement("ALTER TABLE ... PARTITION ... REPLACE COLUMNS", ctx)
    }
    ReplaceColumns(
      createUnresolvedTable(ctx.table, "ALTER TABLE ... REPLACE COLUMNS"),
      ctx.columns.qualifiedColTypeWithPosition.asScala.map { colType =>
        val name = typedVisit[Seq[String]](colType.name)
        if (name.length > 1) {
          throw QueryParsingErrors.operationInHiveStyleCommandUnsupportedError(
            "Replacing with a nested column", "REPLACE COLUMNS", ctx)
        }
        var commentSpec: Option[CommentSpecContext] = None
        colType.colDefinitionDescriptorWithPosition.asScala.foreach { opt =>
          blockBang(opt.errorCapturingNot)

          if (opt.NULL != null) {
            throw QueryParsingErrors.operationInHiveStyleCommandUnsupportedError(
              "NOT NULL", "REPLACE COLUMNS", ctx)
          }
          if (opt.colPosition != null) {
            throw QueryParsingErrors.operationInHiveStyleCommandUnsupportedError(
              "Column position", "REPLACE COLUMNS", ctx)
          }
          if (Option(opt.defaultExpression()).map(visitDefaultExpression).isDefined) {
            throw QueryParsingErrors.defaultColumnNotImplementedYetError(ctx)
          }
          Option(opt.commentSpec()).foreach { spec =>
            if (commentSpec.isDefined) {
              throw QueryParsingErrors.duplicateTableColumnDescriptor(
                opt, name.last, "COMMENT", isCreate = false, alterType = "REPLACE")
            }
            commentSpec = Some(spec)
          }
        }
        QualifiedColType(
          path = None,
          colName = name.last,
          dataType = typedVisit[DataType](colType.dataType),
          nullable = true,
          comment = commentSpec.map(visitCommentSpec),
          position = None,
          default = None)
      }.toSeq
    )
  }

  /**
   * Parse a [[DropColumns]] command.
   *
   * For example:
   * {{{
   *   ALTER TABLE table1 DROP COLUMN a.b.c
   *   ALTER TABLE table1 DROP COLUMNS a.b.c, x, y
   * }}}
   */
  override def visitDropTableColumns(
      ctx: DropTableColumnsContext): LogicalPlan = withOrigin(ctx) {
    val ifExists = ctx.EXISTS() != null
    val columnsToDrop = ctx.columns.multipartIdentifier.asScala.map(typedVisit[Seq[String]])
    DropColumns(
      createUnresolvedTable(ctx.identifierReference, "ALTER TABLE ... DROP COLUMNS"),
      columnsToDrop.map(UnresolvedFieldName(_)).toSeq,
      ifExists)
  }

  /**
   * Parse a [[AlterTableClusterBy]] command.
   *
   * For example:
   * {{{
   *   ALTER TABLE table1 CLUSTER BY (a.b.c)
   *   ALTER TABLE table1 CLUSTER BY NONE
   * }}}
   */
  override def visitAlterClusterBy(ctx: AlterClusterByContext): LogicalPlan = withOrigin(ctx) {
    val table = createUnresolvedTable(ctx.identifierReference, "ALTER TABLE ... CLUSTER BY")
    if (ctx.NONE() != null) {
      AlterTableClusterBy(table, None)
    } else {
      assert(ctx.clusterBySpec() != null)
      AlterTableClusterBy(table, Some(visitClusterBySpec(ctx.clusterBySpec())))
    }
  }

  /**
   * Parse [[SetViewProperties]] or [[SetTableProperties]] commands.
   *
   * For example:
   * {{{
   *   ALTER TABLE table SET TBLPROPERTIES ('table_property' = 'property_value');
   *   ALTER VIEW view SET TBLPROPERTIES ('table_property' = 'property_value');
   * }}}
   */
  override def visitSetTableProperties(
      ctx: SetTablePropertiesContext): LogicalPlan = withOrigin(ctx) {
    val properties = visitPropertyKeyValues(ctx.propertyList)
    val cleanedTableProperties = cleanTableProperties(ctx, properties)
    if (ctx.VIEW != null) {
      SetViewProperties(
        createUnresolvedView(
          ctx.identifierReference,
          commandName = "ALTER VIEW ... SET TBLPROPERTIES",
          allowTemp = false,
          suggestAlternative = true),
        cleanedTableProperties)
    } else {
      SetTableProperties(
        createUnresolvedTable(
          ctx.identifierReference,
          "ALTER TABLE ... SET TBLPROPERTIES",
          true),
        cleanedTableProperties)
    }
  }

  /**
   * Parse [[UnsetViewProperties]] or [[UnsetTableProperties]] commands.
   *
   * For example:
   * {{{
   *   ALTER TABLE table UNSET TBLPROPERTIES [IF EXISTS] ('comment', 'key');
   *   ALTER VIEW view UNSET TBLPROPERTIES [IF EXISTS] ('comment', 'key');
   * }}}
   */
  override def visitUnsetTableProperties(
      ctx: UnsetTablePropertiesContext): LogicalPlan = withOrigin(ctx) {
    val properties = visitPropertyKeys(ctx.propertyList)
    val cleanedProperties = cleanTableProperties(ctx, properties.map(_ -> "").toMap).keys.toSeq

    val ifExists = ctx.EXISTS != null
    if (ctx.VIEW != null) {
      UnsetViewProperties(
        createUnresolvedView(
          ctx.identifierReference,
          commandName = "ALTER VIEW ... UNSET TBLPROPERTIES",
          allowTemp = false,
          suggestAlternative = true),
        cleanedProperties,
        ifExists)
    } else {
      UnsetTableProperties(
        createUnresolvedTable(
          ctx.identifierReference,
          "ALTER TABLE ... UNSET TBLPROPERTIES",
          true),
        cleanedProperties,
        ifExists)
    }
  }

  /**
   * Create an [[SetTableLocation]] command.
   *
   * For example:
   * {{{
   *   ALTER TABLE table_name [PARTITION partition_spec] SET LOCATION "loc";
   * }}}
   */
  override def visitSetTableLocation(ctx: SetTableLocationContext): LogicalPlan = withOrigin(ctx) {
    SetTableLocation(
      createUnresolvedTable(
        ctx.identifierReference,
        "ALTER TABLE ... SET LOCATION ..."),
      Option(ctx.partitionSpec).map(visitNonOptionalPartitionSpec),
      visitLocationSpec(ctx.locationSpec))
  }

  /**
   * Create a [[DescribeColumn]] or [[DescribeRelation]] commands.
   */
  override def visitDescribeRelation(ctx: DescribeRelationContext): LogicalPlan = withOrigin(ctx) {
    val isExtended = ctx.EXTENDED != null || ctx.FORMATTED != null
    val relation = createUnresolvedTableOrView(ctx.identifierReference, "DESCRIBE TABLE")
    if (ctx.describeColName != null) {
      if (ctx.partitionSpec != null) {
        throw QueryParsingErrors.descColumnForPartitionUnsupportedError(ctx)
      } else {
        DescribeColumn(
          relation,
          UnresolvedAttribute(ctx.describeColName.nameParts.asScala.map(_.getText).toSeq),
          isExtended)
      }
    } else {
      val partitionSpec = if (ctx.partitionSpec != null) {
        // According to the syntax, visitPartitionSpec returns `Map[String, Option[String]]`.
        visitPartitionSpec(ctx.partitionSpec).map {
          case (key, Some(value)) => key -> value
          case (key, _) =>
            throw QueryParsingErrors.emptyPartitionKeyError(key, ctx.partitionSpec)
        }
      } else {
        Map.empty[String, String]
      }
      DescribeRelation(relation, partitionSpec, isExtended)
    }
  }

  /**
   * Create an [[AnalyzeTable]], or an [[AnalyzeColumn]].
   * Example SQL for analyzing a table or a set of partitions :
   * {{{
   *   ANALYZE TABLE multi_part_name [PARTITION (partcol1[=val1], partcol2[=val2], ...)]
   *   COMPUTE STATISTICS [NOSCAN];
   * }}}
   *
   * Example SQL for analyzing columns :
   * {{{
   *   ANALYZE TABLE multi_part_name COMPUTE STATISTICS FOR COLUMNS column1, column2;
   * }}}
   *
   * Example SQL for analyzing all columns of a table:
   * {{{
   *   ANALYZE TABLE multi_part_name COMPUTE STATISTICS FOR ALL COLUMNS;
   * }}}
   */
  override def visitAnalyze(ctx: AnalyzeContext): LogicalPlan = withOrigin(ctx) {
    def checkPartitionSpec(): Unit = {
      if (ctx.partitionSpec != null) {
        logWarning(
          log"Partition specification is ignored when collecting column statistics: " +
            log"${MDC(PARTITION_SPECIFICATION, ctx.partitionSpec.getText)}")
      }
    }
    if (ctx.identifier != null &&
        ctx.identifier.getText.toLowerCase(Locale.ROOT) != "noscan") {
      throw QueryParsingErrors.computeStatisticsNotExpectedError(ctx.identifier())
    }

    if (ctx.ALL() != null) {
      checkPartitionSpec()
      AnalyzeColumn(
        createUnresolvedTableOrView(ctx.identifierReference, "ANALYZE TABLE ... FOR ALL COLUMNS"),
        None,
        allColumns = true)
    } else if (ctx.identifierSeq() == null) {
      val partitionSpec = if (ctx.partitionSpec != null) {
        visitPartitionSpec(ctx.partitionSpec)
      } else {
        Map.empty[String, Option[String]]
      }
      AnalyzeTable(
        createUnresolvedTableOrView(
          ctx.identifierReference,
          "ANALYZE TABLE",
          allowTempView = false),
        partitionSpec,
        noScan = ctx.identifier != null)
    } else {
      checkPartitionSpec()
      AnalyzeColumn(
        createUnresolvedTableOrView(ctx.identifierReference, "ANALYZE TABLE ... FOR COLUMNS ..."),
        Option(visitIdentifierSeq(ctx.identifierSeq())),
        allColumns = false)
    }
  }

  /**
   * Create an [[AnalyzeTables]].
   * Example SQL for analyzing all tables in default database:
   * {{{
   *   ANALYZE TABLES IN default COMPUTE STATISTICS;
   * }}}
   */
  override def visitAnalyzeTables(ctx: AnalyzeTablesContext): LogicalPlan = withOrigin(ctx) {
    if (ctx.identifier != null &&
      ctx.identifier.getText.toLowerCase(Locale.ROOT) != "noscan") {
      throw QueryParsingErrors.computeStatisticsNotExpectedError(ctx.identifier())
    }
    val ns = if (ctx.identifierReference() != null) {
      withIdentClause(ctx.identifierReference, UnresolvedNamespace(_))
    } else {
      CurrentNamespace
    }
    AnalyzeTables(ns, noScan = ctx.identifier != null)
  }

  /**
   * Create a [[RepairTable]].
   *
   * For example:
   * {{{
   *   [MSCK] REPAIR TABLE multi_part_name [{ADD|DROP|SYNC} PARTITIONS]
   * }}}
   */
  override def visitRepairTable(ctx: RepairTableContext): LogicalPlan = withOrigin(ctx) {
    val (enableAddPartitions, enableDropPartitions, option) =
      if (ctx.SYNC() != null) {
        (true, true, " ... SYNC PARTITIONS")
      } else if (ctx.DROP() != null) {
        (false, true, " ... DROP PARTITIONS")
      } else if (ctx.ADD() != null) {
        (true, false, " ... ADD PARTITIONS")
      } else {
        (true, false, "")
      }
    RepairTable(
      createUnresolvedTable(ctx.identifierReference, s"MSCK REPAIR TABLE$option"),
      enableAddPartitions,
      enableDropPartitions)
  }

  /**
   * Create a [[LoadData]].
   *
   * For example:
   * {{{
   *   LOAD DATA [LOCAL] INPATH 'filepath' [OVERWRITE] INTO TABLE multi_part_name
   *   [PARTITION (partcol1=val1, partcol2=val2 ...)]
   * }}}
   */
  override def visitLoadData(ctx: LoadDataContext): LogicalPlan = withOrigin(ctx) {
    LoadData(
      child = createUnresolvedTable(ctx.identifierReference, "LOAD DATA"),
      path = string(visitStringLit(ctx.path)),
      isLocal = ctx.LOCAL != null,
      isOverwrite = ctx.OVERWRITE != null,
      partition = Option(ctx.partitionSpec).map(visitNonOptionalPartitionSpec)
    )
  }

  /**
   * Creates a [[ShowCreateTable]]
   */
  override def visitShowCreateTable(ctx: ShowCreateTableContext): LogicalPlan = withOrigin(ctx) {
    ShowCreateTable(
      createUnresolvedTableOrView(
        ctx.identifierReference,
        "SHOW CREATE TABLE",
        allowTempView = false),
      ctx.SERDE != null)
  }

  /**
   * Create a [[CacheTable]] or [[CacheTableAsSelect]].
   *
   * For example:
   * {{{
   *   CACHE [LAZY] TABLE multi_part_name
   *   [OPTIONS tablePropertyList] [[AS] query]
   * }}}
   */
  override def visitCacheTable(ctx: CacheTableContext): LogicalPlan = withOrigin(ctx) {
    import org.apache.spark.sql.connector.catalog.CatalogV2Implicits._

    val query = Option(ctx.query).map(plan)
    withIdentClause(ctx.identifierReference, ident => {
      if (query.isDefined && ident.length > 1) {
        val catalogAndNamespace = ident.init
        throw QueryParsingErrors.addCatalogInCacheTableAsSelectNotAllowedError(
          catalogAndNamespace.quoted, ctx)
      }
      val options = Option(ctx.options).map(visitPropertyKeyValues).getOrElse(Map.empty)
      val isLazy = ctx.LAZY != null
      if (query.isDefined) {
        // Disallow parameter markers in the query of the cache.
        // We need this limitation because we store the original query text, pre substitution.
        // To lift this we would need to reconstitute the query with parameter markers replaced with
        // the values given at CACHE TABLE time, or we would need to store the parameter values
        // alongside the text.
        // The same rule can be found in CREATE VIEW builder.
        checkInvalidParameter(query.get, "the query of CACHE TABLE")
        CacheTableAsSelect(ident.head, query.get, source(ctx.query()), isLazy, options)
      } else {
        CacheTable(
          createUnresolvedRelation(ctx.identifierReference, ident, None, writePrivileges = Nil),
          ident, isLazy, options)
      }
    })
  }

  /**
   * Create an [[UncacheTable]] logical plan.
   */
  override def visitUncacheTable(ctx: UncacheTableContext): LogicalPlan = withOrigin(ctx) {
    UncacheTable(createUnresolvedRelation(ctx.identifierReference), ctx.EXISTS != null)
  }

  /**
   * Create a [[TruncateTable]] command.
   *
   * For example:
   * {{{
   *   TRUNCATE TABLE multi_part_name [PARTITION (partcol1=val1, partcol2=val2 ...)]
   * }}}
   */
  override def visitTruncateTable(ctx: TruncateTableContext): LogicalPlan = withOrigin(ctx) {
    val table = createUnresolvedTable(ctx.identifierReference, "TRUNCATE TABLE")
    Option(ctx.partitionSpec).map { spec =>
      TruncatePartition(table, UnresolvedPartitionSpec(visitNonOptionalPartitionSpec(spec)))
    }.getOrElse(TruncateTable(table))
  }

  /**
   * A command for users to list the partition names of a table. If partition spec is specified,
   * partitions that match the spec are returned. Otherwise an empty result set is returned.
   *
   * This function creates a [[ShowPartitions]] logical plan
   *
   * The syntax of using this command in SQL is:
   * {{{
   *   SHOW PARTITIONS multi_part_name [partition_spec];
   * }}}
   */
  override def visitShowPartitions(ctx: ShowPartitionsContext): LogicalPlan = withOrigin(ctx) {
    val partitionKeys = Option(ctx.partitionSpec).map { specCtx =>
      UnresolvedPartitionSpec(visitNonOptionalPartitionSpec(specCtx), None)
    }
    ShowPartitions(
      createUnresolvedTable(ctx.identifierReference, "SHOW PARTITIONS"),
      partitionKeys)
  }

  /**
   * Create a [[RefreshTable]].
   *
   * For example:
   * {{{
   *   REFRESH TABLE multi_part_name
   * }}}
   */
  override def visitRefreshTable(ctx: RefreshTableContext): LogicalPlan = withOrigin(ctx) {
    RefreshTable(createUnresolvedTableOrView(ctx.identifierReference, "REFRESH TABLE"))
  }

  /**
   * A command for users to list the column names for a table.
   * This function creates a [[ShowColumns]] logical plan.
   *
   * The syntax of using this command in SQL is:
   * {{{
   *   SHOW COLUMNS (FROM | IN) tableName=multipartIdentifier
   *        ((FROM | IN) namespace=multipartIdentifier)?
   * }}}
   */
  override def visitShowColumns(ctx: ShowColumnsContext): LogicalPlan = withOrigin(ctx) {
    withIdentClause(ctx.table, ident => {
      val table = createUnresolvedTableOrView(
        ctx.table,
        ident,
        "SHOW COLUMNS",
        allowTempView = true)
      val namespace = Option(ctx.ns).map(visitMultipartIdentifier)
      // Use namespace only if table name doesn't specify it. If namespace is already specified
      // in the table name, it's checked against the given namespace after table/view is resolved.
      val tableWithNamespace = if (namespace.isDefined && table.multipartIdentifier.length == 1) {
        CurrentOrigin.withOrigin(table.origin) {
          table.copy(multipartIdentifier = namespace.get ++ table.multipartIdentifier)
        }
      } else {
        table
      }
      ShowColumns(tableWithNamespace, namespace)
    })
  }

  /**
   * Create an [[RecoverPartitions]]
   *
   * For example:
   * {{{
   *   ALTER TABLE multi_part_name RECOVER PARTITIONS;
   * }}}
   */
  override def visitRecoverPartitions(
      ctx: RecoverPartitionsContext): LogicalPlan = withOrigin(ctx) {
    RecoverPartitions(
      createUnresolvedTable(
        ctx.identifierReference,
        "ALTER TABLE ... RECOVER PARTITIONS"))
  }

  /**
   * Create an [[AddPartitions]].
   *
   * For example:
   * {{{
   *   ALTER TABLE multi_part_name ADD [IF NOT EXISTS] PARTITION spec [LOCATION 'loc1']
   *   ALTER VIEW multi_part_name ADD [IF NOT EXISTS] PARTITION spec
   * }}}
   *
   * ALTER VIEW ... ADD PARTITION ... is not supported because the concept of partitioning
   * is associated with physical tables
   */
  override def visitAddTablePartition(
      ctx: AddTablePartitionContext): LogicalPlan = withOrigin(ctx) {
    if (ctx.VIEW != null) {
      invalidStatement("ALTER VIEW ... ADD PARTITION", ctx)
    }
    // Create partition spec to location mapping.
    val specsAndLocs = ctx.partitionSpecLocation.asScala.map { splCtx =>
      val spec = visitNonOptionalPartitionSpec(splCtx.partitionSpec)
      val location = Option(splCtx.locationSpec).map(visitLocationSpec)
      UnresolvedPartitionSpec(spec, location)
    }
    blockBang(ctx.errorCapturingNot)
    AddPartitions(
      createUnresolvedTable(
        ctx.identifierReference,
        "ALTER TABLE ... ADD PARTITION ..."),
      specsAndLocs.toSeq,
      ctx.EXISTS != null)
  }

  /**
   * Create an [[RenamePartitions]]
   *
   * For example:
   * {{{
   *   ALTER TABLE multi_part_name PARTITION spec1 RENAME TO PARTITION spec2;
   * }}}
   */
  override def visitRenameTablePartition(
      ctx: RenameTablePartitionContext): LogicalPlan = withOrigin(ctx) {
    RenamePartitions(
      createUnresolvedTable(
        ctx.identifierReference,
        "ALTER TABLE ... RENAME TO PARTITION"),
      UnresolvedPartitionSpec(visitNonOptionalPartitionSpec(ctx.from)),
      UnresolvedPartitionSpec(visitNonOptionalPartitionSpec(ctx.to)))
  }

  /**
   * Create an [[DropPartitions]]
   *
   * For example:
   * {{{
   *   ALTER TABLE multi_part_name DROP [IF EXISTS] PARTITION spec1[, PARTITION spec2, ...]
   *     [PURGE];
   *   ALTER VIEW view DROP [IF EXISTS] PARTITION spec1[, PARTITION spec2, ...];
   * }}}
   *
   * ALTER VIEW ... DROP PARTITION ... is not supported because the concept of partitioning
   * is associated with physical tables
   */
  override def visitDropTablePartitions(
      ctx: DropTablePartitionsContext): LogicalPlan = withOrigin(ctx) {
    if (ctx.VIEW != null) {
      invalidStatement("ALTER VIEW ... DROP PARTITION", ctx)
    }
    val partSpecs = ctx.partitionSpec.asScala.map(visitNonOptionalPartitionSpec)
      .map(spec => UnresolvedPartitionSpec(spec))
    DropPartitions(
      createUnresolvedTable(
        ctx.identifierReference,
        "ALTER TABLE ... DROP PARTITION ..."),
      partSpecs.toSeq,
      ifExists = ctx.EXISTS != null,
      purge = ctx.PURGE != null)
  }

  /**
   * Create an [[SetTableSerDeProperties]]
   *
   * For example:
   * {{{
   *   ALTER TABLE multi_part_name [PARTITION spec] SET SERDE serde_name
   *     [WITH SERDEPROPERTIES props];
   *   ALTER TABLE multi_part_name [PARTITION spec] SET SERDEPROPERTIES serde_properties;
   * }}}
   */
  override def visitSetTableSerDe(ctx: SetTableSerDeContext): LogicalPlan = withOrigin(ctx) {
    SetTableSerDeProperties(
      createUnresolvedTable(
        ctx.identifierReference,
        "ALTER TABLE ... SET [SERDE|SERDEPROPERTIES]",
        true),
      Option(ctx.stringLit).map(x => string(visitStringLit(x))),
      Option(ctx.propertyList).map(visitPropertyKeyValues),
      // TODO a partition spec is allowed to have optional values. This is currently violated.
      Option(ctx.partitionSpec).map(visitNonOptionalPartitionSpec))
  }

  /**
   * Alter the query of a view. This creates a [[AlterViewAs]]
   *
   * For example:
   * {{{
   *   ALTER VIEW multi_part_name AS SELECT ...;
   * }}}
   */
  override def visitAlterViewQuery(ctx: AlterViewQueryContext): LogicalPlan = withOrigin(ctx) {
    AlterViewAs(
      createUnresolvedView(ctx.identifierReference, "ALTER VIEW ... AS"),
      originalText = source(ctx.query),
      query = plan(ctx.query))
  }

  /**
   * Defined the schema binding mode during CREATE or ALTER VIEW.
   * The method also accept a NULL context, in which case it will return the session default
   *
   * {{{
   *   WITH SCHEMA [ BINDING | COMPENSATION | TYPE EVOLUTION | EVOLUTION ]
   * }}}
   */
  override def visitSchemaBinding(ctx: SchemaBindingContext): ViewSchemaMode = {
    if (ctx == null) {
      // No schema binding specified, return the session default
      if (conf.viewSchemaBindingEnabled) {
        if (conf.viewSchemaCompensation) {
          SchemaCompensation
        } else {
          SchemaBinding
        }
      } else {
        SchemaUnsupported
      }
    } else if (!conf.viewSchemaBindingEnabled) {
      // If the feature is disabled, throw an exception
      withOrigin(ctx) {
        throw new ParseException(
          errorClass = "FEATURE_NOT_ENABLED",
          messageParameters = Map("featureName" -> "VIEW ... WITH SCHEMA ...",
            "configKey" -> "spark.sql.legacy.viewSchemaBindingMode",
            "configValue" -> "true"),
          ctx)
      }
    } else if (ctx.COMPENSATION != null) {
      SchemaCompensation
    } else if (ctx.TYPE != null) {
      SchemaTypeEvolution
    } else if (ctx.EVOLUTION != null) {
      SchemaEvolution
    } else {
      SchemaBinding
    }
  }

  /**
   * Alter the schema binding of a view. This creates a [[AlterViewSchemaBinding]]
   *
   * For example:
   * {{{
   *   ALTER VIEW multi_part_name WITH SCHEMA ...;
   * }}}
   */
  override def visitAlterViewSchemaBinding(ctx: AlterViewSchemaBindingContext): LogicalPlan
  = withOrigin(ctx) {
    AlterViewSchemaBinding(
      createUnresolvedView(ctx.identifierReference, "ALTER VIEW ... WITH SCHEMA ..."),
      viewSchemaMode = visitSchemaBinding(ctx.schemaBinding))
  }

  /**
   * Create a [[RenameTable]] command.
   *
   * For example:
   * {{{
   *   ALTER TABLE multi_part_name1 RENAME TO multi_part_name2;
   *   ALTER VIEW multi_part_name1 RENAME TO multi_part_name2;
   * }}}
   */
  override def visitRenameTable(ctx: RenameTableContext): LogicalPlan = withOrigin(ctx) {
    val isView = ctx.VIEW != null
    val relationStr = if (isView) "VIEW" else "TABLE"
    RenameTable(
      createUnresolvedTableOrView(ctx.from, s"ALTER $relationStr ... RENAME TO"),
      visitMultipartIdentifier(ctx.to),
      isView)
  }

  /**
   * A command for users to list the properties for a table. If propertyKey is specified, the value
   * for the propertyKey is returned. If propertyKey is not specified, all the keys and their
   * corresponding values are returned.
   * The syntax of using this command in SQL is:
   * {{{
   *   SHOW TBLPROPERTIES multi_part_name[('propertyKey')];
   * }}}
   */
  override def visitShowTblProperties(
      ctx: ShowTblPropertiesContext): LogicalPlan = withOrigin(ctx) {
    ShowTableProperties(
      createUnresolvedTableOrView(ctx.table, "SHOW TBLPROPERTIES"),
      Option(ctx.key).map(visitPropertyKey))
  }

  /**
   * Create a plan for a DESCRIBE FUNCTION statement.
   */
  override def visitDescribeFunction(ctx: DescribeFunctionContext): LogicalPlan = withOrigin(ctx) {
    import ctx._

    if (describeFuncName.identifierReference() == null) {
      val functionName =
        if (describeFuncName.stringLit() != null) {
          Seq(string(visitStringLit(describeFuncName.stringLit())))
        } else {
          Seq(describeFuncName.getText)
        }
      DescribeFunction(
        createUnresolvedFunctionName(
          ctx.describeFuncName(),
          functionName,
          "DESCRIBE FUNCTION",
          requirePersistent = false,
          funcTypeMismatchHint = None),
        EXTENDED != null)
    } else {
      DescribeFunction(
        withIdentClause(
          describeFuncName.identifierReference(),
          createUnresolvedFunctionName(
            describeFuncName.identifierReference,
            _,
            "DESCRIBE FUNCTION",
            requirePersistent = false,
            funcTypeMismatchHint = None)),
        EXTENDED != null)
    }
  }

  /**
   * Create a plan for a SHOW FUNCTIONS command.
   */
  override def visitShowFunctions(ctx: ShowFunctionsContext): LogicalPlan = withOrigin(ctx) {
    val (userScope, systemScope) = Option(ctx.identifier)
      .map(_.getText.toLowerCase(Locale.ROOT)) match {
        case None | Some("all") => (true, true)
        case Some("system") => (false, true)
        case Some("user") => (true, false)
        case Some(x) => throw QueryParsingErrors.showFunctionsUnsupportedError(x, ctx.identifier())
    }

    val legacy = Option(ctx.legacy).map(visitMultipartIdentifier)
    val pattern = Option(ctx.pattern).map(x => string(visitStringLit(x))).orElse(legacy.map(_.last))

    if (ctx.ns != null) {
      if (legacy.isDefined) {
        throw QueryParsingErrors.showFunctionsInvalidPatternError(ctx.legacy.getText, ctx.legacy)
      }
      ShowFunctions(
        withIdentClause(ctx.ns, UnresolvedNamespace(_)),
        userScope, systemScope, pattern)
    } else if (legacy.isDefined) {
      val ns = if (legacy.get.length > 1) {
        UnresolvedNamespace(legacy.get.dropRight(1))
      } else {
        CurrentNamespace
      }
      ShowFunctions(ns, userScope, systemScope, pattern)
    } else {
      ShowFunctions(CurrentNamespace, userScope, systemScope, pattern)
    }
  }

  override def visitRefreshFunction(ctx: RefreshFunctionContext): LogicalPlan = withOrigin(ctx) {
    RefreshFunction(
      withIdentClause(
        ctx.identifierReference,
        createUnresolvedFunctionName(
          ctx.identifierReference,
          _,
          "REFRESH FUNCTION",
          requirePersistent = true,
          funcTypeMismatchHint = None)))
  }

  override def visitCommentNamespace(ctx: CommentNamespaceContext): LogicalPlan = withOrigin(ctx) {
    val comment = visitComment(ctx.comment)
    CommentOnNamespace(withIdentClause(ctx.identifierReference, UnresolvedNamespace(_)), comment)
  }

  override def visitCommentTable(ctx: CommentTableContext): LogicalPlan = withOrigin(ctx) {
    val comment = visitComment(ctx.comment)
    CommentOnTable(createUnresolvedTable(ctx.identifierReference, "COMMENT ON TABLE"), comment)
  }

  override def visitComment (ctx: CommentContext): String = {
    Option(ctx.stringLit()).map(s => string(visitStringLit(s))).getOrElse("")
  }

  /**
   * Create an index, returning a [[CreateIndex]] logical plan.
   * For example:
   * {{{
   * CREATE INDEX index_name ON [TABLE] table_name [USING index_type] (column_index_property_list)
   *   [OPTIONS indexPropertyList]
   *   column_index_property_list: column_name [OPTIONS(indexPropertyList)]  [ ,  . . . ]
   *   indexPropertyList: index_property_name [= index_property_value] [ ,  . . . ]
   * }}}
   */
  override def visitCreateIndex(ctx: CreateIndexContext): LogicalPlan = withOrigin(ctx) {
    val (indexName, indexType) = if (ctx.identifier.size() == 1) {
      (ctx.identifier(0).getText, "")
    } else {
      (ctx.identifier(0).getText, ctx.identifier(1).getText)
    }

    val columns = ctx.columns.multipartIdentifierProperty.asScala
      .map(_.multipartIdentifier).map(typedVisit[Seq[String]]).toSeq
    val columnsProperties = ctx.columns.multipartIdentifierProperty.asScala
      .map(x => (Option(x.options).map(visitPropertyKeyValues).getOrElse(Map.empty))).toSeq
    val options = Option(ctx.options).map(visitPropertyKeyValues).getOrElse(Map.empty)

    blockBang(ctx.errorCapturingNot)

    CreateIndex(
      createUnresolvedTable(ctx.identifierReference, "CREATE INDEX"),
      indexName,
      indexType,
      ctx.EXISTS != null,
      columns.map(UnresolvedFieldName(_)).zip(columnsProperties),
      options)
  }

  /**
   * Drop an index, returning a [[DropIndex]] logical plan.
   * For example:
   * {{{
   *   DROP INDEX [IF EXISTS] index_name ON [TABLE] table_name
   * }}}
   */
  override def visitDropIndex(ctx: DropIndexContext): LogicalPlan = withOrigin(ctx) {
    val indexName = ctx.identifier.getText
    DropIndex(
      createUnresolvedTable(ctx.identifierReference, "DROP INDEX"),
      indexName,
      ctx.EXISTS != null)
  }

  /**
   * Creates a plan for invoking a procedure.
   *
   * For example:
   * {{{
   *   CALL multi_part_name(v1, v2, ...);
   *   CALL multi_part_name(v1, param2 => v2, ...);
   *   CALL multi_part_name(param1 => v1, param2 => v2, ...);
   * }}}
   */
  override def visitCall(ctx: CallContext): LogicalPlan = withOrigin(ctx) {
    val procedure = withIdentClause(ctx.identifierReference, UnresolvedProcedure)
    val args = ctx.functionArgument.asScala.map {
      case expr if expr.namedArgumentExpression != null =>
        val namedExpr = expr.namedArgumentExpression
        NamedArgumentExpression(namedExpr.key.getText, expression(namedExpr.value))
      case expr =>
        expression(expr)
    }.toSeq
    Call(procedure, args)
  }

  /**
   * Create a TimestampAdd expression.
   */
  override def visitTimestampadd(ctx: TimestampaddContext): Expression = withOrigin(ctx) {
    if (ctx.invalidUnit != null) {
      throw QueryParsingErrors.invalidDatetimeUnitError(
        ctx,
        ctx.name.getText,
        ctx.invalidUnit.getText)
    } else {
      TimestampAdd(ctx.unit.getText, expression(ctx.unitsAmount), expression(ctx.timestamp))
    }
  }

  /**
   * Create a TimestampDiff expression.
   */
  override def visitTimestampdiff(ctx: TimestampdiffContext): Expression = withOrigin(ctx) {
    if (ctx.invalidUnit != null) {
      throw QueryParsingErrors.invalidDatetimeUnitError(
        ctx,
        ctx.name.getText,
        ctx.invalidUnit.getText)
    } else {
      TimestampDiff(ctx.unit.getText, expression(ctx.startTimestamp), expression(ctx.endTimestamp))
    }
  }

  /**
   * Create a named parameter which represents a literal with a non-bound value and unknown type.
   * */
  override def visitNamedParameterLiteral(
      ctx: NamedParameterLiteralContext): Expression = withOrigin(ctx) {
    NamedParameter(ctx.identifier().getText)
  }

  /**
   * Create a positional parameter which represents a literal
   * with a non-bound value and unknown type.
   * */
  override def visitPosParameterLiteral(
      ctx: PosParameterLiteralContext): Expression = withOrigin(ctx) {
    PosParameter(ctx.QUESTION().getSymbol.getStartIndex)
  }

  /**
   * Create a [[CreateVariable]] command.
   *
   * For example:
   * {{{
   *   DECLARE [OR REPLACE] [VARIABLE] [db_name.]variable_name
   *   [dataType] [defaultExpression];
   * }}}
   *
   * We will add CREATE VARIABLE for persisted variable definitions to this, hence the name.
   */
  override def visitCreateVariable(ctx: CreateVariableContext): LogicalPlan = withOrigin(ctx) {
    val dataTypeOpt = Option(ctx.dataType()).map(typedVisit[DataType])
    val defaultExpression = if (ctx.variableDefaultExpression() == null) {
      if (dataTypeOpt.isEmpty) {
        throw new ParseException(
          errorClass = "INVALID_SQL_SYNTAX.VARIABLE_TYPE_OR_DEFAULT_REQUIRED",
          messageParameters = Map.empty,
          ctx.identifierReference)
      }
      DefaultValueExpression(Literal(null, dataTypeOpt.get), "null")
    } else {
      val default = visitVariableDefaultExpression(ctx.variableDefaultExpression())
      dataTypeOpt.map { dt => default.copy(child = Cast(default.child, dt)) }.getOrElse(default)
    }
    CreateVariable(
      withIdentClause(ctx.identifierReference(), UnresolvedIdentifier(_)),
      defaultExpression,
      ctx.REPLACE() != null
    )
  }

  /**
   * Create a [[DropVariable]] command.
   *
   * For example:
   * {{{
   *   DROP TEMPORARY VARIABLE [IF EXISTS] variable;
   * }}}
   */
  override def visitDropVariable(ctx: DropVariableContext): LogicalPlan = withOrigin(ctx) {
    DropVariable(
      withIdentClause(ctx.identifierReference(), UnresolvedIdentifier(_)),
      ctx.EXISTS() != null
    )
  }

  private def visitSetVariableImpl(
      query: QueryContext,
      multipartIdentifierList: MultipartIdentifierListContext,
      assignmentList: AssignmentListContext): LogicalPlan = {
    if (query != null) {
      // The SET variable source is a query
      val variables = multipartIdentifierList.multipartIdentifier.asScala.map { variableIdent =>
        val varName = visitMultipartIdentifier(variableIdent)
        UnresolvedAttribute(varName)
      }.toSeq
      SetVariable(variables, visitQuery(query))
    } else {
      // The SET variable source is list of expressions.
      val (variables, values) = assignmentList.assignment().asScala.map { assign =>
        val varIdent = visitMultipartIdentifier(assign.key)
        val varExpr = expression(assign.value)
        val varNamedExpr = varExpr match {
          case n: NamedExpression => n
          case e => Alias(e, varIdent.last)()
        }
        (UnresolvedAttribute(varIdent), varNamedExpr)
      }.toSeq.unzip
      SetVariable(variables, Project(values, OneRowRelation()))
    }
  }

  /**
   * Create a [[SetVariable]] command.
   *
   * For example:
   * {{{
   *   SET VARIABLE var1 = v1, var2 = v2, ...
   *   SET VARIABLE (var1, var2, ...) = (SELECT ...)
   * }}}
   */
  override def visitSetVariable(ctx: SetVariableContext): LogicalPlan = withOrigin(ctx) {
    visitSetVariableImpl(ctx.query(), ctx.multipartIdentifierList(), ctx.assignmentList())
  }

  override def visitSetVariableWithOptionalKeyword(
      ctx: SetVariableWithOptionalKeywordContext): LogicalPlan =
    withOrigin(ctx) {
      visitSetVariableImpl(ctx.query(), ctx.multipartIdentifierList(), ctx.assignmentList())
    }

  override def visitOperatorPipeStatement(ctx: OperatorPipeStatementContext): LogicalPlan = {
    visitOperatorPipeRightSide(ctx.operatorPipeRightSide(), plan(ctx.left))
  }

  private def visitOperatorPipeRightSide(
      ctx: OperatorPipeRightSideContext, left: LogicalPlan): LogicalPlan = {
    if (!SQLConf.get.getConf(SQLConf.OPERATOR_PIPE_SYNTAX_ENABLED)) {
      operationNotAllowed("Operator pipe SQL syntax using |>", ctx)
    }
    Option(ctx.selectClause).map { c =>
      withSelectQuerySpecification(
        ctx = ctx,
        selectClause = c,
        lateralView = new java.util.ArrayList[LateralViewContext](),
        whereClause = null,
        aggregationClause = null,
        havingClause = null,
        windowClause = null,
        relation = left,
        isPipeOperatorSelect = true)
<<<<<<< HEAD
    }.getOrElse(Option(ctx.pivotClause()).map { c =>
      if (ctx.unpivotClause() != null) {
        throw QueryParsingErrors.unpivotWithPivotInFromClauseNotAllowedError(ctx)
      }
      withPivot(c, left)
    }.getOrElse(Option(ctx.unpivotClause()).map { c =>
      if (ctx.pivotClause() != null) {
        throw QueryParsingErrors.unpivotWithPivotInFromClauseNotAllowedError(ctx)
      }
      withUnpivot(c, left)
    }.get))
=======
    }.getOrElse(Option(ctx.whereClause).map { c =>
      // Add a table subquery boundary between the new filter and the input plan if one does not
      // already exist. This helps the analyzer behave as if we had added the WHERE clause after a
      // table subquery containing the input plan.
      val withSubqueryAlias = left match {
        case s: SubqueryAlias =>
          s
        case u: UnresolvedRelation =>
          u
        case _ =>
          SubqueryAlias(SubqueryAlias.generateSubqueryName(), left)
      }
      withWhereClause(c, withSubqueryAlias)
    }.get)
>>>>>>> 55d0233d
  }

  /**
   * Check plan for any parameters.
   * If it finds any throws UNSUPPORTED_FEATURE.PARAMETER_MARKER_IN_UNEXPECTED_STATEMENT.
   * This method is used to ban parameters in some contexts.
   */
  protected def checkInvalidParameter(plan: LogicalPlan, statement: String): Unit = {
    plan.foreach { p =>
      p.expressions.foreach { expr =>
        if (expr.containsPattern(PARAMETER)) {
          throw QueryParsingErrors.parameterMarkerNotAllowed(statement, p.origin)
        }
      }
    }
    plan.children.foreach(p => checkInvalidParameter(p, statement))
    plan.innerChildren.collect {
      case child: LogicalPlan => checkInvalidParameter(child, statement)
    }
  }
}<|MERGE_RESOLUTION|>--- conflicted
+++ resolved
@@ -5876,19 +5876,6 @@
         windowClause = null,
         relation = left,
         isPipeOperatorSelect = true)
-<<<<<<< HEAD
-    }.getOrElse(Option(ctx.pivotClause()).map { c =>
-      if (ctx.unpivotClause() != null) {
-        throw QueryParsingErrors.unpivotWithPivotInFromClauseNotAllowedError(ctx)
-      }
-      withPivot(c, left)
-    }.getOrElse(Option(ctx.unpivotClause()).map { c =>
-      if (ctx.pivotClause() != null) {
-        throw QueryParsingErrors.unpivotWithPivotInFromClauseNotAllowedError(ctx)
-      }
-      withUnpivot(c, left)
-    }.get))
-=======
     }.getOrElse(Option(ctx.whereClause).map { c =>
       // Add a table subquery boundary between the new filter and the input plan if one does not
       // already exist. This helps the analyzer behave as if we had added the WHERE clause after a
@@ -5902,8 +5889,17 @@
           SubqueryAlias(SubqueryAlias.generateSubqueryName(), left)
       }
       withWhereClause(c, withSubqueryAlias)
-    }.get)
->>>>>>> 55d0233d
+    }.getOrElse(Option(ctx.pivotClause()).map { c =>
+      if (ctx.unpivotClause() != null) {
+        throw QueryParsingErrors.unpivotWithPivotInFromClauseNotAllowedError(ctx)
+      }
+      withPivot(c, left)
+    }.getOrElse(Option(ctx.unpivotClause()).map { c =>
+      if (ctx.pivotClause() != null) {
+        throw QueryParsingErrors.unpivotWithPivotInFromClauseNotAllowedError(ctx)
+      }
+      withUnpivot(c, left)
+    }.get)))
   }
 
   /**
