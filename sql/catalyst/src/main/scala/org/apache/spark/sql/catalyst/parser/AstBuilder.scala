/*
 * Licensed to the Apache Software Foundation (ASF) under one or more
 * contributor license agreements.  See the NOTICE file distributed with
 * this work for additional information regarding copyright ownership.
 * The ASF licenses this file to You under the Apache License, Version 2.0
 * (the "License"); you may not use this file except in compliance with
 * the License.  You may obtain a copy of the License at
 *
 *    http://www.apache.org/licenses/LICENSE-2.0
 *
 * Unless required by applicable law or agreed to in writing, software
 * distributed under the License is distributed on an "AS IS" BASIS,
 * WITHOUT WARRANTIES OR CONDITIONS OF ANY KIND, either express or implied.
 * See the License for the specific language governing permissions and
 * limitations under the License.
 */

package org.apache.spark.sql.catalyst.parser

import java.util.Locale
import javax.xml.bind.DatatypeConverter

import scala.collection.JavaConverters._
import scala.collection.mutable.ArrayBuffer

import org.antlr.v4.runtime.{ParserRuleContext, Token}
import org.antlr.v4.runtime.tree.{ParseTree, RuleNode, TerminalNode}

import org.apache.spark.internal.Logging
import org.apache.spark.sql.AnalysisException
import org.apache.spark.sql.catalyst.{FunctionIdentifier, TableIdentifier}
import org.apache.spark.sql.catalyst.analysis._
import org.apache.spark.sql.catalyst.catalog.{BucketSpec, CatalogStorageFormat}
import org.apache.spark.sql.catalyst.expressions._
import org.apache.spark.sql.catalyst.expressions.aggregate.{First, Last}
import org.apache.spark.sql.catalyst.parser.SqlBaseParser._
import org.apache.spark.sql.catalyst.plans._
import org.apache.spark.sql.catalyst.plans.logical._
import org.apache.spark.sql.catalyst.util.DateTimeUtils.{getZoneId, stringToDate, stringToTimestamp}
import org.apache.spark.sql.connector.expressions.{ApplyTransform, BucketTransform, DaysTransform, Expression => V2Expression, FieldReference, HoursTransform, IdentityTransform, LiteralValue, MonthsTransform, Transform, YearsTransform}
import org.apache.spark.sql.internal.SQLConf
import org.apache.spark.sql.types._
import org.apache.spark.unsafe.types.{CalendarInterval, UTF8String}
import org.apache.spark.util.random.RandomSampler

/**
 * The AstBuilder converts an ANTLR4 ParseTree into a catalyst Expression, LogicalPlan or
 * TableIdentifier.
 */
class AstBuilder(conf: SQLConf) extends SqlBaseBaseVisitor[AnyRef] with Logging {
  import ParserUtils._

  def this() = this(new SQLConf())

  protected def typedVisit[T](ctx: ParseTree): T = {
    ctx.accept(this).asInstanceOf[T]
  }

  /**
   * Override the default behavior for all visit methods. This will only return a non-null result
   * when the context has only one child. This is done because there is no generic method to
   * combine the results of the context children. In all other cases null is returned.
   */
  override def visitChildren(node: RuleNode): AnyRef = {
    if (node.getChildCount == 1) {
      node.getChild(0).accept(this)
    } else {
      null
    }
  }

  override def visitSingleStatement(ctx: SingleStatementContext): LogicalPlan = withOrigin(ctx) {
    visit(ctx.statement).asInstanceOf[LogicalPlan]
  }

  override def visitSingleExpression(ctx: SingleExpressionContext): Expression = withOrigin(ctx) {
    visitNamedExpression(ctx.namedExpression)
  }

  override def visitSingleTableIdentifier(
      ctx: SingleTableIdentifierContext): TableIdentifier = withOrigin(ctx) {
    visitTableIdentifier(ctx.tableIdentifier)
  }

  override def visitSingleFunctionIdentifier(
      ctx: SingleFunctionIdentifierContext): FunctionIdentifier = withOrigin(ctx) {
    visitFunctionIdentifier(ctx.functionIdentifier)
  }

  override def visitSingleMultipartIdentifier(
      ctx: SingleMultipartIdentifierContext): Seq[String] = withOrigin(ctx) {
    visitMultipartIdentifier(ctx.multipartIdentifier)
  }

  override def visitSingleDataType(ctx: SingleDataTypeContext): DataType = withOrigin(ctx) {
    visitSparkDataType(ctx.dataType)
  }

  override def visitSingleTableSchema(ctx: SingleTableSchemaContext): StructType = {
    withOrigin(ctx)(StructType(visitColTypeList(ctx.colTypeList)))
  }

  /* ********************************************************************************************
   * Plan parsing
   * ******************************************************************************************** */
  protected def plan(tree: ParserRuleContext): LogicalPlan = typedVisit(tree)

  /**
   * Create a top-level plan with Common Table Expressions.
   */
  override def visitQuery(ctx: QueryContext): LogicalPlan = withOrigin(ctx) {
    val query = plan(ctx.queryTerm).optionalMap(ctx.queryOrganization)(withQueryResultClauses)

    // Apply CTEs
    query.optionalMap(ctx.ctes)(withCTE)
  }

  override def visitDmlStatement(ctx: DmlStatementContext): AnyRef = withOrigin(ctx) {
    val dmlStmt = plan(ctx.dmlStatementNoWith)
    // Apply CTEs
    dmlStmt.optionalMap(ctx.ctes)(withCTE)
  }

  private def withCTE(ctx: CtesContext, plan: LogicalPlan): LogicalPlan = {
    val ctes = ctx.namedQuery.asScala.map { nCtx =>
      val namedQuery = visitNamedQuery(nCtx)
      (namedQuery.alias, namedQuery)
    }
    // Check for duplicate names.
    val duplicates = ctes.groupBy(_._1).filter(_._2.size > 1).keys
    if (duplicates.nonEmpty) {
      throw new ParseException(
        s"CTE definition can't have duplicate names: ${duplicates.mkString("'", "', '", "'")}.",
        ctx)
    }
    With(plan, ctes)
  }

  /**
   * Create a logical query plan for a hive-style FROM statement body.
   */
  private def withFromStatementBody(
      ctx: FromStatementBodyContext, plan: LogicalPlan): LogicalPlan = withOrigin(ctx) {
    // two cases for transforms and selects
    if (ctx.transformClause != null) {
      withTransformQuerySpecification(
        ctx,
        ctx.transformClause,
        ctx.whereClause,
        plan
      )
    } else {
      withSelectQuerySpecification(
        ctx,
        ctx.selectClause,
        ctx.lateralView,
        ctx.whereClause,
        ctx.aggregationClause,
        ctx.havingClause,
        ctx.windowClause,
        plan
      )
    }
  }

  override def visitFromStatement(ctx: FromStatementContext): LogicalPlan = withOrigin(ctx) {
    val from = visitFromClause(ctx.fromClause)
    val selects = ctx.fromStatementBody.asScala.map { body =>
      withFromStatementBody(body, from).
        // Add organization statements.
        optionalMap(body.queryOrganization)(withQueryResultClauses)
    }
    // If there are multiple SELECT just UNION them together into one query.
    if (selects.length == 1) {
      selects.head
    } else {
      Union(selects)
    }
  }

  /**
   * Create a named logical plan.
   *
   * This is only used for Common Table Expressions.
   */
  override def visitNamedQuery(ctx: NamedQueryContext): SubqueryAlias = withOrigin(ctx) {
    val subQuery: LogicalPlan = plan(ctx.query).optionalMap(ctx.columnAliases)(
      (columnAliases, plan) =>
        UnresolvedSubqueryColumnAliases(visitIdentifierList(columnAliases), plan)
    )
    SubqueryAlias(ctx.name.getText, subQuery)
  }

  /**
   * Create a logical plan which allows for multiple inserts using one 'from' statement. These
   * queries have the following SQL form:
   * {{{
   *   [WITH cte...]?
   *   FROM src
   *   [INSERT INTO tbl1 SELECT *]+
   * }}}
   * For example:
   * {{{
   *   FROM db.tbl1 A
   *   INSERT INTO dbo.tbl1 SELECT * WHERE A.value = 10 LIMIT 5
   *   INSERT INTO dbo.tbl2 SELECT * WHERE A.value = 12
   * }}}
   * This (Hive) feature cannot be combined with set-operators.
   */
  override def visitMultiInsertQuery(ctx: MultiInsertQueryContext): LogicalPlan = withOrigin(ctx) {
    val from = visitFromClause(ctx.fromClause)

    // Build the insert clauses.
    val inserts = ctx.multiInsertQueryBody.asScala.map { body =>
      withInsertInto(body.insertInto,
        withFromStatementBody(body.fromStatementBody, from).
          optionalMap(body.fromStatementBody.queryOrganization)(withQueryResultClauses))
    }

    // If there are multiple INSERTS just UNION them together into one query.
    if (inserts.length == 1) {
      inserts.head
    } else {
      Union(inserts)
    }
  }

  /**
   * Create a logical plan for a regular (single-insert) query.
   */
  override def visitSingleInsertQuery(
      ctx: SingleInsertQueryContext): LogicalPlan = withOrigin(ctx) {
    withInsertInto(
      ctx.insertInto(),
      plan(ctx.queryTerm).optionalMap(ctx.queryOrganization)(withQueryResultClauses))
  }

  /**
   * Parameters used for writing query to a table:
   *   (multipartIdentifier, partitionKeys, ifPartitionNotExists).
   */
  type InsertTableParams = (Seq[String], Map[String, Option[String]], Boolean)

  /**
   * Parameters used for writing query to a directory: (isLocal, CatalogStorageFormat, provider).
   */
  type InsertDirParams = (Boolean, CatalogStorageFormat, Option[String])

  /**
   * Add an
   * {{{
   *   INSERT OVERWRITE TABLE tableIdentifier [partitionSpec [IF NOT EXISTS]]?
   *   INSERT INTO [TABLE] tableIdentifier [partitionSpec]
   *   INSERT OVERWRITE [LOCAL] DIRECTORY STRING [rowFormat] [createFileFormat]
   *   INSERT OVERWRITE [LOCAL] DIRECTORY [STRING] tableProvider [OPTIONS tablePropertyList]
   * }}}
   * operation to logical plan
   */
  private def withInsertInto(
      ctx: InsertIntoContext,
      query: LogicalPlan): LogicalPlan = withOrigin(ctx) {
    ctx match {
      case table: InsertIntoTableContext =>
        val (tableIdent, partition, ifPartitionNotExists) = visitInsertIntoTable(table)
        InsertIntoStatement(
          UnresolvedRelation(tableIdent),
          partition,
          query,
          overwrite = false,
          ifPartitionNotExists)
      case table: InsertOverwriteTableContext =>
        val (tableIdent, partition, ifPartitionNotExists) = visitInsertOverwriteTable(table)
        InsertIntoStatement(
          UnresolvedRelation(tableIdent),
          partition,
          query,
          overwrite = true,
          ifPartitionNotExists)
      case dir: InsertOverwriteDirContext =>
        val (isLocal, storage, provider) = visitInsertOverwriteDir(dir)
        InsertIntoDir(isLocal, storage, provider, query, overwrite = true)
      case hiveDir: InsertOverwriteHiveDirContext =>
        val (isLocal, storage, provider) = visitInsertOverwriteHiveDir(hiveDir)
        InsertIntoDir(isLocal, storage, provider, query, overwrite = true)
      case _ =>
        throw new ParseException("Invalid InsertIntoContext", ctx)
    }
  }

  /**
   * Add an INSERT INTO TABLE operation to the logical plan.
   */
  override def visitInsertIntoTable(
      ctx: InsertIntoTableContext): InsertTableParams = withOrigin(ctx) {
    val tableIdent = visitMultipartIdentifier(ctx.multipartIdentifier)
    val partitionKeys = Option(ctx.partitionSpec).map(visitPartitionSpec).getOrElse(Map.empty)

    if (ctx.EXISTS != null) {
      operationNotAllowed("INSERT INTO ... IF NOT EXISTS", ctx)
    }

    (tableIdent, partitionKeys, false)
  }

  /**
   * Add an INSERT OVERWRITE TABLE operation to the logical plan.
   */
  override def visitInsertOverwriteTable(
      ctx: InsertOverwriteTableContext): InsertTableParams = withOrigin(ctx) {
    assert(ctx.OVERWRITE() != null)
    val tableIdent = visitMultipartIdentifier(ctx.multipartIdentifier)
    val partitionKeys = Option(ctx.partitionSpec).map(visitPartitionSpec).getOrElse(Map.empty)

    val dynamicPartitionKeys: Map[String, Option[String]] = partitionKeys.filter(_._2.isEmpty)
    if (ctx.EXISTS != null && dynamicPartitionKeys.nonEmpty) {
      operationNotAllowed("IF NOT EXISTS with dynamic partitions: " +
        dynamicPartitionKeys.keys.mkString(", "), ctx)
    }

    (tableIdent, partitionKeys, ctx.EXISTS() != null)
  }

  /**
   * Write to a directory, returning a [[InsertIntoDir]] logical plan.
   */
  override def visitInsertOverwriteDir(
      ctx: InsertOverwriteDirContext): InsertDirParams = withOrigin(ctx) {
    throw new ParseException("INSERT OVERWRITE DIRECTORY is not supported", ctx)
  }

  /**
   * Write to a directory, returning a [[InsertIntoDir]] logical plan.
   */
  override def visitInsertOverwriteHiveDir(
      ctx: InsertOverwriteHiveDirContext): InsertDirParams = withOrigin(ctx) {
    throw new ParseException("INSERT OVERWRITE DIRECTORY is not supported", ctx)
  }

  override def visitDeleteFromTable(
      ctx: DeleteFromTableContext): LogicalPlan = withOrigin(ctx) {

    val tableId = visitMultipartIdentifier(ctx.multipartIdentifier)
    val tableAlias = if (ctx.tableAlias() != null) {
      val ident = ctx.tableAlias().strictIdentifier()
      // We do not allow columns aliases after table alias.
      if (ctx.tableAlias().identifierList() != null) {
        throw new ParseException("Columns aliases is not allowed in DELETE.",
          ctx.tableAlias().identifierList())
      }
      if (ident != null) Some(ident.getText) else None
    } else {
      None
    }
    val predicate = if (ctx.whereClause() != null) {
      Some(expression(ctx.whereClause().booleanExpression()))
    } else {
      None
    }

    DeleteFromStatement(tableId, tableAlias, predicate)
  }

  override def visitUpdateTable(ctx: UpdateTableContext): LogicalPlan = withOrigin(ctx) {
    val tableId = visitMultipartIdentifier(ctx.multipartIdentifier)
    val tableAlias = if (ctx.tableAlias() != null) {
      val ident = ctx.tableAlias().strictIdentifier()
      // We do not allow columns aliases after table alias.
      if (ctx.tableAlias().identifierList() != null) {
        throw new ParseException("Columns aliases is not allowed in UPDATE.",
          ctx.tableAlias().identifierList())
      }
      if (ident != null) Some(ident.getText) else None
    } else {
      None
    }
    val (attrs, values) = ctx.setClause().assign().asScala.map {
      kv => visitMultipartIdentifier(kv.key) -> expression(kv.value)
    }.unzip
    val predicate = if (ctx.whereClause() != null) {
      Some(expression(ctx.whereClause().booleanExpression()))
    } else {
      None
    }

    UpdateTableStatement(
      tableId,
      tableAlias,
      attrs,
      values,
      predicate)
  }

  /**
   * Create a partition specification map.
   */
  override def visitPartitionSpec(
      ctx: PartitionSpecContext): Map[String, Option[String]] = withOrigin(ctx) {
    val parts = ctx.partitionVal.asScala.map { pVal =>
      val name = pVal.identifier.getText
      val value = Option(pVal.constant).map(visitStringConstant)
      name -> value
    }
    // Before calling `toMap`, we check duplicated keys to avoid silently ignore partition values
    // in partition spec like PARTITION(a='1', b='2', a='3'). The real semantical check for
    // partition columns will be done in analyzer.
    checkDuplicateKeys(parts, ctx)
    parts.toMap
  }

  /**
   * Create a partition specification map without optional values.
   */
  protected def visitNonOptionalPartitionSpec(
      ctx: PartitionSpecContext): Map[String, String] = withOrigin(ctx) {
    visitPartitionSpec(ctx).map {
      case (key, None) => throw new ParseException(s"Found an empty partition key '$key'.", ctx)
      case (key, Some(value)) => key -> value
    }
  }

  /**
   * Convert a constant of any type into a string. This is typically used in DDL commands, and its
   * main purpose is to prevent slight differences due to back to back conversions i.e.:
   * String -> Literal -> String.
   */
  protected def visitStringConstant(ctx: ConstantContext): String = withOrigin(ctx) {
    ctx match {
      case s: StringLiteralContext => createString(s)
      case o => o.getText
    }
  }

  /**
   * Add ORDER BY/SORT BY/CLUSTER BY/DISTRIBUTE BY/LIMIT/WINDOWS clauses to the logical plan. These
   * clauses determine the shape (ordering/partitioning/rows) of the query result.
   */
  private def withQueryResultClauses(
      ctx: QueryOrganizationContext,
      query: LogicalPlan): LogicalPlan = withOrigin(ctx) {
    import ctx._

    // Handle ORDER BY, SORT BY, DISTRIBUTE BY, and CLUSTER BY clause.
    val withOrder = if (
      !order.isEmpty && sort.isEmpty && distributeBy.isEmpty && clusterBy.isEmpty) {
      // ORDER BY ...
      Sort(order.asScala.map(visitSortItem), global = true, query)
    } else if (order.isEmpty && !sort.isEmpty && distributeBy.isEmpty && clusterBy.isEmpty) {
      // SORT BY ...
      Sort(sort.asScala.map(visitSortItem), global = false, query)
    } else if (order.isEmpty && sort.isEmpty && !distributeBy.isEmpty && clusterBy.isEmpty) {
      // DISTRIBUTE BY ...
      withRepartitionByExpression(ctx, expressionList(distributeBy), query)
    } else if (order.isEmpty && !sort.isEmpty && !distributeBy.isEmpty && clusterBy.isEmpty) {
      // SORT BY ... DISTRIBUTE BY ...
      Sort(
        sort.asScala.map(visitSortItem),
        global = false,
        withRepartitionByExpression(ctx, expressionList(distributeBy), query))
    } else if (order.isEmpty && sort.isEmpty && distributeBy.isEmpty && !clusterBy.isEmpty) {
      // CLUSTER BY ...
      val expressions = expressionList(clusterBy)
      Sort(
        expressions.map(SortOrder(_, Ascending)),
        global = false,
        withRepartitionByExpression(ctx, expressions, query))
    } else if (order.isEmpty && sort.isEmpty && distributeBy.isEmpty && clusterBy.isEmpty) {
      // [EMPTY]
      query
    } else {
      throw new ParseException(
        "Combination of ORDER BY/SORT BY/DISTRIBUTE BY/CLUSTER BY is not supported", ctx)
    }

    // WINDOWS
    val withWindow = withOrder.optionalMap(windowClause)(withWindowClause)

    // LIMIT
    // - LIMIT ALL is the same as omitting the LIMIT clause
    withWindow.optional(limit) {
      Limit(typedVisit(limit), withWindow)
    }
  }

  /**
   * Create a clause for DISTRIBUTE BY.
   */
  protected def withRepartitionByExpression(
      ctx: QueryOrganizationContext,
      expressions: Seq[Expression],
      query: LogicalPlan): LogicalPlan = {
    throw new ParseException("DISTRIBUTE BY is not supported", ctx)
  }

  override def visitTransformQuerySpecification(
      ctx: TransformQuerySpecificationContext): LogicalPlan = withOrigin(ctx) {
    val from = OneRowRelation().optional(ctx.fromClause) {
      visitFromClause(ctx.fromClause)
    }
    withTransformQuerySpecification(ctx, ctx.transformClause, ctx.whereClause, from)
  }

  override def visitRegularQuerySpecification(
      ctx: RegularQuerySpecificationContext): LogicalPlan = withOrigin(ctx) {
    val from = OneRowRelation().optional(ctx.fromClause) {
      visitFromClause(ctx.fromClause)
    }
    withSelectQuerySpecification(
      ctx,
      ctx.selectClause,
      ctx.lateralView,
      ctx.whereClause,
      ctx.aggregationClause,
      ctx.havingClause,
      ctx.windowClause,
      from
    )
  }

  override def visitNamedExpressionSeq(
      ctx: NamedExpressionSeqContext): Seq[Expression] = {
    Option(ctx).toSeq
      .flatMap(_.namedExpression.asScala)
      .map(typedVisit[Expression])
  }

  /**
   * Create a logical plan using a having clause.
   */
  private def withHavingClause(
      ctx: HavingClauseContext, plan: LogicalPlan): LogicalPlan = {
    // Note that we add a cast to non-predicate expressions. If the expression itself is
    // already boolean, the optimizer will get rid of the unnecessary cast.
    val predicate = expression(ctx.booleanExpression) match {
      case p: Predicate => p
      case e => Cast(e, BooleanType)
    }
    Filter(predicate, plan)
  }

  /**
   * Create a logical plan using a where clause.
   */
  private def withWhereClause(ctx: WhereClauseContext, plan: LogicalPlan): LogicalPlan = {
    Filter(expression(ctx.booleanExpression), plan)
  }

  /**
   * Add a hive-style transform (SELECT TRANSFORM/MAP/REDUCE) query specification to a logical plan.
   */
  private def withTransformQuerySpecification(
      ctx: ParserRuleContext,
      transformClause: TransformClauseContext,
      whereClause: WhereClauseContext,
    relation: LogicalPlan): LogicalPlan = withOrigin(ctx) {
    // Add where.
    val withFilter = relation.optionalMap(whereClause)(withWhereClause)

    // Create the transform.
    val expressions = visitNamedExpressionSeq(transformClause.namedExpressionSeq)

    // Create the attributes.
    val (attributes, schemaLess) = if (transformClause.colTypeList != null) {
      // Typed return columns.
      (createSchema(transformClause.colTypeList).toAttributes, false)
    } else if (transformClause.identifierSeq != null) {
      // Untyped return columns.
      val attrs = visitIdentifierSeq(transformClause.identifierSeq).map { name =>
        AttributeReference(name, StringType, nullable = true)()
      }
      (attrs, false)
    } else {
      (Seq(AttributeReference("key", StringType)(),
        AttributeReference("value", StringType)()), true)
    }

    // Create the transform.
    ScriptTransformation(
      expressions,
      string(transformClause.script),
      attributes,
      withFilter,
      withScriptIOSchema(
        ctx,
        transformClause.inRowFormat,
        transformClause.recordWriter,
        transformClause.outRowFormat,
        transformClause.recordReader,
        schemaLess
      )
    )
  }

  /**
   * Add a regular (SELECT) query specification to a logical plan. The query specification
   * is the core of the logical plan, this is where sourcing (FROM clause), projection (SELECT),
   * aggregation (GROUP BY ... HAVING ...) and filtering (WHERE) takes place.
   *
   * Note that query hints are ignored (both by the parser and the builder).
   */
  private def withSelectQuerySpecification(
      ctx: ParserRuleContext,
      selectClause: SelectClauseContext,
      lateralView: java.util.List[LateralViewContext],
      whereClause: WhereClauseContext,
      aggregationClause: AggregationClauseContext,
      havingClause: HavingClauseContext,
      windowClause: WindowClauseContext,
      relation: LogicalPlan): LogicalPlan = withOrigin(ctx) {
    // Add lateral views.
    val withLateralView = lateralView.asScala.foldLeft(relation)(withGenerate)

    // Add where.
    val withFilter = withLateralView.optionalMap(whereClause)(withWhereClause)

    val expressions = visitNamedExpressionSeq(selectClause.namedExpressionSeq)
    // Add aggregation or a project.
    val namedExpressions = expressions.map {
      case e: NamedExpression => e
      case e: Expression => UnresolvedAlias(e)
    }

    def createProject() = if (namedExpressions.nonEmpty) {
      Project(namedExpressions, withFilter)
    } else {
      withFilter
    }

    val withProject = if (aggregationClause == null && havingClause != null) {
      if (conf.getConf(SQLConf.LEGACY_HAVING_WITHOUT_GROUP_BY_AS_WHERE)) {
        // If the legacy conf is set, treat HAVING without GROUP BY as WHERE.
        withHavingClause(havingClause, createProject())
      } else {
        // According to SQL standard, HAVING without GROUP BY means global aggregate.
        withHavingClause(havingClause, Aggregate(Nil, namedExpressions, withFilter))
      }
    } else if (aggregationClause != null) {
      val aggregate = withAggregationClause(aggregationClause, namedExpressions, withFilter)
      aggregate.optionalMap(havingClause)(withHavingClause)
    } else {
      // When hitting this branch, `having` must be null.
      createProject()
    }

    // Distinct
    val withDistinct = if (
      selectClause.setQuantifier() != null &&
      selectClause.setQuantifier().DISTINCT() != null) {
      Distinct(withProject)
    } else {
      withProject
    }

    // Window
    val withWindow = withDistinct.optionalMap(windowClause)(withWindowClause)

    // Hint
    selectClause.hints.asScala.foldRight(withWindow)(withHints)
  }

  /**
   * Create a (Hive based) [[ScriptInputOutputSchema]].
   */
  protected def withScriptIOSchema(
      ctx: ParserRuleContext,
      inRowFormat: RowFormatContext,
      recordWriter: Token,
      outRowFormat: RowFormatContext,
      recordReader: Token,
      schemaLess: Boolean): ScriptInputOutputSchema = {
    throw new ParseException("Script Transform is not supported", ctx)
  }

  /**
   * Create a logical plan for a given 'FROM' clause. Note that we support multiple (comma
   * separated) relations here, these get converted into a single plan by condition-less inner join.
   */
  override def visitFromClause(ctx: FromClauseContext): LogicalPlan = withOrigin(ctx) {
    val from = ctx.relation.asScala.foldLeft(null: LogicalPlan) { (left, relation) =>
      val right = plan(relation.relationPrimary)
      val join = right.optionalMap(left)(Join(_, _, Inner, None, JoinHint.NONE))
      withJoinRelations(join, relation)
    }
    if (ctx.pivotClause() != null) {
      if (!ctx.lateralView.isEmpty) {
        throw new ParseException("LATERAL cannot be used together with PIVOT in FROM clause", ctx)
      }
      withPivot(ctx.pivotClause, from)
    } else {
      ctx.lateralView.asScala.foldLeft(from)(withGenerate)
    }
  }

  /**
   * Connect two queries by a Set operator.
   *
   * Supported Set operators are:
   * - UNION [ DISTINCT | ALL ]
   * - EXCEPT [ DISTINCT | ALL ]
   * - MINUS [ DISTINCT | ALL ]
   * - INTERSECT [DISTINCT | ALL]
   */
  override def visitSetOperation(ctx: SetOperationContext): LogicalPlan = withOrigin(ctx) {
    val left = plan(ctx.left)
    val right = plan(ctx.right)
    val all = Option(ctx.setQuantifier()).exists(_.ALL != null)
    ctx.operator.getType match {
      case SqlBaseParser.UNION if all =>
        Union(left, right)
      case SqlBaseParser.UNION =>
        Distinct(Union(left, right))
      case SqlBaseParser.INTERSECT if all =>
        Intersect(left, right, isAll = true)
      case SqlBaseParser.INTERSECT =>
        Intersect(left, right, isAll = false)
      case SqlBaseParser.EXCEPT if all =>
        Except(left, right, isAll = true)
      case SqlBaseParser.EXCEPT =>
        Except(left, right, isAll = false)
      case SqlBaseParser.SETMINUS if all =>
        Except(left, right, isAll = true)
      case SqlBaseParser.SETMINUS =>
        Except(left, right, isAll = false)
    }
  }

  /**
   * Add a [[WithWindowDefinition]] operator to a logical plan.
   */
  private def withWindowClause(
      ctx: WindowClauseContext,
      query: LogicalPlan): LogicalPlan = withOrigin(ctx) {
    // Collect all window specifications defined in the WINDOW clause.
    val baseWindowMap = ctx.namedWindow.asScala.map {
      wCtx =>
        (wCtx.name.getText, typedVisit[WindowSpec](wCtx.windowSpec))
    }.toMap

    // Handle cases like
    // window w1 as (partition by p_mfgr order by p_name
    //               range between 2 preceding and 2 following),
    //        w2 as w1
    val windowMapView = baseWindowMap.mapValues {
      case WindowSpecReference(name) =>
        baseWindowMap.get(name) match {
          case Some(spec: WindowSpecDefinition) =>
            spec
          case Some(ref) =>
            throw new ParseException(s"Window reference '$name' is not a window specification", ctx)
          case None =>
            throw new ParseException(s"Cannot resolve window reference '$name'", ctx)
        }
      case spec: WindowSpecDefinition => spec
    }

    // Note that mapValues creates a view instead of materialized map. We force materialization by
    // mapping over identity.
    WithWindowDefinition(windowMapView.map(identity), query)
  }

  /**
   * Add an [[Aggregate]] or [[GroupingSets]] to a logical plan.
   */
  private def withAggregationClause(
      ctx: AggregationClauseContext,
      selectExpressions: Seq[NamedExpression],
      query: LogicalPlan): LogicalPlan = withOrigin(ctx) {
    val groupByExpressions = expressionList(ctx.groupingExpressions)

    if (ctx.GROUPING != null) {
      // GROUP BY .... GROUPING SETS (...)
      val selectedGroupByExprs =
        ctx.groupingSet.asScala.map(_.expression.asScala.map(e => expression(e)))
      GroupingSets(selectedGroupByExprs, groupByExpressions, query, selectExpressions)
    } else {
      // GROUP BY .... (WITH CUBE | WITH ROLLUP)?
      val mappedGroupByExpressions = if (ctx.CUBE != null) {
        Seq(Cube(groupByExpressions))
      } else if (ctx.ROLLUP != null) {
        Seq(Rollup(groupByExpressions))
      } else {
        groupByExpressions
      }
      Aggregate(mappedGroupByExpressions, selectExpressions, query)
    }
  }

  /**
   * Add [[UnresolvedHint]]s to a logical plan.
   */
  private def withHints(
      ctx: HintContext,
      query: LogicalPlan): LogicalPlan = withOrigin(ctx) {
    var plan = query
    ctx.hintStatements.asScala.reverse.foreach { case stmt =>
      plan = UnresolvedHint(stmt.hintName.getText, stmt.parameters.asScala.map(expression), plan)
    }
    plan
  }

  /**
   * Add a [[Pivot]] to a logical plan.
   */
  private def withPivot(
      ctx: PivotClauseContext,
      query: LogicalPlan): LogicalPlan = withOrigin(ctx) {
    val aggregates = Option(ctx.aggregates).toSeq
      .flatMap(_.namedExpression.asScala)
      .map(typedVisit[Expression])
    val pivotColumn = if (ctx.pivotColumn.identifiers.size == 1) {
      UnresolvedAttribute.quoted(ctx.pivotColumn.identifier.getText)
    } else {
      CreateStruct(
        ctx.pivotColumn.identifiers.asScala.map(
          identifier => UnresolvedAttribute.quoted(identifier.getText)))
    }
    val pivotValues = ctx.pivotValues.asScala.map(visitPivotValue)
    Pivot(None, pivotColumn, pivotValues, aggregates, query)
  }

  /**
   * Create a Pivot column value with or without an alias.
   */
  override def visitPivotValue(ctx: PivotValueContext): Expression = withOrigin(ctx) {
    val e = expression(ctx.expression)
    if (ctx.identifier != null) {
      Alias(e, ctx.identifier.getText)()
    } else {
      e
    }
  }

  /**
   * Add a [[Generate]] (Lateral View) to a logical plan.
   */
  private def withGenerate(
      query: LogicalPlan,
      ctx: LateralViewContext): LogicalPlan = withOrigin(ctx) {
    val expressions = expressionList(ctx.expression)
    Generate(
      UnresolvedGenerator(visitFunctionName(ctx.qualifiedName), expressions),
      unrequiredChildIndex = Nil,
      outer = ctx.OUTER != null,
      // scalastyle:off caselocale
      Some(ctx.tblName.getText.toLowerCase),
      // scalastyle:on caselocale
      ctx.colName.asScala.map(_.getText).map(UnresolvedAttribute.apply),
      query)
  }

  /**
   * Create a single relation referenced in a FROM clause. This method is used when a part of the
   * join condition is nested, for example:
   * {{{
   *   select * from t1 join (t2 cross join t3) on col1 = col2
   * }}}
   */
  override def visitRelation(ctx: RelationContext): LogicalPlan = withOrigin(ctx) {
    withJoinRelations(plan(ctx.relationPrimary), ctx)
  }

  /**
   * Join one more [[LogicalPlan]]s to the current logical plan.
   */
  private def withJoinRelations(base: LogicalPlan, ctx: RelationContext): LogicalPlan = {
    ctx.joinRelation.asScala.foldLeft(base) { (left, join) =>
      withOrigin(join) {
        val baseJoinType = join.joinType match {
          case null => Inner
          case jt if jt.CROSS != null => Cross
          case jt if jt.FULL != null => FullOuter
          case jt if jt.SEMI != null => LeftSemi
          case jt if jt.ANTI != null => LeftAnti
          case jt if jt.LEFT != null => LeftOuter
          case jt if jt.RIGHT != null => RightOuter
          case _ => Inner
        }

        // Resolve the join type and join condition
        val (joinType, condition) = Option(join.joinCriteria) match {
          case Some(c) if c.USING != null =>
            (UsingJoin(baseJoinType, visitIdentifierList(c.identifierList)), None)
          case Some(c) if c.booleanExpression != null =>
            (baseJoinType, Option(expression(c.booleanExpression)))
          case None if join.NATURAL != null =>
            if (baseJoinType == Cross) {
              throw new ParseException("NATURAL CROSS JOIN is not supported", ctx)
            }
            (NaturalJoin(baseJoinType), None)
          case None =>
            (baseJoinType, None)
        }
        Join(left, plan(join.right), joinType, condition, JoinHint.NONE)
      }
    }
  }

  /**
   * Add a [[Sample]] to a logical plan.
   *
   * This currently supports the following sampling methods:
   * - TABLESAMPLE(x ROWS): Sample the table down to the given number of rows.
   * - TABLESAMPLE(x PERCENT): Sample the table down to the given percentage. Note that percentages
   * are defined as a number between 0 and 100.
   * - TABLESAMPLE(BUCKET x OUT OF y): Sample the table down to a 'x' divided by 'y' fraction.
   */
  private def withSample(ctx: SampleContext, query: LogicalPlan): LogicalPlan = withOrigin(ctx) {
    // Create a sampled plan if we need one.
    def sample(fraction: Double): Sample = {
      // The range of fraction accepted by Sample is [0, 1]. Because Hive's block sampling
      // function takes X PERCENT as the input and the range of X is [0, 100], we need to
      // adjust the fraction.
      val eps = RandomSampler.roundingEpsilon
      validate(fraction >= 0.0 - eps && fraction <= 1.0 + eps,
        s"Sampling fraction ($fraction) must be on interval [0, 1]",
        ctx)
      Sample(0.0, fraction, withReplacement = false, (math.random * 1000).toInt, query)
    }

    if (ctx.sampleMethod() == null) {
      throw new ParseException("TABLESAMPLE does not accept empty inputs.", ctx)
    }

    ctx.sampleMethod() match {
      case ctx: SampleByRowsContext =>
        Limit(expression(ctx.expression), query)

      case ctx: SampleByPercentileContext =>
        val fraction = ctx.percentage.getText.toDouble
        val sign = if (ctx.negativeSign == null) 1 else -1
        sample(sign * fraction / 100.0d)

      case ctx: SampleByBytesContext =>
        val bytesStr = ctx.bytes.getText
        if (bytesStr.matches("[0-9]+[bBkKmMgG]")) {
          throw new ParseException("TABLESAMPLE(byteLengthLiteral) is not supported", ctx)
        } else {
          throw new ParseException(
            bytesStr + " is not a valid byte length literal, " +
              "expected syntax: DIGIT+ ('B' | 'K' | 'M' | 'G')", ctx)
        }

      case ctx: SampleByBucketContext if ctx.ON() != null =>
        if (ctx.identifier != null) {
          throw new ParseException(
            "TABLESAMPLE(BUCKET x OUT OF y ON colname) is not supported", ctx)
        } else {
          throw new ParseException(
            "TABLESAMPLE(BUCKET x OUT OF y ON function) is not supported", ctx)
        }

      case ctx: SampleByBucketContext =>
        sample(ctx.numerator.getText.toDouble / ctx.denominator.getText.toDouble)
    }
  }

  /**
   * Create a logical plan for a sub-query.
   */
  override def visitSubquery(ctx: SubqueryContext): LogicalPlan = withOrigin(ctx) {
    plan(ctx.query)
  }

  /**
   * Create an un-aliased table reference. This is typically used for top-level table references,
   * for example:
   * {{{
   *   INSERT INTO db.tbl2
   *   TABLE db.tbl1
   * }}}
   */
  override def visitTable(ctx: TableContext): LogicalPlan = withOrigin(ctx) {
    UnresolvedRelation(visitMultipartIdentifier(ctx.multipartIdentifier))
  }

  /**
   * Create an aliased table reference. This is typically used in FROM clauses.
   */
  override def visitTableName(ctx: TableNameContext): LogicalPlan = withOrigin(ctx) {
    val tableId = visitMultipartIdentifier(ctx.multipartIdentifier)
    val table = mayApplyAliasPlan(ctx.tableAlias, UnresolvedRelation(tableId))
    table.optionalMap(ctx.sample)(withSample)
  }

  /**
   * Create a table-valued function call with arguments, e.g. range(1000)
   */
  override def visitTableValuedFunction(ctx: TableValuedFunctionContext)
      : LogicalPlan = withOrigin(ctx) {
    val func = ctx.functionTable
    val aliases = if (func.tableAlias.identifierList != null) {
      visitIdentifierList(func.tableAlias.identifierList)
    } else {
      Seq.empty
    }

    val tvf = UnresolvedTableValuedFunction(
      func.funcName.getText, func.expression.asScala.map(expression), aliases)
    tvf.optionalMap(func.tableAlias.strictIdentifier)(aliasPlan)
  }

  /**
   * Create an inline table (a virtual table in Hive parlance).
   */
  override def visitInlineTable(ctx: InlineTableContext): LogicalPlan = withOrigin(ctx) {
    // Get the backing expressions.
    val rows = ctx.expression.asScala.map { e =>
      expression(e) match {
        // inline table comes in two styles:
        // style 1: values (1), (2), (3)  -- multiple columns are supported
        // style 2: values 1, 2, 3  -- only a single column is supported here
        case struct: CreateNamedStruct => struct.valExprs // style 1
        case child => Seq(child)                          // style 2
      }
    }

    val aliases = if (ctx.tableAlias.identifierList != null) {
      visitIdentifierList(ctx.tableAlias.identifierList)
    } else {
      Seq.tabulate(rows.head.size)(i => s"col${i + 1}")
    }

    val table = UnresolvedInlineTable(aliases, rows)
    table.optionalMap(ctx.tableAlias.strictIdentifier)(aliasPlan)
  }

  /**
   * Create an alias (SubqueryAlias) for a join relation. This is practically the same as
   * visitAliasedQuery and visitNamedExpression, ANTLR4 however requires us to use 3 different
   * hooks. We could add alias names for output columns, for example:
   * {{{
   *   SELECT a, b, c, d FROM (src1 s1 INNER JOIN src2 s2 ON s1.id = s2.id) dst(a, b, c, d)
   * }}}
   */
  override def visitAliasedRelation(ctx: AliasedRelationContext): LogicalPlan = withOrigin(ctx) {
    val relation = plan(ctx.relation).optionalMap(ctx.sample)(withSample)
    mayApplyAliasPlan(ctx.tableAlias, relation)
  }

  /**
   * Create an alias (SubqueryAlias) for a sub-query. This is practically the same as
   * visitAliasedRelation and visitNamedExpression, ANTLR4 however requires us to use 3 different
   * hooks. We could add alias names for output columns, for example:
   * {{{
   *   SELECT col1, col2 FROM testData AS t(col1, col2)
   * }}}
   */
  override def visitAliasedQuery(ctx: AliasedQueryContext): LogicalPlan = withOrigin(ctx) {
    val relation = plan(ctx.query).optionalMap(ctx.sample)(withSample)
    if (ctx.tableAlias.strictIdentifier == null) {
      // For un-aliased subqueries, use a default alias name that is not likely to conflict with
      // normal subquery names, so that parent operators can only access the columns in subquery by
      // unqualified names. Users can still use this special qualifier to access columns if they
      // know it, but that's not recommended.
      SubqueryAlias("__auto_generated_subquery_name", relation)
    } else {
      mayApplyAliasPlan(ctx.tableAlias, relation)
    }
  }

  /**
   * Create an alias ([[SubqueryAlias]]) for a [[LogicalPlan]].
   */
  private def aliasPlan(alias: ParserRuleContext, plan: LogicalPlan): LogicalPlan = {
    SubqueryAlias(alias.getText, plan)
  }

  /**
   * If aliases specified in a FROM clause, create a subquery alias ([[SubqueryAlias]]) and
   * column aliases for a [[LogicalPlan]].
   */
  private def mayApplyAliasPlan(tableAlias: TableAliasContext, plan: LogicalPlan): LogicalPlan = {
    if (tableAlias.strictIdentifier != null) {
      val subquery = SubqueryAlias(tableAlias.strictIdentifier.getText, plan)
      if (tableAlias.identifierList != null) {
        val columnNames = visitIdentifierList(tableAlias.identifierList)
        UnresolvedSubqueryColumnAliases(columnNames, subquery)
      } else {
        subquery
      }
    } else {
      plan
    }
  }

  /**
   * Create a Sequence of Strings for a parenthesis enclosed alias list.
   */
  override def visitIdentifierList(ctx: IdentifierListContext): Seq[String] = withOrigin(ctx) {
    visitIdentifierSeq(ctx.identifierSeq)
  }

  /**
   * Create a Sequence of Strings for an identifier list.
   */
  override def visitIdentifierSeq(ctx: IdentifierSeqContext): Seq[String] = withOrigin(ctx) {
    ctx.ident.asScala.map(_.getText)
  }

  /* ********************************************************************************************
   * Table Identifier parsing
   * ******************************************************************************************** */
  /**
   * Create a [[TableIdentifier]] from a 'tableName' or 'databaseName'.'tableName' pattern.
   */
  override def visitTableIdentifier(
      ctx: TableIdentifierContext): TableIdentifier = withOrigin(ctx) {
    TableIdentifier(ctx.table.getText, Option(ctx.db).map(_.getText))
  }

  /**
   * Create a [[FunctionIdentifier]] from a 'functionName' or 'databaseName'.'functionName' pattern.
   */
  override def visitFunctionIdentifier(
      ctx: FunctionIdentifierContext): FunctionIdentifier = withOrigin(ctx) {
    FunctionIdentifier(ctx.function.getText, Option(ctx.db).map(_.getText))
  }

  /**
   * Create a multi-part identifier.
   */
  override def visitMultipartIdentifier(
      ctx: MultipartIdentifierContext): Seq[String] = withOrigin(ctx) {
    ctx.parts.asScala.map(_.getText)
  }

  /* ********************************************************************************************
   * Expression parsing
   * ******************************************************************************************** */
  /**
   * Create an expression from the given context. This method just passes the context on to the
   * visitor and only takes care of typing (We assume that the visitor returns an Expression here).
   */
  protected def expression(ctx: ParserRuleContext): Expression = typedVisit(ctx)

  /**
   * Create sequence of expressions from the given sequence of contexts.
   */
  private def expressionList(trees: java.util.List[ExpressionContext]): Seq[Expression] = {
    trees.asScala.map(expression)
  }

  /**
   * Create a star (i.e. all) expression; this selects all elements (in the specified object).
   * Both un-targeted (global) and targeted aliases are supported.
   */
  override def visitStar(ctx: StarContext): Expression = withOrigin(ctx) {
    UnresolvedStar(Option(ctx.qualifiedName()).map(_.identifier.asScala.map(_.getText)))
  }

  /**
   * Create an aliased expression if an alias is specified. Both single and multi-aliases are
   * supported.
   */
  override def visitNamedExpression(ctx: NamedExpressionContext): Expression = withOrigin(ctx) {
    val e = expression(ctx.expression)
    if (ctx.name != null) {
      Alias(e, ctx.name.getText)()
    } else if (ctx.identifierList != null) {
      MultiAlias(e, visitIdentifierList(ctx.identifierList))
    } else {
      e
    }
  }

  /**
   * Combine a number of boolean expressions into a balanced expression tree. These expressions are
   * either combined by a logical [[And]] or a logical [[Or]].
   *
   * A balanced binary tree is created because regular left recursive trees cause considerable
   * performance degradations and can cause stack overflows.
   */
  override def visitLogicalBinary(ctx: LogicalBinaryContext): Expression = withOrigin(ctx) {
    val expressionType = ctx.operator.getType
    val expressionCombiner = expressionType match {
      case SqlBaseParser.AND => And.apply _
      case SqlBaseParser.OR => Or.apply _
    }

    // Collect all similar left hand contexts.
    val contexts = ArrayBuffer(ctx.right)
    var current = ctx.left
    def collectContexts: Boolean = current match {
      case lbc: LogicalBinaryContext if lbc.operator.getType == expressionType =>
        contexts += lbc.right
        current = lbc.left
        true
      case _ =>
        contexts += current
        false
    }
    while (collectContexts) {
      // No body - all updates take place in the collectContexts.
    }

    // Reverse the contexts to have them in the same sequence as in the SQL statement & turn them
    // into expressions.
    val expressions = contexts.reverseMap(expression)

    // Create a balanced tree.
    def reduceToExpressionTree(low: Int, high: Int): Expression = high - low match {
      case 0 =>
        expressions(low)
      case 1 =>
        expressionCombiner(expressions(low), expressions(high))
      case x =>
        val mid = low + x / 2
        expressionCombiner(
          reduceToExpressionTree(low, mid),
          reduceToExpressionTree(mid + 1, high))
    }
    reduceToExpressionTree(0, expressions.size - 1)
  }

  /**
   * Invert a boolean expression.
   */
  override def visitLogicalNot(ctx: LogicalNotContext): Expression = withOrigin(ctx) {
    Not(expression(ctx.booleanExpression()))
  }

  /**
   * Create a filtering correlated sub-query (EXISTS).
   */
  override def visitExists(ctx: ExistsContext): Expression = {
    Exists(plan(ctx.query))
  }

  /**
   * Create a comparison expression. This compares two expressions. The following comparison
   * operators are supported:
   * - Equal: '=' or '=='
   * - Null-safe Equal: '<=>'
   * - Not Equal: '<>' or '!='
   * - Less than: '<'
   * - Less then or Equal: '<='
   * - Greater than: '>'
   * - Greater then or Equal: '>='
   */
  override def visitComparison(ctx: ComparisonContext): Expression = withOrigin(ctx) {
    val left = expression(ctx.left)
    val right = expression(ctx.right)
    val operator = ctx.comparisonOperator().getChild(0).asInstanceOf[TerminalNode]
    operator.getSymbol.getType match {
      case SqlBaseParser.EQ =>
        EqualTo(left, right)
      case SqlBaseParser.NSEQ =>
        EqualNullSafe(left, right)
      case SqlBaseParser.NEQ | SqlBaseParser.NEQJ =>
        Not(EqualTo(left, right))
      case SqlBaseParser.LT =>
        LessThan(left, right)
      case SqlBaseParser.LTE =>
        LessThanOrEqual(left, right)
      case SqlBaseParser.GT =>
        GreaterThan(left, right)
      case SqlBaseParser.GTE =>
        GreaterThanOrEqual(left, right)
    }
  }

  /**
   * Create a predicated expression. A predicated expression is a normal expression with a
   * predicate attached to it, for example:
   * {{{
   *    a + 1 IS NULL
   * }}}
   */
  override def visitPredicated(ctx: PredicatedContext): Expression = withOrigin(ctx) {
    val e = expression(ctx.valueExpression)
    if (ctx.predicate != null) {
      withPredicate(e, ctx.predicate)
    } else {
      e
    }
  }

  /**
   * Add a predicate to the given expression. Supported expressions are:
   * - (NOT) BETWEEN
   * - (NOT) IN
   * - (NOT) LIKE
   * - (NOT) RLIKE
   * - IS (NOT) NULL.
   * - IS (NOT) (TRUE | FALSE | UNKNOWN)
   * - IS (NOT) DISTINCT FROM
   */
  private def withPredicate(e: Expression, ctx: PredicateContext): Expression = withOrigin(ctx) {
    // Invert a predicate if it has a valid NOT clause.
    def invertIfNotDefined(e: Expression): Expression = ctx.NOT match {
      case null => e
      case not => Not(e)
    }

    def getValueExpressions(e: Expression): Seq[Expression] = e match {
      case c: CreateNamedStruct => c.valExprs
      case other => Seq(other)
    }

    // Create the predicate.
    ctx.kind.getType match {
      case SqlBaseParser.BETWEEN =>
        // BETWEEN is translated to lower <= e && e <= upper
        invertIfNotDefined(And(
          GreaterThanOrEqual(e, expression(ctx.lower)),
          LessThanOrEqual(e, expression(ctx.upper))))
      case SqlBaseParser.IN if ctx.query != null =>
        invertIfNotDefined(InSubquery(getValueExpressions(e), ListQuery(plan(ctx.query))))
      case SqlBaseParser.IN =>
        invertIfNotDefined(In(e, ctx.expression.asScala.map(expression)))
      case SqlBaseParser.LIKE =>
        invertIfNotDefined(Like(e, expression(ctx.pattern)))
      case SqlBaseParser.RLIKE =>
        invertIfNotDefined(RLike(e, expression(ctx.pattern)))
      case SqlBaseParser.NULL if ctx.NOT != null =>
        IsNotNull(e)
      case SqlBaseParser.NULL =>
        IsNull(e)
      case SqlBaseParser.TRUE => ctx.NOT match {
        case null => IsTrue(e)
        case _ => IsNotTrue(e)
      }
      case SqlBaseParser.FALSE => ctx.NOT match {
        case null => IsFalse(e)
        case _ => IsNotFalse(e)
      }
      case SqlBaseParser.UNKNOWN => ctx.NOT match {
        case null => IsUnknown(e)
        case _ => IsNotUnknown(e)
      }
      case SqlBaseParser.DISTINCT if ctx.NOT != null =>
        EqualNullSafe(e, expression(ctx.right))
      case SqlBaseParser.DISTINCT =>
        Not(EqualNullSafe(e, expression(ctx.right)))
    }
  }

  /**
   * Create a binary arithmetic expression. The following arithmetic operators are supported:
   * - Multiplication: '*'
   * - Division: '/'
   * - Hive Long Division: 'DIV'
   * - Modulo: '%'
   * - Addition: '+'
   * - Subtraction: '-'
   * - Binary AND: '&'
   * - Binary XOR
   * - Binary OR: '|'
   */
  override def visitArithmeticBinary(ctx: ArithmeticBinaryContext): Expression = withOrigin(ctx) {
    val left = expression(ctx.left)
    val right = expression(ctx.right)
    ctx.operator.getType match {
      case SqlBaseParser.ASTERISK =>
        Multiply(left, right)
      case SqlBaseParser.SLASH =>
        Divide(left, right)
      case SqlBaseParser.PERCENT =>
        Remainder(left, right)
      case SqlBaseParser.DIV =>
        IntegralDivide(left, right)
      case SqlBaseParser.PLUS =>
        Add(left, right)
      case SqlBaseParser.MINUS =>
        Subtract(left, right)
      case SqlBaseParser.CONCAT_PIPE =>
        Concat(left :: right :: Nil)
      case SqlBaseParser.AMPERSAND =>
        BitwiseAnd(left, right)
      case SqlBaseParser.HAT =>
        BitwiseXor(left, right)
      case SqlBaseParser.PIPE =>
        BitwiseOr(left, right)
    }
  }

  /**
   * Create a unary arithmetic expression. The following arithmetic operators are supported:
   * - Plus: '+'
   * - Minus: '-'
   * - Bitwise Not: '~'
   */
  override def visitArithmeticUnary(ctx: ArithmeticUnaryContext): Expression = withOrigin(ctx) {
    val value = expression(ctx.valueExpression)
    ctx.operator.getType match {
      case SqlBaseParser.PLUS =>
        value
      case SqlBaseParser.MINUS =>
        UnaryMinus(value)
      case SqlBaseParser.TILDE =>
        BitwiseNot(value)
    }
  }

  override def visitCurrentDatetime(ctx: CurrentDatetimeContext): Expression = withOrigin(ctx) {
    if (conf.ansiEnabled) {
      ctx.name.getType match {
        case SqlBaseParser.CURRENT_DATE =>
          CurrentDate()
        case SqlBaseParser.CURRENT_TIMESTAMP =>
          CurrentTimestamp()
      }
    } else {
      // If the parser is not in ansi mode, we should return `UnresolvedAttribute`, in case there
      // are columns named `CURRENT_DATE` or `CURRENT_TIMESTAMP`.
      UnresolvedAttribute.quoted(ctx.name.getText)
    }
  }

  /**
   * Create a [[Cast]] expression.
   */
  override def visitCast(ctx: CastContext): Expression = withOrigin(ctx) {
    Cast(expression(ctx.expression), visitSparkDataType(ctx.dataType))
  }

  /**
   * Create a [[CreateStruct]] expression.
   */
  override def visitStruct(ctx: StructContext): Expression = withOrigin(ctx) {
    CreateStruct(ctx.argument.asScala.map(expression))
  }

  /**
   * Create a [[First]] expression.
   */
  override def visitFirst(ctx: FirstContext): Expression = withOrigin(ctx) {
    val ignoreNullsExpr = ctx.IGNORE != null
    First(expression(ctx.expression), Literal(ignoreNullsExpr)).toAggregateExpression()
  }

  /**
   * Create a [[Last]] expression.
   */
  override def visitLast(ctx: LastContext): Expression = withOrigin(ctx) {
    val ignoreNullsExpr = ctx.IGNORE != null
    Last(expression(ctx.expression), Literal(ignoreNullsExpr)).toAggregateExpression()
  }

  /**
   * Create a Position expression.
   */
  override def visitPosition(ctx: PositionContext): Expression = withOrigin(ctx) {
    new StringLocate(expression(ctx.substr), expression(ctx.str))
  }

  /**
   * Create a Extract expression.
   */
  override def visitExtract(ctx: ExtractContext): Expression = withOrigin(ctx) {
    val fieldStr = ctx.field.getText
    val source = expression(ctx.source)
    val extractField = DatePart.parseExtractField(fieldStr, source, {
      throw new ParseException(s"Literals of type '$fieldStr' are currently not supported.", ctx)
    })
    new DatePart(Literal(fieldStr), expression(ctx.source), extractField)
  }

  /**
   * Create a Substring/Substr expression.
   */
  override def visitSubstring(ctx: SubstringContext): Expression = withOrigin(ctx) {
    if (ctx.len != null) {
      Substring(expression(ctx.str), expression(ctx.pos), expression(ctx.len))
    } else {
      new Substring(expression(ctx.str), expression(ctx.pos))
    }
  }

  /**
   * Create a Trim expression.
   */
  override def visitTrim(ctx: TrimContext): Expression = withOrigin(ctx) {
    val srcStr = expression(ctx.srcStr)
    val trimStr = Option(ctx.trimStr).map(expression)
    Option(ctx.trimOption).map(_.getType).getOrElse(SqlBaseParser.BOTH) match {
      case SqlBaseParser.BOTH =>
        StringTrim(srcStr, trimStr)
      case SqlBaseParser.LEADING =>
        StringTrimLeft(srcStr, trimStr)
      case SqlBaseParser.TRAILING =>
        StringTrimRight(srcStr, trimStr)
      case other =>
        throw new ParseException("Function trim doesn't support with " +
          s"type $other. Please use BOTH, LEADING or TRAILING as trim type", ctx)
    }
  }

  /**
   * Create a Overlay expression.
   */
  override def visitOverlay(ctx: OverlayContext): Expression = withOrigin(ctx) {
    val input = expression(ctx.input)
    val replace = expression(ctx.replace)
    val position = expression(ctx.position)
    val lengthOpt = Option(ctx.length).map(expression)
    lengthOpt match {
      case Some(length) => Overlay(input, replace, position, length)
      case None => new Overlay(input, replace, position)
    }
  }

  /**
   * Create a (windowed) Function expression.
   */
  override def visitFunctionCall(ctx: FunctionCallContext): Expression = withOrigin(ctx) {
    // Create the function call.
    val name = ctx.qualifiedName.getText
    val isDistinct = Option(ctx.setQuantifier()).exists(_.DISTINCT != null)
    val arguments = ctx.argument.asScala.map(expression) match {
      case Seq(UnresolvedStar(None))
        if name.toLowerCase(Locale.ROOT) == "count" && !isDistinct =>
        // Transform COUNT(*) into COUNT(1).
        Seq(Literal(1))
      case expressions =>
        expressions
    }
    val function = UnresolvedFunction(visitFunctionName(ctx.qualifiedName), arguments, isDistinct)

    // Check if the function is evaluated in a windowed context.
    ctx.windowSpec match {
      case spec: WindowRefContext =>
        UnresolvedWindowExpression(function, visitWindowRef(spec))
      case spec: WindowDefContext =>
        WindowExpression(function, visitWindowDef(spec))
      case _ => function
    }
  }

  /**
   * Create a function database (optional) and name pair.
   */
  protected def visitFunctionName(ctx: QualifiedNameContext): FunctionIdentifier = {
    ctx.identifier().asScala.map(_.getText) match {
      case Seq(db, fn) => FunctionIdentifier(fn, Option(db))
      case Seq(fn) => FunctionIdentifier(fn, None)
      case other => throw new ParseException(s"Unsupported function name '${ctx.getText}'", ctx)
    }
  }

  /**
   * Create an [[LambdaFunction]].
   */
  override def visitLambda(ctx: LambdaContext): Expression = withOrigin(ctx) {
    val arguments = ctx.IDENTIFIER().asScala.map { name =>
      UnresolvedNamedLambdaVariable(UnresolvedAttribute.quoted(name.getText).nameParts)
    }
    val function = expression(ctx.expression).transformUp {
      case a: UnresolvedAttribute => UnresolvedNamedLambdaVariable(a.nameParts)
    }
    LambdaFunction(function, arguments)
  }

  /**
   * Create a reference to a window frame, i.e. [[WindowSpecReference]].
   */
  override def visitWindowRef(ctx: WindowRefContext): WindowSpecReference = withOrigin(ctx) {
    WindowSpecReference(ctx.name.getText)
  }

  /**
   * Create a window definition, i.e. [[WindowSpecDefinition]].
   */
  override def visitWindowDef(ctx: WindowDefContext): WindowSpecDefinition = withOrigin(ctx) {
    // CLUSTER BY ... | PARTITION BY ... ORDER BY ...
    val partition = ctx.partition.asScala.map(expression)
    val order = ctx.sortItem.asScala.map(visitSortItem)

    // RANGE/ROWS BETWEEN ...
    val frameSpecOption = Option(ctx.windowFrame).map { frame =>
      val frameType = frame.frameType.getType match {
        case SqlBaseParser.RANGE => RangeFrame
        case SqlBaseParser.ROWS => RowFrame
      }

      SpecifiedWindowFrame(
        frameType,
        visitFrameBound(frame.start),
        Option(frame.end).map(visitFrameBound).getOrElse(CurrentRow))
    }

    WindowSpecDefinition(
      partition,
      order,
      frameSpecOption.getOrElse(UnspecifiedFrame))
  }

  /**
   * Create or resolve a frame boundary expressions.
   */
  override def visitFrameBound(ctx: FrameBoundContext): Expression = withOrigin(ctx) {
    def value: Expression = {
      val e = expression(ctx.expression)
      validate(e.resolved && e.foldable, "Frame bound value must be a literal.", ctx)
      e
    }

    ctx.boundType.getType match {
      case SqlBaseParser.PRECEDING if ctx.UNBOUNDED != null =>
        UnboundedPreceding
      case SqlBaseParser.PRECEDING =>
        UnaryMinus(value)
      case SqlBaseParser.CURRENT =>
        CurrentRow
      case SqlBaseParser.FOLLOWING if ctx.UNBOUNDED != null =>
        UnboundedFollowing
      case SqlBaseParser.FOLLOWING =>
        value
    }
  }

  /**
   * Create a [[CreateStruct]] expression.
   */
  override def visitRowConstructor(ctx: RowConstructorContext): Expression = withOrigin(ctx) {
    CreateStruct(ctx.namedExpression().asScala.map(expression))
  }

  /**
   * Create a [[ScalarSubquery]] expression.
   */
  override def visitSubqueryExpression(
      ctx: SubqueryExpressionContext): Expression = withOrigin(ctx) {
    ScalarSubquery(plan(ctx.query))
  }

  /**
   * Create a value based [[CaseWhen]] expression. This has the following SQL form:
   * {{{
   *   CASE [expression]
   *    WHEN [value] THEN [expression]
   *    ...
   *    ELSE [expression]
   *   END
   * }}}
   */
  override def visitSimpleCase(ctx: SimpleCaseContext): Expression = withOrigin(ctx) {
    val e = expression(ctx.value)
    val branches = ctx.whenClause.asScala.map { wCtx =>
      (EqualTo(e, expression(wCtx.condition)), expression(wCtx.result))
    }
    CaseWhen(branches, Option(ctx.elseExpression).map(expression))
  }

  /**
   * Create a condition based [[CaseWhen]] expression. This has the following SQL syntax:
   * {{{
   *   CASE
   *    WHEN [predicate] THEN [expression]
   *    ...
   *    ELSE [expression]
   *   END
   * }}}
   *
   * @param ctx the parse tree
   *    */
  override def visitSearchedCase(ctx: SearchedCaseContext): Expression = withOrigin(ctx) {
    val branches = ctx.whenClause.asScala.map { wCtx =>
      (expression(wCtx.condition), expression(wCtx.result))
    }
    CaseWhen(branches, Option(ctx.elseExpression).map(expression))
  }

  /**
   * Currently only regex in expressions of SELECT statements are supported; in other
   * places, e.g., where `(a)?+.+` = 2, regex are not meaningful.
   */
  private def canApplyRegex(ctx: ParserRuleContext): Boolean = withOrigin(ctx) {
    var parent = ctx.getParent
    while (parent != null) {
      if (parent.isInstanceOf[NamedExpressionContext]) return true
      parent = parent.getParent
    }
    return false
  }

  /**
   * Create a dereference expression. The return type depends on the type of the parent.
   * If the parent is an [[UnresolvedAttribute]], it can be a [[UnresolvedAttribute]] or
   * a [[UnresolvedRegex]] for regex quoted in ``; if the parent is some other expression,
   * it can be [[UnresolvedExtractValue]].
   */
  override def visitDereference(ctx: DereferenceContext): Expression = withOrigin(ctx) {
    val attr = ctx.fieldName.getText
    expression(ctx.base) match {
      case unresolved_attr @ UnresolvedAttribute(nameParts) =>
        ctx.fieldName.getStart.getText match {
          case escapedIdentifier(columnNameRegex)
            if conf.supportQuotedRegexColumnName && canApplyRegex(ctx) =>
            UnresolvedRegex(columnNameRegex, Some(unresolved_attr.name),
              conf.caseSensitiveAnalysis)
          case _ =>
            UnresolvedAttribute(nameParts :+ attr)
        }
      case e =>
        UnresolvedExtractValue(e, Literal(attr))
    }
  }

  /**
   * Create an [[UnresolvedAttribute]] expression or a [[UnresolvedRegex]] if it is a regex
   * quoted in ``
   */
  override def visitColumnReference(ctx: ColumnReferenceContext): Expression = withOrigin(ctx) {
    ctx.getStart.getText match {
      case escapedIdentifier(columnNameRegex)
        if conf.supportQuotedRegexColumnName && canApplyRegex(ctx) =>
        UnresolvedRegex(columnNameRegex, None, conf.caseSensitiveAnalysis)
      case _ =>
        UnresolvedAttribute.quoted(ctx.getText)
    }

  }

  /**
   * Create an [[UnresolvedExtractValue]] expression, this is used for subscript access to an array.
   */
  override def visitSubscript(ctx: SubscriptContext): Expression = withOrigin(ctx) {
    UnresolvedExtractValue(expression(ctx.value), expression(ctx.index))
  }

  /**
   * Create an expression for an expression between parentheses. This is need because the ANTLR
   * visitor cannot automatically convert the nested context into an expression.
   */
  override def visitParenthesizedExpression(
     ctx: ParenthesizedExpressionContext): Expression = withOrigin(ctx) {
    expression(ctx.expression)
  }

  /**
   * Create a [[SortOrder]] expression.
   */
  override def visitSortItem(ctx: SortItemContext): SortOrder = withOrigin(ctx) {
    val direction = if (ctx.DESC != null) {
      Descending
    } else {
      Ascending
    }
    val nullOrdering = if (ctx.FIRST != null) {
      NullsFirst
    } else if (ctx.LAST != null) {
      NullsLast
    } else {
      direction.defaultNullOrdering
    }
    SortOrder(expression(ctx.expression), direction, nullOrdering, Set.empty)
  }

  /**
   * Create a typed Literal expression. A typed literal has the following SQL syntax:
   * {{{
   *   [TYPE] '[VALUE]'
   * }}}
   * Currently Date, Timestamp, Interval and Binary typed literals are supported.
   */
  override def visitTypeConstructor(ctx: TypeConstructorContext): Literal = withOrigin(ctx) {
    val value = string(ctx.STRING)
    val valueType = ctx.identifier.getText.toUpperCase(Locale.ROOT)
    def toLiteral[T](f: UTF8String => Option[T], t: DataType): Literal = {
      f(UTF8String.fromString(value)).map(Literal(_, t)).getOrElse {
        throw new ParseException(s"Cannot parse the $valueType value: $value", ctx)
      }
    }
    try {
      valueType match {
        case "DATE" =>
          toLiteral(stringToDate(_, getZoneId(SQLConf.get.sessionLocalTimeZone)), DateType)
        case "TIMESTAMP" =>
          val zoneId = getZoneId(SQLConf.get.sessionLocalTimeZone)
          toLiteral(stringToTimestamp(_, zoneId), TimestampType)
        case "INTERVAL" =>
          val interval = try {
            CalendarInterval.fromCaseInsensitiveString(value)
          } catch {
            case e: IllegalArgumentException =>
              val ex = new ParseException("Cannot parse the INTERVAL value: " + value, ctx)
              ex.setStackTrace(e.getStackTrace)
              throw ex
          }
          Literal(interval, CalendarIntervalType)
        case "X" =>
          val padding = if (value.length % 2 != 0) "0" else ""
          Literal(DatatypeConverter.parseHexBinary(padding + value))
        case other =>
          throw new ParseException(s"Literals of type '$other' are currently not supported.", ctx)
      }
    } catch {
      case e: IllegalArgumentException =>
        val message = Option(e.getMessage).getOrElse(s"Exception parsing $valueType")
        throw new ParseException(message, ctx)
    }
  }

  /**
   * Create a NULL literal expression.
   */
  override def visitNullLiteral(ctx: NullLiteralContext): Literal = withOrigin(ctx) {
    Literal(null)
  }

  /**
   * Create a Boolean literal expression.
   */
  override def visitBooleanLiteral(ctx: BooleanLiteralContext): Literal = withOrigin(ctx) {
    if (ctx.getText.toBoolean) {
      Literal.TrueLiteral
    } else {
      Literal.FalseLiteral
    }
  }

  /**
   * Create an integral literal expression. The code selects the most narrow integral type
   * possible, either a BigDecimal, a Long or an Integer is returned.
   */
  override def visitIntegerLiteral(ctx: IntegerLiteralContext): Literal = withOrigin(ctx) {
    BigDecimal(ctx.getText) match {
      case v if v.isValidInt =>
        Literal(v.intValue())
      case v if v.isValidLong =>
        Literal(v.longValue())
      case v => Literal(v.underlying())
    }
  }

  /**
   * Create a decimal literal for a regular decimal number.
   */
  override def visitDecimalLiteral(ctx: DecimalLiteralContext): Literal = withOrigin(ctx) {
    Literal(BigDecimal(ctx.getText).underlying())
  }

  /** Create a numeric literal expression. */
  private def numericLiteral
      (ctx: NumberContext, minValue: BigDecimal, maxValue: BigDecimal, typeName: String)
      (converter: String => Any): Literal = withOrigin(ctx) {
    val rawStrippedQualifier = ctx.getText.substring(0, ctx.getText.length - 1)
    try {
      val rawBigDecimal = BigDecimal(rawStrippedQualifier)
      if (rawBigDecimal < minValue || rawBigDecimal > maxValue) {
        throw new ParseException(s"Numeric literal ${rawStrippedQualifier} does not " +
          s"fit in range [${minValue}, ${maxValue}] for type ${typeName}", ctx)
      }
      Literal(converter(rawStrippedQualifier))
    } catch {
      case e: NumberFormatException =>
        throw new ParseException(e.getMessage, ctx)
    }
  }

  /**
   * Create a Byte Literal expression.
   */
  override def visitTinyIntLiteral(ctx: TinyIntLiteralContext): Literal = {
    numericLiteral(ctx, Byte.MinValue, Byte.MaxValue, ByteType.simpleString)(_.toByte)
  }

  /**
   * Create a Short Literal expression.
   */
  override def visitSmallIntLiteral(ctx: SmallIntLiteralContext): Literal = {
    numericLiteral(ctx, Short.MinValue, Short.MaxValue, ShortType.simpleString)(_.toShort)
  }

  /**
   * Create a Long Literal expression.
   */
  override def visitBigIntLiteral(ctx: BigIntLiteralContext): Literal = {
    numericLiteral(ctx, Long.MinValue, Long.MaxValue, LongType.simpleString)(_.toLong)
  }

  /**
   * Create a Double Literal expression.
   */
  override def visitDoubleLiteral(ctx: DoubleLiteralContext): Literal = {
    numericLiteral(ctx, Double.MinValue, Double.MaxValue, DoubleType.simpleString)(_.toDouble)
  }

  /**
   * Create a BigDecimal Literal expression.
   */
  override def visitBigDecimalLiteral(ctx: BigDecimalLiteralContext): Literal = {
    val raw = ctx.getText.substring(0, ctx.getText.length - 2)
    try {
      Literal(BigDecimal(raw).underlying())
    } catch {
      case e: AnalysisException =>
        throw new ParseException(e.message, ctx)
    }
  }

  /**
   * Create a String literal expression.
   */
  override def visitStringLiteral(ctx: StringLiteralContext): Literal = withOrigin(ctx) {
    Literal(createString(ctx))
  }

  /**
   * Create a String from a string literal context. This supports multiple consecutive string
   * literals, these are concatenated, for example this expression "'hello' 'world'" will be
   * converted into "helloworld".
   *
   * Special characters can be escaped by using Hive/C-style escaping.
   */
  private def createString(ctx: StringLiteralContext): String = {
    if (conf.escapedStringLiterals) {
      ctx.STRING().asScala.map(stringWithoutUnescape).mkString
    } else {
      ctx.STRING().asScala.map(string).mkString
    }
  }

  /**
   * Create a [[CalendarInterval]] literal expression. An interval expression can contain multiple
   * unit value pairs, for instance: interval 2 months 2 days.
   */
  override def visitInterval(ctx: IntervalContext): Literal = withOrigin(ctx) {
    val intervals = ctx.intervalField.asScala.map(visitIntervalField)
    validate(intervals.nonEmpty, "at least one time unit should be given for interval literal", ctx)
    Literal(intervals.reduce(_.add(_)))
  }

  /**
   * Create a [[CalendarInterval]] for a unit value pair. Two unit configuration types are
   * supported:
   * - Single unit.
   * - From-To unit ('YEAR TO MONTH', 'DAY TO HOUR', 'DAY TO MINUTE', 'DAY TO SECOND',
   * 'HOUR TO MINUTE', 'HOUR TO SECOND' and 'MINUTE TO SECOND' are supported).
   */
  override def visitIntervalField(ctx: IntervalFieldContext): CalendarInterval = withOrigin(ctx) {
    import ctx._
    val s = value.getText
    try {
      val unitText = unit.getText.toLowerCase(Locale.ROOT)
      val interval = (unitText, Option(to).map(_.getText.toLowerCase(Locale.ROOT))) match {
        case (u, None) if u.endsWith("s") =>
          // Handle plural forms, e.g: yearS/monthS/weekS/dayS/hourS/minuteS/hourS/...
          CalendarInterval.fromSingleUnitString(u.substring(0, u.length - 1), s)
        case (u, None) =>
          CalendarInterval.fromSingleUnitString(u, s)
        case ("year", Some("month")) =>
          CalendarInterval.fromYearMonthString(s)
        case ("day", Some("hour")) =>
          CalendarInterval.fromDayTimeString(s, "day", "hour")
        case ("day", Some("minute")) =>
          CalendarInterval.fromDayTimeString(s, "day", "minute")
        case ("day", Some("second")) =>
          CalendarInterval.fromDayTimeString(s, "day", "second")
        case ("hour", Some("minute")) =>
          CalendarInterval.fromDayTimeString(s, "hour", "minute")
        case ("hour", Some("second")) =>
          CalendarInterval.fromDayTimeString(s, "hour", "second")
        case ("minute", Some("second")) =>
          CalendarInterval.fromDayTimeString(s, "minute", "second")
        case (from, Some(t)) =>
          throw new ParseException(s"Intervals FROM $from TO $t are not supported.", ctx)
      }
      validate(interval != null, "No interval can be constructed", ctx)
      interval
    } catch {
      // Handle Exceptions thrown by CalendarInterval
      case e: IllegalArgumentException =>
        val pe = new ParseException(e.getMessage, ctx)
        pe.setStackTrace(e.getStackTrace)
        throw pe
    }
  }

  /* ********************************************************************************************
   * DataType parsing
   * ******************************************************************************************** */
  /**
   * Create a Spark DataType.
   */
  private def visitSparkDataType(ctx: DataTypeContext): DataType = {
    HiveStringType.replaceCharType(typedVisit(ctx))
  }

  /**
   * Resolve/create a primitive type.
   */
  override def visitPrimitiveDataType(ctx: PrimitiveDataTypeContext): DataType = withOrigin(ctx) {
    val dataType = ctx.identifier.getText.toLowerCase(Locale.ROOT)
    (dataType, ctx.INTEGER_VALUE().asScala.toList) match {
      case ("boolean", Nil) => BooleanType
      case ("tinyint" | "byte", Nil) => ByteType
      case ("smallint" | "short", Nil) => ShortType
      case ("int" | "integer", Nil) => IntegerType
      case ("bigint" | "long", Nil) => LongType
      case ("float", Nil) => FloatType
      case ("double", Nil) => DoubleType
      case ("date", Nil) => DateType
      case ("timestamp", Nil) => TimestampType
      case ("string", Nil) => StringType
      case ("char", length :: Nil) => CharType(length.getText.toInt)
      case ("varchar", length :: Nil) => VarcharType(length.getText.toInt)
      case ("binary", Nil) => BinaryType
      case ("decimal", Nil) => DecimalType.USER_DEFAULT
      case ("decimal", precision :: Nil) => DecimalType(precision.getText.toInt, 0)
      case ("decimal", precision :: scale :: Nil) =>
        DecimalType(precision.getText.toInt, scale.getText.toInt)
      case ("interval", Nil) => CalendarIntervalType
      case (dt, params) =>
        val dtStr = if (params.nonEmpty) s"$dt(${params.mkString(",")})" else dt
        throw new ParseException(s"DataType $dtStr is not supported.", ctx)
    }
  }

  /**
   * Create a complex DataType. Arrays, Maps and Structures are supported.
   */
  override def visitComplexDataType(ctx: ComplexDataTypeContext): DataType = withOrigin(ctx) {
    ctx.complex.getType match {
      case SqlBaseParser.ARRAY =>
        ArrayType(typedVisit(ctx.dataType(0)))
      case SqlBaseParser.MAP =>
        MapType(typedVisit(ctx.dataType(0)), typedVisit(ctx.dataType(1)))
      case SqlBaseParser.STRUCT =>
        StructType(Option(ctx.complexColTypeList).toSeq.flatMap(visitComplexColTypeList))
    }
  }

  /**
   * Create top level table schema.
   */
  protected def createSchema(ctx: ColTypeListContext): StructType = {
    StructType(Option(ctx).toSeq.flatMap(visitColTypeList))
  }

  /**
   * Create a [[StructType]] from a number of column definitions.
   */
  override def visitColTypeList(ctx: ColTypeListContext): Seq[StructField] = withOrigin(ctx) {
    ctx.colType().asScala.map(visitColType)
  }

  /**
   * Create a top level [[StructField]] from a column definition.
   */
  override def visitColType(ctx: ColTypeContext): StructField = withOrigin(ctx) {
    import ctx._

    val builder = new MetadataBuilder
    // Add comment to metadata
    if (STRING != null) {
      builder.putString("comment", string(STRING))
    }
    // Add Hive type string to metadata.
    val rawDataType = typedVisit[DataType](ctx.dataType)
    val cleanedDataType = HiveStringType.replaceCharType(rawDataType)
    if (rawDataType != cleanedDataType) {
      builder.putString(HIVE_TYPE_STRING, rawDataType.catalogString)
    }

    StructField(
      colName.getText,
      cleanedDataType,
      nullable = true,
      builder.build())
  }

  /**
   * Create a [[StructType]] from a sequence of [[StructField]]s.
   */
  protected def createStructType(ctx: ComplexColTypeListContext): StructType = {
    StructType(Option(ctx).toSeq.flatMap(visitComplexColTypeList))
  }

  /**
   * Create a [[StructType]] from a number of column definitions.
   */
  override def visitComplexColTypeList(
      ctx: ComplexColTypeListContext): Seq[StructField] = withOrigin(ctx) {
    ctx.complexColType().asScala.map(visitComplexColType)
  }

  /**
   * Create a [[StructField]] from a column definition.
   */
  override def visitComplexColType(ctx: ComplexColTypeContext): StructField = withOrigin(ctx) {
    import ctx._
    val structField = StructField(identifier.getText, typedVisit(dataType), nullable = true)
    if (STRING == null) structField else structField.withComment(string(STRING))
  }

  /**
   * Create location string.
   */
  override def visitLocationSpec(ctx: LocationSpecContext): String = withOrigin(ctx) {
    string(ctx.STRING)
  }

  /**
   * Create a [[BucketSpec]].
   */
  override def visitBucketSpec(ctx: BucketSpecContext): BucketSpec = withOrigin(ctx) {
    BucketSpec(
      ctx.INTEGER_VALUE.getText.toInt,
      visitIdentifierList(ctx.identifierList),
      Option(ctx.orderedIdentifierList)
          .toSeq
          .flatMap(_.orderedIdentifier.asScala)
          .map { orderedIdCtx =>
            Option(orderedIdCtx.ordering).map(_.getText).foreach { dir =>
              if (dir.toLowerCase(Locale.ROOT) != "asc") {
                operationNotAllowed(s"Column ordering must be ASC, was '$dir'", ctx)
              }
            }

            orderedIdCtx.ident.getText
          })
  }

  /**
   * Convert a table property list into a key-value map.
   * This should be called through [[visitPropertyKeyValues]] or [[visitPropertyKeys]].
   */
  override def visitTablePropertyList(
      ctx: TablePropertyListContext): Map[String, String] = withOrigin(ctx) {
    val properties = ctx.tableProperty.asScala.map { property =>
      val key = visitTablePropertyKey(property.key)
      val value = visitTablePropertyValue(property.value)
      key -> value
    }
    // Check for duplicate property names.
    checkDuplicateKeys(properties, ctx)
    properties.toMap
  }

  /**
   * Parse a key-value map from a [[TablePropertyListContext]], assuming all values are specified.
   */
  def visitPropertyKeyValues(ctx: TablePropertyListContext): Map[String, String] = {
    val props = visitTablePropertyList(ctx)
    val badKeys = props.collect { case (key, null) => key }
    if (badKeys.nonEmpty) {
      operationNotAllowed(
        s"Values must be specified for key(s): ${badKeys.mkString("[", ",", "]")}", ctx)
    }
    props
  }

  /**
   * Parse a list of keys from a [[TablePropertyListContext]], assuming no values are specified.
   */
  def visitPropertyKeys(ctx: TablePropertyListContext): Seq[String] = {
    val props = visitTablePropertyList(ctx)
    val badKeys = props.filter { case (_, v) => v != null }.keys
    if (badKeys.nonEmpty) {
      operationNotAllowed(
        s"Values should not be specified for key(s): ${badKeys.mkString("[", ",", "]")}", ctx)
    }
    props.keys.toSeq
  }

  /**
   * A table property key can either be String or a collection of dot separated elements. This
   * function extracts the property key based on whether its a string literal or a table property
   * identifier.
   */
  override def visitTablePropertyKey(key: TablePropertyKeyContext): String = {
    if (key.STRING != null) {
      string(key.STRING)
    } else {
      key.getText
    }
  }

  /**
   * A table property value can be String, Integer, Boolean or Decimal. This function extracts
   * the property value based on whether its a string, integer, boolean or decimal literal.
   */
  override def visitTablePropertyValue(value: TablePropertyValueContext): String = {
    if (value == null) {
      null
    } else if (value.STRING != null) {
      string(value.STRING)
    } else if (value.booleanValue != null) {
      value.getText.toLowerCase(Locale.ROOT)
    } else {
      value.getText
    }
  }

  /**
   * Type to keep track of a table header: (identifier, isTemporary, ifNotExists, isExternal).
   */
  type TableHeader = (Seq[String], Boolean, Boolean, Boolean)

  /**
   * Validate a create table statement and return the [[TableIdentifier]].
   */
  override def visitCreateTableHeader(
      ctx: CreateTableHeaderContext): TableHeader = withOrigin(ctx) {
    val temporary = ctx.TEMPORARY != null
    val ifNotExists = ctx.EXISTS != null
    if (temporary && ifNotExists) {
      operationNotAllowed("CREATE TEMPORARY TABLE ... IF NOT EXISTS", ctx)
    }
    val multipartIdentifier = ctx.multipartIdentifier.parts.asScala.map(_.getText)
    (multipartIdentifier, temporary, ifNotExists, ctx.EXTERNAL != null)
  }

  /**
   * Validate a replace table statement and return the [[TableIdentifier]].
   */
  override def visitReplaceTableHeader(
      ctx: ReplaceTableHeaderContext): TableHeader = withOrigin(ctx) {
    val multipartIdentifier = ctx.multipartIdentifier.parts.asScala.map(_.getText)
    (multipartIdentifier, false, false, false)
  }

  /**
   * Parse a qualified name to a multipart name.
   */
  override def visitQualifiedName(ctx: QualifiedNameContext): Seq[String] = withOrigin(ctx) {
    ctx.identifier.asScala.map(_.getText)
  }

  /**
   * Parse a list of transforms.
   */
  override def visitTransformList(ctx: TransformListContext): Seq[Transform] = withOrigin(ctx) {
    def getFieldReference(
        ctx: ApplyTransformContext,
        arg: V2Expression): FieldReference = {
      lazy val name: String = ctx.identifier.getText
      arg match {
        case ref: FieldReference =>
          ref
        case nonRef =>
          throw new ParseException(
            s"Expected a column reference for transform $name: ${nonRef.describe}", ctx)
      }
    }

    def getSingleFieldReference(
        ctx: ApplyTransformContext,
        arguments: Seq[V2Expression]): FieldReference = {
      lazy val name: String = ctx.identifier.getText
      if (arguments.size > 1) {
        throw new ParseException(s"Too many arguments for transform $name", ctx)
      } else if (arguments.isEmpty) {
        throw new ParseException(s"Not enough arguments for transform $name", ctx)
      } else {
        getFieldReference(ctx, arguments.head)
      }
    }

    ctx.transforms.asScala.map {
      case identityCtx: IdentityTransformContext =>
        IdentityTransform(FieldReference(typedVisit[Seq[String]](identityCtx.qualifiedName)))

      case applyCtx: ApplyTransformContext =>
        val arguments = applyCtx.argument.asScala.map(visitTransformArgument)

        applyCtx.identifier.getText match {
          case "bucket" =>
            val numBuckets: Int = arguments.head match {
              case LiteralValue(shortValue, ShortType) =>
                shortValue.asInstanceOf[Short].toInt
              case LiteralValue(intValue, IntegerType) =>
                intValue.asInstanceOf[Int]
              case LiteralValue(longValue, LongType) =>
                longValue.asInstanceOf[Long].toInt
              case lit =>
                throw new ParseException(s"Invalid number of buckets: ${lit.describe}", applyCtx)
            }

            val fields = arguments.tail.map(arg => getFieldReference(applyCtx, arg))

            BucketTransform(LiteralValue(numBuckets, IntegerType), fields)

          case "years" =>
            YearsTransform(getSingleFieldReference(applyCtx, arguments))

          case "months" =>
            MonthsTransform(getSingleFieldReference(applyCtx, arguments))

          case "days" =>
            DaysTransform(getSingleFieldReference(applyCtx, arguments))

          case "hours" =>
            HoursTransform(getSingleFieldReference(applyCtx, arguments))

          case name =>
            ApplyTransform(name, arguments)
        }
    }
  }

  /**
   * Parse an argument to a transform. An argument may be a field reference (qualified name) or
   * a value literal.
   */
  override def visitTransformArgument(ctx: TransformArgumentContext): V2Expression = {
    withOrigin(ctx) {
      val reference = Option(ctx.qualifiedName)
          .map(typedVisit[Seq[String]])
          .map(FieldReference(_))
      val literal = Option(ctx.constant)
          .map(typedVisit[Literal])
          .map(lit => LiteralValue(lit.value, lit.dataType))
      reference.orElse(literal)
          .getOrElse(throw new ParseException(s"Invalid transform argument", ctx))
    }
  }

  /**
   * Create a [[CreateNamespaceStatement]] command.
   *
   * For example:
   * {{{
   *   CREATE NAMESPACE [IF NOT EXISTS] ns1.ns2.ns3
   *     create_namespace_clauses;
   *
   *   create_namespace_clauses (order insensitive):
   *     [COMMENT namespace_comment]
   *     [LOCATION path]
   *     [WITH PROPERTIES (key1=val1, key2=val2, ...)]
   * }}}
   */
  override def visitCreateNamespace(ctx: CreateNamespaceContext): LogicalPlan = withOrigin(ctx) {
    checkDuplicateClauses(ctx.COMMENT, "COMMENT", ctx)
    checkDuplicateClauses(ctx.locationSpec, "LOCATION", ctx)
    checkDuplicateClauses(ctx.PROPERTIES, "WITH PROPERTIES", ctx)
    checkDuplicateClauses(ctx.DBPROPERTIES, "WITH DBPROPERTIES", ctx)

    if (!ctx.PROPERTIES.isEmpty && !ctx.DBPROPERTIES.isEmpty) {
      throw new ParseException(s"Either PROPERTIES or DBPROPERTIES is allowed.", ctx)
    }

    var properties = ctx.tablePropertyList.asScala.headOption
      .map(visitPropertyKeyValues)
      .getOrElse(Map.empty)
    Option(ctx.comment).map(string).map {
      properties += CreateNamespaceStatement.COMMENT_PROPERTY_KEY -> _
    }
    ctx.locationSpec.asScala.headOption.map(visitLocationSpec).map {
      properties += CreateNamespaceStatement.LOCATION_PROPERTY_KEY -> _
    }

    CreateNamespaceStatement(
      visitMultipartIdentifier(ctx.multipartIdentifier),
      ctx.EXISTS != null,
      properties)
  }

  /**
   * Create a [[ShowNamespacesStatement]] command.
   */
  override def visitShowNamespaces(ctx: ShowNamespacesContext): LogicalPlan = withOrigin(ctx) {
    if (ctx.DATABASES != null && ctx.multipartIdentifier != null) {
      throw new ParseException(s"FROM/IN operator is not allowed in SHOW DATABASES", ctx)
    }

    ShowNamespacesStatement(
      Option(ctx.multipartIdentifier).map(visitMultipartIdentifier),
      Option(ctx.pattern).map(string))
  }

  /**
   * Create a table, returning a [[CreateTableStatement]] logical plan.
   *
   * Expected format:
   * {{{
   *   CREATE [TEMPORARY] TABLE [IF NOT EXISTS] [db_name.]table_name
   *   USING table_provider
   *   create_table_clauses
   *   [[AS] select_statement];
   *
   *   create_table_clauses (order insensitive):
   *     [OPTIONS table_property_list]
   *     [PARTITIONED BY (col_name, transform(col_name), transform(constant, col_name), ...)]
   *     [CLUSTERED BY (col_name, col_name, ...)
   *       [SORTED BY (col_name [ASC|DESC], ...)]
   *       INTO num_buckets BUCKETS
   *     ]
   *     [LOCATION path]
   *     [COMMENT table_comment]
   *     [TBLPROPERTIES (property_name=property_value, ...)]
   * }}}
   */
  override def visitCreateTable(ctx: CreateTableContext): LogicalPlan = withOrigin(ctx) {
    val (table, temp, ifNotExists, external) = visitCreateTableHeader(ctx.createTableHeader)
    if (external) {
      operationNotAllowed("CREATE EXTERNAL TABLE ... USING", ctx)
    }

    checkDuplicateClauses(ctx.TBLPROPERTIES, "TBLPROPERTIES", ctx)
    checkDuplicateClauses(ctx.OPTIONS, "OPTIONS", ctx)
    checkDuplicateClauses(ctx.PARTITIONED, "PARTITIONED BY", ctx)
    checkDuplicateClauses(ctx.COMMENT, "COMMENT", ctx)
    checkDuplicateClauses(ctx.bucketSpec(), "CLUSTERED BY", ctx)
    checkDuplicateClauses(ctx.locationSpec, "LOCATION", ctx)

    val schema = Option(ctx.colTypeList()).map(createSchema)
    val partitioning: Seq[Transform] =
      Option(ctx.partitioning).map(visitTransformList).getOrElse(Nil)
    val bucketSpec = ctx.bucketSpec().asScala.headOption.map(visitBucketSpec)
    val properties = Option(ctx.tableProps).map(visitPropertyKeyValues).getOrElse(Map.empty)
    val options = Option(ctx.options).map(visitPropertyKeyValues).getOrElse(Map.empty)

    val provider = ctx.tableProvider.qualifiedName.getText
    val location = ctx.locationSpec.asScala.headOption.map(visitLocationSpec)
    val comment = Option(ctx.comment).map(string)

    Option(ctx.query).map(plan) match {
      case Some(_) if temp =>
        operationNotAllowed("CREATE TEMPORARY TABLE ... USING ... AS query", ctx)

      case Some(_) if schema.isDefined =>
        operationNotAllowed(
          "Schema may not be specified in a Create Table As Select (CTAS) statement",
          ctx)

      case Some(query) =>
        CreateTableAsSelectStatement(
          table, query, partitioning, bucketSpec, properties, provider, options, location, comment,
          ifNotExists = ifNotExists)

      case None if temp =>
        // CREATE TEMPORARY TABLE ... USING ... is not supported by the catalyst parser.
        // Use CREATE TEMPORARY VIEW ... USING ... instead.
        operationNotAllowed("CREATE TEMPORARY TABLE IF NOT EXISTS", ctx)

      case _ =>
        CreateTableStatement(table, schema.getOrElse(new StructType), partitioning, bucketSpec,
          properties, provider, options, location, comment, ifNotExists = ifNotExists)
    }
  }

  /**
   * Replace a table, returning a [[ReplaceTableStatement]] logical plan.
   *
   * Expected format:
   * {{{
   *   [CREATE OR] REPLACE TABLE [db_name.]table_name
   *   USING table_provider
   *   replace_table_clauses
   *   [[AS] select_statement];
   *
   *   replace_table_clauses (order insensitive):
   *     [OPTIONS table_property_list]
   *     [PARTITIONED BY (col_name, transform(col_name), transform(constant, col_name), ...)]
   *     [CLUSTERED BY (col_name, col_name, ...)
   *       [SORTED BY (col_name [ASC|DESC], ...)]
   *       INTO num_buckets BUCKETS
   *     ]
   *     [LOCATION path]
   *     [COMMENT table_comment]
   *     [TBLPROPERTIES (property_name=property_value, ...)]
   * }}}
   */
  override def visitReplaceTable(ctx: ReplaceTableContext): LogicalPlan = withOrigin(ctx) {
    val (table, _, ifNotExists, external) = visitReplaceTableHeader(ctx.replaceTableHeader)
    if (external) {
      operationNotAllowed("REPLACE EXTERNAL TABLE ... USING", ctx)
    }

    checkDuplicateClauses(ctx.TBLPROPERTIES, "TBLPROPERTIES", ctx)
    checkDuplicateClauses(ctx.OPTIONS, "OPTIONS", ctx)
    checkDuplicateClauses(ctx.PARTITIONED, "PARTITIONED BY", ctx)
    checkDuplicateClauses(ctx.COMMENT, "COMMENT", ctx)
    checkDuplicateClauses(ctx.bucketSpec(), "CLUSTERED BY", ctx)
    checkDuplicateClauses(ctx.locationSpec, "LOCATION", ctx)

    val schema = Option(ctx.colTypeList()).map(createSchema)
    val partitioning: Seq[Transform] =
      Option(ctx.partitioning).map(visitTransformList).getOrElse(Nil)
    val bucketSpec = ctx.bucketSpec().asScala.headOption.map(visitBucketSpec)
    val properties = Option(ctx.tableProps).map(visitPropertyKeyValues).getOrElse(Map.empty)
    val options = Option(ctx.options).map(visitPropertyKeyValues).getOrElse(Map.empty)

    val provider = ctx.tableProvider.qualifiedName.getText
    val location = ctx.locationSpec.asScala.headOption.map(visitLocationSpec)
    val comment = Option(ctx.comment).map(string)
    val orCreate = ctx.replaceTableHeader().CREATE() != null

    Option(ctx.query).map(plan) match {
      case Some(_) if schema.isDefined =>
        operationNotAllowed(
          "Schema may not be specified in a Replace Table As Select (RTAS) statement",
          ctx)

      case Some(query) =>
        ReplaceTableAsSelectStatement(table, query, partitioning, bucketSpec, properties,
          provider, options, location, comment, orCreate = orCreate)

      case _ =>
        ReplaceTableStatement(table, schema.getOrElse(new StructType), partitioning,
          bucketSpec, properties, provider, options, location, comment, orCreate = orCreate)
    }
  }

  /**
   * Create a [[DropTableStatement]] command.
   */
  override def visitDropTable(ctx: DropTableContext): LogicalPlan = withOrigin(ctx) {
    DropTableStatement(
      visitMultipartIdentifier(ctx.multipartIdentifier()),
      ctx.EXISTS != null,
      ctx.PURGE != null)
  }

  /**
   * Create a [[DropViewStatement]] command.
   */
  override def visitDropView(ctx: DropViewContext): AnyRef = withOrigin(ctx) {
    DropViewStatement(
      visitMultipartIdentifier(ctx.multipartIdentifier()),
      ctx.EXISTS != null)
  }

  /**
   * Create a [[UseStatement]] logical plan.
   */
  override def visitUse(ctx: UseContext): LogicalPlan = withOrigin(ctx) {
    val nameParts = visitMultipartIdentifier(ctx.multipartIdentifier)
    UseStatement(ctx.NAMESPACE != null, nameParts)
  }

  /**
   * Create a [[ShowTablesStatement]] command.
   */
  override def visitShowTables(ctx: ShowTablesContext): LogicalPlan = withOrigin(ctx) {
    ShowTablesStatement(
      Option(ctx.multipartIdentifier).map(visitMultipartIdentifier),
      Option(ctx.pattern).map(string))
  }

  /**
   * Parse new column info from ADD COLUMN into a QualifiedColType.
   */
  override def visitQualifiedColTypeWithPosition(
      ctx: QualifiedColTypeWithPositionContext): QualifiedColType = withOrigin(ctx) {
    if (ctx.colPosition != null) {
      operationNotAllowed("ALTER TABLE table ADD COLUMN ... FIRST | AFTER otherCol", ctx)
    }

    QualifiedColType(
      typedVisit[Seq[String]](ctx.name),
      typedVisit[DataType](ctx.dataType),
      Option(ctx.comment).map(string))
  }

  /**
   * Parse a [[AlterTableAddColumnsStatement]] command.
   *
   * For example:
   * {{{
   *   ALTER TABLE table1
   *   ADD COLUMNS (col_name data_type [COMMENT col_comment], ...);
   * }}}
   */
  override def visitAddTableColumns(ctx: AddTableColumnsContext): LogicalPlan = withOrigin(ctx) {
    AlterTableAddColumnsStatement(
      visitMultipartIdentifier(ctx.multipartIdentifier),
      ctx.columns.qualifiedColTypeWithPosition.asScala.map(typedVisit[QualifiedColType])
    )
  }

  /**
   * Parse a [[AlterTableRenameColumnStatement]] command.
   *
   * For example:
   * {{{
   *   ALTER TABLE table1 RENAME COLUMN a.b.c TO x
   * }}}
   */
  override def visitRenameTableColumn(
      ctx: RenameTableColumnContext): LogicalPlan = withOrigin(ctx) {
    AlterTableRenameColumnStatement(
      visitMultipartIdentifier(ctx.multipartIdentifier),
      ctx.from.identifier.asScala.map(_.getText),
      ctx.to.getText)
  }

  /**
   * Parse a [[AlterTableAlterColumnStatement]] command.
   *
   * For example:
   * {{{
   *   ALTER TABLE table1 ALTER COLUMN a.b.c TYPE bigint
   *   ALTER TABLE table1 ALTER COLUMN a.b.c TYPE bigint COMMENT 'new comment'
   *   ALTER TABLE table1 ALTER COLUMN a.b.c COMMENT 'new comment'
   * }}}
   */
  override def visitAlterTableColumn(
      ctx: AlterTableColumnContext): LogicalPlan = withOrigin(ctx) {
    val verb = if (ctx.CHANGE != null) "CHANGE" else "ALTER"
    if (ctx.colPosition != null) {
      operationNotAllowed(s"ALTER TABLE table $verb COLUMN ... FIRST | AFTER otherCol", ctx)
    }

    if (ctx.dataType == null && ctx.comment == null) {
      operationNotAllowed(s"ALTER TABLE table $verb COLUMN requires a TYPE or a COMMENT", ctx)
    }

    AlterTableAlterColumnStatement(
      visitMultipartIdentifier(ctx.multipartIdentifier),
      typedVisit[Seq[String]](ctx.qualifiedName),
      Option(ctx.dataType).map(typedVisit[DataType]),
      Option(ctx.comment).map(string))
  }

  /**
   * Parse a [[AlterTableDropColumnsStatement]] command.
   *
   * For example:
   * {{{
   *   ALTER TABLE table1 DROP COLUMN a.b.c
   *   ALTER TABLE table1 DROP COLUMNS a.b.c, x, y
   * }}}
   */
  override def visitDropTableColumns(
      ctx: DropTableColumnsContext): LogicalPlan = withOrigin(ctx) {
    val columnsToDrop = ctx.columns.qualifiedName.asScala.map(typedVisit[Seq[String]])
    AlterTableDropColumnsStatement(
      visitMultipartIdentifier(ctx.multipartIdentifier),
      columnsToDrop)
  }

  /**
   * Parse [[AlterViewSetPropertiesStatement]] or [[AlterTableSetPropertiesStatement]] commands.
   *
   * For example:
   * {{{
   *   ALTER TABLE table SET TBLPROPERTIES ('comment' = new_comment);
   *   ALTER VIEW view SET TBLPROPERTIES ('comment' = new_comment);
   * }}}
   */
  override def visitSetTableProperties(
      ctx: SetTablePropertiesContext): LogicalPlan = withOrigin(ctx) {
    val identifier = visitMultipartIdentifier(ctx.multipartIdentifier)
    val properties = visitPropertyKeyValues(ctx.tablePropertyList)
    if (ctx.VIEW != null) {
      AlterViewSetPropertiesStatement(identifier, properties)
    } else {
      AlterTableSetPropertiesStatement(identifier, properties)
    }
  }

  /**
   * Parse [[AlterViewUnsetPropertiesStatement]] or [[AlterTableUnsetPropertiesStatement]] commands.
   *
   * For example:
   * {{{
   *   ALTER TABLE table UNSET TBLPROPERTIES [IF EXISTS] ('comment', 'key');
   *   ALTER VIEW view UNSET TBLPROPERTIES [IF EXISTS] ('comment', 'key');
   * }}}
   */
  override def visitUnsetTableProperties(
      ctx: UnsetTablePropertiesContext): LogicalPlan = withOrigin(ctx) {
    val identifier = visitMultipartIdentifier(ctx.multipartIdentifier)
    val properties = visitPropertyKeys(ctx.tablePropertyList)
    val ifExists = ctx.EXISTS != null
    if (ctx.VIEW != null) {
      AlterViewUnsetPropertiesStatement(identifier, properties, ifExists)
    } else {
      AlterTableUnsetPropertiesStatement(identifier, properties, ifExists)
    }
  }

  /**
   * Create an [[AlterTableSetLocationStatement]] command.
   *
   * For example:
   * {{{
   *   ALTER TABLE table SET LOCATION "loc";
   * }}}
   */
  override def visitSetTableLocation(ctx: SetTableLocationContext): LogicalPlan = withOrigin(ctx) {
    AlterTableSetLocationStatement(
      visitMultipartIdentifier(ctx.multipartIdentifier),
      visitLocationSpec(ctx.locationSpec))
  }

  /**
   * Create a [[DescribeColumnStatement]] or [[DescribeTableStatement]] commands.
   */
  override def visitDescribeTable(ctx: DescribeTableContext): LogicalPlan = withOrigin(ctx) {
    val isExtended = ctx.EXTENDED != null || ctx.FORMATTED != null
    if (ctx.describeColName != null) {
      if (ctx.partitionSpec != null) {
        throw new ParseException("DESC TABLE COLUMN for a specific partition is not supported", ctx)
      } else {
        DescribeColumnStatement(
          visitMultipartIdentifier(ctx.multipartIdentifier()),
          ctx.describeColName.nameParts.asScala.map(_.getText),
          isExtended)
      }
    } else {
      val partitionSpec = if (ctx.partitionSpec != null) {
        // According to the syntax, visitPartitionSpec returns `Map[String, Option[String]]`.
        visitPartitionSpec(ctx.partitionSpec).map {
          case (key, Some(value)) => key -> value
          case (key, _) =>
            throw new ParseException(s"PARTITION specification is incomplete: `$key`", ctx)
        }
      } else {
        Map.empty[String, String]
      }
      DescribeTableStatement(
        visitMultipartIdentifier(ctx.multipartIdentifier()),
        partitionSpec,
        isExtended)
    }
  }

  /**
   * Create an [[AnalyzeTableStatement]], or an [[AnalyzeColumnStatement]].
   * Example SQL for analyzing a table or a set of partitions :
   * {{{
   *   ANALYZE TABLE multi_part_name [PARTITION (partcol1[=val1], partcol2[=val2], ...)]
   *   COMPUTE STATISTICS [NOSCAN];
   * }}}
   *
   * Example SQL for analyzing columns :
   * {{{
   *   ANALYZE TABLE multi_part_name COMPUTE STATISTICS FOR COLUMNS column1, column2;
   * }}}
   *
   * Example SQL for analyzing all columns of a table:
   * {{{
   *   ANALYZE TABLE multi_part_name COMPUTE STATISTICS FOR ALL COLUMNS;
   * }}}
   */
  override def visitAnalyze(ctx: AnalyzeContext): LogicalPlan = withOrigin(ctx) {
    def checkPartitionSpec(): Unit = {
      if (ctx.partitionSpec != null) {
        logWarning("Partition specification is ignored when collecting column statistics: " +
          ctx.partitionSpec.getText)
      }
    }
    if (ctx.identifier != null &&
        ctx.identifier.getText.toLowerCase(Locale.ROOT) != "noscan") {
      throw new ParseException(s"Expected `NOSCAN` instead of `${ctx.identifier.getText}`", ctx)
    }

    val tableName = visitMultipartIdentifier(ctx.multipartIdentifier())
    if (ctx.ALL() != null) {
      checkPartitionSpec()
      AnalyzeColumnStatement(tableName, None, allColumns = true)
    } else if (ctx.identifierSeq() == null) {
      val partitionSpec = if (ctx.partitionSpec != null) {
        visitPartitionSpec(ctx.partitionSpec)
      } else {
        Map.empty[String, Option[String]]
      }
      AnalyzeTableStatement(tableName, partitionSpec, noScan = ctx.identifier != null)
    } else {
      checkPartitionSpec()
      AnalyzeColumnStatement(
        tableName, Option(visitIdentifierSeq(ctx.identifierSeq())), allColumns = false)
    }
  }

  /**
   * Create a [[RepairTableStatement]].
   *
   * For example:
   * {{{
   *   MSCK REPAIR TABLE multi_part_name
   * }}}
   */
  override def visitRepairTable(ctx: RepairTableContext): LogicalPlan = withOrigin(ctx) {
    RepairTableStatement(visitMultipartIdentifier(ctx.multipartIdentifier()))
  }

  /**
<<<<<<< HEAD
   * Creates a [[ShowCreateTableStatement]]
   */
  override def visitShowCreateTable(ctx: ShowCreateTableContext): LogicalPlan = withOrigin(ctx) {
    ShowCreateTableStatement(visitMultipartIdentifier(ctx.multipartIdentifier()))
=======
   * Create a [[TruncateTableStatement]] command.
   *
   * For example:
   * {{{
   *   TRUNCATE TABLE multi_part_name [PARTITION (partcol1=val1, partcol2=val2 ...)]
   * }}}
   */
  override def visitTruncateTable(ctx: TruncateTableContext): LogicalPlan = withOrigin(ctx) {
    TruncateTableStatement(
      visitMultipartIdentifier(ctx.multipartIdentifier),
      Option(ctx.partitionSpec).map(visitNonOptionalPartitionSpec))
  }

  /**
   * A command for users to list the partition names of a table. If partition spec is specified,
   * partitions that match the spec are returned. Otherwise an empty result set is returned.
   *
   * This function creates a [[ShowPartitionsStatement]] logical plan
   *
   * The syntax of using this command in SQL is:
   * {{{
   *   SHOW PARTITIONS multi_part_name [partition_spec];
   * }}}
   */
  override def visitShowPartitions(ctx: ShowPartitionsContext): LogicalPlan = withOrigin(ctx) {
    val table = visitMultipartIdentifier(ctx.multipartIdentifier)
    val partitionKeys = Option(ctx.partitionSpec).map(visitNonOptionalPartitionSpec)
    ShowPartitionsStatement(table, partitionKeys)
  }

  /**
   * Create a [[RefreshTableStatement]].
   *
   * For example:
   * {{{
   *   REFRESH TABLE multi_part_name
   * }}}
   */
  override def visitRefreshTable(ctx: RefreshTableContext): LogicalPlan = withOrigin(ctx) {
    RefreshTableStatement(visitMultipartIdentifier(ctx.multipartIdentifier()))
>>>>>>> b91356e4
  }
}<|MERGE_RESOLUTION|>--- conflicted
+++ resolved
@@ -2770,12 +2770,13 @@
   }
 
   /**
-<<<<<<< HEAD
    * Creates a [[ShowCreateTableStatement]]
    */
   override def visitShowCreateTable(ctx: ShowCreateTableContext): LogicalPlan = withOrigin(ctx) {
     ShowCreateTableStatement(visitMultipartIdentifier(ctx.multipartIdentifier()))
-=======
+  }
+
+  /**
    * Create a [[TruncateTableStatement]] command.
    *
    * For example:
@@ -2816,6 +2817,5 @@
    */
   override def visitRefreshTable(ctx: RefreshTableContext): LogicalPlan = withOrigin(ctx) {
     RefreshTableStatement(visitMultipartIdentifier(ctx.multipartIdentifier()))
->>>>>>> b91356e4
   }
 }