/*
 * Licensed to the Apache Software Foundation (ASF) under one or more
 * contributor license agreements.  See the NOTICE file distributed with
 * this work for additional information regarding copyright ownership.
 * The ASF licenses this file to You under the Apache License, Version 2.0
 * (the "License"); you may not use this file except in compliance with
 * the License.  You may obtain a copy of the License at
 *
 *    http://www.apache.org/licenses/LICENSE-2.0
 *
 * Unless required by applicable law or agreed to in writing, software
 * distributed under the License is distributed on an "AS IS" BASIS,
 * WITHOUT WARRANTIES OR CONDITIONS OF ANY KIND, either express or implied.
 * See the License for the specific language governing permissions and
 * limitations under the License.
 */

package org.apache.spark.sql.catalyst.parser

import java.util.Locale
import java.util.concurrent.TimeUnit

import scala.collection.mutable.{ArrayBuffer, ListBuffer, Set}
import scala.jdk.CollectionConverters._
import scala.util.{Left, Right}

import org.antlr.v4.runtime.{ParserRuleContext, RuleContext, Token}
import org.antlr.v4.runtime.misc.Interval
import org.antlr.v4.runtime.tree.{ParseTree, RuleNode, TerminalNode}

import org.apache.spark.{SparkArithmeticException, SparkException, SparkIllegalArgumentException, SparkThrowable}
import org.apache.spark.internal.{Logging, MDC}
import org.apache.spark.internal.LogKeys.PARTITION_SPECIFICATION
import org.apache.spark.sql.catalyst.{EvaluateUnresolvedInlineTable, FunctionIdentifier, SQLConfHelper, TableIdentifier}
import org.apache.spark.sql.catalyst.analysis._
import org.apache.spark.sql.catalyst.analysis.FunctionRegistry.FUNC_ALIAS
import org.apache.spark.sql.catalyst.catalog.{BucketSpec, CatalogStorageFormat, ClusterBySpec}
import org.apache.spark.sql.catalyst.expressions._
import org.apache.spark.sql.catalyst.expressions.aggregate.{AnyValue, First, Last}
import org.apache.spark.sql.catalyst.parser.SqlBaseParser._
import org.apache.spark.sql.catalyst.plans._
import org.apache.spark.sql.catalyst.plans.logical._
import org.apache.spark.sql.catalyst.trees.CurrentOrigin
import org.apache.spark.sql.catalyst.trees.TreePattern.PARAMETER
import org.apache.spark.sql.catalyst.types.DataTypeUtils
import org.apache.spark.sql.catalyst.util.{CharVarcharUtils, DateTimeUtils, IntervalUtils}
import org.apache.spark.sql.catalyst.util.DateTimeUtils.{convertSpecialDate, convertSpecialTimestamp, convertSpecialTimestampNTZ, getZoneId, stringToDate, stringToTimestamp, stringToTimestampWithoutTimeZone}
import org.apache.spark.sql.connector.catalog.{CatalogV2Util, SupportsNamespaces, TableCatalog, TableWritePrivilege}
import org.apache.spark.sql.connector.catalog.TableChange.ColumnPosition
import org.apache.spark.sql.connector.expressions.{ApplyTransform, BucketTransform, DaysTransform, Expression => V2Expression, FieldReference, HoursTransform, IdentityTransform, LiteralValue, MonthsTransform, Transform, YearsTransform}
import org.apache.spark.sql.errors.{DataTypeErrorsBase, QueryCompilationErrors, QueryParsingErrors, SqlScriptingErrors}
import org.apache.spark.sql.internal.SQLConf
import org.apache.spark.sql.internal.SQLConf.LEGACY_BANG_EQUALS_NOT
import org.apache.spark.sql.types._
import org.apache.spark.sql.util.CaseInsensitiveStringMap
import org.apache.spark.unsafe.types.{CalendarInterval, UTF8String}
import org.apache.spark.util.ArrayImplicits._
import org.apache.spark.util.random.RandomSampler

/**
 * The AstBuilder converts an ANTLR4 ParseTree into a catalyst Expression, LogicalPlan or
 * TableIdentifier.
 */
class AstBuilder extends DataTypeAstBuilder
  with SQLConfHelper with Logging with DataTypeErrorsBase {
  import org.apache.spark.sql.connector.catalog.CatalogV2Implicits._
  import ParserUtils._

  protected def withIdentClause(
      ctx: IdentifierReferenceContext,
      builder: Seq[String] => LogicalPlan): LogicalPlan = {
    val exprCtx = ctx.expression
    if (exprCtx != null) {
      PlanWithUnresolvedIdentifier(withOrigin(exprCtx) { expression(exprCtx) }, Nil,
        (ident, _) => builder(ident))
    } else {
      builder.apply(visitMultipartIdentifier(ctx.multipartIdentifier))
    }
  }

  protected def withIdentClause(
      ctx: IdentifierReferenceContext,
      otherPlans: Seq[LogicalPlan],
      builder: (Seq[String], Seq[LogicalPlan]) => LogicalPlan): LogicalPlan = {
    val exprCtx = ctx.expression
    if (exprCtx != null) {
      PlanWithUnresolvedIdentifier(withOrigin(exprCtx) { expression(exprCtx) }, otherPlans, builder)
    } else {
      builder.apply(visitMultipartIdentifier(ctx.multipartIdentifier), otherPlans)
    }
  }

  protected def withFuncIdentClause(
      ctx: FunctionNameContext,
      otherPlans: Seq[LogicalPlan],
      builder: (Seq[String], Seq[LogicalPlan]) => LogicalPlan): LogicalPlan = {
    val exprCtx = ctx.expression
    if (exprCtx != null) {
      PlanWithUnresolvedIdentifier(withOrigin(exprCtx) { expression(exprCtx) }, otherPlans, builder)
    } else {
      builder.apply(getFunctionMultiparts(ctx), otherPlans)
    }
  }

  protected def withFuncIdentClause(
      ctx: FunctionNameContext,
      otherExprs: Seq[Expression],
      builder: (Seq[String], Seq[Expression]) => Expression): Expression = {
    val exprCtx = ctx.expression
    if (exprCtx != null) {
      ExpressionWithUnresolvedIdentifier(
        withOrigin(exprCtx) { expression(exprCtx) },
        otherExprs,
        builder)
    } else {
      builder.apply(getFunctionMultiparts(ctx), otherExprs)
    }
  }

  /**
   * Override the default behavior for all visit methods. This will only return a non-null result
   * when the context has only one child. This is done because there is no generic method to
   * combine the results of the context children. In all other cases null is returned.
   */
  override def visitChildren(node: RuleNode): AnyRef = {
    if (node.getChildCount == 1) {
      node.getChild(0).accept(this)
    } else {
      null
    }
  }

  override def visitCompoundOrSingleStatement(
      ctx: CompoundOrSingleStatementContext): CompoundBody = withOrigin(ctx) {
    Option(ctx.singleCompoundStatement()).map { s =>
      visit(s).asInstanceOf[CompoundBody]
    }.getOrElse {
      val logicalPlan = visitSingleStatement(ctx.singleStatement())
      CompoundBody(Seq(SingleStatement(parsedPlan = logicalPlan)),
        Some(java.util.UUID.randomUUID.toString.toLowerCase(Locale.ROOT)))
    }
  }

  override def visitSingleCompoundStatement(ctx: SingleCompoundStatementContext): CompoundBody = {
    visit(ctx.beginEndCompoundBlock()).asInstanceOf[CompoundBody]
  }

  private def visitCompoundBodyImpl(
      ctx: CompoundBodyContext,
      label: Option[String],
      allowVarDeclare: Boolean): CompoundBody = {
    val buff = ListBuffer[CompoundPlanStatement]()
    ctx.compoundStatements.forEach(compoundStatement => {
      buff += visit(compoundStatement).asInstanceOf[CompoundPlanStatement]
    })

    val compoundStatements = buff.toList

    val candidates = if (allowVarDeclare) {
      compoundStatements.dropWhile {
        case SingleStatement(_: CreateVariable) => true
        case _ => false
      }
    } else {
      compoundStatements
    }

    val declareVarStatement = candidates.collectFirst {
      case SingleStatement(c: CreateVariable) => c
    }

    declareVarStatement match {
      case Some(c: CreateVariable) =>
        if (allowVarDeclare) {
          throw SqlScriptingErrors.variableDeclarationOnlyAtBeginning(
            c.origin, c.name.asInstanceOf[UnresolvedIdentifier].nameParts)
        } else {
          throw SqlScriptingErrors.variableDeclarationNotAllowedInScope(
            c.origin, c.name.asInstanceOf[UnresolvedIdentifier].nameParts)
        }
      case _ =>
    }

    CompoundBody(buff.toSeq, label)
  }


  private def generateLabelText(
      beginLabelCtx: Option[BeginLabelContext],
      endLabelCtx: Option[EndLabelContext]): String = {

    (beginLabelCtx, endLabelCtx) match {
      case (Some(bl: BeginLabelContext), Some(el: EndLabelContext))
        if bl.multipartIdentifier().getText.nonEmpty &&
          bl.multipartIdentifier().getText.toLowerCase(Locale.ROOT) !=
            el.multipartIdentifier().getText.toLowerCase(Locale.ROOT) =>
        withOrigin(bl) {
          throw SqlScriptingErrors.labelsMismatch(
            CurrentOrigin.get,
            bl.multipartIdentifier().getText,
            el.multipartIdentifier().getText)
        }
      case (None, Some(el: EndLabelContext)) =>
        withOrigin(el) {
          throw SqlScriptingErrors.endLabelWithoutBeginLabel(
            CurrentOrigin.get, el.multipartIdentifier().getText)
        }
      case _ =>
    }

    beginLabelCtx.map(_.multipartIdentifier().getText)
      .getOrElse(java.util.UUID.randomUUID.toString).toLowerCase(Locale.ROOT)
  }

  override def visitBeginEndCompoundBlock(ctx: BeginEndCompoundBlockContext): CompoundBody = {
    val labelText = generateLabelText(Option(ctx.beginLabel()), Option(ctx.endLabel()))
    visitCompoundBodyImpl(ctx.compoundBody(), Some(labelText), allowVarDeclare = true)
  }

  override def visitCompoundBody(ctx: CompoundBodyContext): CompoundBody = {
    visitCompoundBodyImpl(ctx, None, allowVarDeclare = false)
  }

  override def visitCompoundStatement(ctx: CompoundStatementContext): CompoundPlanStatement =
    withOrigin(ctx) {
      Option(ctx.statement().asInstanceOf[ParserRuleContext])
        .orElse(Option(ctx.setStatementWithOptionalVarKeyword().asInstanceOf[ParserRuleContext]))
        .map { s =>
          SingleStatement(parsedPlan = visit(s).asInstanceOf[LogicalPlan])
        }.getOrElse {
          visitChildren(ctx).asInstanceOf[CompoundPlanStatement]
        }
    }

  override def visitIfElseStatement(ctx: IfElseStatementContext): IfElseStatement = {
    IfElseStatement(
      conditions = ctx.booleanExpression().asScala.toList.map(boolExpr => withOrigin(boolExpr) {
        SingleStatement(
          Project(
            Seq(Alias(expression(boolExpr), "condition")()),
            OneRowRelation()))
      }),
      conditionalBodies = ctx.conditionalBodies.asScala.toList.map(body => visitCompoundBody(body)),
      elseBody = Option(ctx.elseBody).map(body => visitCompoundBody(body))
    )
  }

  override def visitWhileStatement(ctx: WhileStatementContext): WhileStatement = {
    val labelText = generateLabelText(Option(ctx.beginLabel()), Option(ctx.endLabel()))
    val boolExpr = ctx.booleanExpression()

    val condition = withOrigin(boolExpr) {
      SingleStatement(
        Project(
          Seq(Alias(expression(boolExpr), "condition")()),
          OneRowRelation()))}
    val body = visitCompoundBody(ctx.compoundBody())

    WhileStatement(condition, body, Some(labelText))
  }

  override def visitSearchedCaseStatement(ctx: SearchedCaseStatementContext): CaseStatement = {
    val conditions = ctx.conditions.asScala.toList.map(boolExpr => withOrigin(boolExpr) {
      SingleStatement(
        Project(
          Seq(Alias(expression(boolExpr), "condition")()),
          OneRowRelation()))
    })
    val conditionalBodies =
      ctx.conditionalBodies.asScala.toList.map(body => visitCompoundBody(body))

    if (conditions.length != conditionalBodies.length) {
      throw SparkException.internalError(
        s"Mismatched number of conditions ${conditions.length} and condition bodies" +
          s" ${conditionalBodies.length} in case statement")
    }

    CaseStatement(
      conditions = conditions,
      conditionalBodies = conditionalBodies,
      elseBody = Option(ctx.elseBody).map(body => visitCompoundBody(body)))
  }

  override def visitSimpleCaseStatement(ctx: SimpleCaseStatementContext): CaseStatement = {
    // uses EqualTo to compare the case variable(the main case expression)
    // to the WHEN clause expressions
    val conditions = ctx.conditionExpressions.asScala.toList.map(expr => withOrigin(expr) {
      SingleStatement(
        Project(
          Seq(Alias(EqualTo(expression(ctx.caseVariable), expression(expr)), "condition")()),
          OneRowRelation()))
    })
    val conditionalBodies =
      ctx.conditionalBodies.asScala.toList.map(body => visitCompoundBody(body))

    if (conditions.length != conditionalBodies.length) {
      throw SparkException.internalError(
        s"Mismatched number of conditions ${conditions.length} and condition bodies" +
          s" ${conditionalBodies.length} in case statement")
    }

    CaseStatement(
      conditions = conditions,
      conditionalBodies = conditionalBodies,
      elseBody = Option(ctx.elseBody).map(body => visitCompoundBody(body)))
  }

  override def visitRepeatStatement(ctx: RepeatStatementContext): RepeatStatement = {
    val labelText = generateLabelText(Option(ctx.beginLabel()), Option(ctx.endLabel()))
    val boolExpr = ctx.booleanExpression()

    val condition = withOrigin(boolExpr) {
      SingleStatement(
        Project(
          Seq(Alias(expression(boolExpr), "condition")()),
          OneRowRelation()))}
    val body = visitCompoundBody(ctx.compoundBody())

    RepeatStatement(condition, body, Some(labelText))
  }

  private def leaveOrIterateContextHasLabel(
      ctx: RuleContext, label: String, isIterate: Boolean): Boolean = {
    ctx match {
      case c: BeginEndCompoundBlockContext
        if Option(c.beginLabel()).isDefined &&
          c.beginLabel().multipartIdentifier().getText.toLowerCase(Locale.ROOT).equals(label) =>
        if (isIterate) {
          throw SqlScriptingErrors.invalidIterateLabelUsageForCompound(CurrentOrigin.get, label)
        }
        true
      case c: WhileStatementContext
        if Option(c.beginLabel()).isDefined &&
          c.beginLabel().multipartIdentifier().getText.toLowerCase(Locale.ROOT).equals(label)
        => true
      case c: RepeatStatementContext
        if Option(c.beginLabel()).isDefined &&
          c.beginLabel().multipartIdentifier().getText.toLowerCase(Locale.ROOT).equals(label)
        => true
      case c: LoopStatementContext
        if Option(c.beginLabel()).isDefined &&
          c.beginLabel().multipartIdentifier().getText.toLowerCase(Locale.ROOT).equals(label)
        => true
      case _ => false
    }
  }

  override def visitLeaveStatement(ctx: LeaveStatementContext): LeaveStatement =
    withOrigin(ctx) {
      val labelText = ctx.multipartIdentifier().getText.toLowerCase(Locale.ROOT)
      var parentCtx = ctx.parent

      while (Option(parentCtx).isDefined) {
        if (leaveOrIterateContextHasLabel(parentCtx, labelText, isIterate = false)) {
          return LeaveStatement(labelText)
        }
        parentCtx = parentCtx.parent
      }

      throw SqlScriptingErrors.labelDoesNotExist(
        CurrentOrigin.get, labelText, "LEAVE")
    }

  override def visitIterateStatement(ctx: IterateStatementContext): IterateStatement =
    withOrigin(ctx) {
      val labelText = ctx.multipartIdentifier().getText.toLowerCase(Locale.ROOT)
      var parentCtx = ctx.parent

      while (Option(parentCtx).isDefined) {
        if (leaveOrIterateContextHasLabel(parentCtx, labelText, isIterate = true)) {
          return IterateStatement(labelText)
        }
        parentCtx = parentCtx.parent
      }

      throw SqlScriptingErrors.labelDoesNotExist(
        CurrentOrigin.get, labelText, "ITERATE")
    }

  override def visitLoopStatement(ctx: LoopStatementContext): LoopStatement = {
    val labelText = generateLabelText(Option(ctx.beginLabel()), Option(ctx.endLabel()))
    val body = visitCompoundBody(ctx.compoundBody())

    LoopStatement(body, Some(labelText))
  }

  override def visitSingleStatement(ctx: SingleStatementContext): LogicalPlan = withOrigin(ctx) {
    Option(ctx.statement().asInstanceOf[ParserRuleContext])
      .orElse(Option(ctx.setResetStatement().asInstanceOf[ParserRuleContext]))
      .map { s => visit(s).asInstanceOf[LogicalPlan] }
      .get
  }

  override def visitSingleExpression(ctx: SingleExpressionContext): Expression = withOrigin(ctx) {
    visitNamedExpression(ctx.namedExpression)
  }

  override def visitSingleTableIdentifier(
      ctx: SingleTableIdentifierContext): TableIdentifier = withOrigin(ctx) {
    visitTableIdentifier(ctx.tableIdentifier)
  }

  override def visitSingleFunctionIdentifier(
      ctx: SingleFunctionIdentifierContext): FunctionIdentifier = withOrigin(ctx) {
    visitFunctionIdentifier(ctx.functionIdentifier)
  }

  override def visitSingleMultipartIdentifier(
      ctx: SingleMultipartIdentifierContext): Seq[String] = withOrigin(ctx) {
    visitMultipartIdentifier(ctx.multipartIdentifier)
  }

  override def visitSingleDataType(ctx: SingleDataTypeContext): DataType = withOrigin(ctx) {
    typedVisit[DataType](ctx.dataType)
  }

  override def visitSingleTableSchema(ctx: SingleTableSchemaContext): StructType = {
    val schema = StructType(visitColTypeList(ctx.colTypeList))
    withOrigin(ctx)(schema)
  }

  /* ********************************************************************************************
   * Plan parsing
   * ******************************************************************************************** */
  protected def plan(tree: ParserRuleContext): LogicalPlan = typedVisit(tree)

  /**
   * Create a top-level plan with Common Table Expressions.
   */
  override def visitQuery(ctx: QueryContext): LogicalPlan = withOrigin(ctx) {
    val query = plan(ctx.queryTerm).optionalMap(ctx.queryOrganization)(
      withQueryResultClauses(_, _, forPipeOperators = false))

    // Apply CTEs
    query.optionalMap(ctx.ctes)(withCTE)
  }

  override def visitDmlStatement(ctx: DmlStatementContext): AnyRef = withOrigin(ctx) {
    val dmlStmt = plan(ctx.dmlStatementNoWith)
    // Apply CTEs
    dmlStmt.optionalMap(ctx.ctes)(withCTE)
  }

  private def withCTE(ctx: CtesContext, plan: LogicalPlan): LogicalPlan = {
    val ctes = ctx.namedQuery.asScala.map { nCtx =>
      val namedQuery = visitNamedQuery(nCtx)
      (namedQuery.alias, namedQuery)
    }
    // Check for duplicate names.
    val duplicates = ctes.groupBy(_._1).filter(_._2.size > 1).keys
    if (duplicates.nonEmpty) {
      throw QueryParsingErrors.duplicateCteDefinitionNamesError(
        duplicates.mkString("'", "', '", "'"), ctx)
    }
    UnresolvedWith(plan, ctes.toSeq)
  }

  /**
   * Create a logical query plan for a hive-style FROM statement body.
   */
  private def withFromStatementBody(
      ctx: FromStatementBodyContext, plan: LogicalPlan): LogicalPlan = withOrigin(ctx) {
    // two cases for transforms and selects
    if (ctx.transformClause != null) {
      withTransformQuerySpecification(
        ctx,
        ctx.transformClause,
        ctx.lateralView,
        ctx.whereClause,
        ctx.aggregationClause,
        ctx.havingClause,
        ctx.windowClause,
        plan
      )
    } else {
      withSelectQuerySpecification(
        ctx,
        ctx.selectClause,
        ctx.lateralView,
        ctx.whereClause,
        ctx.aggregationClause,
        ctx.havingClause,
        ctx.windowClause,
        plan,
        isPipeOperatorSelect = false
      )
    }
  }

  override def visitFromStatement(ctx: FromStatementContext): LogicalPlan = withOrigin(ctx) {
    val from = visitFromClause(ctx.fromClause)
    val selects = ctx.fromStatementBody.asScala.map { body =>
      withFromStatementBody(body, from).
        // Add organization statements.
        optionalMap(body.queryOrganization)(withQueryResultClauses(_, _, forPipeOperators = false))
    }
    // If there are multiple SELECT just UNION them together into one query.
    if (selects.length == 1) {
      selects.head
    } else {
      Union(selects.toSeq)
    }
  }

  /**
   * Create a named logical plan.
   *
   * This is only used for Common Table Expressions.
   */
  override def visitNamedQuery(ctx: NamedQueryContext): SubqueryAlias = withOrigin(ctx) {
    val subQuery: LogicalPlan = plan(ctx.query).optionalMap(ctx.columnAliases)(
      (columnAliases, plan) =>
        UnresolvedSubqueryColumnAliases(visitIdentifierList(columnAliases), plan)
    )
    SubqueryAlias(ctx.name.getText, subQuery)
  }

  /**
   * Create a logical plan which allows for multiple inserts using one 'from' statement. These
   * queries have the following SQL form:
   * {{{
   *   [WITH cte...]?
   *   FROM src
   *   [INSERT INTO tbl1 SELECT *]+
   * }}}
   * For example:
   * {{{
   *   FROM db.tbl1 A
   *   INSERT INTO dbo.tbl1 SELECT * WHERE A.value = 10 LIMIT 5
   *   INSERT INTO dbo.tbl2 SELECT * WHERE A.value = 12
   * }}}
   * This (Hive) feature cannot be combined with set-operators.
   */
  override def visitMultiInsertQuery(ctx: MultiInsertQueryContext): LogicalPlan = withOrigin(ctx) {
    val from = visitFromClause(ctx.fromClause)

    // Build the insert clauses.
    val inserts = ctx.multiInsertQueryBody.asScala.map { body =>
      withInsertInto(body.insertInto,
        withFromStatementBody(body.fromStatementBody, from).
          optionalMap(body.fromStatementBody.queryOrganization)(
            withQueryResultClauses(_, _, forPipeOperators = false)))
    }

    // If there are multiple INSERTS just UNION them together into one query.
    if (inserts.length == 1) {
      inserts.head
    } else {
      Union(inserts.toSeq)
    }
  }

  /**
   * Create a logical plan for a regular (single-insert) query.
   */
  override def visitSingleInsertQuery(
      ctx: SingleInsertQueryContext): LogicalPlan = withOrigin(ctx) {
    withInsertInto(ctx.insertInto(), visitQuery(ctx.query))
  }

  /**
   * Parameters used for writing query to a table:
   *   (table ident, options, tableColumnList, partitionKeys, ifPartitionNotExists, byName).
   */
  type InsertTableParams =
    (IdentifierReferenceContext, Option[OptionsClauseContext], Seq[String],
      Map[String, Option[String]], Boolean, Boolean)

  /**
   * Parameters used for writing query to a directory: (isLocal, CatalogStorageFormat, provider).
   */
  type InsertDirParams = (Boolean, CatalogStorageFormat, Option[String])

  /**
   * Add an
   * {{{
   *   INSERT OVERWRITE TABLE tableIdentifier [partitionSpec [IF NOT EXISTS]]? [identifierList]
   *   INSERT INTO [TABLE] tableIdentifier [partitionSpec] ([BY NAME] | [identifierList])
   *   INSERT INTO [TABLE] tableIdentifier REPLACE whereClause
   *   INSERT OVERWRITE [LOCAL] DIRECTORY STRING [rowFormat] [createFileFormat]
   *   INSERT OVERWRITE [LOCAL] DIRECTORY [STRING] tableProvider [OPTIONS tablePropertyList]
   * }}}
   * operation to logical plan
   */
  private def withInsertInto(
      ctx: InsertIntoContext,
      query: LogicalPlan): LogicalPlan = withOrigin(ctx) {
    ctx match {
      // We cannot push withIdentClause() into the write command because:
      //   1. `PlanWithUnresolvedIdentifier` is not a NamedRelation
      //   2. Write commands do not hold the table logical plan as a child, and we need to add
      //      additional resolution code to resolve identifiers inside the write commands.
      case table: InsertIntoTableContext =>
        val (relationCtx, options, cols, partition, ifPartitionNotExists, byName)
        = visitInsertIntoTable(table)
        withIdentClause(relationCtx, Seq(query), (ident, otherPlans) => {
          InsertIntoStatement(
            createUnresolvedRelation(relationCtx, ident, options, Seq(TableWritePrivilege.INSERT)),
            partition,
            cols,
            otherPlans.head,
            overwrite = false,
            ifPartitionNotExists,
            byName)
        })
      case table: InsertOverwriteTableContext =>
        val (relationCtx, options, cols, partition, ifPartitionNotExists, byName)
        = visitInsertOverwriteTable(table)
        withIdentClause(relationCtx, Seq(query), (ident, otherPlans) => {
          InsertIntoStatement(
            createUnresolvedRelation(relationCtx, ident, options,
              Seq(TableWritePrivilege.INSERT, TableWritePrivilege.DELETE)),
            partition,
            cols,
            otherPlans.head,
            overwrite = true,
            ifPartitionNotExists,
            byName)
        })
      case ctx: InsertIntoReplaceWhereContext =>
        val options = Option(ctx.optionsClause())
        withIdentClause(ctx.identifierReference, Seq(query), (ident, otherPlans) => {
          OverwriteByExpression.byPosition(
            createUnresolvedRelation(ctx.identifierReference, ident, options,
              Seq(TableWritePrivilege.INSERT, TableWritePrivilege.DELETE)),
            otherPlans.head,
            expression(ctx.whereClause().booleanExpression()))
        })
      case dir: InsertOverwriteDirContext =>
        val (isLocal, storage, provider) = visitInsertOverwriteDir(dir)
        InsertIntoDir(isLocal, storage, provider, query, overwrite = true)
      case hiveDir: InsertOverwriteHiveDirContext =>
        val (isLocal, storage, provider) = visitInsertOverwriteHiveDir(hiveDir)
        InsertIntoDir(isLocal, storage, provider, query, overwrite = true)
      case _ =>
        throw QueryParsingErrors.invalidInsertIntoError(ctx)
    }
  }

  /**
   * Add an INSERT INTO TABLE operation to the logical plan.
   */
  override def visitInsertIntoTable(
      ctx: InsertIntoTableContext): InsertTableParams = withOrigin(ctx) {
    val cols = Option(ctx.identifierList()).map(visitIdentifierList).getOrElse(Nil)
    val partitionKeys = Option(ctx.partitionSpec).map(visitPartitionSpec).getOrElse(Map.empty)

    blockBang(ctx.errorCapturingNot())

    if (ctx.EXISTS != null) {
      invalidStatement("INSERT INTO ... IF NOT EXISTS", ctx)
    }

    (ctx.identifierReference, Option(ctx.optionsClause()), cols, partitionKeys, false,
      ctx.NAME() != null)
  }

  /**
   * Add an INSERT OVERWRITE TABLE operation to the logical plan.
   */
  override def visitInsertOverwriteTable(
      ctx: InsertOverwriteTableContext): InsertTableParams = withOrigin(ctx) {
    assert(ctx.OVERWRITE() != null)
    val cols = Option(ctx.identifierList()).map(visitIdentifierList).getOrElse(Nil)
    val partitionKeys = Option(ctx.partitionSpec).map(visitPartitionSpec).getOrElse(Map.empty)

    blockBang(ctx.errorCapturingNot())

    val dynamicPartitionKeys: Map[String, Option[String]] = partitionKeys.filter(_._2.isEmpty)
    if (ctx.EXISTS != null && dynamicPartitionKeys.nonEmpty) {
      operationNotAllowed("IF NOT EXISTS with dynamic partitions: " +
        dynamicPartitionKeys.keys.mkString(", "), ctx)
    }

    (ctx.identifierReference, Option(ctx.optionsClause()), cols, partitionKeys,
      ctx.EXISTS() != null, ctx.NAME() != null)
  }

  /**
   * Write to a directory, returning a [[InsertIntoDir]] logical plan.
   */
  override def visitInsertOverwriteDir(
      ctx: InsertOverwriteDirContext): InsertDirParams = withOrigin(ctx) {
    throw QueryParsingErrors.insertOverwriteDirectoryUnsupportedError()
  }

  /**
   * Write to a directory, returning a [[InsertIntoDir]] logical plan.
   */
  override def visitInsertOverwriteHiveDir(
      ctx: InsertOverwriteHiveDirContext): InsertDirParams = withOrigin(ctx) {
    throw QueryParsingErrors.insertOverwriteDirectoryUnsupportedError()
  }

  private def getTableAliasWithoutColumnAlias(
      ctx: TableAliasContext, op: String): Option[String] = {
    if (ctx == null) {
      None
    } else {
      val ident = ctx.strictIdentifier()
      if (ctx.identifierList() != null) {
        throw QueryParsingErrors.columnAliasInOperationNotAllowedError(op, ctx)
      }
      if (ident != null) Some(ident.getText) else None
    }
  }

  override def visitDeleteFromTable(
      ctx: DeleteFromTableContext): LogicalPlan = withOrigin(ctx) {
    val table = createUnresolvedRelation(
      ctx.identifierReference, writePrivileges = Seq(TableWritePrivilege.DELETE))
    val tableAlias = getTableAliasWithoutColumnAlias(ctx.tableAlias(), "DELETE")
    val aliasedTable = tableAlias.map(SubqueryAlias(_, table)).getOrElse(table)
    val predicate = if (ctx.whereClause() != null) {
      expression(ctx.whereClause().booleanExpression())
    } else {
      Literal.TrueLiteral
    }
    DeleteFromTable(aliasedTable, predicate)
  }

  override def visitUpdateTable(ctx: UpdateTableContext): LogicalPlan = withOrigin(ctx) {
    val table = createUnresolvedRelation(
      ctx.identifierReference, writePrivileges = Seq(TableWritePrivilege.UPDATE))
    val tableAlias = getTableAliasWithoutColumnAlias(ctx.tableAlias(), "UPDATE")
    val aliasedTable = tableAlias.map(SubqueryAlias(_, table)).getOrElse(table)
    val assignments = withAssignments(ctx.setClause().assignmentList())
    val predicate = if (ctx.whereClause() != null) {
      Some(expression(ctx.whereClause().booleanExpression()))
    } else {
      None
    }

    UpdateTable(aliasedTable, assignments, predicate)
  }

  protected def withAssignments(assignCtx: SqlBaseParser.AssignmentListContext): Seq[Assignment] =
    withOrigin(assignCtx) {
      assignCtx.assignment().asScala.map { assign =>
        Assignment(UnresolvedAttribute(visitMultipartIdentifier(assign.key)),
          expression(assign.value))
      }.toSeq
    }

  override def visitMergeIntoTable(ctx: MergeIntoTableContext): LogicalPlan = withOrigin(ctx) {
    val withSchemaEvolution = ctx.EVOLUTION() != null

    val sourceTableOrQuery = if (ctx.source != null) {
      createUnresolvedRelation(ctx.source)
    } else if (ctx.sourceQuery != null) {
      visitQuery(ctx.sourceQuery)
    } else {
      throw QueryParsingErrors.emptySourceForMergeError(ctx)
    }
    val sourceTableAlias = getTableAliasWithoutColumnAlias(ctx.sourceAlias, "MERGE")
    val aliasedSource =
      sourceTableAlias.map(SubqueryAlias(_, sourceTableOrQuery)).getOrElse(sourceTableOrQuery)

    val mergeCondition = expression(ctx.mergeCondition)

    val matchedActions = ctx.matchedClause().asScala.map {
      clause => {
        if (clause.matchedAction().DELETE() != null) {
          DeleteAction(Option(clause.matchedCond).map(expression))
        } else if (clause.matchedAction().UPDATE() != null) {
          val condition = Option(clause.matchedCond).map(expression)
          if (clause.matchedAction().ASTERISK() != null) {
            UpdateStarAction(condition)
          } else {
            UpdateAction(condition, withAssignments(clause.matchedAction().assignmentList()))
          }
        } else {
          throw SparkException.internalError(
            s"Unrecognized matched action: ${clause.matchedAction().getText}")
        }
      }
    }.toSeq
    val notMatchedActions = ctx.notMatchedClause().asScala.map {
      clause => {
        if (clause.notMatchedAction().INSERT() != null) {
          val condition = Option(clause.notMatchedCond).map(expression)
          if (clause.notMatchedAction().ASTERISK() != null) {
            InsertStarAction(condition)
          } else {
            val columns = clause.notMatchedAction().columns.multipartIdentifier()
                .asScala.map(attr => UnresolvedAttribute(visitMultipartIdentifier(attr)))
            val values = clause.notMatchedAction().expression().asScala.map(expression)
            if (columns.size != values.size) {
              throw QueryParsingErrors.insertedValueNumberNotMatchFieldNumberError(clause)
            }
            InsertAction(condition, columns.zip(values).map(kv => Assignment(kv._1, kv._2)).toSeq)
          }
        } else {
          throw SparkException.internalError(
            s"Unrecognized matched action: ${clause.notMatchedAction().getText}")
        }
      }
    }.toSeq
    val notMatchedBySourceActions = ctx.notMatchedBySourceClause().asScala.map {
      clause => {
        val notMatchedBySourceAction = clause.notMatchedBySourceAction()
        if (notMatchedBySourceAction.DELETE() != null) {
          DeleteAction(Option(clause.notMatchedBySourceCond).map(expression))
        } else if (notMatchedBySourceAction.UPDATE() != null) {
          val condition = Option(clause.notMatchedBySourceCond).map(expression)
          UpdateAction(condition,
            withAssignments(clause.notMatchedBySourceAction().assignmentList()))
        } else {
          throw SparkException.internalError(
            s"Unrecognized matched action: ${clause.notMatchedBySourceAction().getText}")
        }
      }
    }.toSeq
    if (matchedActions.isEmpty && notMatchedActions.isEmpty && notMatchedBySourceActions.isEmpty) {
      throw QueryParsingErrors.mergeStatementWithoutWhenClauseError(ctx)
    }
    // children being empty means that the condition is not set
    val matchedActionSize = matchedActions.length
    if (matchedActionSize >= 2 && !matchedActions.init.forall(_.condition.nonEmpty)) {
      throw QueryParsingErrors.nonLastMatchedClauseOmitConditionError(ctx)
    }
    val notMatchedActionSize = notMatchedActions.length
    if (notMatchedActionSize >= 2 && !notMatchedActions.init.forall(_.condition.nonEmpty)) {
      throw QueryParsingErrors.nonLastNotMatchedClauseOmitConditionError(ctx)
    }
    val notMatchedBySourceActionSize = notMatchedBySourceActions.length
    if (notMatchedBySourceActionSize >= 2 &&
     !notMatchedBySourceActions.init.forall(_.condition.nonEmpty)) {
      throw QueryParsingErrors.nonLastNotMatchedBySourceClauseOmitConditionError(ctx)
    }

    val targetTable = createUnresolvedRelation(
      ctx.target,
      writePrivileges = MergeIntoTable.getWritePrivileges(
        matchedActions, notMatchedActions, notMatchedBySourceActions))
    val targetTableAlias = getTableAliasWithoutColumnAlias(ctx.targetAlias, "MERGE")
    val aliasedTarget = targetTableAlias.map(SubqueryAlias(_, targetTable)).getOrElse(targetTable)
    MergeIntoTable(
      aliasedTarget,
      aliasedSource,
      mergeCondition,
      matchedActions,
      notMatchedActions,
      notMatchedBySourceActions,
      withSchemaEvolution)
  }

  /**
   * Returns the parameters for [[ExecuteImmediateQuery]] logical plan.
   * Expected format:
   * {{{
   *   EXECUTE IMMEDIATE {query_string|string_literal}
   *   [INTO target1, target2] [USING param1, param2, ...]
   * }}}
   */
  override def visitExecuteImmediate(ctx: ExecuteImmediateContext): LogicalPlan = withOrigin(ctx) {
    // Because of how parsing rules are written, we know that either
    // queryParam or targetVariable is non null - hence use Either to represent this.
    val queryString = Option(ctx.queryParam.stringLit()).map(sl => Left(string(visitStringLit(sl))))
    val queryVariable = Option(ctx.queryParam.multipartIdentifier)
      .map(mpi => Right(UnresolvedAttribute(visitMultipartIdentifier(mpi))))

    val targetVars = Option(ctx.targetVariable).toSeq
      .flatMap(v => visitMultipartIdentifierList(v))
    val exprs = Option(ctx.executeImmediateUsing).map {
      visitExecuteImmediateUsing(_)
    }.getOrElse{ Seq.empty }


    ExecuteImmediateQuery(exprs, queryString.getOrElse(queryVariable.get), targetVars)
  }

  override def visitExecuteImmediateUsing(
      ctx: ExecuteImmediateUsingContext): Seq[Expression] = withOrigin(ctx) {
    val expressions = Option(ctx).toSeq
      .flatMap(ctx => visitNamedExpressionSeq(ctx.params))
    val resultExpr = expressions.map(e => e._1)

    validateExecImmediateArguments(resultExpr, ctx)
    resultExpr
  }

  /**
   * Performs validation on the arguments to EXECUTE IMMEDIATE.
   */
  private def validateExecImmediateArguments(
    expressions: Seq[Expression],
    ctx : ExecuteImmediateUsingContext) : Unit = {
    val duplicateAliases = expressions
      .filter(_.isInstanceOf[Alias])
      .groupBy {
        case Alias(arg, name) => name
      }.filter(group => group._2.size > 1)

    if (duplicateAliases.nonEmpty) {
      throw QueryParsingErrors.duplicateArgumentNamesError(duplicateAliases.keys.toSeq, ctx)
    }
  }

  override def visitMultipartIdentifierList(
      ctx: MultipartIdentifierListContext): Seq[UnresolvedAttribute] = withOrigin(ctx) {
    ctx.multipartIdentifier.asScala.map(typedVisit[Seq[String]]).map(new UnresolvedAttribute(_))
      .toSeq
  }

/**
   * Create a partition specification map.
   */
  override def visitPartitionSpec(
      ctx: PartitionSpecContext): Map[String, Option[String]] = withOrigin(ctx) {
    val legacyNullAsString =
      conf.getConf(SQLConf.LEGACY_PARSE_NULL_PARTITION_SPEC_AS_STRING_LITERAL)
    val keepPartitionSpecAsString =
      conf.getConf(SQLConf.LEGACY_KEEP_PARTITION_SPEC_AS_STRING_LITERAL)

    val parts = ctx.partitionVal.asScala.map { pVal =>
      // Check if the query attempted to refer to a DEFAULT column value within the PARTITION clause
      // and return a specific error to help guide the user, since this is not allowed.
      if (pVal.DEFAULT != null) {
        throw QueryParsingErrors.defaultColumnReferencesNotAllowedInPartitionSpec(ctx)
      }
      val name = pVal.identifier.getText
      val value = Option(pVal.constant).map(v => {
        visitStringConstant(v, legacyNullAsString, keepPartitionSpecAsString)
      })
      name -> value
    }
    // Before calling `toMap`, we check duplicated keys to avoid silently ignore partition values
    // in partition spec like PARTITION(a='1', b='2', a='3'). The real semantical check for
    // partition columns will be done in analyzer.
    if (conf.caseSensitiveAnalysis) {
      checkDuplicateKeys(parts.toSeq, ctx)
    } else {
      checkDuplicateKeys(parts.map(kv => kv._1.toLowerCase(Locale.ROOT) -> kv._2).toSeq, ctx)
    }
    parts.toMap
  }

  /**
   * Create a partition specification map without optional values.
   */
  protected def visitNonOptionalPartitionSpec(
      ctx: PartitionSpecContext): Map[String, String] = withOrigin(ctx) {
    visitPartitionSpec(ctx).map {
      case (key, None) => throw QueryParsingErrors.emptyPartitionKeyError(key, ctx)
      case (key, Some(value)) => key -> value
    }
  }

  /**
   * Convert a constant of any type into a string. This is typically used in DDL commands, and its
   * main purpose is to prevent slight differences due to back to back conversions i.e.:
   * String -> Literal -> String.
   */
  protected def visitStringConstant(
      ctx: ConstantContext,
      legacyNullAsString: Boolean = false,
      keepPartitionSpecAsString: Boolean = false): String = withOrigin(ctx) {
    expression(ctx) match {
      case Literal(null, _) if !legacyNullAsString => null
      case l @ Literal(null, _) => l.toString
      case l: Literal =>
        if (keepPartitionSpecAsString && !ctx.isInstanceOf[StringLiteralContext]) {
          ctx.getText
        } else {
          // TODO For v2 commands, we will cast the string back to its actual value,
          //  which is a waste and can be improved in the future.
          Cast(l, conf.defaultStringType, Some(conf.sessionLocalTimeZone)).eval().toString
        }
      case other =>
        throw new SparkIllegalArgumentException(
          errorClass = "_LEGACY_ERROR_TEMP_3222",
          messageParameters = Map("expr" -> other.sql)
        )
    }
  }

  /**
   * Add ORDER BY/SORT BY/CLUSTER BY/DISTRIBUTE BY/LIMIT/WINDOWS clauses to the logical plan. These
   * clauses determine the shape (ordering/partitioning/rows) of the query result.
   *
   * If 'forPipeOperators' is true, throws an error if the WINDOW clause is present (since this is
   * not currently supported) or if more than one clause is present (this can be useful when parsing
   * clauses used with pipe operations which only allow one instance of these clauses each).
   */
  private def withQueryResultClauses(
      ctx: QueryOrganizationContext,
      query: LogicalPlan,
      forPipeOperators: Boolean): LogicalPlan = withOrigin(ctx) {
    import ctx._
    var clause = ""

    // Handle ORDER BY, SORT BY, DISTRIBUTE BY, and CLUSTER BY clause.
    val withOrder = if (
      !order.isEmpty && sort.isEmpty && distributeBy.isEmpty && clusterBy.isEmpty) {
      clause = PipeOperators.orderByClause
      Sort(order.asScala.map(visitSortItem).toSeq, global = true, query)
    } else if (order.isEmpty && !sort.isEmpty && distributeBy.isEmpty && clusterBy.isEmpty) {
      clause = PipeOperators.sortByClause
      Sort(sort.asScala.map(visitSortItem).toSeq, global = false, query)
    } else if (order.isEmpty && sort.isEmpty && !distributeBy.isEmpty && clusterBy.isEmpty) {
      clause = PipeOperators.distributeByClause
      withRepartitionByExpression(ctx, expressionList(distributeBy), query)
    } else if (order.isEmpty && !sort.isEmpty && !distributeBy.isEmpty && clusterBy.isEmpty) {
      clause = PipeOperators.sortByDistributeByClause
      Sort(
        sort.asScala.map(visitSortItem).toSeq,
        global = false,
        withRepartitionByExpression(ctx, expressionList(distributeBy), query))
    } else if (order.isEmpty && sort.isEmpty && distributeBy.isEmpty && !clusterBy.isEmpty) {
      clause = PipeOperators.clusterByClause
      val expressions = expressionList(clusterBy)
      Sort(
        expressions.map(SortOrder(_, Ascending)),
        global = false,
        withRepartitionByExpression(ctx, expressions, query))
    } else if (order.isEmpty && sort.isEmpty && distributeBy.isEmpty && clusterBy.isEmpty) {
      // [EMPTY]
      query
    } else {
      throw QueryParsingErrors.combinationQueryResultClausesUnsupportedError(ctx)
    }

    // WINDOWS
    val withWindow = withOrder.optionalMap(windowClause) {
      withWindowClause
    }
    if (forPipeOperators && windowClause != null) {
      throw QueryParsingErrors.clausesWithPipeOperatorsUnsupportedError(
        ctx, s"the ${PipeOperators.windowClause} clause")
    }

    // OFFSET
    // - OFFSET 0 is the same as omitting the OFFSET clause
    val withOffset = withWindow.optional(offset) {
      if (forPipeOperators && clause.nonEmpty) {
        throw QueryParsingErrors.multipleQueryResultClausesWithPipeOperatorsUnsupportedError(
          ctx, clause, PipeOperators.offsetClause)
      }
      clause = PipeOperators.offsetClause
      Offset(typedVisit(offset), withWindow)
    }

    // LIMIT
    // - LIMIT ALL is the same as omitting the LIMIT clause
    withOffset.optional(limit) {
      if (forPipeOperators && clause.nonEmpty && clause != PipeOperators.offsetClause) {
        throw QueryParsingErrors.multipleQueryResultClausesWithPipeOperatorsUnsupportedError(
          ctx, clause, PipeOperators.limitClause)
      }
      clause = PipeOperators.limitClause
      Limit(typedVisit(limit), withOffset)
    }
  }

  /**
   * Create a clause for DISTRIBUTE BY.
   */
  protected def withRepartitionByExpression(
      ctx: QueryOrganizationContext,
      expressions: Seq[Expression],
      query: LogicalPlan): LogicalPlan = {
    throw QueryParsingErrors.distributeByUnsupportedError(ctx)
  }

  override def visitTransformQuerySpecification(
      ctx: TransformQuerySpecificationContext): LogicalPlan = withOrigin(ctx) {
    val from = OneRowRelation().optional(ctx.fromClause) {
      visitFromClause(ctx.fromClause)
    }
    withTransformQuerySpecification(
      ctx,
      ctx.transformClause,
      ctx.lateralView,
      ctx.whereClause,
      ctx.aggregationClause,
      ctx.havingClause,
      ctx.windowClause,
      from
    )
  }

  override def visitRegularQuerySpecification(
      ctx: RegularQuerySpecificationContext): LogicalPlan = withOrigin(ctx) {
    val from = OneRowRelation().optional(ctx.fromClause) {
      visitFromClause(ctx.fromClause)
    }
    withSelectQuerySpecification(
      ctx,
      ctx.selectClause,
      ctx.lateralView,
      ctx.whereClause,
      ctx.aggregationClause,
      ctx.havingClause,
      ctx.windowClause,
      from,
      isPipeOperatorSelect = false
    )
  }

  private def getAliasFunc(ctx: ParseTree): Option[Expression => String] = {
    if (conf.getConf(SQLConf.STABLE_DERIVED_COLUMN_ALIAS_ENABLED)) {
      Some(_ => toExprAlias(ctx))
    } else {
      None
    }
  }

  override def visitNamedExpressionSeq(
      ctx: NamedExpressionSeqContext): Seq[(Expression, Option[Expression => String])] = {
    Option(ctx).toSeq
      .flatMap(_.namedExpression.asScala)
      .map(ctx => (typedVisit[Expression](ctx), getAliasFunc(ctx)))
  }

  override def visitExpressionSeq(
      ctx: ExpressionSeqContext): Seq[(Expression, Option[Expression => String])] = {
    Option(ctx).toSeq
      .flatMap(_.expression.asScala)
      .map(ctx => (typedVisit[Expression](ctx), getAliasFunc(ctx)))
  }

  /**
   * Create a logical plan using a having clause.
   */
  private def withHavingClause(
      ctx: HavingClauseContext, plan: LogicalPlan): LogicalPlan = {
    // Note that we add a cast to non-predicate expressions. If the expression itself is
    // already boolean, the optimizer will get rid of the unnecessary cast.
    val predicate = expression(ctx.booleanExpression) match {
      case p: Predicate => p
      case e => Cast(e, BooleanType)
    }
    UnresolvedHaving(predicate, plan)
  }

  /**
   * Create a logical plan using a where clause.
   */
  private def withWhereClause(ctx: WhereClauseContext, plan: LogicalPlan): LogicalPlan = {
    Filter(expression(ctx.booleanExpression), plan)
  }

  /**
   * Add a hive-style transform (SELECT TRANSFORM/MAP/REDUCE) query specification to a logical plan.
   */
  private def withTransformQuerySpecification(
      ctx: ParserRuleContext,
      transformClause: TransformClauseContext,
      lateralView: java.util.List[LateralViewContext],
      whereClause: WhereClauseContext,
      aggregationClause: AggregationClauseContext,
      havingClause: HavingClauseContext,
      windowClause: WindowClauseContext,
      relation: LogicalPlan): LogicalPlan = withOrigin(ctx) {
    if (transformClause.setQuantifier != null) {
      throw QueryParsingErrors.transformNotSupportQuantifierError(transformClause.setQuantifier)
    }
    // Create the attributes.
    val (attributes, schemaLess) = if (transformClause.colTypeList != null) {
      // Typed return columns.
      val schema = createSchema(transformClause.colTypeList)
      val replacedSchema = CharVarcharUtils.replaceCharVarcharWithStringInSchema(schema)
      (DataTypeUtils.toAttributes(replacedSchema), false)
    } else if (transformClause.identifierSeq != null) {
      // Untyped return columns.
      val attrs = visitIdentifierSeq(transformClause.identifierSeq).map { name =>
        AttributeReference(name, StringType, nullable = true)()
      }
      (attrs, false)
    } else {
      (Seq(AttributeReference("key", StringType)(),
        AttributeReference("value", StringType)()), true)
    }

    val plan = visitCommonSelectQueryClausePlan(
      relation,
      visitExpressionSeq(transformClause.expressionSeq),
      lateralView,
      whereClause,
      aggregationClause,
      havingClause,
      windowClause,
      isDistinct = false,
      isPipeOperatorSelect = false)

    ScriptTransformation(
      string(visitStringLit(transformClause.script)),
      attributes,
      plan,
      withScriptIOSchema(
        ctx,
        transformClause.inRowFormat,
        visitStringLit(transformClause.recordWriter),
        transformClause.outRowFormat,
        visitStringLit(transformClause.recordReader),
        schemaLess
      )
    )
  }

  /**
   * Add a regular (SELECT) query specification to a logical plan. The query specification
   * is the core of the logical plan, this is where sourcing (FROM clause), projection (SELECT),
   * aggregation (GROUP BY ... HAVING ...) and filtering (WHERE) takes place.
   * If 'isPipeOperatorSelect' is true, wraps each projected expression with a [[PipeSelect]]
   * expression for future validation of the expressions during analysis.
   *
   * Note that query hints are ignored (both by the parser and the builder).
   */
  private def withSelectQuerySpecification(
      ctx: ParserRuleContext,
      selectClause: SelectClauseContext,
      lateralView: java.util.List[LateralViewContext],
      whereClause: WhereClauseContext,
      aggregationClause: AggregationClauseContext,
      havingClause: HavingClauseContext,
      windowClause: WindowClauseContext,
      relation: LogicalPlan,
      isPipeOperatorSelect: Boolean): LogicalPlan = withOrigin(ctx) {
    val isDistinct = selectClause.setQuantifier() != null &&
      selectClause.setQuantifier().DISTINCT() != null

    val plan = visitCommonSelectQueryClausePlan(
      relation,
      visitNamedExpressionSeq(selectClause.namedExpressionSeq),
      lateralView,
      whereClause,
      aggregationClause,
      havingClause,
      windowClause,
      isDistinct,
      isPipeOperatorSelect)

    // Hint
    selectClause.hints.asScala.foldRight(plan)(withHints)
  }

  def visitCommonSelectQueryClausePlan(
      relation: LogicalPlan,
      expressions: Seq[(Expression, Option[Expression => String])],
      lateralView: java.util.List[LateralViewContext],
      whereClause: WhereClauseContext,
      aggregationClause: AggregationClauseContext,
      havingClause: HavingClauseContext,
      windowClause: WindowClauseContext,
      isDistinct: Boolean,
      isPipeOperatorSelect: Boolean): LogicalPlan = {
    // Add lateral views.
    val withLateralView = lateralView.asScala.foldLeft(relation)(withGenerate)

    // Add where.
    val withFilter = withLateralView.optionalMap(whereClause)(withWhereClause)

    // Add aggregation or a project.
    val namedExpressions = expressions.map {
      case (e: NamedExpression, _) => e
      case (e: Expression, aliasFunc) => UnresolvedAlias(e, aliasFunc)
    }

    def createProject() = if (namedExpressions.nonEmpty) {
      val newProjectList: Seq[NamedExpression] = if (isPipeOperatorSelect) {
        // If this is a pipe operator |> SELECT clause, add a [[PipeSelect]] expression wrapping
        // each alias in the project list, so the analyzer can check invariants later.
        namedExpressions.map {
          case a: Alias =>
            a.withNewChildren(Seq(PipeSelect(a.child)))
              .asInstanceOf[NamedExpression]
          case other =>
            other
        }
      } else {
        namedExpressions
      }
      Project(newProjectList, withFilter)
    } else {
      withFilter
    }

    val withProject = if (aggregationClause == null && havingClause != null) {
      if (conf.getConf(SQLConf.LEGACY_HAVING_WITHOUT_GROUP_BY_AS_WHERE)) {
        // If the legacy conf is set, treat HAVING without GROUP BY as WHERE.
        val predicate = expression(havingClause.booleanExpression) match {
          case p: Predicate => p
          case e => Cast(e, BooleanType)
        }
        Filter(predicate, createProject())
      } else {
        // According to SQL standard, HAVING without GROUP BY means global aggregate.
        withHavingClause(havingClause, Aggregate(Nil, namedExpressions, withFilter))
      }
    } else if (aggregationClause != null) {
      val aggregate = withAggregationClause(aggregationClause, namedExpressions, withFilter)
      aggregate.optionalMap(havingClause)(withHavingClause)
    } else {
      // When hitting this branch, `having` must be null.
      createProject()
    }

    // Distinct
    val withDistinct = if (isDistinct) {
      Distinct(withProject)
    } else {
      withProject
    }

    // Window
    val withWindow = withDistinct.optionalMap(windowClause)(withWindowClause)

    withWindow
  }

  // Script Transform's input/output format.
  type ScriptIOFormat =
    (Seq[(String, String)], Option[String], Seq[(String, String)], Option[String])

  protected def getRowFormatDelimited(ctx: RowFormatDelimitedContext): ScriptIOFormat = {

    def entry(key: String, value: StringLitContext): Seq[(String, String)] = {
      Option(value).toSeq.map(x => key -> string(visitStringLit(x)))
    }

    // TODO we should use the visitRowFormatDelimited function here. However HiveScriptIOSchema
    // expects a seq of pairs in which the old parsers' token names are used as keys.
    // Transforming the result of visitRowFormatDelimited would be quite a bit messier than
    // retrieving the key value pairs ourselves.
    val entries = entry("TOK_TABLEROWFORMATFIELD", ctx.fieldsTerminatedBy) ++
      entry("TOK_TABLEROWFORMATCOLLITEMS", ctx.collectionItemsTerminatedBy) ++
      entry("TOK_TABLEROWFORMATMAPKEYS", ctx.keysTerminatedBy) ++
      entry("TOK_TABLEROWFORMATNULL", ctx.nullDefinedAs) ++
      Option(ctx.linesSeparatedBy).toSeq.map { stringLitCtx =>
        val value = string(visitStringLit(stringLitCtx))
        validate(
          value == "\n",
          s"LINES TERMINATED BY only supports newline '\\n' right now: $value",
          ctx)
        "TOK_TABLEROWFORMATLINES" -> value
      }

    (entries, None, Seq.empty, None)
  }

  /**
   * Create a [[ScriptInputOutputSchema]].
   */
  protected def withScriptIOSchema(
      ctx: ParserRuleContext,
      inRowFormat: RowFormatContext,
      recordWriter: Token,
      outRowFormat: RowFormatContext,
      recordReader: Token,
      schemaLess: Boolean): ScriptInputOutputSchema = {

    def format(fmt: RowFormatContext): ScriptIOFormat = fmt match {
      case c: RowFormatDelimitedContext =>
        getRowFormatDelimited(c)

      case c: RowFormatSerdeContext =>
        throw QueryParsingErrors.transformWithSerdeUnsupportedError(ctx)

      // SPARK-32106: When there is no definition about format, we return empty result
      // to use a built-in default Serde in SparkScriptTransformationExec.
      case null =>
        (Nil, None, Seq.empty, None)
    }

    val (inFormat, inSerdeClass, inSerdeProps, reader) = format(inRowFormat)

    val (outFormat, outSerdeClass, outSerdeProps, writer) = format(outRowFormat)

    ScriptInputOutputSchema(
      inFormat, outFormat,
      inSerdeClass, outSerdeClass,
      inSerdeProps, outSerdeProps,
      reader, writer,
      schemaLess)
  }

  /**
   * Create a logical plan for a given 'FROM' clause. Note that we support multiple (comma
   * separated) relations here, these get converted into a single plan by condition-less inner join.
   */
  override def visitFromClause(ctx: FromClauseContext): LogicalPlan = withOrigin(ctx) {
    val from = ctx.relation.asScala.foldLeft(null: LogicalPlan) { (left, relation) =>
      val relationPrimary = relation.relationPrimary()
      val right = if (conf.ansiRelationPrecedence) {
        visitRelation(relation)
      } else {
        plan(relationPrimary)
      }
      val join = right.optionalMap(left) { (left, right) =>
        if (relation.LATERAL != null) {
          relationPrimary match {
            case _: AliasedQueryContext =>
            case _: TableValuedFunctionContext =>
            case other =>
              throw QueryParsingErrors.invalidLateralJoinRelationError(other)
          }
          LateralJoin(left, LateralSubquery(right), Inner, None)
        } else {
          Join(left, right, Inner, None, JoinHint.NONE)
        }
      }
      if (conf.ansiRelationPrecedence) join else withRelationExtensions(relation, join)
    }
    if (ctx.pivotClause() != null) {
      if (ctx.unpivotClause() != null) {
        throw QueryParsingErrors.unpivotWithPivotInFromClauseNotAllowedError(ctx)
      }
      if (!ctx.lateralView.isEmpty) {
        throw QueryParsingErrors.lateralWithPivotInFromClauseNotAllowedError(ctx)
      }
      withPivot(ctx.pivotClause, from)
    } else if (ctx.unpivotClause() != null) {
      if (!ctx.lateralView.isEmpty) {
        throw QueryParsingErrors.lateralWithUnpivotInFromClauseNotAllowedError(ctx)
      }
      withUnpivot(ctx.unpivotClause, from)
    } else {
      ctx.lateralView.asScala.foldLeft(from)(withGenerate)
    }
  }

  /**
   * Connect two queries by a Set operator.
   *
   * Supported Set operators are:
   * - UNION [ DISTINCT | ALL ]
   * - EXCEPT [ DISTINCT | ALL ]
   * - MINUS [ DISTINCT | ALL ]
   * - INTERSECT [DISTINCT | ALL]
   */
  override def visitSetOperation(ctx: SetOperationContext): LogicalPlan = withOrigin(ctx) {
    val all = Option(ctx.setQuantifier()).exists(_.ALL != null)
    visitSetOperationImpl(plan(ctx.left), plan(ctx.right), all, ctx.operator.getType)
  }

  private def visitSetOperationImpl(
      left: LogicalPlan, right: LogicalPlan, all: Boolean, operatorType: Int): LogicalPlan = {
    operatorType match {
      case SqlBaseParser.UNION if all =>
        Union(left, right)
      case SqlBaseParser.UNION =>
        Distinct(Union(left, right))
      case SqlBaseParser.INTERSECT if all =>
        Intersect(left, right, isAll = true)
      case SqlBaseParser.INTERSECT =>
        Intersect(left, right, isAll = false)
      case SqlBaseParser.EXCEPT if all =>
        Except(left, right, isAll = true)
      case SqlBaseParser.EXCEPT =>
        Except(left, right, isAll = false)
      case SqlBaseParser.SETMINUS if all =>
        Except(left, right, isAll = true)
      case SqlBaseParser.SETMINUS =>
        Except(left, right, isAll = false)
    }
  }

  /**
   * Add a [[WithWindowDefinition]] operator to a logical plan.
   */
  private def withWindowClause(
      ctx: WindowClauseContext,
      query: LogicalPlan): LogicalPlan = withOrigin(ctx) {
    // Collect all window specifications defined in the WINDOW clause.
    val baseWindowTuples = ctx.namedWindow.asScala.map {
      wCtx =>
        (wCtx.name.getText, typedVisit[WindowSpec](wCtx.windowSpec))
    }
    baseWindowTuples.groupBy(_._1).foreach { kv =>
      if (kv._2.size > 1) {
        throw QueryParsingErrors.repetitiveWindowDefinitionError(kv._1, ctx)
      }
    }
    val baseWindowMap = baseWindowTuples.toMap

    // Handle cases like
    // window w1 as (partition by p_mfgr order by p_name
    //               range between 2 preceding and 2 following),
    //        w2 as w1
    val windowMapView = baseWindowMap.transform {
      case (_, WindowSpecReference(name)) =>
        baseWindowMap.get(name) match {
          case Some(spec: WindowSpecDefinition) =>
            spec
          case Some(ref) =>
            throw QueryParsingErrors.invalidWindowReferenceError(name, ctx)
          case None =>
            throw QueryParsingErrors.cannotResolveWindowReferenceError(name, ctx)
        }
      case (_, spec: WindowSpecDefinition) => spec
    }

    // Note that mapValues creates a view instead of materialized map. We force materialization by
    // mapping over identity.
    WithWindowDefinition(windowMapView.map(identity), query)
  }

  /**
   * Add an [[Aggregate]] to a logical plan.
   */
  private def withAggregationClause(
      ctx: AggregationClauseContext,
      selectExpressions: Seq[NamedExpression],
      query: LogicalPlan): LogicalPlan = withOrigin(ctx) {
    if (ctx.groupingExpressionsWithGroupingAnalytics.isEmpty) {
      val groupByExpressions = namedExpressionList(ctx.groupingExpressions)
      if (ctx.GROUPING != null) {
        // GROUP BY ... GROUPING SETS (...)
        // `groupByExpressions` can be non-empty for Hive compatibility. It may add extra grouping
        // expressions that do not exist in GROUPING SETS (...), and the value is always null.
        // For example, `SELECT a, b, c FROM ... GROUP BY a, b, c GROUPING SETS (a, b)`, the output
        // of column `c` is always null.
        val groupingSets =
          ctx.groupingSet.asScala.map(_.expression.asScala.map(e => expression(e)).toSeq)
        Aggregate(Seq(GroupingSets(groupingSets.toSeq, groupByExpressions)),
          selectExpressions, query)
      } else {
        // GROUP BY .... (WITH CUBE | WITH ROLLUP)?
        val mappedGroupByExpressions = if (ctx.CUBE != null) {
          Seq(Cube(groupByExpressions.map(Seq(_))))
        } else if (ctx.ROLLUP != null) {
          Seq(Rollup(groupByExpressions.map(Seq(_))))
        } else {
          groupByExpressions
        }
        Aggregate(mappedGroupByExpressions, selectExpressions, query)
      }
    } else {
      val groupByExpressions =
        ctx.groupingExpressionsWithGroupingAnalytics.asScala
          .map(groupByExpr => {
            val groupingAnalytics = groupByExpr.groupingAnalytics
            if (groupingAnalytics != null) {
              visitGroupingAnalytics(groupingAnalytics)
            } else {
              expression(groupByExpr.expression)
            }
          })
      Aggregate(groupByExpressions.toSeq, selectExpressions, query)
    }
  }

  override def visitGroupingAnalytics(
      groupingAnalytics: GroupingAnalyticsContext): BaseGroupingSets = {
    val groupingSets = groupingAnalytics.groupingSet.asScala
      .map(_.expression.asScala.map(e => expression(e)).toSeq)
    if (groupingAnalytics.CUBE != null) {
      // CUBE(A, B, (A, B), ()) is not supported.
      if (groupingSets.exists(_.isEmpty)) {
        throw QueryParsingErrors.invalidGroupingSetError("CUBE", groupingAnalytics)
      }
      Cube(groupingSets.toSeq)
    } else if (groupingAnalytics.ROLLUP != null) {
      // ROLLUP(A, B, (A, B), ()) is not supported.
      if (groupingSets.exists(_.isEmpty)) {
        throw QueryParsingErrors.invalidGroupingSetError("ROLLUP", groupingAnalytics)
      }
      Rollup(groupingSets.toSeq)
    } else {
      assert(groupingAnalytics.GROUPING != null && groupingAnalytics.SETS != null)
      val groupingSets = groupingAnalytics.groupingElement.asScala.flatMap { expr =>
        val groupingAnalytics = expr.groupingAnalytics()
        if (groupingAnalytics != null) {
          visitGroupingAnalytics(groupingAnalytics).selectedGroupByExprs
        } else {
          Seq(expr.groupingSet().expression().asScala.map(e => expression(e)).toSeq)
        }
      }
      GroupingSets(groupingSets.toSeq)
    }
  }

  /**
   * Add [[UnresolvedHint]]s to a logical plan.
   */
  private def withHints(
      ctx: HintContext,
      query: LogicalPlan): LogicalPlan = withOrigin(ctx) {
    var plan = query
    ctx.hintStatements.asScala.reverse.foreach { stmt =>
      plan = UnresolvedHint(stmt.hintName.getText,
        stmt.parameters.asScala.map(expression).toSeq, plan)
    }
    plan
  }

  /**
   * Add a [[Pivot]] to a logical plan.
   */
  private def withPivot(
      ctx: PivotClauseContext,
      query: LogicalPlan): LogicalPlan = withOrigin(ctx) {
    val aggregates = Option(ctx.aggregates).toSeq
      .flatMap(_.namedExpression.asScala)
      .map(typedVisit[Expression])
    val pivotColumn = if (ctx.pivotColumn.identifiers.size == 1) {
      UnresolvedAttribute.quoted(ctx.pivotColumn.errorCapturingIdentifier.getText)
    } else {
      CreateStruct(
        ctx.pivotColumn.identifiers.asScala.map(
          identifier => UnresolvedAttribute.quoted(identifier.getText)).toSeq)
    }
    val pivotValues = ctx.pivotValues.asScala.map(visitPivotValue)
    Pivot(None, pivotColumn, pivotValues.toSeq, aggregates, query)
  }

  /**
   * Create a Pivot column value with or without an alias.
   */
  override def visitPivotValue(ctx: PivotValueContext): Expression = withOrigin(ctx) {
    val e = expression(ctx.expression)
    if (ctx.errorCapturingIdentifier != null) {
      Alias(e, ctx.errorCapturingIdentifier.getText)()
    } else {
      e
    }
  }

  /**
   * Add an [[Unpivot]] to a logical plan.
   */
  private def withUnpivot(
      ctx: UnpivotClauseContext,
      query: LogicalPlan): LogicalPlan = withOrigin(ctx) {
    // this is needed to create unpivot and to filter unpivot for nulls further down
    val valueColumnNames =
      Option(ctx.unpivotOperator().unpivotSingleValueColumnClause())
        .map(_.unpivotValueColumn().identifier().getText)
        .map(Seq(_))
      .getOrElse(
        Option(ctx.unpivotOperator().unpivotMultiValueColumnClause())
          .map(_.unpivotValueColumns.asScala.map(_.identifier().getText).toSeq)
          .get
      )

    val unpivot = if (ctx.unpivotOperator().unpivotSingleValueColumnClause() != null) {
      val unpivotClause = ctx.unpivotOperator().unpivotSingleValueColumnClause()
      val variableColumnName = unpivotClause.unpivotNameColumn().identifier().getText
      val (unpivotColumns, unpivotAliases) =
        unpivotClause.unpivotColumns.asScala.map(visitUnpivotColumnAndAlias).toSeq.unzip

      Unpivot(
        None,
        Some(unpivotColumns.map(Seq(_))),
        // None when all elements are None
        Some(unpivotAliases).filter(_.exists(_.isDefined)),
        variableColumnName,
        valueColumnNames,
        query
      )
    } else {
      val unpivotClause = ctx.unpivotOperator().unpivotMultiValueColumnClause()
      val variableColumnName = unpivotClause.unpivotNameColumn().identifier().getText
      val (unpivotColumns, unpivotAliases) =
        unpivotClause.unpivotColumnSets.asScala.map(visitUnpivotColumnSet).toSeq.unzip

      Unpivot(
        None,
        Some(unpivotColumns),
        // None when all elements are None
        Some(unpivotAliases).filter(_.exists(_.isDefined)),
        variableColumnName,
        valueColumnNames,
        query
      )
    }

    // exclude null values by default
    val filtered = if (ctx.nullOperator == null || ctx.nullOperator.EXCLUDE() != null) {
      Filter(IsNotNull(Coalesce(valueColumnNames.map(UnresolvedAttribute(_)))), unpivot)
    } else {
      unpivot
    }

    // alias unpivot result
    if (ctx.errorCapturingIdentifier() != null) {
      val alias = ctx.errorCapturingIdentifier().getText
      SubqueryAlias(alias, filtered)
    } else {
      filtered
    }
  }

  /**
   * Create an Unpivot column.
   */
  override def visitUnpivotColumn(ctx: UnpivotColumnContext): NamedExpression = withOrigin(ctx) {
    UnresolvedAttribute(visitMultipartIdentifier(ctx.multipartIdentifier))
  }

  /**
   * Create an Unpivot column.
   */
  override def visitUnpivotColumnAndAlias(ctx: UnpivotColumnAndAliasContext):
  (NamedExpression, Option[String]) = withOrigin(ctx) {
    val attr = visitUnpivotColumn(ctx.unpivotColumn())
    val alias = Option(ctx.unpivotAlias()).map(_.errorCapturingIdentifier().getText)
    (attr, alias)
  }

  /**
   * Create an Unpivot struct column with or without an alias.
   * Each struct field is renamed to the respective value column name.
   */
  override def visitUnpivotColumnSet(ctx: UnpivotColumnSetContext):
  (Seq[NamedExpression], Option[String]) =
    withOrigin(ctx) {
      val exprs = ctx.unpivotColumns.asScala.map(visitUnpivotColumn).toSeq
      val alias = Option(ctx.unpivotAlias()).map(_.errorCapturingIdentifier().getText)
      (exprs, alias)
    }

  /**
   * Add a [[Generate]] (Lateral View) to a logical plan.
   */
  private def withGenerate(
      query: LogicalPlan,
      ctx: LateralViewContext): LogicalPlan = withOrigin(ctx) {
    val expressions = expressionList(ctx.expression)
    Generate(
      UnresolvedGenerator(visitFunctionName(ctx.qualifiedName), expressions),
      unrequiredChildIndex = Nil,
      outer = ctx.OUTER != null,
      // scalastyle:off caselocale
      Some(ctx.tblName.getText.toLowerCase),
      // scalastyle:on caselocale
      ctx.colName.asScala.map(_.getText).map(UnresolvedAttribute.quoted).toSeq,
      query)
  }

  /**
   * Create a single relation referenced in a FROM clause. This method is used when a part of the
   * join condition is nested, for example:
   * {{{
   *   select * from t1 join (t2 cross join t3) on col1 = col2
   * }}}
   */
  override def visitRelation(ctx: RelationContext): LogicalPlan = withOrigin(ctx) {
    withRelationExtensions(ctx, plan(ctx.relationPrimary))
  }

  private def withRelationExtensions(ctx: RelationContext, query: LogicalPlan): LogicalPlan = {
    ctx.relationExtension().asScala.foldLeft(query) { (left, extension) =>
      if (extension.joinRelation() != null) {
        withJoinRelation(extension.joinRelation(), left)
      } else if (extension.pivotClause() != null) {
        withPivot(extension.pivotClause(), left)
      } else {
        assert(extension.unpivotClause() != null)
        withUnpivot(extension.unpivotClause(), left)
      }
    }
  }

  /**
   * Join one more [[LogicalPlan]] to the current logical plan.
   */
  private def withJoinRelation(ctx: JoinRelationContext, base: LogicalPlan): LogicalPlan = {
    withOrigin(ctx) {
      val baseJoinType = ctx.joinType match {
        case null => Inner
        case jt if jt.CROSS != null => Cross
        case jt if jt.FULL != null => FullOuter
        case jt if jt.SEMI != null => LeftSemi
        case jt if jt.ANTI != null => LeftAnti
        case jt if jt.LEFT != null => LeftOuter
        case jt if jt.RIGHT != null => RightOuter
        case _ => Inner
      }

      if (ctx.LATERAL != null) {
        ctx.right match {
          case _: AliasedQueryContext =>
          case _: TableValuedFunctionContext =>
          case other =>
            throw QueryParsingErrors.invalidLateralJoinRelationError(other)
        }
      }

      // Resolve the join type and join condition
      val (joinType, condition) = Option(ctx.joinCriteria) match {
        case Some(c) if c.USING != null =>
          if (ctx.LATERAL != null) {
            throw QueryParsingErrors.lateralJoinWithUsingJoinUnsupportedError(ctx)
          }
          (UsingJoin(baseJoinType, visitIdentifierList(c.identifierList)), None)
        case Some(c) if c.booleanExpression != null =>
          (baseJoinType, Option(expression(c.booleanExpression)))
        case Some(c) =>
          throw SparkException.internalError(s"Unimplemented joinCriteria: $c")
        case None if ctx.NATURAL != null =>
          if (ctx.LATERAL != null) {
            throw QueryParsingErrors.incompatibleJoinTypesError(
              joinType1 = ctx.LATERAL.toString, joinType2 = ctx.NATURAL.toString, ctx = ctx
            )
          }
          if (baseJoinType == Cross) {
            throw QueryParsingErrors.incompatibleJoinTypesError(
              joinType1 = ctx.NATURAL.toString, joinType2 = baseJoinType.toString, ctx = ctx
            )
          }
          (NaturalJoin(baseJoinType), None)
        case None =>
          (baseJoinType, None)
      }
      if (ctx.LATERAL != null) {
        if (!Seq(Inner, Cross, LeftOuter).contains(joinType)) {
          throw QueryParsingErrors.unsupportedLateralJoinTypeError(ctx, joinType.sql)
        }
        LateralJoin(base, LateralSubquery(plan(ctx.right)), joinType, condition)
      } else {
        Join(base, plan(ctx.right), joinType, condition, JoinHint.NONE)
      }
    }
  }

  /**
   * Add a [[Sample]] to a logical plan.
   *
   * This currently supports the following sampling methods:
   * - TABLESAMPLE(x ROWS): Sample the table down to the given number of rows.
   * - TABLESAMPLE(x PERCENT) [REPEATABLE (y)]: Sample the table down to the given percentage with
   * seed 'y'. Note that percentages are defined as a number between 0 and 100.
   * - TABLESAMPLE(BUCKET x OUT OF y) [REPEATABLE (z)]: Sample the table down to a 'x' divided by
   * 'y' fraction with seed 'z'.
   */
  private def withSample(ctx: SampleContext, query: LogicalPlan): LogicalPlan = withOrigin(ctx) {
    // Create a sampled plan if we need one.
    def sample(fraction: Double, seed: Long): Sample = {
      // The range of fraction accepted by Sample is [0, 1]. Because Hive's block sampling
      // function takes X PERCENT as the input and the range of X is [0, 100], we need to
      // adjust the fraction.
      val eps = RandomSampler.roundingEpsilon
      validate(fraction >= 0.0 - eps && fraction <= 1.0 + eps,
        s"Sampling fraction ($fraction) must be on interval [0, 1]",
        ctx)
      Sample(0.0, fraction, withReplacement = false, seed, query)
    }

    if (ctx.sampleMethod() == null) {
      throw QueryParsingErrors.emptyInputForTableSampleError(ctx)
    }

    val seed = if (ctx.seed != null) {
      ctx.seed.getText.toLong
    } else {
      (math.random() * 1000).toLong
    }

    ctx.sampleMethod() match {
      case ctx: SampleByRowsContext =>
        Limit(expression(ctx.expression), query)

      case ctx: SampleByPercentileContext =>
        val fraction = ctx.percentage.getText.toDouble
        val sign = if (ctx.negativeSign == null) 1 else -1
        sample(sign * fraction / 100.0d, seed)

      case ctx: SampleByBytesContext =>
        val bytesStr = ctx.bytes.getText
        if (bytesStr.matches("[0-9]+[bBkKmMgG]")) {
          throw QueryParsingErrors.tableSampleByBytesUnsupportedError("byteLengthLiteral", ctx)
        } else {
          throw QueryParsingErrors.invalidByteLengthLiteralError(bytesStr, ctx)
        }

      case ctx: SampleByBucketContext if ctx.ON() != null =>
        if (ctx.identifier != null) {
          throw QueryParsingErrors.tableSampleByBytesUnsupportedError(
            "BUCKET x OUT OF y ON colname", ctx)
        } else {
          throw QueryParsingErrors.tableSampleByBytesUnsupportedError(
            "BUCKET x OUT OF y ON function", ctx)
        }

      case ctx: SampleByBucketContext =>
        sample(ctx.numerator.getText.toDouble / ctx.denominator.getText.toDouble, seed)
    }
  }

  /**
   * Create a logical plan for a sub-query.
   */
  override def visitSubquery(ctx: SubqueryContext): LogicalPlan = withOrigin(ctx) {
    plan(ctx.query)
  }

  /**
   * Create an un-aliased table reference. This is typically used for top-level table references,
   * for example:
   * {{{
   *   INSERT INTO db.tbl2
   *   TABLE db.tbl1
   * }}}
   */
  override def visitTable(ctx: TableContext): LogicalPlan = withOrigin(ctx) {
    createUnresolvedRelation(ctx.identifierReference)
  }

  /**
   * Create an aliased table reference. This is typically used in FROM clauses.
   */
  override def visitTableName(ctx: TableNameContext): LogicalPlan = withOrigin(ctx) {
    val relation = createUnresolvedRelation(ctx.identifierReference, Option(ctx.optionsClause))
    val table = mayApplyAliasPlan(
      ctx.tableAlias, relation.optionalMap(ctx.temporalClause)(withTimeTravel))
    table.optionalMap(ctx.sample)(withSample)
  }

  override def visitVersion(ctx: VersionContext): Option[String] = {
    if (ctx != null) {
      if (ctx.INTEGER_VALUE != null) {
        Some(ctx.INTEGER_VALUE().getText)
      } else {
        Option(string(visitStringLit(ctx.stringLit())))
      }
    } else {
      None
    }
  }

  private def extractNamedArgument(expr: FunctionArgumentContext, funcName: String) : Expression = {
    Option(expr.namedArgumentExpression).map { n =>
      if (conf.getConf(SQLConf.ALLOW_NAMED_FUNCTION_ARGUMENTS)) {
        NamedArgumentExpression(n.key.getText, expression(n.value))
      } else {
        throw QueryCompilationErrors.namedArgumentsNotEnabledError(funcName, n.key.getText)
      }
    }.getOrElse {
      expression(expr)
    }
  }

  private def withTimeTravel(
      ctx: TemporalClauseContext, plan: LogicalPlan): LogicalPlan = withOrigin(ctx) {
    val v = ctx.version
    val version = visitVersion(ctx.version)
    val timestamp = Option(ctx.timestamp).map(expression)
    if (timestamp.exists(_.references.nonEmpty)) {
      throw QueryParsingErrors.invalidTimeTravelSpec(
        "timestamp expression cannot refer to any columns", ctx.timestamp)
    }
    RelationTimeTravel(plan, timestamp, version)
  }

  /**
   * Create a relation argument for a table-valued function argument.
   */
  override def visitFunctionTableSubqueryArgument(
      ctx: FunctionTableSubqueryArgumentContext): Expression = withOrigin(ctx) {
    val p = Option(ctx.identifierReference).map { r =>
      // Make sure that the identifier after the TABLE keyword is surrounded by parentheses, as
      // required by the SQL standard. If not, return an informative error message.
      if (ctx.LEFT_PAREN() == null) {
        throw QueryParsingErrors.invalidTableFunctionIdentifierArgumentMissingParentheses(
          ctx, argumentName = ctx.identifierReference().getText)
      }
      createUnresolvedRelation(r)
    }.getOrElse {
      plan(ctx.query)
    }
    var withSinglePartition = false
    var partitionByExpressions = Seq.empty[Expression]
    var orderByExpressions = Seq.empty[SortOrder]
    Option(ctx.tableArgumentPartitioning).foreach { p =>
      if (p.SINGLE != null) {
        withSinglePartition = true
      }
      partitionByExpressions = p.partition.asScala.map(expression).toSeq
      orderByExpressions = p.sortItem.asScala.map(visitSortItem).toSeq
      def invalidPartitionOrOrderingExpression(clause: String): String = {
        "The table function call includes a table argument with an invalid " +
          s"partitioning/ordering specification: the $clause clause included multiple " +
          "expressions without parentheses surrounding them; please add parentheses around " +
          "these expressions and then retry the query again"
      }
      validate(
        Option(p.invalidMultiPartitionExpression).isEmpty,
        message = invalidPartitionOrOrderingExpression("PARTITION BY"),
        ctx = p.invalidMultiPartitionExpression)
      validate(
        Option(p.invalidMultiSortItem).isEmpty,
        message = invalidPartitionOrOrderingExpression("ORDER BY"),
        ctx = p.invalidMultiSortItem)
    }
    validate(
      !(withSinglePartition && partitionByExpressions.nonEmpty),
      message = "WITH SINGLE PARTITION cannot be specified if PARTITION BY is also present",
      ctx = ctx.tableArgumentPartitioning)
    validate(
      !(orderByExpressions.nonEmpty && partitionByExpressions.isEmpty && !withSinglePartition),
      message = "ORDER BY cannot be specified unless either " +
        "PARTITION BY or WITH SINGLE PARTITION is also present",
      ctx = ctx.tableArgumentPartitioning)
    FunctionTableSubqueryArgumentExpression(
      plan = p,
      partitionByExpressions = partitionByExpressions,
      withSinglePartition = withSinglePartition,
      orderByExpressions = orderByExpressions)
  }

  private def extractFunctionTableNamedArgument(
      expr: FunctionTableReferenceArgumentContext, funcName: String) : Expression = {
    Option(expr.functionTableNamedArgumentExpression).map { n =>
      if (conf.getConf(SQLConf.ALLOW_NAMED_FUNCTION_ARGUMENTS)) {
        NamedArgumentExpression(
          n.key.getText, visitFunctionTableSubqueryArgument(n.functionTableSubqueryArgument))
      } else {
        throw QueryCompilationErrors.namedArgumentsNotEnabledError(funcName, n.key.getText)
      }
    }.getOrElse {
      visitFunctionTableSubqueryArgument(expr.functionTableSubqueryArgument)
    }
  }

  /**
   * Create a table-valued function call with arguments, e.g. range(1000)
   */
  override def visitTableValuedFunction(ctx: TableValuedFunctionContext)
      : LogicalPlan = withOrigin(ctx) {
    val func = ctx.functionTable
    val aliases = if (func.tableAlias.identifierList != null) {
      visitIdentifierList(func.tableAlias.identifierList)
    } else {
      Seq.empty
    }

    withFuncIdentClause(
      func.functionName,
      Nil,
      (ident, _) => {
        if (ident.length > 1) {
          throw QueryParsingErrors.invalidTableValuedFunctionNameError(ident, ctx)
        }
        val funcName = func.functionName.getText
        val args = func.functionTableArgument.asScala.map { e =>
          Option(e.functionArgument).map(extractNamedArgument(_, funcName))
            .getOrElse {
              extractFunctionTableNamedArgument(e.functionTableReferenceArgument, funcName)
            }
        }.toSeq

        val tvf = UnresolvedTableValuedFunction(ident, args)

        val tvfAliases = if (aliases.nonEmpty) UnresolvedTVFAliases(ident, tvf, aliases) else tvf

        tvfAliases.optionalMap(func.tableAlias.strictIdentifier)(aliasPlan)
      })
  }

  /**
   * Create an inline table (a virtual table in Hive parlance).
   */
  override def visitInlineTable(ctx: InlineTableContext): LogicalPlan = withOrigin(ctx) {
    // Get the backing expressions.
    val rows = ctx.expression.asScala.map { e =>
      expression(e) match {
        // inline table comes in two styles:
        // style 1: values (1), (2), (3)  -- multiple columns are supported
        // style 2: values 1, 2, 3  -- only a single column is supported here
        case struct: CreateNamedStruct => struct.valExprs // style 1
        case child => Seq(child)                          // style 2
      }
    }

    val aliases = if (ctx.tableAlias.identifierList != null) {
      visitIdentifierList(ctx.tableAlias.identifierList)
    } else {
      Seq.tabulate(rows.head.size)(i => s"col${i + 1}")
    }

    val unresolvedTable = UnresolvedInlineTable(aliases, rows.toSeq)
    val table = if (conf.getConf(SQLConf.EAGER_EVAL_OF_UNRESOLVED_INLINE_TABLE_ENABLED)) {
      EvaluateUnresolvedInlineTable.evaluate(unresolvedTable)
    } else {
      unresolvedTable
    }
    table.optionalMap(ctx.tableAlias.strictIdentifier)(aliasPlan)
  }

  /**
   * Create an alias (SubqueryAlias) for a join relation. This is practically the same as
   * visitAliasedQuery and visitNamedExpression, ANTLR4 however requires us to use 3 different
   * hooks. We could add alias names for output columns, for example:
   * {{{
   *   SELECT a, b, c, d FROM (src1 s1 INNER JOIN src2 s2 ON s1.id = s2.id) dst(a, b, c, d)
   * }}}
   */
  override def visitAliasedRelation(ctx: AliasedRelationContext): LogicalPlan = withOrigin(ctx) {
    val relation = plan(ctx.relation).optionalMap(ctx.sample)(withSample)
    mayApplyAliasPlan(ctx.tableAlias, relation)
  }

  /**
   * Create an alias (SubqueryAlias) for a sub-query. This is practically the same as
   * visitAliasedRelation and visitNamedExpression, ANTLR4 however requires us to use 3 different
   * hooks. We could add alias names for output columns, for example:
   * {{{
   *   SELECT col1, col2 FROM testData AS t(col1, col2)
   * }}}
   */
  override def visitAliasedQuery(ctx: AliasedQueryContext): LogicalPlan = withOrigin(ctx) {
    val relation = plan(ctx.query).optionalMap(ctx.sample)(withSample)
    if (ctx.tableAlias.strictIdentifier == null) {
      // For un-aliased subqueries, use a default alias name that is not likely to conflict with
      // normal subquery names, so that parent operators can only access the columns in subquery by
      // unqualified names. Users can still use this special qualifier to access columns if they
      // know it, but that's not recommended.
      SubqueryAlias(SubqueryAlias.generateSubqueryName(), relation)
    } else {
      mayApplyAliasPlan(ctx.tableAlias, relation)
    }
  }

  /**
   * Create an alias ([[SubqueryAlias]]) for a [[LogicalPlan]].
   */
  private def aliasPlan(alias: ParserRuleContext, plan: LogicalPlan): LogicalPlan = {
    SubqueryAlias(alias.getText, plan)
  }

  /**
   * If aliases specified in a FROM clause, create a subquery alias ([[SubqueryAlias]]) and
   * column aliases for a [[LogicalPlan]].
   */
  private def mayApplyAliasPlan(tableAlias: TableAliasContext, plan: LogicalPlan): LogicalPlan = {
    if (tableAlias.strictIdentifier != null) {
      val alias = tableAlias.strictIdentifier.getText
      if (tableAlias.identifierList != null) {
        val columnNames = visitIdentifierList(tableAlias.identifierList)
        SubqueryAlias(alias, UnresolvedSubqueryColumnAliases(columnNames, plan))
      } else {
        SubqueryAlias(alias, plan)
      }
    } else {
      plan
    }
  }

  /**
   * Create a Sequence of Strings for a parenthesis enclosed alias list.
   */
  override def visitIdentifierList(ctx: IdentifierListContext): Seq[String] = withOrigin(ctx) {
    visitIdentifierSeq(ctx.identifierSeq)
  }

  /**
   * Create a Sequence of Strings for an identifier list.
   */
  override def visitIdentifierSeq(ctx: IdentifierSeqContext): Seq[String] = withOrigin(ctx) {
    ctx.ident.asScala.map(_.getText).toSeq
  }

  /* ********************************************************************************************
   * Table Identifier parsing
   * ******************************************************************************************** */
  /**
   * Create a [[TableIdentifier]] from a 'tableName' or 'databaseName'.'tableName' pattern.
   */
  override def visitTableIdentifier(
      ctx: TableIdentifierContext): TableIdentifier = withOrigin(ctx) {
    TableIdentifier(ctx.table.getText, Option(ctx.db).map(_.getText))
  }

  /**
   * Create a [[FunctionIdentifier]] from a 'functionName' or 'databaseName'.'functionName' pattern.
   */
  override def visitFunctionIdentifier(
      ctx: FunctionIdentifierContext): FunctionIdentifier = withOrigin(ctx) {
    FunctionIdentifier(ctx.function.getText, Option(ctx.db).map(_.getText))
  }

  /**
   * Create a multi-part identifier.
   */
  override def visitMultipartIdentifier(ctx: MultipartIdentifierContext): Seq[String] =
    withOrigin(ctx) {
      ctx.parts.asScala.map(_.getText).toSeq
    }

  /* ********************************************************************************************
   * Expression parsing
   * ******************************************************************************************** */
  /**
   * Create an expression from the given context. This method just passes the context on to the
   * visitor and only takes care of typing (We assume that the visitor returns an Expression here).
   */
  protected def expression(ctx: ParserRuleContext): Expression = typedVisit(ctx)

  /**
   * Create sequence of expressions from the given sequence of contexts.
   */
  private def expressionList(trees: java.util.List[ExpressionContext]): Seq[Expression] = {
    trees.asScala.map(expression).toSeq
  }

  /**
   * Create sequence of named expressions from the given sequence of contexts.
   */
  private def namedExpressionList(
      trees: java.util.List[NamedExpressionContext]): Seq[Expression] = {
    trees.asScala.map(visitNamedExpression).toSeq
  }

  /**
   * Create a star (i.e. all) expression; this selects all elements (in the specified object).
   * Both un-targeted (global) and targeted aliases are supported.
   */
  override def visitStar(ctx: StarContext): Expression = withOrigin(ctx) {
    val target = Option(ctx.qualifiedName()).map(_.identifier.asScala.map(_.getText).toSeq)

    if (ctx.exceptClause != null) {
      visitStarExcept(ctx, target)
    }
    else {
      UnresolvedStar(target)
    }
  }

  /**
   * Create a star-except (i.e. all - except list) expression; this selects all elements in the
   * specified object except those in the except list.
   * Both un-targeted (global) and targeted aliases are supported.
   */
  def visitStarExcept(ctx: StarContext, target: Option[Seq[String]]): Expression = withOrigin(ctx) {
    val exceptCols = ctx.exceptClause
      .exceptCols.multipartIdentifier.asScala.map(typedVisit[Seq[String]])
    UnresolvedStarExcept(
      target,
      exceptCols.toSeq)
  }

  /**
   * Check for the inappropriate usage of the '!' token.
   * '!' used to be a synonym for 'NOT' in the lexer, but that was too general.
   * '!' should only be a synonym for 'NOT' when used as a prefix in a logical operation.
   * We do that now explicitly.
   */
  def blockBang(ctx: ErrorCapturingNotContext): ErrorCapturingNotContext = {
    val tolerateBang = conf.getConf(LEGACY_BANG_EQUALS_NOT)
    if (ctx != null && ctx.BANG() != null && !tolerateBang) {
      withOrigin(ctx) {
        throw new ParseException(
          errorClass = "SYNTAX_DISCONTINUED.BANG_EQUALS_NOT",
          messageParameters = Map("clause" -> toSQLStmt("!")),
          ctx)
      }
    }
    ctx
  }

  /**
   * Create an aliased expression if an alias is specified. Both single and multi-aliases are
   * supported.
   */
  override def visitNamedExpression(ctx: NamedExpressionContext): Expression = withOrigin(ctx) {
    val e = expression(ctx.expression)
    if (ctx.name != null) {
      Alias(e, ctx.name.getText)()
    } else if (ctx.identifierList != null) {
      MultiAlias(e, visitIdentifierList(ctx.identifierList))
    } else {
      e
    }
  }

  /**
   * Combine a number of boolean expressions into a balanced expression tree. These expressions are
   * either combined by a logical [[And]] or a logical [[Or]].
   *
   * A balanced binary tree is created because regular left recursive trees cause considerable
   * performance degradations and can cause stack overflows.
   */
  override def visitLogicalBinary(ctx: LogicalBinaryContext): Expression = withOrigin(ctx) {
    val expressionType = ctx.operator.getType
    val expressionCombiner = expressionType match {
      case SqlBaseParser.AND => And.apply _
      case SqlBaseParser.OR => Or.apply _
    }

    // Collect all similar left hand contexts.
    val contexts = ArrayBuffer(ctx.right)
    var current = ctx.left
    def collectContexts: Boolean = current match {
      case lbc: LogicalBinaryContext if lbc.operator.getType == expressionType =>
        contexts += lbc.right
        current = lbc.left
        true
      case _ =>
        contexts += current
        false
    }
    while (collectContexts) {
      // No body - all updates take place in the collectContexts.
    }

    // Reverse the contexts to have them in the same sequence as in the SQL statement & turn them
    // into expressions.
    val expressions = contexts.reverseIterator.map(expression).to(ArrayBuffer)

    // Create a balanced tree.
    def reduceToExpressionTree(low: Int, high: Int): Expression = high - low match {
      case 0 =>
        expressions(low)
      case 1 =>
        expressionCombiner(expressions(low), expressions(high))
      case x =>
        val mid = low + x / 2
        expressionCombiner(
          reduceToExpressionTree(low, mid),
          reduceToExpressionTree(mid + 1, high))
    }
    reduceToExpressionTree(0, expressions.size - 1)
  }

  /**
   * Invert a boolean expression.
   */
  override def visitLogicalNot(ctx: LogicalNotContext): Expression = withOrigin(ctx) {
    Not(expression(ctx.booleanExpression()))
  }

  /**
   * Create a filtering correlated sub-query (EXISTS).
   */
  override def visitExists(ctx: ExistsContext): Expression = {
    Exists(plan(ctx.query))
  }

  /**
   * Create a comparison expression. This compares two expressions. The following comparison
   * operators are supported:
   * - Equal: '=' or '=='
   * - Null-safe Equal: '<=>'
   * - Not Equal: '<>' or '!='
   * - Less than: '<'
   * - Less than or Equal: '<='
   * - Greater than: '>'
   * - Greater than or Equal: '>='
   */
  override def visitComparison(ctx: ComparisonContext): Expression = withOrigin(ctx) {
    val left = expression(ctx.left)
    val right = expression(ctx.right)
    val operator = ctx.comparisonOperator().getChild(0).asInstanceOf[TerminalNode]
    operator.getSymbol.getType match {
      case SqlBaseParser.EQ =>
        EqualTo(left, right)
      case SqlBaseParser.NSEQ =>
        EqualNullSafe(left, right)
      case SqlBaseParser.NEQ | SqlBaseParser.NEQJ =>
        Not(EqualTo(left, right))
      case SqlBaseParser.LT =>
        LessThan(left, right)
      case SqlBaseParser.LTE =>
        LessThanOrEqual(left, right)
      case SqlBaseParser.GT =>
        GreaterThan(left, right)
      case SqlBaseParser.GTE =>
        GreaterThanOrEqual(left, right)
    }
  }

  /**
   * Create a predicated expression. A predicated expression is a normal expression with a
   * predicate attached to it, for example:
   * {{{
   *    a + 1 IS NULL
   * }}}
   */
  override def visitPredicated(ctx: PredicatedContext): Expression = withOrigin(ctx) {
    val e = expression(ctx.valueExpression)
    if (ctx.predicate != null) {
      withPredicate(e, ctx.predicate)
    } else {
      e
    }
  }

  /**
   * Add a predicate to the given expression. Supported expressions are:
   * - (NOT) BETWEEN
   * - (NOT) IN
   * - (NOT) (LIKE | ILIKE) (ANY | SOME | ALL)
   * - (NOT) RLIKE
   * - IS (NOT) NULL.
   * - IS (NOT) (TRUE | FALSE | UNKNOWN)
   * - IS (NOT) DISTINCT FROM
   */
  private def withPredicate(e: Expression, ctx: PredicateContext): Expression = withOrigin(ctx) {
    // Invert a predicate if it has a valid NOT clause.
    def invertIfNotDefined(e: Expression): Expression = {
      val withNot = blockBang(ctx.errorCapturingNot)
      withNot match {
        case null => e
        case _ => Not(e)
      }
    }

    def getValueExpressions(e: Expression): Seq[Expression] = e match {
      case c: CreateNamedStruct => c.valExprs
      case other => Seq(other)
    }

    def lowerLikeArgsIfNeeded(
        expr: Expression,
        patterns: Seq[UTF8String]): (Expression, Seq[UTF8String]) = ctx.kind.getType match {
      // scalastyle:off caselocale
      case SqlBaseParser.ILIKE => (Lower(expr), patterns.map(_.toLowerCase))
      // scalastyle:on caselocale
      case _ => (expr, patterns)
    }

    def getLike(expr: Expression, pattern: Expression): Expression = ctx.kind.getType match {
      case SqlBaseParser.ILIKE => new ILike(expr, pattern)
      case _ => new Like(expr, pattern)
    }

    val withNot = blockBang(ctx.errorCapturingNot)

    // Create the predicate.
    ctx.kind.getType match {
      case SqlBaseParser.BETWEEN =>
        if (!SQLConf.get.legacyDuplicateBetweenInput) {
          invertIfNotDefined(UnresolvedFunction(
            "between", Seq(e, expression(ctx.lower), expression(ctx.upper)), isDistinct = false))
        } else {
          invertIfNotDefined(And(
            GreaterThanOrEqual(e, expression(ctx.lower)),
            LessThanOrEqual(e, expression(ctx.upper))))
        }
      case SqlBaseParser.IN if ctx.query != null =>
        invertIfNotDefined(InSubquery(getValueExpressions(e), ListQuery(plan(ctx.query))))
      case SqlBaseParser.IN =>
        invertIfNotDefined(In(e, ctx.expression.asScala.map(expression).toSeq))
      case SqlBaseParser.LIKE | SqlBaseParser.ILIKE =>
        Option(ctx.quantifier).map(_.getType) match {
          case Some(SqlBaseParser.ANY) | Some(SqlBaseParser.SOME) =>
            validate(!ctx.expression.isEmpty, "Expected something between '(' and ')'.", ctx)
            val expressions = expressionList(ctx.expression)
            if (expressions.forall(_.foldable) && expressions.forall(_.dataType == StringType)) {
              // If there are many pattern expressions, will throw StackOverflowError.
              // So we use LikeAny or NotLikeAny instead.
              val patterns = expressions.map(_.eval(EmptyRow).asInstanceOf[UTF8String])
              val (expr, pat) = lowerLikeArgsIfNeeded(e, patterns)
              withNot match {
                case null => LikeAny(expr, pat)
                case _ => NotLikeAny(expr, pat)
              }
            } else {
              ctx.expression.asScala.map(expression)
                .map(p => invertIfNotDefined(getLike(e, p))).toSeq.reduceLeft(Or)
            }
          case Some(SqlBaseParser.ALL) =>
            validate(!ctx.expression.isEmpty, "Expected something between '(' and ')'.", ctx)
            val expressions = expressionList(ctx.expression)
            if (expressions.forall(_.foldable) && expressions.forall(_.dataType == StringType)) {
              // If there are many pattern expressions, will throw StackOverflowError.
              // So we use LikeAll or NotLikeAll instead.
              val patterns = expressions.map(_.eval(EmptyRow).asInstanceOf[UTF8String])
              val (expr, pat) = lowerLikeArgsIfNeeded(e, patterns)
              withNot match {
                case null => LikeAll(expr, pat)
                case _ => NotLikeAll(expr, pat)
              }
            } else {
              ctx.expression.asScala.map(expression)
                .map(p => invertIfNotDefined(getLike(e, p))).toSeq.reduceLeft(And)
            }
          case _ =>
            val escapeChar = Option(ctx.escapeChar)
              .map(stringLitCtx => string(visitStringLit(stringLitCtx))).map { str =>
              if (str.length != 1) {
                throw QueryParsingErrors.invalidEscapeStringError(str, ctx)
              }
              str.charAt(0)
            }.getOrElse('\\')
            val likeExpr = ctx.kind.getType match {
              case SqlBaseParser.ILIKE => ILike(e, expression(ctx.pattern), escapeChar)
              case _ => Like(e, expression(ctx.pattern), escapeChar)
            }
            invertIfNotDefined(likeExpr)
        }
      case SqlBaseParser.RLIKE =>
        invertIfNotDefined(RLike(e, expression(ctx.pattern)))
      case SqlBaseParser.NULL if withNot != null =>
        IsNotNull(e)
      case SqlBaseParser.NULL =>
        IsNull(e)
      case SqlBaseParser.TRUE => withNot match {
        case null => EqualNullSafe(e, Literal(true))
        case _ => Not(EqualNullSafe(e, Literal(true)))
      }
      case SqlBaseParser.FALSE => withNot match {
        case null => EqualNullSafe(e, Literal(false))
        case _ => Not(EqualNullSafe(e, Literal(false)))
      }
      case SqlBaseParser.UNKNOWN => withNot match {
        case null => IsUnknown(e)
        case _ => IsNotUnknown(e)
      }
      case SqlBaseParser.DISTINCT if withNot != null =>
        EqualNullSafe(e, expression(ctx.right))
      case SqlBaseParser.DISTINCT =>
        Not(EqualNullSafe(e, expression(ctx.right)))
    }
  }

  /**
   * Create a binary arithmetic expression. The following arithmetic operators are supported:
   * - Multiplication: '*'
   * - Division: '/'
   * - Hive Long Division: 'DIV'
   * - Modulo: '%'
   * - Addition: '+'
   * - Subtraction: '-'
   * - Binary AND: '&'
   * - Binary XOR
   * - Binary OR: '|'
   */
  override def visitArithmeticBinary(ctx: ArithmeticBinaryContext): Expression = withOrigin(ctx) {
    val left = expression(ctx.left)
    val right = expression(ctx.right)
    ctx.operator.getType match {
      case SqlBaseParser.ASTERISK =>
        Multiply(left, right)
      case SqlBaseParser.SLASH =>
        Divide(left, right)
      case SqlBaseParser.PERCENT =>
        Remainder(left, right)
      case SqlBaseParser.DIV =>
        IntegralDivide(left, right)
      case SqlBaseParser.PLUS =>
        Add(left, right)
      case SqlBaseParser.MINUS =>
        Subtract(left, right)
      case SqlBaseParser.CONCAT_PIPE =>
        Concat(left :: right :: Nil)
      case SqlBaseParser.AMPERSAND =>
        BitwiseAnd(left, right)
      case SqlBaseParser.HAT =>
        BitwiseXor(left, right)
      case SqlBaseParser.PIPE =>
        BitwiseOr(left, right)
    }
  }

  override def visitShiftExpression(ctx: ShiftExpressionContext): Expression = withOrigin(ctx) {
    val left = expression(ctx.left)
    val right = expression(ctx.right)
    val operator = ctx.shiftOperator().getChild(0).asInstanceOf[TerminalNode]
    val shift = operator.getSymbol.getType match {
      case SqlBaseParser.SHIFT_LEFT => ShiftLeft(left, right)
      case SqlBaseParser.SHIFT_RIGHT => ShiftRight(left, right)
      case SqlBaseParser.SHIFT_RIGHT_UNSIGNED => ShiftRightUnsigned(left, right)
    }
    shift.setTagValue(FUNC_ALIAS, operator.getText)
    shift
  }

  /**
   * Create a unary arithmetic expression. The following arithmetic operators are supported:
   * - Plus: '+'
   * - Minus: '-'
   * - Bitwise Not: '~'
   */
  override def visitArithmeticUnary(ctx: ArithmeticUnaryContext): Expression = withOrigin(ctx) {
    val value = expression(ctx.valueExpression)
    ctx.operator.getType match {
      case SqlBaseParser.PLUS =>
        UnaryPositive(value)
      case SqlBaseParser.MINUS =>
        UnaryMinus(value)
      case SqlBaseParser.TILDE =>
        BitwiseNot(value)
    }
  }

  override def visitCurrentLike(ctx: CurrentLikeContext): Expression = withOrigin(ctx) {
    if (conf.enforceReservedKeywords) {
      ctx.name.getType match {
        case SqlBaseParser.CURRENT_DATE =>
          CurrentDate()
        case SqlBaseParser.CURRENT_TIMESTAMP =>
          CurrentTimestamp()
        case SqlBaseParser.CURRENT_USER | SqlBaseParser.USER | SqlBaseParser.SESSION_USER =>
          CurrentUser()
      }
    } else {
      // If the parser is not in ansi mode, we should return `UnresolvedAttribute`, in case there
      // are columns named `CURRENT_DATE` or `CURRENT_TIMESTAMP`.
      UnresolvedAttribute.quoted(ctx.name.getText)
    }
  }

  /**
   * Create a [[Collate]] expression.
   */
  override def visitCollate(ctx: CollateContext): Expression = withOrigin(ctx) {
    val collationName = visitCollateClause(ctx.collateClause())
    Collate(expression(ctx.primaryExpression), collationName)
  }

  override def visitCollateClause(ctx: CollateClauseContext): String = withOrigin(ctx) {
    val collationName = ctx.collationName.getText
    if (!SQLConf.get.trimCollationEnabled && collationName.toUpperCase().contains("TRIM")) {
      throw QueryCompilationErrors.trimCollationNotEnabledError()
    }
    ctx.identifier.getText
  }

  /**
   * Create a [[Cast]] expression.
   */
  override def visitCast(ctx: CastContext): Expression = withOrigin(ctx) {
    val rawDataType = typedVisit[DataType](ctx.dataType())
    ctx.dataType() match {
      case context: PrimitiveDataTypeContext =>
        val typeCtx = context.`type`()
        if (typeCtx.start.getType == STRING) {
          typeCtx.children.asScala.toSeq match {
            case Seq(_, cctx: CollateClauseContext) =>
              throw QueryParsingErrors.dataTypeUnsupportedError(
                rawDataType.typeName,
                ctx.dataType().asInstanceOf[PrimitiveDataTypeContext])
            case _ =>
          }
        }
      case _ =>
    }
    val dataType = CharVarcharUtils.replaceCharVarcharWithStringForCast(rawDataType)
    ctx.name.getType match {
      case SqlBaseParser.CAST =>
        val cast = Cast(expression(ctx.expression), dataType)
        cast.setTagValue(Cast.USER_SPECIFIED_CAST, ())
        cast

      case SqlBaseParser.TRY_CAST =>
        val cast = Cast(expression(ctx.expression), dataType, evalMode = EvalMode.TRY)
        cast.setTagValue(Cast.USER_SPECIFIED_CAST, ())
        cast
    }
  }

  /**
   * Create a [[Cast]] expression for '::' syntax.
   */
  override def visitCastByColon(ctx: CastByColonContext): Expression = withOrigin(ctx) {
    val rawDataType = typedVisit[DataType](ctx.dataType())
    ctx.dataType() match {
      case context: PrimitiveDataTypeContext =>
        val typeCtx = context.`type`()
        if (typeCtx.start.getType == STRING) {
          typeCtx.children.asScala.toSeq match {
            case Seq(_, cctx: CollateClauseContext) =>
              throw QueryParsingErrors.dataTypeUnsupportedError(
                rawDataType.typeName,
                ctx.dataType().asInstanceOf[PrimitiveDataTypeContext])
            case _ =>
          }
        }
      case _ =>
    }
    val dataType = CharVarcharUtils.replaceCharVarcharWithStringForCast(rawDataType)
    val cast = Cast(expression(ctx.primaryExpression), dataType)
    cast.setTagValue(Cast.USER_SPECIFIED_CAST, ())
    cast
  }

  /**
   * Create a [[CreateStruct]] expression.
   */
  override def visitStruct(ctx: StructContext): Expression = withOrigin(ctx) {
    CreateStruct.create(ctx.argument.asScala.map(expression).toSeq)
  }

  /**
   * Create a [[First]] expression.
   */
  override def visitFirst(ctx: FirstContext): Expression = withOrigin(ctx) {
    val ignoreNullsExpr = ctx.IGNORE != null
    First(expression(ctx.expression), ignoreNullsExpr).toAggregateExpression()
  }

  /**
   * Create an [[AnyValue]] expression.
   */
  override def visitAny_value(ctx: Any_valueContext): Expression = withOrigin(ctx) {
    val ignoreNullsExpr = ctx.IGNORE != null
    AnyValue(expression(ctx.expression), ignoreNullsExpr).toAggregateExpression()
  }

  /**
   * Create a [[Last]] expression.
   */
  override def visitLast(ctx: LastContext): Expression = withOrigin(ctx) {
    val ignoreNullsExpr = ctx.IGNORE != null
    Last(expression(ctx.expression), ignoreNullsExpr).toAggregateExpression()
  }

  /**
   * Create a Position expression.
   */
  override def visitPosition(ctx: PositionContext): Expression = withOrigin(ctx) {
    new StringLocate(expression(ctx.substr), expression(ctx.str))
  }

  /**
   * Create a Extract expression.
   */
  override def visitExtract(ctx: ExtractContext): Expression = withOrigin(ctx) {
    val arguments = Seq(Literal(ctx.field.getText), expression(ctx.source))
    UnresolvedFunction("extract", arguments, isDistinct = false)
  }

  /**
   * Create a Substring/Substr expression.
   */
  override def visitSubstring(ctx: SubstringContext): Expression = withOrigin(ctx) {
    if (ctx.len != null) {
      Substring(expression(ctx.str), expression(ctx.pos), expression(ctx.len))
    } else {
      new Substring(expression(ctx.str), expression(ctx.pos))
    }
  }

  /**
   * Create a Trim expression.
   */
  override def visitTrim(ctx: TrimContext): Expression = withOrigin(ctx) {
    val srcStr = expression(ctx.srcStr)
    val trimStr = Option(ctx.trimStr).map(expression)
    Option(ctx.trimOption).map(_.getType).getOrElse(SqlBaseParser.BOTH) match {
      case SqlBaseParser.BOTH =>
        StringTrim(srcStr, trimStr)
      case SqlBaseParser.LEADING =>
        StringTrimLeft(srcStr, trimStr)
      case SqlBaseParser.TRAILING =>
        StringTrimRight(srcStr, trimStr)
      case other =>
        throw QueryParsingErrors.trimOptionUnsupportedError(other, ctx)
    }
  }

  /**
   * Create a Overlay expression.
   */
  override def visitOverlay(ctx: OverlayContext): Expression = withOrigin(ctx) {
    val input = expression(ctx.input)
    val replace = expression(ctx.replace)
    val position = expression(ctx.position)
    val lengthOpt = Option(ctx.length).map(expression)
    lengthOpt match {
      case Some(length) => Overlay(input, replace, position, length)
      case None => new Overlay(input, replace, position)
    }
  }

  /**
   * Create a (windowed) Function expression.
   */
  override def visitFunctionCall(ctx: FunctionCallContext): Expression = withOrigin(ctx) {
    // Create the function call.
    val name = ctx.functionName.getText
    val isDistinct = Option(ctx.setQuantifier()).exists(_.DISTINCT != null)
    // Call `toSeq`, otherwise `ctx.argument.asScala.map(expression)` is `Buffer` in Scala 2.13
    val arguments = ctx.argument.asScala.map { e =>
      extractNamedArgument(e, name)
    }.toSeq match {
      case Seq(UnresolvedStar(None))
        if name.toLowerCase(Locale.ROOT) == "count" && !isDistinct =>
        // Transform COUNT(*) into COUNT(1).
        Seq(Literal(1))
      case expressions =>
        expressions
    }
    val order = ctx.sortItem.asScala.map(visitSortItem)
    val filter = Option(ctx.where).map(expression(_))
    val ignoreNulls =
      Option(ctx.nullsOption).map(_.getType == SqlBaseParser.IGNORE).getOrElse(false)

    // Is this an IDENTIFIER clause instead of a function call?
    if (ctx.functionName.identFunc != null &&
      arguments.length == 1 && // One argument
      ctx.setQuantifier == null && // No other clause
      ctx.where == null &&
      ctx.nullsOption == null &&
      ctx.windowSpec == null) {
      new ExpressionWithUnresolvedIdentifier(arguments.head, UnresolvedAttribute(_))
    } else {
      // It's a function call
      val funcCtx = ctx.functionName
      val func: Expression = withFuncIdentClause(
        funcCtx,
        arguments ++ filter ++ order.toSeq,
        (ident, otherExprs) => {
          val orderings = otherExprs.takeRight(order.size).asInstanceOf[Seq[SortOrder]]
          val args = otherExprs.take(arguments.length)
          val filterExpr = if (filter.isDefined) {
            Some(otherExprs(args.length))
          } else {
            None
          }
          UnresolvedFunction(ident, args, isDistinct, filterExpr, ignoreNulls, orderings)
        }
      )

      // Check if the function is evaluated in a windowed context.
      ctx.windowSpec match {
        case spec: WindowRefContext =>
          UnresolvedWindowExpression(func, visitWindowRef(spec))
        case spec: WindowDefContext =>
          WindowExpression(func, visitWindowDef(spec))
        case _ => func
      }
    }
  }

  /**
   * Create a function database (optional) and name pair.
   */
  protected def visitFunctionName(ctx: QualifiedNameContext): FunctionIdentifier = {
    visitFunctionName(ctx, ctx.identifier().asScala.map(_.getText).toSeq)
  }

  /**
   * Create a function database (optional) and name pair.
   */
  private def visitFunctionName(ctx: ParserRuleContext, texts: Seq[String]): FunctionIdentifier = {
    texts match {
      case Seq(db, fn) => FunctionIdentifier(fn, Option(db))
      case Seq(fn) => FunctionIdentifier(fn, None)
      case other =>
        throw QueryParsingErrors.functionNameUnsupportedError(texts.mkString("."), ctx)
    }
  }

  protected def getFunctionMultiparts(ctx: FunctionNameContext): Seq[String] = {
    if (ctx.qualifiedName != null) {
      ctx.qualifiedName().identifier().asScala.map(_.getText).toSeq
    } else {
      Seq(ctx.getText)
    }
  }

  /**
   * Create an [[LambdaFunction]].
   */
  override def visitLambda(ctx: LambdaContext): Expression = withOrigin(ctx) {
    val arguments = ctx.identifier().asScala.map { name =>
      UnresolvedNamedLambdaVariable(UnresolvedAttribute.quoted(name.getText).nameParts)
    }
    val function = expression(ctx.expression).transformUp {
      case a: UnresolvedAttribute => UnresolvedNamedLambdaVariable(a.nameParts)
    }
    LambdaFunction(function, arguments.toSeq)
  }

  /**
   * Create a reference to a window frame, i.e. [[WindowSpecReference]].
   */
  override def visitWindowRef(ctx: WindowRefContext): WindowSpecReference = withOrigin(ctx) {
    WindowSpecReference(ctx.name.getText)
  }

  /**
   * Create a window definition, i.e. [[WindowSpecDefinition]].
   */
  override def visitWindowDef(ctx: WindowDefContext): WindowSpecDefinition = withOrigin(ctx) {
    // CLUSTER BY ... | PARTITION BY ... ORDER BY ...
    val partition = ctx.partition.asScala.map(expression)
    val order = ctx.sortItem.asScala.map(visitSortItem)

    // RANGE/ROWS BETWEEN ...
    val frameSpecOption = Option(ctx.windowFrame).map { frame =>
      val frameType = frame.frameType.getType match {
        case SqlBaseParser.RANGE => RangeFrame
        case SqlBaseParser.ROWS => RowFrame
      }

      SpecifiedWindowFrame(
        frameType,
        visitFrameBound(frame.start),
        Option(frame.end).map(visitFrameBound).getOrElse(CurrentRow))
    }

    WindowSpecDefinition(
      partition.toSeq,
      order.toSeq,
      frameSpecOption.getOrElse(UnspecifiedFrame))
  }

  /**
   * Create or resolve a frame boundary expressions.
   */
  override def visitFrameBound(ctx: FrameBoundContext): Expression = withOrigin(ctx) {
    def value: Expression = {
      val e = expression(ctx.expression)
      validate(e.resolved && e.foldable, "Frame bound value must be a literal.", ctx)
      e
    }

    ctx.boundType.getType match {
      case SqlBaseParser.PRECEDING if ctx.UNBOUNDED != null =>
        UnboundedPreceding
      case SqlBaseParser.PRECEDING =>
        UnaryMinus(value)
      case SqlBaseParser.CURRENT =>
        CurrentRow
      case SqlBaseParser.FOLLOWING if ctx.UNBOUNDED != null =>
        UnboundedFollowing
      case SqlBaseParser.FOLLOWING =>
        value
    }
  }

  /**
   * Create a [[CreateStruct]] expression.
   */
  override def visitRowConstructor(ctx: RowConstructorContext): Expression = withOrigin(ctx) {
    CreateStruct(ctx.namedExpression().asScala.map(expression).toSeq)
  }

  /**
   * Create a [[ScalarSubquery]] expression.
   */
  override def visitSubqueryExpression(
      ctx: SubqueryExpressionContext): Expression = withOrigin(ctx) {
    ScalarSubquery(plan(ctx.query))
  }

  /**
   * Create a value based [[CaseWhen]] expression. This has the following SQL form:
   * {{{
   *   CASE [expression]
   *    WHEN [value] THEN [expression]
   *    ...
   *    ELSE [expression]
   *   END
   * }}}
   */
  override def visitSimpleCase(ctx: SimpleCaseContext): Expression = withOrigin(ctx) {
    val e = expression(ctx.value)
    val branches = ctx.whenClause.asScala.map { wCtx =>
      (EqualTo(e, expression(wCtx.condition)), expression(wCtx.result))
    }
    CaseWhen(branches.toSeq, Option(ctx.elseExpression).map(expression))
  }

  /**
   * Create a condition based [[CaseWhen]] expression. This has the following SQL syntax:
   * {{{
   *   CASE
   *    WHEN [predicate] THEN [expression]
   *    ...
   *    ELSE [expression]
   *   END
   * }}}
   *
   * @param ctx the parse tree
   *    */
  override def visitSearchedCase(ctx: SearchedCaseContext): Expression = withOrigin(ctx) {
    val branches = ctx.whenClause.asScala.map { wCtx =>
      (expression(wCtx.condition), expression(wCtx.result))
    }
    CaseWhen(branches.toSeq, Option(ctx.elseExpression).map(expression))
  }

  /**
   * Currently only regex in expressions of SELECT statements are supported; in other
   * places, e.g., where `(a)?+.+` = 2, regex are not meaningful.
   */
  private def canApplyRegex(ctx: ParserRuleContext): Boolean = withOrigin(ctx) {
    var parent = ctx.getParent
    while (parent != null) {
      if (parent.isInstanceOf[NamedExpressionContext]) return true
      parent = parent.getParent
    }
    return false
  }

  /**
   * Returns whether the pattern is a regex expression (instead of a normal
   * string). Normal string is a string with all alphabets/digits and "_".
   */
  private def isRegex(pattern: String): Boolean = {
    pattern.exists(p => !Character.isLetterOrDigit(p) && p != '_')
  }

  /**
   * Create a dereference expression. The return type depends on the type of the parent.
   * If the parent is an [[UnresolvedAttribute]], it can be a [[UnresolvedAttribute]] or
   * a [[UnresolvedRegex]] for regex quoted in ``; if the parent is some other expression,
   * it can be [[UnresolvedExtractValue]].
   */
  override def visitDereference(ctx: DereferenceContext): Expression = withOrigin(ctx) {
    val attr = ctx.fieldName.getText
    expression(ctx.base) match {
      case unresolved_attr @ UnresolvedAttribute(nameParts) =>
        ctx.fieldName.getStart.getText match {
          case escapedIdentifier(columnNameRegex)
            if conf.supportQuotedRegexColumnName &&
              isRegex(columnNameRegex) && canApplyRegex(ctx) =>
            UnresolvedRegex(columnNameRegex, Some(unresolved_attr.name),
              conf.caseSensitiveAnalysis)
          case _ =>
            UnresolvedAttribute(nameParts :+ attr)
        }
      case e =>
        UnresolvedExtractValue(e, Literal(attr))
    }
  }

  /**
   * Create an [[UnresolvedAttribute]] expression or a [[UnresolvedRegex]] if it is a regex
   * quoted in ``
   */
  override def visitColumnReference(ctx: ColumnReferenceContext): Expression = withOrigin(ctx) {
    ctx.getStart.getText match {
      case escapedIdentifier(columnNameRegex)
        if conf.supportQuotedRegexColumnName &&
          isRegex(columnNameRegex) && canApplyRegex(ctx) =>
        UnresolvedRegex(columnNameRegex, None, conf.caseSensitiveAnalysis)
      case _ =>
        UnresolvedAttribute.quoted(ctx.getText)
    }

  }

  /**
   * Create an [[UnresolvedExtractValue]] expression, this is used for subscript access to an array.
   */
  override def visitSubscript(ctx: SubscriptContext): Expression = withOrigin(ctx) {
    UnresolvedExtractValue(expression(ctx.value), expression(ctx.index))
  }

  /**
   * Create an expression for an expression between parentheses. This is need because the ANTLR
   * visitor cannot automatically convert the nested context into an expression.
   */
  override def visitParenthesizedExpression(
     ctx: ParenthesizedExpressionContext): Expression = withOrigin(ctx) {
    expression(ctx.expression)
  }

  /**
   * Create a [[SortOrder]] expression.
   */
  override def visitSortItem(ctx: SortItemContext): SortOrder = withOrigin(ctx) {
    val direction = if (ctx.DESC != null) {
      Descending
    } else {
      Ascending
    }
    val nullOrdering = if (ctx.FIRST != null) {
      NullsFirst
    } else if (ctx.LAST != null) {
      NullsLast
    } else {
      direction.defaultNullOrdering
    }
    SortOrder(expression(ctx.expression), direction, nullOrdering, Seq.empty)
  }

  /**
   * Create a typed Literal expression. A typed literal has the following SQL syntax:
   * {{{
   *   [TYPE] '[VALUE]'
   * }}}
   * Currently Date, Timestamp, Interval and Binary typed literals are supported.
   */
  override def visitTypeConstructor(ctx: TypeConstructorContext): Literal = withOrigin(ctx) {
    val value = string(visitStringLit(ctx.stringLit))
    val valueType = ctx.literalType.start.getType

    def toLiteral[T](f: UTF8String => Option[T], t: DataType): Literal = {
      f(UTF8String.fromString(value)).map(Literal(_, t)).getOrElse {
        throw QueryParsingErrors.cannotParseValueTypeError(ctx.literalType.getText, value, ctx)
      }
    }

    def constructTimestampLTZLiteral(value: String): Literal = {
      val zoneId = getZoneId(conf.sessionLocalTimeZone)
      val specialTs = convertSpecialTimestamp(value, zoneId).map(Literal(_, TimestampType))
      specialTs.getOrElse(toLiteral(stringToTimestamp(_, zoneId), TimestampType))
    }

    valueType match {
      case DATE =>
        val zoneId = getZoneId(conf.sessionLocalTimeZone)
        val specialDate = convertSpecialDate(value, zoneId).map(Literal(_, DateType))
        specialDate.getOrElse(toLiteral(stringToDate, DateType))
      case TIMESTAMP_NTZ =>
        convertSpecialTimestampNTZ(value, getZoneId(conf.sessionLocalTimeZone))
          .map(Literal(_, TimestampNTZType))
          .getOrElse(toLiteral(stringToTimestampWithoutTimeZone, TimestampNTZType))
      case TIMESTAMP_LTZ =>
        constructTimestampLTZLiteral(value)
      case TIMESTAMP =>
        SQLConf.get.timestampType match {
          case TimestampNTZType =>
            convertSpecialTimestampNTZ(value, getZoneId(conf.sessionLocalTimeZone))
              .map(Literal(_, TimestampNTZType))
              .getOrElse {
                val containsTimeZonePart =
                  DateTimeUtils.parseTimestampString(UTF8String.fromString(value))._2.isDefined
                // If the input string contains time zone part, return a timestamp with local time
                // zone literal.
                if (containsTimeZonePart) {
                  constructTimestampLTZLiteral(value)
                } else {
                  toLiteral(stringToTimestampWithoutTimeZone, TimestampNTZType)
                }
              }

          case TimestampType =>
            constructTimestampLTZLiteral(value)
        }

      case INTERVAL =>
        val interval = try {
          IntervalUtils.stringToInterval(UTF8String.fromString(value))
        } catch {
          case e: IllegalArgumentException =>
            val ex = QueryParsingErrors.cannotParseValueTypeError(
              ctx.literalType.getText, value, ctx)
            ex.setStackTrace(e.getStackTrace)
            throw ex
        }
        if (!conf.legacyIntervalEnabled) {
          val units = value
            .split("\\s")
            .map(_.toLowerCase(Locale.ROOT).stripSuffix("s"))
            .filter(s => s != "interval" && s.matches("[a-z]+"))
          constructMultiUnitsIntervalLiteral(ctx, interval, units.toImmutableArraySeq)
        } else {
          Literal(interval, CalendarIntervalType)
        }
      case BINARY_HEX =>
        try {
          Literal(Hex.unhex(value), BinaryType)
        } catch {
          case e: IllegalArgumentException =>
            val ex = QueryParsingErrors.cannotParseValueTypeError("X", value, ctx)
            ex.setStackTrace(e.getStackTrace)
            throw ex
        }
      case _ =>
        throw QueryParsingErrors.literalValueTypeUnsupportedError(
          unsupportedType = ctx.literalType.getText,
          supportedTypes =
            Seq("DATE", "TIMESTAMP_NTZ", "TIMESTAMP_LTZ", "TIMESTAMP", "INTERVAL", "X"),
          ctx)
    }
  }

  /**
   * Create a NULL literal expression.
   */
  override def visitNullLiteral(ctx: NullLiteralContext): Literal = withOrigin(ctx) {
    Literal(null)
  }

  /**
   * Create a Boolean literal expression.
   */
  override def visitBooleanLiteral(ctx: BooleanLiteralContext): Literal = withOrigin(ctx) {
    if (ctx.getText.toBoolean) {
      Literal.TrueLiteral
    } else {
      Literal.FalseLiteral
    }
  }

  /**
   * Create an integral literal expression. The code selects the most narrow integral type
   * possible, either a BigDecimal, a Long or an Integer is returned.
   */
  override def visitIntegerLiteral(ctx: IntegerLiteralContext): Literal = withOrigin(ctx) {
    BigDecimal(ctx.getText) match {
      case v if v.isValidInt =>
        Literal(v.intValue)
      case v if v.isValidLong =>
        Literal(v.longValue)
      case v => Literal(v.underlying())
    }
  }

  /**
   * Create a decimal literal for a regular decimal number.
   */
  override def visitDecimalLiteral(ctx: DecimalLiteralContext): Literal = withOrigin(ctx) {
    Literal(BigDecimal(ctx.getText).underlying())
  }

  /**
   * Create a decimal literal for a regular decimal number or a scientific decimal number.
   */
  override def visitLegacyDecimalLiteral(
      ctx: LegacyDecimalLiteralContext): Literal = withOrigin(ctx) {
    Literal(BigDecimal(ctx.getText).underlying())
  }

  /**
   * Create a double literal for number with an exponent, e.g. 1E-30
   */
  override def visitExponentLiteral(ctx: ExponentLiteralContext): Literal = {
    numericLiteral(ctx, ctx.getText, /* exponent values don't have a suffix */
      Double.MinValue, Double.MaxValue, DoubleType.simpleString)(_.toDouble)
  }

  /** Create a numeric literal expression. */
  private def numericLiteral(
      ctx: NumberContext,
      rawStrippedQualifier: String,
      minValue: BigDecimal,
      maxValue: BigDecimal,
      typeName: String)(converter: String => Any): Literal = withOrigin(ctx) {
    try {
      val rawBigDecimal = BigDecimal(rawStrippedQualifier)
      if (rawBigDecimal < minValue || rawBigDecimal > maxValue) {
        throw QueryParsingErrors.invalidNumericLiteralRangeError(
          rawStrippedQualifier, minValue, maxValue, typeName, ctx)
      }
      Literal(converter(rawStrippedQualifier))
    } catch {
      case e: NumberFormatException =>
        throw new ParseException(
          errorClass = "_LEGACY_ERROR_TEMP_0060",
          messageParameters = Map("msg" -> e.getMessage),
          ctx)
    }
  }

  /**
   * Create a Byte Literal expression.
   */
  override def visitTinyIntLiteral(ctx: TinyIntLiteralContext): Literal = {
    val rawStrippedQualifier = ctx.getText.substring(0, ctx.getText.length - 1)
    numericLiteral(ctx, rawStrippedQualifier,
      Byte.MinValue, Byte.MaxValue, ByteType.simpleString)(_.toByte)
  }

  /**
   * Create a Short Literal expression.
   */
  override def visitSmallIntLiteral(ctx: SmallIntLiteralContext): Literal = {
    val rawStrippedQualifier = ctx.getText.substring(0, ctx.getText.length - 1)
    numericLiteral(ctx, rawStrippedQualifier,
      Short.MinValue, Short.MaxValue, ShortType.simpleString)(_.toShort)
  }

  /**
   * Create a Long Literal expression.
   */
  override def visitBigIntLiteral(ctx: BigIntLiteralContext): Literal = {
    val rawStrippedQualifier = ctx.getText.substring(0, ctx.getText.length - 1)
    numericLiteral(ctx, rawStrippedQualifier,
      Long.MinValue, Long.MaxValue, LongType.simpleString)(_.toLong)
  }

  /**
   * Create a Float Literal expression.
   */
  override def visitFloatLiteral(ctx: FloatLiteralContext): Literal = {
    val rawStrippedQualifier = ctx.getText.substring(0, ctx.getText.length - 1)
    numericLiteral(ctx, rawStrippedQualifier,
      Float.MinValue, Float.MaxValue, FloatType.simpleString)(_.toFloat)
  }

  /**
   * Create a Double Literal expression.
   */
  override def visitDoubleLiteral(ctx: DoubleLiteralContext): Literal = {
    val rawStrippedQualifier = ctx.getText.substring(0, ctx.getText.length - 1)
    numericLiteral(ctx, rawStrippedQualifier,
      Double.MinValue, Double.MaxValue, DoubleType.simpleString)(_.toDouble)
  }

  /**
   * Create a BigDecimal Literal expression.
   */
  override def visitBigDecimalLiteral(ctx: BigDecimalLiteralContext): Literal = {
    val raw = ctx.getText.substring(0, ctx.getText.length - 2)
    try {
      Literal(BigDecimal(raw).underlying())
    } catch {
      case e: SparkArithmeticException =>
        throw new ParseException(
          errorClass = e.getCondition,
          messageParameters = e.getMessageParameters.asScala.toMap,
          ctx)
    }
  }

  /**
   * Create a String literal expression.
   */
  override def visitStringLiteral(ctx: StringLiteralContext): Literal = withOrigin(ctx) {
    Literal.create(createString(ctx), conf.defaultStringType)
  }

  /**
   * Create a String from a string literal context. This supports multiple consecutive string
   * literals, these are concatenated, for example this expression "'hello' 'world'" will be
   * converted into "helloworld".
   *
   * Special characters can be escaped by using Hive/C-style escaping.
   */
  private def createString(ctx: StringLiteralContext): String = {
    if (conf.escapedStringLiterals) {
      ctx.stringLit.asScala.map(x => stringWithoutUnescape(visitStringLit(x))).mkString
    } else {
      ctx.stringLit.asScala.map(x => string(visitStringLit(x))).mkString
    }
  }

  /**
   * Create an [[UnresolvedRelation]] from an identifier reference and an options clause.
   */
  private def createUnresolvedRelation(
      ctx: IdentifierReferenceContext,
      optionsClause: Option[OptionsClauseContext] = None,
      writePrivileges: Seq[TableWritePrivilege] = Nil): LogicalPlan = withOrigin(ctx) {
    val options = resolveOptions(optionsClause)
    withIdentClause(ctx, parts => {
      val relation = new UnresolvedRelation(parts, options, isStreaming = false)
      relation.requireWritePrivileges(writePrivileges)
    })
  }

  /**
   * Create an [[UnresolvedRelation]] from a multi-part identifier.
   */
  private def createUnresolvedRelation(
      ctx: ParserRuleContext,
      ident: Seq[String],
      optionsClause: Option[OptionsClauseContext],
      writePrivileges: Seq[TableWritePrivilege]): UnresolvedRelation = withOrigin(ctx) {
    val options = resolveOptions(optionsClause)
    val relation = new UnresolvedRelation(ident, options, isStreaming = false)
    relation.requireWritePrivileges(writePrivileges)
  }

  private def resolveOptions(
      optionsClause: Option[OptionsClauseContext]): CaseInsensitiveStringMap = {
    optionsClause.map{ clause =>
      new CaseInsensitiveStringMap(visitPropertyKeyValues(clause.options).asJava)
    }.getOrElse(CaseInsensitiveStringMap.empty)
  }

  /**
   * Create an [[UnresolvedTable]] from an identifier reference.
   */
  private def createUnresolvedTable(
      ctx: IdentifierReferenceContext,
      commandName: String,
      suggestAlternative: Boolean = false): LogicalPlan = withOrigin(ctx) {
    withIdentClause(ctx, UnresolvedTable(_, commandName, suggestAlternative))
  }

  /**
   * Create an [[UnresolvedView]] from a multi-part identifier.
   */
  private def createUnresolvedView(
      ctx: IdentifierReferenceContext,
      commandName: String,
      allowTemp: Boolean = true,
      suggestAlternative: Boolean = false): LogicalPlan = withOrigin(ctx) {
    withIdentClause(ctx, UnresolvedView(_, commandName, allowTemp, suggestAlternative))
  }

  /**
   * Create an [[UnresolvedTableOrView]] from a multi-part identifier.
   */
  private def createUnresolvedTableOrView(
      ctx: IdentifierReferenceContext,
      commandName: String,
      allowTempView: Boolean = true): LogicalPlan = withOrigin(ctx) {
    withIdentClause(ctx, UnresolvedTableOrView(_, commandName, allowTempView))
  }

  private def createUnresolvedTableOrView(
      ctx: ParserRuleContext,
      ident: Seq[String],
      commandName: String,
      allowTempView: Boolean): UnresolvedTableOrView = withOrigin(ctx) {
    UnresolvedTableOrView(ident, commandName, allowTempView)
  }

  /**
   * Create an [[UnresolvedFunction]] from a multi-part identifier.
   */
  private def createUnresolvedFunctionName(
      ctx: ParserRuleContext,
      ident: Seq[String],
      commandName: String,
      requirePersistent: Boolean = false,
      funcTypeMismatchHint: Option[String] = None,
      possibleQualifiedName: Option[Seq[String]] = None): UnresolvedFunctionName = withOrigin(ctx) {
    UnresolvedFunctionName(
      ident,
      commandName,
      requirePersistent,
      funcTypeMismatchHint,
      possibleQualifiedName)
  }

  /**
   * Construct an [[Literal]] from [[CalendarInterval]] and
   * units represented as a [[Seq]] of [[String]].
   */
  private def constructMultiUnitsIntervalLiteral(
      ctx: ParserRuleContext,
      calendarInterval: CalendarInterval,
      units: Seq[String]): Literal = {
    val yearMonthFields = Set.empty[Byte]
    val dayTimeFields = Set.empty[Byte]
    for (unit <- units) {
      if (YearMonthIntervalType.stringToField.contains(unit)) {
        yearMonthFields += YearMonthIntervalType.stringToField(unit)
      } else if (DayTimeIntervalType.stringToField.contains(unit)) {
        dayTimeFields += DayTimeIntervalType.stringToField(unit)
      } else if (unit == "week") {
        dayTimeFields += DayTimeIntervalType.DAY
      } else {
        assert(unit == "millisecond" || unit == "microsecond")
        dayTimeFields += DayTimeIntervalType.SECOND
      }
    }
    if (yearMonthFields.nonEmpty) {
      if (dayTimeFields.nonEmpty) {
        val literalStr = source(ctx)
        throw QueryParsingErrors.mixedIntervalUnitsError(literalStr, ctx)
      }
      Literal(
        calendarInterval.months,
        YearMonthIntervalType(yearMonthFields.min, yearMonthFields.max)
      )
    } else {
      Literal(
        IntervalUtils.getDuration(calendarInterval, TimeUnit.MICROSECONDS),
        DayTimeIntervalType(dayTimeFields.min, dayTimeFields.max))
    }
  }

  /**
   * Create a [[CalendarInterval]] or ANSI interval literal expression.
   * Two syntaxes are supported:
   * - multiple unit value pairs, for instance: interval 2 months 2 days.
   * - from-to unit, for instance: interval '1-2' year to month.
   */
  override def visitInterval(ctx: IntervalContext): Literal = withOrigin(ctx) {
    val calendarInterval = parseIntervalLiteral(ctx)
    if (ctx.errorCapturingUnitToUnitInterval != null && !conf.legacyIntervalEnabled) {
      // Check the `to` unit to distinguish year-month and day-time intervals because
      // `CalendarInterval` doesn't have enough info. For instance, new CalendarInterval(0, 0, 0)
      // can be derived from INTERVAL '0-0' YEAR TO MONTH as well as from
      // INTERVAL '0 00:00:00' DAY TO SECOND.
      val fromUnit =
        ctx.errorCapturingUnitToUnitInterval.body.from.getText.toLowerCase(Locale.ROOT)
      val toUnit = ctx.errorCapturingUnitToUnitInterval.body.to.getText.toLowerCase(Locale.ROOT)
      if (toUnit == "month") {
        assert(calendarInterval.days == 0 && calendarInterval.microseconds == 0)
        val start = YearMonthIntervalType.stringToField(fromUnit)
        Literal(calendarInterval.months, YearMonthIntervalType(start, YearMonthIntervalType.MONTH))
      } else {
        assert(calendarInterval.months == 0)
        val micros = IntervalUtils.getDuration(calendarInterval, TimeUnit.MICROSECONDS)
        val start = DayTimeIntervalType.stringToField(fromUnit)
        val end = DayTimeIntervalType.stringToField(toUnit)
        Literal(micros, DayTimeIntervalType(start, end))
      }
    } else if (ctx.errorCapturingMultiUnitsInterval != null && !conf.legacyIntervalEnabled) {
      val units =
        ctx.errorCapturingMultiUnitsInterval.body.unit.asScala.map(
          _.getText.toLowerCase(Locale.ROOT).stripSuffix("s")).toSeq
      constructMultiUnitsIntervalLiteral(ctx, calendarInterval, units)
    } else {
      Literal(calendarInterval, CalendarIntervalType)
    }
  }

  /**
   * Create a [[CalendarInterval]] object
   */
  protected def parseIntervalLiteral(ctx: IntervalContext): CalendarInterval = withOrigin(ctx) {
    if (ctx.errorCapturingMultiUnitsInterval != null) {
      val innerCtx = ctx.errorCapturingMultiUnitsInterval
      if (innerCtx.unitToUnitInterval != null) {
        throw QueryParsingErrors.moreThanOneFromToUnitInIntervalLiteralError(
          innerCtx.unitToUnitInterval)
      }
      visitMultiUnitsInterval(innerCtx.multiUnitsInterval)
    } else {
      assert(ctx.errorCapturingUnitToUnitInterval != null)
      val innerCtx = ctx.errorCapturingUnitToUnitInterval
      if (innerCtx.error1 != null || innerCtx.error2 != null) {
        val errorCtx = if (innerCtx.error1 != null) innerCtx.error1 else innerCtx.error2
        throw QueryParsingErrors.moreThanOneFromToUnitInIntervalLiteralError(errorCtx)
      }
      visitUnitToUnitInterval(innerCtx.body)
    }
  }

  /**
   * Creates a [[CalendarInterval]] with multiple unit value pairs, e.g. 1 YEAR 2 DAYS.
   */
  override def visitMultiUnitsInterval(ctx: MultiUnitsIntervalContext): CalendarInterval = {
    withOrigin(ctx) {
      val units = ctx.unit.asScala
      val values = ctx.intervalValue().asScala
      try {
        assert(units.length == values.length)
        val kvs = units.indices.map { i =>
          val u = units(i).getText
          val v = if (values(i).stringLit() != null) {
            val value = string(visitStringLit(values(i).stringLit()))
            // SPARK-32840: For invalid cases, e.g. INTERVAL '1 day 2' hour,
            // INTERVAL 'interval 1' day, we need to check ahead before they are concatenated with
            // units and become valid ones, e.g. '1 day 2 hour'.
            // Ideally, we only ensure the value parts don't contain any units here.
            if (value.exists(Character.isLetter)) {
              throw QueryParsingErrors.invalidIntervalFormError(value, ctx)
            }
            if (values(i).MINUS() == null) {
              value
            } else if (value.startsWith("-")) {
              value.replaceFirst("-", "")
            } else {
              s"-$value"
            }
          } else {
            values(i).getText
          }
          UTF8String.fromString(" " + v + " " + u)
        }
        IntervalUtils.stringToInterval(UTF8String.concat(kvs: _*))
      } catch {
        case st: SparkThrowable => throw st
        case i: IllegalArgumentException =>
          val e = new ParseException(
            errorClass = "_LEGACY_ERROR_TEMP_0062",
            messageParameters = Map("msg" -> i.getMessage),
            ctx)
          e.setStackTrace(i.getStackTrace)
          throw e
      }
    }
  }

  /**
   * Creates a [[CalendarInterval]] with from-to unit, e.g. '2-1' YEAR TO MONTH.
   */
  override def visitUnitToUnitInterval(ctx: UnitToUnitIntervalContext): CalendarInterval = {
    withOrigin(ctx) {
      val value = Option(ctx.intervalValue().stringLit()).map(s => string(visitStringLit(s)))
        .map { interval =>
        if (ctx.intervalValue().MINUS() == null) {
          interval
        } else if (interval.startsWith("-")) {
          interval.replaceFirst("-", "")
        } else {
          s"-$interval"
        }
      }.getOrElse {
        throw QueryParsingErrors.invalidFromToUnitValueError(ctx.intervalValue)
      }
      try {
        val from = ctx.from.getText.toLowerCase(Locale.ROOT)
        val to = ctx.to.getText.toLowerCase(Locale.ROOT)
        (from, to) match {
          case ("year", "month") =>
            IntervalUtils.fromYearMonthString(value)
          case ("day", "hour") | ("day", "minute") | ("day", "second") | ("hour", "minute") |
               ("hour", "second") | ("minute", "second") =>
            IntervalUtils.fromDayTimeString(value,
              DayTimeIntervalType.stringToField(from), DayTimeIntervalType.stringToField(to))
          case _ =>
            throw QueryParsingErrors.fromToIntervalUnsupportedError(from, to, ctx)
        }
      } catch {
        // Keep error class of SparkIllegalArgumentExceptions and enrich it with query context
        case se: SparkIllegalArgumentException =>
          val pe = new ParseException(
            errorClass = se.getCondition,
            messageParameters = se.getMessageParameters.asScala.toMap,
            ctx)
          pe.setStackTrace(se.getStackTrace)
          throw pe
        // Handle Exceptions thrown by CalendarInterval
        case e: IllegalArgumentException =>
          val pe = new ParseException(
            errorClass = "_LEGACY_ERROR_TEMP_0063",
            messageParameters = Map("msg" -> e.getMessage),
            ctx)
          pe.setStackTrace(e.getStackTrace)
          throw pe
      }
    }
  }

  /* ********************************************************************************************
   * DataType parsing
   * ******************************************************************************************** */

  /**
   * Create top level table schema.
   */
  protected def createSchema(ctx: ColDefinitionListContext): StructType = {
    val columns = Option(ctx).toArray.flatMap(visitColDefinitionList)
    StructType(columns.map(_.toV1Column))
  }

  /**
   * Get CREATE TABLE column definitions.
   */
  override def visitColDefinitionList(
      ctx: ColDefinitionListContext): Seq[ColumnDefinition] = withOrigin(ctx) {
    ctx.colDefinition().asScala.map(visitColDefinition).toSeq
  }

  /**
   * Get a CREATE TABLE column definition.
   */
  override def visitColDefinition(
      ctx: ColDefinitionContext): ColumnDefinition = withOrigin(ctx) {
    import ctx._

    val name: String = colName.getText
    // Check that no duplicates exist among any CREATE TABLE column options specified.
    var nullable = true
    var defaultExpression: Option[DefaultExpressionContext] = None
    var generationExpression: Option[GenerationExpressionContext] = None
    var commentSpec: Option[CommentSpecContext] = None
    ctx.colDefinitionOption().asScala.foreach { option =>
      if (option.NULL != null) {
        blockBang(option.errorCapturingNot)
        if (!nullable) {
          throw QueryParsingErrors.duplicateTableColumnDescriptor(
            option, name, "NOT NULL")
        }
        nullable = false
      }
      Option(option.defaultExpression()).foreach { expr =>
        if (!conf.getConf(SQLConf.ENABLE_DEFAULT_COLUMNS)) {
          throw QueryParsingErrors.defaultColumnNotEnabledError(ctx)
        }
        if (defaultExpression.isDefined) {
          throw QueryParsingErrors.duplicateTableColumnDescriptor(
            option, name, "DEFAULT")
        }
        defaultExpression = Some(expr)
      }
      Option(option.generationExpression()).foreach { expr =>
        if (generationExpression.isDefined) {
          throw QueryParsingErrors.duplicateTableColumnDescriptor(
            option, name, "GENERATED ALWAYS AS")
        }
        generationExpression = Some(expr)
      }
      Option(option.commentSpec()).foreach { spec =>
        if (commentSpec.isDefined) {
          throw QueryParsingErrors.duplicateTableColumnDescriptor(
            option, name, "COMMENT")
        }
        commentSpec = Some(spec)
      }
    }

    val dataType = typedVisit[DataType](ctx.dataType)
    ColumnDefinition(
      name = name,
      dataType = dataType,
      nullable = nullable,
      comment = commentSpec.map(visitCommentSpec),
      defaultValue = defaultExpression.map(visitDefaultExpression),
      generationExpression = generationExpression.collect {
        case ctx: GeneratedColumnContext => visitGeneratedColumn(ctx)
      },
      identityColumnSpec = generationExpression.collect {
        case ctx: IdentityColumnContext => visitIdentityColumn(ctx, dataType)
      }
    )
  }

  /**
   * Create a location string.
   */
  override def visitLocationSpec(ctx: LocationSpecContext): String = withOrigin(ctx) {
    string(visitStringLit(ctx.stringLit))
  }

  /**
   * Create an optional location string.
   */
  protected def visitLocationSpecList(ctx: java.util.List[LocationSpecContext]): Option[String] = {
    ctx.asScala.headOption.map(visitLocationSpec)
  }

  private def getDefaultExpression(
      exprCtx: ExpressionContext,
      place: String): DefaultValueExpression = {
    // Make sure it can be converted to Catalyst expressions.
    val expr = expression(exprCtx)
    if (expr.containsPattern(PARAMETER)) {
      throw QueryParsingErrors.parameterMarkerNotAllowed(place, expr.origin)
    }
    // Extract the raw expression text so that we can save the user provided text. We don't
    // use `Expression.sql` to avoid storing incorrect text caused by bugs in any expression's
    // `sql` method. Note: `exprCtx.getText` returns a string without spaces, so we need to
    // get the text from the underlying char stream instead.
    val start = exprCtx.getStart.getStartIndex
    val end = exprCtx.getStop.getStopIndex
    val originalSQL = exprCtx.getStart.getInputStream.getText(new Interval(start, end))
    DefaultValueExpression(expr, originalSQL)
  }

  /**
   * Create `DefaultValueExpression` for a column.
   */
  override def visitDefaultExpression(ctx: DefaultExpressionContext): DefaultValueExpression =
    withOrigin(ctx) {
      getDefaultExpression(ctx.expression(), "DEFAULT")
    }

  /**
   * Create `DefaultValueExpression` for a SQL variable.
   */
  override def visitVariableDefaultExpression(
      ctx: VariableDefaultExpressionContext): DefaultValueExpression =
    withOrigin(ctx) {
      getDefaultExpression(ctx.expression(), "DEFAULT")
    }

  /**
   * Create a generation expression string.
   */
  override def visitGeneratedColumn(ctx: GeneratedColumnContext): String =
    withOrigin(ctx) {
      getDefaultExpression(ctx.expression(), "GENERATED").originalSQL
    }

  /**
   * Create an optional comment string.
   */
  protected def visitCommentSpecList(ctx: java.util.List[CommentSpecContext]): Option[String] = {
    ctx.asScala.headOption.map(visitCommentSpec)
  }

  /**
   * Create a [[BucketSpec]].
   */
  override def visitBucketSpec(ctx: BucketSpecContext): BucketSpec = withOrigin(ctx) {
    BucketSpec(
      ctx.INTEGER_VALUE.getText.toInt,
      visitIdentifierList(ctx.identifierList),
      Option(ctx.orderedIdentifierList)
          .toSeq
          .flatMap(_.orderedIdentifier.asScala)
          .map { orderedIdCtx =>
            Option(orderedIdCtx.ordering).map(_.getText).foreach { dir =>
              if (dir.toLowerCase(Locale.ROOT) != "asc") {
                operationNotAllowed(s"Column ordering must be ASC, was '$dir'", ctx)
              }
            }

            orderedIdCtx.ident.getText
          })
  }

  /**
   * Create a [[ClusterBySpec]].
   */
  override def visitClusterBySpec(ctx: ClusterBySpecContext): ClusterBySpec = withOrigin(ctx) {
    val columnNames = ctx.multipartIdentifierList.multipartIdentifier.asScala
      .map(typedVisit[Seq[String]]).map(FieldReference(_)).toSeq
    ClusterBySpec(columnNames)
  }

  /**
   * Convert a property list into a key-value map.
   * This should be called through [[visitPropertyKeyValues]] or [[visitPropertyKeys]].
   */
  override def visitPropertyList(
      ctx: PropertyListContext): Map[String, String] = withOrigin(ctx) {
    val properties = ctx.property.asScala.map { property =>
      val key = visitPropertyKey(property.key)
      val value = visitPropertyValue(property.value)
      key -> value
    }
    // Check for duplicate property names.
    checkDuplicateKeys(properties.toSeq, ctx)
    properties.toMap
  }

  /**
   * Parse a key-value map from a [[PropertyListContext]], assuming all values are specified.
   */
  def visitPropertyKeyValues(ctx: PropertyListContext): Map[String, String] = {
    val props = visitPropertyList(ctx)
    val badKeys = props.collect { case (key, null) => key }
    if (badKeys.nonEmpty) {
      operationNotAllowed(
        s"Values must be specified for key(s): ${badKeys.mkString("[", ",", "]")}", ctx)
    }
    props
  }

  /**
   * Parse a list of keys from a [[PropertyListContext]], assuming no values are specified.
   */
  def visitPropertyKeys(ctx: PropertyListContext): Seq[String] = {
    val props = visitPropertyList(ctx)
    val badKeys = props.filter { case (_, v) => v != null }.keys
    if (badKeys.nonEmpty) {
      operationNotAllowed(
        s"Values should not be specified for key(s): ${badKeys.mkString("[", ",", "]")}", ctx)
    }
    props.keys.toSeq
  }

  /**
   * A property key can either be String or a collection of dot separated elements. This
   * function extracts the property key based on whether its a string literal or a property
   * identifier.
   */
  override def visitPropertyKey(key: PropertyKeyContext): String = {
    if (key.stringLit() != null) {
      string(visitStringLit(key.stringLit()))
    } else {
      key.getText
    }
  }

  /**
   * A property value can be String, Integer, Boolean or Decimal. This function extracts
   * the property value based on whether its a string, integer, boolean or decimal literal.
   */
  override def visitPropertyValue(value: PropertyValueContext): String = {
    if (value == null) {
      null
    } else if (value.stringLit() != null) {
      string(visitStringLit(value.stringLit()))
    } else if (value.booleanValue != null) {
      value.getText.toLowerCase(Locale.ROOT)
    } else {
      value.getText
    }
  }

  /**
   * Parse a key-value map from an [[ExpressionPropertyListContext]], assuming all values are
   * specified.
   */
  override def visitExpressionPropertyList(
      ctx: ExpressionPropertyListContext): OptionList = {
    val options = ctx.expressionProperty.asScala.map { property =>
      val key: String = visitPropertyKey(property.key)
      val value: Expression = Option(property.value).map(expression).getOrElse {
        operationNotAllowed(s"A value must be specified for the key: $key.", ctx)
      }
      key -> value
    }.toSeq
    OptionList(options)
  }

  /**
   * Type to keep track of a table header: (identifier, isTemporary, ifNotExists, isExternal).
   */
  type TableHeader = (IdentifierReferenceContext, Boolean, Boolean, Boolean)

  /**
   * Type to keep track of table clauses:
   * - partition transforms
   * - partition columns
   * - bucketSpec
   * - properties
   * - options
   * - location
   * - comment
   * - serde
   * - clusterBySpec
   *
   * Note: Partition transforms are based on existing table schema definition. It can be simple
   * column names, or functions like `year(date_col)`. Partition columns are column names with data
   * types like `i INT`, which should be appended to the existing table schema.
   */
  type TableClauses = (
      Seq[Transform], Seq[ColumnDefinition], Option[BucketSpec], Map[String, String],
      OptionList, Option[String], Option[String], Option[SerdeInfo], Option[ClusterBySpec])

  /**
   * Validate a create table statement and return the [[TableIdentifier]].
   */
  override def visitCreateTableHeader(
      ctx: CreateTableHeaderContext): TableHeader = withOrigin(ctx) {
    blockBang(ctx.errorCapturingNot)
    val temporary = ctx.TEMPORARY != null
    val ifNotExists = ctx.EXISTS != null
    if (temporary && ifNotExists) {
      invalidStatement("CREATE TEMPORARY TABLE ... IF NOT EXISTS", ctx)
    }
    (ctx.identifierReference(), temporary, ifNotExists, ctx.EXTERNAL != null)
  }

  /**
   * Parse a qualified name to a multipart name.
   */
  override def visitQualifiedName(ctx: QualifiedNameContext): Seq[String] = withOrigin(ctx) {
    ctx.identifier.asScala.map(_.getText).toSeq
  }

  /**
   * Parse a list of transforms or columns.
   */
  override def visitPartitionFieldList(
      ctx: PartitionFieldListContext): (Seq[Transform], Seq[ColumnDefinition]) = withOrigin(ctx) {
    val (transforms, columns) = ctx.fields.asScala.map {
      case transform: PartitionTransformContext =>
        (Some(visitPartitionTransform(transform)), None)
      case field: PartitionColumnContext =>
        val f = visitColType(field.colType)
        // The parser rule of `visitColType` only supports basic column info with comment.
        val col = ColumnDefinition(f.name, f.dataType, f.nullable, f.getComment())
        (None, Some(col))
    }.unzip

    (transforms.flatten.toSeq, columns.flatten.toSeq)
  }

  override def visitPartitionTransform(
      ctx: PartitionTransformContext): Transform = withOrigin(ctx) {
    def getFieldReference(
        ctx: ApplyTransformContext,
        arg: V2Expression): FieldReference = {
      lazy val name: String = ctx.identifier.getText
      arg match {
        case ref: FieldReference =>
          ref
        case nonRef =>
          throw QueryParsingErrors.partitionTransformNotExpectedError(name, nonRef.describe, ctx)
      }
    }

    def getSingleFieldReference(
        ctx: ApplyTransformContext,
        arguments: Seq[V2Expression]): FieldReference = {
      lazy val name: String = ctx.identifier.getText
      if (arguments.size > 1) {
        throw QueryParsingErrors.wrongNumberArgumentsForTransformError(name, arguments.size, ctx)
      } else if (arguments.isEmpty) {
        throw SparkException.internalError(s"Not enough arguments for transform $name")
      } else {
        getFieldReference(ctx, arguments.head)
      }
    }

    ctx.transform match {
      case identityCtx: IdentityTransformContext =>
        IdentityTransform(FieldReference(typedVisit[Seq[String]](identityCtx.qualifiedName)))

      case applyCtx: ApplyTransformContext =>
        val arguments = applyCtx.argument.asScala.map(visitTransformArgument).toSeq

        applyCtx.identifier.getText match {
          case "bucket" =>
            val numBuckets: Int = arguments.head match {
              case LiteralValue(shortValue, ShortType) =>
                shortValue.asInstanceOf[Short].toInt
              case LiteralValue(intValue, IntegerType) =>
                intValue.asInstanceOf[Int]
              case LiteralValue(longValue, LongType) =>
                longValue.asInstanceOf[Long].toInt
              case lit =>
                throw QueryParsingErrors.invalidBucketsNumberError(lit.describe, applyCtx)
            }

            val fields = arguments.tail.map(arg => getFieldReference(applyCtx, arg))

            BucketTransform(LiteralValue(numBuckets, IntegerType), fields)

          case "years" =>
            YearsTransform(getSingleFieldReference(applyCtx, arguments))

          case "months" =>
            MonthsTransform(getSingleFieldReference(applyCtx, arguments))

          case "days" =>
            DaysTransform(getSingleFieldReference(applyCtx, arguments))

          case "hours" =>
            HoursTransform(getSingleFieldReference(applyCtx, arguments))

          case name =>
            ApplyTransform(name, arguments)
        }
    }
  }

  /**
   * Parse an argument to a transform. An argument may be a field reference (qualified name) or
   * a value literal.
   */
  override def visitTransformArgument(ctx: TransformArgumentContext): V2Expression = {
    withOrigin(ctx) {
      val reference = Option(ctx.qualifiedName)
          .map(typedVisit[Seq[String]])
          .map(FieldReference(_))
      val literal = Option(ctx.constant)
          .map(typedVisit[Literal])
          .map(lit => LiteralValue(lit.value, lit.dataType))
      reference.orElse(literal)
          .getOrElse(throw SparkException.internalError("Invalid transform argument"))
    }
  }

  protected def cleanNamespaceProperties(
      properties: Map[String, String],
      ctx: ParserRuleContext): Map[String, String] = withOrigin(ctx) {
    import SupportsNamespaces._
    val legacyOn = conf.getConf(SQLConf.LEGACY_PROPERTY_NON_RESERVED)
    properties.filter {
      case (PROP_LOCATION, _) if !legacyOn =>
        throw QueryParsingErrors.cannotCleanReservedNamespacePropertyError(
          PROP_LOCATION, ctx, "please use the LOCATION clause to specify it")
      case (PROP_LOCATION, _) => false
      case (PROP_OWNER, _) if !legacyOn =>
        throw QueryParsingErrors.cannotCleanReservedNamespacePropertyError(
          PROP_OWNER, ctx, "it will be set to the current user")
      case (PROP_OWNER, _) => false
      case _ => true
    }
  }

  /**
   * Create a [[CreateNamespace]] command.
   *
   * For example:
   * {{{
   *   CREATE NAMESPACE [IF NOT EXISTS] ns1.ns2.ns3
   *     create_namespace_clauses;
   *
   *   create_namespace_clauses (order insensitive):
   *     [COMMENT namespace_comment]
   *     [LOCATION path]
   *     [WITH PROPERTIES (key1=val1, key2=val2, ...)]
   * }}}
   */
  override def visitCreateNamespace(ctx: CreateNamespaceContext): LogicalPlan = withOrigin(ctx) {
    import SupportsNamespaces._
    checkDuplicateClauses(ctx.commentSpec(), "COMMENT", ctx)
    checkDuplicateClauses(ctx.locationSpec, "LOCATION", ctx)
    checkDuplicateClauses(ctx.PROPERTIES, "WITH PROPERTIES", ctx)
    checkDuplicateClauses(ctx.DBPROPERTIES, "WITH DBPROPERTIES", ctx)

    if (!ctx.PROPERTIES.isEmpty && !ctx.DBPROPERTIES.isEmpty) {
      throw QueryParsingErrors.propertiesAndDbPropertiesBothSpecifiedError(ctx)
    }

    var properties = ctx.propertyList.asScala.headOption
      .map(visitPropertyKeyValues)
      .getOrElse(Map.empty)

    properties = cleanNamespaceProperties(properties, ctx)

    visitCommentSpecList(ctx.commentSpec()).foreach {
      properties += PROP_COMMENT -> _
    }

    visitLocationSpecList(ctx.locationSpec()).foreach {
      properties += PROP_LOCATION -> _
    }

    blockBang(ctx.errorCapturingNot)

    CreateNamespace(
      withIdentClause(ctx.identifierReference, UnresolvedNamespace(_)),
      ctx.EXISTS != null,
      properties)
  }

  /**
   * Create a [[DropNamespace]] command.
   *
   * For example:
   * {{{
   *   DROP (DATABASE|SCHEMA|NAMESPACE) [IF EXISTS] ns1.ns2 [RESTRICT|CASCADE];
   * }}}
   */
  override def visitDropNamespace(ctx: DropNamespaceContext): LogicalPlan = withOrigin(ctx) {
    DropNamespace(
      withIdentClause(ctx.identifierReference, UnresolvedNamespace(_)),
      ctx.EXISTS != null,
      ctx.CASCADE != null)
  }

  /**
   * Create an [[SetNamespaceProperties]] logical plan.
   *
   * For example:
   * {{{
   *   ALTER (DATABASE|SCHEMA|NAMESPACE) database
   *   SET (DBPROPERTIES|PROPERTIES) (property_name=property_value, ...);
   * }}}
   */
  override def visitSetNamespaceProperties(ctx: SetNamespacePropertiesContext): LogicalPlan = {
    withOrigin(ctx) {
      val properties = cleanNamespaceProperties(visitPropertyKeyValues(ctx.propertyList), ctx)
      SetNamespaceProperties(
        withIdentClause(ctx.identifierReference, UnresolvedNamespace(_)),
        properties)
    }
  }

  /**
   * Create an [[SetNamespaceLocation]] logical plan.
   *
   * For example:
   * {{{
   *   ALTER (DATABASE|SCHEMA|NAMESPACE) namespace SET LOCATION path;
   * }}}
   */
  override def visitSetNamespaceLocation(ctx: SetNamespaceLocationContext): LogicalPlan = {
    withOrigin(ctx) {
      SetNamespaceLocation(
        withIdentClause(ctx.identifierReference, UnresolvedNamespace(_)),
        visitLocationSpec(ctx.locationSpec))
    }
  }

  /**
   * Create a [[ShowNamespaces]] command.
   */
  override def visitShowNamespaces(ctx: ShowNamespacesContext): LogicalPlan = withOrigin(ctx) {
    val multiPart = Option(ctx.multipartIdentifier).map(visitMultipartIdentifier)
    ShowNamespaces(
      UnresolvedNamespace(multiPart.getOrElse(Seq.empty[String])),
      Option(ctx.pattern).map(x => string(visitStringLit(x))))
  }

  /**
   * Create a [[DescribeNamespace]].
   *
   * For example:
   * {{{
   *   DESCRIBE (DATABASE|SCHEMA|NAMESPACE) [EXTENDED] database;
   * }}}
   */
  override def visitDescribeNamespace(ctx: DescribeNamespaceContext): LogicalPlan =
    withOrigin(ctx) {
      DescribeNamespace(
        withIdentClause(ctx.identifierReference, UnresolvedNamespace(_)),
        ctx.EXTENDED != null)
    }

  def cleanTableProperties[ValueType](
      ctx: ParserRuleContext, properties: Map[String, ValueType]): Map[String, ValueType] = {
    import TableCatalog._
    val legacyOn = conf.getConf(SQLConf.LEGACY_PROPERTY_NON_RESERVED)
    properties.filter {
      case (PROP_PROVIDER, _) if !legacyOn =>
        throw QueryParsingErrors.cannotCleanReservedTablePropertyError(
          PROP_PROVIDER, ctx, "please use the USING clause to specify it")
      case (PROP_PROVIDER, _) => false
      case (PROP_LOCATION, _) if !legacyOn =>
        throw QueryParsingErrors.cannotCleanReservedTablePropertyError(
          PROP_LOCATION, ctx, "please use the LOCATION clause to specify it")
      case (PROP_LOCATION, _) => false
      case (PROP_OWNER, _) if !legacyOn =>
        throw QueryParsingErrors.cannotCleanReservedTablePropertyError(
          PROP_OWNER, ctx, "it will be set to the current user")
      case (PROP_OWNER, _) => false
      case (PROP_EXTERNAL, _) if !legacyOn =>
        throw QueryParsingErrors.cannotCleanReservedTablePropertyError(
          PROP_EXTERNAL, ctx, "please use CREATE EXTERNAL TABLE")
      case (PROP_EXTERNAL, _) => false
      // It's safe to set whatever table comment, so we don't make it a reserved table property.
      case (PROP_COMMENT, _) => true
      case (k, _) =>
        val isReserved = CatalogV2Util.TABLE_RESERVED_PROPERTIES.contains(k)
        if (!legacyOn && isReserved) {
          throw QueryParsingErrors.cannotCleanReservedTablePropertyError(
            k, ctx, "please remove it from the TBLPROPERTIES list.")
        }
        !isReserved
    }
  }

  def cleanTableOptions(
      ctx: ParserRuleContext,
      options: OptionList,
      location: Option[String]): (OptionList, Option[String]) = {
    var path = location
    val filtered = cleanTableProperties(ctx, options.options.toMap).filter {
      case (key, value) if key.equalsIgnoreCase("path") =>
        val newValue: String =
          if (value == null) {
            ""
          } else value match {
            case Literal(_, _: StringType) => value.toString
            case _ => throw QueryCompilationErrors.optionMustBeLiteralString(key)
          }
        if (path.nonEmpty) {
          throw QueryParsingErrors.duplicatedTablePathsFoundError(path.get, newValue, ctx)
        }
        path = Some(newValue)
        false
      case _ => true
    }
    (OptionList(filtered.toSeq), path)
  }

  /**
   * Create a [[SerdeInfo]] for creating tables.
   *
   * Format: STORED AS (name | INPUTFORMAT input_format OUTPUTFORMAT output_format)
   */
  override def visitCreateFileFormat(ctx: CreateFileFormatContext): SerdeInfo = withOrigin(ctx) {
    (ctx.fileFormat, ctx.storageHandler) match {
      // Expected format: INPUTFORMAT input_format OUTPUTFORMAT output_format
      case (c: TableFileFormatContext, null) =>
        SerdeInfo(formatClasses = Some(FormatClasses(string(visitStringLit(c.inFmt)),
          string(visitStringLit(c.outFmt)))))
      // Expected format: SEQUENCEFILE | TEXTFILE | RCFILE | ORC | PARQUET | AVRO
      case (c: GenericFileFormatContext, null) =>
        SerdeInfo(storedAs = Some(c.identifier.getText))
      case (null, storageHandler) =>
        invalidStatement("STORED BY", ctx)
      case _ =>
        throw QueryParsingErrors.storedAsAndStoredByBothSpecifiedError(ctx)
    }
  }

  /**
   * Create a [[SerdeInfo]] used for creating tables.
   *
   * Example format:
   * {{{
   *   SERDE serde_name [WITH SERDEPROPERTIES (k1=v1, k2=v2, ...)]
   * }}}
   *
   * OR
   *
   * {{{
   *   DELIMITED [FIELDS TERMINATED BY char [ESCAPED BY char]]
   *   [COLLECTION ITEMS TERMINATED BY char]
   *   [MAP KEYS TERMINATED BY char]
   *   [LINES TERMINATED BY char]
   *   [NULL DEFINED AS char]
   * }}}
   */
  def visitRowFormat(ctx: RowFormatContext): SerdeInfo = withOrigin(ctx) {
    ctx match {
      case serde: RowFormatSerdeContext => visitRowFormatSerde(serde)
      case delimited: RowFormatDelimitedContext => visitRowFormatDelimited(delimited)
    }
  }

  /**
   * Create SERDE row format name and properties pair.
   */
  override def visitRowFormatSerde(ctx: RowFormatSerdeContext): SerdeInfo = withOrigin(ctx) {
    import ctx._
    SerdeInfo(
      serde = Some(string(visitStringLit(name))),
      serdeProperties = Option(propertyList).map(visitPropertyKeyValues).getOrElse(Map.empty))
  }

  /**
   * Create a delimited row format properties object.
   */
  override def visitRowFormatDelimited(
      ctx: RowFormatDelimitedContext): SerdeInfo = withOrigin(ctx) {
    // Collect the entries if any.
    def entry(key: String, value: StringLitContext): Seq[(String, String)] = {
      Option(value).toSeq.map(x => key -> string(visitStringLit(x)))
    }
    // TODO we need proper support for the NULL format.
    val entries =
      entry("field.delim", ctx.fieldsTerminatedBy) ++
          entry("serialization.format", ctx.fieldsTerminatedBy) ++
          entry("escape.delim", ctx.escapedBy) ++
          // The following typo is inherited from Hive...
          entry("colelction.delim", ctx.collectionItemsTerminatedBy) ++
          entry("mapkey.delim", ctx.keysTerminatedBy) ++
          Option(ctx.linesSeparatedBy).toSeq.map { token =>
            val value = string(visitStringLit(token))
            validate(
              value == "\n",
              s"LINES TERMINATED BY only supports newline '\\n' right now: $value",
              ctx)
            "line.delim" -> value
          }
    SerdeInfo(serdeProperties = entries.toMap)
  }

  /**
   * Throw a [[ParseException]] if the user specified incompatible SerDes through ROW FORMAT
   * and STORED AS.
   *
   * The following are allowed. Anything else is not:
   *   ROW FORMAT SERDE ... STORED AS [SEQUENCEFILE | RCFILE | TEXTFILE]
   *   ROW FORMAT DELIMITED ... STORED AS TEXTFILE
   *   ROW FORMAT ... STORED AS INPUTFORMAT ... OUTPUTFORMAT ...
   */
  protected def validateRowFormatFileFormat(
      rowFormatCtx: RowFormatContext,
      createFileFormatCtx: CreateFileFormatContext,
      parentCtx: ParserRuleContext): Unit = {
    if (rowFormatCtx == null || createFileFormatCtx == null) {
      return
    }
    (rowFormatCtx, createFileFormatCtx.fileFormat) match {
      case (_, ffTable: TableFileFormatContext) => // OK
      case (rfSerde: RowFormatSerdeContext, ffGeneric: GenericFileFormatContext) =>
        ffGeneric.identifier.getText.toLowerCase(Locale.ROOT) match {
          case ("sequencefile" | "textfile" | "rcfile") => // OK
          case fmt =>
            operationNotAllowed(
              s"ROW FORMAT SERDE is incompatible with format '$fmt', which also specifies a serde",
              parentCtx)
        }
      case (rfDelimited: RowFormatDelimitedContext, ffGeneric: GenericFileFormatContext) =>
        ffGeneric.identifier.getText.toLowerCase(Locale.ROOT) match {
          case "textfile" => // OK
          case fmt => operationNotAllowed(
            s"ROW FORMAT DELIMITED is only compatible with 'textfile', not '$fmt'", parentCtx)
        }
      case _ =>
        // should never happen
        def str(ctx: ParserRuleContext): String = {
          (0 until ctx.getChildCount).map { i => ctx.getChild(i).getText }.mkString(" ")
        }
        operationNotAllowed(
          s"Unexpected combination of ${str(rowFormatCtx)} and ${str(createFileFormatCtx)}",
          parentCtx)
    }
  }

  protected def validateRowFormatFileFormat(
      rowFormatCtx: Seq[RowFormatContext],
      createFileFormatCtx: Seq[CreateFileFormatContext],
      parentCtx: ParserRuleContext): Unit = {
    if (rowFormatCtx.size == 1 && createFileFormatCtx.size == 1) {
      validateRowFormatFileFormat(rowFormatCtx.head, createFileFormatCtx.head, parentCtx)
    }
  }

  override def visitCreateTableClauses(ctx: CreateTableClausesContext): TableClauses = {
    checkDuplicateClauses(ctx.TBLPROPERTIES, "TBLPROPERTIES", ctx)
    checkDuplicateClauses(ctx.OPTIONS, "OPTIONS", ctx)
    checkDuplicateClauses(ctx.PARTITIONED, "PARTITIONED BY", ctx)
    checkDuplicateClauses(ctx.createFileFormat, "STORED AS/BY", ctx)
    checkDuplicateClauses(ctx.rowFormat, "ROW FORMAT", ctx)
    checkDuplicateClauses(ctx.commentSpec(), "COMMENT", ctx)
    checkDuplicateClauses(ctx.bucketSpec(), "CLUSTERED BY", ctx)
    checkDuplicateClauses(ctx.clusterBySpec(), "CLUSTER BY", ctx)
    checkDuplicateClauses(ctx.locationSpec, "LOCATION", ctx)

    if (ctx.skewSpec.size > 0) {
      invalidStatement("CREATE TABLE ... SKEWED BY", ctx)
    }

    val (partTransforms, partCols) =
      Option(ctx.partitioning).map(visitPartitionFieldList).getOrElse((Nil, Nil))
    val bucketSpec = ctx.bucketSpec().asScala.headOption.map(visitBucketSpec)
    val properties = Option(ctx.tableProps).map(visitPropertyKeyValues).getOrElse(Map.empty)
    val cleanedProperties = cleanTableProperties(ctx, properties)
    val options = Option(ctx.options).map(visitExpressionPropertyList)
      .getOrElse(OptionList(Seq.empty))
    val location = visitLocationSpecList(ctx.locationSpec())
    val (cleanedOptions, newLocation) = cleanTableOptions(ctx, options, location)
    val comment = visitCommentSpecList(ctx.commentSpec())
    val serdeInfo =
      getSerdeInfo(ctx.rowFormat.asScala.toSeq, ctx.createFileFormat.asScala.toSeq, ctx)
    val clusterBySpec = ctx.clusterBySpec().asScala.headOption.map(visitClusterBySpec)

    if (clusterBySpec.isDefined) {
      if (partCols.nonEmpty || partTransforms.nonEmpty) {
        throw QueryParsingErrors.clusterByWithPartitionedBy(ctx)
      }
      if (bucketSpec.isDefined) {
        throw QueryParsingErrors.clusterByWithBucketing(ctx)
      }
    }

    (partTransforms, partCols, bucketSpec, cleanedProperties, cleanedOptions, newLocation, comment,
      serdeInfo, clusterBySpec)
  }

  protected def getSerdeInfo(
      rowFormatCtx: Seq[RowFormatContext],
      createFileFormatCtx: Seq[CreateFileFormatContext],
      ctx: ParserRuleContext): Option[SerdeInfo] = {
    validateRowFormatFileFormat(rowFormatCtx, createFileFormatCtx, ctx)
    val rowFormatSerdeInfo = rowFormatCtx.map(visitRowFormat)
    val fileFormatSerdeInfo = createFileFormatCtx.map(visitCreateFileFormat)
    (fileFormatSerdeInfo ++ rowFormatSerdeInfo).reduceLeftOption((l, r) => l.merge(r))
  }

  private def partitionExpressions(
      partTransforms: Seq[Transform],
      partCols: Seq[ColumnDefinition],
      ctx: ParserRuleContext): Seq[Transform] = {
    if (partTransforms.nonEmpty) {
      if (partCols.nonEmpty) {
        val references = partTransforms.map(_.describe()).mkString(", ")
        val columns = partCols
          .map(column => s"${column.name} ${column.dataType.simpleString}")
          .mkString(", ")
        operationNotAllowed(
          s"""PARTITION BY: Cannot mix partition expressions and partition columns:
             |Expressions: $references
             |Columns: $columns""".stripMargin, ctx)

      }
      partTransforms
    } else {
      // columns were added to create the schema. convert to column references
      partCols.map { column =>
        IdentityTransform(FieldReference(Seq(column.name)))
      }
    }
  }

  /**
   * Create a table, returning a [[CreateTable]] or [[CreateTableAsSelect]] logical plan.
   *
   * Expected format:
   * {{{
   *   CREATE [TEMPORARY] TABLE [IF NOT EXISTS] [db_name.]table_name
   *   [USING table_provider]
   *   create_table_clauses
   *   [[AS] select_statement];
   *
   *   create_table_clauses (order insensitive):
   *     [PARTITIONED BY (partition_fields)]
   *     [OPTIONS table_property_list]
   *     [ROW FORMAT row_format]
   *     [STORED AS file_format]
   *     [CLUSTER BY (col_name, col_name, ...)]
   *     [CLUSTERED BY (col_name, col_name, ...)
   *       [SORTED BY (col_name [ASC|DESC], ...)]
   *       INTO num_buckets BUCKETS
   *     ]
   *     [LOCATION path]
   *     [COMMENT table_comment]
   *     [TBLPROPERTIES (property_name=property_value, ...)]
   *
   *   partition_fields:
   *     col_name, transform(col_name), transform(constant, col_name), ... |
   *     col_name data_type [NOT NULL] [COMMENT col_comment], ...
   * }}}
   */
  override def visitCreateTable(ctx: CreateTableContext): LogicalPlan = withOrigin(ctx) {
    val (identifierContext, temp, ifNotExists, external) =
      visitCreateTableHeader(ctx.createTableHeader)

    val columns = Option(ctx.colDefinitionList()).map(visitColDefinitionList).getOrElse(Nil)
    val provider = Option(ctx.tableProvider).map(_.multipartIdentifier.getText)
    val (partTransforms, partCols, bucketSpec, properties, options, location,
      comment, serdeInfo, clusterBySpec) = visitCreateTableClauses(ctx.createTableClauses())

    if (provider.isDefined && serdeInfo.isDefined) {
      invalidStatement(s"CREATE TABLE ... USING ... ${serdeInfo.get.describe}", ctx)
    }

    if (temp) {
      val asSelect = if (ctx.query == null) "" else " AS ..."
      operationNotAllowed(
        s"CREATE TEMPORARY TABLE ...$asSelect, use CREATE TEMPORARY VIEW instead", ctx)
    }

    val partitioning =
      partitionExpressions(partTransforms, partCols, ctx) ++
        bucketSpec.map(_.asTransform) ++
        clusterBySpec.map(_.asTransform)

    val tableSpec = UnresolvedTableSpec(properties, provider, options, location, comment,
      serdeInfo, external)

    Option(ctx.query).map(plan) match {
      case Some(_) if columns.nonEmpty =>
        operationNotAllowed(
          "Schema may not be specified in a Create Table As Select (CTAS) statement",
          ctx)

      case Some(_) if partCols.nonEmpty =>
        // non-reference partition columns are not allowed because schema can't be specified
        operationNotAllowed(
          "Partition column types may not be specified in Create Table As Select (CTAS)",
          ctx)

      case Some(query) =>
        CreateTableAsSelect(withIdentClause(identifierContext, UnresolvedIdentifier(_)),
          partitioning, query, tableSpec, Map.empty, ifNotExists)

      case _ =>
        // Note: table schema includes both the table columns list and the partition columns
        // with data type.
        val allColumns = columns ++ partCols
        CreateTable(
          withIdentClause(identifierContext, UnresolvedIdentifier(_)),
          allColumns, partitioning, tableSpec, ignoreIfExists = ifNotExists)
    }
  }

  /**
   * Replace a table, returning a [[ReplaceTable]] or [[ReplaceTableAsSelect]]
   * logical plan.
   *
   * Expected format:
   * {{{
   *   [CREATE OR] REPLACE TABLE [db_name.]table_name
   *   [USING table_provider]
   *   replace_table_clauses
   *   [[AS] select_statement];
   *
   *   replace_table_clauses (order insensitive):
   *     [OPTIONS table_property_list]
   *     [PARTITIONED BY (partition_fields)]
   *     [CLUSTER BY (col_name, col_name, ...)]
   *     [CLUSTERED BY (col_name, col_name, ...)
   *       [SORTED BY (col_name [ASC|DESC], ...)]
   *       INTO num_buckets BUCKETS
   *     ]
   *     [LOCATION path]
   *     [COMMENT table_comment]
   *     [TBLPROPERTIES (property_name=property_value, ...)]
   *
   *   partition_fields:
   *     col_name, transform(col_name), transform(constant, col_name), ... |
   *     col_name data_type [NOT NULL] [COMMENT col_comment], ...
   * }}}
   */
  override def visitReplaceTable(ctx: ReplaceTableContext): LogicalPlan = withOrigin(ctx) {
    val orCreate = ctx.replaceTableHeader().CREATE() != null
    val (partTransforms, partCols, bucketSpec, properties, options, location, comment, serdeInfo,
      clusterBySpec) = visitCreateTableClauses(ctx.createTableClauses())
    val columns = Option(ctx.colDefinitionList()).map(visitColDefinitionList).getOrElse(Nil)
    val provider = Option(ctx.tableProvider).map(_.multipartIdentifier.getText)

    if (provider.isDefined && serdeInfo.isDefined) {
      invalidStatement(s"REPLACE TABLE ... USING ... ${serdeInfo.get.describe}", ctx)
    }

    val partitioning =
      partitionExpressions(partTransforms, partCols, ctx) ++
        bucketSpec.map(_.asTransform) ++
        clusterBySpec.map(_.asTransform)

    val tableSpec = UnresolvedTableSpec(properties, provider, options, location, comment,
      serdeInfo, external = false)

    Option(ctx.query).map(plan) match {
      case Some(_) if columns.nonEmpty =>
        operationNotAllowed(
          "Schema may not be specified in a Replace Table As Select (RTAS) statement",
          ctx)

      case Some(_) if partCols.nonEmpty =>
        // non-reference partition columns are not allowed because schema can't be specified
        operationNotAllowed(
          "Partition column types may not be specified in Replace Table As Select (RTAS)",
          ctx)

      case Some(query) =>
        ReplaceTableAsSelect(
          withIdentClause(ctx.replaceTableHeader.identifierReference(), UnresolvedIdentifier(_)),
          partitioning, query, tableSpec, writeOptions = Map.empty, orCreate = orCreate)

      case _ =>
        // Note: table schema includes both the table columns list and the partition columns
        // with data type.
        val allColumns = columns ++ partCols
        ReplaceTable(
          withIdentClause(ctx.replaceTableHeader.identifierReference(), UnresolvedIdentifier(_)),
          allColumns, partitioning, tableSpec, orCreate = orCreate)
    }
  }

  /**
   * Create a [[DropTable]] command.
   */
  override def visitDropTable(ctx: DropTableContext): LogicalPlan = withOrigin(ctx) {
    // DROP TABLE works with either a table or a temporary view.
    DropTable(
      withIdentClause(ctx.identifierReference, UnresolvedIdentifier(_, allowTemp = true)),
      ctx.EXISTS != null,
      ctx.PURGE != null)
  }

  /**
   * Create a [[DropView]] command.
   */
  override def visitDropView(ctx: DropViewContext): AnyRef = withOrigin(ctx) {
    DropView(
      withIdentClause(ctx.identifierReference, UnresolvedIdentifier(_, allowTemp = true)),
      ctx.EXISTS != null)
  }

  /**
   * Create a [[SetCatalogAndNamespace]] command.
   */
  override def visitUse(ctx: UseContext): LogicalPlan = withOrigin(ctx) {
    SetCatalogAndNamespace(withIdentClause(ctx.identifierReference, UnresolvedNamespace(_)))
  }

  /**
   * Create a [[ShowTables]] command.
   */
  override def visitShowTables(ctx: ShowTablesContext): LogicalPlan = withOrigin(ctx) {
    val ns = if (ctx.identifierReference() != null) {
      withIdentClause(ctx.identifierReference, UnresolvedNamespace(_))
    } else {
      CurrentNamespace
    }
    ShowTables(ns, Option(ctx.pattern).map(x => string(visitStringLit(x))))
  }

  /**
   * Create a [[ShowTablesExtended]] or [[ShowTablePartition]] command.
   */
  override def visitShowTableExtended(
      ctx: ShowTableExtendedContext): LogicalPlan = withOrigin(ctx) {
    Option(ctx.partitionSpec).map { spec =>
      val table = withOrigin(ctx.pattern) {
        if (ctx.identifierReference() != null) {
          withIdentClause(ctx.identifierReference(), ns => {
            val names = ns :+ string(visitStringLit(ctx.pattern))
            UnresolvedTable(names, "SHOW TABLE EXTENDED ... PARTITION ...")
          })
        } else {
          val names = Seq.empty[String] :+ string(visitStringLit(ctx.pattern))
          UnresolvedTable(names, "SHOW TABLE EXTENDED ... PARTITION ...")
        }
      }
      ShowTablePartition(table, UnresolvedPartitionSpec(visitNonOptionalPartitionSpec(spec)))
    }.getOrElse {
      val ns = if (ctx.identifierReference() != null) {
        withIdentClause(ctx.identifierReference, UnresolvedNamespace(_))
      } else {
        CurrentNamespace
      }
      ShowTablesExtended(ns, string(visitStringLit(ctx.pattern)))
    }
  }

  /**
   * Create a [[ShowViews]] command.
   */
  override def visitShowViews(ctx: ShowViewsContext): LogicalPlan = withOrigin(ctx) {
    val ns = if (ctx.identifierReference() != null) {
      withIdentClause(ctx.identifierReference, UnresolvedNamespace(_))
    } else {
      CurrentNamespace
    }
    ShowViews(ns, Option(ctx.pattern).map(x => string(visitStringLit(x))))
  }

  override def visitColPosition(ctx: ColPositionContext): ColumnPosition = {
    ctx.position.getType match {
      case SqlBaseParser.FIRST => ColumnPosition.first()
      case SqlBaseParser.AFTER => ColumnPosition.after(ctx.afterCol.getText)
    }
  }

  /**
   * Parse new column info from ADD COLUMN into a QualifiedColType.
   */
  override def visitQualifiedColTypeWithPosition(
      ctx: QualifiedColTypeWithPositionContext): QualifiedColType = withOrigin(ctx) {
    val name = typedVisit[Seq[String]](ctx.name)
    // Check that no duplicates exist among any ALTER TABLE ADD|REPLACE column options specified.
    var nullable = true
    var defaultExpression: Option[DefaultExpressionContext] = None
    var commentSpec: Option[CommentSpecContext] = None
    var colPosition: Option[ColPositionContext] = None
    val columnName = name.last
    ctx.colDefinitionDescriptorWithPosition.asScala.foreach { option =>
      blockBang(option.errorCapturingNot)

      if (option.NULL != null) {
        blockBang(option.errorCapturingNot)
        if (!nullable) {
          throw QueryParsingErrors.duplicateTableColumnDescriptor(
            option, columnName, "NOT NULL", isCreate = false)
        }
        nullable = false
      }
      Option(option.defaultExpression()).foreach { expr =>
        if (defaultExpression.isDefined) {
          throw QueryParsingErrors.duplicateTableColumnDescriptor(
            option, columnName, "DEFAULT", isCreate = false)
        }
        defaultExpression = Some(expr)
      }
      Option(option.commentSpec()).foreach { spec =>
        if (commentSpec.isDefined) {
          throw QueryParsingErrors.duplicateTableColumnDescriptor(
            option, columnName, "COMMENT", isCreate = false)
        }
        commentSpec = Some(spec)
      }
      Option(option.colPosition()).foreach { spec =>
        if (colPosition.isDefined) {
          throw QueryParsingErrors.duplicateTableColumnDescriptor(
            option, columnName, "FIRST|AFTER", isCreate = false)
        }
        colPosition = Some(spec)
      }
    }

    // Add the 'DEFAULT expression' clause in the column definition, if any, to the column metadata.
    val defaultExpr = defaultExpression.map(visitDefaultExpression).map { field =>
      if (conf.getConf(SQLConf.ENABLE_DEFAULT_COLUMNS)) {
        field.originalSQL
      } else {
        throw QueryParsingErrors.defaultColumnNotEnabledError(ctx)
      }
    }

    QualifiedColType(
      path = if (name.length > 1) Some(UnresolvedFieldName(name.init)) else None,
      colName = name.last,
      dataType = typedVisit[DataType](ctx.dataType),
      nullable = nullable,
      comment = commentSpec.map(visitCommentSpec),
      position = colPosition.map( pos =>
        UnresolvedFieldPosition(typedVisit[ColumnPosition](pos))),
      default = defaultExpr)
  }

  /**
   * Parse a [[AddColumns]] command.
   *
   * For example:
   * {{{
   *   ALTER TABLE table1
   *   ADD COLUMNS (col_name data_type [COMMENT col_comment], ...);
   * }}}
   */
  override def visitAddTableColumns(ctx: AddTableColumnsContext): LogicalPlan = withOrigin(ctx) {
    val colToken = if (ctx.COLUMN() != null) "COLUMN" else "COLUMNS"
    AddColumns(
      createUnresolvedTable(ctx.identifierReference, s"ALTER TABLE ... ADD $colToken"),
      ctx.columns.qualifiedColTypeWithPosition.asScala.map(typedVisit[QualifiedColType]).toSeq
    )
  }

  /**
   * Parse a [[RenameColumn]] command.
   *
   * For example:
   * {{{
   *   ALTER TABLE table1 RENAME COLUMN a.b.c TO x
   * }}}
   */
  override def visitRenameTableColumn(
      ctx: RenameTableColumnContext): LogicalPlan = withOrigin(ctx) {
    RenameColumn(
      createUnresolvedTable(ctx.table, "ALTER TABLE ... RENAME COLUMN"),
      UnresolvedFieldName(typedVisit[Seq[String]](ctx.from)),
      ctx.to.getText)
  }

  /**
   * Parse a [[AlterColumn]] command to alter a column's property.
   *
   * For example:
   * {{{
   *   ALTER TABLE table1 ALTER COLUMN a.b.c TYPE bigint
   *   ALTER TABLE table1 ALTER COLUMN a.b.c SET NOT NULL
   *   ALTER TABLE table1 ALTER COLUMN a.b.c DROP NOT NULL
   *   ALTER TABLE table1 ALTER COLUMN a.b.c COMMENT 'new comment'
   *   ALTER TABLE table1 ALTER COLUMN a.b.c FIRST
   *   ALTER TABLE table1 ALTER COLUMN a.b.c AFTER x
   * }}}
   */
  override def visitAlterTableAlterColumn(
      ctx: AlterTableAlterColumnContext): LogicalPlan = withOrigin(ctx) {
    val action = ctx.alterColumnAction
    val verb = if (ctx.CHANGE != null) "CHANGE" else "ALTER"
    if (action == null) {
      operationNotAllowed(
        s"ALTER TABLE table $verb COLUMN requires a TYPE, a SET/DROP, a COMMENT, or a FIRST/AFTER",
        ctx)
    }
    val dataType = if (action.dataType != null) {
      Some(typedVisit[DataType](action.dataType))
    } else {
      None
    }
    val nullable = if (action.setOrDrop != null) {
      action.setOrDrop.getType match {
        case SqlBaseParser.SET => Some(false)
        case SqlBaseParser.DROP => Some(true)
      }
    } else {
      None
    }
    val comment = if (action.commentSpec != null) {
      Some(visitCommentSpec(action.commentSpec()))
    } else {
      None
    }
    val position = if (action.colPosition != null) {
      Some(UnresolvedFieldPosition(typedVisit[ColumnPosition](action.colPosition)))
    } else {
      None
    }
    val setDefaultExpression: Option[String] =
      if (action.defaultExpression != null) {
        Option(action.defaultExpression()).map(visitDefaultExpression).map(_.originalSQL)
      } else if (action.dropDefault != null) {
        Some("")
      } else {
        None
      }
    if (setDefaultExpression.isDefined && !conf.getConf(SQLConf.ENABLE_DEFAULT_COLUMNS)) {
      throw QueryParsingErrors.defaultColumnNotEnabledError(ctx)
    }

    assert(Seq(dataType, nullable, comment, position, setDefaultExpression)
      .count(_.nonEmpty) == 1)

    AlterColumn(
      createUnresolvedTable(ctx.table, s"ALTER TABLE ... $verb COLUMN"),
      UnresolvedFieldName(typedVisit[Seq[String]](ctx.column)),
      dataType = dataType,
      nullable = nullable,
      comment = comment,
      position = position,
      setDefaultExpression = setDefaultExpression)
  }

  /**
   * Parse a [[AlterColumn]] command. This is Hive SQL syntax.
   *
   * For example:
   * {{{
   *   ALTER TABLE table [PARTITION partition_spec]
   *   CHANGE [COLUMN] column_old_name column_new_name column_dataType [COMMENT column_comment]
   *   [FIRST | AFTER column_name];
   * }}}
   */
  override def visitHiveChangeColumn(ctx: HiveChangeColumnContext): LogicalPlan = withOrigin(ctx) {
    if (ctx.partitionSpec != null) {
      invalidStatement("ALTER TABLE ... PARTITION ... CHANGE COLUMN", ctx)
    }
    val columnNameParts = typedVisit[Seq[String]](ctx.colName)
    if (!conf.resolver(columnNameParts.last, ctx.colType().colName.getText)) {
      throw QueryParsingErrors.operationInHiveStyleCommandUnsupportedError("Renaming column",
        "ALTER COLUMN", ctx, Some("please run RENAME COLUMN instead"))
    }
    if (ctx.colType.NULL != null) {
      throw QueryParsingErrors.operationInHiveStyleCommandUnsupportedError(
        "NOT NULL", "ALTER COLUMN", ctx,
        Some("please run ALTER COLUMN ... SET/DROP NOT NULL instead"))
    }

    AlterColumn(
      createUnresolvedTable(ctx.table, "ALTER TABLE ... CHANGE COLUMN"),
      UnresolvedFieldName(columnNameParts),
      dataType = Option(ctx.colType().dataType()).map(typedVisit[DataType]),
      nullable = None,
      comment = Option(ctx.colType().commentSpec()).map(visitCommentSpec),
      position = Option(ctx.colPosition).map(
        pos => UnresolvedFieldPosition(typedVisit[ColumnPosition](pos))),
      setDefaultExpression = None)
  }

  override def visitHiveReplaceColumns(
      ctx: HiveReplaceColumnsContext): LogicalPlan = withOrigin(ctx) {
    if (ctx.partitionSpec != null) {
      invalidStatement("ALTER TABLE ... PARTITION ... REPLACE COLUMNS", ctx)
    }
    ReplaceColumns(
      createUnresolvedTable(ctx.table, "ALTER TABLE ... REPLACE COLUMNS"),
      ctx.columns.qualifiedColTypeWithPosition.asScala.map { colType =>
        val name = typedVisit[Seq[String]](colType.name)
        if (name.length > 1) {
          throw QueryParsingErrors.operationInHiveStyleCommandUnsupportedError(
            "Replacing with a nested column", "REPLACE COLUMNS", ctx)
        }
        var commentSpec: Option[CommentSpecContext] = None
        colType.colDefinitionDescriptorWithPosition.asScala.foreach { opt =>
          blockBang(opt.errorCapturingNot)

          if (opt.NULL != null) {
            throw QueryParsingErrors.operationInHiveStyleCommandUnsupportedError(
              "NOT NULL", "REPLACE COLUMNS", ctx)
          }
          if (opt.colPosition != null) {
            throw QueryParsingErrors.operationInHiveStyleCommandUnsupportedError(
              "Column position", "REPLACE COLUMNS", ctx)
          }
          if (Option(opt.defaultExpression()).map(visitDefaultExpression).isDefined) {
            throw QueryParsingErrors.defaultColumnNotImplementedYetError(ctx)
          }
          Option(opt.commentSpec()).foreach { spec =>
            if (commentSpec.isDefined) {
              throw QueryParsingErrors.duplicateTableColumnDescriptor(
                opt, name.last, "COMMENT", isCreate = false, alterType = "REPLACE")
            }
            commentSpec = Some(spec)
          }
        }
        QualifiedColType(
          path = None,
          colName = name.last,
          dataType = typedVisit[DataType](colType.dataType),
          nullable = true,
          comment = commentSpec.map(visitCommentSpec),
          position = None,
          default = None)
      }.toSeq
    )
  }

  /**
   * Parse a [[DropColumns]] command.
   *
   * For example:
   * {{{
   *   ALTER TABLE table1 DROP COLUMN a.b.c
   *   ALTER TABLE table1 DROP COLUMNS a.b.c, x, y
   * }}}
   */
  override def visitDropTableColumns(
      ctx: DropTableColumnsContext): LogicalPlan = withOrigin(ctx) {
    val ifExists = ctx.EXISTS() != null
    val columnsToDrop = ctx.columns.multipartIdentifier.asScala.map(typedVisit[Seq[String]])
    DropColumns(
      createUnresolvedTable(ctx.identifierReference, "ALTER TABLE ... DROP COLUMNS"),
      columnsToDrop.map(UnresolvedFieldName(_)).toSeq,
      ifExists)
  }

  /**
   * Parse a [[AlterTableClusterBy]] command.
   *
   * For example:
   * {{{
   *   ALTER TABLE table1 CLUSTER BY (a.b.c)
   *   ALTER TABLE table1 CLUSTER BY NONE
   * }}}
   */
  override def visitAlterClusterBy(ctx: AlterClusterByContext): LogicalPlan = withOrigin(ctx) {
    val table = createUnresolvedTable(ctx.identifierReference, "ALTER TABLE ... CLUSTER BY")
    if (ctx.NONE() != null) {
      AlterTableClusterBy(table, None)
    } else {
      assert(ctx.clusterBySpec() != null)
      AlterTableClusterBy(table, Some(visitClusterBySpec(ctx.clusterBySpec())))
    }
  }

  /**
   * Parse [[SetViewProperties]] or [[SetTableProperties]] commands.
   *
   * For example:
   * {{{
   *   ALTER TABLE table SET TBLPROPERTIES ('table_property' = 'property_value');
   *   ALTER VIEW view SET TBLPROPERTIES ('table_property' = 'property_value');
   * }}}
   */
  override def visitSetTableProperties(
      ctx: SetTablePropertiesContext): LogicalPlan = withOrigin(ctx) {
    val properties = visitPropertyKeyValues(ctx.propertyList)
    val cleanedTableProperties = cleanTableProperties(ctx, properties)
    if (ctx.VIEW != null) {
      SetViewProperties(
        createUnresolvedView(
          ctx.identifierReference,
          commandName = "ALTER VIEW ... SET TBLPROPERTIES",
          allowTemp = false,
          suggestAlternative = true),
        cleanedTableProperties)
    } else {
      SetTableProperties(
        createUnresolvedTable(
          ctx.identifierReference,
          "ALTER TABLE ... SET TBLPROPERTIES",
          true),
        cleanedTableProperties)
    }
  }

  /**
   * Parse [[UnsetViewProperties]] or [[UnsetTableProperties]] commands.
   *
   * For example:
   * {{{
   *   ALTER TABLE table UNSET TBLPROPERTIES [IF EXISTS] ('comment', 'key');
   *   ALTER VIEW view UNSET TBLPROPERTIES [IF EXISTS] ('comment', 'key');
   * }}}
   */
  override def visitUnsetTableProperties(
      ctx: UnsetTablePropertiesContext): LogicalPlan = withOrigin(ctx) {
    val properties = visitPropertyKeys(ctx.propertyList)
    val cleanedProperties = cleanTableProperties(ctx, properties.map(_ -> "").toMap).keys.toSeq

    val ifExists = ctx.EXISTS != null
    if (ctx.VIEW != null) {
      UnsetViewProperties(
        createUnresolvedView(
          ctx.identifierReference,
          commandName = "ALTER VIEW ... UNSET TBLPROPERTIES",
          allowTemp = false,
          suggestAlternative = true),
        cleanedProperties,
        ifExists)
    } else {
      UnsetTableProperties(
        createUnresolvedTable(
          ctx.identifierReference,
          "ALTER TABLE ... UNSET TBLPROPERTIES",
          true),
        cleanedProperties,
        ifExists)
    }
  }

  /**
   * Create an [[SetTableLocation]] command.
   *
   * For example:
   * {{{
   *   ALTER TABLE table_name [PARTITION partition_spec] SET LOCATION "loc";
   * }}}
   */
  override def visitSetTableLocation(ctx: SetTableLocationContext): LogicalPlan = withOrigin(ctx) {
    SetTableLocation(
      createUnresolvedTable(
        ctx.identifierReference,
        "ALTER TABLE ... SET LOCATION ..."),
      Option(ctx.partitionSpec).map(visitNonOptionalPartitionSpec),
      visitLocationSpec(ctx.locationSpec))
  }

  /**
   * Create a [[DescribeColumn]] or [[DescribeRelation]] commands.
   */
  override def visitDescribeRelation(ctx: DescribeRelationContext): LogicalPlan = withOrigin(ctx) {
    val isExtended = ctx.EXTENDED != null || ctx.FORMATTED != null
    val relation = createUnresolvedTableOrView(ctx.identifierReference, "DESCRIBE TABLE")
    if (ctx.describeColName != null) {
      if (ctx.partitionSpec != null) {
        throw QueryParsingErrors.descColumnForPartitionUnsupportedError(ctx)
      } else {
        DescribeColumn(
          relation,
          UnresolvedAttribute(ctx.describeColName.nameParts.asScala.map(_.getText).toSeq),
          isExtended)
      }
    } else {
      val partitionSpec = if (ctx.partitionSpec != null) {
        // According to the syntax, visitPartitionSpec returns `Map[String, Option[String]]`.
        visitPartitionSpec(ctx.partitionSpec).map {
          case (key, Some(value)) => key -> value
          case (key, _) =>
            throw QueryParsingErrors.emptyPartitionKeyError(key, ctx.partitionSpec)
        }
      } else {
        Map.empty[String, String]
      }
      DescribeRelation(relation, partitionSpec, isExtended)
    }
  }

  /**
   * Create an [[AnalyzeTable]], or an [[AnalyzeColumn]].
   * Example SQL for analyzing a table or a set of partitions :
   * {{{
   *   ANALYZE TABLE multi_part_name [PARTITION (partcol1[=val1], partcol2[=val2], ...)]
   *   COMPUTE STATISTICS [NOSCAN];
   * }}}
   *
   * Example SQL for analyzing columns :
   * {{{
   *   ANALYZE TABLE multi_part_name COMPUTE STATISTICS FOR COLUMNS column1, column2;
   * }}}
   *
   * Example SQL for analyzing all columns of a table:
   * {{{
   *   ANALYZE TABLE multi_part_name COMPUTE STATISTICS FOR ALL COLUMNS;
   * }}}
   */
  override def visitAnalyze(ctx: AnalyzeContext): LogicalPlan = withOrigin(ctx) {
    def checkPartitionSpec(): Unit = {
      if (ctx.partitionSpec != null) {
        logWarning(
          log"Partition specification is ignored when collecting column statistics: " +
            log"${MDC(PARTITION_SPECIFICATION, ctx.partitionSpec.getText)}")
      }
    }
    if (ctx.identifier != null &&
        ctx.identifier.getText.toLowerCase(Locale.ROOT) != "noscan") {
      throw QueryParsingErrors.computeStatisticsNotExpectedError(ctx.identifier())
    }

    if (ctx.ALL() != null) {
      checkPartitionSpec()
      AnalyzeColumn(
        createUnresolvedTableOrView(ctx.identifierReference, "ANALYZE TABLE ... FOR ALL COLUMNS"),
        None,
        allColumns = true)
    } else if (ctx.identifierSeq() == null) {
      val partitionSpec = if (ctx.partitionSpec != null) {
        visitPartitionSpec(ctx.partitionSpec)
      } else {
        Map.empty[String, Option[String]]
      }
      AnalyzeTable(
        createUnresolvedTableOrView(
          ctx.identifierReference,
          "ANALYZE TABLE",
          allowTempView = false),
        partitionSpec,
        noScan = ctx.identifier != null)
    } else {
      checkPartitionSpec()
      AnalyzeColumn(
        createUnresolvedTableOrView(ctx.identifierReference, "ANALYZE TABLE ... FOR COLUMNS ..."),
        Option(visitIdentifierSeq(ctx.identifierSeq())),
        allColumns = false)
    }
  }

  /**
   * Create an [[AnalyzeTables]].
   * Example SQL for analyzing all tables in default database:
   * {{{
   *   ANALYZE TABLES IN default COMPUTE STATISTICS;
   * }}}
   */
  override def visitAnalyzeTables(ctx: AnalyzeTablesContext): LogicalPlan = withOrigin(ctx) {
    if (ctx.identifier != null &&
      ctx.identifier.getText.toLowerCase(Locale.ROOT) != "noscan") {
      throw QueryParsingErrors.computeStatisticsNotExpectedError(ctx.identifier())
    }
    val ns = if (ctx.identifierReference() != null) {
      withIdentClause(ctx.identifierReference, UnresolvedNamespace(_))
    } else {
      CurrentNamespace
    }
    AnalyzeTables(ns, noScan = ctx.identifier != null)
  }

  /**
   * Create a [[RepairTable]].
   *
   * For example:
   * {{{
   *   [MSCK] REPAIR TABLE multi_part_name [{ADD|DROP|SYNC} PARTITIONS]
   * }}}
   */
  override def visitRepairTable(ctx: RepairTableContext): LogicalPlan = withOrigin(ctx) {
    val (enableAddPartitions, enableDropPartitions, option) =
      if (ctx.SYNC() != null) {
        (true, true, " ... SYNC PARTITIONS")
      } else if (ctx.DROP() != null) {
        (false, true, " ... DROP PARTITIONS")
      } else if (ctx.ADD() != null) {
        (true, false, " ... ADD PARTITIONS")
      } else {
        (true, false, "")
      }
    RepairTable(
      createUnresolvedTable(ctx.identifierReference, s"MSCK REPAIR TABLE$option"),
      enableAddPartitions,
      enableDropPartitions)
  }

  /**
   * Create a [[LoadData]].
   *
   * For example:
   * {{{
   *   LOAD DATA [LOCAL] INPATH 'filepath' [OVERWRITE] INTO TABLE multi_part_name
   *   [PARTITION (partcol1=val1, partcol2=val2 ...)]
   * }}}
   */
  override def visitLoadData(ctx: LoadDataContext): LogicalPlan = withOrigin(ctx) {
    LoadData(
      child = createUnresolvedTable(ctx.identifierReference, "LOAD DATA"),
      path = string(visitStringLit(ctx.path)),
      isLocal = ctx.LOCAL != null,
      isOverwrite = ctx.OVERWRITE != null,
      partition = Option(ctx.partitionSpec).map(visitNonOptionalPartitionSpec)
    )
  }

  /**
   * Creates a [[ShowCreateTable]]
   */
  override def visitShowCreateTable(ctx: ShowCreateTableContext): LogicalPlan = withOrigin(ctx) {
    ShowCreateTable(
      createUnresolvedTableOrView(
        ctx.identifierReference,
        "SHOW CREATE TABLE",
        allowTempView = false),
      ctx.SERDE != null)
  }

  /**
   * Create a [[CacheTable]] or [[CacheTableAsSelect]].
   *
   * For example:
   * {{{
   *   CACHE [LAZY] TABLE multi_part_name
   *   [OPTIONS tablePropertyList] [[AS] query]
   * }}}
   */
  override def visitCacheTable(ctx: CacheTableContext): LogicalPlan = withOrigin(ctx) {
    import org.apache.spark.sql.connector.catalog.CatalogV2Implicits._

    val query = Option(ctx.query).map(plan)
    withIdentClause(ctx.identifierReference, ident => {
      if (query.isDefined && ident.length > 1) {
        val catalogAndNamespace = ident.init
        throw QueryParsingErrors.addCatalogInCacheTableAsSelectNotAllowedError(
          catalogAndNamespace.quoted, ctx)
      }
      val options = Option(ctx.options).map(visitPropertyKeyValues).getOrElse(Map.empty)
      val isLazy = ctx.LAZY != null
      if (query.isDefined) {
        // Disallow parameter markers in the query of the cache.
        // We need this limitation because we store the original query text, pre substitution.
        // To lift this we would need to reconstitute the query with parameter markers replaced with
        // the values given at CACHE TABLE time, or we would need to store the parameter values
        // alongside the text.
        // The same rule can be found in CREATE VIEW builder.
        checkInvalidParameter(query.get, "the query of CACHE TABLE")
        CacheTableAsSelect(ident.head, query.get, source(ctx.query()), isLazy, options)
      } else {
        CacheTable(
          createUnresolvedRelation(ctx.identifierReference, ident, None, writePrivileges = Nil),
          ident, isLazy, options)
      }
    })
  }

  /**
   * Create an [[UncacheTable]] logical plan.
   */
  override def visitUncacheTable(ctx: UncacheTableContext): LogicalPlan = withOrigin(ctx) {
    UncacheTable(createUnresolvedRelation(ctx.identifierReference), ctx.EXISTS != null)
  }

  /**
   * Create a [[TruncateTable]] command.
   *
   * For example:
   * {{{
   *   TRUNCATE TABLE multi_part_name [PARTITION (partcol1=val1, partcol2=val2 ...)]
   * }}}
   */
  override def visitTruncateTable(ctx: TruncateTableContext): LogicalPlan = withOrigin(ctx) {
    val table = createUnresolvedTable(ctx.identifierReference, "TRUNCATE TABLE")
    Option(ctx.partitionSpec).map { spec =>
      TruncatePartition(table, UnresolvedPartitionSpec(visitNonOptionalPartitionSpec(spec)))
    }.getOrElse(TruncateTable(table))
  }

  /**
   * A command for users to list the partition names of a table. If partition spec is specified,
   * partitions that match the spec are returned. Otherwise an empty result set is returned.
   *
   * This function creates a [[ShowPartitions]] logical plan
   *
   * The syntax of using this command in SQL is:
   * {{{
   *   SHOW PARTITIONS multi_part_name [partition_spec];
   * }}}
   */
  override def visitShowPartitions(ctx: ShowPartitionsContext): LogicalPlan = withOrigin(ctx) {
    val partitionKeys = Option(ctx.partitionSpec).map { specCtx =>
      UnresolvedPartitionSpec(visitNonOptionalPartitionSpec(specCtx), None)
    }
    ShowPartitions(
      createUnresolvedTable(ctx.identifierReference, "SHOW PARTITIONS"),
      partitionKeys)
  }

  /**
   * Create a [[RefreshTable]].
   *
   * For example:
   * {{{
   *   REFRESH TABLE multi_part_name
   * }}}
   */
  override def visitRefreshTable(ctx: RefreshTableContext): LogicalPlan = withOrigin(ctx) {
    RefreshTable(createUnresolvedTableOrView(ctx.identifierReference, "REFRESH TABLE"))
  }

  /**
   * A command for users to list the column names for a table.
   * This function creates a [[ShowColumns]] logical plan.
   *
   * The syntax of using this command in SQL is:
   * {{{
   *   SHOW COLUMNS (FROM | IN) tableName=multipartIdentifier
   *        ((FROM | IN) namespace=multipartIdentifier)?
   * }}}
   */
  override def visitShowColumns(ctx: ShowColumnsContext): LogicalPlan = withOrigin(ctx) {
    withIdentClause(ctx.table, ident => {
      val table = createUnresolvedTableOrView(
        ctx.table,
        ident,
        "SHOW COLUMNS",
        allowTempView = true)
      val namespace = Option(ctx.ns).map(visitMultipartIdentifier)
      // Use namespace only if table name doesn't specify it. If namespace is already specified
      // in the table name, it's checked against the given namespace after table/view is resolved.
      val tableWithNamespace = if (namespace.isDefined && table.multipartIdentifier.length == 1) {
        CurrentOrigin.withOrigin(table.origin) {
          table.copy(multipartIdentifier = namespace.get ++ table.multipartIdentifier)
        }
      } else {
        table
      }
      ShowColumns(tableWithNamespace, namespace)
    })
  }

  /**
   * Create an [[RecoverPartitions]]
   *
   * For example:
   * {{{
   *   ALTER TABLE multi_part_name RECOVER PARTITIONS;
   * }}}
   */
  override def visitRecoverPartitions(
      ctx: RecoverPartitionsContext): LogicalPlan = withOrigin(ctx) {
    RecoverPartitions(
      createUnresolvedTable(
        ctx.identifierReference,
        "ALTER TABLE ... RECOVER PARTITIONS"))
  }

  /**
   * Create an [[AddPartitions]].
   *
   * For example:
   * {{{
   *   ALTER TABLE multi_part_name ADD [IF NOT EXISTS] PARTITION spec [LOCATION 'loc1']
   *   ALTER VIEW multi_part_name ADD [IF NOT EXISTS] PARTITION spec
   * }}}
   *
   * ALTER VIEW ... ADD PARTITION ... is not supported because the concept of partitioning
   * is associated with physical tables
   */
  override def visitAddTablePartition(
      ctx: AddTablePartitionContext): LogicalPlan = withOrigin(ctx) {
    if (ctx.VIEW != null) {
      invalidStatement("ALTER VIEW ... ADD PARTITION", ctx)
    }
    // Create partition spec to location mapping.
    val specsAndLocs = ctx.partitionSpecLocation.asScala.map { splCtx =>
      val spec = visitNonOptionalPartitionSpec(splCtx.partitionSpec)
      val location = Option(splCtx.locationSpec).map(visitLocationSpec)
      UnresolvedPartitionSpec(spec, location)
    }
    blockBang(ctx.errorCapturingNot)
    AddPartitions(
      createUnresolvedTable(
        ctx.identifierReference,
        "ALTER TABLE ... ADD PARTITION ..."),
      specsAndLocs.toSeq,
      ctx.EXISTS != null)
  }

  /**
   * Create an [[RenamePartitions]]
   *
   * For example:
   * {{{
   *   ALTER TABLE multi_part_name PARTITION spec1 RENAME TO PARTITION spec2;
   * }}}
   */
  override def visitRenameTablePartition(
      ctx: RenameTablePartitionContext): LogicalPlan = withOrigin(ctx) {
    RenamePartitions(
      createUnresolvedTable(
        ctx.identifierReference,
        "ALTER TABLE ... RENAME TO PARTITION"),
      UnresolvedPartitionSpec(visitNonOptionalPartitionSpec(ctx.from)),
      UnresolvedPartitionSpec(visitNonOptionalPartitionSpec(ctx.to)))
  }

  /**
   * Create an [[DropPartitions]]
   *
   * For example:
   * {{{
   *   ALTER TABLE multi_part_name DROP [IF EXISTS] PARTITION spec1[, PARTITION spec2, ...]
   *     [PURGE];
   *   ALTER VIEW view DROP [IF EXISTS] PARTITION spec1[, PARTITION spec2, ...];
   * }}}
   *
   * ALTER VIEW ... DROP PARTITION ... is not supported because the concept of partitioning
   * is associated with physical tables
   */
  override def visitDropTablePartitions(
      ctx: DropTablePartitionsContext): LogicalPlan = withOrigin(ctx) {
    if (ctx.VIEW != null) {
      invalidStatement("ALTER VIEW ... DROP PARTITION", ctx)
    }
    val partSpecs = ctx.partitionSpec.asScala.map(visitNonOptionalPartitionSpec)
      .map(spec => UnresolvedPartitionSpec(spec))
    DropPartitions(
      createUnresolvedTable(
        ctx.identifierReference,
        "ALTER TABLE ... DROP PARTITION ..."),
      partSpecs.toSeq,
      ifExists = ctx.EXISTS != null,
      purge = ctx.PURGE != null)
  }

  /**
   * Create an [[SetTableSerDeProperties]]
   *
   * For example:
   * {{{
   *   ALTER TABLE multi_part_name [PARTITION spec] SET SERDE serde_name
   *     [WITH SERDEPROPERTIES props];
   *   ALTER TABLE multi_part_name [PARTITION spec] SET SERDEPROPERTIES serde_properties;
   * }}}
   */
  override def visitSetTableSerDe(ctx: SetTableSerDeContext): LogicalPlan = withOrigin(ctx) {
    SetTableSerDeProperties(
      createUnresolvedTable(
        ctx.identifierReference,
        "ALTER TABLE ... SET [SERDE|SERDEPROPERTIES]",
        true),
      Option(ctx.stringLit).map(x => string(visitStringLit(x))),
      Option(ctx.propertyList).map(visitPropertyKeyValues),
      // TODO a partition spec is allowed to have optional values. This is currently violated.
      Option(ctx.partitionSpec).map(visitNonOptionalPartitionSpec))
  }

  /**
   * Alter the query of a view. This creates a [[AlterViewAs]]
   *
   * For example:
   * {{{
   *   ALTER VIEW multi_part_name AS SELECT ...;
   * }}}
   */
  override def visitAlterViewQuery(ctx: AlterViewQueryContext): LogicalPlan = withOrigin(ctx) {
    AlterViewAs(
      createUnresolvedView(ctx.identifierReference, "ALTER VIEW ... AS"),
      originalText = source(ctx.query),
      query = plan(ctx.query))
  }

  /**
   * Defined the schema binding mode during CREATE or ALTER VIEW.
   * The method also accept a NULL context, in which case it will return the session default
   *
   * {{{
   *   WITH SCHEMA [ BINDING | COMPENSATION | TYPE EVOLUTION | EVOLUTION ]
   * }}}
   */
  override def visitSchemaBinding(ctx: SchemaBindingContext): ViewSchemaMode = {
    if (ctx == null) {
      // No schema binding specified, return the session default
      if (conf.viewSchemaBindingEnabled) {
        if (conf.viewSchemaCompensation) {
          SchemaCompensation
        } else {
          SchemaBinding
        }
      } else {
        SchemaUnsupported
      }
    } else if (!conf.viewSchemaBindingEnabled) {
      // If the feature is disabled, throw an exception
      withOrigin(ctx) {
        throw new ParseException(
          errorClass = "FEATURE_NOT_ENABLED",
          messageParameters = Map("featureName" -> "VIEW ... WITH SCHEMA ...",
            "configKey" -> "spark.sql.legacy.viewSchemaBindingMode",
            "configValue" -> "true"),
          ctx)
      }
    } else if (ctx.COMPENSATION != null) {
      SchemaCompensation
    } else if (ctx.TYPE != null) {
      SchemaTypeEvolution
    } else if (ctx.EVOLUTION != null) {
      SchemaEvolution
    } else {
      SchemaBinding
    }
  }

  /**
   * Alter the schema binding of a view. This creates a [[AlterViewSchemaBinding]]
   *
   * For example:
   * {{{
   *   ALTER VIEW multi_part_name WITH SCHEMA ...;
   * }}}
   */
  override def visitAlterViewSchemaBinding(ctx: AlterViewSchemaBindingContext): LogicalPlan
  = withOrigin(ctx) {
    AlterViewSchemaBinding(
      createUnresolvedView(ctx.identifierReference, "ALTER VIEW ... WITH SCHEMA ..."),
      viewSchemaMode = visitSchemaBinding(ctx.schemaBinding))
  }

  /**
   * Create a [[RenameTable]] command.
   *
   * For example:
   * {{{
   *   ALTER TABLE multi_part_name1 RENAME TO multi_part_name2;
   *   ALTER VIEW multi_part_name1 RENAME TO multi_part_name2;
   * }}}
   */
  override def visitRenameTable(ctx: RenameTableContext): LogicalPlan = withOrigin(ctx) {
    val isView = ctx.VIEW != null
    val relationStr = if (isView) "VIEW" else "TABLE"
    RenameTable(
      createUnresolvedTableOrView(ctx.from, s"ALTER $relationStr ... RENAME TO"),
      visitMultipartIdentifier(ctx.to),
      isView)
  }

  /**
   * A command for users to list the properties for a table. If propertyKey is specified, the value
   * for the propertyKey is returned. If propertyKey is not specified, all the keys and their
   * corresponding values are returned.
   * The syntax of using this command in SQL is:
   * {{{
   *   SHOW TBLPROPERTIES multi_part_name[('propertyKey')];
   * }}}
   */
  override def visitShowTblProperties(
      ctx: ShowTblPropertiesContext): LogicalPlan = withOrigin(ctx) {
    ShowTableProperties(
      createUnresolvedTableOrView(ctx.table, "SHOW TBLPROPERTIES"),
      Option(ctx.key).map(visitPropertyKey))
  }

  /**
   * Create a plan for a DESCRIBE FUNCTION statement.
   */
  override def visitDescribeFunction(ctx: DescribeFunctionContext): LogicalPlan = withOrigin(ctx) {
    import ctx._

    if (describeFuncName.identifierReference() == null) {
      val functionName =
        if (describeFuncName.stringLit() != null) {
          Seq(string(visitStringLit(describeFuncName.stringLit())))
        } else {
          Seq(describeFuncName.getText)
        }
      DescribeFunction(
        createUnresolvedFunctionName(
          ctx.describeFuncName(),
          functionName,
          "DESCRIBE FUNCTION",
          requirePersistent = false,
          funcTypeMismatchHint = None),
        EXTENDED != null)
    } else {
      DescribeFunction(
        withIdentClause(
          describeFuncName.identifierReference(),
          createUnresolvedFunctionName(
            describeFuncName.identifierReference,
            _,
            "DESCRIBE FUNCTION",
            requirePersistent = false,
            funcTypeMismatchHint = None)),
        EXTENDED != null)
    }
  }

  /**
   * Create a plan for a SHOW FUNCTIONS command.
   */
  override def visitShowFunctions(ctx: ShowFunctionsContext): LogicalPlan = withOrigin(ctx) {
    val (userScope, systemScope) = Option(ctx.identifier)
      .map(_.getText.toLowerCase(Locale.ROOT)) match {
        case None | Some("all") => (true, true)
        case Some("system") => (false, true)
        case Some("user") => (true, false)
        case Some(x) => throw QueryParsingErrors.showFunctionsUnsupportedError(x, ctx.identifier())
    }

    val legacy = Option(ctx.legacy).map(visitMultipartIdentifier)
    val pattern = Option(ctx.pattern).map(x => string(visitStringLit(x))).orElse(legacy.map(_.last))

    if (ctx.ns != null) {
      if (legacy.isDefined) {
        throw QueryParsingErrors.showFunctionsInvalidPatternError(ctx.legacy.getText, ctx.legacy)
      }
      ShowFunctions(
        withIdentClause(ctx.ns, UnresolvedNamespace(_)),
        userScope, systemScope, pattern)
    } else if (legacy.isDefined) {
      val ns = if (legacy.get.length > 1) {
        UnresolvedNamespace(legacy.get.dropRight(1))
      } else {
        CurrentNamespace
      }
      ShowFunctions(ns, userScope, systemScope, pattern)
    } else {
      ShowFunctions(CurrentNamespace, userScope, systemScope, pattern)
    }
  }

  override def visitRefreshFunction(ctx: RefreshFunctionContext): LogicalPlan = withOrigin(ctx) {
    RefreshFunction(
      withIdentClause(
        ctx.identifierReference,
        createUnresolvedFunctionName(
          ctx.identifierReference,
          _,
          "REFRESH FUNCTION",
          requirePersistent = true,
          funcTypeMismatchHint = None)))
  }

  override def visitCommentNamespace(ctx: CommentNamespaceContext): LogicalPlan = withOrigin(ctx) {
    val comment = visitComment(ctx.comment)
    CommentOnNamespace(withIdentClause(ctx.identifierReference, UnresolvedNamespace(_)), comment)
  }

  override def visitCommentTable(ctx: CommentTableContext): LogicalPlan = withOrigin(ctx) {
    val comment = visitComment(ctx.comment)
    CommentOnTable(createUnresolvedTable(ctx.identifierReference, "COMMENT ON TABLE"), comment)
  }

  override def visitComment (ctx: CommentContext): String = {
    Option(ctx.stringLit()).map(s => string(visitStringLit(s))).getOrElse("")
  }

  /**
   * Create an index, returning a [[CreateIndex]] logical plan.
   * For example:
   * {{{
   * CREATE INDEX index_name ON [TABLE] table_name [USING index_type] (column_index_property_list)
   *   [OPTIONS indexPropertyList]
   *   column_index_property_list: column_name [OPTIONS(indexPropertyList)]  [ ,  . . . ]
   *   indexPropertyList: index_property_name [= index_property_value] [ ,  . . . ]
   * }}}
   */
  override def visitCreateIndex(ctx: CreateIndexContext): LogicalPlan = withOrigin(ctx) {
    val (indexName, indexType) = if (ctx.identifier.size() == 1) {
      (ctx.identifier(0).getText, "")
    } else {
      (ctx.identifier(0).getText, ctx.identifier(1).getText)
    }

    val columns = ctx.columns.multipartIdentifierProperty.asScala
      .map(_.multipartIdentifier).map(typedVisit[Seq[String]]).toSeq
    val columnsProperties = ctx.columns.multipartIdentifierProperty.asScala
      .map(x => (Option(x.options).map(visitPropertyKeyValues).getOrElse(Map.empty))).toSeq
    val options = Option(ctx.options).map(visitPropertyKeyValues).getOrElse(Map.empty)

    blockBang(ctx.errorCapturingNot)

    CreateIndex(
      createUnresolvedTable(ctx.identifierReference, "CREATE INDEX"),
      indexName,
      indexType,
      ctx.EXISTS != null,
      columns.map(UnresolvedFieldName(_)).zip(columnsProperties),
      options)
  }

  /**
   * Drop an index, returning a [[DropIndex]] logical plan.
   * For example:
   * {{{
   *   DROP INDEX [IF EXISTS] index_name ON [TABLE] table_name
   * }}}
   */
  override def visitDropIndex(ctx: DropIndexContext): LogicalPlan = withOrigin(ctx) {
    val indexName = ctx.identifier.getText
    DropIndex(
      createUnresolvedTable(ctx.identifierReference, "DROP INDEX"),
      indexName,
      ctx.EXISTS != null)
  }

  /**
   * Creates a plan for invoking a procedure.
   *
   * For example:
   * {{{
   *   CALL multi_part_name(v1, v2, ...);
   *   CALL multi_part_name(v1, param2 => v2, ...);
   *   CALL multi_part_name(param1 => v1, param2 => v2, ...);
   * }}}
   */
  override def visitCall(ctx: CallContext): LogicalPlan = withOrigin(ctx) {
    val procedure = withIdentClause(ctx.identifierReference, UnresolvedProcedure)
    val args = ctx.functionArgument.asScala.map {
      case expr if expr.namedArgumentExpression != null =>
        val namedExpr = expr.namedArgumentExpression
        NamedArgumentExpression(namedExpr.key.getText, expression(namedExpr.value))
      case expr =>
        expression(expr)
    }.toSeq
    Call(procedure, args)
  }

  /**
   * Create a TimestampAdd expression.
   */
  override def visitTimestampadd(ctx: TimestampaddContext): Expression = withOrigin(ctx) {
    if (ctx.invalidUnit != null) {
      throw QueryParsingErrors.invalidDatetimeUnitError(
        ctx,
        ctx.name.getText,
        ctx.invalidUnit.getText)
    } else {
      TimestampAdd(ctx.unit.getText, expression(ctx.unitsAmount), expression(ctx.timestamp))
    }
  }

  /**
   * Create a TimestampDiff expression.
   */
  override def visitTimestampdiff(ctx: TimestampdiffContext): Expression = withOrigin(ctx) {
    if (ctx.invalidUnit != null) {
      throw QueryParsingErrors.invalidDatetimeUnitError(
        ctx,
        ctx.name.getText,
        ctx.invalidUnit.getText)
    } else {
      TimestampDiff(ctx.unit.getText, expression(ctx.startTimestamp), expression(ctx.endTimestamp))
    }
  }

  /**
   * Create a named parameter which represents a literal with a non-bound value and unknown type.
   * */
  override def visitNamedParameterLiteral(
      ctx: NamedParameterLiteralContext): Expression = withOrigin(ctx) {
    NamedParameter(ctx.identifier().getText)
  }

  /**
   * Create a positional parameter which represents a literal
   * with a non-bound value and unknown type.
   * */
  override def visitPosParameterLiteral(
      ctx: PosParameterLiteralContext): Expression = withOrigin(ctx) {
    PosParameter(ctx.QUESTION().getSymbol.getStartIndex)
  }

  /**
   * Create a [[CreateVariable]] command.
   *
   * For example:
   * {{{
   *   DECLARE [OR REPLACE] [VARIABLE] [db_name.]variable_name
   *   [dataType] [defaultExpression];
   * }}}
   *
   * We will add CREATE VARIABLE for persisted variable definitions to this, hence the name.
   */
  override def visitCreateVariable(ctx: CreateVariableContext): LogicalPlan = withOrigin(ctx) {
    val dataTypeOpt = Option(ctx.dataType()).map(typedVisit[DataType])
    val defaultExpression = if (ctx.variableDefaultExpression() == null) {
      if (dataTypeOpt.isEmpty) {
        throw new ParseException(
          errorClass = "INVALID_SQL_SYNTAX.VARIABLE_TYPE_OR_DEFAULT_REQUIRED",
          messageParameters = Map.empty,
          ctx.identifierReference)
      }
      DefaultValueExpression(Literal(null, dataTypeOpt.get), "null")
    } else {
      val default = visitVariableDefaultExpression(ctx.variableDefaultExpression())
      dataTypeOpt.map { dt => default.copy(child = Cast(default.child, dt)) }.getOrElse(default)
    }
    CreateVariable(
      withIdentClause(ctx.identifierReference(), UnresolvedIdentifier(_)),
      defaultExpression,
      ctx.REPLACE() != null
    )
  }

  /**
   * Create a [[DropVariable]] command.
   *
   * For example:
   * {{{
   *   DROP TEMPORARY VARIABLE [IF EXISTS] variable;
   * }}}
   */
  override def visitDropVariable(ctx: DropVariableContext): LogicalPlan = withOrigin(ctx) {
    DropVariable(
      withIdentClause(ctx.identifierReference(), UnresolvedIdentifier(_)),
      ctx.EXISTS() != null
    )
  }

  private def visitSetVariableImpl(
      query: QueryContext,
      multipartIdentifierList: MultipartIdentifierListContext,
      assignmentList: AssignmentListContext): LogicalPlan = {
    if (query != null) {
      // The SET variable source is a query
      val variables = multipartIdentifierList.multipartIdentifier.asScala.map { variableIdent =>
        val varName = visitMultipartIdentifier(variableIdent)
        UnresolvedAttribute(varName)
      }.toSeq
      SetVariable(variables, visitQuery(query))
    } else {
      // The SET variable source is list of expressions.
      val (variables, values) = assignmentList.assignment().asScala.map { assign =>
        val varIdent = visitMultipartIdentifier(assign.key)
        val varExpr = expression(assign.value)
        val varNamedExpr = varExpr match {
          case n: NamedExpression => n
          case e => Alias(e, varIdent.last)()
        }
        (UnresolvedAttribute(varIdent), varNamedExpr)
      }.toSeq.unzip
      SetVariable(variables, Project(values, OneRowRelation()))
    }
  }

  /**
   * Create a [[SetVariable]] command.
   *
   * For example:
   * {{{
   *   SET VARIABLE var1 = v1, var2 = v2, ...
   *   SET VARIABLE (var1, var2, ...) = (SELECT ...)
   * }}}
   */
  override def visitSetVariable(ctx: SetVariableContext): LogicalPlan = withOrigin(ctx) {
    visitSetVariableImpl(ctx.query(), ctx.multipartIdentifierList(), ctx.assignmentList())
  }

  override def visitSetVariableWithOptionalKeyword(
      ctx: SetVariableWithOptionalKeywordContext): LogicalPlan =
    withOrigin(ctx) {
      visitSetVariableImpl(ctx.query(), ctx.multipartIdentifierList(), ctx.assignmentList())
    }

  override def visitOperatorPipeStatement(ctx: OperatorPipeStatementContext): LogicalPlan = {
    visitOperatorPipeRightSide(ctx.operatorPipeRightSide(), plan(ctx.left))
  }

  private def visitOperatorPipeRightSide(
      ctx: OperatorPipeRightSideContext, left: LogicalPlan): LogicalPlan = {
    if (!SQLConf.get.getConf(SQLConf.OPERATOR_PIPE_SYNTAX_ENABLED)) {
      operationNotAllowed("Operator pipe SQL syntax using |>", ctx)
    }
    // This helper function adds a table subquery boundary between the new operator to be added
    // (such as a filter or sort) and the input plan if one does not already exist. This helps the
    // analyzer behave as if we had added the corresponding SQL clause after a table subquery
    // containing the input plan.
    def withSubqueryAlias(): LogicalPlan = left match {
      case s: SubqueryAlias =>
        s
      case u: UnresolvedRelation =>
        u
      case _ =>
        SubqueryAlias(SubqueryAlias.generateSubqueryName(), left)
    }
    Option(ctx.selectClause).map { c =>
      withSelectQuerySpecification(
        ctx = ctx,
        selectClause = c,
        lateralView = new java.util.ArrayList[LateralViewContext](),
        whereClause = null,
        aggregationClause = null,
        havingClause = null,
        windowClause = null,
        relation = left,
        isPipeOperatorSelect = true)
    }.getOrElse(Option(ctx.whereClause).map { c =>
      withWhereClause(c, withSubqueryAlias())
    }.getOrElse(Option(ctx.pivotClause()).map { c =>
      if (ctx.unpivotClause() != null) {
        throw QueryParsingErrors.unpivotWithPivotInFromClauseNotAllowedError(ctx)
      }
      withPivot(c, left)
    }.getOrElse(Option(ctx.unpivotClause()).map { c =>
      if (ctx.pivotClause() != null) {
        throw QueryParsingErrors.unpivotWithPivotInFromClauseNotAllowedError(ctx)
      }
      withUnpivot(c, left)
    }.getOrElse(Option(ctx.sample).map { c =>
      withSample(c, left)
    }.getOrElse(Option(ctx.joinRelation()).map { c =>
      withJoinRelation(c, left)
    }.getOrElse(Option(ctx.operator).map { c =>
      val all = Option(ctx.setQuantifier()).exists(_.ALL != null)
      visitSetOperationImpl(left, plan(ctx.right), all, c.getType)
<<<<<<< HEAD
    }.getOrElse(
      visitOperatorPipeAggregate(ctx, left)
    )))))))
  }

  private def visitOperatorPipeAggregate(
      ctx: OperatorPipeRightSideContext, left: LogicalPlan): LogicalPlan = {
    assert(ctx.AGGREGATE != null)
    if (ctx.namedExpressionSeq() == null && ctx.aggregationClause() == null) {
      operationNotAllowed(
        "The AGGREGATE clause requires a list of aggregate expressions " +
          "or a list of grouping expressions, or both", ctx)
    }
    val aggregateExpressions: Seq[NamedExpression] =
      Option(ctx.namedExpressionSeq()).map { n: NamedExpressionSeqContext =>
        visitNamedExpressionSeq(n).map {
          case (e: NamedExpression, _) => e
          case (e: Expression, aliasFunc) => UnresolvedAlias(e, aliasFunc)
        }
      }.getOrElse(Seq.empty)
    Option(ctx.aggregationClause()).map { c: AggregationClauseContext =>
      withAggregationClause(c, aggregateExpressions, left) match {
        case a: Aggregate =>
          // GROUP BY ALL, GROUP BY CUBE, GROUPING_ID, GROUPING SETS, and GROUP BY ROLLUP are not
          // supported yet.
          def error(s: String): Unit =
            throw QueryParsingErrors.pipeOperatorAggregateUnsupportedCaseError(s, c)
          a.groupingExpressions match {
            case Seq(key: UnresolvedAttribute) if key.equalsIgnoreCase("ALL") =>
              error("GROUP BY ALL")
            case _ =>
          }
          def visit(e: Expression): Unit = {
            e match {
              case _: Cube => error("GROUP BY CUBE")
              case _: GroupingSets => error("GROUPING SETS")
              case _: Rollup => error("GROUP BY ROLLUP")
              case f: UnresolvedFunction if f.arguments.length == 1 && f.nameParts.length == 1 =>
                Seq("GROUPING", "GROUPING_ID").foreach { name =>
                  if (f.nameParts.head.equalsIgnoreCase(name)) error(name)
                }
              case _: WindowSpec => error("window functions")
              case _ =>
            }
            e.children.foreach(visit)
          }
          a.groupingExpressions.foreach(visit)
          a.aggregateExpressions.foreach(visit)
          // Non-aggregate expressions are not allowed in place of aggregate functions, even if they
          // appear separately in the GROUP BY clause.
          val groupingExpressionSet = a.groupingExpressions.toSet
          a.aggregateExpressions.foreach { e: Expression =>
            if (groupingExpressionSet.contains(e)) {
              error("Non-aggregate expressions in place of aggregate functions, even if they " +
                "appear separately in the GROUP BY clause")
            }
          }
          // Prepend grouping keys to the list of aggregate functions, since operator pipe AGGREGATE
          // clause returns the GROUP BY expressions followed by the list of aggregate functions.
          val namedGroupingExpressions: Seq[NamedExpression] =
            a.groupingExpressions.map {
              case n: NamedExpression => n
              case e: Expression => UnresolvedAlias(e, None)
            }
          a.copy(aggregateExpressions = namedGroupingExpressions ++ a.aggregateExpressions)
      }
    }.getOrElse {
      // This is a table aggregation with no grouping expressions.
      Aggregate(
        groupingExpressions = Seq.empty,
        aggregateExpressions = aggregateExpressions,
        child = left)
    }
=======
    }.getOrElse(Option(ctx.queryOrganization).map { c =>
      withQueryResultClauses(c, withSubqueryAlias(), forPipeOperators = true)
    }.get)))))))
>>>>>>> b4eb0346
  }

  /**
   * Check plan for any parameters.
   * If it finds any throws UNSUPPORTED_FEATURE.PARAMETER_MARKER_IN_UNEXPECTED_STATEMENT.
   * This method is used to ban parameters in some contexts.
   */
  protected def checkInvalidParameter(plan: LogicalPlan, statement: String): Unit = {
    plan.foreach { p =>
      p.expressions.foreach { expr =>
        if (expr.containsPattern(PARAMETER)) {
          throw QueryParsingErrors.parameterMarkerNotAllowed(statement, p.origin)
        }
      }
    }
    plan.children.foreach(p => checkInvalidParameter(p, statement))
    plan.innerChildren.collect {
      case child: LogicalPlan => checkInvalidParameter(child, statement)
    }
  }
}<|MERGE_RESOLUTION|>--- conflicted
+++ resolved
@@ -5905,11 +5905,9 @@
     }.getOrElse(Option(ctx.operator).map { c =>
       val all = Option(ctx.setQuantifier()).exists(_.ALL != null)
       visitSetOperationImpl(left, plan(ctx.right), all, c.getType)
-<<<<<<< HEAD
-    }.getOrElse(
-      visitOperatorPipeAggregate(ctx, left)
-    )))))))
-  }
+    }.getOrElse(Option(ctx.queryOrganization).map { c =>
+      withQueryResultClauses(c, withSubqueryAlias(), forPipeOperators = true)
+      }
 
   private def visitOperatorPipeAggregate(
       ctx: OperatorPipeRightSideContext, left: LogicalPlan): LogicalPlan = {
@@ -5979,11 +5977,6 @@
         aggregateExpressions = aggregateExpressions,
         child = left)
     }
-=======
-    }.getOrElse(Option(ctx.queryOrganization).map { c =>
-      withQueryResultClauses(c, withSubqueryAlias(), forPipeOperators = true)
-    }.get)))))))
->>>>>>> b4eb0346
   }
 
   /**
