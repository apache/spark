--- conflicted
+++ resolved
@@ -1406,8 +1406,7 @@
           }
           str.charAt(0)
         }.getOrElse('\\')
-<<<<<<< HEAD
-        invertIfNotDefined(Like(e, expression(ctx.pattern), Literal(escapeChar)))
+        invertIfNotDefined(Like(e, expression(ctx.pattern), escapeChar))
       case SqlBaseParser.SIMILAR =>
         val escapeChar = Option(ctx.escapeChar).map(string).map { str =>
           if (str.length != 1) {
@@ -1416,10 +1415,7 @@
           }
           str.charAt(0)
         }.getOrElse('\\')
-        invertIfNotDefined(SimilarTo(e, expression(ctx.pattern), Literal(escapeChar)))
-=======
-        invertIfNotDefined(Like(e, expression(ctx.pattern), escapeChar))
->>>>>>> ebcff675
+        invertIfNotDefined(SimilarTo(e, expression(ctx.pattern), escapeChar))
       case SqlBaseParser.RLIKE =>
         invertIfNotDefined(RLike(e, expression(ctx.pattern)))
       case SqlBaseParser.NULL if ctx.NOT != null =>
