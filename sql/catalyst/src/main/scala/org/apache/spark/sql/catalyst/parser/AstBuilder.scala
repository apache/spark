/*
 * Licensed to the Apache Software Foundation (ASF) under one or more
 * contributor license agreements.  See the NOTICE file distributed with
 * this work for additional information regarding copyright ownership.
 * The ASF licenses this file to You under the Apache License, Version 2.0
 * (the "License"); you may not use this file except in compliance with
 * the License.  You may obtain a copy of the License at
 *
 *    http://www.apache.org/licenses/LICENSE-2.0
 *
 * Unless required by applicable law or agreed to in writing, software
 * distributed under the License is distributed on an "AS IS" BASIS,
 * WITHOUT WARRANTIES OR CONDITIONS OF ANY KIND, either express or implied.
 * See the License for the specific language governing permissions and
 * limitations under the License.
 */

package org.apache.spark.sql.catalyst.parser

import java.util.Locale
import java.util.concurrent.TimeUnit

import scala.collection.mutable.{ArrayBuffer, ListBuffer, Set}
import scala.jdk.CollectionConverters._
import scala.util.{Left, Right}

import org.antlr.v4.runtime.{ParserRuleContext, RuleContext, Token}
import org.antlr.v4.runtime.misc.Interval
import org.antlr.v4.runtime.tree.{ParseTree, RuleNode, TerminalNode}

import org.apache.spark.{SparkArithmeticException, SparkException, SparkIllegalArgumentException, SparkThrowable}
import org.apache.spark.internal.{Logging, MDC}
import org.apache.spark.internal.LogKeys.PARTITION_SPECIFICATION
import org.apache.spark.sql.catalyst.{EvaluateUnresolvedInlineTable, FunctionIdentifier, SQLConfHelper, TableIdentifier}
import org.apache.spark.sql.catalyst.analysis._
import org.apache.spark.sql.catalyst.analysis.FunctionRegistry.FUNC_ALIAS
import org.apache.spark.sql.catalyst.catalog.{BucketSpec, CatalogStorageFormat, ClusterBySpec}
import org.apache.spark.sql.catalyst.expressions._
import org.apache.spark.sql.catalyst.expressions.aggregate.{AnyValue, First, Last}
import org.apache.spark.sql.catalyst.parser.SqlBaseParser._
import org.apache.spark.sql.catalyst.plans._
import org.apache.spark.sql.catalyst.plans.logical._
import org.apache.spark.sql.catalyst.trees.CurrentOrigin
import org.apache.spark.sql.catalyst.trees.TreePattern.PARAMETER
import org.apache.spark.sql.catalyst.types.DataTypeUtils
import org.apache.spark.sql.catalyst.util.{CharVarcharUtils, DateTimeUtils, IntervalUtils}
import org.apache.spark.sql.catalyst.util.DateTimeUtils.{convertSpecialDate, convertSpecialTimestamp, convertSpecialTimestampNTZ, getZoneId, stringToDate, stringToTimestamp, stringToTimestampWithoutTimeZone}
import org.apache.spark.sql.connector.catalog.{CatalogV2Util, IdentityColumnSpec, SupportsNamespaces, TableCatalog, TableWritePrivilege}
import org.apache.spark.sql.connector.catalog.TableChange.ColumnPosition
import org.apache.spark.sql.connector.expressions.{ApplyTransform, BucketTransform, DaysTransform, Expression => V2Expression, FieldReference, HoursTransform, IdentityTransform, LiteralValue, MonthsTransform, Transform, YearsTransform}
import org.apache.spark.sql.errors.{DataTypeErrorsBase, QueryCompilationErrors, QueryParsingErrors, SqlScriptingErrors}
import org.apache.spark.sql.internal.SQLConf
import org.apache.spark.sql.internal.SQLConf.LEGACY_BANG_EQUALS_NOT
import org.apache.spark.sql.types._
import org.apache.spark.sql.util.CaseInsensitiveStringMap
import org.apache.spark.unsafe.types.{CalendarInterval, UTF8String}
import org.apache.spark.util.ArrayImplicits._
import org.apache.spark.util.random.RandomSampler

/**
 * The AstBuilder converts an ANTLR4 ParseTree into a catalyst Expression, LogicalPlan or
 * TableIdentifier.
 */
class AstBuilder extends DataTypeAstBuilder
  with SQLConfHelper with Logging with DataTypeErrorsBase {
  import org.apache.spark.sql.connector.catalog.CatalogV2Implicits._
  import ParserUtils._

  protected def withIdentClause(
      ctx: IdentifierReferenceContext,
      builder: Seq[String] => LogicalPlan): LogicalPlan = {
    val exprCtx = ctx.expression
    if (exprCtx != null) {
      PlanWithUnresolvedIdentifier(withOrigin(exprCtx) { expression(exprCtx) }, Nil,
        (ident, _) => builder(ident))
    } else {
      builder.apply(visitMultipartIdentifier(ctx.multipartIdentifier))
    }
  }

  protected def withIdentClause(
      ctx: IdentifierReferenceContext,
      otherPlans: Seq[LogicalPlan],
      builder: (Seq[String], Seq[LogicalPlan]) => LogicalPlan): LogicalPlan = {
    val exprCtx = ctx.expression
    if (exprCtx != null) {
      PlanWithUnresolvedIdentifier(withOrigin(exprCtx) { expression(exprCtx) }, otherPlans, builder)
    } else {
      builder.apply(visitMultipartIdentifier(ctx.multipartIdentifier), otherPlans)
    }
  }

  protected def withFuncIdentClause(
      ctx: FunctionNameContext,
      otherPlans: Seq[LogicalPlan],
      builder: (Seq[String], Seq[LogicalPlan]) => LogicalPlan): LogicalPlan = {
    val exprCtx = ctx.expression
    if (exprCtx != null) {
      PlanWithUnresolvedIdentifier(withOrigin(exprCtx) { expression(exprCtx) }, otherPlans, builder)
    } else {
      builder.apply(getFunctionMultiparts(ctx), otherPlans)
    }
  }

  protected def withFuncIdentClause(
      ctx: FunctionNameContext,
      otherExprs: Seq[Expression],
      builder: (Seq[String], Seq[Expression]) => Expression): Expression = {
    val exprCtx = ctx.expression
    if (exprCtx != null) {
      ExpressionWithUnresolvedIdentifier(
        withOrigin(exprCtx) { expression(exprCtx) },
        otherExprs,
        builder)
    } else {
      builder.apply(getFunctionMultiparts(ctx), otherExprs)
    }
  }

  /**
   * Override the default behavior for all visit methods. This will only return a non-null result
   * when the context has only one child. This is done because there is no generic method to
   * combine the results of the context children. In all other cases null is returned.
   */
  override def visitChildren(node: RuleNode): AnyRef = {
    if (node.getChildCount == 1) {
      node.getChild(0).accept(this)
    } else {
      null
    }
  }

  override def visitCompoundOrSingleStatement(
      ctx: CompoundOrSingleStatementContext): CompoundBody = withOrigin(ctx) {
    Option(ctx.singleCompoundStatement()).map { s =>
      visit(s).asInstanceOf[CompoundBody]
    }.getOrElse {
      val logicalPlan = visitSingleStatement(ctx.singleStatement())
      CompoundBody(Seq(SingleStatement(parsedPlan = logicalPlan)),
        Some(java.util.UUID.randomUUID.toString.toLowerCase(Locale.ROOT)))
    }
  }

  override def visitSingleCompoundStatement(ctx: SingleCompoundStatementContext): CompoundBody = {
    visit(ctx.beginEndCompoundBlock()).asInstanceOf[CompoundBody]
  }

  private def visitCompoundBodyImpl(
      ctx: CompoundBodyContext,
      label: Option[String],
      allowVarDeclare: Boolean): CompoundBody = {
    val buff = ListBuffer[CompoundPlanStatement]()
    ctx.compoundStatements.forEach(compoundStatement => {
      buff += visit(compoundStatement).asInstanceOf[CompoundPlanStatement]
    })

    val compoundStatements = buff.toList

    val candidates = if (allowVarDeclare) {
      compoundStatements.dropWhile {
        case SingleStatement(_: CreateVariable) => true
        case _ => false
      }
    } else {
      compoundStatements
    }

    val declareVarStatement = candidates.collectFirst {
      case SingleStatement(c: CreateVariable) => c
    }

    declareVarStatement match {
      case Some(c: CreateVariable) =>
        if (allowVarDeclare) {
          throw SqlScriptingErrors.variableDeclarationOnlyAtBeginning(
            c.origin, c.name.asInstanceOf[UnresolvedIdentifier].nameParts)
        } else {
          throw SqlScriptingErrors.variableDeclarationNotAllowedInScope(
            c.origin, c.name.asInstanceOf[UnresolvedIdentifier].nameParts)
        }
      case _ =>
    }

    CompoundBody(buff.toSeq, label)
  }


  private def generateLabelText(
      beginLabelCtx: Option[BeginLabelContext],
      endLabelCtx: Option[EndLabelContext]): String = {

    (beginLabelCtx, endLabelCtx) match {
      case (Some(bl: BeginLabelContext), Some(el: EndLabelContext))
        if bl.multipartIdentifier().getText.nonEmpty &&
          bl.multipartIdentifier().getText.toLowerCase(Locale.ROOT) !=
            el.multipartIdentifier().getText.toLowerCase(Locale.ROOT) =>
        withOrigin(bl) {
          throw SqlScriptingErrors.labelsMismatch(
            CurrentOrigin.get,
            bl.multipartIdentifier().getText,
            el.multipartIdentifier().getText)
        }
      case (None, Some(el: EndLabelContext)) =>
        withOrigin(el) {
          throw SqlScriptingErrors.endLabelWithoutBeginLabel(
            CurrentOrigin.get, el.multipartIdentifier().getText)
        }
      case _ =>
    }

    beginLabelCtx.map(_.multipartIdentifier().getText)
      .getOrElse(java.util.UUID.randomUUID.toString).toLowerCase(Locale.ROOT)
  }

  override def visitBeginEndCompoundBlock(ctx: BeginEndCompoundBlockContext): CompoundBody = {
    val labelText = generateLabelText(Option(ctx.beginLabel()), Option(ctx.endLabel()))
    visitCompoundBodyImpl(ctx.compoundBody(), Some(labelText), allowVarDeclare = true)
  }

  override def visitCompoundBody(ctx: CompoundBodyContext): CompoundBody = {
    visitCompoundBodyImpl(ctx, None, allowVarDeclare = false)
  }

  override def visitCompoundStatement(ctx: CompoundStatementContext): CompoundPlanStatement =
    withOrigin(ctx) {
      Option(ctx.statement().asInstanceOf[ParserRuleContext])
        .orElse(Option(ctx.setStatementWithOptionalVarKeyword().asInstanceOf[ParserRuleContext]))
        .map { s =>
          SingleStatement(parsedPlan = visit(s).asInstanceOf[LogicalPlan])
        }.getOrElse {
          visitChildren(ctx).asInstanceOf[CompoundPlanStatement]
        }
    }

  override def visitIfElseStatement(ctx: IfElseStatementContext): IfElseStatement = {
    IfElseStatement(
      conditions = ctx.booleanExpression().asScala.toList.map(boolExpr => withOrigin(boolExpr) {
        SingleStatement(
          Project(
            Seq(Alias(expression(boolExpr), "condition")()),
            OneRowRelation()))
      }),
      conditionalBodies = ctx.conditionalBodies.asScala.toList.map(body => visitCompoundBody(body)),
      elseBody = Option(ctx.elseBody).map(body => visitCompoundBody(body))
    )
  }

  override def visitWhileStatement(ctx: WhileStatementContext): WhileStatement = {
    val labelText = generateLabelText(Option(ctx.beginLabel()), Option(ctx.endLabel()))
    val boolExpr = ctx.booleanExpression()

    val condition = withOrigin(boolExpr) {
      SingleStatement(
        Project(
          Seq(Alias(expression(boolExpr), "condition")()),
          OneRowRelation()))}
    val body = visitCompoundBody(ctx.compoundBody())

    WhileStatement(condition, body, Some(labelText))
  }

  override def visitSearchedCaseStatement(ctx: SearchedCaseStatementContext): CaseStatement = {
    val conditions = ctx.conditions.asScala.toList.map(boolExpr => withOrigin(boolExpr) {
      SingleStatement(
        Project(
          Seq(Alias(expression(boolExpr), "condition")()),
          OneRowRelation()))
    })
    val conditionalBodies =
      ctx.conditionalBodies.asScala.toList.map(body => visitCompoundBody(body))

    if (conditions.length != conditionalBodies.length) {
      throw SparkException.internalError(
        s"Mismatched number of conditions ${conditions.length} and condition bodies" +
          s" ${conditionalBodies.length} in case statement")
    }

    CaseStatement(
      conditions = conditions,
      conditionalBodies = conditionalBodies,
      elseBody = Option(ctx.elseBody).map(body => visitCompoundBody(body)))
  }

  override def visitSimpleCaseStatement(ctx: SimpleCaseStatementContext): CaseStatement = {
    // uses EqualTo to compare the case variable(the main case expression)
    // to the WHEN clause expressions
    val conditions = ctx.conditionExpressions.asScala.toList.map(expr => withOrigin(expr) {
      SingleStatement(
        Project(
          Seq(Alias(EqualTo(expression(ctx.caseVariable), expression(expr)), "condition")()),
          OneRowRelation()))
    })
    val conditionalBodies =
      ctx.conditionalBodies.asScala.toList.map(body => visitCompoundBody(body))

    if (conditions.length != conditionalBodies.length) {
      throw SparkException.internalError(
        s"Mismatched number of conditions ${conditions.length} and condition bodies" +
          s" ${conditionalBodies.length} in case statement")
    }

    CaseStatement(
      conditions = conditions,
      conditionalBodies = conditionalBodies,
      elseBody = Option(ctx.elseBody).map(body => visitCompoundBody(body)))
  }

  override def visitRepeatStatement(ctx: RepeatStatementContext): RepeatStatement = {
    val labelText = generateLabelText(Option(ctx.beginLabel()), Option(ctx.endLabel()))
    val boolExpr = ctx.booleanExpression()

    val condition = withOrigin(boolExpr) {
      SingleStatement(
        Project(
          Seq(Alias(expression(boolExpr), "condition")()),
          OneRowRelation()))}
    val body = visitCompoundBody(ctx.compoundBody())

    RepeatStatement(condition, body, Some(labelText))
  }

  private def leaveOrIterateContextHasLabel(
      ctx: RuleContext, label: String, isIterate: Boolean): Boolean = {
    ctx match {
      case c: BeginEndCompoundBlockContext
        if Option(c.beginLabel()).isDefined &&
          c.beginLabel().multipartIdentifier().getText.toLowerCase(Locale.ROOT).equals(label) =>
        if (isIterate) {
          throw SqlScriptingErrors.invalidIterateLabelUsageForCompound(CurrentOrigin.get, label)
        }
        true
      case c: WhileStatementContext
        if Option(c.beginLabel()).isDefined &&
          c.beginLabel().multipartIdentifier().getText.toLowerCase(Locale.ROOT).equals(label)
        => true
      case c: RepeatStatementContext
        if Option(c.beginLabel()).isDefined &&
          c.beginLabel().multipartIdentifier().getText.toLowerCase(Locale.ROOT).equals(label)
        => true
      case _ => false
    }
  }

  override def visitLeaveStatement(ctx: LeaveStatementContext): LeaveStatement =
    withOrigin(ctx) {
      val labelText = ctx.multipartIdentifier().getText.toLowerCase(Locale.ROOT)
      var parentCtx = ctx.parent

      while (Option(parentCtx).isDefined) {
        if (leaveOrIterateContextHasLabel(parentCtx, labelText, isIterate = false)) {
          return LeaveStatement(labelText)
        }
        parentCtx = parentCtx.parent
      }

      throw SqlScriptingErrors.labelDoesNotExist(
        CurrentOrigin.get, labelText, "LEAVE")
    }

  override def visitIterateStatement(ctx: IterateStatementContext): IterateStatement =
    withOrigin(ctx) {
      val labelText = ctx.multipartIdentifier().getText.toLowerCase(Locale.ROOT)
      var parentCtx = ctx.parent

      while (Option(parentCtx).isDefined) {
        if (leaveOrIterateContextHasLabel(parentCtx, labelText, isIterate = true)) {
          return IterateStatement(labelText)
        }
        parentCtx = parentCtx.parent
      }

      throw SqlScriptingErrors.labelDoesNotExist(
        CurrentOrigin.get, labelText, "ITERATE")
    }

  override def visitSingleStatement(ctx: SingleStatementContext): LogicalPlan = withOrigin(ctx) {
    Option(ctx.statement().asInstanceOf[ParserRuleContext])
      .orElse(Option(ctx.setResetStatement().asInstanceOf[ParserRuleContext]))
      .map { s => visit(s).asInstanceOf[LogicalPlan] }
      .get
  }

  override def visitSingleExpression(ctx: SingleExpressionContext): Expression = withOrigin(ctx) {
    visitNamedExpression(ctx.namedExpression)
  }

  override def visitSingleTableIdentifier(
      ctx: SingleTableIdentifierContext): TableIdentifier = withOrigin(ctx) {
    visitTableIdentifier(ctx.tableIdentifier)
  }

  override def visitSingleFunctionIdentifier(
      ctx: SingleFunctionIdentifierContext): FunctionIdentifier = withOrigin(ctx) {
    visitFunctionIdentifier(ctx.functionIdentifier)
  }

  override def visitSingleMultipartIdentifier(
      ctx: SingleMultipartIdentifierContext): Seq[String] = withOrigin(ctx) {
    visitMultipartIdentifier(ctx.multipartIdentifier)
  }

  override def visitSingleDataType(ctx: SingleDataTypeContext): DataType = withOrigin(ctx) {
    typedVisit[DataType](ctx.dataType)
  }

  override def visitSingleTableSchema(ctx: SingleTableSchemaContext): StructType = {
    val schema = StructType(visitColTypeList(ctx.colTypeList))
    withOrigin(ctx)(schema)
  }

  /* ********************************************************************************************
   * Plan parsing
   * ******************************************************************************************** */
  protected def plan(tree: ParserRuleContext): LogicalPlan = typedVisit(tree)

  /**
   * Create a top-level plan with Common Table Expressions.
   */
  override def visitQuery(ctx: QueryContext): LogicalPlan = withOrigin(ctx) {
    val query = plan(ctx.queryTerm).optionalMap(ctx.queryOrganization)(withQueryResultClauses)

    // Apply CTEs
    query.optionalMap(ctx.ctes)(withCTE)
  }

  override def visitDmlStatement(ctx: DmlStatementContext): AnyRef = withOrigin(ctx) {
    val dmlStmt = plan(ctx.dmlStatementNoWith)
    // Apply CTEs
    dmlStmt.optionalMap(ctx.ctes)(withCTE)
  }

  private def withCTE(ctx: CtesContext, plan: LogicalPlan): LogicalPlan = {
    val ctes = ctx.namedQuery.asScala.map { nCtx =>
      val namedQuery = visitNamedQuery(nCtx)
      (namedQuery.alias, namedQuery)
    }
    // Check for duplicate names.
    val duplicates = ctes.groupBy(_._1).filter(_._2.size > 1).keys
    if (duplicates.nonEmpty) {
      throw QueryParsingErrors.duplicateCteDefinitionNamesError(
        duplicates.mkString("'", "', '", "'"), ctx)
    }
    UnresolvedWith(plan, ctes.toSeq)
  }

  /**
   * Create a logical query plan for a hive-style FROM statement body.
   */
  private def withFromStatementBody(
      ctx: FromStatementBodyContext, plan: LogicalPlan): LogicalPlan = withOrigin(ctx) {
    // two cases for transforms and selects
    if (ctx.transformClause != null) {
      withTransformQuerySpecification(
        ctx,
        ctx.transformClause,
        ctx.lateralView,
        ctx.whereClause,
        ctx.aggregationClause,
        ctx.havingClause,
        ctx.windowClause,
        plan
      )
    } else {
      withSelectQuerySpecification(
        ctx,
        ctx.selectClause,
        ctx.lateralView,
        ctx.whereClause,
        ctx.aggregationClause,
        ctx.havingClause,
        ctx.windowClause,
        plan,
        isPipeOperatorSelect = false
      )
    }
  }

  override def visitFromStatement(ctx: FromStatementContext): LogicalPlan = withOrigin(ctx) {
    val from = visitFromClause(ctx.fromClause)
    val selects = ctx.fromStatementBody.asScala.map { body =>
      withFromStatementBody(body, from).
        // Add organization statements.
        optionalMap(body.queryOrganization)(withQueryResultClauses)
    }
    // If there are multiple SELECT just UNION them together into one query.
    if (selects.length == 1) {
      selects.head
    } else {
      Union(selects.toSeq)
    }
  }

  /**
   * Create a named logical plan.
   *
   * This is only used for Common Table Expressions.
   */
  override def visitNamedQuery(ctx: NamedQueryContext): SubqueryAlias = withOrigin(ctx) {
    val subQuery: LogicalPlan = plan(ctx.query).optionalMap(ctx.columnAliases)(
      (columnAliases, plan) =>
        UnresolvedSubqueryColumnAliases(visitIdentifierList(columnAliases), plan)
    )
    SubqueryAlias(ctx.name.getText, subQuery)
  }

  /**
   * Create a logical plan which allows for multiple inserts using one 'from' statement. These
   * queries have the following SQL form:
   * {{{
   *   [WITH cte...]?
   *   FROM src
   *   [INSERT INTO tbl1 SELECT *]+
   * }}}
   * For example:
   * {{{
   *   FROM db.tbl1 A
   *   INSERT INTO dbo.tbl1 SELECT * WHERE A.value = 10 LIMIT 5
   *   INSERT INTO dbo.tbl2 SELECT * WHERE A.value = 12
   * }}}
   * This (Hive) feature cannot be combined with set-operators.
   */
  override def visitMultiInsertQuery(ctx: MultiInsertQueryContext): LogicalPlan = withOrigin(ctx) {
    val from = visitFromClause(ctx.fromClause)

    // Build the insert clauses.
    val inserts = ctx.multiInsertQueryBody.asScala.map { body =>
      withInsertInto(body.insertInto,
        withFromStatementBody(body.fromStatementBody, from).
          optionalMap(body.fromStatementBody.queryOrganization)(withQueryResultClauses))
    }

    // If there are multiple INSERTS just UNION them together into one query.
    if (inserts.length == 1) {
      inserts.head
    } else {
      Union(inserts.toSeq)
    }
  }

  /**
   * Create a logical plan for a regular (single-insert) query.
   */
  override def visitSingleInsertQuery(
      ctx: SingleInsertQueryContext): LogicalPlan = withOrigin(ctx) {
    withInsertInto(ctx.insertInto(), visitQuery(ctx.query))
  }

  /**
   * Parameters used for writing query to a table:
   *   (table ident, options, tableColumnList, partitionKeys, ifPartitionNotExists, byName).
   */
  type InsertTableParams =
    (IdentifierReferenceContext, Option[OptionsClauseContext], Seq[String],
      Map[String, Option[String]], Boolean, Boolean)

  /**
   * Parameters used for writing query to a directory: (isLocal, CatalogStorageFormat, provider).
   */
  type InsertDirParams = (Boolean, CatalogStorageFormat, Option[String])

  /**
   * Add an
   * {{{
   *   INSERT OVERWRITE TABLE tableIdentifier [partitionSpec [IF NOT EXISTS]]? [identifierList]
   *   INSERT INTO [TABLE] tableIdentifier [partitionSpec] ([BY NAME] | [identifierList])
   *   INSERT INTO [TABLE] tableIdentifier REPLACE whereClause
   *   INSERT OVERWRITE [LOCAL] DIRECTORY STRING [rowFormat] [createFileFormat]
   *   INSERT OVERWRITE [LOCAL] DIRECTORY [STRING] tableProvider [OPTIONS tablePropertyList]
   * }}}
   * operation to logical plan
   */
  private def withInsertInto(
      ctx: InsertIntoContext,
      query: LogicalPlan): LogicalPlan = withOrigin(ctx) {
    ctx match {
      // We cannot push withIdentClause() into the write command because:
      //   1. `PlanWithUnresolvedIdentifier` is not a NamedRelation
      //   2. Write commands do not hold the table logical plan as a child, and we need to add
      //      additional resolution code to resolve identifiers inside the write commands.
      case table: InsertIntoTableContext =>
        val (relationCtx, options, cols, partition, ifPartitionNotExists, byName)
        = visitInsertIntoTable(table)
        withIdentClause(relationCtx, Seq(query), (ident, otherPlans) => {
          InsertIntoStatement(
            createUnresolvedRelation(relationCtx, ident, options, Seq(TableWritePrivilege.INSERT)),
            partition,
            cols,
            otherPlans.head,
            overwrite = false,
            ifPartitionNotExists,
            byName)
        })
      case table: InsertOverwriteTableContext =>
        val (relationCtx, options, cols, partition, ifPartitionNotExists, byName)
        = visitInsertOverwriteTable(table)
        withIdentClause(relationCtx, Seq(query), (ident, otherPlans) => {
          InsertIntoStatement(
            createUnresolvedRelation(relationCtx, ident, options,
              Seq(TableWritePrivilege.INSERT, TableWritePrivilege.DELETE)),
            partition,
            cols,
            otherPlans.head,
            overwrite = true,
            ifPartitionNotExists,
            byName)
        })
      case ctx: InsertIntoReplaceWhereContext =>
        val options = Option(ctx.optionsClause())
        withIdentClause(ctx.identifierReference, Seq(query), (ident, otherPlans) => {
          OverwriteByExpression.byPosition(
            createUnresolvedRelation(ctx.identifierReference, ident, options,
              Seq(TableWritePrivilege.INSERT, TableWritePrivilege.DELETE)),
            otherPlans.head,
            expression(ctx.whereClause().booleanExpression()))
        })
      case dir: InsertOverwriteDirContext =>
        val (isLocal, storage, provider) = visitInsertOverwriteDir(dir)
        InsertIntoDir(isLocal, storage, provider, query, overwrite = true)
      case hiveDir: InsertOverwriteHiveDirContext =>
        val (isLocal, storage, provider) = visitInsertOverwriteHiveDir(hiveDir)
        InsertIntoDir(isLocal, storage, provider, query, overwrite = true)
      case _ =>
        throw QueryParsingErrors.invalidInsertIntoError(ctx)
    }
  }

  /**
   * Add an INSERT INTO TABLE operation to the logical plan.
   */
  override def visitInsertIntoTable(
      ctx: InsertIntoTableContext): InsertTableParams = withOrigin(ctx) {
    val cols = Option(ctx.identifierList()).map(visitIdentifierList).getOrElse(Nil)
    val partitionKeys = Option(ctx.partitionSpec).map(visitPartitionSpec).getOrElse(Map.empty)

    blockBang(ctx.errorCapturingNot())

    if (ctx.EXISTS != null) {
      invalidStatement("INSERT INTO ... IF NOT EXISTS", ctx)
    }

    (ctx.identifierReference, Option(ctx.optionsClause()), cols, partitionKeys, false,
      ctx.NAME() != null)
  }

  /**
   * Add an INSERT OVERWRITE TABLE operation to the logical plan.
   */
  override def visitInsertOverwriteTable(
      ctx: InsertOverwriteTableContext): InsertTableParams = withOrigin(ctx) {
    assert(ctx.OVERWRITE() != null)
    val cols = Option(ctx.identifierList()).map(visitIdentifierList).getOrElse(Nil)
    val partitionKeys = Option(ctx.partitionSpec).map(visitPartitionSpec).getOrElse(Map.empty)

    blockBang(ctx.errorCapturingNot())

    val dynamicPartitionKeys: Map[String, Option[String]] = partitionKeys.filter(_._2.isEmpty)
    if (ctx.EXISTS != null && dynamicPartitionKeys.nonEmpty) {
      operationNotAllowed("IF NOT EXISTS with dynamic partitions: " +
        dynamicPartitionKeys.keys.mkString(", "), ctx)
    }

    (ctx.identifierReference, Option(ctx.optionsClause()), cols, partitionKeys,
      ctx.EXISTS() != null, ctx.NAME() != null)
  }

  /**
   * Write to a directory, returning a [[InsertIntoDir]] logical plan.
   */
  override def visitInsertOverwriteDir(
      ctx: InsertOverwriteDirContext): InsertDirParams = withOrigin(ctx) {
    throw QueryParsingErrors.insertOverwriteDirectoryUnsupportedError()
  }

  /**
   * Write to a directory, returning a [[InsertIntoDir]] logical plan.
   */
  override def visitInsertOverwriteHiveDir(
      ctx: InsertOverwriteHiveDirContext): InsertDirParams = withOrigin(ctx) {
    throw QueryParsingErrors.insertOverwriteDirectoryUnsupportedError()
  }

  private def getTableAliasWithoutColumnAlias(
      ctx: TableAliasContext, op: String): Option[String] = {
    if (ctx == null) {
      None
    } else {
      val ident = ctx.strictIdentifier()
      if (ctx.identifierList() != null) {
        throw QueryParsingErrors.columnAliasInOperationNotAllowedError(op, ctx)
      }
      if (ident != null) Some(ident.getText) else None
    }
  }

  override def visitDeleteFromTable(
      ctx: DeleteFromTableContext): LogicalPlan = withOrigin(ctx) {
    val table = createUnresolvedRelation(
      ctx.identifierReference, writePrivileges = Seq(TableWritePrivilege.DELETE))
    val tableAlias = getTableAliasWithoutColumnAlias(ctx.tableAlias(), "DELETE")
    val aliasedTable = tableAlias.map(SubqueryAlias(_, table)).getOrElse(table)
    val predicate = if (ctx.whereClause() != null) {
      expression(ctx.whereClause().booleanExpression())
    } else {
      Literal.TrueLiteral
    }
    DeleteFromTable(aliasedTable, predicate)
  }

  override def visitUpdateTable(ctx: UpdateTableContext): LogicalPlan = withOrigin(ctx) {
    val table = createUnresolvedRelation(
      ctx.identifierReference, writePrivileges = Seq(TableWritePrivilege.UPDATE))
    val tableAlias = getTableAliasWithoutColumnAlias(ctx.tableAlias(), "UPDATE")
    val aliasedTable = tableAlias.map(SubqueryAlias(_, table)).getOrElse(table)
    val assignments = withAssignments(ctx.setClause().assignmentList())
    val predicate = if (ctx.whereClause() != null) {
      Some(expression(ctx.whereClause().booleanExpression()))
    } else {
      None
    }

    UpdateTable(aliasedTable, assignments, predicate)
  }

  protected def withAssignments(assignCtx: SqlBaseParser.AssignmentListContext): Seq[Assignment] =
    withOrigin(assignCtx) {
      assignCtx.assignment().asScala.map { assign =>
        Assignment(UnresolvedAttribute(visitMultipartIdentifier(assign.key)),
          expression(assign.value))
      }.toSeq
    }

  override def visitMergeIntoTable(ctx: MergeIntoTableContext): LogicalPlan = withOrigin(ctx) {
    val withSchemaEvolution = ctx.EVOLUTION() != null

    val sourceTableOrQuery = if (ctx.source != null) {
      createUnresolvedRelation(ctx.source)
    } else if (ctx.sourceQuery != null) {
      visitQuery(ctx.sourceQuery)
    } else {
      throw QueryParsingErrors.emptySourceForMergeError(ctx)
    }
    val sourceTableAlias = getTableAliasWithoutColumnAlias(ctx.sourceAlias, "MERGE")
    val aliasedSource =
      sourceTableAlias.map(SubqueryAlias(_, sourceTableOrQuery)).getOrElse(sourceTableOrQuery)

    val mergeCondition = expression(ctx.mergeCondition)

    val matchedActions = ctx.matchedClause().asScala.map {
      clause => {
        if (clause.matchedAction().DELETE() != null) {
          DeleteAction(Option(clause.matchedCond).map(expression))
        } else if (clause.matchedAction().UPDATE() != null) {
          val condition = Option(clause.matchedCond).map(expression)
          if (clause.matchedAction().ASTERISK() != null) {
            UpdateStarAction(condition)
          } else {
            UpdateAction(condition, withAssignments(clause.matchedAction().assignmentList()))
          }
        } else {
          throw SparkException.internalError(
            s"Unrecognized matched action: ${clause.matchedAction().getText}")
        }
      }
    }.toSeq
    val notMatchedActions = ctx.notMatchedClause().asScala.map {
      clause => {
        if (clause.notMatchedAction().INSERT() != null) {
          val condition = Option(clause.notMatchedCond).map(expression)
          if (clause.notMatchedAction().ASTERISK() != null) {
            InsertStarAction(condition)
          } else {
            val columns = clause.notMatchedAction().columns.multipartIdentifier()
                .asScala.map(attr => UnresolvedAttribute(visitMultipartIdentifier(attr)))
            val values = clause.notMatchedAction().expression().asScala.map(expression)
            if (columns.size != values.size) {
              throw QueryParsingErrors.insertedValueNumberNotMatchFieldNumberError(clause)
            }
            InsertAction(condition, columns.zip(values).map(kv => Assignment(kv._1, kv._2)).toSeq)
          }
        } else {
          throw SparkException.internalError(
            s"Unrecognized matched action: ${clause.notMatchedAction().getText}")
        }
      }
    }.toSeq
    val notMatchedBySourceActions = ctx.notMatchedBySourceClause().asScala.map {
      clause => {
        val notMatchedBySourceAction = clause.notMatchedBySourceAction()
        if (notMatchedBySourceAction.DELETE() != null) {
          DeleteAction(Option(clause.notMatchedBySourceCond).map(expression))
        } else if (notMatchedBySourceAction.UPDATE() != null) {
          val condition = Option(clause.notMatchedBySourceCond).map(expression)
          UpdateAction(condition,
            withAssignments(clause.notMatchedBySourceAction().assignmentList()))
        } else {
          throw SparkException.internalError(
            s"Unrecognized matched action: ${clause.notMatchedBySourceAction().getText}")
        }
      }
    }.toSeq
    if (matchedActions.isEmpty && notMatchedActions.isEmpty && notMatchedBySourceActions.isEmpty) {
      throw QueryParsingErrors.mergeStatementWithoutWhenClauseError(ctx)
    }
    // children being empty means that the condition is not set
    val matchedActionSize = matchedActions.length
    if (matchedActionSize >= 2 && !matchedActions.init.forall(_.condition.nonEmpty)) {
      throw QueryParsingErrors.nonLastMatchedClauseOmitConditionError(ctx)
    }
    val notMatchedActionSize = notMatchedActions.length
    if (notMatchedActionSize >= 2 && !notMatchedActions.init.forall(_.condition.nonEmpty)) {
      throw QueryParsingErrors.nonLastNotMatchedClauseOmitConditionError(ctx)
    }
    val notMatchedBySourceActionSize = notMatchedBySourceActions.length
    if (notMatchedBySourceActionSize >= 2 &&
     !notMatchedBySourceActions.init.forall(_.condition.nonEmpty)) {
      throw QueryParsingErrors.nonLastNotMatchedBySourceClauseOmitConditionError(ctx)
    }

    val targetTable = createUnresolvedRelation(
      ctx.target,
      writePrivileges = MergeIntoTable.getWritePrivileges(
        matchedActions, notMatchedActions, notMatchedBySourceActions))
    val targetTableAlias = getTableAliasWithoutColumnAlias(ctx.targetAlias, "MERGE")
    val aliasedTarget = targetTableAlias.map(SubqueryAlias(_, targetTable)).getOrElse(targetTable)
    MergeIntoTable(
      aliasedTarget,
      aliasedSource,
      mergeCondition,
      matchedActions,
      notMatchedActions,
      notMatchedBySourceActions,
      withSchemaEvolution)
  }

  /**
   * Returns the parameters for [[ExecuteImmediateQuery]] logical plan.
   * Expected format:
   * {{{
   *   EXECUTE IMMEDIATE {query_string|string_literal}
   *   [INTO target1, target2] [USING param1, param2, ...]
   * }}}
   */
  override def visitExecuteImmediate(ctx: ExecuteImmediateContext): LogicalPlan = withOrigin(ctx) {
    // Because of how parsing rules are written, we know that either
    // queryParam or targetVariable is non null - hence use Either to represent this.
    val queryString = Option(ctx.queryParam.stringLit()).map(sl => Left(string(visitStringLit(sl))))
    val queryVariable = Option(ctx.queryParam.multipartIdentifier)
      .map(mpi => Right(UnresolvedAttribute(visitMultipartIdentifier(mpi))))

    val targetVars = Option(ctx.targetVariable).toSeq
      .flatMap(v => visitMultipartIdentifierList(v))
    val exprs = Option(ctx.executeImmediateUsing).map {
      visitExecuteImmediateUsing(_)
    }.getOrElse{ Seq.empty }


    ExecuteImmediateQuery(exprs, queryString.getOrElse(queryVariable.get), targetVars)
  }

  override def visitExecuteImmediateUsing(
      ctx: ExecuteImmediateUsingContext): Seq[Expression] = withOrigin(ctx) {
    val expressions = Option(ctx).toSeq
      .flatMap(ctx => visitNamedExpressionSeq(ctx.params))
    val resultExpr = expressions.map(e => e._1)

    validateExecImmediateArguments(resultExpr, ctx)
    resultExpr
  }

  /**
   * Performs validation on the arguments to EXECUTE IMMEDIATE.
   */
  private def validateExecImmediateArguments(
    expressions: Seq[Expression],
    ctx : ExecuteImmediateUsingContext) : Unit = {
    val duplicateAliases = expressions
      .filter(_.isInstanceOf[Alias])
      .groupBy {
        case Alias(arg, name) => name
      }.filter(group => group._2.size > 1)

    if (duplicateAliases.nonEmpty) {
      throw QueryParsingErrors.duplicateArgumentNamesError(duplicateAliases.keys.toSeq, ctx)
    }
  }

  override def visitMultipartIdentifierList(
      ctx: MultipartIdentifierListContext): Seq[UnresolvedAttribute] = withOrigin(ctx) {
    ctx.multipartIdentifier.asScala.map(typedVisit[Seq[String]]).map(new UnresolvedAttribute(_))
      .toSeq
  }

/**
   * Create a partition specification map.
   */
  override def visitPartitionSpec(
      ctx: PartitionSpecContext): Map[String, Option[String]] = withOrigin(ctx) {
    val legacyNullAsString =
      conf.getConf(SQLConf.LEGACY_PARSE_NULL_PARTITION_SPEC_AS_STRING_LITERAL)
    val keepPartitionSpecAsString =
      conf.getConf(SQLConf.LEGACY_KEEP_PARTITION_SPEC_AS_STRING_LITERAL)

    val parts = ctx.partitionVal.asScala.map { pVal =>
      // Check if the query attempted to refer to a DEFAULT column value within the PARTITION clause
      // and return a specific error to help guide the user, since this is not allowed.
      if (pVal.DEFAULT != null) {
        throw QueryParsingErrors.defaultColumnReferencesNotAllowedInPartitionSpec(ctx)
      }
      val name = pVal.identifier.getText
      val value = Option(pVal.constant).map(v => {
        visitStringConstant(v, legacyNullAsString, keepPartitionSpecAsString)
      })
      name -> value
    }
    // Before calling `toMap`, we check duplicated keys to avoid silently ignore partition values
    // in partition spec like PARTITION(a='1', b='2', a='3'). The real semantical check for
    // partition columns will be done in analyzer.
    if (conf.caseSensitiveAnalysis) {
      checkDuplicateKeys(parts.toSeq, ctx)
    } else {
      checkDuplicateKeys(parts.map(kv => kv._1.toLowerCase(Locale.ROOT) -> kv._2).toSeq, ctx)
    }
    parts.toMap
  }

  /**
   * Create a partition specification map without optional values.
   */
  protected def visitNonOptionalPartitionSpec(
      ctx: PartitionSpecContext): Map[String, String] = withOrigin(ctx) {
    visitPartitionSpec(ctx).map {
      case (key, None) => throw QueryParsingErrors.emptyPartitionKeyError(key, ctx)
      case (key, Some(value)) => key -> value
    }
  }

  /**
   * Convert a constant of any type into a string. This is typically used in DDL commands, and its
   * main purpose is to prevent slight differences due to back to back conversions i.e.:
   * String -> Literal -> String.
   */
  protected def visitStringConstant(
      ctx: ConstantContext,
      legacyNullAsString: Boolean = false,
      keepPartitionSpecAsString: Boolean = false): String = withOrigin(ctx) {
    expression(ctx) match {
      case Literal(null, _) if !legacyNullAsString => null
      case l @ Literal(null, _) => l.toString
      case l: Literal =>
        if (keepPartitionSpecAsString && !ctx.isInstanceOf[StringLiteralContext]) {
          ctx.getText
        } else {
          // TODO For v2 commands, we will cast the string back to its actual value,
          //  which is a waste and can be improved in the future.
          Cast(l, conf.defaultStringType, Some(conf.sessionLocalTimeZone)).eval().toString
        }
      case other =>
        throw new SparkIllegalArgumentException(
          errorClass = "_LEGACY_ERROR_TEMP_3222",
          messageParameters = Map("expr" -> other.sql)
        )
    }
  }

  /**
   * Add ORDER BY/SORT BY/CLUSTER BY/DISTRIBUTE BY/LIMIT/WINDOWS clauses to the logical plan. These
   * clauses determine the shape (ordering/partitioning/rows) of the query result.
   */
  private def withQueryResultClauses(
      ctx: QueryOrganizationContext,
      query: LogicalPlan): LogicalPlan = withOrigin(ctx) {
    import ctx._

    // Handle ORDER BY, SORT BY, DISTRIBUTE BY, and CLUSTER BY clause.
    val withOrder = if (
      !order.isEmpty && sort.isEmpty && distributeBy.isEmpty && clusterBy.isEmpty) {
      // ORDER BY ...
      Sort(order.asScala.map(visitSortItem).toSeq, global = true, query)
    } else if (order.isEmpty && !sort.isEmpty && distributeBy.isEmpty && clusterBy.isEmpty) {
      // SORT BY ...
      Sort(sort.asScala.map(visitSortItem).toSeq, global = false, query)
    } else if (order.isEmpty && sort.isEmpty && !distributeBy.isEmpty && clusterBy.isEmpty) {
      // DISTRIBUTE BY ...
      withRepartitionByExpression(ctx, expressionList(distributeBy), query)
    } else if (order.isEmpty && !sort.isEmpty && !distributeBy.isEmpty && clusterBy.isEmpty) {
      // SORT BY ... DISTRIBUTE BY ...
      Sort(
        sort.asScala.map(visitSortItem).toSeq,
        global = false,
        withRepartitionByExpression(ctx, expressionList(distributeBy), query))
    } else if (order.isEmpty && sort.isEmpty && distributeBy.isEmpty && !clusterBy.isEmpty) {
      // CLUSTER BY ...
      val expressions = expressionList(clusterBy)
      Sort(
        expressions.map(SortOrder(_, Ascending)),
        global = false,
        withRepartitionByExpression(ctx, expressions, query))
    } else if (order.isEmpty && sort.isEmpty && distributeBy.isEmpty && clusterBy.isEmpty) {
      // [EMPTY]
      query
    } else {
      throw QueryParsingErrors.combinationQueryResultClausesUnsupportedError(ctx)
    }

    // WINDOWS
    val withWindow = withOrder.optionalMap(windowClause)(withWindowClause)

    // OFFSET
    // - OFFSET 0 is the same as omitting the OFFSET clause
    val withOffset = withWindow.optional(offset) {
      Offset(typedVisit(offset), withWindow)
    }

    // LIMIT
    // - LIMIT ALL is the same as omitting the LIMIT clause
    withOffset.optional(limit) {
      Limit(typedVisit(limit), withOffset)
    }
  }

  /**
   * Create a clause for DISTRIBUTE BY.
   */
  protected def withRepartitionByExpression(
      ctx: QueryOrganizationContext,
      expressions: Seq[Expression],
      query: LogicalPlan): LogicalPlan = {
    throw QueryParsingErrors.distributeByUnsupportedError(ctx)
  }

  override def visitTransformQuerySpecification(
      ctx: TransformQuerySpecificationContext): LogicalPlan = withOrigin(ctx) {
    val from = OneRowRelation().optional(ctx.fromClause) {
      visitFromClause(ctx.fromClause)
    }
    withTransformQuerySpecification(
      ctx,
      ctx.transformClause,
      ctx.lateralView,
      ctx.whereClause,
      ctx.aggregationClause,
      ctx.havingClause,
      ctx.windowClause,
      from
    )
  }

  override def visitRegularQuerySpecification(
      ctx: RegularQuerySpecificationContext): LogicalPlan = withOrigin(ctx) {
    val from = OneRowRelation().optional(ctx.fromClause) {
      visitFromClause(ctx.fromClause)
    }
    withSelectQuerySpecification(
      ctx,
      ctx.selectClause,
      ctx.lateralView,
      ctx.whereClause,
      ctx.aggregationClause,
      ctx.havingClause,
      ctx.windowClause,
      from,
      isPipeOperatorSelect = false
    )
  }

  private def getAliasFunc(ctx: ParseTree): Option[Expression => String] = {
    if (conf.getConf(SQLConf.STABLE_DERIVED_COLUMN_ALIAS_ENABLED)) {
      Some(_ => toExprAlias(ctx))
    } else {
      None
    }
  }

  override def visitNamedExpressionSeq(
      ctx: NamedExpressionSeqContext): Seq[(Expression, Option[Expression => String])] = {
    Option(ctx).toSeq
      .flatMap(_.namedExpression.asScala)
      .map(ctx => (typedVisit[Expression](ctx), getAliasFunc(ctx)))
  }

  override def visitExpressionSeq(
      ctx: ExpressionSeqContext): Seq[(Expression, Option[Expression => String])] = {
    Option(ctx).toSeq
      .flatMap(_.expression.asScala)
      .map(ctx => (typedVisit[Expression](ctx), getAliasFunc(ctx)))
  }

  /**
   * Create a logical plan using a having clause.
   */
  private def withHavingClause(
      ctx: HavingClauseContext, plan: LogicalPlan): LogicalPlan = {
    // Note that we add a cast to non-predicate expressions. If the expression itself is
    // already boolean, the optimizer will get rid of the unnecessary cast.
    val predicate = expression(ctx.booleanExpression) match {
      case p: Predicate => p
      case e => Cast(e, BooleanType)
    }
    UnresolvedHaving(predicate, plan)
  }

  /**
   * Create a logical plan using a where clause.
   */
  private def withWhereClause(ctx: WhereClauseContext, plan: LogicalPlan): LogicalPlan = {
    Filter(expression(ctx.booleanExpression), plan)
  }

  /**
   * Add a hive-style transform (SELECT TRANSFORM/MAP/REDUCE) query specification to a logical plan.
   */
  private def withTransformQuerySpecification(
      ctx: ParserRuleContext,
      transformClause: TransformClauseContext,
      lateralView: java.util.List[LateralViewContext],
      whereClause: WhereClauseContext,
      aggregationClause: AggregationClauseContext,
      havingClause: HavingClauseContext,
      windowClause: WindowClauseContext,
      relation: LogicalPlan): LogicalPlan = withOrigin(ctx) {
    if (transformClause.setQuantifier != null) {
      throw QueryParsingErrors.transformNotSupportQuantifierError(transformClause.setQuantifier)
    }
    // Create the attributes.
    val (attributes, schemaLess) = if (transformClause.colTypeList != null) {
      // Typed return columns.
      val schema = createSchema(transformClause.colTypeList)
      val replacedSchema = CharVarcharUtils.replaceCharVarcharWithStringInSchema(schema)
      (DataTypeUtils.toAttributes(replacedSchema), false)
    } else if (transformClause.identifierSeq != null) {
      // Untyped return columns.
      val attrs = visitIdentifierSeq(transformClause.identifierSeq).map { name =>
        AttributeReference(name, StringType, nullable = true)()
      }
      (attrs, false)
    } else {
      (Seq(AttributeReference("key", StringType)(),
        AttributeReference("value", StringType)()), true)
    }

    val plan = visitCommonSelectQueryClausePlan(
      relation,
      visitExpressionSeq(transformClause.expressionSeq),
      lateralView,
      whereClause,
      aggregationClause,
      havingClause,
      windowClause,
      isDistinct = false,
      isPipeOperatorSelect = false)

    ScriptTransformation(
      string(visitStringLit(transformClause.script)),
      attributes,
      plan,
      withScriptIOSchema(
        ctx,
        transformClause.inRowFormat,
        visitStringLit(transformClause.recordWriter),
        transformClause.outRowFormat,
        visitStringLit(transformClause.recordReader),
        schemaLess
      )
    )
  }

  /**
   * Add a regular (SELECT) query specification to a logical plan. The query specification
   * is the core of the logical plan, this is where sourcing (FROM clause), projection (SELECT),
   * aggregation (GROUP BY ... HAVING ...) and filtering (WHERE) takes place.
   * If 'isPipeOperatorSelect' is true, wraps each projected expression with a [[PipeSelect]]
   * expression for future validation of the expressions during analysis.
   *
   * Note that query hints are ignored (both by the parser and the builder).
   */
  private def withSelectQuerySpecification(
      ctx: ParserRuleContext,
      selectClause: SelectClauseContext,
      lateralView: java.util.List[LateralViewContext],
      whereClause: WhereClauseContext,
      aggregationClause: AggregationClauseContext,
      havingClause: HavingClauseContext,
      windowClause: WindowClauseContext,
      relation: LogicalPlan,
      isPipeOperatorSelect: Boolean): LogicalPlan = withOrigin(ctx) {
    val isDistinct = selectClause.setQuantifier() != null &&
      selectClause.setQuantifier().DISTINCT() != null

    val plan = visitCommonSelectQueryClausePlan(
      relation,
      visitNamedExpressionSeq(selectClause.namedExpressionSeq),
      lateralView,
      whereClause,
      aggregationClause,
      havingClause,
      windowClause,
      isDistinct,
      isPipeOperatorSelect)

    // Hint
    selectClause.hints.asScala.foldRight(plan)(withHints)
  }

  def visitCommonSelectQueryClausePlan(
      relation: LogicalPlan,
      expressions: Seq[(Expression, Option[Expression => String])],
      lateralView: java.util.List[LateralViewContext],
      whereClause: WhereClauseContext,
      aggregationClause: AggregationClauseContext,
      havingClause: HavingClauseContext,
      windowClause: WindowClauseContext,
      isDistinct: Boolean,
      isPipeOperatorSelect: Boolean): LogicalPlan = {
    // Add lateral views.
    val withLateralView = lateralView.asScala.foldLeft(relation)(withGenerate)

    // Add where.
    val withFilter = withLateralView.optionalMap(whereClause)(withWhereClause)

    // Add aggregation or a project.
    val namedExpressions = expressions.map {
      case (e: NamedExpression, _) => e
      case (e: Expression, aliasFunc) => UnresolvedAlias(e, aliasFunc)
    }

    def createProject() = if (namedExpressions.nonEmpty) {
      val newProjectList: Seq[NamedExpression] = if (isPipeOperatorSelect) {
        // If this is a pipe operator |> SELECT clause, add a [[PipeSelect]] expression wrapping
        // each alias in the project list, so the analyzer can check invariants later.
        namedExpressions.map {
          case a: Alias =>
            a.withNewChildren(Seq(PipeSelect(a.child)))
              .asInstanceOf[NamedExpression]
          case other =>
            other
        }
      } else {
        namedExpressions
      }
      Project(newProjectList, withFilter)
    } else {
      withFilter
    }

    val withProject = if (aggregationClause == null && havingClause != null) {
      if (conf.getConf(SQLConf.LEGACY_HAVING_WITHOUT_GROUP_BY_AS_WHERE)) {
        // If the legacy conf is set, treat HAVING without GROUP BY as WHERE.
        val predicate = expression(havingClause.booleanExpression) match {
          case p: Predicate => p
          case e => Cast(e, BooleanType)
        }
        Filter(predicate, createProject())
      } else {
        // According to SQL standard, HAVING without GROUP BY means global aggregate.
        withHavingClause(havingClause, Aggregate(Nil, namedExpressions, withFilter))
      }
    } else if (aggregationClause != null) {
      val aggregate = withAggregationClause(aggregationClause, namedExpressions, withFilter)
      aggregate.optionalMap(havingClause)(withHavingClause)
    } else {
      // When hitting this branch, `having` must be null.
      createProject()
    }

    // Distinct
    val withDistinct = if (isDistinct) {
      Distinct(withProject)
    } else {
      withProject
    }

    // Window
    val withWindow = withDistinct.optionalMap(windowClause)(withWindowClause)

    withWindow
  }

  // Script Transform's input/output format.
  type ScriptIOFormat =
    (Seq[(String, String)], Option[String], Seq[(String, String)], Option[String])

  protected def getRowFormatDelimited(ctx: RowFormatDelimitedContext): ScriptIOFormat = {

    def entry(key: String, value: StringLitContext): Seq[(String, String)] = {
      Option(value).toSeq.map(x => key -> string(visitStringLit(x)))
    }

    // TODO we should use the visitRowFormatDelimited function here. However HiveScriptIOSchema
    // expects a seq of pairs in which the old parsers' token names are used as keys.
    // Transforming the result of visitRowFormatDelimited would be quite a bit messier than
    // retrieving the key value pairs ourselves.
    val entries = entry("TOK_TABLEROWFORMATFIELD", ctx.fieldsTerminatedBy) ++
      entry("TOK_TABLEROWFORMATCOLLITEMS", ctx.collectionItemsTerminatedBy) ++
      entry("TOK_TABLEROWFORMATMAPKEYS", ctx.keysTerminatedBy) ++
      entry("TOK_TABLEROWFORMATNULL", ctx.nullDefinedAs) ++
      Option(ctx.linesSeparatedBy).toSeq.map { stringLitCtx =>
        val value = string(visitStringLit(stringLitCtx))
        validate(
          value == "\n",
          s"LINES TERMINATED BY only supports newline '\\n' right now: $value",
          ctx)
        "TOK_TABLEROWFORMATLINES" -> value
      }

    (entries, None, Seq.empty, None)
  }

  /**
   * Create a [[ScriptInputOutputSchema]].
   */
  protected def withScriptIOSchema(
      ctx: ParserRuleContext,
      inRowFormat: RowFormatContext,
      recordWriter: Token,
      outRowFormat: RowFormatContext,
      recordReader: Token,
      schemaLess: Boolean): ScriptInputOutputSchema = {

    def format(fmt: RowFormatContext): ScriptIOFormat = fmt match {
      case c: RowFormatDelimitedContext =>
        getRowFormatDelimited(c)

      case c: RowFormatSerdeContext =>
        throw QueryParsingErrors.transformWithSerdeUnsupportedError(ctx)

      // SPARK-32106: When there is no definition about format, we return empty result
      // to use a built-in default Serde in SparkScriptTransformationExec.
      case null =>
        (Nil, None, Seq.empty, None)
    }

    val (inFormat, inSerdeClass, inSerdeProps, reader) = format(inRowFormat)

    val (outFormat, outSerdeClass, outSerdeProps, writer) = format(outRowFormat)

    ScriptInputOutputSchema(
      inFormat, outFormat,
      inSerdeClass, outSerdeClass,
      inSerdeProps, outSerdeProps,
      reader, writer,
      schemaLess)
  }

  /**
   * Create a logical plan for a given 'FROM' clause. Note that we support multiple (comma
   * separated) relations here, these get converted into a single plan by condition-less inner join.
   */
  override def visitFromClause(ctx: FromClauseContext): LogicalPlan = withOrigin(ctx) {
    val from = ctx.relation.asScala.foldLeft(null: LogicalPlan) { (left, relation) =>
      val relationPrimary = relation.relationPrimary()
      val right = if (conf.ansiRelationPrecedence) {
        visitRelation(relation)
      } else {
        plan(relationPrimary)
      }
      val join = right.optionalMap(left) { (left, right) =>
        if (relation.LATERAL != null) {
          relationPrimary match {
            case _: AliasedQueryContext =>
            case _: TableValuedFunctionContext =>
            case other =>
              throw QueryParsingErrors.invalidLateralJoinRelationError(other)
          }
          LateralJoin(left, LateralSubquery(right), Inner, None)
        } else {
          Join(left, right, Inner, None, JoinHint.NONE)
        }
      }
      if (conf.ansiRelationPrecedence) join else withRelationExtensions(relation, join)
    }
    if (ctx.pivotClause() != null) {
      if (ctx.unpivotClause() != null) {
        throw QueryParsingErrors.unpivotWithPivotInFromClauseNotAllowedError(ctx)
      }
      if (!ctx.lateralView.isEmpty) {
        throw QueryParsingErrors.lateralWithPivotInFromClauseNotAllowedError(ctx)
      }
      withPivot(ctx.pivotClause, from)
    } else if (ctx.unpivotClause() != null) {
      if (!ctx.lateralView.isEmpty) {
        throw QueryParsingErrors.lateralWithUnpivotInFromClauseNotAllowedError(ctx)
      }
      withUnpivot(ctx.unpivotClause, from)
    } else {
      ctx.lateralView.asScala.foldLeft(from)(withGenerate)
    }
  }

  /**
   * Connect two queries by a Set operator.
   *
   * Supported Set operators are:
   * - UNION [ DISTINCT | ALL ]
   * - EXCEPT [ DISTINCT | ALL ]
   * - MINUS [ DISTINCT | ALL ]
   * - INTERSECT [DISTINCT | ALL]
   */
  override def visitSetOperation(ctx: SetOperationContext): LogicalPlan = withOrigin(ctx) {
    val left = plan(ctx.left)
    val right = plan(ctx.right)
    val all = Option(ctx.setQuantifier()).exists(_.ALL != null)
    ctx.operator.getType match {
      case SqlBaseParser.UNION if all =>
        Union(left, right)
      case SqlBaseParser.UNION =>
        Distinct(Union(left, right))
      case SqlBaseParser.INTERSECT if all =>
        Intersect(left, right, isAll = true)
      case SqlBaseParser.INTERSECT =>
        Intersect(left, right, isAll = false)
      case SqlBaseParser.EXCEPT if all =>
        Except(left, right, isAll = true)
      case SqlBaseParser.EXCEPT =>
        Except(left, right, isAll = false)
      case SqlBaseParser.SETMINUS if all =>
        Except(left, right, isAll = true)
      case SqlBaseParser.SETMINUS =>
        Except(left, right, isAll = false)
    }
  }

  /**
   * Add a [[WithWindowDefinition]] operator to a logical plan.
   */
  private def withWindowClause(
      ctx: WindowClauseContext,
      query: LogicalPlan): LogicalPlan = withOrigin(ctx) {
    // Collect all window specifications defined in the WINDOW clause.
    val baseWindowTuples = ctx.namedWindow.asScala.map {
      wCtx =>
        (wCtx.name.getText, typedVisit[WindowSpec](wCtx.windowSpec))
    }
    baseWindowTuples.groupBy(_._1).foreach { kv =>
      if (kv._2.size > 1) {
        throw QueryParsingErrors.repetitiveWindowDefinitionError(kv._1, ctx)
      }
    }
    val baseWindowMap = baseWindowTuples.toMap

    // Handle cases like
    // window w1 as (partition by p_mfgr order by p_name
    //               range between 2 preceding and 2 following),
    //        w2 as w1
    val windowMapView = baseWindowMap.transform {
      case (_, WindowSpecReference(name)) =>
        baseWindowMap.get(name) match {
          case Some(spec: WindowSpecDefinition) =>
            spec
          case Some(ref) =>
            throw QueryParsingErrors.invalidWindowReferenceError(name, ctx)
          case None =>
            throw QueryParsingErrors.cannotResolveWindowReferenceError(name, ctx)
        }
      case (_, spec: WindowSpecDefinition) => spec
    }

    // Note that mapValues creates a view instead of materialized map. We force materialization by
    // mapping over identity.
    WithWindowDefinition(windowMapView.map(identity), query)
  }

  /**
   * Add an [[Aggregate]] to a logical plan.
   */
  private def withAggregationClause(
      ctx: AggregationClauseContext,
      selectExpressions: Seq[NamedExpression],
      query: LogicalPlan): LogicalPlan = withOrigin(ctx) {
    if (ctx.groupingExpressionsWithGroupingAnalytics.isEmpty) {
      val groupByExpressions = expressionList(ctx.groupingExpressions)
      if (ctx.GROUPING != null) {
        // GROUP BY ... GROUPING SETS (...)
        // `groupByExpressions` can be non-empty for Hive compatibility. It may add extra grouping
        // expressions that do not exist in GROUPING SETS (...), and the value is always null.
        // For example, `SELECT a, b, c FROM ... GROUP BY a, b, c GROUPING SETS (a, b)`, the output
        // of column `c` is always null.
        val groupingSets =
          ctx.groupingSet.asScala.map(_.expression.asScala.map(e => expression(e)).toSeq)
        Aggregate(Seq(GroupingSets(groupingSets.toSeq, groupByExpressions)),
          selectExpressions, query)
      } else {
        // GROUP BY .... (WITH CUBE | WITH ROLLUP)?
        val mappedGroupByExpressions = if (ctx.CUBE != null) {
          Seq(Cube(groupByExpressions.map(Seq(_))))
        } else if (ctx.ROLLUP != null) {
          Seq(Rollup(groupByExpressions.map(Seq(_))))
        } else {
          groupByExpressions
        }
        Aggregate(mappedGroupByExpressions, selectExpressions, query)
      }
    } else {
      val groupByExpressions =
        ctx.groupingExpressionsWithGroupingAnalytics.asScala
          .map(groupByExpr => {
            val groupingAnalytics = groupByExpr.groupingAnalytics
            if (groupingAnalytics != null) {
              visitGroupingAnalytics(groupingAnalytics)
            } else {
              expression(groupByExpr.expression)
            }
          })
      Aggregate(groupByExpressions.toSeq, selectExpressions, query)
    }
  }

  override def visitGroupingAnalytics(
      groupingAnalytics: GroupingAnalyticsContext): BaseGroupingSets = {
    val groupingSets = groupingAnalytics.groupingSet.asScala
      .map(_.expression.asScala.map(e => expression(e)).toSeq)
    if (groupingAnalytics.CUBE != null) {
      // CUBE(A, B, (A, B), ()) is not supported.
      if (groupingSets.exists(_.isEmpty)) {
        throw QueryParsingErrors.invalidGroupingSetError("CUBE", groupingAnalytics)
      }
      Cube(groupingSets.toSeq)
    } else if (groupingAnalytics.ROLLUP != null) {
      // ROLLUP(A, B, (A, B), ()) is not supported.
      if (groupingSets.exists(_.isEmpty)) {
        throw QueryParsingErrors.invalidGroupingSetError("ROLLUP", groupingAnalytics)
      }
      Rollup(groupingSets.toSeq)
    } else {
      assert(groupingAnalytics.GROUPING != null && groupingAnalytics.SETS != null)
      val groupingSets = groupingAnalytics.groupingElement.asScala.flatMap { expr =>
        val groupingAnalytics = expr.groupingAnalytics()
        if (groupingAnalytics != null) {
          visitGroupingAnalytics(groupingAnalytics).selectedGroupByExprs
        } else {
          Seq(expr.groupingSet().expression().asScala.map(e => expression(e)).toSeq)
        }
      }
      GroupingSets(groupingSets.toSeq)
    }
  }

  /**
   * Add [[UnresolvedHint]]s to a logical plan.
   */
  private def withHints(
      ctx: HintContext,
      query: LogicalPlan): LogicalPlan = withOrigin(ctx) {
    var plan = query
    ctx.hintStatements.asScala.reverse.foreach { stmt =>
      plan = UnresolvedHint(stmt.hintName.getText,
        stmt.parameters.asScala.map(expression).toSeq, plan)
    }
    plan
  }

  /**
   * Add a [[Pivot]] to a logical plan.
   */
  private def withPivot(
      ctx: PivotClauseContext,
      query: LogicalPlan): LogicalPlan = withOrigin(ctx) {
    val aggregates = Option(ctx.aggregates).toSeq
      .flatMap(_.namedExpression.asScala)
      .map(typedVisit[Expression])
    val pivotColumn = if (ctx.pivotColumn.identifiers.size == 1) {
      UnresolvedAttribute.quoted(ctx.pivotColumn.errorCapturingIdentifier.getText)
    } else {
      CreateStruct(
        ctx.pivotColumn.identifiers.asScala.map(
          identifier => UnresolvedAttribute.quoted(identifier.getText)).toSeq)
    }
    val pivotValues = ctx.pivotValues.asScala.map(visitPivotValue)
    Pivot(None, pivotColumn, pivotValues.toSeq, aggregates, query)
  }

  /**
   * Create a Pivot column value with or without an alias.
   */
  override def visitPivotValue(ctx: PivotValueContext): Expression = withOrigin(ctx) {
    val e = expression(ctx.expression)
    if (ctx.errorCapturingIdentifier != null) {
      Alias(e, ctx.errorCapturingIdentifier.getText)()
    } else {
      e
    }
  }

  /**
   * Add an [[Unpivot]] to a logical plan.
   */
  private def withUnpivot(
      ctx: UnpivotClauseContext,
      query: LogicalPlan): LogicalPlan = withOrigin(ctx) {
    // this is needed to create unpivot and to filter unpivot for nulls further down
    val valueColumnNames =
      Option(ctx.unpivotOperator().unpivotSingleValueColumnClause())
        .map(_.unpivotValueColumn().identifier().getText)
        .map(Seq(_))
      .getOrElse(
        Option(ctx.unpivotOperator().unpivotMultiValueColumnClause())
          .map(_.unpivotValueColumns.asScala.map(_.identifier().getText).toSeq)
          .get
      )

    val unpivot = if (ctx.unpivotOperator().unpivotSingleValueColumnClause() != null) {
      val unpivotClause = ctx.unpivotOperator().unpivotSingleValueColumnClause()
      val variableColumnName = unpivotClause.unpivotNameColumn().identifier().getText
      val (unpivotColumns, unpivotAliases) =
        unpivotClause.unpivotColumns.asScala.map(visitUnpivotColumnAndAlias).toSeq.unzip

      Unpivot(
        None,
        Some(unpivotColumns.map(Seq(_))),
        // None when all elements are None
        Some(unpivotAliases).filter(_.exists(_.isDefined)),
        variableColumnName,
        valueColumnNames,
        query
      )
    } else {
      val unpivotClause = ctx.unpivotOperator().unpivotMultiValueColumnClause()
      val variableColumnName = unpivotClause.unpivotNameColumn().identifier().getText
      val (unpivotColumns, unpivotAliases) =
        unpivotClause.unpivotColumnSets.asScala.map(visitUnpivotColumnSet).toSeq.unzip

      Unpivot(
        None,
        Some(unpivotColumns),
        // None when all elements are None
        Some(unpivotAliases).filter(_.exists(_.isDefined)),
        variableColumnName,
        valueColumnNames,
        query
      )
    }

    // exclude null values by default
    val filtered = if (ctx.nullOperator == null || ctx.nullOperator.EXCLUDE() != null) {
      Filter(IsNotNull(Coalesce(valueColumnNames.map(UnresolvedAttribute(_)))), unpivot)
    } else {
      unpivot
    }

    // alias unpivot result
    if (ctx.errorCapturingIdentifier() != null) {
      val alias = ctx.errorCapturingIdentifier().getText
      SubqueryAlias(alias, filtered)
    } else {
      filtered
    }
  }

  /**
   * Create an Unpivot column.
   */
  override def visitUnpivotColumn(ctx: UnpivotColumnContext): NamedExpression = withOrigin(ctx) {
    UnresolvedAttribute(visitMultipartIdentifier(ctx.multipartIdentifier))
  }

  /**
   * Create an Unpivot column.
   */
  override def visitUnpivotColumnAndAlias(ctx: UnpivotColumnAndAliasContext):
  (NamedExpression, Option[String]) = withOrigin(ctx) {
    val attr = visitUnpivotColumn(ctx.unpivotColumn())
    val alias = Option(ctx.unpivotAlias()).map(_.errorCapturingIdentifier().getText)
    (attr, alias)
  }

  /**
   * Create an Unpivot struct column with or without an alias.
   * Each struct field is renamed to the respective value column name.
   */
  override def visitUnpivotColumnSet(ctx: UnpivotColumnSetContext):
  (Seq[NamedExpression], Option[String]) =
    withOrigin(ctx) {
      val exprs = ctx.unpivotColumns.asScala.map(visitUnpivotColumn).toSeq
      val alias = Option(ctx.unpivotAlias()).map(_.errorCapturingIdentifier().getText)
      (exprs, alias)
    }

  /**
   * Add a [[Generate]] (Lateral View) to a logical plan.
   */
  private def withGenerate(
      query: LogicalPlan,
      ctx: LateralViewContext): LogicalPlan = withOrigin(ctx) {
    val expressions = expressionList(ctx.expression)
    Generate(
      UnresolvedGenerator(visitFunctionName(ctx.qualifiedName), expressions),
      unrequiredChildIndex = Nil,
      outer = ctx.OUTER != null,
      // scalastyle:off caselocale
      Some(ctx.tblName.getText.toLowerCase),
      // scalastyle:on caselocale
      ctx.colName.asScala.map(_.getText).map(UnresolvedAttribute.quoted).toSeq,
      query)
  }

  /**
   * Create a single relation referenced in a FROM clause. This method is used when a part of the
   * join condition is nested, for example:
   * {{{
   *   select * from t1 join (t2 cross join t3) on col1 = col2
   * }}}
   */
  override def visitRelation(ctx: RelationContext): LogicalPlan = withOrigin(ctx) {
    withRelationExtensions(ctx, plan(ctx.relationPrimary))
  }

  private def withRelationExtensions(ctx: RelationContext, query: LogicalPlan): LogicalPlan = {
    ctx.relationExtension().asScala.foldLeft(query) { (left, extension) =>
      if (extension.joinRelation() != null) {
        withJoinRelation(extension.joinRelation(), left)
      } else if (extension.pivotClause() != null) {
        withPivot(extension.pivotClause(), left)
      } else {
        assert(extension.unpivotClause() != null)
        withUnpivot(extension.unpivotClause(), left)
      }
    }
  }

  /**
   * Join one more [[LogicalPlan]] to the current logical plan.
   */
  private def withJoinRelation(ctx: JoinRelationContext, base: LogicalPlan): LogicalPlan = {
    withOrigin(ctx) {
      val baseJoinType = ctx.joinType match {
        case null => Inner
        case jt if jt.CROSS != null => Cross
        case jt if jt.FULL != null => FullOuter
        case jt if jt.SEMI != null => LeftSemi
        case jt if jt.ANTI != null => LeftAnti
        case jt if jt.LEFT != null => LeftOuter
        case jt if jt.RIGHT != null => RightOuter
        case _ => Inner
      }

      if (ctx.LATERAL != null) {
        ctx.right match {
          case _: AliasedQueryContext =>
          case _: TableValuedFunctionContext =>
          case other =>
            throw QueryParsingErrors.invalidLateralJoinRelationError(other)
        }
      }

      // Resolve the join type and join condition
      val (joinType, condition) = Option(ctx.joinCriteria) match {
        case Some(c) if c.USING != null =>
          if (ctx.LATERAL != null) {
            throw QueryParsingErrors.lateralJoinWithUsingJoinUnsupportedError(ctx)
          }
          (UsingJoin(baseJoinType, visitIdentifierList(c.identifierList)), None)
        case Some(c) if c.booleanExpression != null =>
          (baseJoinType, Option(expression(c.booleanExpression)))
        case Some(c) =>
          throw SparkException.internalError(s"Unimplemented joinCriteria: $c")
        case None if ctx.NATURAL != null =>
          if (ctx.LATERAL != null) {
            throw QueryParsingErrors.incompatibleJoinTypesError(
              joinType1 = ctx.LATERAL.toString, joinType2 = ctx.NATURAL.toString, ctx = ctx
            )
          }
          if (baseJoinType == Cross) {
            throw QueryParsingErrors.incompatibleJoinTypesError(
              joinType1 = ctx.NATURAL.toString, joinType2 = baseJoinType.toString, ctx = ctx
            )
          }
          (NaturalJoin(baseJoinType), None)
        case None =>
          (baseJoinType, None)
      }
      if (ctx.LATERAL != null) {
        if (!Seq(Inner, Cross, LeftOuter).contains(joinType)) {
          throw QueryParsingErrors.unsupportedLateralJoinTypeError(ctx, joinType.sql)
        }
        LateralJoin(base, LateralSubquery(plan(ctx.right)), joinType, condition)
      } else {
        Join(base, plan(ctx.right), joinType, condition, JoinHint.NONE)
      }
    }
  }

  /**
   * Add a [[Sample]] to a logical plan.
   *
   * This currently supports the following sampling methods:
   * - TABLESAMPLE(x ROWS): Sample the table down to the given number of rows.
   * - TABLESAMPLE(x PERCENT) [REPEATABLE (y)]: Sample the table down to the given percentage with
   * seed 'y'. Note that percentages are defined as a number between 0 and 100.
   * - TABLESAMPLE(BUCKET x OUT OF y) [REPEATABLE (z)]: Sample the table down to a 'x' divided by
   * 'y' fraction with seed 'z'.
   */
  private def withSample(ctx: SampleContext, query: LogicalPlan): LogicalPlan = withOrigin(ctx) {
    // Create a sampled plan if we need one.
    def sample(fraction: Double, seed: Long): Sample = {
      // The range of fraction accepted by Sample is [0, 1]. Because Hive's block sampling
      // function takes X PERCENT as the input and the range of X is [0, 100], we need to
      // adjust the fraction.
      val eps = RandomSampler.roundingEpsilon
      validate(fraction >= 0.0 - eps && fraction <= 1.0 + eps,
        s"Sampling fraction ($fraction) must be on interval [0, 1]",
        ctx)
      Sample(0.0, fraction, withReplacement = false, seed, query)
    }

    if (ctx.sampleMethod() == null) {
      throw QueryParsingErrors.emptyInputForTableSampleError(ctx)
    }

    val seed = if (ctx.seed != null) {
      ctx.seed.getText.toLong
    } else {
      (math.random() * 1000).toLong
    }

    ctx.sampleMethod() match {
      case ctx: SampleByRowsContext =>
        Limit(expression(ctx.expression), query)

      case ctx: SampleByPercentileContext =>
        val fraction = ctx.percentage.getText.toDouble
        val sign = if (ctx.negativeSign == null) 1 else -1
        sample(sign * fraction / 100.0d, seed)

      case ctx: SampleByBytesContext =>
        val bytesStr = ctx.bytes.getText
        if (bytesStr.matches("[0-9]+[bBkKmMgG]")) {
          throw QueryParsingErrors.tableSampleByBytesUnsupportedError("byteLengthLiteral", ctx)
        } else {
          throw QueryParsingErrors.invalidByteLengthLiteralError(bytesStr, ctx)
        }

      case ctx: SampleByBucketContext if ctx.ON() != null =>
        if (ctx.identifier != null) {
          throw QueryParsingErrors.tableSampleByBytesUnsupportedError(
            "BUCKET x OUT OF y ON colname", ctx)
        } else {
          throw QueryParsingErrors.tableSampleByBytesUnsupportedError(
            "BUCKET x OUT OF y ON function", ctx)
        }

      case ctx: SampleByBucketContext =>
        sample(ctx.numerator.getText.toDouble / ctx.denominator.getText.toDouble, seed)
    }
  }

  /**
   * Create a logical plan for a sub-query.
   */
  override def visitSubquery(ctx: SubqueryContext): LogicalPlan = withOrigin(ctx) {
    plan(ctx.query)
  }

  /**
   * Create an un-aliased table reference. This is typically used for top-level table references,
   * for example:
   * {{{
   *   INSERT INTO db.tbl2
   *   TABLE db.tbl1
   * }}}
   */
  override def visitTable(ctx: TableContext): LogicalPlan = withOrigin(ctx) {
    createUnresolvedRelation(ctx.identifierReference)
  }

  /**
   * Create an aliased table reference. This is typically used in FROM clauses.
   */
  override def visitTableName(ctx: TableNameContext): LogicalPlan = withOrigin(ctx) {
    val relation = createUnresolvedRelation(ctx.identifierReference, Option(ctx.optionsClause))
    val table = mayApplyAliasPlan(
      ctx.tableAlias, relation.optionalMap(ctx.temporalClause)(withTimeTravel))
    table.optionalMap(ctx.sample)(withSample)
  }

  override def visitVersion(ctx: VersionContext): Option[String] = {
    if (ctx != null) {
      if (ctx.INTEGER_VALUE != null) {
        Some(ctx.INTEGER_VALUE().getText)
      } else {
        Option(string(visitStringLit(ctx.stringLit())))
      }
    } else {
      None
    }
  }

  private def extractNamedArgument(expr: FunctionArgumentContext, funcName: String) : Expression = {
    Option(expr.namedArgumentExpression).map { n =>
      if (conf.getConf(SQLConf.ALLOW_NAMED_FUNCTION_ARGUMENTS)) {
        NamedArgumentExpression(n.key.getText, expression(n.value))
      } else {
        throw QueryCompilationErrors.namedArgumentsNotEnabledError(funcName, n.key.getText)
      }
    }.getOrElse {
      expression(expr)
    }
  }

  private def withTimeTravel(
      ctx: TemporalClauseContext, plan: LogicalPlan): LogicalPlan = withOrigin(ctx) {
    val v = ctx.version
    val version = visitVersion(ctx.version)
    val timestamp = Option(ctx.timestamp).map(expression)
    if (timestamp.exists(_.references.nonEmpty)) {
      throw QueryParsingErrors.invalidTimeTravelSpec(
        "timestamp expression cannot refer to any columns", ctx.timestamp)
    }
    RelationTimeTravel(plan, timestamp, version)
  }

  /**
   * Create a relation argument for a table-valued function argument.
   */
  override def visitFunctionTableSubqueryArgument(
      ctx: FunctionTableSubqueryArgumentContext): Expression = withOrigin(ctx) {
    val p = Option(ctx.identifierReference).map { r =>
      // Make sure that the identifier after the TABLE keyword is surrounded by parentheses, as
      // required by the SQL standard. If not, return an informative error message.
      if (ctx.LEFT_PAREN() == null) {
        throw QueryParsingErrors.invalidTableFunctionIdentifierArgumentMissingParentheses(
          ctx, argumentName = ctx.identifierReference().getText)
      }
      createUnresolvedRelation(r)
    }.getOrElse {
      plan(ctx.query)
    }
    var withSinglePartition = false
    var partitionByExpressions = Seq.empty[Expression]
    var orderByExpressions = Seq.empty[SortOrder]
    Option(ctx.tableArgumentPartitioning).foreach { p =>
      if (p.SINGLE != null) {
        withSinglePartition = true
      }
      partitionByExpressions = p.partition.asScala.map(expression).toSeq
      orderByExpressions = p.sortItem.asScala.map(visitSortItem).toSeq
      def invalidPartitionOrOrderingExpression(clause: String): String = {
        "The table function call includes a table argument with an invalid " +
          s"partitioning/ordering specification: the $clause clause included multiple " +
          "expressions without parentheses surrounding them; please add parentheses around " +
          "these expressions and then retry the query again"
      }
      validate(
        Option(p.invalidMultiPartitionExpression).isEmpty,
        message = invalidPartitionOrOrderingExpression("PARTITION BY"),
        ctx = p.invalidMultiPartitionExpression)
      validate(
        Option(p.invalidMultiSortItem).isEmpty,
        message = invalidPartitionOrOrderingExpression("ORDER BY"),
        ctx = p.invalidMultiSortItem)
    }
    validate(
      !(withSinglePartition && partitionByExpressions.nonEmpty),
      message = "WITH SINGLE PARTITION cannot be specified if PARTITION BY is also present",
      ctx = ctx.tableArgumentPartitioning)
    validate(
      !(orderByExpressions.nonEmpty && partitionByExpressions.isEmpty && !withSinglePartition),
      message = "ORDER BY cannot be specified unless either " +
        "PARTITION BY or WITH SINGLE PARTITION is also present",
      ctx = ctx.tableArgumentPartitioning)
    FunctionTableSubqueryArgumentExpression(
      plan = p,
      partitionByExpressions = partitionByExpressions,
      withSinglePartition = withSinglePartition,
      orderByExpressions = orderByExpressions)
  }

  private def extractFunctionTableNamedArgument(
      expr: FunctionTableReferenceArgumentContext, funcName: String) : Expression = {
    Option(expr.functionTableNamedArgumentExpression).map { n =>
      if (conf.getConf(SQLConf.ALLOW_NAMED_FUNCTION_ARGUMENTS)) {
        NamedArgumentExpression(
          n.key.getText, visitFunctionTableSubqueryArgument(n.functionTableSubqueryArgument))
      } else {
        throw QueryCompilationErrors.namedArgumentsNotEnabledError(funcName, n.key.getText)
      }
    }.getOrElse {
      visitFunctionTableSubqueryArgument(expr.functionTableSubqueryArgument)
    }
  }

  /**
   * Create a table-valued function call with arguments, e.g. range(1000)
   */
  override def visitTableValuedFunction(ctx: TableValuedFunctionContext)
      : LogicalPlan = withOrigin(ctx) {
    val func = ctx.functionTable
    val aliases = if (func.tableAlias.identifierList != null) {
      visitIdentifierList(func.tableAlias.identifierList)
    } else {
      Seq.empty
    }

    withFuncIdentClause(
      func.functionName,
      Nil,
      (ident, _) => {
        if (ident.length > 1) {
          throw QueryParsingErrors.invalidTableValuedFunctionNameError(ident, ctx)
        }
        val funcName = func.functionName.getText
        val args = func.functionTableArgument.asScala.map { e =>
          Option(e.functionArgument).map(extractNamedArgument(_, funcName))
            .getOrElse {
              extractFunctionTableNamedArgument(e.functionTableReferenceArgument, funcName)
            }
        }.toSeq

        val tvf = UnresolvedTableValuedFunction(ident, args)

        val tvfAliases = if (aliases.nonEmpty) UnresolvedTVFAliases(ident, tvf, aliases) else tvf

        tvfAliases.optionalMap(func.tableAlias.strictIdentifier)(aliasPlan)
      })
  }

  /**
   * Create an inline table (a virtual table in Hive parlance).
   */
  override def visitInlineTable(ctx: InlineTableContext): LogicalPlan = withOrigin(ctx) {
    // Get the backing expressions.
    val rows = ctx.expression.asScala.map { e =>
      expression(e) match {
        // inline table comes in two styles:
        // style 1: values (1), (2), (3)  -- multiple columns are supported
        // style 2: values 1, 2, 3  -- only a single column is supported here
        case struct: CreateNamedStruct => struct.valExprs // style 1
        case child => Seq(child)                          // style 2
      }
    }

    val aliases = if (ctx.tableAlias.identifierList != null) {
      visitIdentifierList(ctx.tableAlias.identifierList)
    } else {
      Seq.tabulate(rows.head.size)(i => s"col${i + 1}")
    }

    val unresolvedTable = UnresolvedInlineTable(aliases, rows.toSeq)
    val table = if (conf.getConf(SQLConf.EAGER_EVAL_OF_UNRESOLVED_INLINE_TABLE_ENABLED)) {
      EvaluateUnresolvedInlineTable.evaluate(unresolvedTable)
    } else {
      unresolvedTable
    }
    table.optionalMap(ctx.tableAlias.strictIdentifier)(aliasPlan)
  }

  /**
   * Create an alias (SubqueryAlias) for a join relation. This is practically the same as
   * visitAliasedQuery and visitNamedExpression, ANTLR4 however requires us to use 3 different
   * hooks. We could add alias names for output columns, for example:
   * {{{
   *   SELECT a, b, c, d FROM (src1 s1 INNER JOIN src2 s2 ON s1.id = s2.id) dst(a, b, c, d)
   * }}}
   */
  override def visitAliasedRelation(ctx: AliasedRelationContext): LogicalPlan = withOrigin(ctx) {
    val relation = plan(ctx.relation).optionalMap(ctx.sample)(withSample)
    mayApplyAliasPlan(ctx.tableAlias, relation)
  }

  /**
   * Create an alias (SubqueryAlias) for a sub-query. This is practically the same as
   * visitAliasedRelation and visitNamedExpression, ANTLR4 however requires us to use 3 different
   * hooks. We could add alias names for output columns, for example:
   * {{{
   *   SELECT col1, col2 FROM testData AS t(col1, col2)
   * }}}
   */
  override def visitAliasedQuery(ctx: AliasedQueryContext): LogicalPlan = withOrigin(ctx) {
    val relation = plan(ctx.query).optionalMap(ctx.sample)(withSample)
    if (ctx.tableAlias.strictIdentifier == null) {
      // For un-aliased subqueries, use a default alias name that is not likely to conflict with
      // normal subquery names, so that parent operators can only access the columns in subquery by
      // unqualified names. Users can still use this special qualifier to access columns if they
      // know it, but that's not recommended.
      SubqueryAlias(SubqueryAlias.generateSubqueryName(), relation)
    } else {
      mayApplyAliasPlan(ctx.tableAlias, relation)
    }
  }

  /**
   * Create an alias ([[SubqueryAlias]]) for a [[LogicalPlan]].
   */
  private def aliasPlan(alias: ParserRuleContext, plan: LogicalPlan): LogicalPlan = {
    SubqueryAlias(alias.getText, plan)
  }

  /**
   * If aliases specified in a FROM clause, create a subquery alias ([[SubqueryAlias]]) and
   * column aliases for a [[LogicalPlan]].
   */
  private def mayApplyAliasPlan(tableAlias: TableAliasContext, plan: LogicalPlan): LogicalPlan = {
    if (tableAlias.strictIdentifier != null) {
      val alias = tableAlias.strictIdentifier.getText
      if (tableAlias.identifierList != null) {
        val columnNames = visitIdentifierList(tableAlias.identifierList)
        SubqueryAlias(alias, UnresolvedSubqueryColumnAliases(columnNames, plan))
      } else {
        SubqueryAlias(alias, plan)
      }
    } else {
      plan
    }
  }

  /**
   * Create a Sequence of Strings for a parenthesis enclosed alias list.
   */
  override def visitIdentifierList(ctx: IdentifierListContext): Seq[String] = withOrigin(ctx) {
    visitIdentifierSeq(ctx.identifierSeq)
  }

  /**
   * Create a Sequence of Strings for an identifier list.
   */
  override def visitIdentifierSeq(ctx: IdentifierSeqContext): Seq[String] = withOrigin(ctx) {
    ctx.ident.asScala.map(_.getText).toSeq
  }

  /* ********************************************************************************************
   * Table Identifier parsing
   * ******************************************************************************************** */
  /**
   * Create a [[TableIdentifier]] from a 'tableName' or 'databaseName'.'tableName' pattern.
   */
  override def visitTableIdentifier(
      ctx: TableIdentifierContext): TableIdentifier = withOrigin(ctx) {
    TableIdentifier(ctx.table.getText, Option(ctx.db).map(_.getText))
  }

  /**
   * Create a [[FunctionIdentifier]] from a 'functionName' or 'databaseName'.'functionName' pattern.
   */
  override def visitFunctionIdentifier(
      ctx: FunctionIdentifierContext): FunctionIdentifier = withOrigin(ctx) {
    FunctionIdentifier(ctx.function.getText, Option(ctx.db).map(_.getText))
  }

  /**
   * Create a multi-part identifier.
   */
  override def visitMultipartIdentifier(ctx: MultipartIdentifierContext): Seq[String] =
    withOrigin(ctx) {
      ctx.parts.asScala.map(_.getText).toSeq
    }

  /* ********************************************************************************************
   * Expression parsing
   * ******************************************************************************************** */
  /**
   * Create an expression from the given context. This method just passes the context on to the
   * visitor and only takes care of typing (We assume that the visitor returns an Expression here).
   */
  protected def expression(ctx: ParserRuleContext): Expression = typedVisit(ctx)

  /**
   * Create sequence of expressions from the given sequence of contexts.
   */
  private def expressionList(trees: java.util.List[ExpressionContext]): Seq[Expression] = {
    trees.asScala.map(expression).toSeq
  }

  /**
   * Create a star (i.e. all) expression; this selects all elements (in the specified object).
   * Both un-targeted (global) and targeted aliases are supported.
   */
  override def visitStar(ctx: StarContext): Expression = withOrigin(ctx) {
    val target = Option(ctx.qualifiedName()).map(_.identifier.asScala.map(_.getText).toSeq)

    if (ctx.exceptClause != null) {
      visitStarExcept(ctx, target)
    }
    else {
      UnresolvedStar(target)
    }
  }

  /**
   * Create a star-except (i.e. all - except list) expression; this selects all elements in the
   * specified object except those in the except list.
   * Both un-targeted (global) and targeted aliases are supported.
   */
  def visitStarExcept(ctx: StarContext, target: Option[Seq[String]]): Expression = withOrigin(ctx) {
    val exceptCols = ctx.exceptClause
      .exceptCols.multipartIdentifier.asScala.map(typedVisit[Seq[String]])
    UnresolvedStarExcept(
      target,
      exceptCols.toSeq)
  }

  /**
   * Check for the inappropriate usage of the '!' token.
   * '!' used to be a synonym for 'NOT' in the lexer, but that was too general.
   * '!' should only be a synonym for 'NOT' when used as a prefix in a logical operation.
   * We do that now explicitly.
   */
  def blockBang(ctx: ErrorCapturingNotContext): ErrorCapturingNotContext = {
    val tolerateBang = conf.getConf(LEGACY_BANG_EQUALS_NOT)
    if (ctx != null && ctx.BANG() != null && !tolerateBang) {
      withOrigin(ctx) {
        throw new ParseException(
          errorClass = "SYNTAX_DISCONTINUED.BANG_EQUALS_NOT",
          messageParameters = Map("clause" -> toSQLStmt("!")),
          ctx)
      }
    }
    ctx
  }

  /**
   * Create an aliased expression if an alias is specified. Both single and multi-aliases are
   * supported.
   */
  override def visitNamedExpression(ctx: NamedExpressionContext): Expression = withOrigin(ctx) {
    val e = expression(ctx.expression)
    if (ctx.name != null) {
      Alias(e, ctx.name.getText)()
    } else if (ctx.identifierList != null) {
      MultiAlias(e, visitIdentifierList(ctx.identifierList))
    } else {
      e
    }
  }

  /**
   * Combine a number of boolean expressions into a balanced expression tree. These expressions are
   * either combined by a logical [[And]] or a logical [[Or]].
   *
   * A balanced binary tree is created because regular left recursive trees cause considerable
   * performance degradations and can cause stack overflows.
   */
  override def visitLogicalBinary(ctx: LogicalBinaryContext): Expression = withOrigin(ctx) {
    val expressionType = ctx.operator.getType
    val expressionCombiner = expressionType match {
      case SqlBaseParser.AND => And.apply _
      case SqlBaseParser.OR => Or.apply _
    }

    // Collect all similar left hand contexts.
    val contexts = ArrayBuffer(ctx.right)
    var current = ctx.left
    def collectContexts: Boolean = current match {
      case lbc: LogicalBinaryContext if lbc.operator.getType == expressionType =>
        contexts += lbc.right
        current = lbc.left
        true
      case _ =>
        contexts += current
        false
    }
    while (collectContexts) {
      // No body - all updates take place in the collectContexts.
    }

    // Reverse the contexts to have them in the same sequence as in the SQL statement & turn them
    // into expressions.
    val expressions = contexts.reverseIterator.map(expression).to(ArrayBuffer)

    // Create a balanced tree.
    def reduceToExpressionTree(low: Int, high: Int): Expression = high - low match {
      case 0 =>
        expressions(low)
      case 1 =>
        expressionCombiner(expressions(low), expressions(high))
      case x =>
        val mid = low + x / 2
        expressionCombiner(
          reduceToExpressionTree(low, mid),
          reduceToExpressionTree(mid + 1, high))
    }
    reduceToExpressionTree(0, expressions.size - 1)
  }

  /**
   * Invert a boolean expression.
   */
  override def visitLogicalNot(ctx: LogicalNotContext): Expression = withOrigin(ctx) {
    Not(expression(ctx.booleanExpression()))
  }

  /**
   * Create a filtering correlated sub-query (EXISTS).
   */
  override def visitExists(ctx: ExistsContext): Expression = {
    Exists(plan(ctx.query))
  }

  /**
   * Create a comparison expression. This compares two expressions. The following comparison
   * operators are supported:
   * - Equal: '=' or '=='
   * - Null-safe Equal: '<=>'
   * - Not Equal: '<>' or '!='
   * - Less than: '<'
   * - Less than or Equal: '<='
   * - Greater than: '>'
   * - Greater than or Equal: '>='
   */
  override def visitComparison(ctx: ComparisonContext): Expression = withOrigin(ctx) {
    val left = expression(ctx.left)
    val right = expression(ctx.right)
    val operator = ctx.comparisonOperator().getChild(0).asInstanceOf[TerminalNode]
    operator.getSymbol.getType match {
      case SqlBaseParser.EQ =>
        EqualTo(left, right)
      case SqlBaseParser.NSEQ =>
        EqualNullSafe(left, right)
      case SqlBaseParser.NEQ | SqlBaseParser.NEQJ =>
        Not(EqualTo(left, right))
      case SqlBaseParser.LT =>
        LessThan(left, right)
      case SqlBaseParser.LTE =>
        LessThanOrEqual(left, right)
      case SqlBaseParser.GT =>
        GreaterThan(left, right)
      case SqlBaseParser.GTE =>
        GreaterThanOrEqual(left, right)
    }
  }

  /**
   * Create a predicated expression. A predicated expression is a normal expression with a
   * predicate attached to it, for example:
   * {{{
   *    a + 1 IS NULL
   * }}}
   */
  override def visitPredicated(ctx: PredicatedContext): Expression = withOrigin(ctx) {
    val e = expression(ctx.valueExpression)
    if (ctx.predicate != null) {
      withPredicate(e, ctx.predicate)
    } else {
      e
    }
  }

  /**
   * Add a predicate to the given expression. Supported expressions are:
   * - (NOT) BETWEEN
   * - (NOT) IN
   * - (NOT) (LIKE | ILIKE) (ANY | SOME | ALL)
   * - (NOT) RLIKE
   * - IS (NOT) NULL.
   * - IS (NOT) (TRUE | FALSE | UNKNOWN)
   * - IS (NOT) DISTINCT FROM
   */
  private def withPredicate(e: Expression, ctx: PredicateContext): Expression = withOrigin(ctx) {
    // Invert a predicate if it has a valid NOT clause.
    def invertIfNotDefined(e: Expression): Expression = {
      val withNot = blockBang(ctx.errorCapturingNot)
      withNot match {
        case null => e
        case _ => Not(e)
      }
    }

    def getValueExpressions(e: Expression): Seq[Expression] = e match {
      case c: CreateNamedStruct => c.valExprs
      case other => Seq(other)
    }

    def lowerLikeArgsIfNeeded(
        expr: Expression,
        patterns: Seq[UTF8String]): (Expression, Seq[UTF8String]) = ctx.kind.getType match {
      // scalastyle:off caselocale
      case SqlBaseParser.ILIKE => (Lower(expr), patterns.map(_.toLowerCase))
      // scalastyle:on caselocale
      case _ => (expr, patterns)
    }

    def getLike(expr: Expression, pattern: Expression): Expression = ctx.kind.getType match {
      case SqlBaseParser.ILIKE => new ILike(expr, pattern)
      case _ => new Like(expr, pattern)
    }

    val withNot = blockBang(ctx.errorCapturingNot)

    // Create the predicate.
    ctx.kind.getType match {
      case SqlBaseParser.BETWEEN =>
        if (!SQLConf.get.legacyDuplicateBetweenInput) {
          invertIfNotDefined(UnresolvedFunction(
            "between", Seq(e, expression(ctx.lower), expression(ctx.upper)), isDistinct = false))
        } else {
          invertIfNotDefined(And(
            GreaterThanOrEqual(e, expression(ctx.lower)),
            LessThanOrEqual(e, expression(ctx.upper))))
        }
      case SqlBaseParser.IN if ctx.query != null =>
        invertIfNotDefined(InSubquery(getValueExpressions(e), ListQuery(plan(ctx.query))))
      case SqlBaseParser.IN =>
        invertIfNotDefined(In(e, ctx.expression.asScala.map(expression).toSeq))
      case SqlBaseParser.LIKE | SqlBaseParser.ILIKE =>
        Option(ctx.quantifier).map(_.getType) match {
          case Some(SqlBaseParser.ANY) | Some(SqlBaseParser.SOME) =>
            validate(!ctx.expression.isEmpty, "Expected something between '(' and ')'.", ctx)
            val expressions = expressionList(ctx.expression)
            if (expressions.forall(_.foldable) && expressions.forall(_.dataType == StringType)) {
              // If there are many pattern expressions, will throw StackOverflowError.
              // So we use LikeAny or NotLikeAny instead.
              val patterns = expressions.map(_.eval(EmptyRow).asInstanceOf[UTF8String])
              val (expr, pat) = lowerLikeArgsIfNeeded(e, patterns)
              withNot match {
                case null => LikeAny(expr, pat)
                case _ => NotLikeAny(expr, pat)
              }
            } else {
              ctx.expression.asScala.map(expression)
                .map(p => invertIfNotDefined(getLike(e, p))).toSeq.reduceLeft(Or)
            }
          case Some(SqlBaseParser.ALL) =>
            validate(!ctx.expression.isEmpty, "Expected something between '(' and ')'.", ctx)
            val expressions = expressionList(ctx.expression)
            if (expressions.forall(_.foldable) && expressions.forall(_.dataType == StringType)) {
              // If there are many pattern expressions, will throw StackOverflowError.
              // So we use LikeAll or NotLikeAll instead.
              val patterns = expressions.map(_.eval(EmptyRow).asInstanceOf[UTF8String])
              val (expr, pat) = lowerLikeArgsIfNeeded(e, patterns)
              withNot match {
                case null => LikeAll(expr, pat)
                case _ => NotLikeAll(expr, pat)
              }
            } else {
              ctx.expression.asScala.map(expression)
                .map(p => invertIfNotDefined(getLike(e, p))).toSeq.reduceLeft(And)
            }
          case _ =>
            val escapeChar = Option(ctx.escapeChar)
              .map(stringLitCtx => string(visitStringLit(stringLitCtx))).map { str =>
              if (str.length != 1) {
                throw QueryParsingErrors.invalidEscapeStringError(str, ctx)
              }
              str.charAt(0)
            }.getOrElse('\\')
            val likeExpr = ctx.kind.getType match {
              case SqlBaseParser.ILIKE => ILike(e, expression(ctx.pattern), escapeChar)
              case _ => Like(e, expression(ctx.pattern), escapeChar)
            }
            invertIfNotDefined(likeExpr)
        }
      case SqlBaseParser.RLIKE =>
        invertIfNotDefined(RLike(e, expression(ctx.pattern)))
      case SqlBaseParser.NULL if withNot != null =>
        IsNotNull(e)
      case SqlBaseParser.NULL =>
        IsNull(e)
      case SqlBaseParser.TRUE => withNot match {
        case null => EqualNullSafe(e, Literal(true))
        case _ => Not(EqualNullSafe(e, Literal(true)))
      }
      case SqlBaseParser.FALSE => withNot match {
        case null => EqualNullSafe(e, Literal(false))
        case _ => Not(EqualNullSafe(e, Literal(false)))
      }
      case SqlBaseParser.UNKNOWN => withNot match {
        case null => IsUnknown(e)
        case _ => IsNotUnknown(e)
      }
      case SqlBaseParser.DISTINCT if withNot != null =>
        EqualNullSafe(e, expression(ctx.right))
      case SqlBaseParser.DISTINCT =>
        Not(EqualNullSafe(e, expression(ctx.right)))
    }
  }

  /**
   * Create a binary arithmetic expression. The following arithmetic operators are supported:
   * - Multiplication: '*'
   * - Division: '/'
   * - Hive Long Division: 'DIV'
   * - Modulo: '%'
   * - Addition: '+'
   * - Subtraction: '-'
   * - Binary AND: '&'
   * - Binary XOR
   * - Binary OR: '|'
   */
  override def visitArithmeticBinary(ctx: ArithmeticBinaryContext): Expression = withOrigin(ctx) {
    val left = expression(ctx.left)
    val right = expression(ctx.right)
    ctx.operator.getType match {
      case SqlBaseParser.ASTERISK =>
        Multiply(left, right)
      case SqlBaseParser.SLASH =>
        Divide(left, right)
      case SqlBaseParser.PERCENT =>
        Remainder(left, right)
      case SqlBaseParser.DIV =>
        IntegralDivide(left, right)
      case SqlBaseParser.PLUS =>
        Add(left, right)
      case SqlBaseParser.MINUS =>
        Subtract(left, right)
      case SqlBaseParser.CONCAT_PIPE =>
        Concat(left :: right :: Nil)
      case SqlBaseParser.AMPERSAND =>
        BitwiseAnd(left, right)
      case SqlBaseParser.HAT =>
        BitwiseXor(left, right)
      case SqlBaseParser.PIPE =>
        BitwiseOr(left, right)
    }
  }

  override def visitShiftExpression(ctx: ShiftExpressionContext): Expression = withOrigin(ctx) {
    val left = expression(ctx.left)
    val right = expression(ctx.right)
    val operator = ctx.shiftOperator().getChild(0).asInstanceOf[TerminalNode]
    val shift = operator.getSymbol.getType match {
      case SqlBaseParser.SHIFT_LEFT => ShiftLeft(left, right)
      case SqlBaseParser.SHIFT_RIGHT => ShiftRight(left, right)
      case SqlBaseParser.SHIFT_RIGHT_UNSIGNED => ShiftRightUnsigned(left, right)
    }
    shift.setTagValue(FUNC_ALIAS, operator.getText)
    shift
  }

  /**
   * Create a unary arithmetic expression. The following arithmetic operators are supported:
   * - Plus: '+'
   * - Minus: '-'
   * - Bitwise Not: '~'
   */
  override def visitArithmeticUnary(ctx: ArithmeticUnaryContext): Expression = withOrigin(ctx) {
    val value = expression(ctx.valueExpression)
    ctx.operator.getType match {
      case SqlBaseParser.PLUS =>
        UnaryPositive(value)
      case SqlBaseParser.MINUS =>
        UnaryMinus(value)
      case SqlBaseParser.TILDE =>
        BitwiseNot(value)
    }
  }

  override def visitCurrentLike(ctx: CurrentLikeContext): Expression = withOrigin(ctx) {
    if (conf.enforceReservedKeywords) {
      ctx.name.getType match {
        case SqlBaseParser.CURRENT_DATE =>
          CurrentDate()
        case SqlBaseParser.CURRENT_TIMESTAMP =>
          CurrentTimestamp()
        case SqlBaseParser.CURRENT_USER | SqlBaseParser.USER | SqlBaseParser.SESSION_USER =>
          CurrentUser()
      }
    } else {
      // If the parser is not in ansi mode, we should return `UnresolvedAttribute`, in case there
      // are columns named `CURRENT_DATE` or `CURRENT_TIMESTAMP`.
      UnresolvedAttribute.quoted(ctx.name.getText)
    }
  }

  /**
   * Create a [[Collate]] expression.
   */
  override def visitCollate(ctx: CollateContext): Expression = withOrigin(ctx) {
    val collationName = visitCollateClause(ctx.collateClause())
    Collate(expression(ctx.primaryExpression), collationName)
  }

  override def visitCollateClause(ctx: CollateClauseContext): String = withOrigin(ctx) {
    ctx.identifier.getText
  }

  /**
   * Create a [[Cast]] expression.
   */
  override def visitCast(ctx: CastContext): Expression = withOrigin(ctx) {
    val rawDataType = typedVisit[DataType](ctx.dataType())
    ctx.dataType() match {
      case context: PrimitiveDataTypeContext =>
        val typeCtx = context.`type`()
        if (typeCtx.start.getType == STRING) {
          typeCtx.children.asScala.toSeq match {
            case Seq(_, cctx: CollateClauseContext) =>
              throw QueryParsingErrors.dataTypeUnsupportedError(
                rawDataType.typeName,
                ctx.dataType().asInstanceOf[PrimitiveDataTypeContext])
            case _ =>
          }
        }
      case _ =>
    }
    val dataType = CharVarcharUtils.replaceCharVarcharWithStringForCast(rawDataType)
    ctx.name.getType match {
      case SqlBaseParser.CAST =>
        val cast = Cast(expression(ctx.expression), dataType)
        cast.setTagValue(Cast.USER_SPECIFIED_CAST, ())
        cast

      case SqlBaseParser.TRY_CAST =>
        val cast = Cast(expression(ctx.expression), dataType, evalMode = EvalMode.TRY)
        cast.setTagValue(Cast.USER_SPECIFIED_CAST, ())
        cast
    }
  }

  /**
   * Create a [[Cast]] expression for '::' syntax.
   */
  override def visitCastByColon(ctx: CastByColonContext): Expression = withOrigin(ctx) {
    val rawDataType = typedVisit[DataType](ctx.dataType())
    ctx.dataType() match {
      case context: PrimitiveDataTypeContext =>
        val typeCtx = context.`type`()
        if (typeCtx.start.getType == STRING) {
          typeCtx.children.asScala.toSeq match {
            case Seq(_, cctx: CollateClauseContext) =>
              throw QueryParsingErrors.dataTypeUnsupportedError(
                rawDataType.typeName,
                ctx.dataType().asInstanceOf[PrimitiveDataTypeContext])
            case _ =>
          }
        }
      case _ =>
    }
    val dataType = CharVarcharUtils.replaceCharVarcharWithStringForCast(rawDataType)
    val cast = Cast(expression(ctx.primaryExpression), dataType)
    cast.setTagValue(Cast.USER_SPECIFIED_CAST, ())
    cast
  }

  /**
   * Create a [[CreateStruct]] expression.
   */
  override def visitStruct(ctx: StructContext): Expression = withOrigin(ctx) {
    CreateStruct.create(ctx.argument.asScala.map(expression).toSeq)
  }

  /**
   * Create a [[First]] expression.
   */
  override def visitFirst(ctx: FirstContext): Expression = withOrigin(ctx) {
    val ignoreNullsExpr = ctx.IGNORE != null
    First(expression(ctx.expression), ignoreNullsExpr).toAggregateExpression()
  }

  /**
   * Create an [[AnyValue]] expression.
   */
  override def visitAny_value(ctx: Any_valueContext): Expression = withOrigin(ctx) {
    val ignoreNullsExpr = ctx.IGNORE != null
    AnyValue(expression(ctx.expression), ignoreNullsExpr).toAggregateExpression()
  }

  /**
   * Create a [[Last]] expression.
   */
  override def visitLast(ctx: LastContext): Expression = withOrigin(ctx) {
    val ignoreNullsExpr = ctx.IGNORE != null
    Last(expression(ctx.expression), ignoreNullsExpr).toAggregateExpression()
  }

  /**
   * Create a Position expression.
   */
  override def visitPosition(ctx: PositionContext): Expression = withOrigin(ctx) {
    new StringLocate(expression(ctx.substr), expression(ctx.str))
  }

  /**
   * Create a Extract expression.
   */
  override def visitExtract(ctx: ExtractContext): Expression = withOrigin(ctx) {
    val arguments = Seq(Literal(ctx.field.getText), expression(ctx.source))
    UnresolvedFunction("extract", arguments, isDistinct = false)
  }

  /**
   * Create a Substring/Substr expression.
   */
  override def visitSubstring(ctx: SubstringContext): Expression = withOrigin(ctx) {
    if (ctx.len != null) {
      Substring(expression(ctx.str), expression(ctx.pos), expression(ctx.len))
    } else {
      new Substring(expression(ctx.str), expression(ctx.pos))
    }
  }

  /**
   * Create a Trim expression.
   */
  override def visitTrim(ctx: TrimContext): Expression = withOrigin(ctx) {
    val srcStr = expression(ctx.srcStr)
    val trimStr = Option(ctx.trimStr).map(expression)
    Option(ctx.trimOption).map(_.getType).getOrElse(SqlBaseParser.BOTH) match {
      case SqlBaseParser.BOTH =>
        StringTrim(srcStr, trimStr)
      case SqlBaseParser.LEADING =>
        StringTrimLeft(srcStr, trimStr)
      case SqlBaseParser.TRAILING =>
        StringTrimRight(srcStr, trimStr)
      case other =>
        throw QueryParsingErrors.trimOptionUnsupportedError(other, ctx)
    }
  }

  /**
   * Create a Overlay expression.
   */
  override def visitOverlay(ctx: OverlayContext): Expression = withOrigin(ctx) {
    val input = expression(ctx.input)
    val replace = expression(ctx.replace)
    val position = expression(ctx.position)
    val lengthOpt = Option(ctx.length).map(expression)
    lengthOpt match {
      case Some(length) => Overlay(input, replace, position, length)
      case None => new Overlay(input, replace, position)
    }
  }

  /**
   * Create a (windowed) Function expression.
   */
  override def visitFunctionCall(ctx: FunctionCallContext): Expression = withOrigin(ctx) {
    // Create the function call.
    val name = ctx.functionName.getText
    val isDistinct = Option(ctx.setQuantifier()).exists(_.DISTINCT != null)
    // Call `toSeq`, otherwise `ctx.argument.asScala.map(expression)` is `Buffer` in Scala 2.13
    val arguments = ctx.argument.asScala.map { e =>
      extractNamedArgument(e, name)
    }.toSeq match {
      case Seq(UnresolvedStar(None))
        if name.toLowerCase(Locale.ROOT) == "count" && !isDistinct =>
        // Transform COUNT(*) into COUNT(1).
        Seq(Literal(1))
      case expressions =>
        expressions
    }
    val order = ctx.sortItem.asScala.map(visitSortItem)
    val filter = Option(ctx.where).map(expression(_))
    val ignoreNulls =
      Option(ctx.nullsOption).map(_.getType == SqlBaseParser.IGNORE).getOrElse(false)

    // Is this an IDENTIFIER clause instead of a function call?
    if (ctx.functionName.identFunc != null &&
      arguments.length == 1 && // One argument
      ctx.setQuantifier == null && // No other clause
      ctx.where == null &&
      ctx.nullsOption == null &&
      ctx.windowSpec == null) {
      new ExpressionWithUnresolvedIdentifier(arguments.head, UnresolvedAttribute(_))
    } else {
      // It's a function call
      val funcCtx = ctx.functionName
      val func: Expression = withFuncIdentClause(
        funcCtx,
        arguments ++ filter ++ order.toSeq,
        (ident, otherExprs) => {
          val orderings = otherExprs.takeRight(order.size).asInstanceOf[Seq[SortOrder]]
          val args = otherExprs.take(arguments.length)
          val filterExpr = if (filter.isDefined) {
            Some(otherExprs(args.length))
          } else {
            None
          }
          UnresolvedFunction(ident, args, isDistinct, filterExpr, ignoreNulls, orderings)
        }
      )

      // Check if the function is evaluated in a windowed context.
      ctx.windowSpec match {
        case spec: WindowRefContext =>
          UnresolvedWindowExpression(func, visitWindowRef(spec))
        case spec: WindowDefContext =>
          WindowExpression(func, visitWindowDef(spec))
        case _ => func
      }
    }
  }

  /**
   * Create a function database (optional) and name pair.
   */
  protected def visitFunctionName(ctx: QualifiedNameContext): FunctionIdentifier = {
    visitFunctionName(ctx, ctx.identifier().asScala.map(_.getText).toSeq)
  }

  /**
   * Create a function database (optional) and name pair.
   */
  private def visitFunctionName(ctx: ParserRuleContext, texts: Seq[String]): FunctionIdentifier = {
    texts match {
      case Seq(db, fn) => FunctionIdentifier(fn, Option(db))
      case Seq(fn) => FunctionIdentifier(fn, None)
      case other =>
        throw QueryParsingErrors.functionNameUnsupportedError(texts.mkString("."), ctx)
    }
  }

  protected def getFunctionMultiparts(ctx: FunctionNameContext): Seq[String] = {
    if (ctx.qualifiedName != null) {
      ctx.qualifiedName().identifier().asScala.map(_.getText).toSeq
    } else {
      Seq(ctx.getText)
    }
  }

  /**
   * Create an [[LambdaFunction]].
   */
  override def visitLambda(ctx: LambdaContext): Expression = withOrigin(ctx) {
    val arguments = ctx.identifier().asScala.map { name =>
      UnresolvedNamedLambdaVariable(UnresolvedAttribute.quoted(name.getText).nameParts)
    }
    val function = expression(ctx.expression).transformUp {
      case a: UnresolvedAttribute => UnresolvedNamedLambdaVariable(a.nameParts)
    }
    LambdaFunction(function, arguments.toSeq)
  }

  /**
   * Create a reference to a window frame, i.e. [[WindowSpecReference]].
   */
  override def visitWindowRef(ctx: WindowRefContext): WindowSpecReference = withOrigin(ctx) {
    WindowSpecReference(ctx.name.getText)
  }

  /**
   * Create a window definition, i.e. [[WindowSpecDefinition]].
   */
  override def visitWindowDef(ctx: WindowDefContext): WindowSpecDefinition = withOrigin(ctx) {
    // CLUSTER BY ... | PARTITION BY ... ORDER BY ...
    val partition = ctx.partition.asScala.map(expression)
    val order = ctx.sortItem.asScala.map(visitSortItem)

    // RANGE/ROWS BETWEEN ...
    val frameSpecOption = Option(ctx.windowFrame).map { frame =>
      val frameType = frame.frameType.getType match {
        case SqlBaseParser.RANGE => RangeFrame
        case SqlBaseParser.ROWS => RowFrame
      }

      SpecifiedWindowFrame(
        frameType,
        visitFrameBound(frame.start),
        Option(frame.end).map(visitFrameBound).getOrElse(CurrentRow))
    }

    WindowSpecDefinition(
      partition.toSeq,
      order.toSeq,
      frameSpecOption.getOrElse(UnspecifiedFrame))
  }

  /**
   * Create or resolve a frame boundary expressions.
   */
  override def visitFrameBound(ctx: FrameBoundContext): Expression = withOrigin(ctx) {
    def value: Expression = {
      val e = expression(ctx.expression)
      validate(e.resolved && e.foldable, "Frame bound value must be a literal.", ctx)
      e
    }

    ctx.boundType.getType match {
      case SqlBaseParser.PRECEDING if ctx.UNBOUNDED != null =>
        UnboundedPreceding
      case SqlBaseParser.PRECEDING =>
        UnaryMinus(value)
      case SqlBaseParser.CURRENT =>
        CurrentRow
      case SqlBaseParser.FOLLOWING if ctx.UNBOUNDED != null =>
        UnboundedFollowing
      case SqlBaseParser.FOLLOWING =>
        value
    }
  }

  /**
   * Create a [[CreateStruct]] expression.
   */
  override def visitRowConstructor(ctx: RowConstructorContext): Expression = withOrigin(ctx) {
    CreateStruct(ctx.namedExpression().asScala.map(expression).toSeq)
  }

  /**
   * Create a [[ScalarSubquery]] expression.
   */
  override def visitSubqueryExpression(
      ctx: SubqueryExpressionContext): Expression = withOrigin(ctx) {
    ScalarSubquery(plan(ctx.query))
  }

  /**
   * Create a value based [[CaseWhen]] expression. This has the following SQL form:
   * {{{
   *   CASE [expression]
   *    WHEN [value] THEN [expression]
   *    ...
   *    ELSE [expression]
   *   END
   * }}}
   */
  override def visitSimpleCase(ctx: SimpleCaseContext): Expression = withOrigin(ctx) {
    val e = expression(ctx.value)
    val branches = ctx.whenClause.asScala.map { wCtx =>
      (EqualTo(e, expression(wCtx.condition)), expression(wCtx.result))
    }
    CaseWhen(branches.toSeq, Option(ctx.elseExpression).map(expression))
  }

  /**
   * Create a condition based [[CaseWhen]] expression. This has the following SQL syntax:
   * {{{
   *   CASE
   *    WHEN [predicate] THEN [expression]
   *    ...
   *    ELSE [expression]
   *   END
   * }}}
   *
   * @param ctx the parse tree
   *    */
  override def visitSearchedCase(ctx: SearchedCaseContext): Expression = withOrigin(ctx) {
    val branches = ctx.whenClause.asScala.map { wCtx =>
      (expression(wCtx.condition), expression(wCtx.result))
    }
    CaseWhen(branches.toSeq, Option(ctx.elseExpression).map(expression))
  }

  /**
   * Currently only regex in expressions of SELECT statements are supported; in other
   * places, e.g., where `(a)?+.+` = 2, regex are not meaningful.
   */
  private def canApplyRegex(ctx: ParserRuleContext): Boolean = withOrigin(ctx) {
    var parent = ctx.getParent
    while (parent != null) {
      if (parent.isInstanceOf[NamedExpressionContext]) return true
      parent = parent.getParent
    }
    return false
  }

  /**
   * Returns whether the pattern is a regex expression (instead of a normal
   * string). Normal string is a string with all alphabets/digits and "_".
   */
  private def isRegex(pattern: String): Boolean = {
    pattern.exists(p => !Character.isLetterOrDigit(p) && p != '_')
  }

  /**
   * Create a dereference expression. The return type depends on the type of the parent.
   * If the parent is an [[UnresolvedAttribute]], it can be a [[UnresolvedAttribute]] or
   * a [[UnresolvedRegex]] for regex quoted in ``; if the parent is some other expression,
   * it can be [[UnresolvedExtractValue]].
   */
  override def visitDereference(ctx: DereferenceContext): Expression = withOrigin(ctx) {
    val attr = ctx.fieldName.getText
    expression(ctx.base) match {
      case unresolved_attr @ UnresolvedAttribute(nameParts) =>
        ctx.fieldName.getStart.getText match {
          case escapedIdentifier(columnNameRegex)
            if conf.supportQuotedRegexColumnName &&
              isRegex(columnNameRegex) && canApplyRegex(ctx) =>
            UnresolvedRegex(columnNameRegex, Some(unresolved_attr.name),
              conf.caseSensitiveAnalysis)
          case _ =>
            UnresolvedAttribute(nameParts :+ attr)
        }
      case e =>
        UnresolvedExtractValue(e, Literal(attr))
    }
  }

  /**
   * Create an [[UnresolvedAttribute]] expression or a [[UnresolvedRegex]] if it is a regex
   * quoted in ``
   */
  override def visitColumnReference(ctx: ColumnReferenceContext): Expression = withOrigin(ctx) {
    ctx.getStart.getText match {
      case escapedIdentifier(columnNameRegex)
        if conf.supportQuotedRegexColumnName &&
          isRegex(columnNameRegex) && canApplyRegex(ctx) =>
        UnresolvedRegex(columnNameRegex, None, conf.caseSensitiveAnalysis)
      case _ =>
        UnresolvedAttribute.quoted(ctx.getText)
    }

  }

  /**
   * Create an [[UnresolvedExtractValue]] expression, this is used for subscript access to an array.
   */
  override def visitSubscript(ctx: SubscriptContext): Expression = withOrigin(ctx) {
    UnresolvedExtractValue(expression(ctx.value), expression(ctx.index))
  }

  /**
   * Create an expression for an expression between parentheses. This is need because the ANTLR
   * visitor cannot automatically convert the nested context into an expression.
   */
  override def visitParenthesizedExpression(
     ctx: ParenthesizedExpressionContext): Expression = withOrigin(ctx) {
    expression(ctx.expression)
  }

  /**
   * Create a [[SortOrder]] expression.
   */
  override def visitSortItem(ctx: SortItemContext): SortOrder = withOrigin(ctx) {
    val direction = if (ctx.DESC != null) {
      Descending
    } else {
      Ascending
    }
    val nullOrdering = if (ctx.FIRST != null) {
      NullsFirst
    } else if (ctx.LAST != null) {
      NullsLast
    } else {
      direction.defaultNullOrdering
    }
    SortOrder(expression(ctx.expression), direction, nullOrdering, Seq.empty)
  }

  /**
   * Create a typed Literal expression. A typed literal has the following SQL syntax:
   * {{{
   *   [TYPE] '[VALUE]'
   * }}}
   * Currently Date, Timestamp, Interval and Binary typed literals are supported.
   */
  override def visitTypeConstructor(ctx: TypeConstructorContext): Literal = withOrigin(ctx) {
    val value = string(visitStringLit(ctx.stringLit))
    val valueType = ctx.literalType.start.getType

    def toLiteral[T](f: UTF8String => Option[T], t: DataType): Literal = {
      f(UTF8String.fromString(value)).map(Literal(_, t)).getOrElse {
        throw QueryParsingErrors.cannotParseValueTypeError(ctx.literalType.getText, value, ctx)
      }
    }

    def constructTimestampLTZLiteral(value: String): Literal = {
      val zoneId = getZoneId(conf.sessionLocalTimeZone)
      val specialTs = convertSpecialTimestamp(value, zoneId).map(Literal(_, TimestampType))
      specialTs.getOrElse(toLiteral(stringToTimestamp(_, zoneId), TimestampType))
    }

    valueType match {
      case DATE =>
        val zoneId = getZoneId(conf.sessionLocalTimeZone)
        val specialDate = convertSpecialDate(value, zoneId).map(Literal(_, DateType))
        specialDate.getOrElse(toLiteral(stringToDate, DateType))
      case TIMESTAMP_NTZ =>
        convertSpecialTimestampNTZ(value, getZoneId(conf.sessionLocalTimeZone))
          .map(Literal(_, TimestampNTZType))
          .getOrElse(toLiteral(stringToTimestampWithoutTimeZone, TimestampNTZType))
      case TIMESTAMP_LTZ =>
        constructTimestampLTZLiteral(value)
      case TIMESTAMP =>
        SQLConf.get.timestampType match {
          case TimestampNTZType =>
            convertSpecialTimestampNTZ(value, getZoneId(conf.sessionLocalTimeZone))
              .map(Literal(_, TimestampNTZType))
              .getOrElse {
                val containsTimeZonePart =
                  DateTimeUtils.parseTimestampString(UTF8String.fromString(value))._2.isDefined
                // If the input string contains time zone part, return a timestamp with local time
                // zone literal.
                if (containsTimeZonePart) {
                  constructTimestampLTZLiteral(value)
                } else {
                  toLiteral(stringToTimestampWithoutTimeZone, TimestampNTZType)
                }
              }

          case TimestampType =>
            constructTimestampLTZLiteral(value)
        }

      case INTERVAL =>
        val interval = try {
          IntervalUtils.stringToInterval(UTF8String.fromString(value))
        } catch {
          case e: IllegalArgumentException =>
            val ex = QueryParsingErrors.cannotParseValueTypeError(
              ctx.literalType.getText, value, ctx)
            ex.setStackTrace(e.getStackTrace)
            throw ex
        }
        if (!conf.legacyIntervalEnabled) {
          val units = value
            .split("\\s")
            .map(_.toLowerCase(Locale.ROOT).stripSuffix("s"))
            .filter(s => s != "interval" && s.matches("[a-z]+"))
          constructMultiUnitsIntervalLiteral(ctx, interval, units.toImmutableArraySeq)
        } else {
          Literal(interval, CalendarIntervalType)
        }
      case BINARY_HEX =>
        try {
          Literal(Hex.unhex(value), BinaryType)
        } catch {
          case e: IllegalArgumentException =>
            val ex = QueryParsingErrors.cannotParseValueTypeError("X", value, ctx)
            ex.setStackTrace(e.getStackTrace)
            throw ex
        }
      case _ =>
        throw QueryParsingErrors.literalValueTypeUnsupportedError(
          unsupportedType = ctx.literalType.getText,
          supportedTypes =
            Seq("DATE", "TIMESTAMP_NTZ", "TIMESTAMP_LTZ", "TIMESTAMP", "INTERVAL", "X"),
          ctx)
    }
  }

  /**
   * Create a NULL literal expression.
   */
  override def visitNullLiteral(ctx: NullLiteralContext): Literal = withOrigin(ctx) {
    Literal(null)
  }

  /**
   * Create a Boolean literal expression.
   */
  override def visitBooleanLiteral(ctx: BooleanLiteralContext): Literal = withOrigin(ctx) {
    if (ctx.getText.toBoolean) {
      Literal.TrueLiteral
    } else {
      Literal.FalseLiteral
    }
  }

  /**
   * Create an integral literal expression. The code selects the most narrow integral type
   * possible, either a BigDecimal, a Long or an Integer is returned.
   */
  override def visitIntegerLiteral(ctx: IntegerLiteralContext): Literal = withOrigin(ctx) {
    BigDecimal(ctx.getText) match {
      case v if v.isValidInt =>
        Literal(v.intValue)
      case v if v.isValidLong =>
        Literal(v.longValue)
      case v => Literal(v.underlying())
    }
  }

  /**
   * Create a decimal literal for a regular decimal number.
   */
  override def visitDecimalLiteral(ctx: DecimalLiteralContext): Literal = withOrigin(ctx) {
    Literal(BigDecimal(ctx.getText).underlying())
  }

  /**
   * Create a decimal literal for a regular decimal number or a scientific decimal number.
   */
  override def visitLegacyDecimalLiteral(
      ctx: LegacyDecimalLiteralContext): Literal = withOrigin(ctx) {
    Literal(BigDecimal(ctx.getText).underlying())
  }

  /**
   * Create a double literal for number with an exponent, e.g. 1E-30
   */
  override def visitExponentLiteral(ctx: ExponentLiteralContext): Literal = {
    numericLiteral(ctx, ctx.getText, /* exponent values don't have a suffix */
      Double.MinValue, Double.MaxValue, DoubleType.simpleString)(_.toDouble)
  }

  /** Create a numeric literal expression. */
  private def numericLiteral(
      ctx: NumberContext,
      rawStrippedQualifier: String,
      minValue: BigDecimal,
      maxValue: BigDecimal,
      typeName: String)(converter: String => Any): Literal = withOrigin(ctx) {
    try {
      val rawBigDecimal = BigDecimal(rawStrippedQualifier)
      if (rawBigDecimal < minValue || rawBigDecimal > maxValue) {
        throw QueryParsingErrors.invalidNumericLiteralRangeError(
          rawStrippedQualifier, minValue, maxValue, typeName, ctx)
      }
      Literal(converter(rawStrippedQualifier))
    } catch {
      case e: NumberFormatException =>
        throw new ParseException(
          errorClass = "_LEGACY_ERROR_TEMP_0060",
          messageParameters = Map("msg" -> e.getMessage),
          ctx)
    }
  }

  /**
   * Create a Byte Literal expression.
   */
  override def visitTinyIntLiteral(ctx: TinyIntLiteralContext): Literal = {
    val rawStrippedQualifier = ctx.getText.substring(0, ctx.getText.length - 1)
    numericLiteral(ctx, rawStrippedQualifier,
      Byte.MinValue, Byte.MaxValue, ByteType.simpleString)(_.toByte)
  }

  /**
   * Create a Short Literal expression.
   */
  override def visitSmallIntLiteral(ctx: SmallIntLiteralContext): Literal = {
    val rawStrippedQualifier = ctx.getText.substring(0, ctx.getText.length - 1)
    numericLiteral(ctx, rawStrippedQualifier,
      Short.MinValue, Short.MaxValue, ShortType.simpleString)(_.toShort)
  }

  /**
   * Create a Long Literal expression.
   */
  override def visitBigIntLiteral(ctx: BigIntLiteralContext): Literal = {
    val rawStrippedQualifier = ctx.getText.substring(0, ctx.getText.length - 1)
    numericLiteral(ctx, rawStrippedQualifier,
      Long.MinValue, Long.MaxValue, LongType.simpleString)(_.toLong)
  }

  /**
   * Create a Float Literal expression.
   */
  override def visitFloatLiteral(ctx: FloatLiteralContext): Literal = {
    val rawStrippedQualifier = ctx.getText.substring(0, ctx.getText.length - 1)
    numericLiteral(ctx, rawStrippedQualifier,
      Float.MinValue, Float.MaxValue, FloatType.simpleString)(_.toFloat)
  }

  /**
   * Create a Double Literal expression.
   */
  override def visitDoubleLiteral(ctx: DoubleLiteralContext): Literal = {
    val rawStrippedQualifier = ctx.getText.substring(0, ctx.getText.length - 1)
    numericLiteral(ctx, rawStrippedQualifier,
      Double.MinValue, Double.MaxValue, DoubleType.simpleString)(_.toDouble)
  }

  /**
   * Create a BigDecimal Literal expression.
   */
  override def visitBigDecimalLiteral(ctx: BigDecimalLiteralContext): Literal = {
    val raw = ctx.getText.substring(0, ctx.getText.length - 2)
    try {
      Literal(BigDecimal(raw).underlying())
    } catch {
      case e: SparkArithmeticException =>
        throw new ParseException(
          errorClass = e.getErrorClass,
          messageParameters = e.getMessageParameters.asScala.toMap,
          ctx)
    }
  }

  /**
   * Create a String literal expression.
   */
  override def visitStringLiteral(ctx: StringLiteralContext): Literal = withOrigin(ctx) {
    Literal.create(createString(ctx), conf.defaultStringType)
  }

  /**
   * Create a String from a string literal context. This supports multiple consecutive string
   * literals, these are concatenated, for example this expression "'hello' 'world'" will be
   * converted into "helloworld".
   *
   * Special characters can be escaped by using Hive/C-style escaping.
   */
  private def createString(ctx: StringLiteralContext): String = {
    if (conf.escapedStringLiterals) {
      ctx.stringLit.asScala.map(x => stringWithoutUnescape(visitStringLit(x))).mkString
    } else {
      ctx.stringLit.asScala.map(x => string(visitStringLit(x))).mkString
    }
  }

  /**
   * Create an [[UnresolvedRelation]] from an identifier reference and an options clause.
   */
  private def createUnresolvedRelation(
      ctx: IdentifierReferenceContext,
      optionsClause: Option[OptionsClauseContext] = None,
      writePrivileges: Seq[TableWritePrivilege] = Nil): LogicalPlan = withOrigin(ctx) {
    val options = resolveOptions(optionsClause)
    withIdentClause(ctx, parts => {
      val relation = new UnresolvedRelation(parts, options, isStreaming = false)
      relation.requireWritePrivileges(writePrivileges)
    })
  }

  /**
   * Create an [[UnresolvedRelation]] from a multi-part identifier.
   */
  private def createUnresolvedRelation(
      ctx: ParserRuleContext,
      ident: Seq[String],
      optionsClause: Option[OptionsClauseContext],
      writePrivileges: Seq[TableWritePrivilege]): UnresolvedRelation = withOrigin(ctx) {
    val options = resolveOptions(optionsClause)
    val relation = new UnresolvedRelation(ident, options, isStreaming = false)
    relation.requireWritePrivileges(writePrivileges)
  }

  private def resolveOptions(
      optionsClause: Option[OptionsClauseContext]): CaseInsensitiveStringMap = {
    optionsClause.map{ clause =>
      new CaseInsensitiveStringMap(visitPropertyKeyValues(clause.options).asJava)
    }.getOrElse(CaseInsensitiveStringMap.empty)
  }

  /**
   * Create an [[UnresolvedTable]] from an identifier reference.
   */
  private def createUnresolvedTable(
      ctx: IdentifierReferenceContext,
      commandName: String,
      suggestAlternative: Boolean = false): LogicalPlan = withOrigin(ctx) {
    withIdentClause(ctx, UnresolvedTable(_, commandName, suggestAlternative))
  }

  /**
   * Create an [[UnresolvedView]] from a multi-part identifier.
   */
  private def createUnresolvedView(
      ctx: IdentifierReferenceContext,
      commandName: String,
      allowTemp: Boolean = true,
      suggestAlternative: Boolean = false): LogicalPlan = withOrigin(ctx) {
    withIdentClause(ctx, UnresolvedView(_, commandName, allowTemp, suggestAlternative))
  }

  /**
   * Create an [[UnresolvedTableOrView]] from a multi-part identifier.
   */
  private def createUnresolvedTableOrView(
      ctx: IdentifierReferenceContext,
      commandName: String,
      allowTempView: Boolean = true): LogicalPlan = withOrigin(ctx) {
    withIdentClause(ctx, UnresolvedTableOrView(_, commandName, allowTempView))
  }

  private def createUnresolvedTableOrView(
      ctx: ParserRuleContext,
      ident: Seq[String],
      commandName: String,
      allowTempView: Boolean): UnresolvedTableOrView = withOrigin(ctx) {
    UnresolvedTableOrView(ident, commandName, allowTempView)
  }

  /**
   * Create an [[UnresolvedFunction]] from a multi-part identifier.
   */
  private def createUnresolvedFunctionName(
      ctx: ParserRuleContext,
      ident: Seq[String],
      commandName: String,
      requirePersistent: Boolean = false,
      funcTypeMismatchHint: Option[String] = None,
      possibleQualifiedName: Option[Seq[String]] = None): UnresolvedFunctionName = withOrigin(ctx) {
    UnresolvedFunctionName(
      ident,
      commandName,
      requirePersistent,
      funcTypeMismatchHint,
      possibleQualifiedName)
  }

  /**
   * Construct an [[Literal]] from [[CalendarInterval]] and
   * units represented as a [[Seq]] of [[String]].
   */
  private def constructMultiUnitsIntervalLiteral(
      ctx: ParserRuleContext,
      calendarInterval: CalendarInterval,
      units: Seq[String]): Literal = {
    val yearMonthFields = Set.empty[Byte]
    val dayTimeFields = Set.empty[Byte]
    for (unit <- units) {
      if (YearMonthIntervalType.stringToField.contains(unit)) {
        yearMonthFields += YearMonthIntervalType.stringToField(unit)
      } else if (DayTimeIntervalType.stringToField.contains(unit)) {
        dayTimeFields += DayTimeIntervalType.stringToField(unit)
      } else if (unit == "week") {
        dayTimeFields += DayTimeIntervalType.DAY
      } else {
        assert(unit == "millisecond" || unit == "microsecond")
        dayTimeFields += DayTimeIntervalType.SECOND
      }
    }
    if (yearMonthFields.nonEmpty) {
      if (dayTimeFields.nonEmpty) {
        val literalStr = source(ctx)
        throw QueryParsingErrors.mixedIntervalUnitsError(literalStr, ctx)
      }
      Literal(
        calendarInterval.months,
        YearMonthIntervalType(yearMonthFields.min, yearMonthFields.max)
      )
    } else {
      Literal(
        IntervalUtils.getDuration(calendarInterval, TimeUnit.MICROSECONDS),
        DayTimeIntervalType(dayTimeFields.min, dayTimeFields.max))
    }
  }

  /**
   * Create a [[CalendarInterval]] or ANSI interval literal expression.
   * Two syntaxes are supported:
   * - multiple unit value pairs, for instance: interval 2 months 2 days.
   * - from-to unit, for instance: interval '1-2' year to month.
   */
  override def visitInterval(ctx: IntervalContext): Literal = withOrigin(ctx) {
    val calendarInterval = parseIntervalLiteral(ctx)
    if (ctx.errorCapturingUnitToUnitInterval != null && !conf.legacyIntervalEnabled) {
      // Check the `to` unit to distinguish year-month and day-time intervals because
      // `CalendarInterval` doesn't have enough info. For instance, new CalendarInterval(0, 0, 0)
      // can be derived from INTERVAL '0-0' YEAR TO MONTH as well as from
      // INTERVAL '0 00:00:00' DAY TO SECOND.
      val fromUnit =
        ctx.errorCapturingUnitToUnitInterval.body.from.getText.toLowerCase(Locale.ROOT)
      val toUnit = ctx.errorCapturingUnitToUnitInterval.body.to.getText.toLowerCase(Locale.ROOT)
      if (toUnit == "month") {
        assert(calendarInterval.days == 0 && calendarInterval.microseconds == 0)
        val start = YearMonthIntervalType.stringToField(fromUnit)
        Literal(calendarInterval.months, YearMonthIntervalType(start, YearMonthIntervalType.MONTH))
      } else {
        assert(calendarInterval.months == 0)
        val micros = IntervalUtils.getDuration(calendarInterval, TimeUnit.MICROSECONDS)
        val start = DayTimeIntervalType.stringToField(fromUnit)
        val end = DayTimeIntervalType.stringToField(toUnit)
        Literal(micros, DayTimeIntervalType(start, end))
      }
    } else if (ctx.errorCapturingMultiUnitsInterval != null && !conf.legacyIntervalEnabled) {
      val units =
        ctx.errorCapturingMultiUnitsInterval.body.unit.asScala.map(
          _.getText.toLowerCase(Locale.ROOT).stripSuffix("s")).toSeq
      constructMultiUnitsIntervalLiteral(ctx, calendarInterval, units)
    } else {
      Literal(calendarInterval, CalendarIntervalType)
    }
  }

  /**
   * Create a [[CalendarInterval]] object
   */
  protected def parseIntervalLiteral(ctx: IntervalContext): CalendarInterval = withOrigin(ctx) {
    if (ctx.errorCapturingMultiUnitsInterval != null) {
      val innerCtx = ctx.errorCapturingMultiUnitsInterval
      if (innerCtx.unitToUnitInterval != null) {
        throw QueryParsingErrors.moreThanOneFromToUnitInIntervalLiteralError(
          innerCtx.unitToUnitInterval)
      }
      visitMultiUnitsInterval(innerCtx.multiUnitsInterval)
    } else {
      assert(ctx.errorCapturingUnitToUnitInterval != null)
      val innerCtx = ctx.errorCapturingUnitToUnitInterval
      if (innerCtx.error1 != null || innerCtx.error2 != null) {
        val errorCtx = if (innerCtx.error1 != null) innerCtx.error1 else innerCtx.error2
        throw QueryParsingErrors.moreThanOneFromToUnitInIntervalLiteralError(errorCtx)
      }
      visitUnitToUnitInterval(innerCtx.body)
    }
  }

  /**
   * Creates a [[CalendarInterval]] with multiple unit value pairs, e.g. 1 YEAR 2 DAYS.
   */
  override def visitMultiUnitsInterval(ctx: MultiUnitsIntervalContext): CalendarInterval = {
    withOrigin(ctx) {
      val units = ctx.unit.asScala
      val values = ctx.intervalValue().asScala
      try {
        assert(units.length == values.length)
        val kvs = units.indices.map { i =>
          val u = units(i).getText
          val v = if (values(i).stringLit() != null) {
            val value = string(visitStringLit(values(i).stringLit()))
            // SPARK-32840: For invalid cases, e.g. INTERVAL '1 day 2' hour,
            // INTERVAL 'interval 1' day, we need to check ahead before they are concatenated with
            // units and become valid ones, e.g. '1 day 2 hour'.
            // Ideally, we only ensure the value parts don't contain any units here.
            if (value.exists(Character.isLetter)) {
              throw QueryParsingErrors.invalidIntervalFormError(value, ctx)
            }
            if (values(i).MINUS() == null) {
              value
            } else if (value.startsWith("-")) {
              value.replaceFirst("-", "")
            } else {
              s"-$value"
            }
          } else {
            values(i).getText
          }
          UTF8String.fromString(" " + v + " " + u)
        }
        IntervalUtils.stringToInterval(UTF8String.concat(kvs: _*))
      } catch {
        case st: SparkThrowable => throw st
        case i: IllegalArgumentException =>
          val e = new ParseException(
            errorClass = "_LEGACY_ERROR_TEMP_0062",
            messageParameters = Map("msg" -> i.getMessage),
            ctx)
          e.setStackTrace(i.getStackTrace)
          throw e
      }
    }
  }

  /**
   * Creates a [[CalendarInterval]] with from-to unit, e.g. '2-1' YEAR TO MONTH.
   */
  override def visitUnitToUnitInterval(ctx: UnitToUnitIntervalContext): CalendarInterval = {
    withOrigin(ctx) {
      val value = Option(ctx.intervalValue().stringLit()).map(s => string(visitStringLit(s)))
        .map { interval =>
        if (ctx.intervalValue().MINUS() == null) {
          interval
        } else if (interval.startsWith("-")) {
          interval.replaceFirst("-", "")
        } else {
          s"-$interval"
        }
      }.getOrElse {
        throw QueryParsingErrors.invalidFromToUnitValueError(ctx.intervalValue)
      }
      try {
        val from = ctx.from.getText.toLowerCase(Locale.ROOT)
        val to = ctx.to.getText.toLowerCase(Locale.ROOT)
        (from, to) match {
          case ("year", "month") =>
            IntervalUtils.fromYearMonthString(value)
          case ("day", "hour") | ("day", "minute") | ("day", "second") | ("hour", "minute") |
               ("hour", "second") | ("minute", "second") =>
            IntervalUtils.fromDayTimeString(value,
              DayTimeIntervalType.stringToField(from), DayTimeIntervalType.stringToField(to))
          case _ =>
            throw QueryParsingErrors.fromToIntervalUnsupportedError(from, to, ctx)
        }
      } catch {
        // Keep error class of SparkIllegalArgumentExceptions and enrich it with query context
        case se: SparkIllegalArgumentException =>
          val pe = new ParseException(
            errorClass = se.getErrorClass,
            messageParameters = se.getMessageParameters.asScala.toMap,
            ctx)
          pe.setStackTrace(se.getStackTrace)
          throw pe
        // Handle Exceptions thrown by CalendarInterval
        case e: IllegalArgumentException =>
          val pe = new ParseException(
            errorClass = "_LEGACY_ERROR_TEMP_0063",
            messageParameters = Map("msg" -> e.getMessage),
            ctx)
          pe.setStackTrace(e.getStackTrace)
          throw pe
      }
    }
  }

  /* ********************************************************************************************
   * DataType parsing
   * ******************************************************************************************** */

  /**
   * Create top level table schema.
   */
  protected def createSchema(ctx: ColDefinitionListContext): StructType = {
    val columns = Option(ctx).toArray.flatMap(visitColDefinitionList)
    StructType(columns.map(_.toV1Column))
  }

  /**
   * Get CREATE TABLE column definitions.
   */
  override def visitColDefinitionList(
      ctx: ColDefinitionListContext): Seq[ColumnDefinition] = withOrigin(ctx) {
    ctx.colDefinition().asScala.map(visitColDefinition).toSeq
  }

  /**
   * Get a CREATE TABLE column definition.
   */
  override def visitColDefinition(
      ctx: ColDefinitionContext): ColumnDefinition = withOrigin(ctx) {
    import ctx._

    val name: String = colName.getText
    // Check that no duplicates exist among any CREATE TABLE column options specified.
    var nullable = true
    var defaultExpression: Option[DefaultExpressionContext] = None
    var generationExpression: Option[GenerationExpressionContext] = None
    var commentSpec: Option[CommentSpecContext] = None
    ctx.colDefinitionOption().asScala.foreach { option =>
      if (option.NULL != null) {
        blockBang(option.errorCapturingNot)
        if (!nullable) {
          throw QueryParsingErrors.duplicateTableColumnDescriptor(
            option, name, "NOT NULL")
        }
        nullable = false
      }
      Option(option.defaultExpression()).foreach { expr =>
        if (!conf.getConf(SQLConf.ENABLE_DEFAULT_COLUMNS)) {
          throw QueryParsingErrors.defaultColumnNotEnabledError(ctx)
        }
        if (defaultExpression.isDefined) {
          throw QueryParsingErrors.duplicateTableColumnDescriptor(
            option, name, "DEFAULT")
        }
        defaultExpression = Some(expr)
      }
      Option(option.generationExpression()).foreach { expr =>
        if (generationExpression.isDefined) {
          throw QueryParsingErrors.duplicateTableColumnDescriptor(
            option, name, "GENERATED ALWAYS AS")
        }
        generationExpression = Some(expr)
      }
      Option(option.commentSpec()).foreach { spec =>
        if (commentSpec.isDefined) {
          throw QueryParsingErrors.duplicateTableColumnDescriptor(
            option, name, "COMMENT")
        }
        commentSpec = Some(spec)
      }
    }

    val dataType = typedVisit[DataType](ctx.dataType)
    ColumnDefinition(
      name = name,
      dataType = dataType,
      nullable = nullable,
      comment = commentSpec.map(visitCommentSpec),
      defaultValue = defaultExpression.map(visitDefaultExpression),
      generationExpression = generationExpression.collect {
        case ctx: GeneratedColumnContext => visitGeneratedColumn(ctx)
      },
      identityColumnSpec = generationExpression.collect {
        case ctx: IdentityColumnContext => visitIdentityColumn(ctx, dataType)
      }
    )
  }

  /**
   * Create a location string.
   */
  override def visitLocationSpec(ctx: LocationSpecContext): String = withOrigin(ctx) {
    string(visitStringLit(ctx.stringLit))
  }

  /**
   * Create an optional location string.
   */
  protected def visitLocationSpecList(ctx: java.util.List[LocationSpecContext]): Option[String] = {
    ctx.asScala.headOption.map(visitLocationSpec)
  }

  private def getDefaultExpression(
      exprCtx: ExpressionContext,
      place: String): DefaultValueExpression = {
    // Make sure it can be converted to Catalyst expressions.
    val expr = expression(exprCtx)
    if (expr.containsPattern(PARAMETER)) {
      throw QueryParsingErrors.parameterMarkerNotAllowed(place, expr.origin)
    }
    // Extract the raw expression text so that we can save the user provided text. We don't
    // use `Expression.sql` to avoid storing incorrect text caused by bugs in any expression's
    // `sql` method. Note: `exprCtx.getText` returns a string without spaces, so we need to
    // get the text from the underlying char stream instead.
    val start = exprCtx.getStart.getStartIndex
    val end = exprCtx.getStop.getStopIndex
    val originalSQL = exprCtx.getStart.getInputStream.getText(new Interval(start, end))
    DefaultValueExpression(expr, originalSQL)
  }

  /**
   * Create `DefaultValueExpression` for a column.
   */
  override def visitDefaultExpression(ctx: DefaultExpressionContext): DefaultValueExpression =
    withOrigin(ctx) {
      getDefaultExpression(ctx.expression(), "DEFAULT")
    }

  /**
   * Create `DefaultValueExpression` for a SQL variable.
   */
  override def visitVariableDefaultExpression(
      ctx: VariableDefaultExpressionContext): DefaultValueExpression =
    withOrigin(ctx) {
      getDefaultExpression(ctx.expression(), "DEFAULT")
    }

  /**
   * Create a generation expression string.
   */
  override def visitGeneratedColumn(ctx: GeneratedColumnContext): String =
    withOrigin(ctx) {
      getDefaultExpression(ctx.expression(), "GENERATED").originalSQL
    }

  /**
   * Parse and verify IDENTITY column definition.
   *
   * @param ctx      The parser context.
   * @param dataType The data type of column defined as IDENTITY column. Used for verification.
   * @return Tuple containing start, step and allowExplicitInsert.
   */
  protected def visitIdentityColumn(
      ctx: IdentityColumnContext,
      dataType: DataType): IdentityColumnSpec = {
    if (dataType != LongType && dataType != IntegerType) {
      throw QueryParsingErrors.identityColumnUnsupportedDataType(ctx, dataType.toString)
    }
    // We support two flavors of syntax:
    // (1) GENERATED ALWAYS AS IDENTITY (...)
    // (2) GENERATED BY DEFAULT AS IDENTITY (...)
    // (1) forbids explicit inserts, while (2) allows.
    val allowExplicitInsert = ctx.BY() != null && ctx.DEFAULT() != null
    val (start, step) = visitIdentityColSpec(ctx.identityColSpec())

    new IdentityColumnSpec(start, step, allowExplicitInsert)
  }

  override def visitIdentityColSpec(ctx: IdentityColSpecContext): (Long, Long) = {
    val defaultStart = 1
    val defaultStep = 1
    if (ctx == null) {
      return (defaultStart, defaultStep)
    }
    var (start, step): (Option[Long], Option[Long]) = (None, None)
    ctx.sequenceGeneratorOption().asScala.foreach { option =>
      if (option.start != null) {
        if (start.isDefined) {
          throw QueryParsingErrors.identityColumnDuplicatedSequenceGeneratorOption(ctx, "START")
        }
        start = Some(option.start.getText.toLong)
      } else if (option.step != null) {
        if (step.isDefined) {
          throw QueryParsingErrors.identityColumnDuplicatedSequenceGeneratorOption(ctx, "STEP")
        }
        step = Some(option.step.getText.toLong)
        if (step.get == 0L) {
          throw QueryParsingErrors.identityColumnIllegalStep(ctx)
        }
      } else {
        throw SparkException
            .internalError(s"Invalid identity column sequence generator option: ${option.getText}")
      }
    }
    (start.getOrElse(defaultStart), step.getOrElse(defaultStep))
  }

  /**
   * Create an optional comment string.
   */
  protected def visitCommentSpecList(ctx: java.util.List[CommentSpecContext]): Option[String] = {
    ctx.asScala.headOption.map(visitCommentSpec)
  }

  /**
   * Create a [[BucketSpec]].
   */
  override def visitBucketSpec(ctx: BucketSpecContext): BucketSpec = withOrigin(ctx) {
    BucketSpec(
      ctx.INTEGER_VALUE.getText.toInt,
      visitIdentifierList(ctx.identifierList),
      Option(ctx.orderedIdentifierList)
          .toSeq
          .flatMap(_.orderedIdentifier.asScala)
          .map { orderedIdCtx =>
            Option(orderedIdCtx.ordering).map(_.getText).foreach { dir =>
              if (dir.toLowerCase(Locale.ROOT) != "asc") {
                operationNotAllowed(s"Column ordering must be ASC, was '$dir'", ctx)
              }
            }

            orderedIdCtx.ident.getText
          })
  }

  /**
   * Create a [[ClusterBySpec]].
   */
  override def visitClusterBySpec(ctx: ClusterBySpecContext): ClusterBySpec = withOrigin(ctx) {
    val columnNames = ctx.multipartIdentifierList.multipartIdentifier.asScala
      .map(typedVisit[Seq[String]]).map(FieldReference(_)).toSeq
    ClusterBySpec(columnNames)
  }

  /**
   * Convert a property list into a key-value map.
   * This should be called through [[visitPropertyKeyValues]] or [[visitPropertyKeys]].
   */
  override def visitPropertyList(
      ctx: PropertyListContext): Map[String, String] = withOrigin(ctx) {
    val properties = ctx.property.asScala.map { property =>
      val key = visitPropertyKey(property.key)
      val value = visitPropertyValue(property.value)
      key -> value
    }
    // Check for duplicate property names.
    checkDuplicateKeys(properties.toSeq, ctx)
    properties.toMap
  }

  /**
   * Parse a key-value map from a [[PropertyListContext]], assuming all values are specified.
   */
  def visitPropertyKeyValues(ctx: PropertyListContext): Map[String, String] = {
    val props = visitPropertyList(ctx)
    val badKeys = props.collect { case (key, null) => key }
    if (badKeys.nonEmpty) {
      operationNotAllowed(
        s"Values must be specified for key(s): ${badKeys.mkString("[", ",", "]")}", ctx)
    }
    props
  }

  /**
   * Parse a list of keys from a [[PropertyListContext]], assuming no values are specified.
   */
  def visitPropertyKeys(ctx: PropertyListContext): Seq[String] = {
    val props = visitPropertyList(ctx)
    val badKeys = props.filter { case (_, v) => v != null }.keys
    if (badKeys.nonEmpty) {
      operationNotAllowed(
        s"Values should not be specified for key(s): ${badKeys.mkString("[", ",", "]")}", ctx)
    }
    props.keys.toSeq
  }

  /**
   * A property key can either be String or a collection of dot separated elements. This
   * function extracts the property key based on whether its a string literal or a property
   * identifier.
   */
  override def visitPropertyKey(key: PropertyKeyContext): String = {
    if (key.stringLit() != null) {
      string(visitStringLit(key.stringLit()))
    } else {
      key.getText
    }
  }

  /**
   * A property value can be String, Integer, Boolean or Decimal. This function extracts
   * the property value based on whether its a string, integer, boolean or decimal literal.
   */
  override def visitPropertyValue(value: PropertyValueContext): String = {
    if (value == null) {
      null
    } else if (value.stringLit() != null) {
      string(visitStringLit(value.stringLit()))
    } else if (value.booleanValue != null) {
      value.getText.toLowerCase(Locale.ROOT)
    } else {
      value.getText
    }
  }

  /**
   * Parse a key-value map from an [[ExpressionPropertyListContext]], assuming all values are
   * specified.
   */
  override def visitExpressionPropertyList(
      ctx: ExpressionPropertyListContext): OptionList = {
    val options = ctx.expressionProperty.asScala.map { property =>
      val key: String = visitPropertyKey(property.key)
      val value: Expression = Option(property.value).map(expression).getOrElse {
        operationNotAllowed(s"A value must be specified for the key: $key.", ctx)
      }
      key -> value
    }.toSeq
    OptionList(options)
  }

  /**
   * Type to keep track of a table header: (identifier, isTemporary, ifNotExists, isExternal).
   */
  type TableHeader = (IdentifierReferenceContext, Boolean, Boolean, Boolean)

  /**
   * Type to keep track of table clauses:
   * - partition transforms
   * - partition columns
   * - bucketSpec
   * - properties
   * - options
   * - location
   * - comment
   * - serde
   * - clusterBySpec
   *
   * Note: Partition transforms are based on existing table schema definition. It can be simple
   * column names, or functions like `year(date_col)`. Partition columns are column names with data
   * types like `i INT`, which should be appended to the existing table schema.
   */
  type TableClauses = (
      Seq[Transform], Seq[ColumnDefinition], Option[BucketSpec], Map[String, String],
      OptionList, Option[String], Option[String], Option[SerdeInfo], Option[ClusterBySpec])

  /**
   * Validate a create table statement and return the [[TableIdentifier]].
   */
  override def visitCreateTableHeader(
      ctx: CreateTableHeaderContext): TableHeader = withOrigin(ctx) {
    blockBang(ctx.errorCapturingNot)
    val temporary = ctx.TEMPORARY != null
    val ifNotExists = ctx.EXISTS != null
    if (temporary && ifNotExists) {
      invalidStatement("CREATE TEMPORARY TABLE ... IF NOT EXISTS", ctx)
    }
    (ctx.identifierReference(), temporary, ifNotExists, ctx.EXTERNAL != null)
  }

  /**
   * Parse a qualified name to a multipart name.
   */
  override def visitQualifiedName(ctx: QualifiedNameContext): Seq[String] = withOrigin(ctx) {
    ctx.identifier.asScala.map(_.getText).toSeq
  }

  /**
   * Parse a list of transforms or columns.
   */
  override def visitPartitionFieldList(
      ctx: PartitionFieldListContext): (Seq[Transform], Seq[ColumnDefinition]) = withOrigin(ctx) {
    val (transforms, columns) = ctx.fields.asScala.map {
      case transform: PartitionTransformContext =>
        (Some(visitPartitionTransform(transform)), None)
      case field: PartitionColumnContext =>
        val f = visitColType(field.colType)
        // The parser rule of `visitColType` only supports basic column info with comment.
        val col = ColumnDefinition(f.name, f.dataType, f.nullable, f.getComment())
        (None, Some(col))
    }.unzip

    (transforms.flatten.toSeq, columns.flatten.toSeq)
  }

  override def visitPartitionTransform(
      ctx: PartitionTransformContext): Transform = withOrigin(ctx) {
    def getFieldReference(
        ctx: ApplyTransformContext,
        arg: V2Expression): FieldReference = {
      lazy val name: String = ctx.identifier.getText
      arg match {
        case ref: FieldReference =>
          ref
        case nonRef =>
          throw QueryParsingErrors.partitionTransformNotExpectedError(name, nonRef.describe, ctx)
      }
    }

    def getSingleFieldReference(
        ctx: ApplyTransformContext,
        arguments: Seq[V2Expression]): FieldReference = {
      lazy val name: String = ctx.identifier.getText
      if (arguments.size > 1) {
        throw QueryParsingErrors.wrongNumberArgumentsForTransformError(name, arguments.size, ctx)
      } else if (arguments.isEmpty) {
        throw SparkException.internalError(s"Not enough arguments for transform $name")
      } else {
        getFieldReference(ctx, arguments.head)
      }
    }

    ctx.transform match {
      case identityCtx: IdentityTransformContext =>
        IdentityTransform(FieldReference(typedVisit[Seq[String]](identityCtx.qualifiedName)))

      case applyCtx: ApplyTransformContext =>
        val arguments = applyCtx.argument.asScala.map(visitTransformArgument).toSeq

        applyCtx.identifier.getText match {
          case "bucket" =>
            val numBuckets: Int = arguments.head match {
              case LiteralValue(shortValue, ShortType) =>
                shortValue.asInstanceOf[Short].toInt
              case LiteralValue(intValue, IntegerType) =>
                intValue.asInstanceOf[Int]
              case LiteralValue(longValue, LongType) =>
                longValue.asInstanceOf[Long].toInt
              case lit =>
                throw QueryParsingErrors.invalidBucketsNumberError(lit.describe, applyCtx)
            }

            val fields = arguments.tail.map(arg => getFieldReference(applyCtx, arg))

            BucketTransform(LiteralValue(numBuckets, IntegerType), fields)

          case "years" =>
            YearsTransform(getSingleFieldReference(applyCtx, arguments))

          case "months" =>
            MonthsTransform(getSingleFieldReference(applyCtx, arguments))

          case "days" =>
            DaysTransform(getSingleFieldReference(applyCtx, arguments))

          case "hours" =>
            HoursTransform(getSingleFieldReference(applyCtx, arguments))

          case name =>
            ApplyTransform(name, arguments)
        }
    }
  }

  /**
   * Parse an argument to a transform. An argument may be a field reference (qualified name) or
   * a value literal.
   */
  override def visitTransformArgument(ctx: TransformArgumentContext): V2Expression = {
    withOrigin(ctx) {
      val reference = Option(ctx.qualifiedName)
          .map(typedVisit[Seq[String]])
          .map(FieldReference(_))
      val literal = Option(ctx.constant)
          .map(typedVisit[Literal])
          .map(lit => LiteralValue(lit.value, lit.dataType))
      reference.orElse(literal)
          .getOrElse(throw SparkException.internalError("Invalid transform argument"))
    }
  }

  protected def cleanNamespaceProperties(
      properties: Map[String, String],
      ctx: ParserRuleContext): Map[String, String] = withOrigin(ctx) {
    import SupportsNamespaces._
    val legacyOn = conf.getConf(SQLConf.LEGACY_PROPERTY_NON_RESERVED)
    properties.filter {
      case (PROP_LOCATION, _) if !legacyOn =>
        throw QueryParsingErrors.cannotCleanReservedNamespacePropertyError(
          PROP_LOCATION, ctx, "please use the LOCATION clause to specify it")
      case (PROP_LOCATION, _) => false
      case (PROP_OWNER, _) if !legacyOn =>
        throw QueryParsingErrors.cannotCleanReservedNamespacePropertyError(
          PROP_OWNER, ctx, "it will be set to the current user")
      case (PROP_OWNER, _) => false
      case _ => true
    }
  }

  /**
   * Create a [[CreateNamespace]] command.
   *
   * For example:
   * {{{
   *   CREATE NAMESPACE [IF NOT EXISTS] ns1.ns2.ns3
   *     create_namespace_clauses;
   *
   *   create_namespace_clauses (order insensitive):
   *     [COMMENT namespace_comment]
   *     [LOCATION path]
   *     [WITH PROPERTIES (key1=val1, key2=val2, ...)]
   * }}}
   */
  override def visitCreateNamespace(ctx: CreateNamespaceContext): LogicalPlan = withOrigin(ctx) {
    import SupportsNamespaces._
    checkDuplicateClauses(ctx.commentSpec(), "COMMENT", ctx)
    checkDuplicateClauses(ctx.locationSpec, "LOCATION", ctx)
    checkDuplicateClauses(ctx.PROPERTIES, "WITH PROPERTIES", ctx)
    checkDuplicateClauses(ctx.DBPROPERTIES, "WITH DBPROPERTIES", ctx)

    if (!ctx.PROPERTIES.isEmpty && !ctx.DBPROPERTIES.isEmpty) {
      throw QueryParsingErrors.propertiesAndDbPropertiesBothSpecifiedError(ctx)
    }

    var properties = ctx.propertyList.asScala.headOption
      .map(visitPropertyKeyValues)
      .getOrElse(Map.empty)

    properties = cleanNamespaceProperties(properties, ctx)

    visitCommentSpecList(ctx.commentSpec()).foreach {
      properties += PROP_COMMENT -> _
    }

    visitLocationSpecList(ctx.locationSpec()).foreach {
      properties += PROP_LOCATION -> _
    }

    blockBang(ctx.errorCapturingNot)

    CreateNamespace(
      withIdentClause(ctx.identifierReference, UnresolvedNamespace(_)),
      ctx.EXISTS != null,
      properties)
  }

  /**
   * Create a [[DropNamespace]] command.
   *
   * For example:
   * {{{
   *   DROP (DATABASE|SCHEMA|NAMESPACE) [IF EXISTS] ns1.ns2 [RESTRICT|CASCADE];
   * }}}
   */
  override def visitDropNamespace(ctx: DropNamespaceContext): LogicalPlan = withOrigin(ctx) {
    DropNamespace(
      withIdentClause(ctx.identifierReference, UnresolvedNamespace(_)),
      ctx.EXISTS != null,
      ctx.CASCADE != null)
  }

  /**
   * Create an [[SetNamespaceProperties]] logical plan.
   *
   * For example:
   * {{{
   *   ALTER (DATABASE|SCHEMA|NAMESPACE) database
   *   SET (DBPROPERTIES|PROPERTIES) (property_name=property_value, ...);
   * }}}
   */
  override def visitSetNamespaceProperties(ctx: SetNamespacePropertiesContext): LogicalPlan = {
    withOrigin(ctx) {
      val properties = cleanNamespaceProperties(visitPropertyKeyValues(ctx.propertyList), ctx)
      SetNamespaceProperties(
        withIdentClause(ctx.identifierReference, UnresolvedNamespace(_)),
        properties)
    }
  }

  /**
   * Create an [[SetNamespaceLocation]] logical plan.
   *
   * For example:
   * {{{
   *   ALTER (DATABASE|SCHEMA|NAMESPACE) namespace SET LOCATION path;
   * }}}
   */
  override def visitSetNamespaceLocation(ctx: SetNamespaceLocationContext): LogicalPlan = {
    withOrigin(ctx) {
      SetNamespaceLocation(
        withIdentClause(ctx.identifierReference, UnresolvedNamespace(_)),
        visitLocationSpec(ctx.locationSpec))
    }
  }

  /**
   * Create a [[ShowNamespaces]] command.
   */
  override def visitShowNamespaces(ctx: ShowNamespacesContext): LogicalPlan = withOrigin(ctx) {
    val multiPart = Option(ctx.multipartIdentifier).map(visitMultipartIdentifier)
    ShowNamespaces(
      UnresolvedNamespace(multiPart.getOrElse(Seq.empty[String])),
      Option(ctx.pattern).map(x => string(visitStringLit(x))))
  }

  /**
   * Create a [[DescribeNamespace]].
   *
   * For example:
   * {{{
   *   DESCRIBE (DATABASE|SCHEMA|NAMESPACE) [EXTENDED] database;
   * }}}
   */
  override def visitDescribeNamespace(ctx: DescribeNamespaceContext): LogicalPlan =
    withOrigin(ctx) {
      DescribeNamespace(
        withIdentClause(ctx.identifierReference, UnresolvedNamespace(_)),
        ctx.EXTENDED != null)
    }

  def cleanTableProperties[ValueType](
      ctx: ParserRuleContext, properties: Map[String, ValueType]): Map[String, ValueType] = {
    import TableCatalog._
    val legacyOn = conf.getConf(SQLConf.LEGACY_PROPERTY_NON_RESERVED)
    properties.filter {
      case (PROP_PROVIDER, _) if !legacyOn =>
        throw QueryParsingErrors.cannotCleanReservedTablePropertyError(
          PROP_PROVIDER, ctx, "please use the USING clause to specify it")
      case (PROP_PROVIDER, _) => false
      case (PROP_LOCATION, _) if !legacyOn =>
        throw QueryParsingErrors.cannotCleanReservedTablePropertyError(
          PROP_LOCATION, ctx, "please use the LOCATION clause to specify it")
      case (PROP_LOCATION, _) => false
      case (PROP_OWNER, _) if !legacyOn =>
        throw QueryParsingErrors.cannotCleanReservedTablePropertyError(
          PROP_OWNER, ctx, "it will be set to the current user")
      case (PROP_OWNER, _) => false
      case (PROP_EXTERNAL, _) if !legacyOn =>
        throw QueryParsingErrors.cannotCleanReservedTablePropertyError(
          PROP_EXTERNAL, ctx, "please use CREATE EXTERNAL TABLE")
      case (PROP_EXTERNAL, _) => false
      // It's safe to set whatever table comment, so we don't make it a reserved table property.
      case (PROP_COMMENT, _) => true
      case (k, _) =>
        val isReserved = CatalogV2Util.TABLE_RESERVED_PROPERTIES.contains(k)
        if (!legacyOn && isReserved) {
          throw QueryParsingErrors.cannotCleanReservedTablePropertyError(
            k, ctx, "please remove it from the TBLPROPERTIES list.")
        }
        !isReserved
    }
  }

  def cleanTableOptions(
      ctx: ParserRuleContext,
      options: OptionList,
      location: Option[String]): (OptionList, Option[String]) = {
    var path = location
    val filtered = cleanTableProperties(ctx, options.options.toMap).filter {
      case (key, value) if key.equalsIgnoreCase("path") =>
        val newValue: String =
          if (value == null) {
            ""
          } else value match {
            case Literal(_, _: StringType) => value.toString
            case _ => throw QueryCompilationErrors.optionMustBeLiteralString(key)
          }
        if (path.nonEmpty) {
          throw QueryParsingErrors.duplicatedTablePathsFoundError(path.get, newValue, ctx)
        }
        path = Some(newValue)
        false
      case _ => true
    }
    (OptionList(filtered.toSeq), path)
  }

  /**
   * Create a [[SerdeInfo]] for creating tables.
   *
   * Format: STORED AS (name | INPUTFORMAT input_format OUTPUTFORMAT output_format)
   */
  override def visitCreateFileFormat(ctx: CreateFileFormatContext): SerdeInfo = withOrigin(ctx) {
    (ctx.fileFormat, ctx.storageHandler) match {
      // Expected format: INPUTFORMAT input_format OUTPUTFORMAT output_format
      case (c: TableFileFormatContext, null) =>
        SerdeInfo(formatClasses = Some(FormatClasses(string(visitStringLit(c.inFmt)),
          string(visitStringLit(c.outFmt)))))
      // Expected format: SEQUENCEFILE | TEXTFILE | RCFILE | ORC | PARQUET | AVRO
      case (c: GenericFileFormatContext, null) =>
        SerdeInfo(storedAs = Some(c.identifier.getText))
      case (null, storageHandler) =>
        invalidStatement("STORED BY", ctx)
      case _ =>
        throw QueryParsingErrors.storedAsAndStoredByBothSpecifiedError(ctx)
    }
  }

  /**
   * Create a [[SerdeInfo]] used for creating tables.
   *
   * Example format:
   * {{{
   *   SERDE serde_name [WITH SERDEPROPERTIES (k1=v1, k2=v2, ...)]
   * }}}
   *
   * OR
   *
   * {{{
   *   DELIMITED [FIELDS TERMINATED BY char [ESCAPED BY char]]
   *   [COLLECTION ITEMS TERMINATED BY char]
   *   [MAP KEYS TERMINATED BY char]
   *   [LINES TERMINATED BY char]
   *   [NULL DEFINED AS char]
   * }}}
   */
  def visitRowFormat(ctx: RowFormatContext): SerdeInfo = withOrigin(ctx) {
    ctx match {
      case serde: RowFormatSerdeContext => visitRowFormatSerde(serde)
      case delimited: RowFormatDelimitedContext => visitRowFormatDelimited(delimited)
    }
  }

  /**
   * Create SERDE row format name and properties pair.
   */
  override def visitRowFormatSerde(ctx: RowFormatSerdeContext): SerdeInfo = withOrigin(ctx) {
    import ctx._
    SerdeInfo(
      serde = Some(string(visitStringLit(name))),
      serdeProperties = Option(propertyList).map(visitPropertyKeyValues).getOrElse(Map.empty))
  }

  /**
   * Create a delimited row format properties object.
   */
  override def visitRowFormatDelimited(
      ctx: RowFormatDelimitedContext): SerdeInfo = withOrigin(ctx) {
    // Collect the entries if any.
    def entry(key: String, value: StringLitContext): Seq[(String, String)] = {
      Option(value).toSeq.map(x => key -> string(visitStringLit(x)))
    }
    // TODO we need proper support for the NULL format.
    val entries =
      entry("field.delim", ctx.fieldsTerminatedBy) ++
          entry("serialization.format", ctx.fieldsTerminatedBy) ++
          entry("escape.delim", ctx.escapedBy) ++
          // The following typo is inherited from Hive...
          entry("colelction.delim", ctx.collectionItemsTerminatedBy) ++
          entry("mapkey.delim", ctx.keysTerminatedBy) ++
          Option(ctx.linesSeparatedBy).toSeq.map { token =>
            val value = string(visitStringLit(token))
            validate(
              value == "\n",
              s"LINES TERMINATED BY only supports newline '\\n' right now: $value",
              ctx)
            "line.delim" -> value
          }
    SerdeInfo(serdeProperties = entries.toMap)
  }

  /**
   * Throw a [[ParseException]] if the user specified incompatible SerDes through ROW FORMAT
   * and STORED AS.
   *
   * The following are allowed. Anything else is not:
   *   ROW FORMAT SERDE ... STORED AS [SEQUENCEFILE | RCFILE | TEXTFILE]
   *   ROW FORMAT DELIMITED ... STORED AS TEXTFILE
   *   ROW FORMAT ... STORED AS INPUTFORMAT ... OUTPUTFORMAT ...
   */
  protected def validateRowFormatFileFormat(
      rowFormatCtx: RowFormatContext,
      createFileFormatCtx: CreateFileFormatContext,
      parentCtx: ParserRuleContext): Unit = {
    if (rowFormatCtx == null || createFileFormatCtx == null) {
      return
    }
    (rowFormatCtx, createFileFormatCtx.fileFormat) match {
      case (_, ffTable: TableFileFormatContext) => // OK
      case (rfSerde: RowFormatSerdeContext, ffGeneric: GenericFileFormatContext) =>
        ffGeneric.identifier.getText.toLowerCase(Locale.ROOT) match {
          case ("sequencefile" | "textfile" | "rcfile") => // OK
          case fmt =>
            operationNotAllowed(
              s"ROW FORMAT SERDE is incompatible with format '$fmt', which also specifies a serde",
              parentCtx)
        }
      case (rfDelimited: RowFormatDelimitedContext, ffGeneric: GenericFileFormatContext) =>
        ffGeneric.identifier.getText.toLowerCase(Locale.ROOT) match {
          case "textfile" => // OK
          case fmt => operationNotAllowed(
            s"ROW FORMAT DELIMITED is only compatible with 'textfile', not '$fmt'", parentCtx)
        }
      case _ =>
        // should never happen
        def str(ctx: ParserRuleContext): String = {
          (0 until ctx.getChildCount).map { i => ctx.getChild(i).getText }.mkString(" ")
        }
        operationNotAllowed(
          s"Unexpected combination of ${str(rowFormatCtx)} and ${str(createFileFormatCtx)}",
          parentCtx)
    }
  }

  protected def validateRowFormatFileFormat(
      rowFormatCtx: Seq[RowFormatContext],
      createFileFormatCtx: Seq[CreateFileFormatContext],
      parentCtx: ParserRuleContext): Unit = {
    if (rowFormatCtx.size == 1 && createFileFormatCtx.size == 1) {
      validateRowFormatFileFormat(rowFormatCtx.head, createFileFormatCtx.head, parentCtx)
    }
  }

  override def visitCreateTableClauses(ctx: CreateTableClausesContext): TableClauses = {
    checkDuplicateClauses(ctx.TBLPROPERTIES, "TBLPROPERTIES", ctx)
    checkDuplicateClauses(ctx.OPTIONS, "OPTIONS", ctx)
    checkDuplicateClauses(ctx.PARTITIONED, "PARTITIONED BY", ctx)
    checkDuplicateClauses(ctx.createFileFormat, "STORED AS/BY", ctx)
    checkDuplicateClauses(ctx.rowFormat, "ROW FORMAT", ctx)
    checkDuplicateClauses(ctx.commentSpec(), "COMMENT", ctx)
    checkDuplicateClauses(ctx.bucketSpec(), "CLUSTERED BY", ctx)
    checkDuplicateClauses(ctx.clusterBySpec(), "CLUSTER BY", ctx)
    checkDuplicateClauses(ctx.locationSpec, "LOCATION", ctx)

    if (ctx.skewSpec.size > 0) {
      invalidStatement("CREATE TABLE ... SKEWED BY", ctx)
    }

    val (partTransforms, partCols) =
      Option(ctx.partitioning).map(visitPartitionFieldList).getOrElse((Nil, Nil))
    val bucketSpec = ctx.bucketSpec().asScala.headOption.map(visitBucketSpec)
    val properties = Option(ctx.tableProps).map(visitPropertyKeyValues).getOrElse(Map.empty)
    val cleanedProperties = cleanTableProperties(ctx, properties)
    val options = Option(ctx.options).map(visitExpressionPropertyList)
      .getOrElse(OptionList(Seq.empty))
    val location = visitLocationSpecList(ctx.locationSpec())
    val (cleanedOptions, newLocation) = cleanTableOptions(ctx, options, location)
    val comment = visitCommentSpecList(ctx.commentSpec())
    val serdeInfo =
      getSerdeInfo(ctx.rowFormat.asScala.toSeq, ctx.createFileFormat.asScala.toSeq, ctx)
    val clusterBySpec = ctx.clusterBySpec().asScala.headOption.map(visitClusterBySpec)

    if (clusterBySpec.isDefined) {
      if (partCols.nonEmpty || partTransforms.nonEmpty) {
        throw QueryParsingErrors.clusterByWithPartitionedBy(ctx)
      }
      if (bucketSpec.isDefined) {
        throw QueryParsingErrors.clusterByWithBucketing(ctx)
      }
    }

    (partTransforms, partCols, bucketSpec, cleanedProperties, cleanedOptions, newLocation, comment,
      serdeInfo, clusterBySpec)
  }

  protected def getSerdeInfo(
      rowFormatCtx: Seq[RowFormatContext],
      createFileFormatCtx: Seq[CreateFileFormatContext],
      ctx: ParserRuleContext): Option[SerdeInfo] = {
    validateRowFormatFileFormat(rowFormatCtx, createFileFormatCtx, ctx)
    val rowFormatSerdeInfo = rowFormatCtx.map(visitRowFormat)
    val fileFormatSerdeInfo = createFileFormatCtx.map(visitCreateFileFormat)
    (fileFormatSerdeInfo ++ rowFormatSerdeInfo).reduceLeftOption((l, r) => l.merge(r))
  }

  private def partitionExpressions(
      partTransforms: Seq[Transform],
      partCols: Seq[ColumnDefinition],
      ctx: ParserRuleContext): Seq[Transform] = {
    if (partTransforms.nonEmpty) {
      if (partCols.nonEmpty) {
        val references = partTransforms.map(_.describe()).mkString(", ")
        val columns = partCols
          .map(column => s"${column.name} ${column.dataType.simpleString}")
          .mkString(", ")
        operationNotAllowed(
          s"""PARTITION BY: Cannot mix partition expressions and partition columns:
             |Expressions: $references
             |Columns: $columns""".stripMargin, ctx)

      }
      partTransforms
    } else {
      // columns were added to create the schema. convert to column references
      partCols.map { column =>
        IdentityTransform(FieldReference(Seq(column.name)))
      }
    }
  }

  /**
   * Create a table, returning a [[CreateTable]] or [[CreateTableAsSelect]] logical plan.
   *
   * Expected format:
   * {{{
   *   CREATE [TEMPORARY] TABLE [IF NOT EXISTS] [db_name.]table_name
   *   [USING table_provider]
   *   create_table_clauses
   *   [[AS] select_statement];
   *
   *   create_table_clauses (order insensitive):
   *     [PARTITIONED BY (partition_fields)]
   *     [OPTIONS table_property_list]
   *     [ROW FORMAT row_format]
   *     [STORED AS file_format]
   *     [CLUSTER BY (col_name, col_name, ...)]
   *     [CLUSTERED BY (col_name, col_name, ...)
   *       [SORTED BY (col_name [ASC|DESC], ...)]
   *       INTO num_buckets BUCKETS
   *     ]
   *     [LOCATION path]
   *     [COMMENT table_comment]
   *     [TBLPROPERTIES (property_name=property_value, ...)]
   *
   *   partition_fields:
   *     col_name, transform(col_name), transform(constant, col_name), ... |
   *     col_name data_type [NOT NULL] [COMMENT col_comment], ...
   * }}}
   */
  override def visitCreateTable(ctx: CreateTableContext): LogicalPlan = withOrigin(ctx) {
    val (identifierContext, temp, ifNotExists, external) =
      visitCreateTableHeader(ctx.createTableHeader)

    val columns = Option(ctx.colDefinitionList()).map(visitColDefinitionList).getOrElse(Nil)
    val provider = Option(ctx.tableProvider).map(_.multipartIdentifier.getText)
    val (partTransforms, partCols, bucketSpec, properties, options, location,
      comment, serdeInfo, clusterBySpec) = visitCreateTableClauses(ctx.createTableClauses())

    if (provider.isDefined && serdeInfo.isDefined) {
      invalidStatement(s"CREATE TABLE ... USING ... ${serdeInfo.get.describe}", ctx)
    }

    if (temp) {
      val asSelect = if (ctx.query == null) "" else " AS ..."
      operationNotAllowed(
        s"CREATE TEMPORARY TABLE ...$asSelect, use CREATE TEMPORARY VIEW instead", ctx)
    }

    val partitioning =
      partitionExpressions(partTransforms, partCols, ctx) ++
        bucketSpec.map(_.asTransform) ++
        clusterBySpec.map(_.asTransform)

    val tableSpec = UnresolvedTableSpec(properties, provider, options, location, comment,
      serdeInfo, external)

    Option(ctx.query).map(plan) match {
      case Some(_) if columns.nonEmpty =>
        operationNotAllowed(
          "Schema may not be specified in a Create Table As Select (CTAS) statement",
          ctx)

      case Some(_) if partCols.nonEmpty =>
        // non-reference partition columns are not allowed because schema can't be specified
        operationNotAllowed(
          "Partition column types may not be specified in Create Table As Select (CTAS)",
          ctx)

      case Some(query) =>
        CreateTableAsSelect(withIdentClause(identifierContext, UnresolvedIdentifier(_)),
          partitioning, query, tableSpec, Map.empty, ifNotExists)

      case _ =>
        // Note: table schema includes both the table columns list and the partition columns
        // with data type.
        val allColumns = columns ++ partCols
        CreateTable(
          withIdentClause(identifierContext, UnresolvedIdentifier(_)),
          allColumns, partitioning, tableSpec, ignoreIfExists = ifNotExists)
    }
  }

  /**
   * Replace a table, returning a [[ReplaceTable]] or [[ReplaceTableAsSelect]]
   * logical plan.
   *
   * Expected format:
   * {{{
   *   [CREATE OR] REPLACE TABLE [db_name.]table_name
   *   [USING table_provider]
   *   replace_table_clauses
   *   [[AS] select_statement];
   *
   *   replace_table_clauses (order insensitive):
   *     [OPTIONS table_property_list]
   *     [PARTITIONED BY (partition_fields)]
   *     [CLUSTER BY (col_name, col_name, ...)]
   *     [CLUSTERED BY (col_name, col_name, ...)
   *       [SORTED BY (col_name [ASC|DESC], ...)]
   *       INTO num_buckets BUCKETS
   *     ]
   *     [LOCATION path]
   *     [COMMENT table_comment]
   *     [TBLPROPERTIES (property_name=property_value, ...)]
   *
   *   partition_fields:
   *     col_name, transform(col_name), transform(constant, col_name), ... |
   *     col_name data_type [NOT NULL] [COMMENT col_comment], ...
   * }}}
   */
  override def visitReplaceTable(ctx: ReplaceTableContext): LogicalPlan = withOrigin(ctx) {
    val orCreate = ctx.replaceTableHeader().CREATE() != null
    val (partTransforms, partCols, bucketSpec, properties, options, location, comment, serdeInfo,
      clusterBySpec) = visitCreateTableClauses(ctx.createTableClauses())
    val columns = Option(ctx.colDefinitionList()).map(visitColDefinitionList).getOrElse(Nil)
    val provider = Option(ctx.tableProvider).map(_.multipartIdentifier.getText)

    if (provider.isDefined && serdeInfo.isDefined) {
      invalidStatement(s"REPLACE TABLE ... USING ... ${serdeInfo.get.describe}", ctx)
    }

    val partitioning =
      partitionExpressions(partTransforms, partCols, ctx) ++
        bucketSpec.map(_.asTransform) ++
        clusterBySpec.map(_.asTransform)

    val tableSpec = UnresolvedTableSpec(properties, provider, options, location, comment,
      serdeInfo, external = false)

    Option(ctx.query).map(plan) match {
      case Some(_) if columns.nonEmpty =>
        operationNotAllowed(
          "Schema may not be specified in a Replace Table As Select (RTAS) statement",
          ctx)

      case Some(_) if partCols.nonEmpty =>
        // non-reference partition columns are not allowed because schema can't be specified
        operationNotAllowed(
          "Partition column types may not be specified in Replace Table As Select (RTAS)",
          ctx)

      case Some(query) =>
        ReplaceTableAsSelect(
          withIdentClause(ctx.replaceTableHeader.identifierReference(), UnresolvedIdentifier(_)),
          partitioning, query, tableSpec, writeOptions = Map.empty, orCreate = orCreate)

      case _ =>
        // Note: table schema includes both the table columns list and the partition columns
        // with data type.
        val allColumns = columns ++ partCols
        ReplaceTable(
          withIdentClause(ctx.replaceTableHeader.identifierReference(), UnresolvedIdentifier(_)),
          allColumns, partitioning, tableSpec, orCreate = orCreate)
    }
  }

  /**
   * Create a [[DropTable]] command.
   */
  override def visitDropTable(ctx: DropTableContext): LogicalPlan = withOrigin(ctx) {
    // DROP TABLE works with either a table or a temporary view.
    DropTable(
      withIdentClause(ctx.identifierReference, UnresolvedIdentifier(_, allowTemp = true)),
      ctx.EXISTS != null,
      ctx.PURGE != null)
  }

  /**
   * Create a [[DropView]] command.
   */
  override def visitDropView(ctx: DropViewContext): AnyRef = withOrigin(ctx) {
    DropView(
      withIdentClause(ctx.identifierReference, UnresolvedIdentifier(_, allowTemp = true)),
      ctx.EXISTS != null)
  }

  /**
   * Create a [[SetCatalogAndNamespace]] command.
   */
  override def visitUse(ctx: UseContext): LogicalPlan = withOrigin(ctx) {
    SetCatalogAndNamespace(withIdentClause(ctx.identifierReference, UnresolvedNamespace(_)))
  }

  /**
   * Create a [[ShowTables]] command.
   */
  override def visitShowTables(ctx: ShowTablesContext): LogicalPlan = withOrigin(ctx) {
    val ns = if (ctx.identifierReference() != null) {
      withIdentClause(ctx.identifierReference, UnresolvedNamespace(_))
    } else {
      CurrentNamespace
    }
    ShowTables(ns, Option(ctx.pattern).map(x => string(visitStringLit(x))))
  }

  /**
   * Create a [[ShowTablesExtended]] or [[ShowTablePartition]] command.
   */
  override def visitShowTableExtended(
      ctx: ShowTableExtendedContext): LogicalPlan = withOrigin(ctx) {
    Option(ctx.partitionSpec).map { spec =>
      val table = withOrigin(ctx.pattern) {
        if (ctx.identifierReference() != null) {
          withIdentClause(ctx.identifierReference(), ns => {
            val names = ns :+ string(visitStringLit(ctx.pattern))
            UnresolvedTable(names, "SHOW TABLE EXTENDED ... PARTITION ...")
          })
        } else {
          val names = Seq.empty[String] :+ string(visitStringLit(ctx.pattern))
          UnresolvedTable(names, "SHOW TABLE EXTENDED ... PARTITION ...")
        }
      }
      ShowTablePartition(table, UnresolvedPartitionSpec(visitNonOptionalPartitionSpec(spec)))
    }.getOrElse {
      val ns = if (ctx.identifierReference() != null) {
        withIdentClause(ctx.identifierReference, UnresolvedNamespace(_))
      } else {
        CurrentNamespace
      }
      ShowTablesExtended(ns, string(visitStringLit(ctx.pattern)))
    }
  }

  /**
   * Create a [[ShowViews]] command.
   */
  override def visitShowViews(ctx: ShowViewsContext): LogicalPlan = withOrigin(ctx) {
    val ns = if (ctx.identifierReference() != null) {
      withIdentClause(ctx.identifierReference, UnresolvedNamespace(_))
    } else {
      CurrentNamespace
    }
    ShowViews(ns, Option(ctx.pattern).map(x => string(visitStringLit(x))))
  }

  override def visitColPosition(ctx: ColPositionContext): ColumnPosition = {
    ctx.position.getType match {
      case SqlBaseParser.FIRST => ColumnPosition.first()
      case SqlBaseParser.AFTER => ColumnPosition.after(ctx.afterCol.getText)
    }
  }

  /**
   * Parse new column info from ADD COLUMN into a QualifiedColType.
   */
  override def visitQualifiedColTypeWithPosition(
      ctx: QualifiedColTypeWithPositionContext): QualifiedColType = withOrigin(ctx) {
    val name = typedVisit[Seq[String]](ctx.name)
    // Check that no duplicates exist among any ALTER TABLE ADD|REPLACE column options specified.
    var nullable = true
    var defaultExpression: Option[DefaultExpressionContext] = None
    var commentSpec: Option[CommentSpecContext] = None
    var colPosition: Option[ColPositionContext] = None
    val columnName = name.last
    ctx.colDefinitionDescriptorWithPosition.asScala.foreach { option =>
      blockBang(option.errorCapturingNot)

      if (option.NULL != null) {
        blockBang(option.errorCapturingNot)
        if (!nullable) {
          throw QueryParsingErrors.duplicateTableColumnDescriptor(
            option, columnName, "NOT NULL", isCreate = false)
        }
        nullable = false
      }
      Option(option.defaultExpression()).foreach { expr =>
        if (defaultExpression.isDefined) {
          throw QueryParsingErrors.duplicateTableColumnDescriptor(
            option, columnName, "DEFAULT", isCreate = false)
        }
        defaultExpression = Some(expr)
      }
      Option(option.commentSpec()).foreach { spec =>
        if (commentSpec.isDefined) {
          throw QueryParsingErrors.duplicateTableColumnDescriptor(
            option, columnName, "COMMENT", isCreate = false)
        }
        commentSpec = Some(spec)
      }
      Option(option.colPosition()).foreach { spec =>
        if (colPosition.isDefined) {
          throw QueryParsingErrors.duplicateTableColumnDescriptor(
            option, columnName, "FIRST|AFTER", isCreate = false)
        }
        colPosition = Some(spec)
      }
    }

    // Add the 'DEFAULT expression' clause in the column definition, if any, to the column metadata.
    val defaultExpr = defaultExpression.map(visitDefaultExpression).map { field =>
      if (conf.getConf(SQLConf.ENABLE_DEFAULT_COLUMNS)) {
        field.originalSQL
      } else {
        throw QueryParsingErrors.defaultColumnNotEnabledError(ctx)
      }
    }

    QualifiedColType(
      path = if (name.length > 1) Some(UnresolvedFieldName(name.init)) else None,
      colName = name.last,
      dataType = typedVisit[DataType](ctx.dataType),
      nullable = nullable,
      comment = commentSpec.map(visitCommentSpec),
      position = colPosition.map( pos =>
        UnresolvedFieldPosition(typedVisit[ColumnPosition](pos))),
      default = defaultExpr)
  }

  /**
   * Parse a [[AddColumns]] command.
   *
   * For example:
   * {{{
   *   ALTER TABLE table1
   *   ADD COLUMNS (col_name data_type [COMMENT col_comment], ...);
   * }}}
   */
  override def visitAddTableColumns(ctx: AddTableColumnsContext): LogicalPlan = withOrigin(ctx) {
    val colToken = if (ctx.COLUMN() != null) "COLUMN" else "COLUMNS"
    AddColumns(
      createUnresolvedTable(ctx.identifierReference, s"ALTER TABLE ... ADD $colToken"),
      ctx.columns.qualifiedColTypeWithPosition.asScala.map(typedVisit[QualifiedColType]).toSeq
    )
  }

  /**
   * Parse a [[RenameColumn]] command.
   *
   * For example:
   * {{{
   *   ALTER TABLE table1 RENAME COLUMN a.b.c TO x
   * }}}
   */
  override def visitRenameTableColumn(
      ctx: RenameTableColumnContext): LogicalPlan = withOrigin(ctx) {
    RenameColumn(
      createUnresolvedTable(ctx.table, "ALTER TABLE ... RENAME COLUMN"),
      UnresolvedFieldName(typedVisit[Seq[String]](ctx.from)),
      ctx.to.getText)
  }

  /**
   * Parse a [[AlterColumn]] command to alter a column's property.
   *
   * For example:
   * {{{
   *   ALTER TABLE table1 ALTER COLUMN a.b.c TYPE bigint
   *   ALTER TABLE table1 ALTER COLUMN a.b.c SET NOT NULL
   *   ALTER TABLE table1 ALTER COLUMN a.b.c DROP NOT NULL
   *   ALTER TABLE table1 ALTER COLUMN a.b.c COMMENT 'new comment'
   *   ALTER TABLE table1 ALTER COLUMN a.b.c FIRST
   *   ALTER TABLE table1 ALTER COLUMN a.b.c AFTER x
   * }}}
   */
  override def visitAlterTableAlterColumn(
      ctx: AlterTableAlterColumnContext): LogicalPlan = withOrigin(ctx) {
    val action = ctx.alterColumnAction
    val verb = if (ctx.CHANGE != null) "CHANGE" else "ALTER"
    if (action == null) {
      operationNotAllowed(
        s"ALTER TABLE table $verb COLUMN requires a TYPE, a SET/DROP, a COMMENT, or a FIRST/AFTER",
        ctx)
    }
    val dataType = if (action.dataType != null) {
      Some(typedVisit[DataType](action.dataType))
    } else {
      None
    }
    val nullable = if (action.setOrDrop != null) {
      action.setOrDrop.getType match {
        case SqlBaseParser.SET => Some(false)
        case SqlBaseParser.DROP => Some(true)
      }
    } else {
      None
    }
    val comment = if (action.commentSpec != null) {
      Some(visitCommentSpec(action.commentSpec()))
    } else {
      None
    }
    val position = if (action.colPosition != null) {
      Some(UnresolvedFieldPosition(typedVisit[ColumnPosition](action.colPosition)))
    } else {
      None
    }
    val setDefaultExpression: Option[String] =
      if (action.defaultExpression != null) {
        Option(action.defaultExpression()).map(visitDefaultExpression).map(_.originalSQL)
      } else if (action.dropDefault != null) {
        Some("")
      } else {
        None
      }
    if (setDefaultExpression.isDefined && !conf.getConf(SQLConf.ENABLE_DEFAULT_COLUMNS)) {
      throw QueryParsingErrors.defaultColumnNotEnabledError(ctx)
    }

    assert(Seq(dataType, nullable, comment, position, setDefaultExpression)
      .count(_.nonEmpty) == 1)

    AlterColumn(
      createUnresolvedTable(ctx.table, s"ALTER TABLE ... $verb COLUMN"),
      UnresolvedFieldName(typedVisit[Seq[String]](ctx.column)),
      dataType = dataType,
      nullable = nullable,
      comment = comment,
      position = position,
      setDefaultExpression = setDefaultExpression)
  }

  /**
   * Parse a [[AlterColumn]] command. This is Hive SQL syntax.
   *
   * For example:
   * {{{
   *   ALTER TABLE table [PARTITION partition_spec]
   *   CHANGE [COLUMN] column_old_name column_new_name column_dataType [COMMENT column_comment]
   *   [FIRST | AFTER column_name];
   * }}}
   */
  override def visitHiveChangeColumn(ctx: HiveChangeColumnContext): LogicalPlan = withOrigin(ctx) {
    if (ctx.partitionSpec != null) {
      invalidStatement("ALTER TABLE ... PARTITION ... CHANGE COLUMN", ctx)
    }
    val columnNameParts = typedVisit[Seq[String]](ctx.colName)
    if (!conf.resolver(columnNameParts.last, ctx.colType().colName.getText)) {
      throw QueryParsingErrors.operationInHiveStyleCommandUnsupportedError("Renaming column",
        "ALTER COLUMN", ctx, Some("please run RENAME COLUMN instead"))
    }
    if (ctx.colType.NULL != null) {
      throw QueryParsingErrors.operationInHiveStyleCommandUnsupportedError(
        "NOT NULL", "ALTER COLUMN", ctx,
        Some("please run ALTER COLUMN ... SET/DROP NOT NULL instead"))
    }

    AlterColumn(
      createUnresolvedTable(ctx.table, "ALTER TABLE ... CHANGE COLUMN"),
      UnresolvedFieldName(columnNameParts),
      dataType = Option(ctx.colType().dataType()).map(typedVisit[DataType]),
      nullable = None,
      comment = Option(ctx.colType().commentSpec()).map(visitCommentSpec),
      position = Option(ctx.colPosition).map(
        pos => UnresolvedFieldPosition(typedVisit[ColumnPosition](pos))),
      setDefaultExpression = None)
  }

  override def visitHiveReplaceColumns(
      ctx: HiveReplaceColumnsContext): LogicalPlan = withOrigin(ctx) {
    if (ctx.partitionSpec != null) {
      invalidStatement("ALTER TABLE ... PARTITION ... REPLACE COLUMNS", ctx)
    }
    ReplaceColumns(
      createUnresolvedTable(ctx.table, "ALTER TABLE ... REPLACE COLUMNS"),
      ctx.columns.qualifiedColTypeWithPosition.asScala.map { colType =>
        val name = typedVisit[Seq[String]](colType.name)
        if (name.length > 1) {
          throw QueryParsingErrors.operationInHiveStyleCommandUnsupportedError(
            "Replacing with a nested column", "REPLACE COLUMNS", ctx)
        }
        var commentSpec: Option[CommentSpecContext] = None
        colType.colDefinitionDescriptorWithPosition.asScala.foreach { opt =>
          blockBang(opt.errorCapturingNot)

          if (opt.NULL != null) {
            throw QueryParsingErrors.operationInHiveStyleCommandUnsupportedError(
              "NOT NULL", "REPLACE COLUMNS", ctx)
          }
          if (opt.colPosition != null) {
            throw QueryParsingErrors.operationInHiveStyleCommandUnsupportedError(
              "Column position", "REPLACE COLUMNS", ctx)
          }
          if (Option(opt.defaultExpression()).map(visitDefaultExpression).isDefined) {
            throw QueryParsingErrors.defaultColumnNotImplementedYetError(ctx)
          }
          Option(opt.commentSpec()).foreach { spec =>
            if (commentSpec.isDefined) {
              throw QueryParsingErrors.duplicateTableColumnDescriptor(
                opt, name.last, "COMMENT", isCreate = false, alterType = "REPLACE")
            }
            commentSpec = Some(spec)
          }
        }
        QualifiedColType(
          path = None,
          colName = name.last,
          dataType = typedVisit[DataType](colType.dataType),
          nullable = true,
          comment = commentSpec.map(visitCommentSpec),
          position = None,
          default = None)
      }.toSeq
    )
  }

  /**
   * Parse a [[DropColumns]] command.
   *
   * For example:
   * {{{
   *   ALTER TABLE table1 DROP COLUMN a.b.c
   *   ALTER TABLE table1 DROP COLUMNS a.b.c, x, y
   * }}}
   */
  override def visitDropTableColumns(
      ctx: DropTableColumnsContext): LogicalPlan = withOrigin(ctx) {
    val ifExists = ctx.EXISTS() != null
    val columnsToDrop = ctx.columns.multipartIdentifier.asScala.map(typedVisit[Seq[String]])
    DropColumns(
      createUnresolvedTable(ctx.identifierReference, "ALTER TABLE ... DROP COLUMNS"),
      columnsToDrop.map(UnresolvedFieldName(_)).toSeq,
      ifExists)
  }

  /**
   * Parse a [[AlterTableClusterBy]] command.
   *
   * For example:
   * {{{
   *   ALTER TABLE table1 CLUSTER BY (a.b.c)
   *   ALTER TABLE table1 CLUSTER BY NONE
   * }}}
   */
  override def visitAlterClusterBy(ctx: AlterClusterByContext): LogicalPlan = withOrigin(ctx) {
    val table = createUnresolvedTable(ctx.identifierReference, "ALTER TABLE ... CLUSTER BY")
    if (ctx.NONE() != null) {
      AlterTableClusterBy(table, None)
    } else {
      assert(ctx.clusterBySpec() != null)
      AlterTableClusterBy(table, Some(visitClusterBySpec(ctx.clusterBySpec())))
    }
  }

  /**
   * Parse [[SetViewProperties]] or [[SetTableProperties]] commands.
   *
   * For example:
   * {{{
   *   ALTER TABLE table SET TBLPROPERTIES ('table_property' = 'property_value');
   *   ALTER VIEW view SET TBLPROPERTIES ('table_property' = 'property_value');
   * }}}
   */
  override def visitSetTableProperties(
      ctx: SetTablePropertiesContext): LogicalPlan = withOrigin(ctx) {
    val properties = visitPropertyKeyValues(ctx.propertyList)
    val cleanedTableProperties = cleanTableProperties(ctx, properties)
    if (ctx.VIEW != null) {
      SetViewProperties(
        createUnresolvedView(
          ctx.identifierReference,
          commandName = "ALTER VIEW ... SET TBLPROPERTIES",
          allowTemp = false,
          suggestAlternative = true),
        cleanedTableProperties)
    } else {
      SetTableProperties(
        createUnresolvedTable(
          ctx.identifierReference,
          "ALTER TABLE ... SET TBLPROPERTIES",
          true),
        cleanedTableProperties)
    }
  }

  /**
   * Parse [[UnsetViewProperties]] or [[UnsetTableProperties]] commands.
   *
   * For example:
   * {{{
   *   ALTER TABLE table UNSET TBLPROPERTIES [IF EXISTS] ('comment', 'key');
   *   ALTER VIEW view UNSET TBLPROPERTIES [IF EXISTS] ('comment', 'key');
   * }}}
   */
  override def visitUnsetTableProperties(
      ctx: UnsetTablePropertiesContext): LogicalPlan = withOrigin(ctx) {
    val properties = visitPropertyKeys(ctx.propertyList)
    val cleanedProperties = cleanTableProperties(ctx, properties.map(_ -> "").toMap).keys.toSeq

    val ifExists = ctx.EXISTS != null
    if (ctx.VIEW != null) {
      UnsetViewProperties(
        createUnresolvedView(
          ctx.identifierReference,
          commandName = "ALTER VIEW ... UNSET TBLPROPERTIES",
          allowTemp = false,
          suggestAlternative = true),
        cleanedProperties,
        ifExists)
    } else {
      UnsetTableProperties(
        createUnresolvedTable(
          ctx.identifierReference,
          "ALTER TABLE ... UNSET TBLPROPERTIES",
          true),
        cleanedProperties,
        ifExists)
    }
  }

  /**
   * Create an [[SetTableLocation]] command.
   *
   * For example:
   * {{{
   *   ALTER TABLE table_name [PARTITION partition_spec] SET LOCATION "loc";
   * }}}
   */
  override def visitSetTableLocation(ctx: SetTableLocationContext): LogicalPlan = withOrigin(ctx) {
    SetTableLocation(
      createUnresolvedTable(
        ctx.identifierReference,
        "ALTER TABLE ... SET LOCATION ..."),
      Option(ctx.partitionSpec).map(visitNonOptionalPartitionSpec),
      visitLocationSpec(ctx.locationSpec))
  }

  /**
   * Create a [[DescribeColumn]] or [[DescribeRelation]] commands.
   */
  override def visitDescribeRelation(ctx: DescribeRelationContext): LogicalPlan = withOrigin(ctx) {
    val isExtended = ctx.EXTENDED != null || ctx.FORMATTED != null
    val relation = createUnresolvedTableOrView(ctx.identifierReference, "DESCRIBE TABLE")
    if (ctx.describeColName != null) {
      if (ctx.partitionSpec != null) {
        throw QueryParsingErrors.descColumnForPartitionUnsupportedError(ctx)
      } else {
        DescribeColumn(
          relation,
          UnresolvedAttribute(ctx.describeColName.nameParts.asScala.map(_.getText).toSeq),
          isExtended)
      }
    } else {
      val partitionSpec = if (ctx.partitionSpec != null) {
        // According to the syntax, visitPartitionSpec returns `Map[String, Option[String]]`.
        visitPartitionSpec(ctx.partitionSpec).map {
          case (key, Some(value)) => key -> value
          case (key, _) =>
            throw QueryParsingErrors.emptyPartitionKeyError(key, ctx.partitionSpec)
        }
      } else {
        Map.empty[String, String]
      }
      DescribeRelation(relation, partitionSpec, isExtended)
    }
  }

  /**
   * Create an [[AnalyzeTable]], or an [[AnalyzeColumn]].
   * Example SQL for analyzing a table or a set of partitions :
   * {{{
   *   ANALYZE TABLE multi_part_name [PARTITION (partcol1[=val1], partcol2[=val2], ...)]
   *   COMPUTE STATISTICS [NOSCAN];
   * }}}
   *
   * Example SQL for analyzing columns :
   * {{{
   *   ANALYZE TABLE multi_part_name COMPUTE STATISTICS FOR COLUMNS column1, column2;
   * }}}
   *
   * Example SQL for analyzing all columns of a table:
   * {{{
   *   ANALYZE TABLE multi_part_name COMPUTE STATISTICS FOR ALL COLUMNS;
   * }}}
   */
  override def visitAnalyze(ctx: AnalyzeContext): LogicalPlan = withOrigin(ctx) {
    def checkPartitionSpec(): Unit = {
      if (ctx.partitionSpec != null) {
        logWarning(
          log"Partition specification is ignored when collecting column statistics: " +
            log"${MDC(PARTITION_SPECIFICATION, ctx.partitionSpec.getText)}")
      }
    }
    if (ctx.identifier != null &&
        ctx.identifier.getText.toLowerCase(Locale.ROOT) != "noscan") {
      throw QueryParsingErrors.computeStatisticsNotExpectedError(ctx.identifier())
    }

    if (ctx.ALL() != null) {
      checkPartitionSpec()
      AnalyzeColumn(
        createUnresolvedTableOrView(ctx.identifierReference, "ANALYZE TABLE ... FOR ALL COLUMNS"),
        None,
        allColumns = true)
    } else if (ctx.identifierSeq() == null) {
      val partitionSpec = if (ctx.partitionSpec != null) {
        visitPartitionSpec(ctx.partitionSpec)
      } else {
        Map.empty[String, Option[String]]
      }
      AnalyzeTable(
        createUnresolvedTableOrView(
          ctx.identifierReference,
          "ANALYZE TABLE",
          allowTempView = false),
        partitionSpec,
        noScan = ctx.identifier != null)
    } else {
      checkPartitionSpec()
      AnalyzeColumn(
        createUnresolvedTableOrView(ctx.identifierReference, "ANALYZE TABLE ... FOR COLUMNS ..."),
        Option(visitIdentifierSeq(ctx.identifierSeq())),
        allColumns = false)
    }
  }

  /**
   * Create an [[AnalyzeTables]].
   * Example SQL for analyzing all tables in default database:
   * {{{
   *   ANALYZE TABLES IN default COMPUTE STATISTICS;
   * }}}
   */
  override def visitAnalyzeTables(ctx: AnalyzeTablesContext): LogicalPlan = withOrigin(ctx) {
    if (ctx.identifier != null &&
      ctx.identifier.getText.toLowerCase(Locale.ROOT) != "noscan") {
      throw QueryParsingErrors.computeStatisticsNotExpectedError(ctx.identifier())
    }
    val ns = if (ctx.identifierReference() != null) {
      withIdentClause(ctx.identifierReference, UnresolvedNamespace(_))
    } else {
      CurrentNamespace
    }
    AnalyzeTables(ns, noScan = ctx.identifier != null)
  }

  /**
   * Create a [[RepairTable]].
   *
   * For example:
   * {{{
   *   [MSCK] REPAIR TABLE multi_part_name [{ADD|DROP|SYNC} PARTITIONS]
   * }}}
   */
  override def visitRepairTable(ctx: RepairTableContext): LogicalPlan = withOrigin(ctx) {
    val (enableAddPartitions, enableDropPartitions, option) =
      if (ctx.SYNC() != null) {
        (true, true, " ... SYNC PARTITIONS")
      } else if (ctx.DROP() != null) {
        (false, true, " ... DROP PARTITIONS")
      } else if (ctx.ADD() != null) {
        (true, false, " ... ADD PARTITIONS")
      } else {
        (true, false, "")
      }
    RepairTable(
      createUnresolvedTable(ctx.identifierReference, s"MSCK REPAIR TABLE$option"),
      enableAddPartitions,
      enableDropPartitions)
  }

  /**
   * Create a [[LoadData]].
   *
   * For example:
   * {{{
   *   LOAD DATA [LOCAL] INPATH 'filepath' [OVERWRITE] INTO TABLE multi_part_name
   *   [PARTITION (partcol1=val1, partcol2=val2 ...)]
   * }}}
   */
  override def visitLoadData(ctx: LoadDataContext): LogicalPlan = withOrigin(ctx) {
    LoadData(
      child = createUnresolvedTable(ctx.identifierReference, "LOAD DATA"),
      path = string(visitStringLit(ctx.path)),
      isLocal = ctx.LOCAL != null,
      isOverwrite = ctx.OVERWRITE != null,
      partition = Option(ctx.partitionSpec).map(visitNonOptionalPartitionSpec)
    )
  }

  /**
   * Creates a [[ShowCreateTable]]
   */
  override def visitShowCreateTable(ctx: ShowCreateTableContext): LogicalPlan = withOrigin(ctx) {
    ShowCreateTable(
      createUnresolvedTableOrView(
        ctx.identifierReference,
        "SHOW CREATE TABLE",
        allowTempView = false),
      ctx.SERDE != null)
  }

  /**
   * Create a [[CacheTable]] or [[CacheTableAsSelect]].
   *
   * For example:
   * {{{
   *   CACHE [LAZY] TABLE multi_part_name
   *   [OPTIONS tablePropertyList] [[AS] query]
   * }}}
   */
  override def visitCacheTable(ctx: CacheTableContext): LogicalPlan = withOrigin(ctx) {
    import org.apache.spark.sql.connector.catalog.CatalogV2Implicits._

    val query = Option(ctx.query).map(plan)
    withIdentClause(ctx.identifierReference, ident => {
      if (query.isDefined && ident.length > 1) {
        val catalogAndNamespace = ident.init
        throw QueryParsingErrors.addCatalogInCacheTableAsSelectNotAllowedError(
          catalogAndNamespace.quoted, ctx)
      }
      val options = Option(ctx.options).map(visitPropertyKeyValues).getOrElse(Map.empty)
      val isLazy = ctx.LAZY != null
      if (query.isDefined) {
        // Disallow parameter markers in the query of the cache.
        // We need this limitation because we store the original query text, pre substitution.
        // To lift this we would need to reconstitute the query with parameter markers replaced with
        // the values given at CACHE TABLE time, or we would need to store the parameter values
        // alongside the text.
        // The same rule can be found in CREATE VIEW builder.
        checkInvalidParameter(query.get, "the query of CACHE TABLE")
        CacheTableAsSelect(ident.head, query.get, source(ctx.query()), isLazy, options)
      } else {
        CacheTable(
          createUnresolvedRelation(ctx.identifierReference, ident, None, writePrivileges = Nil),
          ident, isLazy, options)
      }
    })
  }

  /**
   * Create an [[UncacheTable]] logical plan.
   */
  override def visitUncacheTable(ctx: UncacheTableContext): LogicalPlan = withOrigin(ctx) {
    UncacheTable(createUnresolvedRelation(ctx.identifierReference), ctx.EXISTS != null)
  }

  /**
   * Create a [[TruncateTable]] command.
   *
   * For example:
   * {{{
   *   TRUNCATE TABLE multi_part_name [PARTITION (partcol1=val1, partcol2=val2 ...)]
   * }}}
   */
  override def visitTruncateTable(ctx: TruncateTableContext): LogicalPlan = withOrigin(ctx) {
    val table = createUnresolvedTable(ctx.identifierReference, "TRUNCATE TABLE")
    Option(ctx.partitionSpec).map { spec =>
      TruncatePartition(table, UnresolvedPartitionSpec(visitNonOptionalPartitionSpec(spec)))
    }.getOrElse(TruncateTable(table))
  }

  /**
   * A command for users to list the partition names of a table. If partition spec is specified,
   * partitions that match the spec are returned. Otherwise an empty result set is returned.
   *
   * This function creates a [[ShowPartitions]] logical plan
   *
   * The syntax of using this command in SQL is:
   * {{{
   *   SHOW PARTITIONS multi_part_name [partition_spec];
   * }}}
   */
  override def visitShowPartitions(ctx: ShowPartitionsContext): LogicalPlan = withOrigin(ctx) {
    val partitionKeys = Option(ctx.partitionSpec).map { specCtx =>
      UnresolvedPartitionSpec(visitNonOptionalPartitionSpec(specCtx), None)
    }
    ShowPartitions(
      createUnresolvedTable(ctx.identifierReference, "SHOW PARTITIONS"),
      partitionKeys)
  }

  /**
   * Create a [[RefreshTable]].
   *
   * For example:
   * {{{
   *   REFRESH TABLE multi_part_name
   * }}}
   */
  override def visitRefreshTable(ctx: RefreshTableContext): LogicalPlan = withOrigin(ctx) {
    RefreshTable(createUnresolvedTableOrView(ctx.identifierReference, "REFRESH TABLE"))
  }

  /**
   * A command for users to list the column names for a table.
   * This function creates a [[ShowColumns]] logical plan.
   *
   * The syntax of using this command in SQL is:
   * {{{
   *   SHOW COLUMNS (FROM | IN) tableName=multipartIdentifier
   *        ((FROM | IN) namespace=multipartIdentifier)?
   * }}}
   */
  override def visitShowColumns(ctx: ShowColumnsContext): LogicalPlan = withOrigin(ctx) {
    withIdentClause(ctx.table, ident => {
      val table = createUnresolvedTableOrView(
        ctx.table,
        ident,
        "SHOW COLUMNS",
        allowTempView = true)
      val namespace = Option(ctx.ns).map(visitMultipartIdentifier)
      // Use namespace only if table name doesn't specify it. If namespace is already specified
      // in the table name, it's checked against the given namespace after table/view is resolved.
      val tableWithNamespace = if (namespace.isDefined && table.multipartIdentifier.length == 1) {
        CurrentOrigin.withOrigin(table.origin) {
          table.copy(multipartIdentifier = namespace.get ++ table.multipartIdentifier)
        }
      } else {
        table
      }
      ShowColumns(tableWithNamespace, namespace)
    })
  }

  /**
   * Create an [[RecoverPartitions]]
   *
   * For example:
   * {{{
   *   ALTER TABLE multi_part_name RECOVER PARTITIONS;
   * }}}
   */
  override def visitRecoverPartitions(
      ctx: RecoverPartitionsContext): LogicalPlan = withOrigin(ctx) {
    RecoverPartitions(
      createUnresolvedTable(
        ctx.identifierReference,
        "ALTER TABLE ... RECOVER PARTITIONS"))
  }

  /**
   * Create an [[AddPartitions]].
   *
   * For example:
   * {{{
   *   ALTER TABLE multi_part_name ADD [IF NOT EXISTS] PARTITION spec [LOCATION 'loc1']
   *   ALTER VIEW multi_part_name ADD [IF NOT EXISTS] PARTITION spec
   * }}}
   *
   * ALTER VIEW ... ADD PARTITION ... is not supported because the concept of partitioning
   * is associated with physical tables
   */
  override def visitAddTablePartition(
      ctx: AddTablePartitionContext): LogicalPlan = withOrigin(ctx) {
    if (ctx.VIEW != null) {
      invalidStatement("ALTER VIEW ... ADD PARTITION", ctx)
    }
    // Create partition spec to location mapping.
    val specsAndLocs = ctx.partitionSpecLocation.asScala.map { splCtx =>
      val spec = visitNonOptionalPartitionSpec(splCtx.partitionSpec)
      val location = Option(splCtx.locationSpec).map(visitLocationSpec)
      UnresolvedPartitionSpec(spec, location)
    }
    blockBang(ctx.errorCapturingNot)
    AddPartitions(
      createUnresolvedTable(
        ctx.identifierReference,
        "ALTER TABLE ... ADD PARTITION ..."),
      specsAndLocs.toSeq,
      ctx.EXISTS != null)
  }

  /**
   * Create an [[RenamePartitions]]
   *
   * For example:
   * {{{
   *   ALTER TABLE multi_part_name PARTITION spec1 RENAME TO PARTITION spec2;
   * }}}
   */
  override def visitRenameTablePartition(
      ctx: RenameTablePartitionContext): LogicalPlan = withOrigin(ctx) {
    RenamePartitions(
      createUnresolvedTable(
        ctx.identifierReference,
        "ALTER TABLE ... RENAME TO PARTITION"),
      UnresolvedPartitionSpec(visitNonOptionalPartitionSpec(ctx.from)),
      UnresolvedPartitionSpec(visitNonOptionalPartitionSpec(ctx.to)))
  }

  /**
   * Create an [[DropPartitions]]
   *
   * For example:
   * {{{
   *   ALTER TABLE multi_part_name DROP [IF EXISTS] PARTITION spec1[, PARTITION spec2, ...]
   *     [PURGE];
   *   ALTER VIEW view DROP [IF EXISTS] PARTITION spec1[, PARTITION spec2, ...];
   * }}}
   *
   * ALTER VIEW ... DROP PARTITION ... is not supported because the concept of partitioning
   * is associated with physical tables
   */
  override def visitDropTablePartitions(
      ctx: DropTablePartitionsContext): LogicalPlan = withOrigin(ctx) {
    if (ctx.VIEW != null) {
      invalidStatement("ALTER VIEW ... DROP PARTITION", ctx)
    }
    val partSpecs = ctx.partitionSpec.asScala.map(visitNonOptionalPartitionSpec)
      .map(spec => UnresolvedPartitionSpec(spec))
    DropPartitions(
      createUnresolvedTable(
        ctx.identifierReference,
        "ALTER TABLE ... DROP PARTITION ..."),
      partSpecs.toSeq,
      ifExists = ctx.EXISTS != null,
      purge = ctx.PURGE != null)
  }

  /**
   * Create an [[SetTableSerDeProperties]]
   *
   * For example:
   * {{{
   *   ALTER TABLE multi_part_name [PARTITION spec] SET SERDE serde_name
   *     [WITH SERDEPROPERTIES props];
   *   ALTER TABLE multi_part_name [PARTITION spec] SET SERDEPROPERTIES serde_properties;
   * }}}
   */
  override def visitSetTableSerDe(ctx: SetTableSerDeContext): LogicalPlan = withOrigin(ctx) {
    SetTableSerDeProperties(
      createUnresolvedTable(
        ctx.identifierReference,
        "ALTER TABLE ... SET [SERDE|SERDEPROPERTIES]",
        true),
      Option(ctx.stringLit).map(x => string(visitStringLit(x))),
      Option(ctx.propertyList).map(visitPropertyKeyValues),
      // TODO a partition spec is allowed to have optional values. This is currently violated.
      Option(ctx.partitionSpec).map(visitNonOptionalPartitionSpec))
  }

  /**
   * Alter the query of a view. This creates a [[AlterViewAs]]
   *
   * For example:
   * {{{
   *   ALTER VIEW multi_part_name AS SELECT ...;
   * }}}
   */
  override def visitAlterViewQuery(ctx: AlterViewQueryContext): LogicalPlan = withOrigin(ctx) {
    AlterViewAs(
      createUnresolvedView(ctx.identifierReference, "ALTER VIEW ... AS"),
      originalText = source(ctx.query),
      query = plan(ctx.query))
  }

  /**
   * Defined the schema binding mode during CREATE or ALTER VIEW.
   * The method also accept a NULL context, in which case it will return the session default
   *
   * {{{
   *   WITH SCHEMA [ BINDING | COMPENSATION | TYPE EVOLUTION | EVOLUTION ]
   * }}}
   */
  override def visitSchemaBinding(ctx: SchemaBindingContext): ViewSchemaMode = {
    if (ctx == null) {
      // No schema binding specified, return the session default
      if (conf.viewSchemaBindingEnabled) {
        if (conf.viewSchemaCompensation) {
          SchemaCompensation
        } else {
          SchemaBinding
        }
      } else {
        SchemaUnsupported
      }
    } else if (!conf.viewSchemaBindingEnabled) {
      // If the feature is disabled, throw an exception
      withOrigin(ctx) {
        throw new ParseException(
          errorClass = "FEATURE_NOT_ENABLED",
          messageParameters = Map("featureName" -> "VIEW ... WITH SCHEMA ...",
            "configKey" -> "spark.sql.legacy.viewSchemaBindingMode",
            "configValue" -> "true"),
          ctx)
      }
    } else if (ctx.COMPENSATION != null) {
      SchemaCompensation
    } else if (ctx.TYPE != null) {
      SchemaTypeEvolution
    } else if (ctx.EVOLUTION != null) {
      SchemaEvolution
    } else {
      SchemaBinding
    }
  }

  /**
   * Alter the schema binding of a view. This creates a [[AlterViewSchemaBinding]]
   *
   * For example:
   * {{{
   *   ALTER VIEW multi_part_name WITH SCHEMA ...;
   * }}}
   */
  override def visitAlterViewSchemaBinding(ctx: AlterViewSchemaBindingContext): LogicalPlan
  = withOrigin(ctx) {
    AlterViewSchemaBinding(
      createUnresolvedView(ctx.identifierReference, "ALTER VIEW ... WITH SCHEMA ..."),
      viewSchemaMode = visitSchemaBinding(ctx.schemaBinding))
  }

  /**
   * Create a [[RenameTable]] command.
   *
   * For example:
   * {{{
   *   ALTER TABLE multi_part_name1 RENAME TO multi_part_name2;
   *   ALTER VIEW multi_part_name1 RENAME TO multi_part_name2;
   * }}}
   */
  override def visitRenameTable(ctx: RenameTableContext): LogicalPlan = withOrigin(ctx) {
    val isView = ctx.VIEW != null
    val relationStr = if (isView) "VIEW" else "TABLE"
    RenameTable(
      createUnresolvedTableOrView(ctx.from, s"ALTER $relationStr ... RENAME TO"),
      visitMultipartIdentifier(ctx.to),
      isView)
  }

  /**
   * A command for users to list the properties for a table. If propertyKey is specified, the value
   * for the propertyKey is returned. If propertyKey is not specified, all the keys and their
   * corresponding values are returned.
   * The syntax of using this command in SQL is:
   * {{{
   *   SHOW TBLPROPERTIES multi_part_name[('propertyKey')];
   * }}}
   */
  override def visitShowTblProperties(
      ctx: ShowTblPropertiesContext): LogicalPlan = withOrigin(ctx) {
    ShowTableProperties(
      createUnresolvedTableOrView(ctx.table, "SHOW TBLPROPERTIES"),
      Option(ctx.key).map(visitPropertyKey))
  }

  /**
   * Create a plan for a DESCRIBE FUNCTION statement.
   */
  override def visitDescribeFunction(ctx: DescribeFunctionContext): LogicalPlan = withOrigin(ctx) {
    import ctx._

    if (describeFuncName.identifierReference() == null) {
      val functionName =
        if (describeFuncName.stringLit() != null) {
          Seq(string(visitStringLit(describeFuncName.stringLit())))
        } else {
          Seq(describeFuncName.getText)
        }
      DescribeFunction(
        createUnresolvedFunctionName(
          ctx.describeFuncName(),
          functionName,
          "DESCRIBE FUNCTION",
          requirePersistent = false,
          funcTypeMismatchHint = None),
        EXTENDED != null)
    } else {
      DescribeFunction(
        withIdentClause(
          describeFuncName.identifierReference(),
          createUnresolvedFunctionName(
            describeFuncName.identifierReference,
            _,
            "DESCRIBE FUNCTION",
            requirePersistent = false,
            funcTypeMismatchHint = None)),
        EXTENDED != null)
    }
  }

  /**
   * Create a plan for a SHOW FUNCTIONS command.
   */
  override def visitShowFunctions(ctx: ShowFunctionsContext): LogicalPlan = withOrigin(ctx) {
    val (userScope, systemScope) = Option(ctx.identifier)
      .map(_.getText.toLowerCase(Locale.ROOT)) match {
        case None | Some("all") => (true, true)
        case Some("system") => (false, true)
        case Some("user") => (true, false)
        case Some(x) => throw QueryParsingErrors.showFunctionsUnsupportedError(x, ctx.identifier())
    }

    val legacy = Option(ctx.legacy).map(visitMultipartIdentifier)
    val pattern = Option(ctx.pattern).map(x => string(visitStringLit(x))).orElse(legacy.map(_.last))

    if (ctx.ns != null) {
      if (legacy.isDefined) {
        throw QueryParsingErrors.showFunctionsInvalidPatternError(ctx.legacy.getText, ctx.legacy)
      }
      ShowFunctions(
        withIdentClause(ctx.ns, UnresolvedNamespace(_)),
        userScope, systemScope, pattern)
    } else if (legacy.isDefined) {
      val ns = if (legacy.get.length > 1) {
        UnresolvedNamespace(legacy.get.dropRight(1))
      } else {
        CurrentNamespace
      }
      ShowFunctions(ns, userScope, systemScope, pattern)
    } else {
      ShowFunctions(CurrentNamespace, userScope, systemScope, pattern)
    }
  }

  override def visitRefreshFunction(ctx: RefreshFunctionContext): LogicalPlan = withOrigin(ctx) {
    RefreshFunction(
      withIdentClause(
        ctx.identifierReference,
        createUnresolvedFunctionName(
          ctx.identifierReference,
          _,
          "REFRESH FUNCTION",
          requirePersistent = true,
          funcTypeMismatchHint = None)))
  }

  override def visitCommentNamespace(ctx: CommentNamespaceContext): LogicalPlan = withOrigin(ctx) {
    val comment = visitComment(ctx.comment)
    CommentOnNamespace(withIdentClause(ctx.identifierReference, UnresolvedNamespace(_)), comment)
  }

  override def visitCommentTable(ctx: CommentTableContext): LogicalPlan = withOrigin(ctx) {
    val comment = visitComment(ctx.comment)
    CommentOnTable(createUnresolvedTable(ctx.identifierReference, "COMMENT ON TABLE"), comment)
  }

  override def visitComment (ctx: CommentContext): String = {
    Option(ctx.stringLit()).map(s => string(visitStringLit(s))).getOrElse("")
  }

  /**
   * Create an index, returning a [[CreateIndex]] logical plan.
   * For example:
   * {{{
   * CREATE INDEX index_name ON [TABLE] table_name [USING index_type] (column_index_property_list)
   *   [OPTIONS indexPropertyList]
   *   column_index_property_list: column_name [OPTIONS(indexPropertyList)]  [ ,  . . . ]
   *   indexPropertyList: index_property_name [= index_property_value] [ ,  . . . ]
   * }}}
   */
  override def visitCreateIndex(ctx: CreateIndexContext): LogicalPlan = withOrigin(ctx) {
    val (indexName, indexType) = if (ctx.identifier.size() == 1) {
      (ctx.identifier(0).getText, "")
    } else {
      (ctx.identifier(0).getText, ctx.identifier(1).getText)
    }

    val columns = ctx.columns.multipartIdentifierProperty.asScala
      .map(_.multipartIdentifier).map(typedVisit[Seq[String]]).toSeq
    val columnsProperties = ctx.columns.multipartIdentifierProperty.asScala
      .map(x => (Option(x.options).map(visitPropertyKeyValues).getOrElse(Map.empty))).toSeq
    val options = Option(ctx.options).map(visitPropertyKeyValues).getOrElse(Map.empty)

    blockBang(ctx.errorCapturingNot)

    CreateIndex(
      createUnresolvedTable(ctx.identifierReference, "CREATE INDEX"),
      indexName,
      indexType,
      ctx.EXISTS != null,
      columns.map(UnresolvedFieldName(_)).zip(columnsProperties),
      options)
  }

  /**
   * Drop an index, returning a [[DropIndex]] logical plan.
   * For example:
   * {{{
   *   DROP INDEX [IF EXISTS] index_name ON [TABLE] table_name
   * }}}
   */
  override def visitDropIndex(ctx: DropIndexContext): LogicalPlan = withOrigin(ctx) {
    val indexName = ctx.identifier.getText
    DropIndex(
      createUnresolvedTable(ctx.identifierReference, "DROP INDEX"),
      indexName,
      ctx.EXISTS != null)
  }

  /**
   * Creates a plan for invoking a procedure.
   *
   * For example:
   * {{{
   *   CALL multi_part_name(v1, v2, ...);
   *   CALL multi_part_name(v1, param2 => v2, ...);
   *   CALL multi_part_name(param1 => v1, param2 => v2, ...);
   * }}}
   */
  override def visitCall(ctx: CallContext): LogicalPlan = withOrigin(ctx) {
    val procedure = withIdentClause(ctx.identifierReference, UnresolvedProcedure)
    val args = ctx.functionArgument.asScala.map {
      case expr if expr.namedArgumentExpression != null =>
        val namedExpr = expr.namedArgumentExpression
        NamedArgumentExpression(namedExpr.key.getText, expression(namedExpr.value))
      case expr =>
        expression(expr)
    }.toSeq
    Call(procedure, args)
  }

  /**
   * Create a TimestampAdd expression.
   */
  override def visitTimestampadd(ctx: TimestampaddContext): Expression = withOrigin(ctx) {
    if (ctx.invalidUnit != null) {
      throw QueryParsingErrors.invalidDatetimeUnitError(
        ctx,
        ctx.name.getText,
        ctx.invalidUnit.getText)
    } else {
      TimestampAdd(ctx.unit.getText, expression(ctx.unitsAmount), expression(ctx.timestamp))
    }
  }

  /**
   * Create a TimestampDiff expression.
   */
  override def visitTimestampdiff(ctx: TimestampdiffContext): Expression = withOrigin(ctx) {
    if (ctx.invalidUnit != null) {
      throw QueryParsingErrors.invalidDatetimeUnitError(
        ctx,
        ctx.name.getText,
        ctx.invalidUnit.getText)
    } else {
      TimestampDiff(ctx.unit.getText, expression(ctx.startTimestamp), expression(ctx.endTimestamp))
    }
  }

  /**
   * Create a named parameter which represents a literal with a non-bound value and unknown type.
   * */
  override def visitNamedParameterLiteral(
      ctx: NamedParameterLiteralContext): Expression = withOrigin(ctx) {
    NamedParameter(ctx.identifier().getText)
  }

  /**
   * Create a positional parameter which represents a literal
   * with a non-bound value and unknown type.
   * */
  override def visitPosParameterLiteral(
      ctx: PosParameterLiteralContext): Expression = withOrigin(ctx) {
    PosParameter(ctx.QUESTION().getSymbol.getStartIndex)
  }

  /**
   * Create a [[CreateVariable]] command.
   *
   * For example:
   * {{{
   *   DECLARE [OR REPLACE] [VARIABLE] [db_name.]variable_name
   *   [dataType] [defaultExpression];
   * }}}
   *
   * We will add CREATE VARIABLE for persisted variable definitions to this, hence the name.
   */
  override def visitCreateVariable(ctx: CreateVariableContext): LogicalPlan = withOrigin(ctx) {
    val dataTypeOpt = Option(ctx.dataType()).map(typedVisit[DataType])
    val defaultExpression = if (ctx.variableDefaultExpression() == null) {
      if (dataTypeOpt.isEmpty) {
        throw new ParseException(
          errorClass = "INVALID_SQL_SYNTAX.VARIABLE_TYPE_OR_DEFAULT_REQUIRED",
          messageParameters = Map.empty,
          ctx.identifierReference)
      }
      DefaultValueExpression(Literal(null, dataTypeOpt.get), "null")
    } else {
      val default = visitVariableDefaultExpression(ctx.variableDefaultExpression())
      dataTypeOpt.map { dt => default.copy(child = Cast(default.child, dt)) }.getOrElse(default)
    }
    CreateVariable(
      withIdentClause(ctx.identifierReference(), UnresolvedIdentifier(_)),
      defaultExpression,
      ctx.REPLACE() != null
    )
  }

  /**
   * Create a [[DropVariable]] command.
   *
   * For example:
   * {{{
   *   DROP TEMPORARY VARIABLE [IF EXISTS] variable;
   * }}}
   */
  override def visitDropVariable(ctx: DropVariableContext): LogicalPlan = withOrigin(ctx) {
    DropVariable(
      withIdentClause(ctx.identifierReference(), UnresolvedIdentifier(_)),
      ctx.EXISTS() != null
    )
  }

  private def visitSetVariableImpl(
      query: QueryContext,
      multipartIdentifierList: MultipartIdentifierListContext,
      assignmentList: AssignmentListContext): LogicalPlan = {
    if (query != null) {
      // The SET variable source is a query
      val variables = multipartIdentifierList.multipartIdentifier.asScala.map { variableIdent =>
        val varName = visitMultipartIdentifier(variableIdent)
        UnresolvedAttribute(varName)
      }.toSeq
      SetVariable(variables, visitQuery(query))
    } else {
      // The SET variable source is list of expressions.
      val (variables, values) = assignmentList.assignment().asScala.map { assign =>
        val varIdent = visitMultipartIdentifier(assign.key)
        val varExpr = expression(assign.value)
        val varNamedExpr = varExpr match {
          case n: NamedExpression => n
          case e => Alias(e, varIdent.last)()
        }
        (UnresolvedAttribute(varIdent), varNamedExpr)
      }.toSeq.unzip
      SetVariable(variables, Project(values, OneRowRelation()))
    }
  }

  /**
   * Create a [[SetVariable]] command.
   *
   * For example:
   * {{{
   *   SET VARIABLE var1 = v1, var2 = v2, ...
   *   SET VARIABLE (var1, var2, ...) = (SELECT ...)
   * }}}
   */
  override def visitSetVariable(ctx: SetVariableContext): LogicalPlan = withOrigin(ctx) {
    visitSetVariableImpl(ctx.query(), ctx.multipartIdentifierList(), ctx.assignmentList())
  }

  override def visitSetVariableWithOptionalKeyword(
      ctx: SetVariableWithOptionalKeywordContext): LogicalPlan =
    withOrigin(ctx) {
      visitSetVariableImpl(ctx.query(), ctx.multipartIdentifierList(), ctx.assignmentList())
    }

  override def visitOperatorPipeStatement(ctx: OperatorPipeStatementContext): LogicalPlan = {
    visitOperatorPipeRightSide(ctx.operatorPipeRightSide(), plan(ctx.left))
  }

  private def visitOperatorPipeRightSide(
      ctx: OperatorPipeRightSideContext, left: LogicalPlan): LogicalPlan = {
    if (!SQLConf.get.getConf(SQLConf.OPERATOR_PIPE_SYNTAX_ENABLED)) {
      operationNotAllowed("Operator pipe SQL syntax using |>", ctx)
    }
    Option(ctx.selectClause).map { c =>
      withSelectQuerySpecification(
        ctx = ctx,
        selectClause = c,
        lateralView = new java.util.ArrayList[LateralViewContext](),
        whereClause = null,
        aggregationClause = null,
        havingClause = null,
        windowClause = null,
        relation = left,
        isPipeOperatorSelect = true)
<<<<<<< HEAD
    }.getOrElse(Option(ctx.sample).map { c =>
      withSample(c, left)
=======
    }.getOrElse(Option(ctx.whereClause).map { c =>
      // Add a table subquery boundary between the new filter and the input plan if one does not
      // already exist. This helps the analyzer behave as if we had added the WHERE clause after a
      // table subquery containing the input plan.
      val withSubqueryAlias = left match {
        case s: SubqueryAlias =>
          s
        case u: UnresolvedRelation =>
          u
        case _ =>
          SubqueryAlias(SubqueryAlias.generateSubqueryName(), left)
      }
      withWhereClause(c, withSubqueryAlias)
>>>>>>> 55d0233d
    }.get)
  }

  /**
   * Check plan for any parameters.
   * If it finds any throws UNSUPPORTED_FEATURE.PARAMETER_MARKER_IN_UNEXPECTED_STATEMENT.
   * This method is used to ban parameters in some contexts.
   */
  protected def checkInvalidParameter(plan: LogicalPlan, statement: String): Unit = {
    plan.foreach { p =>
      p.expressions.foreach { expr =>
        if (expr.containsPattern(PARAMETER)) {
          throw QueryParsingErrors.parameterMarkerNotAllowed(statement, p.origin)
        }
      }
    }
    plan.children.foreach(p => checkInvalidParameter(p, statement))
    plan.innerChildren.collect {
      case child: LogicalPlan => checkInvalidParameter(child, statement)
    }
  }
}<|MERGE_RESOLUTION|>--- conflicted
+++ resolved
@@ -5876,10 +5876,6 @@
         windowClause = null,
         relation = left,
         isPipeOperatorSelect = true)
-<<<<<<< HEAD
-    }.getOrElse(Option(ctx.sample).map { c =>
-      withSample(c, left)
-=======
     }.getOrElse(Option(ctx.whereClause).map { c =>
       // Add a table subquery boundary between the new filter and the input plan if one does not
       // already exist. This helps the analyzer behave as if we had added the WHERE clause after a
@@ -5893,8 +5889,9 @@
           SubqueryAlias(SubqueryAlias.generateSubqueryName(), left)
       }
       withWhereClause(c, withSubqueryAlias)
->>>>>>> 55d0233d
-    }.get)
+    }.getOrElse(Option(ctx.sample).map { c =>
+      withSample(c, left)
+    }.get))
   }
 
   /**
