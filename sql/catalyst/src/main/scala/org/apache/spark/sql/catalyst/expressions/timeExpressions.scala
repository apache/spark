--- conflicted
+++ resolved
@@ -19,18 +19,14 @@
 
 import java.time.{DateTimeException, LocalTime}
 
-<<<<<<< HEAD
 import org.apache.spark.sql.catalyst.expressions.codegen.{CodegenContext, ExprCode}
+import org.apache.spark.sql.catalyst.analysis.ExpressionBuilder
 import org.apache.spark.sql.catalyst.expressions.objects.Invoke
 import org.apache.spark.sql.catalyst.util.{DateTimeUtils, TimeFormatter}
 import org.apache.spark.sql.catalyst.util.DateTimeUtils.localTimeToMicros
 import org.apache.spark.sql.errors.QueryExecutionErrors
-=======
-import org.apache.spark.sql.catalyst.analysis.ExpressionBuilder
-import org.apache.spark.sql.catalyst.expressions.objects.Invoke
 import org.apache.spark.sql.catalyst.util.TimeFormatter
 import org.apache.spark.sql.errors.{QueryCompilationErrors, QueryExecutionErrors}
->>>>>>> 5f2d37e0
 import org.apache.spark.sql.internal.types.StringTypeWithCollation
 import org.apache.spark.sql.types.{AbstractDataType, DataType, Decimal, DecimalType, IntegerType, ObjectType, TimeType}
 import org.apache.spark.unsafe.types.UTF8String
@@ -130,22 +126,6 @@
   }
 }
 
-<<<<<<< HEAD
-// scalastyle:off line.size.limit
-@ExpressionDescription(
-  usage = "_FUNC_(hour, minute, second) - Create time from hour, minute and second fields. For invalid inputs it will throw an error.",
-  arguments = """
-    Arguments:
-      * hour - the hour to represent, from 0 to 23
-      * minute - the minute to represent, from 0 to 59
-      * second - the second to represent, from 0 to 59.999999
-  """,
-  examples = """
-    Examples:
-      > SELECT _FUNC_(6, 30, 45.887);
-       06:30:45.887
-      > SELECT _FUNC_(NULL, 30, 0);
-=======
 /**
  * * Parses a column to a time based on the supplied format.
  */
@@ -169,13 +149,41 @@
       > SELECT _FUNC_('12.10.05.999999', 'HH.mm.ss.SSSSSS');
        12:10:05.999999
       > SELECT _FUNC_('foo', 'HH:mm:ss');
->>>>>>> 5f2d37e0
        NULL
   """,
   group = "datetime_funcs",
   since = "4.1.0")
 // scalastyle:on line.size.limit
-<<<<<<< HEAD
+object TryToTimeExpressionBuilder extends ExpressionBuilder {
+  override def build(funcName: String, expressions: Seq[Expression]): Expression = {
+    val numArgs = expressions.length
+    if (numArgs == 1 || numArgs == 2) {
+      TryEval(ToTime(expressions.head, expressions.drop(1).lastOption))
+    } else {
+      throw QueryCompilationErrors.wrongNumArgsError(funcName, Seq(1, 2), numArgs)
+    }
+  }
+}
+
+// scalastyle:off line.size.limit
+@ExpressionDescription(
+  usage = "_FUNC_(hour, minute, second) - Create time from hour, minute and second fields. For invalid inputs it will throw an error.",
+  arguments = """
+    Arguments:
+      * hour - the hour to represent, from 0 to 23
+      * minute - the minute to represent, from 0 to 59
+      * second - the second to represent, from 0 to 59.999999
+  """,
+  examples = """
+    Examples:
+      > SELECT _FUNC_(6, 30, 45.887);
+       06:30:45.887
+      > SELECT _FUNC_(NULL, 30, 0);
+       NULL
+  """,
+  group = "datetime_funcs",
+  since = "4.1.0")
+// scalastyle:on line.size.limit
 case class MakeTime(
     hours: Expression,
     minutes: Expression,
@@ -228,15 +236,4 @@
   override protected def withNewChildrenInternal(
     newFirst: Expression, newSecond: Expression, newThird: Expression): MakeTime =
     copy(hours = newFirst, minutes = newSecond, secAndMicros = newThird)
-=======
-object TryToTimeExpressionBuilder extends ExpressionBuilder {
-  override def build(funcName: String, expressions: Seq[Expression]): Expression = {
-    val numArgs = expressions.length
-    if (numArgs == 1 || numArgs == 2) {
-      TryEval(ToTime(expressions.head, expressions.drop(1).lastOption))
-    } else {
-      throw QueryCompilationErrors.wrongNumArgsError(funcName, Seq(1, 2), numArgs)
-    }
-  }
->>>>>>> 5f2d37e0
 }