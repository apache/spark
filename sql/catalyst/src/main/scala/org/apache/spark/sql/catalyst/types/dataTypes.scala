/*
 * Licensed to the Apache Software Foundation (ASF) under one or more
 * contributor license agreements.  See the NOTICE file distributed with
 * this work for additional information regarding copyright ownership.
 * The ASF licenses this file to You under the Apache License, Version 2.0
 * (the "License"); you may not use this file except in compliance with
 * the License.  You may obtain a copy of the License at
 *
 *    http://www.apache.org/licenses/LICENSE-2.0
 *
 * Unless required by applicable law or agreed to in writing, software
 * distributed under the License is distributed on an "AS IS" BASIS,
 * WITHOUT WARRANTIES OR CONDITIONS OF ANY KIND, either express or implied.
 * See the License for the specific language governing permissions and
 * limitations under the License.
 */

package org.apache.spark.sql.catalyst.types

import java.sql.{Date, Timestamp}

import scala.math.Numeric.{BigDecimalAsIfIntegral, DoubleAsIfIntegral, FloatAsIfIntegral}
import scala.reflect.ClassTag
import scala.reflect.runtime.universe.{TypeTag, runtimeMirror, typeTag}
import scala.util.parsing.combinator.RegexParsers

import org.json4s._
import org.json4s.JsonAST.JValue
import org.json4s.JsonDSL._
import org.json4s.jackson.JsonMethods._

import org.apache.spark.sql.catalyst.ScalaReflectionLock
import org.apache.spark.sql.catalyst.expressions.{Attribute, AttributeReference, Expression}
import org.apache.spark.sql.catalyst.util.Metadata
import org.apache.spark.util.Utils

object DataType {
  def fromJson(json: String): DataType = parseDataType(parse(json))

  private object JSortedObject {
    def unapplySeq(value: JValue): Option[List[(String, JValue)]] = value match {
      case JObject(seq) => Some(seq.toList.sortBy(_._1))
      case _ => None
    }
  }

  // NOTE: Map fields must be sorted in alphabetical order to keep consistent with the Python side.
  private def parseDataType(json: JValue): DataType = json match {
    case JString(name) =>
      PrimitiveType.nameToType(name)

    case JSortedObject(
        ("containsNull", JBool(n)),
        ("elementType", t: JValue),
        ("type", JString("array"))) =>
      ArrayType(parseDataType(t), n)

    case JSortedObject(
        ("keyType", k: JValue),
        ("type", JString("map")),
        ("valueContainsNull", JBool(n)),
        ("valueType", v: JValue)) =>
      MapType(parseDataType(k), parseDataType(v), n)

    case JSortedObject(
        ("fields", JArray(fields)),
        ("type", JString("struct"))) =>
      StructType(fields.map(parseStructField))
  }

  private def parseStructField(json: JValue): StructField = json match {
    case JSortedObject(
        ("metadata", metadata: JObject),
        ("name", JString(name)),
        ("nullable", JBool(nullable)),
        ("type", dataType: JValue)) =>
      StructField(name, parseDataType(dataType), nullable, Metadata.fromJObject(metadata))
  }

  @deprecated("Use DataType.fromJson instead", "1.2.0")
  def fromCaseClassString(string: String): DataType = CaseClassStringParser(string)

  private object CaseClassStringParser extends RegexParsers {
    protected lazy val primitiveType: Parser[DataType] =
      ( "StringType" ^^^ StringType
      | "FloatType" ^^^ FloatType
      | "IntegerType" ^^^ IntegerType
      | "ByteType" ^^^ ByteType
      | "ShortType" ^^^ ShortType
      | "DoubleType" ^^^ DoubleType
      | "LongType" ^^^ LongType
      | "BinaryType" ^^^ BinaryType
      | "BooleanType" ^^^ BooleanType
      | "DecimalType" ^^^ DecimalType
      | "DateType" ^^^ DateType
      | "TimestampType" ^^^ TimestampType
      )

    protected lazy val arrayType: Parser[DataType] =
      "ArrayType" ~> "(" ~> dataType ~ "," ~ boolVal <~ ")" ^^ {
        case tpe ~ _ ~ containsNull => ArrayType(tpe, containsNull)
      }

    protected lazy val mapType: Parser[DataType] =
      "MapType" ~> "(" ~> dataType ~ "," ~ dataType ~ "," ~ boolVal <~ ")" ^^ {
        case t1 ~ _ ~ t2 ~ _ ~ valueContainsNull => MapType(t1, t2, valueContainsNull)
      }

    protected lazy val structField: Parser[StructField] =
      ("StructField(" ~> "[a-zA-Z0-9_]*".r) ~ ("," ~> dataType) ~ ("," ~> boolVal <~ ")") ^^ {
        case name ~ tpe ~ nullable  =>
          StructField(name, tpe, nullable = nullable)
      }

    protected lazy val boolVal: Parser[Boolean] =
      ( "true" ^^^ true
      | "false" ^^^ false
      )

    protected lazy val structType: Parser[DataType] =
      "StructType\\([A-zA-z]*\\(".r ~> repsep(structField, ",") <~ "))" ^^ {
        case fields => new StructType(fields)
      }

    protected lazy val dataType: Parser[DataType] =
      ( arrayType
      | mapType
      | structType
      | primitiveType
      )

    /**
     * Parses a string representation of a DataType.
     *
     * TODO: Generate parser as pickler...
     */
    def apply(asString: String): DataType = parseAll(dataType, asString) match {
      case Success(result, _) => result
      case failure: NoSuccess =>
        throw new IllegalArgumentException(s"Unsupported dataType: $asString, $failure")
    }

  }

  protected[types] def buildFormattedString(
      dataType: DataType,
      prefix: String,
      builder: StringBuilder): Unit = {
    dataType match {
      case array: ArrayType =>
        array.buildFormattedString(prefix, builder)
      case struct: StructType =>
        struct.buildFormattedString(prefix, builder)
      case map: MapType =>
        map.buildFormattedString(prefix, builder)
      case _ =>
    }
  }
}

abstract class DataType {
  /** Matches any expression that evaluates to this DataType */
  def unapply(a: Expression): Boolean = a match {
    case e: Expression if e.dataType == this => true
    case _ => false
  }

  def isPrimitive: Boolean = false

  def typeName: String = this.getClass.getSimpleName.stripSuffix("$").dropRight(4).toLowerCase

  private[sql] def jsonValue: JValue = typeName

  def json: String = compact(render(jsonValue))

  def prettyJson: String = pretty(render(jsonValue))
}

case object NullType extends DataType

object NativeType {
  val all = Seq(
    IntegerType, BooleanType, LongType, DoubleType, FloatType, ShortType, ByteType, StringType)

  def unapply(dt: DataType): Boolean = all.contains(dt)

  val defaultSizeOf: Map[NativeType, Int] = Map(
    IntegerType -> 4,
    BooleanType -> 1,
    LongType -> 8,
    DoubleType -> 8,
    FloatType -> 4,
    ShortType -> 2,
    ByteType -> 1,
    StringType -> 4096)
}

trait PrimitiveType extends DataType {
  override def isPrimitive = true
}

object PrimitiveType {
  private[sql] val all = Seq(DecimalType, DateType, TimestampType, BinaryType) ++
    NativeType.all

  private[sql] val nameToType = all.map(t => t.typeName -> t).toMap
}

abstract class NativeType extends DataType {
  private[sql] type JvmType
  @transient private[sql] val tag: TypeTag[JvmType]
  private[sql] val ordering: Ordering[JvmType]

  @transient private[sql] val classTag = ScalaReflectionLock.synchronized {
    val mirror = runtimeMirror(Utils.getSparkClassLoader)
    ClassTag[JvmType](mirror.runtimeClass(tag.tpe))
  }
}

case object StringType extends NativeType with PrimitiveType {
  private[sql] type JvmType = String
  @transient private[sql] lazy val tag = ScalaReflectionLock.synchronized { typeTag[JvmType] }
  private[sql] val ordering = implicitly[Ordering[JvmType]]
}

case object BinaryType extends NativeType with PrimitiveType {
  private[sql] type JvmType = Array[Byte]
  @transient private[sql] lazy val tag = ScalaReflectionLock.synchronized { typeTag[JvmType] }
  private[sql] val ordering = new Ordering[JvmType] {
    def compare(x: Array[Byte], y: Array[Byte]): Int = {
      for (i <- 0 until x.length; if i < y.length) {
        val res = x(i).compareTo(y(i))
        if (res != 0) return res
      }
      x.length - y.length
    }
  }
}

case object BooleanType extends NativeType with PrimitiveType {
  private[sql] type JvmType = Boolean
  @transient private[sql] lazy val tag = ScalaReflectionLock.synchronized { typeTag[JvmType] }
  private[sql] val ordering = implicitly[Ordering[JvmType]]
}

case object TimestampType extends NativeType {
  private[sql] type JvmType = Timestamp

  @transient private[sql] lazy val tag = ScalaReflectionLock.synchronized { typeTag[JvmType] }

  private[sql] val ordering = new Ordering[JvmType] {
    def compare(x: Timestamp, y: Timestamp) = x.compareTo(y)
  }
}

case object DateType extends NativeType {
  private[sql] type JvmType = Date

  @transient private[sql] lazy val tag = ScalaReflectionLock.synchronized { typeTag[JvmType] }

  private[sql] val ordering = new Ordering[JvmType] {
    def compare(x: Date, y: Date) = x.compareTo(y)
  }
}

abstract class NumericType extends NativeType with PrimitiveType {
  // Unfortunately we can't get this implicitly as that breaks Spark Serialization. In order for
  // implicitly[Numeric[JvmType]] to be valid, we have to change JvmType from a type variable to a
  // type parameter and and add a numeric annotation (i.e., [JvmType : Numeric]). This gets
  // desugared by the compiler into an argument to the objects constructor. This means there is no
  // longer an no argument constructor and thus the JVM cannot serialize the object anymore.
  private[sql] val numeric: Numeric[JvmType]
}

object NumericType {
  def unapply(e: Expression): Boolean = e.dataType.isInstanceOf[NumericType]
}

/** Matcher for any expressions that evaluate to [[IntegralType]]s */
object IntegralType {
  def unapply(a: Expression): Boolean = a match {
    case e: Expression if e.dataType.isInstanceOf[IntegralType] => true
    case _ => false
  }
}

abstract class IntegralType extends NumericType {
  private[sql] val integral: Integral[JvmType]
}

case object LongType extends IntegralType {
  private[sql] type JvmType = Long
  @transient private[sql] lazy val tag = ScalaReflectionLock.synchronized { typeTag[JvmType] }
  private[sql] val numeric = implicitly[Numeric[Long]]
  private[sql] val integral = implicitly[Integral[Long]]
  private[sql] val ordering = implicitly[Ordering[JvmType]]
}

case object IntegerType extends IntegralType {
  private[sql] type JvmType = Int
  @transient private[sql] lazy val tag = ScalaReflectionLock.synchronized { typeTag[JvmType] }
  private[sql] val numeric = implicitly[Numeric[Int]]
  private[sql] val integral = implicitly[Integral[Int]]
  private[sql] val ordering = implicitly[Ordering[JvmType]]
}

case object ShortType extends IntegralType {
  private[sql] type JvmType = Short
  @transient private[sql] lazy val tag = ScalaReflectionLock.synchronized { typeTag[JvmType] }
  private[sql] val numeric = implicitly[Numeric[Short]]
  private[sql] val integral = implicitly[Integral[Short]]
  private[sql] val ordering = implicitly[Ordering[JvmType]]
}

case object ByteType extends IntegralType {
  private[sql] type JvmType = Byte
  @transient private[sql] lazy val tag = ScalaReflectionLock.synchronized { typeTag[JvmType] }
  private[sql] val numeric = implicitly[Numeric[Byte]]
  private[sql] val integral = implicitly[Integral[Byte]]
  private[sql] val ordering = implicitly[Ordering[JvmType]]
}

/** Matcher for any expressions that evaluate to [[FractionalType]]s */
object FractionalType {
  def unapply(a: Expression): Boolean = a match {
    case e: Expression if e.dataType.isInstanceOf[FractionalType] => true
    case _ => false
  }
}
abstract class FractionalType extends NumericType {
  private[sql] val fractional: Fractional[JvmType]
  private[sql] val asIntegral: Integral[JvmType]
}

case object DecimalType extends FractionalType {
  private[sql] type JvmType = BigDecimal
  @transient private[sql] lazy val tag = ScalaReflectionLock.synchronized { typeTag[JvmType] }
  private[sql] val numeric = implicitly[Numeric[BigDecimal]]
  private[sql] val fractional = implicitly[Fractional[BigDecimal]]
  private[sql] val ordering = implicitly[Ordering[JvmType]]
  private[sql] val asIntegral = BigDecimalAsIfIntegral
}

case object DoubleType extends FractionalType {
  private[sql] type JvmType = Double
  @transient private[sql] lazy val tag = ScalaReflectionLock.synchronized { typeTag[JvmType] }
  private[sql] val numeric = implicitly[Numeric[Double]]
  private[sql] val fractional = implicitly[Fractional[Double]]
  private[sql] val ordering = implicitly[Ordering[JvmType]]
  private[sql] val asIntegral = DoubleAsIfIntegral
}

case object FloatType extends FractionalType {
  private[sql] type JvmType = Float
  @transient private[sql] lazy val tag = ScalaReflectionLock.synchronized { typeTag[JvmType] }
  private[sql] val numeric = implicitly[Numeric[Float]]
  private[sql] val fractional = implicitly[Fractional[Float]]
  private[sql] val ordering = implicitly[Ordering[JvmType]]
  private[sql] val asIntegral = FloatAsIfIntegral
}

object ArrayType {
  /** Construct a [[ArrayType]] object with the given element type. The `containsNull` is true. */
  def apply(elementType: DataType): ArrayType = ArrayType(elementType, true)
}

/**
 * The data type for collections of multiple values.
 * Internally these are represented as columns that contain a ``scala.collection.Seq``.
 *
 * @param elementType The data type of values.
 * @param containsNull Indicates if values have `null` values
 */
case class ArrayType(elementType: DataType, containsNull: Boolean) extends DataType {
  private[sql] def buildFormattedString(prefix: String, builder: StringBuilder): Unit = {
    builder.append(
      s"$prefix-- element: ${elementType.typeName} (containsNull = $containsNull)\n")
    DataType.buildFormattedString(elementType, s"$prefix    |", builder)
  }

  override private[sql] def jsonValue =
    ("type" -> typeName) ~
      ("elementType" -> elementType.jsonValue) ~
      ("containsNull" -> containsNull)
}

/**
 * A field inside a StructType.
 * @param name The name of this field.
 * @param dataType The data type of this field.
 * @param nullable Indicates if values of this field can be `null` values.
 * @param metadata The metadata of this field. The metadata should be preserved during
 *                 transformation if the content of the column is not modified, e.g, in selection.
 */
<<<<<<< HEAD
case class StructField(name: String, dataType: DataType, nullable: Boolean = true) {
=======
case class StructField(
    name: String,
    dataType: DataType,
    nullable: Boolean,
    metadata: Metadata = Metadata.empty) {
>>>>>>> d8176b1c

  private[sql] def buildFormattedString(prefix: String, builder: StringBuilder): Unit = {
    builder.append(s"$prefix-- $name: ${dataType.typeName} (nullable = $nullable)\n")
    DataType.buildFormattedString(dataType, s"$prefix    |", builder)
  }

  // override the default toString to be compatible with legacy parquet files.
  override def toString: String = s"StructField($name,$dataType,$nullable)"

  private[sql] def jsonValue: JValue = {
    ("name" -> name) ~
      ("type" -> dataType.jsonValue) ~
      ("nullable" -> nullable) ~
      ("metadata" -> metadata.jsonValue)
  }
}

object StructType {
  protected[sql] def fromAttributes(attributes: Seq[Attribute]): StructType =
    StructType(attributes.map(a => StructField(a.name, a.dataType, a.nullable, a.metadata)))
}

case class StructType(fields: Seq[StructField]) extends DataType {

  /**
   * Returns all field names in a [[Seq]].
   */
  lazy val fieldNames: Seq[String] = fields.map(_.name)
  private lazy val fieldNamesSet: Set[String] = fieldNames.toSet
  private lazy val nameToField: Map[String, StructField] = fields.map(f => f.name -> f).toMap
  /**
   * Extracts a [[StructField]] of the given name. If the [[StructType]] object does not
   * have a name matching the given name, `null` will be returned.
   */
  def apply(name: String): StructField = {
    nameToField.getOrElse(name, throw new IllegalArgumentException(s"Field $name does not exist."))
  }

  /**
   * Returns a [[StructType]] containing [[StructField]]s of the given names.
   * Those names which do not have matching fields will be ignored.
   */
  def apply(names: Set[String]): StructType = {
    val nonExistFields = names -- fieldNamesSet
    if (nonExistFields.nonEmpty) {
      throw new IllegalArgumentException(
        s"Field ${nonExistFields.mkString(",")} does not exist.")
    }
    // Preserve the original order of fields.
    StructType(fields.filter(f => names.contains(f.name)))
  }

  protected[sql] def toAttributes =
    fields.map(f => AttributeReference(f.name, f.dataType, f.nullable, f.metadata)())

  def treeString: String = {
    val builder = new StringBuilder
    builder.append("root\n")
    val prefix = " |"
    fields.foreach(field => field.buildFormattedString(prefix, builder))

    builder.toString()
  }

  def printTreeString(): Unit = println(treeString)

  private[sql] def buildFormattedString(prefix: String, builder: StringBuilder): Unit = {
    fields.foreach(field => field.buildFormattedString(prefix, builder))
  }

  override private[sql] def jsonValue =
    ("type" -> typeName) ~
      ("fields" -> fields.map(_.jsonValue))
}

object MapType {
  /**
   * Construct a [[MapType]] object with the given key type and value type.
   * The `valueContainsNull` is true.
   */
  def apply(keyType: DataType, valueType: DataType): MapType =
    MapType(keyType: DataType, valueType: DataType, true)
}

/**
 * The data type for Maps. Keys in a map are not allowed to have `null` values.
 * @param keyType The data type of map keys.
 * @param valueType The data type of map values.
 * @param valueContainsNull Indicates if map values have `null` values.
 */
case class MapType(
    keyType: DataType,
    valueType: DataType,
    valueContainsNull: Boolean) extends DataType {
  private[sql] def buildFormattedString(prefix: String, builder: StringBuilder): Unit = {
    builder.append(s"$prefix-- key: ${keyType.typeName}\n")
    builder.append(s"$prefix-- value: ${valueType.typeName} " +
      s"(valueContainsNull = $valueContainsNull)\n")
    DataType.buildFormattedString(keyType, s"$prefix    |", builder)
    DataType.buildFormattedString(valueType, s"$prefix    |", builder)
  }

  override private[sql] def jsonValue: JValue =
    ("type" -> typeName) ~
      ("keyType" -> keyType.jsonValue) ~
      ("valueType" -> valueType.jsonValue) ~
      ("valueContainsNull" -> valueContainsNull)
}<|MERGE_RESOLUTION|>--- conflicted
+++ resolved
@@ -392,15 +392,11 @@
  * @param metadata The metadata of this field. The metadata should be preserved during
  *                 transformation if the content of the column is not modified, e.g, in selection.
  */
-<<<<<<< HEAD
-case class StructField(name: String, dataType: DataType, nullable: Boolean = true) {
-=======
 case class StructField(
     name: String,
     dataType: DataType,
-    nullable: Boolean,
+    nullable: Boolean = true,
     metadata: Metadata = Metadata.empty) {
->>>>>>> d8176b1c
 
   private[sql] def buildFormattedString(prefix: String, builder: StringBuilder): Unit = {
     builder.append(s"$prefix-- $name: ${dataType.typeName} (nullable = $nullable)\n")
