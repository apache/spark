--- conflicted
+++ resolved
@@ -725,14 +725,9 @@
     result = input
   }
 
-<<<<<<< HEAD
   override def eval(input: Row): Any = {
     if (result != null) expr.eval(result.asInstanceOf[Row]) else null
   }
-}
-=======
-  override def eval(input: Row): Any =  if (result != null) expr.eval(result.asInstanceOf[Row])
-                                        else null
 }
 
 /**
@@ -787,4 +782,3 @@
   def update(input: Row): Unit
   def eval(input: Row): Any
 }
->>>>>>> f8a8e2c2
