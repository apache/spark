/*
 * Licensed to the Apache Software Foundation (ASF) under one or more
 * contributor license agreements.  See the NOTICE file distributed with
 * this work for additional information regarding copyright ownership.
 * The ASF licenses this file to You under the Apache License, Version 2.0
 * (the "License"); you may not use this file except in compliance with
 * the License.  You may obtain a copy of the License at
 *
 *    http://www.apache.org/licenses/LICENSE-2.0
 *
 * Unless required by applicable law or agreed to in writing, software
 * distributed under the License is distributed on an "AS IS" BASIS,
 * WITHOUT WARRANTIES OR CONDITIONS OF ANY KIND, either express or implied.
 * See the License for the specific language governing permissions and
 * limitations under the License.
 */

package org.apache.spark.sql.catalyst.expressions

import com.clearspring.analytics.stream.cardinality.HyperLogLog

import org.apache.spark.sql.catalyst.types._
import org.apache.spark.sql.catalyst.trees
import org.apache.spark.sql.catalyst.errors.TreeNodeException

abstract class AggregateExpression extends Expression {
  self: Product =>

  /**
   * Creates a new instance that can be used to compute this aggregate expression for a group
   * of input rows/
   */
  def newInstance(): AggregateFunction

  /**
   * [[AggregateExpression.eval]] should never be invoked because [[AggregateExpression]]'s are
   * replaced with a physical aggregate operator at runtime.
   */
  override def eval(input: Row = null): EvaluatedType =
    throw new TreeNodeException(this, s"No function to evaluate expression. type: ${this.nodeName}")
}

/**
 * Represents an aggregation that has been rewritten to be performed in two steps.
 *
 * @param finalEvaluation an aggregate expression that evaluates to same final result as the
 *                        original aggregation.
 * @param partialEvaluations A sequence of [[NamedExpression]]s that can be computed on partial
 *                           data sets and are required to compute the `finalEvaluation`.
 */
case class SplitEvaluation(
    finalEvaluation: Expression,
    partialEvaluations: Seq[NamedExpression])

/**
 * An [[AggregateExpression]] that can be partially computed without seeing all relevant tuples.
 * These partial evaluations can then be combined to compute the actual answer.
 */
abstract class PartialAggregate extends AggregateExpression {
  self: Product =>

  /**
   * Returns a [[SplitEvaluation]] that computes this aggregation using partial aggregation.
   */
  def asPartial: SplitEvaluation
}

/**
 * A specific implementation of an aggregate function. Used to wrap a generic
 * [[AggregateExpression]] with an algorithm that will be used to compute one specific result.
 */
abstract class AggregateFunction
  extends AggregateExpression with Serializable with trees.LeafNode[Expression] {
  self: Product =>

  override type EvaluatedType = Any

  /** Base should return the generic aggregate expression that this function is computing */
  val base: AggregateExpression
  override def references = base.references
  override def nullable = base.nullable
  override def dataType = base.dataType

  def update(input: Row): Unit
  override def eval(input: Row): Any

  // Do we really need this?
  override def newInstance() = makeCopy(productIterator.map { case a: AnyRef => a }.toArray)
}

case class Min(child: Expression) extends PartialAggregate with trees.UnaryNode[Expression] {
  override def references = child.references
  override def nullable = child.nullable
  override def dataType = child.dataType
  override def toString = s"MIN($child)"

  override def asPartial: SplitEvaluation = {
    val partialMin = Alias(Min(child), "PartialMin")()
    SplitEvaluation(Min(partialMin.toAttribute), partialMin :: Nil)
  }

  override def newInstance() = new MinFunction(child, this)
}

case class MinFunction(expr: Expression, base: AggregateExpression) extends AggregateFunction {
  def this() = this(null, null) // Required for serialization.

  var currentMin: Any = _

  override def update(input: Row): Unit = {
    if (currentMin == null) {
      currentMin = expr.eval(input)
    } else if(GreaterThan(Literal(currentMin, expr.dataType), expr).eval(input) == true) {
      currentMin = expr.eval(input)
    }
  }

  override def eval(input: Row): Any = currentMin
}

case class Max(child: Expression) extends PartialAggregate with trees.UnaryNode[Expression] {
  override def references = child.references
  override def nullable = child.nullable
  override def dataType = child.dataType
  override def toString = s"MAX($child)"

  override def asPartial: SplitEvaluation = {
    val partialMax = Alias(Max(child), "PartialMax")()
    SplitEvaluation(Max(partialMax.toAttribute), partialMax :: Nil)
  }

  override def newInstance() = new MaxFunction(child, this)
}

case class MaxFunction(expr: Expression, base: AggregateExpression) extends AggregateFunction {
  def this() = this(null, null) // Required for serialization.

  var currentMax: Any = _

  override def update(input: Row): Unit = {
    if (currentMax == null) {
      currentMax = expr.eval(input)
    } else if(LessThan(Literal(currentMax, expr.dataType), expr).eval(input) == true) {
      currentMax = expr.eval(input)
    }
  }

  override def eval(input: Row): Any = currentMax
}

case class Count(child: Expression) extends PartialAggregate with trees.UnaryNode[Expression] {
  override def references = child.references
  override def nullable = false
  override def dataType = LongType
  override def toString = s"COUNT($child)"

  override def asPartial: SplitEvaluation = {
    val partialCount = Alias(Count(child), "PartialCount")()
    SplitEvaluation(Sum(partialCount.toAttribute), partialCount :: Nil)
  }

  override def newInstance() = new CountFunction(child, this)
}

case class CountDistinct(expressions: Seq[Expression]) extends AggregateExpression {
  override def children = expressions
  override def references = expressions.flatMap(_.references).toSet
  override def nullable = false
  override def dataType = IntegerType
  override def toString = s"COUNT(DISTINCT ${expressions.mkString(",")})"
  override def newInstance() = new CountDistinctFunction(expressions, this)
}

case class ApproxCountDistinctPartition(child: Expression, relativeSD: Double)
  extends AggregateExpression with trees.UnaryNode[Expression] {
  override def references = child.references
  override def nullable = false
  override def dataType = child.dataType
  override def toString = s"APPROXIMATE COUNT(DISTINCT $child)"
  override def newInstance() = new ApproxCountDistinctPartitionFunction(child, this, relativeSD)
}

case class ApproxCountDistinctMerge(child: Expression, relativeSD: Double)
  extends AggregateExpression with trees.UnaryNode[Expression] {
  override def references = child.references
  override def nullable = false
  override def dataType = IntegerType
  override def toString = s"APPROXIMATE COUNT(DISTINCT $child)"
  override def newInstance() = new ApproxCountDistinctMergeFunction(child, this, relativeSD)
}

case class ApproxCountDistinct(child: Expression, relativeSD: Double = 0.05)
  extends PartialAggregate with trees.UnaryNode[Expression] {
  override def references = child.references
  override def nullable = false
  override def dataType = IntegerType
  override def toString = s"APPROXIMATE COUNT(DISTINCT $child)"

  override def asPartial: SplitEvaluation = {
    val partialCount =
      Alias(ApproxCountDistinctPartition(child, relativeSD), "PartialApproxCountDistinct")()

    SplitEvaluation(
      ApproxCountDistinctMerge(partialCount.toAttribute, relativeSD),
      partialCount :: Nil)
  }

  override def newInstance() = new CountDistinctFunction(child :: Nil, this)
}

case class Average(child: Expression) extends PartialAggregate with trees.UnaryNode[Expression] {
  override def references = child.references
  override def nullable = false
  override def dataType = DoubleType
  override def toString = s"AVG($child)"

  override def asPartial: SplitEvaluation = {
    val partialSum = Alias(Sum(child), "PartialSum")()
    val partialCount = Alias(Count(child), "PartialCount")()
    val castedSum = Cast(Sum(partialSum.toAttribute), dataType)
    val castedCount = Cast(Sum(partialCount.toAttribute), dataType)

    SplitEvaluation(
      Divide(castedSum, castedCount),
      partialCount :: partialSum :: Nil)
  }

  override def newInstance() = new AverageFunction(child, this)
}

case class Sum(child: Expression) extends PartialAggregate with trees.UnaryNode[Expression] {
  override def references = child.references
  override def nullable = false
  override def dataType = child.dataType
  override def toString = s"SUM($child)"

  override def asPartial: SplitEvaluation = {
    val partialSum = Alias(Sum(child), "PartialSum")()
    SplitEvaluation(
      Sum(partialSum.toAttribute),
      partialSum :: Nil)
  }

  override def newInstance() = new SumFunction(child, this)
}

case class SumDistinct(child: Expression)
  extends AggregateExpression with trees.UnaryNode[Expression] {

  override def references = child.references
  override def nullable = false
  override def dataType = child.dataType
  override def toString = s"SUM(DISTINCT $child)"

  override def newInstance() = new SumDistinctFunction(child, this)
}

case class First(child: Expression) extends PartialAggregate with trees.UnaryNode[Expression] {
  override def references = child.references
  override def nullable = child.nullable
  override def dataType = child.dataType
  override def toString = s"FIRST($child)"

  override def asPartial: SplitEvaluation = {
    val partialFirst = Alias(First(child), "PartialFirst")()
    SplitEvaluation(
      First(partialFirst.toAttribute),
      partialFirst :: Nil)
  }
  override def newInstance() = new FirstFunction(child, this)
}

case class AverageFunction(expr: Expression, base: AggregateExpression)
  extends AggregateFunction {

  def this() = this(null, null) // Required for serialization.

  private val zero = Cast(Literal(0), expr.dataType)

  private var count: Long = _
  private val sum = MutableLiteral(zero.eval(EmptyRow))
  private val sumAsDouble = Cast(sum, DoubleType)

  private val addFunction = Add(sum, Coalesce(Seq(expr, zero)))

  override def eval(input: Row): Any =
    sumAsDouble.eval(EmptyRow).asInstanceOf[Double] / count.toDouble

  override def update(input: Row): Unit = {
    count += 1
    sum.update(addFunction, input)
  }
}

case class CountFunction(expr: Expression, base: AggregateExpression) extends AggregateFunction {
  def this() = this(null, null) // Required for serialization.

  var count: Long = _

  override def update(input: Row): Unit = {
<<<<<<< HEAD
    val evaluatedExpr = expr.eval(input)
    if (evaluatedExpr != null) {
      count += 1
=======
    val evaluatedExpr = expr.map(_.eval(input))
    if (evaluatedExpr.map(_ != null).reduceLeft(_ || _)) {
      count += 1L
>>>>>>> d79c2b28
    }
  }

  override def eval(input: Row): Any = count
}

case class ApproxCountDistinctPartitionFunction(
    expr: Expression,
    base: AggregateExpression,
    relativeSD: Double)
  extends AggregateFunction {
  def this() = this(null, null, 0) // Required for serialization.

  private val hyperLogLog = new HyperLogLog(relativeSD)

  override def update(input: Row): Unit = {
    val evaluatedExpr = expr.eval(input)
    if (evaluatedExpr != null) {
      hyperLogLog.offer(evaluatedExpr)
    }
  }

  override def eval(input: Row): Any = hyperLogLog
}

case class ApproxCountDistinctMergeFunction(
    expr: Expression,
    base: AggregateExpression,
    relativeSD: Double)
  extends AggregateFunction {
  def this() = this(null, null, 0) // Required for serialization.

  private val hyperLogLog = new HyperLogLog(relativeSD)

  override def update(input: Row): Unit = {
    val evaluatedExpr = expr.eval(input)
    hyperLogLog.addAll(evaluatedExpr.asInstanceOf[HyperLogLog])
  }

  override def eval(input: Row): Any = hyperLogLog.cardinality()
}

case class SumFunction(expr: Expression, base: AggregateExpression) extends AggregateFunction {
  def this() = this(null, null) // Required for serialization.

  private val zero = Cast(Literal(0), expr.dataType)

  private val sum = MutableLiteral(zero.eval(null))

  private val addFunction = Add(sum, Coalesce(Seq(expr, zero)))

  override def update(input: Row): Unit = {
    sum.update(addFunction, input)
  }

  override def eval(input: Row): Any = sum.eval(null)
}

case class SumDistinctFunction(expr: Expression, base: AggregateExpression)
  extends AggregateFunction {

  def this() = this(null, null) // Required for serialization.

  private val seen = new scala.collection.mutable.HashSet[Any]()

  override def update(input: Row): Unit = {
    val evaluatedExpr = expr.eval(input)
    if (evaluatedExpr != null) {
      seen += evaluatedExpr
    }
  }

  override def eval(input: Row): Any =
    seen.reduceLeft(base.dataType.asInstanceOf[NumericType].numeric.asInstanceOf[Numeric[Any]].plus)
}

case class CountDistinctFunction(expr: Seq[Expression], base: AggregateExpression)
  extends AggregateFunction {

  def this() = this(null, null) // Required for serialization.

  val seen = new scala.collection.mutable.HashSet[Any]()

  override def update(input: Row): Unit = {
    val evaluatedExpr = expr.map(_.eval(input))
    if (evaluatedExpr.map(_ != null).reduceLeft(_ && _)) {
      seen += evaluatedExpr
    }
  }

  override def eval(input: Row): Any = seen.size
}

case class FirstFunction(expr: Expression, base: AggregateExpression) extends AggregateFunction {
  def this() = this(null, null) // Required for serialization.

  var result: Any = null

  override def update(input: Row): Unit = {
    if (result == null) {
      result = expr.eval(input)
    }
  }

  override def eval(input: Row): Any = result
}<|MERGE_RESOLUTION|>--- conflicted
+++ resolved
@@ -298,15 +298,9 @@
   var count: Long = _
 
   override def update(input: Row): Unit = {
-<<<<<<< HEAD
     val evaluatedExpr = expr.eval(input)
     if (evaluatedExpr != null) {
-      count += 1
-=======
-    val evaluatedExpr = expr.map(_.eval(input))
-    if (evaluatedExpr.map(_ != null).reduceLeft(_ || _)) {
       count += 1L
->>>>>>> d79c2b28
     }
   }
 
