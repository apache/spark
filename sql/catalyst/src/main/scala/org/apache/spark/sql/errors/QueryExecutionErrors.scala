--- conflicted
+++ resolved
@@ -42,7 +42,7 @@
 import org.apache.spark.sql.catalyst.plans.logical.LogicalPlan
 import org.apache.spark.sql.catalyst.plans.logical.statsEstimation.ValueInterval
 import org.apache.spark.sql.catalyst.trees.{Origin, SQLQueryContext, TreeNode}
-import org.apache.spark.sql.catalyst.util.{sideBySide, BadRecordException, FailFastMode}
+import org.apache.spark.sql.catalyst.util.{sideBySide, BadRecordException, DateTimeUtils, FailFastMode}
 import org.apache.spark.sql.connector.catalog.{CatalogNotFoundException, Table, TableProvider}
 import org.apache.spark.sql.connector.catalog.CatalogV2Implicits._
 import org.apache.spark.sql.connector.expressions.Transform
@@ -74,7 +74,15 @@
   }
 
   def castingCauseOverflowError(t: Any, from: DataType, to: DataType): ArithmeticException = {
-    castingCauseOverflowErrorInternal(toSQLValue(t, from), from, to)
+    new SparkArithmeticException(
+      errorClass = "CAST_OVERFLOW",
+      messageParameters = Map(
+        "value" -> toSQLValue(t, from),
+        "sourceType" -> toSQLType(from),
+        "targetType" -> toSQLType(to),
+        "ansiConfig" -> toSQLConf(SQLConf.ANSI_ENABLED.key)),
+      context = Array.empty,
+      summary = "")
   }
 
   def castingCauseOverflowErrorInTableInsert(
@@ -276,6 +284,14 @@
       summary = "")
   }
 
+  def ansiIllegalArgumentError(message: String): SparkIllegalArgumentException = {
+    new SparkIllegalArgumentException(
+      errorClass = "_LEGACY_ERROR_TEMP_2000",
+      messageParameters = Map(
+        "message" -> message,
+        "ansiConfig" -> toSQLConf(SQLConf.ANSI_ENABLED.key)))
+  }
+
   def ansiIllegalArgumentError(e: IllegalArgumentException): IllegalArgumentException = {
     ansiIllegalArgumentError(e.getMessage)
   }
@@ -599,8 +615,6 @@
       summary = "")
   }
 
-<<<<<<< HEAD
-=======
   def unaryMinusCauseOverflowError(originValue: Int): SparkArithmeticException = {
     new SparkArithmeticException(
       errorClass = "_LEGACY_ERROR_TEMP_2043",
@@ -621,7 +635,6 @@
       summary = "")
   }
 
->>>>>>> d6a57a01
   def intervalArithmeticOverflowError(
       message: String,
       hint: String = "",
@@ -2604,6 +2617,16 @@
     )
   }
 
+  def timestampAddOverflowError(micros: Long, amount: Int, unit: String): ArithmeticException = {
+    new SparkArithmeticException(
+      errorClass = "DATETIME_OVERFLOW",
+      messageParameters = Map(
+        "operation" -> (s"add ${toSQLValue(amount, IntegerType)} $unit to " +
+          s"${toSQLValue(DateTimeUtils.microsToInstant(micros), TimestampType)}")),
+      context = Array.empty,
+      summary = "")
+  }
+
   def invalidBucketFile(path: String): Throwable = {
     new SparkException(
       errorClass = "INVALID_BUCKET_FILE",
