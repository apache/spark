/*
 * Licensed to the Apache Software Foundation (ASF) under one or more
 * contributor license agreements.  See the NOTICE file distributed with
 * this work for additional information regarding copyright ownership.
 * The ASF licenses this file to You under the Apache License, Version 2.0
 * (the "License"); you may not use this file except in compliance with
 * the License.  You may obtain a copy of the License at
 *
 *    http://www.apache.org/licenses/LICENSE-2.0
 *
 * Unless required by applicable law or agreed to in writing, software
 * distributed under the License is distributed on an "AS IS" BASIS,
 * WITHOUT WARRANTIES OR CONDITIONS OF ANY KIND, either express or implied.
 * See the License for the specific language governing permissions and
 * limitations under the License.
 */

package org.apache.spark.sql.errors

import java.io.{FileNotFoundException, IOException}
import java.lang.reflect.InvocationTargetException
import java.net.{URISyntaxException, URL}
import java.sql.{SQLException, SQLFeatureNotSupportedException}
import java.time.{DateTimeException, LocalDate}
import java.time.temporal.ChronoField
import java.util.ConcurrentModificationException
import java.util.concurrent.TimeoutException

import com.fasterxml.jackson.core.{JsonParser, JsonToken}
import org.apache.hadoop.fs.{FileAlreadyExistsException, FileStatus, Path}
import org.apache.hadoop.fs.permission.FsPermission
import org.codehaus.commons.compiler.{CompileException, InternalCompilerException}

import org.apache.spark._
import org.apache.spark.executor.CommitDeniedException
import org.apache.spark.launcher.SparkLauncher
import org.apache.spark.memory.SparkOutOfMemoryError
import org.apache.spark.sql.catalyst.{TableIdentifier, WalkedTypePath}
import org.apache.spark.sql.catalyst.ScalaReflection.Schema
import org.apache.spark.sql.catalyst.analysis.UnresolvedGenerator
import org.apache.spark.sql.catalyst.catalog.{CatalogDatabase, CatalogTable}
import org.apache.spark.sql.catalyst.expressions.{AttributeReference, Expression}
import org.apache.spark.sql.catalyst.parser.ParseException
import org.apache.spark.sql.catalyst.plans.JoinType
import org.apache.spark.sql.catalyst.plans.logical.LogicalPlan
import org.apache.spark.sql.catalyst.plans.logical.statsEstimation.ValueInterval
import org.apache.spark.sql.catalyst.trees.{SQLQueryContext, TreeNode}
import org.apache.spark.sql.catalyst.util.{sideBySide, BadRecordException, DateTimeUtils, FailFastMode}
import org.apache.spark.sql.connector.catalog.{CatalogNotFoundException, Identifier, Table, TableProvider}
import org.apache.spark.sql.connector.catalog.CatalogV2Implicits._
import org.apache.spark.sql.connector.expressions.Transform
import org.apache.spark.sql.execution.QueryExecutionException
import org.apache.spark.sql.internal.SQLConf
import org.apache.spark.sql.internal.StaticSQLConf.GLOBAL_TEMP_DATABASE
import org.apache.spark.sql.streaming.OutputMode
import org.apache.spark.sql.types._
import org.apache.spark.unsafe.array.ByteArrayMethods
import org.apache.spark.unsafe.types.UTF8String
import org.apache.spark.util.CircularBuffer

/**
 * Object for grouping error messages from (most) exceptions thrown during query execution.
 * This does not include exceptions thrown during the eager execution of commands, which are
 * grouped into [[QueryCompilationErrors]].
 */
private[sql] object QueryExecutionErrors extends QueryErrorsBase {

  def cannotEvaluateExpressionError(expression: Expression): Throwable = {
    SparkException.internalError(s"Cannot evaluate expression: $expression")
  }

  def cannotGenerateCodeForExpressionError(expression: Expression): Throwable = {
    SparkException.internalError(s"Cannot generate code for expression: $expression")
  }

  def cannotTerminateGeneratorError(generator: UnresolvedGenerator): Throwable = {
    SparkException.internalError(s"Cannot terminate expression: $generator")
  }

  def castingCauseOverflowError(t: Any, from: DataType, to: DataType): ArithmeticException = {
    new SparkArithmeticException(
      errorClass = "CAST_OVERFLOW",
      messageParameters = Map(
        "value" -> toSQLValue(t, from),
        "sourceType" -> toSQLType(from),
        "targetType" -> toSQLType(to),
        "ansiConfig" -> toSQLConf(SQLConf.ANSI_ENABLED.key)),
      context = Array.empty,
      summary = "")
  }

  def castingCauseOverflowErrorInTableInsert(
      from: DataType,
      to: DataType,
      columnName: String): ArithmeticException = {
    new SparkArithmeticException(
      errorClass = "CAST_OVERFLOW_IN_TABLE_INSERT",
      messageParameters = Map(
        "sourceType" -> toSQLType(from),
        "targetType" -> toSQLType(to),
        "columnName" -> toSQLId(columnName)),
      context = Array.empty,
      summary = ""
    )
  }

  def cannotChangeDecimalPrecisionError(
      value: Decimal,
      decimalPrecision: Int,
      decimalScale: Int,
      context: SQLQueryContext = null): ArithmeticException = {
    new SparkArithmeticException(
      errorClass = "NUMERIC_VALUE_OUT_OF_RANGE",
      messageParameters = Map(
        "value" -> value.toPlainString,
        "precision" -> decimalPrecision.toString,
        "scale" -> decimalScale.toString,
        "config" -> toSQLConf(SQLConf.ANSI_ENABLED.key)),
      context = getQueryContext(context),
      summary = getSummary(context))
  }

  def invalidInputInCastToDatetimeError(
      value: Any,
      from: DataType,
      to: DataType,
      context: SQLQueryContext): Throwable = {
    new SparkDateTimeException(
      errorClass = "CAST_INVALID_INPUT",
      messageParameters = Map(
        "expression" -> toSQLValue(value, from),
        "sourceType" -> toSQLType(from),
        "targetType" -> toSQLType(to),
        "ansiConfig" -> toSQLConf(SQLConf.ANSI_ENABLED.key)),
      context = getQueryContext(context),
      summary = getSummary(context))
  }

  def invalidInputSyntaxForBooleanError(
      s: UTF8String,
      context: SQLQueryContext): SparkRuntimeException = {
    new SparkRuntimeException(
      errorClass = "CAST_INVALID_INPUT",
      messageParameters = Map(
        "expression" -> toSQLValue(s, StringType),
        "sourceType" -> toSQLType(StringType),
        "targetType" -> toSQLType(BooleanType),
        "ansiConfig" -> toSQLConf(SQLConf.ANSI_ENABLED.key)),
      context = getQueryContext(context),
      summary = getSummary(context))
  }

  def invalidInputInCastToNumberError(
      to: DataType,
      s: UTF8String,
      context: SQLQueryContext): SparkNumberFormatException = {
    new SparkNumberFormatException(
      errorClass = "CAST_INVALID_INPUT",
      messageParameters = Map(
        "expression" -> toSQLValue(s, StringType),
        "sourceType" -> toSQLType(StringType),
        "targetType" -> toSQLType(to),
        "ansiConfig" -> toSQLConf(SQLConf.ANSI_ENABLED.key)),
      context = getQueryContext(context),
      summary = getSummary(context))
  }

  def invalidInputInConversionError(
      to: DataType,
      s: UTF8String,
      fmt: UTF8String,
      hint: String): SparkIllegalArgumentException = {
      new SparkIllegalArgumentException(
        errorClass = "CONVERSION_INVALID_INPUT",
        messageParameters = Map(
          "str" -> toSQLValue(s, StringType),
          "fmt" -> toSQLValue(fmt, StringType),
          "targetType" -> toSQLType(to),
          "suggestion" -> toSQLId(hint)))
  }

  def cannotCastFromNullTypeError(to: DataType): Throwable = {
    new SparkException(
      errorClass = "CANNOT_CAST_DATATYPE",
      messageParameters = Map(
        "sourceType" -> NullType.typeName,
        "targetType" -> to.typeName),
      cause = null)
  }

  def cannotCastError(from: DataType, to: DataType): Throwable = {
    new SparkException(
      errorClass = "CANNOT_CAST_DATATYPE",
      messageParameters = Map(
        "sourceType" -> from.typeName,
        "targetType" -> to.typeName),
      cause = null)
  }

  def cannotParseDecimalError(): Throwable = {
    new SparkRuntimeException(
      errorClass = "CANNOT_PARSE_DECIMAL",
      messageParameters = Map.empty)
  }

  def dataTypeUnsupportedError(dataType: String, failure: String): Throwable = {
    new SparkIllegalArgumentException(
      errorClass = "UNSUPPORTED_DATATYPE",
      messageParameters = Map("typeName" -> (dataType + failure)))
  }

  def failedExecuteUserDefinedFunctionError(funcCls: String, inputTypes: String,
      outputType: String, e: Throwable): Throwable = {
    new SparkException(
      errorClass = "FAILED_EXECUTE_UDF",
      messageParameters = Map(
        "functionName" -> funcCls,
        "signature" -> inputTypes,
        "result" -> outputType),
      cause = e)
  }

  def divideByZeroError(context: SQLQueryContext): ArithmeticException = {
    new SparkArithmeticException(
      errorClass = "DIVIDE_BY_ZERO",
      messageParameters = Map("config" -> toSQLConf(SQLConf.ANSI_ENABLED.key)),
      context = getQueryContext(context),
      summary = getSummary(context))
  }

  def intervalDividedByZeroError(context: SQLQueryContext): ArithmeticException = {
    new SparkArithmeticException(
      errorClass = "INTERVAL_DIVIDED_BY_ZERO",
      messageParameters = Map.empty,
      context = getQueryContext(context),
      summary = getSummary(context))
  }

  def invalidArrayIndexError(
      index: Int,
      numElements: Int,
      context: SQLQueryContext): ArrayIndexOutOfBoundsException = {
    new SparkArrayIndexOutOfBoundsException(
      errorClass = "INVALID_ARRAY_INDEX",
      messageParameters = Map(
        "indexValue" -> toSQLValue(index, IntegerType),
        "arraySize" -> toSQLValue(numElements, IntegerType),
        "ansiConfig" -> toSQLConf(SQLConf.ANSI_ENABLED.key)),
      context = getQueryContext(context),
      summary = getSummary(context))
  }

  def invalidElementAtIndexError(
      index: Int,
      numElements: Int,
      context: SQLQueryContext): ArrayIndexOutOfBoundsException = {
    new SparkArrayIndexOutOfBoundsException(
      errorClass = "INVALID_ARRAY_INDEX_IN_ELEMENT_AT",
      messageParameters = Map(
        "indexValue" -> toSQLValue(index, IntegerType),
        "arraySize" -> toSQLValue(numElements, IntegerType),
        "ansiConfig" -> toSQLConf(SQLConf.ANSI_ENABLED.key)),
      context = getQueryContext(context),
      summary = getSummary(context))
  }

  def invalidFractionOfSecondError(): DateTimeException = {
    new SparkDateTimeException(
      errorClass = "INVALID_FRACTION_OF_SECOND",
      errorSubClass = None,
      messageParameters = Map(
        "ansiConfig" -> toSQLConf(SQLConf.ANSI_ENABLED.key)
      ),
      context = Array.empty,
      summary = "")
  }

  def ansiDateTimeParseError(e: Exception): SparkDateTimeException = {
    new SparkDateTimeException(
      errorClass = "CANNOT_PARSE_TIMESTAMP",
      errorSubClass = None,
      messageParameters = Map(
        "message" -> e.getMessage,
        "ansiConfig" -> toSQLConf(SQLConf.ANSI_ENABLED.key)),
      context = Array.empty,
      summary = "")
  }

  def ansiDateTimeError(e: DateTimeException): DateTimeException = {
    val newMessage = s"${e.getMessage}. " +
      s"If necessary set ${SQLConf.ANSI_ENABLED.key} to false to bypass this error."
    new DateTimeException(newMessage, e.getCause)
  }

  def ansiIllegalArgumentError(message: String): IllegalArgumentException = {
    val newMessage = s"$message. If necessary set ${SQLConf.ANSI_ENABLED.key} " +
      s"to false to bypass this error."
    new IllegalArgumentException(newMessage)
  }

  def ansiIllegalArgumentError(e: IllegalArgumentException): IllegalArgumentException = {
    ansiIllegalArgumentError(e.getMessage)
  }

  def overflowInSumOfDecimalError(context: SQLQueryContext): ArithmeticException = {
    arithmeticOverflowError("Overflow in sum of decimals", context = context)
  }

  def overflowInIntegralDivideError(context: SQLQueryContext): ArithmeticException = {
    arithmeticOverflowError("Overflow in integral divide", "try_divide", context)
  }

  def mapSizeExceedArraySizeWhenZipMapError(size: Int): RuntimeException = {
    new RuntimeException(s"Unsuccessful try to zip maps with $size " +
      "unique keys due to exceeding the array size limit " +
      s"${ByteArrayMethods.MAX_ROUNDED_ARRAY_LENGTH}.")
  }

  def literalTypeUnsupportedError(v: Any): RuntimeException = {
    new SparkRuntimeException(
      errorClass = "UNSUPPORTED_FEATURE",
      errorSubClass = "LITERAL_TYPE",
      messageParameters = Map(
        "value" -> v.toString,
        "type" ->  v.getClass.toString))
  }

  def pivotColumnUnsupportedError(v: Any, dataType: DataType): RuntimeException = {
    new SparkRuntimeException(
      errorClass = "UNSUPPORTED_FEATURE",
      errorSubClass = "PIVOT_TYPE",
      messageParameters = Map(
        "value" -> v.toString,
        "type" ->  toSQLType(dataType)))
  }

  def noDefaultForDataTypeError(dataType: DataType): RuntimeException = {
    new RuntimeException(s"no default for type $dataType")
  }

  def orderedOperationUnsupportedByDataTypeError(dataType: DataType): Throwable = {
    new IllegalArgumentException(s"Type $dataType does not support ordered operations")
  }

  def regexGroupIndexLessThanZeroError(): Throwable = {
    new IllegalArgumentException("The specified group index cannot be less than zero")
  }

  def regexGroupIndexExceedGroupCountError(
      groupCount: Int, groupIndex: Int): Throwable = {
    new IllegalArgumentException(
      s"Regex group count is $groupCount, but the specified group index is $groupIndex")
  }

  def invalidUrlError(url: UTF8String, e: URISyntaxException): Throwable = {
    new IllegalArgumentException(s"Find an invalid url string ${url.toString}. " +
      s"If necessary set ${SQLConf.ANSI_ENABLED.key} to false to bypass this error.", e)
  }

  def illegalUrlError(url: UTF8String): Throwable = {
    new SparkIllegalArgumentException(
      errorClass = "CANNOT_DECODE_URL",
      messageParameters = Map("url" -> url.toString)
    )
  }

  def dataTypeOperationUnsupportedError(): Throwable = {
    new UnsupportedOperationException("dataType")
  }

  def mergeUnsupportedByWindowFunctionError(): Throwable = {
    new UnsupportedOperationException("Window Functions do not support merging.")
  }

  def dataTypeUnexpectedError(dataType: DataType): Throwable = {
    new UnsupportedOperationException(s"Unexpected data type ${dataType.catalogString}")
  }

  def typeUnsupportedError(dataType: DataType): Throwable = {
    new IllegalArgumentException(s"Unexpected type $dataType")
  }

  def negativeValueUnexpectedError(frequencyExpression : Expression): Throwable = {
    new SparkException(s"Negative values found in ${frequencyExpression.sql}")
  }

  def addNewFunctionMismatchedWithFunctionError(funcName: String): Throwable = {
    new IllegalArgumentException(s"$funcName is not matched at addNewFunction")
  }

  def cannotGenerateCodeForIncomparableTypeError(
      codeType: String, dataType: DataType): Throwable = {
    new IllegalArgumentException(
      s"Cannot generate $codeType code for incomparable type: ${dataType.catalogString}")
  }

  def cannotInterpolateClassIntoCodeBlockError(arg: Any): Throwable = {
    new IllegalArgumentException(
      s"Can not interpolate ${arg.getClass.getName} into code block.")
  }

  def customCollectionClsNotResolvedError(): Throwable = {
    new UnsupportedOperationException("not resolved")
  }

  def classUnsupportedByMapObjectsError(cls: Class[_]): RuntimeException = {
    new RuntimeException(s"class `${cls.getName}` is not supported by `MapObjects` as " +
      "resulting collection.")
  }

  def nullAsMapKeyNotAllowedError(): RuntimeException = {
    new RuntimeException("Cannot use null as map key!")
  }

  def methodNotDeclaredError(name: String): Throwable = {
    SparkException.internalError(
      s"""A method named "$name" is not declared in any enclosing class nor any supertype""")
  }

  def constructorNotFoundError(cls: String): Throwable = {
    new RuntimeException(s"Couldn't find a valid constructor on $cls")
  }

  def primaryConstructorNotFoundError(cls: Class[_]): Throwable = {
    new RuntimeException(s"Couldn't find a primary constructor on $cls")
  }

  def unsupportedNaturalJoinTypeError(joinType: JoinType): Throwable = {
    new RuntimeException("Unsupported natural join type " + joinType)
  }

  def notExpectedUnresolvedEncoderError(attr: AttributeReference): Throwable = {
    new RuntimeException(s"Unresolved encoder expected, but $attr was found.")
  }

  def unsupportedEncoderError(): Throwable = {
    new RuntimeException("Only expression encoders are supported for now.")
  }

  def notOverrideExpectedMethodsError(className: String, m1: String, m2: String): Throwable = {
    new RuntimeException(s"$className must override either $m1 or $m2")
  }

  def failToConvertValueToJsonError(value: AnyRef, cls: Class[_], dataType: DataType): Throwable = {
    new RuntimeException(s"Failed to convert value $value (class of $cls) " +
      s"with the type of $dataType to JSON.")
  }

  def unexpectedOperatorInCorrelatedSubquery(op: LogicalPlan, pos: String = ""): Throwable = {
    new RuntimeException(s"Unexpected operator $op in correlated subquery" + pos)
  }

  def unreachableError(err: String = ""): Throwable = {
    new RuntimeException("This line should be unreachable" + err)
  }

  def unsupportedRoundingMode(roundMode: BigDecimal.RoundingMode.Value): Throwable = {
    new RuntimeException(s"Not supported rounding mode: $roundMode")
  }

  def resolveCannotHandleNestedSchema(plan: LogicalPlan): Throwable = {
    new RuntimeException(s"Can not handle nested schema yet...  plan $plan")
  }

  def inputExternalRowCannotBeNullError(): RuntimeException = {
    new RuntimeException("The input external row cannot be null.")
  }

  def fieldCannotBeNullMsg(index: Int, fieldName: String): String = {
    s"The ${index}th field '$fieldName' of input row cannot be null."
  }

  def fieldCannotBeNullError(index: Int, fieldName: String): RuntimeException = {
    new RuntimeException(fieldCannotBeNullMsg(index, fieldName))
  }

  def unableToCreateDatabaseAsFailedToCreateDirectoryError(
      dbDefinition: CatalogDatabase, e: IOException): Throwable = {
    new SparkException(s"Unable to create database ${dbDefinition.name} as failed " +
      s"to create its directory ${dbDefinition.locationUri}", e)
  }

  def unableToDropDatabaseAsFailedToDeleteDirectoryError(
      dbDefinition: CatalogDatabase, e: IOException): Throwable = {
    new SparkException(s"Unable to drop database ${dbDefinition.name} as failed " +
      s"to delete its directory ${dbDefinition.locationUri}", e)
  }

  def unableToCreateTableAsFailedToCreateDirectoryError(
      table: String, defaultTableLocation: Path, e: IOException): Throwable = {
    new SparkException(s"Unable to create table $table as failed " +
      s"to create its directory $defaultTableLocation", e)
  }

  def unableToDeletePartitionPathError(partitionPath: Path, e: IOException): Throwable = {
    new SparkException(s"Unable to delete partition path $partitionPath", e)
  }

  def unableToDropTableAsFailedToDeleteDirectoryError(
      table: String, dir: Path, e: IOException): Throwable = {
    new SparkException(s"Unable to drop table $table as failed " +
      s"to delete its directory $dir", e)
  }

  def unableToRenameTableAsFailedToRenameDirectoryError(
      oldName: String, newName: String, oldDir: Path, e: IOException): Throwable = {
    new SparkException(s"Unable to rename table $oldName to $newName as failed " +
      s"to rename its directory $oldDir", e)
  }

  def unableToCreatePartitionPathError(partitionPath: Path, e: IOException): Throwable = {
    new SparkException(s"Unable to create partition path $partitionPath", e)
  }

  def unableToRenamePartitionPathError(oldPartPath: Path, e: IOException): Throwable = {
    new SparkException(s"Unable to rename partition path $oldPartPath", e)
  }

  def methodNotImplementedError(methodName: String): Throwable = {
    new UnsupportedOperationException(s"$methodName is not implemented")
  }

  def arithmeticOverflowError(e: ArithmeticException): ArithmeticException = {
    new ArithmeticException(s"${e.getMessage}. If necessary set ${SQLConf.ANSI_ENABLED.key} " +
      s"to false to bypass this error.")
  }

  def arithmeticOverflowError(
      message: String,
      hint: String = "",
      context: SQLQueryContext = null): ArithmeticException = {
    val alternative = if (hint.nonEmpty) {
      s" Use '$hint' to tolerate overflow and return NULL instead."
    } else ""
    new SparkArithmeticException(
      errorClass = "ARITHMETIC_OVERFLOW",
      messageParameters = Map(
        "message" -> message,
        "alternative" -> alternative,
        "config" -> toSQLConf(SQLConf.ANSI_ENABLED.key)),
      context = getQueryContext(context),
      summary = getSummary(context))
  }

  def unaryMinusCauseOverflowError(originValue: Int): ArithmeticException = {
    arithmeticOverflowError(s"- ${toSQLValue(originValue, IntegerType)} caused overflow")
  }

  def binaryArithmeticCauseOverflowError(
      eval1: Short, symbol: String, eval2: Short): ArithmeticException = {
    arithmeticOverflowError(
      s"${toSQLValue(eval1, ShortType)} $symbol ${toSQLValue(eval2, ShortType)} caused overflow")
  }

  def intervalArithmeticOverflowError(
      message: String,
      hint: String = "",
      context: SQLQueryContext): ArithmeticException = {
    val alternative = if (hint.nonEmpty) {
      s" Use '$hint' to tolerate overflow and return NULL instead."
    } else ""
    new SparkArithmeticException(
      errorClass = "INTERVAL_ARITHMETIC_OVERFLOW",
      messageParameters = Map(
        "message" -> message,
        "alternative" -> alternative),
      context = getQueryContext(context),
      summary = getSummary(context))
  }

  def failedToCompileMsg(e: Exception): String = {
    s"failed to compile: $e"
  }

  def internalCompilerError(e: InternalCompilerException): Throwable = {
    new InternalCompilerException(failedToCompileMsg(e), e)
  }

  def compilerError(e: CompileException): Throwable = {
    new CompileException(failedToCompileMsg(e), e.getLocation)
  }

  def unsupportedTableChangeError(e: IllegalArgumentException): Throwable = {
    new SparkException(s"Unsupported table change: ${e.getMessage}", e)
  }

  def notADatasourceRDDPartitionError(split: Partition): Throwable = {
    new SparkException(s"[BUG] Not a DataSourceRDDPartition: $split")
  }

  def dataPathNotSpecifiedError(): Throwable = {
    new IllegalArgumentException("'path' is not specified")
  }

  def createStreamingSourceNotSpecifySchemaError(): Throwable = {
    new IllegalArgumentException(
      s"""
         |Schema must be specified when creating a streaming source DataFrame. If some
         |files already exist in the directory, then depending on the file format you
         |may be able to create a static DataFrame on that directory with
         |'spark.read.load(directory)' and infer schema from it.
       """.stripMargin)
  }

  def inferDateWithLegacyTimeParserError(): Throwable = {
    new SparkIllegalArgumentException(
      errorClass = "CANNOT_INFER_DATE",
      messageParameters = Map.empty)
  }

  def streamedOperatorUnsupportedByDataSourceError(
      className: String, operator: String): Throwable = {
    new UnsupportedOperationException(
      s"Data source $className does not support streamed $operator")
  }

  def multiplePathsSpecifiedError(allPaths: Seq[String]): Throwable = {
    new IllegalArgumentException("Expected exactly one path to be specified, but " +
      s"got: ${allPaths.mkString(", ")}")
  }

  def failedToFindDataSourceError(provider: String, error: Throwable): Throwable = {
    new ClassNotFoundException(
      s"""
         |Failed to find data source: $provider. Please find packages at
         |https://spark.apache.org/third-party-projects.html
       """.stripMargin, error)
  }

  def removedClassInSpark2Error(className: String, e: Throwable): Throwable = {
    new ClassNotFoundException(s"$className was removed in Spark 2.0. " +
      "Please check if your library is compatible with Spark 2.0", e)
  }

  def incompatibleDataSourceRegisterError(e: Throwable): Throwable = {
    new SparkClassNotFoundException(
      errorClass = "INCOMPATIBLE_DATASOURCE_REGISTER",
      errorSubClass = None,
      messageParameters = Map("message" -> e.getMessage),
      cause = e)
  }

  def sparkUpgradeInReadingDatesError(
      format: String, config: String, option: String): SparkUpgradeException = {
    new SparkUpgradeException(
      errorClass = "INCONSISTENT_BEHAVIOR_CROSS_VERSION",
      errorSubClass = Some("READ_ANCIENT_DATETIME"),
      messageParameters = Map(
        "format" -> format,
        "config" -> toSQLConf(config),
        "option" -> toDSOption(option)),
      cause = null
    )
  }

  def sparkUpgradeInWritingDatesError(format: String, config: String): SparkUpgradeException = {
    new SparkUpgradeException(
      errorClass = "INCONSISTENT_BEHAVIOR_CROSS_VERSION",
      errorSubClass = Some("WRITE_ANCIENT_DATETIME"),
      messageParameters = Map(
        "format" -> format,
        "config" -> toSQLConf(config)),
      cause = null
    )
  }

  def buildReaderUnsupportedForFileFormatError(format: String): Throwable = {
    new UnsupportedOperationException(s"buildReader is not supported for $format")
  }

  def jobAbortedError(cause: Throwable): Throwable = {
    new SparkException("Job aborted.", cause)
  }

  def taskFailedWhileWritingRowsError(cause: Throwable): Throwable = {
    new SparkException("Task failed while writing rows.", cause)
  }

  def readCurrentFileNotFoundError(e: FileNotFoundException): Throwable = {
    new FileNotFoundException(
      s"""
         |${e.getMessage}\n
         |It is possible the underlying files have been updated. You can explicitly invalidate
         |the cache in Spark by running 'REFRESH TABLE tableName' command in SQL or by
         |recreating the Dataset/DataFrame involved.
       """.stripMargin)
  }

  def saveModeUnsupportedError(saveMode: Any, pathExists: Boolean): Throwable = {
    new SparkIllegalArgumentException(
      errorClass = "UNSUPPORTED_SAVE_MODE",
      errorSubClass = Some(if (pathExists) "EXISTENT_PATH" else "NON_EXISTENT_PATH"),
      messageParameters = Map("saveMode" -> toSQLValue(saveMode, StringType)))
  }

  def cannotClearOutputDirectoryError(staticPrefixPath: Path): Throwable = {
    new IOException(s"Unable to clear output directory $staticPrefixPath prior to writing to it")
  }

  def cannotClearPartitionDirectoryError(path: Path): Throwable = {
    new IOException(s"Unable to clear partition directory $path prior to writing to it")
  }

  def failedToCastValueToDataTypeForPartitionColumnError(
      value: String, dataType: DataType, columnName: String): Throwable = {
    new RuntimeException(s"Failed to cast value `$value` to " +
      s"`$dataType` for partition column `$columnName`")
  }

  def endOfStreamError(): Throwable = {
    new NoSuchElementException("End of stream")
  }

  def fallbackV1RelationReportsInconsistentSchemaError(
      v2Schema: StructType, v1Schema: StructType): Throwable = {
    new IllegalArgumentException(
      "The fallback v1 relation reports inconsistent schema:\n" +
        "Schema of v2 scan:     " + v2Schema + "\n" +
        "Schema of v1 relation: " + v1Schema)
  }

  def noRecordsFromEmptyDataReaderError(): Throwable = {
    new IOException("No records should be returned from EmptyDataReader")
  }

  def fileNotFoundError(e: FileNotFoundException): Throwable = {
    new FileNotFoundException(
      e.getMessage + "\n" +
        "It is possible the underlying files have been updated. " +
        "You can explicitly invalidate the cache in Spark by " +
        "recreating the Dataset/DataFrame involved.")
  }

  def unsupportedSchemaColumnConvertError(
      filePath: String,
      column: String,
      logicalType: String,
      physicalType: String,
      e: Exception): Throwable = {
    val message = "Parquet column cannot be converted in " +
      s"file $filePath. Column: $column, " +
      s"Expected: $logicalType, Found: $physicalType"
    new QueryExecutionException(message, e)
  }

  def cannotReadFilesError(
      e: Throwable,
      path: String): Throwable = {
    val message = s"Encountered error while reading file $path. Details: "
    new QueryExecutionException(message, e)
  }

  def cannotCreateColumnarReaderError(): Throwable = {
    new UnsupportedOperationException("Cannot create columnar reader.")
  }

  def invalidNamespaceNameError(namespace: Array[String]): Throwable = {
    new IllegalArgumentException(s"Invalid namespace name: ${namespace.quoted}")
  }

  def unsupportedPartitionTransformError(transform: Transform): Throwable = {
    new UnsupportedOperationException(
      s"Unsupported partition transform: $transform")
  }

  def missingDatabaseLocationError(): Throwable = {
    new IllegalArgumentException("Missing database location")
  }

  def cannotRemoveReservedPropertyError(property: String): Throwable = {
    new UnsupportedOperationException(s"Cannot remove reserved property: $property")
  }

  def writingJobFailedError(cause: Throwable): Throwable = {
    new SparkException("Writing job failed.", cause)
  }

  def writingJobAbortedError(e: Throwable): Throwable = {
    new SparkException(
      errorClass = "WRITING_JOB_ABORTED",
      messageParameters = Map.empty,
      cause = e)
  }

  def commitDeniedError(
      partId: Int, taskId: Long, attemptId: Int, stageId: Int, stageAttempt: Int): Throwable = {
    val message = s"Commit denied for partition $partId (task $taskId, attempt $attemptId, " +
      s"stage $stageId.$stageAttempt)"
    new CommitDeniedException(message, stageId, partId, attemptId)
  }

  def unsupportedTableWritesError(ident: Identifier): Throwable = {
    new SparkException(
      s"Table implementation does not support writes: ${ident.quoted}")
  }

  def cannotCreateJDBCTableWithPartitionsError(): Throwable = {
    new UnsupportedOperationException("Cannot create JDBC table with partition")
  }

  def unsupportedUserSpecifiedSchemaError(): Throwable = {
    new UnsupportedOperationException("user-specified schema")
  }

  def writeUnsupportedForBinaryFileDataSourceError(): Throwable = {
    new UnsupportedOperationException("Write is not supported for binary file data source")
  }

  def fileLengthExceedsMaxLengthError(status: FileStatus, maxLength: Int): Throwable = {
    new SparkException(
      s"The length of ${status.getPath} is ${status.getLen}, " +
        s"which exceeds the max length allowed: ${maxLength}.")
  }

  def unsupportedFieldNameError(fieldName: String): Throwable = {
    new RuntimeException(s"Unsupported field name: ${fieldName}")
  }

  def cannotSpecifyBothJdbcTableNameAndQueryError(
      jdbcTableName: String, jdbcQueryString: String): Throwable = {
    new IllegalArgumentException(
      s"Both '$jdbcTableName' and '$jdbcQueryString' can not be specified at the same time.")
  }

  def missingJdbcTableNameAndQueryError(
      jdbcTableName: String, jdbcQueryString: String): Throwable = {
    new IllegalArgumentException(
      s"Option '$jdbcTableName' or '$jdbcQueryString' is required."
    )
  }

  def emptyOptionError(optionName: String): Throwable = {
    new IllegalArgumentException(s"Option `$optionName` can not be empty.")
  }

  def invalidJdbcTxnIsolationLevelError(jdbcTxnIsolationLevel: String, value: String): Throwable = {
    new IllegalArgumentException(
      s"Invalid value `$value` for parameter `$jdbcTxnIsolationLevel`. This can be " +
        "`NONE`, `READ_UNCOMMITTED`, `READ_COMMITTED`, `REPEATABLE_READ` or `SERIALIZABLE`.")
  }

  def cannotGetJdbcTypeError(dt: DataType): Throwable = {
    new IllegalArgumentException(s"Can't get JDBC type for ${dt.catalogString}")
  }

  def unrecognizedSqlTypeError(sqlType: Int): Throwable = {
    new SparkSQLException(
      errorClass = "UNRECOGNIZED_SQL_TYPE",
      messageParameters = Map("typeName" -> sqlType.toString))
  }

  def unsupportedJdbcTypeError(content: String): Throwable = {
    new SQLException(s"Unsupported type $content")
  }

  def unsupportedArrayElementTypeBasedOnBinaryError(dt: DataType): Throwable = {
    new IllegalArgumentException(s"Unsupported array element " +
      s"type ${dt.catalogString} based on binary")
  }

  def nestedArraysUnsupportedError(): Throwable = {
    new IllegalArgumentException("Nested arrays unsupported")
  }

  def cannotTranslateNonNullValueForFieldError(pos: Int): Throwable = {
    new IllegalArgumentException(s"Can't translate non-null value for field $pos")
  }

  def invalidJdbcNumPartitionsError(n: Int, jdbcNumPartitions: String): Throwable = {
    new IllegalArgumentException(
      s"Invalid value `$n` for parameter `$jdbcNumPartitions` in table writing " +
        "via JDBC. The minimum value is 1.")
  }

  def transactionUnsupportedByJdbcServerError(): Throwable = {
    new SparkSQLFeatureNotSupportedException(
      errorClass = "UNSUPPORTED_FEATURE",
      errorSubClass = "JDBC_TRANSACTION",
      messageParameters = Map.empty[String, String])
  }

  def dataTypeUnsupportedYetError(dataType: DataType): Throwable = {
    new UnsupportedOperationException(s"$dataType is not supported yet.")
  }

  def unsupportedOperationForDataTypeError(dataType: DataType): Throwable = {
    new UnsupportedOperationException(s"DataType: ${dataType.catalogString}")
  }

  def inputFilterNotFullyConvertibleError(owner: String): Throwable = {
    new SparkException(s"The input filter of $owner should be fully convertible.")
  }

  def cannotReadFooterForFileError(file: Path, e: IOException): Throwable = {
    new SparkException(s"Could not read footer for file: $file", e)
  }

  def cannotReadFooterForFileError(file: FileStatus, e: RuntimeException): Throwable = {
    new IOException(s"Could not read footer for file: $file", e)
  }

  def foundDuplicateFieldInCaseInsensitiveModeError(
      requiredFieldName: String, matchedOrcFields: String): Throwable = {
    new RuntimeException(
      s"""
         |Found duplicate field(s) "$requiredFieldName": $matchedOrcFields
         |in case-insensitive mode
       """.stripMargin.replaceAll("\n", " "))
  }

  def foundDuplicateFieldInFieldIdLookupModeError(
      requiredId: Int, matchedFields: String): Throwable = {
    new RuntimeException(
      s"""
         |Found duplicate field(s) "$requiredId": $matchedFields
         |in id mapping mode
       """.stripMargin.replaceAll("\n", " "))
  }

  def failedToMergeIncompatibleSchemasError(
      left: StructType, right: StructType, e: Throwable): Throwable = {
    new SparkException(s"Failed to merge incompatible schemas $left and $right", e)
  }

  def ddlUnsupportedTemporarilyError(ddl: String): Throwable = {
    new UnsupportedOperationException(s"$ddl is not supported temporarily.")
  }

  def executeBroadcastTimeoutError(timeout: Long, ex: Option[TimeoutException]): Throwable = {
    new SparkException(
      s"""
         |Could not execute broadcast in $timeout secs. You can increase the timeout
         |for broadcasts via ${SQLConf.BROADCAST_TIMEOUT.key} or disable broadcast join
         |by setting ${SQLConf.AUTO_BROADCASTJOIN_THRESHOLD.key} to -1
       """.stripMargin.replaceAll("\n", " "), ex.orNull)
  }

  def cannotCompareCostWithTargetCostError(cost: String): Throwable = {
    new IllegalArgumentException(s"Could not compare cost with $cost")
  }

  def unsupportedDataTypeError(dt: String): Throwable = {
    new UnsupportedOperationException(s"Unsupported data type: ${dt}")
  }

  def notSupportTypeError(dataType: DataType): Throwable = {
    new Exception(s"not support type: $dataType")
  }

  def notSupportNonPrimitiveTypeError(): Throwable = {
    new RuntimeException("Not support non-primitive type now")
  }

  def unsupportedTypeError(dataType: DataType): Throwable = {
    new Exception(s"Unsupported type: ${dataType.catalogString}")
  }

  def useDictionaryEncodingWhenDictionaryOverflowError(): Throwable = {
    new IllegalStateException(
      "Dictionary encoding should not be used because of dictionary overflow.")
  }

  def endOfIteratorError(): Throwable = {
    new NoSuchElementException("End of the iterator")
  }

  def cannotAllocateMemoryToGrowBytesToBytesMapError(): Throwable = {
    new IOException("Could not allocate memory to grow BytesToBytesMap")
  }

  def cannotAcquireMemoryToBuildLongHashedRelationError(size: Long, got: Long): Throwable = {
    new SparkException(s"Can't acquire $size bytes memory to build hash relation, " +
      s"got $got bytes")
  }

  def cannotAcquireMemoryToBuildUnsafeHashedRelationError(): Throwable = {
    new SparkOutOfMemoryError("There is not enough memory to build hash map")
  }

  def rowLargerThan256MUnsupportedError(): Throwable = {
    new UnsupportedOperationException("Does not support row that is larger than 256M")
  }

  def cannotBuildHashedRelationWithUniqueKeysExceededError(): Throwable = {
    new UnsupportedOperationException(
      "Cannot build HashedRelation with more than 1/3 billions unique keys")
  }

  def cannotBuildHashedRelationLargerThan8GError(): Throwable = {
    new UnsupportedOperationException(
      "Can not build a HashedRelation that is larger than 8G")
  }

  def failedToPushRowIntoRowQueueError(rowQueue: String): Throwable = {
    new SparkException(s"failed to push a row into $rowQueue")
  }

  def unexpectedWindowFunctionFrameError(frame: String): Throwable = {
    new RuntimeException(s"Unexpected window function frame $frame.")
  }

  def cannotParseStatisticAsPercentileError(
      stats: String, e: NumberFormatException): Throwable = {
    new IllegalArgumentException(s"Unable to parse $stats as a percentile", e)
  }

  def statisticNotRecognizedError(stats: String): Throwable = {
    new IllegalArgumentException(s"$stats is not a recognised statistic")
  }

  def unknownColumnError(unknownColumn: String): Throwable = {
    new IllegalArgumentException(s"Unknown column: $unknownColumn")
  }

  def unexpectedAccumulableUpdateValueError(o: Any): Throwable = {
    new IllegalArgumentException(s"Unexpected: $o")
  }

  def unscaledValueTooLargeForPrecisionError(): Throwable = {
    new ArithmeticException("Unscaled value too large for precision. " +
      s"If necessary set ${SQLConf.ANSI_ENABLED.key} to false to bypass this error.")
  }

  def decimalPrecisionExceedsMaxPrecisionError(precision: Int, maxPrecision: Int): Throwable = {
    new ArithmeticException(
      s"Decimal precision $precision exceeds max precision $maxPrecision")
  }

  def outOfDecimalTypeRangeError(str: UTF8String): Throwable = {
    new ArithmeticException(s"out of decimal type range: $str")
  }

  def unsupportedArrayTypeError(clazz: Class[_]): Throwable = {
    new RuntimeException(s"Do not support array of type $clazz.")
  }

  def unsupportedJavaTypeError(clazz: Class[_]): Throwable = {
    new RuntimeException(s"Do not support type $clazz.")
  }

  def failedParsingStructTypeError(raw: String): Throwable = {
    new RuntimeException(s"Failed parsing ${StructType.simpleString}: $raw")
  }

  def failedMergingFieldsError(leftName: String, rightName: String, e: Throwable): Throwable = {
    new SparkException(s"Failed to merge fields '$leftName' and '$rightName'. ${e.getMessage}")
  }

  def cannotMergeDecimalTypesWithIncompatibleScaleError(
      leftScale: Int, rightScale: Int): Throwable = {
    new SparkException("Failed to merge decimal types with incompatible " +
      s"scale $leftScale and $rightScale")
  }

  def cannotMergeIncompatibleDataTypesError(left: DataType, right: DataType): Throwable = {
    new SparkException(s"Failed to merge incompatible data types ${left.catalogString}" +
      s" and ${right.catalogString}")
  }

  def exceedMapSizeLimitError(size: Int): Throwable = {
    new RuntimeException(s"Unsuccessful attempt to build maps with $size elements " +
      s"due to exceeding the map size limit ${ByteArrayMethods.MAX_ROUNDED_ARRAY_LENGTH}.")
  }

  def duplicateMapKeyFoundError(key: Any): Throwable = {
    new RuntimeException(s"Duplicate map key $key was found, please check the input " +
      "data. If you want to remove the duplicated keys, you can set " +
      s"${SQLConf.MAP_KEY_DEDUP_POLICY.key} to ${SQLConf.MapKeyDedupPolicy.LAST_WIN} so that " +
      "the key inserted at last takes precedence.")
  }

  def mapDataKeyArrayLengthDiffersFromValueArrayLengthError(): Throwable = {
    new RuntimeException("The key array and value array of MapData must have the same length.")
  }

  def fieldDiffersFromDerivedLocalDateError(
      field: ChronoField, actual: Int, expected: Int, candidate: LocalDate): Throwable = {
    new DateTimeException(s"Conflict found: Field $field $actual differs from" +
      s" $field $expected derived from $candidate")
  }

  def failToParseDateTimeInNewParserError(s: String, e: Throwable): Throwable = {
    new SparkUpgradeException(
      errorClass = "INCONSISTENT_BEHAVIOR_CROSS_VERSION",
      errorSubClass = Some("PARSE_DATETIME_BY_NEW_PARSER"),
      messageParameters = Map(
        "datetime" -> toSQLValue(s, StringType),
        "config" -> toSQLConf(SQLConf.LEGACY_TIME_PARSER_POLICY.key)),
      e)
  }

  def failToRecognizePatternAfterUpgradeError(pattern: String, e: Throwable): Throwable = {
    new SparkUpgradeException(
      errorClass = "INCONSISTENT_BEHAVIOR_CROSS_VERSION",
      errorSubClass = Some("DATETIME_PATTERN_RECOGNITION"),
      messageParameters = Map(
        "pattern" -> toSQLValue(pattern, StringType),
        "config" -> toSQLConf(SQLConf.LEGACY_TIME_PARSER_POLICY.key)),
      e)
  }

  def failToRecognizePatternError(pattern: String, e: Throwable): Throwable = {
    new RuntimeException(s"Fail to recognize '$pattern' pattern in the" +
      " DateTimeFormatter. You can form a valid datetime pattern" +
      " with the guide from https://spark.apache.org/docs/latest/sql-ref-datetime-pattern.html",
      e)
  }

  def registeringStreamingQueryListenerError(e: Exception): Throwable = {
    new SparkException("Exception when registering StreamingQueryListener", e)
  }

  def concurrentQueryInstanceError(): Throwable = {
    new SparkConcurrentModificationException(
      errorClass = "CONCURRENT_QUERY",
      errorSubClass = None,
      messageParameters = Map.empty[String, String])
  }

  def cannotParseJsonArraysAsStructsError(): Throwable = {
    new RuntimeException("Parsing JSON arrays as structs is forbidden.")
  }

  def cannotParseStringAsDataTypeError(parser: JsonParser, token: JsonToken, dataType: DataType)
  : Throwable = {
    new RuntimeException(
      s"Cannot parse field name ${parser.getCurrentName}, " +
        s"field value ${parser.getText}, " +
        s"[$token] as target spark data type [$dataType].")
  }

  def cannotParseStringAsDataTypeError(pattern: String, value: String, dataType: DataType)
  : Throwable = {
    new RuntimeException(
      s"Cannot parse field value ${toSQLValue(value, StringType)} " +
        s"for pattern ${toSQLValue(pattern, StringType)} " +
        s"as target spark data type [$dataType].")
  }

  def failToParseEmptyStringForDataTypeError(dataType: DataType): Throwable = {
    new RuntimeException(
      s"Failed to parse an empty string for data type ${dataType.catalogString}")
  }

  def failToParseValueForDataTypeError(parser: JsonParser, token: JsonToken, dataType: DataType)
  : Throwable = {
    new RuntimeException(
      s"Failed to parse field name ${parser.getCurrentName}, " +
        s"field value ${parser.getText}, " +
        s"[$token] to target spark data type [$dataType].")
  }

  def rootConverterReturnNullError(): Throwable = {
    new RuntimeException("Root converter returned null")
  }

  def cannotHaveCircularReferencesInBeanClassError(clazz: Class[_]): Throwable = {
    new UnsupportedOperationException(
      "Cannot have circular references in bean class, but got the circular reference " +
        s"of class $clazz")
  }

  def cannotHaveCircularReferencesInClassError(t: String): Throwable = {
    new UnsupportedOperationException(
      s"cannot have circular references in class, but got the circular reference of class $t")
  }

  def cannotUseInvalidJavaIdentifierAsFieldNameError(
      fieldName: String, walkedTypePath: WalkedTypePath): Throwable = {
    new UnsupportedOperationException(s"`$fieldName` is not a valid identifier of " +
      s"Java and cannot be used as field name\n$walkedTypePath")
  }

  def cannotFindEncoderForTypeError(
      tpe: String, walkedTypePath: WalkedTypePath): Throwable = {
    new UnsupportedOperationException(s"No Encoder found for $tpe\n$walkedTypePath")
  }

  def attributesForTypeUnsupportedError(schema: Schema): Throwable = {
    new UnsupportedOperationException(s"Attributes for type $schema is not supported")
  }

  def schemaForTypeUnsupportedError(tpe: String): Throwable = {
    new UnsupportedOperationException(s"Schema for type $tpe is not supported")
  }

  def cannotFindConstructorForTypeError(tpe: String): Throwable = {
    new UnsupportedOperationException(
      s"""
         |Unable to find constructor for $tpe.
         |This could happen if $tpe is an interface, or a trait without companion object
         |constructor.
       """.stripMargin.replaceAll("\n", " "))
  }

  def paramExceedOneCharError(paramName: String): Throwable = {
    new RuntimeException(s"$paramName cannot be more than one character")
  }

  def paramIsNotIntegerError(paramName: String, value: String): Throwable = {
    new RuntimeException(s"$paramName should be an integer. Found ${toSQLValue(value, StringType)}")
  }

  def paramIsNotBooleanValueError(paramName: String): Throwable = {
    new Exception(s"$paramName flag can be true or false")
  }

  def foundNullValueForNotNullableFieldError(name: String): Throwable = {
    new RuntimeException(s"null value found but field $name is not nullable.")
  }

  def malformedCSVRecordError(): Throwable = {
    new RuntimeException("Malformed CSV record")
  }

  def elementsOfTupleExceedLimitError(): Throwable = {
    new UnsupportedOperationException("Due to Scala's limited support of tuple, " +
      "tuple with more than 22 elements are not supported.")
  }

  def expressionDecodingError(e: Exception, expressions: Seq[Expression]): Throwable = {
    new RuntimeException(s"Error while decoding: $e\n" +
      s"${expressions.map(_.simpleString(SQLConf.get.maxToStringFields)).mkString("\n")}", e)
  }

  def expressionEncodingError(e: Exception, expressions: Seq[Expression]): Throwable = {
    new RuntimeException(s"Error while encoding: $e\n" +
      s"${expressions.map(_.simpleString(SQLConf.get.maxToStringFields)).mkString("\n")}", e)
  }

  def classHasUnexpectedSerializerError(clsName: String, objSerializer: Expression): Throwable = {
    new RuntimeException(s"class $clsName has unexpected serializer: $objSerializer")
  }

  def cannotGetOuterPointerForInnerClassError(innerCls: Class[_]): Throwable = {
    new RuntimeException(s"Failed to get outer pointer for ${innerCls.getName}")
  }

  def userDefinedTypeNotAnnotatedAndRegisteredError(udt: UserDefinedType[_]): Throwable = {
    new SparkException(s"${udt.userClass.getName} is not annotated with " +
      "SQLUserDefinedType nor registered with UDTRegistration.}")
  }

  def unsupportedOperandTypeForSizeFunctionError(dataType: DataType): Throwable = {
    new UnsupportedOperationException(
      s"The size function doesn't support the operand type ${dataType.getClass.getCanonicalName}")
  }

  def unexpectedValueForStartInFunctionError(prettyName: String): RuntimeException = {
    new RuntimeException(
      s"Unexpected value for start in function $prettyName: SQL array indices start at 1.")
  }

  def unexpectedValueForLengthInFunctionError(prettyName: String): RuntimeException = {
    new RuntimeException(s"Unexpected value for length in function $prettyName: " +
      "length must be greater than or equal to 0.")
  }

  def elementAtByIndexZeroError(context: SQLQueryContext): RuntimeException = {
    new SparkRuntimeException(
      errorClass = "ELEMENT_AT_BY_INDEX_ZERO",
      cause = null,
      messageParameters = Map.empty,
      context = getQueryContext(context),
      summary = getSummary(context))
  }

  def concatArraysWithElementsExceedLimitError(numberOfElements: Long): Throwable = {
    new RuntimeException(
      s"""
         |Unsuccessful try to concat arrays with $numberOfElements
         |elements due to exceeding the array size limit
         |${ByteArrayMethods.MAX_ROUNDED_ARRAY_LENGTH}.
       """.stripMargin.replaceAll("\n", " "))
  }

  def flattenArraysWithElementsExceedLimitError(numberOfElements: Long): Throwable = {
    new RuntimeException(
      s"""
         |Unsuccessful try to flatten an array of arrays with $numberOfElements
         |elements due to exceeding the array size limit
         |${ByteArrayMethods.MAX_ROUNDED_ARRAY_LENGTH}.
       """.stripMargin.replaceAll("\n", " "))
  }

  def createArrayWithElementsExceedLimitError(count: Any): RuntimeException = {
    new RuntimeException(
      s"""
         |Unsuccessful try to create array with $count elements
         |due to exceeding the array size limit
         |${ByteArrayMethods.MAX_ROUNDED_ARRAY_LENGTH}.
       """.stripMargin.replaceAll("\n", " "))
  }

  def unionArrayWithElementsExceedLimitError(length: Int): Throwable = {
    new RuntimeException(
      s"""
         |Unsuccessful try to union arrays with $length
         |elements due to exceeding the array size limit
         |${ByteArrayMethods.MAX_ROUNDED_ARRAY_LENGTH}.
       """.stripMargin.replaceAll("\n", " "))
  }

  def initialTypeNotTargetDataTypeError(dataType: DataType, target: String): Throwable = {
    new UnsupportedOperationException(s"Initial type ${dataType.catalogString} must be a $target")
  }

  def initialTypeNotTargetDataTypesError(dataType: DataType): Throwable = {
    new UnsupportedOperationException(
      s"Initial type ${dataType.catalogString} must be " +
        s"an ${ArrayType.simpleString}, a ${StructType.simpleString} or a ${MapType.simpleString}")
  }

  def cannotConvertColumnToJSONError(name: String, dataType: DataType): Throwable = {
    new UnsupportedOperationException(
      s"Unable to convert column $name of type ${dataType.catalogString} to JSON.")
  }

  def malformedRecordsDetectedInSchemaInferenceError(e: Throwable): Throwable = {
    new SparkException("Malformed records are detected in schema inference. " +
      s"Parse Mode: ${FailFastMode.name}.", e)
  }

  def malformedJSONError(): Throwable = {
    new SparkException("Malformed JSON")
  }

  def malformedRecordsDetectedInSchemaInferenceError(dataType: DataType): Throwable = {
    new SparkException(
      s"""
         |Malformed records are detected in schema inference.
         |Parse Mode: ${FailFastMode.name}. Reasons: Failed to infer a common schema.
         |Struct types are expected, but `${dataType.catalogString}` was found.
       """.stripMargin.replaceAll("\n", " "))
  }

  def decorrelateInnerQueryThroughPlanUnsupportedError(plan: LogicalPlan): Throwable = {
    new UnsupportedOperationException(
      s"Decorrelate inner query through ${plan.nodeName} is not supported.")
  }

  def methodCalledInAnalyzerNotAllowedError(): Throwable = {
    new RuntimeException("This method should not be called in the analyzer")
  }

  def cannotSafelyMergeSerdePropertiesError(
      props1: Map[String, String],
      props2: Map[String, String],
      conflictKeys: Set[String]): Throwable = {
    new UnsupportedOperationException(
      s"""
         |Cannot safely merge SERDEPROPERTIES:
         |${props1.map { case (k, v) => s"$k=$v" }.mkString("{", ",", "}")}
         |${props2.map { case (k, v) => s"$k=$v" }.mkString("{", ",", "}")}
         |The conflict keys: ${conflictKeys.mkString(", ")}
         |""".stripMargin)
  }

  def pairUnsupportedAtFunctionError(
      r1: ValueInterval, r2: ValueInterval, function: String): Throwable = {
    new UnsupportedOperationException(s"Not supported pair: $r1, $r2 at $function()")
  }

  def onceStrategyIdempotenceIsBrokenForBatchError[TreeType <: TreeNode[_]](
      batchName: String, plan: TreeType, reOptimized: TreeType): Throwable = {
    new RuntimeException(
      s"""
         |Once strategy's idempotence is broken for batch $batchName
         |${sideBySide(plan.treeString, reOptimized.treeString).mkString("\n")}
       """.stripMargin)
  }

  def structuralIntegrityOfInputPlanIsBrokenInClassError(className: String): Throwable = {
    new RuntimeException("The structural integrity of the input plan is broken in " +
      s"$className.")
  }

  def structuralIntegrityIsBrokenAfterApplyingRuleError(
      ruleName: String, batchName: String): Throwable = {
    new RuntimeException(s"After applying rule $ruleName in batch $batchName, " +
      "the structural integrity of the plan is broken.")
  }

  def ruleIdNotFoundForRuleError(ruleName: String): Throwable = {
    new NoSuchElementException(s"Rule id not found for $ruleName")
  }

  def cannotCreateArrayWithElementsExceedLimitError(
      numElements: Long, additionalErrorMessage: String): Throwable = {
    new RuntimeException(
      s"""
         |Cannot create array with $numElements
         |elements of data due to exceeding the limit
         |${ByteArrayMethods.MAX_ROUNDED_ARRAY_LENGTH} elements for ArrayData.
         |$additionalErrorMessage
       """.stripMargin.replaceAll("\n", " "))
  }

<<<<<<< HEAD
  def indexOutOfBoundsOfArrayDataError(idx: Int): Throwable = {
    new SparkIndexOutOfBoundsException(
      errorClass = "INDEX_OUT_OF_BOUNDS",
      errorSubClass = None,
      messageParameters = Map("indexValue" -> toSQLValue(idx, IntegerType)))
  }

=======
>>>>>>> 1439d9b2
  def malformedRecordsDetectedInRecordParsingError(e: BadRecordException): Throwable = {
    new SparkException("Malformed records are detected in record parsing. " +
      s"Parse Mode: ${FailFastMode.name}. To process malformed records as null " +
      "result, try setting the option 'mode' as 'PERMISSIVE'.", e)
  }

  def remoteOperationsUnsupportedError(): Throwable = {
    new RuntimeException("Remote operations not supported")
  }

  def invalidKerberosConfigForHiveServer2Error(): Throwable = {
    new IOException(
      "HiveServer2 Kerberos principal or keytab is not correctly configured")
  }

  def parentSparkUIToAttachTabNotFoundError(): Throwable = {
    new SparkException("Parent SparkUI to attach this tab to not found!")
  }

  def inferSchemaUnsupportedForHiveError(): Throwable = {
    new UnsupportedOperationException("inferSchema is not supported for hive data source.")
  }

  def requestedPartitionsMismatchTablePartitionsError(
      table: CatalogTable, partition: Map[String, Option[String]]): Throwable = {
    new SparkException(
      s"""
         |Requested partitioning does not match the ${table.identifier.table} table:
         |Requested partitions: ${partition.keys.mkString(",")}
         |Table partitions: ${table.partitionColumnNames.mkString(",")}
       """.stripMargin)
  }

  def dynamicPartitionKeyNotAmongWrittenPartitionPathsError(key: String): Throwable = {
    new SparkException(
      s"Dynamic partition key ${toSQLValue(key, StringType)} is not among written partition paths.")
  }

  def cannotRemovePartitionDirError(partitionPath: Path): Throwable = {
    new RuntimeException(s"Cannot remove partition directory '$partitionPath'")
  }

  def cannotCreateStagingDirError(message: String, e: IOException): Throwable = {
    new RuntimeException(s"Cannot create staging directory: $message", e)
  }

  def serDeInterfaceNotFoundError(e: NoClassDefFoundError): Throwable = {
    new ClassNotFoundException("The SerDe interface removed since Hive 2.3(HIVE-15167)." +
      " Please migrate your custom SerDes to Hive 2.3. See HIVE-15167 for more details.", e)
  }

  def convertHiveTableToCatalogTableError(
      e: SparkException, dbName: String, tableName: String): Throwable = {
    new SparkException(s"${e.getMessage}, db: $dbName, table: $tableName", e)
  }

  def cannotRecognizeHiveTypeError(
      e: ParseException, fieldType: String, fieldName: String): Throwable = {
    new SparkException(
      s"Cannot recognize hive type string: $fieldType, column: $fieldName", e)
  }

  def getTablesByTypeUnsupportedByHiveVersionError(): Throwable = {
    new UnsupportedOperationException("Hive 2.2 and lower versions don't support " +
      "getTablesByType. Please use Hive 2.3 or higher version.")
  }

  def dropTableWithPurgeUnsupportedError(): Throwable = {
    new UnsupportedOperationException("DROP TABLE ... PURGE")
  }

  def alterTableWithDropPartitionAndPurgeUnsupportedError(): Throwable = {
    new UnsupportedOperationException("ALTER TABLE ... DROP PARTITION ... PURGE")
  }

  def invalidPartitionFilterError(): Throwable = {
    new UnsupportedOperationException(
      """Partition filter cannot have both `"` and `'` characters""")
  }

  def getPartitionMetadataByFilterError(e: InvocationTargetException): Throwable = {
    new RuntimeException(
      s"""
         |Caught Hive MetaException attempting to get partition metadata by filter
         |from Hive. You can set the Spark configuration setting
         |${SQLConf.HIVE_METASTORE_PARTITION_PRUNING_FALLBACK_ON_EXCEPTION.key} to true to work
         |around this problem, however this will result in degraded performance. Please
         |report a bug: https://issues.apache.org/jira/browse/SPARK
       """.stripMargin.replaceAll("\n", " "), e)
  }

  def unsupportedHiveMetastoreVersionError(version: String, key: String): Throwable = {
    new UnsupportedOperationException(s"Unsupported Hive Metastore version ($version). " +
      s"Please set $key with a valid version.")
  }

  def loadHiveClientCausesNoClassDefFoundError(
      cnf: NoClassDefFoundError,
      execJars: Seq[URL],
      key: String,
      e: InvocationTargetException): Throwable = {
    new ClassNotFoundException(
      s"""
         |$cnf when creating Hive client using classpath: ${execJars.mkString(", ")}\n
         |Please make sure that jars for your version of hive and hadoop are included in the
         |paths passed to $key.
       """.stripMargin.replaceAll("\n", " "), e)
  }

  def cannotFetchTablesOfDatabaseError(dbName: String, e: Exception): Throwable = {
    new SparkException(s"Unable to fetch tables of db $dbName", e)
  }

  def illegalLocationClauseForViewPartitionError(): Throwable = {
    new SparkException("LOCATION clause illegal for view partition")
  }

  def renamePathAsExistsPathError(srcPath: Path, dstPath: Path): Throwable = {
    new SparkFileAlreadyExistsException(
      errorClass = "FAILED_RENAME_PATH",
      errorSubClass = None,
      messageParameters = Map(
        "sourcePath" -> srcPath.toString,
        "targetPath" -> dstPath.toString))
  }

  def renameAsExistsPathError(dstPath: Path): Throwable = {
    new FileAlreadyExistsException(s"Failed to rename as $dstPath already exists")
  }

  def renameSrcPathNotFoundError(srcPath: Path): Throwable = {
    new SparkFileNotFoundException(
      errorClass = "RENAME_SRC_PATH_NOT_FOUND",
      errorSubClass = None,
      messageParameters = Map("sourcePath" -> srcPath.toString))
  }

  def failedRenameTempFileError(srcPath: Path, dstPath: Path): Throwable = {
    new IOException(s"Failed to rename temp file $srcPath to $dstPath as rename returned false")
  }

  def legacyMetadataPathExistsError(metadataPath: Path, legacyMetadataPath: Path): Throwable = {
    new SparkException(
      s"""
         |Error: we detected a possible problem with the location of your "_spark_metadata"
         |directory and you likely need to move it before restarting this query.
         |
         |Earlier version of Spark incorrectly escaped paths when writing out the
         |"_spark_metadata" directory for structured streaming. While this was corrected in
         |Spark 3.0, it appears that your query was started using an earlier version that
         |incorrectly handled the "_spark_metadata" path.
         |
         |Correct "_spark_metadata" Directory: $metadataPath
         |Incorrect "_spark_metadata" Directory: $legacyMetadataPath
         |
         |Please move the data from the incorrect directory to the correct one, delete the
         |incorrect directory, and then restart this query. If you believe you are receiving
         |this message in error, you can disable it with the SQL conf
         |${SQLConf.STREAMING_CHECKPOINT_ESCAPED_PATH_CHECK_ENABLED.key}.
       """.stripMargin)
  }

  def partitionColumnNotFoundInSchemaError(col: String, schema: StructType): Throwable = {
    new RuntimeException(s"Partition column $col not found in schema $schema")
  }

  def stateNotDefinedOrAlreadyRemovedError(): Throwable = {
    new NoSuchElementException("State is either not defined or has already been removed")
  }

  def cannotSetTimeoutDurationError(): Throwable = {
    new UnsupportedOperationException(
      "Cannot set timeout duration without enabling processing time timeout in " +
        "[map|flatMap]GroupsWithState")
  }

  def cannotGetEventTimeWatermarkError(): Throwable = {
    new UnsupportedOperationException(
      "Cannot get event time watermark timestamp without setting watermark before " +
        "[map|flatMap]GroupsWithState")
  }

  def cannotSetTimeoutTimestampError(): Throwable = {
    new UnsupportedOperationException(
      "Cannot set timeout timestamp without enabling event time timeout in " +
        "[map|flatMapGroupsWithState")
  }

  def batchMetadataFileNotFoundError(batchMetadataFile: Path): Throwable = {
    new FileNotFoundException(s"Unable to find batch $batchMetadataFile")
  }

  def multiStreamingQueriesUsingPathConcurrentlyError(
      path: String, e: FileAlreadyExistsException): Throwable = {
    new ConcurrentModificationException(
      s"Multiple streaming queries are concurrently using $path", e)
  }

  def addFilesWithAbsolutePathUnsupportedError(commitProtocol: String): Throwable = {
    new UnsupportedOperationException(
      s"$commitProtocol does not support adding files with an absolute path")
  }

  def microBatchUnsupportedByDataSourceError(srcName: String): Throwable = {
    new UnsupportedOperationException(
      s"Data source $srcName does not support microbatch processing.")
  }

  def cannotExecuteStreamingRelationExecError(): Throwable = {
    new UnsupportedOperationException("StreamingRelationExec cannot be executed")
  }

  def invalidStreamingOutputModeError(outputMode: Option[OutputMode]): Throwable = {
    new UnsupportedOperationException(s"Invalid output mode: $outputMode")
  }

  def invalidCatalogNameError(name: String): Throwable = {
    new SparkException(s"Invalid catalog name: $name")
  }

  def catalogPluginClassNotFoundError(name: String): Throwable = {
    new CatalogNotFoundException(
      s"Catalog '$name' plugin class not found: spark.sql.catalog.$name is not defined")
  }

  def catalogPluginClassNotImplementedError(name: String, pluginClassName: String): Throwable = {
    new SparkException(
      s"Plugin class for catalog '$name' does not implement CatalogPlugin: $pluginClassName")
  }

  def catalogPluginClassNotFoundForCatalogError(
      name: String,
      pluginClassName: String,
      e: Exception): Throwable = {
    new SparkException(s"Cannot find catalog plugin class for catalog '$name': $pluginClassName", e)
  }

  def catalogFailToFindPublicNoArgConstructorError(
      name: String,
      pluginClassName: String,
      e: Exception): Throwable = {
    new SparkException(
      s"Failed to find public no-arg constructor for catalog '$name': $pluginClassName)", e)
  }

  def catalogFailToCallPublicNoArgConstructorError(
      name: String,
      pluginClassName: String,
      e: Exception): Throwable = {
    new SparkException(
      s"Failed to call public no-arg constructor for catalog '$name': $pluginClassName)", e)
  }

  def cannotInstantiateAbstractCatalogPluginClassError(
      name: String,
      pluginClassName: String,
      e: Exception): Throwable = {
    new SparkException("Cannot instantiate abstract catalog plugin class for " +
      s"catalog '$name': $pluginClassName", e.getCause)
  }

  def failedToInstantiateConstructorForCatalogError(
      name: String,
      pluginClassName: String,
      e: Exception): Throwable = {
    new SparkException("Failed during instantiating constructor for catalog " +
      s"'$name': $pluginClassName", e.getCause)
  }

  def noSuchElementExceptionError(): Throwable = {
    new NoSuchElementException
  }

  def noSuchElementExceptionError(key: String): Throwable = {
    new NoSuchElementException(key)
  }

  def cannotMutateReadOnlySQLConfError(): Throwable = {
    new UnsupportedOperationException("Cannot mutate ReadOnlySQLConf.")
  }

  def cannotCloneOrCopyReadOnlySQLConfError(): Throwable = {
    new UnsupportedOperationException("Cannot clone/copy ReadOnlySQLConf.")
  }

  def cannotGetSQLConfInSchedulerEventLoopThreadError(): Throwable = {
    new RuntimeException("Cannot get SQLConf inside scheduler event loop thread.")
  }

  def unsupportedOperationExceptionError(): Throwable = {
    new UnsupportedOperationException
  }

  def nullLiteralsCannotBeCastedError(name: String): Throwable = {
    new UnsupportedOperationException(s"null literals can't be casted to $name")
  }

  def notUserDefinedTypeError(name: String, userClass: String): Throwable = {
    new SparkException(s"$name is not an UserDefinedType. Please make sure registering " +
        s"an UserDefinedType for ${userClass}")
  }

  def cannotLoadUserDefinedTypeError(name: String, userClass: String): Throwable = {
    new SparkException(s"Can not load in UserDefinedType ${name} for user class ${userClass}.")
  }

  def notPublicClassError(name: String): Throwable = {
    new UnsupportedOperationException(
      s"$name is not a public class. Only public classes are supported.")
  }

  def primitiveTypesNotSupportedError(): Throwable = {
    new UnsupportedOperationException("Primitive types are not supported.")
  }

  def fieldIndexOnRowWithoutSchemaError(): Throwable = {
    new UnsupportedOperationException("fieldIndex on a Row without schema is undefined.")
  }

  def valueIsNullError(index: Int): Throwable = {
    new NullPointerException(s"Value at index ${toSQLValue(index, IntegerType)} is null")
  }

  def onlySupportDataSourcesProvidingFileFormatError(providingClass: String): Throwable = {
    new SparkException(s"Only Data Sources providing FileFormat are supported: $providingClass")
  }

  def failToSetOriginalPermissionBackError(
      permission: FsPermission,
      path: Path,
      e: Throwable): Throwable = {
    new SparkSecurityException(
      errorClass = "RESET_PERMISSION_TO_ORIGINAL", None,
      messageParameters = Map(
        "permission" -> permission.toString,
        "path" -> path.toString,
        "message" -> e.getMessage))
  }

  def failToSetOriginalACLBackError(aclEntries: String, path: Path, e: Throwable): Throwable = {
    new SecurityException(s"Failed to set original ACL $aclEntries back to " +
      s"the created path: $path. Exception: ${e.getMessage}")
  }

  def multiFailuresInStageMaterializationError(error: Throwable): Throwable = {
    new SparkException("Multiple failures in stage materialization.", error)
  }

  def unrecognizedCompressionSchemaTypeIDError(typeId: Int): Throwable = {
    new UnsupportedOperationException(s"Unrecognized compression scheme type ID: $typeId")
  }

  def getParentLoggerNotImplementedError(className: String): Throwable = {
    new SQLFeatureNotSupportedException(s"$className.getParentLogger is not yet implemented.")
  }

  def cannotCreateParquetConverterForTypeError(t: DecimalType, parquetType: String): Throwable = {
    new RuntimeException(
      s"""
         |Unable to create Parquet converter for ${t.typeName}
         |whose Parquet type is $parquetType without decimal metadata. Please read this
         |column/field as Spark BINARY type.
       """.stripMargin.replaceAll("\n", " "))
  }

  def cannotCreateParquetConverterForDecimalTypeError(
      t: DecimalType, parquetType: String): Throwable = {
    new RuntimeException(
      s"""
         |Unable to create Parquet converter for decimal type ${t.json} whose Parquet type is
         |$parquetType.  Parquet DECIMAL type can only be backed by INT32, INT64,
         |FIXED_LEN_BYTE_ARRAY, or BINARY.
       """.stripMargin.replaceAll("\n", " "))
  }

  def cannotCreateParquetConverterForDataTypeError(
      t: DataType, parquetType: String): Throwable = {
    new RuntimeException(s"Unable to create Parquet converter for data type ${t.json} " +
      s"whose Parquet type is $parquetType")
  }

  def cannotAddMultiPartitionsOnNonatomicPartitionTableError(tableName: String): Throwable = {
    new UnsupportedOperationException(
      s"Nonatomic partition table $tableName can not add multiple partitions.")
  }

  def userSpecifiedSchemaUnsupportedByDataSourceError(provider: TableProvider): Throwable = {
    new UnsupportedOperationException(
      s"${provider.getClass.getSimpleName} source does not support user-specified schema.")
  }

  def cannotDropMultiPartitionsOnNonatomicPartitionTableError(tableName: String): Throwable = {
    new UnsupportedOperationException(
      s"Nonatomic partition table $tableName can not drop multiple partitions.")
  }

  def truncateMultiPartitionUnsupportedError(tableName: String): Throwable = {
    new UnsupportedOperationException(
      s"The table $tableName does not support truncation of multiple partition.")
  }

  def overwriteTableByUnsupportedExpressionError(table: Table): Throwable = {
    new SparkException(s"Table does not support overwrite by expression: $table")
  }

  def dynamicPartitionOverwriteUnsupportedByTableError(table: Table): Throwable = {
    new SparkException(s"Table does not support dynamic partition overwrite: $table")
  }

  def failedMergingSchemaError(schema: StructType, e: SparkException): Throwable = {
    new SparkException(s"Failed merging schema:\n${schema.treeString}", e)
  }

  def cannotBroadcastTableOverMaxTableRowsError(
      maxBroadcastTableRows: Long, numRows: Long): Throwable = {
    new SparkException(
      s"Cannot broadcast the table over $maxBroadcastTableRows rows: $numRows rows")
  }

  def cannotBroadcastTableOverMaxTableBytesError(
      maxBroadcastTableBytes: Long, dataSize: Long): Throwable = {
    new SparkException("Cannot broadcast the table that is larger than" +
      s" ${maxBroadcastTableBytes >> 30}GB: ${dataSize >> 30} GB")
  }

  def notEnoughMemoryToBuildAndBroadcastTableError(
      oe: OutOfMemoryError, tables: Seq[TableIdentifier]): Throwable = {
    val analyzeTblMsg = if (tables.nonEmpty) {
      " or analyze these tables through: " +
        s"${tables.map(t => s"ANALYZE TABLE $t COMPUTE STATISTICS;").mkString(" ")}."
    } else {
      "."
    }
    new OutOfMemoryError("Not enough memory to build and broadcast the table to all " +
      "worker nodes. As a workaround, you can either disable broadcast by setting " +
      s"${SQLConf.AUTO_BROADCASTJOIN_THRESHOLD.key} to -1 or increase the spark " +
      s"driver memory by setting ${SparkLauncher.DRIVER_MEMORY} to a higher value$analyzeTblMsg")
      .initCause(oe.getCause)
  }

  def executeCodePathUnsupportedError(execName: String): Throwable = {
    new UnsupportedOperationException(s"$execName does not support the execute() code path.")
  }

  def cannotMergeClassWithOtherClassError(className: String, otherClass: String): Throwable = {
    new UnsupportedOperationException(
      s"Cannot merge $className with $otherClass")
  }

  def continuousProcessingUnsupportedByDataSourceError(sourceName: String): Throwable = {
    new UnsupportedOperationException(
      s"Data source $sourceName does not support continuous processing.")
  }

  def failedToReadDataError(failureReason: Throwable): Throwable = {
    new SparkException("Data read failed", failureReason)
  }

  def failedToGenerateEpochMarkerError(failureReason: Throwable): Throwable = {
    new SparkException("Epoch marker generation failed", failureReason)
  }

  def foreachWriterAbortedDueToTaskFailureError(): Throwable = {
    new SparkException("Foreach writer has been aborted due to a task failure")
  }

  def integerOverflowError(message: String): Throwable = {
    new ArithmeticException(s"Integer overflow. $message")
  }

  def failedToReadDeltaFileError(fileToRead: Path, clazz: String, keySize: Int): Throwable = {
    new IOException(
      s"Error reading delta file $fileToRead of $clazz: key size cannot be $keySize")
  }

  def failedToReadSnapshotFileError(fileToRead: Path, clazz: String, message: String): Throwable = {
    new IOException(s"Error reading snapshot file $fileToRead of $clazz: $message")
  }

  def cannotPurgeAsBreakInternalStateError(): Throwable = {
    new UnsupportedOperationException("Cannot purge as it might break internal state.")
  }

  def cleanUpSourceFilesUnsupportedError(): Throwable = {
    new UnsupportedOperationException("Clean up source files is not supported when" +
      " reading from the output directory of FileStreamSink.")
  }

  def latestOffsetNotCalledError(): Throwable = {
    new UnsupportedOperationException(
      "latestOffset(Offset, ReadLimit) should be called instead of this method")
  }

  def legacyCheckpointDirectoryExistsError(
      checkpointPath: Path, legacyCheckpointDir: String): Throwable = {
    new SparkException(
      s"""
         |Error: we detected a possible problem with the location of your checkpoint and you
         |likely need to move it before restarting this query.
         |
         |Earlier version of Spark incorrectly escaped paths when writing out checkpoints for
         |structured streaming. While this was corrected in Spark 3.0, it appears that your
         |query was started using an earlier version that incorrectly handled the checkpoint
         |path.
         |
         |Correct Checkpoint Directory: $checkpointPath
         |Incorrect Checkpoint Directory: $legacyCheckpointDir
         |
         |Please move the data from the incorrect directory to the correct one, delete the
         |incorrect directory, and then restart this query. If you believe you are receiving
         |this message in error, you can disable it with the SQL conf
         |${SQLConf.STREAMING_CHECKPOINT_ESCAPED_PATH_CHECK_ENABLED.key}.
       """.stripMargin)
  }

  def subprocessExitedError(
      exitCode: Int, stderrBuffer: CircularBuffer, cause: Throwable): Throwable = {
    new SparkException(s"Subprocess exited with status $exitCode. " +
      s"Error: ${stderrBuffer.toString}", cause)
  }

  def outputDataTypeUnsupportedByNodeWithoutSerdeError(
      nodeName: String, dt: DataType): Throwable = {
    new SparkException(s"$nodeName without serde does not support " +
      s"${dt.getClass.getSimpleName} as output data type")
  }

  def invalidStartIndexError(numRows: Int, startIndex: Int): Throwable = {
    new ArrayIndexOutOfBoundsException(
      "Invalid `startIndex` provided for generating iterator over the array. " +
        s"Total elements: $numRows, requested `startIndex`: $startIndex")
  }

  def concurrentModificationOnExternalAppendOnlyUnsafeRowArrayError(
      className: String): Throwable = {
    new ConcurrentModificationException(
      s"The backing $className has been modified since the creation of this Iterator")
  }

  def doExecuteBroadcastNotImplementedError(nodeName: String): Throwable = {
    new UnsupportedOperationException(s"$nodeName does not implement doExecuteBroadcast")
  }

  def databaseNameConflictWithSystemPreservedDatabaseError(globalTempDB: String): Throwable = {
    new SparkException(
      s"""
         |$globalTempDB is a system preserved database, please rename your existing database
         |to resolve the name conflict, or set a different value for
         |${GLOBAL_TEMP_DATABASE.key}, and launch your Spark application again.
       """.stripMargin.split("\n").mkString(" "))
  }

  def commentOnTableUnsupportedError(): Throwable = {
    new SQLFeatureNotSupportedException("comment on table is not supported")
  }

  def unsupportedUpdateColumnNullabilityError(): Throwable = {
    new SQLFeatureNotSupportedException("UpdateColumnNullability is not supported")
  }

  def renameColumnUnsupportedForOlderMySQLError(): Throwable = {
    new SQLFeatureNotSupportedException(
      "Rename column is only supported for MySQL version 8.0 and above.")
  }

  def failedToExecuteQueryError(e: Throwable): QueryExecutionException = {
    val message = "Hit an error when executing a query" +
      (if (e.getMessage == null) "" else s": ${e.getMessage}")
    new QueryExecutionException(message, e)
  }

  def nestedFieldUnsupportedError(colName: String): Throwable = {
    new UnsupportedOperationException(s"Nested field $colName is not supported.")
  }

  def transformationsAndActionsNotInvokedByDriverError(): Throwable = {
    new SparkException(
      """
        |Dataset transformations and actions can only be invoked by the driver, not inside of
        |other Dataset transformations; for example, dataset1.map(x => dataset2.values.count()
        |* x) is invalid because the values transformation and count action cannot be
        |performed inside of the dataset1.map transformation. For more information,
        |see SPARK-28702.
      """.stripMargin.split("\n").mkString(" "))
  }

  def repeatedPivotsUnsupportedError(): Throwable = {
    new SparkUnsupportedOperationException(
      errorClass = "UNSUPPORTED_FEATURE",
      errorSubClass = "REPEATED_PIVOT",
      messageParameters = Map.empty[String, String])
  }

  def pivotNotAfterGroupByUnsupportedError(): Throwable = {
    new SparkUnsupportedOperationException(
      errorClass = "UNSUPPORTED_FEATURE",
      errorSubClass = "PIVOT_AFTER_GROUP_BY",
      messageParameters = Map.empty[String, String])
  }

  private val aesFuncName = toSQLId("aes_encrypt") + "/" + toSQLId("aes_decrypt")

  def invalidAesKeyLengthError(actualLength: Int): RuntimeException = {
    new SparkRuntimeException(
      errorClass = "INVALID_PARAMETER_VALUE",
      messageParameters = Map(
        "parameter" -> "key",
        "functionName" -> aesFuncName,
        "expected" -> ("expects a binary value with 16, 24 or 32 bytes, " +
          s"but got ${actualLength.toString} bytes.")))
  }

  def aesModeUnsupportedError(mode: String, padding: String): RuntimeException = {
    new SparkRuntimeException(
      errorClass = "UNSUPPORTED_FEATURE",
      errorSubClass = "AES_MODE",
      messageParameters = Map(
        "mode" -> mode,
        "padding" -> padding,
        "functionName" -> aesFuncName))
  }

  def aesCryptoError(detailMessage: String): RuntimeException = {
    new SparkRuntimeException(
      errorClass = "INVALID_PARAMETER_VALUE",
      messageParameters = Map(
        "parameter" -> "expr, key",
        "functionName" -> aesFuncName,
        "expected" -> s"Detail message: $detailMessage"))
  }

  def hiveTableWithAnsiIntervalsError(tableName: String): Throwable = {
    new UnsupportedOperationException(s"Hive table $tableName with ANSI intervals is not supported")
  }

  def cannotConvertOrcTimestampToTimestampNTZError(): Throwable = {
    new SparkUnsupportedOperationException(
      errorClass = "UNSUPPORTED_FEATURE",
      errorSubClass = "ORC_TYPE_CAST",
      messageParameters = Map(
        "orcType" -> toSQLType(TimestampType),
        "toType" -> toSQLType(TimestampNTZType)))
  }

  def cannotConvertOrcTimestampNTZToTimestampLTZError(): Throwable = {
    new SparkUnsupportedOperationException(
      errorClass = "UNSUPPORTED_FEATURE",
      errorSubClass = "ORC_TYPE_CAST",
      messageParameters = Map(
        "orcType" -> toSQLType(TimestampNTZType),
        "toType" -> toSQLType(TimestampType)))
  }

  def writePartitionExceedConfigSizeWhenDynamicPartitionError(
      numWrittenParts: Int,
      maxDynamicPartitions: Int,
      maxDynamicPartitionsKey: String): Throwable = {
    new SparkException(
      s"Number of dynamic partitions created is $numWrittenParts" +
        s", which is more than $maxDynamicPartitions" +
        s". To solve this try to set $maxDynamicPartitionsKey" +
        s" to at least $numWrittenParts.")
  }

  def invalidNumberFormatError(valueType: String, input: String, format: String): Throwable = {
    new IllegalArgumentException(
      s"The input $valueType '$input' does not match the given number format: '$format'")
  }

  def multipleBucketTransformsError(): Throwable = {
    new UnsupportedOperationException("Multiple bucket transforms are not supported.")
  }

  def unsupportedCreateNamespaceCommentError(): Throwable = {
    new SQLFeatureNotSupportedException("Create namespace comment is not supported")
  }

  def unsupportedRemoveNamespaceCommentError(): Throwable = {
    new SQLFeatureNotSupportedException("Remove namespace comment is not supported")
  }

  def unsupportedDropNamespaceRestrictError(): Throwable = {
    new SQLFeatureNotSupportedException("Drop namespace restrict is not supported")
  }

  def timestampAddOverflowError(micros: Long, amount: Int, unit: String): ArithmeticException = {
    new SparkArithmeticException(
      errorClass = "DATETIME_OVERFLOW",
      messageParameters = Map(
        "operation" -> (s"add ${toSQLValue(amount, IntegerType)} $unit to " +
          s"${toSQLValue(DateTimeUtils.microsToInstant(micros), TimestampType)}")),
      context = Array.empty,
      summary = "")
  }

  def invalidBucketFile(path: String): Throwable = {
    new SparkException(
      errorClass = "INVALID_BUCKET_FILE",
      messageParameters = Map("path" -> path),
      cause = null)
  }

  def multipleRowSubqueryError(context: SQLQueryContext): Throwable = {
    new SparkException(
      errorClass = "MULTI_VALUE_SUBQUERY_ERROR",
      messageParameters = Map.empty,
      cause = null,
      context = getQueryContext(context),
      summary = getSummary(context))
  }

  def nullComparisonResultError(): Throwable = {
    new SparkException(
      errorClass = "NULL_COMPARISON_RESULT",
      messageParameters = Map.empty,
      cause = null)
  }

  def invalidPatternError(funcName: String, pattern: String): RuntimeException = {
    new SparkRuntimeException(
      errorClass = "INVALID_PARAMETER_VALUE",
      messageParameters = Map(
        "parameter" -> "regexp",
        "functionName" -> toSQLId(funcName),
        "expected" -> pattern))
  }
}<|MERGE_RESOLUTION|>--- conflicted
+++ resolved
@@ -1396,16 +1396,6 @@
        """.stripMargin.replaceAll("\n", " "))
   }
 
-<<<<<<< HEAD
-  def indexOutOfBoundsOfArrayDataError(idx: Int): Throwable = {
-    new SparkIndexOutOfBoundsException(
-      errorClass = "INDEX_OUT_OF_BOUNDS",
-      errorSubClass = None,
-      messageParameters = Map("indexValue" -> toSQLValue(idx, IntegerType)))
-  }
-
-=======
->>>>>>> 1439d9b2
   def malformedRecordsDetectedInRecordParsingError(e: BadRecordException): Throwable = {
     new SparkException("Malformed records are detected in record parsing. " +
       s"Parse Mode: ${FailFastMode.name}. To process malformed records as null " +
