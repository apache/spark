/*
 * Licensed to the Apache Software Foundation (ASF) under one or more
 * contributor license agreements.  See the NOTICE file distributed with
 * this work for additional information regarding copyright ownership.
 * The ASF licenses this file to You under the Apache License, Version 2.0
 * (the "License"); you may not use this file except in compliance with
 * the License.  You may obtain a copy of the License at
 *
 *    http://www.apache.org/licenses/LICENSE-2.0
 *
 * Unless required by applicable law or agreed to in writing, software
 * distributed under the License is distributed on an "AS IS" BASIS,
 * WITHOUT WARRANTIES OR CONDITIONS OF ANY KIND, either express or implied.
 * See the License for the specific language governing permissions and
 * limitations under the License.
 */

package org.apache.spark.sql.errors

import java.io.{File, FileNotFoundException, IOException}
import java.lang.reflect.InvocationTargetException
import java.net.{URISyntaxException, URL}
import java.time.DateTimeException
import java.util.Locale
import java.util.concurrent.TimeoutException

import com.fasterxml.jackson.core.{JsonParser, JsonToken}
import org.apache.hadoop.fs.{FileAlreadyExistsException, FileStatus, Path}
import org.apache.hadoop.fs.permission.FsPermission
import org.codehaus.commons.compiler.{CompileException, InternalCompilerException}

import org.apache.spark._
import org.apache.spark.launcher.SparkLauncher
import org.apache.spark.memory.SparkOutOfMemoryError
import org.apache.spark.sql.AnalysisException
<<<<<<< HEAD
import org.apache.spark.sql.catalyst.{InternalRow, TableIdentifier, WalkedTypePath}
import org.apache.spark.sql.catalyst.ScalaReflection.Schema
import org.apache.spark.sql.catalyst.analysis.{NoSuchPartitionException, UnresolvedGenerator}
=======
import org.apache.spark.sql.catalyst.TableIdentifier
import org.apache.spark.sql.catalyst.analysis.UnresolvedGenerator
>>>>>>> cf59b1f5
import org.apache.spark.sql.catalyst.catalog.{CatalogDatabase, CatalogTable}
import org.apache.spark.sql.catalyst.expressions.{AttributeReference, Expression}
import org.apache.spark.sql.catalyst.parser.ParseException
import org.apache.spark.sql.catalyst.plans.JoinType
import org.apache.spark.sql.catalyst.plans.logical.LogicalPlan
import org.apache.spark.sql.catalyst.plans.logical.statsEstimation.ValueInterval
import org.apache.spark.sql.catalyst.trees.{Origin, SQLQueryContext, TreeNode}
import org.apache.spark.sql.catalyst.util.{sideBySide, BadRecordException, DateTimeUtils, FailFastMode, MapData}
import org.apache.spark.sql.connector.catalog.{CatalogNotFoundException, Table, TableProvider}
import org.apache.spark.sql.connector.catalog.CatalogV2Implicits._
import org.apache.spark.sql.connector.expressions.Transform
import org.apache.spark.sql.internal.SQLConf
import org.apache.spark.sql.internal.StaticSQLConf.GLOBAL_TEMP_DATABASE
import org.apache.spark.sql.streaming.OutputMode
import org.apache.spark.sql.types._
import org.apache.spark.unsafe.array.ByteArrayMethods
import org.apache.spark.unsafe.types.UTF8String
import org.apache.spark.util.{CircularBuffer, Utils}

/**
 * Object for grouping error messages from (most) exceptions thrown during query execution.
 * This does not include exceptions thrown during the eager execution of commands, which are
 * grouped into [[QueryCompilationErrors]].
 */
private[sql] object QueryExecutionErrors extends QueryErrorsBase with ExecutionErrors {

  def cannotEvaluateExpressionError(expression: Expression): Throwable = {
    SparkException.internalError(s"Cannot evaluate expression: $expression")
  }

  def cannotGenerateCodeForExpressionError(expression: Expression): Throwable = {
    SparkException.internalError(s"Cannot generate code for expression: $expression")
  }

  def cannotTerminateGeneratorError(generator: UnresolvedGenerator): Throwable = {
    SparkException.internalError(s"Cannot terminate expression: $generator")
  }

  def castingCauseOverflowError(t: Any, from: DataType, to: DataType): ArithmeticException = {
    new SparkArithmeticException(
      errorClass = "CAST_OVERFLOW",
      messageParameters = Map(
        "value" -> toSQLValue(t, from),
        "sourceType" -> toSQLType(from),
        "targetType" -> toSQLType(to),
        "ansiConfig" -> toSQLConf(SQLConf.ANSI_ENABLED.key)),
      context = Array.empty,
      summary = "")
  }

  def castingCauseOverflowErrorInTableInsert(
      from: DataType,
      to: DataType,
      columnName: String): ArithmeticException = {
    new SparkArithmeticException(
      errorClass = "CAST_OVERFLOW_IN_TABLE_INSERT",
      messageParameters = Map(
        "sourceType" -> toSQLType(from),
        "targetType" -> toSQLType(to),
        "columnName" -> toSQLId(columnName)),
      context = Array.empty,
      summary = ""
    )
  }

  def cannotChangeDecimalPrecisionError(
      value: Decimal,
      decimalPrecision: Int,
      decimalScale: Int,
      context: SQLQueryContext = null): ArithmeticException = {
    new SparkArithmeticException(
      errorClass = "NUMERIC_VALUE_OUT_OF_RANGE",
      messageParameters = Map(
        "value" -> value.toPlainString,
        "precision" -> decimalPrecision.toString,
        "scale" -> decimalScale.toString,
        "config" -> toSQLConf(SQLConf.ANSI_ENABLED.key)),
      context = getQueryContext(context),
      summary = getSummary(context))
  }

  def invalidInputSyntaxForBooleanError(
      s: UTF8String,
      context: SQLQueryContext): SparkRuntimeException = {
    new SparkRuntimeException(
      errorClass = "CAST_INVALID_INPUT",
      messageParameters = Map(
        "expression" -> toSQLValue(s, StringType),
        "sourceType" -> toSQLType(StringType),
        "targetType" -> toSQLType(BooleanType),
        "ansiConfig" -> toSQLConf(SQLConf.ANSI_ENABLED.key)),
      context = getQueryContext(context),
      summary = getSummary(context))
  }

  def invalidInputInCastToNumberError(
      to: DataType,
      s: UTF8String,
      context: SQLQueryContext): SparkNumberFormatException = {
    new SparkNumberFormatException(
      errorClass = "CAST_INVALID_INPUT",
      messageParameters = Map(
        "expression" -> toSQLValue(s, StringType),
        "sourceType" -> toSQLType(StringType),
        "targetType" -> toSQLType(to),
        "ansiConfig" -> toSQLConf(SQLConf.ANSI_ENABLED.key)),
      context = getQueryContext(context),
      summary = getSummary(context))
  }

  def invalidInputInConversionError(
      to: DataType,
      s: UTF8String,
      fmt: UTF8String,
      hint: String): SparkIllegalArgumentException = {
      new SparkIllegalArgumentException(
        errorClass = "CONVERSION_INVALID_INPUT",
        messageParameters = Map(
          "str" -> toSQLValue(s, StringType),
          "fmt" -> toSQLValue(fmt, StringType),
          "targetType" -> toSQLType(to),
          "suggestion" -> toSQLId(hint)))
  }

  def cannotCastFromNullTypeError(to: DataType): Throwable = {
    new SparkException(
      errorClass = "CANNOT_CAST_DATATYPE",
      messageParameters = Map(
        "sourceType" -> NullType.typeName,
        "targetType" -> to.typeName),
      cause = null)
  }

  def cannotCastError(from: DataType, to: DataType): Throwable = {
    new SparkException(
      errorClass = "CANNOT_CAST_DATATYPE",
      messageParameters = Map(
        "sourceType" -> from.typeName,
        "targetType" -> to.typeName),
      cause = null)
  }

  def cannotParseDecimalError(): Throwable = {
    new SparkRuntimeException(
      errorClass = "CANNOT_PARSE_DECIMAL",
      messageParameters = Map.empty)
  }

  def failedExecuteUserDefinedFunctionError(functionName: String, inputTypes: String,
      outputType: String, e: Throwable): Throwable = {
    new SparkException(
      errorClass = "FAILED_EXECUTE_UDF",
      messageParameters = Map(
        "functionName" -> toSQLId(functionName),
        "signature" -> inputTypes,
        "result" -> outputType),
      cause = e)
  }

  def divideByZeroError(context: SQLQueryContext): ArithmeticException = {
    new SparkArithmeticException(
      errorClass = "DIVIDE_BY_ZERO",
      messageParameters = Map("config" -> toSQLConf(SQLConf.ANSI_ENABLED.key)),
      context = getQueryContext(context),
      summary = getSummary(context))
  }

  def intervalDividedByZeroError(context: SQLQueryContext): ArithmeticException = {
    new SparkArithmeticException(
      errorClass = "INTERVAL_DIVIDED_BY_ZERO",
      messageParameters = Map.empty,
      context = getQueryContext(context),
      summary = getSummary(context))
  }

  def invalidArrayIndexError(
      index: Int,
      numElements: Int,
      context: SQLQueryContext): ArrayIndexOutOfBoundsException = {
    new SparkArrayIndexOutOfBoundsException(
      errorClass = "INVALID_ARRAY_INDEX",
      messageParameters = Map(
        "indexValue" -> toSQLValue(index, IntegerType),
        "arraySize" -> toSQLValue(numElements, IntegerType),
        "ansiConfig" -> toSQLConf(SQLConf.ANSI_ENABLED.key)),
      context = getQueryContext(context),
      summary = getSummary(context))
  }

  def invalidElementAtIndexError(
      index: Int,
      numElements: Int,
      context: SQLQueryContext): ArrayIndexOutOfBoundsException = {
    new SparkArrayIndexOutOfBoundsException(
      errorClass = "INVALID_ARRAY_INDEX_IN_ELEMENT_AT",
      messageParameters = Map(
        "indexValue" -> toSQLValue(index, IntegerType),
        "arraySize" -> toSQLValue(numElements, IntegerType),
        "ansiConfig" -> toSQLConf(SQLConf.ANSI_ENABLED.key)),
      context = getQueryContext(context),
      summary = getSummary(context))
  }

  def invalidBitmapPositionError(bitPosition: Long,
                                 bitmapNumBytes: Long): ArrayIndexOutOfBoundsException = {
    new SparkArrayIndexOutOfBoundsException(
      errorClass = "INVALID_BITMAP_POSITION",
      messageParameters = Map(
        "bitPosition" -> s"$bitPosition",
        "bitmapNumBytes" -> s"$bitmapNumBytes",
        "bitmapNumBits" -> s"${bitmapNumBytes * 8}"),
      context = Array.empty,
      summary = "")
  }

  def invalidFractionOfSecondError(): DateTimeException = {
    new SparkDateTimeException(
      errorClass = "INVALID_FRACTION_OF_SECOND",
      messageParameters = Map(
        "ansiConfig" -> toSQLConf(SQLConf.ANSI_ENABLED.key)
      ),
      context = Array.empty,
      summary = "")
  }

  def ansiDateTimeParseError(e: Exception): SparkDateTimeException = {
    new SparkDateTimeException(
      errorClass = "CANNOT_PARSE_TIMESTAMP",
      messageParameters = Map(
        "message" -> e.getMessage,
        "ansiConfig" -> toSQLConf(SQLConf.ANSI_ENABLED.key)),
      context = Array.empty,
      summary = "")
  }

  def ansiDateTimeError(e: Exception): SparkDateTimeException = {
    new SparkDateTimeException(
      errorClass = "_LEGACY_ERROR_TEMP_2000",
      messageParameters = Map(
        "message" -> e.getMessage,
        "ansiConfig" -> toSQLConf(SQLConf.ANSI_ENABLED.key)),
      context = Array.empty,
      summary = "")
  }

  def ansiIllegalArgumentError(message: String): SparkIllegalArgumentException = {
    new SparkIllegalArgumentException(
      errorClass = "_LEGACY_ERROR_TEMP_2000",
      messageParameters = Map(
        "message" -> message,
        "ansiConfig" -> toSQLConf(SQLConf.ANSI_ENABLED.key)))
  }

  def ansiIllegalArgumentError(e: IllegalArgumentException): IllegalArgumentException = {
    ansiIllegalArgumentError(e.getMessage)
  }

  def overflowInSumOfDecimalError(context: SQLQueryContext): ArithmeticException = {
    arithmeticOverflowError("Overflow in sum of decimals", context = context)
  }

  def overflowInIntegralDivideError(context: SQLQueryContext): ArithmeticException = {
    arithmeticOverflowError("Overflow in integral divide", "try_divide", context)
  }

  def overflowInConvError(context: SQLQueryContext): ArithmeticException = {
    arithmeticOverflowError("Overflow in function conv()", context = context)
  }

  def mapSizeExceedArraySizeWhenZipMapError(size: Int): SparkRuntimeException = {
    new SparkRuntimeException(
      errorClass = "_LEGACY_ERROR_TEMP_2003",
      messageParameters = Map(
        "size" -> size.toString(),
        "maxRoundedArrayLength" -> ByteArrayMethods.MAX_ROUNDED_ARRAY_LENGTH.toString()))
  }

  def literalTypeUnsupportedError(v: Any): RuntimeException = {
    new SparkRuntimeException(
      errorClass = "UNSUPPORTED_FEATURE.LITERAL_TYPE",
      messageParameters = Map(
        "value" -> v.toString,
        "type" ->  v.getClass.toString))
  }

  def pivotColumnUnsupportedError(v: Any, expr: Expression): RuntimeException = {
    new SparkRuntimeException(
      errorClass = "UNSUPPORTED_FEATURE.PIVOT_TYPE",
      messageParameters = Map(
        "value" -> v.toString,
        "type" -> (if (expr.resolved) toSQLType(expr.dataType) else "unknown")))
  }

  def noDefaultForDataTypeError(dataType: DataType): SparkException = {
    SparkException.internalError(s"No default value for type: ${toSQLType(dataType)}.")
  }

  def orderedOperationUnsupportedByDataTypeError(
      dataType: DataType): SparkIllegalArgumentException = {
    new SparkIllegalArgumentException(
      errorClass = "_LEGACY_ERROR_TEMP_2005",
      messageParameters = Map("dataType" -> dataType.toString()))
  }

  def orderedOperationUnsupportedByDataTypeError(
      dataType: String): SparkIllegalArgumentException = {
    new SparkIllegalArgumentException(
      errorClass = "_LEGACY_ERROR_TEMP_2005",
      messageParameters = Map("dataType" -> dataType))
  }

  def invalidRegexGroupIndexError(
      funcName: String,
      groupCount: Int,
      groupIndex: Int): RuntimeException = {
    new SparkRuntimeException(
      errorClass = "INVALID_PARAMETER_VALUE.REGEX_GROUP_INDEX",
      messageParameters = Map(
        "parameter" -> toSQLId("idx"),
        "functionName" -> toSQLId(funcName),
        "groupCount" -> groupCount.toString(),
        "groupIndex" -> groupIndex.toString()))
  }

  def invalidUrlError(url: UTF8String, e: URISyntaxException): SparkIllegalArgumentException = {
    new SparkIllegalArgumentException(
      errorClass = "INVALID_URL",
      messageParameters = Map(
        "url" -> url.toString,
        "ansiConfig" -> toSQLConf(SQLConf.ANSI_ENABLED.key)),
      cause = e)
  }

  def illegalUrlError(url: UTF8String): Throwable = {
    new SparkIllegalArgumentException(
      errorClass = "CANNOT_DECODE_URL",
      messageParameters = Map("url" -> url.toString)
    )
  }

  def mergeUnsupportedByWindowFunctionError(funcName: String): Throwable = {
    SparkException.internalError(
      s"The aggregate window function ${toSQLId(funcName)} does not support merging.")
  }

  def dataTypeUnexpectedError(dataType: DataType): SparkUnsupportedOperationException = {
    new SparkUnsupportedOperationException(
      errorClass = "_LEGACY_ERROR_TEMP_2011",
      messageParameters = Map("dataType" -> dataType.catalogString))
  }

  def typeUnsupportedError(dataType: DataType): SparkIllegalArgumentException = {
    new SparkIllegalArgumentException(
      errorClass = "_LEGACY_ERROR_TEMP_2011",
      messageParameters = Map("dataType" -> dataType.toString()))
  }

  def negativeValueUnexpectedError(
      frequencyExpression : Expression): SparkIllegalArgumentException = {
    new SparkIllegalArgumentException(
      errorClass = "_LEGACY_ERROR_TEMP_2013",
      messageParameters = Map("frequencyExpression" -> frequencyExpression.sql))
  }

  def addNewFunctionMismatchedWithFunctionError(funcName: String): Throwable = {
    SparkException.internalError(
      "Cannot add new function to generated class, " +
        s"failed to match ${toSQLId(funcName)} at `addNewFunction`.")
  }

  def cannotGenerateCodeForIncomparableTypeError(
      codeType: String, dataType: DataType): Throwable = {
    SparkException.internalError(
      s"Cannot generate $codeType code for incomparable type: ${toSQLType(dataType)}.")
  }

  def cannotInterpolateClassIntoCodeBlockError(arg: Any): Throwable = {
    SparkException.internalError(s"Can not interpolate ${arg.getClass.getName} into code block.")
  }

  def customCollectionClsNotResolvedError(): SparkUnsupportedOperationException = {
    new SparkUnsupportedOperationException(
      errorClass = "_LEGACY_ERROR_TEMP_2017",
      messageParameters = Map.empty)
  }

  def classUnsupportedByMapObjectsError(cls: Class[_]): SparkRuntimeException = {
    new SparkRuntimeException(
      errorClass = "CLASS_UNSUPPORTED_BY_MAP_OBJECTS",
      messageParameters = Map("cls" -> cls.getName))
  }

  def nullAsMapKeyNotAllowedError(): SparkRuntimeException = {
    new SparkRuntimeException(
      errorClass = "NULL_MAP_KEY",
      messageParameters = Map.empty)
  }

  def methodNotDeclaredError(name: String): Throwable = {
    SparkException.internalError(
      s"""A method named "$name" is not declared in any enclosing class nor any supertype""")
  }

  def methodNotFoundError(
      cls: Class[_],
      functionName: String,
      argClasses: Seq[Class[_]]): Throwable = {
    SparkException.internalError(
      s"Couldn't find method $functionName with arguments " +
        s"${argClasses.mkString("(", ", ", ")")} on $cls.")
  }

  def constructorNotFoundError(cls: String): SparkRuntimeException = {
    new SparkRuntimeException(
      errorClass = "_LEGACY_ERROR_TEMP_2020",
      messageParameters = Map("cls" -> cls))
  }

  def unsupportedNaturalJoinTypeError(joinType: JoinType): SparkException = {
    SparkException.internalError(
      s"Unsupported natural join type ${joinType.toString}")
  }

  def notExpectedUnresolvedEncoderError(attr: AttributeReference): SparkRuntimeException = {
    new SparkRuntimeException(
      errorClass = "_LEGACY_ERROR_TEMP_2023",
      messageParameters = Map("attr" -> attr.toString()))
  }

  def unsupportedEncoderError(): SparkRuntimeException = {
    new SparkRuntimeException(
      errorClass = "_LEGACY_ERROR_TEMP_2024",
      messageParameters = Map.empty)
  }

  def notOverrideExpectedMethodsError(
      className: String, m1: String, m2: String): SparkRuntimeException = {
    new SparkRuntimeException(
      errorClass = "_LEGACY_ERROR_TEMP_2025",
      messageParameters = Map("className" -> className, "m1" -> m1, "m2" -> m2))
  }

  def failToConvertValueToJsonError(
      value: AnyRef, cls: Class[_], dataType: DataType): SparkRuntimeException = {
    new SparkRuntimeException(
      errorClass = "_LEGACY_ERROR_TEMP_2026",
      messageParameters = Map(
        "value" -> value.toString(),
        "cls" -> cls.toString(),
        "dataType" -> dataType.toString()))
  }

  def unexpectedOperatorInCorrelatedSubquery(
      op: LogicalPlan, pos: String = ""): SparkRuntimeException = {
    new SparkRuntimeException(
      errorClass = "_LEGACY_ERROR_TEMP_2027",
      messageParameters = Map("op" -> op.toString(), "pos" -> pos))
  }

  def resolveCannotHandleNestedSchema(plan: LogicalPlan): SparkRuntimeException = {
    new SparkRuntimeException(
      errorClass = "_LEGACY_ERROR_TEMP_2030",
      messageParameters = Map("plan" -> plan.toString()))
  }

  def inputExternalRowCannotBeNullError(): SparkRuntimeException = {
    new SparkRuntimeException(
      errorClass = "_LEGACY_ERROR_TEMP_2031",
      messageParameters = Map.empty)
  }

  def fieldCannotBeNullMsg(index: Int, fieldName: String): String = {
    s"The ${index}th field '$fieldName' of input row cannot be null."
  }

  def fieldCannotBeNullError(index: Int, fieldName: String): SparkRuntimeException = {
    new SparkRuntimeException(
      errorClass = "_LEGACY_ERROR_TEMP_2032",
      messageParameters = Map("fieldCannotBeNullMsg" -> fieldCannotBeNullMsg(index, fieldName)))
  }

  def unableToCreateDatabaseAsFailedToCreateDirectoryError(
      dbDefinition: CatalogDatabase, e: IOException): Throwable = {
    new SparkException(
      errorClass = "_LEGACY_ERROR_TEMP_2033",
      messageParameters = Map(
        "name" -> dbDefinition.name,
        "locationUri" -> dbDefinition.locationUri.toString()),
      cause = e)
  }

  def unableToDropDatabaseAsFailedToDeleteDirectoryError(
      dbDefinition: CatalogDatabase, e: IOException): Throwable = {
    new SparkException(
      errorClass = "_LEGACY_ERROR_TEMP_2034",
      messageParameters = Map(
        "name" -> dbDefinition.name,
        "locationUri" -> dbDefinition.locationUri.toString()),
      cause = e)
  }

  def unableToCreateTableAsFailedToCreateDirectoryError(
      table: String, defaultTableLocation: Path, e: IOException): Throwable = {
    new SparkException(
      errorClass = "_LEGACY_ERROR_TEMP_2035",
      messageParameters = Map(
        "table" -> table,
        "defaultTableLocation" -> defaultTableLocation.toString()),
      cause = e)
  }

  def unableToDeletePartitionPathError(partitionPath: Path, e: IOException): Throwable = {
    new SparkException(
      errorClass = "_LEGACY_ERROR_TEMP_2036",
      messageParameters = Map("partitionPath" -> partitionPath.toString()),
      cause = e)
  }

  def unableToDropTableAsFailedToDeleteDirectoryError(
      table: String, dir: Path, e: IOException): Throwable = {
    new SparkException(
      errorClass = "_LEGACY_ERROR_TEMP_2037",
      messageParameters = Map("table" -> table, "dir" -> dir.toString()),
      cause = e)
  }

  def unableToRenameTableAsFailedToRenameDirectoryError(
      oldName: String, newName: String, oldDir: Path, e: IOException): Throwable = {
    new SparkException(
      errorClass = "_LEGACY_ERROR_TEMP_2038",
      messageParameters = Map(
        "oldName" -> oldName,
        "newName" -> newName,
        "oldDir" -> oldDir.toString()),
      cause = e)
  }

  def unableToCreatePartitionPathError(partitionPath: Path, e: IOException): Throwable = {
    new SparkException(
      errorClass = "_LEGACY_ERROR_TEMP_2039",
      messageParameters = Map("partitionPath" -> partitionPath.toString()),
      cause = e)
  }

  def unableToRenamePartitionPathError(oldPartPath: Path, e: IOException): Throwable = {
    new SparkException(
      errorClass = "_LEGACY_ERROR_TEMP_2040",
      messageParameters = Map("oldPartPath" -> oldPartPath.toString()),
      cause = e)
  }

  def methodNotImplementedError(methodName: String): SparkUnsupportedOperationException = {
    new SparkUnsupportedOperationException(
      errorClass = "_LEGACY_ERROR_TEMP_2041",
      messageParameters = Map("methodName" -> methodName))
  }

  def arithmeticOverflowError(e: ArithmeticException): SparkArithmeticException = {
    new SparkArithmeticException(
      errorClass = "_LEGACY_ERROR_TEMP_2042",
      messageParameters = Map(
        "message" -> e.getMessage,
        "ansiConfig" -> toSQLConf(SQLConf.ANSI_ENABLED.key)),
      context = Array.empty,
      summary = "")
  }

  def unaryMinusCauseOverflowError(originValue: Int): SparkArithmeticException = {
    new SparkArithmeticException(
      errorClass = "_LEGACY_ERROR_TEMP_2043",
      messageParameters = Map("sqlValue" -> toSQLValue(originValue, IntegerType)),
      context = Array.empty,
      summary = "")
  }

  def binaryArithmeticCauseOverflowError(
      eval1: Short, symbol: String, eval2: Short): SparkArithmeticException = {
    new SparkArithmeticException(
      errorClass = "BINARY_ARITHMETIC_OVERFLOW",
      messageParameters = Map(
        "value1" -> toSQLValue(eval1, ShortType),
        "symbol" -> symbol,
        "value2" -> toSQLValue(eval2, ShortType)),
      context = Array.empty,
      summary = "")
  }

  def intervalArithmeticOverflowError(
      message: String,
      hint: String = "",
      context: SQLQueryContext): ArithmeticException = {
    val alternative = if (hint.nonEmpty) {
      s" Use '$hint' to tolerate overflow and return NULL instead."
    } else ""
    new SparkArithmeticException(
      errorClass = "INTERVAL_ARITHMETIC_OVERFLOW",
      messageParameters = Map(
        "message" -> message,
        "alternative" -> alternative),
      context = getQueryContext(context),
      summary = getSummary(context))
  }

  def failedToCompileMsg(e: Exception): String = {
    s"failed to compile: $e"
  }

  def internalCompilerError(e: InternalCompilerException): Throwable = {
    new InternalCompilerException(failedToCompileMsg(e), e)
  }

  def compilerError(e: CompileException): Throwable = {
    new CompileException(failedToCompileMsg(e), e.getLocation)
  }

  def unsupportedTableChangeError(e: IllegalArgumentException): Throwable = {
    new SparkException(
      errorClass = "_LEGACY_ERROR_TEMP_2045",
      messageParameters = Map("message" -> e.getMessage),
      cause = e)
  }

  def notADatasourceRDDPartitionError(split: Partition): Throwable = {
    new SparkException(
      errorClass = "_LEGACY_ERROR_TEMP_2046",
      messageParameters = Map("split" -> split.toString()),
      cause = null)
  }

  def dataPathNotSpecifiedError(): SparkIllegalArgumentException = {
    new SparkIllegalArgumentException(
      errorClass = "_LEGACY_ERROR_TEMP_2047",
      messageParameters = Map.empty)
  }

  def createStreamingSourceNotSpecifySchemaError(): SparkIllegalArgumentException = {
    new SparkIllegalArgumentException(
      errorClass = "_LEGACY_ERROR_TEMP_2048",
      messageParameters = Map.empty)
  }

  def streamedOperatorUnsupportedByDataSourceError(
      className: String, operator: String): SparkUnsupportedOperationException = {
    new SparkUnsupportedOperationException(
      errorClass = "_LEGACY_ERROR_TEMP_2049",
      messageParameters = Map("className" -> className, "operator" -> operator))
  }

  def nonTimeWindowNotSupportedInStreamingError(
      windowFuncList: Seq[String],
      columnNameList: Seq[String],
      windowSpecList: Seq[String],
      origin: Origin): AnalysisException = {
    new AnalysisException(
      errorClass = "NON_TIME_WINDOW_NOT_SUPPORTED_IN_STREAMING",
      messageParameters = Map(
        "windowFunc" -> windowFuncList.map(toSQLStmt(_)).mkString(","),
        "columnName" -> columnNameList.map(toSQLId(_)).mkString(","),
        "windowSpec" -> windowSpecList.map(toSQLStmt(_)).mkString(",")),
        origin = origin)
  }

  def multiplePathsSpecifiedError(allPaths: Seq[String]): SparkIllegalArgumentException = {
    new SparkIllegalArgumentException(
      errorClass = "_LEGACY_ERROR_TEMP_2050",
      messageParameters = Map("paths" -> allPaths.mkString(", ")))
  }

  def dataSourceNotFoundError(
      provider: String, error: Throwable): SparkClassNotFoundException = {
    new SparkClassNotFoundException(
      errorClass = "DATA_SOURCE_NOT_FOUND",
      messageParameters = Map("provider" -> provider),
      cause = error)
  }

  def removedClassInSpark2Error(className: String, e: Throwable): SparkClassNotFoundException = {
    new SparkClassNotFoundException(
      errorClass = "_LEGACY_ERROR_TEMP_2052",
      messageParameters = Map("className" -> className),
      cause = e)
  }

  def incompatibleDataSourceRegisterError(e: Throwable): Throwable = {
    new SparkClassNotFoundException(
      errorClass = "INCOMPATIBLE_DATASOURCE_REGISTER",
      messageParameters = Map("message" -> e.getMessage),
      cause = e)
  }

  def sparkUpgradeInReadingDatesError(
      format: String, config: String, option: String): SparkUpgradeException = {
    new SparkUpgradeException(
      errorClass = "INCONSISTENT_BEHAVIOR_CROSS_VERSION.READ_ANCIENT_DATETIME",
      messageParameters = Map(
        "format" -> format,
        "config" -> toSQLConf(config),
        "option" -> toDSOption(option)),
      cause = null
    )
  }

  def sparkUpgradeInWritingDatesError(format: String, config: String): SparkUpgradeException = {
    new SparkUpgradeException(
      errorClass = "INCONSISTENT_BEHAVIOR_CROSS_VERSION.WRITE_ANCIENT_DATETIME",
      messageParameters = Map(
        "format" -> format,
        "config" -> toSQLConf(config)),
      cause = null
    )
  }

  def buildReaderUnsupportedForFileFormatError(
      format: String): SparkUnsupportedOperationException = {
    new SparkUnsupportedOperationException(
      errorClass = "_LEGACY_ERROR_TEMP_2053",
      messageParameters = Map("format" -> format))
  }

  def taskFailedWhileWritingRowsError(path: String, cause: Throwable): Throwable = {
    new SparkException(
      errorClass = "TASK_WRITE_FAILED",
      messageParameters = Map("path" -> path),
      cause = cause)
  }

  def readCurrentFileNotFoundError(e: FileNotFoundException): SparkFileNotFoundException = {
    new SparkFileNotFoundException(
      errorClass = "_LEGACY_ERROR_TEMP_2055",
      messageParameters = Map("message" -> e.getMessage))
  }

  def saveModeUnsupportedError(saveMode: Any, pathExists: Boolean): Throwable = {
    val errorSubClass = if (pathExists) "EXISTENT_PATH" else "NON_EXISTENT_PATH"
    new SparkIllegalArgumentException(
      errorClass = s"UNSUPPORTED_SAVE_MODE.$errorSubClass",
      messageParameters = Map("saveMode" -> toSQLValue(saveMode, StringType)))
  }

  def cannotClearOutputDirectoryError(staticPrefixPath: Path): Throwable = {
    new SparkException(
      errorClass = "_LEGACY_ERROR_TEMP_2056",
      messageParameters = Map("staticPrefixPath" -> staticPrefixPath.toString()),
      cause = null)
  }

  def cannotClearPartitionDirectoryError(path: Path): Throwable = {
    new SparkException(
      errorClass = "_LEGACY_ERROR_TEMP_2057",
      messageParameters = Map("path" -> path.toString()),
      cause = null)
  }

  def failedToCastValueToDataTypeForPartitionColumnError(
      value: String, dataType: DataType, columnName: String): SparkRuntimeException = {
    new SparkRuntimeException(
      errorClass = "_LEGACY_ERROR_TEMP_2058",
      messageParameters = Map(
        "value" -> value,
        "dataType" -> dataType.toString(),
        "columnName" -> columnName))
  }

  def endOfStreamError(): Throwable = {
    new SparkException(
      errorClass = "_LEGACY_ERROR_TEMP_2059",
      messageParameters = Map.empty,
      cause = null)
  }

  def fallbackV1RelationReportsInconsistentSchemaError(
      v2Schema: StructType, v1Schema: StructType): SparkIllegalArgumentException = {
    new SparkIllegalArgumentException(
      errorClass = "_LEGACY_ERROR_TEMP_2060",
      messageParameters = Map("v2Schema" -> v2Schema.toString(), "v1Schema" -> v1Schema.toString()))
  }

  def noRecordsFromEmptyDataReaderError(): Throwable = {
    new SparkException(
      errorClass = "_LEGACY_ERROR_TEMP_2061",
      messageParameters = Map.empty,
      cause = null)
  }

  def fileNotFoundError(e: FileNotFoundException): SparkFileNotFoundException = {
    new SparkFileNotFoundException(
      errorClass = "_LEGACY_ERROR_TEMP_2062",
      messageParameters = Map("message" -> e.getMessage))
  }

  def unsupportedSchemaColumnConvertError(
      filePath: String,
      column: String,
      logicalType: String,
      physicalType: String,
      e: Exception): Throwable = {
    new SparkException(
      errorClass = "_LEGACY_ERROR_TEMP_2063",
      messageParameters = Map(
        "filePath" -> filePath,
        "column" -> column,
        "logicalType" -> logicalType,
        "physicalType" -> physicalType),
      cause = e)
  }

  def cannotReadFilesError(
      e: Throwable,
      path: String): Throwable = {
    new SparkException(
      errorClass = "_LEGACY_ERROR_TEMP_2064",
      messageParameters = Map("path" -> path),
      cause = e)
  }

  def cannotCreateColumnarReaderError(): Throwable = {
    new SparkException(
      errorClass = "_LEGACY_ERROR_TEMP_2065",
      messageParameters = Map.empty,
      cause = null)
  }

  def invalidNamespaceNameError(namespace: Array[String]): SparkIllegalArgumentException = {
    new SparkIllegalArgumentException(
      errorClass = "_LEGACY_ERROR_TEMP_2066",
      messageParameters = Map("namespace" -> namespace.quoted))
  }

  def unsupportedPartitionTransformError(
      transform: Transform): SparkUnsupportedOperationException = {
    new SparkUnsupportedOperationException(
      errorClass = "_LEGACY_ERROR_TEMP_2067",
      messageParameters = Map("transform" -> transform.toString()))
  }

  def missingDatabaseLocationError(): SparkIllegalArgumentException = {
    new SparkIllegalArgumentException(
      errorClass = "_LEGACY_ERROR_TEMP_2068",
      messageParameters = Map.empty)
  }

  def cannotRemoveReservedPropertyError(property: String): SparkUnsupportedOperationException = {
    new SparkUnsupportedOperationException(
      errorClass = "_LEGACY_ERROR_TEMP_2069",
      messageParameters = Map("property" -> property))
  }

  def writingJobFailedError(cause: Throwable): Throwable = {
    new SparkException(
      errorClass = "_LEGACY_ERROR_TEMP_2070",
      messageParameters = Map.empty,
      cause = cause)
  }

  def commitDeniedError(
      partId: Int, taskId: Long, attemptId: Int, stageId: Int, stageAttempt: Int): Throwable = {
    new SparkException(
      errorClass = "_LEGACY_ERROR_TEMP_2071",
      messageParameters = Map(
        "partId" -> partId.toString(),
        "taskId" -> taskId.toString(),
        "attemptId" -> attemptId.toString(),
        "stageId" -> stageId.toString(),
        "stageAttempt" -> stageAttempt.toString()),
      cause = null)
  }

  def cannotCreateJDBCTableWithPartitionsError(): SparkUnsupportedOperationException = {
    new SparkUnsupportedOperationException(
      errorClass = "_LEGACY_ERROR_TEMP_2073",
      messageParameters = Map.empty)
  }

  def unsupportedUserSpecifiedSchemaError(): SparkUnsupportedOperationException = {
    new SparkUnsupportedOperationException(
      errorClass = "_LEGACY_ERROR_TEMP_2074",
      messageParameters = Map.empty)
  }

  def writeUnsupportedForBinaryFileDataSourceError(): SparkUnsupportedOperationException = {
    new SparkUnsupportedOperationException(
      errorClass = "_LEGACY_ERROR_TEMP_2075",
      messageParameters = Map.empty)
  }

  def fileLengthExceedsMaxLengthError(status: FileStatus, maxLength: Int): Throwable = {
    new SparkException(
      errorClass = "_LEGACY_ERROR_TEMP_2076",
      messageParameters = Map(
        "path" -> status.getPath.toString(),
        "len" -> status.getLen.toString(),
        "maxLength" -> maxLength.toString()),
      cause = null)
  }

  def unsupportedFieldNameError(fieldName: String): SparkRuntimeException = {
    new SparkRuntimeException(
      errorClass = "_LEGACY_ERROR_TEMP_2077",
      messageParameters = Map("fieldName" -> fieldName))
  }

  def cannotSpecifyBothJdbcTableNameAndQueryError(
      jdbcTableName: String, jdbcQueryString: String): SparkIllegalArgumentException = {
    new SparkIllegalArgumentException(
      errorClass = "_LEGACY_ERROR_TEMP_2078",
      messageParameters = Map(
        "jdbcTableName" -> jdbcTableName,
        "jdbcQueryString" -> jdbcQueryString))
  }

  def missingJdbcTableNameAndQueryError(
      jdbcTableName: String, jdbcQueryString: String): SparkIllegalArgumentException = {
    new SparkIllegalArgumentException(
      errorClass = "_LEGACY_ERROR_TEMP_2079",
      messageParameters = Map(
        "jdbcTableName" -> jdbcTableName,
        "jdbcQueryString" -> jdbcQueryString))
  }

  def emptyOptionError(optionName: String): SparkIllegalArgumentException = {
    new SparkIllegalArgumentException(
      errorClass = "_LEGACY_ERROR_TEMP_2080",
      messageParameters = Map("optionName" -> optionName))
  }

  def invalidJdbcTxnIsolationLevelError(
      jdbcTxnIsolationLevel: String, value: String): SparkIllegalArgumentException = {
    new SparkIllegalArgumentException(
      errorClass = "_LEGACY_ERROR_TEMP_2081",
      messageParameters = Map("value" -> value, "jdbcTxnIsolationLevel" -> jdbcTxnIsolationLevel))
  }

  def cannotGetJdbcTypeError(dt: DataType): SparkIllegalArgumentException = {
    new SparkIllegalArgumentException(
      errorClass = "_LEGACY_ERROR_TEMP_2082",
      messageParameters = Map("catalogString" -> dt.catalogString))
  }

  def unrecognizedSqlTypeError(jdbcTypeId: String, typeName: String): Throwable = {
    new SparkSQLException(
      errorClass = "UNRECOGNIZED_SQL_TYPE",
      messageParameters = Map("typeName" -> typeName, "jdbcType" -> jdbcTypeId))
  }

  def unsupportedJdbcTypeError(content: String): SparkSQLException = {
    new SparkSQLException(
      errorClass = "_LEGACY_ERROR_TEMP_2083",
      messageParameters = Map("content" -> content))
  }

  def unsupportedArrayElementTypeBasedOnBinaryError(dt: DataType): SparkIllegalArgumentException = {
    new SparkIllegalArgumentException(
      errorClass = "_LEGACY_ERROR_TEMP_2084",
      messageParameters = Map("catalogString" -> dt.catalogString))
  }

  def nestedArraysUnsupportedError(): SparkIllegalArgumentException = {
    new SparkIllegalArgumentException(
      errorClass = "_LEGACY_ERROR_TEMP_2085",
      messageParameters = Map.empty)
  }

  def cannotTranslateNonNullValueForFieldError(pos: Int): SparkIllegalArgumentException = {
    new SparkIllegalArgumentException(
      errorClass = "_LEGACY_ERROR_TEMP_2086",
      messageParameters = Map("pos" -> pos.toString()))
  }

  def invalidJdbcNumPartitionsError(
      n: Int, jdbcNumPartitions: String): SparkIllegalArgumentException = {
    new SparkIllegalArgumentException(
      errorClass = "_LEGACY_ERROR_TEMP_2087",
      messageParameters = Map("n" -> n.toString(), "jdbcNumPartitions" -> jdbcNumPartitions))
  }

  def multiActionAlterError(tableName: String): Throwable = {
    new SparkSQLFeatureNotSupportedException(
      errorClass = "UNSUPPORTED_FEATURE.MULTI_ACTION_ALTER",
      messageParameters = Map("tableName" -> tableName))
  }

  def dataTypeUnsupportedYetError(dataType: DataType): SparkUnsupportedOperationException = {
    new SparkUnsupportedOperationException(
      errorClass = "_LEGACY_ERROR_TEMP_2088",
      messageParameters = Map("dataType" -> dataType.toString()))
  }

  def unsupportedOperationForDataTypeError(
      dataType: DataType): SparkUnsupportedOperationException = {
    new SparkUnsupportedOperationException(
      errorClass = "_LEGACY_ERROR_TEMP_2089",
      messageParameters = Map("catalogString" -> dataType.catalogString))
  }

  def inputFilterNotFullyConvertibleError(owner: String): Throwable = {
    new SparkException(
      errorClass = "_LEGACY_ERROR_TEMP_2090",
      messageParameters = Map("owner" -> owner),
      cause = null)
  }

  def cannotReadFooterForFileError(file: Path, e: Exception): Throwable = {
    new SparkException(
      errorClass = "CANNOT_READ_FILE_FOOTER",
      messageParameters = Map("file" -> file.toString()),
      cause = e)
  }

  def foundDuplicateFieldInCaseInsensitiveModeError(
      requiredFieldName: String, matchedOrcFields: String): SparkRuntimeException = {
    new SparkRuntimeException(
      errorClass = "_LEGACY_ERROR_TEMP_2093",
      messageParameters = Map(
        "requiredFieldName" -> requiredFieldName,
        "matchedOrcFields" -> matchedOrcFields))
  }

  def foundDuplicateFieldInFieldIdLookupModeError(
      requiredId: Int, matchedFields: String): SparkRuntimeException = {
    new SparkRuntimeException(
      errorClass = "_LEGACY_ERROR_TEMP_2094",
      messageParameters = Map(
        "requiredId" -> requiredId.toString(),
        "matchedFields" -> matchedFields))
  }

  def failedToMergeIncompatibleSchemasError(
      left: StructType, right: StructType, e: Throwable): Throwable = {
    new SparkException(
      errorClass = "_LEGACY_ERROR_TEMP_2095",
      messageParameters = Map("left" -> left.toString(), "right" -> right.toString()),
      cause = e)
  }

  def ddlUnsupportedTemporarilyError(ddl: String): SparkUnsupportedOperationException = {
    new SparkUnsupportedOperationException(
      errorClass = "_LEGACY_ERROR_TEMP_2096",
      messageParameters = Map("ddl" -> ddl))
  }

  def executeBroadcastTimeoutError(timeout: Long, ex: Option[TimeoutException]): Throwable = {
    new SparkException(
      errorClass = "_LEGACY_ERROR_TEMP_2097",
      messageParameters = Map(
        "timeout" -> timeout.toString(),
        "broadcastTimeout" -> toSQLConf(SQLConf.BROADCAST_TIMEOUT.key),
        "autoBroadcastJoinThreshold" -> toSQLConf(SQLConf.AUTO_BROADCASTJOIN_THRESHOLD.key)),
      cause = ex.orNull)
  }

  def cannotCompareCostWithTargetCostError(cost: String): SparkIllegalArgumentException = {
    new SparkIllegalArgumentException(
      errorClass = "_LEGACY_ERROR_TEMP_2098",
      messageParameters = Map("cost" -> cost))
  }

  def notSupportTypeError(dataType: DataType): Throwable = {
    new SparkException(
      errorClass = "_LEGACY_ERROR_TEMP_2100",
      messageParameters = Map("dataType" -> dataType.toString()),
      cause = null)
  }

  def notSupportNonPrimitiveTypeError(): SparkRuntimeException = {
    new SparkRuntimeException(
      errorClass = "_LEGACY_ERROR_TEMP_2101",
      messageParameters = Map.empty)
  }

  def unsupportedTypeError(dataType: DataType): Throwable = {
    new SparkException(
      errorClass = "_LEGACY_ERROR_TEMP_2102",
      messageParameters = Map("catalogString" -> dataType.catalogString),
      cause = null)
  }

  def useDictionaryEncodingWhenDictionaryOverflowError(): Throwable = {
    new SparkException(
      errorClass = "_LEGACY_ERROR_TEMP_2103",
      messageParameters = Map.empty,
      cause = null)
  }

  def endOfIteratorError(): Throwable = {
    new SparkException(
      errorClass = "_LEGACY_ERROR_TEMP_2104",
      messageParameters = Map.empty,
      cause = null)
  }

  def cannotAllocateMemoryToGrowBytesToBytesMapError(): Throwable = {
    new SparkException(
      errorClass = "_LEGACY_ERROR_TEMP_2105",
      messageParameters = Map.empty,
      cause = null)
  }

  def cannotAcquireMemoryToBuildLongHashedRelationError(size: Long, got: Long): Throwable = {
    new SparkException(
      errorClass = "_LEGACY_ERROR_TEMP_2106",
      messageParameters = Map("size" -> size.toString(), "got" -> got.toString()),
      cause = null)
  }

  def cannotAcquireMemoryToBuildUnsafeHashedRelationError(): Throwable = {
    new SparkOutOfMemoryError(
      "_LEGACY_ERROR_TEMP_2107")
  }

  def rowLargerThan256MUnsupportedError(): SparkUnsupportedOperationException = {
    new SparkUnsupportedOperationException(
      errorClass = "_LEGACY_ERROR_TEMP_2108",
      messageParameters = Map.empty)
  }

  def cannotBuildHashedRelationWithUniqueKeysExceededError(): SparkUnsupportedOperationException = {
    new SparkUnsupportedOperationException(
      errorClass = "_LEGACY_ERROR_TEMP_2109",
      messageParameters = Map.empty)
  }

  def cannotBuildHashedRelationLargerThan8GError(): SparkUnsupportedOperationException = {
    new SparkUnsupportedOperationException(
      errorClass = "_LEGACY_ERROR_TEMP_2110",
      messageParameters = Map.empty)
  }

  def failedToPushRowIntoRowQueueError(rowQueue: String): Throwable = {
    new SparkException(
      errorClass = "_LEGACY_ERROR_TEMP_2111",
      messageParameters = Map("rowQueue" -> rowQueue),
      cause = null)
  }

  def unexpectedWindowFunctionFrameError(frame: String): SparkRuntimeException = {
    new SparkRuntimeException(
      errorClass = "_LEGACY_ERROR_TEMP_2112",
      messageParameters = Map("frame" -> frame))
  }

  def cannotParseStatisticAsPercentileError(
      stats: String, e: NumberFormatException): SparkIllegalArgumentException = {
    new SparkIllegalArgumentException(
      errorClass = "_LEGACY_ERROR_TEMP_2113",
      messageParameters = Map("stats" -> stats),
      cause = e)
  }

  def statisticNotRecognizedError(stats: String): SparkIllegalArgumentException = {
    new SparkIllegalArgumentException(
      errorClass = "_LEGACY_ERROR_TEMP_2114",
      messageParameters = Map("stats" -> stats))
  }

  def unknownColumnError(unknownColumn: String): SparkIllegalArgumentException = {
    new SparkIllegalArgumentException(
      errorClass = "_LEGACY_ERROR_TEMP_2115",
      messageParameters = Map("unknownColumn" -> unknownColumn))
  }

  def unexpectedAccumulableUpdateValueError(o: Any): SparkIllegalArgumentException = {
    new SparkIllegalArgumentException(
      errorClass = "_LEGACY_ERROR_TEMP_2116",
      messageParameters = Map("o" -> o.toString()))
  }

  def exceedMapSizeLimitError(size: Int): SparkRuntimeException = {
    new SparkRuntimeException(
      errorClass = "_LEGACY_ERROR_TEMP_2126",
      messageParameters = Map(
        "size" -> size.toString(),
        "maxRoundedArrayLength" -> ByteArrayMethods.MAX_ROUNDED_ARRAY_LENGTH.toString()))
  }

  def duplicateMapKeyFoundError(key: Any): SparkRuntimeException = {
    new SparkRuntimeException(
      errorClass = "DUPLICATED_MAP_KEY",
      messageParameters = Map(
        "key" -> key.toString(),
        "mapKeyDedupPolicy" -> toSQLConf(SQLConf.MAP_KEY_DEDUP_POLICY.key)))
  }

  def mapDataKeyArrayLengthDiffersFromValueArrayLengthError(): SparkRuntimeException = {
    new SparkRuntimeException(
      errorClass = "_LEGACY_ERROR_TEMP_2128",
      messageParameters = Map.empty)
  }

  def registeringStreamingQueryListenerError(e: Exception): Throwable = {
    new SparkException(
      errorClass = "_LEGACY_ERROR_TEMP_2131",
      messageParameters = Map.empty,
      cause = e)
  }

  def concurrentQueryInstanceError(): Throwable = {
    new SparkConcurrentModificationException(
      errorClass = "CONCURRENT_QUERY",
      messageParameters = Map.empty[String, String])
  }

  def concurrentStreamLogUpdate(batchId: Long): Throwable = {
    new SparkException(
      errorClass = "CONCURRENT_STREAM_LOG_UPDATE",
      messageParameters = Map("batchId" -> batchId.toString),
      cause = null)
  }

  def cannotParseJsonArraysAsStructsError(recordStr: String): SparkRuntimeException = {
    new SparkRuntimeException(
      errorClass = "MALFORMED_RECORD_IN_PARSING.CANNOT_PARSE_JSON_ARRAYS_AS_STRUCTS",
      messageParameters = Map(
        "badRecord" -> recordStr,
        "failFastMode" -> FailFastMode.name))
  }

  def cannotParseStringAsDataTypeError(
      recordStr: String,
      fieldName: String,
      fieldValue: String,
      dataType: DataType): SparkRuntimeException = {
    new SparkRuntimeException(
      errorClass = "MALFORMED_RECORD_IN_PARSING.CANNOT_PARSE_STRING_AS_DATATYPE",
      messageParameters = Map(
        "badRecord" -> recordStr,
        "failFastMode" -> FailFastMode.name,
        "fieldName" -> toSQLId(fieldName),
        "fieldValue" -> toSQLValue(fieldValue, StringType),
        "inputType" -> StringType.toString,
        "targetType" -> dataType.toString))
  }

  def emptyJsonFieldValueError(dataType: DataType): SparkRuntimeException = {
    new SparkRuntimeException(
      errorClass = "EMPTY_JSON_FIELD_VALUE",
      messageParameters = Map("dataType" -> toSQLType(dataType)))
  }

  def cannotParseJSONFieldError(parser: JsonParser, jsonType: JsonToken, dataType: DataType)
  : SparkRuntimeException = {
    cannotParseJSONFieldError(parser.getCurrentName, parser.getText, jsonType, dataType)
  }

  def cannotParseJSONFieldError(
      fieldName: String,
      fieldValue: String,
      jsonType: JsonToken,
      dataType: DataType): SparkRuntimeException = {
    new SparkRuntimeException(
      errorClass = "CANNOT_PARSE_JSON_FIELD",
      messageParameters = Map(
        "fieldName" -> toSQLValue(fieldName, StringType),
        "fieldValue" -> fieldValue,
        "jsonType" -> jsonType.toString(),
        "dataType" -> toSQLType(dataType)))
  }

  def rootConverterReturnNullError(): SparkRuntimeException = {
    new SparkRuntimeException(
      errorClass = "INVALID_JSON_ROOT_FIELD",
      messageParameters = Map.empty)
  }

  def paramExceedOneCharError(paramName: String): SparkRuntimeException = {
    new SparkRuntimeException(
      errorClass = "_LEGACY_ERROR_TEMP_2145",
      messageParameters = Map(
        "paramName" -> paramName))
  }

  def paramIsNotIntegerError(paramName: String, value: String): SparkRuntimeException = {
    new SparkRuntimeException(
      errorClass = "_LEGACY_ERROR_TEMP_2146",
      messageParameters = Map(
        "paramName" -> paramName,
        "value" -> value))
  }

  def paramIsNotBooleanValueError(paramName: String): Throwable = {
    new SparkException(
      errorClass = "_LEGACY_ERROR_TEMP_2147",
      messageParameters = Map(
        "paramName" -> paramName),
      cause = null)
  }

  def foundNullValueForNotNullableFieldError(name: String): SparkRuntimeException = {
    new SparkRuntimeException(
      errorClass = "_LEGACY_ERROR_TEMP_2148",
      messageParameters = Map(
        "name" -> name))
  }

  def malformedCSVRecordError(badRecord: String): SparkRuntimeException = {
    new SparkRuntimeException(
      errorClass = "MALFORMED_CSV_RECORD",
      messageParameters = Map("badRecord" -> badRecord))
  }

  def elementsOfTupleExceedLimitError(): SparkUnsupportedOperationException = {
    new SparkUnsupportedOperationException(
      errorClass = "_LEGACY_ERROR_TEMP_2150",
      messageParameters = Map.empty)
  }

  def expressionDecodingError(e: Exception, expressions: Seq[Expression]): SparkRuntimeException = {
    new SparkRuntimeException(
      errorClass = "EXPRESSION_DECODING_FAILED",
      messageParameters = Map(
        "expressions" -> expressions.map(
          _.simpleString(SQLConf.get.maxToStringFields)).mkString("\n")),
      cause = e)
  }

  def expressionEncodingError(e: Exception, expressions: Seq[Expression]): SparkRuntimeException = {
    new SparkRuntimeException(
      errorClass = "_LEGACY_ERROR_TEMP_2152",
      messageParameters = Map(
        "e" -> e.toString(),
        "expressions" -> expressions.map(
          _.simpleString(SQLConf.get.maxToStringFields)).mkString("\n")),
      cause = e)
  }

  def classHasUnexpectedSerializerError(
      clsName: String, objSerializer: Expression): SparkRuntimeException = {
    new SparkRuntimeException(
      errorClass = "_LEGACY_ERROR_TEMP_2153",
      messageParameters = Map(
        "clsName" -> clsName,
        "objSerializer" -> objSerializer.toString()))
  }

  def unsupportedOperandTypeForSizeFunctionError(
      dataType: DataType): SparkUnsupportedOperationException = {
    new SparkUnsupportedOperationException(
      errorClass = "_LEGACY_ERROR_TEMP_2156",
      messageParameters = Map(
        "dataType" -> dataType.getClass.getCanonicalName))
  }

  def unexpectedValueForStartInFunctionError(prettyName: String): SparkRuntimeException = {
    new SparkRuntimeException(
      errorClass = "_LEGACY_ERROR_TEMP_2157",
      messageParameters = Map(
        "prettyName" -> prettyName))
  }

  def unexpectedValueForLengthInFunctionError(prettyName: String): SparkRuntimeException = {
    new SparkRuntimeException(
      errorClass = "_LEGACY_ERROR_TEMP_2158",
      messageParameters = Map(
        "prettyName" -> prettyName))
  }

  def invalidIndexOfZeroError(context: SQLQueryContext): RuntimeException = {
    new SparkRuntimeException(
      errorClass = "INVALID_INDEX_OF_ZERO",
      cause = null,
      messageParameters = Map.empty,
      context = getQueryContext(context),
      summary = getSummary(context))
  }

  def concatArraysWithElementsExceedLimitError(numberOfElements: Long): SparkRuntimeException = {
    new SparkRuntimeException(
      errorClass = "_LEGACY_ERROR_TEMP_2159",
      messageParameters = Map(
        "numberOfElements" -> numberOfElements.toString(),
        "maxRoundedArrayLength" -> ByteArrayMethods.MAX_ROUNDED_ARRAY_LENGTH.toString()))
  }

  def flattenArraysWithElementsExceedLimitError(numberOfElements: Long): SparkRuntimeException = {
    new SparkRuntimeException(
      errorClass = "_LEGACY_ERROR_TEMP_2160",
      messageParameters = Map(
        "numberOfElements" -> numberOfElements.toString(),
        "maxRoundedArrayLength" -> ByteArrayMethods.MAX_ROUNDED_ARRAY_LENGTH.toString()))
  }

  def createArrayWithElementsExceedLimitError(count: Any): SparkRuntimeException = {
    new SparkRuntimeException(
      errorClass = "_LEGACY_ERROR_TEMP_2161",
      messageParameters = Map(
        "count" -> count.toString(),
        "maxRoundedArrayLength" -> ByteArrayMethods.MAX_ROUNDED_ARRAY_LENGTH.toString()))
  }

  def unionArrayWithElementsExceedLimitError(length: Int): SparkRuntimeException = {
    new SparkRuntimeException(
      errorClass = "_LEGACY_ERROR_TEMP_2162",
      messageParameters = Map(
        "length" -> length.toString(),
        "maxRoundedArrayLength" -> ByteArrayMethods.MAX_ROUNDED_ARRAY_LENGTH.toString()))
  }

  def initialTypeNotTargetDataTypeError(
      dataType: DataType, target: String): SparkUnsupportedOperationException = {
    new SparkUnsupportedOperationException(
      errorClass = "_LEGACY_ERROR_TEMP_2163",
      messageParameters = Map(
        "dataType" -> dataType.catalogString,
        "target" -> target))
  }

  def initialTypeNotTargetDataTypesError(dataType: DataType): SparkUnsupportedOperationException = {
    new SparkUnsupportedOperationException(
      errorClass = "_LEGACY_ERROR_TEMP_2164",
      messageParameters = Map(
        "dataType" -> dataType.catalogString,
        "arrayType" -> ArrayType.simpleString,
        "structType" -> StructType.simpleString,
        "mapType" -> MapType.simpleString))
  }

  def malformedRecordsDetectedInSchemaInferenceError(e: Throwable): Throwable = {
    new SparkException(
      errorClass = "_LEGACY_ERROR_TEMP_2165",
      messageParameters = Map(
        "failFastMode" -> FailFastMode.name),
      cause = e)
  }

  def malformedJSONError(): Throwable = {
    new SparkException(
      errorClass = "_LEGACY_ERROR_TEMP_2166",
      messageParameters = Map.empty,
      cause = null)
  }

  def malformedRecordsDetectedInSchemaInferenceError(dataType: DataType): Throwable = {
    new SparkException(
      errorClass = "_LEGACY_ERROR_TEMP_2167",
      messageParameters = Map(
        "failFastMode" -> FailFastMode.name,
        "dataType" -> dataType.catalogString),
      cause = null)
  }

  def decorrelateInnerQueryThroughPlanUnsupportedError(
      plan: LogicalPlan): SparkUnsupportedOperationException = {
    new SparkUnsupportedOperationException(
      errorClass = "_LEGACY_ERROR_TEMP_2168",
      messageParameters = Map(
        "plan" -> plan.nodeName))
  }

  def methodCalledInAnalyzerNotAllowedError(): SparkRuntimeException = {
    new SparkRuntimeException(
      errorClass = "_LEGACY_ERROR_TEMP_2169",
      messageParameters = Map.empty)
  }

  def cannotSafelyMergeSerdePropertiesError(
      props1: Map[String, String],
      props2: Map[String, String],
      conflictKeys: Set[String]): SparkUnsupportedOperationException = {
    new SparkUnsupportedOperationException(
      errorClass = "_LEGACY_ERROR_TEMP_2170",
      messageParameters = Map(
        "props1" -> props1.map { case (k, v) => s"$k=$v" }.mkString("{", ",", "}"),
        "props2" -> props2.map { case (k, v) => s"$k=$v" }.mkString("{", ",", "}"),
        "conflictKeys" -> conflictKeys.mkString(", ")))
  }

  def pairUnsupportedAtFunctionError(
      r1: ValueInterval,
      r2: ValueInterval,
      function: String): SparkUnsupportedOperationException = {
    new SparkUnsupportedOperationException(
      errorClass = "_LEGACY_ERROR_TEMP_2171",
      messageParameters = Map(
        "r1" -> r1.toString(),
        "r2" -> r2.toString(),
        "function" -> function))
  }

  def onceStrategyIdempotenceIsBrokenForBatchError[TreeType <: TreeNode[_]](
      batchName: String, plan: TreeType, reOptimized: TreeType): SparkRuntimeException = {
    new SparkRuntimeException(
      errorClass = "_LEGACY_ERROR_TEMP_2172",
      messageParameters = Map(
        "batchName" -> batchName,
        "plan" -> sideBySide(plan.treeString, reOptimized.treeString).mkString("\n")))
  }

  def ruleIdNotFoundForRuleError(ruleName: String): Throwable = {
    new SparkException(
      errorClass = "RULE_ID_NOT_FOUND",
      messageParameters = Map("ruleName" -> ruleName),
      cause = null)
  }

  def cannotCreateArrayWithElementsExceedLimitError(
      numElements: Long, additionalErrorMessage: String): SparkRuntimeException = {
    new SparkRuntimeException(
      errorClass = "_LEGACY_ERROR_TEMP_2176",
      messageParameters = Map(
        "numElements" -> numElements.toString(),
        "maxRoundedArrayLength"-> ByteArrayMethods.MAX_ROUNDED_ARRAY_LENGTH.toString(),
        "additionalErrorMessage" -> additionalErrorMessage))
  }

  def malformedRecordsDetectedInRecordParsingError(
      badRecord: String, e: BadRecordException): Throwable = {
    new SparkException(
      errorClass = "MALFORMED_RECORD_IN_PARSING.WITHOUT_SUGGESTION",
      messageParameters = Map(
        "badRecord" -> badRecord,
        "failFastMode" -> FailFastMode.name),
      cause = e)
  }

  def remoteOperationsUnsupportedError(): SparkRuntimeException = {
    new SparkRuntimeException(
      errorClass = "_LEGACY_ERROR_TEMP_2178",
      messageParameters = Map.empty)
  }

  def invalidKerberosConfigForHiveServer2Error(): Throwable = {
    new SparkException(
      errorClass = "_LEGACY_ERROR_TEMP_2179",
      messageParameters = Map.empty,
      cause = null)
  }

  def parentSparkUIToAttachTabNotFoundError(): Throwable = {
    new SparkException(
      errorClass = "_LEGACY_ERROR_TEMP_2180",
      messageParameters = Map.empty,
      cause = null)
  }

  def inferSchemaUnsupportedForHiveError(): SparkUnsupportedOperationException = {
    new SparkUnsupportedOperationException(
      errorClass = "_LEGACY_ERROR_TEMP_2181",
      messageParameters = Map.empty)
  }

  def requestedPartitionsMismatchTablePartitionsError(
      table: CatalogTable, partition: Map[String, Option[String]]): Throwable = {
    new SparkException(
      errorClass = "_LEGACY_ERROR_TEMP_2182",
      messageParameters = Map(
        "tableIdentifier" -> table.identifier.table,
        "partitionKeys" -> partition.keys.mkString(","),
        "partitionColumnNames" -> table.partitionColumnNames.mkString(",")),
      cause = null)
  }

  def dynamicPartitionKeyNotAmongWrittenPartitionPathsError(key: String): Throwable = {
    new SparkException(
      errorClass = "_LEGACY_ERROR_TEMP_2183",
      messageParameters = Map(
        "key" -> toSQLValue(key, StringType)),
      cause = null)
  }

  def cannotRemovePartitionDirError(partitionPath: Path): SparkRuntimeException = {
    new SparkRuntimeException(
      errorClass = "_LEGACY_ERROR_TEMP_2184",
      messageParameters = Map(
        "partitionPath" -> partitionPath.toString()))
  }

  def cannotCreateStagingDirError(message: String, e: IOException): SparkRuntimeException = {
    new SparkRuntimeException(
      errorClass = "_LEGACY_ERROR_TEMP_2185",
      messageParameters = Map(
        "message" -> message),
      cause = e)
  }

  def serDeInterfaceNotFoundError(e: NoClassDefFoundError): SparkClassNotFoundException = {
    new SparkClassNotFoundException(
      errorClass = "_LEGACY_ERROR_TEMP_2186",
      messageParameters = Map.empty,
      cause = e)
  }

  def convertHiveTableToCatalogTableError(
      e: SparkException, dbName: String, tableName: String): Throwable = {
    new SparkException(
      errorClass = "_LEGACY_ERROR_TEMP_2187",
      messageParameters = Map(
        "message" -> e.getMessage,
        "dbName" -> dbName,
        "tableName" -> tableName),
      cause = e)
  }

  def cannotRecognizeHiveTypeError(
      e: ParseException, fieldType: String, fieldName: String): Throwable = {
    new SparkException(
      errorClass = "CANNOT_RECOGNIZE_HIVE_TYPE",
      messageParameters = Map(
        "fieldType" -> toSQLType(fieldType),
        "fieldName" -> toSQLId(fieldName)),
      cause = e)
  }

  def getTablesByTypeUnsupportedByHiveVersionError(): SparkUnsupportedOperationException = {
    new SparkUnsupportedOperationException(
      errorClass = "GET_TABLES_BY_TYPE_UNSUPPORTED_BY_HIVE_VERSION",
      messageParameters = Map.empty)
  }

  def dropTableWithPurgeUnsupportedError(): SparkUnsupportedOperationException = {
    new SparkUnsupportedOperationException(
      errorClass = "_LEGACY_ERROR_TEMP_2190",
      messageParameters = Map.empty)
  }

  def alterTableWithDropPartitionAndPurgeUnsupportedError(): SparkUnsupportedOperationException = {
    new SparkUnsupportedOperationException(
      errorClass = "_LEGACY_ERROR_TEMP_2191",
      messageParameters = Map.empty)
  }

  def invalidPartitionFilterError(): SparkUnsupportedOperationException = {
    new SparkUnsupportedOperationException(
      errorClass = "_LEGACY_ERROR_TEMP_2192",
      messageParameters = Map.empty)
  }

  def getPartitionMetadataByFilterError(e: Exception): SparkRuntimeException = {
    new SparkRuntimeException(
      errorClass = "_LEGACY_ERROR_TEMP_2193",
      messageParameters = Map(
        "hiveMetastorePartitionPruningFallbackOnException" ->
          SQLConf.HIVE_METASTORE_PARTITION_PRUNING_FALLBACK_ON_EXCEPTION.key),
      cause = e)
  }

  def unsupportedHiveMetastoreVersionError(
      version: String, key: String): SparkUnsupportedOperationException = {
    new SparkUnsupportedOperationException(
      errorClass = "_LEGACY_ERROR_TEMP_2194",
      messageParameters = Map(
        "version" -> version,
        "key" -> key))
  }

  def loadHiveClientCausesNoClassDefFoundError(
      cnf: NoClassDefFoundError,
      execJars: Seq[URL],
      key: String,
      e: InvocationTargetException): SparkClassNotFoundException = {
    new SparkClassNotFoundException(
      errorClass = "_LEGACY_ERROR_TEMP_2195",
      messageParameters = Map(
        "cnf" -> cnf.toString(),
        "execJars" -> execJars.mkString(", "),
        "key" -> key),
      cause = e)
  }

  def cannotFetchTablesOfDatabaseError(dbName: String, e: Exception): Throwable = {
    new SparkException(
      errorClass = "UNABLE_TO_FETCH_HIVE_TABLES",
      messageParameters = Map(
        "dbName" -> dbName),
      cause = e)
  }

  def illegalLocationClauseForViewPartitionError(): Throwable = {
    new SparkException(
      errorClass = "_LEGACY_ERROR_TEMP_2197",
      messageParameters = Map.empty,
      cause = null)
  }

  def renamePathAsExistsPathError(srcPath: Path, dstPath: Path): Throwable = {
    new SparkFileAlreadyExistsException(
      errorClass = "FAILED_RENAME_PATH",
      messageParameters = Map(
        "sourcePath" -> srcPath.toString,
        "targetPath" -> dstPath.toString))
  }

  def renameAsExistsPathError(dstPath: Path): SparkFileAlreadyExistsException = {
    new SparkFileAlreadyExistsException(
      errorClass = "_LEGACY_ERROR_TEMP_2198",
      messageParameters = Map(
        "dstPath" -> dstPath.toString()))
  }

  def renameSrcPathNotFoundError(srcPath: Path): Throwable = {
    new SparkFileNotFoundException(
      errorClass = "RENAME_SRC_PATH_NOT_FOUND",
      messageParameters = Map("sourcePath" -> srcPath.toString))
  }

  def failedRenameTempFileError(srcPath: Path, dstPath: Path): Throwable = {
    new SparkException(
      errorClass = "FAILED_RENAME_TEMP_FILE",
      messageParameters = Map(
        "srcPath" -> srcPath.toString(),
        "dstPath" -> dstPath.toString()),
      cause = null)
  }

  def legacyMetadataPathExistsError(metadataPath: Path, legacyMetadataPath: Path): Throwable = {
    new SparkException(
      errorClass = "_LEGACY_ERROR_TEMP_2200",
      messageParameters = Map(
        "metadataPath" -> metadataPath.toString(),
        "legacyMetadataPath" -> legacyMetadataPath.toString(),
        "StreamingCheckpointEscaptedPathCheckEnabled" ->
          SQLConf.STREAMING_CHECKPOINT_ESCAPED_PATH_CHECK_ENABLED.key),
      cause = null)
  }

  def partitionColumnNotFoundInSchemaError(
      col: String, schema: StructType): SparkRuntimeException = {
    new SparkRuntimeException(
      errorClass = "_LEGACY_ERROR_TEMP_2201",
      messageParameters = Map(
        "col" -> col,
        "schema" -> schema.toString()))
  }

  def stateNotDefinedOrAlreadyRemovedError(): Throwable = {
      new NoSuchElementException("State is either not defined or has already been removed")
  }

  def cannotSetTimeoutDurationError(): SparkUnsupportedOperationException = {
    new SparkUnsupportedOperationException(
      errorClass = "_LEGACY_ERROR_TEMP_2203",
      messageParameters = Map.empty)
  }

  def cannotGetEventTimeWatermarkError(): SparkUnsupportedOperationException = {
    new SparkUnsupportedOperationException(
      errorClass = "_LEGACY_ERROR_TEMP_2204",
      messageParameters = Map.empty)
  }

  def cannotSetTimeoutTimestampError(): SparkUnsupportedOperationException = {
    new SparkUnsupportedOperationException(
      errorClass = "_LEGACY_ERROR_TEMP_2205",
      messageParameters = Map.empty)
  }

  def batchMetadataFileNotFoundError(batchMetadataFile: Path): SparkFileNotFoundException = {
    new SparkFileNotFoundException(
      errorClass = "BATCH_METADATA_NOT_FOUND",
      messageParameters = Map(
        "batchMetadataFile" -> batchMetadataFile.toString()))
  }

  def multiStreamingQueriesUsingPathConcurrentlyError(
      path: String, e: FileAlreadyExistsException): SparkConcurrentModificationException = {
    new SparkConcurrentModificationException(
      errorClass = "_LEGACY_ERROR_TEMP_2207",
      messageParameters = Map(
        "path" -> path),
      cause = e)
  }

  def addFilesWithAbsolutePathUnsupportedError(
      commitProtocol: String): SparkUnsupportedOperationException = {
    new SparkUnsupportedOperationException(
      errorClass = "_LEGACY_ERROR_TEMP_2208",
      messageParameters = Map(
        "commitProtocol" -> commitProtocol))
  }

  def microBatchUnsupportedByDataSourceError(
      srcName: String,
      disabledSources: String,
      table: Table): SparkUnsupportedOperationException = {
    new SparkUnsupportedOperationException(
      errorClass = "_LEGACY_ERROR_TEMP_2209",
      messageParameters = Map(
        "srcName" -> srcName,
        "disabledSources" -> disabledSources,
        "table" -> table.toString()))
  }

  def cannotExecuteStreamingRelationExecError(): SparkUnsupportedOperationException = {
    new SparkUnsupportedOperationException(
      errorClass = "_LEGACY_ERROR_TEMP_2210",
      messageParameters = Map.empty)
  }

  def invalidStreamingOutputModeError(
      outputMode: Option[OutputMode]): SparkUnsupportedOperationException = {
    new SparkUnsupportedOperationException(
      errorClass = "_LEGACY_ERROR_TEMP_2211",
      messageParameters = Map(
        "outputMode" -> outputMode.toString()))
  }

  def invalidCatalogNameError(name: String): Throwable = {
    new SparkException(
      errorClass = "_LEGACY_ERROR_TEMP_2212",
      messageParameters = Map(
        "name" -> name),
      cause = null)
  }

  def catalogPluginClassNotFoundError(name: String): Throwable = {
    new CatalogNotFoundException(
      s"Catalog '$name' plugin class not found: spark.sql.catalog.$name is not defined")
  }

  def catalogPluginClassNotImplementedError(name: String, pluginClassName: String): Throwable = {
    new SparkException(
      errorClass = "_LEGACY_ERROR_TEMP_2214",
      messageParameters = Map(
        "name" -> name,
        "pluginClassName" -> pluginClassName),
      cause = null)
  }

  def catalogPluginClassNotFoundForCatalogError(
      name: String,
      pluginClassName: String,
      e: Exception): Throwable = {
    new SparkException(
      errorClass = "_LEGACY_ERROR_TEMP_2215",
      messageParameters = Map(
        "name" -> name,
        "pluginClassName" -> pluginClassName),
      cause = e)
  }

  def catalogFailToFindPublicNoArgConstructorError(
      name: String,
      pluginClassName: String,
      e: Exception): Throwable = {
    new SparkException(
      errorClass = "_LEGACY_ERROR_TEMP_2216",
      messageParameters = Map(
        "name" -> name,
        "pluginClassName" -> pluginClassName),
      cause = e)
  }

  def catalogFailToCallPublicNoArgConstructorError(
      name: String,
      pluginClassName: String,
      e: Exception): Throwable = {
    new SparkException(
      errorClass = "_LEGACY_ERROR_TEMP_2217",
      messageParameters = Map(
        "name" -> name,
        "pluginClassName" -> pluginClassName),
      cause = e)
  }

  def cannotInstantiateAbstractCatalogPluginClassError(
      name: String,
      pluginClassName: String,
      e: Exception): Throwable = {
    new SparkException(
      errorClass = "_LEGACY_ERROR_TEMP_2218",
      messageParameters = Map(
        "name" -> name,
        "pluginClassName" -> pluginClassName),
      cause = e.getCause)
  }

  def failedToInstantiateConstructorForCatalogError(
      name: String,
      pluginClassName: String,
      e: Exception): Throwable = {
    new SparkException(
      errorClass = "_LEGACY_ERROR_TEMP_2219",
      messageParameters = Map(
        "name" -> name,
        "pluginClassName" -> pluginClassName),
      cause = e.getCause)
  }

  def noSuchElementExceptionError(): Throwable = {
    new SparkException(
      errorClass = "_LEGACY_ERROR_TEMP_2220",
      messageParameters = Map.empty,
      cause = null)
  }

  def sqlConfigNotFoundError(key: String): SparkNoSuchElementException = {
    new SparkNoSuchElementException(
      errorClass = "SQL_CONF_NOT_FOUND",
      messageParameters = Map("sqlConf" -> toSQLConf(key)))
  }

  def cannotMutateReadOnlySQLConfError(): SparkUnsupportedOperationException = {
    new SparkUnsupportedOperationException(
      errorClass = "_LEGACY_ERROR_TEMP_2222",
      messageParameters = Map.empty)
  }

  def cannotCloneOrCopyReadOnlySQLConfError(): SparkUnsupportedOperationException = {
    new SparkUnsupportedOperationException(
      errorClass = "_LEGACY_ERROR_TEMP_2223",
      messageParameters = Map.empty)
  }

  def cannotGetSQLConfInSchedulerEventLoopThreadError(): SparkRuntimeException = {
    new SparkRuntimeException(
      errorClass = "_LEGACY_ERROR_TEMP_2224",
      messageParameters = Map.empty,
      cause = null)
  }

  def notPublicClassError(name: String): SparkUnsupportedOperationException = {
    new SparkUnsupportedOperationException(
      errorClass = "_LEGACY_ERROR_TEMP_2229",
      messageParameters = Map(
        "name" -> name))
  }

  def primitiveTypesNotSupportedError(): SparkUnsupportedOperationException = {
    new SparkUnsupportedOperationException(
      errorClass = "_LEGACY_ERROR_TEMP_2230",
      messageParameters = Map.empty)
  }

  def onlySupportDataSourcesProvidingFileFormatError(providingClass: String): Throwable = {
    new SparkException(
      errorClass = "_LEGACY_ERROR_TEMP_2233",
      messageParameters = Map(
        "providingClass" -> providingClass),
      cause = null)
  }

  def cannotRestorePermissionsForPathError(permission: FsPermission, path: Path): Throwable = {
    new SparkSecurityException(
      errorClass = "CANNOT_RESTORE_PERMISSIONS_FOR_PATH",
      messageParameters = Map(
        "permission" -> permission.toString,
        "path" -> path.toString))
  }

  def failToSetOriginalACLBackError(
      aclEntries: String, path: Path, e: Throwable): SparkSecurityException = {
    new SparkSecurityException(
      errorClass = "_LEGACY_ERROR_TEMP_2234",
      messageParameters = Map(
        "aclEntries" -> aclEntries,
        "path" -> path.toString(),
        "message" -> e.getMessage))
  }

  def multiFailuresInStageMaterializationError(error: Throwable): Throwable = {
    new SparkException(
      errorClass = "_LEGACY_ERROR_TEMP_2235",
      messageParameters = Map.empty,
      cause = error)
  }

  def unrecognizedCompressionSchemaTypeIDError(typeId: Int): SparkUnsupportedOperationException = {
    new SparkUnsupportedOperationException(
      errorClass = "_LEGACY_ERROR_TEMP_2236",
      messageParameters = Map(
        "typeId" -> typeId.toString()))
  }

  def getParentLoggerNotImplementedError(
      className: String): SparkSQLFeatureNotSupportedException = {
    new SparkSQLFeatureNotSupportedException(
      errorClass = "_LEGACY_ERROR_TEMP_2237",
      messageParameters = Map(
        "className" -> className))
  }

  def cannotCreateParquetConverterForTypeError(
      t: DecimalType, parquetType: String): SparkRuntimeException = {
    new SparkRuntimeException(
      errorClass = "_LEGACY_ERROR_TEMP_2238",
      messageParameters = Map(
        "typeName" -> t.typeName,
        "parquetType" -> parquetType))
  }

  def cannotCreateParquetConverterForDecimalTypeError(
      t: DecimalType, parquetType: String): SparkRuntimeException = {
    new SparkRuntimeException(
      errorClass = "_LEGACY_ERROR_TEMP_2239",
      messageParameters = Map(
        "t" -> t.json,
        "parquetType" -> parquetType))
  }

  def cannotCreateParquetConverterForDataTypeError(
      t: DataType, parquetType: String): SparkRuntimeException = {
    new SparkRuntimeException(
      errorClass = "_LEGACY_ERROR_TEMP_2240",
      messageParameters = Map(
        "t" -> t.json,
        "parquetType" -> parquetType))
  }

  def cannotAddMultiPartitionsOnNonatomicPartitionTableError(
      tableName: String): SparkUnsupportedOperationException = {
    new SparkUnsupportedOperationException(
      errorClass = "_LEGACY_ERROR_TEMP_2241",
      messageParameters = Map(
        "tableName" -> tableName))
  }

  def userSpecifiedSchemaUnsupportedByDataSourceError(
      provider: TableProvider): SparkUnsupportedOperationException = {
    new SparkUnsupportedOperationException(
      errorClass = "_LEGACY_ERROR_TEMP_2242",
      messageParameters = Map(
        "provider" -> provider.getClass.getSimpleName))
  }

  def cannotDropMultiPartitionsOnNonatomicPartitionTableError(
      tableName: String): SparkUnsupportedOperationException = {
    new SparkUnsupportedOperationException(
      errorClass = "_LEGACY_ERROR_TEMP_2243",
      messageParameters = Map(
        "tableName" -> tableName))
  }

  def truncateMultiPartitionUnsupportedError(
      tableName: String): SparkUnsupportedOperationException = {
    new SparkUnsupportedOperationException(
      errorClass = "_LEGACY_ERROR_TEMP_2244",
      messageParameters = Map(
        "tableName" -> tableName))
  }

  def overwriteTableByUnsupportedExpressionError(table: Table): Throwable = {
    new SparkException(
      errorClass = "_LEGACY_ERROR_TEMP_2245",
      messageParameters = Map(
        "table" -> table.toString()),
      cause = null)
  }

  def dynamicPartitionOverwriteUnsupportedByTableError(table: Table): Throwable = {
    new SparkException(
      errorClass = "_LEGACY_ERROR_TEMP_2246",
      messageParameters = Map(
        "table" -> table.toString()),
      cause = null)
  }

  def failedMergingSchemaError(
      leftSchema: StructType,
      rightSchema: StructType,
      e: SparkException): Throwable = {
    new SparkException(
      errorClass = "CANNOT_MERGE_SCHEMAS",
      messageParameters = Map("left" -> toSQLType(leftSchema), "right" -> toSQLType(rightSchema)),
      cause = e)
  }

  def cannotBroadcastTableOverMaxTableRowsError(
      maxBroadcastTableRows: Long, numRows: Long): Throwable = {
    new SparkException(
      errorClass = "_LEGACY_ERROR_TEMP_2248",
      messageParameters = Map(
        "maxBroadcastTableRows" -> maxBroadcastTableRows.toString(),
        "numRows" -> numRows.toString()),
      cause = null)
  }

  def cannotBroadcastTableOverMaxTableBytesError(
      maxBroadcastTableBytes: Long, dataSize: Long): Throwable = {
    new SparkException(
      errorClass = "_LEGACY_ERROR_TEMP_2249",
      messageParameters = Map(
        "maxBroadcastTableBytes" -> Utils.bytesToString(maxBroadcastTableBytes),
        "dataSize" -> Utils.bytesToString(dataSize)),
      cause = null)
  }

  def notEnoughMemoryToBuildAndBroadcastTableError(
      oe: OutOfMemoryError, tables: Seq[TableIdentifier]): Throwable = {
    val analyzeTblMsg = if (tables.nonEmpty) {
      " or analyze these tables through: " +
        s"${tables.map(t => s"ANALYZE TABLE $t COMPUTE STATISTICS;").mkString(" ")}."
    } else {
      "."
    }
    new SparkException(
      errorClass = "_LEGACY_ERROR_TEMP_2250",
      messageParameters = Map(
        "autoBroadcastjoinThreshold" -> SQLConf.AUTO_BROADCASTJOIN_THRESHOLD.key,
        "driverMemory" -> SparkLauncher.DRIVER_MEMORY,
        "analyzeTblMsg" -> analyzeTblMsg),
      cause = oe.getCause)
  }

  def executeCodePathUnsupportedError(execName: String): SparkUnsupportedOperationException = {
    new SparkUnsupportedOperationException(
      errorClass = "_LEGACY_ERROR_TEMP_2251",
      messageParameters = Map(
        "execName" -> execName))
  }

  def cannotMergeClassWithOtherClassError(
      className: String, otherClass: String): SparkUnsupportedOperationException = {
    new SparkUnsupportedOperationException(
      errorClass = "_LEGACY_ERROR_TEMP_2252",
      messageParameters = Map(
        "className" -> className,
        "otherClass" -> otherClass))
  }

  def continuousProcessingUnsupportedByDataSourceError(
      sourceName: String): SparkUnsupportedOperationException = {
    new SparkUnsupportedOperationException(
      errorClass = "_LEGACY_ERROR_TEMP_2253",
      messageParameters = Map(
        "sourceName" -> sourceName))
  }

  def failedToReadDataError(failureReason: Throwable): Throwable = {
    new SparkException(
      errorClass = "_LEGACY_ERROR_TEMP_2254",
      messageParameters = Map.empty,
      cause = failureReason)
  }

  def failedToGenerateEpochMarkerError(failureReason: Throwable): Throwable = {
    new SparkException(
      errorClass = "_LEGACY_ERROR_TEMP_2255",
      messageParameters = Map.empty,
      cause = failureReason)
  }

  def foreachWriterAbortedDueToTaskFailureError(): Throwable = {
    new SparkException(
      errorClass = "_LEGACY_ERROR_TEMP_2256",
      messageParameters = Map.empty,
      cause = null)
  }

  def incorrectRampUpRate(rowsPerSecond: Long,
      maxSeconds: Long,
      rampUpTimeSeconds: Long): Throwable = {
    new SparkRuntimeException(
      errorClass = "INCORRECT_RAMP_UP_RATE",
      messageParameters = Map(
        "rowsPerSecond" -> rowsPerSecond.toString,
        "maxSeconds" -> maxSeconds.toString,
        "rampUpTimeSeconds" -> rampUpTimeSeconds.toString
      ))
  }

  def incorrectEndOffset(rowsPerSecond: Long,
      maxSeconds: Long,
      endSeconds: Long): Throwable = {
    SparkException.internalError(
      s"Max offset with ${rowsPerSecond.toString} rowsPerSecond is ${maxSeconds.toString}, " +
        s"but it's ${endSeconds.toString} now.")
  }

  def failedToReadDeltaFileKeySizeError(
      fileToRead: Path,
      clazz: String,
      keySize: Int): Throwable = {
    new SparkException(
      errorClass = "CANNOT_LOAD_STATE_STORE.CANNOT_READ_DELTA_FILE_KEY_SIZE",
      messageParameters = Map(
        "fileToRead" -> fileToRead.toString(),
        "clazz" -> clazz,
        "keySize" -> keySize.toString),
      cause = null)
  }

  def failedToReadDeltaFileNotExistsError(
      fileToRead: Path,
      clazz: String,
      f: Throwable): Throwable = {
    new SparkException(
      errorClass = "CANNOT_LOAD_STATE_STORE.CANNOT_READ_DELTA_FILE_NOT_EXISTS",
      messageParameters = Map(
        "fileToRead" -> fileToRead.toString(),
        "clazz" -> clazz),
      cause = f)
  }

  def failedToReadSnapshotFileKeySizeError(
      fileToRead: Path,
      clazz: String,
      keySize: Int): Throwable = {
    new SparkException(
      errorClass = "CANNOT_LOAD_STATE_STORE.CANNOT_READ_SNAPSHOT_FILE_KEY_SIZE",
      messageParameters = Map(
        "fileToRead" -> fileToRead.toString(),
        "clazz" -> clazz,
        "keySize" -> keySize.toString),
      cause = null)
  }

  def failedToReadSnapshotFileValueSizeError(
      fileToRead: Path,
      clazz: String,
      valueSize: Int): Throwable = {
    new SparkException(
      errorClass = "CANNOT_LOAD_STATE_STORE.CANNOT_READ_SNAPSHOT_FILE_VALUE_SIZE",
      messageParameters = Map(
        "fileToRead" -> fileToRead.toString(),
        "clazz" -> clazz,
        "valueSize" -> valueSize.toString),
      cause = null)
  }

  def failedToReadStreamingStateFileError(fileToRead: Path, f: Throwable): Throwable = {
    new SparkException(
      errorClass = "CANNOT_LOAD_STATE_STORE.CANNOT_READ_STREAMING_STATE_FILE",
      messageParameters = Map("fileToRead" -> fileToRead.toString()),
      cause = f)
  }

  def failedToCommitStateFileError(providerClass: String, f: Throwable): Throwable = {
    new SparkException(
      errorClass = "CANNOT_WRITE_STATE_STORE.CANNOT_COMMIT",
      messageParameters = Map("providerClass" -> providerClass),
      cause = f)
  }

  def cannotPurgeAsBreakInternalStateError(): SparkUnsupportedOperationException = {
    new SparkUnsupportedOperationException(
      errorClass = "_LEGACY_ERROR_TEMP_2260",
      messageParameters = Map.empty)
  }

  def cleanUpSourceFilesUnsupportedError(): SparkUnsupportedOperationException = {
    new SparkUnsupportedOperationException(
      errorClass = "_LEGACY_ERROR_TEMP_2261",
      messageParameters = Map.empty)
  }

  def latestOffsetNotCalledError(): SparkUnsupportedOperationException = {
    new SparkUnsupportedOperationException(
      errorClass = "_LEGACY_ERROR_TEMP_2262",
      messageParameters = Map.empty)
  }

  def legacyCheckpointDirectoryExistsError(
      checkpointPath: Path, legacyCheckpointDir: String): Throwable = {
    new SparkException(
      errorClass = "_LEGACY_ERROR_TEMP_2263",
      messageParameters = Map(
        "checkpointPath" -> checkpointPath.toString(),
        "legacyCheckpointDir" -> legacyCheckpointDir,
        "StreamingCheckpointEscapedPathCheckEnabled"
          -> SQLConf.STREAMING_CHECKPOINT_ESCAPED_PATH_CHECK_ENABLED.key),
      cause = null)
  }

  def subprocessExitedError(
      exitCode: Int, stderrBuffer: CircularBuffer, cause: Throwable): Throwable = {
    new SparkException(
      errorClass = "_LEGACY_ERROR_TEMP_2264",
      messageParameters = Map(
        "exitCode" -> exitCode.toString(),
        "stderrBuffer" -> stderrBuffer.toString()),
      cause = cause)
  }

  def outputDataTypeUnsupportedByNodeWithoutSerdeError(
      nodeName: String, dt: DataType): Throwable = {
    new SparkException(
      errorClass = "_LEGACY_ERROR_TEMP_2265",
      messageParameters = Map(
        "nodeName" -> nodeName,
        "dt" -> dt.getClass.getSimpleName),
      cause = null)
  }

  def invalidStartIndexError(numRows: Int, startIndex: Int): SparkArrayIndexOutOfBoundsException = {
    new SparkArrayIndexOutOfBoundsException(
      errorClass = "_LEGACY_ERROR_TEMP_2266",
      messageParameters = Map(
        "numRows" -> numRows.toString(),
        "startIndex" -> startIndex.toString()),
      context = Array.empty,
      summary = "")
  }

  def concurrentModificationOnExternalAppendOnlyUnsafeRowArrayError(
      className: String): SparkConcurrentModificationException = {
    new SparkConcurrentModificationException(
      errorClass = "_LEGACY_ERROR_TEMP_2267",
      messageParameters = Map(
        "className" -> className))
  }

  def doExecuteBroadcastNotImplementedError(
      nodeName: String): SparkUnsupportedOperationException = {
    new SparkUnsupportedOperationException(
      errorClass = "_LEGACY_ERROR_TEMP_2268",
      messageParameters = Map(
        "nodeName" -> nodeName))
  }

  def defaultDatabaseNotExistsError(defaultDatabase: String): Throwable = {
    new SparkException(
      errorClass = "DEFAULT_DATABASE_NOT_EXISTS",
      messageParameters = Map("defaultDatabase" -> defaultDatabase),
      cause = null
    )
  }

  def databaseNameConflictWithSystemPreservedDatabaseError(globalTempDB: String): Throwable = {
    new SparkException(
      errorClass = "_LEGACY_ERROR_TEMP_2269",
      messageParameters = Map(
        "globalTempDB" -> globalTempDB,
        "globalTempDatabase" -> GLOBAL_TEMP_DATABASE.key),
      cause = null)
  }

  def commentOnTableUnsupportedError(): SparkSQLFeatureNotSupportedException = {
    new SparkSQLFeatureNotSupportedException(
      errorClass = "_LEGACY_ERROR_TEMP_2270",
      messageParameters = Map.empty)
  }

  def unsupportedUpdateColumnNullabilityError(): SparkSQLFeatureNotSupportedException = {
    new SparkSQLFeatureNotSupportedException(
      errorClass = "_LEGACY_ERROR_TEMP_2271",
      messageParameters = Map.empty)
  }

  def renameColumnUnsupportedForOlderMySQLError(): SparkSQLFeatureNotSupportedException = {
    new SparkSQLFeatureNotSupportedException(
      errorClass = "_LEGACY_ERROR_TEMP_2272",
      messageParameters = Map.empty)
  }

  def failedToExecuteQueryError(e: Throwable): SparkException = {
    val message = "Hit an error when executing a query" +
      (if (e.getMessage == null) "" else s": ${e.getMessage}")
    new SparkException(
      errorClass = "_LEGACY_ERROR_TEMP_2273",
      messageParameters = Map(
        "message" -> message),
      cause = e)
  }

  def nestedFieldUnsupportedError(colName: String): SparkUnsupportedOperationException = {
    new SparkUnsupportedOperationException(
      errorClass = "UNSUPPORTED_FEATURE.REPLACE_NESTED_COLUMN",
      messageParameters = Map("colName" -> toSQLId(colName)))
  }

  def transformationsAndActionsNotInvokedByDriverError(): Throwable = {
    new SparkException(
      errorClass = "CANNOT_INVOKE_IN_TRANSFORMATIONS",
      messageParameters = Map.empty,
      cause = null)
  }

  def repeatedPivotsUnsupportedError(clause: String, operation: String): Throwable = {
    new SparkUnsupportedOperationException(
      errorClass = "REPEATED_CLAUSE",
      messageParameters = Map("clause" -> clause, "operation" -> operation))
  }

  def pivotNotAfterGroupByUnsupportedError(): Throwable = {
    new SparkUnsupportedOperationException(
      errorClass = "UNSUPPORTED_FEATURE.PIVOT_AFTER_GROUP_BY",
      messageParameters = Map.empty[String, String])
  }

  private val aesFuncName = toSQLId("aes_encrypt") + "/" + toSQLId("aes_decrypt")

  def invalidAesKeyLengthError(actualLength: Int): RuntimeException = {
    new SparkRuntimeException(
      errorClass = "INVALID_PARAMETER_VALUE.AES_KEY_LENGTH",
      messageParameters = Map(
        "parameter" -> toSQLId("key"),
        "functionName" -> aesFuncName,
        "actualLength" -> actualLength.toString()))
  }

  def aesModeUnsupportedError(mode: String, padding: String): RuntimeException = {
    new SparkRuntimeException(
      errorClass = "UNSUPPORTED_FEATURE.AES_MODE",
      messageParameters = Map(
        "mode" -> mode,
        "padding" -> padding,
        "functionName" -> aesFuncName))
  }

  def aesCryptoError(detailMessage: String): RuntimeException = {
    new SparkRuntimeException(
      errorClass = "INVALID_PARAMETER_VALUE.AES_CRYPTO_ERROR",
      messageParameters = Map(
        "parameter" -> (toSQLId("expr") + ", " + toSQLId("key")),
        "functionName" -> aesFuncName,
        "detailMessage" -> detailMessage))
  }

  def invalidAesIvLengthError(mode: String, actualLength: Int): RuntimeException = {
    new SparkRuntimeException(
      errorClass = "INVALID_PARAMETER_VALUE.AES_IV_LENGTH",
      messageParameters = Map(
        "mode" -> mode,
        "parameter" -> toSQLId("iv"),
        "functionName" -> aesFuncName,
        "actualLength" -> actualLength.toString()))
  }

  def aesUnsupportedIv(mode: String): RuntimeException = {
    new SparkRuntimeException(
      errorClass = "UNSUPPORTED_FEATURE.AES_MODE_IV",
      messageParameters = Map(
        "mode" -> mode,
        "functionName" -> toSQLId("aes_encrypt")))
  }

  def aesUnsupportedAad(mode: String): RuntimeException = {
    new SparkRuntimeException(
      errorClass = "UNSUPPORTED_FEATURE.AES_MODE_AAD",
      messageParameters = Map(
        "mode" -> mode,
        "functionName" -> toSQLId("aes_encrypt")))
  }

  def hiveTableWithAnsiIntervalsError(
      table: TableIdentifier): SparkUnsupportedOperationException = {
    new SparkUnsupportedOperationException(
      errorClass = "UNSUPPORTED_FEATURE.HIVE_WITH_ANSI_INTERVALS",
      messageParameters = Map("tableName" -> toSQLId(table.nameParts)))
  }

  def cannotConvertOrcTimestampToTimestampNTZError(): Throwable = {
    new SparkUnsupportedOperationException(
      errorClass = "UNSUPPORTED_FEATURE.ORC_TYPE_CAST",
      messageParameters = Map(
        "orcType" -> toSQLType(TimestampType),
        "toType" -> toSQLType(TimestampNTZType)))
  }

  def cannotConvertOrcTimestampNTZToTimestampLTZError(): Throwable = {
    new SparkUnsupportedOperationException(
      errorClass = "UNSUPPORTED_FEATURE.ORC_TYPE_CAST",
      messageParameters = Map(
        "orcType" -> toSQLType(TimestampNTZType),
        "toType" -> toSQLType(TimestampType)))
  }

  def writePartitionExceedConfigSizeWhenDynamicPartitionError(
      numWrittenParts: Int,
      maxDynamicPartitions: Int,
      maxDynamicPartitionsKey: String): Throwable = {
    new SparkException(
      errorClass = "_LEGACY_ERROR_TEMP_2277",
      messageParameters = Map(
        "numWrittenParts" -> numWrittenParts.toString(),
        "maxDynamicPartitionsKey" -> maxDynamicPartitionsKey,
        "maxDynamicPartitions" -> maxDynamicPartitions.toString(),
        "numWrittenParts" -> numWrittenParts.toString()),
      cause = null)
  }

  def invalidNumberFormatError(
      dataType: DataType, input: String, format: String): SparkIllegalArgumentException = {
    new SparkIllegalArgumentException(
      errorClass = "INVALID_FORMAT.MISMATCH_INPUT",
      messageParameters = Map(
        "inputType" -> toSQLType(dataType),
        "input" -> input,
        "format" -> format))
  }

  def unsupportedMultipleBucketTransformsError(): SparkUnsupportedOperationException = {
    new SparkUnsupportedOperationException(
      errorClass = "UNSUPPORTED_FEATURE.MULTIPLE_BUCKET_TRANSFORMS",
      messageParameters = Map.empty)
  }

  def unsupportedCommentNamespaceError(
      namespace: String): SparkSQLFeatureNotSupportedException = {
    new SparkSQLFeatureNotSupportedException(
      errorClass = "UNSUPPORTED_FEATURE.COMMENT_NAMESPACE",
      messageParameters = Map("namespace" -> toSQLId(namespace)))
  }

  def unsupportedRemoveNamespaceCommentError(
      namespace: String): SparkSQLFeatureNotSupportedException = {
    new SparkSQLFeatureNotSupportedException(
      errorClass = "UNSUPPORTED_FEATURE.REMOVE_NAMESPACE_COMMENT",
      messageParameters = Map("namespace" -> toSQLId(namespace)))
  }

  def unsupportedDropNamespaceError(
      namespace: String): SparkSQLFeatureNotSupportedException = {
    new SparkSQLFeatureNotSupportedException(
      errorClass = "UNSUPPORTED_FEATURE.DROP_NAMESPACE",
      messageParameters = Map("namespace" -> toSQLId(namespace)))
  }

  def exceedMaxLimit(limit: Int): SparkRuntimeException = {
    new SparkRuntimeException(
      errorClass = "EXCEED_LIMIT_LENGTH",
      messageParameters = Map("limit" -> limit.toString)
    )
  }

  def timestampAddOverflowError(micros: Long, amount: Int, unit: String): ArithmeticException = {
    new SparkArithmeticException(
      errorClass = "DATETIME_OVERFLOW",
      messageParameters = Map(
        "operation" -> (s"add ${toSQLValue(amount, IntegerType)} $unit to " +
          s"${toSQLValue(DateTimeUtils.microsToInstant(micros), TimestampType)}")),
      context = Array.empty,
      summary = "")
  }

  def invalidBucketFile(path: String): Throwable = {
    new SparkException(
      errorClass = "INVALID_BUCKET_FILE",
      messageParameters = Map("path" -> path),
      cause = null)
  }

  def multipleRowScalarSubqueryError(context: SQLQueryContext): Throwable = {
    new SparkException(
      errorClass = "SCALAR_SUBQUERY_TOO_MANY_ROWS",
      messageParameters = Map.empty,
      cause = null,
      context = getQueryContext(context),
      summary = getSummary(context))
  }

  def comparatorReturnsNull(firstValue: String, secondValue: String): Throwable = {
    new SparkException(
      errorClass = "COMPARATOR_RETURNS_NULL",
      messageParameters = Map("firstValue" -> firstValue, "secondValue" -> secondValue),
      cause = null)
  }

  def invalidPatternError(
      funcName: String,
      pattern: String,
      cause: Throwable): RuntimeException = {
    new SparkRuntimeException(
      errorClass = "INVALID_PARAMETER_VALUE.PATTERN",
      messageParameters = Map(
        "parameter" -> toSQLId("regexp"),
        "functionName" -> toSQLId(funcName),
        "value" -> toSQLValue(pattern, StringType)),
      cause = cause)
  }

  def tooManyArrayElementsError(
      numElements: Int,
      elementSize: Int): SparkIllegalArgumentException = {
    new SparkIllegalArgumentException(
      errorClass = "TOO_MANY_ARRAY_ELEMENTS",
      messageParameters = Map(
        "numElements" -> numElements.toString,
        "size" -> elementSize.toString))
  }

  def invalidEmptyLocationError(location: String): SparkIllegalArgumentException = {
    new SparkIllegalArgumentException(
      errorClass = "INVALID_EMPTY_LOCATION",
      messageParameters = Map("location" -> location))
  }

  def malformedProtobufMessageDetectedInMessageParsingError(e: Throwable): Throwable = {
    new SparkException(
      errorClass = "MALFORMED_PROTOBUF_MESSAGE",
      messageParameters = Map(
        "failFastMode" -> FailFastMode.name),
      cause = e)
  }

  def locationAlreadyExists(tableId: TableIdentifier, location: Path): Throwable = {
    new SparkRuntimeException(
      errorClass = "LOCATION_ALREADY_EXISTS",
      messageParameters = Map(
        "location" -> toSQLValue(location.toString, StringType),
        "identifier" -> toSQLId(tableId.nameParts)))
  }

  def cannotConvertCatalystValueToProtobufEnumTypeError(
      sqlColumn: Seq[String],
      protobufColumn: String,
      data: String,
      enumString: String): Throwable = {
    new AnalysisException(
      errorClass = "CANNOT_CONVERT_SQL_VALUE_TO_PROTOBUF_ENUM_TYPE",
      messageParameters = Map(
        "sqlColumn" -> toSQLId(sqlColumn),
        "protobufColumn" -> protobufColumn,
        "data" -> data,
        "enumString" -> enumString))
  }

  def unreleasedThreadError(
      loggingId: String,
      newAcquiredThreadInfo: String,
      acquiredThreadInfo: String,
      timeWaitedMs: Long,
      stackTraceOutput: String): Throwable = {
    new SparkException (
      errorClass = "CANNOT_LOAD_STATE_STORE.UNRELEASED_THREAD_ERROR",
      messageParameters = Map(
        "loggingId" -> loggingId,
        "newAcquiredThreadInfo" -> newAcquiredThreadInfo,
        "acquiredThreadInfo" -> acquiredThreadInfo,
        "timeWaitedMs" -> timeWaitedMs.toString,
        "stackTraceOutput" -> stackTraceOutput),
      cause = null)
  }

  def cannotReadCheckpoint(expectedVersion: String, actualVersion: String): Throwable = {
    new SparkException (
      errorClass = "CANNOT_LOAD_STATE_STORE.CANNOT_READ_CHECKPOINT",
      messageParameters = Map(
        "expectedVersion" -> expectedVersion,
        "actualVersion" -> actualVersion),
      cause = null)
  }

  def unexpectedFileSize(
      dfsFile: Path,
      localFile: File,
      expectedSize: Long,
      localFileSize: Long): Throwable = {
    new SparkException(
      errorClass = "CANNOT_LOAD_STATE_STORE.UNEXPECTED_FILE_SIZE",
      messageParameters = Map(
        "dfsFile" -> dfsFile.toString,
        "localFile" -> localFile.toString,
        "expectedSize" -> expectedSize.toString,
        "localFileSize" -> localFileSize.toString),
      cause = null)
  }

  def unexpectedStateStoreVersion(version: Long): Throwable = {
    new SparkException(
      errorClass = "CANNOT_LOAD_STATE_STORE.UNEXPECTED_VERSION",
      messageParameters = Map("version" -> version.toString),
      cause = null)
  }

  def cannotLoadStore(e: Throwable): Throwable = {
    new SparkException(
      errorClass = "CANNOT_LOAD_STATE_STORE.UNCATEGORIZED",
      messageParameters = Map.empty,
      cause = e)
  }

  def hllInvalidLgK(function: String, min: Int, max: Int, value: String): Throwable = {
    new SparkRuntimeException(
      errorClass = "HLL_INVALID_LG_K",
      messageParameters = Map(
        "function" -> toSQLId(function),
        "min" -> toSQLValue(min, IntegerType),
        "max" -> toSQLValue(max, IntegerType),
        "value" -> value))
  }

  def hllInvalidInputSketchBuffer(function: String): Throwable = {
    new SparkRuntimeException(
      errorClass = "HLL_INVALID_INPUT_SKETCH_BUFFER",
      messageParameters = Map(
        "function" -> toSQLId(function)))
  }

  def hllUnionDifferentLgK(left: Int, right: Int, function: String): Throwable = {
    new SparkRuntimeException(
      errorClass = "HLL_UNION_DIFFERENT_LG_K",
      messageParameters = Map(
        "left" -> toSQLValue(left, IntegerType),
        "right" -> toSQLValue(right, IntegerType),
        "function" -> toSQLId(function)))
  }

  def mergeCardinalityViolationError(): SparkRuntimeException = {
    new SparkRuntimeException(
      errorClass = "MERGE_CARDINALITY_VIOLATION",
      messageParameters = Map.empty)
  }

<<<<<<< HEAD
  def notExistPartitionError(
      tableName: String,
      partitionIdent: InternalRow,
      partitionSchema: StructType): Throwable = {
    new NoSuchPartitionException(tableName, partitionIdent, partitionSchema)
=======
  def unsupportedPurgePartitionError(): SparkUnsupportedOperationException = {
    new SparkUnsupportedOperationException(
      errorClass = "UNSUPPORTED_FEATURE.PURGE_PARTITION",
      messageParameters = Map.empty)
  }

  def unsupportedPurgeTableError(): SparkUnsupportedOperationException = {
    new SparkUnsupportedOperationException(
      errorClass = "UNSUPPORTED_FEATURE.PURGE_TABLE",
      messageParameters = Map.empty)
  }

  def raiseError(
      errorClass: UTF8String,
      errorParms: MapData): RuntimeException = {
    val errorClassStr = if (errorClass != null) {
      errorClass.toString.toUpperCase(Locale.ROOT)
    } else {
      "null"
    }
    val errorParmsMap = if (errorParms != null) {
      val errorParmsMutable = collection.mutable.Map[String, String]()
      errorParms.foreach(StringType, StringType, { case (key, value) =>
        errorParmsMutable += (key.toString ->
          (if (value == null) { "null" } else { value.toString } ))
      })
      errorParmsMutable.toMap
    } else {
      Map.empty[String, String]
    }

    // Is the error class a known error class? If not raise an error
    if (!SparkThrowableHelper.isValidErrorClass(errorClassStr)) {
      new SparkRuntimeException(
        errorClass = "USER_RAISED_EXCEPTION_UNKNOWN_ERROR_CLASS",
        messageParameters = Map("errorClass" -> toSQLValue(errorClassStr)))
    } else {
      // Did the user provide all parameters? If not raise an error
      val expectedParms = SparkThrowableHelper.getMessageParameters(errorClassStr).sorted
      val providedParms = errorParmsMap.keys.toSeq.sorted
      if (expectedParms != providedParms) {
        new SparkRuntimeException(
          errorClass = "USER_RAISED_EXCEPTION_PARAMETER_MISMATCH",
          messageParameters = Map("errorClass" -> toSQLValue(errorClassStr),
            "expectedParms" -> expectedParms.map { p => toSQLValue(p) }.mkString(","),
            "providedParms" -> providedParms.map { p => toSQLValue(p) }.mkString(",")))
      } else if (errorClassStr == "_LEGACY_ERROR_USER_RAISED_EXCEPTION") {
        // Don't break old raise_error() if asked
        new RuntimeException(errorParmsMap.head._2)
      } else {
        // All good, raise the error
        new SparkRuntimeException(
          errorClass = errorClassStr,
          messageParameters = errorParmsMap)
      }
    }
  }

  def bitPositionRangeError(funcName: String, pos: Int, size: Int): Throwable = {
    new SparkIllegalArgumentException(
      errorClass = "INVALID_PARAMETER_VALUE.BIT_POSITION_RANGE",
      messageParameters = Map(
        "parameter" -> toSQLId("pos"),
        "functionName" -> toSQLId(funcName),
        "upper" -> size.toString,
        "invalidValue" -> pos.toString))
>>>>>>> cf59b1f5
  }
}<|MERGE_RESOLUTION|>--- conflicted
+++ resolved
@@ -33,14 +33,8 @@
 import org.apache.spark.launcher.SparkLauncher
 import org.apache.spark.memory.SparkOutOfMemoryError
 import org.apache.spark.sql.AnalysisException
-<<<<<<< HEAD
-import org.apache.spark.sql.catalyst.{InternalRow, TableIdentifier, WalkedTypePath}
-import org.apache.spark.sql.catalyst.ScalaReflection.Schema
+import org.apache.spark.sql.catalyst.{InternalRow, TableIdentifier}
 import org.apache.spark.sql.catalyst.analysis.{NoSuchPartitionException, UnresolvedGenerator}
-=======
-import org.apache.spark.sql.catalyst.TableIdentifier
-import org.apache.spark.sql.catalyst.analysis.UnresolvedGenerator
->>>>>>> cf59b1f5
 import org.apache.spark.sql.catalyst.catalog.{CatalogDatabase, CatalogTable}
 import org.apache.spark.sql.catalyst.expressions.{AttributeReference, Expression}
 import org.apache.spark.sql.catalyst.parser.ParseException
@@ -2723,13 +2717,6 @@
       messageParameters = Map.empty)
   }
 
-<<<<<<< HEAD
-  def notExistPartitionError(
-      tableName: String,
-      partitionIdent: InternalRow,
-      partitionSchema: StructType): Throwable = {
-    new NoSuchPartitionException(tableName, partitionIdent, partitionSchema)
-=======
   def unsupportedPurgePartitionError(): SparkUnsupportedOperationException = {
     new SparkUnsupportedOperationException(
       errorClass = "UNSUPPORTED_FEATURE.PURGE_PARTITION",
@@ -2796,6 +2783,12 @@
         "functionName" -> toSQLId(funcName),
         "upper" -> size.toString,
         "invalidValue" -> pos.toString))
->>>>>>> cf59b1f5
+  }
+
+  def notExistPartitionError(
+      tableName: String,
+      partitionIdent: InternalRow,
+      partitionSchema: StructType): Throwable = {
+    new NoSuchPartitionException(tableName, partitionIdent, partitionSchema)
   }
 }