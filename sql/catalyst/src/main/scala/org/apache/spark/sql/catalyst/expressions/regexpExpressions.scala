--- conflicted
+++ resolved
@@ -110,13 +110,9 @@
     Use RLIKE to match with standard regular expressions.
   """,
   since = "1.0.0")
-<<<<<<< HEAD
+// scalastyle:on line.contains.tab
 case class Like(left: Expression, right: Expression, escapeCharOpt: Option[Char] = None)
   extends StringRegexExpression {
-=======
-// scalastyle:on line.contains.tab
-case class Like(left: Expression, right: Expression) extends StringRegexExpression {
->>>>>>> 56a3bebb
 
   override def escape(v: String): String =
     StringUtils.escapeLikeRegex(v, escapeCharOpt.getOrElse('\\'))
