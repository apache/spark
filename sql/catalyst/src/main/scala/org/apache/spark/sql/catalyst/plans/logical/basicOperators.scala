/*
 * Licensed to the Apache Software Foundation (ASF) under one or more
 * contributor license agreements.  See the NOTICE file distributed with
 * this work for additional information regarding copyright ownership.
 * The ASF licenses this file to You under the Apache License, Version 2.0
 * (the "License"); you may not use this file except in compliance with
 * the License.  You may obtain a copy of the License at
 *
 *    http://www.apache.org/licenses/LICENSE-2.0
 *
 * Unless required by applicable law or agreed to in writing, software
 * distributed under the License is distributed on an "AS IS" BASIS,
 * WITHOUT WARRANTIES OR CONDITIONS OF ANY KIND, either express or implied.
 * See the License for the specific language governing permissions and
 * limitations under the License.
 */

package org.apache.spark.sql.catalyst.plans.logical

import scala.collection.mutable.ArrayBuffer

import org.apache.spark.sql.catalyst.expressions._
import org.apache.spark.sql.catalyst.expressions.aggregate.AggregateExpression
import org.apache.spark.sql.catalyst.plans._
import org.apache.spark.sql.types._

case class Project(projectList: Seq[NamedExpression], child: LogicalPlan) extends UnaryNode {
  override def output: Seq[Attribute] = projectList.map(_.toAttribute)

  override lazy val resolved: Boolean = {
    val hasSpecialExpressions = projectList.exists ( _.collect {
        case agg: AggregateExpression => agg
        case generator: Generator => generator
        case window: WindowExpression => window
      }.nonEmpty
    )

    !expressions.exists(!_.resolved) && childrenResolved && !hasSpecialExpressions
  }
}

/**
 * Applies a [[Generator]] to a stream of input rows, combining the
 * output of each into a new stream of rows.  This operation is similar to a `flatMap` in functional
 * programming with one important additional feature, which allows the input rows to be joined with
 * their output.
 * @param generator the generator expression
 * @param join  when true, each output row is implicitly joined with the input tuple that produced
 *              it.
 * @param outer when true, each input row will be output at least once, even if the output of the
 *              given `generator` is empty. `outer` has no effect when `join` is false.
 * @param qualifier Qualifier for the attributes of generator(UDTF)
 * @param generatorOutput The output schema of the Generator.
 * @param child Children logical plan node
 */
case class Generate(
    generator: Generator,
    join: Boolean,
    outer: Boolean,
    qualifier: Option[String],
    generatorOutput: Seq[Attribute],
    child: LogicalPlan)
  extends UnaryNode {

  /** The set of all attributes produced by this node. */
  def generatedSet: AttributeSet = AttributeSet(generatorOutput)

  override lazy val resolved: Boolean = {
    generator.resolved &&
      childrenResolved &&
      generator.elementTypes.length == generatorOutput.length &&
      generatorOutput.forall(_.resolved)
  }

  // we don't want the gOutput to be taken as part of the expressions
  // as that will cause exceptions like unresolved attributes etc.
  override def expressions: Seq[Expression] = generator :: Nil

  def output: Seq[Attribute] = {
    val qualified = qualifier.map(q =>
      // prepend the new qualifier to the existed one
      generatorOutput.map(a => a.withQualifiers(q +: a.qualifiers))
    ).getOrElse(generatorOutput)

    if (join) child.output ++ qualified else qualified
  }
}

case class Filter(condition: Expression, child: LogicalPlan) extends UnaryNode {
  override def output: Seq[Attribute] = child.output

  override def constraints: Set[Expression] = {
    val newConstraint = splitConjunctivePredicates(condition).filter(
      _.references.subsetOf(outputSet)).toSet
    newConstraint.union(extractConstraintsFromChild(child))
  }
}

abstract class SetOperation(left: LogicalPlan, right: LogicalPlan) extends BinaryNode {

  override def output: Seq[Attribute] =
    left.output.zip(right.output).map { case (leftAttr, rightAttr) =>
      leftAttr.withNullability(leftAttr.nullable || rightAttr.nullable)
    }

  protected def leftConstraints: Set[Expression] = extractConstraintsFromChild(left)

  protected def rightConstraints: Set[Expression] = {
    require(left.output.size == right.output.size)
    val attributeRewrites = AttributeMap(right.output.zip(left.output))
    println(extractConstraintsFromChild(right), attributeRewrites)
    extractConstraintsFromChild(right).map(_ transform {
      case a: Attribute => attributeRewrites(a)
    })
  }

  final override lazy val resolved: Boolean =
    childrenResolved &&
      left.output.length == right.output.length &&
      left.output.zip(right.output).forall { case (l, r) => l.dataType == r.dataType }
}

private[sql] object SetOperation {
  def unapply(p: SetOperation): Option[(LogicalPlan, LogicalPlan)] = Some((p.left, p.right))
}

<<<<<<< HEAD
case class Union(left: LogicalPlan, right: LogicalPlan) extends SetOperation(left, right) {

  override def output: Seq[Attribute] =
    left.output.zip(right.output).map { case (leftAttr, rightAttr) =>
      leftAttr.withNullability(leftAttr.nullable || rightAttr.nullable)
    }

  override def statistics: Statistics = {
    val sizeInBytes = left.statistics.sizeInBytes + right.statistics.sizeInBytes
    Statistics(sizeInBytes = sizeInBytes)
  }

  override def constraints: Set[Expression] = {
    println("left", leftConstraints)
    println("right", rightConstraints)
    leftConstraints.intersect(rightConstraints)
  }
}

=======
>>>>>>> 7d877c34
case class Intersect(left: LogicalPlan, right: LogicalPlan) extends SetOperation(left, right) {

  override def output: Seq[Attribute] =
    left.output.zip(right.output).map { case (leftAttr, rightAttr) =>
      leftAttr.withNullability(leftAttr.nullable && rightAttr.nullable)
    }

  override def constraints: Set[Expression] = {
    leftConstraints.union(rightConstraints)
  }
}

case class Except(left: LogicalPlan, right: LogicalPlan) extends SetOperation(left, right) {
  /** We don't use right.output because those rows get excluded from the set. */
  override def output: Seq[Attribute] = left.output

  override def constraints: Set[Expression] = leftConstraints
}

/** Factory for constructing new `Union` nodes. */
object Union {
  def apply(left: LogicalPlan, right: LogicalPlan): Union = {
    Union (left :: right :: Nil)
  }
}

case class Union(children: Seq[LogicalPlan]) extends LogicalPlan {

  // updating nullability to make all the children consistent
  override def output: Seq[Attribute] =
    children.map(_.output).transpose.map(attrs =>
      attrs.head.withNullability(attrs.exists(_.nullable)))

  override lazy val resolved: Boolean = {
    // allChildrenCompatible needs to be evaluated after childrenResolved
    def allChildrenCompatible: Boolean =
      children.tail.forall( child =>
        // compare the attribute number with the first child
        child.output.length == children.head.output.length &&
        // compare the data types with the first child
        child.output.zip(children.head.output).forall {
          case (l, r) => l.dataType == r.dataType }
      )

    children.length > 1 && childrenResolved && allChildrenCompatible
  }

  override def statistics: Statistics = {
    val sizeInBytes = children.map(_.statistics.sizeInBytes).sum
    Statistics(sizeInBytes = sizeInBytes)
  }
}

case class Join(
  left: LogicalPlan,
  right: LogicalPlan,
  joinType: JoinType,
  condition: Option[Expression]) extends BinaryNode {

  override def output: Seq[Attribute] = {
    joinType match {
      case LeftSemi =>
        left.output
      case LeftOuter =>
        left.output ++ right.output.map(_.withNullability(true))
      case RightOuter =>
        left.output.map(_.withNullability(true)) ++ right.output
      case FullOuter =>
        left.output.map(_.withNullability(true)) ++ right.output.map(_.withNullability(true))
      case _ =>
        left.output ++ right.output
    }
  }

  override def constraints: Set[Expression] = {
    joinType match {
      case Inner =>
      case LeftSemi =>
        extractConstraintsFromChild(left)
      case LeftOuter =>
        extractConstraintsFromChild(left).union(extractConstraintsFromChild(right))
      case RightOuter =>
        extractConstraintsFromChild(left).union(extractConstraintsFromChild(right))
      case FullOuter =>
        extractConstraintsFromChild(left).union(extractConstraintsFromChild(right))
      case _ =>
        extractConstraintsFromChild(left).union(extractConstraintsFromChild(right))
    }
  }

  def selfJoinResolved: Boolean = left.outputSet.intersect(right.outputSet).isEmpty

  // Joins are only resolved if they don't introduce ambiguous expression ids.
  override lazy val resolved: Boolean = {
    childrenResolved &&
      expressions.forall(_.resolved) &&
      selfJoinResolved &&
      condition.forall(_.dataType == BooleanType)
  }
}

/**
 * A hint for the optimizer that we should broadcast the `child` if used in a join operator.
 */
case class BroadcastHint(child: LogicalPlan) extends UnaryNode {
  override def output: Seq[Attribute] = child.output
}

case class InsertIntoTable(
    table: LogicalPlan,
    partition: Map[String, Option[String]],
    child: LogicalPlan,
    overwrite: Boolean,
    ifNotExists: Boolean)
  extends LogicalPlan {

  override def children: Seq[LogicalPlan] = child :: Nil
  override def output: Seq[Attribute] = Seq.empty

  assert(overwrite || !ifNotExists)
  override lazy val resolved: Boolean = childrenResolved && child.output.zip(table.output).forall {
    case (childAttr, tableAttr) =>
      DataType.equalsIgnoreCompatibleNullability(childAttr.dataType, tableAttr.dataType)
  }
}

/**
 * A container for holding named common table expressions (CTEs) and a query plan.
 * This operator will be removed during analysis and the relations will be substituted into child.
 * @param child The final query of this CTE.
 * @param cteRelations Queries that this CTE defined,
 *                     key is the alias of the CTE definition,
 *                     value is the CTE definition.
 */
case class With(child: LogicalPlan, cteRelations: Map[String, Subquery]) extends UnaryNode {
  override def output: Seq[Attribute] = child.output
}

case class WithWindowDefinition(
    windowDefinitions: Map[String, WindowSpecDefinition],
    child: LogicalPlan) extends UnaryNode {
  override def output: Seq[Attribute] = child.output
}

/**
 * @param order  The ordering expressions
 * @param global True means global sorting apply for entire data set,
 *               False means sorting only apply within the partition.
 * @param child  Child logical plan
 */
case class Sort(
    order: Seq[SortOrder],
    global: Boolean,
    child: LogicalPlan) extends UnaryNode {
  override def output: Seq[Attribute] = child.output
}

/** Factory for constructing new `Range` nodes. */
object Range {
  def apply(start: Long, end: Long, step: Long, numSlices: Int): Range = {
    val output = StructType(StructField("id", LongType, nullable = false) :: Nil).toAttributes
    new Range(start, end, step, numSlices, output)
  }
}

case class Range(
    start: Long,
    end: Long,
    step: Long,
    numSlices: Int,
    output: Seq[Attribute]) extends LeafNode {
  require(step != 0, "step cannot be 0")
  val numElements: BigInt = {
    val safeStart = BigInt(start)
    val safeEnd = BigInt(end)
    if ((safeEnd - safeStart) % step == 0 || (safeEnd > safeStart) != (step > 0)) {
      (safeEnd - safeStart) / step
    } else {
      // the remainder has the same sign with range, could add 1 more
      (safeEnd - safeStart) / step + 1
    }
  }

  override def statistics: Statistics = {
    val sizeInBytes = LongType.defaultSize * numElements
    Statistics( sizeInBytes = sizeInBytes )
  }
}

case class Aggregate(
    groupingExpressions: Seq[Expression],
    aggregateExpressions: Seq[NamedExpression],
    child: LogicalPlan)
  extends UnaryNode {

  override lazy val resolved: Boolean = {
    val hasWindowExpressions = aggregateExpressions.exists ( _.collect {
        case window: WindowExpression => window
      }.nonEmpty
    )

    !expressions.exists(!_.resolved) && childrenResolved && !hasWindowExpressions
  }

  override def output: Seq[Attribute] = aggregateExpressions.map(_.toAttribute)
}

case class Window(
    projectList: Seq[Attribute],
    windowExpressions: Seq[NamedExpression],
    partitionSpec: Seq[Expression],
    orderSpec: Seq[SortOrder],
    child: LogicalPlan) extends UnaryNode {

  override def output: Seq[Attribute] =
    projectList ++ windowExpressions.map(_.toAttribute)
}

private[sql] object Expand {
  /**
   * Extract attribute set according to the grouping id.
   *
   * @param bitmask bitmask to represent the selected of the attribute sequence
   * @param exprs the attributes in sequence
   * @return the attributes of non selected specified via bitmask (with the bit set to 1)
   */
  private def buildNonSelectExprSet(
      bitmask: Int,
      exprs: Seq[Expression]): ArrayBuffer[Expression] = {
    val set = new ArrayBuffer[Expression](2)

    var bit = exprs.length - 1
    while (bit >= 0) {
      if (((bitmask >> bit) & 1) == 0) set += exprs(bit)
      bit -= 1
    }

    set
  }

  /**
   * Apply the all of the GroupExpressions to every input row, hence we will get
   * multiple output rows for a input row.
   *
   * @param bitmasks The bitmask set represents the grouping sets
   * @param groupByExprs The grouping by expressions
   * @param gid Attribute of the grouping id
   * @param child Child operator
   */
  def apply(
    bitmasks: Seq[Int],
    groupByExprs: Seq[Expression],
    gid: Attribute,
    child: LogicalPlan): Expand = {
    // Create an array of Projections for the child projection, and replace the projections'
    // expressions which equal GroupBy expressions with Literal(null), if those expressions
    // are not set for this grouping set (according to the bit mask).
    val projections = bitmasks.map { bitmask =>
      // get the non selected grouping attributes according to the bit mask
      val nonSelectedGroupExprSet = buildNonSelectExprSet(bitmask, groupByExprs)

      (child.output :+ gid).map(expr => expr transformDown {
        // TODO this causes a problem when a column is used both for grouping and aggregation.
        case x: Expression if nonSelectedGroupExprSet.exists(_.semanticEquals(x)) =>
          // if the input attribute in the Invalid Grouping Expression set of for this group
          // replace it with constant null
          Literal.create(null, expr.dataType)
        case x if x == gid =>
          // replace the groupingId with concrete value (the bit mask)
          Literal.create(bitmask, IntegerType)
      })
    }
    val output = child.output.map { attr =>
      if (groupByExprs.exists(_.semanticEquals(attr))) {
        attr.withNullability(true)
      } else {
        attr
      }
    }
    Expand(projections, output :+ gid, child)
  }
}

/**
 * Apply a number of projections to every input row, hence we will get multiple output rows for
 * a input row.
 *
 * @param projections to apply
 * @param output of all projections.
 * @param child operator.
 */
case class Expand(
    projections: Seq[Seq[Expression]],
    output: Seq[Attribute],
    child: LogicalPlan) extends UnaryNode {

  override def references: AttributeSet =
    AttributeSet(projections.flatten.flatMap(_.references))

  override def statistics: Statistics = {
    // TODO shouldn't we factor in the size of the projection versus the size of the backing child
    //      row?
    val sizeInBytes = child.statistics.sizeInBytes * projections.length
    Statistics(sizeInBytes = sizeInBytes)
  }
}

trait GroupingAnalytics extends UnaryNode {

  def groupByExprs: Seq[Expression]
  def aggregations: Seq[NamedExpression]

  override def output: Seq[Attribute] = aggregations.map(_.toAttribute)

  // Needs to be unresolved before its translated to Aggregate + Expand because output attributes
  // will change in analysis.
  override lazy val resolved: Boolean = false

  def withNewAggs(aggs: Seq[NamedExpression]): GroupingAnalytics
}

/**
 * A GROUP BY clause with GROUPING SETS can generate a result set equivalent
 * to generated by a UNION ALL of multiple simple GROUP BY clauses.
 *
 * We will transform GROUPING SETS into logical plan Aggregate(.., Expand) in Analyzer
 * @param bitmasks     A list of bitmasks, each of the bitmask indicates the selected
 *                     GroupBy expressions
 * @param groupByExprs The Group By expressions candidates, take effective only if the
 *                     associated bit in the bitmask set to 1.
 * @param child        Child operator
 * @param aggregations The Aggregation expressions, those non selected group by expressions
 *                     will be considered as constant null if it appears in the expressions
 */
case class GroupingSets(
    bitmasks: Seq[Int],
    groupByExprs: Seq[Expression],
    child: LogicalPlan,
    aggregations: Seq[NamedExpression]) extends GroupingAnalytics {

  def withNewAggs(aggs: Seq[NamedExpression]): GroupingAnalytics =
    this.copy(aggregations = aggs)
}

case class Pivot(
    groupByExprs: Seq[NamedExpression],
    pivotColumn: Expression,
    pivotValues: Seq[Literal],
    aggregates: Seq[Expression],
    child: LogicalPlan) extends UnaryNode {
  override def output: Seq[Attribute] = groupByExprs.map(_.toAttribute) ++ aggregates match {
    case agg :: Nil => pivotValues.map(value => AttributeReference(value.toString, agg.dataType)())
    case _ => pivotValues.flatMap{ value =>
      aggregates.map(agg => AttributeReference(value + "_" + agg.prettyString, agg.dataType)())
    }
  }
}

case class Limit(limitExpr: Expression, child: LogicalPlan) extends UnaryNode {
  override def output: Seq[Attribute] = child.output

  override lazy val statistics: Statistics = {
    val limit = limitExpr.eval().asInstanceOf[Int]
    val sizeInBytes = (limit: Long) * output.map(a => a.dataType.defaultSize).sum
    Statistics(sizeInBytes = sizeInBytes)
  }
}

case class Subquery(alias: String, child: LogicalPlan) extends UnaryNode {

  override def output: Seq[Attribute] = child.output.map(_.withQualifiers(alias :: Nil))
}

/**
 * Sample the dataset.
 *
 * @param lowerBound Lower-bound of the sampling probability (usually 0.0)
 * @param upperBound Upper-bound of the sampling probability. The expected fraction sampled
 *                   will be ub - lb.
 * @param withReplacement Whether to sample with replacement.
 * @param seed the random seed
 * @param child the LogicalPlan
 */
case class Sample(
    lowerBound: Double,
    upperBound: Double,
    withReplacement: Boolean,
    seed: Long,
    child: LogicalPlan) extends UnaryNode {

  override def output: Seq[Attribute] = child.output
}

/**
 * Returns a new logical plan that dedups input rows.
 */
case class Distinct(child: LogicalPlan) extends UnaryNode {
  override def output: Seq[Attribute] = child.output
}

/**
 * Returns a new RDD that has exactly `numPartitions` partitions. Differs from
 * [[RepartitionByExpression]] as this method is called directly by DataFrame's, because the user
 * asked for `coalesce` or `repartition`. [[RepartitionByExpression]] is used when the consumer
 * of the output requires some specific ordering or distribution of the data.
 */
case class Repartition(numPartitions: Int, shuffle: Boolean, child: LogicalPlan)
  extends UnaryNode {
  override def output: Seq[Attribute] = child.output
}

/**
 * A relation with one row. This is used in "SELECT ..." without a from clause.
 */
case object OneRowRelation extends LeafNode {
  override def output: Seq[Attribute] = Nil

  /**
   * Computes [[Statistics]] for this plan. The default implementation assumes the output
   * cardinality is the product of of all child plan's cardinality, i.e. applies in the case
   * of cartesian joins.
   *
   * [[LeafNode]]s must override this.
   */
  override def statistics: Statistics = Statistics(sizeInBytes = 1)
}<|MERGE_RESOLUTION|>--- conflicted
+++ resolved
@@ -124,28 +124,6 @@
   def unapply(p: SetOperation): Option[(LogicalPlan, LogicalPlan)] = Some((p.left, p.right))
 }
 
-<<<<<<< HEAD
-case class Union(left: LogicalPlan, right: LogicalPlan) extends SetOperation(left, right) {
-
-  override def output: Seq[Attribute] =
-    left.output.zip(right.output).map { case (leftAttr, rightAttr) =>
-      leftAttr.withNullability(leftAttr.nullable || rightAttr.nullable)
-    }
-
-  override def statistics: Statistics = {
-    val sizeInBytes = left.statistics.sizeInBytes + right.statistics.sizeInBytes
-    Statistics(sizeInBytes = sizeInBytes)
-  }
-
-  override def constraints: Set[Expression] = {
-    println("left", leftConstraints)
-    println("right", rightConstraints)
-    leftConstraints.intersect(rightConstraints)
-  }
-}
-
-=======
->>>>>>> 7d877c34
 case class Intersect(left: LogicalPlan, right: LogicalPlan) extends SetOperation(left, right) {
 
   override def output: Seq[Attribute] =
@@ -196,6 +174,12 @@
   override def statistics: Statistics = {
     val sizeInBytes = children.map(_.statistics.sizeInBytes).sum
     Statistics(sizeInBytes = sizeInBytes)
+  }
+
+  override def constraints: Set[Expression] = {
+    println("left", leftConstraints)
+    println("right", rightConstraints)
+    leftConstraints.intersect(rightConstraints)
   }
 }
 
