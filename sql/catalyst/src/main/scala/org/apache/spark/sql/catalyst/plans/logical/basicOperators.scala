/*
 * Licensed to the Apache Software Foundation (ASF) under one or more
 * contributor license agreements.  See the NOTICE file distributed with
 * this work for additional information regarding copyright ownership.
 * The ASF licenses this file to You under the Apache License, Version 2.0
 * (the "License"); you may not use this file except in compliance with
 * the License.  You may obtain a copy of the License at
 *
 *    http://www.apache.org/licenses/LICENSE-2.0
 *
 * Unless required by applicable law or agreed to in writing, software
 * distributed under the License is distributed on an "AS IS" BASIS,
 * WITHOUT WARRANTIES OR CONDITIONS OF ANY KIND, either express or implied.
 * See the License for the specific language governing permissions and
 * limitations under the License.
 */

package org.apache.spark.sql.catalyst.plans.logical

import scala.collection.mutable.ArrayBuffer

import org.apache.spark.sql.catalyst.expressions._
import org.apache.spark.sql.catalyst.expressions.aggregate.AggregateExpression
import org.apache.spark.sql.catalyst.plans._
import org.apache.spark.sql.types._

case class Project(projectList: Seq[NamedExpression], child: LogicalPlan) extends UnaryNode {
  override def output: Seq[Attribute] = projectList.map(_.toAttribute)

  override lazy val resolved: Boolean = {
    val hasSpecialExpressions = projectList.exists ( _.collect {
        case agg: AggregateExpression => agg
        case generator: Generator => generator
        case window: WindowExpression => window
      }.nonEmpty
    )

    !expressions.exists(!_.resolved) && childrenResolved && !hasSpecialExpressions
  }
}

/**
 * Applies a [[Generator]] to a stream of input rows, combining the
 * output of each into a new stream of rows.  This operation is similar to a `flatMap` in functional
 * programming with one important additional feature, which allows the input rows to be joined with
 * their output.
 * @param generator the generator expression
 * @param join  when true, each output row is implicitly joined with the input tuple that produced
 *              it.
 * @param outer when true, each input row will be output at least once, even if the output of the
 *              given `generator` is empty. `outer` has no effect when `join` is false.
 * @param qualifier Qualifier for the attributes of generator(UDTF)
 * @param generatorOutput The output schema of the Generator.
 * @param child Children logical plan node
 */
case class Generate(
    generator: Generator,
    join: Boolean,
    outer: Boolean,
    qualifier: Option[String],
    generatorOutput: Seq[Attribute],
    child: LogicalPlan)
  extends UnaryNode {

  /** The set of all attributes produced by this node. */
  def generatedSet: AttributeSet = AttributeSet(generatorOutput)

  override lazy val resolved: Boolean = {
    generator.resolved &&
      childrenResolved &&
      generator.elementTypes.length == generatorOutput.length &&
      generatorOutput.forall(_.resolved)
  }

  // we don't want the gOutput to be taken as part of the expressions
  // as that will cause exceptions like unresolved attributes etc.
  override def expressions: Seq[Expression] = generator :: Nil

  def output: Seq[Attribute] = {
    val qualified = qualifier.map(q =>
      // prepend the new qualifier to the existed one
      generatorOutput.map(a => a.withQualifiers(q +: a.qualifiers))
    ).getOrElse(generatorOutput)

    if (join) child.output ++ qualified else qualified
  }
}

case class Filter(condition: Expression, child: LogicalPlan) extends UnaryNode {
  override def output: Seq[Attribute] = child.output
}

abstract class SetOperation(left: LogicalPlan, right: LogicalPlan) extends BinaryNode {
  final override lazy val resolved: Boolean =
    childrenResolved &&
      left.output.length == right.output.length &&
      left.output.zip(right.output).forall { case (l, r) => l.dataType == r.dataType }
}

private[sql] object SetOperation {
  def unapply(p: SetOperation): Option[(LogicalPlan, LogicalPlan)] = Some((p.left, p.right))
}

case class Union(left: LogicalPlan, right: LogicalPlan) extends SetOperation(left, right) {

  override def output: Seq[Attribute] =
    left.output.zip(right.output).map { case (leftAttr, rightAttr) =>
      leftAttr.withNullability(leftAttr.nullable || rightAttr.nullable)
    }

  override def statistics: Statistics = {
    val sizeInBytes = left.statistics.sizeInBytes + right.statistics.sizeInBytes
    Statistics(sizeInBytes = sizeInBytes)
  }
}

case class Intersect(left: LogicalPlan, right: LogicalPlan) extends SetOperation(left, right) {

  override def output: Seq[Attribute] =
    left.output.zip(right.output).map { case (leftAttr, rightAttr) =>
      leftAttr.withNullability(leftAttr.nullable && rightAttr.nullable)
    }
}

case class Except(left: LogicalPlan, right: LogicalPlan) extends SetOperation(left, right) {
  /** We don't use right.output because those rows get excluded from the set. */
  override def output: Seq[Attribute] = left.output
}

case class Join(
  left: LogicalPlan,
  right: LogicalPlan,
  joinType: JoinType,
  condition: Option[Expression]) extends BinaryNode {

  override def output: Seq[Attribute] = {
    joinType match {
      case LeftSemi =>
        left.output
      case LeftOuter =>
        left.output ++ right.output.map(_.withNullability(true))
      case RightOuter =>
        left.output.map(_.withNullability(true)) ++ right.output
      case FullOuter =>
        left.output.map(_.withNullability(true)) ++ right.output.map(_.withNullability(true))
      case _ =>
        left.output ++ right.output
    }
  }

  def selfJoinResolved: Boolean = left.outputSet.intersect(right.outputSet).isEmpty

  // Joins are only resolved if they don't introduce ambiguous expression ids.
  override lazy val resolved: Boolean = {
    childrenResolved &&
      expressions.forall(_.resolved) &&
      selfJoinResolved &&
      condition.forall(_.dataType == BooleanType)
  }
}

/**
 * A hint for the optimizer that we should broadcast the `child` if used in a join operator.
 */
case class BroadcastHint(child: LogicalPlan) extends UnaryNode {
  override def output: Seq[Attribute] = child.output
}

case class InsertIntoTable(
    table: LogicalPlan,
    partition: Map[String, Option[String]],
    child: LogicalPlan,
    overwrite: Boolean,
    ifNotExists: Boolean)
  extends LogicalPlan {

  override def children: Seq[LogicalPlan] = child :: Nil
  override def output: Seq[Attribute] = Seq.empty

  assert(overwrite || !ifNotExists)
  override lazy val resolved: Boolean = childrenResolved && child.output.zip(table.output).forall {
    case (childAttr, tableAttr) =>
      DataType.equalsIgnoreCompatibleNullability(childAttr.dataType, tableAttr.dataType)
  }
}

/**
 * A container for holding named common table expressions (CTEs) and a query plan.
 * This operator will be removed during analysis and the relations will be substituted into child.
 * @param child The final query of this CTE.
 * @param cteRelations Queries that this CTE defined,
 *                     key is the alias of the CTE definition,
 *                     value is the CTE definition.
 */
case class With(child: LogicalPlan, cteRelations: Map[String, Subquery]) extends UnaryNode {
  override def output: Seq[Attribute] = child.output
}

case class WithWindowDefinition(
    windowDefinitions: Map[String, WindowSpecDefinition],
    child: LogicalPlan) extends UnaryNode {
  override def output: Seq[Attribute] = child.output
}

/**
 * @param order  The ordering expressions
 * @param global True means global sorting apply for entire data set,
 *               False means sorting only apply within the partition.
 * @param child  Child logical plan
 */
case class Sort(
    order: Seq[SortOrder],
    global: Boolean,
    child: LogicalPlan) extends UnaryNode {
  override def output: Seq[Attribute] = child.output
}

/** Factory for constructing new `Range` nodes. */
object Range {
  def apply(start: Long, end: Long, step: Long, numSlices: Int): Range = {
    val output = StructType(StructField("id", LongType, nullable = false) :: Nil).toAttributes
    new Range(start, end, step, numSlices, output)
  }
}

case class Range(
    start: Long,
    end: Long,
    step: Long,
    numSlices: Int,
    output: Seq[Attribute]) extends LeafNode {
  require(step != 0, "step cannot be 0")
  val numElements: BigInt = {
    val safeStart = BigInt(start)
    val safeEnd = BigInt(end)
    if ((safeEnd - safeStart) % step == 0 || (safeEnd > safeStart) != (step > 0)) {
      (safeEnd - safeStart) / step
    } else {
      // the remainder has the same sign with range, could add 1 more
      (safeEnd - safeStart) / step + 1
    }
  }

  override def statistics: Statistics = {
    val sizeInBytes = LongType.defaultSize * numElements
    Statistics( sizeInBytes = sizeInBytes )
  }
}

case class Aggregate(
    groupingExpressions: Seq[Expression],
    aggregateExpressions: Seq[NamedExpression],
    child: LogicalPlan)
  extends UnaryNode {

  override lazy val resolved: Boolean = {
    val hasWindowExpressions = aggregateExpressions.exists ( _.collect {
        case window: WindowExpression => window
      }.nonEmpty
    )

    !expressions.exists(!_.resolved) && childrenResolved && !hasWindowExpressions
  }

  override def output: Seq[Attribute] = aggregateExpressions.map(_.toAttribute)
}

case class Window(
    projectList: Seq[Attribute],
    windowExpressions: Seq[NamedExpression],
    partitionSpec: Seq[Expression],
    orderSpec: Seq[SortOrder],
    child: LogicalPlan) extends UnaryNode {

  override def output: Seq[Attribute] =
    projectList ++ windowExpressions.map(_.toAttribute)
}

private[sql] object Expand {
  /**
   * Extract attribute set according to the grouping id.
   *
   * @param bitmask bitmask to represent the selected of the attribute sequence
   * @param exprs the attributes in sequence
   * @return the attributes of non selected specified via bitmask (with the bit set to 1)
   */
  private def buildNonSelectExprSet(
      bitmask: Int,
      exprs: Seq[Expression]): ArrayBuffer[Expression] = {
    val set = new ArrayBuffer[Expression](2)

    var bit = exprs.length - 1
    while (bit >= 0) {
      if (((bitmask >> bit) & 1) == 0) set += exprs(bit)
      bit -= 1
    }

    set
  }

  /**
   * Apply the all of the GroupExpressions to every input row, hence we will get
   * multiple output rows for a input row.
   *
   * @param bitmasks The bitmask set represents the grouping sets
   * @param groupByExprs The grouping by expressions
   * @param gid Attribute of the grouping id
   * @param child Child operator
   */
  def apply(
    bitmasks: Seq[Int],
    groupByExprs: Seq[Expression],
    gid: Attribute,
    child: LogicalPlan): Expand = {
    // Create an array of Projections for the child projection, and replace the projections'
    // expressions which equal GroupBy expressions with Literal(null), if those expressions
    // are not set for this grouping set (according to the bit mask).
    val projections = bitmasks.map { bitmask =>
      // get the non selected grouping attributes according to the bit mask
      val nonSelectedGroupExprSet = buildNonSelectExprSet(bitmask, groupByExprs)

      (child.output :+ gid).map(expr => expr transformDown {
        // TODO this causes a problem when a column is used both for grouping and aggregation.
        case x: Expression if nonSelectedGroupExprSet.exists(_.semanticEquals(x)) =>
          // if the input attribute in the Invalid Grouping Expression set of for this group
          // replace it with constant null
          Literal.create(null, expr.dataType)
        case x if x == gid =>
          // replace the groupingId with concrete value (the bit mask)
          Literal.create(bitmask, IntegerType)
      })
    }
    val output = child.output.map { attr =>
      if (groupByExprs.exists(_.semanticEquals(attr))) {
        attr.withNullability(true)
      } else {
        attr
      }
    }
    Expand(projections, output :+ gid, child)
  }
}

/**
 * Apply a number of projections to every input row, hence we will get multiple output rows for
 * a input row.
 *
 * @param projections to apply
 * @param output of all projections.
 * @param child operator.
 */
case class Expand(
    projections: Seq[Seq[Expression]],
    output: Seq[Attribute],
    child: LogicalPlan) extends UnaryNode {

  override def references: AttributeSet =
    AttributeSet(projections.flatten.flatMap(_.references))

  override def statistics: Statistics = {
    // TODO shouldn't we factor in the size of the projection versus the size of the backing child
    //      row?
    val sizeInBytes = child.statistics.sizeInBytes * projections.length
    Statistics(sizeInBytes = sizeInBytes)
  }
}

trait GroupingAnalytics extends UnaryNode {

  def groupByExprs: Seq[Expression]
  def aggregations: Seq[NamedExpression]

  override def output: Seq[Attribute] = aggregations.map(_.toAttribute)

  // Needs to be unresolved before its translated to Aggregate + Expand because output attributes
  // will change in analysis.
  override lazy val resolved: Boolean = false

  def withNewAggs(aggs: Seq[NamedExpression]): GroupingAnalytics
}

/**
 * A GROUP BY clause with GROUPING SETS can generate a result set equivalent
 * to generated by a UNION ALL of multiple simple GROUP BY clauses.
 *
 * We will transform GROUPING SETS into logical plan Aggregate(.., Expand) in Analyzer
 * @param bitmasks     A list of bitmasks, each of the bitmask indicates the selected
 *                     GroupBy expressions
 * @param groupByExprs The Group By expressions candidates, take effective only if the
 *                     associated bit in the bitmask set to 1.
 * @param child        Child operator
 * @param aggregations The Aggregation expressions, those non selected group by expressions
 *                     will be considered as constant null if it appears in the expressions
 */
case class GroupingSets(
    bitmasks: Seq[Int],
    groupByExprs: Seq[Expression],
    child: LogicalPlan,
    aggregations: Seq[NamedExpression]) extends GroupingAnalytics {

  def withNewAggs(aggs: Seq[NamedExpression]): GroupingAnalytics =
    this.copy(aggregations = aggs)
}

case class Pivot(
    groupByExprs: Seq[NamedExpression],
    pivotColumn: Expression,
    pivotValues: Seq[Literal],
    aggregates: Seq[Expression],
    child: LogicalPlan) extends UnaryNode {
  override def output: Seq[Attribute] = groupByExprs.map(_.toAttribute) ++ aggregates match {
    case agg :: Nil => pivotValues.map(value => AttributeReference(value.toString, agg.dataType)())
    case _ => pivotValues.flatMap{ value =>
      aggregates.map(agg => AttributeReference(value + "_" + agg.prettyString, agg.dataType)())
    }
  }
}

case class Limit(limitExpr: Expression, child: LogicalPlan) extends UnaryNode {
  override def output: Seq[Attribute] = child.output

  override lazy val statistics: Statistics = {
    val limit = limitExpr.eval().asInstanceOf[Int]
    val sizeInBytes = (limit: Long) * output.map(a => a.dataType.defaultSize).sum
    Statistics(sizeInBytes = sizeInBytes)
  }
}

case class Subquery(alias: String, child: LogicalPlan) extends UnaryNode {

  override def output: Seq[Attribute] = child.output.map(_.withQualifiers(alias :: Nil))
}

/**
 * Sample the dataset.
 *
 * @param lowerBound Lower-bound of the sampling probability (usually 0.0)
 * @param upperBound Upper-bound of the sampling probability. The expected fraction sampled
 *                   will be ub - lb.
 * @param withReplacement Whether to sample with replacement.
 * @param seed the random seed
 * @param child the LogicalPlan
 */
case class Sample(
    lowerBound: Double,
    upperBound: Double,
    withReplacement: Boolean,
    seed: Long,
    child: LogicalPlan) extends UnaryNode {

  override def output: Seq[Attribute] = child.output
}

/**
 * Returns a new logical plan that dedups input rows.
 */
case class Distinct(child: LogicalPlan) extends UnaryNode {
  override def output: Seq[Attribute] = child.output
}

/**
 * Returns a new RDD that has exactly `numPartitions` partitions. Differs from
 * [[RepartitionByExpression]] as this method is called directly by DataFrame's, because the user
 * asked for `coalesce` or `repartition`. [[RepartitionByExpression]] is used when the consumer
 * of the output requires some specific ordering or distribution of the data.
 */
case class Repartition(numPartitions: Int, shuffle: Boolean, child: LogicalPlan)
  extends UnaryNode {
  override def output: Seq[Attribute] = child.output
}

/**
 * A relation with one row. This is used in "SELECT ..." without a from clause.
 */
case object OneRowRelation extends LeafNode {
  override def output: Seq[Attribute] = Nil

  /**
   * Computes [[Statistics]] for this plan. The default implementation assumes the output
   * cardinality is the product of of all child plan's cardinality, i.e. applies in the case
   * of cartesian joins.
   *
   * [[LeafNode]]s must override this.
   */
  override def statistics: Statistics = Statistics(sizeInBytes = 1)
<<<<<<< HEAD
}

trait ObjectOperator

/**
 * A relation produced by applying `func` to each partition of the `child`. tEncoder/uEncoder are
 * used respectively to decode/encode from the JVM object representation expected by `func.`
 */
case class MapPartitions[T, U](
    func: Iterator[T] => Iterator[U],
    tEncoder: ExpressionEncoder[T],
    uEncoder: ExpressionEncoder[U],
    output: Seq[Attribute],
    child: LogicalPlan) extends UnaryNode with ObjectOperator {
  override def producedAttributes: AttributeSet = outputSet
}

/** Factory for constructing new `AppendColumn` nodes. */
object AppendColumns {
  def apply[T, U : Encoder](
      func: T => U,
      tEncoder: ExpressionEncoder[T],
      child: LogicalPlan): AppendColumns[T, U] = {
    val attrs = encoderFor[U].schema.toAttributes
    new AppendColumns[T, U](func, tEncoder, encoderFor[U], attrs, child)
  }
}

/**
 * A relation produced by applying `func` to each partition of the `child`, concatenating the
 * resulting columns at the end of the input row. tEncoder/uEncoder are used respectively to
 * decode/encode from the JVM object representation expected by `func.`
 */
case class AppendColumns[T, U](
    func: T => U,
    tEncoder: ExpressionEncoder[T],
    uEncoder: ExpressionEncoder[U],
    newColumns: Seq[Attribute],
    child: LogicalPlan) extends UnaryNode with ObjectOperator {
  override def output: Seq[Attribute] = child.output ++ newColumns
  override def producedAttributes: AttributeSet = AttributeSet(newColumns)
}

/** Factory for constructing new `MapGroups` nodes. */
object MapGroups {
  def apply[K, T, U : Encoder](
      func: (K, Iterator[T]) => TraversableOnce[U],
      kEncoder: ExpressionEncoder[K],
      tEncoder: ExpressionEncoder[T],
      groupingAttributes: Seq[Attribute],
      child: LogicalPlan): MapGroups[K, T, U] = {
    new MapGroups(
      func,
      kEncoder,
      tEncoder,
      encoderFor[U],
      groupingAttributes,
      encoderFor[U].schema.toAttributes,
      child)
  }
}

/**
 * Applies func to each unique group in `child`, based on the evaluation of `groupingAttributes`.
 * Func is invoked with an object representation of the grouping key an iterator containing the
 * object representation of all the rows with that key.
 */
case class MapGroups[K, T, U](
    func: (K, Iterator[T]) => TraversableOnce[U],
    kEncoder: ExpressionEncoder[K],
    tEncoder: ExpressionEncoder[T],
    uEncoder: ExpressionEncoder[U],
    groupingAttributes: Seq[Attribute],
    output: Seq[Attribute],
    child: LogicalPlan) extends UnaryNode with ObjectOperator {
  override def producedAttributes: AttributeSet = outputSet
}

/** Factory for constructing new `CoGroup` nodes. */
object CoGroup {
  def apply[Key, Left, Right, Result : Encoder](
      func: (Key, Iterator[Left], Iterator[Right]) => TraversableOnce[Result],
      keyEnc: ExpressionEncoder[Key],
      leftEnc: ExpressionEncoder[Left],
      rightEnc: ExpressionEncoder[Right],
      leftGroup: Seq[Attribute],
      rightGroup: Seq[Attribute],
      left: LogicalPlan,
      right: LogicalPlan): CoGroup[Key, Left, Right, Result] = {
    CoGroup(
      func,
      keyEnc,
      leftEnc,
      rightEnc,
      encoderFor[Result],
      encoderFor[Result].schema.toAttributes,
      leftGroup,
      rightGroup,
      left,
      right)
  }
}

/**
 * A relation produced by applying `func` to each grouping key and associated values from left and
 * right children.
 */
case class CoGroup[Key, Left, Right, Result](
    func: (Key, Iterator[Left], Iterator[Right]) => TraversableOnce[Result],
    keyEnc: ExpressionEncoder[Key],
    leftEnc: ExpressionEncoder[Left],
    rightEnc: ExpressionEncoder[Right],
    resultEnc: ExpressionEncoder[Result],
    output: Seq[Attribute],
    leftGroup: Seq[Attribute],
    rightGroup: Seq[Attribute],
    left: LogicalPlan,
    right: LogicalPlan) extends BinaryNode with ObjectOperator {
  override def producedAttributes: AttributeSet = outputSet
=======
>>>>>>> 6844d36a
}<|MERGE_RESOLUTION|>--- conflicted
+++ resolved
@@ -483,126 +483,4 @@
    * [[LeafNode]]s must override this.
    */
   override def statistics: Statistics = Statistics(sizeInBytes = 1)
-<<<<<<< HEAD
-}
-
-trait ObjectOperator
-
-/**
- * A relation produced by applying `func` to each partition of the `child`. tEncoder/uEncoder are
- * used respectively to decode/encode from the JVM object representation expected by `func.`
- */
-case class MapPartitions[T, U](
-    func: Iterator[T] => Iterator[U],
-    tEncoder: ExpressionEncoder[T],
-    uEncoder: ExpressionEncoder[U],
-    output: Seq[Attribute],
-    child: LogicalPlan) extends UnaryNode with ObjectOperator {
-  override def producedAttributes: AttributeSet = outputSet
-}
-
-/** Factory for constructing new `AppendColumn` nodes. */
-object AppendColumns {
-  def apply[T, U : Encoder](
-      func: T => U,
-      tEncoder: ExpressionEncoder[T],
-      child: LogicalPlan): AppendColumns[T, U] = {
-    val attrs = encoderFor[U].schema.toAttributes
-    new AppendColumns[T, U](func, tEncoder, encoderFor[U], attrs, child)
-  }
-}
-
-/**
- * A relation produced by applying `func` to each partition of the `child`, concatenating the
- * resulting columns at the end of the input row. tEncoder/uEncoder are used respectively to
- * decode/encode from the JVM object representation expected by `func.`
- */
-case class AppendColumns[T, U](
-    func: T => U,
-    tEncoder: ExpressionEncoder[T],
-    uEncoder: ExpressionEncoder[U],
-    newColumns: Seq[Attribute],
-    child: LogicalPlan) extends UnaryNode with ObjectOperator {
-  override def output: Seq[Attribute] = child.output ++ newColumns
-  override def producedAttributes: AttributeSet = AttributeSet(newColumns)
-}
-
-/** Factory for constructing new `MapGroups` nodes. */
-object MapGroups {
-  def apply[K, T, U : Encoder](
-      func: (K, Iterator[T]) => TraversableOnce[U],
-      kEncoder: ExpressionEncoder[K],
-      tEncoder: ExpressionEncoder[T],
-      groupingAttributes: Seq[Attribute],
-      child: LogicalPlan): MapGroups[K, T, U] = {
-    new MapGroups(
-      func,
-      kEncoder,
-      tEncoder,
-      encoderFor[U],
-      groupingAttributes,
-      encoderFor[U].schema.toAttributes,
-      child)
-  }
-}
-
-/**
- * Applies func to each unique group in `child`, based on the evaluation of `groupingAttributes`.
- * Func is invoked with an object representation of the grouping key an iterator containing the
- * object representation of all the rows with that key.
- */
-case class MapGroups[K, T, U](
-    func: (K, Iterator[T]) => TraversableOnce[U],
-    kEncoder: ExpressionEncoder[K],
-    tEncoder: ExpressionEncoder[T],
-    uEncoder: ExpressionEncoder[U],
-    groupingAttributes: Seq[Attribute],
-    output: Seq[Attribute],
-    child: LogicalPlan) extends UnaryNode with ObjectOperator {
-  override def producedAttributes: AttributeSet = outputSet
-}
-
-/** Factory for constructing new `CoGroup` nodes. */
-object CoGroup {
-  def apply[Key, Left, Right, Result : Encoder](
-      func: (Key, Iterator[Left], Iterator[Right]) => TraversableOnce[Result],
-      keyEnc: ExpressionEncoder[Key],
-      leftEnc: ExpressionEncoder[Left],
-      rightEnc: ExpressionEncoder[Right],
-      leftGroup: Seq[Attribute],
-      rightGroup: Seq[Attribute],
-      left: LogicalPlan,
-      right: LogicalPlan): CoGroup[Key, Left, Right, Result] = {
-    CoGroup(
-      func,
-      keyEnc,
-      leftEnc,
-      rightEnc,
-      encoderFor[Result],
-      encoderFor[Result].schema.toAttributes,
-      leftGroup,
-      rightGroup,
-      left,
-      right)
-  }
-}
-
-/**
- * A relation produced by applying `func` to each grouping key and associated values from left and
- * right children.
- */
-case class CoGroup[Key, Left, Right, Result](
-    func: (Key, Iterator[Left], Iterator[Right]) => TraversableOnce[Result],
-    keyEnc: ExpressionEncoder[Key],
-    leftEnc: ExpressionEncoder[Left],
-    rightEnc: ExpressionEncoder[Right],
-    resultEnc: ExpressionEncoder[Result],
-    output: Seq[Attribute],
-    leftGroup: Seq[Attribute],
-    rightGroup: Seq[Attribute],
-    left: LogicalPlan,
-    right: LogicalPlan) extends BinaryNode with ObjectOperator {
-  override def producedAttributes: AttributeSet = outputSet
-=======
->>>>>>> 6844d36a
 }