--- conflicted
+++ resolved
@@ -510,12 +510,8 @@
       tableName: TableIdentifier,
       parts: Seq[CatalogTablePartition],
       ignoreIfExists: Boolean): Unit = {
-<<<<<<< HEAD
+    requireExactMatchedPartitionSpec(parts.map(_.spec), getTableMetadata(tableName))
     val db = formatDatabaseName(tableName.database.getOrElse(getCurrentDatabase))
-=======
-    requireExactMatchedPartitionSpec(parts.map(_.spec), getTableMetadata(tableName))
-    val db = tableName.database.getOrElse(currentDb)
->>>>>>> 8a4980c2
     val table = formatTableName(tableName.table)
     requireDbExists(db)
     requireTableExists(TableIdentifier(table, Option(db)))
@@ -530,18 +526,12 @@
       tableName: TableIdentifier,
       specs: Seq[TablePartitionSpec],
       ignoreIfNotExists: Boolean): Unit = {
-<<<<<<< HEAD
+    requireExactMatchedPartitionSpec(specs, getTableMetadata(tableName))
     val db = formatDatabaseName(tableName.database.getOrElse(getCurrentDatabase))
     val table = formatTableName(tableName.table)
     requireDbExists(db)
     requireTableExists(TableIdentifier(table, Option(db)))
-    externalCatalog.dropPartitions(db, table, parts, ignoreIfNotExists)
-=======
-    requireExactMatchedPartitionSpec(specs, getTableMetadata(tableName))
-    val db = tableName.database.getOrElse(currentDb)
-    val table = formatTableName(tableName.table)
     externalCatalog.dropPartitions(db, table, specs, ignoreIfNotExists)
->>>>>>> 8a4980c2
   }
 
   /**
@@ -554,14 +544,10 @@
       tableName: TableIdentifier,
       specs: Seq[TablePartitionSpec],
       newSpecs: Seq[TablePartitionSpec]): Unit = {
-<<<<<<< HEAD
-    val db = formatDatabaseName(tableName.database.getOrElse(getCurrentDatabase))
-=======
     val tableMetadata = getTableMetadata(tableName)
     requireExactMatchedPartitionSpec(specs, tableMetadata)
     requireExactMatchedPartitionSpec(newSpecs, tableMetadata)
-    val db = tableName.database.getOrElse(currentDb)
->>>>>>> 8a4980c2
+    val db = formatDatabaseName(tableName.database.getOrElse(getCurrentDatabase))
     val table = formatTableName(tableName.table)
     requireDbExists(db)
     requireTableExists(TableIdentifier(table, Option(db)))
@@ -578,12 +564,8 @@
    * this becomes a no-op.
    */
   def alterPartitions(tableName: TableIdentifier, parts: Seq[CatalogTablePartition]): Unit = {
-<<<<<<< HEAD
+    requireExactMatchedPartitionSpec(parts.map(_.spec), getTableMetadata(tableName))
     val db = formatDatabaseName(tableName.database.getOrElse(getCurrentDatabase))
-=======
-    requireExactMatchedPartitionSpec(parts.map(_.spec), getTableMetadata(tableName))
-    val db = tableName.database.getOrElse(currentDb)
->>>>>>> 8a4980c2
     val table = formatTableName(tableName.table)
     requireDbExists(db)
     requireTableExists(TableIdentifier(table, Option(db)))
@@ -595,12 +577,8 @@
    * If no database is specified, assume the table is in the current database.
    */
   def getPartition(tableName: TableIdentifier, spec: TablePartitionSpec): CatalogTablePartition = {
-<<<<<<< HEAD
+    requireExactMatchedPartitionSpec(Seq(spec), getTableMetadata(tableName))
     val db = formatDatabaseName(tableName.database.getOrElse(getCurrentDatabase))
-=======
-    requireExactMatchedPartitionSpec(Seq(spec), getTableMetadata(tableName))
-    val db = tableName.database.getOrElse(currentDb)
->>>>>>> 8a4980c2
     val table = formatTableName(tableName.table)
     requireDbExists(db)
     requireTableExists(TableIdentifier(table, Option(db)))
