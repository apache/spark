/*
 * Licensed to the Apache Software Foundation (ASF) under one or more
 * contributor license agreements.  See the NOTICE file distributed with
 * this work for additional information regarding copyright ownership.
 * The ASF licenses this file to You under the Apache License, Version 2.0
 * (the "License"); you may not use this file except in compliance with
 * the License.  You may obtain a copy of the License at
 *
 *    http://www.apache.org/licenses/LICENSE-2.0
 *
 * Unless required by applicable law or agreed to in writing, software
 * distributed under the License is distributed on an "AS IS" BASIS,
 * WITHOUT WARRANTIES OR CONDITIONS OF ANY KIND, either express or implied.
 * See the License for the specific language governing permissions and
 * limitations under the License.
 */

package org.apache.spark.sql.catalyst.catalog

import javax.annotation.concurrent.GuardedBy

import scala.collection.mutable

import org.apache.hadoop.conf.Configuration
import org.apache.hadoop.fs.Path

import org.apache.spark.internal.Logging
import org.apache.spark.sql.AnalysisException
import org.apache.spark.sql.catalyst.{CatalystConf, SimpleCatalystConf}
import org.apache.spark.sql.catalyst.{FunctionIdentifier, TableIdentifier}
import org.apache.spark.sql.catalyst.analysis.{FunctionRegistry, NoSuchFunctionException, NoSuchPermanentFunctionException, SimpleFunctionRegistry}
import org.apache.spark.sql.catalyst.analysis.FunctionRegistry.FunctionBuilder
import org.apache.spark.sql.catalyst.expressions.{Expression, ExpressionInfo}
import org.apache.spark.sql.catalyst.plans.logical.{LogicalPlan, SubqueryAlias}
import org.apache.spark.sql.catalyst.util.StringUtils

/**
 * An internal catalog that is used by a Spark Session. This internal catalog serves as a
 * proxy to the underlying metastore (e.g. Hive Metastore) and it also manages temporary
 * tables and functions of the Spark Session that it belongs to.
 *
 * This class must be thread-safe.
 */
class SessionCatalog(
    externalCatalog: ExternalCatalog,
    functionResourceLoader: FunctionResourceLoader,
    functionRegistry: FunctionRegistry,
    conf: CatalystConf,
    hadoopConf: Configuration) extends Logging {
  import CatalogTypes.TablePartitionSpec

  // For testing only.
  def this(
      externalCatalog: ExternalCatalog,
      functionRegistry: FunctionRegistry,
      conf: CatalystConf) {
    this(
      externalCatalog,
      DummyFunctionResourceLoader,
      functionRegistry,
      conf,
      new Configuration())
  }

  // For testing only.
  def this(externalCatalog: ExternalCatalog) {
    this(externalCatalog, new SimpleFunctionRegistry, new SimpleCatalystConf(true))
  }

  /** List of temporary tables, mapping from table name to their logical plan. */
  @GuardedBy("this")
  protected val tempTables = new mutable.HashMap[String, LogicalPlan]

  protected[this] val validName = "([\\w_]+)".r

  // Note: we track current database here because certain operations do not explicitly
  // specify the database (e.g. DROP TABLE my_table). In these cases we must first
  // check whether the temporary table or function exists, then, if not, operate on
  // the corresponding item in the current database.
  @GuardedBy("this")
  protected var currentDb = {
    val defaultName = "default"
    val defaultDbDefinition =
      CatalogDatabase(defaultName, "default database", conf.warehousePath, Map())
    // Initialize default database if it doesn't already exist
    createDatabase(defaultDbDefinition, ignoreIfExists = true)
    formatDatabaseName(defaultName)
  }

  /**
   * Format table name, taking into account case sensitivity.
   */
  protected[this] def formatTableName(name: String): String = {
    if (conf.caseSensitiveAnalysis) name else name.toLowerCase
  }

  /**
<<<<<<< HEAD
   * Format database name, taking into account case sensitivity.
   */
  protected[this] def formatDatabaseName(name: String): String = {
    if (conf.caseSensitiveAnalysis) name else name.toLowerCase
=======
   * Checks if the given name conforms the Hive standard ("[a-zA-z_0-9]+"),
   * i.e. if this name only contains characters, numbers, and _.
   *
   * This method is intended to have the same behavior of
   * org.apache.hadoop.hive.metastore.MetaStoreUtils.validateName.
   */
  private def validateName(name: String): Boolean = {
    validName.pattern.matcher(name).matches()
  }

  def validateDatabaseName(dbName: String): Unit = {
    if (!validateName(dbName)) {
      throw new AnalysisException(s"Database name '$dbName' is not a valid name. " +
        s"Valid database names only contain characters, numbers and _.")
    }
  }

  def validateTableName(tableName: String): Unit = {
    if (!validateName(tableName)) {
      throw new AnalysisException(s"Table name '$tableName' is not a valid name. " +
        s"Valid table names only contain characters, numbers and _.")
    }
>>>>>>> 8e6ef756
  }

  /**
   * This method is used to make the given path qualified before we
   * store this path in the underlying external catalog. So, when a path
   * does not contain a scheme, this path will not be changed after the default
   * FileSystem is changed.
   */
  private def makeQualifiedPath(path: String): Path = {
    val hadoopPath = new Path(path)
    val fs = hadoopPath.getFileSystem(hadoopConf)
    fs.makeQualified(hadoopPath)
  }

  // ----------------------------------------------------------------------------
  // Databases
  // ----------------------------------------------------------------------------
  // All methods in this category interact directly with the underlying catalog.
  // ----------------------------------------------------------------------------

  def createDatabase(dbDefinition: CatalogDatabase, ignoreIfExists: Boolean): Unit = {
    validateDatabaseName(dbDefinition.name)
    val qualifiedPath = makeQualifiedPath(dbDefinition.locationUri).toString
    val dbName = formatDatabaseName(dbDefinition.name)
    externalCatalog.createDatabase(
      dbDefinition.copy(name = dbName, locationUri = qualifiedPath),
      ignoreIfExists)
  }

  def dropDatabase(db: String, ignoreIfNotExists: Boolean, cascade: Boolean): Unit = {
<<<<<<< HEAD
    val dbName = formatDatabaseName(db)
    if (dbName == "default") {
      throw new AnalysisException(s"Can not drop default database")
    }
    externalCatalog.dropDatabase(dbName, ignoreIfNotExists, cascade)
  }

  def alterDatabase(dbDefinition: CatalogDatabase): Unit = {
    val dbName = formatDatabaseName(dbDefinition.name)
    externalCatalog.alterDatabase(dbDefinition.copy(name = dbName))
  }

  def getDatabaseMetadata(db: String): CatalogDatabase = {
    val dbName = formatDatabaseName(db)
    externalCatalog.getDatabase(dbName)
=======
    validateDatabaseName(db)
    externalCatalog.dropDatabase(db, ignoreIfNotExists, cascade)
  }

  def alterDatabase(dbDefinition: CatalogDatabase): Unit = {
    validateDatabaseName(dbDefinition.name)
    externalCatalog.alterDatabase(dbDefinition)
  }

  def getDatabaseMetadata(db: String): CatalogDatabase = {
    validateDatabaseName(db)
    externalCatalog.getDatabase(db)
>>>>>>> 8e6ef756
  }

 /**
  * Return whether a database with the specified name exists.
  *
  * We do not validate if names are following the naming rules when checking if database exists.
  * Running SQL on files directly could break the rules. For example,
  *   select id from `org.apache.spark.sql.parquet`.`path/to/parquet/files` as p
  */
  def databaseExists(db: String): Boolean = {
    val dbName = formatDatabaseName(db)
    externalCatalog.databaseExists(dbName)
  }

  def listDatabases(): Seq[String] = {
    externalCatalog.listDatabases()
  }

  def listDatabases(pattern: String): Seq[String] = {
    externalCatalog.listDatabases(pattern)
  }

  def getCurrentDatabase: String = synchronized { currentDb }

  def setCurrentDatabase(db: String): Unit = {
    val dbName = formatDatabaseName(db)
    if (!databaseExists(dbName)) {
      throw new AnalysisException(s"Database '$dbName' does not exist.")
    }
    synchronized { currentDb = dbName }
  }

  /**
   * Get the path for creating a non-default database when database location is not provided
   * by users.
   */
  def getDefaultDBPath(db: String): String = {
    val database = formatDatabaseName(db)
    new Path(new Path(conf.warehousePath), database + ".db").toString
  }

  // ----------------------------------------------------------------------------
  // Tables
  // ----------------------------------------------------------------------------
  // There are two kinds of tables, temporary tables and metastore tables.
  // Temporary tables are isolated across sessions and do not belong to any
  // particular database. Metastore tables can be used across multiple
  // sessions as their metadata is persisted in the underlying catalog.
  // ----------------------------------------------------------------------------

  // ----------------------------------------------------
  // | Methods that interact with metastore tables only |
  // ----------------------------------------------------

  /**
   * Create a metastore table in the database specified in `tableDefinition`.
   * If no such database is specified, create it in the current database.
   */
  def createTable(tableDefinition: CatalogTable, ignoreIfExists: Boolean): Unit = {
<<<<<<< HEAD
    val db = formatDatabaseName(tableDefinition.identifier.database.getOrElse(getCurrentDatabase))
=======
    val db = tableDefinition.identifier.database.getOrElse(getCurrentDatabase)
    validateDatabaseName(db)
>>>>>>> 8e6ef756
    val table = formatTableName(tableDefinition.identifier.table)
    validateTableName(table)
    val newTableDefinition = tableDefinition.copy(identifier = TableIdentifier(table, Some(db)))
    externalCatalog.createTable(db, newTableDefinition, ignoreIfExists)
  }

  /**
   * Alter the metadata of an existing metastore table identified by `tableDefinition`.
   *
   * If no database is specified in `tableDefinition`, assume the table is in the
   * current database.
   *
   * Note: If the underlying implementation does not support altering a certain field,
   * this becomes a no-op.
   */
  def alterTable(tableDefinition: CatalogTable): Unit = {
<<<<<<< HEAD
    val db = formatDatabaseName(tableDefinition.identifier.database.getOrElse(getCurrentDatabase))
=======
    val db = tableDefinition.identifier.database.getOrElse(getCurrentDatabase)
    validateDatabaseName(db)
>>>>>>> 8e6ef756
    val table = formatTableName(tableDefinition.identifier.table)
    validateTableName(table)
    val newTableDefinition = tableDefinition.copy(identifier = TableIdentifier(table, Some(db)))
    externalCatalog.alterTable(db, newTableDefinition)
  }

  /**
   * Retrieve the metadata of an existing metastore table.
   * If no database is specified, assume the table is in the current database.
   * If the specified table is not found in the database then an [[AnalysisException]] is thrown.
   */
  def getTableMetadata(name: TableIdentifier): CatalogTable = {
<<<<<<< HEAD
    val db = formatDatabaseName(name.database.getOrElse(getCurrentDatabase))
=======
    val db = name.database.getOrElse(getCurrentDatabase)
    validateDatabaseName(db)
>>>>>>> 8e6ef756
    val table = formatTableName(name.table)
    validateTableName(table)
    externalCatalog.getTable(db, table)
  }

  /**
   * Retrieve the metadata of an existing metastore table.
   * If no database is specified, assume the table is in the current database.
   * If the specified table is not found in the database then return None if it doesn't exist.
   */
  def getTableMetadataOption(name: TableIdentifier): Option[CatalogTable] = {
<<<<<<< HEAD
    val db = formatDatabaseName(name.database.getOrElse(getCurrentDatabase))
=======
    val db = name.database.getOrElse(getCurrentDatabase)
    validateDatabaseName(db)
>>>>>>> 8e6ef756
    val table = formatTableName(name.table)
    validateTableName(table)
    externalCatalog.getTableOption(db, table)
  }

  /**
   * Load files stored in given path into an existing metastore table.
   * If no database is specified, assume the table is in the current database.
   * If the specified table is not found in the database then an [[AnalysisException]] is thrown.
   */
  def loadTable(
      name: TableIdentifier,
      loadPath: String,
      isOverwrite: Boolean,
      holdDDLTime: Boolean): Unit = {
<<<<<<< HEAD
    val db = formatDatabaseName(name.database.getOrElse(getCurrentDatabase))
=======
    val db = name.database.getOrElse(getCurrentDatabase)
    validateDatabaseName(db)
>>>>>>> 8e6ef756
    val table = formatTableName(name.table)
    validateTableName(table)
    externalCatalog.loadTable(db, table, loadPath, isOverwrite, holdDDLTime)
  }

  /**
   * Load files stored in given path into the partition of an existing metastore table.
   * If no database is specified, assume the table is in the current database.
   * If the specified table is not found in the database then an [[AnalysisException]] is thrown.
   */
  def loadPartition(
      name: TableIdentifier,
      loadPath: String,
      partition: TablePartitionSpec,
      isOverwrite: Boolean,
      holdDDLTime: Boolean,
      inheritTableSpecs: Boolean,
      isSkewedStoreAsSubdir: Boolean): Unit = {
<<<<<<< HEAD
    val db = formatDatabaseName(name.database.getOrElse(getCurrentDatabase))
=======
    val db = name.database.getOrElse(getCurrentDatabase)
    validateDatabaseName(db)
>>>>>>> 8e6ef756
    val table = formatTableName(name.table)
    validateTableName(table)
    externalCatalog.loadPartition(db, table, loadPath, partition, isOverwrite, holdDDLTime,
      inheritTableSpecs, isSkewedStoreAsSubdir)
  }

  def defaultTablePath(tableIdent: TableIdentifier): String = {
    val dbName = formatDatabaseName(tableIdent.database.getOrElse(getCurrentDatabase))
    val dbLocation = getDatabaseMetadata(dbName).locationUri

    new Path(new Path(dbLocation), formatTableName(tableIdent.table)).toString
  }

  // -------------------------------------------------------------
  // | Methods that interact with temporary and metastore tables |
  // -------------------------------------------------------------

  /**
   * Create a temporary table.
   */
  def createTempTable(
      name: String,
      tableDefinition: LogicalPlan,
      overrideIfExists: Boolean): Unit = synchronized {
    val table = formatTableName(name)
    validateTableName(table)
    if (tempTables.contains(table) && !overrideIfExists) {
      throw new AnalysisException(s"Temporary table '$name' already exists.")
    }
    tempTables.put(table, tableDefinition)
  }

  /**
   * Rename a table.
   *
   * If a database is specified in `oldName`, this will rename the table in that database.
   * If no database is specified, this will first attempt to rename a temporary table with
   * the same name, then, if that does not exist, rename the table in the current database.
   *
   * This assumes the database specified in `oldName` matches the one specified in `newName`.
   */
  def renameTable(oldName: TableIdentifier, newName: TableIdentifier): Unit = synchronized {
<<<<<<< HEAD
    val db = formatDatabaseName(oldName.database.getOrElse(currentDb))
    val newDb = formatDatabaseName(newName.database.getOrElse(currentDb))
=======
    val db = oldName.database.getOrElse(currentDb)
    validateDatabaseName(db)
    val newDb = newName.database.getOrElse(currentDb)
>>>>>>> 8e6ef756
    if (db != newDb) {
      throw new AnalysisException(
        s"RENAME TABLE source and destination databases do not match: '$db' != '$newDb'")
    }
    val oldTableName = formatTableName(oldName.table)
    validateTableName(oldTableName)
    val newTableName = formatTableName(newName.table)
    validateTableName(newTableName)
    if (oldName.database.isDefined || !tempTables.contains(oldTableName)) {
      externalCatalog.renameTable(db, oldTableName, newTableName)
    } else {
      if (newName.database.isDefined) {
        throw new AnalysisException(
          s"RENAME TEMPORARY TABLE from '$oldName' to '$newName': cannot specify database " +
            s"name '${newName.database.get}' in the destination table")
      }
      if (tempTables.contains(newTableName)) {
        throw new AnalysisException(
          s"RENAME TEMPORARY TABLE from '$oldName' to '$newName': destination table already exists")
      }
      val table = tempTables(oldTableName)
      tempTables.remove(oldTableName)
      tempTables.put(newTableName, table)
    }
  }

  /**
   * Drop a table.
   *
   * If a database is specified in `name`, this will drop the table from that database.
   * If no database is specified, this will first attempt to drop a temporary table with
   * the same name, then, if that does not exist, drop the table from the current database.
   */
  def dropTable(name: TableIdentifier, ignoreIfNotExists: Boolean): Unit = synchronized {
<<<<<<< HEAD
    val db = formatDatabaseName(name.database.getOrElse(currentDb))
=======
    val db = name.database.getOrElse(currentDb)
    validateDatabaseName(db)
>>>>>>> 8e6ef756
    val table = formatTableName(name.table)
    validateTableName(table)
    if (name.database.isDefined || !tempTables.contains(table)) {
      // When ignoreIfNotExists is false, no exception is issued when the table does not exist.
      // Instead, log it as an error message.
      if (externalCatalog.tableExists(db, table)) {
        externalCatalog.dropTable(db, table, ignoreIfNotExists = true)
      } else if (!ignoreIfNotExists) {
        throw new AnalysisException(s"Table or view '${name.quotedString}' does not exist")
      }
    } else {
      tempTables.remove(table)
    }
  }

  /**
   * Return a [[LogicalPlan]] that represents the given table.
   *
   * If a database is specified in `name`, this will return the table from that database.
   * If no database is specified, this will first attempt to return a temporary table with
   * the same name, then, if that does not exist, return the table from the current database.
   */
  def lookupRelation(name: TableIdentifier, alias: Option[String] = None): LogicalPlan = {
    synchronized {
<<<<<<< HEAD
      val db = formatDatabaseName(name.database.getOrElse(currentDb))
=======
      val db = name.database.getOrElse(currentDb)
      validateDatabaseName(db)
>>>>>>> 8e6ef756
      val table = formatTableName(name.table)
      validateTableName(table)
      val relation =
        if (name.database.isDefined || !tempTables.contains(table)) {
          val metadata = externalCatalog.getTable(db, table)
          SimpleCatalogRelation(db, metadata, alias)
        } else {
          tempTables(table)
        }
      val qualifiedTable = SubqueryAlias(table, relation)
      // If an alias was specified by the lookup, wrap the plan in a subquery so that
      // attributes are properly qualified with this alias.
      alias.map(a => SubqueryAlias(a, qualifiedTable)).getOrElse(qualifiedTable)
    }
  }

  /**
   * Return whether a table with the specified name exists.
   *
   * Note: If a database is explicitly specified, then this will return whether the table
   * exists in that particular database instead. In that case, even if there is a temporary
   * table with the same name, we will return false if the specified database does not
   * contain the table.
   *
   * We do not validate if names are following the naming rules when checking if table exists.
   * Running SQL on files directly could break the rules. For example,
   *   select id from `org.apache.spark.sql.parquet`.`path/to/parquet/files` as p
   */
  def tableExists(name: TableIdentifier): Boolean = synchronized {
    val db = formatDatabaseName(name.database.getOrElse(currentDb))
    val table = formatTableName(name.table)
    if (name.database.isDefined || !tempTables.contains(table)) {
      externalCatalog.tableExists(db, table)
    } else {
      true // it's a temporary table
    }
  }

  /**
   * Return whether a table with the specified name is a temporary table.
   *
   * Note: The temporary table cache is checked only when database is not
   * explicitly specified.
   */
  def isTemporaryTable(name: TableIdentifier): Boolean = synchronized {
    name.database.isEmpty && tempTables.contains(formatTableName(name.table))
  }

  /**
   * List all tables in the specified database, including temporary tables.
   */
  def listTables(db: String): Seq[TableIdentifier] = listTables(formatDatabaseName(db), "*")

  /**
   * List all matching tables in the specified database, including temporary tables.
   */
  def listTables(db: String, pattern: String): Seq[TableIdentifier] = {
<<<<<<< HEAD
    val dbName = formatDatabaseName(db)
=======
    validateDatabaseName(db)
>>>>>>> 8e6ef756
    val dbTables =
      externalCatalog.listTables(dbName, pattern).map { t => TableIdentifier(t, Some(dbName)) }
    synchronized {
      val _tempTables = StringUtils.filterPattern(tempTables.keys.toSeq, pattern)
        .map { t => TableIdentifier(t) }
      dbTables ++ _tempTables
    }
  }

  // TODO: It's strange that we have both refresh and invalidate here.

  /**
   * Refresh the cache entry for a metastore table, if any.
   */
  def refreshTable(name: TableIdentifier): Unit = { /* no-op */ }

  /**
   * Invalidate the cache entry for a metastore table, if any.
   */
  def invalidateTable(name: TableIdentifier): Unit = { /* no-op */ }

  /**
   * Drop all existing temporary tables.
   * For testing only.
   */
  def clearTempTables(): Unit = synchronized {
    tempTables.clear()
  }

  /**
   * Return a temporary table exactly as it was stored.
   * For testing only.
   */
  private[catalog] def getTempTable(name: String): Option[LogicalPlan] = synchronized {
    validateTableName(name)
    tempTables.get(name)
  }

  // ----------------------------------------------------------------------------
  // Partitions
  // ----------------------------------------------------------------------------
  // All methods in this category interact directly with the underlying catalog.
  // These methods are concerned with only metastore tables.
  // ----------------------------------------------------------------------------

  // TODO: We need to figure out how these methods interact with our data source
  // tables. For such tables, we do not store values of partitioning columns in
  // the metastore. For now, partition values of a data source table will be
  // automatically discovered when we load the table.

  /**
   * Create partitions in an existing table, assuming it exists.
   * If no database is specified, assume the table is in the current database.
   */
  def createPartitions(
      tableName: TableIdentifier,
      parts: Seq[CatalogTablePartition],
      ignoreIfExists: Boolean): Unit = {
<<<<<<< HEAD
    val db = formatDatabaseName(tableName.database.getOrElse(getCurrentDatabase))
=======
    val db = tableName.database.getOrElse(getCurrentDatabase)
    validateDatabaseName(db)
>>>>>>> 8e6ef756
    val table = formatTableName(tableName.table)
    validateTableName(table)
    externalCatalog.createPartitions(db, table, parts, ignoreIfExists)
  }

  /**
   * Drop partitions from a table, assuming they exist.
   * If no database is specified, assume the table is in the current database.
   */
  def dropPartitions(
      tableName: TableIdentifier,
      parts: Seq[TablePartitionSpec],
      ignoreIfNotExists: Boolean): Unit = {
<<<<<<< HEAD
    val db = formatDatabaseName(tableName.database.getOrElse(getCurrentDatabase))
=======
    val db = tableName.database.getOrElse(getCurrentDatabase)
    validateDatabaseName(db)
>>>>>>> 8e6ef756
    val table = formatTableName(tableName.table)
    validateTableName(table)
    externalCatalog.dropPartitions(db, table, parts, ignoreIfNotExists)
  }

  /**
   * Override the specs of one or many existing table partitions, assuming they exist.
   *
   * This assumes index i of `specs` corresponds to index i of `newSpecs`.
   * If no database is specified, assume the table is in the current database.
   */
  def renamePartitions(
      tableName: TableIdentifier,
      specs: Seq[TablePartitionSpec],
      newSpecs: Seq[TablePartitionSpec]): Unit = {
<<<<<<< HEAD
    val db = formatDatabaseName(tableName.database.getOrElse(getCurrentDatabase))
=======
    val db = tableName.database.getOrElse(getCurrentDatabase)
    validateDatabaseName(db)
>>>>>>> 8e6ef756
    val table = formatTableName(tableName.table)
    validateTableName(table)
    externalCatalog.renamePartitions(db, table, specs, newSpecs)
  }

  /**
   * Alter one or many table partitions whose specs that match those specified in `parts`,
   * assuming the partitions exist.
   *
   * If no database is specified, assume the table is in the current database.
   *
   * Note: If the underlying implementation does not support altering a certain field,
   * this becomes a no-op.
   */
  def alterPartitions(tableName: TableIdentifier, parts: Seq[CatalogTablePartition]): Unit = {
<<<<<<< HEAD
    val db = formatDatabaseName(tableName.database.getOrElse(getCurrentDatabase))
=======
    val db = tableName.database.getOrElse(getCurrentDatabase)
    validateDatabaseName(db)
>>>>>>> 8e6ef756
    val table = formatTableName(tableName.table)
    validateTableName(table)
    externalCatalog.alterPartitions(db, table, parts)
  }

  /**
   * Retrieve the metadata of a table partition, assuming it exists.
   * If no database is specified, assume the table is in the current database.
   */
  def getPartition(tableName: TableIdentifier, spec: TablePartitionSpec): CatalogTablePartition = {
<<<<<<< HEAD
    val db = formatDatabaseName(tableName.database.getOrElse(getCurrentDatabase))
=======
    val db = tableName.database.getOrElse(getCurrentDatabase)
    validateDatabaseName(db)
>>>>>>> 8e6ef756
    val table = formatTableName(tableName.table)
    validateTableName(table)
    externalCatalog.getPartition(db, table, spec)
  }

  /**
   * List the metadata of all partitions that belong to the specified table, assuming it exists.
   *
   * A partial partition spec may optionally be provided to filter the partitions returned.
   * For instance, if there exist partitions (a='1', b='2'), (a='1', b='3') and (a='2', b='4'),
   * then a partial spec of (a='1') will return the first two only.
   */
  def listPartitions(
      tableName: TableIdentifier,
      partialSpec: Option[TablePartitionSpec] = None): Seq[CatalogTablePartition] = {
<<<<<<< HEAD
    val db = formatDatabaseName(tableName.database.getOrElse(getCurrentDatabase))
=======
    val db = tableName.database.getOrElse(getCurrentDatabase)
    validateDatabaseName(db)
>>>>>>> 8e6ef756
    val table = formatTableName(tableName.table)
    validateTableName(table)
    externalCatalog.listPartitions(db, table, partialSpec)
  }

  // ----------------------------------------------------------------------------
  // Functions
  // ----------------------------------------------------------------------------
  // There are two kinds of functions, temporary functions and metastore
  // functions (permanent UDFs). Temporary functions are isolated across
  // sessions. Metastore functions can be used across multiple sessions as
  // their metadata is persisted in the underlying catalog.
  // ----------------------------------------------------------------------------

  // -------------------------------------------------------
  // | Methods that interact with metastore functions only |
  // -------------------------------------------------------

  /**
   * Create a metastore function in the database specified in `funcDefinition`.
   * If no such database is specified, create it in the current database.
   */
  def createFunction(funcDefinition: CatalogFunction, ignoreIfExists: Boolean): Unit = {
<<<<<<< HEAD
    val db = formatDatabaseName(funcDefinition.identifier.database.getOrElse(getCurrentDatabase))
=======
    val db = funcDefinition.identifier.database.getOrElse(getCurrentDatabase)
    validateDatabaseName(db)
>>>>>>> 8e6ef756
    val identifier = FunctionIdentifier(funcDefinition.identifier.funcName, Some(db))
    val newFuncDefinition = funcDefinition.copy(identifier = identifier)
    if (!functionExists(identifier)) {
      externalCatalog.createFunction(db, newFuncDefinition)
    } else if (!ignoreIfExists) {
      throw new AnalysisException(s"Function '$identifier' already exists in database '$db'")
    }
  }

  /**
   * Drop a metastore function.
   * If no database is specified, assume the function is in the current database.
   */
  def dropFunction(name: FunctionIdentifier, ignoreIfNotExists: Boolean): Unit = {
<<<<<<< HEAD
    val db = formatDatabaseName(name.database.getOrElse(getCurrentDatabase))
=======
    val db = name.database.getOrElse(getCurrentDatabase)
    validateDatabaseName(db)
>>>>>>> 8e6ef756
    val identifier = name.copy(database = Some(db))
    if (functionExists(identifier)) {
      // TODO: registry should just take in FunctionIdentifier for type safety
      if (functionRegistry.functionExists(identifier.unquotedString)) {
        // If we have loaded this function into the FunctionRegistry,
        // also drop it from there.
        // For a permanent function, because we loaded it to the FunctionRegistry
        // when it's first used, we also need to drop it from the FunctionRegistry.
        functionRegistry.dropFunction(identifier.unquotedString)
      }
      externalCatalog.dropFunction(db, name.funcName)
    } else if (!ignoreIfNotExists) {
      throw new AnalysisException(s"function '$identifier' does not exist in database '$db'")
    }
  }

  /**
   * Retrieve the metadata of a metastore function.
   *
   * If a database is specified in `name`, this will return the function in that database.
   * If no database is specified, this will return the function in the current database.
   */
  def getFunctionMetadata(name: FunctionIdentifier): CatalogFunction = {
<<<<<<< HEAD
    val db = formatDatabaseName(name.database.getOrElse(getCurrentDatabase))
=======
    val db = name.database.getOrElse(getCurrentDatabase)
    validateDatabaseName(db)
>>>>>>> 8e6ef756
    externalCatalog.getFunction(db, name.funcName)
  }

  /**
   * Check if the specified function exists.
   */
  def functionExists(name: FunctionIdentifier): Boolean = {
<<<<<<< HEAD
    val db = formatDatabaseName(name.database.getOrElse(getCurrentDatabase))
=======
    val db = name.database.getOrElse(getCurrentDatabase)
    validateDatabaseName(db)
>>>>>>> 8e6ef756
    functionRegistry.functionExists(name.unquotedString) ||
      externalCatalog.functionExists(db, name.funcName)
  }

  // ----------------------------------------------------------------
  // | Methods that interact with temporary and metastore functions |
  // ----------------------------------------------------------------

  /**
   * Construct a [[FunctionBuilder]] based on the provided class that represents a function.
   *
   * This performs reflection to decide what type of [[Expression]] to return in the builder.
   */
  private[sql] def makeFunctionBuilder(name: String, functionClassName: String): FunctionBuilder = {
    // TODO: at least support UDAFs here
    throw new UnsupportedOperationException("Use sqlContext.udf.register(...) instead.")
  }

  /**
   * Loads resources such as JARs and Files for a function. Every resource is represented
   * by a tuple (resource type, resource uri).
   */
  def loadFunctionResources(resources: Seq[(String, String)]): Unit = {
    resources.foreach { case (resourceType, uri) =>
      val functionResource =
        FunctionResource(FunctionResourceType.fromString(resourceType.toLowerCase), uri)
      functionResourceLoader.loadResource(functionResource)
    }
  }

  /**
   * Create a temporary function.
   * This assumes no database is specified in `funcDefinition`.
   */
  def createTempFunction(
      name: String,
      info: ExpressionInfo,
      funcDefinition: FunctionBuilder,
      ignoreIfExists: Boolean): Unit = {
    if (functionRegistry.lookupFunctionBuilder(name).isDefined && !ignoreIfExists) {
      throw new AnalysisException(s"Temporary function '$name' already exists.")
    }
    functionRegistry.registerFunction(name, info, funcDefinition)
  }

  /**
   * Drop a temporary function.
   */
  def dropTempFunction(name: String, ignoreIfNotExists: Boolean): Unit = {
    if (!functionRegistry.dropFunction(name) && !ignoreIfNotExists) {
      throw new AnalysisException(
        s"Temporary function '$name' cannot be dropped because it does not exist!")
    }
  }

  protected def failFunctionLookup(name: String): Nothing = {
    throw new NoSuchFunctionException(db = currentDb, func = name)
  }

  /**
   * Look up the [[ExpressionInfo]] associated with the specified function, assuming it exists.
   */
  private[spark] def lookupFunctionInfo(name: FunctionIdentifier): ExpressionInfo = synchronized {
    // TODO: just make function registry take in FunctionIdentifier instead of duplicating this
    val database = name.database.orElse(Some(currentDb)).map(formatDatabaseName)
    val qualifiedName = name.copy(database = database)
    functionRegistry.lookupFunction(name.funcName)
      .orElse(functionRegistry.lookupFunction(qualifiedName.unquotedString))
      .getOrElse {
        val db = qualifiedName.database.get
        if (externalCatalog.functionExists(db, name.funcName)) {
          val metadata = externalCatalog.getFunction(db, name.funcName)
          new ExpressionInfo(metadata.className, qualifiedName.unquotedString)
        } else {
          failFunctionLookup(name.funcName)
        }
      }
  }

  /**
   * Return an [[Expression]] that represents the specified function, assuming it exists.
   *
   * For a temporary function or a permanent function that has been loaded,
   * this method will simply lookup the function through the
   * FunctionRegistry and create an expression based on the builder.
   *
   * For a permanent function that has not been loaded, we will first fetch its metadata
   * from the underlying external catalog. Then, we will load all resources associated
   * with this function (i.e. jars and files). Finally, we create a function builder
   * based on the function class and put the builder into the FunctionRegistry.
   * The name of this function in the FunctionRegistry will be `databaseName.functionName`.
   */
  def lookupFunction(
      name: FunctionIdentifier,
      children: Seq[Expression]): Expression = synchronized {
    // Note: the implementation of this function is a little bit convoluted.
    // We probably shouldn't use a single FunctionRegistry to register all three kinds of functions
    // (built-in, temp, and external).
    if (name.database.isEmpty && functionRegistry.functionExists(name.funcName)) {
      // This function has been already loaded into the function registry.
      return functionRegistry.lookupFunction(name.funcName, children)
    }

    // If the name itself is not qualified, add the current database to it.
    val database = name.database.orElse(Some(currentDb)).map(formatDatabaseName)
    val qualifiedName = name.copy(database = database)

    if (functionRegistry.functionExists(qualifiedName.unquotedString)) {
      // This function has been already loaded into the function registry.
      // Unlike the above block, we find this function by using the qualified name.
      return functionRegistry.lookupFunction(qualifiedName.unquotedString, children)
    }

    // The function has not been loaded to the function registry, which means
    // that the function is a permanent function (if it actually has been registered
    // in the metastore). We need to first put the function in the FunctionRegistry.
    // TODO: why not just check whether the function exists first?
    val catalogFunction = try {
      externalCatalog.getFunction(currentDb, name.funcName)
    } catch {
      case e: AnalysisException => failFunctionLookup(name.funcName)
      case e: NoSuchPermanentFunctionException => failFunctionLookup(name.funcName)
    }
    loadFunctionResources(catalogFunction.resources)
    // Please note that qualifiedName is provided by the user. However,
    // catalogFunction.identifier.unquotedString is returned by the underlying
    // catalog. So, it is possible that qualifiedName is not exactly the same as
    // catalogFunction.identifier.unquotedString (difference is on case-sensitivity).
    // At here, we preserve the input from the user.
    val info = new ExpressionInfo(catalogFunction.className, qualifiedName.unquotedString)
    val builder = makeFunctionBuilder(qualifiedName.unquotedString, catalogFunction.className)
    createTempFunction(qualifiedName.unquotedString, info, builder, ignoreIfExists = false)
    // Now, we need to create the Expression.
    functionRegistry.lookupFunction(qualifiedName.unquotedString, children)
  }

  /**
   * List all functions in the specified database, including temporary functions.
   */
  def listFunctions(db: String): Seq[FunctionIdentifier] = listFunctions(db, "*")

  /**
   * List all matching functions in the specified database, including temporary functions.
   */
  def listFunctions(db: String, pattern: String): Seq[FunctionIdentifier] = {
    val dbName = formatDatabaseName(db)
    val dbFunctions = externalCatalog.listFunctions(dbName, pattern)
      .map { f => FunctionIdentifier(f, Some(dbName)) }
    val loadedFunctions = StringUtils.filterPattern(functionRegistry.listFunction(), pattern)
      .map { f => FunctionIdentifier(f) }
    dbFunctions ++ loadedFunctions
  }


  // -----------------
  // | Other methods |
  // -----------------

  /**
   * Drop all existing databases (except "default"), tables, partitions and functions,
   * and set the current database to "default".
   *
   * This is mainly used for tests.
   */
  private[sql] def reset(): Unit = synchronized {
    val default = "default"
    listDatabases().filter(_ != default).foreach { db =>
      dropDatabase(db, ignoreIfNotExists = false, cascade = true)
    }
    listTables(default).foreach { table =>
      dropTable(table, ignoreIfNotExists = false)
    }
    listFunctions(default).foreach { func =>
      if (func.database.isDefined) {
        dropFunction(func, ignoreIfNotExists = false)
      } else {
        dropTempFunction(func.funcName, ignoreIfNotExists = false)
      }
    }
    tempTables.clear()
    functionRegistry.clear()
    // restore built-in functions
    FunctionRegistry.builtin.listFunction().foreach { f =>
      val expressionInfo = FunctionRegistry.builtin.lookupFunction(f)
      val functionBuilder = FunctionRegistry.builtin.lookupFunctionBuilder(f)
      require(expressionInfo.isDefined, s"built-in function '$f' is missing expression info")
      require(functionBuilder.isDefined, s"built-in function '$f' is missing function builder")
      functionRegistry.registerFunction(f, expressionInfo.get, functionBuilder.get)
    }
    setCurrentDatabase(default)
  }

}<|MERGE_RESOLUTION|>--- conflicted
+++ resolved
@@ -95,12 +95,13 @@
   }
 
   /**
-<<<<<<< HEAD
    * Format database name, taking into account case sensitivity.
    */
   protected[this] def formatDatabaseName(name: String): String = {
     if (conf.caseSensitiveAnalysis) name else name.toLowerCase
-=======
+  }
+
+  /**
    * Checks if the given name conforms the Hive standard ("[a-zA-z_0-9]+"),
    * i.e. if this name only contains characters, numbers, and _.
    *
@@ -123,7 +124,6 @@
       throw new AnalysisException(s"Table name '$tableName' is not a valid name. " +
         s"Valid table names only contain characters, numbers and _.")
     }
->>>>>>> 8e6ef756
   }
 
   /**
@@ -154,36 +154,24 @@
   }
 
   def dropDatabase(db: String, ignoreIfNotExists: Boolean, cascade: Boolean): Unit = {
-<<<<<<< HEAD
     val dbName = formatDatabaseName(db)
     if (dbName == "default") {
       throw new AnalysisException(s"Can not drop default database")
     }
+    validateDatabaseName(dbName)
     externalCatalog.dropDatabase(dbName, ignoreIfNotExists, cascade)
   }
 
   def alterDatabase(dbDefinition: CatalogDatabase): Unit = {
     val dbName = formatDatabaseName(dbDefinition.name)
+    validateDatabaseName(dbName)
     externalCatalog.alterDatabase(dbDefinition.copy(name = dbName))
   }
 
   def getDatabaseMetadata(db: String): CatalogDatabase = {
     val dbName = formatDatabaseName(db)
+    validateDatabaseName(dbName)
     externalCatalog.getDatabase(dbName)
-=======
-    validateDatabaseName(db)
-    externalCatalog.dropDatabase(db, ignoreIfNotExists, cascade)
-  }
-
-  def alterDatabase(dbDefinition: CatalogDatabase): Unit = {
-    validateDatabaseName(dbDefinition.name)
-    externalCatalog.alterDatabase(dbDefinition)
-  }
-
-  def getDatabaseMetadata(db: String): CatalogDatabase = {
-    validateDatabaseName(db)
-    externalCatalog.getDatabase(db)
->>>>>>> 8e6ef756
   }
 
  /**
@@ -243,12 +231,8 @@
    * If no such database is specified, create it in the current database.
    */
   def createTable(tableDefinition: CatalogTable, ignoreIfExists: Boolean): Unit = {
-<<<<<<< HEAD
     val db = formatDatabaseName(tableDefinition.identifier.database.getOrElse(getCurrentDatabase))
-=======
-    val db = tableDefinition.identifier.database.getOrElse(getCurrentDatabase)
-    validateDatabaseName(db)
->>>>>>> 8e6ef756
+    validateDatabaseName(db)
     val table = formatTableName(tableDefinition.identifier.table)
     validateTableName(table)
     val newTableDefinition = tableDefinition.copy(identifier = TableIdentifier(table, Some(db)))
@@ -265,12 +249,8 @@
    * this becomes a no-op.
    */
   def alterTable(tableDefinition: CatalogTable): Unit = {
-<<<<<<< HEAD
     val db = formatDatabaseName(tableDefinition.identifier.database.getOrElse(getCurrentDatabase))
-=======
-    val db = tableDefinition.identifier.database.getOrElse(getCurrentDatabase)
-    validateDatabaseName(db)
->>>>>>> 8e6ef756
+    validateDatabaseName(db)
     val table = formatTableName(tableDefinition.identifier.table)
     validateTableName(table)
     val newTableDefinition = tableDefinition.copy(identifier = TableIdentifier(table, Some(db)))
@@ -283,12 +263,8 @@
    * If the specified table is not found in the database then an [[AnalysisException]] is thrown.
    */
   def getTableMetadata(name: TableIdentifier): CatalogTable = {
-<<<<<<< HEAD
     val db = formatDatabaseName(name.database.getOrElse(getCurrentDatabase))
-=======
-    val db = name.database.getOrElse(getCurrentDatabase)
-    validateDatabaseName(db)
->>>>>>> 8e6ef756
+    validateDatabaseName(db)
     val table = formatTableName(name.table)
     validateTableName(table)
     externalCatalog.getTable(db, table)
@@ -300,12 +276,8 @@
    * If the specified table is not found in the database then return None if it doesn't exist.
    */
   def getTableMetadataOption(name: TableIdentifier): Option[CatalogTable] = {
-<<<<<<< HEAD
     val db = formatDatabaseName(name.database.getOrElse(getCurrentDatabase))
-=======
-    val db = name.database.getOrElse(getCurrentDatabase)
-    validateDatabaseName(db)
->>>>>>> 8e6ef756
+    validateDatabaseName(db)
     val table = formatTableName(name.table)
     validateTableName(table)
     externalCatalog.getTableOption(db, table)
@@ -321,12 +293,8 @@
       loadPath: String,
       isOverwrite: Boolean,
       holdDDLTime: Boolean): Unit = {
-<<<<<<< HEAD
     val db = formatDatabaseName(name.database.getOrElse(getCurrentDatabase))
-=======
-    val db = name.database.getOrElse(getCurrentDatabase)
-    validateDatabaseName(db)
->>>>>>> 8e6ef756
+    validateDatabaseName(db)
     val table = formatTableName(name.table)
     validateTableName(table)
     externalCatalog.loadTable(db, table, loadPath, isOverwrite, holdDDLTime)
@@ -345,12 +313,8 @@
       holdDDLTime: Boolean,
       inheritTableSpecs: Boolean,
       isSkewedStoreAsSubdir: Boolean): Unit = {
-<<<<<<< HEAD
     val db = formatDatabaseName(name.database.getOrElse(getCurrentDatabase))
-=======
-    val db = name.database.getOrElse(getCurrentDatabase)
-    validateDatabaseName(db)
->>>>>>> 8e6ef756
+    validateDatabaseName(db)
     val table = formatTableName(name.table)
     validateTableName(table)
     externalCatalog.loadPartition(db, table, loadPath, partition, isOverwrite, holdDDLTime,
@@ -393,14 +357,9 @@
    * This assumes the database specified in `oldName` matches the one specified in `newName`.
    */
   def renameTable(oldName: TableIdentifier, newName: TableIdentifier): Unit = synchronized {
-<<<<<<< HEAD
     val db = formatDatabaseName(oldName.database.getOrElse(currentDb))
+    validateDatabaseName(db)
     val newDb = formatDatabaseName(newName.database.getOrElse(currentDb))
-=======
-    val db = oldName.database.getOrElse(currentDb)
-    validateDatabaseName(db)
-    val newDb = newName.database.getOrElse(currentDb)
->>>>>>> 8e6ef756
     if (db != newDb) {
       throw new AnalysisException(
         s"RENAME TABLE source and destination databases do not match: '$db' != '$newDb'")
@@ -435,12 +394,8 @@
    * the same name, then, if that does not exist, drop the table from the current database.
    */
   def dropTable(name: TableIdentifier, ignoreIfNotExists: Boolean): Unit = synchronized {
-<<<<<<< HEAD
     val db = formatDatabaseName(name.database.getOrElse(currentDb))
-=======
-    val db = name.database.getOrElse(currentDb)
-    validateDatabaseName(db)
->>>>>>> 8e6ef756
+    validateDatabaseName(db)
     val table = formatTableName(name.table)
     validateTableName(table)
     if (name.database.isDefined || !tempTables.contains(table)) {
@@ -465,12 +420,8 @@
    */
   def lookupRelation(name: TableIdentifier, alias: Option[String] = None): LogicalPlan = {
     synchronized {
-<<<<<<< HEAD
       val db = formatDatabaseName(name.database.getOrElse(currentDb))
-=======
-      val db = name.database.getOrElse(currentDb)
       validateDatabaseName(db)
->>>>>>> 8e6ef756
       val table = formatTableName(name.table)
       validateTableName(table)
       val relation =
@@ -528,11 +479,8 @@
    * List all matching tables in the specified database, including temporary tables.
    */
   def listTables(db: String, pattern: String): Seq[TableIdentifier] = {
-<<<<<<< HEAD
     val dbName = formatDatabaseName(db)
-=======
-    validateDatabaseName(db)
->>>>>>> 8e6ef756
+    validateDatabaseName(dbName)
     val dbTables =
       externalCatalog.listTables(dbName, pattern).map { t => TableIdentifier(t, Some(dbName)) }
     synchronized {
@@ -591,12 +539,8 @@
       tableName: TableIdentifier,
       parts: Seq[CatalogTablePartition],
       ignoreIfExists: Boolean): Unit = {
-<<<<<<< HEAD
     val db = formatDatabaseName(tableName.database.getOrElse(getCurrentDatabase))
-=======
-    val db = tableName.database.getOrElse(getCurrentDatabase)
-    validateDatabaseName(db)
->>>>>>> 8e6ef756
+    validateDatabaseName(db)
     val table = formatTableName(tableName.table)
     validateTableName(table)
     externalCatalog.createPartitions(db, table, parts, ignoreIfExists)
@@ -610,12 +554,8 @@
       tableName: TableIdentifier,
       parts: Seq[TablePartitionSpec],
       ignoreIfNotExists: Boolean): Unit = {
-<<<<<<< HEAD
     val db = formatDatabaseName(tableName.database.getOrElse(getCurrentDatabase))
-=======
-    val db = tableName.database.getOrElse(getCurrentDatabase)
-    validateDatabaseName(db)
->>>>>>> 8e6ef756
+    validateDatabaseName(db)
     val table = formatTableName(tableName.table)
     validateTableName(table)
     externalCatalog.dropPartitions(db, table, parts, ignoreIfNotExists)
@@ -631,12 +571,8 @@
       tableName: TableIdentifier,
       specs: Seq[TablePartitionSpec],
       newSpecs: Seq[TablePartitionSpec]): Unit = {
-<<<<<<< HEAD
     val db = formatDatabaseName(tableName.database.getOrElse(getCurrentDatabase))
-=======
-    val db = tableName.database.getOrElse(getCurrentDatabase)
-    validateDatabaseName(db)
->>>>>>> 8e6ef756
+    validateDatabaseName(db)
     val table = formatTableName(tableName.table)
     validateTableName(table)
     externalCatalog.renamePartitions(db, table, specs, newSpecs)
@@ -652,12 +588,8 @@
    * this becomes a no-op.
    */
   def alterPartitions(tableName: TableIdentifier, parts: Seq[CatalogTablePartition]): Unit = {
-<<<<<<< HEAD
     val db = formatDatabaseName(tableName.database.getOrElse(getCurrentDatabase))
-=======
-    val db = tableName.database.getOrElse(getCurrentDatabase)
-    validateDatabaseName(db)
->>>>>>> 8e6ef756
+    validateDatabaseName(db)
     val table = formatTableName(tableName.table)
     validateTableName(table)
     externalCatalog.alterPartitions(db, table, parts)
@@ -668,12 +600,8 @@
    * If no database is specified, assume the table is in the current database.
    */
   def getPartition(tableName: TableIdentifier, spec: TablePartitionSpec): CatalogTablePartition = {
-<<<<<<< HEAD
     val db = formatDatabaseName(tableName.database.getOrElse(getCurrentDatabase))
-=======
-    val db = tableName.database.getOrElse(getCurrentDatabase)
-    validateDatabaseName(db)
->>>>>>> 8e6ef756
+    validateDatabaseName(db)
     val table = formatTableName(tableName.table)
     validateTableName(table)
     externalCatalog.getPartition(db, table, spec)
@@ -689,12 +617,8 @@
   def listPartitions(
       tableName: TableIdentifier,
       partialSpec: Option[TablePartitionSpec] = None): Seq[CatalogTablePartition] = {
-<<<<<<< HEAD
     val db = formatDatabaseName(tableName.database.getOrElse(getCurrentDatabase))
-=======
-    val db = tableName.database.getOrElse(getCurrentDatabase)
-    validateDatabaseName(db)
->>>>>>> 8e6ef756
+    validateDatabaseName(db)
     val table = formatTableName(tableName.table)
     validateTableName(table)
     externalCatalog.listPartitions(db, table, partialSpec)
@@ -718,12 +642,8 @@
    * If no such database is specified, create it in the current database.
    */
   def createFunction(funcDefinition: CatalogFunction, ignoreIfExists: Boolean): Unit = {
-<<<<<<< HEAD
     val db = formatDatabaseName(funcDefinition.identifier.database.getOrElse(getCurrentDatabase))
-=======
-    val db = funcDefinition.identifier.database.getOrElse(getCurrentDatabase)
-    validateDatabaseName(db)
->>>>>>> 8e6ef756
+    validateDatabaseName(db)
     val identifier = FunctionIdentifier(funcDefinition.identifier.funcName, Some(db))
     val newFuncDefinition = funcDefinition.copy(identifier = identifier)
     if (!functionExists(identifier)) {
@@ -738,12 +658,8 @@
    * If no database is specified, assume the function is in the current database.
    */
   def dropFunction(name: FunctionIdentifier, ignoreIfNotExists: Boolean): Unit = {
-<<<<<<< HEAD
     val db = formatDatabaseName(name.database.getOrElse(getCurrentDatabase))
-=======
-    val db = name.database.getOrElse(getCurrentDatabase)
-    validateDatabaseName(db)
->>>>>>> 8e6ef756
+    validateDatabaseName(db)
     val identifier = name.copy(database = Some(db))
     if (functionExists(identifier)) {
       // TODO: registry should just take in FunctionIdentifier for type safety
@@ -767,12 +683,8 @@
    * If no database is specified, this will return the function in the current database.
    */
   def getFunctionMetadata(name: FunctionIdentifier): CatalogFunction = {
-<<<<<<< HEAD
     val db = formatDatabaseName(name.database.getOrElse(getCurrentDatabase))
-=======
-    val db = name.database.getOrElse(getCurrentDatabase)
-    validateDatabaseName(db)
->>>>>>> 8e6ef756
+    validateDatabaseName(db)
     externalCatalog.getFunction(db, name.funcName)
   }
 
@@ -780,12 +692,8 @@
    * Check if the specified function exists.
    */
   def functionExists(name: FunctionIdentifier): Boolean = {
-<<<<<<< HEAD
     val db = formatDatabaseName(name.database.getOrElse(getCurrentDatabase))
-=======
-    val db = name.database.getOrElse(getCurrentDatabase)
-    validateDatabaseName(db)
->>>>>>> 8e6ef756
+    validateDatabaseName(db)
     functionRegistry.functionExists(name.unquotedString) ||
       externalCatalog.functionExists(db, name.funcName)
   }
