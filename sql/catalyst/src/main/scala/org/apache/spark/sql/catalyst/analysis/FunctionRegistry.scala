--- conflicted
+++ resolved
@@ -467,12 +467,6 @@
     expression[TryReflect]("try_reflect"),
     expression[TryUrlDecode]("try_url_decode"),
     expression[TryMakeInterval]("try_make_interval"),
-<<<<<<< HEAD
-    expression[TryConv]("try_conv"),
-    expression[TryRound]("try_round"),
-    expression[TryBRound]("try_bround"),
-=======
->>>>>>> 78592a07
 
     // aggregate functions
     expression[HyperLogLogPlusPlus]("approx_count_distinct"),
