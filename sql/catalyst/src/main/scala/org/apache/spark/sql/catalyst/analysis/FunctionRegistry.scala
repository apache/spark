--- conflicted
+++ resolved
@@ -441,11 +441,8 @@
     expression[ArrayRemove]("array_remove"),
     expression[ArrayDistinct]("array_distinct"),
     expression[ArrayTransform]("transform"),
-<<<<<<< HEAD
+    expression[ArrayFilter]("filter"),
     expression[ArrayAggregate]("aggregate"),
-=======
-    expression[ArrayFilter]("filter"),
->>>>>>> 0ecc132d
     CreateStruct.registryEntry,
 
     // misc functions
