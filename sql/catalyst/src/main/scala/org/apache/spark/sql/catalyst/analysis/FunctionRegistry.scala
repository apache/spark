/*
 * Licensed to the Apache Software Foundation (ASF) under one or more
 * contributor license agreements.  See the NOTICE file distributed with
 * this work for additional information regarding copyright ownership.
 * The ASF licenses this file to You under the Apache License, Version 2.0
 * (the "License"); you may not use this file except in compliance with
 * the License.  You may obtain a copy of the License at
 *
 *    http://www.apache.org/licenses/LICENSE-2.0
 *
 * Unless required by applicable law or agreed to in writing, software
 * distributed under the License is distributed on an "AS IS" BASIS,
 * WITHOUT WARRANTIES OR CONDITIONS OF ANY KIND, either express or implied.
 * See the License for the specific language governing permissions and
 * limitations under the License.
 */

package org.apache.spark.sql.catalyst.analysis

import java.util.Locale
import javax.annotation.concurrent.GuardedBy

import scala.collection.mutable
import scala.reflect.ClassTag

import org.apache.spark.SparkUnsupportedOperationException
import org.apache.spark.internal.{Logging, MDC}
import org.apache.spark.internal.LogKeys.FUNCTION_NAME
import org.apache.spark.sql.AnalysisException
import org.apache.spark.sql.catalyst.FunctionIdentifier
import org.apache.spark.sql.catalyst.expressions._
import org.apache.spark.sql.catalyst.expressions.aggregate._
import org.apache.spark.sql.catalyst.expressions.variant._
import org.apache.spark.sql.catalyst.expressions.xml._
import org.apache.spark.sql.catalyst.plans.logical.{FunctionBuilderBase, Generate, LogicalPlan, OneRowRelation, Range}
import org.apache.spark.sql.catalyst.trees.TreeNodeTag
import org.apache.spark.sql.errors.QueryCompilationErrors
import org.apache.spark.sql.types._
import org.apache.spark.util.ArrayImplicits._

/**
 * A catalog for looking up user defined functions, used by an [[Analyzer]].
 *
 * Note:
 *   1) The implementation should be thread-safe to allow concurrent access.
 *   2) the database name is always case-sensitive here, callers are responsible to
 *      format the database name w.r.t. case-sensitive config.
 */
trait FunctionRegistryBase[T] {

  type FunctionBuilder = Seq[Expression] => T

  final def registerFunction(
      name: FunctionIdentifier, builder: FunctionBuilder, source: String): Unit = {
    val info = new ExpressionInfo(
      // SPARK-43099: getCanonicalName would return null on JDK15+
      Option(builder.getClass.getCanonicalName).getOrElse(builder.getClass.getName),
      name.database.orNull,
      name.funcName,
      null,
      "",
      "",
      "",
      "",
      "",
      "",
      source)
    registerFunction(name, info, builder)
  }

  def registerFunction(
    name: FunctionIdentifier,
    info: ExpressionInfo,
    builder: FunctionBuilder): Unit

  /* Create or replace a temporary function. */
  final def createOrReplaceTempFunction(
      name: String, builder: FunctionBuilder, source: String): Unit = {
    registerFunction(
      FunctionIdentifier(name),
      builder,
      source)
  }

  @throws[AnalysisException]("If function does not exist")
  def lookupFunction(name: FunctionIdentifier, children: Seq[Expression]): T

  /* List all of the registered function names. */
  def listFunction(): Seq[FunctionIdentifier]

  /* Get the class of the registered function by specified name. */
  def lookupFunction(name: FunctionIdentifier): Option[ExpressionInfo]

  /* Get the builder of the registered function by specified name. */
  def lookupFunctionBuilder(name: FunctionIdentifier): Option[FunctionBuilder]

  /** Drop a function and return whether the function existed. */
  def dropFunction(name: FunctionIdentifier): Boolean

  /** Checks if a function with a given name exists. */
  def functionExists(name: FunctionIdentifier): Boolean = lookupFunction(name).isDefined

  /** Clear all registered functions. */
  def clear(): Unit
}

object FunctionRegistryBase {

  /**
   * Return an expression info and a function builder for the function as defined by
   * T using the given name.
   */
  def build[T : ClassTag](
      name: String,
      since: Option[String]): (ExpressionInfo, Seq[Expression] => T) = {
    val runtimeClass = scala.reflect.classTag[T].runtimeClass
    // For `InheritAnalysisRules`, skip the constructor with most arguments, which is the main
    // constructor and contains non-parameter `replacement` and should not be used as
    // function builder.
    val isRuntime = classOf[InheritAnalysisRules].isAssignableFrom(runtimeClass)
    val constructors = if (isRuntime) {
      val all = runtimeClass.getConstructors
      val maxNumArgs = all.map(_.getParameterCount).max
      all.filterNot(_.getParameterCount == maxNumArgs)
    } else {
      runtimeClass.getConstructors
    }
    // See if we can find a constructor that accepts Seq[Expression]
    val varargCtor =
      constructors.find(_.getParameterTypes.toImmutableArraySeq == Seq(classOf[Seq[_]]))
    val builder = (expressions: Seq[Expression]) => {
      if (varargCtor.isDefined) {
        // If there is an apply method that accepts Seq[Expression], use that one.
        try {
          varargCtor.get.newInstance(expressions).asInstanceOf[T]
        } catch {
          // the exception is an invocation exception. To get a meaningful message, we need the
          // cause.
          case e: Exception => throw QueryCompilationErrors.funcBuildError(name, e)
        }
      } else {
        // Otherwise, find a constructor method that matches the number of arguments, and use that.
        val params = Seq.fill(expressions.size)(classOf[Expression])
        val f = constructors.find(_.getParameterTypes.toImmutableArraySeq == params).getOrElse {
          val validParametersCount = constructors
            .filter(_.getParameterTypes.forall(_ == classOf[Expression]))
            .map(_.getParameterCount).distinct.sorted
          throw QueryCompilationErrors.wrongNumArgsError(
            name, validParametersCount.toImmutableArraySeq, params.length)
        }
        try {
          f.newInstance(expressions : _*).asInstanceOf[T]
        } catch {
          // the exception is an invocation exception. To get a meaningful message, we need the
          // cause.
          case e: Exception => throw QueryCompilationErrors.funcBuildError(name, e)
        }
      }
    }

    (expressionInfo(name, since), builder)
  }

  /**
   * Creates an [[ExpressionInfo]] for the function as defined by T using the given name.
   */
  def expressionInfo[T : ClassTag](name: String, since: Option[String]): ExpressionInfo = {
    val clazz = scala.reflect.classTag[T].runtimeClass
    val df = clazz.getAnnotation(classOf[ExpressionDescription])
    if (df != null) {
      if (df.extended().isEmpty) {
        new ExpressionInfo(
          clazz.getCanonicalName.stripSuffix("$"),
          null,
          name,
          df.usage(),
          df.arguments(),
          df.examples(),
          df.note(),
          df.group(),
          since.getOrElse(df.since()),
          df.deprecated(),
          df.source())
      } else {
        // This exists for the backward compatibility with old `ExpressionDescription`s defining
        // the extended description in `extended()`.
        new ExpressionInfo(
          clazz.getCanonicalName.stripSuffix("$"), null, name, df.usage(), df.extended())
      }
    } else {
      new ExpressionInfo(clazz.getCanonicalName.stripSuffix("$"), name)
    }
  }
}

trait SimpleFunctionRegistryBase[T] extends FunctionRegistryBase[T] with Logging {

  @GuardedBy("this")
  protected val functionBuilders =
    new mutable.HashMap[FunctionIdentifier, (ExpressionInfo, FunctionBuilder)]

  // Resolution of the function name is always case insensitive, but the database name
  // depends on the caller
  private def normalizeFuncName(name: FunctionIdentifier): FunctionIdentifier = {
    FunctionIdentifier(name.funcName.toLowerCase(Locale.ROOT), name.database)
  }

  override def registerFunction(
      name: FunctionIdentifier,
      info: ExpressionInfo,
      builder: FunctionBuilder): Unit = {
    val normalizedName = normalizeFuncName(name)
    internalRegisterFunction(normalizedName, info, builder)
  }

  /**
   * Perform function registry without any preprocessing.
   * This is used when registering built-in functions and doing `FunctionRegistry.clone()`
   */
  def internalRegisterFunction(
      name: FunctionIdentifier,
      info: ExpressionInfo,
      builder: FunctionBuilder): Unit = synchronized {
    val newFunction = (info, builder)
    functionBuilders.put(name, newFunction) match {
      case Some(previousFunction) if previousFunction != newFunction =>
        logWarning(log"The function ${MDC(FUNCTION_NAME, name)} replaced a " +
          log"previously registered function.")
      case _ =>
    }
  }

  override def lookupFunction(name: FunctionIdentifier, children: Seq[Expression]): T = {
    val func = synchronized {
      functionBuilders.get(normalizeFuncName(name)).map(_._2).getOrElse {
        throw QueryCompilationErrors.unresolvedRoutineError(name, Seq("system.builtin"))
      }
    }
    func(children)
  }

  override def listFunction(): Seq[FunctionIdentifier] = synchronized {
    functionBuilders.iterator.map(_._1).toList
  }

  override def lookupFunction(name: FunctionIdentifier): Option[ExpressionInfo] = synchronized {
    functionBuilders.get(normalizeFuncName(name)).map(_._1)
  }

  override def lookupFunctionBuilder(
      name: FunctionIdentifier): Option[FunctionBuilder] = synchronized {
    functionBuilders.get(normalizeFuncName(name)).map(_._2)
  }

  override def dropFunction(name: FunctionIdentifier): Boolean = synchronized {
    functionBuilders.remove(normalizeFuncName(name)).isDefined
  }

  override def clear(): Unit = synchronized {
    functionBuilders.clear()
  }
}

/**
 * A trivial catalog that returns an error when a function is requested. Used for testing when all
 * functions are already filled in and the analyzer needs only to resolve attribute references.
 */
trait EmptyFunctionRegistryBase[T] extends FunctionRegistryBase[T] {
  override def registerFunction(
      name: FunctionIdentifier, info: ExpressionInfo, builder: FunctionBuilder): Unit = {
    throw SparkUnsupportedOperationException()
  }

  override def lookupFunction(name: FunctionIdentifier, children: Seq[Expression]): T = {
    throw SparkUnsupportedOperationException()
  }

  override def listFunction(): Seq[FunctionIdentifier] = {
    throw SparkUnsupportedOperationException()
  }

  override def lookupFunction(name: FunctionIdentifier): Option[ExpressionInfo] = {
    throw SparkUnsupportedOperationException()
  }

  override def lookupFunctionBuilder(name: FunctionIdentifier): Option[FunctionBuilder] = {
    throw SparkUnsupportedOperationException()
  }

  override def dropFunction(name: FunctionIdentifier): Boolean = {
    throw SparkUnsupportedOperationException()
  }

  override def clear(): Unit = {
    throw SparkUnsupportedOperationException()
  }
}

trait FunctionRegistry extends FunctionRegistryBase[Expression] {

  /** Create a copy of this registry with identical functions as this registry. */
  override def clone(): FunctionRegistry = throw new CloneNotSupportedException()
}

class SimpleFunctionRegistry
    extends SimpleFunctionRegistryBase[Expression]
    with FunctionRegistry {

  override def clone(): SimpleFunctionRegistry = synchronized {
    val registry = new SimpleFunctionRegistry
    functionBuilders.iterator.foreach { case (name, (info, builder)) =>
      registry.internalRegisterFunction(name, info, builder)
    }
    registry
  }
}

object EmptyFunctionRegistry
    extends EmptyFunctionRegistryBase[Expression]
    with FunctionRegistry {

  override def clone(): FunctionRegistry = this
}

object FunctionRegistry {

  type FunctionBuilder = Seq[Expression] => Expression

  val FUNC_ALIAS = TreeNodeTag[String]("functionAliasName")

  // ==============================================================================================
  //                          The guideline for adding SQL functions
  // ==============================================================================================
  // To add a SQL function, we usually need to create a new `Expression` for the function, and
  // implement the function logic in both the interpretation code path and codegen code path of the
  // `Expression`. We also need to define the type coercion behavior for the function inputs, by
  // extending `ImplicitCastInputTypes` or updating type coercion rules directly.
  //
  // It's much simpler if the SQL function can be implemented with existing expression(s). There are
  // a few cases:
  //   - The function is simply an alias of another function. We can just register the same
  //     expression with a different function name, e.g. `expression[Rand]("random", true)`.
  //   - The function is mostly the same with another function, but has a different parameter list.
  //     We can use `RuntimeReplaceable` to create a new expression, which can customize the
  //     parameter list and analysis behavior (type coercion). The `RuntimeReplaceable` expression
  //     will be replaced by the actual expression at the end of analysis. See `Left` as an example.
  //   - The function can be implemented by combining some existing expressions. We can use
  //     `RuntimeReplaceable` to define the combination. See `ParseToDate` as an example.
  //     To inherit the analysis behavior from the replacement expression
  //     mix-in `InheritAnalysisRules` with `RuntimeReplaceable`. See `TryAdd` as an example.
  //   - For `AggregateFunction`, `RuntimeReplaceableAggregate` should be mixed-in. See
  //     `CountIf` as an example.
  //
  // Sometimes, multiple functions share the same/similar expression replacement logic and it's
  // tedious to create many similar `RuntimeReplaceable` expressions. We can use `ExpressionBuilder`
  // to share the replacement logic. See `ParseToTimestampLTZExpressionBuilder` as an example.
  //
  // With these tools, we can even implement a new SQL function with a Java (static) method, and
  // then create a `RuntimeReplaceable` expression to call the Java method with `Invoke` or
  // `StaticInvoke` expression. By doing so we don't need to implement codegen for new functions
  // anymore. See `AesEncrypt`/`AesDecrypt` as an example.
  val expressions: Map[String, (ExpressionInfo, FunctionBuilder)] = Map(
    // misc non-aggregate functions
    expression[Abs]("abs"),
    expression[Coalesce]("coalesce"),
    expressionBuilder("explode", ExplodeExpressionBuilder),
    expressionGeneratorBuilderOuter("explode_outer", ExplodeExpressionBuilder),
    expression[Greatest]("greatest"),
    expression[If]("if"),
    expressionBuilder("inline", InlineExpressionBuilder),
    expressionGeneratorBuilderOuter("inline_outer", InlineExpressionBuilder),
    expression[IsNaN]("isnan"),
    expression[Nvl]("ifnull", setAlias = true),
    expression[IsNull]("isnull"),
    expression[IsNotNull]("isnotnull"),
    expression[Least]("least"),
    expression[NaNvl]("nanvl"),
    expression[NullIf]("nullif"),
    expression[NullIfZero]("nullifzero"),
    expression[Nvl]("nvl"),
    expression[Nvl2]("nvl2"),
    expressionBuilder("posexplode", PosExplodeExpressionBuilder),
    expressionGeneratorBuilderOuter("posexplode_outer", PosExplodeExpressionBuilder),
    expression[Rand]("rand"),
    expression[Rand]("random", true, Some("3.0.0")),
    expression[Randn]("randn"),
    expression[RandStr]("randstr"),
    expression[Stack]("stack"),
    expression[Uniform]("uniform"),
    expression[ZeroIfNull]("zeroifnull"),
    CaseWhen.registryEntry,

    // math functions
    expression[Acos]("acos"),
    expression[Acosh]("acosh"),
    expression[Asin]("asin"),
    expression[Asinh]("asinh"),
    expression[Atan]("atan"),
    expression[Atan2]("atan2"),
    expression[Atanh]("atanh"),
    expression[Bin]("bin"),
    expression[BRound]("bround"),
    expression[Cbrt]("cbrt"),
    expressionBuilder("ceil", CeilExpressionBuilder),
    expressionBuilder("ceiling", CeilExpressionBuilder, true),
    expression[Cos]("cos"),
    expression[Sec]("sec"),
    expression[Cosh]("cosh"),
    expression[Conv]("conv"),
    expression[ToDegrees]("degrees"),
    expression[EulerNumber]("e"),
    expression[Exp]("exp"),
    expression[Expm1]("expm1"),
    expressionBuilder("floor", FloorExpressionBuilder),
    expression[Factorial]("factorial"),
    expression[Hex]("hex"),
    expression[Hypot]("hypot"),
    expression[Logarithm]("log"),
    expression[Log10]("log10"),
    expression[Log1p]("log1p"),
    expression[Log2]("log2"),
    expression[Log]("ln"),
    expression[Remainder]("mod", true, Some("2.3.0")),
    expression[UnaryMinus]("negative", true),
    expression[Pi]("pi"),
    expression[Pmod]("pmod"),
    expression[UnaryPositive]("positive"),
    expression[Pow]("pow", true),
    expression[Pow]("power"),
    expression[ToRadians]("radians"),
    expression[Rint]("rint"),
    expression[Round]("round"),
    expression[ShiftLeft]("shiftleft"),
    expression[ShiftRight]("shiftright"),
    expression[ShiftRightUnsigned]("shiftrightunsigned"),
    expression[Signum]("sign", true),
    expression[Signum]("signum"),
    expression[Sin]("sin"),
    expression[Csc]("csc"),
    expression[Sinh]("sinh"),
    expression[StringToMap]("str_to_map"),
    expression[Sqrt]("sqrt"),
    expression[Tan]("tan"),
    expression[Cot]("cot"),
    expression[Tanh]("tanh"),
    expression[WidthBucket]("width_bucket"),

    expression[Add]("+"),
    expression[Subtract]("-"),
    expression[Multiply]("*"),
    expression[Divide]("/"),
    expression[IntegralDivide]("div"),
    expression[Remainder]("%"),

    // "try_*" function which always return Null instead of runtime error.
    expression[TryAdd]("try_add"),
    expression[TryDivide]("try_divide"),
    expression[TryMod]("try_mod"),
    expression[TrySubtract]("try_subtract"),
    expression[TryMultiply]("try_multiply"),
    expression[TryElementAt]("try_element_at"),
    expressionBuilder("try_avg", TryAverageExpressionBuilder, setAlias = true),
    expressionBuilder("try_sum", TrySumExpressionBuilder, setAlias = true),
    expression[TryToBinary]("try_to_binary"),
    expressionBuilder("try_to_timestamp", TryToTimestampExpressionBuilder, setAlias = true),
    expressionBuilder("try_to_time", TryToTimeExpressionBuilder, setAlias = true),
    expression[TryAesDecrypt]("try_aes_decrypt"),
    expression[TryReflect]("try_reflect"),
    expression[TryUrlDecode]("try_url_decode"),
<<<<<<< HEAD
    expression[TryZstdDecompress]("try_zstd_decompress"),
=======
    expression[TryMakeInterval]("try_make_interval"),
>>>>>>> e17ff648

    // aggregate functions
    expression[HyperLogLogPlusPlus]("approx_count_distinct"),
    expression[Average]("avg"),
    expression[Corr]("corr"),
    expression[Count]("count"),
    expression[CountIf]("count_if"),
    expression[CovPopulation]("covar_pop"),
    expression[CovSample]("covar_samp"),
    expression[First]("first"),
    expression[First]("first_value", true),
    expression[AnyValue]("any_value"),
    expression[Kurtosis]("kurtosis"),
    expression[Last]("last"),
    expression[Last]("last_value", true),
    expression[Max]("max"),
    expression[MaxBy]("max_by"),
    expression[Average]("mean", true),
    expression[Min]("min"),
    expression[MinBy]("min_by"),
    expression[Percentile]("percentile"),
    expressionBuilder("percentile_cont", PercentileContBuilder),
    expressionBuilder("percentile_disc", PercentileDiscBuilder),
    expression[Median]("median"),
    expression[Skewness]("skewness"),
    expression[ApproximatePercentile]("percentile_approx"),
    expression[ApproximatePercentile]("approx_percentile", true),
    expression[HistogramNumeric]("histogram_numeric"),
    expression[StddevSamp]("std", true),
    expression[StddevSamp]("stddev", true),
    expression[StddevPop]("stddev_pop"),
    expression[StddevSamp]("stddev_samp"),
    expression[Sum]("sum"),
    expression[VarianceSamp]("variance", true),
    expression[VariancePop]("var_pop"),
    expression[VarianceSamp]("var_samp"),
    expression[CollectList]("collect_list"),
    expression[CollectList]("array_agg", true, Some("3.3.0")),
    expression[CollectSet]("collect_set"),
    expression[ListAgg]("listagg"),
    expression[ListAgg]("string_agg", setAlias = true),
    expressionBuilder("count_min_sketch", CountMinSketchAggExpressionBuilder),
    expression[BoolAnd]("every", true),
    expression[BoolAnd]("bool_and"),
    expression[BoolOr]("any", true),
    expression[BoolOr]("some", true),
    expression[BoolOr]("bool_or"),
    expression[RegrCount]("regr_count"),
    expression[RegrAvgX]("regr_avgx"),
    expression[RegrAvgY]("regr_avgy"),
    expression[RegrR2]("regr_r2"),
    expression[RegrSXX]("regr_sxx"),
    expression[RegrSXY]("regr_sxy"),
    expression[RegrSYY]("regr_syy"),
    expression[RegrSlope]("regr_slope"),
    expression[RegrIntercept]("regr_intercept"),
    expressionBuilder("mode", ModeBuilder),
    expression[HllSketchAgg]("hll_sketch_agg"),
    expression[HllUnionAgg]("hll_union_agg"),

    // string functions
    expression[Ascii]("ascii"),
    expression[Chr]("char", true),
    expression[Chr]("chr"),
    expressionBuilder("collate", CollateExpressionBuilder),
    expression[Collation]("collation"),
    expressionBuilder("contains", ContainsExpressionBuilder),
    expressionBuilder("startswith", StartsWithExpressionBuilder),
    expressionBuilder("endswith", EndsWithExpressionBuilder),
    expression[Base64]("base64"),
    expression[BitLength]("bit_length"),
    expression[Length]("char_length", true, Some("2.3.0")),
    expression[Length]("character_length", true, Some("2.3.0")),
    expression[ConcatWs]("concat_ws"),
    expression[Decode]("decode"),
    expression[Elt]("elt"),
    expression[Encode]("encode"),
    expression[FindInSet]("find_in_set"),
    expression[FormatNumber]("format_number"),
    expression[FormatString]("format_string"),
    expression[ToNumber]("to_number"),
    expression[TryToNumber]("try_to_number"),
    expressionBuilder("to_char", ToCharacterBuilder),
    expressionBuilder("to_varchar", ToCharacterBuilder, setAlias = true, Some("3.5.0")),
    expression[GetJsonObject]("get_json_object"),
    expression[InitCap]("initcap"),
    expression[StringInstr]("instr"),
    expression[Lower]("lcase", true),
    expression[Length]("length"),
    expression[Length]("len", setAlias = true, Some("3.4.0")),
    expression[Levenshtein]("levenshtein"),
    expression[Luhncheck]("luhn_check"),
    expression[Like]("like"),
    expression[ILike]("ilike"),
    expression[Lower]("lower"),
    expression[OctetLength]("octet_length"),
    expression[StringLocate]("locate"),
    expressionBuilder("lpad", LPadExpressionBuilder),
    expression[StringTrimLeft]("ltrim"),
    expression[JsonTuple]("json_tuple"),
    expression[StringLocate]("position", true, Some("2.3.0")),
    expression[FormatString]("printf", true),
    expression[RegExpExtract]("regexp_extract"),
    expression[RegExpExtractAll]("regexp_extract_all"),
    expression[RegExpReplace]("regexp_replace"),
    expression[StringRepeat]("repeat"),
    expression[StringReplace]("replace"),
    expression[Overlay]("overlay"),
    expression[RLike]("rlike"),
    expression[RLike]("regexp_like", true, Some("3.2.0")),
    expression[RLike]("regexp", true, Some("3.2.0")),
    expressionBuilder("rpad", RPadExpressionBuilder),
    expression[StringTrimRight]("rtrim"),
    expression[Sentences]("sentences"),
    expression[SoundEx]("soundex"),
    expression[StringSpace]("space"),
    expression[StringSplit]("split"),
    expression[SplitPart]("split_part"),
    expression[Substring]("substr", true),
    expression[Substring]("substring"),
    expression[Left]("left"),
    expression[Right]("right"),
    expression[SubstringIndex]("substring_index"),
    expression[StringTranslate]("translate"),
    expression[StringTrim]("trim"),
    expression[StringTrimBoth]("btrim"),
    expression[Upper]("ucase", true),
    expression[UnBase64]("unbase64"),
    expression[Unhex]("unhex"),
    expression[Upper]("upper"),
    expression[XPathList]("xpath"),
    expression[XPathBoolean]("xpath_boolean"),
    expression[XPathDouble]("xpath_double"),
    expression[XPathDouble]("xpath_number", true),
    expression[XPathFloat]("xpath_float"),
    expression[XPathInt]("xpath_int"),
    expression[XPathLong]("xpath_long"),
    expression[XPathShort]("xpath_short"),
    expression[XPathString]("xpath_string"),
    expression[RegExpCount]("regexp_count"),
    expression[RegExpSubStr]("regexp_substr"),
    expression[RegExpInStr]("regexp_instr"),
    expression[IsValidUTF8]("is_valid_utf8"),
    expression[MakeValidUTF8]("make_valid_utf8"),
    expression[ValidateUTF8]("validate_utf8"),
    expression[TryValidateUTF8]("try_validate_utf8"),
    expression[Quote]("quote"),

    // url functions
    expression[UrlEncode]("url_encode"),
    expression[UrlDecode]("url_decode"),
    expression[ParseUrl]("parse_url"),
    expression[TryParseUrl]("try_parse_url"),

    // datetime functions
    expression[AddMonths]("add_months"),
    expression[CurrentDate]("current_date"),
    expressionBuilder("curdate", CurDateExpressionBuilder, setAlias = true),
    expression[CurrentTimestamp]("current_timestamp"),
    expression[CurrentTime]("current_time"),
    expression[CurrentTimeZone]("current_timezone"),
    expression[LocalTimestamp]("localtimestamp"),
    expression[DateDiff]("datediff"),
    expression[DateDiff]("date_diff", setAlias = true, Some("3.4.0")),
    expression[DateAdd]("date_add"),
    expression[DateAdd]("dateadd", setAlias = true, Some("3.4.0")),
    expression[DateFormatClass]("date_format"),
    expression[DateSub]("date_sub"),
    expression[DayOfMonth]("day", true),
    expression[DayOfYear]("dayofyear"),
    expression[DayOfMonth]("dayofmonth"),
    expression[FromUnixTime]("from_unixtime"),
    expression[FromUTCTimestamp]("from_utc_timestamp"),
    expressionBuilder("hour", HourExpressionBuilder),
    expression[LastDay]("last_day"),
    expressionBuilder("minute", MinuteExpressionBuilder),
    expression[Month]("month"),
    expression[MonthsBetween]("months_between"),
    expression[NextDay]("next_day"),
    expression[Now]("now"),
    expression[Quarter]("quarter"),
    expressionBuilder("second", SecondExpressionBuilder),
    expression[ParseToTimestamp]("to_timestamp"),
    expression[ParseToDate]("to_date"),
    expression[ToTime]("to_time"),
    expression[ToBinary]("to_binary"),
    expression[ToUnixTimestamp]("to_unix_timestamp"),
    expression[ToUTCTimestamp]("to_utc_timestamp"),
    // We keep the 2 expression builders below to have different function docs.
    expressionBuilder("to_timestamp_ntz", ParseToTimestampNTZExpressionBuilder, setAlias = true),
    expressionBuilder("to_timestamp_ltz", ParseToTimestampLTZExpressionBuilder, setAlias = true),
    expression[TruncDate]("trunc"),
    expression[TruncTimestamp]("date_trunc"),
    expression[UnixTimestamp]("unix_timestamp"),
    expression[DayOfWeek]("dayofweek"),
    expression[WeekDay]("weekday"),
    expression[DayName]("dayname"),
    expression[WeekOfYear]("weekofyear"),
    expression[Year]("year"),
    expression[TimeWindow]("window"),
    expression[SessionWindow]("session_window"),
    expression[WindowTime]("window_time"),
    expression[MakeDate]("make_date"),
    expression[MakeTime]("make_time"),
    expression[MakeTimestamp]("make_timestamp"),
    expression[TryMakeTimestamp]("try_make_timestamp"),
    expression[MonthName]("monthname"),
    // We keep the 2 expression builders below to have different function docs.
    expressionBuilder("make_timestamp_ntz", MakeTimestampNTZExpressionBuilder, setAlias = true),
    expressionBuilder("make_timestamp_ltz", MakeTimestampLTZExpressionBuilder, setAlias = true),
    expressionBuilder(
      "try_make_timestamp_ntz", TryMakeTimestampNTZExpressionBuilder, setAlias = true),
    expressionBuilder(
      "try_make_timestamp_ltz", TryMakeTimestampLTZExpressionBuilder, setAlias = true),
    expression[MakeInterval]("make_interval"),
    expression[MakeDTInterval]("make_dt_interval"),
    expression[MakeYMInterval]("make_ym_interval"),
    expression[Extract]("extract"),
    // We keep the `DatePartExpressionBuilder` to have different function docs.
    expressionBuilder("date_part", DatePartExpressionBuilder, setAlias = true),
    expressionBuilder("datepart", DatePartExpressionBuilder, setAlias = true, Some("3.4.0")),
    expression[DateFromUnixDate]("date_from_unix_date"),
    expression[UnixDate]("unix_date"),
    expression[SecondsToTimestamp]("timestamp_seconds"),
    expression[MillisToTimestamp]("timestamp_millis"),
    expression[MicrosToTimestamp]("timestamp_micros"),
    expression[UnixSeconds]("unix_seconds"),
    expression[UnixMillis]("unix_millis"),
    expression[UnixMicros]("unix_micros"),
    expression[ConvertTimezone]("convert_timezone"),

    // collection functions
    expression[CreateArray]("array"),
    expression[ArrayContains]("array_contains"),
    expression[ArraysOverlap]("arrays_overlap"),
    expression[ArrayInsert]("array_insert"),
    expression[ArrayIntersect]("array_intersect"),
    expression[ArrayJoin]("array_join"),
    expression[ArrayPosition]("array_position"),
    expression[ArraySize]("array_size"),
    expression[ArraySort]("array_sort"),
    expression[ArrayExcept]("array_except"),
    expression[ArrayUnion]("array_union"),
    expression[ArrayCompact]("array_compact"),
    expression[CreateMap]("map"),
    expression[CreateNamedStruct]("named_struct"),
    expression[ElementAt]("element_at"),
    expression[MapContainsKey]("map_contains_key"),
    expression[MapFromArrays]("map_from_arrays"),
    expression[MapKeys]("map_keys"),
    expression[MapValues]("map_values"),
    expression[MapEntries]("map_entries"),
    expression[MapFromEntries]("map_from_entries"),
    expression[MapConcat]("map_concat"),
    expression[Size]("size"),
    expression[Slice]("slice"),
    expression[Size]("cardinality", true, Some("2.4.0")),
    expression[ArraysZip]("arrays_zip"),
    expression[SortArray]("sort_array"),
    expression[Shuffle]("shuffle"),
    expression[ArrayMin]("array_min"),
    expression[ArrayMax]("array_max"),
    expression[ArrayAppend]("array_append"),
    expression[Reverse]("reverse"),
    expression[Concat]("concat"),
    expression[Flatten]("flatten"),
    expression[Sequence]("sequence"),
    expression[ArrayRepeat]("array_repeat"),
    expression[ArrayRemove]("array_remove"),
    expression[ArrayPrepend]("array_prepend"),
    expression[ArrayDistinct]("array_distinct"),
    expression[ArrayTransform]("transform"),
    expression[MapFilter]("map_filter"),
    expression[ArrayFilter]("filter"),
    expression[ArrayExists]("exists"),
    expression[ArrayForAll]("forall"),
    expression[ArrayAggregate]("aggregate"),
    expression[ArrayAggregate]("reduce", setAlias = true, Some("3.4.0")),
    expression[TransformValues]("transform_values"),
    expression[TransformKeys]("transform_keys"),
    expression[MapZipWith]("map_zip_with"),
    expression[ZipWith]("zip_with"),
    expression[Get]("get"),

    CreateStruct.registryEntry,

    // misc functions
    expression[AssertTrue]("assert_true"),
    expressionBuilder("raise_error", RaiseErrorExpressionBuilder),
    expression[Crc32]("crc32"),
    expression[Md5]("md5"),
    expression[Uuid]("uuid"),
    expression[Murmur3Hash]("hash"),
    expression[XxHash64]("xxhash64"),
    expression[Sha1]("sha", true),
    expression[Sha1]("sha1"),
    expression[Sha2]("sha2"),
    expression[AesEncrypt]("aes_encrypt"),
    expression[AesDecrypt]("aes_decrypt"),
    expression[SparkPartitionID]("spark_partition_id"),
    expression[InputFileName]("input_file_name"),
    expression[InputFileBlockStart]("input_file_block_start"),
    expression[InputFileBlockLength]("input_file_block_length"),
    expression[MonotonicallyIncreasingID]("monotonically_increasing_id"),
    expression[CurrentDatabase]("current_database"),
    expression[CurrentDatabase]("current_schema", true, Some("3.4.0")),
    expression[CurrentCatalog]("current_catalog"),
    expression[CurrentUser]("current_user"),
    expression[CurrentUser]("user", true, Some("3.4.0")),
    expression[CurrentUser]("session_user", true, Some("4.0.0")),
    expression[CallMethodViaReflection]("reflect"),
    expression[CallMethodViaReflection]("java_method", true),
    expression[SparkVersion]("version"),
    expression[TypeOf]("typeof"),
    expression[EqualNull]("equal_null"),
    expression[HllSketchEstimate]("hll_sketch_estimate"),
    expression[HllUnion]("hll_union"),
    expression[ZstdCompress]("zstd_compress"),
    expression[ZstdDecompress]("zstd_decompress"),

    // grouping sets
    expression[Grouping]("grouping"),
    expression[GroupingID]("grouping_id"),

    // window functions
    expression[Lead]("lead"),
    expression[Lag]("lag"),
    expression[RowNumber]("row_number"),
    expression[CumeDist]("cume_dist"),
    expression[NthValue]("nth_value"),
    expression[NTile]("ntile"),
    expression[Rank]("rank"),
    expression[DenseRank]("dense_rank"),
    expression[PercentRank]("percent_rank"),

    // predicates
    expression[Between]("between"),
    expression[And]("and"),
    expression[In]("in"),
    expression[Not]("not"),
    expression[Or]("or"),

    // comparison operators
    expression[EqualNullSafe]("<=>"),
    expression[EqualTo]("="),
    expression[EqualTo]("=="),
    expression[GreaterThan](">"),
    expression[GreaterThanOrEqual](">="),
    expression[LessThan]("<"),
    expression[LessThanOrEqual]("<="),
    expression[Not]("!"),

    // bitwise
    expression[BitwiseAnd]("&"),
    expression[BitwiseNot]("~"),
    expression[BitwiseOr]("|"),
    expression[BitwiseXor]("^"),
    expression[ShiftLeft]("<<", true, Some("4.0.0")),
    expression[ShiftRight](">>", true, Some("4.0.0")),
    expression[ShiftRightUnsigned](">>>", true, Some("4.0.0")),
    expression[BitwiseCount]("bit_count"),
    expression[BitAndAgg]("bit_and"),
    expression[BitOrAgg]("bit_or"),
    expression[BitXorAgg]("bit_xor"),
    expression[BitwiseGet]("bit_get"),
    expression[BitwiseGet]("getbit", true),

    // bitmap functions and aggregates
    expression[BitmapBucketNumber]("bitmap_bucket_number"),
    expression[BitmapBitPosition]("bitmap_bit_position"),
    expression[BitmapConstructAgg]("bitmap_construct_agg"),
    expression[BitmapCount]("bitmap_count"),
    expression[BitmapOrAgg]("bitmap_or_agg"),

    // json
    expression[StructsToJson]("to_json"),
    expression[JsonToStructs]("from_json"),
    expression[SchemaOfJson]("schema_of_json"),
    expression[LengthOfJsonArray]("json_array_length"),
    expression[JsonObjectKeys]("json_object_keys"),

    // Variant
    expressionBuilder("parse_json", ParseJsonExpressionBuilder),
    expressionBuilder("try_parse_json", TryParseJsonExpressionBuilder),
    expression[IsVariantNull]("is_variant_null"),
    expressionBuilder("variant_get", VariantGetExpressionBuilder),
    expressionBuilder("try_variant_get", TryVariantGetExpressionBuilder),
    expression[SchemaOfVariant]("schema_of_variant"),
    expression[SchemaOfVariantAgg]("schema_of_variant_agg"),
    expression[ToVariantObject]("to_variant_object"),

    // cast
    expression[Cast]("cast"),
    // Cast aliases (SPARK-16730)
    castAlias("boolean", BooleanType),
    castAlias("tinyint", ByteType),
    castAlias("smallint", ShortType),
    castAlias("int", IntegerType),
    castAlias("bigint", LongType),
    castAlias("float", FloatType),
    castAlias("double", DoubleType),
    castAlias("decimal", DecimalType.USER_DEFAULT),
    castAlias("date", DateType),
    castAlias("timestamp", TimestampType),
    castAlias("binary", BinaryType),
    castAlias("string", StringType),

    // mask functions
    expressionBuilder("mask", MaskExpressionBuilder),

    // csv
    expression[CsvToStructs]("from_csv"),
    expression[SchemaOfCsv]("schema_of_csv"),
    expression[StructsToCsv]("to_csv"),

    // Xml
    expression[XmlToStructs]("from_xml"),
    expression[SchemaOfXml]("schema_of_xml"),
    expression[StructsToXml]("to_xml"),

    // Avro
    expression[FromAvro]("from_avro"),
    expression[ToAvro]("to_avro"),
    expression[SchemaOfAvro]("schema_of_avro"),

    // Protobuf
    expression[FromProtobuf]("from_protobuf"),
    expression[ToProtobuf]("to_protobuf")
  )

  val builtin: SimpleFunctionRegistry = {
    val fr = new SimpleFunctionRegistry
    expressions.foreach {
      case (name, (info, builder)) =>
        fr.internalRegisterFunction(FunctionIdentifier(name), info, builder)
    }
    fr
  }

  val functionSet: Set[FunctionIdentifier] = builtin.listFunction().toSet

  /** Registry for internal functions used by Connect and the Column API. */
  private[sql] val internal: SimpleFunctionRegistry = new SimpleFunctionRegistry

  private[spark] def registerInternalExpression[T <: Expression : ClassTag](
      name: String,
      setAlias: Boolean = false): Unit = {
    val (info, builder) = FunctionRegistryBase.build[T](name, None)
    val newBuilder = if (setAlias) {
      (expressions: Seq[Expression]) => {
        val expr = builder(expressions)
        expr.setTagValue(FUNC_ALIAS, name)
        expr
      }
    } else {
      builder
    }
    internal.internalRegisterFunction(FunctionIdentifier(name), info, newBuilder)
  }

  registerInternalExpression[Product]("product")
  registerInternalExpression[BloomFilterAggregate]("bloom_filter_agg")
  registerInternalExpression[CollectTopK]("collect_top_k")
  registerInternalExpression[TimestampAdd]("timestampadd")
  registerInternalExpression[TimestampDiff]("timestampdiff")
  registerInternalExpression[Bucket]("bucket")
  registerInternalExpression[Years]("years")
  registerInternalExpression[Months]("months")
  registerInternalExpression[Days]("days")
  registerInternalExpression[Hours]("hours")
  registerInternalExpression[UnwrapUDT]("unwrap_udt")
  registerInternalExpression[MonotonicallyIncreasingID]("distributed_id", setAlias = true)
  registerInternalExpression[DistributedSequenceID]("distributed_sequence_id")
  registerInternalExpression[PandasProduct]("pandas_product")
  registerInternalExpression[PandasStddev]("pandas_stddev")
  registerInternalExpression[PandasVariance]("pandas_var")
  registerInternalExpression[PandasSkewness]("pandas_skew")
  registerInternalExpression[PandasKurtosis]("pandas_kurt")
  registerInternalExpression[PandasCovar]("pandas_covar")
  registerInternalExpression[PandasMode]("pandas_mode")
  registerInternalExpression[EWM]("ewm")
  registerInternalExpression[NullIndex]("null_index")
  registerInternalExpression[CastTimestampNTZToLong]("timestamp_ntz_to_long")
  registerInternalExpression[ArrayBinarySearch]("array_binary_search")

  private def makeExprInfoForVirtualOperator(name: String, usage: String): ExpressionInfo = {
    new ExpressionInfo(
      null,
      null,
      name,
      usage,
      "",
      "",
      "",
      "",
      "",
      "",
      "built-in")
  }

  val builtinOperators: Map[String, ExpressionInfo] = Map(
    "<>" -> makeExprInfoForVirtualOperator("<>",
      "expr1 <> expr2 - Returns true if `expr1` is not equal to `expr2`."),
    "!=" -> makeExprInfoForVirtualOperator("!=",
      "expr1 != expr2 - Returns true if `expr1` is not equal to `expr2`."),
    "case" -> makeExprInfoForVirtualOperator("case",
      "CASE expr1 WHEN expr2 THEN expr3 [WHEN expr4 THEN expr5]* [ELSE expr6] END " +
        "- When `expr1` = `expr2`, returns `expr3`; when `expr1` = `expr4`, return `expr5`; " +
        "else return `expr6`."),
    "||" -> makeExprInfoForVirtualOperator("||",
      "expr1 || expr2 - Returns the concatenation of `expr1` and `expr2`.")
  )

  /**
   * Create a SQL function builder and corresponding `ExpressionInfo`.
   * @param name The function name.
   * @param setAlias The alias name used in SQL representation string.
   * @param since The Spark version since the function is added.
   * @tparam T The actual expression class.
   * @return (function name, (expression information, function builder))
   */
  private def expression[T <: Expression : ClassTag](
      name: String,
      setAlias: Boolean = false,
      since: Option[String] = None): (String, (ExpressionInfo, FunctionBuilder)) = {
    val (expressionInfo, builder) = FunctionRegistryBase.build[T](name, since)
    val newBuilder = (expressions: Seq[Expression]) => {
      if (expressions.exists(_.isInstanceOf[NamedArgumentExpression])) {
        throw QueryCompilationErrors.namedArgumentsNotSupported(name)
      }
      val expr = builder(expressions)
      if (setAlias) expr.setTagValue(FUNC_ALIAS, name)
      expr
    }
    (name, (expressionInfo, newBuilder))
  }

  /**
   * This method will be used to rearrange the arguments provided in function invocation
   * in the order defined by the function signature given in the builder instance.
   *
   * @param name The name of the function
   * @param builder The builder of the function expression
   * @param expressions The argument list passed in function invocation
   * @tparam T The class of the builder
   * @return An argument list in positional order defined by the builder
   */
  def rearrangeExpressions[T <: FunctionBuilderBase[_]](
      name: String,
      builder: T,
      expressions: Seq[Expression]) : Seq[Expression] = {
    val rearrangedExpressions = if (!builder.functionSignature.isEmpty) {
      val functionSignature = builder.functionSignature.get
      builder.rearrange(functionSignature, expressions, name)
    } else {
      expressions
    }
    if (rearrangedExpressions.exists(_.isInstanceOf[NamedArgumentExpression])) {
      throw QueryCompilationErrors.namedArgumentsNotSupported(name)
    }
    rearrangedExpressions
  }

  private def expressionBuilder[T <: ExpressionBuilder : ClassTag](
      name: String,
      builder: T,
      setAlias: Boolean = false,
      since: Option[String] = None): (String, (ExpressionInfo, FunctionBuilder)) = {
    val info = FunctionRegistryBase.expressionInfo[T](name, since)
    val funcBuilder = (expressions: Seq[Expression]) => {
      val (lambdas, others) = expressions.partition(_.isInstanceOf[LambdaFunction])
      if (lambdas.nonEmpty && !builder.supportsLambda) {
        throw new AnalysisException(
          errorClass = "INVALID_LAMBDA_FUNCTION_CALL.NON_HIGHER_ORDER_FUNCTION",
          messageParameters = Map(
            "class" -> builder.getClass.getCanonicalName))
      }
      assert(others.forall(_.resolved), "function arguments must be resolved.")
      val rearrangedExpressions = rearrangeExpressions(name, builder, expressions)
      val expr = builder.build(name, rearrangedExpressions)
      if (setAlias) expr.setTagValue(FUNC_ALIAS, name)
      expr
    }
    (name, (info, funcBuilder))
  }

  /**
   * Creates a function registry lookup entry for cast aliases (SPARK-16730).
   * For example, if name is "int", and dataType is IntegerType, this means int(x) would become
   * an alias for cast(x as IntegerType).
   * See usage above.
   */
  private def castAlias(
      name: String,
      dataType: DataType): (String, (ExpressionInfo, FunctionBuilder)) = {
    val builder = (args: Seq[Expression]) => {
      val argSize = args.size
      if (argSize != 1) {
        throw QueryCompilationErrors.wrongNumArgsError(name, Seq(1), argSize)
      }
      Cast(args.head, dataType)
    }
    val clazz = scala.reflect.classTag[Cast].runtimeClass
    val usage = "_FUNC_(expr) - Casts the value `expr` to the target data type `_FUNC_`."
    val expressionInfo =
      new ExpressionInfo(clazz.getCanonicalName, null, name, usage, "", "", "",
        "conversion_funcs", "2.0.1", "", "built-in")
    (name, (expressionInfo, builder))
  }

  private def expressionGeneratorOuter[T <: Generator : ClassTag](name: String)
    : (String, (ExpressionInfo, FunctionBuilder)) = {
    val (_, (info, builder)) = expression[T](name)
    val outerBuilder = (args: Seq[Expression]) => {
      GeneratorOuter(builder(args).asInstanceOf[Generator])
    }
    (name, (info, outerBuilder))
  }

  private def expressionGeneratorBuilderOuter[T <: ExpressionBuilder : ClassTag]
    (name: String, builder: T) : (String, (ExpressionInfo, FunctionBuilder)) = {
    val info = FunctionRegistryBase.expressionInfo[T](name, since = None)
    val outerBuilder = (args: Seq[Expression]) => {
      val rearrangedArgs =
        FunctionRegistry.rearrangeExpressions(name, builder, args)
      val generator = builder.build(name, rearrangedArgs)
      assert(generator.isInstanceOf[Generator])
      GeneratorOuter(generator.asInstanceOf[Generator])
    }
    (name, (info, outerBuilder))
  }
}

/**
 * A catalog for looking up table functions.
 */
trait TableFunctionRegistry extends FunctionRegistryBase[LogicalPlan] {

  /** Create a copy of this registry with identical functions as this registry. */
  override def clone(): TableFunctionRegistry = throw new CloneNotSupportedException()
}

class SimpleTableFunctionRegistry extends SimpleFunctionRegistryBase[LogicalPlan]
    with TableFunctionRegistry {

  override def clone(): SimpleTableFunctionRegistry = synchronized {
    val registry = new SimpleTableFunctionRegistry
    functionBuilders.iterator.foreach { case (name, (info, builder)) =>
      registry.internalRegisterFunction(name, info, builder)
    }
    registry
  }
}

object EmptyTableFunctionRegistry extends EmptyFunctionRegistryBase[LogicalPlan]
    with TableFunctionRegistry {

  override def clone(): TableFunctionRegistry = this
}

object TableFunctionRegistry {

  type TableFunctionBuilder = Seq[Expression] => LogicalPlan

  private def logicalPlan[T <: LogicalPlan : ClassTag](name: String)
      : (String, (ExpressionInfo, TableFunctionBuilder)) = {
    val (info, builder) = FunctionRegistryBase.build[T](name, since = None)
    (name, (info, (expressions: Seq[Expression]) => builder(expressions)))
  }

  /**
   * A function used for table-valued functions to return a builder that
   * when given input arguments, will return a function expression representing
   * the table-valued functions.
   *
   * @param name Name of the function
   * @param builder Object which will build the expression given input arguments
   * @param since Time of implementation
   * @tparam T Type of the builder
   * @return A tuple of the function name, expression info, and function builder
   */
  def generatorBuilder[T <: GeneratorBuilder : ClassTag](
      name: String,
      builder: T,
      since: Option[String] = None): (String, (ExpressionInfo, TableFunctionBuilder)) = {
    val info = FunctionRegistryBase.expressionInfo[T](name, since)
    val funcBuilder = (expressions: Seq[Expression]) => {
      assert(expressions.forall(_.resolved), "function arguments must be resolved.")
      val rearrangedExpressions = FunctionRegistry.rearrangeExpressions(name, builder, expressions)
      builder.build(name, rearrangedExpressions)
    }
    (name, (info, funcBuilder))
  }

  def generator[T <: Generator : ClassTag](name: String, outer: Boolean = false)
      : (String, (ExpressionInfo, TableFunctionBuilder)) = {
    val (info, builder) = FunctionRegistryBase.build[T](name, since = None)
    val newBuilder = (expressions: Seq[Expression]) => {
      val generator = builder(expressions)
      assert(generator.isInstanceOf[Generator])
      Generate(
        generator,
        unrequiredChildIndex = Nil,
        outer = outer,
        qualifier = None,
        generatorOutput = Nil,
        child = OneRowRelation())
    }
    (name, (info, newBuilder))
  }

  val logicalPlans: Map[String, (ExpressionInfo, TableFunctionBuilder)] = Map(
    logicalPlan[Range]("range"),
    generatorBuilder("explode", ExplodeGeneratorBuilder),
    generatorBuilder("explode_outer", ExplodeOuterGeneratorBuilder),
    generatorBuilder("inline", InlineGeneratorBuilder),
    generatorBuilder("inline_outer", InlineOuterGeneratorBuilder),
    generator[JsonTuple]("json_tuple"),
    generatorBuilder("posexplode", PosExplodeGeneratorBuilder),
    generatorBuilder("posexplode_outer", PosExplodeOuterGeneratorBuilder),
    generator[Stack]("stack"),
    generator[Collations]("collations"),
    generator[SQLKeywords]("sql_keywords"),
    generatorBuilder("variant_explode", VariantExplodeGeneratorBuilder),
    generatorBuilder("variant_explode_outer", VariantExplodeOuterGeneratorBuilder)
  )

  val builtin: SimpleTableFunctionRegistry = {
    val fr = new SimpleTableFunctionRegistry
    logicalPlans.foreach {
      case (name, (info, builder)) =>
        fr.internalRegisterFunction(FunctionIdentifier(name), info, builder)
    }
    fr
  }

  val functionSet: Set[FunctionIdentifier] = builtin.listFunction().toSet
}

/**
 * This is a trait used for scalar valued functions that defines how their expression
 * representations are constructed in [[FunctionRegistry]].
 */
trait ExpressionBuilder extends FunctionBuilderBase[Expression]

/**
 * This is a trait used for table valued functions that defines how their expression
 * representations are constructed in [[TableFunctionRegistry]].
 */
trait GeneratorBuilder extends FunctionBuilderBase[LogicalPlan] {
  override final def build(funcName: String, expressions: Seq[Expression]) : LogicalPlan = {
    Generate(
      buildGenerator(funcName, expressions),
      unrequiredChildIndex = Nil,
      outer = isOuter,
      qualifier = None,
      generatorOutput = Nil,
      child = OneRowRelation())
  }

  def isOuter: Boolean

  def buildGenerator(funcName: String, expressions: Seq[Expression]) : Generator
}<|MERGE_RESOLUTION|>--- conflicted
+++ resolved
@@ -467,11 +467,8 @@
     expression[TryAesDecrypt]("try_aes_decrypt"),
     expression[TryReflect]("try_reflect"),
     expression[TryUrlDecode]("try_url_decode"),
-<<<<<<< HEAD
+    expression[TryMakeInterval]("try_make_interval"),
     expression[TryZstdDecompress]("try_zstd_decompress"),
-=======
-    expression[TryMakeInterval]("try_make_interval"),
->>>>>>> e17ff648
 
     // aggregate functions
     expression[HyperLogLogPlusPlus]("approx_count_distinct"),
