/*
 * Licensed to the Apache Software Foundation (ASF) under one or more
 * contributor license agreements.  See the NOTICE file distributed with
 * this work for additional information regarding copyright ownership.
 * The ASF licenses this file to You under the Apache License, Version 2.0
 * (the "License"); you may not use this file except in compliance with
 * the License.  You may obtain a copy of the License at
 *
 *    http://www.apache.org/licenses/LICENSE-2.0
 *
 * Unless required by applicable law or agreed to in writing, software
 * distributed under the License is distributed on an "AS IS" BASIS,
 * WITHOUT WARRANTIES OR CONDITIONS OF ANY KIND, either express or implied.
 * See the License for the specific language governing permissions and
 * limitations under the License.
 */

package org.apache.spark.sql.catalyst.analysis

import java.util.Locale
import javax.annotation.concurrent.GuardedBy

import scala.collection.mutable
import scala.reflect.ClassTag

import org.apache.spark.SparkUnsupportedOperationException
import org.apache.spark.internal.{Logging, MDC}
import org.apache.spark.internal.LogKeys.FUNCTION_NAME
import org.apache.spark.sql.AnalysisException
import org.apache.spark.sql.catalyst.FunctionIdentifier
import org.apache.spark.sql.catalyst.expressions._
import org.apache.spark.sql.catalyst.expressions.aggregate._
import org.apache.spark.sql.catalyst.expressions.variant._
import org.apache.spark.sql.catalyst.expressions.xml._
import org.apache.spark.sql.catalyst.plans.logical.{FunctionBuilderBase, Generate, LogicalPlan, OneRowRelation, Range}
import org.apache.spark.sql.catalyst.trees.TreeNodeTag
import org.apache.spark.sql.errors.QueryCompilationErrors
import org.apache.spark.sql.types._
import org.apache.spark.util.ArrayImplicits._

/**
 * A catalog for looking up user defined functions, used by an [[Analyzer]].
 *
 * Note:
 *   1) The implementation should be thread-safe to allow concurrent access.
 *   2) the database name is always case-sensitive here, callers are responsible to
 *      format the database name w.r.t. case-sensitive config.
 */
trait FunctionRegistryBase[T] {

  type FunctionBuilder = Seq[Expression] => T

  final def registerFunction(
      name: FunctionIdentifier, builder: FunctionBuilder, source: String): Unit = {
    val info = new ExpressionInfo(
      // SPARK-43099: getCanonicalName would return null on JDK15+
      Option(builder.getClass.getCanonicalName).getOrElse(builder.getClass.getName),
      name.database.orNull,
      name.funcName,
      null,
      "",
      "",
      "",
      "",
      "",
      "",
      source)
    registerFunction(name, info, builder)
  }

  def registerFunction(
    name: FunctionIdentifier,
    info: ExpressionInfo,
    builder: FunctionBuilder): Unit

  /* Create or replace a temporary function. */
  final def createOrReplaceTempFunction(
      name: String, builder: FunctionBuilder, source: String): Unit = {
    registerFunction(
      FunctionIdentifier(name),
      builder,
      source)
  }

  @throws[AnalysisException]("If function does not exist")
  def lookupFunction(name: FunctionIdentifier, children: Seq[Expression]): T

  /* List all of the registered function names. */
  def listFunction(): Seq[FunctionIdentifier]

  /* Get the class of the registered function by specified name. */
  def lookupFunction(name: FunctionIdentifier): Option[ExpressionInfo]

  /* Get the builder of the registered function by specified name. */
  def lookupFunctionBuilder(name: FunctionIdentifier): Option[FunctionBuilder]

  /** Drop a function and return whether the function existed. */
  def dropFunction(name: FunctionIdentifier): Boolean

  /** Checks if a function with a given name exists. */
  def functionExists(name: FunctionIdentifier): Boolean = lookupFunction(name).isDefined

  /** Clear all registered functions. */
  def clear(): Unit
}

object FunctionRegistryBase {

  /**
   * Return an expression info and a function builder for the function as defined by
   * T using the given name.
   */
  def build[T : ClassTag](
      name: String,
      since: Option[String]): (ExpressionInfo, Seq[Expression] => T) = {
    val runtimeClass = scala.reflect.classTag[T].runtimeClass
    // For `InheritAnalysisRules`, skip the constructor with most arguments, which is the main
    // constructor and contains non-parameter `replacement` and should not be used as
    // function builder.
    val isRuntime = classOf[InheritAnalysisRules].isAssignableFrom(runtimeClass)
    val constructors = if (isRuntime) {
      val all = runtimeClass.getConstructors
      val maxNumArgs = all.map(_.getParameterCount).max
      all.filterNot(_.getParameterCount == maxNumArgs)
    } else {
      runtimeClass.getConstructors
    }
    // See if we can find a constructor that accepts Seq[Expression]
    val varargCtor =
      constructors.find(_.getParameterTypes.toImmutableArraySeq == Seq(classOf[Seq[_]]))
    val builder = (expressions: Seq[Expression]) => {
      if (varargCtor.isDefined) {
        // If there is an apply method that accepts Seq[Expression], use that one.
        try {
          varargCtor.get.newInstance(expressions).asInstanceOf[T]
        } catch {
          // the exception is an invocation exception. To get a meaningful message, we need the
          // cause.
          case e: Exception => throw QueryCompilationErrors.funcBuildError(name, e)
        }
      } else {
        // Otherwise, find a constructor method that matches the number of arguments, and use that.
        val params = Seq.fill(expressions.size)(classOf[Expression])
        val f = constructors.find(_.getParameterTypes.toImmutableArraySeq == params).getOrElse {
          val validParametersCount = constructors
            .filter(_.getParameterTypes.forall(_ == classOf[Expression]))
            .map(_.getParameterCount).distinct.sorted
          throw QueryCompilationErrors.wrongNumArgsError(
            name, validParametersCount.toImmutableArraySeq, params.length)
        }
        try {
          f.newInstance(expressions : _*).asInstanceOf[T]
        } catch {
          // the exception is an invocation exception. To get a meaningful message, we need the
          // cause.
          case e: Exception => throw QueryCompilationErrors.funcBuildError(name, e)
        }
      }
    }

    (expressionInfo(name, since), builder)
  }

  /**
   * Creates an [[ExpressionInfo]] for the function as defined by T using the given name.
   */
  def expressionInfo[T : ClassTag](name: String, since: Option[String]): ExpressionInfo = {
    val clazz = scala.reflect.classTag[T].runtimeClass
    val df = clazz.getAnnotation(classOf[ExpressionDescription])
    if (df != null) {
      if (df.extended().isEmpty) {
        new ExpressionInfo(
          clazz.getCanonicalName.stripSuffix("$"),
          null,
          name,
          df.usage(),
          df.arguments(),
          df.examples(),
          df.note(),
          df.group(),
          since.getOrElse(df.since()),
          df.deprecated(),
          df.source())
      } else {
        // This exists for the backward compatibility with old `ExpressionDescription`s defining
        // the extended description in `extended()`.
        new ExpressionInfo(
          clazz.getCanonicalName.stripSuffix("$"), null, name, df.usage(), df.extended())
      }
    } else {
      new ExpressionInfo(clazz.getCanonicalName.stripSuffix("$"), name)
    }
  }
}

trait SimpleFunctionRegistryBase[T] extends FunctionRegistryBase[T] with Logging {

  @GuardedBy("this")
  protected val functionBuilders =
    new mutable.HashMap[FunctionIdentifier, (ExpressionInfo, FunctionBuilder)]

  // Resolution of the function name is always case insensitive, but the database name
  // depends on the caller
  private def normalizeFuncName(name: FunctionIdentifier): FunctionIdentifier = {
    FunctionIdentifier(name.funcName.toLowerCase(Locale.ROOT), name.database)
  }

  override def registerFunction(
      name: FunctionIdentifier,
      info: ExpressionInfo,
      builder: FunctionBuilder): Unit = {
    val normalizedName = normalizeFuncName(name)
    internalRegisterFunction(normalizedName, info, builder)
  }

  /**
   * Perform function registry without any preprocessing.
   * This is used when registering built-in functions and doing `FunctionRegistry.clone()`
   */
  def internalRegisterFunction(
      name: FunctionIdentifier,
      info: ExpressionInfo,
      builder: FunctionBuilder): Unit = synchronized {
    val newFunction = (info, builder)
    functionBuilders.put(name, newFunction) match {
      case Some(previousFunction) if previousFunction != newFunction =>
        logWarning(log"The function ${MDC(FUNCTION_NAME, name)} replaced a " +
          log"previously registered function.")
      case _ =>
    }
  }

  override def lookupFunction(name: FunctionIdentifier, children: Seq[Expression]): T = {
    val func = synchronized {
      functionBuilders.get(normalizeFuncName(name)).map(_._2).getOrElse {
        throw QueryCompilationErrors.unresolvedRoutineError(name, Seq("system.builtin"))
      }
    }
    func(children)
  }

  override def listFunction(): Seq[FunctionIdentifier] = synchronized {
    functionBuilders.iterator.map(_._1).toList
  }

  override def lookupFunction(name: FunctionIdentifier): Option[ExpressionInfo] = synchronized {
    functionBuilders.get(normalizeFuncName(name)).map(_._1)
  }

  override def lookupFunctionBuilder(
      name: FunctionIdentifier): Option[FunctionBuilder] = synchronized {
    functionBuilders.get(normalizeFuncName(name)).map(_._2)
  }

  override def dropFunction(name: FunctionIdentifier): Boolean = synchronized {
    functionBuilders.remove(normalizeFuncName(name)).isDefined
  }

  override def clear(): Unit = synchronized {
    functionBuilders.clear()
  }
}

/**
 * A trivial catalog that returns an error when a function is requested. Used for testing when all
 * functions are already filled in and the analyzer needs only to resolve attribute references.
 */
trait EmptyFunctionRegistryBase[T] extends FunctionRegistryBase[T] {
  override def registerFunction(
      name: FunctionIdentifier, info: ExpressionInfo, builder: FunctionBuilder): Unit = {
    throw SparkUnsupportedOperationException()
  }

  override def lookupFunction(name: FunctionIdentifier, children: Seq[Expression]): T = {
    throw SparkUnsupportedOperationException()
  }

  override def listFunction(): Seq[FunctionIdentifier] = {
    throw SparkUnsupportedOperationException()
  }

  override def lookupFunction(name: FunctionIdentifier): Option[ExpressionInfo] = {
    throw SparkUnsupportedOperationException()
  }

  override def lookupFunctionBuilder(name: FunctionIdentifier): Option[FunctionBuilder] = {
    throw SparkUnsupportedOperationException()
  }

  override def dropFunction(name: FunctionIdentifier): Boolean = {
    throw SparkUnsupportedOperationException()
  }

  override def clear(): Unit = {
    throw SparkUnsupportedOperationException()
  }
}

trait FunctionRegistry extends FunctionRegistryBase[Expression] {

  /** Create a copy of this registry with identical functions as this registry. */
  override def clone(): FunctionRegistry = throw new CloneNotSupportedException()
}

class SimpleFunctionRegistry
    extends SimpleFunctionRegistryBase[Expression]
    with FunctionRegistry {

  override def clone(): SimpleFunctionRegistry = synchronized {
    val registry = new SimpleFunctionRegistry
    functionBuilders.iterator.foreach { case (name, (info, builder)) =>
      registry.internalRegisterFunction(name, info, builder)
    }
    registry
  }
}

object EmptyFunctionRegistry
    extends EmptyFunctionRegistryBase[Expression]
    with FunctionRegistry {

  override def clone(): FunctionRegistry = this
}

object FunctionRegistry {

  type FunctionBuilder = Seq[Expression] => Expression

  val FUNC_ALIAS = TreeNodeTag[String]("functionAliasName")

  // ==============================================================================================
  //                          The guideline for adding SQL functions
  // ==============================================================================================
  // To add a SQL function, we usually need to create a new `Expression` for the function, and
  // implement the function logic in both the interpretation code path and codegen code path of the
  // `Expression`. We also need to define the type coercion behavior for the function inputs, by
  // extending `ImplicitCastInputTypes` or updating type coercion rules directly.
  //
  // It's much simpler if the SQL function can be implemented with existing expression(s). There are
  // a few cases:
  //   - The function is simply an alias of another function. We can just register the same
  //     expression with a different function name, e.g. `expression[Rand]("random", true)`.
  //   - The function is mostly the same with another function, but has a different parameter list.
  //     We can use `RuntimeReplaceable` to create a new expression, which can customize the
  //     parameter list and analysis behavior (type coercion). The `RuntimeReplaceable` expression
  //     will be replaced by the actual expression at the end of analysis. See `Left` as an example.
  //   - The function can be implemented by combining some existing expressions. We can use
  //     `RuntimeReplaceable` to define the combination. See `ParseToDate` as an example.
  //     To inherit the analysis behavior from the replacement expression
  //     mix-in `InheritAnalysisRules` with `RuntimeReplaceable`. See `TryAdd` as an example.
  //   - For `AggregateFunction`, `RuntimeReplaceableAggregate` should be mixed-in. See
  //     `CountIf` as an example.
  //
  // Sometimes, multiple functions share the same/similar expression replacement logic and it's
  // tedious to create many similar `RuntimeReplaceable` expressions. We can use `ExpressionBuilder`
  // to share the replacement logic. See `ParseToTimestampLTZExpressionBuilder` as an example.
  //
  // With these tools, we can even implement a new SQL function with a Java (static) method, and
  // then create a `RuntimeReplaceable` expression to call the Java method with `Invoke` or
  // `StaticInvoke` expression. By doing so we don't need to implement codegen for new functions
  // anymore. See `AesEncrypt`/`AesDecrypt` as an example.
  val expressions: Map[String, (ExpressionInfo, FunctionBuilder)] = Map(
    // misc non-aggregate functions
    expression[Abs]("abs"),
    expression[Coalesce]("coalesce"),
    expressionBuilder("explode", ExplodeExpressionBuilder),
    expressionGeneratorBuilderOuter("explode_outer", ExplodeExpressionBuilder),
    expression[Greatest]("greatest"),
    expression[If]("if"),
    expression[Inline]("inline"),
    expressionGeneratorOuter[Inline]("inline_outer"),
    expression[IsNaN]("isnan"),
    expression[Nvl]("ifnull", setAlias = true),
    expression[IsNull]("isnull"),
    expression[IsNotNull]("isnotnull"),
    expression[Least]("least"),
    expression[NaNvl]("nanvl"),
    expression[NullIf]("nullif"),
    expression[Nvl]("nvl"),
    expression[Nvl2]("nvl2"),
    expression[PosExplode]("posexplode"),
    expressionGeneratorOuter[PosExplode]("posexplode_outer"),
    expression[Rand]("rand"),
    expression[Rand]("random", true),
    expression[Randn]("randn"),
    expression[Stack]("stack"),
    expression[CaseWhen]("when"),

    // math functions
    expression[Acos]("acos"),
    expression[Acosh]("acosh"),
    expression[Asin]("asin"),
    expression[Asinh]("asinh"),
    expression[Atan]("atan"),
    expression[Atan2]("atan2"),
    expression[Atanh]("atanh"),
    expression[Bin]("bin"),
    expression[BRound]("bround"),
    expression[Cbrt]("cbrt"),
    expressionBuilder("ceil", CeilExpressionBuilder),
    expressionBuilder("ceiling", CeilExpressionBuilder, true),
    expression[Cos]("cos"),
    expression[Sec]("sec"),
    expression[Cosh]("cosh"),
    expression[Conv]("conv"),
    expression[ToDegrees]("degrees"),
    expression[EulerNumber]("e"),
    expression[Exp]("exp"),
    expression[Expm1]("expm1"),
    expressionBuilder("floor", FloorExpressionBuilder),
    expression[Factorial]("factorial"),
    expression[Hex]("hex"),
    expression[Hypot]("hypot"),
    expression[Logarithm]("log"),
    expression[Log10]("log10"),
    expression[Log1p]("log1p"),
    expression[Log2]("log2"),
    expression[Log]("ln"),
    expression[Remainder]("mod", true),
    expression[UnaryMinus]("negative", true),
    expression[Pi]("pi"),
    expression[Pmod]("pmod"),
    expression[UnaryPositive]("positive"),
    expression[Pow]("pow", true),
    expression[Pow]("power"),
    expression[ToRadians]("radians"),
    expression[Rint]("rint"),
    expression[Round]("round"),
    expression[ShiftLeft]("shiftleft"),
    expression[ShiftRight]("shiftright"),
    expression[ShiftRightUnsigned]("shiftrightunsigned"),
    expression[Signum]("sign", true),
    expression[Signum]("signum"),
    expression[Sin]("sin"),
    expression[Csc]("csc"),
    expression[Sinh]("sinh"),
    expression[StringToMap]("str_to_map"),
    expression[Sqrt]("sqrt"),
    expression[Tan]("tan"),
    expression[Cot]("cot"),
    expression[Tanh]("tanh"),
    expression[WidthBucket]("width_bucket"),

    expression[Add]("+"),
    expression[Subtract]("-"),
    expression[Multiply]("*"),
    expression[Divide]("/"),
    expression[IntegralDivide]("div"),
    expression[Remainder]("%"),

    // "try_*" function which always return Null instead of runtime error.
    expression[TryAdd]("try_add"),
    expression[TryDivide]("try_divide"),
    expression[TrySubtract]("try_subtract"),
    expression[TryMultiply]("try_multiply"),
    expression[TryElementAt]("try_element_at"),
    expressionBuilder("try_avg", TryAverageExpressionBuilder, setAlias = true),
    expressionBuilder("try_sum", TrySumExpressionBuilder, setAlias = true),
    expression[TryToBinary]("try_to_binary"),
    expressionBuilder("try_to_timestamp", TryToTimestampExpressionBuilder, setAlias = true),
    expression[TryAesDecrypt]("try_aes_decrypt"),
    expression[TryReflect]("try_reflect"),

    // aggregate functions
    expression[HyperLogLogPlusPlus]("approx_count_distinct"),
    expression[Average]("avg"),
    expression[Corr]("corr"),
    expression[Count]("count"),
    expression[CountIf]("count_if"),
    expression[CovPopulation]("covar_pop"),
    expression[CovSample]("covar_samp"),
    expression[First]("first"),
    expression[First]("first_value", true),
    expression[AnyValue]("any_value"),
    expression[Kurtosis]("kurtosis"),
    expression[Last]("last"),
    expression[Last]("last_value", true),
    expression[Max]("max"),
    expression[MaxBy]("max_by"),
    expression[Average]("mean", true),
    expression[Min]("min"),
    expression[MinBy]("min_by"),
    expression[Percentile]("percentile"),
    expressionBuilder("percentile_cont", PercentileContBuilder),
    expressionBuilder("percentile_disc", PercentileDiscBuilder),
    expression[Median]("median"),
    expression[Skewness]("skewness"),
    expression[ApproximatePercentile]("percentile_approx"),
    expression[ApproximatePercentile]("approx_percentile", true),
    expression[HistogramNumeric]("histogram_numeric"),
    expression[StddevSamp]("std", true),
    expression[StddevSamp]("stddev", true),
    expression[StddevPop]("stddev_pop"),
    expression[StddevSamp]("stddev_samp"),
    expression[Sum]("sum"),
    expression[VarianceSamp]("variance", true),
    expression[VariancePop]("var_pop"),
    expression[VarianceSamp]("var_samp"),
    expression[CollectList]("collect_list"),
    expression[CollectList]("array_agg", true, Some("3.3.0")),
    expression[CollectSet]("collect_set"),
    expressionBuilder("count_min_sketch", CountMinSketchAggExpressionBuilder),
    expression[BoolAnd]("every", true),
    expression[BoolAnd]("bool_and"),
    expression[BoolOr]("any", true),
    expression[BoolOr]("some", true),
    expression[BoolOr]("bool_or"),
    expression[RegrCount]("regr_count"),
    expression[RegrAvgX]("regr_avgx"),
    expression[RegrAvgY]("regr_avgy"),
    expression[RegrR2]("regr_r2"),
    expression[RegrSXX]("regr_sxx"),
    expression[RegrSXY]("regr_sxy"),
    expression[RegrSYY]("regr_syy"),
    expression[RegrSlope]("regr_slope"),
    expression[RegrIntercept]("regr_intercept"),
    expressionBuilder("mode", ModeBuilder),
    expression[HllSketchAgg]("hll_sketch_agg"),
    expression[HllUnionAgg]("hll_union_agg"),

    // string functions
    expression[Ascii]("ascii"),
    expression[Chr]("char", true),
    expression[Chr]("chr"),
    expressionBuilder("collate", CollateExpressionBuilder),
    expression[Collation]("collation"),
    expressionBuilder("contains", ContainsExpressionBuilder),
    expressionBuilder("startswith", StartsWithExpressionBuilder),
    expressionBuilder("endswith", EndsWithExpressionBuilder),
    expression[Base64]("base64"),
    expression[BitLength]("bit_length"),
    expression[Length]("char_length", true),
    expression[Length]("character_length", true),
    expression[ConcatWs]("concat_ws"),
    expression[Decode]("decode"),
    expression[Elt]("elt"),
    expression[Encode]("encode"),
    expression[FindInSet]("find_in_set"),
    expression[FormatNumber]("format_number"),
    expression[FormatString]("format_string"),
    expression[ToNumber]("to_number"),
    expression[TryToNumber]("try_to_number"),
    expressionBuilder("to_char", ToCharacterBuilder),
    expressionBuilder("to_varchar", ToCharacterBuilder, setAlias = true, Some("3.5.0")),
    expression[GetJsonObject]("get_json_object"),
    expression[InitCap]("initcap"),
    expression[StringInstr]("instr"),
    expression[Lower]("lcase", true),
    expression[Length]("length"),
    expression[Length]("len", setAlias = true, Some("3.4.0")),
    expression[Levenshtein]("levenshtein"),
    expression[Luhncheck]("luhn_check"),
    expression[Like]("like"),
    expression[ILike]("ilike"),
    expression[Lower]("lower"),
    expression[OctetLength]("octet_length"),
    expression[StringLocate]("locate"),
    expressionBuilder("lpad", LPadExpressionBuilder),
    expression[StringTrimLeft]("ltrim"),
    expression[JsonTuple]("json_tuple"),
    expression[StringLocate]("position", true),
    expression[FormatString]("printf", true),
    expression[RegExpExtract]("regexp_extract"),
    expression[RegExpExtractAll]("regexp_extract_all"),
    expression[RegExpReplace]("regexp_replace"),
    expression[StringRepeat]("repeat"),
    expression[StringReplace]("replace"),
    expression[Overlay]("overlay"),
    expression[RLike]("rlike"),
    expression[RLike]("regexp_like", true, Some("3.2.0")),
    expression[RLike]("regexp", true, Some("3.2.0")),
    expressionBuilder("rpad", RPadExpressionBuilder),
    expression[StringTrimRight]("rtrim"),
    expression[Sentences]("sentences"),
    expression[SoundEx]("soundex"),
    expression[StringSpace]("space"),
    expression[StringSplit]("split"),
    expression[SplitPart]("split_part"),
    expression[Substring]("substr", true),
    expression[Substring]("substring"),
    expression[Left]("left"),
    expression[Right]("right"),
    expression[SubstringIndex]("substring_index"),
    expression[StringTranslate]("translate"),
    expression[StringTrim]("trim"),
    expression[StringTrimBoth]("btrim"),
    expression[Upper]("ucase", true),
    expression[UnBase64]("unbase64"),
    expression[Unhex]("unhex"),
    expression[Upper]("upper"),
    expression[XPathList]("xpath"),
    expression[XPathBoolean]("xpath_boolean"),
    expression[XPathDouble]("xpath_double"),
    expression[XPathDouble]("xpath_number", true),
    expression[XPathFloat]("xpath_float"),
    expression[XPathInt]("xpath_int"),
    expression[XPathLong]("xpath_long"),
    expression[XPathShort]("xpath_short"),
    expression[XPathString]("xpath_string"),
    expression[RegExpCount]("regexp_count"),
    expression[RegExpSubStr]("regexp_substr"),
    expression[RegExpInStr]("regexp_instr"),

    // url functions
    expression[UrlEncode]("url_encode"),
    expression[UrlDecode]("url_decode"),
    expression[ParseUrl]("parse_url"),

    // datetime functions
    expression[AddMonths]("add_months"),
    expression[CurrentDate]("current_date"),
    expressionBuilder("curdate", CurDateExpressionBuilder, setAlias = true),
    expression[CurrentTimestamp]("current_timestamp"),
    expression[CurrentTimeZone]("current_timezone"),
    expression[LocalTimestamp]("localtimestamp"),
    expression[DateDiff]("datediff"),
    expression[DateDiff]("date_diff", setAlias = true, Some("3.4.0")),
    expression[DateAdd]("date_add"),
    expression[DateAdd]("dateadd", setAlias = true, Some("3.4.0")),
    expression[DateFormatClass]("date_format"),
    expression[DateSub]("date_sub"),
    expression[DayOfMonth]("day", true),
    expression[DayOfYear]("dayofyear"),
    expression[DayOfMonth]("dayofmonth"),
    expression[FromUnixTime]("from_unixtime"),
    expression[FromUTCTimestamp]("from_utc_timestamp"),
    expression[Hour]("hour"),
    expression[LastDay]("last_day"),
    expression[Minute]("minute"),
    expression[Month]("month"),
    expression[MonthsBetween]("months_between"),
    expression[NextDay]("next_day"),
    expression[Now]("now"),
    expression[Quarter]("quarter"),
    expression[Second]("second"),
    expression[ParseToTimestamp]("to_timestamp"),
    expression[ParseToDate]("to_date"),
    expression[ToBinary]("to_binary"),
    expression[ToUnixTimestamp]("to_unix_timestamp"),
    expression[ToUTCTimestamp]("to_utc_timestamp"),
    // We keep the 2 expression builders below to have different function docs.
    expressionBuilder("to_timestamp_ntz", ParseToTimestampNTZExpressionBuilder, setAlias = true),
    expressionBuilder("to_timestamp_ltz", ParseToTimestampLTZExpressionBuilder, setAlias = true),
    expression[TruncDate]("trunc"),
    expression[TruncTimestamp]("date_trunc"),
    expression[UnixTimestamp]("unix_timestamp"),
    expression[DayOfWeek]("dayofweek"),
    expression[WeekDay]("weekday"),
    expression[DayName]("dayname"),
    expression[WeekOfYear]("weekofyear"),
    expression[Year]("year"),
    expression[TimeWindow]("window"),
    expression[SessionWindow]("session_window"),
    expression[WindowTime]("window_time"),
    expression[MakeDate]("make_date"),
    expression[MakeTimestamp]("make_timestamp"),
    expression[MonthName]("monthname"),
    // We keep the 2 expression builders below to have different function docs.
    expressionBuilder("make_timestamp_ntz", MakeTimestampNTZExpressionBuilder, setAlias = true),
    expressionBuilder("make_timestamp_ltz", MakeTimestampLTZExpressionBuilder, setAlias = true),
    expression[MakeInterval]("make_interval"),
    expression[MakeDTInterval]("make_dt_interval"),
    expression[MakeYMInterval]("make_ym_interval"),
    expression[Extract]("extract"),
    // We keep the `DatePartExpressionBuilder` to have different function docs.
    expressionBuilder("date_part", DatePartExpressionBuilder, setAlias = true),
    expressionBuilder("datepart", DatePartExpressionBuilder, setAlias = true, Some("3.4.0")),
    expression[DateFromUnixDate]("date_from_unix_date"),
    expression[UnixDate]("unix_date"),
    expression[SecondsToTimestamp]("timestamp_seconds"),
    expression[MillisToTimestamp]("timestamp_millis"),
    expression[MicrosToTimestamp]("timestamp_micros"),
    expression[UnixSeconds]("unix_seconds"),
    expression[UnixMillis]("unix_millis"),
    expression[UnixMicros]("unix_micros"),
    expression[ConvertTimezone]("convert_timezone"),

    // collection functions
    expression[CreateArray]("array"),
    expression[ArrayContains]("array_contains"),
    expression[ArraysOverlap]("arrays_overlap"),
    expression[ArrayInsert]("array_insert"),
    expression[ArrayIntersect]("array_intersect"),
    expression[ArrayJoin]("array_join"),
    expression[ArrayPosition]("array_position"),
    expression[ArraySize]("array_size"),
    expression[ArraySort]("array_sort"),
    expression[ArrayExcept]("array_except"),
    expression[ArrayUnion]("array_union"),
    expression[ArrayCompact]("array_compact"),
    expression[CreateMap]("map"),
    expression[CreateNamedStruct]("named_struct"),
    expression[ElementAt]("element_at"),
    expression[MapContainsKey]("map_contains_key"),
    expression[MapFromArrays]("map_from_arrays"),
    expression[MapKeys]("map_keys"),
    expression[MapValues]("map_values"),
    expression[MapEntries]("map_entries"),
    expression[MapFromEntries]("map_from_entries"),
    expression[MapConcat]("map_concat"),
    expression[Size]("size"),
    expression[Slice]("slice"),
    expression[Size]("cardinality", true),
    expression[ArraysZip]("arrays_zip"),
    expression[SortArray]("sort_array"),
    expression[Shuffle]("shuffle"),
    expression[ArrayMin]("array_min"),
    expression[ArrayMax]("array_max"),
    expression[ArrayAppend]("array_append"),
    expression[Reverse]("reverse"),
    expression[Concat]("concat"),
    expression[Flatten]("flatten"),
    expression[Sequence]("sequence"),
    expression[ArrayRepeat]("array_repeat"),
    expression[ArrayRemove]("array_remove"),
    expression[ArrayPrepend]("array_prepend"),
    expression[ArrayDistinct]("array_distinct"),
    expression[ArrayTransform]("transform"),
    expression[MapFilter]("map_filter"),
    expression[ArrayFilter]("filter"),
    expression[ArrayExists]("exists"),
    expression[ArrayForAll]("forall"),
    expression[ArrayAggregate]("aggregate"),
    expression[ArrayAggregate]("reduce", setAlias = true, Some("3.4.0")),
    expression[TransformValues]("transform_values"),
    expression[TransformKeys]("transform_keys"),
    expression[MapZipWith]("map_zip_with"),
    expression[ZipWith]("zip_with"),
    expression[Get]("get"),

    CreateStruct.registryEntry,

    // misc functions
    expression[AssertTrue]("assert_true"),
    expressionBuilder("raise_error", RaiseErrorExpressionBuilder),
    expression[Crc32]("crc32"),
    expression[Md5]("md5"),
    expression[Uuid]("uuid"),
    expression[Murmur3Hash]("hash"),
    expression[XxHash64]("xxhash64"),
    expression[Sha1]("sha", true),
    expression[Sha1]("sha1"),
    expression[Sha2]("sha2"),
    expression[AesEncrypt]("aes_encrypt"),
    expression[AesDecrypt]("aes_decrypt"),
    expression[SparkPartitionID]("spark_partition_id"),
    expression[InputFileName]("input_file_name"),
    expression[InputFileBlockStart]("input_file_block_start"),
    expression[InputFileBlockLength]("input_file_block_length"),
    expression[MonotonicallyIncreasingID]("monotonically_increasing_id"),
    expression[CurrentDatabase]("current_database"),
    expression[CurrentDatabase]("current_schema", true),
    expression[CurrentCatalog]("current_catalog"),
    expression[CurrentUser]("current_user"),
    expression[CurrentUser]("user", setAlias = true),
    expression[CurrentUser]("session_user", setAlias = true),
    expression[CallMethodViaReflection]("reflect"),
    expression[CallMethodViaReflection]("java_method", true),
    expression[SparkVersion]("version"),
    expression[TypeOf]("typeof"),
    expression[EqualNull]("equal_null"),
    expression[HllSketchEstimate]("hll_sketch_estimate"),
    expression[HllUnion]("hll_union"),

    // grouping sets
    expression[Grouping]("grouping"),
    expression[GroupingID]("grouping_id"),

    // window functions
    expression[Lead]("lead"),
    expression[Lag]("lag"),
    expression[RowNumber]("row_number"),
    expression[CumeDist]("cume_dist"),
    expression[NthValue]("nth_value"),
    expression[NTile]("ntile"),
    expression[Rank]("rank"),
    expression[DenseRank]("dense_rank"),
    expression[PercentRank]("percent_rank"),

    // predicates
    expression[Between]("between"),
    expression[And]("and"),
    expression[In]("in"),
    expression[Not]("not"),
    expression[Or]("or"),

    // comparison operators
    expression[EqualNullSafe]("<=>"),
    expression[EqualTo]("="),
    expression[EqualTo]("=="),
    expression[GreaterThan](">"),
    expression[GreaterThanOrEqual](">="),
    expression[LessThan]("<"),
    expression[LessThanOrEqual]("<="),
    expression[Not]("!"),

    // bitwise
    expression[BitwiseAnd]("&"),
    expression[BitwiseNot]("~"),
    expression[BitwiseOr]("|"),
    expression[BitwiseXor]("^"),
    expression[BitwiseCount]("bit_count"),
    expression[BitAndAgg]("bit_and"),
    expression[BitOrAgg]("bit_or"),
    expression[BitXorAgg]("bit_xor"),
    expression[BitwiseGet]("bit_get"),
    expression[BitwiseGet]("getbit", true),

    // bitmap functions and aggregates
    expression[BitmapBucketNumber]("bitmap_bucket_number"),
    expression[BitmapBitPosition]("bitmap_bit_position"),
    expression[BitmapConstructAgg]("bitmap_construct_agg"),
    expression[BitmapCount]("bitmap_count"),
    expression[BitmapOrAgg]("bitmap_or_agg"),

    // json
    expression[StructsToJson]("to_json"),
    expression[JsonToStructs]("from_json"),
    expression[SchemaOfJson]("schema_of_json"),
    expression[LengthOfJsonArray]("json_array_length"),
    expression[JsonObjectKeys]("json_object_keys"),

    // Variant
<<<<<<< HEAD
    expression[ParseJson]("parse_json"),
    expression[TryParseJson]("try_parse_json"),
=======
    expressionBuilder("parse_json", ParseJsonExpressionBuilder),
    expressionBuilder("try_parse_json", TryParseJsonExpressionBuilder),
>>>>>>> c42372fd
    expression[IsVariantNull]("is_variant_null"),
    expressionBuilder("variant_get", VariantGetExpressionBuilder),
    expressionBuilder("try_variant_get", TryVariantGetExpressionBuilder),
    expression[SchemaOfVariant]("schema_of_variant"),
    expression[SchemaOfVariantAgg]("schema_of_variant_agg"),

    // cast
    expression[Cast]("cast"),
    // Cast aliases (SPARK-16730)
    castAlias("boolean", BooleanType),
    castAlias("tinyint", ByteType),
    castAlias("smallint", ShortType),
    castAlias("int", IntegerType),
    castAlias("bigint", LongType),
    castAlias("float", FloatType),
    castAlias("double", DoubleType),
    castAlias("decimal", DecimalType.USER_DEFAULT),
    castAlias("date", DateType),
    castAlias("timestamp", TimestampType),
    castAlias("binary", BinaryType),
    castAlias("string", StringType),

    // mask functions
    expressionBuilder("mask", MaskExpressionBuilder),

    // csv
    expression[CsvToStructs]("from_csv"),
    expression[SchemaOfCsv]("schema_of_csv"),
    expression[StructsToCsv]("to_csv"),

    // Xml
    expression[XmlToStructs]("from_xml"),
    expression[SchemaOfXml]("schema_of_xml"),
    expression[StructsToXml]("to_xml")
  )

  val builtin: SimpleFunctionRegistry = {
    val fr = new SimpleFunctionRegistry
    expressions.foreach {
      case (name, (info, builder)) =>
        fr.internalRegisterFunction(FunctionIdentifier(name), info, builder)
    }
    fr
  }

  val functionSet: Set[FunctionIdentifier] = builtin.listFunction().toSet

  private def makeExprInfoForVirtualOperator(name: String, usage: String): ExpressionInfo = {
    new ExpressionInfo(
      null,
      null,
      name,
      usage,
      "",
      "",
      "",
      "",
      "",
      "",
      "built-in")
  }

  val builtinOperators: Map[String, ExpressionInfo] = Map(
    "<>" -> makeExprInfoForVirtualOperator("<>",
      "expr1 <> expr2 - Returns true if `expr1` is not equal to `expr2`."),
    "!=" -> makeExprInfoForVirtualOperator("!=",
      "expr1 != expr2 - Returns true if `expr1` is not equal to `expr2`."),
    "case" -> makeExprInfoForVirtualOperator("case",
      "CASE expr1 WHEN expr2 THEN expr3 [WHEN expr4 THEN expr5]* [ELSE expr6] END " +
        "- When `expr1` = `expr2`, returns `expr3`; when `expr1` = `expr4`, return `expr5`; " +
        "else return `expr6`."),
    "||" -> makeExprInfoForVirtualOperator("||",
      "expr1 || expr2 - Returns the concatenation of `expr1` and `expr2`.")
  )

  /**
   * Create a SQL function builder and corresponding `ExpressionInfo`.
   * @param name The function name.
   * @param setAlias The alias name used in SQL representation string.
   * @param since The Spark version since the function is added.
   * @tparam T The actual expression class.
   * @return (function name, (expression information, function builder))
   */
  private def expression[T <: Expression : ClassTag](
      name: String,
      setAlias: Boolean = false,
      since: Option[String] = None): (String, (ExpressionInfo, FunctionBuilder)) = {
    val (expressionInfo, builder) = FunctionRegistryBase.build[T](name, since)
    val newBuilder = (expressions: Seq[Expression]) => {
      if (expressions.exists(_.isInstanceOf[NamedArgumentExpression])) {
        throw QueryCompilationErrors.namedArgumentsNotSupported(name)
      }
      val expr = builder(expressions)
      if (setAlias) expr.setTagValue(FUNC_ALIAS, name)
      expr
    }
    (name, (expressionInfo, newBuilder))
  }

  /**
   * This method will be used to rearrange the arguments provided in function invocation
   * in the order defined by the function signature given in the builder instance.
   *
   * @param name The name of the function
   * @param builder The builder of the function expression
   * @param expressions The argument list passed in function invocation
   * @tparam T The class of the builder
   * @return An argument list in positional order defined by the builder
   */
  def rearrangeExpressions[T <: FunctionBuilderBase[_]](
      name: String,
      builder: T,
      expressions: Seq[Expression]) : Seq[Expression] = {
    val rearrangedExpressions = if (!builder.functionSignature.isEmpty) {
      val functionSignature = builder.functionSignature.get
      builder.rearrange(functionSignature, expressions, name)
    } else {
      expressions
    }
    if (rearrangedExpressions.exists(_.isInstanceOf[NamedArgumentExpression])) {
      throw QueryCompilationErrors.namedArgumentsNotSupported(name)
    }
    rearrangedExpressions
  }

  private def expressionBuilder[T <: ExpressionBuilder : ClassTag](
      name: String,
      builder: T,
      setAlias: Boolean = false,
      since: Option[String] = None): (String, (ExpressionInfo, FunctionBuilder)) = {
    val info = FunctionRegistryBase.expressionInfo[T](name, since)
    val funcBuilder = (expressions: Seq[Expression]) => {
      assert(expressions.forall(_.resolved), "function arguments must be resolved.")
      val rearrangedExpressions = rearrangeExpressions(name, builder, expressions)
      val expr = builder.build(name, rearrangedExpressions)
      if (setAlias) expr.setTagValue(FUNC_ALIAS, name)
      expr
    }
    (name, (info, funcBuilder))
  }

  /**
   * Creates a function registry lookup entry for cast aliases (SPARK-16730).
   * For example, if name is "int", and dataType is IntegerType, this means int(x) would become
   * an alias for cast(x as IntegerType).
   * See usage above.
   */
  private def castAlias(
      name: String,
      dataType: DataType): (String, (ExpressionInfo, FunctionBuilder)) = {
    val builder = (args: Seq[Expression]) => {
      val argSize = args.size
      if (argSize != 1) {
        throw QueryCompilationErrors.wrongNumArgsError(name, Seq(1), argSize)
      }
      Cast(args.head, dataType)
    }
    val clazz = scala.reflect.classTag[Cast].runtimeClass
    val usage = "_FUNC_(expr) - Casts the value `expr` to the target data type `_FUNC_`."
    val expressionInfo =
      new ExpressionInfo(clazz.getCanonicalName, null, name, usage, "", "", "",
        "conversion_funcs", "2.0.1", "", "built-in")
    (name, (expressionInfo, builder))
  }

  private def expressionGeneratorOuter[T <: Generator : ClassTag](name: String)
    : (String, (ExpressionInfo, FunctionBuilder)) = {
    val (_, (info, builder)) = expression[T](name)
    val outerBuilder = (args: Seq[Expression]) => {
      GeneratorOuter(builder(args).asInstanceOf[Generator])
    }
    (name, (info, outerBuilder))
  }

  private def expressionGeneratorBuilderOuter[T <: ExpressionBuilder : ClassTag]
    (name: String, builder: T) : (String, (ExpressionInfo, FunctionBuilder)) = {
    val info = FunctionRegistryBase.expressionInfo[T](name, since = None)
    val outerBuilder = (args: Seq[Expression]) => {
      val rearrangedArgs =
        FunctionRegistry.rearrangeExpressions(name, builder, args)
      val generator = builder.build(name, rearrangedArgs)
      assert(generator.isInstanceOf[Generator])
      GeneratorOuter(generator.asInstanceOf[Generator])
    }
    (name, (info, outerBuilder))
  }
}

/**
 * A catalog for looking up table functions.
 */
trait TableFunctionRegistry extends FunctionRegistryBase[LogicalPlan] {

  /** Create a copy of this registry with identical functions as this registry. */
  override def clone(): TableFunctionRegistry = throw new CloneNotSupportedException()
}

class SimpleTableFunctionRegistry extends SimpleFunctionRegistryBase[LogicalPlan]
    with TableFunctionRegistry {

  override def clone(): SimpleTableFunctionRegistry = synchronized {
    val registry = new SimpleTableFunctionRegistry
    functionBuilders.iterator.foreach { case (name, (info, builder)) =>
      registry.internalRegisterFunction(name, info, builder)
    }
    registry
  }
}

object EmptyTableFunctionRegistry extends EmptyFunctionRegistryBase[LogicalPlan]
    with TableFunctionRegistry {

  override def clone(): TableFunctionRegistry = this
}

object TableFunctionRegistry {

  type TableFunctionBuilder = Seq[Expression] => LogicalPlan

  private def logicalPlan[T <: LogicalPlan : ClassTag](name: String)
      : (String, (ExpressionInfo, TableFunctionBuilder)) = {
    val (info, builder) = FunctionRegistryBase.build[T](name, since = None)
    (name, (info, (expressions: Seq[Expression]) => builder(expressions)))
  }

  /**
   * A function used for table-valued functions to return a builder that
   * when given input arguments, will return a function expression representing
   * the table-valued functions.
   *
   * @param name Name of the function
   * @param builder Object which will build the expression given input arguments
   * @param since Time of implementation
   * @tparam T Type of the builder
   * @return A tuple of the function name, expression info, and function builder
   */
  def generatorBuilder[T <: GeneratorBuilder : ClassTag](
      name: String,
      builder: T,
      since: Option[String] = None): (String, (ExpressionInfo, TableFunctionBuilder)) = {
    val info = FunctionRegistryBase.expressionInfo[T](name, since)
    val funcBuilder = (expressions: Seq[Expression]) => {
      assert(expressions.forall(_.resolved), "function arguments must be resolved.")
      val rearrangedExpressions = FunctionRegistry.rearrangeExpressions(name, builder, expressions)
      builder.build(name, rearrangedExpressions)
    }
    (name, (info, funcBuilder))
  }

  def generator[T <: Generator : ClassTag](name: String, outer: Boolean = false)
      : (String, (ExpressionInfo, TableFunctionBuilder)) = {
    val (info, builder) = FunctionRegistryBase.build[T](name, since = None)
    val newBuilder = (expressions: Seq[Expression]) => {
      val generator = builder(expressions)
      assert(generator.isInstanceOf[Generator])
      Generate(
        generator,
        unrequiredChildIndex = Nil,
        outer = outer,
        qualifier = None,
        generatorOutput = Nil,
        child = OneRowRelation())
    }
    (name, (info, newBuilder))
  }

  val logicalPlans: Map[String, (ExpressionInfo, TableFunctionBuilder)] = Map(
    logicalPlan[Range]("range"),
    generatorBuilder("explode", ExplodeGeneratorBuilder),
    generatorBuilder("explode_outer", ExplodeOuterGeneratorBuilder),
    generator[Inline]("inline"),
    generator[Inline]("inline_outer", outer = true),
    generator[JsonTuple]("json_tuple"),
    generator[PosExplode]("posexplode"),
    generator[PosExplode]("posexplode_outer", outer = true),
    generator[Stack]("stack"),
    generator[SQLKeywords]("sql_keywords"),
    generator[VariantExplode]("variant_explode"),
    generator[VariantExplode]("variant_explode_outer", outer = true)
  )

  val builtin: SimpleTableFunctionRegistry = {
    val fr = new SimpleTableFunctionRegistry
    logicalPlans.foreach {
      case (name, (info, builder)) =>
        fr.internalRegisterFunction(FunctionIdentifier(name), info, builder)
    }
    fr
  }

  val functionSet: Set[FunctionIdentifier] = builtin.listFunction().toSet
}

/**
 * This is a trait used for scalar valued functions that defines how their expression
 * representations are constructed in [[FunctionRegistry]].
 */
trait ExpressionBuilder extends FunctionBuilderBase[Expression]

/**
 * This is a trait used for table valued functions that defines how their expression
 * representations are constructed in [[TableFunctionRegistry]].
 */
trait GeneratorBuilder extends FunctionBuilderBase[LogicalPlan] {
  override final def build(funcName: String, expressions: Seq[Expression]) : LogicalPlan = {
    Generate(
      buildGenerator(funcName, expressions),
      unrequiredChildIndex = Nil,
      outer = isOuter,
      qualifier = None,
      generatorOutput = Nil,
      child = OneRowRelation())
  }

  def isOuter: Boolean

  def buildGenerator(funcName: String, expressions: Seq[Expression]) : Generator
}<|MERGE_RESOLUTION|>--- conflicted
+++ resolved
@@ -821,13 +821,8 @@
     expression[JsonObjectKeys]("json_object_keys"),
 
     // Variant
-<<<<<<< HEAD
-    expression[ParseJson]("parse_json"),
-    expression[TryParseJson]("try_parse_json"),
-=======
     expressionBuilder("parse_json", ParseJsonExpressionBuilder),
     expressionBuilder("try_parse_json", TryParseJsonExpressionBuilder),
->>>>>>> c42372fd
     expression[IsVariantNull]("is_variant_null"),
     expressionBuilder("variant_get", VariantGetExpressionBuilder),
     expressionBuilder("try_variant_get", TryVariantGetExpressionBuilder),
