/*
 * Licensed to the Apache Software Foundation (ASF) under one or more
 * contributor license agreements.  See the NOTICE file distributed with
 * this work for additional information regarding copyright ownership.
 * The ASF licenses this file to You under the Apache License, Version 2.0
 * (the "License"); you may not use this file except in compliance with
 * the License.  You may obtain a copy of the License at
 *
 *    http://www.apache.org/licenses/LICENSE-2.0
 *
 * Unless required by applicable law or agreed to in writing, software
 * distributed under the License is distributed on an "AS IS" BASIS,
 * WITHOUT WARRANTIES OR CONDITIONS OF ANY KIND, either express or implied.
 * See the License for the specific language governing permissions and
 * limitations under the License.
 */

package org.apache.spark.sql.catalyst.parser

import org.apache.spark.SparkFunSuite
import org.apache.spark.sql.catalyst.plans.SQLHelper
import org.apache.spark.sql.catalyst.plans.logical.CreateVariable
<<<<<<< HEAD
import org.apache.spark.sql.internal.SQLConf
=======
import org.apache.spark.sql.exceptions.SqlScriptingException
>>>>>>> 2a752105

class SqlScriptingParserSuite extends SparkFunSuite with SQLHelper {
  import CatalystSqlParser._

  test("single select") {
    val sqlScriptText = "SELECT 1;"
    val tree = parseScript(sqlScriptText)
    assert(tree.collection.length == 1)
    assert(tree.collection.head.isInstanceOf[SingleStatement])
    val sparkStatement = tree.collection.head.asInstanceOf[SingleStatement]
    assert(sparkStatement.getText == "SELECT 1;")
  }

  test("single select without ;") {
    val sqlScriptText = "SELECT 1"
    val tree = parseScript(sqlScriptText)
    assert(tree.collection.length == 1)
    assert(tree.collection.head.isInstanceOf[SingleStatement])
    val sparkStatement = tree.collection.head.asInstanceOf[SingleStatement]
    assert(sparkStatement.getText == "SELECT 1")
  }

  test("multi select without ; - should fail") {
    val sqlScriptText = "SELECT 1 SELECT 1"
    val e = intercept[ParseException] {
      parseScript(sqlScriptText)
    }
    assert(e.getErrorClass === "PARSE_SYNTAX_ERROR")
    assert(e.getMessage.contains("Syntax error"))
    assert(e.getMessage.contains("SELECT"))
  }

  test("multi select") {
    val sqlScriptText = "BEGIN SELECT 1;SELECT 2; END"
    val tree = parseScript(sqlScriptText)
    assert(tree.collection.length == 2)
    assert(tree.collection.forall(_.isInstanceOf[SingleStatement]))

    sqlScriptText.split(";")
      .map(cleanupStatementString)
      .zip(tree.collection)
      .foreach { case (expected, statement) =>
        val sparkStatement = statement.asInstanceOf[SingleStatement]
        val statementText = sparkStatement.getText
        assert(statementText == expected)
      }
  }

  test("empty BEGIN END block") {
    val sqlScriptText =
      """
        |BEGIN
        |END""".stripMargin
    val tree = parseScript(sqlScriptText)
    assert(tree.collection.isEmpty)
  }

  test("multiple ; in row - should fail") {
    val sqlScriptText =
      """
        |BEGIN
        |  SELECT 1;;
        |  SELECT 2;
        |END""".stripMargin
    val e = intercept[ParseException] {
      parseScript(sqlScriptText)
    }
    assert(e.getErrorClass === "PARSE_SYNTAX_ERROR")
    assert(e.getMessage.contains("Syntax error"))
    assert(e.getMessage.contains("at or near ';'"))
  }

  test("without ; in last statement - should fail") {
    val sqlScriptText =
      """
        |BEGIN
        |  SELECT 1;
        |  SELECT 2
        |END""".stripMargin
    val e = intercept[ParseException] {
      parseScript(sqlScriptText)
    }
    assert(e.getErrorClass === "PARSE_SYNTAX_ERROR")
    assert(e.getMessage.contains("Syntax error"))
    assert(e.getMessage.contains("at or near end of input"))
  }

  test("multi statement") {
    val sqlScriptText =
      """
        |BEGIN
        |  SELECT 1;
        |  SELECT 2;
        |  INSERT INTO A VALUES (a, b, 3);
        |  SELECT a, b, c FROM T;
        |  SELECT * FROM T;
        |END""".stripMargin
    val tree = parseScript(sqlScriptText)
    assert(tree.collection.length == 5)
    assert(tree.collection.forall(_.isInstanceOf[SingleStatement]))
    sqlScriptText.split(";")
      .map(cleanupStatementString)
      .zip(tree.collection)
      .foreach { case (expected, statement) =>
        val sparkStatement = statement.asInstanceOf[SingleStatement]
        val statementText = sparkStatement.getText
        assert(statementText == expected)
      }
  }

  test("nested begin end") {
    val sqlScriptText =
      """
        |BEGIN
        |  BEGIN
        |  SELECT 1;
        |  END;
        |  BEGIN
        |    BEGIN
        |      SELECT 2;
        |      SELECT 3;
        |    END;
        |  END;
        |END""".stripMargin
    val tree = parseScript(sqlScriptText)
    assert(tree.collection.length == 2)
    assert(tree.collection.head.isInstanceOf[CompoundBody])
    val body1 = tree.collection.head.asInstanceOf[CompoundBody]
    assert(body1.collection.length == 1)
    assert(body1.collection.head.asInstanceOf[SingleStatement].getText
      == "SELECT 1")

    val body2 = tree.collection(1).asInstanceOf[CompoundBody]
    assert(body2.collection.length == 1)
    assert(body2.collection.head.isInstanceOf[CompoundBody])
    val nestedBody = body2.collection.head.asInstanceOf[CompoundBody]
    assert(nestedBody.collection.head.asInstanceOf[SingleStatement].getText
      == "SELECT 2")
    assert(nestedBody.collection(1).asInstanceOf[SingleStatement].getText
      == "SELECT 3")
  }

  test("compound: beginLabel") {
    val sqlScriptText =
      """
        |lbl: BEGIN
        |  SELECT 1;
        |  SELECT 2;
        |  INSERT INTO A VALUES (a, b, 3);
        |  SELECT a, b, c FROM T;
        |  SELECT * FROM T;
        |END""".stripMargin
    val tree = parseScript(sqlScriptText)
    assert(tree.collection.length == 5)
    assert(tree.collection.forall(_.isInstanceOf[SingleStatement]))
    assert(tree.label.contains("lbl"))
  }

  test("compound: beginLabel + endLabel") {
    val sqlScriptText =
      """
        |lbl: BEGIN
        |  SELECT 1;
        |  SELECT 2;
        |  INSERT INTO A VALUES (a, b, 3);
        |  SELECT a, b, c FROM T;
        |  SELECT * FROM T;
        |END lbl""".stripMargin
    val tree = parseScript(sqlScriptText)
    assert(tree.collection.length == 5)
    assert(tree.collection.forall(_.isInstanceOf[SingleStatement]))
    assert(tree.label.contains("lbl"))
  }

  test("compound: beginLabel + endLabel with different values") {
    val sqlScriptText =
      """
        |lbl_begin: BEGIN
        |  SELECT 1;
        |  SELECT 2;
        |  INSERT INTO A VALUES (a, b, 3);
        |  SELECT a, b, c FROM T;
        |  SELECT * FROM T;
        |END lbl_end""".stripMargin

    checkError(
      exception = intercept[SqlScriptingException] {
        parseScript(sqlScriptText)
      },
      errorClass = "LABELS_MISMATCH",
      parameters = Map("beginLabel" -> "lbl_begin", "endLabel" -> "lbl_end"))
  }

  test("compound: endLabel") {
    val sqlScriptText =
      """
        |BEGIN
        |  SELECT 1;
        |  SELECT 2;
        |  INSERT INTO A VALUES (a, b, 3);
        |  SELECT a, b, c FROM T;
        |  SELECT * FROM T;
        |END lbl""".stripMargin

    checkError(
      exception = intercept[SqlScriptingException] {
        parseScript(sqlScriptText)
      },
      errorClass = "END_LABEL_WITHOUT_BEGIN_LABEL",
      parameters = Map("endLabel" -> "lbl"))
  }

  test("compound: beginLabel + endLabel with different casing") {
    val sqlScriptText =
      """
        |LBL: BEGIN
        |  SELECT 1;
        |  SELECT 2;
        |  INSERT INTO A VALUES (a, b, 3);
        |  SELECT a, b, c FROM T;
        |  SELECT * FROM T;
        |END lbl""".stripMargin
    val tree = parseScript(sqlScriptText)
    assert(tree.collection.length == 5)
    assert(tree.collection.forall(_.isInstanceOf[SingleStatement]))
    assert(tree.label.contains("lbl"))
  }

  test("compound: no labels provided") {
    val sqlScriptText =
      """
        |BEGIN
        |  SELECT 1;
        |  SELECT 2;
        |  INSERT INTO A VALUES (a, b, 3);
        |  SELECT a, b, c FROM T;
        |  SELECT * FROM T;
        |END""".stripMargin
    val tree = parseScript(sqlScriptText)
    assert(tree.collection.length == 5)
    assert(tree.collection.forall(_.isInstanceOf[SingleStatement]))
    assert(tree.label.nonEmpty)
  }

  test("declare at the beginning") {
    val sqlScriptText =
      """
        |BEGIN
        |  DECLARE testVariable1 VARCHAR(50);
        |  DECLARE testVariable2 INTEGER;
        |END""".stripMargin
    val tree = parseScript(sqlScriptText)
    assert(tree.collection.length == 2)
    assert(tree.collection.forall(_.isInstanceOf[SingleStatement]))
    assert(tree.collection.forall(
      _.asInstanceOf[SingleStatement].parsedPlan.isInstanceOf[CreateVariable]))
  }

  test("declare after beginning") {
    val sqlScriptText =
      """
        |BEGIN
        |  SELECT 1;
        |  DECLARE testVariable INTEGER;
        |END""".stripMargin
    checkError(
        exception = intercept[SqlScriptingException] {
          parseScript(sqlScriptText)
        },
        errorClass = "INVALID_VARIABLE_DECLARATION.ONLY_AT_BEGINNING",
        parameters = Map("varName" -> "`testVariable`", "lineNumber" -> "4"))
  }

  // TODO Add test for INVALID_VARIABLE_DECLARATION.NOT_ALLOWED_IN_SCOPE exception

  test("SET VAR statement test") {
    val sqlScriptText =
      """
        |BEGIN
        |  DECLARE totalInsCnt = 0;
        |  SET VAR totalInsCnt = (SELECT x FROM y WHERE id = 1);
        |END""".stripMargin
    val tree = parseScript(sqlScriptText)
    assert(tree.collection.length == 2)
    assert(tree.collection.head.isInstanceOf[SingleStatement])
    assert(tree.collection(1).isInstanceOf[SingleStatement])
  }

  test("SET VARIABLE statement test") {
    val sqlScriptText =
      """
        |BEGIN
        |  DECLARE totalInsCnt = 0;
        |  SET VARIABLE totalInsCnt = (SELECT x FROM y WHERE id = 1);
        |END""".stripMargin
    val tree = parseScript(sqlScriptText)
    assert(tree.collection.length == 2)
    assert(tree.collection.head.isInstanceOf[SingleStatement])
    assert(tree.collection(1).isInstanceOf[SingleStatement])
  }

  test("SET statement test") {
    val sqlScriptText =
      """
        |BEGIN
        |  DECLARE totalInsCnt = 0;
        |  SET totalInsCnt = (SELECT x FROM y WHERE id = 1);
        |END""".stripMargin
    val tree = parseScript(sqlScriptText)
    assert(tree.collection.length == 2)
    assert(tree.collection.head.isInstanceOf[SingleStatement])
    assert(tree.collection(1).isInstanceOf[SingleStatement])
  }

  test("SET statement test - should fail") {
    val sqlScriptText =
      """
        |BEGIN
        |  DECLARE totalInsCnt = 0;
        |  SET totalInsCnt = (SELECT x FROMERROR y WHERE id = 1);
        |END""".stripMargin
    val e = intercept[ParseException] {
      parseScript(sqlScriptText)
    }
    assert(e.getErrorClass === "PARSE_SYNTAX_ERROR")
    assert(e.getMessage.contains("Syntax error"))
  }

  test("declare condition: default sqlstate") {
    val sqlScriptText =
      """
        |BEGIN
        |  DECLARE test CONDITION;
        |END""".stripMargin
    val tree = parseScript(sqlScriptText)
    assert(tree.collection.length == 1)
    assert(tree.collection.head.isInstanceOf[ErrorCondition])
    assert(tree.collection.head.asInstanceOf[ErrorCondition].value.equals("45000"))
  }

  test("declare condition: custom sqlstate") {
    val sqlScriptText =
      """
        |BEGIN
        |  DECLARE test CONDITION FOR '12000';
        |END""".stripMargin
    val tree = parseScript(sqlScriptText)
    assert(tree.collection.length == 1)
    assert(tree.collection.head.isInstanceOf[ErrorCondition])
    assert(tree.collection.head.asInstanceOf[ErrorCondition].value.equals("12000"))
  }

  test("declare handler") {
    val sqlScriptText =
      """
        |BEGIN
        |  DECLARE CONTINUE HANDLER FOR test BEGIN SELECT 1; END;
        |END""".stripMargin
    val tree = parseScript(sqlScriptText)
    assert(tree.handlers.length == 1)
    assert(tree.handlers.head.isInstanceOf[ErrorHandler])
  }

  test("declare handler single statement") {
    val sqlScriptText =
      """
        |BEGIN
        |  DECLARE CONTINUE HANDLER FOR test SELECT 1;
        |END""".stripMargin
    val tree = parseScript(sqlScriptText)
    assert(tree.handlers.length == 1)
    assert(tree.handlers.head.isInstanceOf[ErrorHandler])
  }

  test("SQL Scripting not enabled") {
    withSQLConf(SQLConf.SQL_SCRIPTING_ENABLED.key -> "false") {
      val sqlScriptText =
        """
          |BEGIN
          |  SELECT 1;
          |END""".stripMargin
      checkError(
        exception = intercept[SparkException] {
          parseScript(sqlScriptText)
        },
        errorClass = "UNSUPPORTED_FEATURE.SQL_SCRIPTING_NOT_ENABLED",
        parameters = Map("sqlScriptingEnabled" -> SQLConf.SQL_SCRIPTING_ENABLED.key))
    }
  }

  test("if") {
    val sqlScriptText =
      """
        |BEGIN
        | IF 1=1 THEN
        |   SELECT 42;
        | END IF;
        |END
        |""".stripMargin
    val tree = parseScript(sqlScriptText)
    assert(tree.collection.length == 1)
    assert(tree.collection.head.isInstanceOf[IfElseStatement])
    val ifStmt = tree.collection.head.asInstanceOf[IfElseStatement]
    assert(ifStmt.conditions.length == 1)
    assert(ifStmt.conditions.head.isInstanceOf[SingleStatement])
    assert(ifStmt.conditions.head.getText == "1=1")
  }

  test("if else") {
    val sqlScriptText =
      """BEGIN
        |IF 1 = 1 THEN
        |  SELECT 1;
        |ELSE
        |  SELECT 2;
        |END IF;
        |END
        """.stripMargin
    val tree = parseScript(sqlScriptText)
    assert(tree.collection.length == 1)
    assert(tree.collection.head.isInstanceOf[IfElseStatement])

    val ifStmt = tree.collection.head.asInstanceOf[IfElseStatement]
    assert(ifStmt.conditions.length == 1)
    assert(ifStmt.conditionalBodies.length == 1)
    assert(ifStmt.elseBody.isDefined)

    assert(ifStmt.conditions.head.isInstanceOf[SingleStatement])
    assert(ifStmt.conditions.head.getText == "1 = 1")

    assert(ifStmt.conditionalBodies.head.collection.length == 1)
    assert(ifStmt.conditionalBodies.head.collection.head.isInstanceOf[SingleStatement])
    assert(ifStmt.conditionalBodies.head.collection.head.asInstanceOf[SingleStatement]
      .getText == "SELECT 1")

    assert(ifStmt.elseBody.get.collection.length == 1)
    assert(ifStmt.elseBody.get.collection.head.isInstanceOf[SingleStatement])
    assert(ifStmt.elseBody.get.collection.head.asInstanceOf[SingleStatement]
      .getText == "SELECT 2")
  }

  test("if else if") {
    val sqlScriptText =
      """BEGIN
        |IF 1 = 1 THEN
        |  SELECT 1;
        |ELSE IF 2 = 2 THEN
        |  SELECT 2;
        |ELSE
        |  SELECT 3;
        |END IF;
        |END
      """.stripMargin
    val tree = parseScript(sqlScriptText)
    assert(tree.collection.length == 1)
    assert(tree.collection.head.isInstanceOf[IfElseStatement])

    val ifStmt = tree.collection.head.asInstanceOf[IfElseStatement]
    assert(ifStmt.conditions.length == 2)
    assert(ifStmt.conditionalBodies.length == 2)
    assert(ifStmt.elseBody.isDefined)

    assert(ifStmt.conditions.head.isInstanceOf[SingleStatement])
    assert(ifStmt.conditions.head.getText == "1 = 1")

    assert(ifStmt.conditionalBodies.head.collection.head.isInstanceOf[SingleStatement])
    assert(ifStmt.conditionalBodies.head.collection.head.asInstanceOf[SingleStatement]
      .getText == "SELECT 1")

    assert(ifStmt.conditions(1).isInstanceOf[SingleStatement])
    assert(ifStmt.conditions(1).getText == "2 = 2")

    assert(ifStmt.conditionalBodies(1).collection.head.isInstanceOf[SingleStatement])
    assert(ifStmt.conditionalBodies(1).collection.head.asInstanceOf[SingleStatement]
      .getText == "SELECT 2")

    assert(ifStmt.elseBody.get.collection.head.isInstanceOf[SingleStatement])
    assert(ifStmt.elseBody.get.collection.head.asInstanceOf[SingleStatement]
      .getText == "SELECT 3")
  }

  test("if multi else if") {
    val sqlScriptText =
      """BEGIN
        |IF 1 = 1 THEN
        |  SELECT 1;
        |ELSE IF 2 = 2 THEN
        |  SELECT 2;
        |ELSE IF 3 = 3 THEN
        |  SELECT 3;
        |END IF;
        |END
      """.stripMargin
    val tree = parseScript(sqlScriptText)
    assert(tree.collection.length == 1)
    assert(tree.collection.head.isInstanceOf[IfElseStatement])

    val ifStmt = tree.collection.head.asInstanceOf[IfElseStatement]
    assert(ifStmt.conditions.length == 3)
    assert(ifStmt.conditionalBodies.length == 3)
    assert(ifStmt.elseBody.isEmpty)

    assert(ifStmt.conditions.head.isInstanceOf[SingleStatement])
    assert(ifStmt.conditions.head.getText == "1 = 1")

    assert(ifStmt.conditionalBodies.head.collection.head.isInstanceOf[SingleStatement])
    assert(ifStmt.conditionalBodies.head.collection.head.asInstanceOf[SingleStatement]
      .getText == "SELECT 1")

    assert(ifStmt.conditions(1).isInstanceOf[SingleStatement])
    assert(ifStmt.conditions(1).getText == "2 = 2")

    assert(ifStmt.conditionalBodies(1).collection.head.isInstanceOf[SingleStatement])
    assert(ifStmt.conditionalBodies(1).collection.head.asInstanceOf[SingleStatement]
      .getText == "SELECT 2")

    assert(ifStmt.conditions(2).isInstanceOf[SingleStatement])
    assert(ifStmt.conditions(2).getText == "3 = 3")

    assert(ifStmt.conditionalBodies(2).collection.head.isInstanceOf[SingleStatement])
    assert(ifStmt.conditionalBodies(2).collection.head.asInstanceOf[SingleStatement]
      .getText == "SELECT 3")
  }

  test("if nested") {
    val sqlScriptText =
      """
        |BEGIN
        | IF 1=1 THEN
        |   IF 2=1 THEN
        |     SELECT 41;
        |   ELSE
        |     SELECT 42;
        |   END IF;
        | END IF;
        |END
        |""".stripMargin
    val tree = parseScript(sqlScriptText)
    assert(tree.collection.length == 1)
    assert(tree.collection.head.isInstanceOf[IfElseStatement])

    val ifStmt = tree.collection.head.asInstanceOf[IfElseStatement]
    assert(ifStmt.conditions.length == 1)
    assert(ifStmt.conditionalBodies.length == 1)
    assert(ifStmt.elseBody.isEmpty)

    assert(ifStmt.conditions.head.isInstanceOf[SingleStatement])
    assert(ifStmt.conditions.head.getText == "1=1")

    assert(ifStmt.conditionalBodies.head.collection.head.isInstanceOf[IfElseStatement])
    val nestedIfStmt = ifStmt.conditionalBodies.head.collection.head.asInstanceOf[IfElseStatement]

    assert(nestedIfStmt.conditions.length == 1)
    assert(nestedIfStmt.conditionalBodies.length == 1)
    assert(nestedIfStmt.elseBody.isDefined)

    assert(nestedIfStmt.conditions.head.isInstanceOf[SingleStatement])
    assert(nestedIfStmt.conditions.head.getText == "2=1")

    assert(nestedIfStmt.conditionalBodies.head.collection.head.isInstanceOf[SingleStatement])
    assert(nestedIfStmt.conditionalBodies.head.collection.head.asInstanceOf[SingleStatement]
      .getText == "SELECT 41")

    assert(nestedIfStmt.elseBody.get.collection.head.isInstanceOf[SingleStatement])
    assert(nestedIfStmt.elseBody.get.collection.head.asInstanceOf[SingleStatement]
      .getText == "SELECT 42")
  }

  // Helper methods
  def cleanupStatementString(statementStr: String): String = {
    statementStr
      .replace("\n", "")
      .replace("BEGIN", "")
      .replace("END", "")
      .trim
  }
}<|MERGE_RESOLUTION|>--- conflicted
+++ resolved
@@ -20,11 +20,8 @@
 import org.apache.spark.SparkFunSuite
 import org.apache.spark.sql.catalyst.plans.SQLHelper
 import org.apache.spark.sql.catalyst.plans.logical.CreateVariable
-<<<<<<< HEAD
+import org.apache.spark.sql.exceptions.SqlScriptingException
 import org.apache.spark.sql.internal.SQLConf
-=======
-import org.apache.spark.sql.exceptions.SqlScriptingException
->>>>>>> 2a752105
 
 class SqlScriptingParserSuite extends SparkFunSuite with SQLHelper {
   import CatalystSqlParser._
@@ -407,7 +404,7 @@
           |  SELECT 1;
           |END""".stripMargin
       checkError(
-        exception = intercept[SparkException] {
+        exception = intercept[SqlScriptingException] {
           parseScript(sqlScriptText)
         },
         errorClass = "UNSUPPORTED_FEATURE.SQL_SCRIPTING_NOT_ENABLED",
