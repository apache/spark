--- conflicted
+++ resolved
@@ -54,7 +54,11 @@
     ArrayTransform(expr, createLambda(at.elementType, at.containsNull, IntegerType, false, f))
   }
 
-<<<<<<< HEAD
+  def filter(expr: Expression, f: Expression => Expression): Expression = {
+    val at = expr.dataType.asInstanceOf[ArrayType]
+    ArrayFilter(expr, createLambda(at.elementType, at.containsNull, f))
+  }
+
   def aggregate(
       expr: Expression,
       zero: Expression,
@@ -74,11 +78,6 @@
       zero: Expression,
       merge: (Expression, Expression) => Expression): Expression = {
     aggregate(expr, zero, merge, identity)
-=======
-  def filter(expr: Expression, f: Expression => Expression): Expression = {
-    val at = expr.dataType.asInstanceOf[ArrayType]
-    ArrayFilter(expr, createLambda(at.elementType, at.containsNull, f))
->>>>>>> 0ecc132d
   }
 
   test("ArrayTransform") {
@@ -122,35 +121,6 @@
       Seq("[1, 3, 5]", null, "[4, 6]"))
   }
 
-<<<<<<< HEAD
-  test("ArrayAggregate") {
-    val ai0 = Literal.create(Seq(1, 2, 3), ArrayType(IntegerType, containsNull = false))
-    val ai1 = Literal.create(Seq[Integer](1, null, 3), ArrayType(IntegerType, containsNull = true))
-    val ai2 = Literal.create(Seq.empty[Int], ArrayType(IntegerType, containsNull = false))
-    val ain = Literal.create(null, ArrayType(IntegerType, containsNull = false))
-
-    checkEvaluation(aggregate(ai0, 0, (acc, elem) => acc + elem, acc => acc * 10), 60)
-    checkEvaluation(aggregate(ai1, 0, (acc, elem) => acc + coalesce(elem, 0), acc => acc * 10), 40)
-    checkEvaluation(aggregate(ai2, 0, (acc, elem) => acc + elem, acc => acc * 10), 0)
-    checkEvaluation(aggregate(ain, 0, (acc, elem) => acc + elem, acc => acc * 10), null)
-
-    val as0 = Literal.create(Seq("a", "b", "c"), ArrayType(StringType, containsNull = false))
-    val as1 = Literal.create(Seq("a", null, "c"), ArrayType(StringType, containsNull = true))
-    val as2 = Literal.create(Seq.empty[String], ArrayType(StringType, containsNull = false))
-    val asn = Literal.create(null, ArrayType(StringType, containsNull = false))
-
-    checkEvaluation(aggregate(as0, "", (acc, elem) => Concat(Seq(acc, elem))), "abc")
-    checkEvaluation(aggregate(as1, "", (acc, elem) => Concat(Seq(acc, coalesce(elem, "x")))), "axc")
-    checkEvaluation(aggregate(as2, "", (acc, elem) => Concat(Seq(acc, elem))), "")
-    checkEvaluation(aggregate(asn, "", (acc, elem) => Concat(Seq(acc, elem))), null)
-
-    val aai = Literal.create(Seq[Seq[Integer]](Seq(1, 2, 3), null, Seq(4, 5)),
-      ArrayType(ArrayType(IntegerType, containsNull = false), containsNull = true))
-    checkEvaluation(
-      aggregate(aai, 0,
-        (acc, array) => coalesce(aggregate(array, acc, (acc, elem) => acc + elem), acc)),
-      15)
-=======
   test("ArrayFilter") {
     val ai0 = Literal.create(Seq(1, 2, 3), ArrayType(IntegerType, containsNull = false))
     val ai1 = Literal.create(Seq[Integer](1, null, 3), ArrayType(IntegerType, containsNull = true))
@@ -181,6 +151,34 @@
       ArrayType(ArrayType(IntegerType, containsNull = false), containsNull = true))
     checkEvaluation(transform(aai, ix => filter(ix, isNullOrOdd)),
       Seq(Seq(1, 3), null, Seq(5)))
->>>>>>> 0ecc132d
+  }
+
+  test("ArrayAggregate") {
+    val ai0 = Literal.create(Seq(1, 2, 3), ArrayType(IntegerType, containsNull = false))
+    val ai1 = Literal.create(Seq[Integer](1, null, 3), ArrayType(IntegerType, containsNull = true))
+    val ai2 = Literal.create(Seq.empty[Int], ArrayType(IntegerType, containsNull = false))
+    val ain = Literal.create(null, ArrayType(IntegerType, containsNull = false))
+
+    checkEvaluation(aggregate(ai0, 0, (acc, elem) => acc + elem, acc => acc * 10), 60)
+    checkEvaluation(aggregate(ai1, 0, (acc, elem) => acc + coalesce(elem, 0), acc => acc * 10), 40)
+    checkEvaluation(aggregate(ai2, 0, (acc, elem) => acc + elem, acc => acc * 10), 0)
+    checkEvaluation(aggregate(ain, 0, (acc, elem) => acc + elem, acc => acc * 10), null)
+
+    val as0 = Literal.create(Seq("a", "b", "c"), ArrayType(StringType, containsNull = false))
+    val as1 = Literal.create(Seq("a", null, "c"), ArrayType(StringType, containsNull = true))
+    val as2 = Literal.create(Seq.empty[String], ArrayType(StringType, containsNull = false))
+    val asn = Literal.create(null, ArrayType(StringType, containsNull = false))
+
+    checkEvaluation(aggregate(as0, "", (acc, elem) => Concat(Seq(acc, elem))), "abc")
+    checkEvaluation(aggregate(as1, "", (acc, elem) => Concat(Seq(acc, coalesce(elem, "x")))), "axc")
+    checkEvaluation(aggregate(as2, "", (acc, elem) => Concat(Seq(acc, elem))), "")
+    checkEvaluation(aggregate(asn, "", (acc, elem) => Concat(Seq(acc, elem))), null)
+
+    val aai = Literal.create(Seq[Seq[Integer]](Seq(1, 2, 3), null, Seq(4, 5)),
+      ArrayType(ArrayType(IntegerType, containsNull = false), containsNull = true))
+    checkEvaluation(
+      aggregate(aai, 0,
+        (acc, array) => coalesce(aggregate(array, acc, (acc, elem) => acc + elem), acc)),
+      15)
   }
 }