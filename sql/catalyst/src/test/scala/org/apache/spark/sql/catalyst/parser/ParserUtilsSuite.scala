--- conflicted
+++ resolved
@@ -4,7 +4,7 @@
  * this work for additional information regarding copyright ownership.
  * The ASF licenses this file to You under the Apache License, Version 2.0
  * (the "License"); you may not use this file except in compliance with
- * the License. You may obtain a copy of the License at
+ * the License.  You may obtain a copy of the License at
  *
  *    http://www.apache.org/licenses/LICENSE-2.0
  *
@@ -206,31 +206,22 @@
   }
 
   test("string") {
-<<<<<<< HEAD
     val dataTypeBuilder = new org.apache.spark.sql.catalyst.parser.DataTypeAstBuilder()
     val token1 = dataTypeBuilder.visitStringLit(showDbsContext.pattern)
     if (token1 != null) {
       assert(string(token1) == "identifier_with_wildcards")
     }
-    
+
     val token2 = dataTypeBuilder.visitStringLit(createDbContext.commentSpec().get(0).stringLit())
     if (token2 != null) {
       assert(string(token2) == "database_comment")
     }
 
-    val token3 = dataTypeBuilder.visitStringLit(createDbContext.locationSpec.asScala.head.stringLit())
+    val token3 = dataTypeBuilder.visitStringLit(
+      createDbContext.locationSpec.asScala.head.stringLit())
     if (token3 != null) {
       assert(string(token3) == "/home/user/db")
     }
-=======
-    assert(string(showDbsContext.pattern.stringLiteralValue().STRING_LITERAL()) ==
-      "identifier_with_wildcards")
-    assert(string(createDbContext.commentSpec().get(0).stringLit().stringLiteralValue()
-      .STRING_LITERAL()) == "database_comment")
-
-    assert(string(createDbContext.locationSpec.asScala.head.stringLit().stringLiteralValue()
-      .STRING_LITERAL()) == "/home/user/db")
->>>>>>> d9a53a85
   }
 
   test("position") {
@@ -260,12 +251,8 @@
     val ctx = createDbContext.locationSpec.asScala.head
     val current = CurrentOrigin.get
     val (location, origin) = withOrigin(ctx) {
-<<<<<<< HEAD
       (Option(new org.apache.spark.sql.catalyst.parser.DataTypeAstBuilder()
         .visitStringLit(ctx.stringLit())).map(string).getOrElse(""), CurrentOrigin.get)
-=======
-      (string(ctx.stringLit().stringLiteralValue().STRING_LITERAL), CurrentOrigin.get)
->>>>>>> d9a53a85
     }
     assert(location == "/home/user/db")
     assert(origin == Origin(Some(3), Some(27)))
