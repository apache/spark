--- conflicted
+++ resolved
@@ -33,12 +33,9 @@
           RemoveNoopUnion) :: Nil
   }
 
-<<<<<<< HEAD
   val testRelation = LocalRelation("a".attr.int, "b".attr.int)
-=======
-  val testRelation = LocalRelation('a.int, 'b.int)
-  val testRelation2 = LocalRelation(output = Seq('a.int, 'b.int), data = Seq(InternalRow(1, 2)))
->>>>>>> 4e438196
+  val testRelation2 =
+    LocalRelation(output = Seq("a".attr.int, "b".attr.int), data = Seq(InternalRow(1, 2)))
 
   test("SPARK-34474: Remove redundant Union under Distinct") {
     val union = Union(testRelation :: testRelation :: Nil)
