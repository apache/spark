/*
 * Licensed to the Apache Software Foundation (ASF) under one or more
 * contributor license agreements.  See the NOTICE file distributed with
 * this work for additional information regarding copyright ownership.
 * The ASF licenses this file to You under the Apache License, Version 2.0
 * (the "License"); you may not use this file except in compliance with
 * the License.  You may obtain a copy of the License at
 *
 *    http://www.apache.org/licenses/LICENSE-2.0
 *
 * Unless required by applicable law or agreed to in writing, software
 * distributed under the License is distributed on an "AS IS" BASIS,
 * WITHOUT WARRANTIES OR CONDITIONS OF ANY KIND, either express or implied.
 * See the License for the specific language governing permissions and
 * limitations under the License.
 */

package org.apache.spark.sql.catalyst.catalog

import org.apache.spark.SparkFunSuite
import org.apache.spark.sql.AnalysisException
import org.apache.spark.sql.catalyst.{FunctionIdentifier, TableIdentifier}
import org.apache.spark.sql.catalyst.expressions.{Expression, Literal}
import org.apache.spark.sql.catalyst.plans.logical.{Range, SubqueryAlias}


/**
 * Tests for [[SessionCatalog]] that assume that [[InMemoryCatalog]] is correctly implemented.
 *
 * Note: many of the methods here are very similar to the ones in [[CatalogTestCases]].
 * This is because [[SessionCatalog]] and [[ExternalCatalog]] share many similar method
 * signatures but do not extend a common parent. This is largely by design but
 * unfortunately leads to very similar test code in two places.
 */
class SessionCatalogSuite extends SparkFunSuite {
  private val utils = new CatalogTestUtils {
    override val tableInputFormat: String = "com.fruit.eyephone.CameraInputFormat"
    override val tableOutputFormat: String = "com.fruit.eyephone.CameraOutputFormat"
    override def newEmptyCatalog(): ExternalCatalog = new InMemoryCatalog
  }

  import utils._

  // --------------------------------------------------------------------------
  // Databases
  // --------------------------------------------------------------------------

  test("basic create and list databases") {
    val catalog = new SessionCatalog(newEmptyCatalog())
    catalog.createDatabase(newDb("default"), ignoreIfExists = true)
    assert(catalog.databaseExists("default"))
    assert(!catalog.databaseExists("testing"))
    assert(!catalog.databaseExists("testing2"))
    catalog.createDatabase(newDb("testing"), ignoreIfExists = false)
    assert(catalog.databaseExists("testing"))
    assert(catalog.listDatabases().toSet == Set("default", "testing"))
    catalog.createDatabase(newDb("testing2"), ignoreIfExists = false)
    assert(catalog.listDatabases().toSet == Set("default", "testing", "testing2"))
    assert(catalog.databaseExists("testing2"))
    assert(!catalog.databaseExists("does_not_exist"))
  }

  test("get database when a database exists") {
    val catalog = new SessionCatalog(newBasicCatalog())
    val db1 = catalog.getDatabase("db1")
    assert(db1.name == "db1")
    assert(db1.description.contains("db1"))
  }

  test("get database should throw exception when the database does not exist") {
    val catalog = new SessionCatalog(newBasicCatalog())
    intercept[AnalysisException] {
      catalog.getDatabase("db_that_does_not_exist")
    }
  }

  test("list databases without pattern") {
    val catalog = new SessionCatalog(newBasicCatalog())
    assert(catalog.listDatabases().toSet == Set("default", "db1", "db2"))
  }

  test("list databases with pattern") {
    val catalog = new SessionCatalog(newBasicCatalog())
    assert(catalog.listDatabases("db").toSet == Set.empty)
    assert(catalog.listDatabases("db*").toSet == Set("db1", "db2"))
    assert(catalog.listDatabases("*1").toSet == Set("db1"))
    assert(catalog.listDatabases("db2").toSet == Set("db2"))
  }

  test("drop database") {
    val catalog = new SessionCatalog(newBasicCatalog())
    catalog.dropDatabase("db1", ignoreIfNotExists = false, cascade = false)
    assert(catalog.listDatabases().toSet == Set("default", "db2"))
  }

  test("drop database when the database is not empty") {
    // Throw exception if there are functions left
    val externalCatalog1 = newBasicCatalog()
    val sessionCatalog1 = new SessionCatalog(externalCatalog1)
    externalCatalog1.dropTable("db2", "tbl1", ignoreIfNotExists = false)
    externalCatalog1.dropTable("db2", "tbl2", ignoreIfNotExists = false)
    intercept[AnalysisException] {
      sessionCatalog1.dropDatabase("db2", ignoreIfNotExists = false, cascade = false)
    }

    // Throw exception if there are tables left
    val externalCatalog2 = newBasicCatalog()
    val sessionCatalog2 = new SessionCatalog(externalCatalog2)
    externalCatalog2.dropFunction("db2", "func1")
    intercept[AnalysisException] {
      sessionCatalog2.dropDatabase("db2", ignoreIfNotExists = false, cascade = false)
    }

    // When cascade is true, it should drop them
    val externalCatalog3 = newBasicCatalog()
    val sessionCatalog3 = new SessionCatalog(externalCatalog3)
    externalCatalog3.dropDatabase("db2", ignoreIfNotExists = false, cascade = true)
    assert(sessionCatalog3.listDatabases().toSet == Set("default", "db1"))
  }

  test("drop database when the database does not exist") {
    val catalog = new SessionCatalog(newBasicCatalog())
    intercept[AnalysisException] {
      catalog.dropDatabase("db_that_does_not_exist", ignoreIfNotExists = false, cascade = false)
    }
    catalog.dropDatabase("db_that_does_not_exist", ignoreIfNotExists = true, cascade = false)
  }

  test("alter database") {
    val catalog = new SessionCatalog(newBasicCatalog())
    val db1 = catalog.getDatabase("db1")
    // Note: alter properties here because Hive does not support altering other fields
    catalog.alterDatabase(db1.copy(properties = Map("k" -> "v3", "good" -> "true")))
    val newDb1 = catalog.getDatabase("db1")
    assert(db1.properties.isEmpty)
    assert(newDb1.properties.size == 2)
    assert(newDb1.properties.get("k") == Some("v3"))
    assert(newDb1.properties.get("good") == Some("true"))
  }

  test("alter database should throw exception when the database does not exist") {
    val catalog = new SessionCatalog(newBasicCatalog())
    intercept[AnalysisException] {
      catalog.alterDatabase(newDb("does_not_exist"))
    }
  }

  test("get/set current database") {
    val catalog = new SessionCatalog(newBasicCatalog())
    assert(catalog.getCurrentDatabase == "default")
    catalog.setCurrentDatabase("db2")
    assert(catalog.getCurrentDatabase == "db2")
    intercept[AnalysisException] {
      catalog.setCurrentDatabase("deebo")
    }
    catalog.createDatabase(newDb("deebo"), ignoreIfExists = false)
    catalog.setCurrentDatabase("deebo")
    assert(catalog.getCurrentDatabase == "deebo")
  }

  // --------------------------------------------------------------------------
  // Tables
  // --------------------------------------------------------------------------

  test("create table") {
    val externalCatalog = newBasicCatalog()
    val sessionCatalog = new SessionCatalog(externalCatalog)
    assert(externalCatalog.listTables("db1").isEmpty)
    assert(externalCatalog.listTables("db2").toSet == Set("tbl1", "tbl2"))
    sessionCatalog.createTable(newTable("tbl3", "db1"), ignoreIfExists = false)
    sessionCatalog.createTable(newTable("tbl3", "db2"), ignoreIfExists = false)
    assert(externalCatalog.listTables("db1").toSet == Set("tbl3"))
    assert(externalCatalog.listTables("db2").toSet == Set("tbl1", "tbl2", "tbl3"))
    // Create table without explicitly specifying database
    sessionCatalog.setCurrentDatabase("db1")
    sessionCatalog.createTable(newTable("tbl4"), ignoreIfExists = false)
    assert(externalCatalog.listTables("db1").toSet == Set("tbl3", "tbl4"))
    assert(externalCatalog.listTables("db2").toSet == Set("tbl1", "tbl2", "tbl3"))
  }

  test("create table when database does not exist") {
    val catalog = new SessionCatalog(newBasicCatalog())
    // Creating table in non-existent database should always fail
    intercept[AnalysisException] {
      catalog.createTable(newTable("tbl1", "does_not_exist"), ignoreIfExists = false)
    }
    intercept[AnalysisException] {
      catalog.createTable(newTable("tbl1", "does_not_exist"), ignoreIfExists = true)
    }
    // Table already exists
    intercept[AnalysisException] {
      catalog.createTable(newTable("tbl1", "db2"), ignoreIfExists = false)
    }
    catalog.createTable(newTable("tbl1", "db2"), ignoreIfExists = true)
  }

  test("create temp table") {
    val catalog = new SessionCatalog(newBasicCatalog())
    val tempTable1 = Range(1, 10, 1, 10, Seq())
    val tempTable2 = Range(1, 20, 2, 10, Seq())
    catalog.createTempTable("tbl1", tempTable1, overrideIfExists = false)
    catalog.createTempTable("tbl2", tempTable2, overrideIfExists = false)
    assert(catalog.getTempTable("tbl1") == Some(tempTable1))
    assert(catalog.getTempTable("tbl2") == Some(tempTable2))
    assert(catalog.getTempTable("tbl3") == None)
    // Temporary table already exists
    intercept[AnalysisException] {
      catalog.createTempTable("tbl1", tempTable1, overrideIfExists = false)
    }
    // Temporary table already exists but we override it
    catalog.createTempTable("tbl1", tempTable2, overrideIfExists = true)
    assert(catalog.getTempTable("tbl1") == Some(tempTable2))
  }

  test("drop table") {
    val externalCatalog = newBasicCatalog()
    val sessionCatalog = new SessionCatalog(externalCatalog)
    assert(externalCatalog.listTables("db2").toSet == Set("tbl1", "tbl2"))
    sessionCatalog.dropTable(TableIdentifier("tbl1", Some("db2")), ignoreIfNotExists = false)
    assert(externalCatalog.listTables("db2").toSet == Set("tbl2"))
    // Drop table without explicitly specifying database
    sessionCatalog.setCurrentDatabase("db2")
    sessionCatalog.dropTable(TableIdentifier("tbl2"), ignoreIfNotExists = false)
    assert(externalCatalog.listTables("db2").isEmpty)
  }

  test("drop table when database/table does not exist") {
    val catalog = new SessionCatalog(newBasicCatalog())
    // Should always throw exception when the database does not exist
    intercept[AnalysisException] {
      catalog.dropTable(TableIdentifier("tbl1", Some("unknown_db")), ignoreIfNotExists = false)
    }
    intercept[AnalysisException] {
      catalog.dropTable(TableIdentifier("tbl1", Some("unknown_db")), ignoreIfNotExists = true)
    }
    // Table does not exist
    intercept[AnalysisException] {
      catalog.dropTable(TableIdentifier("unknown_table", Some("db2")), ignoreIfNotExists = false)
    }
    catalog.dropTable(TableIdentifier("unknown_table", Some("db2")), ignoreIfNotExists = true)
  }

  test("drop temp table") {
    val externalCatalog = newBasicCatalog()
    val sessionCatalog = new SessionCatalog(externalCatalog)
    val tempTable = Range(1, 10, 2, 10, Seq())
    sessionCatalog.createTempTable("tbl1", tempTable, overrideIfExists = false)
    sessionCatalog.setCurrentDatabase("db2")
    assert(sessionCatalog.getTempTable("tbl1") == Some(tempTable))
    assert(externalCatalog.listTables("db2").toSet == Set("tbl1", "tbl2"))
    // If database is not specified, temp table should be dropped first
    sessionCatalog.dropTable(TableIdentifier("tbl1"), ignoreIfNotExists = false)
    assert(sessionCatalog.getTempTable("tbl1") == None)
    assert(externalCatalog.listTables("db2").toSet == Set("tbl1", "tbl2"))
    // If temp table does not exist, the table in the current database should be dropped
    sessionCatalog.dropTable(TableIdentifier("tbl1"), ignoreIfNotExists = false)
    assert(externalCatalog.listTables("db2").toSet == Set("tbl2"))
    // If database is specified, temp tables are never dropped
    sessionCatalog.createTempTable("tbl1", tempTable, overrideIfExists = false)
    sessionCatalog.createTable(newTable("tbl1", "db2"), ignoreIfExists = false)
    sessionCatalog.dropTable(TableIdentifier("tbl1", Some("db2")), ignoreIfNotExists = false)
    assert(sessionCatalog.getTempTable("tbl1") == Some(tempTable))
    assert(externalCatalog.listTables("db2").toSet == Set("tbl2"))
  }

  test("rename table") {
    val externalCatalog = newBasicCatalog()
    val sessionCatalog = new SessionCatalog(externalCatalog)
    assert(externalCatalog.listTables("db2").toSet == Set("tbl1", "tbl2"))
    sessionCatalog.renameTable(
      TableIdentifier("tbl1", Some("db2")), TableIdentifier("tblone", Some("db2")))
    assert(externalCatalog.listTables("db2").toSet == Set("tblone", "tbl2"))
    sessionCatalog.renameTable(
      TableIdentifier("tbl2", Some("db2")), TableIdentifier("tbltwo", Some("db2")))
    assert(externalCatalog.listTables("db2").toSet == Set("tblone", "tbltwo"))
    // Rename table without explicitly specifying database
    sessionCatalog.setCurrentDatabase("db2")
    sessionCatalog.renameTable(TableIdentifier("tbltwo"), TableIdentifier("table_two"))
    assert(externalCatalog.listTables("db2").toSet == Set("tblone", "table_two"))
    // Renaming "db2.tblone" to "db1.tblones" should fail because databases don't match
    intercept[AnalysisException] {
      sessionCatalog.renameTable(
        TableIdentifier("tblone", Some("db2")), TableIdentifier("tblones", Some("db1")))
    }
  }

  test("rename table when database/table does not exist") {
    val catalog = new SessionCatalog(newBasicCatalog())
    intercept[AnalysisException] {
      catalog.renameTable(
        TableIdentifier("tbl1", Some("unknown_db")), TableIdentifier("tbl2", Some("unknown_db")))
    }
    intercept[AnalysisException] {
      catalog.renameTable(
        TableIdentifier("unknown_table", Some("db2")), TableIdentifier("tbl2", Some("db2")))
    }
  }

  test("rename temp table") {
    val externalCatalog = newBasicCatalog()
    val sessionCatalog = new SessionCatalog(externalCatalog)
    val tempTable = Range(1, 10, 2, 10, Seq())
    sessionCatalog.createTempTable("tbl1", tempTable, overrideIfExists = false)
    sessionCatalog.setCurrentDatabase("db2")
    assert(sessionCatalog.getTempTable("tbl1") == Some(tempTable))
    assert(externalCatalog.listTables("db2").toSet == Set("tbl1", "tbl2"))
    // If database is not specified, temp table should be renamed first
    sessionCatalog.renameTable(TableIdentifier("tbl1"), TableIdentifier("tbl3"))
    assert(sessionCatalog.getTempTable("tbl1") == None)
    assert(sessionCatalog.getTempTable("tbl3") == Some(tempTable))
    assert(externalCatalog.listTables("db2").toSet == Set("tbl1", "tbl2"))
    // If database is specified, temp tables are never renamed
    sessionCatalog.renameTable(
      TableIdentifier("tbl2", Some("db2")), TableIdentifier("tbl4", Some("db2")))
    assert(sessionCatalog.getTempTable("tbl3") == Some(tempTable))
    assert(sessionCatalog.getTempTable("tbl4") == None)
    assert(externalCatalog.listTables("db2").toSet == Set("tbl1", "tbl4"))
  }

  test("alter table") {
    val externalCatalog = newBasicCatalog()
    val sessionCatalog = new SessionCatalog(externalCatalog)
    val tbl1 = externalCatalog.getTable("db2", "tbl1")
    sessionCatalog.alterTable(tbl1.copy(properties = Map("toh" -> "frem")))
    val newTbl1 = externalCatalog.getTable("db2", "tbl1")
    assert(!tbl1.properties.contains("toh"))
    assert(newTbl1.properties.size == tbl1.properties.size + 1)
    assert(newTbl1.properties.get("toh") == Some("frem"))
    // Alter table without explicitly specifying database
    sessionCatalog.setCurrentDatabase("db2")
    sessionCatalog.alterTable(tbl1.copy(identifier = TableIdentifier("tbl1")))
    val newestTbl1 = externalCatalog.getTable("db2", "tbl1")
    assert(newestTbl1 == tbl1)
  }

  test("alter table when database/table does not exist") {
    val catalog = new SessionCatalog(newBasicCatalog())
    intercept[AnalysisException] {
      catalog.alterTable(newTable("tbl1", "unknown_db"))
    }
    intercept[AnalysisException] {
      catalog.alterTable(newTable("unknown_table", "db2"))
    }
  }

  test("get table") {
    val externalCatalog = newBasicCatalog()
    val sessionCatalog = new SessionCatalog(externalCatalog)
    assert(sessionCatalog.getTable(TableIdentifier("tbl1", Some("db2")))
      == externalCatalog.getTable("db2", "tbl1"))
    // Get table without explicitly specifying database
    sessionCatalog.setCurrentDatabase("db2")
    assert(sessionCatalog.getTable(TableIdentifier("tbl1"))
      == externalCatalog.getTable("db2", "tbl1"))
  }

  test("get table when database/table does not exist") {
    val catalog = new SessionCatalog(newBasicCatalog())
    intercept[AnalysisException] {
      catalog.getTable(TableIdentifier("tbl1", Some("unknown_db")))
    }
    intercept[AnalysisException] {
      catalog.getTable(TableIdentifier("unknown_table", Some("db2")))
    }
  }

  test("lookup table relation") {
    val externalCatalog = newBasicCatalog()
    val sessionCatalog = new SessionCatalog(externalCatalog)
    val tempTable1 = Range(1, 10, 1, 10, Seq())
    val metastoreTable1 = externalCatalog.getTable("db2", "tbl1")
    sessionCatalog.createTempTable("tbl1", tempTable1, overrideIfExists = false)
    sessionCatalog.setCurrentDatabase("db2")
    // If we explicitly specify the database, we'll look up the relation in that database
    assert(sessionCatalog.lookupRelation(TableIdentifier("tbl1", Some("db2")))
      == SubqueryAlias("tbl1", CatalogRelation("db2", metastoreTable1)))
    // Otherwise, we'll first look up a temporary table with the same name
    assert(sessionCatalog.lookupRelation(TableIdentifier("tbl1"))
      == SubqueryAlias("tbl1", tempTable1))
    // Then, if that does not exist, look up the relation in the current database
    sessionCatalog.dropTable(TableIdentifier("tbl1"), ignoreIfNotExists = false)
    assert(sessionCatalog.lookupRelation(TableIdentifier("tbl1"))
      == SubqueryAlias("tbl1", CatalogRelation("db2", metastoreTable1)))
  }

  test("lookup table relation with alias") {
    val catalog = new SessionCatalog(newBasicCatalog())
    val alias = "monster"
    val tableMetadata = catalog.getTable(TableIdentifier("tbl1", Some("db2")))
    val relation = SubqueryAlias("tbl1", CatalogRelation("db2", tableMetadata))
    val relationWithAlias =
      SubqueryAlias(alias,
        SubqueryAlias("tbl1",
          CatalogRelation("db2", tableMetadata, Some(alias))))
    assert(catalog.lookupRelation(
      TableIdentifier("tbl1", Some("db2")), alias = None) == relation)
    assert(catalog.lookupRelation(
      TableIdentifier("tbl1", Some("db2")), alias = Some(alias)) == relationWithAlias)
  }

  test("table exists") {
    val catalog = new SessionCatalog(newBasicCatalog())
    assert(catalog.tableExists(TableIdentifier("tbl1", Some("db2"))))
    assert(catalog.tableExists(TableIdentifier("tbl2", Some("db2"))))
    assert(!catalog.tableExists(TableIdentifier("tbl3", Some("db2"))))
    assert(!catalog.tableExists(TableIdentifier("tbl1", Some("db1"))))
    assert(!catalog.tableExists(TableIdentifier("tbl2", Some("db1"))))
    // If database is explicitly specified, do not check temporary tables
    val tempTable = Range(1, 10, 1, 10, Seq())
    catalog.createTempTable("tbl3", tempTable, overrideIfExists = false)
    assert(!catalog.tableExists(TableIdentifier("tbl3", Some("db2"))))
    // If database is not explicitly specified, check the current database
    catalog.setCurrentDatabase("db2")
    assert(catalog.tableExists(TableIdentifier("tbl1")))
    assert(catalog.tableExists(TableIdentifier("tbl2")))
    assert(catalog.tableExists(TableIdentifier("tbl3")))
  }

  test("list tables without pattern") {
    val catalog = new SessionCatalog(newBasicCatalog())
    val tempTable = Range(1, 10, 2, 10, Seq())
    catalog.createTempTable("tbl1", tempTable, overrideIfExists = false)
    catalog.createTempTable("tbl4", tempTable, overrideIfExists = false)
    assert(catalog.listTables("db1").toSet ==
      Set(TableIdentifier("tbl1"), TableIdentifier("tbl4")))
    assert(catalog.listTables("db2").toSet ==
      Set(TableIdentifier("tbl1"),
        TableIdentifier("tbl4"),
        TableIdentifier("tbl1", Some("db2")),
        TableIdentifier("tbl2", Some("db2"))))
    intercept[AnalysisException] {
      catalog.listTables("unknown_db")
    }
  }

  test("list tables with pattern") {
    val catalog = new SessionCatalog(newBasicCatalog())
    val tempTable = Range(1, 10, 2, 10, Seq())
    catalog.createTempTable("tbl1", tempTable, overrideIfExists = false)
    catalog.createTempTable("tbl4", tempTable, overrideIfExists = false)
    assert(catalog.listTables("db1", "*").toSet == catalog.listTables("db1").toSet)
    assert(catalog.listTables("db2", "*").toSet == catalog.listTables("db2").toSet)
    assert(catalog.listTables("db2", "tbl*").toSet ==
      Set(TableIdentifier("tbl1"),
        TableIdentifier("tbl4"),
        TableIdentifier("tbl1", Some("db2")),
        TableIdentifier("tbl2", Some("db2"))))
    assert(catalog.listTables("db2", "*1").toSet ==
      Set(TableIdentifier("tbl1"), TableIdentifier("tbl1", Some("db2"))))
    intercept[AnalysisException] {
      catalog.listTables("unknown_db", "*")
    }
  }

  // --------------------------------------------------------------------------
  // Partitions
  // --------------------------------------------------------------------------

  test("basic create and list partitions") {
    val externalCatalog = newEmptyCatalog()
    val sessionCatalog = new SessionCatalog(externalCatalog)
    sessionCatalog.createDatabase(newDb("mydb"), ignoreIfExists = false)
    sessionCatalog.createTable(newTable("tbl", "mydb"), ignoreIfExists = false)
    sessionCatalog.createPartitions(
      TableIdentifier("tbl", Some("mydb")), Seq(part1, part2), ignoreIfExists = false)
    assert(catalogPartitionsEqual(externalCatalog, "mydb", "tbl", Seq(part1, part2)))
    // Create partitions without explicitly specifying database
    sessionCatalog.setCurrentDatabase("mydb")
    sessionCatalog.createPartitions(TableIdentifier("tbl"), Seq(part3), ignoreIfExists = false)
    assert(catalogPartitionsEqual(externalCatalog, "mydb", "tbl", Seq(part1, part2, part3)))
  }

  test("create partitions when database/table does not exist") {
    val catalog = new SessionCatalog(newBasicCatalog())
    intercept[AnalysisException] {
      catalog.createPartitions(
        TableIdentifier("tbl1", Some("does_not_exist")), Seq(), ignoreIfExists = false)
    }
    intercept[AnalysisException] {
      catalog.createPartitions(
        TableIdentifier("does_not_exist", Some("db2")), Seq(), ignoreIfExists = false)
    }
  }

  test("create partitions that already exist") {
    val catalog = new SessionCatalog(newBasicCatalog())
    intercept[AnalysisException] {
      catalog.createPartitions(
        TableIdentifier("tbl2", Some("db2")), Seq(part1), ignoreIfExists = false)
    }
    catalog.createPartitions(
      TableIdentifier("tbl2", Some("db2")), Seq(part1), ignoreIfExists = true)
  }

  test("drop partitions") {
    val externalCatalog = newBasicCatalog()
    val sessionCatalog = new SessionCatalog(externalCatalog)
    assert(catalogPartitionsEqual(externalCatalog, "db2", "tbl2", Seq(part1, part2)))
    sessionCatalog.dropPartitions(
      TableIdentifier("tbl2", Some("db2")), Seq(part1.spec), ignoreIfNotExists = false)
    assert(catalogPartitionsEqual(externalCatalog, "db2", "tbl2", Seq(part2)))
    // Drop partitions without explicitly specifying database
    sessionCatalog.setCurrentDatabase("db2")
    sessionCatalog.dropPartitions(
      TableIdentifier("tbl2"), Seq(part2.spec), ignoreIfNotExists = false)
    assert(externalCatalog.listPartitions("db2", "tbl2").isEmpty)
    // Drop multiple partitions at once
    sessionCatalog.createPartitions(
      TableIdentifier("tbl2", Some("db2")), Seq(part1, part2), ignoreIfExists = false)
    assert(catalogPartitionsEqual(externalCatalog, "db2", "tbl2", Seq(part1, part2)))
    sessionCatalog.dropPartitions(
      TableIdentifier("tbl2", Some("db2")), Seq(part1.spec, part2.spec), ignoreIfNotExists = false)
    assert(externalCatalog.listPartitions("db2", "tbl2").isEmpty)
  }

  test("drop partitions when database/table does not exist") {
    val catalog = new SessionCatalog(newBasicCatalog())
    intercept[AnalysisException] {
      catalog.dropPartitions(
        TableIdentifier("tbl1", Some("does_not_exist")), Seq(), ignoreIfNotExists = false)
    }
    intercept[AnalysisException] {
      catalog.dropPartitions(
        TableIdentifier("does_not_exist", Some("db2")), Seq(), ignoreIfNotExists = false)
    }
  }

  test("drop partitions that do not exist") {
    val catalog = new SessionCatalog(newBasicCatalog())
    intercept[AnalysisException] {
      catalog.dropPartitions(
        TableIdentifier("tbl2", Some("db2")), Seq(part3.spec), ignoreIfNotExists = false)
    }
    catalog.dropPartitions(
      TableIdentifier("tbl2", Some("db2")), Seq(part3.spec), ignoreIfNotExists = true)
  }

  test("get partition") {
    val catalog = new SessionCatalog(newBasicCatalog())
    assert(catalog.getPartition(
      TableIdentifier("tbl2", Some("db2")), part1.spec).spec == part1.spec)
    assert(catalog.getPartition(
      TableIdentifier("tbl2", Some("db2")), part2.spec).spec == part2.spec)
    // Get partition without explicitly specifying database
    catalog.setCurrentDatabase("db2")
    assert(catalog.getPartition(TableIdentifier("tbl2"), part1.spec).spec == part1.spec)
    assert(catalog.getPartition(TableIdentifier("tbl2"), part2.spec).spec == part2.spec)
    // Get non-existent partition
    intercept[AnalysisException] {
      catalog.getPartition(TableIdentifier("tbl2"), part3.spec)
    }
  }

  test("get partition when database/table does not exist") {
    val catalog = new SessionCatalog(newBasicCatalog())
    intercept[AnalysisException] {
      catalog.getPartition(TableIdentifier("tbl1", Some("does_not_exist")), part1.spec)
    }
    intercept[AnalysisException] {
      catalog.getPartition(TableIdentifier("does_not_exist", Some("db2")), part1.spec)
    }
  }

  test("rename partitions") {
    val catalog = new SessionCatalog(newBasicCatalog())
    val newPart1 = part1.copy(spec = Map("a" -> "100", "b" -> "101"))
    val newPart2 = part2.copy(spec = Map("a" -> "200", "b" -> "201"))
    val newSpecs = Seq(newPart1.spec, newPart2.spec)
    catalog.renamePartitions(
      TableIdentifier("tbl2", Some("db2")), Seq(part1.spec, part2.spec), newSpecs)
    assert(catalog.getPartition(
      TableIdentifier("tbl2", Some("db2")), newPart1.spec).spec === newPart1.spec)
    assert(catalog.getPartition(
      TableIdentifier("tbl2", Some("db2")), newPart2.spec).spec === newPart2.spec)
    intercept[AnalysisException] {
      catalog.getPartition(TableIdentifier("tbl2", Some("db2")), part1.spec)
    }
    intercept[AnalysisException] {
      catalog.getPartition(TableIdentifier("tbl2", Some("db2")), part2.spec)
    }
    // Rename partitions without explicitly specifying database
    catalog.setCurrentDatabase("db2")
    catalog.renamePartitions(TableIdentifier("tbl2"), newSpecs, Seq(part1.spec, part2.spec))
    assert(catalog.getPartition(TableIdentifier("tbl2"), part1.spec).spec === part1.spec)
    assert(catalog.getPartition(TableIdentifier("tbl2"), part2.spec).spec === part2.spec)
    intercept[AnalysisException] {
      catalog.getPartition(TableIdentifier("tbl2"), newPart1.spec)
    }
    intercept[AnalysisException] {
      catalog.getPartition(TableIdentifier("tbl2"), newPart2.spec)
    }
  }

  test("rename partitions when database/table does not exist") {
    val catalog = new SessionCatalog(newBasicCatalog())
    intercept[AnalysisException] {
      catalog.renamePartitions(
        TableIdentifier("tbl1", Some("does_not_exist")), Seq(part1.spec), Seq(part2.spec))
    }
    intercept[AnalysisException] {
      catalog.renamePartitions(
        TableIdentifier("does_not_exist", Some("db2")), Seq(part1.spec), Seq(part2.spec))
    }
  }

  test("alter partitions") {
    val catalog = new SessionCatalog(newBasicCatalog())
    val newLocation = newUriForDatabase()
    // Alter but keep spec the same
    val oldPart1 = catalog.getPartition(TableIdentifier("tbl2", Some("db2")), part1.spec)
    val oldPart2 = catalog.getPartition(TableIdentifier("tbl2", Some("db2")), part2.spec)
    catalog.alterPartitions(TableIdentifier("tbl2", Some("db2")), Seq(
      oldPart1.copy(storage = storageFormat.copy(locationUri = Some(newLocation))),
      oldPart2.copy(storage = storageFormat.copy(locationUri = Some(newLocation)))))
    val newPart1 = catalog.getPartition(TableIdentifier("tbl2", Some("db2")), part1.spec)
    val newPart2 = catalog.getPartition(TableIdentifier("tbl2", Some("db2")), part2.spec)
    assert(newPart1.storage.locationUri == Some(newLocation))
    assert(newPart2.storage.locationUri == Some(newLocation))
    assert(oldPart1.storage.locationUri != Some(newLocation))
    assert(oldPart2.storage.locationUri != Some(newLocation))
    // Alter partitions without explicitly specifying database
    catalog.setCurrentDatabase("db2")
    catalog.alterPartitions(TableIdentifier("tbl2"), Seq(oldPart1, oldPart2))
    val newerPart1 = catalog.getPartition(TableIdentifier("tbl2"), part1.spec)
    val newerPart2 = catalog.getPartition(TableIdentifier("tbl2"), part2.spec)
    assert(oldPart1.storage.locationUri == newerPart1.storage.locationUri)
    assert(oldPart2.storage.locationUri == newerPart2.storage.locationUri)
    // Alter but change spec, should fail because new partition specs do not exist yet
    val badPart1 = part1.copy(spec = Map("a" -> "v1", "b" -> "v2"))
    val badPart2 = part2.copy(spec = Map("a" -> "v3", "b" -> "v4"))
    intercept[AnalysisException] {
      catalog.alterPartitions(TableIdentifier("tbl2", Some("db2")), Seq(badPart1, badPart2))
    }
  }

  test("alter partitions when database/table does not exist") {
    val catalog = new SessionCatalog(newBasicCatalog())
    intercept[AnalysisException] {
      catalog.alterPartitions(TableIdentifier("tbl1", Some("does_not_exist")), Seq(part1))
    }
    intercept[AnalysisException] {
      catalog.alterPartitions(TableIdentifier("does_not_exist", Some("db2")), Seq(part1))
    }
  }

  test("list partitions") {
    val catalog = new SessionCatalog(newBasicCatalog())
    assert(catalog.listPartitions(TableIdentifier("tbl2", Some("db2"))).toSet == Set(part1, part2))
    // List partitions without explicitly specifying database
    catalog.setCurrentDatabase("db2")
    assert(catalog.listPartitions(TableIdentifier("tbl2")).toSet == Set(part1, part2))
  }

  // --------------------------------------------------------------------------
  // Functions
  // --------------------------------------------------------------------------

  test("basic create and list functions") {
    val externalCatalog = newEmptyCatalog()
    val sessionCatalog = new SessionCatalog(externalCatalog)
    sessionCatalog.createDatabase(newDb("mydb"), ignoreIfExists = false)
    sessionCatalog.createFunction(newFunc("myfunc", Some("mydb")))
    assert(externalCatalog.listFunctions("mydb", "*").toSet == Set("myfunc"))
    // Create function without explicitly specifying database
    sessionCatalog.setCurrentDatabase("mydb")
    sessionCatalog.createFunction(newFunc("myfunc2"))
    assert(externalCatalog.listFunctions("mydb", "*").toSet == Set("myfunc", "myfunc2"))
  }

  test("create function when database does not exist") {
    val catalog = new SessionCatalog(newBasicCatalog())
    intercept[AnalysisException] {
      catalog.createFunction(newFunc("func5", Some("does_not_exist")))
    }
  }

  test("create function that already exists") {
    val catalog = new SessionCatalog(newBasicCatalog())
    intercept[AnalysisException] {
      catalog.createFunction(newFunc("func1", Some("db2")))
    }
  }

  test("create temp function") {
    val catalog = new SessionCatalog(newBasicCatalog())
    val tempFunc1 = (e: Seq[Expression]) => e.head
    val tempFunc2 = (e: Seq[Expression]) => e.last
    catalog.createTempFunction("temp1", tempFunc1, ignoreIfExists = false)
    catalog.createTempFunction("temp2", tempFunc2, ignoreIfExists = false)
    assert(catalog.getTempFunction("temp1") == Some(tempFunc1))
    assert(catalog.getTempFunction("temp2") == Some(tempFunc2))
    assert(catalog.getTempFunction("temp3") == None)
    val tempFunc3 = (e: Seq[Expression]) => Literal(e.size)
    // Temporary function already exists
    intercept[AnalysisException] {
      catalog.createTempFunction("temp1", tempFunc3, ignoreIfExists = false)
    }
    // Temporary function is overridden
    catalog.createTempFunction("temp1", tempFunc3, ignoreIfExists = true)
    assert(catalog.getTempFunction("temp1") == Some(tempFunc3))
  }

  test("drop function") {
    val externalCatalog = newBasicCatalog()
    val sessionCatalog = new SessionCatalog(externalCatalog)
    assert(externalCatalog.listFunctions("db2", "*").toSet == Set("func1"))
    sessionCatalog.dropFunction(FunctionIdentifier("func1", Some("db2")))
    assert(externalCatalog.listFunctions("db2", "*").isEmpty)
    // Drop function without explicitly specifying database
    sessionCatalog.setCurrentDatabase("db2")
    sessionCatalog.createFunction(newFunc("func2", Some("db2")))
    assert(externalCatalog.listFunctions("db2", "*").toSet == Set("func2"))
    sessionCatalog.dropFunction(FunctionIdentifier("func2"))
    assert(externalCatalog.listFunctions("db2", "*").isEmpty)
  }

  test("drop function when database/function does not exist") {
    val catalog = new SessionCatalog(newBasicCatalog())
    intercept[AnalysisException] {
      catalog.dropFunction(FunctionIdentifier("something", Some("does_not_exist")))
    }
    intercept[AnalysisException] {
      catalog.dropFunction(FunctionIdentifier("does_not_exist"))
    }
  }

  test("drop temp function") {
    val catalog = new SessionCatalog(newBasicCatalog())
    val tempFunc = (e: Seq[Expression]) => e.head
    catalog.createTempFunction("func1", tempFunc, ignoreIfExists = false)
    assert(catalog.getTempFunction("func1") == Some(tempFunc))
    catalog.dropTempFunction("func1", ignoreIfNotExists = false)
    assert(catalog.getTempFunction("func1") == None)
    intercept[AnalysisException] {
      catalog.dropTempFunction("func1", ignoreIfNotExists = false)
    }
    catalog.dropTempFunction("func1", ignoreIfNotExists = true)
  }

  test("get function") {
    val catalog = new SessionCatalog(newBasicCatalog())
    val expected = CatalogFunction(FunctionIdentifier("func1", Some("db2")), funcClass)
    assert(catalog.getFunction(FunctionIdentifier("func1", Some("db2"))) == expected)
    // Get function without explicitly specifying database
    catalog.setCurrentDatabase("db2")
    assert(catalog.getFunction(FunctionIdentifier("func1")) == expected)
  }

  test("get function when database/function does not exist") {
    val catalog = new SessionCatalog(newBasicCatalog())
    intercept[AnalysisException] {
      catalog.getFunction(FunctionIdentifier("func1", Some("does_not_exist")))
    }
    intercept[AnalysisException] {
      catalog.getFunction(FunctionIdentifier("does_not_exist", Some("db2")))
    }
  }

  test("lookup temp function") {
    val catalog = new SessionCatalog(newBasicCatalog())
    val tempFunc1 = (e: Seq[Expression]) => e.head
    catalog.createTempFunction("func1", tempFunc1, ignoreIfExists = false)
    assert(catalog.lookupFunction("func1", Seq(Literal(1), Literal(2), Literal(3))) == Literal(1))
    catalog.dropTempFunction("func1", ignoreIfNotExists = false)
    intercept[AnalysisException] {
      catalog.lookupFunction("func1", Seq(Literal(1), Literal(2), Literal(3)))
    }
  }

  test("rename function") {
    val externalCatalog = newBasicCatalog()
    val sessionCatalog = new SessionCatalog(externalCatalog)
    val newName = "funcky"
    assert(sessionCatalog.getFunction(
      FunctionIdentifier("func1", Some("db2"))) == newFunc("func1", Some("db2")))
    assert(externalCatalog.listFunctions("db2", "*").toSet == Set("func1"))
    sessionCatalog.renameFunction(
      FunctionIdentifier("func1", Some("db2")), FunctionIdentifier(newName, Some("db2")))
    assert(sessionCatalog.getFunction(
      FunctionIdentifier(newName, Some("db2"))) == newFunc(newName, Some("db2")))
    assert(externalCatalog.listFunctions("db2", "*").toSet == Set(newName))
    // Rename function without explicitly specifying database
    sessionCatalog.setCurrentDatabase("db2")
    sessionCatalog.renameFunction(FunctionIdentifier(newName), FunctionIdentifier("func1"))
    assert(sessionCatalog.getFunction(
      FunctionIdentifier("func1")) == newFunc("func1", Some("db2")))
    assert(externalCatalog.listFunctions("db2", "*").toSet == Set("func1"))
    // Renaming "db2.func1" to "db1.func2" should fail because databases don't match
    intercept[AnalysisException] {
      sessionCatalog.renameFunction(
        FunctionIdentifier("func1", Some("db2")), FunctionIdentifier("func2", Some("db1")))
    }
  }

  test("rename function when database/function does not exist") {
    val catalog = new SessionCatalog(newBasicCatalog())
    intercept[AnalysisException] {
      catalog.renameFunction(
        FunctionIdentifier("func1", Some("does_not_exist")),
        FunctionIdentifier("func5", Some("does_not_exist")))
    }
    intercept[AnalysisException] {
      catalog.renameFunction(
        FunctionIdentifier("does_not_exist", Some("db2")),
        FunctionIdentifier("x", Some("db2")))
    }
  }

  test("rename temp function") {
    val externalCatalog = newBasicCatalog()
    val sessionCatalog = new SessionCatalog(externalCatalog)
    val tempFunc = (e: Seq[Expression]) => e.head
    sessionCatalog.createTempFunction("func1", tempFunc, ignoreIfExists = false)
    sessionCatalog.setCurrentDatabase("db2")
    // If a database is specified, we'll always rename the function in that database
    sessionCatalog.renameFunction(
      FunctionIdentifier("func1", Some("db2")), FunctionIdentifier("func3", Some("db2")))
    assert(sessionCatalog.getTempFunction("func1") == Some(tempFunc))
    assert(sessionCatalog.getTempFunction("func3") == None)
    assert(externalCatalog.listFunctions("db2", "*").toSet == Set("func3"))
    // If no database is specified, we'll first rename temporary functions
    sessionCatalog.createFunction(newFunc("func1", Some("db2")))
    sessionCatalog.renameFunction(FunctionIdentifier("func1"), FunctionIdentifier("func4"))
<<<<<<< HEAD
    assert(sessionCatalog.getTempFunction("func4") == Some(tempFunc))
=======
    assert(sessionCatalog.getTempFunction("func4") ==
      Some(tempFunc.copy(identifier = FunctionIdentifier("func4"))))
>>>>>>> 2f98ee67
    assert(sessionCatalog.getTempFunction("func1") == None)
    assert(externalCatalog.listFunctions("db2", "*").toSet == Set("func1", "func3"))
    // Then, if no such temporary function exist, rename the function in the current database
    sessionCatalog.renameFunction(FunctionIdentifier("func1"), FunctionIdentifier("func5"))
    assert(sessionCatalog.getTempFunction("func5") == None)
    assert(externalCatalog.listFunctions("db2", "*").toSet == Set("func3", "func5"))
  }

  test("alter function") {
    val catalog = new SessionCatalog(newBasicCatalog())
    assert(catalog.getFunction(FunctionIdentifier("func1", Some("db2"))).className == funcClass)
    catalog.alterFunction(newFunc("func1", Some("db2")).copy(className = "muhaha"))
    assert(catalog.getFunction(FunctionIdentifier("func1", Some("db2"))).className == "muhaha")
    // Alter function without explicitly specifying database
    catalog.setCurrentDatabase("db2")
    catalog.alterFunction(newFunc("func1").copy(className = "derpy"))
    assert(catalog.getFunction(FunctionIdentifier("func1")).className == "derpy")
  }

  test("alter function when database/function does not exist") {
    val catalog = new SessionCatalog(newBasicCatalog())
    intercept[AnalysisException] {
      catalog.alterFunction(newFunc("func5", Some("does_not_exist")))
    }
    intercept[AnalysisException] {
      catalog.alterFunction(newFunc("funcky", Some("db2")))
    }
  }

  test("list functions") {
    val catalog = new SessionCatalog(newBasicCatalog())
    val tempFunc1 = (e: Seq[Expression]) => e.head
    val tempFunc2 = (e: Seq[Expression]) => e.last
    catalog.createFunction(newFunc("func2", Some("db2")))
    catalog.createFunction(newFunc("not_me", Some("db2")))
    catalog.createTempFunction("func1", tempFunc1, ignoreIfExists = false)
    catalog.createTempFunction("yes_me", tempFunc2, ignoreIfExists = false)
    assert(catalog.listFunctions("db1", "*").toSet ==
      Set(FunctionIdentifier("func1"),
        FunctionIdentifier("yes_me")))
    assert(catalog.listFunctions("db2", "*").toSet ==
      Set(FunctionIdentifier("func1"),
        FunctionIdentifier("yes_me"),
        FunctionIdentifier("func1", Some("db2")),
        FunctionIdentifier("func2", Some("db2")),
        FunctionIdentifier("not_me", Some("db2"))))
    assert(catalog.listFunctions("db2", "func*").toSet ==
      Set(FunctionIdentifier("func1"),
        FunctionIdentifier("func1", Some("db2")),
        FunctionIdentifier("func2", Some("db2"))))
  }

}<|MERGE_RESOLUTION|>--- conflicted
+++ resolved
@@ -821,12 +821,7 @@
     // If no database is specified, we'll first rename temporary functions
     sessionCatalog.createFunction(newFunc("func1", Some("db2")))
     sessionCatalog.renameFunction(FunctionIdentifier("func1"), FunctionIdentifier("func4"))
-<<<<<<< HEAD
     assert(sessionCatalog.getTempFunction("func4") == Some(tempFunc))
-=======
-    assert(sessionCatalog.getTempFunction("func4") ==
-      Some(tempFunc.copy(identifier = FunctionIdentifier("func4"))))
->>>>>>> 2f98ee67
     assert(sessionCatalog.getTempFunction("func1") == None)
     assert(externalCatalog.listFunctions("db2", "*").toSet == Set("func1", "func3"))
     // Then, if no such temporary function exist, rename the function in the current database
