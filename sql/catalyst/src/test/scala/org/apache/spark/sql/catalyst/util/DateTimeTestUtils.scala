/*
 * Licensed to the Apache Software Foundation (ASF) under one or more
 * contributor license agreements.  See the NOTICE file distributed with
 * this work for additional information regarding copyright ownership.
 * The ASF licenses this file to You under the Apache License, Version 2.0
 * (the "License"); you may not use this file except in compliance with
 * the License.  You may obtain a copy of the License at
 *
 *    http://www.apache.org/licenses/LICENSE-2.0
 *
 * Unless required by applicable law or agreed to in writing, software
 * distributed under the License is distributed on an "AS IS" BASIS,
 * WITHOUT WARRANTIES OR CONDITIONS OF ANY KIND, either express or implied.
 * See the License for the specific language governing permissions and
 * limitations under the License.
 */

package org.apache.spark.sql.catalyst.util

import java.time.{LocalDate, LocalDateTime, LocalTime, ZoneId, ZoneOffset}
import java.util.TimeZone
import java.util.concurrent.TimeUnit

import scala.jdk.CollectionConverters._

import org.apache.spark.sql.catalyst.util.DateTimeConstants._
import org.apache.spark.sql.catalyst.util.DateTimeUtils.{getZoneId, localTimeToMicros}

/**
 * Helper functions for testing date and time functionality.
 */
object DateTimeTestUtils {

  val CEST = getZoneId("+02:00")
  val CET = getZoneId("+01:00")
  val JST = getZoneId("+09:00")
  val LA = getZoneId("America/Los_Angeles")
  val MIT = getZoneId("-09:30")
  val PST = getZoneId("-08:00")
  val UTC = getZoneId("+00:00")

  val UTC_OPT = Option("UTC")

  val ALL_TIMEZONES: Seq[ZoneId] = ZoneId.getAvailableZoneIds.asScala.map(getZoneId).toSeq

  val outstandingTimezonesIds: Seq[String] = Seq(
    "UTC",
    PST.getId,
    CET.getId,
    "Africa/Dakar",
    LA.getId,
    "Asia/Urumqi",
    "Asia/Hong_Kong",
    "Europe/Brussels")
  val outstandingZoneIds: Seq[ZoneId] = outstandingTimezonesIds.map(getZoneId)

  def withDefaultTimeZone[T](newDefaultTimeZone: ZoneId)(block: => T): T = {
    val originalDefaultTimeZone = ZoneId.systemDefault()
    try {
      TimeZone.setDefault(TimeZone.getTimeZone(newDefaultTimeZone))
      block
    } finally {
      TimeZone.setDefault(TimeZone.getTimeZone(originalDefaultTimeZone))
    }
  }

  def localDateTimeToMicros(localDateTime: LocalDateTime, zoneId: ZoneId): Long = {
    val instant = localDateTime.atZone(zoneId).toInstant
    DateTimeUtils.instantToMicros(instant)
  }

  // Returns microseconds since epoch for the given date
  def date(
      year: Int,
      month: Byte = 1,
      day: Byte = 1,
      hour: Byte = 0,
      minute: Byte = 0,
      sec: Byte = 0,
      micros: Int = 0,
      zid: ZoneId = ZoneOffset.UTC): Long = {
    val nanos = TimeUnit.MICROSECONDS.toNanos(micros).toInt
    val localDateTime = LocalDateTime.of(year, month, day, hour, minute, sec, nanos)
    localDateTimeToMicros(localDateTime, zid)
  }

  // Returns number of days since epoch for the given date
  def days(
      year: Int,
      month: Byte = 1,
      day: Byte = 1): Int = {
    LocalDate.of(year, month, day).toEpochDay.toInt
  }

  // Returns microseconds since epoch for current date and give time
  def time(
      hour: Byte = 0,
      minute: Byte = 0,
      sec: Byte = 0,
      micros: Int = 0,
      zid: ZoneId = ZoneOffset.UTC): Long = {
    val nanos = TimeUnit.MICROSECONDS.toNanos(micros).toInt
    val localDate = LocalDate.now(zid)
    val localTime = LocalTime.of(hour, minute, sec, nanos)
    val localDateTime = LocalDateTime.of(localDate, localTime)
    localDateTimeToMicros(localDateTime, zid)
  }

  def secFrac(seconds: Int, milliseconds: Int, microseconds: Int): Long = {
    var result: Long = microseconds
    result = Math.addExact(result, Math.multiplyExact(milliseconds, MICROS_PER_MILLIS))
    result = Math.addExact(result, Math.multiplyExact(seconds, MICROS_PER_SECOND))
    result
  }

  // Returns microseconds since midnight
<<<<<<< HEAD
  def localtime(
=======
  def localTime(
>>>>>>> aab1934b
      hour: Byte = 0,
      minute: Byte = 0,
      sec: Byte = 0,
      micros: Int = 0): Long = {
    val nanos = TimeUnit.MICROSECONDS.toNanos(micros).toInt
    val localTime = LocalTime.of(hour, minute, sec, nanos)
    localTimeToMicros(localTime)
  }
}<|MERGE_RESOLUTION|>--- conflicted
+++ resolved
@@ -114,11 +114,7 @@
   }
 
   // Returns microseconds since midnight
-<<<<<<< HEAD
-  def localtime(
-=======
   def localTime(
->>>>>>> aab1934b
       hour: Byte = 0,
       minute: Byte = 0,
       sec: Byte = 0,
