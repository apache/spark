/*
 * Licensed to the Apache Software Foundation (ASF) under one or more
 * contributor license agreements.  See the NOTICE file distributed with
 * this work for additional information regarding copyright ownership.
 * The ASF licenses this file to You under the Apache License, Version 2.0
 * (the "License"); you may not use this file except in compliance with
 * the License.  You may obtain a copy of the License at
 *
 *    http://www.apache.org/licenses/LICENSE-2.0
 *
 * Unless required by applicable law or agreed to in writing, software
 * distributed under the License is distributed on an "AS IS" BASIS,
 * WITHOUT WARRANTIES OR CONDITIONS OF ANY KIND, either express or implied.
 * See the License for the specific language governing permissions and
 * limitations under the License.
 */

package org.apache.spark.sql.catalyst.expressions

import org.apache.spark.sql.catalyst.dsl.expressions._
import org.apache.spark.SparkFunSuite
<<<<<<< HEAD
import org.apache.spark.sql.catalyst.expressions.codegen.{GenerateProjection, GenerateMutableProjection}
import org.apache.spark.sql.catalyst.optimizer.DefaultOptimizer
import org.apache.spark.sql.catalyst.plans.logical.{OneRowRelation, Project}
import org.apache.spark.sql.types.DoubleType
=======
import org.apache.spark.sql.catalyst.dsl.expressions._
import org.apache.spark.sql.types.{DataType, DoubleType, LongType}
>>>>>>> a458efc6

class MathFunctionsSuite extends SparkFunSuite with ExpressionEvalHelper {

  /**
   * Used for testing leaf math expressions.
   *
   * @param e expression
   * @param c The constants in scala.math
   * @tparam T Generic type for primitives
   */
  private def testLeaf[T](
      e: () => Expression,
      c: T): Unit = {
    checkEvaluation(e(), c, EmptyRow)
    checkEvaluation(e(), c, create_row(null))
  }

  /**
   * Used for testing unary math expressions.
   *
   * @param c expression
   * @param f The functions in scala.math or elsewhere used to generate expected results
   * @param domain The set of values to run the function with
   * @param expectNull Whether the given values should return null or not
   * @tparam T Generic type for primitives
   * @tparam U Generic type for the output of the given function `f`
   */
  private def testUnary[T, U](
      c: Expression => Expression,
      f: T => U,
      domain: Iterable[T] = (-20 to 20).map(_ * 0.1),
      expectNull: Boolean = false,
<<<<<<< HEAD
      expectNaN: Boolean = false): Unit = {
=======
      evalType: DataType = DoubleType): Unit = {
>>>>>>> a458efc6
    if (expectNull) {
      domain.foreach { value =>
        checkEvaluation(c(Literal(value)), null, EmptyRow)
      }
    } else if (expectNaN) {
      domain.foreach { value =>
        checkNaN(c(Literal(value)), EmptyRow)
      }
    } else {
      domain.foreach { value =>
        checkEvaluation(c(Literal(value)), f(value), EmptyRow)
      }
    }
    checkEvaluation(c(Literal.create(null, evalType)), null, create_row(null))
  }

  /**
   * Used for testing binary math expressions.
   *
   * @param c The DataFrame function
   * @param f The functions in scala.math
   * @param domain The set of values to run the function with
   */
  private def testBinary(
      c: (Expression, Expression) => Expression,
      f: (Double, Double) => Double,
      domain: Iterable[(Double, Double)] = (-20 to 20).map(v => (v * 0.1, v * -0.1)),
      expectNull: Boolean = false,
      expectNaN: Boolean = false): Unit = {
    if (expectNull) {
      domain.foreach { case (v1, v2) =>
        checkEvaluation(c(Literal(v1), Literal(v2)), null, create_row(null))
      }
    } else if (expectNaN) {
      domain.foreach { case (v1, v2) =>
        checkNaN(c(Literal(v1), Literal(v2)), create_row(null))
      }
    } else {
      domain.foreach { case (v1, v2) =>
        checkEvaluation(c(Literal(v1), Literal(v2)), f(v1 + 0.0, v2 + 0.0), EmptyRow)
        checkEvaluation(c(Literal(v2), Literal(v1)), f(v2 + 0.0, v1 + 0.0), EmptyRow)
      }
    }
    checkEvaluation(c(Literal.create(null, DoubleType), Literal(1.0)), null, create_row(null))
    checkEvaluation(c(Literal(1.0), Literal.create(null, DoubleType)), null, create_row(null))
  }

  private def checkNaN(
    expression: Expression, inputRow: InternalRow = EmptyRow): Unit = {
    checkNaNWithoutCodegen(expression, inputRow)
    checkNaNWithGeneratedProjection(expression, inputRow)
    checkNaNWithOptimization(expression, inputRow)
  }

  private def checkNaNWithoutCodegen(
    expression: Expression,
    expected: Any,
    inputRow: InternalRow = EmptyRow): Unit = {
    val actual = try evaluate(expression, inputRow) catch {
      case e: Exception => fail(s"Exception evaluating $expression", e)
    }
    if (!actual.asInstanceOf[Double].isNaN) {
      val input = if (inputRow == EmptyRow) "" else s", input: $inputRow"
      fail(s"Incorrect evaluation (codegen off): $expression, " +
        s"actual: $actual, " +
        s"expected: NaN$input")
    }
  }


  private def checkNaNWithGeneratedProjection(
    expression: Expression,
    inputRow: InternalRow = EmptyRow): Unit = {

    val plan = try {
      GenerateMutableProjection.generate(Alias(expression, s"Optimized($expression)")() :: Nil)()
    } catch {
      case e: Throwable =>
        val ctx = GenerateProjection.newCodeGenContext()
        val evaluated = expression.gen(ctx)
        fail(
          s"""
             |Code generation of $expression failed:
             |${evaluated.code}
             |$e
          """.stripMargin)
    }

    val actual = plan(inputRow).apply(0)
    if (!actual.asInstanceOf[Double].isNaN) {
      val input = if (inputRow == EmptyRow) "" else s", input: $inputRow"
      fail(s"Incorrect Evaluation: $expression, actual: $actual, expected: NaN$input")
    }
  }

  private def checkNaNWithOptimization(
    expression: Expression,
    inputRow: InternalRow = EmptyRow): Unit = {
    val plan = Project(Alias(expression, s"Optimized($expression)")() :: Nil, OneRowRelation)
    val optimizedPlan = DefaultOptimizer.execute(plan)
    checkNaNWithoutCodegen(optimizedPlan.expressions.head, inputRow)
  }

  test("e") {
    testLeaf(EulerNumber, math.E)
  }

  test("pi") {
    testLeaf(Pi, math.Pi)
  }

  test("sin") {
    testUnary(Sin, math.sin)
  }

  test("asin") {
    testUnary(Asin, math.asin, (-10 to 10).map(_ * 0.1))
    testUnary(Asin, math.asin, (11 to 20).map(_ * 0.1), expectNaN = true)
  }

  test("sinh") {
    testUnary(Sinh, math.sinh)
  }

  test("cos") {
    testUnary(Cos, math.cos)
  }

  test("acos") {
    testUnary(Acos, math.acos, (-10 to 10).map(_ * 0.1))
    testUnary(Acos, math.acos, (11 to 20).map(_ * 0.1), expectNaN = true)
  }

  test("cosh") {
    testUnary(Cosh, math.cosh)
  }

  test("tan") {
    testUnary(Tan, math.tan)
  }

  test("atan") {
    testUnary(Atan, math.atan)
  }

  test("tanh") {
    testUnary(Tanh, math.tanh)
  }

  test("toDegrees") {
    testUnary(ToDegrees, math.toDegrees)
  }

  test("toRadians") {
    testUnary(ToRadians, math.toRadians)
  }

  test("cbrt") {
    testUnary(Cbrt, math.cbrt)
  }

  test("ceil") {
    testUnary(Ceil, math.ceil)
  }

  test("floor") {
    testUnary(Floor, math.floor)
  }

  test("rint") {
    testUnary(Rint, math.rint)
  }

  test("exp") {
    testUnary(Exp, math.exp)
  }

  test("expm1") {
    testUnary(Expm1, math.expm1)
  }

  test("signum") {
    testUnary[Double, Double](Signum, math.signum)
  }

  test("log") {
    testUnary(Log, math.log, (1 to 20).map(_ * 0.1))
    testUnary(Log, math.log, (-5 to 0).map(_ * 0.1), expectNull = true)
  }

  test("log10") {
    testUnary(Log10, math.log10, (1 to 20).map(_ * 0.1))
    testUnary(Log10, math.log10, (-5 to 0).map(_ * 0.1), expectNull = true)
  }

  test("log1p") {
    testUnary(Log1p, math.log1p, (0 to 20).map(_ * 0.1))
    testUnary(Log1p, math.log1p, (-10 to -1).map(_ * 1.0), expectNull = true)
  }

  test("bin") {
    testUnary(Bin, java.lang.Long.toBinaryString, (-20 to 20).map(_.toLong), evalType = LongType)

    val row = create_row(null, 12L, 123L, 1234L, -123L)
    val l1 = 'a.long.at(0)
    val l2 = 'a.long.at(1)
    val l3 = 'a.long.at(2)
    val l4 = 'a.long.at(3)
    val l5 = 'a.long.at(4)

    checkEvaluation(Bin(l1), null, row)
    checkEvaluation(Bin(l2), java.lang.Long.toBinaryString(12), row)
    checkEvaluation(Bin(l3), java.lang.Long.toBinaryString(123), row)
    checkEvaluation(Bin(l4), java.lang.Long.toBinaryString(1234), row)
    checkEvaluation(Bin(l5), java.lang.Long.toBinaryString(-123), row)
  }

  test("log2") {
    def f: (Double) => Double = (x: Double) => math.log(x) / math.log(2)
    testUnary(Log2, f, (1 to 20).map(_ * 0.1))
    testUnary(Log2, f, (-5 to 0).map(_ * 1.0), expectNull = true)
  }

  test("sqrt") {
    testUnary(Sqrt, math.sqrt, (0 to 20).map(_ * 0.1))
    testUnary(Sqrt, math.sqrt, (-5 to -1).map(_ * 1.0), expectNull = true)

    checkEvaluation(Sqrt(Literal.create(null, DoubleType)), null, create_row(null))
    checkEvaluation(Sqrt(Literal(-1.0)), null, EmptyRow)
    checkEvaluation(Sqrt(Literal(-1.5)), null, EmptyRow)
  }

  test("pow") {
    testBinary(Pow, math.pow, (-5 to 5).map(v => (v * 1.0, v * 1.0)))
    testBinary(Pow, math.pow, Seq((-1.0, 0.9), (-2.2, 1.7), (-2.2, -1.7)), expectNaN = true)
  }

  test("hypot") {
    testBinary(Hypot, math.hypot)
  }

  test("atan2") {
    testBinary(Atan2, math.atan2)
  }

  test("binary log") {
    val f = (c1: Double, c2: Double) => math.log(c2) / math.log(c1)
    val domain = (1 to 20).map(v => (v * 0.1, v * 0.2))

    domain.foreach { case (v1, v2) =>
      checkEvaluation(Logarithm(Literal(v1), Literal(v2)), f(v1 + 0.0, v2 + 0.0), EmptyRow)
      checkEvaluation(Logarithm(Literal(v2), Literal(v1)), f(v2 + 0.0, v1 + 0.0), EmptyRow)
    }
    checkEvaluation(
      Logarithm(Literal.create(null, DoubleType), Literal(1.0)),
      null,
      create_row(null))
    checkEvaluation(
      Logarithm(Literal(1.0), Literal.create(null, DoubleType)),
      null,
      create_row(null))
  }
}<|MERGE_RESOLUTION|>--- conflicted
+++ resolved
@@ -19,15 +19,11 @@
 
 import org.apache.spark.sql.catalyst.dsl.expressions._
 import org.apache.spark.SparkFunSuite
-<<<<<<< HEAD
 import org.apache.spark.sql.catalyst.expressions.codegen.{GenerateProjection, GenerateMutableProjection}
 import org.apache.spark.sql.catalyst.optimizer.DefaultOptimizer
 import org.apache.spark.sql.catalyst.plans.logical.{OneRowRelation, Project}
-import org.apache.spark.sql.types.DoubleType
-=======
 import org.apache.spark.sql.catalyst.dsl.expressions._
 import org.apache.spark.sql.types.{DataType, DoubleType, LongType}
->>>>>>> a458efc6
 
 class MathFunctionsSuite extends SparkFunSuite with ExpressionEvalHelper {
 
@@ -60,11 +56,8 @@
       f: T => U,
       domain: Iterable[T] = (-20 to 20).map(_ * 0.1),
       expectNull: Boolean = false,
-<<<<<<< HEAD
-      expectNaN: Boolean = false): Unit = {
-=======
+      expectNaN: Boolean = false,
       evalType: DataType = DoubleType): Unit = {
->>>>>>> a458efc6
     if (expectNull) {
       domain.foreach { value =>
         checkEvaluation(c(Literal(value)), null, EmptyRow)
@@ -290,11 +283,11 @@
 
   test("sqrt") {
     testUnary(Sqrt, math.sqrt, (0 to 20).map(_ * 0.1))
-    testUnary(Sqrt, math.sqrt, (-5 to -1).map(_ * 1.0), expectNull = true)
+    testUnary(Sqrt, math.sqrt, (-5 to -1).map(_ * 1.0), expectNaN = true)
 
     checkEvaluation(Sqrt(Literal.create(null, DoubleType)), null, create_row(null))
-    checkEvaluation(Sqrt(Literal(-1.0)), null, EmptyRow)
-    checkEvaluation(Sqrt(Literal(-1.5)), null, EmptyRow)
+    checkNaN(Sqrt(Literal(-1.0)), EmptyRow)
+    checkNaN(Sqrt(Literal(-1.5)), EmptyRow)
   }
 
   test("pow") {
