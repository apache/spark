--- conflicted
+++ resolved
@@ -1254,7 +1254,6 @@
       localTime(23, 59, 59, 900000))
   }
 
-<<<<<<< HEAD
   test("get nanos in a day") {
     def toMicros(hours: Int, minutes: Int, seconds: Int): Long = {
       val microsInSecond = 1_000_000L
@@ -1276,7 +1275,8 @@
     // 01:30:15
     val earlyMorningMicros = toMicros(1, 30, 15)
     assert(getNanosInADay(earlyMorningMicros) === ((1L * 3600 + 30 * 60 + 15) * 1_000_000_000L))
-=======
+  }
+
   test("add day-time interval to time") {
     assert(timeAddInterval(0, 0, 0, SECOND, 6) == localTime())
     assert(timeAddInterval(0, 6, MICROS_PER_DAY - 1, SECOND, 6) ==
@@ -1316,6 +1316,5 @@
         "alternative" -> "",
         "config" -> toSQLConf(SqlApiConf.ANSI_ENABLED_KEY))
     )
->>>>>>> 25b0f7b1
   }
 }