/*
 * Licensed to the Apache Software Foundation (ASF) under one or more
 * contributor license agreements.  See the NOTICE file distributed with
 * this work for additional information regarding copyright ownership.
 * The ASF licenses this file to You under the Apache License, Version 2.0
 * (the "License"); you may not use this file except in compliance with
 * the License.  You may obtain a copy of the License at
 *
 *    http://www.apache.org/licenses/LICENSE-2.0
 *
 * Unless required by applicable law or agreed to in writing, software
 * distributed under the License is distributed on an "AS IS" BASIS,
 * WITHOUT WARRANTIES OR CONDITIONS OF ANY KIND, either express or implied.
 * See the License for the specific language governing permissions and
 * limitations under the License.
 */

package org.apache.spark.sql.catalyst.expressions

import java.text.{DecimalFormat, DecimalFormatSymbols, SimpleDateFormat}
import java.util.{Calendar, Locale, TimeZone}

import org.scalatest.exceptions.TestFailedException

import org.apache.spark.{SparkException, SparkFunSuite}
import org.apache.spark.sql.AnalysisException
import org.apache.spark.sql.catalyst.InternalRow
import org.apache.spark.sql.catalyst.plans.PlanTestBase
import org.apache.spark.sql.catalyst.util._
import org.apache.spark.sql.catalyst.util.DateTimeTestUtils.{PST, UTC, UTC_OPT}
import org.apache.spark.sql.types._
import org.apache.spark.unsafe.types.{CalendarInterval, UTF8String}

class JsonExpressionsSuite extends SparkFunSuite with ExpressionEvalHelper with PlanTestBase {
  val json =
    """
      |{"store":{"fruit":[{"weight":8,"type":"apple"},{"weight":9,"type":"pear"}],
      |"basket":[[1,2,{"b":"y","a":"x"}],[3,4],[5,6]],"book":[{"author":"Nigel Rees",
      |"title":"Sayings of the Century","category":"reference","price":8.95},
      |{"author":"Herman Melville","title":"Moby Dick","category":"fiction","price":8.99,
      |"isbn":"0-553-21311-3"},{"author":"J. R. R. Tolkien","title":"The Lord of the Rings",
      |"category":"fiction","reader":[{"age":25,"name":"bob"},{"age":26,"name":"jack"}],
      |"price":22.99,"isbn":"0-395-19395-8"}],"bicycle":{"price":19.95,"color":"red"}},
      |"email":"amy@only_for_json_udf_test.net","owner":"amy","zip code":"94025",
      |"fb:testid":"1234"}
      |""".stripMargin

  /* invalid json with leading nulls would trigger java.io.CharConversionException
   in Jackson's JsonFactory.createParser(byte[]) due to RFC-4627 encoding detection */
  val badJson = "\u0000\u0000\u0000A\u0001AAA"

  test("$.store.bicycle") {
    checkEvaluation(
      GetJsonObject(Literal(json), Literal("$.store.bicycle")),
      """{"price":19.95,"color":"red"}""")
  }

  test("$['store'].bicycle") {
    checkEvaluation(
      GetJsonObject(Literal(json), Literal("$['store'].bicycle")),
      """{"price":19.95,"color":"red"}""")
  }

  test("$.store['bicycle']") {
    checkEvaluation(
      GetJsonObject(Literal(json), Literal("$.store['bicycle']")),
      """{"price":19.95,"color":"red"}""")
  }

  test("$['store']['bicycle']") {
    checkEvaluation(
      GetJsonObject(Literal(json), Literal("$['store']['bicycle']")),
      """{"price":19.95,"color":"red"}""")
  }

  test("$['key with spaces']") {
    checkEvaluation(GetJsonObject(
      Literal("""{ "key with spaces": "it works" }"""), Literal("$['key with spaces']")),
      "it works")
  }

  test("$.store.book") {
    checkEvaluation(
      GetJsonObject(Literal(json), Literal("$.store.book")),
      """[{"author":"Nigel Rees","title":"Sayings of the Century","category":"reference",
        |"price":8.95},{"author":"Herman Melville","title":"Moby Dick","category":"fiction",
        |"price":8.99,"isbn":"0-553-21311-3"},{"author":"J. R. R. Tolkien","title":
        |"The Lord of the Rings","category":"fiction","reader":[{"age":25,"name":"bob"},
        |{"age":26,"name":"jack"}],"price":22.99,"isbn":"0-395-19395-8"}]
        |""".stripMargin.replace("\n", ""))
  }

  test("$.store.book[0]") {
    checkEvaluation(
      GetJsonObject(Literal(json), Literal("$.store.book[0]")),
      """{"author":"Nigel Rees","title":"Sayings of the Century",
        |"category":"reference","price":8.95}""".stripMargin.replace("\n", ""))
  }

  test("$.store.book[*]") {
    checkEvaluation(
      GetJsonObject(Literal(json), Literal("$.store.book[*]")),
      """[{"author":"Nigel Rees","title":"Sayings of the Century","category":"reference",
        |"price":8.95},{"author":"Herman Melville","title":"Moby Dick","category":"fiction",
        |"price":8.99,"isbn":"0-553-21311-3"},{"author":"J. R. R. Tolkien","title":
        |"The Lord of the Rings","category":"fiction","reader":[{"age":25,"name":"bob"},
        |{"age":26,"name":"jack"}],"price":22.99,"isbn":"0-395-19395-8"}]
        |""".stripMargin.replace("\n", ""))
  }

  test("$") {
    checkEvaluation(
      GetJsonObject(Literal(json), Literal("$")),
      json.replace("\n", ""))
  }

  test("$.store.book[0].category") {
    checkEvaluation(
      GetJsonObject(Literal(json), Literal("$.store.book[0].category")),
      "reference")
  }

  test("$.store.book[*].category") {
    checkEvaluation(
      GetJsonObject(Literal(json), Literal("$.store.book[*].category")),
      """["reference","fiction","fiction"]""")
  }

  test("$.store.book[*].isbn") {
    checkEvaluation(
      GetJsonObject(Literal(json), Literal("$.store.book[*].isbn")),
      """["0-553-21311-3","0-395-19395-8"]""")
  }

  test("$.store.book[*].reader") {
    checkEvaluation(
      GetJsonObject(Literal(json), Literal("$.store.book[*].reader")),
      """[{"age":25,"name":"bob"},{"age":26,"name":"jack"}]""")
  }

  test("$.store.basket[0][1]") {
    checkEvaluation(
      GetJsonObject(Literal(json), Literal("$.store.basket[0][1]")),
      "2")
  }

  test("$.store.basket[*]") {
    checkEvaluation(
      GetJsonObject(Literal(json), Literal("$.store.basket[*]")),
      """[[1,2,{"b":"y","a":"x"}],[3,4],[5,6]]""")
  }

  test("$.store.basket[*][0]") {
    checkEvaluation(
      GetJsonObject(Literal(json), Literal("$.store.basket[*][0]")),
      "[1,3,5]")
  }

  test("$.store.basket[0][*]") {
    checkEvaluation(
      GetJsonObject(Literal(json), Literal("$.store.basket[0][*]")),
      """[1,2,{"b":"y","a":"x"}]""")
  }

  test("$.store.basket[*][*]") {
    checkEvaluation(
      GetJsonObject(Literal(json), Literal("$.store.basket[*][*]")),
      """[1,2,{"b":"y","a":"x"},3,4,5,6]""")
  }

  test("$.store.basket[0][2].b") {
    checkEvaluation(
      GetJsonObject(Literal(json), Literal("$.store.basket[0][2].b")),
      "y")
  }

  test("$.store.basket[0][*].b") {
    checkEvaluation(
      GetJsonObject(Literal(json), Literal("$.store.basket[0][*].b")),
      """["y"]""")
  }

  test("$.zip code") {
    checkEvaluation(
      GetJsonObject(Literal(json), Literal("$.zip code")),
      "94025")
  }

  test("$.fb:testid") {
    checkEvaluation(
      GetJsonObject(Literal(json), Literal("$.fb:testid")),
      "1234")
  }

  test("preserve newlines") {
    checkEvaluation(
      GetJsonObject(Literal("""{"a":"b\nc"}"""), Literal("$.a")),
      "b\nc")
  }

  test("escape") {
    checkEvaluation(
      GetJsonObject(Literal("""{"a":"b\"c"}"""), Literal("$.a")),
      "b\"c")
  }

  test("$.non_exist_key") {
    checkEvaluation(
      GetJsonObject(Literal(json), Literal("$.non_exist_key")),
      null)
  }

  test("$..no_recursive") {
    checkEvaluation(
      GetJsonObject(Literal(json), Literal("$..no_recursive")),
      null)
  }

  test("$.store.book[10]") {
    checkEvaluation(
      GetJsonObject(Literal(json), Literal("$.store.book[10]")),
      null)
  }

  test("$.store.book[0].non_exist_key") {
    checkEvaluation(
      GetJsonObject(Literal(json), Literal("$.store.book[0].non_exist_key")),
      null)
  }

  test("$.store.basket[*].non_exist_key") {
    checkEvaluation(
      GetJsonObject(Literal(json), Literal("$.store.basket[*].non_exist_key")),
      null)
  }

  test("SPARK-16548: character conversion") {
    checkEvaluation(
      GetJsonObject(Literal(badJson), Literal("$.a")),
      null
    )
  }

  test("non foldable literal") {
    checkEvaluation(
      GetJsonObject(NonFoldableLiteral(json), NonFoldableLiteral("$.fb:testid")),
      "1234")
  }

  test("some big value") {
    val value = "x" * 3000
    checkEvaluation(
      GetJsonObject(NonFoldableLiteral((s"""{"big": "$value"}""")),
      NonFoldableLiteral("$.big")), value)
  }

  val jsonTupleQuery = Literal("f1") ::
    Literal("f2") ::
    Literal("f3") ::
    Literal("f4") ::
    Literal("f5") ::
    Nil

  private def checkJsonTuple(jt: JsonTuple, expected: InternalRow): Unit = {
    assert(jt.eval(null).toSeq.head === expected)
  }

  test("json_tuple - hive key 1") {
    checkJsonTuple(
      JsonTuple(
        Literal("""{"f1": "value1", "f2": "value2", "f3": 3, "f5": 5.23}""") ::
          jsonTupleQuery),
      InternalRow.fromSeq(Seq("value1", "value2", "3", null, "5.23").map(UTF8String.fromString)))
  }

  test("json_tuple - hive key 2") {
    checkJsonTuple(
      JsonTuple(
        Literal("""{"f1": "value12", "f3": "value3", "f2": 2, "f4": 4.01}""") ::
          jsonTupleQuery),
      InternalRow.fromSeq(Seq("value12", "2", "value3", "4.01", null).map(UTF8String.fromString)))
  }

  test("json_tuple - hive key 2 (mix of foldable fields)") {
    checkJsonTuple(
      JsonTuple(Literal("""{"f1": "value12", "f3": "value3", "f2": 2, "f4": 4.01}""") ::
        Literal("f1") ::
        NonFoldableLiteral("f2") ::
        NonFoldableLiteral("f3") ::
        Literal("f4") ::
        Literal("f5") ::
        Nil),
      InternalRow.fromSeq(Seq("value12", "2", "value3", "4.01", null).map(UTF8String.fromString)))
  }

  test("json_tuple - hive key 3") {
    checkJsonTuple(
      JsonTuple(
        Literal("""{"f1": "value13", "f4": "value44", "f3": "value33", "f2": 2, "f5": 5.01}""") ::
          jsonTupleQuery),
      InternalRow.fromSeq(
        Seq("value13", "2", "value33", "value44", "5.01").map(UTF8String.fromString)))
  }

  test("json_tuple - hive key 3 (nonfoldable json)") {
    checkJsonTuple(
      JsonTuple(
        NonFoldableLiteral(
          """{"f1": "value13", "f4": "value44",
            | "f3": "value33", "f2": 2, "f5": 5.01}""".stripMargin)
          :: jsonTupleQuery),
      InternalRow.fromSeq(
        Seq("value13", "2", "value33", "value44", "5.01").map(UTF8String.fromString)))
  }

  test("json_tuple - hive key 3 (nonfoldable fields)") {
    checkJsonTuple(
      JsonTuple(Literal(
        """{"f1": "value13", "f4": "value44",
          | "f3": "value33", "f2": 2, "f5": 5.01}""".stripMargin) ::
        NonFoldableLiteral("f1") ::
        NonFoldableLiteral("f2") ::
        NonFoldableLiteral("f3") ::
        NonFoldableLiteral("f4") ::
        NonFoldableLiteral("f5") ::
        Nil),
      InternalRow.fromSeq(
        Seq("value13", "2", "value33", "value44", "5.01").map(UTF8String.fromString)))
  }

  test("json_tuple - hive key 4 - null json") {
    checkJsonTuple(
      JsonTuple(Literal(null) :: jsonTupleQuery),
      InternalRow(null, null, null, null, null))
  }

  test("json_tuple - hive key 5 - null and empty fields") {
    checkJsonTuple(
      JsonTuple(Literal("""{"f1": "", "f5": null}""") :: jsonTupleQuery),
      InternalRow(UTF8String.fromString(""), null, null, null, null))
  }

  test("json_tuple - hive key 6 - invalid json (array)") {
    checkJsonTuple(
      JsonTuple(Literal("[invalid JSON string]") :: jsonTupleQuery),
      InternalRow(null, null, null, null, null))
  }

  test("json_tuple - invalid json (object start only)") {
    checkJsonTuple(
      JsonTuple(Literal("{") :: jsonTupleQuery),
      InternalRow(null, null, null, null, null))
  }

  test("json_tuple - invalid json (no object end)") {
    checkJsonTuple(
      JsonTuple(Literal("""{"foo": "bar"""") :: jsonTupleQuery),
      InternalRow(null, null, null, null, null))
  }

  test("json_tuple - invalid json (invalid json)") {
    checkJsonTuple(
      JsonTuple(Literal("\\") :: jsonTupleQuery),
      InternalRow(null, null, null, null, null))
  }

  test("SPARK-16548: json_tuple - invalid json with leading nulls") {
    checkJsonTuple(
      JsonTuple(Literal(badJson) :: jsonTupleQuery),
      InternalRow(null, null, null, null, null))
  }

  test("json_tuple - preserve newlines") {
    checkJsonTuple(
      JsonTuple(Literal("{\"a\":\"b\nc\"}") :: Literal("a") :: Nil),
      InternalRow(UTF8String.fromString("b\nc")))
  }

  test("SPARK-21677: json_tuple throws NullPointException when column is null as string type") {
    checkJsonTuple(
      JsonTuple(Literal("""{"f1": 1, "f2": 2}""") ::
        NonFoldableLiteral("f1") ::
        NonFoldableLiteral("cast(NULL AS STRING)") ::
        NonFoldableLiteral("f2") ::
        Nil),
      InternalRow(UTF8String.fromString("1"), null, UTF8String.fromString("2")))
  }

  test("SPARK-21804: json_tuple returns null values within repeated columns except the first one") {
    checkJsonTuple(
      JsonTuple(Literal("""{"f1": 1, "f2": 2}""") ::
        NonFoldableLiteral("f1") ::
        NonFoldableLiteral("cast(NULL AS STRING)") ::
        NonFoldableLiteral("f1") ::
        Nil),
      InternalRow(UTF8String.fromString("1"), null, UTF8String.fromString("1")))
  }

<<<<<<< HEAD
  val utcId = Option(DateTimeUtils.TimeZoneUTC.getID)

=======
>>>>>>> 33f532a9
  test("from_json") {
    val jsonData = """{"a": 1}"""
    val schema = StructType(StructField("a", IntegerType) :: Nil)
    checkEvaluation(
<<<<<<< HEAD
      JsonToStructs(schema, Map.empty, Literal(jsonData), utcId),
=======
      JsonToStructs(schema, Map.empty, Literal(jsonData), UTC_OPT),
>>>>>>> 33f532a9
      InternalRow(1)
    )
  }

  test("from_json - invalid data") {
    val jsonData = """{"a" 1}"""
    val schema = StructType(StructField("a", IntegerType) :: Nil)
    checkEvaluation(
<<<<<<< HEAD
      JsonToStructs(schema, Map.empty, Literal(jsonData), utcId),
=======
      JsonToStructs(schema, Map.empty, Literal(jsonData), UTC_OPT),
>>>>>>> 33f532a9
      InternalRow(null)
    )

    val exception = intercept[TestFailedException] {
      checkEvaluation(
<<<<<<< HEAD
        JsonToStructs(schema, Map("mode" -> FailFastMode.name), Literal(jsonData), utcId),
=======
        JsonToStructs(schema, Map("mode" -> FailFastMode.name), Literal(jsonData), UTC_OPT),
>>>>>>> 33f532a9
        InternalRow(null)
      )
    }.getCause
    assert(exception.isInstanceOf[SparkException])
    assert(exception.getMessage.contains(
      "Malformed records are detected in record parsing. Parse Mode: FAILFAST"))
  }

  test("from_json - input=array, schema=array, output=array") {
    val input = """[{"a": 1}, {"a": 2}]"""
    val schema = ArrayType(StructType(StructField("a", IntegerType) :: Nil))
    val output = InternalRow(1) :: InternalRow(2) :: Nil
<<<<<<< HEAD
    checkEvaluation(JsonToStructs(schema, Map.empty, Literal(input), utcId), output)
=======
    checkEvaluation(JsonToStructs(schema, Map.empty, Literal(input), UTC_OPT), output)
>>>>>>> 33f532a9
  }

  test("from_json - input=object, schema=array, output=array of single row") {
    val input = """{"a": 1}"""
    val schema = ArrayType(StructType(StructField("a", IntegerType) :: Nil))
    val output = InternalRow(1) :: Nil
<<<<<<< HEAD
    checkEvaluation(JsonToStructs(schema, Map.empty, Literal(input), utcId), output)
=======
    checkEvaluation(JsonToStructs(schema, Map.empty, Literal(input), UTC_OPT), output)
>>>>>>> 33f532a9
  }

  test("from_json - input=empty array, schema=array, output=empty array") {
    val input = "[ ]"
    val schema = ArrayType(StructType(StructField("a", IntegerType) :: Nil))
    val output = Nil
<<<<<<< HEAD
    checkEvaluation(JsonToStructs(schema, Map.empty, Literal(input), utcId), output)
=======
    checkEvaluation(JsonToStructs(schema, Map.empty, Literal(input), UTC_OPT), output)
>>>>>>> 33f532a9
  }

  test("from_json - input=empty object, schema=array, output=array of single row with null") {
    val input = "{ }"
    val schema = ArrayType(StructType(StructField("a", IntegerType) :: Nil))
    val output = InternalRow(null) :: Nil
<<<<<<< HEAD
    checkEvaluation(JsonToStructs(schema, Map.empty, Literal(input), utcId), output)
=======
    checkEvaluation(JsonToStructs(schema, Map.empty, Literal(input), UTC_OPT), output)
>>>>>>> 33f532a9
  }

  test("from_json - input=array of single object, schema=struct, output=single row") {
    val input = """[{"a": 1}]"""
    val schema = StructType(StructField("a", IntegerType) :: Nil)
    val output = InternalRow(null)
<<<<<<< HEAD
    checkEvaluation(JsonToStructs(schema, Map.empty, Literal(input), utcId), output)
=======
    checkEvaluation(JsonToStructs(schema, Map.empty, Literal(input), UTC_OPT), output)
>>>>>>> 33f532a9
  }

  test("from_json - input=array, schema=struct, output=single row") {
    val input = """[{"a": 1}, {"a": 2}]"""
    val corrupted = "corrupted"
    val schema = new StructType().add("a", IntegerType).add(corrupted, StringType)
    val output = InternalRow(null, UTF8String.fromString(input))
    val options = Map("columnNameOfCorruptRecord" -> corrupted)
<<<<<<< HEAD
    checkEvaluation(JsonToStructs(schema, options, Literal(input), utcId), output)
=======
    checkEvaluation(JsonToStructs(schema, options, Literal(input), UTC_OPT), output)
>>>>>>> 33f532a9
  }

  test("from_json - input=empty array, schema=struct, output=single row with null") {
    val input = """[]"""
    val schema = StructType(StructField("a", IntegerType) :: Nil)
    val output = InternalRow(null)
<<<<<<< HEAD
    checkEvaluation(JsonToStructs(schema, Map.empty, Literal(input), utcId), output)
=======
    checkEvaluation(JsonToStructs(schema, Map.empty, Literal(input), UTC_OPT), output)
>>>>>>> 33f532a9
  }

  test("from_json - input=empty object, schema=struct, output=single row with null") {
    val input = """{  }"""
    val schema = StructType(StructField("a", IntegerType) :: Nil)
    val output = InternalRow(null)
<<<<<<< HEAD
    checkEvaluation(JsonToStructs(schema, Map.empty, Literal(input), utcId), output)
=======
    checkEvaluation(JsonToStructs(schema, Map.empty, Literal(input), UTC_OPT), output)
>>>>>>> 33f532a9
  }

  test("from_json null input column") {
    val schema = StructType(StructField("a", IntegerType) :: Nil)
    checkEvaluation(
<<<<<<< HEAD
      JsonToStructs(schema, Map.empty, Literal.create(null, StringType), utcId),
=======
      JsonToStructs(schema, Map.empty, Literal.create(null, StringType), UTC_OPT),
>>>>>>> 33f532a9
      null
    )
  }

  test("SPARK-20549: from_json bad UTF-8") {
    val schema = StructType(StructField("a", IntegerType) :: Nil)
    checkEvaluation(
<<<<<<< HEAD
      JsonToStructs(schema, Map.empty, Literal(badJson), utcId),
=======
      JsonToStructs(schema, Map.empty, Literal(badJson), UTC_OPT),
>>>>>>> 33f532a9
      InternalRow(null))
  }

  test("from_json with timestamp") {
    val schema = StructType(StructField("t", TimestampType) :: Nil)

    val jsonData1 = """{"t": "2016-01-01T00:00:00.123Z"}"""
<<<<<<< HEAD
    var c = Calendar.getInstance(DateTimeUtils.TimeZoneUTC)
    c.set(2016, 0, 1, 0, 0, 0)
    c.set(Calendar.MILLISECOND, 123)
    checkEvaluation(
      JsonToStructs(schema, Map.empty, Literal(jsonData1), utcId),
=======
    var c = Calendar.getInstance(TimeZone.getTimeZone(UTC))
    c.set(2016, 0, 1, 0, 0, 0)
    c.set(Calendar.MILLISECOND, 123)
    checkEvaluation(
      JsonToStructs(schema, Map.empty, Literal(jsonData1), UTC_OPT),
>>>>>>> 33f532a9
      InternalRow(c.getTimeInMillis * 1000L)
    )
    // The result doesn't change because the json string includes timezone string ("Z" here),
    // which means the string represents the timestamp string in the timezone regardless of
    // the timeZoneId parameter.
    checkEvaluation(
      JsonToStructs(schema, Map.empty, Literal(jsonData1), Option(PST.getId)),
      InternalRow(c.getTimeInMillis * 1000L)
    )

    val jsonData2 = """{"t": "2016-01-01T00:00:00"}"""
    for (tz <- DateTimeTestUtils.outstandingTimezones) {
      c = Calendar.getInstance(tz)
      c.set(2016, 0, 1, 0, 0, 0)
      c.set(Calendar.MILLISECOND, 0)
      checkEvaluation(
        JsonToStructs(
          schema,
          Map("timestampFormat" -> "yyyy-MM-dd'T'HH:mm:ss"),
          Literal(jsonData2),
          Option(tz.getID)),
        InternalRow(c.getTimeInMillis * 1000L)
      )
      checkEvaluation(
        JsonToStructs(
          schema,
          Map("timestampFormat" -> "yyyy-MM-dd'T'HH:mm:ss",
            DateTimeUtils.TIMEZONE_OPTION -> tz.getID),
          Literal(jsonData2),
<<<<<<< HEAD
          utcId),
=======
          UTC_OPT),
>>>>>>> 33f532a9
        InternalRow(c.getTimeInMillis * 1000L)
      )
    }
  }

  test("SPARK-19543: from_json empty input column") {
    val schema = StructType(StructField("a", IntegerType) :: Nil)
    checkEvaluation(
<<<<<<< HEAD
      JsonToStructs(schema, Map.empty, Literal.create(" ", StringType), utcId),
=======
      JsonToStructs(schema, Map.empty, Literal.create(" ", StringType), UTC_OPT),
>>>>>>> 33f532a9
      null
    )
  }

  test("to_json - struct") {
    val schema = StructType(StructField("a", IntegerType) :: Nil)
    val struct = Literal.create(create_row(1), schema)
    checkEvaluation(
<<<<<<< HEAD
      StructsToJson(Map.empty, struct, utcId),
=======
      StructsToJson(Map.empty, struct, UTC_OPT),
>>>>>>> 33f532a9
      """{"a":1}"""
    )
  }

  test("to_json - array") {
    val inputSchema = ArrayType(StructType(StructField("a", IntegerType) :: Nil))
    val input = new GenericArrayData(InternalRow(1) :: InternalRow(2) :: Nil)
    val output = """[{"a":1},{"a":2}]"""
    checkEvaluation(
<<<<<<< HEAD
      StructsToJson(Map.empty, Literal.create(input, inputSchema), utcId),
=======
      StructsToJson(Map.empty, Literal.create(input, inputSchema), UTC_OPT),
>>>>>>> 33f532a9
      output)
  }

  test("to_json - array with single empty row") {
    val inputSchema = ArrayType(StructType(StructField("a", IntegerType) :: Nil))
    val input = new GenericArrayData(InternalRow(null) :: Nil)
    val output = """[{}]"""
    checkEvaluation(
<<<<<<< HEAD
      StructsToJson(Map.empty, Literal.create(input, inputSchema), utcId),
=======
      StructsToJson(Map.empty, Literal.create(input, inputSchema), UTC_OPT),
>>>>>>> 33f532a9
      output)
  }

  test("to_json - empty array") {
    val inputSchema = ArrayType(StructType(StructField("a", IntegerType) :: Nil))
    val input = new GenericArrayData(Nil)
    val output = """[]"""
    checkEvaluation(
<<<<<<< HEAD
      StructsToJson(Map.empty, Literal.create(input, inputSchema), utcId),
=======
      StructsToJson(Map.empty, Literal.create(input, inputSchema), UTC_OPT),
>>>>>>> 33f532a9
      output)
  }

  test("to_json null input column") {
    val schema = StructType(StructField("a", IntegerType) :: Nil)
    val struct = Literal.create(null, schema)
    checkEvaluation(
<<<<<<< HEAD
      StructsToJson(Map.empty, struct, utcId),
=======
      StructsToJson(Map.empty, struct, UTC_OPT),
>>>>>>> 33f532a9
      null
    )
  }

  test("to_json with timestamp") {
    val schema = StructType(StructField("t", TimestampType) :: Nil)
<<<<<<< HEAD
    val c = Calendar.getInstance(DateTimeUtils.TimeZoneUTC)
=======
    val c = Calendar.getInstance(TimeZone.getTimeZone(UTC))
>>>>>>> 33f532a9
    c.set(2016, 0, 1, 0, 0, 0)
    c.set(Calendar.MILLISECOND, 0)
    val struct = Literal.create(create_row(c.getTimeInMillis * 1000L), schema)

    checkEvaluation(
<<<<<<< HEAD
      StructsToJson(Map.empty, struct, utcId),
=======
      StructsToJson(Map.empty, struct, UTC_OPT),
>>>>>>> 33f532a9
      """{"t":"2016-01-01T00:00:00.000Z"}"""
    )
    checkEvaluation(
      StructsToJson(Map.empty, struct, Option(PST.getId)),
      """{"t":"2015-12-31T16:00:00.000-08:00"}"""
    )

    checkEvaluation(
      StructsToJson(
        Map("timestampFormat" -> "yyyy-MM-dd'T'HH:mm:ss",
<<<<<<< HEAD
          DateTimeUtils.TIMEZONE_OPTION -> utcId.get),
        struct,
        utcId),
=======
          DateTimeUtils.TIMEZONE_OPTION -> UTC_OPT.get),
        struct,
        UTC_OPT),
>>>>>>> 33f532a9
      """{"t":"2016-01-01T00:00:00"}"""
    )
    checkEvaluation(
      StructsToJson(
        Map("timestampFormat" -> "yyyy-MM-dd'T'HH:mm:ss",
          DateTimeUtils.TIMEZONE_OPTION -> PST.getId),
        struct,
<<<<<<< HEAD
        utcId),
=======
        UTC_OPT),
>>>>>>> 33f532a9
      """{"t":"2015-12-31T16:00:00"}"""
    )
  }

  test("SPARK-21513: to_json support map[string, struct] to json") {
    val schema = MapType(StringType, StructType(StructField("a", IntegerType) :: Nil))
    val input = Literal(
      ArrayBasedMapData(Map(UTF8String.fromString("test") -> InternalRow(1))), schema)
    checkEvaluation(
      StructsToJson(Map.empty, input),
      """{"test":{"a":1}}"""
    )
  }

  test("SPARK-21513: to_json support map[struct, struct] to json") {
    val schema = MapType(StructType(StructField("a", IntegerType) :: Nil),
      StructType(StructField("b", IntegerType) :: Nil))
    val input = Literal(ArrayBasedMapData(Map(InternalRow(1) -> InternalRow(2))), schema)
    checkEvaluation(
      StructsToJson(Map.empty, input),
      """{"[1]":{"b":2}}"""
    )
  }

  test("SPARK-21513: to_json support map[string, integer] to json") {
    val schema = MapType(StringType, IntegerType)
    val input = Literal(ArrayBasedMapData(Map(UTF8String.fromString("a") -> 1)), schema)
    checkEvaluation(
      StructsToJson(Map.empty, input),
      """{"a":1}"""
    )
  }

  test("to_json - array with maps") {
    val inputSchema = ArrayType(MapType(StringType, IntegerType))
    val input = new GenericArrayData(
      ArrayBasedMapData(Map(UTF8String.fromString("a") -> 1)) ::
      ArrayBasedMapData(Map(UTF8String.fromString("b") -> 2)) :: Nil)
    val output = """[{"a":1},{"b":2}]"""
    checkEvaluation(
<<<<<<< HEAD
      StructsToJson(Map.empty, Literal(input, inputSchema), utcId),
=======
      StructsToJson(Map.empty, Literal(input, inputSchema), UTC_OPT),
>>>>>>> 33f532a9
      output)
  }

  test("to_json - array with single map") {
    val inputSchema = ArrayType(MapType(StringType, IntegerType))
    val input = new GenericArrayData(ArrayBasedMapData(Map(UTF8String.fromString("a") -> 1)) :: Nil)
    val output = """[{"a":1}]"""
    checkEvaluation(
<<<<<<< HEAD
      StructsToJson(Map.empty, Literal.create(input, inputSchema), utcId),
=======
      StructsToJson(Map.empty, Literal.create(input, inputSchema), UTC_OPT),
>>>>>>> 33f532a9
      output)
  }

  test("from/to json - interval support") {
    val schema = StructType(StructField("i", CalendarIntervalType) :: Nil)
    checkEvaluation(
      JsonToStructs(schema, Map.empty, Literal.create("""{"i":"1 year 1 day"}""", StringType)),
      InternalRow(new CalendarInterval(12, 1, 0)))

    Seq(MapType(CalendarIntervalType, IntegerType), MapType(IntegerType, CalendarIntervalType))
      .foreach { dt =>
        val schema = StructField("a", dt) :: Nil
        val struct = Literal.create(null, StructType(schema))
        assert(StructsToJson(Map.empty, struct).checkInputDataTypes().isSuccess)
      }
  }

  test("from_json missing fields") {
    val input =
      """{
      |  "a": 1,
      |  "c": "foo"
      |}
      |""".stripMargin
    val jsonSchema = new StructType()
      .add("a", LongType, nullable = false)
      .add("b", StringType, nullable = false)
      .add("c", StringType, nullable = false)
    val output = InternalRow(1L, null, UTF8String.fromString("foo"))
<<<<<<< HEAD
    val expr = JsonToStructs(jsonSchema, Map.empty, Literal.create(input, StringType), utcId)
=======
    val expr = JsonToStructs(jsonSchema, Map.empty, Literal.create(input, StringType), UTC_OPT)
>>>>>>> 33f532a9
    checkEvaluation(expr, output)
    val schema = expr.dataType
    val schemaToCompare = jsonSchema.asNullable
    assert(schemaToCompare == schema)
  }

  test("SPARK-24709: infer schema of json strings") {
    checkEvaluation(new SchemaOfJson(Literal.create("""{"col":0}""")),
      "struct<col:bigint>")
    checkEvaluation(
      new SchemaOfJson(Literal.create("""{"col0":["a"], "col1": {"col2": "b"}}""")),
      "struct<col0:array<string>,col1:struct<col2:string>>")
  }

  test("infer schema of JSON strings by using options") {
    checkEvaluation(
      new SchemaOfJson(Literal.create("""{"col":01}"""),
        CreateMap(Seq(Literal.create("allowNumericLeadingZeros"), Literal.create("true")))),
      "struct<col:bigint>")
  }

  test("parse date with locale") {
    Seq("en-US", "ru-RU").foreach { langTag =>
      val locale = Locale.forLanguageTag(langTag)
      val date = new SimpleDateFormat("yyyy-MM-dd").parse("2018-11-05")
      val schema = new StructType().add("d", DateType)
      val dateFormat = "MMM yyyy"
      val sdf = new SimpleDateFormat(dateFormat, locale)
      val dateStr = s"""{"d":"${sdf.format(date)}"}"""
      val options = Map("dateFormat" -> dateFormat, "locale" -> langTag)

      checkEvaluation(
<<<<<<< HEAD
        JsonToStructs(schema, options, Literal.create(dateStr), utcId),
=======
        JsonToStructs(schema, options, Literal.create(dateStr), UTC_OPT),
>>>>>>> 33f532a9
        InternalRow(17836)) // number of days from 1970-01-01
    }
  }

  test("verify corrupt column") {
    checkExceptionInExpression[AnalysisException](
      JsonToStructs(
        schema = StructType.fromDDL("i int, _unparsed boolean"),
        options = Map("columnNameOfCorruptRecord" -> "_unparsed"),
        child = Literal.create("""{"i":"a"}"""),
<<<<<<< HEAD
        timeZoneId = utcId),
=======
        timeZoneId = UTC_OPT),
>>>>>>> 33f532a9
      expectedErrMsg = "The field for corrupt records must be string type and nullable")
  }

  def decimalInput(langTag: String): (Decimal, String) = {
    val decimalVal = new java.math.BigDecimal("1000.001")
    val decimalType = new DecimalType(10, 5)
    val expected = Decimal(decimalVal, decimalType.precision, decimalType.scale)
    val decimalFormat = new DecimalFormat("",
      new DecimalFormatSymbols(Locale.forLanguageTag(langTag)))
    val input = s"""{"d": "${decimalFormat.format(expected.toBigDecimal)}"}"""

    (expected, input)
  }

  test("parse decimals using locale") {
    def checkDecimalParsing(langTag: String): Unit = {
      val schema = new StructType().add("d", DecimalType(10, 5))
      val options = Map("locale" -> langTag)
      val (expected, input) = decimalInput(langTag)

      checkEvaluation(
<<<<<<< HEAD
        JsonToStructs(schema, options, Literal.create(input), utcId),
=======
        JsonToStructs(schema, options, Literal.create(input), UTC_OPT),
>>>>>>> 33f532a9
        InternalRow(expected))
    }

    Seq("en-US", "ko-KR", "ru-RU", "de-DE").foreach(checkDecimalParsing)
  }

  test("inferring the decimal type using locale") {
    def checkDecimalInfer(langTag: String, expectedType: String): Unit = {
      val options = Map("locale" -> langTag, "prefersDecimal" -> "true")
      val (_, input) = decimalInput(langTag)

      checkEvaluation(
        SchemaOfJson(Literal.create(input), options),
        expectedType)
    }

    Seq("en-US", "ko-KR", "ru-RU", "de-DE").foreach {
        checkDecimalInfer(_, """struct<d:decimal(7,3)>""")
    }
  }
}<|MERGE_RESOLUTION|>--- conflicted
+++ resolved
@@ -396,20 +396,11 @@
       InternalRow(UTF8String.fromString("1"), null, UTF8String.fromString("1")))
   }
 
-<<<<<<< HEAD
-  val utcId = Option(DateTimeUtils.TimeZoneUTC.getID)
-
-=======
->>>>>>> 33f532a9
   test("from_json") {
     val jsonData = """{"a": 1}"""
     val schema = StructType(StructField("a", IntegerType) :: Nil)
     checkEvaluation(
-<<<<<<< HEAD
-      JsonToStructs(schema, Map.empty, Literal(jsonData), utcId),
-=======
       JsonToStructs(schema, Map.empty, Literal(jsonData), UTC_OPT),
->>>>>>> 33f532a9
       InternalRow(1)
     )
   }
@@ -418,21 +409,13 @@
     val jsonData = """{"a" 1}"""
     val schema = StructType(StructField("a", IntegerType) :: Nil)
     checkEvaluation(
-<<<<<<< HEAD
-      JsonToStructs(schema, Map.empty, Literal(jsonData), utcId),
-=======
       JsonToStructs(schema, Map.empty, Literal(jsonData), UTC_OPT),
->>>>>>> 33f532a9
       InternalRow(null)
     )
 
     val exception = intercept[TestFailedException] {
       checkEvaluation(
-<<<<<<< HEAD
-        JsonToStructs(schema, Map("mode" -> FailFastMode.name), Literal(jsonData), utcId),
-=======
         JsonToStructs(schema, Map("mode" -> FailFastMode.name), Literal(jsonData), UTC_OPT),
->>>>>>> 33f532a9
         InternalRow(null)
       )
     }.getCause
@@ -445,55 +428,35 @@
     val input = """[{"a": 1}, {"a": 2}]"""
     val schema = ArrayType(StructType(StructField("a", IntegerType) :: Nil))
     val output = InternalRow(1) :: InternalRow(2) :: Nil
-<<<<<<< HEAD
-    checkEvaluation(JsonToStructs(schema, Map.empty, Literal(input), utcId), output)
-=======
     checkEvaluation(JsonToStructs(schema, Map.empty, Literal(input), UTC_OPT), output)
->>>>>>> 33f532a9
   }
 
   test("from_json - input=object, schema=array, output=array of single row") {
     val input = """{"a": 1}"""
     val schema = ArrayType(StructType(StructField("a", IntegerType) :: Nil))
     val output = InternalRow(1) :: Nil
-<<<<<<< HEAD
-    checkEvaluation(JsonToStructs(schema, Map.empty, Literal(input), utcId), output)
-=======
     checkEvaluation(JsonToStructs(schema, Map.empty, Literal(input), UTC_OPT), output)
->>>>>>> 33f532a9
   }
 
   test("from_json - input=empty array, schema=array, output=empty array") {
     val input = "[ ]"
     val schema = ArrayType(StructType(StructField("a", IntegerType) :: Nil))
     val output = Nil
-<<<<<<< HEAD
-    checkEvaluation(JsonToStructs(schema, Map.empty, Literal(input), utcId), output)
-=======
     checkEvaluation(JsonToStructs(schema, Map.empty, Literal(input), UTC_OPT), output)
->>>>>>> 33f532a9
   }
 
   test("from_json - input=empty object, schema=array, output=array of single row with null") {
     val input = "{ }"
     val schema = ArrayType(StructType(StructField("a", IntegerType) :: Nil))
     val output = InternalRow(null) :: Nil
-<<<<<<< HEAD
-    checkEvaluation(JsonToStructs(schema, Map.empty, Literal(input), utcId), output)
-=======
     checkEvaluation(JsonToStructs(schema, Map.empty, Literal(input), UTC_OPT), output)
->>>>>>> 33f532a9
   }
 
   test("from_json - input=array of single object, schema=struct, output=single row") {
     val input = """[{"a": 1}]"""
     val schema = StructType(StructField("a", IntegerType) :: Nil)
     val output = InternalRow(null)
-<<<<<<< HEAD
-    checkEvaluation(JsonToStructs(schema, Map.empty, Literal(input), utcId), output)
-=======
     checkEvaluation(JsonToStructs(schema, Map.empty, Literal(input), UTC_OPT), output)
->>>>>>> 33f532a9
   }
 
   test("from_json - input=array, schema=struct, output=single row") {
@@ -502,43 +465,27 @@
     val schema = new StructType().add("a", IntegerType).add(corrupted, StringType)
     val output = InternalRow(null, UTF8String.fromString(input))
     val options = Map("columnNameOfCorruptRecord" -> corrupted)
-<<<<<<< HEAD
-    checkEvaluation(JsonToStructs(schema, options, Literal(input), utcId), output)
-=======
     checkEvaluation(JsonToStructs(schema, options, Literal(input), UTC_OPT), output)
->>>>>>> 33f532a9
   }
 
   test("from_json - input=empty array, schema=struct, output=single row with null") {
     val input = """[]"""
     val schema = StructType(StructField("a", IntegerType) :: Nil)
     val output = InternalRow(null)
-<<<<<<< HEAD
-    checkEvaluation(JsonToStructs(schema, Map.empty, Literal(input), utcId), output)
-=======
     checkEvaluation(JsonToStructs(schema, Map.empty, Literal(input), UTC_OPT), output)
->>>>>>> 33f532a9
   }
 
   test("from_json - input=empty object, schema=struct, output=single row with null") {
     val input = """{  }"""
     val schema = StructType(StructField("a", IntegerType) :: Nil)
     val output = InternalRow(null)
-<<<<<<< HEAD
-    checkEvaluation(JsonToStructs(schema, Map.empty, Literal(input), utcId), output)
-=======
     checkEvaluation(JsonToStructs(schema, Map.empty, Literal(input), UTC_OPT), output)
->>>>>>> 33f532a9
   }
 
   test("from_json null input column") {
     val schema = StructType(StructField("a", IntegerType) :: Nil)
     checkEvaluation(
-<<<<<<< HEAD
-      JsonToStructs(schema, Map.empty, Literal.create(null, StringType), utcId),
-=======
       JsonToStructs(schema, Map.empty, Literal.create(null, StringType), UTC_OPT),
->>>>>>> 33f532a9
       null
     )
   }
@@ -546,11 +493,7 @@
   test("SPARK-20549: from_json bad UTF-8") {
     val schema = StructType(StructField("a", IntegerType) :: Nil)
     checkEvaluation(
-<<<<<<< HEAD
-      JsonToStructs(schema, Map.empty, Literal(badJson), utcId),
-=======
       JsonToStructs(schema, Map.empty, Literal(badJson), UTC_OPT),
->>>>>>> 33f532a9
       InternalRow(null))
   }
 
@@ -558,19 +501,11 @@
     val schema = StructType(StructField("t", TimestampType) :: Nil)
 
     val jsonData1 = """{"t": "2016-01-01T00:00:00.123Z"}"""
-<<<<<<< HEAD
-    var c = Calendar.getInstance(DateTimeUtils.TimeZoneUTC)
-    c.set(2016, 0, 1, 0, 0, 0)
-    c.set(Calendar.MILLISECOND, 123)
-    checkEvaluation(
-      JsonToStructs(schema, Map.empty, Literal(jsonData1), utcId),
-=======
     var c = Calendar.getInstance(TimeZone.getTimeZone(UTC))
     c.set(2016, 0, 1, 0, 0, 0)
     c.set(Calendar.MILLISECOND, 123)
     checkEvaluation(
       JsonToStructs(schema, Map.empty, Literal(jsonData1), UTC_OPT),
->>>>>>> 33f532a9
       InternalRow(c.getTimeInMillis * 1000L)
     )
     // The result doesn't change because the json string includes timezone string ("Z" here),
@@ -600,11 +535,7 @@
           Map("timestampFormat" -> "yyyy-MM-dd'T'HH:mm:ss",
             DateTimeUtils.TIMEZONE_OPTION -> tz.getID),
           Literal(jsonData2),
-<<<<<<< HEAD
-          utcId),
-=======
           UTC_OPT),
->>>>>>> 33f532a9
         InternalRow(c.getTimeInMillis * 1000L)
       )
     }
@@ -613,11 +544,7 @@
   test("SPARK-19543: from_json empty input column") {
     val schema = StructType(StructField("a", IntegerType) :: Nil)
     checkEvaluation(
-<<<<<<< HEAD
-      JsonToStructs(schema, Map.empty, Literal.create(" ", StringType), utcId),
-=======
       JsonToStructs(schema, Map.empty, Literal.create(" ", StringType), UTC_OPT),
->>>>>>> 33f532a9
       null
     )
   }
@@ -626,11 +553,7 @@
     val schema = StructType(StructField("a", IntegerType) :: Nil)
     val struct = Literal.create(create_row(1), schema)
     checkEvaluation(
-<<<<<<< HEAD
-      StructsToJson(Map.empty, struct, utcId),
-=======
       StructsToJson(Map.empty, struct, UTC_OPT),
->>>>>>> 33f532a9
       """{"a":1}"""
     )
   }
@@ -640,11 +563,7 @@
     val input = new GenericArrayData(InternalRow(1) :: InternalRow(2) :: Nil)
     val output = """[{"a":1},{"a":2}]"""
     checkEvaluation(
-<<<<<<< HEAD
-      StructsToJson(Map.empty, Literal.create(input, inputSchema), utcId),
-=======
       StructsToJson(Map.empty, Literal.create(input, inputSchema), UTC_OPT),
->>>>>>> 33f532a9
       output)
   }
 
@@ -653,11 +572,7 @@
     val input = new GenericArrayData(InternalRow(null) :: Nil)
     val output = """[{}]"""
     checkEvaluation(
-<<<<<<< HEAD
-      StructsToJson(Map.empty, Literal.create(input, inputSchema), utcId),
-=======
       StructsToJson(Map.empty, Literal.create(input, inputSchema), UTC_OPT),
->>>>>>> 33f532a9
       output)
   }
 
@@ -666,11 +581,7 @@
     val input = new GenericArrayData(Nil)
     val output = """[]"""
     checkEvaluation(
-<<<<<<< HEAD
-      StructsToJson(Map.empty, Literal.create(input, inputSchema), utcId),
-=======
       StructsToJson(Map.empty, Literal.create(input, inputSchema), UTC_OPT),
->>>>>>> 33f532a9
       output)
   }
 
@@ -678,32 +589,20 @@
     val schema = StructType(StructField("a", IntegerType) :: Nil)
     val struct = Literal.create(null, schema)
     checkEvaluation(
-<<<<<<< HEAD
-      StructsToJson(Map.empty, struct, utcId),
-=======
       StructsToJson(Map.empty, struct, UTC_OPT),
->>>>>>> 33f532a9
       null
     )
   }
 
   test("to_json with timestamp") {
     val schema = StructType(StructField("t", TimestampType) :: Nil)
-<<<<<<< HEAD
-    val c = Calendar.getInstance(DateTimeUtils.TimeZoneUTC)
-=======
     val c = Calendar.getInstance(TimeZone.getTimeZone(UTC))
->>>>>>> 33f532a9
     c.set(2016, 0, 1, 0, 0, 0)
     c.set(Calendar.MILLISECOND, 0)
     val struct = Literal.create(create_row(c.getTimeInMillis * 1000L), schema)
 
     checkEvaluation(
-<<<<<<< HEAD
-      StructsToJson(Map.empty, struct, utcId),
-=======
       StructsToJson(Map.empty, struct, UTC_OPT),
->>>>>>> 33f532a9
       """{"t":"2016-01-01T00:00:00.000Z"}"""
     )
     checkEvaluation(
@@ -714,15 +613,9 @@
     checkEvaluation(
       StructsToJson(
         Map("timestampFormat" -> "yyyy-MM-dd'T'HH:mm:ss",
-<<<<<<< HEAD
-          DateTimeUtils.TIMEZONE_OPTION -> utcId.get),
-        struct,
-        utcId),
-=======
           DateTimeUtils.TIMEZONE_OPTION -> UTC_OPT.get),
         struct,
         UTC_OPT),
->>>>>>> 33f532a9
       """{"t":"2016-01-01T00:00:00"}"""
     )
     checkEvaluation(
@@ -730,11 +623,7 @@
         Map("timestampFormat" -> "yyyy-MM-dd'T'HH:mm:ss",
           DateTimeUtils.TIMEZONE_OPTION -> PST.getId),
         struct,
-<<<<<<< HEAD
-        utcId),
-=======
         UTC_OPT),
->>>>>>> 33f532a9
       """{"t":"2015-12-31T16:00:00"}"""
     )
   }
@@ -775,11 +664,7 @@
       ArrayBasedMapData(Map(UTF8String.fromString("b") -> 2)) :: Nil)
     val output = """[{"a":1},{"b":2}]"""
     checkEvaluation(
-<<<<<<< HEAD
-      StructsToJson(Map.empty, Literal(input, inputSchema), utcId),
-=======
       StructsToJson(Map.empty, Literal(input, inputSchema), UTC_OPT),
->>>>>>> 33f532a9
       output)
   }
 
@@ -788,11 +673,7 @@
     val input = new GenericArrayData(ArrayBasedMapData(Map(UTF8String.fromString("a") -> 1)) :: Nil)
     val output = """[{"a":1}]"""
     checkEvaluation(
-<<<<<<< HEAD
-      StructsToJson(Map.empty, Literal.create(input, inputSchema), utcId),
-=======
       StructsToJson(Map.empty, Literal.create(input, inputSchema), UTC_OPT),
->>>>>>> 33f532a9
       output)
   }
 
@@ -822,11 +703,7 @@
       .add("b", StringType, nullable = false)
       .add("c", StringType, nullable = false)
     val output = InternalRow(1L, null, UTF8String.fromString("foo"))
-<<<<<<< HEAD
-    val expr = JsonToStructs(jsonSchema, Map.empty, Literal.create(input, StringType), utcId)
-=======
     val expr = JsonToStructs(jsonSchema, Map.empty, Literal.create(input, StringType), UTC_OPT)
->>>>>>> 33f532a9
     checkEvaluation(expr, output)
     val schema = expr.dataType
     val schemaToCompare = jsonSchema.asNullable
@@ -859,11 +736,7 @@
       val options = Map("dateFormat" -> dateFormat, "locale" -> langTag)
 
       checkEvaluation(
-<<<<<<< HEAD
-        JsonToStructs(schema, options, Literal.create(dateStr), utcId),
-=======
         JsonToStructs(schema, options, Literal.create(dateStr), UTC_OPT),
->>>>>>> 33f532a9
         InternalRow(17836)) // number of days from 1970-01-01
     }
   }
@@ -874,11 +747,7 @@
         schema = StructType.fromDDL("i int, _unparsed boolean"),
         options = Map("columnNameOfCorruptRecord" -> "_unparsed"),
         child = Literal.create("""{"i":"a"}"""),
-<<<<<<< HEAD
-        timeZoneId = utcId),
-=======
         timeZoneId = UTC_OPT),
->>>>>>> 33f532a9
       expectedErrMsg = "The field for corrupt records must be string type and nullable")
   }
 
@@ -900,11 +769,7 @@
       val (expected, input) = decimalInput(langTag)
 
       checkEvaluation(
-<<<<<<< HEAD
-        JsonToStructs(schema, options, Literal.create(input), utcId),
-=======
         JsonToStructs(schema, options, Literal.create(input), UTC_OPT),
->>>>>>> 33f532a9
         InternalRow(expected))
     }
 
