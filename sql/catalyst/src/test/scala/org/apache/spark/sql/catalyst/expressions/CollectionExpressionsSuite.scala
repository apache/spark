/*
 * Licensed to the Apache Software Foundation (ASF) under one or more
 * contributor license agreements.  See the NOTICE file distributed with
 * this work for additional information regarding copyright ownership.
 * The ASF licenses this file to You under the Apache License, Version 2.0
 * (the "License"); you may not use this file except in compliance with
 * the License.  You may obtain a copy of the License at
 *
 *    http://www.apache.org/licenses/LICENSE-2.0
 *
 * Unless required by applicable law or agreed to in writing, software
 * distributed under the License is distributed on an "AS IS" BASIS,
 * WITHOUT WARRANTIES OR CONDITIONS OF ANY KIND, either express or implied.
 * See the License for the specific language governing permissions and
 * limitations under the License.
 */

package org.apache.spark.sql.catalyst.expressions

import org.apache.spark.SparkFunSuite
import org.apache.spark.sql.types._

class CollectionExpressionsSuite extends SparkFunSuite with ExpressionEvalHelper {

  test("Array and Map Size") {
    val a0 = Literal.create(Seq(1, 2, 3), ArrayType(IntegerType))
    val a1 = Literal.create(Seq[Integer](), ArrayType(IntegerType))
    val a2 = Literal.create(Seq(1, 2), ArrayType(IntegerType))

    checkEvaluation(Size(a0), 3)
    checkEvaluation(Size(a1), 0)
    checkEvaluation(Size(a2), 2)

    val m0 = Literal.create(Map("a" -> "a", "b" -> "b"), MapType(StringType, StringType))
    val m1 = Literal.create(Map[String, String](), MapType(StringType, StringType))
    val m2 = Literal.create(Map("a" -> "a"), MapType(StringType, StringType))

    checkEvaluation(Size(m0), 2)
    checkEvaluation(Size(m1), 0)
    checkEvaluation(Size(m2), 1)

    checkEvaluation(Size(Literal.create(null, MapType(StringType, StringType))), -1)
    checkEvaluation(Size(Literal.create(null, ArrayType(StringType))), -1)
  }

  test("MapKeys/MapValues") {
    val m0 = Literal.create(Map("a" -> "1", "b" -> "2"), MapType(StringType, StringType))
    val m1 = Literal.create(Map[String, String](), MapType(StringType, StringType))
    val m2 = Literal.create(null, MapType(StringType, StringType))

    checkEvaluation(MapKeys(m0), Seq("a", "b"))
    checkEvaluation(MapValues(m0), Seq("1", "2"))
    checkEvaluation(MapKeys(m1), Seq())
    checkEvaluation(MapValues(m1), Seq())
    checkEvaluation(MapKeys(m2), null)
    checkEvaluation(MapValues(m2), null)
  }

  test("Sort Array") {
    val a0 = Literal.create(Seq(2, 1, 3), ArrayType(IntegerType))
    val a1 = Literal.create(Seq[Integer](), ArrayType(IntegerType))
    val a2 = Literal.create(Seq("b", "a"), ArrayType(StringType))
    val a3 = Literal.create(Seq("b", null, "a"), ArrayType(StringType))
    val a4 = Literal.create(Seq(null, null), ArrayType(NullType))

    checkEvaluation(new SortArray(a0), Seq(1, 2, 3))
    checkEvaluation(new SortArray(a1), Seq[Integer]())
    checkEvaluation(new SortArray(a2), Seq("a", "b"))
    checkEvaluation(new SortArray(a3), Seq(null, "a", "b"))
    checkEvaluation(SortArray(a0, Literal(true)), Seq(1, 2, 3))
    checkEvaluation(SortArray(a1, Literal(true)), Seq[Integer]())
    checkEvaluation(SortArray(a2, Literal(true)), Seq("a", "b"))
    checkEvaluation(new SortArray(a3, Literal(true)), Seq(null, "a", "b"))
    checkEvaluation(SortArray(a0, Literal(false)), Seq(3, 2, 1))
    checkEvaluation(SortArray(a1, Literal(false)), Seq[Integer]())
    checkEvaluation(SortArray(a2, Literal(false)), Seq("b", "a"))
    checkEvaluation(new SortArray(a3, Literal(false)), Seq("b", "a", null))

    checkEvaluation(Literal.create(null, ArrayType(StringType)), null)
    checkEvaluation(new SortArray(a4), Seq(null, null))

    val typeAS = ArrayType(StructType(StructField("a", IntegerType) :: Nil))
    val arrayStruct = Literal.create(Seq(create_row(2), create_row(1)), typeAS)

    checkEvaluation(new SortArray(arrayStruct), Seq(create_row(1), create_row(2)))
  }

  test("Array contains") {
    val a0 = Literal.create(Seq(1, 2, 3), ArrayType(IntegerType))
    val a1 = Literal.create(Seq[String](null, ""), ArrayType(StringType))
    val a2 = Literal.create(Seq(null), ArrayType(LongType))
    val a3 = Literal.create(null, ArrayType(StringType))

    checkEvaluation(ArrayContains(a0, Literal(1)), true)
    checkEvaluation(ArrayContains(a0, Literal(0)), false)
    checkEvaluation(ArrayContains(a0, Literal.create(null, IntegerType)), null)

    checkEvaluation(ArrayContains(a1, Literal("")), true)
    checkEvaluation(ArrayContains(a1, Literal("a")), null)
    checkEvaluation(ArrayContains(a1, Literal.create(null, StringType)), null)

    checkEvaluation(ArrayContains(a2, Literal(1L)), null)
    checkEvaluation(ArrayContains(a2, Literal.create(null, LongType)), null)

    checkEvaluation(ArrayContains(a3, Literal("")), null)
    checkEvaluation(ArrayContains(a3, Literal.create(null, StringType)), null)
  }

<<<<<<< HEAD
  test("Reverse") {
    // Primitive-type elements
    val ai0 = Literal.create(Seq(2, 1, 4, 3), ArrayType(IntegerType))
    val ai1 = Literal.create(Seq(2, 1, 3), ArrayType(IntegerType))
    val ai2 = Literal.create(Seq(null, 1, null, 3), ArrayType(IntegerType))
    val ai3 = Literal.create(Seq(2, null, 4, null), ArrayType(IntegerType))
    val ai4 = Literal.create(Seq(null, null, null), ArrayType(IntegerType))
    val ai5 = Literal.create(Seq(1), ArrayType(IntegerType))
    val ai6 = Literal.create(Seq.empty, ArrayType(IntegerType))
    val ai7 = Literal.create(null, ArrayType(IntegerType))

    checkEvaluation(Reverse(ai0), Seq(3, 4, 1, 2))
    checkEvaluation(Reverse(ai1), Seq(3, 1, 2))
    checkEvaluation(Reverse(ai2), Seq(3, null, 1, null))
    checkEvaluation(Reverse(ai3), Seq(null, 4, null, 2))
    checkEvaluation(Reverse(ai4), Seq(null, null, null))
    checkEvaluation(Reverse(ai5), Seq(1))
    checkEvaluation(Reverse(ai6), Seq.empty)
    checkEvaluation(Reverse(ai7), null)

    // Non-primitive-type elements
    val as0 = Literal.create(Seq("b", "a", "d", "c"), ArrayType(StringType))
    val as1 = Literal.create(Seq("b", "a", "c"), ArrayType(StringType))
    val as2 = Literal.create(Seq(null, "a", null, "c"), ArrayType(StringType))
    val as3 = Literal.create(Seq("b", null, "d", null), ArrayType(StringType))
    val as4 = Literal.create(Seq(null, null, null), ArrayType(StringType))
    val as5 = Literal.create(Seq("a"), ArrayType(StringType))
    val as6 = Literal.create(Seq.empty, ArrayType(StringType))
    val as7 = Literal.create(null, ArrayType(StringType))
    val aa = Literal.create(
      Seq(Seq("a", "b"), Seq("c", "d"), Seq("e")),
      ArrayType(ArrayType(StringType)))

    checkEvaluation(Reverse(as0), Seq("c", "d", "a", "b"))
    checkEvaluation(Reverse(as1), Seq("c", "a", "b"))
    checkEvaluation(Reverse(as2), Seq("c", null, "a", null))
    checkEvaluation(Reverse(as3), Seq(null, "d", null, "b"))
    checkEvaluation(Reverse(as4), Seq(null, null, null))
    checkEvaluation(Reverse(as5), Seq("a"))
    checkEvaluation(Reverse(as6), Seq.empty)
    checkEvaluation(Reverse(as7), null)
    checkEvaluation(Reverse(aa), Seq(Seq("e"), Seq("c", "d"), Seq("a", "b")))
=======
  test("Array max") {
    checkEvaluation(ArrayMax(Literal.create(Seq(1, 10, 2), ArrayType(IntegerType))), 10)
    checkEvaluation(
      ArrayMax(Literal.create(Seq[String](null, "abc", ""), ArrayType(StringType))), "abc")
    checkEvaluation(ArrayMax(Literal.create(Seq(null), ArrayType(LongType))), null)
    checkEvaluation(ArrayMax(Literal.create(null, ArrayType(StringType))), null)
    checkEvaluation(
      ArrayMax(Literal.create(Seq(1.123, 0.1234, 1.121), ArrayType(DoubleType))), 1.123)
>>>>>>> 69310220
  }
}<|MERGE_RESOLUTION|>--- conflicted
+++ resolved
@@ -106,7 +106,16 @@
     checkEvaluation(ArrayContains(a3, Literal.create(null, StringType)), null)
   }
 
-<<<<<<< HEAD
+  test("Array max") {
+    checkEvaluation(ArrayMax(Literal.create(Seq(1, 10, 2), ArrayType(IntegerType))), 10)
+    checkEvaluation(
+      ArrayMax(Literal.create(Seq[String](null, "abc", ""), ArrayType(StringType))), "abc")
+    checkEvaluation(ArrayMax(Literal.create(Seq(null), ArrayType(LongType))), null)
+    checkEvaluation(ArrayMax(Literal.create(null, ArrayType(StringType))), null)
+    checkEvaluation(
+      ArrayMax(Literal.create(Seq(1.123, 0.1234, 1.121), ArrayType(DoubleType))), 1.123)
+  }
+
   test("Reverse") {
     // Primitive-type elements
     val ai0 = Literal.create(Seq(2, 1, 4, 3), ArrayType(IntegerType))
@@ -149,15 +158,5 @@
     checkEvaluation(Reverse(as6), Seq.empty)
     checkEvaluation(Reverse(as7), null)
     checkEvaluation(Reverse(aa), Seq(Seq("e"), Seq("c", "d"), Seq("a", "b")))
-=======
-  test("Array max") {
-    checkEvaluation(ArrayMax(Literal.create(Seq(1, 10, 2), ArrayType(IntegerType))), 10)
-    checkEvaluation(
-      ArrayMax(Literal.create(Seq[String](null, "abc", ""), ArrayType(StringType))), "abc")
-    checkEvaluation(ArrayMax(Literal.create(Seq(null), ArrayType(LongType))), null)
-    checkEvaluation(ArrayMax(Literal.create(null, ArrayType(StringType))), null)
-    checkEvaluation(
-      ArrayMax(Literal.create(Seq(1.123, 0.1234, 1.121), ArrayType(DoubleType))), 1.123)
->>>>>>> 69310220
   }
 }