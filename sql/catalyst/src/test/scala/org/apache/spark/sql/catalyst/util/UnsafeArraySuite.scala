/*
 * Licensed to the Apache Software Foundation (ASF) under one or more
 * contributor license agreements.  See the NOTICE file distributed with
 * this work for additional information regarding copyright ownership.
 * The ASF licenses this file to You under the Apache License, Version 2.0
 * (the "License"); you may not use this file except in compliance with
 * the License.  You may obtain a copy of the License at
 *
 *    http://www.apache.org/licenses/LICENSE-2.0
 *
 * Unless required by applicable law or agreed to in writing, software
 * distributed under the License is distributed on an "AS IS" BASIS,
 * WITHOUT WARRANTIES OR CONDITIONS OF ANY KIND, either express or implied.
 * See the License for the specific language governing permissions and
 * limitations under the License.
 */

package org.apache.spark.sql.catalyst.util

import java.time.{ZoneId, ZoneOffset}

import scala.reflect.runtime.universe.TypeTag

import org.apache.spark.{SparkConf, SparkFunSuite}
import org.apache.spark.serializer.{JavaSerializer, KryoSerializer}
import org.apache.spark.sql.Row
import org.apache.spark.sql.catalyst.encoders.{ExpressionEncoder, RowEncoder}
import org.apache.spark.sql.catalyst.expressions.UnsafeArrayData
import org.apache.spark.sql.types._
import org.apache.spark.unsafe.Platform
import org.apache.spark.unsafe.types.{CalendarInterval, UTF8String}

class UnsafeArraySuite extends SparkFunSuite {

  val booleanArray = Array(false, true)
  val shortArray = Array(1.toShort, 10.toShort, 100.toShort)
  val intArray = Array(1, 10, 100)
  val longArray = Array(1.toLong, 10.toLong, 100.toLong)
  val floatArray = Array(1.1.toFloat, 2.2.toFloat, 3.3.toFloat)
  val doubleArray = Array(1.1, 2.2, 3.3)
  val stringArray = Array("1", "10", "100")
  val dateArray = Array(
    DateTimeUtils.stringToDate(UTF8String.fromString("1970-1-1"), ZoneOffset.UTC).get,
    DateTimeUtils.stringToDate(UTF8String.fromString("2016-7-26"), ZoneOffset.UTC).get)
  private def defaultZoneId = ZoneId.systemDefault()
  val timestampArray = Array(
    DateTimeUtils.stringToTimestamp(
      UTF8String.fromString("1970-1-1 00:00:00"), defaultZoneId).get,
    DateTimeUtils.stringToTimestamp(
      UTF8String.fromString("2016-7-26 00:00:00"), defaultZoneId).get)
  val decimalArray4_1 = Array(
    BigDecimal("123.4").setScale(1, BigDecimal.RoundingMode.FLOOR),
    BigDecimal("567.8").setScale(1, BigDecimal.RoundingMode.FLOOR))
  val decimalArray20_20 = Array(
    BigDecimal("1.2345678901234567890123456").setScale(21, BigDecimal.RoundingMode.FLOOR),
    BigDecimal("2.3456789012345678901234567").setScale(21, BigDecimal.RoundingMode.FLOOR))

  val calendarintervalArray = Array(
    new CalendarInterval(3, 2, 321), new CalendarInterval(1, 2, 123))

  val intMultiDimArray = Array(Array(1), Array(2, 20), Array(3, 30, 300))
  val doubleMultiDimArray = Array(
    Array(1.1, 11.1), Array(2.2, 22.2, 222.2), Array(3.3, 33.3, 333.3, 3333.3))

  val serialArray = {
    val offset = 32
    val data = new Array[Byte](1024)
    Platform.putLong(data, offset, 1)
    val arrayData = new UnsafeArrayData()
    arrayData.pointTo(data, offset, data.length)
    arrayData.setLong(0, 19285)
    arrayData
  }

  private def toUnsafeArray[T: TypeTag](array: Array[T]): ArrayData = {
    val converted = ExpressionEncoder[Array[T]]().createSerializer().apply(array).getArray(0)
    assert(converted.numElements() == array.length)
    converted
  }

  test("read array") {
    val unsafeBoolean = toUnsafeArray(booleanArray)
    booleanArray.zipWithIndex.map { case (e, i) =>
      assert(unsafeBoolean.getBoolean(i) == e)
    }

    val unsafeShort = toUnsafeArray(shortArray)
    shortArray.zipWithIndex.map { case (e, i) =>
      assert(unsafeShort.getShort(i) == e)
    }

    val unsafeInt = toUnsafeArray(intArray)
    intArray.zipWithIndex.map { case (e, i) =>
      assert(unsafeInt.getInt(i) == e)
    }

    val unsafeLong = toUnsafeArray(longArray)
    longArray.zipWithIndex.map { case (e, i) =>
      assert(unsafeLong.getLong(i) == e)
    }

    val unsafeFloat = toUnsafeArray(floatArray)
    floatArray.zipWithIndex.map { case (e, i) =>
      assert(unsafeFloat.getFloat(i) == e)
    }

    val unsafeDouble = toUnsafeArray(doubleArray)
    doubleArray.zipWithIndex.map { case (e, i) =>
      assert(unsafeDouble.getDouble(i) == e)
    }

    val unsafeString = toUnsafeArray(stringArray)
    stringArray.zipWithIndex.map { case (e, i) =>
      assert(unsafeString.getUTF8String(i).toString().equals(e))
    }

    val unsafeDate = toUnsafeArray(dateArray)
    dateArray.zipWithIndex.map { case (e, i) =>
      assert(unsafeDate.get(i, DateType).asInstanceOf[Int] == e)
    }

    val unsafeTimestamp = toUnsafeArray(timestampArray)
    timestampArray.zipWithIndex.map { case (e, i) =>
      assert(unsafeTimestamp.get(i, TimestampType).asInstanceOf[Long] == e)
    }

    Seq(decimalArray4_1, decimalArray20_20).map { decimalArray =>
      val decimal = decimalArray(0)
      val schema = new StructType().add(
        "array", ArrayType(DecimalType(decimal.precision, decimal.scale)))
      val encoder = RowEncoder(schema).resolveAndBind()
      val externalRow = Row(decimalArray)
      val ir = encoder.createSerializer().apply(externalRow)

      val unsafeDecimal = ir.getArray(0)
      assert(unsafeDecimal.isInstanceOf[UnsafeArrayData])
      assert(unsafeDecimal.numElements() == decimalArray.length)
      decimalArray.zipWithIndex.map { case (e, i) =>
        assert(unsafeDecimal.getDecimal(i, e.precision, e.scale).toBigDecimal == e)
      }
    }

    val schema = new StructType().add("array", ArrayType(CalendarIntervalType))
    val encoder = RowEncoder(schema).resolveAndBind()
    val externalRow = Row(calendarintervalArray)
    val ir = encoder.createSerializer().apply(externalRow)
    val unsafeCalendar = ir.getArray(0)
    assert(unsafeCalendar.isInstanceOf[UnsafeArrayData])
<<<<<<< HEAD
    assert(unsafeCalendar.numElements() == calenderintervalArray.length)
    calenderintervalArray.zipWithIndex.map { case (e, i) =>
=======
    assert(unsafeCalendar.numElements == calendarintervalArray.length)
    calendarintervalArray.zipWithIndex.map { case (e, i) =>
>>>>>>> 9160d59a
      assert(unsafeCalendar.getInterval(i) == e)
    }

    val unsafeMultiDimInt = toUnsafeArray(intMultiDimArray)
    intMultiDimArray.zipWithIndex.map { case (a, j) =>
      val u = unsafeMultiDimInt.getArray(j)
      assert(u.isInstanceOf[UnsafeArrayData])
      assert(u.numElements() == a.length)
      a.zipWithIndex.map { case (e, i) =>
        assert(u.getInt(i) == e)
      }
    }

    val unsafeMultiDimDouble = toUnsafeArray(doubleMultiDimArray)
    doubleMultiDimArray.zipWithIndex.map { case (a, j) =>
      val u = unsafeMultiDimDouble.getArray(j)
      assert(u.isInstanceOf[UnsafeArrayData])
      assert(u.numElements() == a.length)
      a.zipWithIndex.map { case (e, i) =>
        assert(u.getDouble(i) == e)
      }
    }
  }

  test("from primitive array") {
    val unsafeInt = UnsafeArrayData.fromPrimitiveArray(intArray)
    assert(unsafeInt.numElements == 3)
    assert(unsafeInt.getSizeInBytes ==
      ((8 + scala.math.ceil(3/64.toDouble) * 8 + 4 * 3 + 7).toInt / 8) * 8)
    intArray.zipWithIndex.map { case (e, i) =>
      assert(unsafeInt.getInt(i) == e)
    }

    val unsafeDouble = UnsafeArrayData.fromPrimitiveArray(doubleArray)
    assert(unsafeDouble.numElements == 3)
    assert(unsafeDouble.getSizeInBytes ==
      ((8 + scala.math.ceil(3/64.toDouble) * 8 + 8 * 3 + 7).toInt / 8) * 8)
    doubleArray.zipWithIndex.map { case (e, i) =>
      assert(unsafeDouble.getDouble(i) == e)
    }
  }

  test("to primitive array") {
    assert(toUnsafeArray(intArray).toIntArray().sameElements(intArray))

    assert(toUnsafeArray(doubleArray).toDoubleArray().sameElements(doubleArray))
  }

  test("unsafe java serialization") {
    val ser = new JavaSerializer(new SparkConf).newInstance()
    val arrayDataSer = ser.deserialize[UnsafeArrayData](ser.serialize(serialArray))
    assert(arrayDataSer.getLong(0) == 19285)
    assert(arrayDataSer.getBaseObject.asInstanceOf[Array[Byte]].length == 1024)
  }

  test("unsafe Kryo serialization") {
    val ser = new KryoSerializer(new SparkConf).newInstance()
    val arrayDataSer = ser.deserialize[UnsafeArrayData](ser.serialize(serialArray))
    assert(arrayDataSer.getLong(0) == 19285)
    assert(arrayDataSer.getBaseObject.asInstanceOf[Array[Byte]].length == 1024)
  }
}<|MERGE_RESOLUTION|>--- conflicted
+++ resolved
@@ -73,8 +73,8 @@
   }
 
   private def toUnsafeArray[T: TypeTag](array: Array[T]): ArrayData = {
-    val converted = ExpressionEncoder[Array[T]]().createSerializer().apply(array).getArray(0)
-    assert(converted.numElements() == array.length)
+    val converted = ExpressionEncoder[Array[T]].createSerializer().apply(array).getArray(0)
+    assert(converted.numElements == array.length)
     converted
   }
 
@@ -134,7 +134,7 @@
 
       val unsafeDecimal = ir.getArray(0)
       assert(unsafeDecimal.isInstanceOf[UnsafeArrayData])
-      assert(unsafeDecimal.numElements() == decimalArray.length)
+      assert(unsafeDecimal.numElements == decimalArray.length)
       decimalArray.zipWithIndex.map { case (e, i) =>
         assert(unsafeDecimal.getDecimal(i, e.precision, e.scale).toBigDecimal == e)
       }
@@ -146,13 +146,8 @@
     val ir = encoder.createSerializer().apply(externalRow)
     val unsafeCalendar = ir.getArray(0)
     assert(unsafeCalendar.isInstanceOf[UnsafeArrayData])
-<<<<<<< HEAD
-    assert(unsafeCalendar.numElements() == calenderintervalArray.length)
-    calenderintervalArray.zipWithIndex.map { case (e, i) =>
-=======
     assert(unsafeCalendar.numElements == calendarintervalArray.length)
     calendarintervalArray.zipWithIndex.map { case (e, i) =>
->>>>>>> 9160d59a
       assert(unsafeCalendar.getInterval(i) == e)
     }
 
@@ -160,7 +155,7 @@
     intMultiDimArray.zipWithIndex.map { case (a, j) =>
       val u = unsafeMultiDimInt.getArray(j)
       assert(u.isInstanceOf[UnsafeArrayData])
-      assert(u.numElements() == a.length)
+      assert(u.numElements == a.length)
       a.zipWithIndex.map { case (e, i) =>
         assert(u.getInt(i) == e)
       }
@@ -170,7 +165,7 @@
     doubleMultiDimArray.zipWithIndex.map { case (a, j) =>
       val u = unsafeMultiDimDouble.getArray(j)
       assert(u.isInstanceOf[UnsafeArrayData])
-      assert(u.numElements() == a.length)
+      assert(u.numElements == a.length)
       a.zipWithIndex.map { case (e, i) =>
         assert(u.getDouble(i) == e)
       }
