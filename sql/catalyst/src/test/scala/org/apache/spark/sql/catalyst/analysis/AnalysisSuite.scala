--- conflicted
+++ resolved
@@ -559,14 +559,6 @@
     assertAnalysisError(barrier, Seq("cannot resolve '`tbl.b`'"))
   }
 
-<<<<<<< HEAD
-  test("SPARK-24488 Generator with multiple aliases") {
-    assertAnalysisSuccess(
-      listRelation.select(Explode('list).as("first_alias").as("second_alias")))
-    assertAnalysisSuccess(
-      listRelation.select(MultiAlias(MultiAlias(
-        PosExplode('list), Seq("first_pos", "first_val")), Seq("second_pos", "second_val"))))
-=======
   test("SPARK-24208: analysis fails on self-join with FlatMapGroupsInPandas") {
     val pythonUdf = PythonUDF("pyUDF", null,
       StructType(Seq(StructField("a", LongType))),
@@ -582,6 +574,13 @@
     val join = Join(left, right, Inner, None)
     assertAnalysisSuccess(
       Project(Seq(UnresolvedAttribute("temp0.a"), UnresolvedAttribute("temp1.a")), join))
->>>>>>> 0ca16f6e
+  }
+
+  test("SPARK-24488 Generator with multiple aliases") {
+    assertAnalysisSuccess(
+      listRelation.select(Explode('list).as("first_alias").as("second_alias")))
+    assertAnalysisSuccess(
+      listRelation.select(MultiAlias(MultiAlias(
+        PosExplode('list), Seq("first_pos", "first_val")), Seq("second_pos", "second_val"))))
   }
 }