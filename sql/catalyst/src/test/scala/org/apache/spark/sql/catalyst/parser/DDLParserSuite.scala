--- conflicted
+++ resolved
@@ -1045,7 +1045,6 @@
       RepairTableStatement(Seq("a", "b", "c")))
   }
 
-<<<<<<< HEAD
   test("CACHE table") {
     comparePlans(
       parsePlan("CACHE TABLE a.b.c"),
@@ -1060,8 +1059,9 @@
       CacheTableStatement(Seq("a", "b", "c"), None, true, Map("storageLevel" -> "DISK_ONLY")))
 
     intercept("CACHE TABLE a.b.c AS SELECT * FROM testData",
-    "It is not allowed to add catalog/database prefix `a.b`")
-=======
+      "It is not allowed to add catalog/database prefix `a.b`")
+  }
+
   test("TRUNCATE table") {
     comparePlans(
       parsePlan("TRUNCATE TABLE a.b.c"),
@@ -1102,7 +1102,6 @@
     comparePlans(
       parsePlan("REFRESH TABLE a.b.c"),
       RefreshTableStatement(Seq("a", "b", "c")))
->>>>>>> b91356e4
   }
 
   private case class TableSpec(
