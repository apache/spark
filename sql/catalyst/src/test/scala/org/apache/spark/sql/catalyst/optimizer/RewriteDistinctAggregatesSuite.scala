/*
 * Licensed to the Apache Software Foundation (ASF) under one or more
 * contributor license agreements.  See the NOTICE file distributed with
 * this work for additional information regarding copyright ownership.
 * The ASF licenses this file to You under the Apache License, Version 2.0
 * (the "License"); you may not use this file except in compliance with
 * the License.  You may obtain a copy of the License at
 *
 *    http://www.apache.org/licenses/LICENSE-2.0
 *
 * Unless required by applicable law or agreed to in writing, software
 * distributed under the License is distributed on an "AS IS" BASIS,
 * WITHOUT WARRANTIES OR CONDITIONS OF ANY KIND, either express or implied.
 * See the License for the specific language governing permissions and
 * limitations under the License.
 */
package org.apache.spark.sql.catalyst.optimizer

import org.apache.spark.sql.catalyst.dsl.expressions._
import org.apache.spark.sql.catalyst.dsl.plans._
import org.apache.spark.sql.catalyst.expressions.{Literal, Round}
import org.apache.spark.sql.catalyst.expressions.aggregate.CollectSet
import org.apache.spark.sql.catalyst.plans.PlanTest
import org.apache.spark.sql.catalyst.plans.logical.{Aggregate, Expand, LocalRelation, LogicalPlan}
import org.apache.spark.sql.types.{IntegerType, StringType}

class RewriteDistinctAggregatesSuite extends PlanTest {
  val nullInt = Literal(null, IntegerType)
  val nullString = Literal(null, StringType)
  val testRelation = LocalRelation($"a".string, $"b".string, $"c".string, $"d".string, $"e".int)
  val testRelation2 = LocalRelation($"a".double, $"b".int, $"c".int, $"d".int, $"e".int)

  private def checkRewrite(rewrite: LogicalPlan): Unit = rewrite match {
    case Aggregate(_, _, Aggregate(_, _, _: Expand, _), _) =>
    case _ => fail(s"Plan is not rewritten:\n$rewrite")
  }

  test("single distinct group") {
    val input = testRelation
      .groupBy($"a")(countDistinct($"e"))
      .analyze
    val rewrite = RewriteDistinctAggregates(input)
    comparePlans(input, rewrite)
  }

  test("single distinct group with partial aggregates") {
    val input = testRelation
      .groupBy($"a", $"d")(
        countDistinct($"e", $"c").as("agg1"),
        max($"b").as("agg2"))
      .analyze
    val rewrite = RewriteDistinctAggregates(input)
    comparePlans(input, rewrite)
  }

  test("multiple distinct groups") {
    val input = testRelation
      .groupBy($"a")(countDistinct($"b", $"c"), countDistinct($"d"))
      .analyze
    checkRewrite(RewriteDistinctAggregates(input))
  }

  test("multiple distinct groups with partial aggregates") {
    val input = testRelation
      .groupBy($"a")(countDistinct($"b", $"c"), countDistinct($"d"), sum($"e"))
      .analyze
    checkRewrite(RewriteDistinctAggregates(input))
  }

  test("multiple distinct groups with non-partial aggregates") {
    val input = testRelation
      .groupBy($"a")(
        countDistinct($"b", $"c"),
        countDistinct($"d"),
        CollectSet($"b").toAggregateExpression())
      .analyze
    checkRewrite(RewriteDistinctAggregates(input))
  }

  test("SPARK-40382: eliminate multiple distinct groups due to superficial differences") {
    val input = testRelation2
      .groupBy($"a")(
        countDistinct($"b" + $"c").as("agg1"),
        countDistinct($"c" + $"b").as("agg2"),
        max($"c").as("agg3"))
      .analyze

    val rewrite = RewriteDistinctAggregates(input)
    rewrite match {
<<<<<<< HEAD
      case Aggregate(_, _, LocalRelation(_, _, _), _) =>
=======
      case Aggregate(_, _, _: LocalRelation) =>
>>>>>>> f9252a90
      case _ => fail(s"Plan is not as expected:\n$rewrite")
    }
  }

  test("SPARK-40382: reduce multiple distinct groups due to superficial differences") {
    val input = testRelation2
      .groupBy($"a")(
        countDistinct($"b" + $"c" + $"d").as("agg1"),
        countDistinct($"d" + $"c" + $"b").as("agg2"),
        countDistinct($"b" + $"c").as("agg3"),
        countDistinct($"c" + $"b").as("agg4"),
        max($"c").as("agg5"))
      .analyze

    val rewrite = RewriteDistinctAggregates(input)
    rewrite match {
      case Aggregate(_, _, Aggregate(_, _, e: Expand, _), _) =>
        assert(e.projections.size == 3)
      case _ => fail(s"Plan is not rewritten:\n$rewrite")
    }
  }

  test("SPARK-49261: Literals in grouping expressions shouldn't result in unresolved aggregation") {
    val relation = testRelation2
      .select(Literal(6).as("gb"), $"a", $"b", $"c", $"d")
    val input = relation
      .groupBy($"a", $"gb")(
        countDistinct($"b").as("agg1"),
        countDistinct($"d").as("agg2"),
        Round(sum($"c").as("sum1"), 6)).analyze
    val rewriteFold = FoldablePropagation(input)
    // without the fix, the below produces an unresolved plan
    val rewrite = RewriteDistinctAggregates(rewriteFold)
    if (!rewrite.resolved) {
      fail(s"Plan is not as expected:\n$rewrite")
    }
  }
}<|MERGE_RESOLUTION|>--- conflicted
+++ resolved
@@ -87,11 +87,7 @@
 
     val rewrite = RewriteDistinctAggregates(input)
     rewrite match {
-<<<<<<< HEAD
-      case Aggregate(_, _, LocalRelation(_, _, _), _) =>
-=======
-      case Aggregate(_, _, _: LocalRelation) =>
->>>>>>> f9252a90
+      case Aggregate(_, _, _: LocalRelation, _) =>
       case _ => fail(s"Plan is not as expected:\n$rewrite")
     }
   }
