/*
 * Licensed to the Apache Software Foundation (ASF) under one or more
 * contributor license agreements.  See the NOTICE file distributed with
 * this work for additional information regarding copyright ownership.
 * The ASF licenses this file to You under the Apache License, Version 2.0
 * (the "License"); you may not use this file except in compliance with
 * the License.  You may obtain a copy of the License at
 *
 *    http://www.apache.org/licenses/LICENSE-2.0
 *
 * Unless required by applicable law or agreed to in writing, software
 * distributed under the License is distributed on an "AS IS" BASIS,
 * WITHOUT WARRANTIES OR CONDITIONS OF ANY KIND, either express or implied.
 * See the License for the specific language governing permissions and
 * limitations under the License.
 */
package org.apache.spark.sql.catalyst.plans

import java.io.File
import java.time.ZoneId

import scala.util.control.NonFatal

import org.scalatest.Assertions.fail

import org.apache.spark.sql.catalyst.SQLConfHelper
import org.apache.spark.sql.catalyst.util.DateTimeTestUtils
import org.apache.spark.sql.catalyst.util.DateTimeUtils.getZoneId
import org.apache.spark.sql.internal.SQLConf
import org.apache.spark.util.Utils

<<<<<<< HEAD
trait SQLHelper {

  /**
   * Sets all SQL configurations specified in `pairs`, calls `f`, and then restores all SQL
   * configurations, and returns the result of the f.
   *
   * @param pairs
   * @param f
   * @tparam T
   * @return
   */
  protected def withSQLConf[T](pairs: (String, String)*)(f: => T): T = {
    val conf = SQLConf.get
    val (keys, values) = pairs.unzip
    val currentValues = keys.map { key =>
      if (conf.contains(key)) {
        Some(conf.getConfString(key))
      } else {
        None
      }
    }
    keys.lazyZip(values).foreach { (k, v) =>
      if (SQLConf.isStaticConfigKey(k)) {
        throw new AnalysisException(s"Cannot modify the value of a static config: $k")
      }
      conf.setConfString(k, v)
    }
    try f finally {
      keys.zip(currentValues).foreach {
        case (key, Some(value)) => conf.setConfString(key, value)
        case (key, None) => conf.unsetConf(key)
      }
    }
  }
=======
trait SQLHelper extends SQLConfHelper {
>>>>>>> c18c87dc

  /**
   * Generates a temporary path without creating the actual file/directory, then pass it to `f`. If
   * a file/directory is created there by `f`, it will be delete after `f` returns.
   */
  protected def withTempPath(f: File => Unit): Unit = {
    val path = Utils.createTempDir()
    path.delete()
    try f(path) finally Utils.deleteRecursively(path)
  }


  def testSpecialDatetimeValues[T](test: ZoneId => T): Unit = {
    DateTimeTestUtils.outstandingTimezonesIds.foreach { timeZone =>
      withSQLConf(SQLConf.SESSION_LOCAL_TIMEZONE.key -> timeZone) {
        val zoneId = getZoneId(timeZone)
        // The test can fail around midnight if it gets the reference value
        // before midnight but tested code resolves special value after midnight.
        // Retry can guarantee that both values were taken on the same day.
        try {
          test(zoneId)
        } catch {
          case NonFatal(_) => test(zoneId)
        }
      }
    }
  }

  protected lazy val sparkHome: String = {
    if (!(sys.props.contains("spark.test.home") || sys.env.contains("SPARK_HOME"))) {
      fail("spark.test.home or SPARK_HOME is not set.")
    }
    sys.props.getOrElse("spark.test.home", sys.env("SPARK_HOME"))
  }
}<|MERGE_RESOLUTION|>--- conflicted
+++ resolved
@@ -29,44 +29,7 @@
 import org.apache.spark.sql.internal.SQLConf
 import org.apache.spark.util.Utils
 
-<<<<<<< HEAD
-trait SQLHelper {
-
-  /**
-   * Sets all SQL configurations specified in `pairs`, calls `f`, and then restores all SQL
-   * configurations, and returns the result of the f.
-   *
-   * @param pairs
-   * @param f
-   * @tparam T
-   * @return
-   */
-  protected def withSQLConf[T](pairs: (String, String)*)(f: => T): T = {
-    val conf = SQLConf.get
-    val (keys, values) = pairs.unzip
-    val currentValues = keys.map { key =>
-      if (conf.contains(key)) {
-        Some(conf.getConfString(key))
-      } else {
-        None
-      }
-    }
-    keys.lazyZip(values).foreach { (k, v) =>
-      if (SQLConf.isStaticConfigKey(k)) {
-        throw new AnalysisException(s"Cannot modify the value of a static config: $k")
-      }
-      conf.setConfString(k, v)
-    }
-    try f finally {
-      keys.zip(currentValues).foreach {
-        case (key, Some(value)) => conf.setConfString(key, value)
-        case (key, None) => conf.unsetConf(key)
-      }
-    }
-  }
-=======
 trait SQLHelper extends SQLConfHelper {
->>>>>>> c18c87dc
 
   /**
    * Generates a temporary path without creating the actual file/directory, then pass it to `f`. If
