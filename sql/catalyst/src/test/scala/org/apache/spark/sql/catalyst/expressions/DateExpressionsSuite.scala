/*
 * Licensed to the Apache Software Foundation (ASF) under one or more
 * contributor license agreements.  See the NOTICE file distributed with
 * this work for additional information regarding copyright ownership.
 * The ASF licenses this file to You under the Apache License, Version 2.0
 * (the "License"); you may not use this file except in compliance with
 * the License.  You may obtain a copy of the License at
 *
 *    http://www.apache.org/licenses/LICENSE-2.0
 *
 * Unless required by applicable law or agreed to in writing, software
 * distributed under the License is distributed on an "AS IS" BASIS,
 * WITHOUT WARRANTIES OR CONDITIONS OF ANY KIND, either express or implied.
 * See the License for the specific language governing permissions and
 * limitations under the License.
 */

package org.apache.spark.sql.catalyst.expressions

import java.sql.{Date, Timestamp}
import java.text.SimpleDateFormat
import java.time.{Instant, LocalDate, LocalDateTime, ZoneId}
import java.util.{Calendar, Locale, TimeZone}
import java.util.concurrent.TimeUnit._

import org.apache.spark.{SparkFunSuite, SparkUpgradeException}
import org.apache.spark.sql.catalyst.InternalRow
import org.apache.spark.sql.catalyst.expressions.codegen.GenerateUnsafeProjection
import org.apache.spark.sql.catalyst.util.{DateTimeUtils, IntervalUtils, TimestampFormatter}
import org.apache.spark.sql.catalyst.util.DateTimeConstants.NANOS_PER_SECOND
import org.apache.spark.sql.catalyst.util.DateTimeTestUtils._
import org.apache.spark.sql.internal.SQLConf
import org.apache.spark.sql.types._
import org.apache.spark.unsafe.types.{CalendarInterval, UTF8String}

class DateExpressionsSuite extends SparkFunSuite with ExpressionEvalHelper {

  import IntegralLiteralTestUtils._

  private val PST_OPT = Option(PST.getId)
  private val JST_OPT = Option(JST.getId)

  def toMillis(timestamp: String): Long = {
    val tf = TimestampFormatter("yyyy-MM-dd HH:mm:ss", UTC)
    DateTimeUtils.microsToMillis(tf.parse(timestamp))
  }
  val date = "2015-04-08 13:10:15"
  val d = new Date(toMillis(date))
  val time = "2013-11-08 13:10:15"
  val ts = new Timestamp(toMillis(time))

  test("datetime function current_date") {
    val d0 = DateTimeUtils.currentDate(UTC)
    val cd = CurrentDate(UTC_OPT).eval(EmptyRow).asInstanceOf[Int]
    val d1 = DateTimeUtils.currentDate(UTC)
    assert(d0 <= cd && cd <= d1 && d1 - d0 <= 1)

    val cdjst = CurrentDate(JST_OPT).eval(EmptyRow).asInstanceOf[Int]
    val cdpst = CurrentDate(PST_OPT).eval(EmptyRow).asInstanceOf[Int]
    assert(cdpst <= cd && cd <= cdjst)
  }

  test("datetime function current_timestamp") {
    val ct = DateTimeUtils.toJavaTimestamp(CurrentTimestamp().eval(EmptyRow).asInstanceOf[Long])
    val t1 = System.currentTimeMillis()
    assert(math.abs(t1 - ct.getTime) < 5000)
  }

  test("DayOfYear") {
    val sdfDay = new SimpleDateFormat("D", Locale.US)

    val c = Calendar.getInstance()
    (0 to 3).foreach { m =>
      (0 to 5).foreach { i =>
        c.set(2000, m, 28, 0, 0, 0)
        c.add(Calendar.DATE, i)
        checkEvaluation(DayOfYear(Literal(new Date(c.getTimeInMillis))),
          sdfDay.format(c.getTime).toInt)
      }
    }
    checkEvaluation(DayOfYear(Literal.create(null, DateType)), null)

    checkEvaluation(DayOfYear(Cast(Literal("1582-10-15 13:10:15"), DateType)), 288)
    checkEvaluation(DayOfYear(Cast(Literal("1582-10-04 13:10:15"), DateType)), 277)
    checkConsistencyBetweenInterpretedAndCodegen(DayOfYear, DateType)
  }

  test("Year") {
    checkEvaluation(Year(Literal.create(null, DateType)), null)
    checkEvaluation(Year(Literal(d)), 2015)
    checkEvaluation(Year(Cast(Literal(date), DateType, UTC_OPT)), 2015)
    checkEvaluation(Year(Cast(Literal(ts), DateType, UTC_OPT)), 2013)

    val c = Calendar.getInstance()
    (2000 to 2002).foreach { y =>
      (0 to 11 by 11).foreach { m =>
        c.set(y, m, 28)
        (0 to 5 * 24).foreach { i =>
          c.add(Calendar.HOUR_OF_DAY, 1)
          checkEvaluation(Year(Literal(new Date(c.getTimeInMillis))),
            c.get(Calendar.YEAR))
        }
      }
    }
    checkEvaluation(Year(Cast(Literal("1582-01-01 13:10:15"), DateType)), 1582)
    checkEvaluation(Year(Cast(Literal("1581-12-31 13:10:15"), DateType)), 1581)
    checkConsistencyBetweenInterpretedAndCodegen(Year, DateType)
  }

  test("Quarter") {
    checkEvaluation(Quarter(Literal.create(null, DateType)), null)
    checkEvaluation(Quarter(Literal(d)), 2)
    checkEvaluation(Quarter(Cast(Literal(date), DateType, UTC_OPT)), 2)
    checkEvaluation(Quarter(Cast(Literal(ts), DateType, UTC_OPT)), 4)

    val c = Calendar.getInstance()
    (2003 to 2004).foreach { y =>
      (0 to 11 by 3).foreach { m =>
        c.set(y, m, 28, 0, 0, 0)
        (0 to 5 * 24).foreach { i =>
          c.add(Calendar.HOUR_OF_DAY, 1)
          checkEvaluation(Quarter(Literal(new Date(c.getTimeInMillis))),
            c.get(Calendar.MONTH) / 3 + 1)
        }
      }
    }

    checkEvaluation(Quarter(Cast(Literal("1582-10-01 13:10:15"), DateType)), 4)
    checkEvaluation(Quarter(Cast(Literal("1582-09-30 13:10:15"), DateType)), 3)
    checkConsistencyBetweenInterpretedAndCodegen(Quarter, DateType)
  }

  test("Month") {
    checkEvaluation(Month(Literal.create(null, DateType)), null)
    checkEvaluation(Month(Literal(d)), 4)
    checkEvaluation(Month(Cast(Literal(date), DateType, UTC_OPT)), 4)
    checkEvaluation(Month(Cast(Literal(ts), DateType, UTC_OPT)), 11)

    checkEvaluation(Month(Cast(Literal("1582-04-28 13:10:15"), DateType)), 4)
    checkEvaluation(Month(Cast(Literal("1582-10-04 13:10:15"), DateType)), 10)
    checkEvaluation(Month(Cast(Literal("1582-10-15 13:10:15"), DateType)), 10)

    val c = Calendar.getInstance()
    (2003 to 2004).foreach { y =>
      (0 to 3).foreach { m =>
        (0 to 2 * 24).foreach { i =>
          c.set(y, m, 28, 0, 0, 0)
          c.add(Calendar.HOUR_OF_DAY, i)
          checkEvaluation(Month(Literal(new Date(c.getTimeInMillis))),
            c.get(Calendar.MONTH) + 1)
        }
      }
    }
    checkConsistencyBetweenInterpretedAndCodegen(Month, DateType)
  }

  test("Day / DayOfMonth") {
    checkEvaluation(DayOfMonth(Cast(Literal("2000-02-29"), DateType)), 29)
    checkEvaluation(DayOfMonth(Literal.create(null, DateType)), null)
    checkEvaluation(DayOfMonth(Literal(d)), 8)
    checkEvaluation(DayOfMonth(Cast(Literal(date), DateType, UTC_OPT)), 8)
    checkEvaluation(DayOfMonth(Cast(Literal(ts), DateType, UTC_OPT)), 8)

    checkEvaluation(DayOfMonth(Cast(Literal("1582-04-28 13:10:15"), DateType)), 28)
    checkEvaluation(DayOfMonth(Cast(Literal("1582-10-15 13:10:15"), DateType)), 15)
    checkEvaluation(DayOfMonth(Cast(Literal("1582-10-04 13:10:15"), DateType)), 4)

    val c = Calendar.getInstance()
    (1999 to 2000).foreach { y =>
      c.set(y, 0, 1, 0, 0, 0)
      (0 to 365).foreach { d =>
        c.add(Calendar.DATE, 1)
        checkEvaluation(DayOfMonth(Literal(new Date(c.getTimeInMillis))),
          c.get(Calendar.DAY_OF_MONTH))
      }
    }
    checkConsistencyBetweenInterpretedAndCodegen(DayOfMonth, DateType)
  }

  test("Seconds") {
    assert(Second(Literal.create(null, DateType), UTC_OPT).resolved === false)
    assert(Second(Cast(Literal(d), TimestampType, UTC_OPT), UTC_OPT).resolved )
    checkEvaluation(Second(Cast(Literal(d), TimestampType, UTC_OPT), UTC_OPT), 0)
    checkEvaluation(Second(Cast(Literal(date), TimestampType, UTC_OPT), UTC_OPT), 15)
    checkEvaluation(Second(Literal(ts), UTC_OPT), 15)

    val c = Calendar.getInstance()
    for (zid <- outstandingZoneIds) {
      val timeZoneId = Option(zid.getId)
      c.setTimeZone(TimeZone.getTimeZone(zid))
      (0 to 60 by 5).foreach { s =>
        c.set(2015, 18, 3, 3, 5, s)
        checkEvaluation(
          Second(Literal(new Timestamp(c.getTimeInMillis)), timeZoneId),
          c.get(Calendar.SECOND))
      }
      checkConsistencyBetweenInterpretedAndCodegen(
        (child: Expression) => Second(child, timeZoneId), TimestampType)
    }
  }

  test("DayOfWeek") {
    checkEvaluation(DayOfWeek(Literal.create(null, DateType)), null)
    checkEvaluation(DayOfWeek(Literal(d)), Calendar.WEDNESDAY)
    checkEvaluation(DayOfWeek(Cast(Literal(date), DateType, UTC_OPT)),
      Calendar.WEDNESDAY)
    checkEvaluation(DayOfWeek(Cast(Literal(ts), DateType, UTC_OPT)), Calendar.FRIDAY)
    checkEvaluation(DayOfWeek(Cast(Literal("2011-05-06"), DateType, UTC_OPT)), Calendar.FRIDAY)
    checkEvaluation(DayOfWeek(Literal(new Date(toMillis("2017-05-27 13:10:15")))),
      Calendar.SATURDAY)
    checkEvaluation(DayOfWeek(Literal(new Date(toMillis("1582-10-15 13:10:15")))),
      Calendar.FRIDAY)
    checkConsistencyBetweenInterpretedAndCodegen(DayOfWeek, DateType)
  }

  test("WeekDay") {
    checkEvaluation(WeekDay(Literal.create(null, DateType)), null)
    checkEvaluation(WeekDay(Literal(d)), 2)
    checkEvaluation(WeekDay(Cast(Literal(date), DateType, UTC_OPT)), 2)
    checkEvaluation(WeekDay(Cast(Literal(ts), DateType, UTC_OPT)), 4)
    checkEvaluation(WeekDay(Cast(Literal("2011-05-06"), DateType, UTC_OPT)), 4)
    checkEvaluation(WeekDay(Literal(new Date(toMillis("2017-05-27 13:10:15")))), 5)
    checkEvaluation(WeekDay(Literal(new Date(toMillis("1582-10-15 13:10:15")))), 4)
    checkConsistencyBetweenInterpretedAndCodegen(WeekDay, DateType)
  }

  test("WeekOfYear") {
    checkEvaluation(WeekOfYear(Literal.create(null, DateType)), null)
    checkEvaluation(WeekOfYear(Literal(d)), 15)
    checkEvaluation(WeekOfYear(Cast(Literal(date), DateType, UTC_OPT)), 15)
    checkEvaluation(WeekOfYear(Cast(Literal(ts), DateType, UTC_OPT)), 45)
    checkEvaluation(WeekOfYear(Cast(Literal("2011-05-06"), DateType, UTC_OPT)), 18)
    checkEvaluation(WeekOfYear(Cast(Literal("1582-10-15 13:10:15"), DateType, UTC_OPT)), 41)
    checkEvaluation(WeekOfYear(Cast(Literal("1582-10-04 13:10:15"), DateType, UTC_OPT)), 40)
    checkConsistencyBetweenInterpretedAndCodegen(WeekOfYear, DateType)
  }

  test("DateFormat") {
    Seq("legacy", "corrected").foreach { legacyParserPolicy =>
      withSQLConf(SQLConf.LEGACY_TIME_PARSER_POLICY.key -> legacyParserPolicy) {
        checkEvaluation(
          DateFormatClass(Literal.create(null, TimestampType), Literal("y"), UTC_OPT),
          null)
        checkEvaluation(DateFormatClass(Cast(Literal(d), TimestampType, UTC_OPT),
          Literal.create(null, StringType), UTC_OPT), null)

        checkEvaluation(DateFormatClass(Cast(Literal(d), TimestampType, UTC_OPT),
          Literal("y"), UTC_OPT), "2015")
        checkEvaluation(DateFormatClass(Literal(ts), Literal("y"), UTC_OPT), "2013")
        checkEvaluation(DateFormatClass(Cast(Literal(d), TimestampType, UTC_OPT),
          Literal("H"), UTC_OPT), "0")
        checkEvaluation(DateFormatClass(Literal(ts), Literal("H"), UTC_OPT), "13")

        checkEvaluation(DateFormatClass(Cast(Literal(d), TimestampType, PST_OPT),
          Literal("y"), PST_OPT), "2015")
        checkEvaluation(DateFormatClass(Literal(ts), Literal("y"), PST_OPT), "2013")
        checkEvaluation(DateFormatClass(Cast(Literal(d), TimestampType, PST_OPT),
          Literal("H"), PST_OPT), "0")
        checkEvaluation(DateFormatClass(Literal(ts), Literal("H"), PST_OPT), "5")

        checkEvaluation(DateFormatClass(Cast(Literal(d), TimestampType, JST_OPT),
          Literal("y"), JST_OPT), "2015")
        checkEvaluation(DateFormatClass(Literal(ts), Literal("y"), JST_OPT), "2013")
        checkEvaluation(DateFormatClass(Cast(Literal(d), TimestampType, JST_OPT),
          Literal("H"), JST_OPT), "0")
        checkEvaluation(DateFormatClass(Literal(ts), Literal("H"), JST_OPT), "22")

        // Test escaping of format
        GenerateUnsafeProjection.generate(
          DateFormatClass(Literal(ts), Literal("\"quote"), JST_OPT) :: Nil)

        // SPARK-28072 The codegen path should work
        checkEvaluation(
          expression = DateFormatClass(
            BoundReference(ordinal = 0, dataType = TimestampType, nullable = true),
            BoundReference(ordinal = 1, dataType = StringType, nullable = true),
            JST_OPT),
          expected = "22",
          inputRow = InternalRow(DateTimeUtils.fromJavaTimestamp(ts), UTF8String.fromString("H")))
      }
    }
  }

  test("Hour") {
    assert(Hour(Literal.create(null, DateType), UTC_OPT).resolved === false)
    assert(Hour(Literal(ts), UTC_OPT).resolved)
    checkEvaluation(Hour(Cast(Literal(d), TimestampType, UTC_OPT), UTC_OPT), 0)
    checkEvaluation(Hour(Cast(Literal(date), TimestampType, UTC_OPT), UTC_OPT), 13)
    checkEvaluation(Hour(Literal(ts), UTC_OPT), 13)

    val c = Calendar.getInstance()
    for (zid <- outstandingZoneIds) {
      val timeZoneId = Option(zid.getId)
      c.setTimeZone(TimeZone.getTimeZone(zid))
      (0 to 24 by 6).foreach { h =>
        (0 to 60 by 30).foreach { m =>
          (0 to 60 by 30).foreach { s =>
            c.set(2015, 18, 3, h, m, s)
            checkEvaluation(
              Hour(Literal(new Timestamp(c.getTimeInMillis)), timeZoneId),
              c.get(Calendar.HOUR_OF_DAY))
          }
        }
      }
      checkConsistencyBetweenInterpretedAndCodegen(
        (child: Expression) => Hour(child, timeZoneId), TimestampType)
    }
  }

  test("Minute") {
    assert(Minute(Literal.create(null, DateType), UTC_OPT).resolved === false)
    assert(Minute(Literal(ts), UTC_OPT).resolved)
    checkEvaluation(Minute(Cast(Literal(d), TimestampType, UTC_OPT), UTC_OPT), 0)
    checkEvaluation(
      Minute(Cast(Literal(date), TimestampType, UTC_OPT), UTC_OPT), 10)
    checkEvaluation(Minute(Literal(ts), UTC_OPT), 10)

    val c = Calendar.getInstance()
    for (zid <- outstandingZoneIds) {
      val timeZoneId = Option(zid.getId)
      c.setTimeZone(TimeZone.getTimeZone(zid))
      (0 to 60 by 5).foreach { m =>
        (0 to 60 by 15).foreach { s =>
          c.set(2015, 18, 3, 3, m, s)
          checkEvaluation(
            Minute(Literal(new Timestamp(c.getTimeInMillis)), timeZoneId),
            c.get(Calendar.MINUTE))
        }
      }
      checkConsistencyBetweenInterpretedAndCodegen(
        (child: Expression) => Minute(child, timeZoneId), TimestampType)
    }
  }

  test("date_add") {
    checkEvaluation(
      DateAdd(Literal(Date.valueOf("2016-02-28")), Literal(1.toByte)),
      DateTimeUtils.fromJavaDate(Date.valueOf("2016-02-29")))
    checkEvaluation(
      DateAdd(Literal(Date.valueOf("2016-02-28")), Literal(1.toShort)),
      DateTimeUtils.fromJavaDate(Date.valueOf("2016-02-29")))
    checkEvaluation(
      DateAdd(Literal(Date.valueOf("2016-02-28")), Literal(1)),
      DateTimeUtils.fromJavaDate(Date.valueOf("2016-02-29")))
    checkEvaluation(
      DateAdd(Literal(Date.valueOf("2016-02-28")), Literal(-365)),
      DateTimeUtils.fromJavaDate(Date.valueOf("2015-02-28")))
    checkEvaluation(DateAdd(Literal.create(null, DateType), Literal(1)), null)
    checkEvaluation(DateAdd(Literal(Date.valueOf("2016-02-28")), Literal.create(null, IntegerType)),
      null)
    checkEvaluation(DateAdd(Literal.create(null, DateType), Literal.create(null, IntegerType)),
      null)
    checkEvaluation(
      DateAdd(Literal(Date.valueOf("2016-02-28")), positiveIntLit), 49627)
    checkEvaluation(
      DateAdd(Literal(Date.valueOf("2016-02-28")), negativeIntLit), -15910)
    checkConsistencyBetweenInterpretedAndCodegen(DateAdd, DateType, ByteType)
    checkConsistencyBetweenInterpretedAndCodegen(DateAdd, DateType, ShortType)
    checkConsistencyBetweenInterpretedAndCodegen(DateAdd, DateType, IntegerType)
  }

  test("date_sub") {
    checkEvaluation(
      DateSub(Literal(Date.valueOf("2015-01-01")), Literal(1.toByte)),
      DateTimeUtils.fromJavaDate(Date.valueOf("2014-12-31")))
    checkEvaluation(
      DateSub(Literal(Date.valueOf("2015-01-01")), Literal(1.toShort)),
      DateTimeUtils.fromJavaDate(Date.valueOf("2014-12-31")))
    checkEvaluation(
      DateSub(Literal(Date.valueOf("2015-01-01")), Literal(1)),
      DateTimeUtils.fromJavaDate(Date.valueOf("2014-12-31")))
    checkEvaluation(
      DateSub(Literal(Date.valueOf("2015-01-01")), Literal(-1)),
      DateTimeUtils.fromJavaDate(Date.valueOf("2015-01-02")))
    checkEvaluation(DateSub(Literal.create(null, DateType), Literal(1)), null)
    checkEvaluation(DateSub(Literal(Date.valueOf("2016-02-28")), Literal.create(null, IntegerType)),
      null)
    checkEvaluation(DateSub(Literal.create(null, DateType), Literal.create(null, IntegerType)),
      null)
    checkEvaluation(
      DateSub(Literal(Date.valueOf("2016-02-28")), positiveIntLit), -15909)
    checkEvaluation(
      DateSub(Literal(Date.valueOf("2016-02-28")), negativeIntLit), 49628)
    checkConsistencyBetweenInterpretedAndCodegen(DateSub, DateType, ByteType)
    checkConsistencyBetweenInterpretedAndCodegen(DateSub, DateType, ShortType)
    checkConsistencyBetweenInterpretedAndCodegen(DateSub, DateType, IntegerType)
  }

  test("time_add") {
    val sdf = new SimpleDateFormat("yyyy-MM-dd HH:mm:ss.SSS", Locale.US)
    for (zid <- outstandingZoneIds) {
      val timeZoneId = Option(zid.getId)
      sdf.setTimeZone(TimeZone.getTimeZone(zid))

      checkEvaluation(
        TimeAdd(
          Literal(new Timestamp(sdf.parse("2016-01-29 10:00:00.000").getTime)),
          Literal(new CalendarInterval(1, 2, 123000L)),
          timeZoneId),
        DateTimeUtils.fromJavaTimestamp(
          new Timestamp(sdf.parse("2016-03-02 10:00:00.123").getTime)))

      checkEvaluation(
        TimeAdd(
          Literal.create(null, TimestampType),
          Literal(new CalendarInterval(1, 2, 123000L)),
          timeZoneId),
        null)
      checkEvaluation(
        TimeAdd(
          Literal(new Timestamp(sdf.parse("2016-01-29 10:00:00.000").getTime)),
          Literal.create(null, CalendarIntervalType),
          timeZoneId),
        null)
      checkEvaluation(
        TimeAdd(
          Literal.create(null, TimestampType),
          Literal.create(null, CalendarIntervalType),
          timeZoneId),
        null)
      checkConsistencyBetweenInterpretedAndCodegen(
        (start: Expression, interval: Expression) => TimeAdd(start, interval, timeZoneId),
        TimestampType, CalendarIntervalType)
    }
  }

  test("time_sub") {
    val sdf = new SimpleDateFormat("yyyy-MM-dd HH:mm:ss.SSS", Locale.US)
    for (zid <- outstandingZoneIds) {
      val timeZoneId = Option(zid.getId)
      sdf.setTimeZone(TimeZone.getTimeZone(zid))

      checkEvaluation(
        TimeSub(
          Literal(new Timestamp(sdf.parse("2016-03-31 10:00:00.000").getTime)),
          Literal(new CalendarInterval(1, 0, 0)),
          timeZoneId),
        DateTimeUtils.fromJavaTimestamp(
          new Timestamp(sdf.parse("2016-02-29 10:00:00.000").getTime)))
      checkEvaluation(
        TimeSub(
          Literal(new Timestamp(sdf.parse("2016-03-31 10:00:00.000").getTime)),
          Literal(new CalendarInterval(1, 1, 0)),
          timeZoneId),
        DateTimeUtils.fromJavaTimestamp(
          new Timestamp(sdf.parse("2016-02-28 10:00:00.000").getTime)))
      checkEvaluation(
        TimeSub(
          Literal(new Timestamp(sdf.parse("2016-03-30 00:00:01.000").getTime)),
          Literal(new CalendarInterval(1, 0, 2000000.toLong)),
          timeZoneId),
        DateTimeUtils.fromJavaTimestamp(
          new Timestamp(sdf.parse("2016-02-28 23:59:59.000").getTime)))
      checkEvaluation(
        TimeSub(
          Literal(new Timestamp(sdf.parse("2016-03-30 00:00:01.000").getTime)),
          Literal(new CalendarInterval(1, 1, 2000000.toLong)),
          timeZoneId),
        DateTimeUtils.fromJavaTimestamp(
          new Timestamp(sdf.parse("2016-02-27 23:59:59.000").getTime)))

      checkEvaluation(
        TimeSub(
          Literal.create(null, TimestampType),
          Literal(new CalendarInterval(1, 2, 123000L)),
          timeZoneId),
        null)
      checkEvaluation(
        TimeSub(
          Literal(new Timestamp(sdf.parse("2016-01-29 10:00:00.000").getTime)),
          Literal.create(null, CalendarIntervalType),
          timeZoneId),
        null)
      checkEvaluation(
        TimeSub(
          Literal.create(null, TimestampType),
          Literal.create(null, CalendarIntervalType),
          timeZoneId),
        null)
      checkConsistencyBetweenInterpretedAndCodegen(
        (start: Expression, interval: Expression) => TimeSub(start, interval, timeZoneId),
        TimestampType, CalendarIntervalType)
    }
  }

  test("add_months") {
    checkEvaluation(AddMonths(Literal(Date.valueOf("2015-01-30")), Literal(1)),
      DateTimeUtils.fromJavaDate(Date.valueOf("2015-02-28")))
    checkEvaluation(AddMonths(Literal(Date.valueOf("2016-03-30")), Literal(-1)),
      DateTimeUtils.fromJavaDate(Date.valueOf("2016-02-29")))
    checkEvaluation(
      AddMonths(Literal(Date.valueOf("2015-01-30")), Literal.create(null, IntegerType)),
      null)
    checkEvaluation(AddMonths(Literal.create(null, DateType), Literal(1)), null)
    checkEvaluation(AddMonths(Literal.create(null, DateType), Literal.create(null, IntegerType)),
      null)
    // Valid range of DateType is [0001-01-01, 9999-12-31]
    val maxMonthInterval = 10000 * 12
    checkEvaluation(
      AddMonths(Literal(LocalDate.parse("0001-01-01")), Literal(maxMonthInterval)),
      LocalDate.of(10001, 1, 1).toEpochDay.toInt)
    checkEvaluation(
      AddMonths(Literal(Date.valueOf("9999-12-31")), Literal(-1 * maxMonthInterval)), -719529)
    // Test evaluation results between Interpreted mode and Codegen mode
    forAll (
      LiteralGenerator.randomGen(DateType),
      LiteralGenerator.monthIntervalLiterGen
    ) { (l1: Literal, l2: Literal) =>
      cmpInterpretWithCodegen(EmptyRow, AddMonths(l1, l2))
    }
  }

  test("months_between") {
    val sdf = new SimpleDateFormat("yyyy-MM-dd HH:mm:ss", Locale.US)
    for (zid <- outstandingZoneIds) {
      val timeZoneId = Option(zid.getId)
      sdf.setTimeZone(TimeZone.getTimeZone(zid))

      checkEvaluation(
        MonthsBetween(
          Literal(new Timestamp(sdf.parse("1997-02-28 10:30:00").getTime)),
          Literal(new Timestamp(sdf.parse("1996-10-30 00:00:00").getTime)),
          Literal.TrueLiteral,
          timeZoneId = timeZoneId), 3.94959677)
      checkEvaluation(
        MonthsBetween(
          Literal(new Timestamp(sdf.parse("1997-02-28 10:30:00").getTime)),
          Literal(new Timestamp(sdf.parse("1996-10-30 00:00:00").getTime)),
          Literal.FalseLiteral,
          timeZoneId = timeZoneId), 3.9495967741935485)

      Seq(Literal.FalseLiteral, Literal.TrueLiteral). foreach { roundOff =>
        checkEvaluation(
          MonthsBetween(
            Literal(new Timestamp(sdf.parse("2015-01-30 11:52:00").getTime)),
            Literal(new Timestamp(sdf.parse("2015-01-30 11:50:00").getTime)),
            roundOff,
            timeZoneId = timeZoneId), 0.0)
        checkEvaluation(
          MonthsBetween(
            Literal(new Timestamp(sdf.parse("2015-01-31 00:00:00").getTime)),
            Literal(new Timestamp(sdf.parse("2015-03-31 22:00:00").getTime)),
            roundOff,
            timeZoneId = timeZoneId), -2.0)
        checkEvaluation(
          MonthsBetween(
            Literal(new Timestamp(sdf.parse("2015-03-31 22:00:00").getTime)),
            Literal(new Timestamp(sdf.parse("2015-02-28 00:00:00").getTime)),
            roundOff,
            timeZoneId = timeZoneId), 1.0)
      }
      val t = Literal(Timestamp.valueOf("2015-03-31 22:00:00"))
      val tnull = Literal.create(null, TimestampType)
      checkEvaluation(MonthsBetween(t, tnull, Literal.TrueLiteral, timeZoneId = timeZoneId), null)
      checkEvaluation(MonthsBetween(tnull, t, Literal.TrueLiteral, timeZoneId = timeZoneId), null)
      checkEvaluation(
        MonthsBetween(tnull, tnull, Literal.TrueLiteral, timeZoneId = timeZoneId), null)
      checkEvaluation(
        MonthsBetween(t, t, Literal.create(null, BooleanType), timeZoneId = timeZoneId), null)
      checkConsistencyBetweenInterpretedAndCodegen(
        (time1: Expression, time2: Expression, roundOff: Expression) =>
          MonthsBetween(time1, time2, roundOff, timeZoneId = timeZoneId),
        TimestampType, TimestampType, BooleanType)
    }
  }

  test("last_day") {
    checkEvaluation(LastDay(Literal(Date.valueOf("2015-02-28"))), Date.valueOf("2015-02-28"))
    checkEvaluation(LastDay(Literal(Date.valueOf("2015-03-27"))), Date.valueOf("2015-03-31"))
    checkEvaluation(LastDay(Literal(Date.valueOf("2015-04-26"))), Date.valueOf("2015-04-30"))
    checkEvaluation(LastDay(Literal(Date.valueOf("2015-05-25"))), Date.valueOf("2015-05-31"))
    checkEvaluation(LastDay(Literal(Date.valueOf("2015-06-24"))), Date.valueOf("2015-06-30"))
    checkEvaluation(LastDay(Literal(Date.valueOf("2015-07-23"))), Date.valueOf("2015-07-31"))
    checkEvaluation(LastDay(Literal(Date.valueOf("2015-08-01"))), Date.valueOf("2015-08-31"))
    checkEvaluation(LastDay(Literal(Date.valueOf("2015-09-02"))), Date.valueOf("2015-09-30"))
    checkEvaluation(LastDay(Literal(Date.valueOf("2015-10-03"))), Date.valueOf("2015-10-31"))
    checkEvaluation(LastDay(Literal(Date.valueOf("2015-11-04"))), Date.valueOf("2015-11-30"))
    checkEvaluation(LastDay(Literal(Date.valueOf("2015-12-05"))), Date.valueOf("2015-12-31"))
    checkEvaluation(LastDay(Literal(Date.valueOf("2016-01-06"))), Date.valueOf("2016-01-31"))
    checkEvaluation(LastDay(Literal(Date.valueOf("2016-02-07"))), Date.valueOf("2016-02-29"))
    checkEvaluation(LastDay(Literal.create(null, DateType)), null)
    checkConsistencyBetweenInterpretedAndCodegen(LastDay, DateType)
  }

  test("next_day") {
    def testNextDay(input: String, dayOfWeek: String, output: String): Unit = {
      checkEvaluation(
        NextDay(Literal(Date.valueOf(input)), NonFoldableLiteral(dayOfWeek)),
        DateTimeUtils.fromJavaDate(Date.valueOf(output)))
      checkEvaluation(
        NextDay(Literal(Date.valueOf(input)), Literal(dayOfWeek)),
        DateTimeUtils.fromJavaDate(Date.valueOf(output)))
    }
    testNextDay("2015-07-23", "Mon", "2015-07-27")
    testNextDay("2015-07-23", "mo", "2015-07-27")
    testNextDay("2015-07-23", "Tue", "2015-07-28")
    testNextDay("2015-07-23", "tu", "2015-07-28")
    testNextDay("2015-07-23", "we", "2015-07-29")
    testNextDay("2015-07-23", "wed", "2015-07-29")
    testNextDay("2015-07-23", "Thu", "2015-07-30")
    testNextDay("2015-07-23", "TH", "2015-07-30")
    testNextDay("2015-07-23", "Fri", "2015-07-24")
    testNextDay("2015-07-23", "fr", "2015-07-24")

    checkEvaluation(NextDay(Literal(Date.valueOf("2015-07-23")), Literal("xx")), null)
    checkEvaluation(NextDay(Literal.create(null, DateType), Literal("xx")), null)
    checkEvaluation(
      NextDay(Literal(Date.valueOf("2015-07-23")), Literal.create(null, StringType)), null)
    // Test escaping of dayOfWeek
    GenerateUnsafeProjection.generate(
      NextDay(Literal(Date.valueOf("2015-07-23")), Literal("\"quote")) :: Nil)
  }

  test("TruncDate") {
    def testTrunc(input: Date, fmt: String, expected: Date): Unit = {
      checkEvaluation(TruncDate(Literal.create(input, DateType), Literal.create(fmt, StringType)),
        expected)
      checkEvaluation(
        TruncDate(Literal.create(input, DateType), NonFoldableLiteral.create(fmt, StringType)),
        expected)
    }
    val date = Date.valueOf("2015-07-22")
    Seq("yyyy", "YYYY", "year", "YEAR", "yy", "YY").foreach { fmt =>
      testTrunc(date, fmt, Date.valueOf("2015-01-01"))
    }
    Seq("month", "MONTH", "mon", "MON", "mm", "MM").foreach { fmt =>
      testTrunc(date, fmt, Date.valueOf("2015-07-01"))
    }
    testTrunc(date, "DD", null)
    testTrunc(date, "SECOND", null)
    testTrunc(date, "HOUR", null)
    testTrunc(date, null, null)
    testTrunc(null, "MON", null)
    testTrunc(null, null, null)
    // Test escaping of format
    GenerateUnsafeProjection.generate(TruncDate(Literal(0, DateType), Literal("\"quote")) :: Nil)

    testTrunc(Date.valueOf("2000-03-08"), "decade", Date.valueOf("2000-01-01"))
    testTrunc(Date.valueOf("2000-03-08"), "century", Date.valueOf("1901-01-01"))
  }

  test("TruncTimestamp") {
    def testTrunc(input: Timestamp, fmt: String, expected: Timestamp): Unit = {
      checkEvaluation(
        TruncTimestamp(Literal.create(fmt, StringType), Literal.create(input, TimestampType)),
        expected)
      checkEvaluation(
        TruncTimestamp(
          NonFoldableLiteral.create(fmt, StringType), Literal.create(input, TimestampType)),
        expected)
    }

    withDefaultTimeZone(UTC) {
      val inputDate = Timestamp.valueOf("2015-07-22 05:30:06")

      Seq("yyyy", "YYYY", "year", "YEAR", "yy", "YY").foreach { fmt =>
        testTrunc(
          inputDate, fmt,
          Timestamp.valueOf("2015-01-01 00:00:00"))
      }

      Seq("month", "MONTH", "mon", "MON", "mm", "MM").foreach { fmt =>
        testTrunc(
          inputDate, fmt,
          Timestamp.valueOf("2015-07-01 00:00:00"))
      }

      Seq("DAY", "day", "DD", "dd").foreach { fmt =>
        testTrunc(
          inputDate, fmt,
          Timestamp.valueOf("2015-07-22 00:00:00"))
      }

      Seq("HOUR", "hour").foreach { fmt =>
        testTrunc(
          inputDate, fmt,
          Timestamp.valueOf("2015-07-22 05:00:00"))
      }

      Seq("MINUTE", "minute").foreach { fmt =>
        testTrunc(
          inputDate, fmt,
          Timestamp.valueOf("2015-07-22 05:30:00"))
      }

      Seq("SECOND", "second").foreach { fmt =>
        testTrunc(
          inputDate, fmt,
          Timestamp.valueOf("2015-07-22 05:30:06"))
      }

      Seq("WEEK", "week").foreach { fmt =>
        testTrunc(
          inputDate, fmt,
          Timestamp.valueOf("2015-07-20 00:00:00"))
      }

      Seq("QUARTER", "quarter").foreach { fmt =>
        testTrunc(
          inputDate, fmt,
          Timestamp.valueOf("2015-07-01 00:00:00"))
      }

      testTrunc(inputDate, "INVALID", null)
      testTrunc(inputDate, null, null)
      testTrunc(null, "MON", null)
      testTrunc(null, null, null)

      testTrunc(Timestamp.valueOf("2000-03-08 11:12:13"), "decade",
        Timestamp.valueOf("2000-01-01 00:00:00"))
      testTrunc(Timestamp.valueOf("2000-03-08 11:12:13"), "century",
        Timestamp.valueOf("1901-01-01 00:00:00"))
    }
  }

  test("from_unixtime") {
    Seq("legacy", "corrected").foreach { legacyParserPolicy =>
      withSQLConf(SQLConf.LEGACY_TIME_PARSER_POLICY.key -> legacyParserPolicy) {
        val fmt1 = "yyyy-MM-dd HH:mm:ss"
        val sdf1 = new SimpleDateFormat(fmt1, Locale.US)
        val fmt2 = "yyyy-MM-dd HH:mm:ss.SSS"
        val sdf2 = new SimpleDateFormat(fmt2, Locale.US)
        for (zid <- outstandingZoneIds) {
          val timeZoneId = Option(zid.getId)
          val tz = TimeZone.getTimeZone(zid)
          sdf1.setTimeZone(tz)
          sdf2.setTimeZone(tz)

          checkEvaluation(
            FromUnixTime(Literal(0L), Literal(fmt1), timeZoneId),
            sdf1.format(new Timestamp(0)))
          checkEvaluation(FromUnixTime(
            Literal(1000L), Literal(fmt1), timeZoneId),
            sdf1.format(new Timestamp(1000000)))
          checkEvaluation(
            FromUnixTime(Literal(-1000L), Literal(fmt2), timeZoneId),
            sdf2.format(new Timestamp(-1000000)))
          checkEvaluation(
            FromUnixTime(
              Literal.create(null, LongType),
              Literal.create(null, StringType), timeZoneId),
            null)
          checkEvaluation(
            FromUnixTime(Literal.create(null, LongType), Literal(fmt1), timeZoneId),
            null)
          checkEvaluation(
            FromUnixTime(Literal(1000L), Literal.create(null, StringType), timeZoneId),
            null)
          checkEvaluation(
            FromUnixTime(Literal(0L), Literal("not a valid format"), timeZoneId), null)

          // SPARK-28072 The codegen path for non-literal input should also work
          checkEvaluation(
            expression = FromUnixTime(
              BoundReference(ordinal = 0, dataType = LongType, nullable = true),
              BoundReference(ordinal = 1, dataType = StringType, nullable = true),
              timeZoneId),
            expected = UTF8String.fromString(sdf1.format(new Timestamp(0))),
            inputRow = InternalRow(0L, UTF8String.fromString(fmt1)))
        }
      }
    }
    // Test escaping of format
    GenerateUnsafeProjection.generate(FromUnixTime(Literal(0L), Literal("\"quote")) :: Nil)
  }

  test("unix_timestamp") {
    Seq("legacy", "corrected").foreach { legacyParserPolicy =>
      withSQLConf(SQLConf.LEGACY_TIME_PARSER_POLICY.key -> legacyParserPolicy) {
        val sdf1 = new SimpleDateFormat("yyyy-MM-dd HH:mm:ss", Locale.US)
        val fmt2 = "yyyy-MM-dd HH:mm:ss.SSS"
        val sdf2 = new SimpleDateFormat(fmt2, Locale.US)
        val fmt3 = "yy-MM-dd"
        val sdf3 = new SimpleDateFormat(fmt3, Locale.US)
        sdf3.setTimeZone(TimeZone.getTimeZone(UTC))

        withDefaultTimeZone(UTC) {
          for (zid <- outstandingZoneIds) {
            val timeZoneId = Option(zid.getId)
            val tz = TimeZone.getTimeZone(zid)
            sdf1.setTimeZone(tz)
            sdf2.setTimeZone(tz)

            val date1 = Date.valueOf("2015-07-24")
            checkEvaluation(UnixTimestamp(
              Literal(sdf1.format(new Timestamp(0))),
              Literal("yyyy-MM-dd HH:mm:ss"), timeZoneId), 0L)
            checkEvaluation(UnixTimestamp(
              Literal(sdf1.format(new Timestamp(1000000))),
              Literal("yyyy-MM-dd HH:mm:ss"), timeZoneId),
              1000L)
            checkEvaluation(
              UnixTimestamp(
                Literal(new Timestamp(1000000)), Literal("yyyy-MM-dd HH:mm:ss"), timeZoneId),
              1000L)
            checkEvaluation(
              UnixTimestamp(Literal(date1), Literal("yyyy-MM-dd HH:mm:ss"), timeZoneId),
              MICROSECONDS.toSeconds(
                DateTimeUtils.daysToMicros(DateTimeUtils.fromJavaDate(date1), tz.toZoneId)))
            checkEvaluation(
              UnixTimestamp(Literal(sdf2.format(new Timestamp(-1000000))),
                Literal(fmt2), timeZoneId),
              -1000L)
            checkEvaluation(UnixTimestamp(
              Literal(sdf3.format(Date.valueOf("2015-07-24"))), Literal(fmt3), timeZoneId),
              MICROSECONDS.toSeconds(DateTimeUtils.daysToMicros(
                DateTimeUtils.fromJavaDate(Date.valueOf("2015-07-24")), tz.toZoneId)))
            val t1 = UnixTimestamp(
              CurrentTimestamp(), Literal("yyyy-MM-dd HH:mm:ss")).eval().asInstanceOf[Long]
            val t2 = UnixTimestamp(
              CurrentTimestamp(), Literal("yyyy-MM-dd HH:mm:ss")).eval().asInstanceOf[Long]
            assert(t2 - t1 <= 1)
            checkEvaluation(
              UnixTimestamp(
                Literal.create(null, DateType), Literal.create(null, StringType), timeZoneId),
              null)
            checkEvaluation(
              UnixTimestamp(
                Literal.create(null, DateType),
                Literal("yyyy-MM-dd HH:mm:ss"), timeZoneId),
              null)
            checkEvaluation(
              UnixTimestamp(Literal(date1), Literal.create(null, StringType), timeZoneId),
              MICROSECONDS.toSeconds(
                DateTimeUtils.daysToMicros(DateTimeUtils.fromJavaDate(date1), tz.toZoneId)))
            checkEvaluation(
              UnixTimestamp(Literal("2015-07-24"), Literal("not a valid format"), timeZoneId), null)
          }
        }
      }
    }
    // Test escaping of format
    GenerateUnsafeProjection.generate(
      UnixTimestamp(Literal("2015-07-24"), Literal("\"quote")) :: Nil)
  }

  test("to_unix_timestamp") {
    Seq("legacy", "corrected").foreach { legacyParserPolicy =>
      withSQLConf(SQLConf.LEGACY_TIME_PARSER_POLICY.key -> legacyParserPolicy) {
        val fmt1 = "yyyy-MM-dd HH:mm:ss"
        val sdf1 = new SimpleDateFormat(fmt1, Locale.US)
        val fmt2 = "yyyy-MM-dd HH:mm:ss.SSS"
        val sdf2 = new SimpleDateFormat(fmt2, Locale.US)
        val fmt3 = "yy-MM-dd"
        val sdf3 = new SimpleDateFormat(fmt3, Locale.US)
        sdf3.setTimeZone(TimeZone.getTimeZone(UTC))

<<<<<<< HEAD
        // Week of Year relies on Locale to define the first day of the week.
        val fmt4 = "YYYY-ww"
        val sdf4 = new SimpleDateFormat(fmt4, Locale.getDefault)

        withDefaultTimeZone(TimeZoneGMT) {
          for (tz <- Seq(TimeZoneGMT, TimeZonePST, TimeZoneJST)) {
            val timeZoneId = Option(tz.getID)
=======
        withDefaultTimeZone(UTC) {
          for (zid <- outstandingZoneIds) {
            val timeZoneId = Option(zid.getId)
            val tz = TimeZone.getTimeZone(zid)
>>>>>>> bbb3cd9c
            sdf1.setTimeZone(tz)
            sdf2.setTimeZone(tz)

            val date1 = Date.valueOf("2015-07-24")
            checkEvaluation(ToUnixTimestamp(
              Literal(sdf1.format(new Timestamp(0))), Literal(fmt1), timeZoneId), 0L)
            checkEvaluation(ToUnixTimestamp(
              Literal(sdf1.format(new Timestamp(1000000))), Literal(fmt1), timeZoneId),
              1000L)
            checkEvaluation(ToUnixTimestamp(
              Literal(new Timestamp(1000000)), Literal(fmt1)),
              1000L)
            checkEvaluation(
              ToUnixTimestamp(Literal(date1), Literal(fmt1), timeZoneId),
              MICROSECONDS.toSeconds(
                DateTimeUtils.daysToMicros(DateTimeUtils.fromJavaDate(date1), zid)))
            checkEvaluation(
              ToUnixTimestamp(
                Literal(sdf2.format(new Timestamp(-1000000))),
                Literal(fmt2), timeZoneId),
              -1000L)
            checkEvaluation(ToUnixTimestamp(
              Literal(sdf3.format(Date.valueOf("2015-07-24"))), Literal(fmt3), timeZoneId),
              MICROSECONDS.toSeconds(DateTimeUtils.daysToMicros(
                DateTimeUtils.fromJavaDate(Date.valueOf("2015-07-24")), zid)))
            val t1 = ToUnixTimestamp(
              CurrentTimestamp(), Literal(fmt1)).eval().asInstanceOf[Long]
            val t2 = ToUnixTimestamp(
              CurrentTimestamp(), Literal(fmt1)).eval().asInstanceOf[Long]
            assert(t2 - t1 <= 1)
            checkEvaluation(ToUnixTimestamp(
              Literal.create(null, DateType), Literal.create(null, StringType), timeZoneId), null)
            checkEvaluation(
              ToUnixTimestamp(
                Literal.create(null, DateType), Literal(fmt1), timeZoneId),
              null)
            checkEvaluation(ToUnixTimestamp(
              Literal(date1), Literal.create(null, StringType), timeZoneId),
              MICROSECONDS.toSeconds(
                DateTimeUtils.daysToMicros(DateTimeUtils.fromJavaDate(date1), zid)))
            checkEvaluation(
              ToUnixTimestamp(
                Literal("2015-07-24"),
                Literal("not a valid format"), timeZoneId), null)

            sdf4.setTimeZone(tz)
            checkEvaluation(
              ToUnixTimestamp(Literal("2020-06"), Literal(fmt4), timeZoneId),
              sdf4.parse("2020-06").getTime/1000)

            // SPARK-28072 The codegen path for non-literal input should also work
            checkEvaluation(
              expression = ToUnixTimestamp(
                BoundReference(ordinal = 0, dataType = StringType, nullable = true),
                BoundReference(ordinal = 1, dataType = StringType, nullable = true),
                timeZoneId),
              expected = 0L,
              inputRow = InternalRow(
                UTF8String.fromString(sdf1.format(new Timestamp(0))), UTF8String.fromString(fmt1)))
          }
        }
      }
    }
    // Test escaping of format
    GenerateUnsafeProjection.generate(
      ToUnixTimestamp(Literal("2015-07-24"), Literal("\"quote")) :: Nil)
  }

  test("datediff") {
    checkEvaluation(
      DateDiff(Literal(Date.valueOf("2015-07-24")), Literal(Date.valueOf("2015-07-21"))), 3)
    checkEvaluation(
      DateDiff(Literal(Date.valueOf("2015-07-21")), Literal(Date.valueOf("2015-07-24"))), -3)
    checkEvaluation(DateDiff(Literal.create(null, DateType), Literal(Date.valueOf("2015-07-24"))),
      null)
    checkEvaluation(DateDiff(Literal(Date.valueOf("2015-07-24")), Literal.create(null, DateType)),
      null)
    checkEvaluation(
      DateDiff(Literal.create(null, DateType), Literal.create(null, DateType)),
      null)
  }

  test("to_utc_timestamp") {
    def test(t: String, tz: String, expected: String): Unit = {
      checkEvaluation(
        ToUTCTimestamp(
          Literal.create(if (t != null) Timestamp.valueOf(t) else null, TimestampType),
          Literal.create(tz, StringType)),
        if (expected != null) Timestamp.valueOf(expected) else null)
      checkEvaluation(
        ToUTCTimestamp(
          Literal.create(if (t != null) Timestamp.valueOf(t) else null, TimestampType),
          NonFoldableLiteral.create(tz, StringType)),
        if (expected != null) Timestamp.valueOf(expected) else null)
    }
    test("2015-07-24 00:00:00", LA.getId, "2015-07-24 07:00:00")
    test("2015-01-24 00:00:00", LA.getId, "2015-01-24 08:00:00")
    test(null, "UTC", null)
    test("2015-07-24 00:00:00", null, null)
    test(null, null, null)
  }

  test("to_utc_timestamp - invalid time zone id") {
    Seq("Invalid time zone", "\"quote", "UTC*42").foreach { invalidTz =>
      val msg = intercept[java.time.DateTimeException] {
        GenerateUnsafeProjection.generate(
          ToUTCTimestamp(
            Literal(Timestamp.valueOf("2015-07-24 00:00:00")), Literal(invalidTz)) :: Nil)
      }.getMessage
      assert(msg.contains(invalidTz))
    }
  }

  test("from_utc_timestamp") {
    def test(t: String, tz: String, expected: String): Unit = {
      checkEvaluation(
        FromUTCTimestamp(
          Literal.create(if (t != null) Timestamp.valueOf(t) else null, TimestampType),
          Literal.create(tz, StringType)),
        if (expected != null) Timestamp.valueOf(expected) else null)
      checkEvaluation(
        FromUTCTimestamp(
          Literal.create(if (t != null) Timestamp.valueOf(t) else null, TimestampType),
          NonFoldableLiteral.create(tz, StringType)),
        if (expected != null) Timestamp.valueOf(expected) else null)
    }
    test("2015-07-24 00:00:00", LA.getId, "2015-07-23 17:00:00")
    test("2015-01-24 00:00:00", LA.getId, "2015-01-23 16:00:00")
    test(null, "UTC", null)
    test("2015-07-24 00:00:00", null, null)
    test(null, null, null)
  }

  test("from_utc_timestamp - invalid time zone id") {
    Seq("Invalid time zone", "\"quote", "UTC*42").foreach { invalidTz =>
      val msg = intercept[java.time.DateTimeException] {
        GenerateUnsafeProjection.generate(FromUTCTimestamp(Literal(0), Literal(invalidTz)) :: Nil)
      }.getMessage
      assert(msg.contains(invalidTz))
    }
  }

  test("creating values of DateType via make_date") {
    checkEvaluation(MakeDate(Literal(2013), Literal(7), Literal(15)), Date.valueOf("2013-7-15"))
    checkEvaluation(MakeDate(Literal.create(null, IntegerType), Literal(7), Literal(15)), null)
    checkEvaluation(MakeDate(Literal(2019), Literal.create(null, IntegerType), Literal(19)), null)
    checkEvaluation(MakeDate(Literal(2019), Literal(7), Literal.create(null, IntegerType)), null)
    checkEvaluation(MakeDate(Literal(Int.MaxValue), Literal(13), Literal(19)), null)
    checkEvaluation(MakeDate(Literal(2019), Literal(13), Literal(19)), null)
    checkEvaluation(MakeDate(Literal(2019), Literal(7), Literal(32)), null)
  }

  test("creating values of TimestampType via make_timestamp") {
    var makeTimestampExpr = MakeTimestamp(
      Literal(2013), Literal(7), Literal(15), Literal(8), Literal(15),
      Literal(Decimal(BigDecimal(23.5), 8, 6)), Some(Literal(ZoneId.systemDefault().getId)))
    val expected = Timestamp.valueOf("2013-7-15 8:15:23.5")
    checkEvaluation(makeTimestampExpr, expected)
    checkEvaluation(makeTimestampExpr.copy(timezone = None), expected)

    checkEvaluation(makeTimestampExpr.copy(year = Literal.create(null, IntegerType)), null)
    checkEvaluation(makeTimestampExpr.copy(year = Literal(Int.MaxValue)), null)

    checkEvaluation(makeTimestampExpr.copy(month = Literal.create(null, IntegerType)), null)
    checkEvaluation(makeTimestampExpr.copy(month = Literal(13)), null)

    checkEvaluation(makeTimestampExpr.copy(day = Literal.create(null, IntegerType)), null)
    checkEvaluation(makeTimestampExpr.copy(day = Literal(32)), null)

    checkEvaluation(makeTimestampExpr.copy(hour = Literal.create(null, IntegerType)), null)
    checkEvaluation(makeTimestampExpr.copy(hour = Literal(25)), null)

    checkEvaluation(makeTimestampExpr.copy(min = Literal.create(null, IntegerType)), null)
    checkEvaluation(makeTimestampExpr.copy(min = Literal(65)), null)

    checkEvaluation(makeTimestampExpr.copy(sec = Literal.create(null, DecimalType(8, 6))), null)
    checkEvaluation(makeTimestampExpr.copy(sec = Literal(Decimal(BigDecimal(70.0), 8, 6))), null)

    makeTimestampExpr = MakeTimestamp(Literal(2019), Literal(6), Literal(30),
      Literal(23), Literal(59), Literal(Decimal(BigDecimal(60.0), 8, 6)))
    checkEvaluation(makeTimestampExpr, Timestamp.valueOf("2019-07-01 00:00:00"))
    checkEvaluation(makeTimestampExpr.copy(sec = Literal(Decimal(BigDecimal(60.5), 8, 6))), null)

    makeTimestampExpr = MakeTimestamp(Literal(2019), Literal(8), Literal(12),
      Literal(0), Literal(0), Literal(Decimal(BigDecimal(58.000001), 8, 6)))
    checkEvaluation(makeTimestampExpr, Timestamp.valueOf("2019-08-12 00:00:58.000001"))
  }

  test("millennium") {
    val date = MakeDate(Literal(2019), Literal(1), Literal(1))
    checkEvaluation(Millennium(date), 3)
    checkEvaluation(Millennium(date.copy(year = Literal(2001))), 3)
    checkEvaluation(Millennium(date.copy(year = Literal(2000))), 2)
    checkEvaluation(Millennium(date.copy(year = Literal(1001), day = Literal(28))), 2)
    checkEvaluation(Millennium(date.copy(year = Literal(1))), 1)
    checkEvaluation(Millennium(date.copy(year = Literal(-1))), -1)
    checkEvaluation(Millennium(date.copy(year = Literal(-100), month = Literal(12))), -1)
    checkEvaluation(Millennium(date.copy(year = Literal(-2019))), -3)
  }

  test("century") {
    val date = MakeDate(Literal(2019), Literal(1), Literal(1))
    checkEvaluation(Century(date), 21)
    checkEvaluation(Century(date.copy(year = Literal(2001))), 21)
    checkEvaluation(Century(date.copy(year = Literal(2000))), 20)
    checkEvaluation(Century(date.copy(year = Literal(1001), day = Literal(28))), 11)
    checkEvaluation(Century(date.copy(year = Literal(1))), 1)
    checkEvaluation(Century(date.copy(year = Literal(-1))), -1)
    checkEvaluation(Century(date.copy(year = Literal(-100), month = Literal(12))), -2)
    checkEvaluation(Century(date.copy(year = Literal(-2019))), -21)
  }

  test("decade") {
    val date = MakeDate(Literal(2019), Literal(8), Literal(8))
    checkEvaluation(Decade(date), 201)
    checkEvaluation(Decade(date.copy(year = Literal(2011))), 201)
    checkEvaluation(Decade(date.copy(year = Literal(2010))), 201)
    checkEvaluation(Decade(date.copy(year = Literal(2009))), 200)
    checkEvaluation(Decade(date.copy(year = Literal(10))), 1)
    checkEvaluation(Decade(date.copy(year = Literal(1))), 0)
    checkEvaluation(Decade(date.copy(year = Literal(-1))), -1)
    checkEvaluation(Decade(date.copy(year = Literal(-10))), -1)
    checkEvaluation(Decade(date.copy(year = Literal(-11))), -2)
    checkEvaluation(Decade(date.copy(year = Literal(-2019))), -202)
  }

  test("milliseconds and microseconds") {
    outstandingTimezonesIds.foreach { timezone =>
      var timestamp = MakeTimestamp(Literal(2019), Literal(8), Literal(10),
        Literal(0), Literal(0), Literal(Decimal(BigDecimal(10.123456789), 8, 6)),
        Some(Literal(timezone)), Some(timezone))
      def millis(ts: MakeTimestamp): Milliseconds = Milliseconds(timestamp, Some(timezone))
      def micros(ts: MakeTimestamp): Microseconds = Microseconds(timestamp, Some(timezone))

      checkEvaluation(millis(timestamp), Decimal(BigDecimal(10123.457), 8, 3))
      checkEvaluation(
        millis(timestamp.copy(year = Literal(10))),
        Decimal(BigDecimal(10123.457), 8, 3))

      checkEvaluation(micros(timestamp), 10123457)
      checkEvaluation(
        micros(timestamp.copy(year = Literal(10))),
        10123457)

      timestamp = timestamp.copy(sec = Literal(Decimal(0.0, 8, 6)))
      checkEvaluation(millis(timestamp), Decimal(0, 8, 3))
      checkEvaluation(micros(timestamp), 0)

      timestamp = timestamp.copy(sec = Literal(Decimal(BigDecimal(59.999999), 8, 6)))
      checkEvaluation(millis(timestamp), Decimal(BigDecimal(59999.999), 8, 3))
      checkEvaluation(micros(timestamp), 59999999)

      timestamp = timestamp.copy(sec = Literal(Decimal(BigDecimal(60.0), 8, 6)))
      checkEvaluation(millis(timestamp), Decimal(0, 8, 3))
      checkEvaluation(micros(timestamp), 0)
    }
  }

  test("epoch") {
    val zoneId = ZoneId.systemDefault()
    val nanos = 123456000
    val timestamp = Epoch(MakeTimestamp(
      Literal(2019), Literal(8), Literal(9), Literal(0), Literal(0),
      Literal(Decimal(nanos / NANOS_PER_SECOND.toDouble, 8, 6)),
      Some(Literal(zoneId.getId))))
    val instant = LocalDateTime.of(2019, 8, 9, 0, 0, 0, nanos)
      .atZone(zoneId).toInstant
    val expected = Decimal(BigDecimal(nanos) / NANOS_PER_SECOND +
      instant.getEpochSecond +
      zoneId.getRules.getOffset(instant).getTotalSeconds)
    checkEvaluation(timestamp, expected)
  }

  test("ISO 8601 week-numbering year") {
    checkEvaluation(IsoYear(MakeDate(Literal(2006), Literal(1), Literal(1))), 2005)
    checkEvaluation(IsoYear(MakeDate(Literal(2006), Literal(1), Literal(2))), 2006)
  }

  test("extract the seconds part with fraction from timestamps") {
    outstandingTimezonesIds.foreach { timezone =>
      val timestamp = MakeTimestamp(Literal(2019), Literal(8), Literal(10),
        Literal(0), Literal(0), Literal(Decimal(10.123456, 8, 6)),
        Some(Literal(timezone)), Some(timezone))
      def secFrac(ts: MakeTimestamp): SecondWithFraction = SecondWithFraction(ts, Some(timezone))

      checkEvaluation(secFrac(timestamp), Decimal(10.123456, 8, 6))
      checkEvaluation(
        secFrac(timestamp.copy(sec = Literal(Decimal(59000001, 8, 6)))),
        Decimal(59000001, 8, 6))
      checkEvaluation(
        secFrac(timestamp.copy(sec = Literal(Decimal(1, 8, 6)))),
        Decimal(0.000001, 8, 6))
      checkEvaluation(
        secFrac(timestamp.copy(year = Literal(10))),
        Decimal(10.123456, 8, 6))
    }
  }

  test("timestamps difference") {
    val end = Instant.parse("2019-10-04T11:04:01.123456Z")
    checkEvaluation(SubtractTimestamps(Literal(end), Literal(end)),
      new CalendarInterval(0, 0, 0))
    checkEvaluation(SubtractTimestamps(Literal(end), Literal(Instant.EPOCH)),
      IntervalUtils.stringToInterval(UTF8String.fromString("interval " +
        "436163 hours 4 minutes 1 seconds 123 milliseconds 456 microseconds")))
    checkEvaluation(SubtractTimestamps(Literal(Instant.EPOCH), Literal(end)),
      IntervalUtils.stringToInterval(UTF8String.fromString("interval " +
        "-436163 hours -4 minutes -1 seconds -123 milliseconds -456 microseconds")))
    checkEvaluation(
      SubtractTimestamps(
        Literal(Instant.parse("9999-12-31T23:59:59.999999Z")),
        Literal(Instant.parse("0001-01-01T00:00:00Z"))),
      IntervalUtils.stringToInterval(UTF8String.fromString("interval " +
        "87649415 hours 59 minutes 59 seconds 999 milliseconds 999 microseconds")))
  }

  test("subtract dates") {
    val end = LocalDate.of(2019, 10, 5)
    checkEvaluation(SubtractDates(Literal(end), Literal(end)),
      new CalendarInterval(0, 0, 0))
    checkEvaluation(SubtractDates(Literal(end.plusDays(1)), Literal(end)),
      IntervalUtils.stringToInterval(UTF8String.fromString("interval 1 days")))
    checkEvaluation(SubtractDates(Literal(end.minusDays(1)), Literal(end)),
      IntervalUtils.stringToInterval(UTF8String.fromString("interval -1 days")))
    val epochDate = Literal(LocalDate.ofEpochDay(0))
    checkEvaluation(SubtractDates(Literal(end), epochDate),
      IntervalUtils.stringToInterval(UTF8String.fromString("interval 49 years 9 months 4 days")))
    checkEvaluation(SubtractDates(epochDate, Literal(end)),
      IntervalUtils.stringToInterval(UTF8String.fromString("interval -49 years -9 months -4 days")))
    checkEvaluation(
      SubtractDates(
        Literal(LocalDate.of(10000, 1, 1)),
        Literal(LocalDate.of(1, 1, 1))),
      IntervalUtils.stringToInterval(UTF8String.fromString("interval 9999 years")))
  }

  test("to_timestamp exception mode") {
    withSQLConf(SQLConf.LEGACY_TIME_PARSER_POLICY.key -> "legacy") {
      checkEvaluation(
        GetTimestamp(
          Literal("2020-01-27T20:06:11.847-0800"),
          Literal("yyyy-MM-dd'T'HH:mm:ss.SSSz")), 1580184371847000L)
    }
    withSQLConf(SQLConf.LEGACY_TIME_PARSER_POLICY.key -> "corrected") {
      checkEvaluation(
        GetTimestamp(
          Literal("2020-01-27T20:06:11.847-0800"),
          Literal("yyyy-MM-dd'T'HH:mm:ss.SSSz")), null)
    }
    withSQLConf(SQLConf.LEGACY_TIME_PARSER_POLICY.key -> "exception") {
      checkExceptionInExpression[SparkUpgradeException](
        GetTimestamp(
          Literal("2020-01-27T20:06:11.847-0800"),
          Literal("yyyy-MM-dd'T'HH:mm:ss.SSSz")), "Fail to parse")
    }
  }
}<|MERGE_RESOLUTION|>--- conflicted
+++ resolved
@@ -844,21 +844,14 @@
         val fmt3 = "yy-MM-dd"
         val sdf3 = new SimpleDateFormat(fmt3, Locale.US)
         sdf3.setTimeZone(TimeZone.getTimeZone(UTC))
-
-<<<<<<< HEAD
         // Week of Year relies on Locale to define the first day of the week.
         val fmt4 = "YYYY-ww"
         val sdf4 = new SimpleDateFormat(fmt4, Locale.getDefault)
 
-        withDefaultTimeZone(TimeZoneGMT) {
-          for (tz <- Seq(TimeZoneGMT, TimeZonePST, TimeZoneJST)) {
-            val timeZoneId = Option(tz.getID)
-=======
         withDefaultTimeZone(UTC) {
           for (zid <- outstandingZoneIds) {
             val timeZoneId = Option(zid.getId)
             val tz = TimeZone.getTimeZone(zid)
->>>>>>> bbb3cd9c
             sdf1.setTimeZone(tz)
             sdf2.setTimeZone(tz)
 
