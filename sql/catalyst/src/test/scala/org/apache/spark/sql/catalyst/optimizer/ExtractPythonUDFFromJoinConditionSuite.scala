/*
 * Licensed to the Apache Software Foundation (ASF) under one or more
 * contributor license agreements.  See the NOTICE file distributed with
 * this work for additional information regarding copyright ownership.
 * The ASF licenses this file to You under the Apache License, Version 2.0
 * (the "License"); you may not use this file except in compliance with
 * the License.  You may obtain a copy of the License at
 *
 *    http://www.apache.org/licenses/LICENSE-2.0
 *
 * Unless required by applicable law or agreed to in writing, software
 * distributed under the License is distributed on an "AS IS" BASIS,
 * WITHOUT WARRANTIES OR CONDITIONS OF ANY KIND, either express or implied.
 * See the License for the specific language governing permissions and
 * limitations under the License.
 */

package org.apache.spark.sql.catalyst.optimizer

import org.apache.spark.api.python.PythonEvalType
import org.apache.spark.sql.AnalysisException
import org.apache.spark.sql.catalyst.dsl.expressions._
import org.apache.spark.sql.catalyst.dsl.plans._
import org.apache.spark.sql.catalyst.expressions.PythonUDF
import org.apache.spark.sql.catalyst.plans._
import org.apache.spark.sql.catalyst.plans.logical.{LocalRelation, LogicalPlan}
import org.apache.spark.sql.catalyst.rules.RuleExecutor
import org.apache.spark.sql.internal.SQLConf._
import org.apache.spark.sql.types.{BooleanType, IntegerType}

class ExtractPythonUDFFromJoinConditionSuite extends PlanTest {

  object Optimize extends RuleExecutor[LogicalPlan] {
    val batches =
      Batch("Extract PythonUDF From JoinCondition", Once,
        ExtractPythonUDFFromJoinCondition) ::
      Batch("Check Cartesian Products", Once,
        CheckCartesianProducts) :: Nil
  }

  val attrA = $"a".int
  val attrB = $"b".int
  val attrC = $"c".int
  val attrD = $"d".int

  val testRelationLeft = LocalRelation(attrA, attrB)
  val testRelationRight = LocalRelation(attrC, attrD)

  // This join condition refers to attributes from 2 tables, but the PythonUDF inside it only
  // refer to attributes from one side.
  val evaluableJoinCond = {
    val pythonUDF = PythonUDF("evaluable", null,
      IntegerType,
      Seq(attrA),
      PythonEvalType.SQL_BATCHED_UDF,
      udfDeterministic = true)
    pythonUDF === attrC
  }

  // This join condition is a PythonUDF which refers to attributes from 2 tables.
  val unevaluableJoinCond = PythonUDF("unevaluable", null,
    BooleanType,
    Seq(attrA, attrC),
    PythonEvalType.SQL_BATCHED_UDF,
    udfDeterministic = true)

  val unsupportedJoinTypes = Seq(LeftOuter, RightOuter, FullOuter, LeftAnti, LeftSemi)

  private def comparePlanWithCrossJoinEnable(query: LogicalPlan, expected: LogicalPlan): Unit = {
    // AnalysisException thrown by CheckCartesianProducts while spark.sql.crossJoin.enabled=false
    withSQLConf(CROSS_JOINS_ENABLED.key -> "false") {
      val exception = intercept[AnalysisException] {
        Optimize.execute(query.analyze)
      }
      assert(exception.message.startsWith("Detected implicit cartesian product"))
    }

    // pull out the python udf while set spark.sql.crossJoin.enabled=true
    withSQLConf(CROSS_JOINS_ENABLED.key -> "true") {
      val optimized = Optimize.execute(query.analyze)
      comparePlans(optimized, expected)
    }
  }

  test("inner join condition with python udf") {
    val query1 = testRelationLeft.join(
      testRelationRight,
      joinType = Inner,
      condition = Some(unevaluableJoinCond))
    val expected1 = testRelationLeft.join(
      testRelationRight,
      joinType = Inner,
      condition = None).where(unevaluableJoinCond).analyze
    comparePlanWithCrossJoinEnable(query1, expected1)

    // evaluable PythonUDF will not be touched
    val query2 = testRelationLeft.join(
      testRelationRight,
      joinType = Inner,
      condition = Some(evaluableJoinCond))
    comparePlans(Optimize.execute(query2), query2)
  }

  test("unevaluable python udf and common condition") {
    val query = testRelationLeft.join(
      testRelationRight,
      joinType = Inner,
      condition = Some(unevaluableJoinCond && $"a".attr === $"c".attr))
    val expected = testRelationLeft.join(
      testRelationRight,
      joinType = Inner,
      condition = Some($"a".attr === $"c".attr)).where(unevaluableJoinCond).analyze
    val optimized = Optimize.execute(query.analyze)
    comparePlans(optimized, expected)
  }

  test("unevaluable python udf or common condition") {
    val query = testRelationLeft.join(
      testRelationRight,
      joinType = Inner,
      condition = Some(unevaluableJoinCond || $"a".attr === $"c".attr))
    val expected = testRelationLeft.join(
      testRelationRight,
      joinType = Inner,
      condition = None).where(unevaluableJoinCond || $"a".attr === $"c".attr).analyze
    comparePlanWithCrossJoinEnable(query, expected)
  }

  test("pull out whole complex condition with multiple unevaluable python udf") {
    val pythonUDF1 = PythonUDF("pythonUDF1", null,
      BooleanType,
      Seq(attrA, attrC),
      PythonEvalType.SQL_BATCHED_UDF,
      udfDeterministic = true)
    val condition = (unevaluableJoinCond || $"a".attr === $"c".attr) && pythonUDF1

    val query = testRelationLeft.join(
      testRelationRight,
      joinType = Inner,
      condition = Some(condition))
    val expected = testRelationLeft.join(
      testRelationRight,
      joinType = Inner,
      condition = None).where(condition).analyze
    comparePlanWithCrossJoinEnable(query, expected)
  }

  test("partial pull out complex condition with multiple unevaluable python udf") {
    val pythonUDF1 = PythonUDF("pythonUDF1", null,
      BooleanType,
      Seq(attrA, attrC),
      PythonEvalType.SQL_BATCHED_UDF,
      udfDeterministic = true)
    val condition = (unevaluableJoinCond || pythonUDF1) && $"a".attr === $"c".attr

    val query = testRelationLeft.join(
      testRelationRight,
      joinType = Inner,
      condition = Some(condition))
    val expected = testRelationLeft.join(
      testRelationRight,
      joinType = Inner,
      condition = Some($"a".attr === $"c".attr)).where(unevaluableJoinCond || pythonUDF1).analyze
    val optimized = Optimize.execute(query.analyze)
    comparePlans(optimized, expected)
  }

  test("pull out unevaluable python udf when it's mixed with evaluable one") {
    val query = testRelationLeft.join(
      testRelationRight,
      joinType = Inner,
      condition = Some(evaluableJoinCond && unevaluableJoinCond))
    val expected = testRelationLeft.join(
      testRelationRight,
      joinType = Inner,
      condition = Some(evaluableJoinCond)).where(unevaluableJoinCond).analyze
    val optimized = Optimize.execute(query.analyze)
    comparePlans(optimized, expected)
  }

  test("throw an exception for not supported join types") {
    for (joinType <- unsupportedJoinTypes) {
      val e = intercept[AnalysisException] {
        val query = testRelationLeft.join(
          testRelationRight,
          joinType,
          condition = Some(unevaluableJoinCond))
        Optimize.execute(query.analyze)
      }
      assert(e.message ==
<<<<<<< HEAD
        "[UNSUPPORTED_FEATURE] The feature is not supported: " +
        s"""Using PythonUDF in join condition of join type ${joinType.sql} is not supported.""")
=======
        "[UNSUPPORTED_FEATURE.PYTHON_UDF_IN_ON_CLAUSE] The feature is not supported: " +
        s"""Python UDF in the ON clause of a "${joinType.sql}" JOIN.""")
>>>>>>> 1b7c6364

      val query2 = testRelationLeft.join(
        testRelationRight,
        joinType,
        condition = Some(evaluableJoinCond))
      comparePlans(Optimize.execute(query2), query2)
    }
  }
}<|MERGE_RESOLUTION|>--- conflicted
+++ resolved
@@ -188,13 +188,8 @@
         Optimize.execute(query.analyze)
       }
       assert(e.message ==
-<<<<<<< HEAD
-        "[UNSUPPORTED_FEATURE] The feature is not supported: " +
-        s"""Using PythonUDF in join condition of join type ${joinType.sql} is not supported.""")
-=======
         "[UNSUPPORTED_FEATURE.PYTHON_UDF_IN_ON_CLAUSE] The feature is not supported: " +
-        s"""Python UDF in the ON clause of a "${joinType.sql}" JOIN.""")
->>>>>>> 1b7c6364
+        s"""Python UDF in the ON clause of a ${joinType.sql} JOIN.""")
 
       val query2 = testRelationLeft.join(
         testRelationRight,
