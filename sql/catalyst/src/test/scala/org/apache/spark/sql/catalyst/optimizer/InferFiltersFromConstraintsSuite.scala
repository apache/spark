/*
 * Licensed to the Apache Software Foundation (ASF) under one or more
 * contributor license agreements.  See the NOTICE file distributed with
 * this work for additional information regarding copyright ownership.
 * The ASF licenses this file to You under the Apache License, Version 2.0
 * (the "License"); you may not use this file except in compliance with
 * the License.  You may obtain a copy of the License at
 *
 *    http://www.apache.org/licenses/LICENSE-2.0
 *
 * Unless required by applicable law or agreed to in writing, software
 * distributed under the License is distributed on an "AS IS" BASIS,
 * WITHOUT WARRANTIES OR CONDITIONS OF ANY KIND, either express or implied.
 * See the License for the specific language governing permissions and
 * limitations under the License.
 */

package org.apache.spark.sql.catalyst.optimizer

import org.apache.spark.sql.catalyst.dsl.expressions._
import org.apache.spark.sql.catalyst.dsl.plans._
import org.apache.spark.sql.catalyst.expressions._
import org.apache.spark.sql.catalyst.plans._
import org.apache.spark.sql.catalyst.plans.logical._
import org.apache.spark.sql.catalyst.rules._
import org.apache.spark.sql.internal.SQLConf
import org.apache.spark.sql.types.{IntegerType, LongType}

class InferFiltersFromConstraintsSuite extends PlanTest {

  object Optimize extends RuleExecutor[LogicalPlan] {
    val batches =
      Batch("InferAndPushDownFilters", FixedPoint(100),
        PushPredicateThroughJoin,
        PushPredicateThroughNonJoin,
        InferFiltersFromConstraints,
        CombineFilters,
        SimplifyBinaryComparison,
        BooleanSimplification,
        PruneFilters) :: Nil
  }

  val testRelation = LocalRelation('a.int, 'b.int, 'c.int)

  private def testConstraintsAfterJoin(
      x: LogicalPlan,
      y: LogicalPlan,
      expectedLeft: LogicalPlan,
      expectedRight: LogicalPlan,
      joinType: JoinType,
      condition: Option[Expression] = Some("x.a".attr === "y.a".attr)) = {
    val originalQuery = x.join(y, joinType, condition).analyze
    val correctAnswer = expectedLeft.join(expectedRight, joinType, condition).analyze
    val optimized = Optimize.execute(originalQuery)
    comparePlans(optimized, correctAnswer)
  }

  test("filter: filter out constraints in condition") {
    val originalQuery = testRelation.where('a === 1 && 'a === 'b).analyze
    val correctAnswer = testRelation
      .where(IsNotNull('a) && IsNotNull('b) && 'a === 'b && 'a === 1 && 'b === 1).analyze
    val optimized = Optimize.execute(originalQuery)
    comparePlans(optimized, correctAnswer)
  }

  test("single inner join: filter out values on either side on equi-join keys") {
    val x = testRelation.subquery('x)
    val y = testRelation.subquery('y)
    val originalQuery = x.join(y,
      condition = Some(("x.a".attr === "y.a".attr) && ("x.a".attr === 1) && ("y.c".attr > 5)))
      .analyze
    val left = x.where(IsNotNull('a) && "x.a".attr === 1)
    val right = y.where(IsNotNull('a) && IsNotNull('c) && "y.c".attr > 5 && "y.a".attr === 1)
    val correctAnswer = left.join(right, condition = Some("x.a".attr === "y.a".attr)).analyze
    val optimized = Optimize.execute(originalQuery)
    comparePlans(optimized, correctAnswer)
  }

  test("single inner join: filter out nulls on either side on non equal keys") {
    val x = testRelation.subquery('x)
    val y = testRelation.subquery('y)
    val originalQuery = x.join(y,
      condition = Some(("x.a".attr =!= "y.a".attr) && ("x.b".attr === 1) && ("y.c".attr > 5)))
      .analyze
    val left = x.where(IsNotNull('a) && IsNotNull('b) && "x.b".attr === 1)
    val right = y.where(IsNotNull('a) && IsNotNull('c) && "y.c".attr > 5)
    val correctAnswer = left.join(right, condition = Some("x.a".attr =!= "y.a".attr)).analyze
    val optimized = Optimize.execute(originalQuery)
    comparePlans(optimized, correctAnswer)
  }

  test("single inner join with pre-existing filters: filter out values on either side") {
    val x = testRelation.subquery('x)
    val y = testRelation.subquery('y)
    val originalQuery = x.where('b > 5).join(y.where('a === 10),
      condition = Some("x.a".attr === "y.a".attr && "x.b".attr === "y.b".attr)).analyze
    val left = x.where(IsNotNull('a) && 'a === 10 && IsNotNull('b) && 'b > 5)
    val right = y.where(IsNotNull('a) && IsNotNull('b) && 'a === 10 && 'b > 5)
    val correctAnswer = left.join(right,
      condition = Some("x.a".attr === "y.a".attr && "x.b".attr === "y.b".attr)).analyze
    val optimized = Optimize.execute(originalQuery)
    comparePlans(optimized, correctAnswer)
  }

  test("single outer join: no null filters are generated") {
    val x = testRelation.subquery('x)
    val y = testRelation.subquery('y)
    val originalQuery = x.join(y, FullOuter,
      condition = Some("x.a".attr === "y.a".attr)).analyze
    val optimized = Optimize.execute(originalQuery)
    comparePlans(optimized, originalQuery)
  }

  test("multiple inner joins: filter out values on all sides on equi-join keys") {
    val t1 = testRelation.subquery('t1)
    val t2 = testRelation.subquery('t2)
    val t3 = testRelation.subquery('t3)
    val t4 = testRelation.subquery('t4)

    val originalQuery = t1.where('b > 5)
      .join(t2, condition = Some("t1.b".attr === "t2.b".attr))
      .join(t3, condition = Some("t2.b".attr === "t3.b".attr))
      .join(t4, condition = Some("t3.b".attr === "t4.b".attr)).analyze
    val correctAnswer = t1.where(IsNotNull('b) && 'b > 5)
      .join(t2.where(IsNotNull('b) && 'b > 5), condition = Some("t1.b".attr === "t2.b".attr))
      .join(t3.where(IsNotNull('b) && 'b > 5), condition = Some("t2.b".attr === "t3.b".attr))
      .join(t4.where(IsNotNull('b) && 'b > 5), condition = Some("t3.b".attr === "t4.b".attr))
      .analyze
    val optimized = Optimize.execute(originalQuery)
    comparePlans(optimized, correctAnswer)
  }

  test("inner join with filter: filter out values on all sides on equi-join keys") {
    val x = testRelation.subquery('x)
    val y = testRelation.subquery('y)

    val originalQuery =
      x.join(y, Inner, Some("x.a".attr === "y.a".attr)).where("x.a".attr > 5).analyze
    val correctAnswer = x.where(IsNotNull('a) && 'a.attr > 5)
      .join(y.where(IsNotNull('a) && 'a.attr > 5), Inner, Some("x.a".attr === "y.a".attr)).analyze
    val optimized = Optimize.execute(originalQuery)
    comparePlans(optimized, correctAnswer)
  }

  test("inner join with alias: alias contains multiple attributes") {
    val t1 = testRelation.subquery('t1)
    val t2 = testRelation.subquery('t2)

    val originalQuery = t1.select('a, Coalesce(Seq('a, 'b)).as('int_col)).as("t")
      .join(t2, Inner, Some("t.a".attr === "t2.a".attr && "t.int_col".attr === "t2.a".attr))
      .analyze
    val correctAnswer = t1
      .where(IsNotNull('a) && IsNotNull(Coalesce(Seq('a, 'b))) && 'a === Coalesce(Seq('a, 'b)))
      .select('a, Coalesce(Seq('a, 'b)).as('int_col)).as("t")
      .join(t2.where(IsNotNull('a)), Inner,
        Some("t.a".attr === "t2.a".attr && "t.int_col".attr === "t2.a".attr))
      .analyze
    val optimized = Optimize.execute(originalQuery)
    comparePlans(optimized, correctAnswer)
  }

  test("inner join with alias: alias contains single attributes") {
    val t1 = testRelation.subquery('t1)
    val t2 = testRelation.subquery('t2)

    val originalQuery = t1.select('a, 'b.as('d)).as("t")
      .join(t2, Inner, Some("t.a".attr === "t2.a".attr && "t.d".attr === "t2.a".attr))
      .analyze
    val correctAnswer = t1
      .where(IsNotNull('a) && IsNotNull('b) &&'a === 'b)
      .select('a, 'b.as('d)).as("t")
      .join(t2.where(IsNotNull('a)), Inner,
        Some("t.a".attr === "t2.a".attr && "t.d".attr === "t2.a".attr))
      .analyze
    val optimized = Optimize.execute(originalQuery)
    comparePlans(optimized, correctAnswer)
  }

  test("generate correct filters for alias that don't produce recursive constraints") {
    val t1 = testRelation.subquery('t1)

    val originalQuery = t1.select('a.as('x), 'b.as('y)).where('x === 1 && 'x === 'y).analyze
    val correctAnswer =
      t1.where('a === 1 && 'b === 1 && 'a === 'b && IsNotNull('a) && IsNotNull('b))
        .select('a.as('x), 'b.as('y)).analyze
    val optimized = Optimize.execute(originalQuery)
    comparePlans(optimized, correctAnswer)
  }

  test("No inferred filter when constraint propagation is disabled") {
    withSQLConf(SQLConf.CONSTRAINT_PROPAGATION_ENABLED.key -> "false") {
      val originalQuery = testRelation.where('a === 1 && 'a === 'b).analyze
      val optimized = Optimize.execute(originalQuery)
      comparePlans(optimized, originalQuery)
    }
  }

  test("constraints should be inferred from aliased literals") {
    val originalLeft = testRelation.subquery('left).as("left")
    val optimizedLeft = testRelation.subquery('left).where(IsNotNull('a) && 'a <=> 2).as("left")

    val right = Project(Seq(Literal(2).as("two")), testRelation.subquery('right)).as("right")
    val condition = Some("left.a".attr === "right.two".attr)

    val original = originalLeft.join(right, Inner, condition)
    val correct = optimizedLeft.join(right, Inner, condition)

    comparePlans(Optimize.execute(original.analyze), correct.analyze)
  }

  test("SPARK-23405: left-semi equal-join should filter out null join keys on both sides") {
    val x = testRelation.subquery('x)
    val y = testRelation.subquery('y)
    testConstraintsAfterJoin(x, y, x.where(IsNotNull('a)), y.where(IsNotNull('a)), LeftSemi)
  }

  test("SPARK-21479: Outer join after-join filters push down to null-supplying side") {
    val x = testRelation.subquery('x)
    val y = testRelation.subquery('y)
    val condition = Some("x.a".attr === "y.a".attr)
    val originalQuery = x.join(y, LeftOuter, condition).where("x.a".attr === 2).analyze
    val left = x.where(IsNotNull('a) && 'a === 2)
    val right = y.where(IsNotNull('a) && 'a === 2)
    val correctAnswer = left.join(right, LeftOuter, condition).analyze
    val optimized = Optimize.execute(originalQuery)
    comparePlans(optimized, correctAnswer)
  }

  test("SPARK-21479: Outer join pre-existing filters push down to null-supplying side") {
    val x = testRelation.subquery('x)
    val y = testRelation.subquery('y)
    val condition = Some("x.a".attr === "y.a".attr)
    val originalQuery = x.join(y.where("y.a".attr > 5), RightOuter, condition).analyze
    val left = x.where(IsNotNull('a) && 'a > 5)
    val right = y.where(IsNotNull('a) && 'a > 5)
    val correctAnswer = left.join(right, RightOuter, condition).analyze
    val optimized = Optimize.execute(originalQuery)
    comparePlans(optimized, correctAnswer)
  }

  test("SPARK-21479: Outer join no filter push down to preserved side") {
    val x = testRelation.subquery('x)
    val y = testRelation.subquery('y)
    testConstraintsAfterJoin(
      x, y.where("a".attr === 1),
      x, y.where(IsNotNull('a) && 'a === 1),
      LeftOuter)
  }

  test("SPARK-23564: left anti join should filter out null join keys on right side") {
    val x = testRelation.subquery('x)
    val y = testRelation.subquery('y)
    testConstraintsAfterJoin(x, y, x, y.where(IsNotNull('a)), LeftAnti)
  }

  test("SPARK-23564: left outer join should filter out null join keys on right side") {
    val x = testRelation.subquery('x)
    val y = testRelation.subquery('y)
    testConstraintsAfterJoin(x, y, x, y.where(IsNotNull('a)), LeftOuter)
  }

  test("SPARK-23564: right outer join should filter out null join keys on left side") {
    val x = testRelation.subquery('x)
    val y = testRelation.subquery('y)
    testConstraintsAfterJoin(x, y, x.where(IsNotNull('a)), y, RightOuter)
  }

<<<<<<< HEAD
  test("Constraints should be inferred from inequality constraints: basic") {
    Seq(("left.b".attr < "right.b".attr, 'b < 1, 'b < 1), // a < b && b < c => a < c
      ("left.b".attr < "right.b".attr, 'b === 1, 'b < 1), // a < b && b = c => a < c
      ("left.b".attr < "right.b".attr, 'b <= 1, 'b < 1), // a < b && b <= c => a < c
      ("left.b".attr <= "right.b".attr, 'b <= 1, 'b <= 1), // a <= b && b <= c => a <= c
      ("left.b".attr <= "right.b".attr, 'b === 1, 'b <= 1), // a <= b && b = c => a <= c
      ("left.b".attr > "right.b".attr, 'b > 1, 'b > 1), // a > b && b > c => a > c
      ("left.b".attr > "right.b".attr, 'b === 1, 'b > 1), // a > b && b > c => a > c
      ("left.b".attr > "right.b".attr, 'b >= 1, 'b > 1), // a > b && b >= c => a > c
      ("left.b".attr >= "right.b".attr, 'b >= 1, 'b >= 1), // a >= b && b >= c => a >= c
      ("left.b".attr >= "right.b".attr, 'b === 1, 'b >= 1) // a >= b && b >= c => a >= c
    ).foreach {
      case (cond, filter, inferred) =>
        val originalLeft = testRelation.subquery('left)
        val originalRight = testRelation.where(filter).subquery('right)

        val left = testRelation.where(IsNotNull('a) && IsNotNull('b) && inferred).subquery('left)
        val right = testRelation.where(IsNotNull('a) && IsNotNull('b) && filter).subquery('right)
        val condition = Some("left.a".attr === "right.a".attr && cond)
        testConstraintsAfterJoin(originalLeft, originalRight, left, right, Inner, condition)
    }
  }

  test("Constraints should be inferred from inequality attributes: simple case") {
    val condition = Some("x.a".attr > "y.a".attr)
    val optimizedLeft = testRelation.where(IsNotNull('a) && 'a === 1).as("x")
    val optimizedRight = testRelation.where('a < 1 && IsNotNull('a) ).as("y")
    val correct = optimizedLeft.join(optimizedRight, Inner, condition)

    Seq(Literal(1) === 'a, 'a === Literal(1)).foreach { filter =>
      val original = testRelation.where(filter).as("x").join(testRelation.as("y"), Inner, condition)
      comparePlans(Optimize.execute(original.analyze), correct.analyze)
=======
  test("Constraints should be inferred from cast equality constraint(filter higher data type)") {
    val testRelation1 = LocalRelation('a.int)
    val testRelation2 = LocalRelation('b.long)
    val originalLeft = testRelation1.subquery('left)
    val originalRight = testRelation2.where('b === 1L).subquery('right)

    val left = testRelation1.where(IsNotNull('a) && 'a.cast(LongType) === 1L).subquery('left)
    val right = testRelation2.where(IsNotNull('b) && 'b === 1L).subquery('right)

    Seq(Some("left.a".attr.cast(LongType) === "right.b".attr),
      Some("right.b".attr === "left.a".attr.cast(LongType))).foreach { condition =>
      testConstraintsAfterJoin(originalLeft, originalRight, left, right, Inner, condition)
    }

    Seq(Some("left.a".attr === "right.b".attr.cast(IntegerType)),
      Some("right.b".attr.cast(IntegerType) === "left.a".attr)).foreach { condition =>
      testConstraintsAfterJoin(
        originalLeft,
        originalRight,
        testRelation1.where(IsNotNull('a)).subquery('left),
        right,
        Inner,
        condition)
    }
  }

  test("Constraints shouldn't be inferred from cast equality constraint(filter lower data type)") {
    val testRelation1 = LocalRelation('a.int)
    val testRelation2 = LocalRelation('b.long)
    val originalLeft = testRelation1.where('a === 1).subquery('left)
    val originalRight = testRelation2.subquery('right)

    val left = testRelation1.where(IsNotNull('a) && 'a === 1).subquery('left)
    val right = testRelation2.where(IsNotNull('b)).subquery('right)

    Seq(Some("left.a".attr.cast(LongType) === "right.b".attr),
      Some("right.b".attr === "left.a".attr.cast(LongType))).foreach { condition =>
      testConstraintsAfterJoin(originalLeft, originalRight, left, right, Inner, condition)
    }

    Seq(Some("left.a".attr === "right.b".attr.cast(IntegerType)),
      Some("right.b".attr.cast(IntegerType) === "left.a".attr)).foreach { condition =>
      testConstraintsAfterJoin(
        originalLeft,
        originalRight,
        left,
        testRelation2.where(IsNotNull('b) && 'b.attr.cast(IntegerType) === 1).subquery('right),
        Inner,
        condition)
>>>>>>> 2a270a73
    }
  }
}<|MERGE_RESOLUTION|>--- conflicted
+++ resolved
@@ -265,7 +265,58 @@
     testConstraintsAfterJoin(x, y, x.where(IsNotNull('a)), y, RightOuter)
   }
 
-<<<<<<< HEAD
+  test("Constraints should be inferred from cast equality constraint(filter higher data type)") {
+    val testRelation1 = LocalRelation('a.int)
+    val testRelation2 = LocalRelation('b.long)
+    val originalLeft = testRelation1.subquery('left)
+    val originalRight = testRelation2.where('b === 1L).subquery('right)
+
+    val left = testRelation1.where(IsNotNull('a) && 'a.cast(LongType) === 1L).subquery('left)
+    val right = testRelation2.where(IsNotNull('b) && 'b === 1L).subquery('right)
+
+    Seq(Some("left.a".attr.cast(LongType) === "right.b".attr),
+      Some("right.b".attr === "left.a".attr.cast(LongType))).foreach { condition =>
+      testConstraintsAfterJoin(originalLeft, originalRight, left, right, Inner, condition)
+    }
+
+    Seq(Some("left.a".attr === "right.b".attr.cast(IntegerType)),
+      Some("right.b".attr.cast(IntegerType) === "left.a".attr)).foreach { condition =>
+      testConstraintsAfterJoin(
+        originalLeft,
+        originalRight,
+        testRelation1.where(IsNotNull('a)).subquery('left),
+        right,
+        Inner,
+        condition)
+    }
+  }
+
+  test("Constraints shouldn't be inferred from cast equality constraint(filter lower data type)") {
+    val testRelation1 = LocalRelation('a.int)
+    val testRelation2 = LocalRelation('b.long)
+    val originalLeft = testRelation1.where('a === 1).subquery('left)
+    val originalRight = testRelation2.subquery('right)
+
+    val left = testRelation1.where(IsNotNull('a) && 'a === 1).subquery('left)
+    val right = testRelation2.where(IsNotNull('b)).subquery('right)
+
+    Seq(Some("left.a".attr.cast(LongType) === "right.b".attr),
+      Some("right.b".attr === "left.a".attr.cast(LongType))).foreach { condition =>
+      testConstraintsAfterJoin(originalLeft, originalRight, left, right, Inner, condition)
+    }
+
+    Seq(Some("left.a".attr === "right.b".attr.cast(IntegerType)),
+      Some("right.b".attr.cast(IntegerType) === "left.a".attr)).foreach { condition =>
+      testConstraintsAfterJoin(
+        originalLeft,
+        originalRight,
+        left,
+        testRelation2.where(IsNotNull('b) && 'b.attr.cast(IntegerType) === 1).subquery('right),
+        Inner,
+        condition)
+    }
+  }
+
   test("Constraints should be inferred from inequality constraints: basic") {
     Seq(("left.b".attr < "right.b".attr, 'b < 1, 'b < 1), // a < b && b < c => a < c
       ("left.b".attr < "right.b".attr, 'b === 1, 'b < 1), // a < b && b = c => a < c
@@ -298,57 +349,6 @@
     Seq(Literal(1) === 'a, 'a === Literal(1)).foreach { filter =>
       val original = testRelation.where(filter).as("x").join(testRelation.as("y"), Inner, condition)
       comparePlans(Optimize.execute(original.analyze), correct.analyze)
-=======
-  test("Constraints should be inferred from cast equality constraint(filter higher data type)") {
-    val testRelation1 = LocalRelation('a.int)
-    val testRelation2 = LocalRelation('b.long)
-    val originalLeft = testRelation1.subquery('left)
-    val originalRight = testRelation2.where('b === 1L).subquery('right)
-
-    val left = testRelation1.where(IsNotNull('a) && 'a.cast(LongType) === 1L).subquery('left)
-    val right = testRelation2.where(IsNotNull('b) && 'b === 1L).subquery('right)
-
-    Seq(Some("left.a".attr.cast(LongType) === "right.b".attr),
-      Some("right.b".attr === "left.a".attr.cast(LongType))).foreach { condition =>
-      testConstraintsAfterJoin(originalLeft, originalRight, left, right, Inner, condition)
-    }
-
-    Seq(Some("left.a".attr === "right.b".attr.cast(IntegerType)),
-      Some("right.b".attr.cast(IntegerType) === "left.a".attr)).foreach { condition =>
-      testConstraintsAfterJoin(
-        originalLeft,
-        originalRight,
-        testRelation1.where(IsNotNull('a)).subquery('left),
-        right,
-        Inner,
-        condition)
-    }
-  }
-
-  test("Constraints shouldn't be inferred from cast equality constraint(filter lower data type)") {
-    val testRelation1 = LocalRelation('a.int)
-    val testRelation2 = LocalRelation('b.long)
-    val originalLeft = testRelation1.where('a === 1).subquery('left)
-    val originalRight = testRelation2.subquery('right)
-
-    val left = testRelation1.where(IsNotNull('a) && 'a === 1).subquery('left)
-    val right = testRelation2.where(IsNotNull('b)).subquery('right)
-
-    Seq(Some("left.a".attr.cast(LongType) === "right.b".attr),
-      Some("right.b".attr === "left.a".attr.cast(LongType))).foreach { condition =>
-      testConstraintsAfterJoin(originalLeft, originalRight, left, right, Inner, condition)
-    }
-
-    Seq(Some("left.a".attr === "right.b".attr.cast(IntegerType)),
-      Some("right.b".attr.cast(IntegerType) === "left.a".attr)).foreach { condition =>
-      testConstraintsAfterJoin(
-        originalLeft,
-        originalRight,
-        left,
-        testRelation2.where(IsNotNull('b) && 'b.attr.cast(IntegerType) === 1).subquery('right),
-        Inner,
-        condition)
->>>>>>> 2a270a73
     }
   }
 }