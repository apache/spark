/*
 * Licensed to the Apache Software Foundation (ASF) under one or more
 * contributor license agreements.  See the NOTICE file distributed with
 * this work for additional information regarding copyright ownership.
 * The ASF licenses this file to You under the Apache License, Version 2.0
 * (the "License"); you may not use this file except in compliance with
 * the License.  You may obtain a copy of the License at
 *
 *    http://www.apache.org/licenses/LICENSE-2.0
 *
 * Unless required by applicable law or agreed to in writing, software
 * distributed under the License is distributed on an "AS IS" BASIS,
 * WITHOUT WARRANTIES OR CONDITIONS OF ANY KIND, either express or implied.
 * See the License for the specific language governing permissions and
 * limitations under the License.
 */

package org.apache.spark.sql.catalyst.optimizer

import org.apache.spark.sql.catalyst.dsl.expressions._
import org.apache.spark.sql.catalyst.dsl.plans._
import org.apache.spark.sql.catalyst.expressions._
import org.apache.spark.sql.catalyst.plans._
import org.apache.spark.sql.catalyst.plans.logical._
import org.apache.spark.sql.catalyst.rules._

class InferFiltersFromConstraintsSuite extends PlanTest {

  object Optimize extends RuleExecutor[LogicalPlan] {
    val batches =
      Batch("InferAndPushDownFilters", FixedPoint(100),
        PushPredicateThroughJoin,
        PushDownPredicate,
        InferFiltersFromConstraints,
        CombineFilters) :: Nil
  }

  val testRelation = LocalRelation('a.int, 'b.int, 'c.int)

  test("filter: filter out constraints in condition") {
    val originalQuery = testRelation.where('a === 1 && 'a === 'b).analyze
    val correctAnswer = testRelation
      .where(IsNotNull('a) && IsNotNull('b) && 'a === 'b && 'a === 1 && 'b === 1).analyze
    val optimized = Optimize.execute(originalQuery)
    comparePlans(optimized, correctAnswer)
  }

  test("single inner join: filter out values on either side on equi-join keys") {
    val x = testRelation.subquery('x)
    val y = testRelation.subquery('y)
    val originalQuery = x.join(y,
      condition = Some(("x.a".attr === "y.a".attr) && ("x.a".attr === 1) && ("y.c".attr > 5)))
      .analyze
    val left = x.where(IsNotNull('a) && "x.a".attr === 1)
    val right = y.where(IsNotNull('a) && IsNotNull('c) && "y.c".attr > 5 && "y.a".attr === 1)
    val correctAnswer = left.join(right, condition = Some("x.a".attr === "y.a".attr)).analyze
    val optimized = Optimize.execute(originalQuery)
    comparePlans(optimized, correctAnswer)
  }

  test("single inner join: filter out nulls on either side on non equal keys") {
    val x = testRelation.subquery('x)
    val y = testRelation.subquery('y)
    val originalQuery = x.join(y,
      condition = Some(("x.a".attr =!= "y.a".attr) && ("x.b".attr === 1) && ("y.c".attr > 5)))
      .analyze
    val left = x.where(IsNotNull('a) && IsNotNull('b) && "x.b".attr === 1)
    val right = y.where(IsNotNull('a) && IsNotNull('c) && "y.c".attr > 5)
    val correctAnswer = left.join(right, condition = Some("x.a".attr =!= "y.a".attr)).analyze
    val optimized = Optimize.execute(originalQuery)
    comparePlans(optimized, correctAnswer)
  }

  test("single inner join with pre-existing filters: filter out values on either side") {
    val x = testRelation.subquery('x)
    val y = testRelation.subquery('y)
    val originalQuery = x.where('b > 5).join(y.where('a === 10),
      condition = Some("x.a".attr === "y.a".attr && "x.b".attr === "y.b".attr)).analyze
    val left = x.where(IsNotNull('a) && 'a === 10 && IsNotNull('b) && 'b > 5)
    val right = y.where(IsNotNull('a) && IsNotNull('b) && 'a === 10 && 'b > 5)
    val correctAnswer = left.join(right,
      condition = Some("x.a".attr === "y.a".attr && "x.b".attr === "y.b".attr)).analyze
    val optimized = Optimize.execute(originalQuery)
    comparePlans(optimized, correctAnswer)
  }

  test("single outer join: no null filters are generated") {
    val x = testRelation.subquery('x)
    val y = testRelation.subquery('y)
    val originalQuery = x.join(y, FullOuter,
      condition = Some("x.a".attr === "y.a".attr)).analyze
    val optimized = Optimize.execute(originalQuery)
    comparePlans(optimized, originalQuery)
  }

  test("multiple inner joins: filter out values on all sides on equi-join keys") {
    val t1 = testRelation.subquery('t1)
    val t2 = testRelation.subquery('t2)
    val t3 = testRelation.subquery('t3)
    val t4 = testRelation.subquery('t4)

    val originalQuery = t1.where('b > 5)
      .join(t2, condition = Some("t1.b".attr === "t2.b".attr))
      .join(t3, condition = Some("t2.b".attr === "t3.b".attr))
      .join(t4, condition = Some("t3.b".attr === "t4.b".attr)).analyze
    val correctAnswer = t1.where(IsNotNull('b) && 'b > 5)
      .join(t2.where(IsNotNull('b) && 'b > 5), condition = Some("t1.b".attr === "t2.b".attr))
      .join(t3.where(IsNotNull('b) && 'b > 5), condition = Some("t2.b".attr === "t3.b".attr))
      .join(t4.where(IsNotNull('b) && 'b > 5), condition = Some("t3.b".attr === "t4.b".attr))
      .analyze
    val optimized = Optimize.execute(originalQuery)
    comparePlans(optimized, correctAnswer)
  }

  test("inner join with filter: filter out values on all sides on equi-join keys") {
    val x = testRelation.subquery('x)
    val y = testRelation.subquery('y)

    val originalQuery =
      x.join(y, Inner, Some("x.a".attr === "y.a".attr)).where("x.a".attr > 5).analyze
    val correctAnswer = x.where(IsNotNull('a) && 'a.attr > 5)
      .join(y.where(IsNotNull('a) && 'a.attr > 5), Inner, Some("x.a".attr === "y.a".attr)).analyze
    val optimized = Optimize.execute(originalQuery)
    comparePlans(optimized, correctAnswer)
  }

<<<<<<< HEAD
  test("no redundant isnotnull condition inferred from constraints") {
    val originalQuery = testRelation.where('a === 1 && IsNotNull('a + 2)).analyze
    // Make sure isnotnull('a) is in the constraints.
    val isNotNullForA = originalQuery.constraints.find { c =>
      c match {
        case IsNotNull(a: Attribute) if a.semanticEquals(originalQuery.output(0)) => true
        case _ => false
      }
    }
    assert(isNotNullForA.isDefined)
    // We don't need to add another isnotnull('a) although it is in the constraints.
    val correctAnswer = originalQuery
=======
  test("inner join with alias: alias contains multiple attributes") {
    val t1 = testRelation.subquery('t1)
    val t2 = testRelation.subquery('t2)

    val originalQuery = t1.select('a, Coalesce(Seq('a, 'b)).as('int_col)).as("t")
      .join(t2, Inner, Some("t.a".attr === "t2.a".attr && "t.int_col".attr === "t2.a".attr))
      .analyze
    val correctAnswer = t1
      .where(IsNotNull('a) && IsNotNull(Coalesce(Seq('a, 'b))) && 'a === Coalesce(Seq('a, 'b)))
      .select('a, Coalesce(Seq('a, 'b)).as('int_col)).as("t")
      .join(t2.where(IsNotNull('a)), Inner,
        Some("t.a".attr === "t2.a".attr && "t.int_col".attr === "t2.a".attr))
      .analyze
    val optimized = Optimize.execute(originalQuery)
    comparePlans(optimized, correctAnswer)
  }

  test("inner join with alias: alias contains single attributes") {
    val t1 = testRelation.subquery('t1)
    val t2 = testRelation.subquery('t2)

    val originalQuery = t1.select('a, 'b.as('d)).as("t")
      .join(t2, Inner, Some("t.a".attr === "t2.a".attr && "t.d".attr === "t2.a".attr))
      .analyze
    val correctAnswer = t1
      .where(IsNotNull('a) && IsNotNull('b) && 'a <=> 'a && 'b <=> 'b &&'a === 'b)
      .select('a, 'b.as('d)).as("t")
      .join(t2.where(IsNotNull('a) && 'a <=> 'a), Inner,
        Some("t.a".attr === "t2.a".attr && "t.d".attr === "t2.a".attr))
      .analyze
    val optimized = Optimize.execute(originalQuery)
    comparePlans(optimized, correctAnswer)
  }

  test("inner join with alias: don't generate constraints for recursive functions") {
    val t1 = testRelation.subquery('t1)
    val t2 = testRelation.subquery('t2)

    val originalQuery = t1.select('a, 'b.as('d), Coalesce(Seq('a, 'b)).as('int_col)).as("t")
      .join(t2, Inner,
        Some("t.a".attr === "t2.a".attr
          && "t.d".attr === "t2.a".attr
          && "t.int_col".attr === "t2.a".attr))
      .analyze
    val correctAnswer = t1
      .where(IsNotNull('a) && IsNotNull(Coalesce(Seq('a, 'a)))
        && 'a === Coalesce(Seq('a, 'a)) && 'a <=> Coalesce(Seq('a, 'a)) && 'a <=> 'a
        && Coalesce(Seq('a, 'a)) <=> 'b && Coalesce(Seq('a, 'a)) <=> Coalesce(Seq('a, 'a))
        && 'a === 'b && IsNotNull(Coalesce(Seq('a, 'b))) && 'a === Coalesce(Seq('a, 'b))
        && Coalesce(Seq('a, 'b)) <=> Coalesce(Seq('b, 'b)) && Coalesce(Seq('a, 'b)) === 'b
        && IsNotNull('b) && IsNotNull(Coalesce(Seq('b, 'b)))
        && 'b === Coalesce(Seq('b, 'b)) && 'b <=> Coalesce(Seq('b, 'b))
        && Coalesce(Seq('b, 'b)) <=> Coalesce(Seq('b, 'b)) && 'b <=> 'b)
      .select('a, 'b.as('d), Coalesce(Seq('a, 'b)).as('int_col)).as("t")
      .join(t2
        .where(IsNotNull('a) && IsNotNull(Coalesce(Seq('a, 'a)))
          && 'a === Coalesce(Seq('a, 'a)) && 'a <=> Coalesce(Seq('a, 'a)) && 'a <=> 'a
          && Coalesce(Seq('a, 'a)) <=> Coalesce(Seq('a, 'a))), Inner,
        Some("t.a".attr === "t2.a".attr
          && "t.d".attr === "t2.a".attr
          && "t.int_col".attr === "t2.a".attr
          && Coalesce(Seq("t.d".attr, "t.d".attr)) <=> "t.int_col".attr))
      .analyze
    val optimized = Optimize.execute(originalQuery)
    comparePlans(optimized, correctAnswer)
  }

  test("generate correct filters for alias that don't produce recursive constraints") {
    val t1 = testRelation.subquery('t1)

    val originalQuery = t1.select('a.as('x), 'b.as('y)).where('x === 1 && 'x === 'y).analyze
    val correctAnswer =
      t1.where('a === 1 && 'b === 1 && 'a === 'b && IsNotNull('a) && IsNotNull('b))
        .select('a.as('x), 'b.as('y)).analyze
>>>>>>> f1aeed8b
    val optimized = Optimize.execute(originalQuery)
    comparePlans(optimized, correctAnswer)
  }
}<|MERGE_RESOLUTION|>--- conflicted
+++ resolved
@@ -124,7 +124,6 @@
     comparePlans(optimized, correctAnswer)
   }
 
-<<<<<<< HEAD
   test("no redundant isnotnull condition inferred from constraints") {
     val originalQuery = testRelation.where('a === 1 && IsNotNull('a + 2)).analyze
     // Make sure isnotnull('a) is in the constraints.
@@ -137,7 +136,10 @@
     assert(isNotNullForA.isDefined)
     // We don't need to add another isnotnull('a) although it is in the constraints.
     val correctAnswer = originalQuery
-=======
+    val optimized = Optimize.execute(originalQuery)
+    comparePlans(optimized, correctAnswer)
+  }
+
   test("inner join with alias: alias contains multiple attributes") {
     val t1 = testRelation.subquery('t1)
     val t2 = testRelation.subquery('t2)
@@ -212,7 +214,6 @@
     val correctAnswer =
       t1.where('a === 1 && 'b === 1 && 'a === 'b && IsNotNull('a) && IsNotNull('b))
         .select('a.as('x), 'b.as('y)).analyze
->>>>>>> f1aeed8b
     val optimized = Optimize.execute(originalQuery)
     comparePlans(optimized, correctAnswer)
   }
