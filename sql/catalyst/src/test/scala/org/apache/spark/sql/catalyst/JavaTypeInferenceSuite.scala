--- conflicted
+++ resolved
@@ -184,14 +184,10 @@
       encoderField("boxedShort", BoxedShortEncoder),
       encoderField("date", STRICT_DATE_ENCODER),
       encoderField("duration", DayTimeIntervalEncoder),
-<<<<<<< HEAD
       encoderField("enumMonth", JavaEnumEncoder(classTag[java.time.Month])),
-=======
-      encoderField("enum", JavaEnumEncoder(classTag[java.time.Month])),
       encoderField("genericNestedBean", JavaBeanEncoder(
         ClassTag(classOf[JavaBeanWithGenerics[String, String]]),
         Seq(encoderField("attribute", StringEncoder), encoderField("value", StringEncoder)))),
->>>>>>> df63adf7
       encoderField("instant", STRICT_INSTANT_ENCODER),
       encoderField("localDate", STRICT_LOCAL_DATE_ENCODER),
       encoderField("localDateTime", LocalDateTimeEncoder),
