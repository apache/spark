/*
 * Licensed to the Apache Software Foundation (ASF) under one or more
 * contributor license agreements.  See the NOTICE file distributed with
 * this work for additional information regarding copyright ownership.
 * The ASF licenses this file to You under the Apache License, Version 2.0
 * (the "License"); you may not use this file except in compliance with
 * the License.  You may obtain a copy of the License at
 *
 *    http://www.apache.org/licenses/LICENSE-2.0
 *
 * Unless required by applicable law or agreed to in writing, software
 * distributed under the License is distributed on an "AS IS" BASIS,
 * WITHOUT WARRANTIES OR CONDITIONS OF ANY KIND, either express or implied.
 * See the License for the specific language governing permissions and
 * limitations under the License.
 */

package org.apache.spark.sql.catalyst.expressions

import java.sql.{Date, Timestamp}
import java.util.{Calendar, Locale, TimeZone}

import org.apache.spark.SparkFunSuite
import org.apache.spark.sql.Row
import org.apache.spark.sql.catalyst.InternalRow
import org.apache.spark.sql.catalyst.analysis.TypeCoercion.numericPrecedence
import org.apache.spark.sql.catalyst.expressions.codegen.CodegenContext
import org.apache.spark.sql.catalyst.util.DateTimeTestUtils._
import org.apache.spark.sql.catalyst.util.DateTimeUtils
import org.apache.spark.sql.catalyst.util.DateTimeUtils.TimeZoneGMT
import org.apache.spark.sql.types._
import org.apache.spark.unsafe.types.UTF8String

/**
 * Test suite for data type casting expression [[Cast]].
 */
class CastSuite extends SparkFunSuite with ExpressionEvalHelper {

  private def cast(v: Any, targetType: DataType, timeZoneId: Option[String] = None): Cast = {
    v match {
      case lit: Expression => Cast(lit, targetType, timeZoneId)
      case _ => Cast(Literal(v), targetType, timeZoneId)
    }
  }

  // expected cannot be null
  private def checkCast(v: Any, expected: Any): Unit = {
    checkEvaluation(cast(v, Literal(expected).dataType), expected)
  }

  private def checkNullCast(from: DataType, to: DataType): Unit = {
    checkEvaluation(cast(Literal.create(null, from), to, Option("GMT")), null)
  }

  test("null cast") {
    import DataTypeTestUtils._

    // follow [[org.apache.spark.sql.catalyst.expressions.Cast.canCast]] logic
    // to ensure we test every possible cast situation here
    atomicTypes.zip(atomicTypes).foreach { case (from, to) =>
      checkNullCast(from, to)
    }

    atomicTypes.foreach(dt => checkNullCast(NullType, dt))
    atomicTypes.foreach(dt => checkNullCast(dt, StringType))
    checkNullCast(StringType, BinaryType)
    checkNullCast(StringType, BooleanType)
    checkNullCast(DateType, BooleanType)
    checkNullCast(TimestampType, BooleanType)
    numericTypes.foreach(dt => checkNullCast(dt, BooleanType))

    checkNullCast(StringType, TimestampType)
    checkNullCast(BooleanType, TimestampType)
    checkNullCast(DateType, TimestampType)
    numericTypes.foreach(dt => checkNullCast(dt, TimestampType))

    checkNullCast(StringType, DateType)
    checkNullCast(TimestampType, DateType)

    checkNullCast(StringType, CalendarIntervalType)
    numericTypes.foreach(dt => checkNullCast(StringType, dt))
    numericTypes.foreach(dt => checkNullCast(BooleanType, dt))
    numericTypes.foreach(dt => checkNullCast(DateType, dt))
    numericTypes.foreach(dt => checkNullCast(TimestampType, dt))
    for (from <- numericTypes; to <- numericTypes) checkNullCast(from, to)
  }

  test("cast string to date") {
    var c = Calendar.getInstance()
    c.set(2015, 0, 1, 0, 0, 0)
    c.set(Calendar.MILLISECOND, 0)
    checkEvaluation(Cast(Literal("2015"), DateType), new Date(c.getTimeInMillis))
    c = Calendar.getInstance()
    c.set(2015, 2, 1, 0, 0, 0)
    c.set(Calendar.MILLISECOND, 0)
    checkEvaluation(Cast(Literal("2015-03"), DateType), new Date(c.getTimeInMillis))
    c = Calendar.getInstance()
    c.set(2015, 2, 18, 0, 0, 0)
    c.set(Calendar.MILLISECOND, 0)
    checkEvaluation(Cast(Literal("2015-03-18"), DateType), new Date(c.getTimeInMillis))
    checkEvaluation(Cast(Literal("2015-03-18 "), DateType), new Date(c.getTimeInMillis))
    checkEvaluation(Cast(Literal("2015-03-18 123142"), DateType), new Date(c.getTimeInMillis))
    checkEvaluation(Cast(Literal("2015-03-18T123123"), DateType), new Date(c.getTimeInMillis))
    checkEvaluation(Cast(Literal("2015-03-18T"), DateType), new Date(c.getTimeInMillis))

    checkEvaluation(Cast(Literal("2015-03-18X"), DateType), null)
    checkEvaluation(Cast(Literal("2015/03/18"), DateType), null)
    checkEvaluation(Cast(Literal("2015.03.18"), DateType), null)
    checkEvaluation(Cast(Literal("20150318"), DateType), null)
    checkEvaluation(Cast(Literal("2015-031-8"), DateType), null)
  }

  test("cast string to timestamp") {
    for (tz <- ALL_TIMEZONES) {
      def checkCastStringToTimestamp(str: String, expected: Timestamp): Unit = {
        checkEvaluation(cast(Literal(str), TimestampType, Option(tz.getID)), expected)
      }

      checkCastStringToTimestamp("123", null)

      var c = Calendar.getInstance(tz)
      c.set(2015, 0, 1, 0, 0, 0)
      c.set(Calendar.MILLISECOND, 0)
      checkCastStringToTimestamp("2015", new Timestamp(c.getTimeInMillis))
      c = Calendar.getInstance(tz)
      c.set(2015, 2, 1, 0, 0, 0)
      c.set(Calendar.MILLISECOND, 0)
      checkCastStringToTimestamp("2015-03", new Timestamp(c.getTimeInMillis))
      c = Calendar.getInstance(tz)
      c.set(2015, 2, 18, 0, 0, 0)
      c.set(Calendar.MILLISECOND, 0)
      checkCastStringToTimestamp("2015-03-18", new Timestamp(c.getTimeInMillis))
      checkCastStringToTimestamp("2015-03-18 ", new Timestamp(c.getTimeInMillis))
      checkCastStringToTimestamp("2015-03-18T", new Timestamp(c.getTimeInMillis))

      c = Calendar.getInstance(tz)
      c.set(2015, 2, 18, 12, 3, 17)
      c.set(Calendar.MILLISECOND, 0)
      checkCastStringToTimestamp("2015-03-18 12:03:17", new Timestamp(c.getTimeInMillis))
      checkCastStringToTimestamp("2015-03-18T12:03:17", new Timestamp(c.getTimeInMillis))

      // If the string value includes timezone string, it represents the timestamp string
      // in the timezone regardless of the timeZoneId parameter.
      c = Calendar.getInstance(TimeZone.getTimeZone("UTC"))
      c.set(2015, 2, 18, 12, 3, 17)
      c.set(Calendar.MILLISECOND, 0)
      checkCastStringToTimestamp("2015-03-18T12:03:17Z", new Timestamp(c.getTimeInMillis))
      checkCastStringToTimestamp("2015-03-18 12:03:17Z", new Timestamp(c.getTimeInMillis))

      c = Calendar.getInstance(TimeZone.getTimeZone("GMT-01:00"))
      c.set(2015, 2, 18, 12, 3, 17)
      c.set(Calendar.MILLISECOND, 0)
      checkCastStringToTimestamp("2015-03-18T12:03:17-1:0", new Timestamp(c.getTimeInMillis))
      checkCastStringToTimestamp("2015-03-18T12:03:17-01:00", new Timestamp(c.getTimeInMillis))

      c = Calendar.getInstance(TimeZone.getTimeZone("GMT+07:30"))
      c.set(2015, 2, 18, 12, 3, 17)
      c.set(Calendar.MILLISECOND, 0)
      checkCastStringToTimestamp("2015-03-18T12:03:17+07:30", new Timestamp(c.getTimeInMillis))

      c = Calendar.getInstance(TimeZone.getTimeZone("GMT+07:03"))
      c.set(2015, 2, 18, 12, 3, 17)
      c.set(Calendar.MILLISECOND, 0)
      checkCastStringToTimestamp("2015-03-18T12:03:17+7:3", new Timestamp(c.getTimeInMillis))

      // tests for the string including milliseconds.
      c = Calendar.getInstance(tz)
      c.set(2015, 2, 18, 12, 3, 17)
      c.set(Calendar.MILLISECOND, 123)
      checkCastStringToTimestamp("2015-03-18 12:03:17.123", new Timestamp(c.getTimeInMillis))
      checkCastStringToTimestamp("2015-03-18T12:03:17.123", new Timestamp(c.getTimeInMillis))

      // If the string value includes timezone string, it represents the timestamp string
      // in the timezone regardless of the timeZoneId parameter.
      c = Calendar.getInstance(TimeZone.getTimeZone("UTC"))
      c.set(2015, 2, 18, 12, 3, 17)
      c.set(Calendar.MILLISECOND, 456)
      checkCastStringToTimestamp("2015-03-18T12:03:17.456Z", new Timestamp(c.getTimeInMillis))
      checkCastStringToTimestamp("2015-03-18 12:03:17.456Z", new Timestamp(c.getTimeInMillis))

      c = Calendar.getInstance(TimeZone.getTimeZone("GMT-01:00"))
      c.set(2015, 2, 18, 12, 3, 17)
      c.set(Calendar.MILLISECOND, 123)
      checkCastStringToTimestamp("2015-03-18T12:03:17.123-1:0", new Timestamp(c.getTimeInMillis))
      checkCastStringToTimestamp("2015-03-18T12:03:17.123-01:00", new Timestamp(c.getTimeInMillis))

      c = Calendar.getInstance(TimeZone.getTimeZone("GMT+07:30"))
      c.set(2015, 2, 18, 12, 3, 17)
      c.set(Calendar.MILLISECOND, 123)
      checkCastStringToTimestamp("2015-03-18T12:03:17.123+07:30", new Timestamp(c.getTimeInMillis))

      c = Calendar.getInstance(TimeZone.getTimeZone("GMT+07:03"))
      c.set(2015, 2, 18, 12, 3, 17)
      c.set(Calendar.MILLISECOND, 123)
      checkCastStringToTimestamp("2015-03-18T12:03:17.123+7:3", new Timestamp(c.getTimeInMillis))

      checkCastStringToTimestamp("2015-03-18 123142", null)
      checkCastStringToTimestamp("2015-03-18T123123", null)
      checkCastStringToTimestamp("2015-03-18X", null)
      checkCastStringToTimestamp("2015/03/18", null)
      checkCastStringToTimestamp("2015.03.18", null)
      checkCastStringToTimestamp("20150318", null)
      checkCastStringToTimestamp("2015-031-8", null)
      checkCastStringToTimestamp("2015-03-18T12:03:17-0:70", null)
    }
  }

  test("cast from int") {
    checkCast(0, false)
    checkCast(1, true)
    checkCast(-5, true)
    checkCast(1, 1.toByte)
    checkCast(1, 1.toShort)
    checkCast(1, 1)
    checkCast(1, 1.toLong)
    checkCast(1, 1.0f)
    checkCast(1, 1.0)
    checkCast(123, "123")

    checkEvaluation(cast(123, DecimalType.USER_DEFAULT), Decimal(123))
    checkEvaluation(cast(123, DecimalType(3, 0)), Decimal(123))
    checkEvaluation(cast(123, DecimalType(3, 1)), null)
    checkEvaluation(cast(123, DecimalType(2, 0)), null)
  }

  test("cast from long") {
    checkCast(0L, false)
    checkCast(1L, true)
    checkCast(-5L, true)
    checkCast(1L, 1.toByte)
    checkCast(1L, 1.toShort)
    checkCast(1L, 1)
    checkCast(1L, 1.toLong)
    checkCast(1L, 1.0f)
    checkCast(1L, 1.0)
    checkCast(123L, "123")

    checkEvaluation(cast(123L, DecimalType.USER_DEFAULT), Decimal(123))
    checkEvaluation(cast(123L, DecimalType(3, 0)), Decimal(123))
    checkEvaluation(cast(123L, DecimalType(3, 1)), null)

    checkEvaluation(cast(123L, DecimalType(2, 0)), null)
  }

  test("cast from boolean") {
    checkEvaluation(cast(true, IntegerType), 1)
    checkEvaluation(cast(false, IntegerType), 0)
    checkEvaluation(cast(true, StringType), "true")
    checkEvaluation(cast(false, StringType), "false")
    checkEvaluation(cast(cast(1, BooleanType), IntegerType), 1)
    checkEvaluation(cast(cast(0, BooleanType), IntegerType), 0)
  }

  test("cast from int 2") {
    checkEvaluation(cast(1, LongType), 1.toLong)
    checkEvaluation(cast(cast(1000, TimestampType), LongType), 1000.toLong)
    checkEvaluation(cast(cast(-1200, TimestampType), LongType), -1200.toLong)

    checkEvaluation(cast(123, DecimalType.USER_DEFAULT), Decimal(123))
    checkEvaluation(cast(123, DecimalType(3, 0)), Decimal(123))
    checkEvaluation(cast(123, DecimalType(3, 1)), null)
    checkEvaluation(cast(123, DecimalType(2, 0)), null)
  }

  test("cast from float") {
    checkCast(0.0f, false)
    checkCast(0.5f, true)
    checkCast(-5.0f, true)
    checkCast(1.5f, 1.toByte)
    checkCast(1.5f, 1.toShort)
    checkCast(1.5f, 1)
    checkCast(1.5f, 1.toLong)
    checkCast(1.5f, 1.5)
    checkCast(1.5f, "1.5")
  }

  test("cast from double") {
    checkCast(0.0, false)
    checkCast(0.5, true)
    checkCast(-5.0, true)
    checkCast(1.5, 1.toByte)
    checkCast(1.5, 1.toShort)
    checkCast(1.5, 1)
    checkCast(1.5, 1.toLong)
    checkCast(1.5, 1.5f)
    checkCast(1.5, "1.5")

    checkEvaluation(cast(cast(1.toDouble, TimestampType), DoubleType), 1.toDouble)
    checkEvaluation(cast(cast(1.toDouble, TimestampType), DoubleType), 1.toDouble)
  }

  test("cast from string") {
    assert(cast("abcdef", StringType).nullable === false)
    assert(cast("abcdef", BinaryType).nullable === false)
    assert(cast("abcdef", BooleanType).nullable === true)
    assert(cast("abcdef", TimestampType).nullable === true)
    assert(cast("abcdef", LongType).nullable === true)
    assert(cast("abcdef", IntegerType).nullable === true)
    assert(cast("abcdef", ShortType).nullable === true)
    assert(cast("abcdef", ByteType).nullable === true)
    assert(cast("abcdef", DecimalType.USER_DEFAULT).nullable === true)
    assert(cast("abcdef", DecimalType(4, 2)).nullable === true)
    assert(cast("abcdef", DoubleType).nullable === true)
    assert(cast("abcdef", FloatType).nullable === true)
  }

  test("data type casting") {
    val sd = "1970-01-01"
    val d = Date.valueOf(sd)
    val zts = sd + " 00:00:00"
    val sts = sd + " 00:00:02"
    val nts = sts + ".1"
    val ts = withDefaultTimeZone(TimeZoneGMT)(Timestamp.valueOf(nts))

    for (tz <- ALL_TIMEZONES) {
      val timeZoneId = Option(tz.getID)
      var c = Calendar.getInstance(TimeZoneGMT)
      c.set(2015, 2, 8, 2, 30, 0)
      checkEvaluation(
        cast(cast(new Timestamp(c.getTimeInMillis), StringType, timeZoneId),
          TimestampType, timeZoneId),
        c.getTimeInMillis * 1000)
      c = Calendar.getInstance(TimeZoneGMT)
      c.set(2015, 10, 1, 2, 30, 0)
      checkEvaluation(
        cast(cast(new Timestamp(c.getTimeInMillis), StringType, timeZoneId),
          TimestampType, timeZoneId),
        c.getTimeInMillis * 1000)
    }

    val gmtId = Option("GMT")

    checkEvaluation(cast("abdef", StringType), "abdef")
    checkEvaluation(cast("abdef", DecimalType.USER_DEFAULT), null)
    checkEvaluation(cast("abdef", TimestampType, gmtId), null)
    checkEvaluation(cast("12.65", DecimalType.SYSTEM_DEFAULT), Decimal(12.65))

    checkEvaluation(cast(cast(sd, DateType), StringType), sd)
    checkEvaluation(cast(cast(d, StringType), DateType), 0)
    checkEvaluation(cast(cast(nts, TimestampType, gmtId), StringType, gmtId), nts)
    checkEvaluation(
      cast(cast(ts, StringType, gmtId), TimestampType, gmtId),
      DateTimeUtils.fromJavaTimestamp(ts))

    // all convert to string type to check
    checkEvaluation(cast(cast(cast(nts, TimestampType, gmtId), DateType, gmtId), StringType), sd)
    checkEvaluation(
      cast(cast(cast(ts, DateType, gmtId), TimestampType, gmtId), StringType, gmtId),
      zts)

    checkEvaluation(cast(cast("abdef", BinaryType), StringType), "abdef")

    checkEvaluation(cast(cast(cast(cast(
      cast(cast("5", ByteType), ShortType), IntegerType), FloatType), DoubleType), LongType),
      5.toLong)
    checkEvaluation(
      cast(cast(cast(cast(cast(cast("5", ByteType), TimestampType),
        DecimalType.SYSTEM_DEFAULT), LongType), StringType), ShortType),
      5.toShort)
    checkEvaluation(
      cast(cast(cast(cast(cast(cast("5", TimestampType, gmtId), ByteType),
        DecimalType.SYSTEM_DEFAULT), LongType), StringType), ShortType),
      null)
    checkEvaluation(cast(cast(cast(cast(cast(cast("5", DecimalType.SYSTEM_DEFAULT),
      ByteType), TimestampType), LongType), StringType), ShortType),
      5.toShort)

    checkEvaluation(cast("23", DoubleType), 23d)
    checkEvaluation(cast("23", IntegerType), 23)
    checkEvaluation(cast("23", FloatType), 23f)
    checkEvaluation(cast("23", DecimalType.USER_DEFAULT), Decimal(23))
    checkEvaluation(cast("23", ByteType), 23.toByte)
    checkEvaluation(cast("23", ShortType), 23.toShort)
    checkEvaluation(cast("2012-12-11", DoubleType), null)
    checkEvaluation(cast(123, IntegerType), 123)

    checkEvaluation(cast(Literal.create(null, IntegerType), ShortType), null)
  }

  test("cast and add") {
    checkEvaluation(Add(Literal(23d), cast(true, DoubleType)), 24d)
    checkEvaluation(Add(Literal(23), cast(true, IntegerType)), 24)
    checkEvaluation(Add(Literal(23f), cast(true, FloatType)), 24f)
    checkEvaluation(Add(Literal(Decimal(23)), cast(true, DecimalType.USER_DEFAULT)), Decimal(24))
    checkEvaluation(Add(Literal(23.toByte), cast(true, ByteType)), 24.toByte)
    checkEvaluation(Add(Literal(23.toShort), cast(true, ShortType)), 24.toShort)
  }

  test("from decimal") {
    checkCast(Decimal(0.0), false)
    checkCast(Decimal(0.5), true)
    checkCast(Decimal(-5.0), true)
    checkCast(Decimal(1.5), 1.toByte)
    checkCast(Decimal(1.5), 1.toShort)
    checkCast(Decimal(1.5), 1)
    checkCast(Decimal(1.5), 1.toLong)
    checkCast(Decimal(1.5), 1.5f)
    checkCast(Decimal(1.5), 1.5)
    checkCast(Decimal(1.5), "1.5")
  }

  test("casting to fixed-precision decimals") {
    assert(cast(123, DecimalType.USER_DEFAULT).nullable === false)
    assert(cast(10.03f, DecimalType.SYSTEM_DEFAULT).nullable === true)
    assert(cast(10.03, DecimalType.SYSTEM_DEFAULT).nullable === true)
    assert(cast(Decimal(10.03), DecimalType.SYSTEM_DEFAULT).nullable === false)

    assert(cast(123, DecimalType(2, 1)).nullable === true)
    assert(cast(10.03f, DecimalType(2, 1)).nullable === true)
    assert(cast(10.03, DecimalType(2, 1)).nullable === true)
    assert(cast(Decimal(10.03), DecimalType(2, 1)).nullable === true)

    assert(cast(123, DecimalType.IntDecimal).nullable === false)
    assert(cast(10.03f, DecimalType.FloatDecimal).nullable === true)
    assert(cast(10.03, DecimalType.DoubleDecimal).nullable === true)
    assert(cast(Decimal(10.03), DecimalType(4, 2)).nullable === false)
    assert(cast(Decimal(10.03), DecimalType(5, 3)).nullable === false)

    assert(cast(Decimal(10.03), DecimalType(3, 1)).nullable === true)
    assert(cast(Decimal(10.03), DecimalType(4, 1)).nullable === false)
    assert(cast(Decimal(9.95), DecimalType(2, 1)).nullable === true)
    assert(cast(Decimal(9.95), DecimalType(3, 1)).nullable === false)

    assert(cast(Decimal("1003"), DecimalType(3, -1)).nullable === true)
    assert(cast(Decimal("1003"), DecimalType(4, -1)).nullable === false)
    assert(cast(Decimal("995"), DecimalType(2, -1)).nullable === true)
    assert(cast(Decimal("995"), DecimalType(3, -1)).nullable === false)

    assert(cast(true, DecimalType.SYSTEM_DEFAULT).nullable === false)
    assert(cast(true, DecimalType(1, 1)).nullable === true)


    checkEvaluation(cast(10.03, DecimalType.SYSTEM_DEFAULT), Decimal(10.03))
    checkEvaluation(cast(10.03, DecimalType(4, 2)), Decimal(10.03))
    checkEvaluation(cast(10.03, DecimalType(3, 1)), Decimal(10.0))
    checkEvaluation(cast(10.03, DecimalType(2, 0)), Decimal(10))
    checkEvaluation(cast(10.03, DecimalType(1, 0)), null)
    checkEvaluation(cast(10.03, DecimalType(2, 1)), null)
    checkEvaluation(cast(10.03, DecimalType(3, 2)), null)
    checkEvaluation(cast(Decimal(10.03), DecimalType(3, 1)), Decimal(10.0))
    checkEvaluation(cast(Decimal(10.03), DecimalType(3, 2)), null)

    checkEvaluation(cast(10.05, DecimalType.SYSTEM_DEFAULT), Decimal(10.05))
    checkEvaluation(cast(10.05, DecimalType(4, 2)), Decimal(10.05))
    checkEvaluation(cast(10.05, DecimalType(3, 1)), Decimal(10.1))
    checkEvaluation(cast(10.05, DecimalType(2, 0)), Decimal(10))
    checkEvaluation(cast(10.05, DecimalType(1, 0)), null)
    checkEvaluation(cast(10.05, DecimalType(2, 1)), null)
    checkEvaluation(cast(10.05, DecimalType(3, 2)), null)
    checkEvaluation(cast(Decimal(10.05), DecimalType(3, 1)), Decimal(10.1))
    checkEvaluation(cast(Decimal(10.05), DecimalType(3, 2)), null)

    checkEvaluation(cast(9.95, DecimalType(3, 2)), Decimal(9.95))
    checkEvaluation(cast(9.95, DecimalType(3, 1)), Decimal(10.0))
    checkEvaluation(cast(9.95, DecimalType(2, 0)), Decimal(10))
    checkEvaluation(cast(9.95, DecimalType(2, 1)), null)
    checkEvaluation(cast(9.95, DecimalType(1, 0)), null)
    checkEvaluation(cast(Decimal(9.95), DecimalType(3, 1)), Decimal(10.0))
    checkEvaluation(cast(Decimal(9.95), DecimalType(1, 0)), null)

    checkEvaluation(cast(-9.95, DecimalType(3, 2)), Decimal(-9.95))
    checkEvaluation(cast(-9.95, DecimalType(3, 1)), Decimal(-10.0))
    checkEvaluation(cast(-9.95, DecimalType(2, 0)), Decimal(-10))
    checkEvaluation(cast(-9.95, DecimalType(2, 1)), null)
    checkEvaluation(cast(-9.95, DecimalType(1, 0)), null)
    checkEvaluation(cast(Decimal(-9.95), DecimalType(3, 1)), Decimal(-10.0))
    checkEvaluation(cast(Decimal(-9.95), DecimalType(1, 0)), null)

    checkEvaluation(cast(Decimal("1003"), DecimalType.SYSTEM_DEFAULT), Decimal(1003))
    checkEvaluation(cast(Decimal("1003"), DecimalType(4, 0)), Decimal(1003))
    checkEvaluation(cast(Decimal("1003"), DecimalType(3, -1)), Decimal(1000))
    checkEvaluation(cast(Decimal("1003"), DecimalType(2, -2)), Decimal(1000))
    checkEvaluation(cast(Decimal("1003"), DecimalType(1, -2)), null)
    checkEvaluation(cast(Decimal("1003"), DecimalType(2, -1)), null)
    checkEvaluation(cast(Decimal("1003"), DecimalType(3, 0)), null)

    checkEvaluation(cast(Decimal("995"), DecimalType(3, 0)), Decimal(995))
    checkEvaluation(cast(Decimal("995"), DecimalType(3, -1)), Decimal(1000))
    checkEvaluation(cast(Decimal("995"), DecimalType(2, -2)), Decimal(1000))
    checkEvaluation(cast(Decimal("995"), DecimalType(2, -1)), null)
    checkEvaluation(cast(Decimal("995"), DecimalType(1, -2)), null)

    checkEvaluation(cast(Double.NaN, DecimalType.SYSTEM_DEFAULT), null)
    checkEvaluation(cast(1.0 / 0.0, DecimalType.SYSTEM_DEFAULT), null)
    checkEvaluation(cast(Float.NaN, DecimalType.SYSTEM_DEFAULT), null)
    checkEvaluation(cast(1.0f / 0.0f, DecimalType.SYSTEM_DEFAULT), null)

    checkEvaluation(cast(Double.NaN, DecimalType(2, 1)), null)
    checkEvaluation(cast(1.0 / 0.0, DecimalType(2, 1)), null)
    checkEvaluation(cast(Float.NaN, DecimalType(2, 1)), null)
    checkEvaluation(cast(1.0f / 0.0f, DecimalType(2, 1)), null)

    checkEvaluation(cast(true, DecimalType(2, 1)), Decimal(1))
    checkEvaluation(cast(true, DecimalType(1, 1)), null)
  }

  test("cast from date") {
    val d = Date.valueOf("1970-01-01")
    checkEvaluation(cast(d, ShortType), null)
    checkEvaluation(cast(d, IntegerType), null)
    checkEvaluation(cast(d, LongType), null)
    checkEvaluation(cast(d, FloatType), null)
    checkEvaluation(cast(d, DoubleType), null)
    checkEvaluation(cast(d, DecimalType.SYSTEM_DEFAULT), null)
    checkEvaluation(cast(d, DecimalType(10, 2)), null)
    checkEvaluation(cast(d, StringType), "1970-01-01")

    val gmtId = Option("GMT")
    checkEvaluation(cast(cast(d, TimestampType, gmtId), StringType, gmtId), "1970-01-01 00:00:00")
  }

  test("cast from timestamp") {
    val millis = 15 * 1000 + 3
    val seconds = millis * 1000 + 3
    val ts = new Timestamp(millis)
    val tss = new Timestamp(seconds)
    checkEvaluation(cast(ts, ShortType), 15.toShort)
    checkEvaluation(cast(ts, IntegerType), 15)
    checkEvaluation(cast(ts, LongType), 15.toLong)
    checkEvaluation(cast(ts, FloatType), 15.003f)
    checkEvaluation(cast(ts, DoubleType), 15.003)
    checkEvaluation(cast(cast(tss, ShortType), TimestampType),
      DateTimeUtils.fromJavaTimestamp(ts) * 1000)
    checkEvaluation(cast(cast(tss, IntegerType), TimestampType),
      DateTimeUtils.fromJavaTimestamp(ts) * 1000)
    checkEvaluation(cast(cast(tss, LongType), TimestampType),
      DateTimeUtils.fromJavaTimestamp(ts) * 1000)
    checkEvaluation(
      cast(cast(millis.toFloat / 1000, TimestampType), FloatType),
      millis.toFloat / 1000)
    checkEvaluation(
      cast(cast(millis.toDouble / 1000, TimestampType), DoubleType),
      millis.toDouble / 1000)
    checkEvaluation(
      cast(cast(Decimal(1), TimestampType), DecimalType.SYSTEM_DEFAULT),
      Decimal(1))

    // A test for higher precision than millis
    checkEvaluation(cast(cast(0.000001, TimestampType), DoubleType), 0.000001)

    checkEvaluation(cast(Double.NaN, TimestampType), null)
    checkEvaluation(cast(1.0 / 0.0, TimestampType), null)
    checkEvaluation(cast(Float.NaN, TimestampType), null)
    checkEvaluation(cast(1.0f / 0.0f, TimestampType), null)
  }

  test("cast from array") {
    val array = Literal.create(Seq("123", "true", "f", null),
      ArrayType(StringType, containsNull = true))
    val array_notNull = Literal.create(Seq("123", "true", "f"),
      ArrayType(StringType, containsNull = false))

    checkNullCast(ArrayType(StringType), ArrayType(IntegerType))

    {
      val ret = cast(array, ArrayType(IntegerType, containsNull = true))
      assert(ret.resolved === true)
      checkEvaluation(ret, Seq(123, null, null, null))
    }
    {
      val ret = cast(array, ArrayType(IntegerType, containsNull = false))
      assert(ret.resolved === false)
    }
    {
      val ret = cast(array, ArrayType(BooleanType, containsNull = true))
      assert(ret.resolved === true)
      checkEvaluation(ret, Seq(null, true, false, null))
    }
    {
      val ret = cast(array, ArrayType(BooleanType, containsNull = false))
      assert(ret.resolved === false)
    }

    {
      val ret = cast(array_notNull, ArrayType(IntegerType, containsNull = true))
      assert(ret.resolved === true)
      checkEvaluation(ret, Seq(123, null, null))
    }
    {
      val ret = cast(array_notNull, ArrayType(IntegerType, containsNull = false))
      assert(ret.resolved === false)
    }
    {
      val ret = cast(array_notNull, ArrayType(BooleanType, containsNull = true))
      assert(ret.resolved === true)
      checkEvaluation(ret, Seq(null, true, false))
    }
    {
      val ret = cast(array_notNull, ArrayType(BooleanType, containsNull = false))
      assert(ret.resolved === false)
    }

    {
      val ret = cast(array, IntegerType)
      assert(ret.resolved === false)
    }
  }

  test("cast from map") {
    val map = Literal.create(
      Map("a" -> "123", "b" -> "true", "c" -> "f", "d" -> null),
      MapType(StringType, StringType, valueContainsNull = true))
    val map_notNull = Literal.create(
      Map("a" -> "123", "b" -> "true", "c" -> "f"),
      MapType(StringType, StringType, valueContainsNull = false))

    checkNullCast(MapType(StringType, IntegerType), MapType(StringType, StringType))

    {
      val ret = cast(map, MapType(StringType, IntegerType, valueContainsNull = true))
      assert(ret.resolved === true)
      checkEvaluation(ret, Map("a" -> 123, "b" -> null, "c" -> null, "d" -> null))
    }
    {
      val ret = cast(map, MapType(StringType, IntegerType, valueContainsNull = false))
      assert(ret.resolved === false)
    }
    {
      val ret = cast(map, MapType(StringType, BooleanType, valueContainsNull = true))
      assert(ret.resolved === true)
      checkEvaluation(ret, Map("a" -> null, "b" -> true, "c" -> false, "d" -> null))
    }
    {
      val ret = cast(map, MapType(StringType, BooleanType, valueContainsNull = false))
      assert(ret.resolved === false)
    }
    {
      val ret = cast(map, MapType(IntegerType, StringType, valueContainsNull = true))
      assert(ret.resolved === false)
    }

    {
      val ret = cast(map_notNull, MapType(StringType, IntegerType, valueContainsNull = true))
      assert(ret.resolved === true)
      checkEvaluation(ret, Map("a" -> 123, "b" -> null, "c" -> null))
    }
    {
      val ret = cast(map_notNull, MapType(StringType, IntegerType, valueContainsNull = false))
      assert(ret.resolved === false)
    }
    {
      val ret = cast(map_notNull, MapType(StringType, BooleanType, valueContainsNull = true))
      assert(ret.resolved === true)
      checkEvaluation(ret, Map("a" -> null, "b" -> true, "c" -> false))
    }
    {
      val ret = cast(map_notNull, MapType(StringType, BooleanType, valueContainsNull = false))
      assert(ret.resolved === false)
    }
    {
      val ret = cast(map_notNull, MapType(IntegerType, StringType, valueContainsNull = true))
      assert(ret.resolved === false)
    }

    {
      val ret = cast(map, IntegerType)
      assert(ret.resolved === false)
    }
  }

  test("cast from struct") {
    checkNullCast(
      StructType(Seq(
        StructField("a", StringType),
        StructField("b", IntegerType))),
      StructType(Seq(
        StructField("a", StringType),
        StructField("b", StringType))))

    val struct = Literal.create(
      InternalRow(
        UTF8String.fromString("123"),
        UTF8String.fromString("true"),
        UTF8String.fromString("f"),
        null),
      StructType(Seq(
        StructField("a", StringType, nullable = true),
        StructField("b", StringType, nullable = true),
        StructField("c", StringType, nullable = true),
        StructField("d", StringType, nullable = true))))
    val struct_notNull = Literal.create(
      InternalRow(
        UTF8String.fromString("123"),
        UTF8String.fromString("true"),
        UTF8String.fromString("f")),
      StructType(Seq(
        StructField("a", StringType, nullable = false),
        StructField("b", StringType, nullable = false),
        StructField("c", StringType, nullable = false))))

    {
      val ret = cast(struct, StructType(Seq(
        StructField("a", IntegerType, nullable = true),
        StructField("b", IntegerType, nullable = true),
        StructField("c", IntegerType, nullable = true),
        StructField("d", IntegerType, nullable = true))))
      assert(ret.resolved === true)
      checkEvaluation(ret, InternalRow(123, null, null, null))
    }
    {
      val ret = cast(struct, StructType(Seq(
        StructField("a", IntegerType, nullable = true),
        StructField("b", IntegerType, nullable = true),
        StructField("c", IntegerType, nullable = false),
        StructField("d", IntegerType, nullable = true))))
      assert(ret.resolved === false)
    }
    {
      val ret = cast(struct, StructType(Seq(
        StructField("a", BooleanType, nullable = true),
        StructField("b", BooleanType, nullable = true),
        StructField("c", BooleanType, nullable = true),
        StructField("d", BooleanType, nullable = true))))
      assert(ret.resolved === true)
      checkEvaluation(ret, InternalRow(null, true, false, null))
    }
    {
      val ret = cast(struct, StructType(Seq(
        StructField("a", BooleanType, nullable = true),
        StructField("b", BooleanType, nullable = true),
        StructField("c", BooleanType, nullable = false),
        StructField("d", BooleanType, nullable = true))))
      assert(ret.resolved === false)
    }

    {
      val ret = cast(struct_notNull, StructType(Seq(
        StructField("a", IntegerType, nullable = true),
        StructField("b", IntegerType, nullable = true),
        StructField("c", IntegerType, nullable = true))))
      assert(ret.resolved === true)
      checkEvaluation(ret, InternalRow(123, null, null))
    }
    {
      val ret = cast(struct_notNull, StructType(Seq(
        StructField("a", IntegerType, nullable = true),
        StructField("b", IntegerType, nullable = true),
        StructField("c", IntegerType, nullable = false))))
      assert(ret.resolved === false)
    }
    {
      val ret = cast(struct_notNull, StructType(Seq(
        StructField("a", BooleanType, nullable = true),
        StructField("b", BooleanType, nullable = true),
        StructField("c", BooleanType, nullable = true))))
      assert(ret.resolved === true)
      checkEvaluation(ret, InternalRow(null, true, false))
    }
    {
      val ret = cast(struct_notNull, StructType(Seq(
        StructField("a", BooleanType, nullable = true),
        StructField("b", BooleanType, nullable = true),
        StructField("c", BooleanType, nullable = false))))
      assert(ret.resolved === false)
    }

    {
      val ret = cast(struct, StructType(Seq(
        StructField("a", StringType, nullable = true),
        StructField("b", StringType, nullable = true),
        StructField("c", StringType, nullable = true))))
      assert(ret.resolved === false)
    }
    {
      val ret = cast(struct, IntegerType)
      assert(ret.resolved === false)
    }
  }

  test("cast struct with a timestamp field") {
    val originalSchema = new StructType().add("tsField", TimestampType, nullable = false)
    // nine out of ten times I'm casting a struct, it's to normalize its fields nullability
    val targetSchema = new StructType().add("tsField", TimestampType, nullable = true)

    val inp = Literal.create(InternalRow(0L), originalSchema)
    val expected = InternalRow(0L)
    checkEvaluation(cast(inp, targetSchema), expected)
  }

  test("complex casting") {
    val complex = Literal.create(
      Row(
        Seq("123", "true", "f"),
        Map("a" -> "123", "b" -> "true", "c" -> "f"),
        Row(0)),
      StructType(Seq(
        StructField("a",
          ArrayType(StringType, containsNull = false), nullable = true),
        StructField("m",
          MapType(StringType, StringType, valueContainsNull = false), nullable = true),
        StructField("s",
          StructType(Seq(
            StructField("i", IntegerType, nullable = true)))))))

    val ret = cast(complex, StructType(Seq(
      StructField("a",
        ArrayType(IntegerType, containsNull = true), nullable = true),
      StructField("m",
        MapType(StringType, BooleanType, valueContainsNull = false), nullable = true),
      StructField("s",
        StructType(Seq(
          StructField("l", LongType, nullable = true)))))))

    assert(ret.resolved === false)
  }

  test("cast between string and interval") {
    import org.apache.spark.unsafe.types.CalendarInterval

    checkEvaluation(Cast(Literal(""), CalendarIntervalType), null)
    checkEvaluation(Cast(Literal("interval -3 month 7 hours"), CalendarIntervalType),
      new CalendarInterval(-3, 7 * CalendarInterval.MICROS_PER_HOUR))
    checkEvaluation(Cast(Literal.create(
      new CalendarInterval(15, -3 * CalendarInterval.MICROS_PER_DAY), CalendarIntervalType),
      StringType),
      "interval 1 years 3 months -3 days")
  }

  test("cast string to boolean") {
    checkCast("t", true)
    checkCast("true", true)
    checkCast("tRUe", true)
    checkCast("y", true)
    checkCast("yes", true)
    checkCast("1", true)

    checkCast("f", false)
    checkCast("false", false)
    checkCast("FAlsE", false)
    checkCast("n", false)
    checkCast("no", false)
    checkCast("0", false)

    checkEvaluation(cast("abc", BooleanType), null)
    checkEvaluation(cast("", BooleanType), null)
  }

  test("SPARK-16729 type checking for casting to date type") {
    assert(cast("1234", DateType).checkInputDataTypes().isSuccess)
    assert(cast(new Timestamp(1), DateType).checkInputDataTypes().isSuccess)
    assert(cast(false, DateType).checkInputDataTypes().isFailure)
    assert(cast(1.toByte, DateType).checkInputDataTypes().isFailure)
    assert(cast(1.toShort, DateType).checkInputDataTypes().isFailure)
    assert(cast(1, DateType).checkInputDataTypes().isFailure)
    assert(cast(1L, DateType).checkInputDataTypes().isFailure)
    assert(cast(1.0.toFloat, DateType).checkInputDataTypes().isFailure)
    assert(cast(1.0, DateType).checkInputDataTypes().isFailure)
  }

  test("SPARK-20302 cast with same structure") {
    val from = new StructType()
      .add("a", IntegerType)
      .add("b", new StructType().add("b1", LongType))

    val to = new StructType()
      .add("a1", IntegerType)
      .add("b1", new StructType().add("b11", LongType))

    val input = Row(10, Row(12L))

    checkEvaluation(cast(Literal.create(input, from), to), input)
  }

  test("SPARK-22500: cast for struct should not generate codes beyond 64KB") {
    val N = 25

    val fromInner = new StructType(
      (1 to N).map(i => StructField(s"s$i", DoubleType)).toArray)
    val toInner = new StructType(
      (1 to N).map(i => StructField(s"i$i", IntegerType)).toArray)
    val inputInner = Row.fromSeq((1 to N).map(i => i + 0.5))
    val outputInner = Row.fromSeq((1 to N))
    val fromOuter = new StructType(
      (1 to N).map(i => StructField(s"s$i", fromInner)).toArray)
    val toOuter = new StructType(
      (1 to N).map(i => StructField(s"s$i", toInner)).toArray)
    val inputOuter = Row.fromSeq((1 to N).map(_ => inputInner))
    val outputOuter = Row.fromSeq((1 to N).map(_ => outputInner))
    checkEvaluation(cast(Literal.create(inputOuter, fromOuter), toOuter), outputOuter)
  }

  test("SPARK-22570: Cast should not create a lot of global variables") {
    val ctx = new CodegenContext
    cast("1", IntegerType).genCode(ctx)
    cast("2", LongType).genCode(ctx)
    assert(ctx.inlinedMutableStates.length == 0)
  }

  test("SPARK-22825 Cast array to string") {
    val ret1 = cast(Literal.create(Array(1, 2, 3, 4, 5)), StringType)
    checkEvaluation(ret1, "[1, 2, 3, 4, 5]")
    val ret2 = cast(Literal.create(Array("ab", "cde", "f")), StringType)
    checkEvaluation(ret2, "[ab, cde, f]")
    val ret3 = cast(Literal.create(Array("ab", null, "c")), StringType)
    checkEvaluation(ret3, "[ab,, c]")
    val ret4 = cast(Literal.create(Array("ab".getBytes, "cde".getBytes, "f".getBytes)), StringType)
    checkEvaluation(ret4, "[ab, cde, f]")
    val ret5 = cast(
      Literal.create(Array("2014-12-03", "2014-12-04", "2014-12-06").map(Date.valueOf)),
      StringType)
    checkEvaluation(ret5, "[2014-12-03, 2014-12-04, 2014-12-06]")
    val ret6 = cast(
      Literal.create(Array("2014-12-03 13:01:00", "2014-12-04 15:05:00").map(Timestamp.valueOf)),
      StringType)
    checkEvaluation(ret6, "[2014-12-03 13:01:00, 2014-12-04 15:05:00]")
    val ret7 = cast(Literal.create(Array(Array(1, 2, 3), Array(4, 5))), StringType)
    checkEvaluation(ret7, "[[1, 2, 3], [4, 5]]")
    val ret8 = cast(
      Literal.create(Array(Array(Array("a"), Array("b", "c")), Array(Array("d")))),
      StringType)
    checkEvaluation(ret8, "[[[a], [b, c]], [[d]]]")
  }

  test("SPARK-22973 Cast map to string") {
    val ret1 = cast(Literal.create(Map(1 -> "a", 2 -> "b", 3 -> "c")), StringType)
    checkEvaluation(ret1, "[1 -> a, 2 -> b, 3 -> c]")
    val ret2 = cast(
      Literal.create(Map("1" -> "a".getBytes, "2" -> null, "3" -> "c".getBytes)),
      StringType)
    checkEvaluation(ret2, "[1 -> a, 2 ->, 3 -> c]")
    val ret3 = cast(
      Literal.create(Map(
        1 -> Date.valueOf("2014-12-03"),
        2 -> Date.valueOf("2014-12-04"),
        3 -> Date.valueOf("2014-12-05"))),
      StringType)
    checkEvaluation(ret3, "[1 -> 2014-12-03, 2 -> 2014-12-04, 3 -> 2014-12-05]")
    val ret4 = cast(
      Literal.create(Map(
        1 -> Timestamp.valueOf("2014-12-03 13:01:00"),
        2 -> Timestamp.valueOf("2014-12-04 15:05:00"))),
      StringType)
    checkEvaluation(ret4, "[1 -> 2014-12-03 13:01:00, 2 -> 2014-12-04 15:05:00]")
    val ret5 = cast(
      Literal.create(Map(
        1 -> Array(1, 2, 3),
        2 -> Array(4, 5, 6))),
      StringType)
    checkEvaluation(ret5, "[1 -> [1, 2, 3], 2 -> [4, 5, 6]]")
  }

  test("SPARK-22981 Cast struct to string") {
    val ret1 = cast(Literal.create((1, "a", 0.1)), StringType)
    checkEvaluation(ret1, "[1, a, 0.1]")
    val ret2 = cast(Literal.create(Tuple3[Int, String, String](1, null, "a")), StringType)
    checkEvaluation(ret2, "[1,, a]")
    val ret3 = cast(Literal.create(
      (Date.valueOf("2014-12-03"), Timestamp.valueOf("2014-12-03 15:05:00"))), StringType)
    checkEvaluation(ret3, "[2014-12-03, 2014-12-03 15:05:00]")
    val ret4 = cast(Literal.create(((1, "a"), 5, 0.1)), StringType)
    checkEvaluation(ret4, "[[1, a], 5, 0.1]")
    val ret5 = cast(Literal.create((Seq(1, 2, 3), "a", 0.1)), StringType)
    checkEvaluation(ret5, "[[1, 2, 3], a, 0.1]")
    val ret6 = cast(Literal.create((1, Map(1 -> "a", 2 -> "b", 3 -> "c"))), StringType)
    checkEvaluation(ret6, "[1, [1 -> a, 2 -> b, 3 -> c]]")
  }

  test("SPARK-26706: Fix Cast.mayTruncate for bytes") {
    assert(!Cast.mayTruncate(ByteType, ByteType))
    assert(!Cast.mayTruncate(DecimalType.ByteDecimal, ByteType))
    assert(Cast.mayTruncate(ShortType, ByteType))
    assert(Cast.mayTruncate(IntegerType, ByteType))
    assert(Cast.mayTruncate(LongType, ByteType))
    assert(Cast.mayTruncate(FloatType, ByteType))
    assert(Cast.mayTruncate(DoubleType, ByteType))
    assert(Cast.mayTruncate(DecimalType.IntDecimal, ByteType))
  }

  test("canSafeCast and mayTruncate must be consistent for numeric types") {
    import DataTypeTestUtils._

    def isCastSafe(from: NumericType, to: NumericType): Boolean = (from, to) match {
      case (_, dt: DecimalType) => dt.isWiderThan(from)
      case (dt: DecimalType, _) => dt.isTighterThan(to)
      case _ => numericPrecedence.indexOf(from) <= numericPrecedence.indexOf(to)
    }

    numericTypes.foreach { from =>
      val (safeTargetTypes, unsafeTargetTypes) = numericTypes.partition(to => isCastSafe(from, to))

      safeTargetTypes.foreach { to =>
        assert(Cast.canSafeCast(from, to), s"It should be possible to safely cast $from to $to")
        assert(!Cast.mayTruncate(from, to), s"No truncation is expected when casting $from to $to")
      }

      unsafeTargetTypes.foreach { to =>
        assert(!Cast.canSafeCast(from, to), s"It shouldn't be possible to safely cast $from to $to")
        assert(Cast.mayTruncate(from, to), s"Truncation is expected when casting $from to $to")
      }
    }
  }

  test("SPARK-27671: cast from nested null type in struct") {
    import DataTypeTestUtils._

    atomicTypes.foreach { atomicType =>
      val struct = Literal.create(
        InternalRow(null),
        StructType(Seq(StructField("a", NullType, nullable = true))))

      val ret = cast(struct, StructType(Seq(
        StructField("a", atomicType, nullable = true))))
      assert(ret.resolved)
      checkEvaluation(ret, InternalRow(null))
    }
  }
<<<<<<< HEAD

=======
>>>>>>> 9c8444f2
  test("SPARK-31710:Add compatibility flag to cast long to timestamp") {
    withSQLConf(
      SQLConf.LONG_TIMESTAMP_CONVERSION_IN_SECONDS.key -> "false") {
      for (tz <- ALL_TIMEZONES) {
        def checkLongToTimestamp(str: Long, expected: Long): Unit = {
          checkEvaluation(cast(str, TimestampType, Option(tz.getID)), expected)
        }
        checkLongToTimestamp(253402272000L, 253402272000000L)
        checkLongToTimestamp(-5L, -5000L)
        checkLongToTimestamp(1L, 1000L)
        checkLongToTimestamp(0L, 0L)
        checkLongToTimestamp(123L, 123000L)
      }
    }
    withSQLConf(
      SQLConf.LONG_TIMESTAMP_CONVERSION_IN_SECONDS.key -> "true") {
      for (tz <- ALL_TIMEZONES) {
        def checkLongToTimestamp(str: Long, expected: Long): Unit = {
          checkEvaluation(cast(str, TimestampType, Option(tz.toZoneId.getId)), expected)
        }
        checkLongToTimestamp(253402272000L, 253402272000000000L)
        checkLongToTimestamp(-5L, -5000000L)
        checkLongToTimestamp(1L, 1000000L)
        checkLongToTimestamp(0L, 0L)
        checkLongToTimestamp(123L, 123000000L)
      }
    }
  }
}<|MERGE_RESOLUTION|>--- conflicted
+++ resolved
@@ -1004,10 +1004,7 @@
       checkEvaluation(ret, InternalRow(null))
     }
   }
-<<<<<<< HEAD
-
-=======
->>>>>>> 9c8444f2
+
   test("SPARK-31710:Add compatibility flag to cast long to timestamp") {
     withSQLConf(
       SQLConf.LONG_TIMESTAMP_CONVERSION_IN_SECONDS.key -> "false") {
@@ -1026,7 +1023,7 @@
       SQLConf.LONG_TIMESTAMP_CONVERSION_IN_SECONDS.key -> "true") {
       for (tz <- ALL_TIMEZONES) {
         def checkLongToTimestamp(str: Long, expected: Long): Unit = {
-          checkEvaluation(cast(str, TimestampType, Option(tz.toZoneId.getId)), expected)
+          checkEvaluation(cast(str, TimestampType, Option(tz.getID)), expected)
         }
         checkLongToTimestamp(253402272000L, 253402272000000000L)
         checkLongToTimestamp(-5L, -5000000L)
