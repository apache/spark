/*
 * Licensed to the Apache Software Foundation (ASF) under one or more
 * contributor license agreements.  See the NOTICE file distributed with
 * this work for additional information regarding copyright ownership.
 * The ASF licenses this file to You under the Apache License, Version 2.0
 * (the "License"); you may not use this file except in compliance with
 * the License.  You may obtain a copy of the License at
 *
 *    http://www.apache.org/licenses/LICENSE-2.0
 *
 * Unless required by applicable law or agreed to in writing, software
 * distributed under the License is distributed on an "AS IS" BASIS,
 * WITHOUT WARRANTIES OR CONDITIONS OF ANY KIND, either express or implied.
 * See the License for the specific language governing permissions and
 * limitations under the License.
 */

package org.apache.spark.sql.catalyst.expressions

<<<<<<< HEAD
import java.text.{DecimalFormat, DecimalFormatSymbols}
=======
import java.text.SimpleDateFormat
>>>>>>> 0558d021
import java.util.{Calendar, Locale}

import org.scalatest.exceptions.TestFailedException

import org.apache.spark.SparkFunSuite
import org.apache.spark.sql.catalyst.InternalRow
import org.apache.spark.sql.catalyst.plans.PlanTestBase
import org.apache.spark.sql.catalyst.util._
import org.apache.spark.sql.types._
import org.apache.spark.unsafe.types.UTF8String

class CsvExpressionsSuite extends SparkFunSuite with ExpressionEvalHelper with PlanTestBase {
  val badCsv = "\u0000\u0000\u0000A\u0001AAA"

  val gmtId = Option(DateTimeUtils.TimeZoneGMT.getID)

  test("from_csv") {
    val csvData = "1"
    val schema = StructType(StructField("a", IntegerType) :: Nil)
    checkEvaluation(
      CsvToStructs(schema, Map.empty, Literal(csvData), gmtId),
      InternalRow(1)
    )
  }

  test("from_csv - invalid data") {
    val csvData = "---"
    val schema = StructType(StructField("a", DoubleType) :: Nil)
    checkEvaluation(
      CsvToStructs(schema, Map("mode" -> PermissiveMode.name), Literal(csvData), gmtId),
      InternalRow(null))

    // Default mode is Permissive
    checkEvaluation(CsvToStructs(schema, Map.empty, Literal(csvData), gmtId), InternalRow(null))
  }

  test("from_csv null input column") {
    val schema = StructType(StructField("a", IntegerType) :: Nil)
    checkEvaluation(
      CsvToStructs(schema, Map.empty, Literal.create(null, StringType), gmtId),
      null
    )
  }

  test("from_csv bad UTF-8") {
    val schema = StructType(StructField("a", IntegerType) :: Nil)
    checkEvaluation(
      CsvToStructs(schema, Map.empty, Literal(badCsv), gmtId),
      InternalRow(null))
  }

  test("from_csv with timestamp") {
    val schema = StructType(StructField("t", TimestampType) :: Nil)

    val csvData1 = "2016-01-01T00:00:00.123Z"
    var c = Calendar.getInstance(DateTimeUtils.TimeZoneGMT)
    c.set(2016, 0, 1, 0, 0, 0)
    c.set(Calendar.MILLISECOND, 123)
    checkEvaluation(
      CsvToStructs(schema, Map.empty, Literal(csvData1), gmtId),
      InternalRow(c.getTimeInMillis * 1000L)
    )
    // The result doesn't change because the CSV string includes timezone string ("Z" here),
    // which means the string represents the timestamp string in the timezone regardless of
    // the timeZoneId parameter.
    checkEvaluation(
      CsvToStructs(schema, Map.empty, Literal(csvData1), Option("PST")),
      InternalRow(c.getTimeInMillis * 1000L)
    )

    val csvData2 = "2016-01-01T00:00:00"
    for (tz <- DateTimeTestUtils.outstandingTimezones) {
      c = Calendar.getInstance(tz)
      c.set(2016, 0, 1, 0, 0, 0)
      c.set(Calendar.MILLISECOND, 0)
      checkEvaluation(
        CsvToStructs(
          schema,
          Map("timestampFormat" -> "yyyy-MM-dd'T'HH:mm:ss"),
          Literal(csvData2),
          Option(tz.getID)),
        InternalRow(c.getTimeInMillis * 1000L)
      )
      checkEvaluation(
        CsvToStructs(
          schema,
          Map("timestampFormat" -> "yyyy-MM-dd'T'HH:mm:ss",
            DateTimeUtils.TIMEZONE_OPTION -> tz.getID),
          Literal(csvData2),
          gmtId),
        InternalRow(c.getTimeInMillis * 1000L)
      )
    }
  }

  test("from_csv empty input column") {
    val schema = StructType(StructField("a", IntegerType) :: Nil)
    checkEvaluation(
      CsvToStructs(schema, Map.empty, Literal.create(" ", StringType), gmtId),
      InternalRow(null)
    )
  }

  test("forcing schema nullability") {
    val input = """1,,"foo""""
    val csvSchema = new StructType()
      .add("a", LongType, nullable = false)
      .add("b", StringType, nullable = false)
      .add("c", StringType, nullable = false)
    val output = InternalRow(1L, null, UTF8String.fromString("foo"))
    val expr = CsvToStructs(csvSchema, Map.empty, Literal.create(input, StringType), gmtId)
    checkEvaluation(expr, output)
    val schema = expr.dataType
    val schemaToCompare = csvSchema.asNullable
    assert(schemaToCompare == schema)
  }


  test("from_csv missing columns") {
    val schema = new StructType()
      .add("a", IntegerType)
      .add("b", IntegerType)
    checkEvaluation(
      CsvToStructs(schema, Map.empty, Literal.create("1"), gmtId),
      InternalRow(1, null)
    )
  }

  test("unsupported mode") {
    val csvData = "---"
    val schema = StructType(StructField("a", DoubleType) :: Nil)
    val exception = intercept[TestFailedException] {
      checkEvaluation(
        CsvToStructs(schema, Map("mode" -> DropMalformedMode.name), Literal(csvData), gmtId),
        InternalRow(null))
    }.getCause
    assert(exception.getMessage.contains("from_csv() doesn't support the DROPMALFORMED mode"))
  }

  test("infer schema of CSV strings") {
    checkEvaluation(new SchemaOfCsv(Literal.create("1,abc")), "struct<_c0:int,_c1:string>")
  }

  test("infer schema of CSV strings by using options") {
    checkEvaluation(
      new SchemaOfCsv(Literal.create("1|abc"), Map("delimiter" -> "|")),
      "struct<_c0:int,_c1:string>")
  }

  test("to_csv - struct") {
    val schema = StructType(StructField("a", IntegerType) :: Nil)
    val struct = Literal.create(create_row(1), schema)
    checkEvaluation(StructsToCsv(Map.empty, struct, gmtId), "1")
  }

  test("to_csv null input column") {
    val schema = StructType(StructField("a", IntegerType) :: Nil)
    val struct = Literal.create(null, schema)
    checkEvaluation(
      StructsToCsv(Map.empty, struct, gmtId),
      null
    )
  }

  test("to_csv with timestamp") {
    val schema = StructType(StructField("t", TimestampType) :: Nil)
    val c = Calendar.getInstance(DateTimeUtils.TimeZoneGMT)
    c.set(2016, 0, 1, 0, 0, 0)
    c.set(Calendar.MILLISECOND, 0)
    val struct = Literal.create(create_row(c.getTimeInMillis * 1000L), schema)

    checkEvaluation(StructsToCsv(Map.empty, struct, gmtId), "2016-01-01T00:00:00.000Z")
    checkEvaluation(
      StructsToCsv(Map.empty, struct, Option("PST")), "2015-12-31T16:00:00.000-08:00")

    checkEvaluation(
      StructsToCsv(
        Map("timestampFormat" -> "yyyy-MM-dd'T'HH:mm:ss",
          DateTimeUtils.TIMEZONE_OPTION -> gmtId.get),
        struct,
        gmtId),
      "2016-01-01T00:00:00"
    )
    checkEvaluation(
      StructsToCsv(
        Map("timestampFormat" -> "yyyy-MM-dd'T'HH:mm:ss",
          DateTimeUtils.TIMEZONE_OPTION -> "PST"),
        struct,
        gmtId),
      "2015-12-31T16:00:00"
    )
  }

<<<<<<< HEAD
  test("parse decimals using locale") {
    Seq("en-US", "ko-KR", "ru-RU", "de-DE").foreach { langTag =>
      val schema = new StructType().add("d", DecimalType(10, 5))
      val options = Map("locale" -> langTag, "sep" -> "|")
      val expected = Decimal(1000.001, 10, 5)
      val df = new DecimalFormat("", new DecimalFormatSymbols(Locale.forLanguageTag(langTag)))
      val input = df.format(expected.toBigDecimal)
      checkEvaluation(
        CsvToStructs(schema, options, Literal.create(input), gmtId),
        InternalRow(expected))
=======
  test("parse date with locale") {
    Seq("en-US", "ru-RU").foreach { langTag =>
      val locale = Locale.forLanguageTag(langTag)
      val date = new SimpleDateFormat("yyyy-MM-dd").parse("2018-11-05")
      val schema = new StructType().add("d", DateType)
      val dateFormat = "MMM yyyy"
      val sdf = new SimpleDateFormat(dateFormat, locale)
      val dateStr = sdf.format(date)
      val options = Map("dateFormat" -> dateFormat, "locale" -> langTag)

      checkEvaluation(
        CsvToStructs(schema, options, Literal.create(dateStr), gmtId),
        InternalRow(17836)) // number of days from 1970-01-01
>>>>>>> 0558d021
    }
  }
}<|MERGE_RESOLUTION|>--- conflicted
+++ resolved
@@ -17,11 +17,8 @@
 
 package org.apache.spark.sql.catalyst.expressions
 
-<<<<<<< HEAD
 import java.text.{DecimalFormat, DecimalFormatSymbols}
-=======
 import java.text.SimpleDateFormat
->>>>>>> 0558d021
 import java.util.{Calendar, Locale}
 
 import org.scalatest.exceptions.TestFailedException
@@ -215,18 +212,6 @@
     )
   }
 
-<<<<<<< HEAD
-  test("parse decimals using locale") {
-    Seq("en-US", "ko-KR", "ru-RU", "de-DE").foreach { langTag =>
-      val schema = new StructType().add("d", DecimalType(10, 5))
-      val options = Map("locale" -> langTag, "sep" -> "|")
-      val expected = Decimal(1000.001, 10, 5)
-      val df = new DecimalFormat("", new DecimalFormatSymbols(Locale.forLanguageTag(langTag)))
-      val input = df.format(expected.toBigDecimal)
-      checkEvaluation(
-        CsvToStructs(schema, options, Literal.create(input), gmtId),
-        InternalRow(expected))
-=======
   test("parse date with locale") {
     Seq("en-US", "ru-RU").foreach { langTag =>
       val locale = Locale.forLanguageTag(langTag)
@@ -240,7 +225,19 @@
       checkEvaluation(
         CsvToStructs(schema, options, Literal.create(dateStr), gmtId),
         InternalRow(17836)) // number of days from 1970-01-01
->>>>>>> 0558d021
     }
   }
+
+  test("parse decimals using locale") {
+    Seq("en-US", "ko-KR", "ru-RU", "de-DE").foreach { langTag =>
+      val schema = new StructType().add("d", DecimalType(10, 5))
+      val options = Map("locale" -> langTag, "sep" -> "|")
+      val expected = Decimal(1000.001, 10, 5)
+      val df = new DecimalFormat("", new DecimalFormatSymbols(Locale.forLanguageTag(langTag)))
+      val input = df.format(expected.toBigDecimal)
+      checkEvaluation(
+        CsvToStructs(schema, options, Literal.create(input), gmtId),
+        InternalRow(expected))
+    }
+  }
 }