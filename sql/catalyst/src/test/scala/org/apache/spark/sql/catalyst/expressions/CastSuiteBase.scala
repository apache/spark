--- conflicted
+++ resolved
@@ -1485,33 +1485,6 @@
       TimeType(6)), localTime(23, 59, 59, 1))
   }
 
-<<<<<<< HEAD
-  test("SPARK-51562: cast alias - time function") {
-    import org.apache.spark.sql.catalyst.analysis.FunctionRegistry
-    import org.apache.spark.sql.catalyst.FunctionIdentifier
-    // Test that time() function is registered and works correctly.
-    val registry = FunctionRegistry.builtin
-    val timeFunction = registry.lookupFunctionBuilder(FunctionIdentifier("time"))
-    assert(timeFunction.isDefined, "time function should be registered in FunctionRegistry")
-    // Test that time() function creates a proper Cast expression.
-    val stringInput = Literal("12:34:56")
-    val timeExpr = timeFunction.get(Seq(stringInput))
-    assert(timeExpr.isInstanceOf[Cast])
-    // The return type of the cast expression should be TimeType().
-    val castExpr = timeExpr.asInstanceOf[Cast]
-    assert(castExpr.dataType === TimeType())
-
-    // Test basic string to time conversions using the alias.
-    checkEvaluation(timeExpr, localTime(12, 34, 56))
-    val timeExprWithMillis = timeFunction.get(Seq(Literal("12:34:56.789")))
-    checkEvaluation(timeExprWithMillis, localTime(12, 34, 56, 789000))
-    val timeExprWithMicros = timeFunction.get(Seq(Literal("12:34:56.789012")))
-    checkEvaluation(timeExprWithMicros, localTime(12, 34, 56, 789012))
-
-    // Test null inputs.
-    val timeExprNull = timeFunction.get(Seq(Literal.create(null, StringType)))
-    checkEvaluation(timeExprNull, null)
-=======
   test("context independent foldable") {
     val array = Literal.create(Seq(1, 2, 3), ArrayType(IntegerType))
     val targetArrayType = ArrayType(StringType, containsNull = true)
@@ -1613,7 +1586,33 @@
       assert(!expr.contextIndependentFoldable,
         s"Expression $expr should not be context independent foldable")
     }
->>>>>>> 2297cf43
+  }
+
+  test("SPARK-51562: cast alias - time function") {
+    import org.apache.spark.sql.catalyst.analysis.FunctionRegistry
+    import org.apache.spark.sql.catalyst.FunctionIdentifier
+    // Test that time() function is registered and works correctly.
+    val registry = FunctionRegistry.builtin
+    val timeFunction = registry.lookupFunctionBuilder(FunctionIdentifier("time"))
+    assert(timeFunction.isDefined, "time function should be registered in FunctionRegistry")
+    // Test that time() function creates a proper Cast expression.
+    val stringInput = Literal("12:34:56")
+    val timeExpr = timeFunction.get(Seq(stringInput))
+    assert(timeExpr.isInstanceOf[Cast])
+    // The return type of the cast expression should be TimeType().
+    val castExpr = timeExpr.asInstanceOf[Cast]
+    assert(castExpr.dataType === TimeType())
+
+    // Test basic string to time conversions using the alias.
+    checkEvaluation(timeExpr, localTime(12, 34, 56))
+    val timeExprWithMillis = timeFunction.get(Seq(Literal("12:34:56.789")))
+    checkEvaluation(timeExprWithMillis, localTime(12, 34, 56, 789000))
+    val timeExprWithMicros = timeFunction.get(Seq(Literal("12:34:56.789012")))
+    checkEvaluation(timeExprWithMicros, localTime(12, 34, 56, 789012))
+
+    // Test null inputs.
+    val timeExprNull = timeFunction.get(Seq(Literal.create(null, StringType)))
+    checkEvaluation(timeExprNull, null)
   }
 
   test("cast time to time") {
