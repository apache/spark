/*
 * Licensed to the Apache Software Foundation (ASF) under one or more
 * contributor license agreements.  See the NOTICE file distributed with
 * this work for additional information regarding copyright ownership.
 * The ASF licenses this file to You under the Apache License, Version 2.0
 * (the "License"); you may not use this file except in compliance with
 * the License.  You may obtain a copy of the License at
 *
 *    http://www.apache.org/licenses/LICENSE-2.0
 *
 * Unless required by applicable law or agreed to in writing, software
 * distributed under the License is distributed on an "AS IS" BASIS,
 * WITHOUT WARRANTIES OR CONDITIONS OF ANY KIND, either express or implied.
 * See the License for the specific language governing permissions and
 * limitations under the License.
 */

package org.apache.spark.sql.catalyst.expressions

import java.sql.{Date, Timestamp}
import java.time.{Duration, LocalDate, LocalDateTime, LocalTime, Period}
import java.time.temporal.ChronoUnit
import java.util.{Calendar, Locale, TimeZone}

import org.apache.spark.{SparkFunSuite, SparkIllegalArgumentException}
import org.apache.spark.sql.Row
import org.apache.spark.sql.catalyst.InternalRow
import org.apache.spark.sql.catalyst.analysis.TypeCheckResult.DataTypeMismatch
import org.apache.spark.sql.catalyst.expressions.Cast._
import org.apache.spark.sql.catalyst.expressions.codegen.CodegenContext
import org.apache.spark.sql.catalyst.util.DateTimeConstants._
import org.apache.spark.sql.catalyst.util.DateTimeTestUtils._
import org.apache.spark.sql.catalyst.util.DateTimeUtils._
import org.apache.spark.sql.catalyst.util.IntervalUtils
import org.apache.spark.sql.catalyst.util.IntervalUtils.microsToDuration
import org.apache.spark.sql.internal.SQLConf
import org.apache.spark.sql.types._
import org.apache.spark.sql.types.DataTypeTestUtils.{dayTimeIntervalTypes, yearMonthIntervalTypes}
import org.apache.spark.sql.types.DayTimeIntervalType.{DAY, HOUR, MINUTE, SECOND}
import org.apache.spark.sql.types.UpCastRule.numericPrecedence
import org.apache.spark.sql.types.YearMonthIntervalType.{MONTH, YEAR}
import org.apache.spark.unsafe.types.UTF8String
import org.apache.spark.util.ThreadUtils

/**
 * Common test suite for [[Cast]] with ansi mode on and off. It only includes test cases that work
 * for both ansi on and off.
 */
abstract class CastSuiteBase extends SparkFunSuite with ExpressionEvalHelper {

  protected def evalMode: EvalMode.Value

  protected def cast(v: Any, targetType: DataType, timeZoneId: Option[String] = None): Cast = {
    v match {
      case lit: Expression => Cast(lit, targetType, timeZoneId, evalMode)
      case _ => Cast(Literal(v), targetType, timeZoneId, evalMode)
    }
  }

  // expected cannot be null
  protected def checkCast(v: Any, expected: Any): Unit = {
    checkEvaluation(cast(v, Literal(expected).dataType), expected)
  }

  protected def checkNullCast(from: DataType, to: DataType): Unit = {
    checkEvaluation(cast(Literal.create(null, from), to, UTC_OPT), null)
  }

  protected def verifyCastFailure(c: Cast, expected: DataTypeMismatch): Unit = {
    val typeCheckResult = c.checkInputDataTypes()
    assert(typeCheckResult.isFailure)
    assert(typeCheckResult.isInstanceOf[DataTypeMismatch])
    val mismatch = typeCheckResult.asInstanceOf[DataTypeMismatch]
    assert(mismatch === expected)
  }

  test("null cast") {
    import DataTypeTestUtils._

    atomicTypes.zip(atomicTypes).foreach { case (from, to) =>
      checkNullCast(from, to)
    }

    atomicTypes.foreach(dt => checkNullCast(NullType, dt))
    (atomicTypes ++ timeTypes).foreach(dt => checkNullCast(dt, StringType))
    checkNullCast(StringType, BinaryType)
    checkNullCast(StringType, BooleanType)
    numericTypes.foreach(dt => checkNullCast(dt, BooleanType))

    checkNullCast(StringType, TimestampType)
    checkNullCast(DateType, TimestampType)

    checkNullCast(StringType, DateType)
    checkNullCast(TimestampType, DateType)

    checkNullCast(StringType, CalendarIntervalType)
    numericTypes.foreach(dt => checkNullCast(StringType, dt))
    numericTypes.foreach(dt => checkNullCast(BooleanType, dt))
    for (from <- numericTypes; to <- numericTypes) checkNullCast(from, to)
  }

  test("cast string to date") {
    var c = Calendar.getInstance()
    c.set(12345, 0, 1, 0, 0, 0)
    c.set(Calendar.MILLISECOND, 0)
    checkEvaluation(Cast(Literal("12345"), DateType), new Date(c.getTimeInMillis))
    c.set(12345, 11, 18, 0, 0, 0)
    c.set(Calendar.MILLISECOND, 0)
    checkEvaluation(Cast(Literal("12345-12-18"), DateType), new Date(c.getTimeInMillis))
    c.set(2015, 0, 1, 0, 0, 0)
    c.set(Calendar.MILLISECOND, 0)
    checkEvaluation(Cast(Literal("2015"), DateType), new Date(c.getTimeInMillis))
    c = Calendar.getInstance()
    c.set(2015, 2, 1, 0, 0, 0)
    c.set(Calendar.MILLISECOND, 0)
    checkEvaluation(Cast(Literal("2015-03"), DateType), new Date(c.getTimeInMillis))
    c = Calendar.getInstance()
    c.set(2015, 2, 18, 0, 0, 0)
    c.set(Calendar.MILLISECOND, 0)
    checkEvaluation(Cast(Literal("2015-03-18"), DateType), new Date(c.getTimeInMillis))
    checkEvaluation(Cast(Literal("2015-03-18 "), DateType), new Date(c.getTimeInMillis))
    checkEvaluation(Cast(Literal("2015-03-18 123142"), DateType), new Date(c.getTimeInMillis))
    checkEvaluation(Cast(Literal("2015-03-18T123123"), DateType), new Date(c.getTimeInMillis))
    checkEvaluation(Cast(Literal("2015-03-18T"), DateType), new Date(c.getTimeInMillis))
  }

  test("cast string to timestamp") {
    ThreadUtils.parmap(
      ALL_TIMEZONES,
      prefix = "CastSuiteBase-cast-string-to-timestamp",
      maxThreads = Runtime.getRuntime.availableProcessors
    ) { zid =>
      def checkCastStringToTimestamp(str: String, expected: Timestamp): Unit = {
        checkEvaluation(cast(Literal(str), TimestampType, Option(zid.getId)), expected)
      }

      val tz = TimeZone.getTimeZone(zid)
      var c = Calendar.getInstance(tz)
      c.set(2015, 0, 1, 0, 0, 0)
      c.set(Calendar.MILLISECOND, 0)
      checkCastStringToTimestamp("2015", new Timestamp(c.getTimeInMillis))
      c = Calendar.getInstance(tz)
      c.set(2015, 2, 1, 0, 0, 0)
      c.set(Calendar.MILLISECOND, 0)
      checkCastStringToTimestamp("2015-03", new Timestamp(c.getTimeInMillis))
      c = Calendar.getInstance(tz)
      c.set(2015, 2, 18, 0, 0, 0)
      c.set(Calendar.MILLISECOND, 0)
      checkCastStringToTimestamp("2015-03-18", new Timestamp(c.getTimeInMillis))
      checkCastStringToTimestamp("2015-03-18 ", new Timestamp(c.getTimeInMillis))

      c = Calendar.getInstance(tz)
      c.set(2015, 2, 18, 12, 3, 17)
      c.set(Calendar.MILLISECOND, 0)
      checkCastStringToTimestamp("2015-03-18 12:03:17", new Timestamp(c.getTimeInMillis))
      checkCastStringToTimestamp("2015-03-18T12:03:17", new Timestamp(c.getTimeInMillis))

      // If the string value includes timezone string, it represents the timestamp string
      // in the timezone regardless of the timeZoneId parameter.
      c = Calendar.getInstance(TimeZone.getTimeZone(UTC))
      c.set(2015, 2, 18, 12, 3, 17)
      c.set(Calendar.MILLISECOND, 0)
      checkCastStringToTimestamp("2015-03-18T12:03:17Z", new Timestamp(c.getTimeInMillis))
      checkCastStringToTimestamp("2015-03-18 12:03:17Z", new Timestamp(c.getTimeInMillis))

      c = Calendar.getInstance(TimeZone.getTimeZone("GMT-01:00"))
      c.set(2015, 2, 18, 12, 3, 17)
      c.set(Calendar.MILLISECOND, 0)
      checkCastStringToTimestamp("2015-03-18T12:03:17-1:0", new Timestamp(c.getTimeInMillis))
      checkCastStringToTimestamp("2015-03-18T12:03:17-01:00", new Timestamp(c.getTimeInMillis))

      c = Calendar.getInstance(TimeZone.getTimeZone("GMT+07:30"))
      c.set(2015, 2, 18, 12, 3, 17)
      c.set(Calendar.MILLISECOND, 0)
      checkCastStringToTimestamp("2015-03-18T12:03:17+07:30", new Timestamp(c.getTimeInMillis))

      c = Calendar.getInstance(TimeZone.getTimeZone("GMT+07:03"))
      c.set(2015, 2, 18, 12, 3, 17)
      c.set(Calendar.MILLISECOND, 0)
      checkCastStringToTimestamp("2015-03-18T12:03:17+7:3", new Timestamp(c.getTimeInMillis))

      // tests for the string including milliseconds.
      c = Calendar.getInstance(tz)
      c.set(2015, 2, 18, 12, 3, 17)
      c.set(Calendar.MILLISECOND, 123)
      checkCastStringToTimestamp("2015-03-18 12:03:17.123", new Timestamp(c.getTimeInMillis))
      checkCastStringToTimestamp("2015-03-18T12:03:17.123", new Timestamp(c.getTimeInMillis))

      // If the string value includes timezone string, it represents the timestamp string
      // in the timezone regardless of the timeZoneId parameter.
      c = Calendar.getInstance(TimeZone.getTimeZone(UTC))
      c.set(2015, 2, 18, 12, 3, 17)
      c.set(Calendar.MILLISECOND, 456)
      checkCastStringToTimestamp("2015-03-18T12:03:17.456Z", new Timestamp(c.getTimeInMillis))
      checkCastStringToTimestamp("2015-03-18 12:03:17.456Z", new Timestamp(c.getTimeInMillis))

      c = Calendar.getInstance(TimeZone.getTimeZone("GMT-01:00"))
      c.set(2015, 2, 18, 12, 3, 17)
      c.set(Calendar.MILLISECOND, 123)
      checkCastStringToTimestamp("2015-03-18T12:03:17.123-1:0", new Timestamp(c.getTimeInMillis))
      checkCastStringToTimestamp("2015-03-18T12:03:17.123-01:00", new Timestamp(c.getTimeInMillis))

      c = Calendar.getInstance(TimeZone.getTimeZone("GMT+07:30"))
      c.set(2015, 2, 18, 12, 3, 17)
      c.set(Calendar.MILLISECOND, 123)
      checkCastStringToTimestamp("2015-03-18T12:03:17.123+07:30", new Timestamp(c.getTimeInMillis))

      c = Calendar.getInstance(TimeZone.getTimeZone("GMT+07:03"))
      c.set(2015, 2, 18, 12, 3, 17)
      c.set(Calendar.MILLISECOND, 123)
      checkCastStringToTimestamp("2015-03-18T12:03:17.123+7:3", new Timestamp(c.getTimeInMillis))
    }
  }

  test("cast from boolean") {
    checkEvaluation(cast(true, IntegerType), 1)
    checkEvaluation(cast(false, IntegerType), 0)
    checkEvaluation(cast(true, StringType), "true")
    checkEvaluation(cast(false, StringType), "false")
    checkEvaluation(cast(cast(1, BooleanType), IntegerType), 1)
    checkEvaluation(cast(cast(0, BooleanType), IntegerType), 0)
  }

  test("cast from int") {
    checkCast(0, false)
    checkCast(1, true)
    checkCast(-5, true)
    checkCast(1, 1.toByte)
    checkCast(1, 1.toShort)
    checkCast(1, 1)
    checkCast(1, 1.toLong)
    checkCast(1, 1.0f)
    checkCast(1, 1.0)
    checkCast(123, "123")

    checkEvaluation(cast(123, DecimalType.USER_DEFAULT), Decimal(123))
    checkEvaluation(cast(123, DecimalType(3, 0)), Decimal(123))
    checkEvaluation(cast(1, LongType), 1.toLong)
  }

  test("cast from long") {
    checkCast(0L, false)
    checkCast(1L, true)
    checkCast(-5L, true)
    checkCast(1L, 1.toByte)
    checkCast(1L, 1.toShort)
    checkCast(1L, 1)
    checkCast(1L, 1.toLong)
    checkCast(1L, 1.0f)
    checkCast(1L, 1.0)
    checkCast(123L, "123")

    checkEvaluation(cast(123L, DecimalType.USER_DEFAULT), Decimal(123))
    checkEvaluation(cast(123L, DecimalType(3, 0)), Decimal(123))
  }

  test("cast from float") {
    checkCast(0.0f, false)
    checkCast(0.5f, true)
    checkCast(-5.0f, true)
    checkCast(1.5f, 1.toByte)
    checkCast(1.5f, 1.toShort)
    checkCast(1.5f, 1)
    checkCast(1.5f, 1.toLong)
    checkCast(1.5f, 1.5)
    checkCast(1.5f, "1.5")
  }

  test("cast from double") {
    checkCast(0.0, false)
    checkCast(0.5, true)
    checkCast(-5.0, true)
    checkCast(1.5, 1.toByte)
    checkCast(1.5, 1.toShort)
    checkCast(1.5, 1)
    checkCast(1.5, 1.toLong)
    checkCast(1.5, 1.5f)
    checkCast(1.5, "1.5")
  }

  test("cast from string") {
    assert(!cast("abcdef", StringType).nullable)
    assert(!cast("abcdef", BinaryType).nullable)
    assert(cast("abcdef", BooleanType).nullable)
    assert(cast("abcdef", TimestampType).nullable)
    assert(cast("abcdef", LongType).nullable)
    assert(cast("abcdef", IntegerType).nullable)
    assert(cast("abcdef", ShortType).nullable)
    assert(cast("abcdef", ByteType).nullable)
    assert(cast("abcdef", DecimalType.USER_DEFAULT).nullable)
    assert(cast("abcdef", DecimalType(4, 2)).nullable)
    assert(cast("abcdef", DoubleType).nullable)
    assert(cast("abcdef", FloatType).nullable)
  }

  test("cast from timestamp") {
    val millis = 15 * 1000 + 3
    val seconds = millis * 1000 + 3
    val ts = new Timestamp(millis)
    val tss = new Timestamp(seconds)
    checkEvaluation(cast(ts, ShortType), 15.toShort)
    checkEvaluation(cast(ts, IntegerType), 15)
    checkEvaluation(cast(ts, LongType), 15.toLong)
    checkEvaluation(cast(ts, FloatType), 15.003f)
    checkEvaluation(cast(ts, DoubleType), 15.003)

    checkEvaluation(cast(cast(tss, ShortType), TimestampType),
      fromJavaTimestamp(ts) * MILLIS_PER_SECOND)
    checkEvaluation(cast(cast(tss, IntegerType), TimestampType),
      fromJavaTimestamp(ts) * MILLIS_PER_SECOND)
    checkEvaluation(cast(cast(tss, LongType), TimestampType),
      fromJavaTimestamp(ts) * MILLIS_PER_SECOND)
    checkEvaluation(
      cast(cast(millis.toFloat / MILLIS_PER_SECOND, TimestampType), FloatType),
      millis.toFloat / MILLIS_PER_SECOND)
    checkEvaluation(
      cast(cast(millis.toDouble / MILLIS_PER_SECOND, TimestampType), DoubleType),
      millis.toDouble / MILLIS_PER_SECOND)
    checkEvaluation(
      cast(cast(Decimal(1), TimestampType), DecimalType.SYSTEM_DEFAULT),
      Decimal(1))

    // A test for higher precision than millis
    checkEvaluation(cast(cast(0.000001, TimestampType), DoubleType), 0.000001)
  }

  test("data type casting") {
    val sd = "1970-01-01"
    val d = Date.valueOf(sd)
    val zts = sd + " 00:00:00"
    val sts = sd + " 00:00:02"
    val nts = sts + ".1"
    val ts = withDefaultTimeZone(UTC)(Timestamp.valueOf(nts))

    for (tz <- ALL_TIMEZONES) {
      val timeZoneId = Option(tz.getId)
      var c = Calendar.getInstance(TimeZoneUTC)
      c.set(2015, 2, 8, 2, 30, 0)
      checkEvaluation(
        cast(cast(new Timestamp(c.getTimeInMillis), StringType, timeZoneId),
          TimestampType, timeZoneId),
        millisToMicros(c.getTimeInMillis))
      c = Calendar.getInstance(TimeZoneUTC)
      c.set(2015, 10, 1, 2, 30, 0)
      checkEvaluation(
        cast(cast(new Timestamp(c.getTimeInMillis), StringType, timeZoneId),
          TimestampType, timeZoneId),
        millisToMicros(c.getTimeInMillis))
    }

    checkEvaluation(cast("abdef", StringType), "abdef")
    checkEvaluation(cast("12.65", DecimalType.SYSTEM_DEFAULT), Decimal(12.65))

    checkEvaluation(cast(cast(sd, DateType), StringType), sd)
    checkEvaluation(cast(cast(d, StringType), DateType), 0)
    checkEvaluation(cast(cast(nts, TimestampType, UTC_OPT), StringType, UTC_OPT), nts)
    checkEvaluation(
      cast(cast(ts, StringType, UTC_OPT), TimestampType, UTC_OPT),
      fromJavaTimestamp(ts))

    // all convert to string type to check
    checkEvaluation(
      cast(cast(cast(nts, TimestampType, UTC_OPT), DateType, UTC_OPT), StringType),
      sd)
    checkEvaluation(
      cast(cast(cast(ts, DateType, UTC_OPT), TimestampType, UTC_OPT), StringType, UTC_OPT),
      zts)

    checkEvaluation(cast(cast("abdef", BinaryType), StringType), "abdef")

    checkEvaluation(cast(cast(cast(cast(
      cast(cast("5", ByteType), ShortType), IntegerType), FloatType), DoubleType), LongType),
      5.toLong)

    checkEvaluation(cast("23", DoubleType), 23d)
    checkEvaluation(cast("23", IntegerType), 23)
    checkEvaluation(cast("23", FloatType), 23f)
    checkEvaluation(cast("23", DecimalType.USER_DEFAULT), Decimal(23))
    checkEvaluation(cast("23", ByteType), 23.toByte)
    checkEvaluation(cast("23", ShortType), 23.toShort)
    checkEvaluation(cast(123, IntegerType), 123)

    checkEvaluation(cast(Literal.create(null, IntegerType), ShortType), null)
  }

  test("cast and add") {
    checkEvaluation(Add(Literal(23d), cast(true, DoubleType)), 24d)
    checkEvaluation(Add(Literal(23), cast(true, IntegerType)), 24)
    checkEvaluation(Add(Literal(23f), cast(true, FloatType)), 24f)
    checkEvaluation(Add(Literal(Decimal(23)), cast(true, DecimalType.USER_DEFAULT)), Decimal(24))
    checkEvaluation(Add(Literal(23.toByte), cast(true, ByteType)), 24.toByte)
    checkEvaluation(Add(Literal(23.toShort), cast(true, ShortType)), 24.toShort)
  }

  test("from decimal") {
    checkCast(Decimal(0.0), false)
    checkCast(Decimal(0.5), true)
    checkCast(Decimal(-5.0), true)
    checkCast(Decimal(1.5), 1.toByte)
    checkCast(Decimal(1.5), 1.toShort)
    checkCast(Decimal(1.5), 1)
    checkCast(Decimal(1.5), 1.toLong)
    checkCast(Decimal(1.5), 1.5f)
    checkCast(Decimal(1.5), 1.5)
    checkCast(Decimal(1.5), "1.5")
  }

  test("cast from array") {
    val array = Literal.create(Seq("123", "true", "f", null),
      ArrayType(StringType, containsNull = true))
    val array_notNull = Literal.create(Seq("123", "true", "f"),
      ArrayType(StringType, containsNull = false))

    checkNullCast(ArrayType(StringType), ArrayType(IntegerType))

    {
      val array = Literal.create(Seq.empty, ArrayType(NullType, containsNull = false))
      val ret = cast(array, ArrayType(IntegerType, containsNull = false))
      assert(ret.resolved)
      checkEvaluation(ret, Seq.empty)
    }

    {
      val ret = cast(array, ArrayType(BooleanType, containsNull = false))
      assert(ret.resolved === false)
    }

    {
      val ret = cast(array, IntegerType)
      assert(ret.resolved === false)
    }
  }

  test("cast from map") {
    val map = Literal.create(
      Map("a" -> "123", "b" -> "true", "c" -> "f", "d" -> null),
      MapType(StringType, StringType, valueContainsNull = true))
    val map_notNull = Literal.create(
      Map("a" -> "123", "b" -> "true", "c" -> "f"),
      MapType(StringType, StringType, valueContainsNull = false))

    checkNullCast(MapType(StringType, IntegerType), MapType(StringType, StringType))

    {
      val ret = cast(map, MapType(StringType, BooleanType, valueContainsNull = false))
      assert(ret.resolved === false)
    }

    {
      val ret = cast(map, IntegerType)
      assert(ret.resolved === false)
    }
  }

  test("cast from struct") {
    checkNullCast(
      StructType(Seq(
        StructField("a", StringType),
        StructField("b", IntegerType))),
      StructType(Seq(
        StructField("a", StringType),
        StructField("b", StringType))))

    val struct = Literal.create(
      InternalRow(
        UTF8String.fromString("123"),
        UTF8String.fromString("true"),
        UTF8String.fromString("f"),
        null),
      StructType(Seq(
        StructField("a", StringType, nullable = true),
        StructField("b", StringType, nullable = true),
        StructField("c", StringType, nullable = true),
        StructField("d", StringType, nullable = true))))
    val struct_notNull = Literal.create(
      InternalRow(
        UTF8String.fromString("123"),
        UTF8String.fromString("true"),
        UTF8String.fromString("f")),
      StructType(Seq(
        StructField("a", StringType, nullable = false),
        StructField("b", StringType, nullable = false),
        StructField("c", StringType, nullable = false))))

    {
      val ret = cast(struct, StructType(Seq(
        StructField("a", BooleanType, nullable = true),
        StructField("b", BooleanType, nullable = true),
        StructField("c", BooleanType, nullable = false),
        StructField("d", BooleanType, nullable = true))))
      assert(ret.resolved === false)
    }

    {
      val ret = cast(struct, StructType(Seq(
        StructField("a", StringType, nullable = true),
        StructField("b", StringType, nullable = true),
        StructField("c", StringType, nullable = true))))
      assert(ret.resolved === false)
    }
    {
      val ret = cast(struct, IntegerType)
      assert(ret.resolved === false)
    }
  }

  test("cast struct with a timestamp field") {
    val originalSchema = new StructType().add("tsField", TimestampType, nullable = false)
    // nine out of ten times I'm casting a struct, it's to normalize its fields nullability
    val targetSchema = new StructType().add("tsField", TimestampType, nullable = true)

    val inp = Literal.create(InternalRow(0L), originalSchema)
    val expected = InternalRow(0L)
    checkEvaluation(cast(inp, targetSchema), expected)
  }

  test("cast between string and interval") {
    import org.apache.spark.unsafe.types.CalendarInterval

    checkEvaluation(Cast(Literal(""), CalendarIntervalType), null)
    checkEvaluation(Cast(Literal("interval -3 month 1 day 7 hours"), CalendarIntervalType),
      new CalendarInterval(-3, 1, 7 * MICROS_PER_HOUR))
    checkEvaluation(Cast(Literal.create(
      new CalendarInterval(15, 9, -3 * MICROS_PER_HOUR), CalendarIntervalType),
      StringType),
      "1 years 3 months 9 days -3 hours")
    checkEvaluation(Cast(Literal("INTERVAL 1 Second 1 microsecond"), CalendarIntervalType),
      new CalendarInterval(0, 0, 1000001))
    checkEvaluation(Cast(Literal("1 MONTH 1 Microsecond"), CalendarIntervalType),
      new CalendarInterval(1, 0, 1))
  }

  test("cast string to boolean") {
    checkCast("t", true)
    checkCast("true", true)
    checkCast("tRUe", true)
    checkCast("y", true)
    checkCast("yes", true)
    checkCast("1", true)
    checkCast("f", false)
    checkCast("false", false)
    checkCast("FAlsE", false)
    checkCast("n", false)
    checkCast("no", false)
    checkCast("0", false)
  }

  protected def checkInvalidCastFromNumericType(to: DataType): Unit = {
    cast(1.toByte, to).checkInputDataTypes() ==
      DataTypeMismatch(
        errorSubClass = "CAST_WITH_FUNC_SUGGESTION",
        messageParameters = Map(
          "srcType" -> toSQLType(Literal(1.toByte).dataType),
          "targetType" -> toSQLType(to),
          "functionNames" -> "`DATE_FROM_UNIX_DATE`"
        )
      )
    cast(1.toShort, to).checkInputDataTypes() ==
      DataTypeMismatch(
        errorSubClass = "CAST_WITH_FUNC_SUGGESTION",
        messageParameters = Map(
          "srcType" -> toSQLType(Literal(1.toShort).dataType),
          "targetType" -> toSQLType(to),
          "functionNames" -> "`DATE_FROM_UNIX_DATE`"
        )
      )
    cast(1, to).checkInputDataTypes() ==
      DataTypeMismatch(
        errorSubClass = "CAST_WITH_FUNC_SUGGESTION",
        messageParameters = Map(
          "srcType" -> toSQLType(Literal(1).dataType),
          "targetType" -> toSQLType(to),
          "functionNames" -> "`DATE_FROM_UNIX_DATE`"
        )
      )
    cast(1L, to).checkInputDataTypes() ==
      DataTypeMismatch(
        errorSubClass = "CAST_WITH_FUNC_SUGGESTION",
        messageParameters = Map(
          "srcType" -> toSQLType(Literal(1L).dataType),
          "targetType" -> toSQLType(to),
          "functionNames" -> "`DATE_FROM_UNIX_DATE`"
        )
      )
    cast(1.0.toFloat, to).checkInputDataTypes() ==
      DataTypeMismatch(
        errorSubClass = "CAST_WITH_FUNC_SUGGESTION",
        messageParameters = Map(
          "srcType" -> toSQLType(Literal(1.0.toFloat).dataType),
          "targetType" -> toSQLType(to),
          "functionNames" -> "`DATE_FROM_UNIX_DATE`"
        )
      )
    cast(1.0, to).checkInputDataTypes() ==
      DataTypeMismatch(
        errorSubClass = "CAST_WITH_FUNC_SUGGESTION",
        messageParameters = Map(
          "srcType" -> toSQLType(Literal(1.0).dataType),
          "targetType" -> toSQLType(to),
          "functionNames" -> "`DATE_FROM_UNIX_DATE`"
        )
      )
  }

  test("SPARK-16729 type checking for casting to date type") {
    assert(cast("1234", DateType).checkInputDataTypes().isSuccess)
    assert(cast(new Timestamp(1), DateType).checkInputDataTypes().isSuccess)
    assert(cast(false, DateType).checkInputDataTypes() ==
      DataTypeMismatch(
        errorSubClass = "CAST_WITHOUT_SUGGESTION",
        messageParameters = Map(
          "srcType" -> "\"BOOLEAN\"",
          "targetType" -> "\"DATE\""
        )
      )
    )
    checkInvalidCastFromNumericType(DateType)
  }

  test("SPARK-20302 cast with same structure") {
    val from = new StructType()
      .add("a", IntegerType)
      .add("b", new StructType().add("b1", LongType))

    val to = new StructType()
      .add("a1", IntegerType)
      .add("b1", new StructType().add("b11", LongType))

    val input = Row(10, Row(12L))

    checkEvaluation(cast(Literal.create(input, from), to), input)
  }

  test("SPARK-22500: cast for struct should not generate codes beyond 64KB") {
    val N = 25

    val fromInner = new StructType(
      (1 to N).map(i => StructField(s"s$i", DoubleType)).toArray)
    val toInner = new StructType(
      (1 to N).map(i => StructField(s"i$i", IntegerType)).toArray)
    val inputInner = Row.fromSeq((1 to N).map(i => i + 0.5))
    val outputInner = Row.fromSeq((1 to N))
    val fromOuter = new StructType(
      (1 to N).map(i => StructField(s"s$i", fromInner)).toArray)
    val toOuter = new StructType(
      (1 to N).map(i => StructField(s"s$i", toInner)).toArray)
    val inputOuter = Row.fromSeq((1 to N).map(_ => inputInner))
    val outputOuter = Row.fromSeq((1 to N).map(_ => outputInner))
    checkEvaluation(cast(Literal.create(inputOuter, fromOuter), toOuter), outputOuter)
  }

  test("SPARK-22570: Cast should not create a lot of global variables") {
    val ctx = new CodegenContext
    cast("1", IntegerType).genCode(ctx)
    cast("2", LongType).genCode(ctx)
    assert(ctx.inlinedMutableStates.length == 0)
  }

  test("up-cast") {
    def isCastSafe(from: NumericType, to: NumericType): Boolean = (from, to) match {
      case (_, dt: DecimalType) => dt.isWiderThan(from)
      case (dt: DecimalType, _) => dt.isTighterThan(to)
      case _ => numericPrecedence.indexOf(from) <= numericPrecedence.indexOf(to)
    }

    def makeComplexTypes(dt: NumericType, nullable: Boolean): Seq[DataType] = {
      Seq(
        new StructType().add("a", dt, nullable).add("b", dt, nullable),
        ArrayType(dt, nullable),
        MapType(dt, dt, nullable),
        ArrayType(new StructType().add("a", dt, nullable), nullable),
        new StructType().add("a", ArrayType(dt, nullable), nullable)
      )
    }

    import DataTypeTestUtils._
    numericTypes.foreach { from =>
      val (safeTargetTypes, unsafeTargetTypes) = numericTypes.partition(to => isCastSafe(from, to))

      safeTargetTypes.foreach { to =>
        assert(Cast.canUpCast(from, to), s"It should be possible to up-cast $from to $to")

        // If the nullability is compatible, we can up-cast complex types too.
        Seq(true -> true, false -> false, false -> true).foreach { case (fn, tn) =>
          makeComplexTypes(from, fn).zip(makeComplexTypes(to, tn)).foreach {
            case (complexFromType, complexToType) =>
              assert(Cast.canUpCast(complexFromType, complexToType))
          }
        }

        makeComplexTypes(from, true).zip(makeComplexTypes(to, false)).foreach {
          case (complexFromType, complexToType) =>
            assert(!Cast.canUpCast(complexFromType, complexToType))
        }
      }

      unsafeTargetTypes.foreach { to =>
        assert(!Cast.canUpCast(from, to), s"It shouldn't be possible to up-cast $from to $to")
        makeComplexTypes(from, true).zip(makeComplexTypes(to, true)).foreach {
          case (complexFromType, complexToType) =>
            assert(!Cast.canUpCast(complexFromType, complexToType))
        }
      }
    }
    numericTypes.foreach { dt =>
      makeComplexTypes(dt, true).foreach { complexType =>
        assert(!Cast.canUpCast(complexType, StringType))
      }
    }

    atomicTypes.foreach { atomicType =>
      assert(Cast.canUpCast(NullType, atomicType))
    }

    dayTimeIntervalTypes.foreach { from =>
      dayTimeIntervalTypes.foreach { to =>
        assert(Cast.canUpCast(from, to))
      }
    }

    yearMonthIntervalTypes.foreach { from =>
      yearMonthIntervalTypes.foreach { to =>
        assert(Cast.canUpCast(from, to))
      }
    }

    {
      assert(Cast.canUpCast(DateType, TimestampType))
      assert(Cast.canUpCast(DateType, TimestampNTZType))
      assert(Cast.canUpCast(TimestampType, TimestampNTZType))
      assert(Cast.canUpCast(TimestampNTZType, TimestampType))
      assert(Cast.canUpCast(IntegerType, StringType("UTF8_LCASE")))
      assert(Cast.canUpCast(CalendarIntervalType, StringType("UTF8_LCASE")))
      assert(!Cast.canUpCast(TimestampType, DateType))
      assert(!Cast.canUpCast(TimestampNTZType, DateType))
    }
  }

  test("SPARK-40389: canUpCast: return false if casting decimal to integral types can cause" +
    " overflow") {
    Seq(ByteType, ShortType, IntegerType, LongType).foreach { integralType =>
      val decimalType = DecimalType.forType(integralType)
      assert(!Cast.canUpCast(decimalType, integralType))
      assert(Cast.canUpCast(integralType, decimalType))
    }
  }

  test("SPARK-27671: cast from nested null type in struct") {
    import DataTypeTestUtils._

    atomicTypes.foreach { atomicType =>
      val struct = Literal.create(
        InternalRow(null),
        StructType(Seq(StructField("a", NullType, nullable = true))))

      val ret = cast(struct, StructType(Seq(
        StructField("a", atomicType, nullable = true))))
      assert(ret.resolved)
      checkEvaluation(ret, InternalRow(null))
    }
  }

  test("Process Infinity, -Infinity, NaN in case insensitive manner") {
    Seq("inf", "+inf", "infinity", "+infiNity", " infinity ").foreach { value =>
      checkEvaluation(cast(value, FloatType), Float.PositiveInfinity)
    }
    Seq("-infinity", "-infiniTy", "  -infinity  ", "  -inf  ").foreach { value =>
      checkEvaluation(cast(value, FloatType), Float.NegativeInfinity)
    }
    Seq("inf", "+inf", "infinity", "+infiNity", " infinity ").foreach { value =>
      checkEvaluation(cast(value, DoubleType), Double.PositiveInfinity)
    }
    Seq("-infinity", "-infiniTy", "  -infinity  ", "  -inf  ").foreach { value =>
      checkEvaluation(cast(value, DoubleType), Double.NegativeInfinity)
    }
    Seq("nan", "nAn", " nan ").foreach { value =>
      checkEvaluation(cast(value, FloatType), Float.NaN)
    }
    Seq("nan", "nAn", " nan ").foreach { value =>
      checkEvaluation(cast(value, DoubleType), Double.NaN)
    }
  }

  test("SPARK-22825 Cast array to string") {
    val ret1 = cast(Literal.create(Array(1, 2, 3, 4, 5)), StringType)
    checkEvaluation(ret1, "[1, 2, 3, 4, 5]")
    val ret2 = cast(Literal.create(Array("ab", "cde", "f")), StringType)
    checkEvaluation(ret2, "[ab, cde, f]")
    Seq(false, true).foreach { omitNull =>
      withSQLConf(SQLConf.LEGACY_COMPLEX_TYPES_TO_STRING.key -> omitNull.toString) {
        val ret3 = cast(Literal.create(Array("ab", null, "c")), StringType)
        checkEvaluation(ret3, s"[ab,${if (omitNull) "" else " null"}, c]")
      }
    }
    val ret4 =
      cast(Literal.create(Array("ab".getBytes, "cde".getBytes, "f".getBytes)), StringType)
    checkEvaluation(ret4, "[ab, cde, f]")
    val ret5 = cast(
      Literal.create(Array("2014-12-03", "2014-12-04", "2014-12-06").map(Date.valueOf)),
      StringType)
    checkEvaluation(ret5, "[2014-12-03, 2014-12-04, 2014-12-06]")
    val ret6 = cast(
      Literal.create(Array("2014-12-03 13:01:00", "2014-12-04 15:05:00")
        .map(Timestamp.valueOf)),
      StringType)
    checkEvaluation(ret6, "[2014-12-03 13:01:00, 2014-12-04 15:05:00]")
    val ret7 = cast(Literal.create(Array(Array(1, 2, 3), Array(4, 5))), StringType)
    checkEvaluation(ret7, "[[1, 2, 3], [4, 5]]")
    val ret8 = cast(
      Literal.create(Array(Array(Array("a"), Array("b", "c")), Array(Array("d")))),
      StringType)
    checkEvaluation(ret8, "[[[a], [b, c]], [[d]]]")
  }

  test("SPARK-33291: Cast array with null elements to string") {
    Seq(false, true).foreach { omitNull =>
      withSQLConf(SQLConf.LEGACY_COMPLEX_TYPES_TO_STRING.key -> omitNull.toString) {
        val ret1 = cast(Literal.create(Array(null, null)), StringType)
        checkEvaluation(
          ret1,
          s"[${if (omitNull) "" else "null"},${if (omitNull) "" else " null"}]")
      }
    }
  }

  test("SPARK-22973 Cast map to string") {
    Seq(
      false -> ("{", "}"),
      true -> ("[", "]")).foreach { case (legacyCast, (lb, rb)) =>
      withSQLConf(SQLConf.LEGACY_COMPLEX_TYPES_TO_STRING.key -> legacyCast.toString) {
        val ret1 = cast(Literal.create(Map(1 -> "a", 2 -> "b", 3 -> "c")), StringType)
        checkEvaluation(ret1, s"${lb}1 -> a, 2 -> b, 3 -> c$rb")
        val ret2 = cast(
          Literal.create(Map("1" -> null, "2" -> "a".getBytes, "3" -> null, "4" -> "c".getBytes)),
          StringType)
        val nullStr = if (legacyCast) "" else " null"
        checkEvaluation(ret2, s"${lb}1 ->$nullStr, 2 -> a, 3 ->$nullStr, 4 -> c$rb")
        val ret3 = cast(
          Literal.create(Map(
            1 -> Date.valueOf("2014-12-03"),
            2 -> Date.valueOf("2014-12-04"),
            3 -> Date.valueOf("2014-12-05"))),
          StringType)
        checkEvaluation(ret3, s"${lb}1 -> 2014-12-03, 2 -> 2014-12-04, 3 -> 2014-12-05$rb")
        val ret4 = cast(
          Literal.create(Map(
            1 -> Timestamp.valueOf("2014-12-03 13:01:00"),
            2 -> Timestamp.valueOf("2014-12-04 15:05:00"))),
          StringType)
        checkEvaluation(ret4, s"${lb}1 -> 2014-12-03 13:01:00, 2 -> 2014-12-04 15:05:00$rb")
        val ret5 = cast(
          Literal.create(Map(
            1 -> Array(1, 2, 3),
            2 -> Array(4, 5, 6))),
          StringType)
        checkEvaluation(ret5, s"${lb}1 -> [1, 2, 3], 2 -> [4, 5, 6]$rb")
      }
    }
  }

  test("SPARK-22981 Cast struct to string") {
    Seq(
      false -> ("{", "}"),
      true -> ("[", "]")).foreach { case (legacyCast, (lb, rb)) =>
      withSQLConf(SQLConf.LEGACY_COMPLEX_TYPES_TO_STRING.key -> legacyCast.toString) {
        val ret1 = cast(Literal.create((1, "a", 0.1)), StringType)
        checkEvaluation(ret1, s"${lb}1, a, 0.1$rb")
        val ret2 = cast(Literal.create(Tuple3[Int, String, String](1, null, "a")), StringType)
        checkEvaluation(ret2, s"${lb}1,${if (legacyCast) "" else " null"}, a$rb")
        val ret3 = cast(Literal.create(
          (Date.valueOf("2014-12-03"), Timestamp.valueOf("2014-12-03 15:05:00"))), StringType)
        checkEvaluation(ret3, s"${lb}2014-12-03, 2014-12-03 15:05:00$rb")
        val ret4 = cast(Literal.create(((1, "a"), 5, 0.1)), StringType)
        checkEvaluation(ret4, s"$lb${lb}1, a$rb, 5, 0.1$rb")
        val ret5 = cast(Literal.create((Seq(1, 2, 3), "a", 0.1)), StringType)
        checkEvaluation(ret5, s"$lb[1, 2, 3], a, 0.1$rb")
        val ret6 = cast(Literal.create((1, Map(1 -> "a", 2 -> "b", 3 -> "c"))), StringType)
        checkEvaluation(ret6, s"${lb}1, ${lb}1 -> a, 2 -> b, 3 -> c$rb$rb")
      }
    }
  }

  test("SPARK-33291: Cast struct with null elements to string") {
    Seq(
      false -> ("{", "}"),
      true -> ("[", "]")).foreach { case (legacyCast, (lb, rb)) =>
      withSQLConf(SQLConf.LEGACY_COMPLEX_TYPES_TO_STRING.key -> legacyCast.toString) {
        val ret1 = cast(Literal.create(Tuple2[String, String](null, null)), StringType)
        checkEvaluation(
          ret1,
          s"$lb${if (legacyCast) "" else "null"},${if (legacyCast) "" else " null"}$rb")
      }
    }
  }

  test("SPARK-34667: cast year-month interval to string") {
    Seq(
      Period.ofMonths(0) -> "0-0",
      Period.ofMonths(1) -> "0-1",
      Period.ofMonths(-1) -> "-0-1",
      Period.ofYears(1) -> "1-0",
      Period.ofYears(-1) -> "-1-0",
      Period.ofYears(10).plusMonths(10) -> "10-10",
      Period.ofYears(-123).minusMonths(6) -> "-123-6",
      Period.ofMonths(Int.MaxValue) -> "178956970-7",
      Period.ofMonths(Int.MinValue) -> "-178956970-8"
    ).foreach { case (period, intervalPayload) =>
      checkEvaluation(
        Cast(Literal(period), StringType),
        s"INTERVAL '$intervalPayload' YEAR TO MONTH")
    }

    yearMonthIntervalTypes.foreach { it =>
      checkConsistencyBetweenInterpretedAndCodegen(
        (child: Expression) => Cast(child, StringType), it)
    }
  }

  test("SPARK-34668: cast day-time interval to string") {
    Seq(
      Duration.ZERO -> "0 00:00:00",
      Duration.of(1, ChronoUnit.MICROS) -> "0 00:00:00.000001",
      Duration.ofMillis(-1) -> "-0 00:00:00.001",
      Duration.ofMillis(1234) -> "0 00:00:01.234",
      Duration.ofSeconds(-9).minus(999999, ChronoUnit.MICROS) -> "-0 00:00:09.999999",
      Duration.ofMinutes(30).plusMillis(59010) -> "0 00:30:59.01",
      Duration.ofHours(-23).minusSeconds(59) -> "-0 23:00:59",
      Duration.ofDays(1).plus(12345678, ChronoUnit.MICROS) -> "1 00:00:12.345678",
      Duration.ofDays(-1234).minusHours(23).minusMinutes(59).minusSeconds(59).minusMillis(999) ->
        "-1234 23:59:59.999",
      microsToDuration(Long.MaxValue) -> "106751991 04:00:54.775807",
      microsToDuration(Long.MinValue + 1) -> "-106751991 04:00:54.775807",
      microsToDuration(Long.MinValue) -> "-106751991 04:00:54.775808"
    ).foreach { case (period, intervalPayload) =>
      checkEvaluation(
        Cast(Literal(period), StringType),
        s"INTERVAL '$intervalPayload' DAY TO SECOND")
    }

    dayTimeIntervalTypes.foreach { it =>
      checkConsistencyBetweenInterpretedAndCodegen((child: Expression) =>
        Cast(child, StringType), it)
    }
  }

  private val specialTs = Seq(
    "0001-01-01T00:00:00", // the fist timestamp of Common Era
    "1582-10-15T23:59:59", // the cutover date from Julian to Gregorian calendar
    "1970-01-01T00:00:00", // the epoch timestamp
    "9999-12-31T23:59:59"  // the last supported timestamp according to SQL standard
  )

  test("SPARK-35698: cast timestamp without time zone to string") {
    specialTs.foreach { s =>
      checkEvaluation(cast(LocalDateTime.parse(s), StringType), s.replace("T", " "))
    }
  }

  test("SPARK-35711: cast timestamp without time zone to timestamp with local time zone") {
    outstandingZoneIds.foreach { zoneId =>
      withDefaultTimeZone(zoneId) {
        specialTs.foreach { s =>
          val input = LocalDateTime.parse(s)
          val expectedTs = Timestamp.valueOf(s.replace("T", " "))
          checkEvaluation(cast(input, TimestampType), expectedTs)
        }
      }
    }
  }

  test("SPARK-35716: cast timestamp without time zone to date type") {
    specialTs.foreach { s =>
      val dt = LocalDateTime.parse(s)
      checkEvaluation(cast(dt, DateType), LocalDate.parse(s.split("T")(0)))
    }
  }

  test("SPARK-35718: cast date type to timestamp without timezone") {
    specialTs.foreach { s =>
      val inputDate = LocalDate.parse(s.split("T")(0))
      // The hour/minute/second of the expect result should be 0
      val expectedTs = LocalDateTime.parse(s.split("T")(0) + "T00:00:00")
      checkEvaluation(cast(inputDate, TimestampNTZType), expectedTs)
    }
  }

  test("SPARK-35719: cast timestamp with local time zone to timestamp without timezone") {
    outstandingZoneIds.foreach { zoneId =>
      withDefaultTimeZone(zoneId) {
        specialTs.foreach { s =>
          val input = Timestamp.valueOf(s.replace("T", " "))
          val expectedTs = LocalDateTime.parse(s)
          checkEvaluation(cast(input, TimestampNTZType), expectedTs)
        }
      }
    }
  }

  test("disallow type conversions between Numeric types and Timestamp without time zone type") {
    import DataTypeTestUtils.numericTypes
    checkInvalidCastFromNumericType(TimestampNTZType)
    verifyCastFailure(
      cast(Literal(0L), TimestampNTZType),
      DataTypeMismatch(
        "CAST_WITHOUT_SUGGESTION",
        Map("srcType" -> "\"BIGINT\"", "targetType" -> "\"TIMESTAMP_NTZ\"")))

    val timestampNTZLiteral = Literal.create(LocalDateTime.now(), TimestampNTZType)
    numericTypes.foreach { numericType =>
      verifyCastFailure(
        cast(timestampNTZLiteral, numericType),
        DataTypeMismatch(
          "CAST_WITHOUT_SUGGESTION",
          Map("srcType" -> "\"TIMESTAMP_NTZ\"", "targetType" -> s""""${numericType.sql}"""")))
    }
  }

  test("allow type conversions between calendar interval type and char/varchar types") {
    Seq(CharType(10), VarcharType(10))
      .foreach { typ =>
        assert(cast(Literal.default(CalendarIntervalType), typ).checkInputDataTypes().isSuccess)
    }
  }

  test("SPARK-35720: cast string to timestamp without timezone") {
    specialTs.foreach { s =>
      val expectedTs = LocalDateTime.parse(s)
      checkEvaluation(cast(s, TimestampNTZType), expectedTs)
      // Trim spaces before casting
      checkEvaluation(cast("  " + s + "   ", TimestampNTZType), expectedTs)
      // The result is independent of timezone
      outstandingZoneIds.foreach { zoneId =>
        checkEvaluation(cast(s + zoneId.toString, TimestampNTZType), expectedTs)
        val tsWithMicros = s + ".123456"
        val expectedTsWithNanoSeconds = LocalDateTime.parse(tsWithMicros)
        checkEvaluation(cast(tsWithMicros + zoneId.toString, TimestampNTZType),
          expectedTsWithNanoSeconds)
      }
    }
    // The input string can contain date only
    checkEvaluation(cast("2021-06-17", TimestampNTZType),
      LocalDateTime.of(2021, 6, 17, 0, 0))
  }

  test("SPARK-35112: Cast string to day-time interval") {
    checkEvaluation(cast(Literal.create("0 0:0:0"), DayTimeIntervalType()), 0L)
    checkEvaluation(cast(Literal.create(" interval '0 0:0:0' Day TO second   "),
      DayTimeIntervalType()), 0L)
    checkEvaluation(cast(Literal.create("INTERVAL '1 2:03:04' DAY TO SECOND"),
      DayTimeIntervalType()), 93784000000L)
    checkEvaluation(cast(Literal.create("INTERVAL '1 03:04:00' DAY TO SECOND"),
      DayTimeIntervalType()), 97440000000L)
    checkEvaluation(cast(Literal.create("INTERVAL '1 03:04:00.0000' DAY TO SECOND"),
      DayTimeIntervalType()), 97440000000L)
    checkEvaluation(cast(Literal.create("1 2:03:04"), DayTimeIntervalType()), 93784000000L)
    checkEvaluation(cast(Literal.create("INTERVAL '-10 2:03:04' DAY TO SECOND"),
      DayTimeIntervalType()), -871384000000L)
    checkEvaluation(cast(Literal.create("-10 2:03:04"), DayTimeIntervalType()), -871384000000L)
    checkEvaluation(cast(Literal.create("-106751991 04:00:54.775808"), DayTimeIntervalType()),
      Long.MinValue)
    checkEvaluation(cast(Literal.create("106751991 04:00:54.775807"), DayTimeIntervalType()),
      Long.MaxValue)

    Seq("-106751991 04:00:54.775808", "106751991 04:00:54.775807").foreach { interval =>
      val ansiInterval = s"INTERVAL '$interval' DAY TO SECOND"
      checkEvaluation(
        cast(cast(Literal.create(interval), DayTimeIntervalType()), StringType), ansiInterval)
      checkEvaluation(cast(cast(Literal.create(ansiInterval),
        DayTimeIntervalType()), StringType), ansiInterval)
    }

    Seq("INTERVAL '-106751991 04:00:54.775809' DAY TO SECOND",
      "INTERVAL '106751991 04:00:54.775808' DAY TO SECOND").foreach { interval =>
      checkExceptionInExpression[ArithmeticException](
        cast(Literal.create(interval), DayTimeIntervalType()),
        "long overflow")
    }

    Seq(Byte.MaxValue, Short.MaxValue, Int.MaxValue, Long.MaxValue, Long.MinValue + 1,
      Long.MinValue).foreach { duration =>
      val interval = Literal.create(
        Duration.of(duration, ChronoUnit.MICROS),
        DayTimeIntervalType())
      checkEvaluation(cast(cast(interval, StringType), DayTimeIntervalType()), duration)
    }
  }

  test("SPARK-35111: Cast string to year-month interval") {
    checkEvaluation(cast(Literal.create("INTERVAL '1-0' YEAR TO MONTH"),
      YearMonthIntervalType()), 12)
    checkEvaluation(cast(Literal.create("INTERVAL '-1-0' YEAR TO MONTH"),
      YearMonthIntervalType()), -12)
    checkEvaluation(cast(Literal.create("INTERVAL -'-1-0' YEAR TO MONTH"),
      YearMonthIntervalType()), 12)
    checkEvaluation(cast(Literal.create("INTERVAL +'-1-0' YEAR TO MONTH"),
      YearMonthIntervalType()), -12)
    checkEvaluation(cast(Literal.create("INTERVAL +'+1-0' YEAR TO MONTH"),
      YearMonthIntervalType()), 12)
    checkEvaluation(cast(Literal.create("INTERVAL +'1-0' YEAR TO MONTH"),
      YearMonthIntervalType()), 12)
    checkEvaluation(cast(Literal.create(" interval +'1-0' YEAR  TO MONTH "),
      YearMonthIntervalType()), 12)
    checkEvaluation(cast(Literal.create(" -1-0 "), YearMonthIntervalType()), -12)
    checkEvaluation(cast(Literal.create("-1-0"), YearMonthIntervalType()), -12)
    checkEvaluation(cast(Literal.create(null, StringType), YearMonthIntervalType()), null)

    Seq("0-0", "10-1", "-178956970-7", "178956970-7", "-178956970-8").foreach { interval =>
      val ansiInterval = s"INTERVAL '$interval' YEAR TO MONTH"
      checkEvaluation(
        cast(cast(Literal.create(interval), YearMonthIntervalType()), StringType), ansiInterval)
      checkEvaluation(cast(cast(Literal.create(ansiInterval),
        YearMonthIntervalType()), StringType), ansiInterval)
    }

    Seq("INTERVAL '-178956970-9' YEAR TO MONTH", "INTERVAL '178956970-8' YEAR TO MONTH")
      .foreach { interval =>
        checkErrorInExpression[SparkIllegalArgumentException](
          cast(Literal.create(interval), YearMonthIntervalType()),
          "INVALID_INTERVAL_FORMAT.INTERVAL_PARSING",
          Map(
            "interval" -> "year-month",
            "input" -> interval))
      }

    Seq(Byte.MaxValue, Short.MaxValue, Int.MaxValue, Int.MinValue + 1, Int.MinValue)
      .foreach { period =>
        val interval = Literal.create(Period.ofMonths(period), YearMonthIntervalType())
        checkEvaluation(cast(cast(interval, StringType), YearMonthIntervalType()), period)
      }
  }

  test("SPARK-35820: Support cast DayTimeIntervalType in different fields") {
    val duration = Duration.ofSeconds(12345678L, 123456789)
    Seq((DayTimeIntervalType(DAY, DAY), 12268800000000L, -12268800000000L),
      (DayTimeIntervalType(DAY, HOUR), 12344400000000L, -12344400000000L),
      (DayTimeIntervalType(DAY, MINUTE), 12345660000000L, -12345660000000L),
      (DayTimeIntervalType(DAY, SECOND), 12345678123456L, -12345678123457L),
      (DayTimeIntervalType(HOUR, HOUR), 12344400000000L, -12344400000000L),
      (DayTimeIntervalType(HOUR, MINUTE), 12345660000000L, -12345660000000L),
      (DayTimeIntervalType(HOUR, SECOND), 12345678123456L, -12345678123457L),
      (DayTimeIntervalType(MINUTE, MINUTE), 12345660000000L, -12345660000000L),
      (DayTimeIntervalType(MINUTE, SECOND), 12345678123456L, -12345678123457L),
      (DayTimeIntervalType(SECOND, SECOND), 12345678123456L, -12345678123457L))
      .foreach { case (dt, positive, negative) =>
        checkEvaluation(
          cast(Literal.create(duration, DayTimeIntervalType(DAY, SECOND)), dt), positive)
        checkEvaluation(
          cast(Literal.create(duration.negated(), DayTimeIntervalType(DAY, SECOND)), dt), negative)
      }
  }

  test("SPARK-35819: Support cast YearMonthIntervalType in different fields") {
    val ym = cast(Literal.create("1-1"), YearMonthIntervalType(YEAR, MONTH))
    Seq(YearMonthIntervalType(YEAR) -> 12,
      YearMonthIntervalType(YEAR, MONTH) -> 13,
      YearMonthIntervalType(MONTH) -> 13)
      .foreach { case (dt, value) =>
        checkEvaluation(cast(ym, dt), value)
      }
  }

  test("SPARK-35768: Take into account year-month interval fields in cast") {
    Seq(("1-1", YearMonthIntervalType(YEAR, MONTH), 13),
      ("-1-1", YearMonthIntervalType(YEAR, MONTH), -13))
      .foreach { case (str, dataType, ym) =>
        checkEvaluation(cast(Literal.create(str), dataType), ym)
        checkEvaluation(cast(Literal.create(s"INTERVAL '$str' YEAR TO MONTH"), dataType), ym)
        checkEvaluation(cast(Literal.create(s"INTERVAL -'$str' YEAR TO MONTH"), dataType), -ym)
      }

    Seq(("13", YearMonthIntervalType(YEAR), 13 * 12),
      ("13", YearMonthIntervalType(MONTH), 13),
      ("-13", YearMonthIntervalType(YEAR), -13 * 12),
      ("-13", YearMonthIntervalType(MONTH), -13))
      .foreach { case (str, dataType, value) =>
        checkEvaluation(cast(Literal.create(str), dataType), value)
        if (dataType == YearMonthIntervalType(YEAR)) {
          checkEvaluation(cast(Literal.create(s"INTERVAL '$str' YEAR"), dataType), value)
          checkEvaluation(cast(Literal.create(s"INTERVAL '$str' year"), dataType), value)
        } else {
          checkEvaluation(cast(Literal.create(s"INTERVAL '$str' MONTH"), dataType), value)
          checkEvaluation(cast(Literal.create(s"INTERVAL '$str' month"), dataType), value)
        }
      }

    Seq("INTERVAL '1-1' YEAR", "INTERVAL '1-1' MONTH").foreach { interval =>
      val dataType = YearMonthIntervalType()
      checkErrorInExpression[SparkIllegalArgumentException](
        cast(Literal.create(interval), dataType),
        "INVALID_INTERVAL_FORMAT.UNMATCHED_FORMAT_STRING",
        Map(
          "typeName" -> "interval year to month",
          "intervalStr" -> "year-month",
          "supportedFormat" -> "`[+|-]y-m`, `INTERVAL [+|-]'[+|-]y-m' YEAR TO MONTH`",
          "input" -> interval)
      )
    }
    Seq(("1", YearMonthIntervalType(YEAR, MONTH)),
      ("1", YearMonthIntervalType(YEAR, MONTH)),
      ("1-1", YearMonthIntervalType(YEAR)),
      ("1-1", YearMonthIntervalType(MONTH)),
      ("INTERVAL '1-1' YEAR TO MONTH", YearMonthIntervalType(YEAR)),
      ("INTERVAL '1-1' YEAR TO MONTH", YearMonthIntervalType(MONTH)),
      ("INTERVAL '1' YEAR", YearMonthIntervalType(YEAR, MONTH)),
      ("INTERVAL '1' YEAR", YearMonthIntervalType(MONTH)),
      ("INTERVAL '1' MONTH", YearMonthIntervalType(YEAR)),
      ("INTERVAL '1' MONTH", YearMonthIntervalType(YEAR, MONTH)))
      .foreach { case (interval, dataType) =>
        checkErrorInExpression[SparkIllegalArgumentException](
          cast(Literal.create(interval), dataType),
          "INVALID_INTERVAL_FORMAT.UNMATCHED_FORMAT_STRING",
          Map(
            "typeName" -> dataType.typeName,
            "intervalStr" -> "year-month",
            "supportedFormat" ->
              IntervalUtils.supportedFormat(("year-month", dataType.startField, dataType.endField))
                .map(format => s"`$format`").mkString(", "),
            "input" -> interval))
      }
  }

  test("SPARK-35735: Take into account day-time interval fields in cast") {
    def typeName(dataType: DayTimeIntervalType): String = {
      if (dataType.startField == dataType.endField) {
        DayTimeIntervalType.fieldToString(dataType.startField).toUpperCase(Locale.ROOT)
      } else {
        s"${DayTimeIntervalType.fieldToString(dataType.startField)} TO " +
          s"${DayTimeIntervalType.fieldToString(dataType.endField)}".toUpperCase(Locale.ROOT)
      }
    }

    Seq(("1", DayTimeIntervalType(DAY, DAY), (86400) * MICROS_PER_SECOND),
      ("-1", DayTimeIntervalType(DAY, DAY), -(86400) * MICROS_PER_SECOND),
      ("1 01", DayTimeIntervalType(DAY, HOUR), (86400 + 3600) * MICROS_PER_SECOND),
      ("-1 01", DayTimeIntervalType(DAY, HOUR), -(86400 + 3600) * MICROS_PER_SECOND),
      ("1 01:01", DayTimeIntervalType(DAY, MINUTE), (86400 + 3600 + 60) * MICROS_PER_SECOND),
      ("-1 01:01", DayTimeIntervalType(DAY, MINUTE), -(86400 + 3600 + 60) * MICROS_PER_SECOND),
      ("1 01:01:01.12345", DayTimeIntervalType(DAY, SECOND),
        ((86400 + 3600 + 60 + 1.12345) * MICROS_PER_SECOND).toLong),
      ("-1 01:01:01.12345", DayTimeIntervalType(DAY, SECOND),
        (-(86400 + 3600 + 60 + 1.12345) * MICROS_PER_SECOND).toLong),

      ("01", DayTimeIntervalType(HOUR, HOUR), (3600) * MICROS_PER_SECOND),
      ("-01", DayTimeIntervalType(HOUR, HOUR), -(3600) * MICROS_PER_SECOND),
      ("01:01", DayTimeIntervalType(HOUR, MINUTE), (3600 + 60) * MICROS_PER_SECOND),
      ("-01:01", DayTimeIntervalType(HOUR, MINUTE), -(3600 + 60) * MICROS_PER_SECOND),
      ("01:01:01.12345", DayTimeIntervalType(HOUR, SECOND),
        ((3600 + 60 + 1.12345) * MICROS_PER_SECOND).toLong),
      ("-01:01:01.12345", DayTimeIntervalType(HOUR, SECOND),
        (-(3600 + 60 + 1.12345) * MICROS_PER_SECOND).toLong),

      ("01", DayTimeIntervalType(MINUTE, MINUTE), (60) * MICROS_PER_SECOND),
      ("-01", DayTimeIntervalType(MINUTE, MINUTE), -(60) * MICROS_PER_SECOND),
      ("01:01", DayTimeIntervalType(MINUTE, SECOND), ((60 + 1) * MICROS_PER_SECOND)),
      ("01:01.12345", DayTimeIntervalType(MINUTE, SECOND),
        ((60 + 1.12345) * MICROS_PER_SECOND).toLong),
      ("-01:01.12345", DayTimeIntervalType(MINUTE, SECOND),
        (-(60 + 1.12345) * MICROS_PER_SECOND).toLong),

      ("01.12345", DayTimeIntervalType(SECOND, SECOND), ((1.12345) * MICROS_PER_SECOND).toLong),
      ("-01.12345", DayTimeIntervalType(SECOND, SECOND), (-(1.12345) * MICROS_PER_SECOND).toLong))
      .foreach { case (str, dataType, dt) =>
        checkEvaluation(cast(Literal.create(str), dataType), dt)
        checkEvaluation(
          cast(Literal.create(s"INTERVAL '$str' ${typeName(dataType)}"), dataType), dt)
        checkEvaluation(
          cast(Literal.create(s"INTERVAL -'$str' ${typeName(dataType)}"), dataType), -dt)
      }

    // Check max value
    Seq(("INTERVAL '106751991' DAY", DayTimeIntervalType(DAY), 106751991L * MICROS_PER_DAY),
      ("INTERVAL '106751991 04' DAY TO HOUR", DayTimeIntervalType(DAY, HOUR), 9223372036800000000L),
      ("INTERVAL '106751991 04:00' DAY TO MINUTE",
        DayTimeIntervalType(DAY, MINUTE), 9223372036800000000L),
      ("INTERVAL '106751991 04:00:54.775807' DAY TO SECOND", DayTimeIntervalType(), Long.MaxValue),
      ("INTERVAL '2562047788' HOUR", DayTimeIntervalType(HOUR), 9223372036800000000L),
      ("INTERVAL '2562047788:00' HOUR TO MINUTE",
        DayTimeIntervalType(HOUR, MINUTE), 9223372036800000000L),
      ("INTERVAL '2562047788:00:54.775807' HOUR TO SECOND",
        DayTimeIntervalType(HOUR, SECOND), Long.MaxValue),
      ("INTERVAL '153722867280' MINUTE", DayTimeIntervalType(MINUTE), 9223372036800000000L),
      ("INTERVAL '153722867280:54.775807' MINUTE TO SECOND",
        DayTimeIntervalType(MINUTE, SECOND), Long.MaxValue),
      ("INTERVAL '9223372036854.775807' SECOND", DayTimeIntervalType(SECOND), Long.MaxValue))
      .foreach { case (interval, dataType, dt) =>
        checkEvaluation(cast(Literal.create(interval), dataType), dt)
        checkEvaluation(cast(Literal.create(interval.toLowerCase(Locale.ROOT)), dataType), dt)
      }

    Seq(("INTERVAL '-106751991' DAY", DayTimeIntervalType(DAY), -106751991L * MICROS_PER_DAY),
      ("INTERVAL '-106751991 04' DAY TO HOUR",
        DayTimeIntervalType(DAY, HOUR), -9223372036800000000L),
      ("INTERVAL '-106751991 04:00' DAY TO MINUTE",
        DayTimeIntervalType(DAY, MINUTE), -9223372036800000000L),
      ("INTERVAL '-106751991 04:00:54.775808' DAY TO SECOND", DayTimeIntervalType(), Long.MinValue),
      ("INTERVAL '-2562047788' HOUR", DayTimeIntervalType(HOUR), -9223372036800000000L),
      ("INTERVAL '-2562047788:00' HOUR TO MINUTE",
        DayTimeIntervalType(HOUR, MINUTE), -9223372036800000000L),
      ("INTERVAL '-2562047788:00:54.775808' HOUR TO SECOND",
        DayTimeIntervalType(HOUR, SECOND), Long.MinValue),
      ("INTERVAL '-153722867280' MINUTE", DayTimeIntervalType(MINUTE), -9223372036800000000L),
      ("INTERVAL '-153722867280:54.775808' MINUTE TO SECOND",
        DayTimeIntervalType(MINUTE, SECOND), Long.MinValue),
      ("INTERVAL '-9223372036854.775808' SECOND", DayTimeIntervalType(SECOND), Long.MinValue))
      .foreach { case (interval, dataType, dt) =>
        checkEvaluation(cast(Literal.create(interval), dataType), dt)
      }

    Seq(
      ("INTERVAL '1 01:01:01.12345' DAY TO SECOND", DayTimeIntervalType(DAY, HOUR)),
      ("INTERVAL '1 01:01:01.12345' DAY TO HOUR", DayTimeIntervalType(DAY, SECOND)),
      ("INTERVAL '1 01:01:01.12345' DAY TO MINUTE", DayTimeIntervalType(DAY, MINUTE)),
      ("1 01:01:01.12345", DayTimeIntervalType(DAY, DAY)),
      ("1 01:01:01.12345", DayTimeIntervalType(DAY, HOUR)),
      ("1 01:01:01.12345", DayTimeIntervalType(DAY, MINUTE)),

      ("INTERVAL '01:01:01.12345' HOUR TO SECOND", DayTimeIntervalType(DAY, HOUR)),
      ("INTERVAL '01:01:01.12345' HOUR TO HOUR", DayTimeIntervalType(DAY, SECOND)),
      ("INTERVAL '01:01:01.12345' HOUR TO MINUTE", DayTimeIntervalType(DAY, MINUTE)),
      ("01:01:01.12345", DayTimeIntervalType(DAY, DAY)),
      ("01:01:01.12345", DayTimeIntervalType(HOUR, HOUR)),
      ("01:01:01.12345", DayTimeIntervalType(DAY, MINUTE)),
      ("INTERVAL '1.23' DAY", DayTimeIntervalType(DAY)),
      ("INTERVAL '1.23' HOUR", DayTimeIntervalType(HOUR)),
      ("INTERVAL '1.23' MINUTE", DayTimeIntervalType(MINUTE)),
      ("INTERVAL '1.23' SECOND", DayTimeIntervalType(MINUTE)),
      ("1.23", DayTimeIntervalType(DAY)),
      ("1.23", DayTimeIntervalType(HOUR)),
      ("1.23", DayTimeIntervalType(MINUTE)),
      ("1.23", DayTimeIntervalType(MINUTE)))
      .foreach { case (interval, dataType) =>
        checkErrorInExpression[SparkIllegalArgumentException](
          cast(Literal.create(interval), dataType),
          "INVALID_INTERVAL_FORMAT.UNMATCHED_FORMAT_STRING_WITH_NOTICE",
          Map("intervalStr" -> "day-time",
            "typeName" -> dataType.typeName,
            "input" -> interval,
            "supportedFormat" ->
              IntervalUtils.supportedFormat(("day-time", dataType.startField, dataType.endField))
                .map(format => s"`$format`").mkString(", "))
        )
      }

    // Check first field outof bound
    Seq(("INTERVAL '1067519911' DAY", DayTimeIntervalType(DAY)),
      ("INTERVAL '10675199111 04' DAY TO HOUR", DayTimeIntervalType(DAY, HOUR)),
      ("INTERVAL '1067519911 04:00' DAY TO MINUTE", DayTimeIntervalType(DAY, MINUTE)),
      ("INTERVAL '1067519911 04:00:54.775807' DAY TO SECOND", DayTimeIntervalType()),
      ("INTERVAL '25620477881' HOUR", DayTimeIntervalType(HOUR)),
      ("INTERVAL '25620477881:00' HOUR TO MINUTE", DayTimeIntervalType(HOUR, MINUTE)),
      ("INTERVAL '25620477881:00:54.775807' HOUR TO SECOND", DayTimeIntervalType(HOUR, SECOND)),
      ("INTERVAL '1537228672801' MINUTE", DayTimeIntervalType(MINUTE)),
      ("INTERVAL '1537228672801:54.7757' MINUTE TO SECOND", DayTimeIntervalType(MINUTE, SECOND)),
      ("INTERVAL '92233720368541.775807' SECOND", DayTimeIntervalType(SECOND)))
      .foreach { case (interval, dataType) =>
        checkErrorInExpression[SparkIllegalArgumentException](
          cast(Literal.create(interval), dataType),
          "INVALID_INTERVAL_FORMAT.UNMATCHED_FORMAT_STRING_WITH_NOTICE",
          Map("intervalStr" -> "day-time",
            "typeName" -> dataType.typeName,
            "input" -> interval,
            "supportedFormat" ->
              IntervalUtils.supportedFormat(("day-time", dataType.startField, dataType.endField))
                .map(format => s"`$format`").mkString(", ")))
      }
  }

  test("cast ANSI intervals to/from decimals") {
    Seq(
      (Duration.ZERO, DayTimeIntervalType(DAY), DecimalType(10, 3)) -> Decimal(0, 10, 3),
      (Duration.ofHours(-1), DayTimeIntervalType(HOUR), DecimalType(10, 1)) -> Decimal(-10, 10, 1),
      (Duration.ofMinutes(1), DayTimeIntervalType(MINUTE), DecimalType(8, 2)) -> Decimal(100, 8, 2),
      (Duration.ofSeconds(59), DayTimeIntervalType(SECOND), DecimalType(6, 0)) -> Decimal(59, 6, 0),
      (Duration.ofSeconds(-60).minusMillis(1), DayTimeIntervalType(SECOND),
        DecimalType(10, 3)) -> Decimal(-60.001, 10, 3),
      (Duration.ZERO, DayTimeIntervalType(DAY, SECOND), DecimalType(10, 6)) -> Decimal(0, 10, 6),
      (Duration.ofHours(-23).minusMinutes(59).minusSeconds(59).minusNanos(123456000),
        DayTimeIntervalType(HOUR, SECOND), DecimalType(18, 6)) -> Decimal(-86399.123456, 18, 6),
      (Period.ZERO, YearMonthIntervalType(YEAR), DecimalType(5, 2)) -> Decimal(0, 5, 2),
      (Period.ofMonths(-1), YearMonthIntervalType(MONTH),
        DecimalType(8, 0)) -> Decimal(-1, 8, 0),
      (Period.ofYears(-1).minusMonths(1), YearMonthIntervalType(YEAR, MONTH),
        DecimalType(8, 3)) -> Decimal(-13000, 8, 3)
    ).foreach { case ((duration, intervalType, targetType), expected) =>
      checkEvaluation(
        Cast(Literal.create(duration, intervalType), targetType),
        expected)
      checkEvaluation(
        Cast(Literal.create(expected, targetType), intervalType),
        duration)
    }

    dayTimeIntervalTypes.foreach { it =>
      checkConsistencyBetweenInterpretedAndCodegenAllowingException((child: Expression) =>
        Cast(child, DecimalType.USER_DEFAULT), it)
      checkConsistencyBetweenInterpretedAndCodegenAllowingException((child: Expression) =>
        Cast(child, it), DecimalType.USER_DEFAULT)
    }

    yearMonthIntervalTypes.foreach { it =>
      checkConsistencyBetweenInterpretedAndCodegenAllowingException((child: Expression) =>
        Cast(child, DecimalType.USER_DEFAULT), it)
      checkConsistencyBetweenInterpretedAndCodegenAllowingException((child: Expression) =>
        Cast(child, it), DecimalType.USER_DEFAULT)
    }
  }

  test("SPARK-39865: toString() and sql() methods of CheckOverflowInTableInsert") {
    val cast = Cast(Literal(1.0), IntegerType)
    val expr = CheckOverflowInTableInsert(cast, "column_1")
    assert(expr.sql == cast.sql)
    assert(expr.toString == cast.toString)
  }

  test("SPARK-43336: Casting between Timestamp and TimestampNTZ requires timezone") {
    val timestampLiteral = Literal.create(1L, TimestampType)
    val timestampNTZLiteral = Literal.create(1L, TimestampNTZType)
    assert(!Cast(timestampLiteral, TimestampNTZType).resolved)
    assert(!Cast(timestampNTZLiteral, TimestampType).resolved)
  }

  test("Casting between TimestampType and StringType requires timezone") {
    val timestampLiteral = Literal.create(1L, TimestampType)
    assert(!Cast(timestampLiteral, StringType).resolved)
    assert(!Cast(timestampLiteral, StringType("UTF8_LCASE")).resolved)
  }

  test(s"Casting from char/varchar") {
    Seq(CharType(10), VarcharType(10)).foreach { typ =>
      Seq(
        IntegerType -> ("123", 123),
        LongType -> ("123 ", 123L),
        BooleanType -> ("true ", true),
        BooleanType -> ("false", false),
        DoubleType -> ("1.2", 1.2)
      ).foreach { case (toType, (from, to)) =>
        checkEvaluation(cast(Literal.create(from, typ), toType), to)
      }
    }
  }

  test("Casting to char/varchar") {
    Seq(CharType(10), VarcharType(10)).foreach { typ =>
      Seq(
        IntegerType -> (123, "123"),
        LongType -> (123L, "123"),
        BooleanType -> (true, "true"),
        BooleanType -> (false, "false"),
        DoubleType -> (1.2, "1.2")
      ).foreach { case (fromType, (from, to)) =>
        val paddedTo = if (typ.isInstanceOf[CharType]) {
          to.padTo(10, ' ')
        } else {
          to
        }
        checkEvaluation(cast(Literal.create(from, fromType), typ), paddedTo)
      }
    }
  }

  test("cast time to string") {
    Seq(
      LocalTime.MIDNIGHT -> "00:00:00",
      LocalTime.NOON -> "12:00:00",
      LocalTime.of(23, 59, 59) -> "23:59:59",
      LocalTime.of(23, 59, 59, 1000000) -> "23:59:59.001",
      LocalTime.of(23, 59, 59, 999999000) -> "23:59:59.999999"
    ).foreach { case (time, expectedStr) =>
      checkEvaluation(Cast(Literal(time), StringType), expectedStr)
    }

    checkConsistencyBetweenInterpretedAndCodegen(
      (child: Expression) => Cast(child, StringType), TimeType())
  }

  test("cast string to time") {
    checkEvaluation(cast(Literal.create("0:0:0"), TimeType()), 0L)
    checkEvaluation(cast(Literal.create(" 01:2:3.01   "), TimeType(2)), localTime(1, 2, 3, 10000))
    checkEvaluation(cast(Literal.create(" 12:13:14.999"),
      TimeType(3)), localTime(12, 13, 14, 999 * 1000))
    checkEvaluation(cast(Literal.create("23:0:59.0001 "), TimeType(4)), localTime(23, 0, 59, 100))
    checkEvaluation(cast(Literal.create("23:59:0.99999"),
      TimeType(5)), localTime(23, 59, 0, 999990))
    checkEvaluation(cast(Literal.create("23:59:59.000001     "),
      TimeType(6)), localTime(23, 59, 59, 1))
  }

<<<<<<< HEAD
  test("context independent foldable") {
    val array = Literal.create(Seq(1, 2, 3), ArrayType(IntegerType))
    val targetArrayType = ArrayType(StringType, containsNull = true)
    val map = Literal.create(
      Map("a" -> "123", "b" -> "true", "c" -> "f"),
      MapType(StringType, StringType, valueContainsNull = true))
    val targetMapType = MapType(StringType, StringType, valueContainsNull = false)
    val struct = Literal.create(
      Row(1, "2", true, null),
      StructType(Seq(
        StructField("a", IntegerType),
        StructField("b", StringType),
        StructField("c", BooleanType),
        StructField("d", NullType))))
    val targetStructType = StructType(Seq(
      StructField("a", StringType),
      StructField("b", IntegerType),
      StructField("c", BooleanType),
      StructField("d", BooleanType)))
    Seq(
      cast(Literal(1), StringType),
      cast(Literal(1), DateType),
      cast(Literal(1L), TimestampNTZType),
      cast(Literal("1"), IntegerType),
      cast(Literal("true"), BooleanType),
      cast(Literal("false"), BooleanType),
      cast(Literal(1.5), IntegerType),
      cast(Literal(1.5), LongType),
      cast(Literal(100), ByteType),
      cast(Literal(1000), ShortType),
      cast(Literal(1), DoubleType),
      cast(Literal(2.5), FloatType),
      cast(Literal(123), DecimalType(10, 2)),
      cast(Literal("1.5"), DoubleType),
      cast(Literal("2023-01-01"), DateType),
      cast(Literal(true), StringType),
      cast(Literal(false), IntegerType),
      cast(Literal(Duration.ofDays(1)), StringType),
      cast(Literal(Period.ofMonths(1)), StringType),
      cast(Literal(Decimal(10.5)), IntegerType),
      cast(Literal(null, NullType), BooleanType),
      cast(array, targetArrayType),
      cast(map, targetMapType),
      cast(struct, targetStructType)
    ).foreach { expr =>
      assert(expr.foldable, s"Expression $expr should be foldable")
      assert(expr.contextIndependentFoldable,
        s"Expression $expr should be context independent foldable")
    }
  }

  test("context dependent foldable") {
    val array = Literal.create(Seq(1L, 2L, 3L), ArrayType(LongType))
    val targetArrayType = ArrayType(TimestampType, containsNull = true)
    val map = Literal.create(
      Map("a" -> "123", "b" -> "true", "c" -> "f"),
      MapType(StringType, StringType, valueContainsNull = true))
    val targetMapType = MapType(StringType, TimestampType, valueContainsNull = true)
    val struct = Literal.create(
      Row(1, "2", true, null),
      StructType(Seq(
        StructField("a", IntegerType),
        StructField("b", StringType),
        StructField("c", BooleanType),
        StructField("d", NullType))))
    val targetStructType = StructType(Seq(
      StructField("a", StringType),
      StructField("b", TimestampType),
      StructField("c", BooleanType),
      StructField("d", BooleanType)))
    Seq(
      cast(Literal(1L), TimestampType),
      cast(Literal("abc"), TimestampType),
      cast(array, targetArrayType),
      cast(map, targetMapType),
      cast(struct, targetStructType)
    ).foreach { expr =>
      assert(expr.foldable, s"Expression $expr should be foldable")
      assert(!expr.contextIndependentFoldable,
        s"Expression $expr should not be context independent foldable")
=======
  test("cast time to time") {
    checkEvaluation(cast(Literal(localTime(), TimeType(0)), TimeType(0)), 0L)
    checkEvaluation(cast(Literal(localTime(0, 0, 0, 1), TimeType(6)), TimeType(6)),
      localTime(0, 0, 0, 1))
    checkEvaluation(cast(Literal(localTime(0, 0, 0, 19), TimeType(6)), TimeType(5)),
      localTime(0, 0, 0, 10))
    checkEvaluation(cast(Literal(localTime(23, 59, 59, 999990), TimeType(5)), TimeType(6)),
      localTime(23, 59, 59, 999990))
    checkEvaluation(cast(Literal(localTime(23, 59, 59, 999999), TimeType(6)), TimeType(5)),
      localTime(23, 59, 59, 999990))
    checkEvaluation(cast(Literal(localTime(11, 58, 59, 123400), TimeType(4)), TimeType(5)),
      localTime(11, 58, 59, 123400))
    checkEvaluation(cast(Literal(localTime(19, 2, 3, 765000), TimeType(3)), TimeType(2)),
      localTime(19, 2, 3, 760000))

    for (sp <- TimeType.MIN_PRECISION to TimeType.MAX_PRECISION) {
      for (tp <- TimeType.MIN_PRECISION to TimeType.MAX_PRECISION) {
        checkConsistencyBetweenInterpretedAndCodegen(
          (child: Expression) => Cast(child, TimeType(sp)), TimeType(tp))
      }
>>>>>>> 13b3d650
    }
  }
}<|MERGE_RESOLUTION|>--- conflicted
+++ resolved
@@ -1485,7 +1485,6 @@
       TimeType(6)), localTime(23, 59, 59, 1))
   }
 
-<<<<<<< HEAD
   test("context independent foldable") {
     val array = Literal.create(Seq(1, 2, 3), ArrayType(IntegerType))
     val targetArrayType = ArrayType(StringType, containsNull = true)
@@ -1566,7 +1565,9 @@
       assert(expr.foldable, s"Expression $expr should be foldable")
       assert(!expr.contextIndependentFoldable,
         s"Expression $expr should not be context independent foldable")
-=======
+    }
+  }
+
   test("cast time to time") {
     checkEvaluation(cast(Literal(localTime(), TimeType(0)), TimeType(0)), 0L)
     checkEvaluation(cast(Literal(localTime(0, 0, 0, 1), TimeType(6)), TimeType(6)),
@@ -1587,7 +1588,6 @@
         checkConsistencyBetweenInterpretedAndCodegen(
           (child: Expression) => Cast(child, TimeType(sp)), TimeType(tp))
       }
->>>>>>> 13b3d650
     }
   }
 }