--- conflicted
+++ resolved
@@ -1611,7 +1611,6 @@
     }
   }
 
-<<<<<<< HEAD
   test("SPARK-52617: cast TimestampNTZType to time") {
     specialTs.foreach { s =>
       val ldt = LocalDateTime.parse(s) // parsed as local timestamp
@@ -1636,7 +1635,9 @@
       val expected = DateTimeUtils.truncateTimeToPrecision(nanosOfDay, precision)
 
       checkEvaluation(Cast(Literal(micros, TimestampNTZType), TimeType(precision)), expected)
-=======
+    }
+  }
+
   test("SPARK-52620: cast time to decimal with sufficient precision and scale") {
     // Test various TIME values converted to DecimalType(14, 9), which always has sufficient
     // precision and scale to represent the number of (nano)seconds since midnight. Note that
@@ -1752,7 +1753,6 @@
         expression = Cast(Literal(timeValue), DecimalType(precision, scale)),
         expected = Decimal(decimalValue, precision, scale)
       )
->>>>>>> 2297cf43
     }
   }
 
