/*
 * Licensed to the Apache Software Foundation (ASF) under one or more
 * contributor license agreements.  See the NOTICE file distributed with
 * this work for additional information regarding copyright ownership.
 * The ASF licenses this file to You under the Apache License, Version 2.0
 * (the "License"); you may not use this file except in compliance with
 * the License.  You may obtain a copy of the License at
 *
 *    http://www.apache.org/licenses/LICENSE-2.0
 *
 * Unless required by applicable law or agreed to in writing, software
 * distributed under the License is distributed on an "AS IS" BASIS,
 * WITHOUT WARRANTIES OR CONDITIONS OF ANY KIND, either express or implied.
 * See the License for the specific language governing permissions and
 * limitations under the License.
 */

package org.apache.spark.sql.catalyst.expressions

import java.sql.{Date, Timestamp}
import java.time.{Duration, LocalDate, LocalDateTime, LocalTime, Period}
import java.time.temporal.ChronoUnit
import java.util.{Calendar, Locale, TimeZone}

import org.apache.spark.{SparkFunSuite, SparkIllegalArgumentException}
import org.apache.spark.sql.Row
import org.apache.spark.sql.catalyst.InternalRow
import org.apache.spark.sql.catalyst.analysis.TypeCheckResult.DataTypeMismatch
import org.apache.spark.sql.catalyst.expressions.Cast._
import org.apache.spark.sql.catalyst.expressions.codegen.CodegenContext
import org.apache.spark.sql.catalyst.util.{DateTimeUtils, IntervalUtils}
import org.apache.spark.sql.catalyst.util.DateTimeConstants._
import org.apache.spark.sql.catalyst.util.DateTimeTestUtils._
import org.apache.spark.sql.catalyst.util.DateTimeUtils._
import org.apache.spark.sql.catalyst.util.IntervalUtils.microsToDuration
import org.apache.spark.sql.internal.SQLConf
import org.apache.spark.sql.types._
import org.apache.spark.sql.types.DataTypeTestUtils.{dayTimeIntervalTypes, yearMonthIntervalTypes}
import org.apache.spark.sql.types.DayTimeIntervalType.{DAY, HOUR, MINUTE, SECOND}
import org.apache.spark.sql.types.UpCastRule.numericPrecedence
import org.apache.spark.sql.types.YearMonthIntervalType.{MONTH, YEAR}
import org.apache.spark.unsafe.types.UTF8String
import org.apache.spark.util.ThreadUtils

/**
 * Common test suite for [[Cast]] with ansi mode on and off. It only includes test cases that work
 * for both ansi on and off.
 */
abstract class CastSuiteBase extends SparkFunSuite with ExpressionEvalHelper {

  protected def evalMode: EvalMode.Value

  protected def cast(v: Any, targetType: DataType, timeZoneId: Option[String] = None): Cast = {
    v match {
      case lit: Expression => Cast(lit, targetType, timeZoneId, evalMode)
      case _ => Cast(Literal(v), targetType, timeZoneId, evalMode)
    }
  }

  // expected cannot be null
  protected def checkCast(v: Any, expected: Any): Unit = {
    checkEvaluation(cast(v, Literal(expected).dataType), expected)
  }

  protected def checkNullCast(from: DataType, to: DataType): Unit = {
    checkEvaluation(cast(Literal.create(null, from), to, UTC_OPT), null)
  }

  protected def verifyCastFailure(c: Cast, expected: DataTypeMismatch): Unit = {
    val typeCheckResult = c.checkInputDataTypes()
    assert(typeCheckResult.isFailure)
    assert(typeCheckResult.isInstanceOf[DataTypeMismatch])
    val mismatch = typeCheckResult.asInstanceOf[DataTypeMismatch]
    assert(mismatch === expected)
  }

  test("null cast") {
    import DataTypeTestUtils._

    atomicTypes.zip(atomicTypes).foreach { case (from, to) =>
      checkNullCast(from, to)
    }

    atomicTypes.foreach(dt => checkNullCast(NullType, dt))
    (atomicTypes ++ timeTypes).foreach(dt => checkNullCast(dt, StringType))
    checkNullCast(StringType, BinaryType)
    checkNullCast(StringType, BooleanType)
    numericTypes.foreach(dt => checkNullCast(dt, BooleanType))

    checkNullCast(StringType, TimestampType)
    checkNullCast(DateType, TimestampType)

    checkNullCast(StringType, DateType)
    checkNullCast(TimestampType, DateType)

    checkNullCast(StringType, CalendarIntervalType)
    numericTypes.foreach(dt => checkNullCast(StringType, dt))
    numericTypes.foreach(dt => checkNullCast(BooleanType, dt))
    for (from <- numericTypes; to <- numericTypes) checkNullCast(from, to)
  }

  test("cast string to date") {
    var c = Calendar.getInstance()
    c.set(12345, 0, 1, 0, 0, 0)
    c.set(Calendar.MILLISECOND, 0)
    checkEvaluation(Cast(Literal("12345"), DateType), new Date(c.getTimeInMillis))
    c.set(12345, 11, 18, 0, 0, 0)
    c.set(Calendar.MILLISECOND, 0)
    checkEvaluation(Cast(Literal("12345-12-18"), DateType), new Date(c.getTimeInMillis))
    c.set(2015, 0, 1, 0, 0, 0)
    c.set(Calendar.MILLISECOND, 0)
    checkEvaluation(Cast(Literal("2015"), DateType), new Date(c.getTimeInMillis))
    c = Calendar.getInstance()
    c.set(2015, 2, 1, 0, 0, 0)
    c.set(Calendar.MILLISECOND, 0)
    checkEvaluation(Cast(Literal("2015-03"), DateType), new Date(c.getTimeInMillis))
    c = Calendar.getInstance()
    c.set(2015, 2, 18, 0, 0, 0)
    c.set(Calendar.MILLISECOND, 0)
    checkEvaluation(Cast(Literal("2015-03-18"), DateType), new Date(c.getTimeInMillis))
    checkEvaluation(Cast(Literal("2015-03-18 "), DateType), new Date(c.getTimeInMillis))
    checkEvaluation(Cast(Literal("2015-03-18 123142"), DateType), new Date(c.getTimeInMillis))
    checkEvaluation(Cast(Literal("2015-03-18T123123"), DateType), new Date(c.getTimeInMillis))
    checkEvaluation(Cast(Literal("2015-03-18T"), DateType), new Date(c.getTimeInMillis))
  }

  test("cast string to timestamp") {
    ThreadUtils.parmap(
      ALL_TIMEZONES,
      prefix = "CastSuiteBase-cast-string-to-timestamp",
      maxThreads = Runtime.getRuntime.availableProcessors
    ) { zid =>
      def checkCastStringToTimestamp(str: String, expected: Timestamp): Unit = {
        checkEvaluation(cast(Literal(str), TimestampType, Option(zid.getId)), expected)
      }

      val tz = TimeZone.getTimeZone(zid)
      var c = Calendar.getInstance(tz)
      c.set(2015, 0, 1, 0, 0, 0)
      c.set(Calendar.MILLISECOND, 0)
      checkCastStringToTimestamp("2015", new Timestamp(c.getTimeInMillis))
      c = Calendar.getInstance(tz)
      c.set(2015, 2, 1, 0, 0, 0)
      c.set(Calendar.MILLISECOND, 0)
      checkCastStringToTimestamp("2015-03", new Timestamp(c.getTimeInMillis))
      c = Calendar.getInstance(tz)
      c.set(2015, 2, 18, 0, 0, 0)
      c.set(Calendar.MILLISECOND, 0)
      checkCastStringToTimestamp("2015-03-18", new Timestamp(c.getTimeInMillis))
      checkCastStringToTimestamp("2015-03-18 ", new Timestamp(c.getTimeInMillis))

      c = Calendar.getInstance(tz)
      c.set(2015, 2, 18, 12, 3, 17)
      c.set(Calendar.MILLISECOND, 0)
      checkCastStringToTimestamp("2015-03-18 12:03:17", new Timestamp(c.getTimeInMillis))
      checkCastStringToTimestamp("2015-03-18T12:03:17", new Timestamp(c.getTimeInMillis))

      // If the string value includes timezone string, it represents the timestamp string
      // in the timezone regardless of the timeZoneId parameter.
      c = Calendar.getInstance(TimeZone.getTimeZone(UTC))
      c.set(2015, 2, 18, 12, 3, 17)
      c.set(Calendar.MILLISECOND, 0)
      checkCastStringToTimestamp("2015-03-18T12:03:17Z", new Timestamp(c.getTimeInMillis))
      checkCastStringToTimestamp("2015-03-18 12:03:17Z", new Timestamp(c.getTimeInMillis))

      c = Calendar.getInstance(TimeZone.getTimeZone("GMT-01:00"))
      c.set(2015, 2, 18, 12, 3, 17)
      c.set(Calendar.MILLISECOND, 0)
      checkCastStringToTimestamp("2015-03-18T12:03:17-1:0", new Timestamp(c.getTimeInMillis))
      checkCastStringToTimestamp("2015-03-18T12:03:17-01:00", new Timestamp(c.getTimeInMillis))

      c = Calendar.getInstance(TimeZone.getTimeZone("GMT+07:30"))
      c.set(2015, 2, 18, 12, 3, 17)
      c.set(Calendar.MILLISECOND, 0)
      checkCastStringToTimestamp("2015-03-18T12:03:17+07:30", new Timestamp(c.getTimeInMillis))

      c = Calendar.getInstance(TimeZone.getTimeZone("GMT+07:03"))
      c.set(2015, 2, 18, 12, 3, 17)
      c.set(Calendar.MILLISECOND, 0)
      checkCastStringToTimestamp("2015-03-18T12:03:17+7:3", new Timestamp(c.getTimeInMillis))

      // tests for the string including milliseconds.
      c = Calendar.getInstance(tz)
      c.set(2015, 2, 18, 12, 3, 17)
      c.set(Calendar.MILLISECOND, 123)
      checkCastStringToTimestamp("2015-03-18 12:03:17.123", new Timestamp(c.getTimeInMillis))
      checkCastStringToTimestamp("2015-03-18T12:03:17.123", new Timestamp(c.getTimeInMillis))

      // If the string value includes timezone string, it represents the timestamp string
      // in the timezone regardless of the timeZoneId parameter.
      c = Calendar.getInstance(TimeZone.getTimeZone(UTC))
      c.set(2015, 2, 18, 12, 3, 17)
      c.set(Calendar.MILLISECOND, 456)
      checkCastStringToTimestamp("2015-03-18T12:03:17.456Z", new Timestamp(c.getTimeInMillis))
      checkCastStringToTimestamp("2015-03-18 12:03:17.456Z", new Timestamp(c.getTimeInMillis))

      c = Calendar.getInstance(TimeZone.getTimeZone("GMT-01:00"))
      c.set(2015, 2, 18, 12, 3, 17)
      c.set(Calendar.MILLISECOND, 123)
      checkCastStringToTimestamp("2015-03-18T12:03:17.123-1:0", new Timestamp(c.getTimeInMillis))
      checkCastStringToTimestamp("2015-03-18T12:03:17.123-01:00", new Timestamp(c.getTimeInMillis))

      c = Calendar.getInstance(TimeZone.getTimeZone("GMT+07:30"))
      c.set(2015, 2, 18, 12, 3, 17)
      c.set(Calendar.MILLISECOND, 123)
      checkCastStringToTimestamp("2015-03-18T12:03:17.123+07:30", new Timestamp(c.getTimeInMillis))

      c = Calendar.getInstance(TimeZone.getTimeZone("GMT+07:03"))
      c.set(2015, 2, 18, 12, 3, 17)
      c.set(Calendar.MILLISECOND, 123)
      checkCastStringToTimestamp("2015-03-18T12:03:17.123+7:3", new Timestamp(c.getTimeInMillis))
    }
  }

  test("cast from boolean") {
    checkEvaluation(cast(true, IntegerType), 1)
    checkEvaluation(cast(false, IntegerType), 0)
    checkEvaluation(cast(true, StringType), "true")
    checkEvaluation(cast(false, StringType), "false")
    checkEvaluation(cast(cast(1, BooleanType), IntegerType), 1)
    checkEvaluation(cast(cast(0, BooleanType), IntegerType), 0)
  }

  test("cast from int") {
    checkCast(0, false)
    checkCast(1, true)
    checkCast(-5, true)
    checkCast(1, 1.toByte)
    checkCast(1, 1.toShort)
    checkCast(1, 1)
    checkCast(1, 1.toLong)
    checkCast(1, 1.0f)
    checkCast(1, 1.0)
    checkCast(123, "123")

    checkEvaluation(cast(123, DecimalType.USER_DEFAULT), Decimal(123))
    checkEvaluation(cast(123, DecimalType(3, 0)), Decimal(123))
    checkEvaluation(cast(1, LongType), 1.toLong)
  }

  test("cast from long") {
    checkCast(0L, false)
    checkCast(1L, true)
    checkCast(-5L, true)
    checkCast(1L, 1.toByte)
    checkCast(1L, 1.toShort)
    checkCast(1L, 1)
    checkCast(1L, 1.toLong)
    checkCast(1L, 1.0f)
    checkCast(1L, 1.0)
    checkCast(123L, "123")

    checkEvaluation(cast(123L, DecimalType.USER_DEFAULT), Decimal(123))
    checkEvaluation(cast(123L, DecimalType(3, 0)), Decimal(123))
  }

  test("cast from float") {
    checkCast(0.0f, false)
    checkCast(0.5f, true)
    checkCast(-5.0f, true)
    checkCast(1.5f, 1.toByte)
    checkCast(1.5f, 1.toShort)
    checkCast(1.5f, 1)
    checkCast(1.5f, 1.toLong)
    checkCast(1.5f, 1.5)
    checkCast(1.5f, "1.5")
  }

  test("cast from double") {
    checkCast(0.0, false)
    checkCast(0.5, true)
    checkCast(-5.0, true)
    checkCast(1.5, 1.toByte)
    checkCast(1.5, 1.toShort)
    checkCast(1.5, 1)
    checkCast(1.5, 1.toLong)
    checkCast(1.5, 1.5f)
    checkCast(1.5, "1.5")
  }

  test("cast from string") {
    assert(!cast("abcdef", StringType).nullable)
    assert(!cast("abcdef", BinaryType).nullable)
    assert(cast("abcdef", BooleanType).nullable)
    assert(cast("abcdef", TimestampType).nullable)
    assert(cast("abcdef", LongType).nullable)
    assert(cast("abcdef", IntegerType).nullable)
    assert(cast("abcdef", ShortType).nullable)
    assert(cast("abcdef", ByteType).nullable)
    assert(cast("abcdef", DecimalType.USER_DEFAULT).nullable)
    assert(cast("abcdef", DecimalType(4, 2)).nullable)
    assert(cast("abcdef", DoubleType).nullable)
    assert(cast("abcdef", FloatType).nullable)
  }

  test("cast from timestamp") {
    val millis = 15 * 1000 + 3
    val seconds = millis * 1000 + 3
    val ts = new Timestamp(millis)
    val tss = new Timestamp(seconds)
    checkEvaluation(cast(ts, ShortType), 15.toShort)
    checkEvaluation(cast(ts, IntegerType), 15)
    checkEvaluation(cast(ts, LongType), 15.toLong)
    checkEvaluation(cast(ts, FloatType), 15.003f)
    checkEvaluation(cast(ts, DoubleType), 15.003)

    checkEvaluation(cast(cast(tss, ShortType), TimestampType),
      fromJavaTimestamp(ts) * MILLIS_PER_SECOND)
    checkEvaluation(cast(cast(tss, IntegerType), TimestampType),
      fromJavaTimestamp(ts) * MILLIS_PER_SECOND)
    checkEvaluation(cast(cast(tss, LongType), TimestampType),
      fromJavaTimestamp(ts) * MILLIS_PER_SECOND)
    checkEvaluation(
      cast(cast(millis.toFloat / MILLIS_PER_SECOND, TimestampType), FloatType),
      millis.toFloat / MILLIS_PER_SECOND)
    checkEvaluation(
      cast(cast(millis.toDouble / MILLIS_PER_SECOND, TimestampType), DoubleType),
      millis.toDouble / MILLIS_PER_SECOND)
    checkEvaluation(
      cast(cast(Decimal(1), TimestampType), DecimalType.SYSTEM_DEFAULT),
      Decimal(1))

    // A test for higher precision than millis
    checkEvaluation(cast(cast(0.000001, TimestampType), DoubleType), 0.000001)
  }

  test("data type casting") {
    val sd = "1970-01-01"
    val d = Date.valueOf(sd)
    val zts = sd + " 00:00:00"
    val sts = sd + " 00:00:02"
    val nts = sts + ".1"
    val ts = withDefaultTimeZone(UTC)(Timestamp.valueOf(nts))

    for (tz <- ALL_TIMEZONES) {
      val timeZoneId = Option(tz.getId)
      var c = Calendar.getInstance(TimeZoneUTC)
      c.set(2015, 2, 8, 2, 30, 0)
      checkEvaluation(
        cast(cast(new Timestamp(c.getTimeInMillis), StringType, timeZoneId),
          TimestampType, timeZoneId),
        millisToMicros(c.getTimeInMillis))
      c = Calendar.getInstance(TimeZoneUTC)
      c.set(2015, 10, 1, 2, 30, 0)
      checkEvaluation(
        cast(cast(new Timestamp(c.getTimeInMillis), StringType, timeZoneId),
          TimestampType, timeZoneId),
        millisToMicros(c.getTimeInMillis))
    }

    checkEvaluation(cast("abdef", StringType), "abdef")
    checkEvaluation(cast("12.65", DecimalType.SYSTEM_DEFAULT), Decimal(12.65))

    checkEvaluation(cast(cast(sd, DateType), StringType), sd)
    checkEvaluation(cast(cast(d, StringType), DateType), 0)
    checkEvaluation(cast(cast(nts, TimestampType, UTC_OPT), StringType, UTC_OPT), nts)
    checkEvaluation(
      cast(cast(ts, StringType, UTC_OPT), TimestampType, UTC_OPT),
      fromJavaTimestamp(ts))

    // all convert to string type to check
    checkEvaluation(
      cast(cast(cast(nts, TimestampType, UTC_OPT), DateType, UTC_OPT), StringType),
      sd)
    checkEvaluation(
      cast(cast(cast(ts, DateType, UTC_OPT), TimestampType, UTC_OPT), StringType, UTC_OPT),
      zts)

    checkEvaluation(cast(cast("abdef", BinaryType), StringType), "abdef")

    checkEvaluation(cast(cast(cast(cast(
      cast(cast("5", ByteType), ShortType), IntegerType), FloatType), DoubleType), LongType),
      5.toLong)

    checkEvaluation(cast("23", DoubleType), 23d)
    checkEvaluation(cast("23", IntegerType), 23)
    checkEvaluation(cast("23", FloatType), 23f)
    checkEvaluation(cast("23", DecimalType.USER_DEFAULT), Decimal(23))
    checkEvaluation(cast("23", ByteType), 23.toByte)
    checkEvaluation(cast("23", ShortType), 23.toShort)
    checkEvaluation(cast(123, IntegerType), 123)

    checkEvaluation(cast(Literal.create(null, IntegerType), ShortType), null)
  }

  test("cast and add") {
    checkEvaluation(Add(Literal(23d), cast(true, DoubleType)), 24d)
    checkEvaluation(Add(Literal(23), cast(true, IntegerType)), 24)
    checkEvaluation(Add(Literal(23f), cast(true, FloatType)), 24f)
    checkEvaluation(Add(Literal(Decimal(23)), cast(true, DecimalType.USER_DEFAULT)), Decimal(24))
    checkEvaluation(Add(Literal(23.toByte), cast(true, ByteType)), 24.toByte)
    checkEvaluation(Add(Literal(23.toShort), cast(true, ShortType)), 24.toShort)
  }

  test("from decimal") {
    checkCast(Decimal(0.0), false)
    checkCast(Decimal(0.5), true)
    checkCast(Decimal(-5.0), true)
    checkCast(Decimal(1.5), 1.toByte)
    checkCast(Decimal(1.5), 1.toShort)
    checkCast(Decimal(1.5), 1)
    checkCast(Decimal(1.5), 1.toLong)
    checkCast(Decimal(1.5), 1.5f)
    checkCast(Decimal(1.5), 1.5)
    checkCast(Decimal(1.5), "1.5")
  }

  test("cast from array") {
    val array = Literal.create(Seq("123", "true", "f", null),
      ArrayType(StringType, containsNull = true))
    val array_notNull = Literal.create(Seq("123", "true", "f"),
      ArrayType(StringType, containsNull = false))

    checkNullCast(ArrayType(StringType), ArrayType(IntegerType))

    {
      val array = Literal.create(Seq.empty, ArrayType(NullType, containsNull = false))
      val ret = cast(array, ArrayType(IntegerType, containsNull = false))
      assert(ret.resolved)
      checkEvaluation(ret, Seq.empty)
    }

    {
      val ret = cast(array, ArrayType(BooleanType, containsNull = false))
      assert(ret.resolved === false)
    }

    {
      val ret = cast(array, IntegerType)
      assert(ret.resolved === false)
    }
  }

  test("cast from map") {
    val map = Literal.create(
      Map("a" -> "123", "b" -> "true", "c" -> "f", "d" -> null),
      MapType(StringType, StringType, valueContainsNull = true))
    val map_notNull = Literal.create(
      Map("a" -> "123", "b" -> "true", "c" -> "f"),
      MapType(StringType, StringType, valueContainsNull = false))

    checkNullCast(MapType(StringType, IntegerType), MapType(StringType, StringType))

    {
      val ret = cast(map, MapType(StringType, BooleanType, valueContainsNull = false))
      assert(ret.resolved === false)
    }

    {
      val ret = cast(map, IntegerType)
      assert(ret.resolved === false)
    }
  }

  test("cast from struct") {
    checkNullCast(
      StructType(Seq(
        StructField("a", StringType),
        StructField("b", IntegerType))),
      StructType(Seq(
        StructField("a", StringType),
        StructField("b", StringType))))

    val struct = Literal.create(
      InternalRow(
        UTF8String.fromString("123"),
        UTF8String.fromString("true"),
        UTF8String.fromString("f"),
        null),
      StructType(Seq(
        StructField("a", StringType, nullable = true),
        StructField("b", StringType, nullable = true),
        StructField("c", StringType, nullable = true),
        StructField("d", StringType, nullable = true))))
    val struct_notNull = Literal.create(
      InternalRow(
        UTF8String.fromString("123"),
        UTF8String.fromString("true"),
        UTF8String.fromString("f")),
      StructType(Seq(
        StructField("a", StringType, nullable = false),
        StructField("b", StringType, nullable = false),
        StructField("c", StringType, nullable = false))))

    {
      val ret = cast(struct, StructType(Seq(
        StructField("a", BooleanType, nullable = true),
        StructField("b", BooleanType, nullable = true),
        StructField("c", BooleanType, nullable = false),
        StructField("d", BooleanType, nullable = true))))
      assert(ret.resolved === false)
    }

    {
      val ret = cast(struct, StructType(Seq(
        StructField("a", StringType, nullable = true),
        StructField("b", StringType, nullable = true),
        StructField("c", StringType, nullable = true))))
      assert(ret.resolved === false)
    }
    {
      val ret = cast(struct, IntegerType)
      assert(ret.resolved === false)
    }
  }

  test("cast struct with a timestamp field") {
    val originalSchema = new StructType().add("tsField", TimestampType, nullable = false)
    // nine out of ten times I'm casting a struct, it's to normalize its fields nullability
    val targetSchema = new StructType().add("tsField", TimestampType, nullable = true)

    val inp = Literal.create(InternalRow(0L), originalSchema)
    val expected = InternalRow(0L)
    checkEvaluation(cast(inp, targetSchema), expected)
  }

  test("cast between string and interval") {
    import org.apache.spark.unsafe.types.CalendarInterval

    checkEvaluation(Cast(Literal(""), CalendarIntervalType), null)
    checkEvaluation(Cast(Literal("interval -3 month 1 day 7 hours"), CalendarIntervalType),
      new CalendarInterval(-3, 1, 7 * MICROS_PER_HOUR))
    checkEvaluation(Cast(Literal.create(
      new CalendarInterval(15, 9, -3 * MICROS_PER_HOUR), CalendarIntervalType),
      StringType),
      "1 years 3 months 9 days -3 hours")
    checkEvaluation(Cast(Literal("INTERVAL 1 Second 1 microsecond"), CalendarIntervalType),
      new CalendarInterval(0, 0, 1000001))
    checkEvaluation(Cast(Literal("1 MONTH 1 Microsecond"), CalendarIntervalType),
      new CalendarInterval(1, 0, 1))
  }

  test("cast string to boolean") {
    checkCast("t", true)
    checkCast("true", true)
    checkCast("tRUe", true)
    checkCast("y", true)
    checkCast("yes", true)
    checkCast("1", true)
    checkCast("f", false)
    checkCast("false", false)
    checkCast("FAlsE", false)
    checkCast("n", false)
    checkCast("no", false)
    checkCast("0", false)
  }

  protected def checkInvalidCastFromNumericType(to: DataType): Unit = {
    cast(1.toByte, to).checkInputDataTypes() ==
      DataTypeMismatch(
        errorSubClass = "CAST_WITH_FUNC_SUGGESTION",
        messageParameters = Map(
          "srcType" -> toSQLType(Literal(1.toByte).dataType),
          "targetType" -> toSQLType(to),
          "functionNames" -> "`DATE_FROM_UNIX_DATE`"
        )
      )
    cast(1.toShort, to).checkInputDataTypes() ==
      DataTypeMismatch(
        errorSubClass = "CAST_WITH_FUNC_SUGGESTION",
        messageParameters = Map(
          "srcType" -> toSQLType(Literal(1.toShort).dataType),
          "targetType" -> toSQLType(to),
          "functionNames" -> "`DATE_FROM_UNIX_DATE`"
        )
      )
    cast(1, to).checkInputDataTypes() ==
      DataTypeMismatch(
        errorSubClass = "CAST_WITH_FUNC_SUGGESTION",
        messageParameters = Map(
          "srcType" -> toSQLType(Literal(1).dataType),
          "targetType" -> toSQLType(to),
          "functionNames" -> "`DATE_FROM_UNIX_DATE`"
        )
      )
    cast(1L, to).checkInputDataTypes() ==
      DataTypeMismatch(
        errorSubClass = "CAST_WITH_FUNC_SUGGESTION",
        messageParameters = Map(
          "srcType" -> toSQLType(Literal(1L).dataType),
          "targetType" -> toSQLType(to),
          "functionNames" -> "`DATE_FROM_UNIX_DATE`"
        )
      )
    cast(1.0.toFloat, to).checkInputDataTypes() ==
      DataTypeMismatch(
        errorSubClass = "CAST_WITH_FUNC_SUGGESTION",
        messageParameters = Map(
          "srcType" -> toSQLType(Literal(1.0.toFloat).dataType),
          "targetType" -> toSQLType(to),
          "functionNames" -> "`DATE_FROM_UNIX_DATE`"
        )
      )
    cast(1.0, to).checkInputDataTypes() ==
      DataTypeMismatch(
        errorSubClass = "CAST_WITH_FUNC_SUGGESTION",
        messageParameters = Map(
          "srcType" -> toSQLType(Literal(1.0).dataType),
          "targetType" -> toSQLType(to),
          "functionNames" -> "`DATE_FROM_UNIX_DATE`"
        )
      )
  }

  test("SPARK-16729 type checking for casting to date type") {
    assert(cast("1234", DateType).checkInputDataTypes().isSuccess)
    assert(cast(new Timestamp(1), DateType).checkInputDataTypes().isSuccess)
    assert(cast(false, DateType).checkInputDataTypes() ==
      DataTypeMismatch(
        errorSubClass = "CAST_WITHOUT_SUGGESTION",
        messageParameters = Map(
          "srcType" -> "\"BOOLEAN\"",
          "targetType" -> "\"DATE\""
        )
      )
    )
    checkInvalidCastFromNumericType(DateType)
  }

  test("SPARK-20302 cast with same structure") {
    val from = new StructType()
      .add("a", IntegerType)
      .add("b", new StructType().add("b1", LongType))

    val to = new StructType()
      .add("a1", IntegerType)
      .add("b1", new StructType().add("b11", LongType))

    val input = Row(10, Row(12L))

    checkEvaluation(cast(Literal.create(input, from), to), input)
  }

  test("SPARK-22500: cast for struct should not generate codes beyond 64KB") {
    val N = 25

    val fromInner = new StructType(
      (1 to N).map(i => StructField(s"s$i", DoubleType)).toArray)
    val toInner = new StructType(
      (1 to N).map(i => StructField(s"i$i", IntegerType)).toArray)
    val inputInner = Row.fromSeq((1 to N).map(i => i + 0.5))
    val outputInner = Row.fromSeq((1 to N))
    val fromOuter = new StructType(
      (1 to N).map(i => StructField(s"s$i", fromInner)).toArray)
    val toOuter = new StructType(
      (1 to N).map(i => StructField(s"s$i", toInner)).toArray)
    val inputOuter = Row.fromSeq((1 to N).map(_ => inputInner))
    val outputOuter = Row.fromSeq((1 to N).map(_ => outputInner))
    checkEvaluation(cast(Literal.create(inputOuter, fromOuter), toOuter), outputOuter)
  }

  test("SPARK-22570: Cast should not create a lot of global variables") {
    val ctx = new CodegenContext
    cast("1", IntegerType).genCode(ctx)
    cast("2", LongType).genCode(ctx)
    assert(ctx.inlinedMutableStates.length == 0)
  }

  test("up-cast") {
    def isCastSafe(from: NumericType, to: NumericType): Boolean = (from, to) match {
      case (_, dt: DecimalType) => dt.isWiderThan(from)
      case (dt: DecimalType, _) => dt.isTighterThan(to)
      case _ => numericPrecedence.indexOf(from) <= numericPrecedence.indexOf(to)
    }

    def makeComplexTypes(dt: NumericType, nullable: Boolean): Seq[DataType] = {
      Seq(
        new StructType().add("a", dt, nullable).add("b", dt, nullable),
        ArrayType(dt, nullable),
        MapType(dt, dt, nullable),
        ArrayType(new StructType().add("a", dt, nullable), nullable),
        new StructType().add("a", ArrayType(dt, nullable), nullable)
      )
    }

    import DataTypeTestUtils._
    numericTypes.foreach { from =>
      val (safeTargetTypes, unsafeTargetTypes) = numericTypes.partition(to => isCastSafe(from, to))

      safeTargetTypes.foreach { to =>
        assert(Cast.canUpCast(from, to), s"It should be possible to up-cast $from to $to")

        // If the nullability is compatible, we can up-cast complex types too.
        Seq(true -> true, false -> false, false -> true).foreach { case (fn, tn) =>
          makeComplexTypes(from, fn).zip(makeComplexTypes(to, tn)).foreach {
            case (complexFromType, complexToType) =>
              assert(Cast.canUpCast(complexFromType, complexToType))
          }
        }

        makeComplexTypes(from, true).zip(makeComplexTypes(to, false)).foreach {
          case (complexFromType, complexToType) =>
            assert(!Cast.canUpCast(complexFromType, complexToType))
        }
      }

      unsafeTargetTypes.foreach { to =>
        assert(!Cast.canUpCast(from, to), s"It shouldn't be possible to up-cast $from to $to")
        makeComplexTypes(from, true).zip(makeComplexTypes(to, true)).foreach {
          case (complexFromType, complexToType) =>
            assert(!Cast.canUpCast(complexFromType, complexToType))
        }
      }
    }
    numericTypes.foreach { dt =>
      makeComplexTypes(dt, true).foreach { complexType =>
        assert(!Cast.canUpCast(complexType, StringType))
      }
    }

    atomicTypes.foreach { atomicType =>
      assert(Cast.canUpCast(NullType, atomicType))
    }

    dayTimeIntervalTypes.foreach { from =>
      dayTimeIntervalTypes.foreach { to =>
        assert(Cast.canUpCast(from, to))
      }
    }

    yearMonthIntervalTypes.foreach { from =>
      yearMonthIntervalTypes.foreach { to =>
        assert(Cast.canUpCast(from, to))
      }
    }

    {
      assert(Cast.canUpCast(DateType, TimestampType))
      assert(Cast.canUpCast(DateType, TimestampNTZType))
      assert(Cast.canUpCast(TimestampType, TimestampNTZType))
      assert(Cast.canUpCast(TimestampNTZType, TimestampType))
      assert(Cast.canUpCast(IntegerType, StringType("UTF8_LCASE")))
      assert(Cast.canUpCast(CalendarIntervalType, StringType("UTF8_LCASE")))
      assert(!Cast.canUpCast(TimestampType, DateType))
      assert(!Cast.canUpCast(TimestampNTZType, DateType))
    }
  }

  test("SPARK-40389: canUpCast: return false if casting decimal to integral types can cause" +
    " overflow") {
    Seq(ByteType, ShortType, IntegerType, LongType).foreach { integralType =>
      val decimalType = DecimalType.forType(integralType)
      assert(!Cast.canUpCast(decimalType, integralType))
      assert(Cast.canUpCast(integralType, decimalType))
    }
  }

  test("SPARK-27671: cast from nested null type in struct") {
    import DataTypeTestUtils._

    atomicTypes.foreach { atomicType =>
      val struct = Literal.create(
        InternalRow(null),
        StructType(Seq(StructField("a", NullType, nullable = true))))

      val ret = cast(struct, StructType(Seq(
        StructField("a", atomicType, nullable = true))))
      assert(ret.resolved)
      checkEvaluation(ret, InternalRow(null))
    }
  }

  test("Process Infinity, -Infinity, NaN in case insensitive manner") {
    Seq("inf", "+inf", "infinity", "+infiNity", " infinity ").foreach { value =>
      checkEvaluation(cast(value, FloatType), Float.PositiveInfinity)
    }
    Seq("-infinity", "-infiniTy", "  -infinity  ", "  -inf  ").foreach { value =>
      checkEvaluation(cast(value, FloatType), Float.NegativeInfinity)
    }
    Seq("inf", "+inf", "infinity", "+infiNity", " infinity ").foreach { value =>
      checkEvaluation(cast(value, DoubleType), Double.PositiveInfinity)
    }
    Seq("-infinity", "-infiniTy", "  -infinity  ", "  -inf  ").foreach { value =>
      checkEvaluation(cast(value, DoubleType), Double.NegativeInfinity)
    }
    Seq("nan", "nAn", " nan ").foreach { value =>
      checkEvaluation(cast(value, FloatType), Float.NaN)
    }
    Seq("nan", "nAn", " nan ").foreach { value =>
      checkEvaluation(cast(value, DoubleType), Double.NaN)
    }
  }

  test("SPARK-22825 Cast array to string") {
    val ret1 = cast(Literal.create(Array(1, 2, 3, 4, 5)), StringType)
    checkEvaluation(ret1, "[1, 2, 3, 4, 5]")
    val ret2 = cast(Literal.create(Array("ab", "cde", "f")), StringType)
    checkEvaluation(ret2, "[ab, cde, f]")
    Seq(false, true).foreach { omitNull =>
      withSQLConf(SQLConf.LEGACY_COMPLEX_TYPES_TO_STRING.key -> omitNull.toString) {
        val ret3 = cast(Literal.create(Array("ab", null, "c")), StringType)
        checkEvaluation(ret3, s"[ab,${if (omitNull) "" else " null"}, c]")
      }
    }
    val ret4 =
      cast(Literal.create(Array("ab".getBytes, "cde".getBytes, "f".getBytes)), StringType)
    checkEvaluation(ret4, "[ab, cde, f]")
    val ret5 = cast(
      Literal.create(Array("2014-12-03", "2014-12-04", "2014-12-06").map(Date.valueOf)),
      StringType)
    checkEvaluation(ret5, "[2014-12-03, 2014-12-04, 2014-12-06]")
    val ret6 = cast(
      Literal.create(Array("2014-12-03 13:01:00", "2014-12-04 15:05:00")
        .map(Timestamp.valueOf)),
      StringType)
    checkEvaluation(ret6, "[2014-12-03 13:01:00, 2014-12-04 15:05:00]")
    val ret7 = cast(Literal.create(Array(Array(1, 2, 3), Array(4, 5))), StringType)
    checkEvaluation(ret7, "[[1, 2, 3], [4, 5]]")
    val ret8 = cast(
      Literal.create(Array(Array(Array("a"), Array("b", "c")), Array(Array("d")))),
      StringType)
    checkEvaluation(ret8, "[[[a], [b, c]], [[d]]]")
  }

  test("SPARK-33291: Cast array with null elements to string") {
    Seq(false, true).foreach { omitNull =>
      withSQLConf(SQLConf.LEGACY_COMPLEX_TYPES_TO_STRING.key -> omitNull.toString) {
        val ret1 = cast(Literal.create(Array(null, null)), StringType)
        checkEvaluation(
          ret1,
          s"[${if (omitNull) "" else "null"},${if (omitNull) "" else " null"}]")
      }
    }
  }

  test("SPARK-22973 Cast map to string") {
    Seq(
      false -> ("{", "}"),
      true -> ("[", "]")).foreach { case (legacyCast, (lb, rb)) =>
      withSQLConf(SQLConf.LEGACY_COMPLEX_TYPES_TO_STRING.key -> legacyCast.toString) {
        val ret1 = cast(Literal.create(Map(1 -> "a", 2 -> "b", 3 -> "c")), StringType)
        checkEvaluation(ret1, s"${lb}1 -> a, 2 -> b, 3 -> c$rb")
        val ret2 = cast(
          Literal.create(Map("1" -> null, "2" -> "a".getBytes, "3" -> null, "4" -> "c".getBytes)),
          StringType)
        val nullStr = if (legacyCast) "" else " null"
        checkEvaluation(ret2, s"${lb}1 ->$nullStr, 2 -> a, 3 ->$nullStr, 4 -> c$rb")
        val ret3 = cast(
          Literal.create(Map(
            1 -> Date.valueOf("2014-12-03"),
            2 -> Date.valueOf("2014-12-04"),
            3 -> Date.valueOf("2014-12-05"))),
          StringType)
        checkEvaluation(ret3, s"${lb}1 -> 2014-12-03, 2 -> 2014-12-04, 3 -> 2014-12-05$rb")
        val ret4 = cast(
          Literal.create(Map(
            1 -> Timestamp.valueOf("2014-12-03 13:01:00"),
            2 -> Timestamp.valueOf("2014-12-04 15:05:00"))),
          StringType)
        checkEvaluation(ret4, s"${lb}1 -> 2014-12-03 13:01:00, 2 -> 2014-12-04 15:05:00$rb")
        val ret5 = cast(
          Literal.create(Map(
            1 -> Array(1, 2, 3),
            2 -> Array(4, 5, 6))),
          StringType)
        checkEvaluation(ret5, s"${lb}1 -> [1, 2, 3], 2 -> [4, 5, 6]$rb")
      }
    }
  }

  test("SPARK-22981 Cast struct to string") {
    Seq(
      false -> ("{", "}"),
      true -> ("[", "]")).foreach { case (legacyCast, (lb, rb)) =>
      withSQLConf(SQLConf.LEGACY_COMPLEX_TYPES_TO_STRING.key -> legacyCast.toString) {
        val ret1 = cast(Literal.create((1, "a", 0.1)), StringType)
        checkEvaluation(ret1, s"${lb}1, a, 0.1$rb")
        val ret2 = cast(Literal.create(Tuple3[Int, String, String](1, null, "a")), StringType)
        checkEvaluation(ret2, s"${lb}1,${if (legacyCast) "" else " null"}, a$rb")
        val ret3 = cast(Literal.create(
          (Date.valueOf("2014-12-03"), Timestamp.valueOf("2014-12-03 15:05:00"))), StringType)
        checkEvaluation(ret3, s"${lb}2014-12-03, 2014-12-03 15:05:00$rb")
        val ret4 = cast(Literal.create(((1, "a"), 5, 0.1)), StringType)
        checkEvaluation(ret4, s"$lb${lb}1, a$rb, 5, 0.1$rb")
        val ret5 = cast(Literal.create((Seq(1, 2, 3), "a", 0.1)), StringType)
        checkEvaluation(ret5, s"$lb[1, 2, 3], a, 0.1$rb")
        val ret6 = cast(Literal.create((1, Map(1 -> "a", 2 -> "b", 3 -> "c"))), StringType)
        checkEvaluation(ret6, s"${lb}1, ${lb}1 -> a, 2 -> b, 3 -> c$rb$rb")
      }
    }
  }

  test("SPARK-33291: Cast struct with null elements to string") {
    Seq(
      false -> ("{", "}"),
      true -> ("[", "]")).foreach { case (legacyCast, (lb, rb)) =>
      withSQLConf(SQLConf.LEGACY_COMPLEX_TYPES_TO_STRING.key -> legacyCast.toString) {
        val ret1 = cast(Literal.create(Tuple2[String, String](null, null)), StringType)
        checkEvaluation(
          ret1,
          s"$lb${if (legacyCast) "" else "null"},${if (legacyCast) "" else " null"}$rb")
      }
    }
  }

  test("SPARK-34667: cast year-month interval to string") {
    Seq(
      Period.ofMonths(0) -> "0-0",
      Period.ofMonths(1) -> "0-1",
      Period.ofMonths(-1) -> "-0-1",
      Period.ofYears(1) -> "1-0",
      Period.ofYears(-1) -> "-1-0",
      Period.ofYears(10).plusMonths(10) -> "10-10",
      Period.ofYears(-123).minusMonths(6) -> "-123-6",
      Period.ofMonths(Int.MaxValue) -> "178956970-7",
      Period.ofMonths(Int.MinValue) -> "-178956970-8"
    ).foreach { case (period, intervalPayload) =>
      checkEvaluation(
        Cast(Literal(period), StringType),
        s"INTERVAL '$intervalPayload' YEAR TO MONTH")
    }

    yearMonthIntervalTypes.foreach { it =>
      checkConsistencyBetweenInterpretedAndCodegen(
        (child: Expression) => Cast(child, StringType), it)
    }
  }

  test("SPARK-34668: cast day-time interval to string") {
    Seq(
      Duration.ZERO -> "0 00:00:00",
      Duration.of(1, ChronoUnit.MICROS) -> "0 00:00:00.000001",
      Duration.ofMillis(-1) -> "-0 00:00:00.001",
      Duration.ofMillis(1234) -> "0 00:00:01.234",
      Duration.ofSeconds(-9).minus(999999, ChronoUnit.MICROS) -> "-0 00:00:09.999999",
      Duration.ofMinutes(30).plusMillis(59010) -> "0 00:30:59.01",
      Duration.ofHours(-23).minusSeconds(59) -> "-0 23:00:59",
      Duration.ofDays(1).plus(12345678, ChronoUnit.MICROS) -> "1 00:00:12.345678",
      Duration.ofDays(-1234).minusHours(23).minusMinutes(59).minusSeconds(59).minusMillis(999) ->
        "-1234 23:59:59.999",
      microsToDuration(Long.MaxValue) -> "106751991 04:00:54.775807",
      microsToDuration(Long.MinValue + 1) -> "-106751991 04:00:54.775807",
      microsToDuration(Long.MinValue) -> "-106751991 04:00:54.775808"
    ).foreach { case (period, intervalPayload) =>
      checkEvaluation(
        Cast(Literal(period), StringType),
        s"INTERVAL '$intervalPayload' DAY TO SECOND")
    }

    dayTimeIntervalTypes.foreach { it =>
      checkConsistencyBetweenInterpretedAndCodegen((child: Expression) =>
        Cast(child, StringType), it)
    }
  }

  private val specialTs = Seq(
    "0001-01-01T00:00:00", // the fist timestamp of Common Era
    "1582-10-15T23:59:59", // the cutover date from Julian to Gregorian calendar
    "1970-01-01T00:00:00", // the epoch timestamp
    "9999-12-31T23:59:59"  // the last supported timestamp according to SQL standard
  )

  test("SPARK-35698: cast timestamp without time zone to string") {
    specialTs.foreach { s =>
      checkEvaluation(cast(LocalDateTime.parse(s), StringType), s.replace("T", " "))
    }
  }

  test("SPARK-35711: cast timestamp without time zone to timestamp with local time zone") {
    outstandingZoneIds.foreach { zoneId =>
      withDefaultTimeZone(zoneId) {
        specialTs.foreach { s =>
          val input = LocalDateTime.parse(s)
          val expectedTs = Timestamp.valueOf(s.replace("T", " "))
          checkEvaluation(cast(input, TimestampType), expectedTs)
        }
      }
    }
  }

  test("SPARK-35716: cast timestamp without time zone to date type") {
    specialTs.foreach { s =>
      val dt = LocalDateTime.parse(s)
      checkEvaluation(cast(dt, DateType), LocalDate.parse(s.split("T")(0)))
    }
  }

  test("SPARK-35718: cast date type to timestamp without timezone") {
    specialTs.foreach { s =>
      val inputDate = LocalDate.parse(s.split("T")(0))
      // The hour/minute/second of the expect result should be 0
      val expectedTs = LocalDateTime.parse(s.split("T")(0) + "T00:00:00")
      checkEvaluation(cast(inputDate, TimestampNTZType), expectedTs)
    }
  }

  test("SPARK-35719: cast timestamp with local time zone to timestamp without timezone") {
    outstandingZoneIds.foreach { zoneId =>
      withDefaultTimeZone(zoneId) {
        specialTs.foreach { s =>
          val input = Timestamp.valueOf(s.replace("T", " "))
          val expectedTs = LocalDateTime.parse(s)
          checkEvaluation(cast(input, TimestampNTZType), expectedTs)
        }
      }
    }
  }

  test("disallow type conversions between Numeric types and Timestamp without time zone type") {
    import DataTypeTestUtils.numericTypes
    checkInvalidCastFromNumericType(TimestampNTZType)
    verifyCastFailure(
      cast(Literal(0L), TimestampNTZType),
      DataTypeMismatch(
        "CAST_WITHOUT_SUGGESTION",
        Map("srcType" -> "\"BIGINT\"", "targetType" -> "\"TIMESTAMP_NTZ\"")))

    val timestampNTZLiteral = Literal.create(LocalDateTime.now(), TimestampNTZType)
    numericTypes.foreach { numericType =>
      verifyCastFailure(
        cast(timestampNTZLiteral, numericType),
        DataTypeMismatch(
          "CAST_WITHOUT_SUGGESTION",
          Map("srcType" -> "\"TIMESTAMP_NTZ\"", "targetType" -> s""""${numericType.sql}"""")))
    }
  }

  test("allow type conversions between calendar interval type and char/varchar types") {
    Seq(CharType(10), VarcharType(10))
      .foreach { typ =>
        assert(cast(Literal.default(CalendarIntervalType), typ).checkInputDataTypes().isSuccess)
    }
  }

  test("SPARK-35720: cast string to timestamp without timezone") {
    specialTs.foreach { s =>
      val expectedTs = LocalDateTime.parse(s)
      checkEvaluation(cast(s, TimestampNTZType), expectedTs)
      // Trim spaces before casting
      checkEvaluation(cast("  " + s + "   ", TimestampNTZType), expectedTs)
      // The result is independent of timezone
      outstandingZoneIds.foreach { zoneId =>
        checkEvaluation(cast(s + zoneId.toString, TimestampNTZType), expectedTs)
        val tsWithMicros = s + ".123456"
        val expectedTsWithNanoSeconds = LocalDateTime.parse(tsWithMicros)
        checkEvaluation(cast(tsWithMicros + zoneId.toString, TimestampNTZType),
          expectedTsWithNanoSeconds)
      }
    }
    // The input string can contain date only
    checkEvaluation(cast("2021-06-17", TimestampNTZType),
      LocalDateTime.of(2021, 6, 17, 0, 0))
  }

  test("SPARK-35112: Cast string to day-time interval") {
    checkEvaluation(cast(Literal.create("0 0:0:0"), DayTimeIntervalType()), 0L)
    checkEvaluation(cast(Literal.create(" interval '0 0:0:0' Day TO second   "),
      DayTimeIntervalType()), 0L)
    checkEvaluation(cast(Literal.create("INTERVAL '1 2:03:04' DAY TO SECOND"),
      DayTimeIntervalType()), 93784000000L)
    checkEvaluation(cast(Literal.create("INTERVAL '1 03:04:00' DAY TO SECOND"),
      DayTimeIntervalType()), 97440000000L)
    checkEvaluation(cast(Literal.create("INTERVAL '1 03:04:00.0000' DAY TO SECOND"),
      DayTimeIntervalType()), 97440000000L)
    checkEvaluation(cast(Literal.create("1 2:03:04"), DayTimeIntervalType()), 93784000000L)
    checkEvaluation(cast(Literal.create("INTERVAL '-10 2:03:04' DAY TO SECOND"),
      DayTimeIntervalType()), -871384000000L)
    checkEvaluation(cast(Literal.create("-10 2:03:04"), DayTimeIntervalType()), -871384000000L)
    checkEvaluation(cast(Literal.create("-106751991 04:00:54.775808"), DayTimeIntervalType()),
      Long.MinValue)
    checkEvaluation(cast(Literal.create("106751991 04:00:54.775807"), DayTimeIntervalType()),
      Long.MaxValue)

    Seq("-106751991 04:00:54.775808", "106751991 04:00:54.775807").foreach { interval =>
      val ansiInterval = s"INTERVAL '$interval' DAY TO SECOND"
      checkEvaluation(
        cast(cast(Literal.create(interval), DayTimeIntervalType()), StringType), ansiInterval)
      checkEvaluation(cast(cast(Literal.create(ansiInterval),
        DayTimeIntervalType()), StringType), ansiInterval)
    }

    Seq("INTERVAL '-106751991 04:00:54.775809' DAY TO SECOND",
      "INTERVAL '106751991 04:00:54.775808' DAY TO SECOND").foreach { interval =>
      checkExceptionInExpression[ArithmeticException](
        cast(Literal.create(interval), DayTimeIntervalType()),
        "long overflow")
    }

    Seq(Byte.MaxValue, Short.MaxValue, Int.MaxValue, Long.MaxValue, Long.MinValue + 1,
      Long.MinValue).foreach { duration =>
      val interval = Literal.create(
        Duration.of(duration, ChronoUnit.MICROS),
        DayTimeIntervalType())
      checkEvaluation(cast(cast(interval, StringType), DayTimeIntervalType()), duration)
    }
  }

  test("SPARK-35111: Cast string to year-month interval") {
    checkEvaluation(cast(Literal.create("INTERVAL '1-0' YEAR TO MONTH"),
      YearMonthIntervalType()), 12)
    checkEvaluation(cast(Literal.create("INTERVAL '-1-0' YEAR TO MONTH"),
      YearMonthIntervalType()), -12)
    checkEvaluation(cast(Literal.create("INTERVAL -'-1-0' YEAR TO MONTH"),
      YearMonthIntervalType()), 12)
    checkEvaluation(cast(Literal.create("INTERVAL +'-1-0' YEAR TO MONTH"),
      YearMonthIntervalType()), -12)
    checkEvaluation(cast(Literal.create("INTERVAL +'+1-0' YEAR TO MONTH"),
      YearMonthIntervalType()), 12)
    checkEvaluation(cast(Literal.create("INTERVAL +'1-0' YEAR TO MONTH"),
      YearMonthIntervalType()), 12)
    checkEvaluation(cast(Literal.create(" interval +'1-0' YEAR  TO MONTH "),
      YearMonthIntervalType()), 12)
    checkEvaluation(cast(Literal.create(" -1-0 "), YearMonthIntervalType()), -12)
    checkEvaluation(cast(Literal.create("-1-0"), YearMonthIntervalType()), -12)
    checkEvaluation(cast(Literal.create(null, StringType), YearMonthIntervalType()), null)

    Seq("0-0", "10-1", "-178956970-7", "178956970-7", "-178956970-8").foreach { interval =>
      val ansiInterval = s"INTERVAL '$interval' YEAR TO MONTH"
      checkEvaluation(
        cast(cast(Literal.create(interval), YearMonthIntervalType()), StringType), ansiInterval)
      checkEvaluation(cast(cast(Literal.create(ansiInterval),
        YearMonthIntervalType()), StringType), ansiInterval)
    }

    Seq("INTERVAL '-178956970-9' YEAR TO MONTH", "INTERVAL '178956970-8' YEAR TO MONTH")
      .foreach { interval =>
        checkErrorInExpression[SparkIllegalArgumentException](
          cast(Literal.create(interval), YearMonthIntervalType()),
          "INVALID_INTERVAL_FORMAT.INTERVAL_PARSING",
          Map(
            "interval" -> "year-month",
            "input" -> interval))
      }

    Seq(Byte.MaxValue, Short.MaxValue, Int.MaxValue, Int.MinValue + 1, Int.MinValue)
      .foreach { period =>
        val interval = Literal.create(Period.ofMonths(period), YearMonthIntervalType())
        checkEvaluation(cast(cast(interval, StringType), YearMonthIntervalType()), period)
      }
  }

  test("SPARK-35820: Support cast DayTimeIntervalType in different fields") {
    val duration = Duration.ofSeconds(12345678L, 123456789)
    Seq((DayTimeIntervalType(DAY, DAY), 12268800000000L, -12268800000000L),
      (DayTimeIntervalType(DAY, HOUR), 12344400000000L, -12344400000000L),
      (DayTimeIntervalType(DAY, MINUTE), 12345660000000L, -12345660000000L),
      (DayTimeIntervalType(DAY, SECOND), 12345678123456L, -12345678123457L),
      (DayTimeIntervalType(HOUR, HOUR), 12344400000000L, -12344400000000L),
      (DayTimeIntervalType(HOUR, MINUTE), 12345660000000L, -12345660000000L),
      (DayTimeIntervalType(HOUR, SECOND), 12345678123456L, -12345678123457L),
      (DayTimeIntervalType(MINUTE, MINUTE), 12345660000000L, -12345660000000L),
      (DayTimeIntervalType(MINUTE, SECOND), 12345678123456L, -12345678123457L),
      (DayTimeIntervalType(SECOND, SECOND), 12345678123456L, -12345678123457L))
      .foreach { case (dt, positive, negative) =>
        checkEvaluation(
          cast(Literal.create(duration, DayTimeIntervalType(DAY, SECOND)), dt), positive)
        checkEvaluation(
          cast(Literal.create(duration.negated(), DayTimeIntervalType(DAY, SECOND)), dt), negative)
      }
  }

  test("SPARK-35819: Support cast YearMonthIntervalType in different fields") {
    val ym = cast(Literal.create("1-1"), YearMonthIntervalType(YEAR, MONTH))
    Seq(YearMonthIntervalType(YEAR) -> 12,
      YearMonthIntervalType(YEAR, MONTH) -> 13,
      YearMonthIntervalType(MONTH) -> 13)
      .foreach { case (dt, value) =>
        checkEvaluation(cast(ym, dt), value)
      }
  }

  test("SPARK-35768: Take into account year-month interval fields in cast") {
    Seq(("1-1", YearMonthIntervalType(YEAR, MONTH), 13),
      ("-1-1", YearMonthIntervalType(YEAR, MONTH), -13))
      .foreach { case (str, dataType, ym) =>
        checkEvaluation(cast(Literal.create(str), dataType), ym)
        checkEvaluation(cast(Literal.create(s"INTERVAL '$str' YEAR TO MONTH"), dataType), ym)
        checkEvaluation(cast(Literal.create(s"INTERVAL -'$str' YEAR TO MONTH"), dataType), -ym)
      }

    Seq(("13", YearMonthIntervalType(YEAR), 13 * 12),
      ("13", YearMonthIntervalType(MONTH), 13),
      ("-13", YearMonthIntervalType(YEAR), -13 * 12),
      ("-13", YearMonthIntervalType(MONTH), -13))
      .foreach { case (str, dataType, value) =>
        checkEvaluation(cast(Literal.create(str), dataType), value)
        if (dataType == YearMonthIntervalType(YEAR)) {
          checkEvaluation(cast(Literal.create(s"INTERVAL '$str' YEAR"), dataType), value)
          checkEvaluation(cast(Literal.create(s"INTERVAL '$str' year"), dataType), value)
        } else {
          checkEvaluation(cast(Literal.create(s"INTERVAL '$str' MONTH"), dataType), value)
          checkEvaluation(cast(Literal.create(s"INTERVAL '$str' month"), dataType), value)
        }
      }

    Seq("INTERVAL '1-1' YEAR", "INTERVAL '1-1' MONTH").foreach { interval =>
      val dataType = YearMonthIntervalType()
      checkErrorInExpression[SparkIllegalArgumentException](
        cast(Literal.create(interval), dataType),
        "INVALID_INTERVAL_FORMAT.UNMATCHED_FORMAT_STRING",
        Map(
          "typeName" -> "interval year to month",
          "intervalStr" -> "year-month",
          "supportedFormat" -> "`[+|-]y-m`, `INTERVAL [+|-]'[+|-]y-m' YEAR TO MONTH`",
          "input" -> interval)
      )
    }
    Seq(("1", YearMonthIntervalType(YEAR, MONTH)),
      ("1", YearMonthIntervalType(YEAR, MONTH)),
      ("1-1", YearMonthIntervalType(YEAR)),
      ("1-1", YearMonthIntervalType(MONTH)),
      ("INTERVAL '1-1' YEAR TO MONTH", YearMonthIntervalType(YEAR)),
      ("INTERVAL '1-1' YEAR TO MONTH", YearMonthIntervalType(MONTH)),
      ("INTERVAL '1' YEAR", YearMonthIntervalType(YEAR, MONTH)),
      ("INTERVAL '1' YEAR", YearMonthIntervalType(MONTH)),
      ("INTERVAL '1' MONTH", YearMonthIntervalType(YEAR)),
      ("INTERVAL '1' MONTH", YearMonthIntervalType(YEAR, MONTH)))
      .foreach { case (interval, dataType) =>
        checkErrorInExpression[SparkIllegalArgumentException](
          cast(Literal.create(interval), dataType),
          "INVALID_INTERVAL_FORMAT.UNMATCHED_FORMAT_STRING",
          Map(
            "typeName" -> dataType.typeName,
            "intervalStr" -> "year-month",
            "supportedFormat" ->
              IntervalUtils.supportedFormat(("year-month", dataType.startField, dataType.endField))
                .map(format => s"`$format`").mkString(", "),
            "input" -> interval))
      }
  }

  test("SPARK-35735: Take into account day-time interval fields in cast") {
    def typeName(dataType: DayTimeIntervalType): String = {
      if (dataType.startField == dataType.endField) {
        DayTimeIntervalType.fieldToString(dataType.startField).toUpperCase(Locale.ROOT)
      } else {
        s"${DayTimeIntervalType.fieldToString(dataType.startField)} TO " +
          s"${DayTimeIntervalType.fieldToString(dataType.endField)}".toUpperCase(Locale.ROOT)
      }
    }

    Seq(("1", DayTimeIntervalType(DAY, DAY), (86400) * MICROS_PER_SECOND),
      ("-1", DayTimeIntervalType(DAY, DAY), -(86400) * MICROS_PER_SECOND),
      ("1 01", DayTimeIntervalType(DAY, HOUR), (86400 + 3600) * MICROS_PER_SECOND),
      ("-1 01", DayTimeIntervalType(DAY, HOUR), -(86400 + 3600) * MICROS_PER_SECOND),
      ("1 01:01", DayTimeIntervalType(DAY, MINUTE), (86400 + 3600 + 60) * MICROS_PER_SECOND),
      ("-1 01:01", DayTimeIntervalType(DAY, MINUTE), -(86400 + 3600 + 60) * MICROS_PER_SECOND),
      ("1 01:01:01.12345", DayTimeIntervalType(DAY, SECOND),
        ((86400 + 3600 + 60 + 1.12345) * MICROS_PER_SECOND).toLong),
      ("-1 01:01:01.12345", DayTimeIntervalType(DAY, SECOND),
        (-(86400 + 3600 + 60 + 1.12345) * MICROS_PER_SECOND).toLong),

      ("01", DayTimeIntervalType(HOUR, HOUR), (3600) * MICROS_PER_SECOND),
      ("-01", DayTimeIntervalType(HOUR, HOUR), -(3600) * MICROS_PER_SECOND),
      ("01:01", DayTimeIntervalType(HOUR, MINUTE), (3600 + 60) * MICROS_PER_SECOND),
      ("-01:01", DayTimeIntervalType(HOUR, MINUTE), -(3600 + 60) * MICROS_PER_SECOND),
      ("01:01:01.12345", DayTimeIntervalType(HOUR, SECOND),
        ((3600 + 60 + 1.12345) * MICROS_PER_SECOND).toLong),
      ("-01:01:01.12345", DayTimeIntervalType(HOUR, SECOND),
        (-(3600 + 60 + 1.12345) * MICROS_PER_SECOND).toLong),

      ("01", DayTimeIntervalType(MINUTE, MINUTE), (60) * MICROS_PER_SECOND),
      ("-01", DayTimeIntervalType(MINUTE, MINUTE), -(60) * MICROS_PER_SECOND),
      ("01:01", DayTimeIntervalType(MINUTE, SECOND), ((60 + 1) * MICROS_PER_SECOND)),
      ("01:01.12345", DayTimeIntervalType(MINUTE, SECOND),
        ((60 + 1.12345) * MICROS_PER_SECOND).toLong),
      ("-01:01.12345", DayTimeIntervalType(MINUTE, SECOND),
        (-(60 + 1.12345) * MICROS_PER_SECOND).toLong),

      ("01.12345", DayTimeIntervalType(SECOND, SECOND), ((1.12345) * MICROS_PER_SECOND).toLong),
      ("-01.12345", DayTimeIntervalType(SECOND, SECOND), (-(1.12345) * MICROS_PER_SECOND).toLong))
      .foreach { case (str, dataType, dt) =>
        checkEvaluation(cast(Literal.create(str), dataType), dt)
        checkEvaluation(
          cast(Literal.create(s"INTERVAL '$str' ${typeName(dataType)}"), dataType), dt)
        checkEvaluation(
          cast(Literal.create(s"INTERVAL -'$str' ${typeName(dataType)}"), dataType), -dt)
      }

    // Check max value
    Seq(("INTERVAL '106751991' DAY", DayTimeIntervalType(DAY), 106751991L * MICROS_PER_DAY),
      ("INTERVAL '106751991 04' DAY TO HOUR", DayTimeIntervalType(DAY, HOUR), 9223372036800000000L),
      ("INTERVAL '106751991 04:00' DAY TO MINUTE",
        DayTimeIntervalType(DAY, MINUTE), 9223372036800000000L),
      ("INTERVAL '106751991 04:00:54.775807' DAY TO SECOND", DayTimeIntervalType(), Long.MaxValue),
      ("INTERVAL '2562047788' HOUR", DayTimeIntervalType(HOUR), 9223372036800000000L),
      ("INTERVAL '2562047788:00' HOUR TO MINUTE",
        DayTimeIntervalType(HOUR, MINUTE), 9223372036800000000L),
      ("INTERVAL '2562047788:00:54.775807' HOUR TO SECOND",
        DayTimeIntervalType(HOUR, SECOND), Long.MaxValue),
      ("INTERVAL '153722867280' MINUTE", DayTimeIntervalType(MINUTE), 9223372036800000000L),
      ("INTERVAL '153722867280:54.775807' MINUTE TO SECOND",
        DayTimeIntervalType(MINUTE, SECOND), Long.MaxValue),
      ("INTERVAL '9223372036854.775807' SECOND", DayTimeIntervalType(SECOND), Long.MaxValue))
      .foreach { case (interval, dataType, dt) =>
        checkEvaluation(cast(Literal.create(interval), dataType), dt)
        checkEvaluation(cast(Literal.create(interval.toLowerCase(Locale.ROOT)), dataType), dt)
      }

    Seq(("INTERVAL '-106751991' DAY", DayTimeIntervalType(DAY), -106751991L * MICROS_PER_DAY),
      ("INTERVAL '-106751991 04' DAY TO HOUR",
        DayTimeIntervalType(DAY, HOUR), -9223372036800000000L),
      ("INTERVAL '-106751991 04:00' DAY TO MINUTE",
        DayTimeIntervalType(DAY, MINUTE), -9223372036800000000L),
      ("INTERVAL '-106751991 04:00:54.775808' DAY TO SECOND", DayTimeIntervalType(), Long.MinValue),
      ("INTERVAL '-2562047788' HOUR", DayTimeIntervalType(HOUR), -9223372036800000000L),
      ("INTERVAL '-2562047788:00' HOUR TO MINUTE",
        DayTimeIntervalType(HOUR, MINUTE), -9223372036800000000L),
      ("INTERVAL '-2562047788:00:54.775808' HOUR TO SECOND",
        DayTimeIntervalType(HOUR, SECOND), Long.MinValue),
      ("INTERVAL '-153722867280' MINUTE", DayTimeIntervalType(MINUTE), -9223372036800000000L),
      ("INTERVAL '-153722867280:54.775808' MINUTE TO SECOND",
        DayTimeIntervalType(MINUTE, SECOND), Long.MinValue),
      ("INTERVAL '-9223372036854.775808' SECOND", DayTimeIntervalType(SECOND), Long.MinValue))
      .foreach { case (interval, dataType, dt) =>
        checkEvaluation(cast(Literal.create(interval), dataType), dt)
      }

    Seq(
      ("INTERVAL '1 01:01:01.12345' DAY TO SECOND", DayTimeIntervalType(DAY, HOUR)),
      ("INTERVAL '1 01:01:01.12345' DAY TO HOUR", DayTimeIntervalType(DAY, SECOND)),
      ("INTERVAL '1 01:01:01.12345' DAY TO MINUTE", DayTimeIntervalType(DAY, MINUTE)),
      ("1 01:01:01.12345", DayTimeIntervalType(DAY, DAY)),
      ("1 01:01:01.12345", DayTimeIntervalType(DAY, HOUR)),
      ("1 01:01:01.12345", DayTimeIntervalType(DAY, MINUTE)),

      ("INTERVAL '01:01:01.12345' HOUR TO SECOND", DayTimeIntervalType(DAY, HOUR)),
      ("INTERVAL '01:01:01.12345' HOUR TO HOUR", DayTimeIntervalType(DAY, SECOND)),
      ("INTERVAL '01:01:01.12345' HOUR TO MINUTE", DayTimeIntervalType(DAY, MINUTE)),
      ("01:01:01.12345", DayTimeIntervalType(DAY, DAY)),
      ("01:01:01.12345", DayTimeIntervalType(HOUR, HOUR)),
      ("01:01:01.12345", DayTimeIntervalType(DAY, MINUTE)),
      ("INTERVAL '1.23' DAY", DayTimeIntervalType(DAY)),
      ("INTERVAL '1.23' HOUR", DayTimeIntervalType(HOUR)),
      ("INTERVAL '1.23' MINUTE", DayTimeIntervalType(MINUTE)),
      ("INTERVAL '1.23' SECOND", DayTimeIntervalType(MINUTE)),
      ("1.23", DayTimeIntervalType(DAY)),
      ("1.23", DayTimeIntervalType(HOUR)),
      ("1.23", DayTimeIntervalType(MINUTE)),
      ("1.23", DayTimeIntervalType(MINUTE)))
      .foreach { case (interval, dataType) =>
        checkErrorInExpression[SparkIllegalArgumentException](
          cast(Literal.create(interval), dataType),
          "INVALID_INTERVAL_FORMAT.UNMATCHED_FORMAT_STRING_WITH_NOTICE",
          Map("intervalStr" -> "day-time",
            "typeName" -> dataType.typeName,
            "input" -> interval,
            "supportedFormat" ->
              IntervalUtils.supportedFormat(("day-time", dataType.startField, dataType.endField))
                .map(format => s"`$format`").mkString(", "))
        )
      }

    // Check first field outof bound
    Seq(("INTERVAL '1067519911' DAY", DayTimeIntervalType(DAY)),
      ("INTERVAL '10675199111 04' DAY TO HOUR", DayTimeIntervalType(DAY, HOUR)),
      ("INTERVAL '1067519911 04:00' DAY TO MINUTE", DayTimeIntervalType(DAY, MINUTE)),
      ("INTERVAL '1067519911 04:00:54.775807' DAY TO SECOND", DayTimeIntervalType()),
      ("INTERVAL '25620477881' HOUR", DayTimeIntervalType(HOUR)),
      ("INTERVAL '25620477881:00' HOUR TO MINUTE", DayTimeIntervalType(HOUR, MINUTE)),
      ("INTERVAL '25620477881:00:54.775807' HOUR TO SECOND", DayTimeIntervalType(HOUR, SECOND)),
      ("INTERVAL '1537228672801' MINUTE", DayTimeIntervalType(MINUTE)),
      ("INTERVAL '1537228672801:54.7757' MINUTE TO SECOND", DayTimeIntervalType(MINUTE, SECOND)),
      ("INTERVAL '92233720368541.775807' SECOND", DayTimeIntervalType(SECOND)))
      .foreach { case (interval, dataType) =>
        checkErrorInExpression[SparkIllegalArgumentException](
          cast(Literal.create(interval), dataType),
          "INVALID_INTERVAL_FORMAT.UNMATCHED_FORMAT_STRING_WITH_NOTICE",
          Map("intervalStr" -> "day-time",
            "typeName" -> dataType.typeName,
            "input" -> interval,
            "supportedFormat" ->
              IntervalUtils.supportedFormat(("day-time", dataType.startField, dataType.endField))
                .map(format => s"`$format`").mkString(", ")))
      }
  }

  test("cast ANSI intervals to/from decimals") {
    Seq(
      (Duration.ZERO, DayTimeIntervalType(DAY), DecimalType(10, 3)) -> Decimal(0, 10, 3),
      (Duration.ofHours(-1), DayTimeIntervalType(HOUR), DecimalType(10, 1)) -> Decimal(-10, 10, 1),
      (Duration.ofMinutes(1), DayTimeIntervalType(MINUTE), DecimalType(8, 2)) -> Decimal(100, 8, 2),
      (Duration.ofSeconds(59), DayTimeIntervalType(SECOND), DecimalType(6, 0)) -> Decimal(59, 6, 0),
      (Duration.ofSeconds(-60).minusMillis(1), DayTimeIntervalType(SECOND),
        DecimalType(10, 3)) -> Decimal(-60.001, 10, 3),
      (Duration.ZERO, DayTimeIntervalType(DAY, SECOND), DecimalType(10, 6)) -> Decimal(0, 10, 6),
      (Duration.ofHours(-23).minusMinutes(59).minusSeconds(59).minusNanos(123456000),
        DayTimeIntervalType(HOUR, SECOND), DecimalType(18, 6)) -> Decimal(-86399.123456, 18, 6),
      (Period.ZERO, YearMonthIntervalType(YEAR), DecimalType(5, 2)) -> Decimal(0, 5, 2),
      (Period.ofMonths(-1), YearMonthIntervalType(MONTH),
        DecimalType(8, 0)) -> Decimal(-1, 8, 0),
      (Period.ofYears(-1).minusMonths(1), YearMonthIntervalType(YEAR, MONTH),
        DecimalType(8, 3)) -> Decimal(-13000, 8, 3)
    ).foreach { case ((duration, intervalType, targetType), expected) =>
      checkEvaluation(
        Cast(Literal.create(duration, intervalType), targetType),
        expected)
      checkEvaluation(
        Cast(Literal.create(expected, targetType), intervalType),
        duration)
    }

    dayTimeIntervalTypes.foreach { it =>
      checkConsistencyBetweenInterpretedAndCodegenAllowingException((child: Expression) =>
        Cast(child, DecimalType.USER_DEFAULT), it)
      checkConsistencyBetweenInterpretedAndCodegenAllowingException((child: Expression) =>
        Cast(child, it), DecimalType.USER_DEFAULT)
    }

    yearMonthIntervalTypes.foreach { it =>
      checkConsistencyBetweenInterpretedAndCodegenAllowingException((child: Expression) =>
        Cast(child, DecimalType.USER_DEFAULT), it)
      checkConsistencyBetweenInterpretedAndCodegenAllowingException((child: Expression) =>
        Cast(child, it), DecimalType.USER_DEFAULT)
    }
  }

  test("SPARK-39865: toString() and sql() methods of CheckOverflowInTableInsert") {
    val cast = Cast(Literal(1.0), IntegerType)
    val expr = CheckOverflowInTableInsert(cast, "column_1")
    assert(expr.sql == cast.sql)
    assert(expr.toString == cast.toString)
  }

  test("SPARK-43336: Casting between Timestamp and TimestampNTZ requires timezone") {
    val timestampLiteral = Literal.create(1L, TimestampType)
    val timestampNTZLiteral = Literal.create(1L, TimestampNTZType)
    assert(!Cast(timestampLiteral, TimestampNTZType).resolved)
    assert(!Cast(timestampNTZLiteral, TimestampType).resolved)
  }

  test("Casting between TimestampType and StringType requires timezone") {
    val timestampLiteral = Literal.create(1L, TimestampType)
    assert(!Cast(timestampLiteral, StringType).resolved)
    assert(!Cast(timestampLiteral, StringType("UTF8_LCASE")).resolved)
  }

  test(s"Casting from char/varchar") {
    Seq(CharType(10), VarcharType(10)).foreach { typ =>
      Seq(
        IntegerType -> ("123", 123),
        LongType -> ("123 ", 123L),
        BooleanType -> ("true ", true),
        BooleanType -> ("false", false),
        DoubleType -> ("1.2", 1.2)
      ).foreach { case (toType, (from, to)) =>
        checkEvaluation(cast(Literal.create(from, typ), toType), to)
      }
    }
  }

  test("Casting to char/varchar") {
    Seq(CharType(10), VarcharType(10)).foreach { typ =>
      Seq(
        IntegerType -> (123, "123"),
        LongType -> (123L, "123"),
        BooleanType -> (true, "true"),
        BooleanType -> (false, "false"),
        DoubleType -> (1.2, "1.2")
      ).foreach { case (fromType, (from, to)) =>
        val paddedTo = if (typ.isInstanceOf[CharType]) {
          to.padTo(10, ' ')
        } else {
          to
        }
        checkEvaluation(cast(Literal.create(from, fromType), typ), paddedTo)
      }
    }
  }

  test("cast time to string") {
    Seq(
      LocalTime.MIDNIGHT -> "00:00:00",
      LocalTime.NOON -> "12:00:00",
      LocalTime.of(23, 59, 59) -> "23:59:59",
      LocalTime.of(23, 59, 59, 1000000) -> "23:59:59.001",
      LocalTime.of(23, 59, 59, 999999000) -> "23:59:59.999999"
    ).foreach { case (time, expectedStr) =>
      checkEvaluation(Cast(Literal(time), StringType), expectedStr)
    }

    checkConsistencyBetweenInterpretedAndCodegen(
      (child: Expression) => Cast(child, StringType), TimeType())
  }

  test("cast string to time") {
    checkEvaluation(cast(Literal.create("0:0:0"), TimeType()), 0L)
    checkEvaluation(cast(Literal.create(" 01:2:3.01   "), TimeType(2)), localTime(1, 2, 3, 10000))
    checkEvaluation(cast(Literal.create(" 12:13:14.999"),
      TimeType(3)), localTime(12, 13, 14, 999 * 1000))
    checkEvaluation(cast(Literal.create("23:0:59.0001 "), TimeType(4)), localTime(23, 0, 59, 100))
    checkEvaluation(cast(Literal.create("23:59:0.99999"),
      TimeType(5)), localTime(23, 59, 0, 999990))
    checkEvaluation(cast(Literal.create("23:59:59.000001     "),
      TimeType(6)), localTime(23, 59, 59, 1))
  }

  test("cast time to time") {
    checkEvaluation(cast(Literal(localTime(), TimeType(0)), TimeType(0)), 0L)
    checkEvaluation(cast(Literal(localTime(0, 0, 0, 1), TimeType(6)), TimeType(6)),
      localTime(0, 0, 0, 1))
    checkEvaluation(cast(Literal(localTime(0, 0, 0, 19), TimeType(6)), TimeType(5)),
      localTime(0, 0, 0, 10))
    checkEvaluation(cast(Literal(localTime(23, 59, 59, 999990), TimeType(5)), TimeType(6)),
      localTime(23, 59, 59, 999990))
    checkEvaluation(cast(Literal(localTime(23, 59, 59, 999999), TimeType(6)), TimeType(5)),
      localTime(23, 59, 59, 999990))
    checkEvaluation(cast(Literal(localTime(11, 58, 59, 123400), TimeType(4)), TimeType(5)),
      localTime(11, 58, 59, 123400))
    checkEvaluation(cast(Literal(localTime(19, 2, 3, 765000), TimeType(3)), TimeType(2)),
      localTime(19, 2, 3, 760000))

    for (sp <- TimeType.MIN_PRECISION to TimeType.MAX_PRECISION) {
      for (tp <- TimeType.MIN_PRECISION to TimeType.MAX_PRECISION) {
        checkConsistencyBetweenInterpretedAndCodegen(
          (child: Expression) => Cast(child, TimeType(sp)), TimeType(tp))
      }
    }
  }
<<<<<<< HEAD

  test("SPARK-52617: cast TimestampNTZType to time") {
    specialTs.foreach { s =>
      val ldt = LocalDateTime.parse(s) // parsed as local timestamp
      val micros = DateTimeUtils.localDateTimeToMicros(ldt)

      val nanosOfDay = ldt.toLocalTime().toNanoOfDay
      val expected = DateTimeUtils.truncateTimeToPrecision(nanosOfDay, TimeType.DEFAULT_PRECISION)

      checkEvaluation(Cast(Literal(micros, TimestampNTZType), TimeType(0)), expected)
    }
  }

  test("SPARK-52617: cast time to TimestampNTZType") {
    val testCases = Seq(
      ("2023-01-01T15:30:00.123456", 6),
      ("2023-01-01T15:30:00", 0))

    testCases.foreach { case (s, precision) =>
      val ldt = LocalDateTime.parse(s)
      val micros = DateTimeUtils.localDateTimeToMicros(ldt)
      val nanosOfDay = ldt.toLocalTime().toNanoOfDay
      val expected = DateTimeUtils.truncateTimeToPrecision(nanosOfDay, precision)

      checkEvaluation(Cast(Literal(micros, TimestampNTZType), TimeType(precision)), expected)
    }
=======
  test("SPARK-52619: cast time to integral types") {
    // Test normal cases that should work with a small number like 112 seconds after midnight
    val smallTime = Literal.create(LocalTime.of(0, 1, 52), TimeType(6))
    checkEvaluation(cast(smallTime, ByteType), 112.toByte)
    checkEvaluation(cast(smallTime, ShortType), 112.toShort)
    checkEvaluation(cast(smallTime, IntegerType), 112)
    checkEvaluation(cast(smallTime, LongType), 112L)

    // Test midnight to all integral types
    val midnight = Literal.create(LocalTime.MIDNIGHT, TimeType(6))
    checkEvaluation(cast(midnight, ByteType), 0.toByte)
    checkEvaluation(cast(midnight, ShortType), 0.toShort)
    checkEvaluation(cast(midnight, IntegerType), 0)
    checkEvaluation(cast(midnight, LongType), 0L)

    // Precision rounding/truncation tests with fractional seconds
    val time0 = Literal.create(LocalTime.NOON, TimeType(0))
    val time2 = Literal.create(LocalTime.of(12, 0, 0, 120000000), TimeType(2))
    val time4 = Literal.create(LocalTime.of(12, 0, 0, 345600000), TimeType(4))
    val oneTwoThreeTime5 = Literal.create(LocalTime.of(1, 2, 3, 555550000), TimeType(5))
    val maxTime4 = Literal.create(LocalTime.of(23, 59, 59, 999900000), TimeType(4))
    val fractional5 = Literal.create(LocalTime.of(0, 0, 17, 500000000), TimeType(1))
    val fractional000001 = Literal.create(LocalTime.of(0, 0, 17, 1000), TimeType(6))
    val fractional999999 = Literal.create(LocalTime.of(0, 0, 17, 999999000), TimeType(6))
    val fractional6 = Literal.create(LocalTime.of(0, 0, 17, 600000000), TimeType(1))
    val fractional4 = Literal.create(LocalTime.of(0, 0, 17, 400000000), TimeType(1))
    val fractional555 = Literal.create(LocalTime.of(0, 0, 17, 555000000), TimeType(3))
    checkEvaluation(cast(fractional5, IntegerType), 17)
    checkEvaluation(cast(fractional5, LongType), 17L)
    checkEvaluation(cast(fractional000001, IntegerType), 17)
    checkEvaluation(cast(fractional999999, IntegerType), 17)
    checkEvaluation(cast(fractional6, IntegerType), 17)
    checkEvaluation(cast(fractional4, IntegerType), 17)
    checkEvaluation(cast(fractional555, IntegerType), 17)
    checkEvaluation(cast(time0, IntegerType), 43200)
    checkEvaluation(cast(time2, IntegerType), 43200)
    checkEvaluation(cast(time4, IntegerType), 43200)
    checkEvaluation(cast(oneTwoThreeTime5, IntegerType), 3723)
    checkEvaluation(cast(oneTwoThreeTime5, LongType), 3723L)
    checkEvaluation(cast(maxTime4, IntegerType), 86399)
    checkEvaluation(cast(maxTime4, LongType), 86399L)
>>>>>>> 5724c714
  }
}<|MERGE_RESOLUTION|>--- conflicted
+++ resolved
@@ -1507,7 +1507,6 @@
       }
     }
   }
-<<<<<<< HEAD
 
   test("SPARK-52617: cast TimestampNTZType to time") {
     specialTs.foreach { s =>
@@ -1534,7 +1533,8 @@
 
       checkEvaluation(Cast(Literal(micros, TimestampNTZType), TimeType(precision)), expected)
     }
-=======
+  }
+
   test("SPARK-52619: cast time to integral types") {
     // Test normal cases that should work with a small number like 112 seconds after midnight
     val smallTime = Literal.create(LocalTime.of(0, 1, 52), TimeType(6))
@@ -1576,6 +1576,5 @@
     checkEvaluation(cast(oneTwoThreeTime5, LongType), 3723L)
     checkEvaluation(cast(maxTime4, IntegerType), 86399)
     checkEvaluation(cast(maxTime4, LongType), 86399L)
->>>>>>> 5724c714
   }
 }