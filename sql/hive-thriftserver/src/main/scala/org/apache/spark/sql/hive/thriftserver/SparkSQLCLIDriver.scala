/*
 * Licensed to the Apache Software Foundation (ASF) under one or more
 * contributor license agreements.  See the NOTICE file distributed with
 * this work for additional information regarding copyright ownership.
 * The ASF licenses this file to You under the Apache License, Version 2.0
 * (the "License"); you may not use this file except in compliance with
 * the License.  You may obtain a copy of the License at
 *
 *    http://www.apache.org/licenses/LICENSE-2.0
 *
 * Unless required by applicable law or agreed to in writing, software
 * distributed under the License is distributed on an "AS IS" BASIS,
 * WITHOUT WARRANTIES OR CONDITIONS OF ANY KIND, either express or implied.
 * See the License for the specific language governing permissions and
 * limitations under the License.
 */

package org.apache.spark.sql.hive.thriftserver

import java.io._
import java.nio.charset.StandardCharsets.UTF_8
import java.util.{ArrayList => JArrayList, List => JList, Locale}
import java.util.concurrent.TimeUnit

import scala.collection.JavaConverters._

import jline.console.ConsoleReader
import jline.console.history.FileHistory
import org.apache.commons.lang3.StringUtils
import org.apache.hadoop.conf.Configuration
import org.apache.hadoop.hive.cli.{CliDriver, CliSessionState, OptionsProcessor}
import org.apache.hadoop.hive.common.HiveInterruptUtils
import org.apache.hadoop.hive.conf.HiveConf
import org.apache.hadoop.hive.ql.Driver
import org.apache.hadoop.hive.ql.processors._
import org.apache.hadoop.hive.ql.session.SessionState
import org.apache.hadoop.security.{Credentials, UserGroupInformation}
import org.apache.log4j.Level
import org.apache.thrift.transport.TSocket
import org.slf4j.LoggerFactory
import sun.misc.{Signal, SignalHandler}

import org.apache.spark.SparkConf
import org.apache.spark.deploy.SparkHadoopUtil
import org.apache.spark.internal.Logging
import org.apache.spark.sql.AnalysisException
import org.apache.spark.sql.hive.HiveUtils
import org.apache.spark.sql.hive.client.HiveClientImpl
import org.apache.spark.sql.hive.security.HiveDelegationTokenProvider
import org.apache.spark.sql.internal.SharedState
import org.apache.spark.util.ShutdownHookManager

/**
 * This code doesn't support remote connections in Hive 1.2+, as the underlying CliDriver
 * has dropped its support.
 */
private[hive] object SparkSQLCLIDriver extends Logging {
  private val prompt = "spark-sql"
  private val continuedPrompt = "".padTo(prompt.length, ' ')
  private var transport: TSocket = _
  private final val SPARK_HADOOP_PROP_PREFIX = "spark.hadoop."

  initializeLogIfNecessary(true)
  installSignalHandler()

  /**
   * Install an interrupt callback to cancel all Spark jobs. In Hive's CliDriver#processLine(),
   * a signal handler will invoke this registered callback if a Ctrl+C signal is detected while
   * a command is being processed by the current thread.
   */
  def installSignalHandler(): Unit = {
    HiveInterruptUtils.add(() => {
      // Handle remote execution mode
      if (SparkSQLEnv.sparkContext != null) {
        SparkSQLEnv.sparkContext.cancelAllJobs()
      } else {
        if (transport != null) {
          // Force closing of TCP connection upon session termination
          transport.getSocket.close()
        }
      }
    })
  }

  def main(args: Array[String]): Unit = {
    val oproc = new OptionsProcessor()
    if (!oproc.process_stage1(args)) {
      System.exit(1)
    }

    val sparkConf = new SparkConf(loadDefaults = true)
    val hadoopConf = SparkHadoopUtil.get.newConfiguration(sparkConf)
    val extraConfigs = HiveUtils.formatTimeVarsForHiveClient(hadoopConf)

    val cliConf = HiveClientImpl.newHiveConf(sparkConf, hadoopConf, extraConfigs)

    val sessionState = new CliSessionState(cliConf)

    sessionState.in = System.in
    try {
      sessionState.out = new PrintStream(System.out, true, UTF_8.name())
      sessionState.info = new PrintStream(System.err, true, UTF_8.name())
      sessionState.err = new PrintStream(System.err, true, UTF_8.name())
    } catch {
      case e: UnsupportedEncodingException => System.exit(3)
    }

    if (!oproc.process_stage2(sessionState)) {
      System.exit(2)
    }

    // Set all properties specified via command line.
    val conf: HiveConf = sessionState.getConf
    // Hive 2.0.0 onwards HiveConf.getClassLoader returns the UDFClassLoader (created by Hive).
    // Because of this spark cannot find the jars as class loader got changed
    // Hive changed the class loader because of HIVE-11878, so it is required to use old
    // classLoader as sparks loaded all the jars in this classLoader
    conf.setClassLoader(Thread.currentThread().getContextClassLoader)
    sessionState.cmdProperties.entrySet().asScala.foreach { item =>
      val key = item.getKey.toString
      val value = item.getValue.toString
      // We do not propagate metastore options to the execution copy of hive.
      if (key != "javax.jdo.option.ConnectionURL") {
        conf.set(key, value)
        sessionState.getOverriddenConfigurations.put(key, value)
      }
    }

    val tokenProvider = new HiveDelegationTokenProvider()
    if (tokenProvider.delegationTokensRequired(sparkConf, hadoopConf)) {
      val credentials = new Credentials()
      tokenProvider.obtainDelegationTokens(hadoopConf, sparkConf, credentials)
      UserGroupInformation.getCurrentUser.addCredentials(credentials)
    }

    SharedState.loadHiveConfFile(sparkConf, conf)
    SessionState.start(sessionState)

    // Clean up after we exit
    ShutdownHookManager.addShutdownHook { () => SparkSQLEnv.stop() }

    if (isRemoteMode(sessionState)) {
      // Hive 1.2 + not supported in CLI
      throw new RuntimeException("Remote operations not supported")
    }
    // Respect the configurations set by --hiveconf from the command line
    // (based on Hive's CliDriver).
    val hiveConfFromCmd = sessionState.getOverriddenConfigurations.entrySet().asScala
    val newHiveConf = hiveConfFromCmd.map { kv =>
      // If the same property is configured by spark.hadoop.xxx, we ignore it and
      // obey settings from spark properties
      val k = kv.getKey
      val v = sys.props.getOrElseUpdate(SPARK_HADOOP_PROP_PREFIX + k, kv.getValue)
      (k, v)
    }

    val cli = new SparkSQLCLIDriver
    cli.setHiveVariables(oproc.getHiveVariables)

    // In SparkSQL CLI, we may want to use jars augmented by hiveconf
    // hive.aux.jars.path, here we add jars augmented by hiveconf to
    // Spark's SessionResourceLoader to obtain these jars.
    val auxJars = HiveConf.getVar(conf, HiveConf.ConfVars.HIVEAUXJARS)
    if (StringUtils.isNotBlank(auxJars)) {
      val resourceLoader = SparkSQLEnv.sqlContext.sessionState.resourceLoader
      StringUtils.split(auxJars, ",").foreach(resourceLoader.addJar(_))
    }

    // The class loader of CliSessionState's conf is current main thread's class loader
    // used to load jars passed by --jars. One class loader used by AddJarCommand is
    // sharedState.jarClassLoader which contain jar path passed by --jars in main thread.
    // We set CliSessionState's conf class loader to sharedState.jarClassLoader.
    // Thus we can load all jars passed by --jars and AddJarCommand.
    sessionState.getConf.setClassLoader(SparkSQLEnv.sqlContext.sharedState.jarClassLoader)

    // TODO work around for set the log output to console, because the HiveContext
    // will set the output into an invalid buffer.
    sessionState.in = System.in
    try {
      sessionState.out = new PrintStream(System.out, true, UTF_8.name())
      sessionState.info = new PrintStream(System.err, true, UTF_8.name())
      sessionState.err = new PrintStream(System.err, true, UTF_8.name())
    } catch {
      case e: UnsupportedEncodingException => System.exit(3)
    }

    if (sessionState.database != null) {
      SparkSQLEnv.sqlContext.sessionState.catalog.setCurrentDatabase(
        s"${sessionState.database}")
    }

    // Execute -i init files (always in silent mode)
    cli.processInitFiles(sessionState)

    // We don't propagate hive.metastore.warehouse.dir, because it might has been adjusted in
    // [[SharedState.loadHiveConfFile]] based on the user specified or default values of
    // spark.sql.warehouse.dir and hive.metastore.warehouse.dir.
    for ((k, v) <- newHiveConf if k != "hive.metastore.warehouse.dir") {
      SparkSQLEnv.sqlContext.setConf(k, v)
    }

    cli.printMasterAndAppId

    if (sessionState.execString != null) {
      System.exit(cli.processLine(sessionState.execString))
    }

    try {
      if (sessionState.fileName != null) {
        System.exit(cli.processFile(sessionState.fileName))
      }
    } catch {
      case e: FileNotFoundException =>
        logError(s"Could not open input file for reading. (${e.getMessage})")
        System.exit(3)
    }

    val reader = new ConsoleReader()
    reader.setBellEnabled(false)
    reader.setExpandEvents(false)
    // reader.setDebug(new PrintWriter(new FileWriter("writer.debug", true)))
    CliDriver.getCommandCompleter.foreach(reader.addCompleter)

    val historyDirectory = System.getProperty("user.home")

    try {
      if (new File(historyDirectory).exists()) {
        val historyFile = historyDirectory + File.separator + ".hivehistory"
        reader.setHistory(new FileHistory(new File(historyFile)))
      } else {
        logWarning("WARNING: Directory for Hive history file: " + historyDirectory +
                           " does not exist.   History will not be available during this session.")
      }
    } catch {
      case e: Exception =>
        logWarning("WARNING: Encountered an error while trying to initialize Hive's " +
                           "history file.  History will not be available during this session.")
        logWarning(e.getMessage)
    }

    // add shutdown hook to flush the history to history file
    ShutdownHookManager.addShutdownHook { () =>
      reader.getHistory match {
        case h: FileHistory =>
          try {
            h.flush()
          } catch {
            case e: IOException =>
              logWarning("WARNING: Failed to write command history file: " + e.getMessage)
          }
        case _ =>
      }
    }

    // TODO: missing
/*
    val clientTransportTSocketField = classOf[CliSessionState].getDeclaredField("transport")
    clientTransportTSocketField.setAccessible(true)

    transport = clientTransportTSocketField.get(sessionState).asInstanceOf[TSocket]
*/
    transport = null

    var ret = 0
    var prefix = ""
    val currentDB = ReflectionUtils.invokeStatic(classOf[CliDriver], "getFormattedDb",
      classOf[HiveConf] -> conf, classOf[CliSessionState] -> sessionState)

    def promptWithCurrentDB: String = s"$prompt$currentDB"
    def continuedPromptWithDBSpaces: String = continuedPrompt + ReflectionUtils.invokeStatic(
      classOf[CliDriver], "spacesForString", classOf[String] -> currentDB)

<<<<<<< HEAD
    cli.printMasterAndAppId()

=======
>>>>>>> aa508fcc
    var currentPrompt = promptWithCurrentDB
    var line = reader.readLine(currentPrompt + "> ")

    while (line != null) {
      if (!line.startsWith("--")) {
        if (prefix.nonEmpty) {
          prefix += '\n'
        }

        if (line.trim().endsWith(";") && !line.trim().endsWith("\\;")) {
          line = prefix + line
          ret = cli.processLine(line, true)
          prefix = ""
          currentPrompt = promptWithCurrentDB
        } else {
          prefix = prefix + line
          currentPrompt = continuedPromptWithDBSpaces
        }
      }
      line = reader.readLine(currentPrompt + "> ")
    }

    sessionState.close()

    System.exit(ret)
  }


  def isRemoteMode(state: CliSessionState): Boolean = {
    //    sessionState.isRemoteMode
    state.isHiveServerQuery
  }

}

private[hive] class SparkSQLCLIDriver extends CliDriver with Logging {
  private val sessionState = SessionState.get().asInstanceOf[CliSessionState]

  private val LOG = LoggerFactory.getLogger(classOf[SparkSQLCLIDriver])

  private val console = new SessionState.LogHelper(LOG)

  private val isRemoteMode = {
    SparkSQLCLIDriver.isRemoteMode(sessionState)
  }

  private val conf: Configuration =
    if (sessionState != null) sessionState.getConf else new Configuration()

  // Force initializing SparkSQLEnv. This is put here but not object SparkSQLCliDriver
  // because the Hive unit tests do not go through the main() code path.
  if (!isRemoteMode) {
    SparkSQLEnv.init()
    if (sessionState.getIsSilent) {
      SparkSQLEnv.sparkContext.setLogLevel(Level.WARN.toString)
    }
  } else {
    // Hive 1.2 + not supported in CLI
    throw new RuntimeException("Remote operations not supported")
  }

  override def setHiveVariables(hiveVariables: java.util.Map[String, String]): Unit = {
    hiveVariables.asScala.foreach(kv => SparkSQLEnv.sqlContext.conf.setConfString(kv._1, kv._2))
  }

  def printMasterAndAppId(): Unit = {
    val master = SparkSQLEnv.sparkContext.master
    val appId = SparkSQLEnv.sparkContext.applicationId
    console.printInfo(s"Spark master: $master, Application Id: $appId")
  }

  override def processCmd(cmd: String): Int = {
    val cmd_trimmed: String = cmd.trim()
    val cmd_lower = cmd_trimmed.toLowerCase(Locale.ROOT)
    val tokens: Array[String] = cmd_trimmed.split("\\s+")
    val cmd_1: String = cmd_trimmed.substring(tokens(0).length()).trim()
    if (cmd_lower.equals("quit") ||
      cmd_lower.equals("exit")) {
      sessionState.close()
      System.exit(0)
    }
    if (tokens(0).toLowerCase(Locale.ROOT).equals("source") ||
      cmd_trimmed.startsWith("!") || isRemoteMode) {
      val startTimeNs = System.nanoTime()
      super.processCmd(cmd)
      val endTimeNs = System.nanoTime()
      val timeTaken: Double = TimeUnit.NANOSECONDS.toMillis(endTimeNs - startTimeNs) / 1000.0
      console.printInfo(s"Time taken: $timeTaken seconds")
      0
    } else {
      var ret = 0
      val hconf = conf.asInstanceOf[HiveConf]
      val proc: CommandProcessor = CommandProcessorFactory.get(tokens, hconf)

      if (proc != null) {
        // scalastyle:off println
        if (proc.isInstanceOf[Driver] || proc.isInstanceOf[SetProcessor] ||
          proc.isInstanceOf[AddResourceProcessor] || proc.isInstanceOf[ListResourceProcessor] ||
          proc.isInstanceOf[ResetProcessor] ) {
          val driver = new SparkSQLDriver

          driver.init()
          val out = sessionState.out
          val err = sessionState.err
          val startTimeNs: Long = System.nanoTime()
          if (sessionState.getIsVerbose) {
            out.println(cmd)
          }
          val rc = driver.run(cmd)
          val endTimeNs = System.nanoTime()
          val timeTaken: Double = TimeUnit.NANOSECONDS.toMillis(endTimeNs - startTimeNs) / 1000.0

          ret = rc.getResponseCode
          if (ret != 0) {
            rc.getException match {
              case e: AnalysisException => e.cause match {
                case Some(_) if !sessionState.getIsSilent =>
                  err.println(
                    s"""Error in query: ${e.getMessage}
                       |${org.apache.hadoop.util.StringUtils.stringifyException(e)}
                     """.stripMargin)
                // For analysis exceptions in silent mode or simple ones that only related to the
                // query itself, such as `NoSuchDatabaseException`, only the error is printed out
                // to the console.
                case _ => err.println(s"""Error in query: ${e.getMessage}""")
              }
              case _ => err.println(rc.getErrorMessage())
            }
            driver.close()
            return ret
          }

          val res = new JArrayList[String]()

          if (HiveConf.getBoolVar(conf, HiveConf.ConfVars.HIVE_CLI_PRINT_HEADER)) {
            // Print the column names.
            Option(driver.getSchema.getFieldSchemas).foreach { fields =>
              out.println(fields.asScala.map(_.getName).mkString("\t"))
            }
          }

          var counter = 0
          try {
            while (!out.checkError() && driver.getResults(res)) {
              res.asScala.foreach { l =>
                counter += 1
                out.println(l)
              }
              res.clear()
            }
          } catch {
            case e: IOException =>
              console.printError(
                s"""Failed with exception ${e.getClass.getName}: ${e.getMessage}
                   |${org.apache.hadoop.util.StringUtils.stringifyException(e)}
                 """.stripMargin)
              ret = 1
          }

          val cret = driver.close()
          if (ret == 0) {
            ret = cret
          }

          var responseMsg = s"Time taken: $timeTaken seconds"
          if (counter != 0) {
            responseMsg += s", Fetched $counter row(s)"
          }
          console.printInfo(responseMsg, null)
          // Destroy the driver to release all the locks.
          driver.destroy()
        } else {
          if (sessionState.getIsVerbose) {
            sessionState.out.println(tokens(0) + " " + cmd_1)
          }
          ret = proc.run(cmd_1).getResponseCode
        }
        // scalastyle:on println
      }
      ret
    }
  }

  // Adapted processLine from Hive 2.3's CliDriver.processLine.
  override def processLine(line: String, allowInterrupting: Boolean): Int = {
    var oldSignal: SignalHandler = null
    var interruptSignal: Signal = null

    if (allowInterrupting) {
      // Remember all threads that were running at the time we started line processing.
      // Hook up the custom Ctrl+C handler while processing this line
      interruptSignal = new Signal("INT")
      oldSignal = Signal.handle(interruptSignal, new SignalHandler() {
        private var interruptRequested: Boolean = false

        override def handle(signal: Signal): Unit = {
          val initialRequest = !interruptRequested
          interruptRequested = true

          // Kill the VM on second ctrl+c
          if (!initialRequest) {
            console.printInfo("Exiting the JVM")
            System.exit(127)
          }

          // Interrupt the CLI thread to stop the current statement and return
          // to prompt
          console.printInfo("Interrupting... Be patient, this might take some time.")
          console.printInfo("Press Ctrl+C again to kill JVM")

          HiveInterruptUtils.interrupt()
        }
      })
    }

    try {
      var lastRet: Int = 0

      // we can not use "split" function directly as ";" may be quoted
      val commands = splitSemiColon(line).asScala
      var command: String = ""
      for (oneCmd <- commands) {
        if (StringUtils.endsWith(oneCmd, "\\")) {
          command += StringUtils.chop(oneCmd) + ";"
        } else {
          command += oneCmd
          if (!StringUtils.isBlank(command)) {
            val ret = processCmd(command)
            command = ""
            lastRet = ret
            val ignoreErrors = HiveConf.getBoolVar(conf, HiveConf.ConfVars.CLIIGNOREERRORS)
            if (ret != 0 && !ignoreErrors) {
              CommandProcessorFactory.clean(conf.asInstanceOf[HiveConf])
              return ret
            }
          }
        }
      }
      CommandProcessorFactory.clean(conf.asInstanceOf[HiveConf])
      lastRet
    } finally {
      // Once we are done processing the line, restore the old handler
      if (oldSignal != null && interruptSignal != null) {
        Signal.handle(interruptSignal, oldSignal)
      }
    }
  }

  // Adapted splitSemiColon from Hive 2.3's CliDriver.splitSemiColon.
  // Note: [SPARK-31595] if there is a `'` in a double quoted string, or a `"` in a single quoted
  // string, the origin implementation from Hive will not drop the trailing semicolon as expected,
  // hence we refined this function a little bit.
  private def splitSemiColon(line: String): JList[String] = {
    var insideSingleQuote = false
    var insideDoubleQuote = false
    var insideComment = false
    var escape = false
    var beginIndex = 0
    val ret = new JArrayList[String]

    for (index <- 0 until line.length) {
      if (line.charAt(index) == '\'' && !insideComment) {
        // take a look to see if it is escaped
        // See the comment above about SPARK-31595
        if (!escape && !insideDoubleQuote) {
          // flip the boolean variable
          insideSingleQuote = !insideSingleQuote
        }
      } else if (line.charAt(index) == '\"' && !insideComment) {
        // take a look to see if it is escaped
        // See the comment above about SPARK-31595
        if (!escape && !insideSingleQuote) {
          // flip the boolean variable
          insideDoubleQuote = !insideDoubleQuote
        }
      } else if (line.charAt(index) == '-') {
        val hasNext = index + 1 < line.length
        if (insideDoubleQuote || insideSingleQuote || insideComment) {
          // Ignores '-' in any case of quotes or comment.
          // Avoids to start a comment(--) within a quoted segment or already in a comment.
          // Sample query: select "quoted value --"
          //                                    ^^ avoids starting a comment if it's inside quotes.
        } else if (hasNext && line.charAt(index + 1) == '-') {
          // ignore quotes and ;
          insideComment = true
        }
      } else if (line.charAt(index) == ';') {
        if (insideSingleQuote || insideDoubleQuote || insideComment) {
          // do not split
        } else {
          // split, do not include ; itself
          ret.add(line.substring(beginIndex, index))
          beginIndex = index + 1
        }
      } else if (line.charAt(index) == '\n') {
        // with a new line the inline comment should end.
        if (!escape) {
          insideComment = false
        }
      }
      // set the escape
      if (escape) {
        escape = false
      } else if (line.charAt(index) == '\\') {
        escape = true
      }
    }
    ret.add(line.substring(beginIndex))
    ret
  }
}
<|MERGE_RESOLUTION|>--- conflicted
+++ resolved
@@ -199,7 +199,7 @@
       SparkSQLEnv.sqlContext.setConf(k, v)
     }
 
-    cli.printMasterAndAppId
+    cli.printMasterAndAppId()
 
     if (sessionState.execString != null) {
       System.exit(cli.processLine(sessionState.execString))
@@ -270,11 +270,6 @@
     def continuedPromptWithDBSpaces: String = continuedPrompt + ReflectionUtils.invokeStatic(
       classOf[CliDriver], "spacesForString", classOf[String] -> currentDB)
 
-<<<<<<< HEAD
-    cli.printMasterAndAppId()
-
-=======
->>>>>>> aa508fcc
     var currentPrompt = promptWithCurrentDB
     var line = reader.readLine(currentPrompt + "> ")
 
