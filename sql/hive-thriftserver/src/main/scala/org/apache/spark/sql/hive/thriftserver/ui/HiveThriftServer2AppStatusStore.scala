/*
 * Licensed to the Apache Software Foundation (ASF) under one or more
 * contributor license agreements.  See the NOTICE file distributed with
 * this work for additional information regarding copyright ownership.
 * The ASF licenses this file to You under the Apache License, Version 2.0
 * (the "License"); you may not use this file except in compliance with
 * the License.  You may obtain a copy of the License at
 *
 *    http://www.apache.org/licenses/LICENSE-2.0
 *
 * Unless required by applicable law or agreed to in writing, software
 * distributed under the License is distributed on an "AS IS" BASIS,
 * WITHOUT WARRANTIES OR CONDITIONS OF ANY KIND, either express or implied.
 * See the License for the specific language governing permissions and
 * limitations under the License.
 */

package org.apache.spark.sql.hive.thriftserver.ui

import scala.collection.JavaConverters._
import scala.collection.mutable.ArrayBuffer

import com.fasterxml.jackson.annotation.JsonIgnore

import org.apache.spark.sql.hive.thriftserver.HiveThriftServer2.ExecutionState
import org.apache.spark.status.KVUtils
import org.apache.spark.status.KVUtils.KVIndexParam
import org.apache.spark.util.Utils
import org.apache.spark.util.kvstore.{KVIndex, KVStore}

/**
 * Provides a view of a KVStore with methods that make it easy to query SQL-specific state. There's
 * no state kept in this class, so it's ok to have multiple instances of it in an application.
 */
class HiveThriftServer2AppStatusStore(store: KVStore) {

  def getSessionList: Seq[SessionInfo] = {
<<<<<<< HEAD
    Utils.tryWithResource(
      store.view(classOf[SessionInfo]).closeableIterator()) { iterator =>
      iterator.asScala.toList
    }
  }

  def getExecutionList: Seq[ExecutionInfo] = {
    Utils.tryWithResource(
      store.view(classOf[ExecutionInfo]).closeableIterator()) { iterator =>
      iterator.asScala.toList
    }
=======
    KVUtils.viewToSeq(store.view(classOf[SessionInfo]))
  }

  def getExecutionList: Seq[ExecutionInfo] = {
    KVUtils.viewToSeq(store.view(classOf[ExecutionInfo]))
>>>>>>> 988af33a
  }

  def getOnlineSessionNum: Int = {
    Utils.tryWithResource(
      store.view(classOf[SessionInfo]).closeableIterator()) { iterator =>
      iterator.asScala.count(_.finishTimestamp == 0)
    }
  }

  def getSession(sessionId: String): Option[SessionInfo] = {
    try {
      Some(store.read(classOf[SessionInfo], sessionId))
    } catch {
      case _: NoSuchElementException => None
    }
  }

  def getExecution(executionId: String): Option[ExecutionInfo] = {
    try {
      Some(store.read(classOf[ExecutionInfo], executionId))
    } catch {
      case _: NoSuchElementException => None
    }
  }

  /**
   * When an error or a cancellation occurs, we set the finishTimestamp of the statement.
   * Therefore, when we count the number of running statements, we need to exclude errors and
   * cancellations and count all statements that have not been closed so far.
   */
  def getTotalRunning: Int = {
    Utils.tryWithResource(
      store.view(classOf[ExecutionInfo]).closeableIterator()) { iterator =>
      iterator.asScala.count(_.isExecutionActive)
    }
  }

  def getSessionCount: Long = {
    store.count(classOf[SessionInfo])
  }

  def getExecutionCount: Long = {
    store.count(classOf[ExecutionInfo])
  }
}

private[thriftserver] class SessionInfo(
    @KVIndexParam val sessionId: String,
    val startTimestamp: Long,
    val ip: String,
    val userName: String,
    val finishTimestamp: Long,
    val totalExecution: Long) {
  @JsonIgnore @KVIndex("finishTime")
  private def finishTimeIndex: Long = if (finishTimestamp > 0L ) finishTimestamp else -1L
  def totalTime: Long = {
    if (finishTimestamp == 0L) {
      System.currentTimeMillis - startTimestamp
    } else {
      finishTimestamp - startTimestamp
    }
  }
}

private[thriftserver] class ExecutionInfo(
    @KVIndexParam val execId: String,
    val statement: String,
    val sessionId: String,
    val startTimestamp: Long,
    val userName: String,
    val finishTimestamp: Long,
    val closeTimestamp: Long,
    val executePlan: String,
    val detail: String,
    val state: ExecutionState.Value,
    val jobId: ArrayBuffer[String],
    val groupId: String) {
  @JsonIgnore @KVIndex("finishTime")
  private def finishTimeIndex: Long = if (finishTimestamp > 0L && !isExecutionActive) {
    finishTimestamp
  } else -1L

  @JsonIgnore @KVIndex("isExecutionActive")
  def isExecutionActive: Boolean = {
    !(state == ExecutionState.FAILED ||
      state == ExecutionState.CANCELED ||
      state == ExecutionState.TIMEDOUT ||
      state == ExecutionState.CLOSED)
  }

  def totalTime(endTime: Long): Long = {
    if (endTime == 0L) {
      System.currentTimeMillis - startTimestamp
    } else {
      endTime - startTimestamp
    }
  }
}<|MERGE_RESOLUTION|>--- conflicted
+++ resolved
@@ -35,25 +35,11 @@
 class HiveThriftServer2AppStatusStore(store: KVStore) {
 
   def getSessionList: Seq[SessionInfo] = {
-<<<<<<< HEAD
-    Utils.tryWithResource(
-      store.view(classOf[SessionInfo]).closeableIterator()) { iterator =>
-      iterator.asScala.toList
-    }
-  }
-
-  def getExecutionList: Seq[ExecutionInfo] = {
-    Utils.tryWithResource(
-      store.view(classOf[ExecutionInfo]).closeableIterator()) { iterator =>
-      iterator.asScala.toList
-    }
-=======
     KVUtils.viewToSeq(store.view(classOf[SessionInfo]))
   }
 
   def getExecutionList: Seq[ExecutionInfo] = {
     KVUtils.viewToSeq(store.view(classOf[ExecutionInfo]))
->>>>>>> 988af33a
   }
 
   def getOnlineSessionNum: Int = {
