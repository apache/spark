/*
 * Licensed to the Apache Software Foundation (ASF) under one or more
 * contributor license agreements.  See the NOTICE file distributed with
 * this work for additional information regarding copyright ownership.
 * The ASF licenses this file to You under the Apache License, Version 2.0
 * (the "License"); you may not use this file except in compliance with
 * the License.  You may obtain a copy of the License at
 *
 *    http://www.apache.org/licenses/LICENSE-2.0
 *
 * Unless required by applicable law or agreed to in writing, software
 * distributed under the License is distributed on an "AS IS" BASIS,
 * WITHOUT WARRANTIES OR CONDITIONS OF ANY KIND, either express or implied.
 * See the License for the specific language governing permissions and
 * limitations under the License.
 */

package org.apache.spark.sql.hive.thriftserver

import java.util.{ArrayList => JArrayList, Arrays, List => JList}

import scala.collection.JavaConverters._

import org.apache.commons.lang3.exception.ExceptionUtils
import org.apache.hadoop.hive.metastore.api.{FieldSchema, Schema}
import org.apache.hadoop.hive.ql.Driver
import org.apache.hadoop.hive.ql.processors.CommandProcessorResponse

import org.apache.spark.internal.Logging
import org.apache.spark.sql.{AnalysisException, SQLContext}
import org.apache.spark.sql.execution.{QueryExecution, SQLExecution}
import org.apache.spark.sql.execution.HiveResult.hiveResultString


private[hive] class SparkSQLDriver(val context: SQLContext = SparkSQLEnv.sqlContext)
  extends Driver
  with Logging {

  private[hive] var tableSchema: Schema = _
  private[hive] var hiveResponse: Seq[String] = _

  override def init(): Unit = {
  }

  private def getResultSetSchema(query: QueryExecution): Schema = {
    val analyzed = query.analyzed
    logDebug(s"Result Schema: ${analyzed.output}")
    if (analyzed.output.isEmpty) {
      new Schema(Arrays.asList(new FieldSchema("Response code", "string", "")), null)
    } else {
      val fieldSchemas = analyzed.output.map { attr =>
        new FieldSchema(attr.name, attr.dataType.catalogString, "")
      }

      new Schema(fieldSchemas.asJava, null)
    }
  }

  override def run(command: String): CommandProcessorResponse = {
    // TODO unify the error code
    try {
      context.sparkContext.setJobDescription(command)
<<<<<<< HEAD
      val df = context.sql(command)
      val execution = context.sessionState.executePlan(df.logicalPlan)
      hiveResponse = SQLExecution.withNewExecutionId(context.sparkSession, execution) {
        hiveResultString(df)
=======
      val execution = context.sessionState.executePlan(context.sql(command).logicalPlan)
      hiveResponse = SQLExecution.withNewExecutionId(execution) {
        hiveResultString(execution.executedPlan)
>>>>>>> 8ebbf85a
      }
      tableSchema = getResultSetSchema(execution)
      new CommandProcessorResponse(0)
    } catch {
        case ae: AnalysisException =>
          logDebug(s"Failed in [$command]", ae)
          new CommandProcessorResponse(1, ExceptionUtils.getStackTrace(ae), null, ae)
        case cause: Throwable =>
          logError(s"Failed in [$command]", cause)
          new CommandProcessorResponse(1, ExceptionUtils.getStackTrace(cause), null, cause)
    }
  }

  override def close(): Int = {
    hiveResponse = null
    tableSchema = null
    0
  }

  override def getResults(res: JList[_]): Boolean = {
    if (hiveResponse == null) {
      false
    } else {
      res.asInstanceOf[JArrayList[String]].addAll(hiveResponse.asJava)
      hiveResponse = null
      true
    }
  }

  override def getSchema: Schema = tableSchema

  override def destroy(): Unit = {
    super.destroy()
    hiveResponse = null
    tableSchema = null
  }
}<|MERGE_RESOLUTION|>--- conflicted
+++ resolved
@@ -60,16 +60,10 @@
     // TODO unify the error code
     try {
       context.sparkContext.setJobDescription(command)
-<<<<<<< HEAD
       val df = context.sql(command)
-      val execution = context.sessionState.executePlan(df.logicalPlan)
-      hiveResponse = SQLExecution.withNewExecutionId(context.sparkSession, execution) {
-        hiveResultString(df)
-=======
       val execution = context.sessionState.executePlan(context.sql(command).logicalPlan)
       hiveResponse = SQLExecution.withNewExecutionId(execution) {
-        hiveResultString(execution.executedPlan)
->>>>>>> 8ebbf85a
+        hiveResultString(df)
       }
       tableSchema = getResultSetSchema(execution)
       new CommandProcessorResponse(0)
