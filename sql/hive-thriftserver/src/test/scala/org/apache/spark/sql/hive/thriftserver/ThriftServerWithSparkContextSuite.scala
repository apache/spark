/*
 * Licensed to the Apache Software Foundation (ASF) under one or more
 * contributor license agreements.  See the NOTICE file distributed with
 * this work for additional information regarding copyright ownership.
 * The ASF licenses this file to You under the Apache License, Version 2.0
 * (the "License"); you may not use this file except in compliance with
 * the License.  You may obtain a copy of the License at
 *
 *    http://www.apache.org/licenses/LICENSE-2.0
 *
 * Unless required by applicable law or agreed to in writing, software
 * distributed under the License is distributed on an "AS IS" BASIS,
 * WITHOUT WARRANTIES OR CONDITIONS OF ANY KIND, either express or implied.
 * See the License for the specific language governing permissions and
 * limitations under the License.
 */

package org.apache.spark.sql.hive.thriftserver

import java.sql.{ResultSet, SQLException}
import java.util.concurrent.atomic.AtomicBoolean

import org.apache.hive.service.cli.{GetInfoType, HiveSQLException, OperationHandle}

import org.apache.spark.{ErrorMessageFormat, TaskKilled}
import org.apache.spark.scheduler.{SparkListener, SparkListenerTaskEnd}
import org.apache.spark.sql.internal.SQLConf

trait ThriftServerWithSparkContextSuite extends SharedThriftServer {

  test("the scratch dir will not be exist") {
    assert(!tempScratchDir.exists())
  }

  test("SPARK-29911: Uncache cached tables when session closed") {
    val cacheManager = spark.sharedState.cacheManager
    val globalTempDB = spark.sharedState.globalTempViewManager.database
    withJdbcStatement() { statement =>
      statement.execute("CACHE TABLE tempTbl AS SELECT 1")
    }
    // the cached data of local temporary view should be uncached
    assert(cacheManager.isEmpty)
    try {
      withJdbcStatement() { statement =>
        statement.execute("CREATE GLOBAL TEMP VIEW globalTempTbl AS SELECT 1, 2")
        statement.execute(s"CACHE TABLE $globalTempDB.globalTempTbl")
      }
      // the cached data of global temporary view shouldn't be uncached
      assert(!cacheManager.isEmpty)
    } finally {
      withJdbcStatement() { statement =>
        statement.execute(s"UNCACHE TABLE IF EXISTS $globalTempDB.globalTempTbl")
      }
      assert(cacheManager.isEmpty)
    }
  }

  test("Full stack traces as error message for jdbc or thrift client") {
    val sql = "select from_json('a', 'a INT', map('mode', 'FAILFAST'))"
    withCLIServiceClient() { client =>
      val sessionHandle = client.openSession(user, "")

      val confOverlay = new java.util.HashMap[java.lang.String, java.lang.String]
      val e = intercept[HiveSQLException] {
        client.executeStatement(
          sessionHandle,
          sql,
          confOverlay)
      }
      assert(e.getMessage.contains("JsonParseException: Unrecognized token 'a'"))
      assert(!e.getMessage.contains(
        "SparkException: [MALFORMED_RECORD_IN_PARSING]"))
    }

    withJdbcStatement() { statement =>
      val e = intercept[SQLException] {
        statement.executeQuery(sql)
      }
      assert(e.getMessage.contains("JsonParseException: Unrecognized token 'a'"))
      assert(e.getMessage.contains(
        "SparkException: [MALFORMED_RECORD_IN_PARSING]"))
    }
  }

  test("SPARK-33526: Add config to control if cancel invoke interrupt task on thriftserver") {
    withJdbcStatement() { statement =>
      val forceCancel = new AtomicBoolean(false)
      val listener = new SparkListener {
        override def onTaskEnd(taskEnd: SparkListenerTaskEnd): Unit = {
          assert(taskEnd.reason.isInstanceOf[TaskKilled])
          if (forceCancel.get()) {
            assert(System.currentTimeMillis() - taskEnd.taskInfo.launchTime < 1000)
          } else {
            // avoid accuracy, we check 2s instead of 3s.
            assert(System.currentTimeMillis() - taskEnd.taskInfo.launchTime >= 2000)
          }
        }
      }

      spark.sparkContext.addSparkListener(listener)
      try {
        Seq(true, false).foreach { force =>
          statement.setQueryTimeout(0)
          statement.execute(s"SET ${SQLConf.THRIFTSERVER_FORCE_CANCEL.key}=$force")
          statement.setQueryTimeout(1)
          forceCancel.set(force)
          val e = intercept[SQLException] {
            statement.execute("select java_method('java.lang.Thread', 'sleep', 3000L)")
          }.getMessage
          assert(e.contains("Query timed out"))
        }
      } finally {
        spark.sparkContext.removeSparkListener(listener)
      }
    }
  }

  test("SPARK-21957: get current_user through thrift server") {
    val clientUser = "storm_earth_fire_heed_my_call"
    val sql = "select current_user()"

    withCLIServiceClient(clientUser) { client =>
      val sessionHandle = client.openSession(clientUser, "")
      val confOverlay = new java.util.HashMap[java.lang.String, java.lang.String]
      val exec: String => OperationHandle = client.executeStatement(sessionHandle, _, confOverlay)

      exec(s"set ${SQLConf.ANSI_ENABLED.key}=false")

      val userFuncs = Seq("user", "current_user")
      userFuncs.foreach { func =>
        val opHandle1 = exec(s"select $func(), $func")
        val rowSet1 = client.fetchResults(opHandle1)
        rowSet1.getColumns.forEach { col =>
          assert(col.getStringVal.getValues.get(0) === clientUser)
        }
      }

      exec(s"set ${SQLConf.ANSI_ENABLED.key}=true")
      exec(s"set ${SQLConf.ENFORCE_RESERVED_KEYWORDS.key}=true")
      userFuncs.foreach { func =>
        val opHandle2 = exec(s"select $func")
        assert(client.fetchResults(opHandle2)
          .getColumns.get(0).getStringVal.getValues.get(0) === clientUser)
      }

      userFuncs.foreach { func =>
        val e = intercept[HiveSQLException](exec(s"select $func()"))
        assert(e.getMessage.contains(func))
      }
    }
  }

  test("formats of error messages") {
    val sql = "select 1 / 0"
    withCLIServiceClient() { client =>
      val sessionHandle = client.openSession(user, "")
      val confOverlay = new java.util.HashMap[java.lang.String, java.lang.String]
      val exec: String => OperationHandle = client.executeStatement(sessionHandle, _, confOverlay)

      exec(s"set ${SQLConf.ANSI_ENABLED.key}=true")
      exec(s"set ${SQLConf.ERROR_MESSAGE_FORMAT.key}=${ErrorMessageFormat.PRETTY}")
      val e1 = intercept[HiveSQLException](exec(sql))
      // scalastyle:off line.size.limit
      assert(e1.getMessage ===
        """Error running query: [DIVIDE_BY_ZERO] org.apache.spark.SparkArithmeticException: [DIVIDE_BY_ZERO] Division by zero. Use `try_divide` to tolerate divisor being 0 and return NULL instead. If necessary set "spark.sql.ansi.enabled" to "false" to bypass this error.
          |== SQL(line 1, position 8) ==
          |select 1 / 0
          |       ^^^^^
          |""".stripMargin)

      exec(s"set ${SQLConf.ERROR_MESSAGE_FORMAT.key}=${ErrorMessageFormat.MINIMAL}")
      val e2 = intercept[HiveSQLException](exec(sql))
      assert(e2.getMessage ===
        """{
          |  "errorClass" : "DIVIDE_BY_ZERO",
          |  "sqlState" : "22012",
          |  "messageParameters" : {
          |    "config" : "\"spark.sql.ansi.enabled\""
          |  },
          |  "queryContext" : [ {
          |    "objectType" : "",
          |    "objectName" : "",
          |    "startIndex" : 8,
          |    "stopIndex" : 12,
          |    "fragment" : "1 / 0"
          |  } ]
          |}""".stripMargin)

      exec(s"set ${SQLConf.ERROR_MESSAGE_FORMAT.key}=${ErrorMessageFormat.STANDARD}")
      val e3 = intercept[HiveSQLException](exec(sql))
      assert(e3.getMessage ===
        """{
          |  "errorClass" : "DIVIDE_BY_ZERO",
          |  "messageTemplate" : "Division by zero. Use `try_divide` to tolerate divisor being 0 and return NULL instead. If necessary set <config> to \"false\" to bypass this error.",
          |  "sqlState" : "22012",
          |  "messageParameters" : {
          |    "config" : "\"spark.sql.ansi.enabled\""
          |  },
          |  "queryContext" : [ {
          |    "objectType" : "",
          |    "objectName" : "",
          |    "startIndex" : 8,
          |    "stopIndex" : 12,
          |    "fragment" : "1 / 0"
          |  } ]
          |}""".stripMargin)
      // scalastyle:on line.size.limit
    }
  }

  test("SPARK-43119: Get SQL Keywords") {
    withCLIServiceClient() { client =>
      val sessionHandle = client.openSession(user, "")
      val infoValue = client.getInfo(sessionHandle, GetInfoType.CLI_ODBC_KEYWORDS)
      // scalastyle:off line.size.limit
      assert(infoValue.getStringValue == "ADD,AFTER,ALL,ALTER,ALWAYS,ANALYZE,AND,ANTI,ANY,ANY_VALUE,ARCHIVE,ARRAY,AS,ASC,AT,AUTHORIZATION,BETWEEN,BIGINT,BINARY,BOOLEAN,BOTH,BUCKET,BUCKETS,BY,BYTE,CACHE,CASCADE,CASE,CAST,CATALOG,CATALOGS,CHANGE,CHAR,CHARACTER,CHECK,CLEAR,CLUSTER,CLUSTERED,CODEGEN,COLLATE,COLLECTION,COLUMN,COLUMNS,COMMENT,COMMIT,COMPACT,COMPACTIONS,COMPUTE,CONCATENATE,CONSTRAINT,COST,CREATE,CROSS,CUBE,CURRENT,CURRENT_DATE,CURRENT_TIME,CURRENT_TIMESTAMP,CURRENT_USER,DATA,DATABASE,DATABASES,DATE,DATEADD,DATEDIFF,DATE_ADD,DATE_DIFF,DAY,DAYOFYEAR,DAYS,DBPROPERTIES,DEC,DECIMAL,DEFAULT,DEFINED,DELETE,DELIMITED,DESC,DESCRIBE,DFS,DIRECTORIES,DIRECTORY,DISTINCT,DISTRIBUTE,DIV,DOUBLE,DROP,ELSE,END,ESCAPE,ESCAPED,EXCEPT,EXCHANGE,EXCLUDE,EXISTS,EXPLAIN,EXPORT,EXTENDED,EXTERNAL,EXTRACT,FALSE,FETCH,FIELDS,FILEFORMAT,FILTER,FIRST,FLOAT,FOLLOWING,FOR,FOREIGN,FORMAT,FORMATTED,FROM,FULL,FUNCTION,FUNCTIONS,GENERATED,GLOBAL,GRANT,GROUP,GROUPING,HAVING,HOUR,HOURS,IF,IGNORE,ILIKE,IMPORT,IN,INCLUDE,INDEX,INDEXES,INNER,INPATH,INPUTFORMAT,INSERT,INT,INTEGER,INTERSECT,INTERVAL,INTO,IS,ITEMS,JOIN,KEYS,LAST,LATERAL,LAZY,LEADING,LEFT,LIKE,LIMIT,LINES,LIST,LOAD,LOCAL,LOCATION,LOCK,LOCKS,LOGICAL,LONG,MACRO,MAP,MATCHED,MERGE,MICROSECOND,MICROSECONDS,MILLISECOND,MILLISECONDS,MINUS,MINUTE,MINUTES,MONTH,MONTHS,MSCK,NAMESPACE,NAMESPACES,NANOSECOND,NANOSECONDS,NATURAL,NO,NULL,NULLS,NUMERIC,OF,OFFSET,ON,ONLY,OPTION,OPTIONS,OR,ORDER,OUT,OUTER,OUTPUTFORMAT,OVER,OVERLAPS,OVERLAY,OVERWRITE,PARTITION,PARTITIONED,PARTITIONS,PERCENT,PERCENTILE_CONT,PERCENTILE_DISC,PIVOT,PLACING,POSITION,PRECEDING,PRIMARY,PRINCIPALS,PROPERTIES,PURGE,QUARTER,QUERY,RANGE,REAL,RECORDREADER,RECORDWRITER,RECOVER,REDUCE,REFERENCES,REFRESH,RENAME,REPAIR,REPEATABLE,REPLACE,RESET,RESPECT,RESTRICT,REVOKE,RIGHT,ROLE,ROLES,ROLLBACK,ROLLUP,ROW,ROWS,SCHEMA,SCHEMAS,SECOND,SECONDS,SELECT,SEMI,SEPARATED,SERDE,SERDEPROPERTIES,SESSION_USER,SET,SETS,SHORT,SHOW,SKEWED,SMALLINT,SOME,SORT,SORTED,SOURCE,START,STATISTICS,STORED,STRATIFY,STRING,STRUCT,SUBSTR,SUBSTRING,SYNC,SYSTEM_TIME,SYSTEM_VERSION,TABLE,TABLES,TABLESAMPLE,TARGET,TBLPROPERTIES,TERMINATED,THEN,TIME,TIMESTAMP,TIMESTAMPADD,TIMESTAMPDIFF,TIMESTAMP_LTZ,TIMESTAMP_NTZ,TINYINT,TO,TOUCH,TRAILING,TRANSACTION,TRANSACTIONS,TRANSFORM,TRIM,TRUE,TRUNCATE,TRY_CAST,TYPE,UNARCHIVE,UNBOUNDED,UNCACHE,UNION,UNIQUE,UNKNOWN,UNLOCK,UNPIVOT,UNSET,UPDATE,USE,USER,USING,VALUES,VARCHAR,VERSION,VIEW,VIEWS,VOID,WEEK,WEEKS,WHEN,WHERE,WINDOW,WITH,WITHIN,X,YEAR,YEARS,ZONE")
      // scalastyle:on line.size.limit
    }
  }

<<<<<<< HEAD

  test("SPARK-43572: ResultSet supports TYPE_SCROLL_INSENSITIVE") {
    withJdbcStatement(ResultSet.TYPE_SCROLL_INSENSITIVE) { stmt =>
      val rs = stmt.executeQuery("SELECT * FROM RANGE(5)")
      (0 until 5).foreach { i =>
        rs.next()
        assert(rs.getInt(1) === i)
      }
      assert(!rs.next(), "the result set shall be exhausted")
      // Moves the cursor to the front of `rs`
      rs.beforeFirst()
      (0 until 5).foreach { i =>
        rs.next()
        assert(rs.getInt(1) === i)
      }

      val rs1 = stmt.getConnection.getMetaData.getSchemas
      rs1.next()
      assert(rs1.getString(1) === "default")
      assert(rs1.getType === ResultSet.TYPE_FORWARD_ONLY)
      assertThrows[SQLException](rs1.beforeFirst())
=======
  test("Support column display size for char/varchar") {
    withTable("t") {
      sql("CREATE TABLE t (c char(10), v varchar(11)) using parquet")

      withJdbcStatement { stmt =>
        val rs = stmt.executeQuery("SELECT * FROM t")
        val metaData = rs.getMetaData
        assert(metaData.getColumnDisplaySize(1) === 10)
        assert(metaData.getColumnDisplaySize(2) === 11)
      }
>>>>>>> d7a8b852
    }
  }
}

class ThriftServerWithSparkContextInBinarySuite extends ThriftServerWithSparkContextSuite {
  override def mode: ServerMode.Value = ServerMode.binary
}

class ThriftServerWithSparkContextInHttpSuite extends ThriftServerWithSparkContextSuite {
  override def mode: ServerMode.Value = ServerMode.http
}<|MERGE_RESOLUTION|>--- conflicted
+++ resolved
@@ -218,7 +218,19 @@
     }
   }
 
-<<<<<<< HEAD
+  test("Support column display size for char/varchar") {
+    withTable("t") {
+      sql("CREATE TABLE t (c char(10), v varchar(11)) using parquet")
+
+      withJdbcStatement { stmt =>
+        val rs = stmt.executeQuery("SELECT * FROM t")
+        val metaData = rs.getMetaData
+        assert(metaData.getColumnDisplaySize(1) === 10)
+        assert(metaData.getColumnDisplaySize(2) === 11)
+      }
+    }
+  }
+
 
   test("SPARK-43572: ResultSet supports TYPE_SCROLL_INSENSITIVE") {
     withJdbcStatement(ResultSet.TYPE_SCROLL_INSENSITIVE) { stmt =>
@@ -240,18 +252,6 @@
       assert(rs1.getString(1) === "default")
       assert(rs1.getType === ResultSet.TYPE_FORWARD_ONLY)
       assertThrows[SQLException](rs1.beforeFirst())
-=======
-  test("Support column display size for char/varchar") {
-    withTable("t") {
-      sql("CREATE TABLE t (c char(10), v varchar(11)) using parquet")
-
-      withJdbcStatement { stmt =>
-        val rs = stmt.executeQuery("SELECT * FROM t")
-        val metaData = rs.getMetaData
-        assert(metaData.getColumnDisplaySize(1) === 10)
-        assert(metaData.getColumnDisplaySize(2) === 11)
-      }
->>>>>>> d7a8b852
     }
   }
 }
