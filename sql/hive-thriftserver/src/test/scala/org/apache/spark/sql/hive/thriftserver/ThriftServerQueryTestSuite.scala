/*
 * Licensed to the Apache Software Foundation (ASF) under one or more
 * contributor license agreements.  See the NOTICE file distributed with
 * this work for additional information regarding copyright ownership.
 * The ASF licenses this file to You under the Apache License, Version 2.0
 * (the "License"); you may not use this file except in compliance with
 * the License.  You may obtain a copy of the License at
 *
 *    http://www.apache.org/licenses/LICENSE-2.0
 *
 * Unless required by applicable law or agreed to in writing, software
 * distributed under the License is distributed on an "AS IS" BASIS,
 * WITHOUT WARRANTIES OR CONDITIONS OF ANY KIND, either express or implied.
 * See the License for the specific language governing permissions and
 * limitations under the License.
 */

package org.apache.spark.sql.hive.thriftserver

import java.io.File
import java.sql.{DriverManager, SQLException, Statement, Timestamp}
import java.util.{Locale, MissingFormatArgumentException}

import scala.util.{Random, Try}
import scala.util.control.NonFatal

import org.apache.commons.lang3.exception.ExceptionUtils
import org.apache.hadoop.hive.conf.HiveConf.ConfVars

import org.apache.spark.SparkException
import org.apache.spark.sql.SQLQueryTestSuite
import org.apache.spark.sql.catalyst.analysis.NoSuchTableException
import org.apache.spark.sql.catalyst.util.fileToString
import org.apache.spark.sql.execution.HiveResult
import org.apache.spark.sql.internal.SQLConf
import org.apache.spark.sql.types._

/**
 * Re-run all the tests in SQLQueryTestSuite via Thrift Server.
 * Note that this TestSuite does not support maven.
 *
 * TODO:
 *   1. Support UDF testing.
 *   2. Support DESC command.
 *   3. Support SHOW command.
 */
class ThriftServerQueryTestSuite extends SQLQueryTestSuite {

  private var hiveServer2: HiveThriftServer2 = _

  override def beforeAll(): Unit = {
    super.beforeAll()
    // Chooses a random port between 10000 and 19999
    var listeningPort = 10000 + Random.nextInt(10000)

    // Retries up to 3 times with different port numbers if the server fails to start
    (1 to 3).foldLeft(Try(startThriftServer(listeningPort, 0))) { case (started, attempt) =>
      started.orElse {
        listeningPort += 1
        Try(startThriftServer(listeningPort, attempt))
      }
    }.recover {
      case cause: Throwable =>
        throw cause
    }.get
    logInfo("HiveThriftServer2 started successfully")
  }

  override def afterAll(): Unit = {
    try {
      hiveServer2.stop()
    } finally {
      super.afterAll()
    }
  }

  override val isTestWithConfigSets = false

  /** List of test cases to ignore, in lower cases. */
  override def blackList: Set[String] = super.blackList ++ Set(
    // Missing UDF
    "postgreSQL/boolean.sql",
    "postgreSQL/case.sql",
    // SPARK-28624
    "date.sql",
    // SPARK-28620
    "postgreSQL/float4.sql",
    // SPARK-28636
    "decimalArithmeticOperations.sql",
    "literals.sql",
    "subquery/scalar-subquery/scalar-subquery-predicate.sql",
    "subquery/in-subquery/in-limit.sql",
    "subquery/in-subquery/in-group-by.sql",
    "subquery/in-subquery/simple-in.sql",
    "subquery/in-subquery/in-order-by.sql",
    "subquery/in-subquery/in-set-operations.sql"
  )

  override def runQueries(
      queries: Seq[String],
      testCase: TestCase,
      configSet: Option[Seq[(String, String)]]): Unit = {
    // We do not test with configSet.
    withJdbcStatement { statement =>

      loadTestData(statement)

      testCase match {
        case _: PgSQLTest =>
          statement.execute(s"SET ${SQLConf.ANSI_ENABLED.key} = true")
          statement.execute(s"SET ${SQLConf.DIALECT.key} = ${SQLConf.Dialect.POSTGRESQL.toString}")
<<<<<<< HEAD
          statement.execute(s"SET ${SQLConf.LEGACY_FROM_DAYTIME_STRING.key} = true")
=======
        case _: AnsiTest =>
          statement.execute(s"SET ${SQLConf.ANSI_ENABLED.key} = true")
>>>>>>> 4f10e54b
        case _ =>
      }

      // Run the SQL queries preparing them for comparison.
      val outputs: Seq[QueryOutput] = queries.map { sql =>
        val (_, output) = handleExceptions(getNormalizedResult(statement, sql))
        // We might need to do some query canonicalization in the future.
        QueryOutput(
          sql = sql,
          schema = "",
          output = output.mkString("\n").replaceAll("\\s+$", ""))
      }

      // Read back the golden file.
      val expectedOutputs: Seq[QueryOutput] = {
        val goldenOutput = fileToString(new File(testCase.resultFile))
        val segments = goldenOutput.split("-- !query.+\n")

        // each query has 3 segments, plus the header
        assert(segments.size == outputs.size * 3 + 1,
          s"Expected ${outputs.size * 3 + 1} blocks in result file but got ${segments.size}. " +
            "Try regenerate the result files.")
        Seq.tabulate(outputs.size) { i =>
          val sql = segments(i * 3 + 1).trim
          val schema = segments(i * 3 + 2).trim
          val originalOut = segments(i * 3 + 3)
          val output = if (schema != emptySchema && isNeedSort(sql)) {
            originalOut.split("\n").sorted.mkString("\n")
          } else {
            originalOut
          }
          QueryOutput(
            sql = sql,
            schema = "",
            output = output.replaceAll("\\s+$", "")
          )
        }
      }

      // Compare results.
      assertResult(expectedOutputs.size, s"Number of queries should be ${expectedOutputs.size}") {
        outputs.size
      }

      outputs.zip(expectedOutputs).zipWithIndex.foreach { case ((output, expected), i) =>
        assertResult(expected.sql, s"SQL query did not match for query #$i\n${expected.sql}") {
          output.sql
        }

        expected match {
          // Skip desc command, see HiveResult.hiveResultString
          case d if d.sql.toUpperCase(Locale.ROOT).startsWith("DESC ")
            || d.sql.toUpperCase(Locale.ROOT).startsWith("DESC\n")
            || d.sql.toUpperCase(Locale.ROOT).startsWith("DESCRIBE ")
            || d.sql.toUpperCase(Locale.ROOT).startsWith("DESCRIBE\n") =>

          // Skip show command, see HiveResult.hiveResultString
          case s if s.sql.toUpperCase(Locale.ROOT).startsWith("SHOW ")
            || s.sql.toUpperCase(Locale.ROOT).startsWith("SHOW\n") =>

          case _ if output.output.startsWith(classOf[NoSuchTableException].getPackage.getName) =>
            assert(expected.output.startsWith(classOf[NoSuchTableException].getPackage.getName),
              s"Exception did not match for query #$i\n${expected.sql}, " +
                s"expected: ${expected.output}, but got: ${output.output}")

          case _ if output.output.startsWith(classOf[SparkException].getName) &&
            output.output.contains("overflow") =>
            assert(expected.output.contains(classOf[ArithmeticException].getName) &&
              expected.output.contains("overflow"),
              s"Exception did not match for query #$i\n${expected.sql}, " +
                s"expected: ${expected.output}, but got: ${output.output}")

          case _ if output.output.startsWith(classOf[RuntimeException].getName) =>
            assert(expected.output.contains("Exception"),
              s"Exception did not match for query #$i\n${expected.sql}, " +
                s"expected: ${expected.output}, but got: ${output.output}")

          case _ if output.output.startsWith(classOf[ArithmeticException].getName) &&
            output.output.contains("causes overflow") =>
            assert(expected.output.contains(classOf[ArithmeticException].getName) &&
              expected.output.contains("causes overflow"),
              s"Exception did not match for query #$i\n${expected.sql}, " +
                s"expected: ${expected.output}, but got: ${output.output}")

          case _ if output.output.startsWith(classOf[MissingFormatArgumentException].getName) &&
            output.output.contains("Format specifier") =>
            assert(expected.output.contains(classOf[MissingFormatArgumentException].getName) &&
              expected.output.contains("Format specifier"),
              s"Exception did not match for query #$i\n${expected.sql}, " +
                s"expected: ${expected.output}, but got: ${output.output}")

          // SQLException should not exactly match. We only assert the result contains Exception.
          case _ if output.output.startsWith(classOf[SQLException].getName) =>
            assert(expected.output.contains("Exception"),
              s"Exception did not match for query #$i\n${expected.sql}, " +
                s"expected: ${expected.output}, but got: ${output.output}")

          case _ =>
            assertResult(expected.output, s"Result did not match for query #$i\n${expected.sql}") {
              output.output
            }
        }
      }
    }
  }

  override def createScalaTestCase(testCase: TestCase): Unit = {
    if (blackList.exists(t =>
      testCase.name.toLowerCase(Locale.ROOT).contains(t.toLowerCase(Locale.ROOT)))) {
      // Create a test case to ignore this case.
      ignore(testCase.name) { /* Do nothing */ }
    } else {
      // Create a test case to run this case.
      test(testCase.name) {
        runTest(testCase)
      }
    }
  }

  override lazy val listTestCases: Seq[TestCase] = {
    listFilesRecursively(new File(inputFilePath)).flatMap { file =>
      val resultFile = file.getAbsolutePath.replace(inputFilePath, goldenFilePath) + ".out"
      val absPath = file.getAbsolutePath
      val testCaseName = absPath.stripPrefix(inputFilePath).stripPrefix(File.separator)

      if (file.getAbsolutePath.startsWith(s"$inputFilePath${File.separator}udf")) {
        Seq.empty
      } else if (file.getAbsolutePath.startsWith(s"$inputFilePath${File.separator}postgreSQL")) {
        PgSQLTestCase(testCaseName, absPath, resultFile) :: Nil
      } else if (file.getAbsolutePath.startsWith(s"$inputFilePath${File.separator}ansi")) {
        AnsiTestCase(testCaseName, absPath, resultFile) :: Nil
      } else {
        RegularTestCase(testCaseName, absPath, resultFile) :: Nil
      }
    }
  }

  test("Check if ThriftServer can work") {
    withJdbcStatement { statement =>
      val rs = statement.executeQuery("select 1L")
      rs.next()
      assert(rs.getLong(1) === 1L)
    }
  }

  /** ThriftServer wraps the root exception, so it needs to be extracted. */
  override def handleExceptions(result: => (String, Seq[String])): (String, Seq[String]) = {
    super.handleExceptions {
      try {
        result
      } catch {
        case NonFatal(e) => throw ExceptionUtils.getRootCause(e)
      }
    }
  }

  private def getNormalizedResult(statement: Statement, sql: String): (String, Seq[String]) = {
    val rs = statement.executeQuery(sql)
    val cols = rs.getMetaData.getColumnCount
    val buildStr = () => (for (i <- 1 to cols) yield {
      getHiveResult(rs.getObject(i))
    }).mkString("\t")

    val answer = Iterator.continually(rs.next()).takeWhile(identity).map(_ => buildStr()).toSeq
      .map(replaceNotIncludedMsg)
    if (isNeedSort(sql)) {
      ("", answer.sorted)
    } else {
      ("", answer)
    }
  }

  private def startThriftServer(port: Int, attempt: Int): Unit = {
    logInfo(s"Trying to start HiveThriftServer2: port=$port, attempt=$attempt")
    val sqlContext = spark.newSession().sqlContext
    sqlContext.setConf(ConfVars.HIVE_SERVER2_THRIFT_PORT.varname, port.toString)
    hiveServer2 = HiveThriftServer2.startWithContext(sqlContext)
  }

  private def withJdbcStatement(fs: (Statement => Unit)*): Unit = {
    val user = System.getProperty("user.name")

    val serverPort = hiveServer2.getHiveConf.get(ConfVars.HIVE_SERVER2_THRIFT_PORT.varname)
    val connections =
      fs.map { _ => DriverManager.getConnection(s"jdbc:hive2://localhost:$serverPort", user, "") }
    val statements = connections.map(_.createStatement())

    try {
      statements.zip(fs).foreach { case (s, f) => f(s) }
    } finally {
      statements.foreach(_.close())
      connections.foreach(_.close())
    }
  }

  /** Load built-in test tables. */
  private def loadTestData(statement: Statement): Unit = {
    // Prepare the data
    statement.execute(
      """
        |CREATE OR REPLACE TEMPORARY VIEW testdata as
        |SELECT id AS key, CAST(id AS string) AS value FROM range(1, 101)
      """.stripMargin)
    statement.execute(
      """
        |CREATE OR REPLACE TEMPORARY VIEW arraydata as
        |SELECT * FROM VALUES
        |(ARRAY(1, 2, 3), ARRAY(ARRAY(1, 2, 3))),
        |(ARRAY(2, 3, 4), ARRAY(ARRAY(2, 3, 4))) AS v(arraycol, nestedarraycol)
      """.stripMargin)
    statement.execute(
      """
        |CREATE OR REPLACE TEMPORARY VIEW mapdata as
        |SELECT * FROM VALUES
        |MAP(1, 'a1', 2, 'b1', 3, 'c1', 4, 'd1', 5, 'e1'),
        |MAP(1, 'a2', 2, 'b2', 3, 'c2', 4, 'd2'),
        |MAP(1, 'a3', 2, 'b3', 3, 'c3'),
        |MAP(1, 'a4', 2, 'b4'),
        |MAP(1, 'a5') AS v(mapcol)
      """.stripMargin)
    statement.execute(
      s"""
         |CREATE TEMPORARY VIEW aggtest
         |  (a int, b float)
         |USING csv
         |OPTIONS (path '${baseResourcePath.getParent}/test-data/postgresql/agg.data',
         |  header 'false', delimiter '\t')
      """.stripMargin)
    statement.execute(
      s"""
         |CREATE OR REPLACE TEMPORARY VIEW onek
         |  (unique1 int, unique2 int, two int, four int, ten int, twenty int, hundred int,
         |    thousand int, twothousand int, fivethous int, tenthous int, odd int, even int,
         |    stringu1 string, stringu2 string, string4 string)
         |USING csv
         |OPTIONS (path '${baseResourcePath.getParent}/test-data/postgresql/onek.data',
         |  header 'false', delimiter '\t')
      """.stripMargin)
    statement.execute(
      s"""
         |CREATE OR REPLACE TEMPORARY VIEW tenk1
         |  (unique1 int, unique2 int, two int, four int, ten int, twenty int, hundred int,
         |    thousand int, twothousand int, fivethous int, tenthous int, odd int, even int,
         |    stringu1 string, stringu2 string, string4 string)
         |USING csv
         |  OPTIONS (path '${baseResourcePath.getParent}/test-data/postgresql/tenk.data',
         |  header 'false', delimiter '\t')
      """.stripMargin)
  }

  // Returns true if sql is retrieving data.
  private def isNeedSort(sql: String): Boolean = {
    val upperCase = sql.toUpperCase(Locale.ROOT)
    upperCase.startsWith("SELECT ") || upperCase.startsWith("SELECT\n") ||
      upperCase.startsWith("WITH ") || upperCase.startsWith("WITH\n") ||
      upperCase.startsWith("VALUES ") || upperCase.startsWith("VALUES\n") ||
      // postgreSQL/union.sql
      upperCase.startsWith("(")
  }

  private def getHiveResult(obj: Object): String = {
    obj match {
      case null =>
        HiveResult.toHiveString((null, StringType))
      case d: java.sql.Date =>
        HiveResult.toHiveString((d, DateType))
      case t: Timestamp =>
        HiveResult.toHiveString((t, TimestampType))
      case d: java.math.BigDecimal =>
        HiveResult.toHiveString((d, DecimalType.fromBigDecimal(d)))
      case bin: Array[Byte] =>
        HiveResult.toHiveString((bin, BinaryType))
      case other =>
        other.toString
    }
  }
}<|MERGE_RESOLUTION|>--- conflicted
+++ resolved
@@ -109,12 +109,8 @@
         case _: PgSQLTest =>
           statement.execute(s"SET ${SQLConf.ANSI_ENABLED.key} = true")
           statement.execute(s"SET ${SQLConf.DIALECT.key} = ${SQLConf.Dialect.POSTGRESQL.toString}")
-<<<<<<< HEAD
-          statement.execute(s"SET ${SQLConf.LEGACY_FROM_DAYTIME_STRING.key} = true")
-=======
         case _: AnsiTest =>
           statement.execute(s"SET ${SQLConf.ANSI_ENABLED.key} = true")
->>>>>>> 4f10e54b
         case _ =>
       }
 
