/*
 * Licensed to the Apache Software Foundation (ASF) under one or more
 * contributor license agreements.  See the NOTICE file distributed with
 * this work for additional information regarding copyright ownership.
 * The ASF licenses this file to You under the Apache License, Version 2.0
 * (the "License"); you may not use this file except in compliance with
 * the License.  You may obtain a copy of the License at
 *
 *    http://www.apache.org/licenses/LICENSE-2.0
 *
 * Unless required by applicable law or agreed to in writing, software
 * distributed under the License is distributed on an "AS IS" BASIS,
 * WITHOUT WARRANTIES OR CONDITIONS OF ANY KIND, either express or implied.
 * See the License for the specific language governing permissions and
 * limitations under the License.
 */

package org.apache.spark.sql.hive.thriftserver

import java.io._
import java.nio.charset.StandardCharsets
import java.sql.Timestamp
import java.util.Date

import scala.collection.mutable.ArrayBuffer
import scala.concurrent.Promise
import scala.concurrent.duration._

import org.apache.hadoop.hive.conf.HiveConf.ConfVars
import org.scalatest.BeforeAndAfterAll

import org.apache.spark.SparkFunSuite
import org.apache.spark.internal.Logging
import org.apache.spark.sql.hive.test.HiveTestJars
import org.apache.spark.sql.test.ProcessTestUtils.ProcessOutputCapturer
import org.apache.spark.util.{ThreadUtils, Utils}

/**
 * A test suite for the `spark-sql` CLI tool.  Note that all test cases share the same temporary
 * Hive metastore and warehouse.
 */
class CliSuite extends SparkFunSuite with BeforeAndAfterAll with Logging {
  val warehousePath = Utils.createTempDir()
  val metastorePath = Utils.createTempDir()
  val scratchDirPath = Utils.createTempDir()

  override def beforeAll(): Unit = {
    super.beforeAll()
    warehousePath.delete()
    metastorePath.delete()
    scratchDirPath.delete()
  }

  override def afterAll(): Unit = {
    try {
      warehousePath.delete()
      metastorePath.delete()
      scratchDirPath.delete()
    } finally {
      super.afterAll()
    }
  }

  /**
   * Run a CLI operation and expect all the queries and expected answers to be returned.
   *
   * @param timeout maximum time for the commands to complete
   * @param extraArgs any extra arguments
   * @param errorResponses a sequence of strings whose presence in the stdout of the forked process
   *                       is taken as an immediate error condition. That is: if a line containing
   *                       with one of these strings is found, fail the test immediately.
   *                       The default value is `Seq("Error:")`
   * @param queriesAndExpectedAnswers one or more tuples of query + answer
   */
  def runCliWithin(
                    timeout: FiniteDuration,
                    extraArgs: Seq[String] = Seq.empty,
                    errorResponses: Seq[String] = Seq("Error:"))(
                    queriesAndExpectedAnswers: (String, String)*): Unit = {

    val (queries, expectedAnswers) = queriesAndExpectedAnswers.unzip
    // Explicitly adds ENTER for each statement to make sure they are actually entered into the CLI.
    val queriesString = queries.map(_ + "\n").mkString

    val command = {
      val cliScript = "../../bin/spark-sql".split("/").mkString(File.separator)
      val jdbcUrl = s"jdbc:derby:;databaseName=$metastorePath;create=true"
      s"""$cliScript
         |  --master local
         |  --driver-java-options -Dderby.system.durability=test
         |  --conf spark.ui.enabled=false
         |  --hiveconf ${ConfVars.METASTORECONNECTURLKEY}=$jdbcUrl
         |  --hiveconf ${ConfVars.METASTOREWAREHOUSE}=$warehousePath
         |  --hiveconf ${ConfVars.SCRATCHDIR}=$scratchDirPath
         |  --hiveconf conf1=conftest
         |  --hiveconf conf2=1
       """.stripMargin.split("\\s+").toSeq ++ extraArgs
    }

    var next = 0
    val foundAllExpectedAnswers = Promise.apply[Unit]()
    val buffer = new ArrayBuffer[String]()
    val lock = new Object

    def captureOutput(source: String)(line: String): Unit = lock.synchronized {
      // This test suite sometimes gets extremely slow out of unknown reason on Jenkins.  Here we
      // add a timestamp to provide more diagnosis information.
      buffer += s"${new Timestamp(new Date().getTime)} - $source> $line"

      // If we haven't found all expected answers and another expected answer comes up...
      if (next < expectedAnswers.size && line.contains(expectedAnswers(next))) {
        next += 1
        // If all expected answers have been found...
        if (next == expectedAnswers.size) {
          foundAllExpectedAnswers.trySuccess(())
        }
      } else {
        errorResponses.foreach { r =>
          if (line.contains(r)) {
            foundAllExpectedAnswers.tryFailure(
              new RuntimeException(s"Failed with error line '$line'"))
          }
        }
      }
    }

    val process = new ProcessBuilder(command: _*).start()

    val stdinWriter = new OutputStreamWriter(process.getOutputStream, StandardCharsets.UTF_8)
    stdinWriter.write(queriesString)
    stdinWriter.flush()
    stdinWriter.close()

    new ProcessOutputCapturer(process.getInputStream, captureOutput("stdout")).start()
    new ProcessOutputCapturer(process.getErrorStream, captureOutput("stderr")).start()

    try {
      ThreadUtils.awaitResult(foundAllExpectedAnswers.future, timeout)
    } catch { case cause: Throwable =>
      val message =
        s"""
           |=======================
           |CliSuite failure output
           |=======================
           |Spark SQL CLI command line: ${command.mkString(" ")}
           |Exception: $cause
           |Executed query $next "${queries(next)}",
           |But failed to capture expected output "${expectedAnswers(next)}" within $timeout.
           |
           |${buffer.mkString("\n")}
           |===========================
           |End CliSuite failure output
           |===========================
         """.stripMargin
      logError(message, cause)
      fail(message, cause)
    } finally {
      process.destroy()
    }
  }

  test("Simple commands") {
    val dataFilePath =
      Thread.currentThread().getContextClassLoader.getResource("data/files/small_kv.txt")

    runCliWithin(3.minute)(
      "CREATE TABLE hive_test(key INT, val STRING) USING hive;"
        -> "",
      "SHOW TABLES;"
        -> "hive_test",
      s"LOAD DATA LOCAL INPATH '$dataFilePath' OVERWRITE INTO TABLE hive_test;"
        -> "",
      "CACHE TABLE hive_test;"
        -> "",
      "SELECT COUNT(*) FROM hive_test;"
        -> "5",
      "DROP TABLE hive_test;"
        -> ""
    )
  }

  test("Single command with -e") {
    runCliWithin(2.minute, Seq("-e", "SHOW DATABASES;"))("" -> "default")
  }

  test("Single command with --database") {
    runCliWithin(2.minute)(
      "CREATE DATABASE hive_test_db;"
        -> "",
      "USE hive_test_db;"
        -> "",
      "CREATE TABLE hive_test(key INT, val STRING);"
        -> "",
      "SHOW TABLES;"
        -> "hive_test"
    )

    runCliWithin(2.minute,
      Seq("--database", "hive_test_db", "-e", "INSERT INTO hive_test VALUES (1, 'test');"))(
      "SELECT * FROM hive_test;" -> "1"
    )
  }

  test("Commands using SerDe provided in --jars") {
    val jarFile = HiveTestJars.getHiveHcatalogCoreJar().getCanonicalPath

    val dataFilePath =
      Thread.currentThread().getContextClassLoader.getResource("data/files/small_kv.txt")

    runCliWithin(3.minute, Seq("--jars", s"$jarFile"))(
      """CREATE TABLE t1(key string, val string)
        |ROW FORMAT SERDE 'org.apache.hive.hcatalog.data.JsonSerDe';
      """.stripMargin
        -> "",
      "CREATE TABLE sourceTable (key INT, val STRING) USING hive;"
        -> "",
      s"LOAD DATA LOCAL INPATH '$dataFilePath' OVERWRITE INTO TABLE sourceTable;"
        -> "",
      "INSERT INTO TABLE t1 SELECT key, val FROM sourceTable;"
        -> "",
      "SELECT collect_list(array(val)) FROM t1;"
        -> """[["val_238"],["val_86"],["val_311"],["val_27"],["val_165"]]""",
      "DROP TABLE t1;"
        -> "",
      "DROP TABLE sourceTable;"
        -> ""
    )
  }

  test("SPARK-29022: Commands using SerDe provided in --hive.aux.jars.path") {
    val dataFilePath =
      Thread.currentThread().getContextClassLoader.getResource("data/files/small_kv.txt")
    val hiveContribJar = HiveTestJars.getHiveHcatalogCoreJar().getCanonicalPath
    runCliWithin(
      3.minute,
      Seq("--conf", s"spark.hadoop.${ConfVars.HIVEAUXJARS}=$hiveContribJar"))(
      """CREATE TABLE addJarWithHiveAux(key string, val string)
        |ROW FORMAT SERDE 'org.apache.hive.hcatalog.data.JsonSerDe';
      """.stripMargin
        -> "",
      "CREATE TABLE sourceTableForWithHiveAux (key INT, val STRING) USING hive;"
        -> "",
      s"LOAD DATA LOCAL INPATH '$dataFilePath' OVERWRITE INTO TABLE sourceTableForWithHiveAux;"
        -> "",
      "INSERT INTO TABLE addJarWithHiveAux SELECT key, val FROM sourceTableForWithHiveAux;"
        -> "",
      "SELECT collect_list(array(val)) FROM addJarWithHiveAux;"
        -> """[["val_238"],["val_86"],["val_311"],["val_27"],["val_165"]]""",
      "DROP TABLE addJarWithHiveAux;"
        -> "",
      "DROP TABLE sourceTableForWithHiveAux;"
        -> ""
    )
  }

  test("SPARK-11188 Analysis error reporting") {
    runCliWithin(timeout = 2.minute,
      errorResponses = Seq("AnalysisException"))(
      "select * from nonexistent_table;"
        -> "Error in query: Table or view not found: nonexistent_table;"
    )
  }

  test("SPARK-11624 Spark SQL CLI should set sessionState only once") {
    runCliWithin(2.minute, Seq("-e", "!echo \"This is a test for Spark-11624\";"))(
      "" -> "This is a test for Spark-11624")
  }

  test("list jars") {
    val jarFile = Thread.currentThread().getContextClassLoader.getResource("TestUDTF.jar")
    runCliWithin(2.minute)(
      s"ADD JAR $jarFile;" -> "",
      s"LIST JARS;" -> "TestUDTF.jar"
    )
  }

  test("list jar <jarfile>") {
    val jarFile = Thread.currentThread().getContextClassLoader.getResource("TestUDTF.jar")
    runCliWithin(2.minute)(
      s"ADD JAR $jarFile;" -> "",
      s"List JAR $jarFile;" -> "TestUDTF.jar"
    )
  }

  test("list files") {
    val dataFilePath = Thread.currentThread().
      getContextClassLoader.getResource("data/files/small_kv.txt")
    runCliWithin(2.minute)(
      s"ADD FILE $dataFilePath;" -> "",
      s"LIST FILES;" -> "small_kv.txt"
    )
  }

  test("list file <filepath>") {
    val dataFilePath = Thread.currentThread().
      getContextClassLoader.getResource("data/files/small_kv.txt")
    runCliWithin(2.minute)(
      s"ADD FILE $dataFilePath;" -> "",
      s"LIST FILE $dataFilePath;" -> "small_kv.txt"
    )
  }

  test("apply hiveconf from cli command") {
    runCliWithin(2.minute)(
      "SET conf1;" -> "conftest",
      "SET conf2;" -> "1",
      "SET conf3=${hiveconf:conf1};" -> "conftest",
      "SET conf3;" -> "conftest"
    )
  }

  test("SPARK-21451: spark.sql.warehouse.dir should respect options in --hiveconf") {
    runCliWithin(1.minute)("set spark.sql.warehouse.dir;" -> warehousePath.getAbsolutePath)
  }

  test("SPARK-21451: Apply spark.hadoop.* configurations") {
    val tmpDir = Utils.createTempDir(namePrefix = "SPARK-21451")
    runCliWithin(
      1.minute,
      Seq("--conf", s"spark.hadoop.${ConfVars.METASTOREWAREHOUSE}=$tmpDir"))(
      "set spark.sql.warehouse.dir;" -> tmpDir.getAbsolutePath)
    tmpDir.delete()
  }

  test("Support hive.aux.jars.path") {
    val hiveContribJar = HiveTestJars.getHiveContribJar().getCanonicalPath
    runCliWithin(
      1.minute,
      Seq("--conf", s"spark.hadoop.${ConfVars.HIVEAUXJARS}=$hiveContribJar"))(
      "CREATE TEMPORARY FUNCTION example_format AS " +
        "'org.apache.hadoop.hive.contrib.udf.example.UDFExampleFormat';" -> "",
      "SELECT example_format('%o', 93);" -> "135"
    )
  }

  test("SPARK-28840 test --jars command") {
    val jarFile = new File("../../sql/hive/src/test/resources/SPARK-21101-1.0.jar").getCanonicalPath
    runCliWithin(
      1.minute,
      Seq("--jars", s"$jarFile"))(
      "CREATE TEMPORARY FUNCTION testjar AS" +
        " 'org.apache.spark.sql.hive.execution.UDTFStack';" -> "",
      "SELECT testjar(1,'TEST-SPARK-TEST-jar', 28840);" -> "TEST-SPARK-TEST-jar|28840"
    )
  }

  test("SPARK-28840 test --jars and hive.aux.jars.path command") {
    val jarFile = new File("../../sql/hive/src/test/resources/SPARK-21101-1.0.jar").getCanonicalPath
    val hiveContribJar = HiveTestJars.getHiveContribJar().getCanonicalPath
    runCliWithin(
      1.minute,
      Seq("--jars", s"$jarFile", "--conf",
        s"spark.hadoop.${ConfVars.HIVEAUXJARS}=$hiveContribJar"))(
      "CREATE TEMPORARY FUNCTION testjar AS" +
        " 'org.apache.spark.sql.hive.execution.UDTFStack';" -> "",
      "SELECT testjar(1,'TEST-SPARK-TEST-jar', 28840);" -> "TEST-SPARK-TEST-jar|28840",
      "CREATE TEMPORARY FUNCTION example_max AS " +
        "'org.apache.hadoop.hive.contrib.udaf.example.UDAFExampleMax';" -> "",
      "SELECT concat_ws(',', 'First', example_max(1234321), 'Third');" -> "First,1234321,Third"
    )
  }

  test("SPARK-29022 Commands using SerDe provided in ADD JAR sql") {
    val dataFilePath =
      Thread.currentThread().getContextClassLoader.getResource("data/files/small_kv.txt")
    val hiveContribJar = HiveTestJars.getHiveHcatalogCoreJar().getCanonicalPath
    runCliWithin(
      3.minute)(
      s"ADD JAR ${hiveContribJar};" -> "",
      """CREATE TABLE addJarWithSQL(key string, val string)
        |ROW FORMAT SERDE 'org.apache.hive.hcatalog.data.JsonSerDe';
      """.stripMargin
        -> "",
      "CREATE TABLE sourceTableForWithSQL(key INT, val STRING) USING hive;"
        -> "",
      s"LOAD DATA LOCAL INPATH '$dataFilePath' OVERWRITE INTO TABLE sourceTableForWithSQL;"
        -> "",
      "INSERT INTO TABLE addJarWithSQL SELECT key, val FROM sourceTableForWithSQL;"
        -> "",
      "SELECT collect_list(array(val)) FROM addJarWithSQL;"
        -> """[["val_238"],["val_86"],["val_311"],["val_27"],["val_165"]]""",
      "DROP TABLE addJarWithSQL;"
        -> "",
      "DROP TABLE sourceTableForWithSQL;"
        -> ""
    )
  }

  test("SPARK-26321 Should not split semicolon within quoted string literals") {
    runCliWithin(3.minute)(
      """select 'Test1', "^;^";""" -> "Test1|^;^",
      """select 'Test2', "\";";""" -> "Test2| \";",
      """select 'Test3', "\';";""" -> "Test3| ';",
      "select concat('Test4', ';');" -> "Test4;"
    )
  }

<<<<<<< HEAD
  test("SPARK-30049 Should not complaint for quotes in commented lines") {
    runCliWithin(3.minute)(
      """SELECT 1 -- someone's comment here
        |;""".stripMargin -> "|  1|"
    )
  }

=======
  test("Pad Decimal numbers with trailing zeros to the scale of the column") {
    runCliWithin(1.minute)(
      "SELECT CAST(1 AS DECIMAL(38, 18));"
        -> "1.000000000000000000"
    )
  }
>>>>>>> 990a2be2
}<|MERGE_RESOLUTION|>--- conflicted
+++ resolved
@@ -395,20 +395,18 @@
     )
   }
 
-<<<<<<< HEAD
+  test("Pad Decimal numbers with trailing zeros to the scale of the column") {
+    runCliWithin(1.minute)(
+      "SELECT CAST(1 AS DECIMAL(38, 18));"
+        -> "1.000000000000000000"
+    )
+  }
+  
   test("SPARK-30049 Should not complaint for quotes in commented lines") {
     runCliWithin(3.minute)(
       """SELECT 1 -- someone's comment here
         |;""".stripMargin -> "|  1|"
     )
   }
-
-=======
-  test("Pad Decimal numbers with trailing zeros to the scale of the column") {
-    runCliWithin(1.minute)(
-      "SELECT CAST(1 AS DECIMAL(38, 18));"
-        -> "1.000000000000000000"
-    )
-  }
->>>>>>> 990a2be2
+  
 }