--- conflicted
+++ resolved
@@ -275,14 +275,15 @@
     )
   }
 
-<<<<<<< HEAD
   test("apply hiveconf from cli command") {
     runCliWithin(2.minute)(
       "SET conf1;" -> "conftest",
       "SET conf2;" -> "1",
       "SET conf3=${hiveconf:conf1};" -> "conftest",
       "SET conf3;" -> "conftest"
-=======
+    )
+  }
+
   test("delete files") {
     val dataFilePath = Thread.currentThread().
       getContextClassLoader.getResource("data/files/small_kv.txt")
@@ -291,7 +292,6 @@
       s"LIST FILES;" -> "small_kv.txt",
       s"DELETE FILE $dataFilePath;" -> "",
       s"LIST FILES;" -> ""
->>>>>>> 87675709
     )
   }
 }