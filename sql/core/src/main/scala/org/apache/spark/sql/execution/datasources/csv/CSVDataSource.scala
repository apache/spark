/*
 * Licensed to the Apache Software Foundation (ASF) under one or more
 * contributor license agreements.  See the NOTICE file distributed with
 * this work for additional information regarding copyright ownership.
 * The ASF licenses this file to You under the Apache License, Version 2.0
 * (the "License"); you may not use this file except in compliance with
 * the License.  You may obtain a copy of the License at
 *
 *    http://www.apache.org/licenses/LICENSE-2.0
 *
 * Unless required by applicable law or agreed to in writing, software
 * distributed under the License is distributed on an "AS IS" BASIS,
 * WITHOUT WARRANTIES OR CONDITIONS OF ANY KIND, either express or implied.
 * See the License for the specific language governing permissions and
 * limitations under the License.
 */

package org.apache.spark.sql.execution.datasources.csv

import java.net.URI
import java.nio.charset.{Charset, StandardCharsets}

import com.univocity.parsers.csv.CsvParser
import org.apache.hadoop.conf.Configuration
import org.apache.hadoop.fs.{FileStatus, Path}
import org.apache.hadoop.io.{LongWritable, Text}
import org.apache.hadoop.mapred.TextInputFormat
import org.apache.hadoop.mapreduce.Job
import org.apache.hadoop.mapreduce.lib.input.FileInputFormat

import org.apache.spark.TaskContext
import org.apache.spark.input.{PortableDataStream, StreamInputFormat}
import org.apache.spark.internal.Logging
import org.apache.spark.rdd.{BinaryFileRDD, RDD}
import org.apache.spark.sql.{Dataset, Encoders, SparkSession}
import org.apache.spark.sql.catalyst.InternalRow
import org.apache.spark.sql.catalyst.csv.{CSVOptions, UnivocityParser}
import org.apache.spark.sql.catalyst.csv.CSVUtils.filterCommentAndEmpty
import org.apache.spark.sql.execution.datasources._
import org.apache.spark.sql.execution.datasources.text.TextFileFormat
import org.apache.spark.sql.types.StructType

/**
 * Common functions for parsing CSV files
 */
abstract class CSVDataSource extends Serializable {
  def isSplitable: Boolean

  /**
   * Parse a [[PartitionedFile]] into [[InternalRow]] instances.
   */
  def readFile(
      conf: Configuration,
      file: PartitionedFile,
      parser: UnivocityParser,
      requiredSchema: StructType,
      // Actual schema of data in the csv file
      dataSchema: StructType,
      caseSensitive: Boolean,
      columnPruning: Boolean): Iterator[InternalRow]

  /**
   * Infers the schema from `inputPaths` files.
   */
  final def inferSchema(
      sparkSession: SparkSession,
      inputPaths: Seq[FileStatus],
      parsedOptions: CSVOptions): Option[StructType] = {
    if (inputPaths.nonEmpty) {
      Some(infer(sparkSession, inputPaths, parsedOptions))
    } else {
      None
    }
  }

  protected def infer(
      sparkSession: SparkSession,
      inputPaths: Seq[FileStatus],
      parsedOptions: CSVOptions): StructType

  /**
   * Generates a header from the given row which is null-safe and duplicate-safe.
   */
  protected def makeSafeHeader(
      row: Array[String],
      caseSensitive: Boolean,
      options: CSVOptions): Array[String] = {
    if (options.headerFlag) {
      val duplicates = {
        val headerNames = row.filter(_ != null)
          .map(name => if (caseSensitive) name else name.toLowerCase)
        headerNames.diff(headerNames.distinct).distinct
      }

      row.zipWithIndex.map { case (value, index) =>
        if (value == null || value.isEmpty || value == options.nullValue) {
          // When there are empty strings or the values set in `nullValue`, put the
          // index as the suffix.
          s"_c$index"
        } else if (!caseSensitive && duplicates.contains(value.toLowerCase)) {
          // When there are case-insensitive duplicates, put the index as the suffix.
          s"$value$index"
        } else if (duplicates.contains(value)) {
          // When there are duplicates, put the index as the suffix.
          s"$value$index"
        } else {
          value
        }
      }
    } else {
      row.zipWithIndex.map { case (_, index) =>
        // Uses default column names, "_c#" where # is its position of fields
        // when header option is disabled.
        s"_c$index"
      }
    }
  }
}

object CSVDataSource extends Logging {
  def apply(options: CSVOptions): CSVDataSource = {
    if (options.multiLine) {
      MultiLineCSVDataSource
    } else {
      TextInputCSVDataSource
    }
  }

  /**
   * Checks that column names in a CSV header and field names in the schema are the same
   * by taking into account case sensitivity.
   *
   * @param schema - provided (or inferred) schema to which CSV must conform.
   * @param columnNames - names of CSV columns that must be checked against to the schema.
   * @param fileName - name of CSV file that are currently checked. It is used in error messages.
   * @param enforceSchema - if it is `true`, column names are ignored otherwise the CSV column
   *                        names are checked for conformance to the schema. In the case if
   *                        the column name don't conform to the schema, an exception is thrown.
   * @param caseSensitive - if it is set to `false`, comparison of column names and schema field
   *                        names is not case sensitive.
   */
  def checkHeaderColumnNames(
      schema: StructType,
      columnNames: Array[String],
      fileName: String,
      enforceSchema: Boolean,
      caseSensitive: Boolean): Unit = {
    if (columnNames != null) {
      val fieldNames = schema.map(_.name).toIndexedSeq
      val (headerLen, schemaSize) = (columnNames.size, fieldNames.length)
      var errorMessage: Option[String] = None

      if (headerLen == schemaSize) {
        var i = 0
        while (errorMessage.isEmpty && i < headerLen) {
          var (nameInSchema, nameInHeader) = (fieldNames(i), columnNames(i))
          if (!caseSensitive) {
            nameInSchema = nameInSchema.toLowerCase
            nameInHeader = nameInHeader.toLowerCase
          }
          if (nameInHeader != nameInSchema) {
            errorMessage = Some(
              s"""|CSV header does not conform to the schema.
                  | Header: ${columnNames.mkString(", ")}
                  | Schema: ${fieldNames.mkString(", ")}
                  |Expected: ${fieldNames(i)} but found: ${columnNames(i)}
                  |CSV file: $fileName""".stripMargin)
          }
          i += 1
        }
      } else {
        errorMessage = Some(
          s"""|Number of column in CSV header is not equal to number of fields in the schema:
              | Header length: $headerLen, schema size: $schemaSize
              |CSV file: $fileName""".stripMargin)
      }

      errorMessage.foreach { msg =>
        if (enforceSchema) {
          logWarning(msg)
        } else {
          throw new IllegalArgumentException(msg)
        }
      }
    }
  }
}

object TextInputCSVDataSource extends CSVDataSource {
  override val isSplitable: Boolean = true

  override def readFile(
      conf: Configuration,
      file: PartitionedFile,
      parser: UnivocityParser,
      requiredSchema: StructType,
      dataSchema: StructType,
      caseSensitive: Boolean,
      columnPruning: Boolean): Iterator[InternalRow] = {
    val lines = {
      val linesReader = new HadoopFileLinesReader(file, conf)
      Option(TaskContext.get()).foreach(_.addTaskCompletionListener[Unit](_ => linesReader.close()))
      linesReader.map { line =>
        new String(line.getBytes, 0, line.getLength, parser.options.charset)
      }
    }

    val hasHeader = parser.options.headerFlag && file.start == 0
    if (hasHeader) {
      // Checking that column names in the header are matched to field names of the schema.
      // The header will be removed from lines.
      // Note: if there are only comments in the first block, the header would probably
      // be not extracted.
      CSVUtils.extractHeader(lines, parser.options).foreach { header =>
        val schema = if (columnPruning) requiredSchema else dataSchema
        val columnNames = parser.tokenizer.parseLine(header)
        CSVDataSource.checkHeaderColumnNames(
          schema,
          columnNames,
          file.filePath,
          parser.options.enforceSchema,
          caseSensitive)
      }
    }

    UnivocityParser.parseIterator(lines, parser, requiredSchema)
  }

  override def infer(
      sparkSession: SparkSession,
      inputPaths: Seq[FileStatus],
      parsedOptions: CSVOptions): StructType = {
    val csv = createBaseDataset(sparkSession, inputPaths, parsedOptions)
    val maybeFirstLine = CSVUtils.filterCommentAndEmpty(csv, parsedOptions).take(1).headOption
    inferFromDataset(sparkSession, csv, maybeFirstLine, parsedOptions)
  }

  /**
   * Infers the schema from `Dataset` that stores CSV string records.
   */
  def inferFromDataset(
      sparkSession: SparkSession,
      csv: Dataset[String],
      maybeFirstLine: Option[String],
<<<<<<< HEAD
      parsedOptions: CSVOptions): StructType = maybeFirstLine match {
    case Some(firstLine) =>
      val firstRow = new CsvParser(parsedOptions.asParserSettings).parseLine(firstLine)
      val caseSensitive = sparkSession.sessionState.conf.caseSensitiveAnalysis
      val header = makeSafeHeader(firstRow, caseSensitive, parsedOptions)
      val sampled: Dataset[String] = CSVUtils.sample(csv, parsedOptions)
      val tokenRDD = sampled.rdd.mapPartitions { iter =>
        val filteredLines = filterCommentAndEmpty(iter, parsedOptions)
        val linesWithoutHeader =
          CSVUtils.filterHeaderLine(filteredLines, firstLine, parsedOptions)
        val parser = new CsvParser(parsedOptions.asParserSettings)
        linesWithoutHeader.map(parser.parseLine)
      }
      CSVInferSchema.infer(tokenRDD, header, parsedOptions)
    case None =>
      // If the first line could not be read, just return the empty schema.
      StructType(Nil)
=======
      parsedOptions: CSVOptions): StructType = {
    val csvParser = new CsvParser(parsedOptions.asParserSettings)
    maybeFirstLine.map(csvParser.parseLine(_)) match {
      case Some(firstRow) if firstRow != null =>
        val caseSensitive = sparkSession.sessionState.conf.caseSensitiveAnalysis
        val header = makeSafeHeader(firstRow, caseSensitive, parsedOptions)
        val sampled: Dataset[String] = CSVUtils.sample(csv, parsedOptions)
        val tokenRDD = sampled.rdd.mapPartitions { iter =>
          val filteredLines = CSVUtils.filterCommentAndEmpty(iter, parsedOptions)
          val linesWithoutHeader =
            CSVUtils.filterHeaderLine(filteredLines, maybeFirstLine.get, parsedOptions)
          val parser = new CsvParser(parsedOptions.asParserSettings)
          linesWithoutHeader.map(parser.parseLine)
        }
        CSVInferSchema.infer(tokenRDD, header, parsedOptions)
      case _ =>
        // If the first line could not be read, just return the empty schema.
        StructType(Nil)
    }
>>>>>>> 3e75a9fa
  }

  private def createBaseDataset(
      sparkSession: SparkSession,
      inputPaths: Seq[FileStatus],
      options: CSVOptions): Dataset[String] = {
    val paths = inputPaths.map(_.getPath.toString)
    if (Charset.forName(options.charset) == StandardCharsets.UTF_8) {
      sparkSession.baseRelationToDataFrame(
        DataSource.apply(
          sparkSession,
          paths = paths,
          className = classOf[TextFileFormat].getName,
          options = options.parameters
        ).resolveRelation(checkFilesExist = false))
        .select("value").as[String](Encoders.STRING)
    } else {
      val charset = options.charset
      val rdd = sparkSession.sparkContext
        .hadoopFile[LongWritable, Text, TextInputFormat](paths.mkString(","))
        .mapPartitions(_.map(pair => new String(pair._2.getBytes, 0, pair._2.getLength, charset)))
      sparkSession.createDataset(rdd)(Encoders.STRING)
    }
  }
}

object MultiLineCSVDataSource extends CSVDataSource {
  override val isSplitable: Boolean = false

  override def readFile(
      conf: Configuration,
      file: PartitionedFile,
      parser: UnivocityParser,
      requiredSchema: StructType,
      dataSchema: StructType,
      caseSensitive: Boolean,
      columnPruning: Boolean): Iterator[InternalRow] = {
    def checkHeader(header: Array[String]): Unit = {
      val schema = if (columnPruning) requiredSchema else dataSchema
      CSVDataSource.checkHeaderColumnNames(
        schema,
        header,
        file.filePath,
        parser.options.enforceSchema,
        caseSensitive)
    }

    UnivocityParser.parseStream(
      CodecStreams.createInputStreamWithCloseResource(conf, new Path(new URI(file.filePath))),
      parser.options.headerFlag,
      parser,
      requiredSchema,
      checkHeader)
  }

  override def infer(
      sparkSession: SparkSession,
      inputPaths: Seq[FileStatus],
      parsedOptions: CSVOptions): StructType = {
    val csv = createBaseRdd(sparkSession, inputPaths, parsedOptions)
    csv.flatMap { lines =>
      val path = new Path(lines.getPath())
      UnivocityParser.tokenizeStream(
        CodecStreams.createInputStreamWithCloseResource(lines.getConfiguration, path),
        shouldDropHeader = false,
        new CsvParser(parsedOptions.asParserSettings))
    }.take(1).headOption match {
      case Some(firstRow) =>
        val caseSensitive = sparkSession.sessionState.conf.caseSensitiveAnalysis
        val header = makeSafeHeader(firstRow, caseSensitive, parsedOptions)
        val tokenRDD = csv.flatMap { lines =>
          UnivocityParser.tokenizeStream(
            CodecStreams.createInputStreamWithCloseResource(
              lines.getConfiguration,
              new Path(lines.getPath())),
            parsedOptions.headerFlag,
            new CsvParser(parsedOptions.asParserSettings))
        }
        val sampled = CSVUtils.sample(tokenRDD, parsedOptions)
        CSVInferSchema.infer(sampled, header, parsedOptions)
      case None =>
        // If the first row could not be read, just return the empty schema.
        StructType(Nil)
    }
  }

  private def createBaseRdd(
      sparkSession: SparkSession,
      inputPaths: Seq[FileStatus],
      options: CSVOptions): RDD[PortableDataStream] = {
    val paths = inputPaths.map(_.getPath)
    val name = paths.mkString(",")
    val job = Job.getInstance(sparkSession.sessionState.newHadoopConfWithOptions(
      options.parameters))
    FileInputFormat.setInputPaths(job, paths: _*)
    val conf = job.getConfiguration

    val rdd = new BinaryFileRDD(
      sparkSession.sparkContext,
      classOf[StreamInputFormat],
      classOf[String],
      classOf[PortableDataStream],
      conf,
      sparkSession.sparkContext.defaultMinPartitions)

    // Only returns `PortableDataStream`s without paths.
    rdd.setName(s"CSVFile: $name").values
  }
}<|MERGE_RESOLUTION|>--- conflicted
+++ resolved
@@ -242,25 +242,6 @@
       sparkSession: SparkSession,
       csv: Dataset[String],
       maybeFirstLine: Option[String],
-<<<<<<< HEAD
-      parsedOptions: CSVOptions): StructType = maybeFirstLine match {
-    case Some(firstLine) =>
-      val firstRow = new CsvParser(parsedOptions.asParserSettings).parseLine(firstLine)
-      val caseSensitive = sparkSession.sessionState.conf.caseSensitiveAnalysis
-      val header = makeSafeHeader(firstRow, caseSensitive, parsedOptions)
-      val sampled: Dataset[String] = CSVUtils.sample(csv, parsedOptions)
-      val tokenRDD = sampled.rdd.mapPartitions { iter =>
-        val filteredLines = filterCommentAndEmpty(iter, parsedOptions)
-        val linesWithoutHeader =
-          CSVUtils.filterHeaderLine(filteredLines, firstLine, parsedOptions)
-        val parser = new CsvParser(parsedOptions.asParserSettings)
-        linesWithoutHeader.map(parser.parseLine)
-      }
-      CSVInferSchema.infer(tokenRDD, header, parsedOptions)
-    case None =>
-      // If the first line could not be read, just return the empty schema.
-      StructType(Nil)
-=======
       parsedOptions: CSVOptions): StructType = {
     val csvParser = new CsvParser(parsedOptions.asParserSettings)
     maybeFirstLine.map(csvParser.parseLine(_)) match {
@@ -269,7 +250,7 @@
         val header = makeSafeHeader(firstRow, caseSensitive, parsedOptions)
         val sampled: Dataset[String] = CSVUtils.sample(csv, parsedOptions)
         val tokenRDD = sampled.rdd.mapPartitions { iter =>
-          val filteredLines = CSVUtils.filterCommentAndEmpty(iter, parsedOptions)
+          val filteredLines = filterCommentAndEmpty(iter, parsedOptions)
           val linesWithoutHeader =
             CSVUtils.filterHeaderLine(filteredLines, maybeFirstLine.get, parsedOptions)
           val parser = new CsvParser(parsedOptions.asParserSettings)
@@ -280,7 +261,6 @@
         // If the first line could not be read, just return the empty schema.
         StructType(Nil)
     }
->>>>>>> 3e75a9fa
   }
 
   private def createBaseDataset(
