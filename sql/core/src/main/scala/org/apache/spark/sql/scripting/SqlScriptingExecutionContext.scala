--- conflicted
+++ resolved
@@ -17,20 +17,14 @@
 
 package org.apache.spark.sql.scripting
 
-<<<<<<< HEAD
+import java.util.Locale
+
 import scala.collection.mutable
 import scala.collection.mutable.ListBuffer
 
 import org.apache.spark.SparkException
 import org.apache.spark.sql.catalyst.catalog.VariableDefinition
-=======
-import java.util.Locale
-
-import scala.collection.mutable.ListBuffer
-
-import org.apache.spark.SparkException
 import org.apache.spark.sql.scripting.SqlScriptingFrameType.SqlScriptingFrameType
->>>>>>> b968ce1d
 
 /**
  * SQL scripting execution context - keeps track of the current execution state.
@@ -56,10 +50,9 @@
     frames.last.exitScope(label)
   }
 
-<<<<<<< HEAD
   def currentFrame: SqlScriptingExecutionFrame = frames.last
   def currentScope: SqlScriptingExecutionScope = currentFrame.currentScope
-=======
+
   def findHandler(condition: String, sqlState: String): Option[ExceptionHandlerExec] = {
     if (frames.isEmpty) {
       throw SparkException.internalError(s"Cannot find handler: no frames.")
@@ -91,7 +84,6 @@
 object SqlScriptingFrameType extends Enumeration {
   type SqlScriptingFrameType = Value
   val SQL_SCRIPT, HANDLER = Value
->>>>>>> b968ce1d
 }
 
 /**
@@ -109,11 +101,7 @@
     val scopeLabel: Option[String] = None) extends Iterator[CompoundStatementExec] {
 
   // List of scopes that are currently active.
-<<<<<<< HEAD
-  val scopes: ListBuffer[SqlScriptingExecutionScope] = ListBuffer.empty
-=======
   private[scripting] val scopes: ListBuffer[SqlScriptingExecutionScope] = ListBuffer.empty
->>>>>>> b968ce1d
 
   override def hasNext: Boolean = executionPlan.getTreeIterator.hasNext
 
@@ -144,9 +132,8 @@
     }
   }
 
-<<<<<<< HEAD
   def currentScope: SqlScriptingExecutionScope = scopes.last
-=======
+
   // TODO: Introduce a separate class for different frame types (Script, Stored Procedure,
   //       Error Handler) implementing SqlScriptingExecutionFrame interface.
   def findHandler(
@@ -177,7 +164,6 @@
 
     None
   }
->>>>>>> b968ce1d
 }
 
 /**
@@ -188,13 +174,10 @@
  * @param triggerToExceptionHandlerMap
  *   Object holding condition/sqlState/sqlexception/not found to handler mapping.
  */
-<<<<<<< HEAD
-class SqlScriptingExecutionScope(val label: String) {
-  val variables = new mutable.HashMap[String, VariableDefinition]
-=======
 class SqlScriptingExecutionScope(
     val label: String,
     val triggerToExceptionHandlerMap: TriggerToExceptionHandlerMap) {
+  val variables = new mutable.HashMap[String, VariableDefinition]
 
   /**
    * Finds the most appropriate error handler for exception based on its condition and SQL state.
@@ -247,5 +230,4 @@
 
     errorHandler
   }
->>>>>>> b968ce1d
 }