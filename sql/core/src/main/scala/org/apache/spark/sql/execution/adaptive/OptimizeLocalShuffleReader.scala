/*
 * Licensed to the Apache Software Foundation (ASF) under one or more
 * contributor license agreements.  See the NOTICE file distributed with
 * this work for additional information regarding copyright ownership.
 * The ASF licenses this file to You under the Apache License, Version 2.0
 * (the "License"); you may not use this file except in compliance with
 * the License.  You may obtain a copy of the License at
 *
 *    http://www.apache.org/licenses/LICENSE-2.0
 *
 * Unless required by applicable law or agreed to in writing, software
 * distributed under the License is distributed on an "AS IS" BASIS,
 * WITHOUT WARRANTIES OR CONDITIONS OF ANY KIND, either express or implied.
 * See the License for the specific language governing permissions and
 * limitations under the License.
 */

package org.apache.spark.sql.execution.adaptive

import org.apache.spark.sql.catalyst.optimizer.{BuildLeft, BuildRight, BuildSide}
import org.apache.spark.sql.catalyst.plans.physical.SinglePartition
import org.apache.spark.sql.execution._
import org.apache.spark.sql.execution.exchange.{ENSURE_REQUIREMENTS, REBALANCE_PARTITIONS_BY_NONE, ShuffleExchangeLike, ShuffleOrigin}
import org.apache.spark.sql.execution.joins.BroadcastHashJoinExec
import org.apache.spark.sql.internal.SQLConf

/**
 * A rule to optimize the shuffle reader to local reader iff no additional shuffles
 * will be introduced:
 * 1. if the input plan is a shuffle, add local reader directly as we can never introduce
 * extra shuffles in this case.
 * 2. otherwise, add local reader to the probe side of broadcast hash join and
 * then run `EnsureRequirements` to check whether additional shuffle introduced.
 * If introduced, we will revert all the local readers.
 */
object OptimizeLocalShuffleReader extends CustomShuffleReaderRule {

  override val supportedShuffleOrigins: Seq[ShuffleOrigin] =
    Seq(ENSURE_REQUIREMENTS, REBALANCE_PARTITIONS_BY_NONE)

  override def mayAddExtraShuffles: Boolean = true

  // The build side is a broadcast query stage which should have been optimized using local reader
  // already. So we only need to deal with probe side here.
  private def createProbeSideLocalReader(plan: SparkPlan): SparkPlan = {
    plan.transformDown {
      case join @ BroadcastJoinWithShuffleLeft(shuffleStage, BuildRight) =>
        val localReader = createLocalReader(shuffleStage)
        join.asInstanceOf[BroadcastHashJoinExec].copy(left = localReader)
      case join @ BroadcastJoinWithShuffleRight(shuffleStage, BuildLeft) =>
        val localReader = createLocalReader(shuffleStage)
        join.asInstanceOf[BroadcastHashJoinExec].copy(right = localReader)
    }
  }

  private def createLocalReader(plan: SparkPlan): CustomShuffleReaderExec = {
    plan match {
      case c @ CustomShuffleReaderExec(s: ShuffleQueryStageExec, _) =>
        CustomShuffleReaderExec(s, getPartitionSpecs(s, Some(c.partitionSpecs.length)))
      case s: ShuffleQueryStageExec =>
        CustomShuffleReaderExec(s, getPartitionSpecs(s, None))
    }
  }

  // TODO: this method assumes all shuffle blocks are the same data size. We should calculate the
  //       partition start indices based on block size to avoid data skew.
  private def getPartitionSpecs(
      shuffleStage: ShuffleQueryStageExec,
      advisoryParallelism: Option[Int]): Seq[ShufflePartitionSpec] = {
    val numMappers = shuffleStage.shuffle.numMappers
    // ShuffleQueryStageExec.mapStats.isDefined promise numMappers > 0
    assert(numMappers > 0)
    val numReducers = shuffleStage.shuffle.numPartitions
    val expectedParallelism = advisoryParallelism.getOrElse(numReducers)
<<<<<<< HEAD
    val splitPoints = if (numMappers == 0) {
      Seq.empty
    } else if (expectedParallelism >= numMappers) {
      equallyDivide(numReducers, expectedParallelism / numMappers)
    } else {
      equallyDivide(numMappers, expectedParallelism)
    }
    if (expectedParallelism >= numMappers) {
      (0 until numMappers).flatMap { mapIndex =>
        (splitPoints :+ numReducers).sliding(2).map {
          case Seq(start, end) => PartialMapperPartitionSpec(mapIndex, start, end)
        }
      }
    }
    else {
      (0 until 1).flatMap { _ =>
        (splitPoints :+ numMappers).sliding(2).map {
          case Seq(start, end) => CoalescedMapperPartitionSpec(start, end, numReducers)
        }
=======
    val splitPoints = equallyDivide(numReducers, math.max(1, expectedParallelism / numMappers))
    (0 until numMappers).flatMap { mapIndex =>
      (splitPoints :+ numReducers).sliding(2).map {
        case Seq(start, end) => PartialMapperPartitionSpec(mapIndex, start, end)
>>>>>>> c0d84e6c
      }
    }
  }

  /**
   * To equally divide n elements into m buckets, basically each bucket should have n/m elements,
   * for the remaining n%m elements, add one more element to the first n%m buckets each. Returns
   * a sequence with length numBuckets and each value represents the start index of each bucket.
   */
  private def equallyDivide(numElements: Int, numBuckets: Int): Seq[Int] = {
    val elementsPerBucket = numElements / numBuckets
    val remaining = numElements % numBuckets
    val splitPoint = (elementsPerBucket + 1) * remaining
    (0 until remaining).map(_ * (elementsPerBucket + 1)) ++
      (remaining until numBuckets).map(i => splitPoint + (i - remaining) * elementsPerBucket)
  }

  override def apply(plan: SparkPlan): SparkPlan = {
    if (!conf.getConf(SQLConf.LOCAL_SHUFFLE_READER_ENABLED)) {
      return plan
    }

    plan match {
      case s: SparkPlan if canUseLocalShuffleReader(s) =>
        createLocalReader(s)
      case s: SparkPlan =>
        createProbeSideLocalReader(s)
    }
  }

  object BroadcastJoinWithShuffleLeft {
    def unapply(plan: SparkPlan): Option[(SparkPlan, BuildSide)] = plan match {
      case join: BroadcastHashJoinExec if canUseLocalShuffleReader(join.left) =>
        Some((join.left, join.buildSide))
      case _ => None
    }
  }

  object BroadcastJoinWithShuffleRight {
    def unapply(plan: SparkPlan): Option[(SparkPlan, BuildSide)] = plan match {
      case join: BroadcastHashJoinExec if canUseLocalShuffleReader(join.right) =>
        Some((join.right, join.buildSide))
      case _ => None
    }
  }

  def canUseLocalShuffleReader(plan: SparkPlan): Boolean = plan match {
    case s: ShuffleQueryStageExec =>
      s.mapStats.isDefined && supportLocalReader(s.shuffle)
    case CustomShuffleReaderExec(s: ShuffleQueryStageExec, _) =>
      s.mapStats.isDefined && supportLocalReader(s.shuffle) &&
        s.shuffle.shuffleOrigin == ENSURE_REQUIREMENTS
    case _ => false
  }

  private def supportLocalReader(s: ShuffleExchangeLike): Boolean = {
    s.outputPartitioning != SinglePartition && supportedShuffleOrigins.contains(s.shuffleOrigin)
  }
}<|MERGE_RESOLUTION|>--- conflicted
+++ resolved
@@ -72,7 +72,6 @@
     assert(numMappers > 0)
     val numReducers = shuffleStage.shuffle.numPartitions
     val expectedParallelism = advisoryParallelism.getOrElse(numReducers)
-<<<<<<< HEAD
     val splitPoints = if (numMappers == 0) {
       Seq.empty
     } else if (expectedParallelism >= numMappers) {
@@ -92,12 +91,6 @@
         (splitPoints :+ numMappers).sliding(2).map {
           case Seq(start, end) => CoalescedMapperPartitionSpec(start, end, numReducers)
         }
-=======
-    val splitPoints = equallyDivide(numReducers, math.max(1, expectedParallelism / numMappers))
-    (0 until numMappers).flatMap { mapIndex =>
-      (splitPoints :+ numReducers).sliding(2).map {
-        case Seq(start, end) => PartialMapperPartitionSpec(mapIndex, start, end)
->>>>>>> c0d84e6c
       }
     }
   }
