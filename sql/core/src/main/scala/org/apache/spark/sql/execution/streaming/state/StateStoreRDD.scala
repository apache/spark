/*
 * Licensed to the Apache Software Foundation (ASF) under one or more
 * contributor license agreements.  See the NOTICE file distributed with
 * this work for additional information regarding copyright ownership.
 * The ASF licenses this file to You under the Apache License, Version 2.0
 * (the "License"); you may not use this file except in compliance with
 * the License.  You may obtain a copy of the License at
 *
 *    http://www.apache.org/licenses/LICENSE-2.0
 *
 * Unless required by applicable law or agreed to in writing, software
 * distributed under the License is distributed on an "AS IS" BASIS,
 * WITHOUT WARRANTIES OR CONDITIONS OF ANY KIND, either express or implied.
 * See the License for the specific language governing permissions and
 * limitations under the License.
 */

package org.apache.spark.sql.execution.streaming.state

import java.util.UUID

import scala.reflect.ClassTag

import org.apache.spark.{Partition, TaskContext}
import org.apache.spark.rdd.RDD
import org.apache.spark.sql.internal.SessionState
import org.apache.spark.sql.types.StructType
import org.apache.spark.util.SerializableConfiguration

/**
 * A trait that provides access to state stores for specific partitions in an RDD.
 *
 * This trait enables the state store optimization pattern for stateful operations
 * where the same partition needs to be accessed for both reading and writing.
 * Implementing classes maintain a mapping between partition IDs and their associated
 * state stores, allowing lookups without creating duplicate connections.
 *
 * The primary use case is enabling the common pattern for stateful operations:
 * 1. A read-only state store is opened to retrieve existing state
 * 2. The same state store is then converted to read-write mode for updates
 * 3. This avoids having two separate open connections to the same state store
 *    which would cause blocking or contention issues
 */
trait StateStoreRDDProvider {
  /**
   * Returns the state store associated with the specified partition, if one exists.
   *
   * @param partitionId The ID of the partition whose state store should be retrieved
   * @return Some(store) if a state store exists for the given partition, None otherwise
   */
  def getStateStoreForPartition(partitionId: Int): Option[ReadStateStore]
}

abstract class BaseStateStoreRDD[T: ClassTag, U: ClassTag](
    dataRDD: RDD[T],
    checkpointLocation: String,
    queryRunId: UUID,
    operatorId: Long,
    sessionState: SessionState,
    @transient private val storeCoordinator: Option[StateStoreCoordinatorRef],
    extraOptions: Map[String, String] = Map.empty) extends RDD[U](dataRDD) {

  protected val storeConf = new StateStoreConf(sessionState.conf, extraOptions)

  // A Hadoop Configuration can be about 10 KB, which is pretty big, so broadcast it
  protected val hadoopConfBroadcast = dataRDD.context.broadcast(
    new SerializableConfiguration(sessionState.newHadoopConf()))

  /**
   * Set the preferred location of each partition using the executor that has the related
   * [[StateStoreProvider]] already loaded.
   *
   * Implementations can simply call this method in getPreferredLocations.
   */
  override def getPreferredLocations(partition: Partition): Seq[String] = {
    val stateStoreProviderId = getStateProviderId(partition)
    storeCoordinator.flatMap(_.getLocation(stateStoreProviderId)).toSeq
  }

  protected def getStateProviderId(partition: Partition): StateStoreProviderId = {
    StateStoreProviderId(
      StateStoreId(checkpointLocation, operatorId, partition.index),
      queryRunId)
  }
}

/**
 * An RDD that allows computations to be executed against [[ReadStateStore]]s. It
 * uses the [[StateStoreCoordinator]] to get the locations of loaded state stores
 * and use that as the preferred locations.
 */
class ReadStateStoreRDD[T: ClassTag, U: ClassTag](
    dataRDD: RDD[T],
    storeReadFunction: (ReadStateStore, Iterator[T]) => Iterator[U],
    checkpointLocation: String,
    queryRunId: UUID,
    operatorId: Long,
    storeVersion: Long,
    stateStoreCkptIds: Option[Array[Array[String]]],
    stateSchemaBroadcast: Option[StateSchemaBroadcast],
    keySchema: StructType,
    valueSchema: StructType,
    keyStateEncoderSpec: KeyStateEncoderSpec,
    sessionState: SessionState,
    @transient private val storeCoordinator: Option[StateStoreCoordinatorRef],
    useColumnFamilies: Boolean = false,
    extraOptions: Map[String, String] = Map.empty)
  extends BaseStateStoreRDD[T, U](dataRDD, checkpointLocation, queryRunId, operatorId,
    sessionState, storeCoordinator, extraOptions) with StateStoreRDDProvider {

  // Using a ConcurrentHashMap to track state stores by partition ID
  @transient private lazy val partitionStores =
    new java.util.concurrent.ConcurrentHashMap[Int, ReadStateStore]()

  override def getStateStoreForPartition(partitionId: Int): Option[ReadStateStore] = {
    Option(partitionStores.get(partitionId))
  }

  override protected def getPartitions: Array[Partition] = dataRDD.partitions

  override def compute(partition: Partition, ctxt: TaskContext): Iterator[U] = {
    val storeProviderId = getStateProviderId(partition)
    val partitionId = partition.index

    val inputIter = dataRDD.iterator(partition, ctxt)
    val store = StateStore.getReadOnly(
      storeProviderId, keySchema, valueSchema, keyStateEncoderSpec, storeVersion,
      stateStoreCkptIds.map(_.apply(partitionId).head),
      stateSchemaBroadcast,
      useColumnFamilies, storeConf, hadoopConfBroadcast.value.value)

    // Store reference for this partition
    partitionStores.put(partitionId, store)

    // Register a cleanup callback to be executed when the task completes
    ctxt.addTaskCompletionListener[Unit](_ => {
      partitionStores.remove(partitionId)
    })

    storeReadFunction(store, inputIter)
  }
}

/**
 * An RDD that allows computations to be executed against [[StateStore]]s. It
 * uses the [[StateStoreCoordinator]] to get the locations of loaded state stores
 * and use that as the preferred locations.
 */
class StateStoreRDD[T: ClassTag, U: ClassTag](
    dataRDD: RDD[T],
    storeUpdateFunction: (StateStore, Iterator[T]) => Iterator[U],
    checkpointLocation: String,
    queryRunId: UUID,
    operatorId: Long,
    storeVersion: Long,
    uniqueId: Option[Array[Array[String]]],
    stateSchemaBroadcast: Option[StateSchemaBroadcast],
    keySchema: StructType,
    valueSchema: StructType,
    keyStateEncoderSpec: KeyStateEncoderSpec,
    sessionState: SessionState,
    @transient private val storeCoordinator: Option[StateStoreCoordinatorRef],
    useColumnFamilies: Boolean = false,
    extraOptions: Map[String, String] = Map.empty,
    useMultipleValuesPerKey: Boolean = false)
  extends BaseStateStoreRDD[T, U](dataRDD, checkpointLocation, queryRunId, operatorId,
    sessionState, storeCoordinator, extraOptions) {

  override protected def getPartitions: Array[Partition] = dataRDD.partitions

  /**
   * Recursively searches the RDD lineage to find a StateStoreRDDProvider containing
   * an already-opened state store for the current partition.
   *
   * This method helps implement the read-then-write pattern for stateful operations
   * without creating contention issues. Instead of opening separate read and write
   * stores that would block each other (since a state store provider can only handle
   * one open store at a time), this allows us to:
   *   1. Find an existing read store in the RDD lineage
   *   2. Convert it to a write store using getWriteStore()
   *
   * This is particularly important for stateful aggregations where StateStoreRestoreExec
   * first reads previous state and StateStoreSaveExec then updates it.
   *
   * The method performs a depth-first search through the RDD dependency graph.
   *
   * @param rdd The starting RDD to search from
   * @return Some(provider) if a StateStoreRDDProvider is found in the lineage, None otherwise
   */
  private def findStateStoreProvider(rdd: RDD[_]): Option[StateStoreRDDProvider] = {
    rdd match {
      case null => None
      case provider: StateStoreRDDProvider => Some(provider)
      case _ if rdd.dependencies.isEmpty => None
      case _ =>
        // Search all dependencies
        rdd.dependencies.view
          .map(dep => findStateStoreProvider(dep.rdd))
          .find(_.isDefined)
          .flatten
    }
  }

  override def compute(partition: Partition, ctxt: TaskContext): Iterator[U] = {
    val storeProviderId = getStateProviderId(partition)
    val inputIter = dataRDD.iterator(partition, ctxt)
<<<<<<< HEAD

    // Try to find a state store provider in the RDD lineage
    val store = findStateStoreProvider(dataRDD).flatMap { provider =>
      provider.getStateStoreForPartition(partition.index)
    } match {
      case Some(readStore) =>
        // Convert the read store to a writable store
        StateStore.getWriteStore(
          readStore,
          storeProviderId,
          keySchema,
          valueSchema,
          keyStateEncoderSpec,
          storeVersion,
          uniqueId.map(_.apply(partition.index).head),
          stateSchemaBroadcast,
          useColumnFamilies,
          storeConf,
          hadoopConfBroadcast.value.value,
          useMultipleValuesPerKey)

      case None =>
        // Fall back to creating a new store
        StateStore.get(
          storeProviderId,
          keySchema,
          valueSchema,
          keyStateEncoderSpec,
          storeVersion,
          uniqueId.map(_.apply(partition.index).head),
          stateSchemaBroadcast,
          useColumnFamilies,
          storeConf,
          hadoopConfBroadcast.value.value,
          useMultipleValuesPerKey)
    }
=======
    val store = StateStore.get(
      storeProviderId, keySchema, valueSchema, keyStateEncoderSpec, storeVersion,
      uniqueId.map(_.apply(partition.index).head),
      stateSchemaBroadcast,
      useColumnFamilies, storeConf, hadoopConfBroadcast.value.value,
      useMultipleValuesPerKey)

    if (storeConf.unloadOnCommit) {
      ctxt.addTaskCompletionListener[Unit](_ => {
        StateStore.doMaintenanceAndUnload(storeProviderId)
      })
    }

>>>>>>> 9faf0a42
    storeUpdateFunction(store, inputIter)
  }
}<|MERGE_RESOLUTION|>--- conflicted
+++ resolved
@@ -26,30 +26,6 @@
 import org.apache.spark.sql.internal.SessionState
 import org.apache.spark.sql.types.StructType
 import org.apache.spark.util.SerializableConfiguration
-
-/**
- * A trait that provides access to state stores for specific partitions in an RDD.
- *
- * This trait enables the state store optimization pattern for stateful operations
- * where the same partition needs to be accessed for both reading and writing.
- * Implementing classes maintain a mapping between partition IDs and their associated
- * state stores, allowing lookups without creating duplicate connections.
- *
- * The primary use case is enabling the common pattern for stateful operations:
- * 1. A read-only state store is opened to retrieve existing state
- * 2. The same state store is then converted to read-write mode for updates
- * 3. This avoids having two separate open connections to the same state store
- *    which would cause blocking or contention issues
- */
-trait StateStoreRDDProvider {
-  /**
-   * Returns the state store associated with the specified partition, if one exists.
-   *
-   * @param partitionId The ID of the partition whose state store should be retrieved
-   * @return Some(store) if a state store exists for the given partition, None otherwise
-   */
-  def getStateStoreForPartition(partitionId: Int): Option[ReadStateStore]
-}
 
 abstract class BaseStateStoreRDD[T: ClassTag, U: ClassTag](
     dataRDD: RDD[T],
@@ -106,37 +82,19 @@
     useColumnFamilies: Boolean = false,
     extraOptions: Map[String, String] = Map.empty)
   extends BaseStateStoreRDD[T, U](dataRDD, checkpointLocation, queryRunId, operatorId,
-    sessionState, storeCoordinator, extraOptions) with StateStoreRDDProvider {
-
-  // Using a ConcurrentHashMap to track state stores by partition ID
-  @transient private lazy val partitionStores =
-    new java.util.concurrent.ConcurrentHashMap[Int, ReadStateStore]()
-
-  override def getStateStoreForPartition(partitionId: Int): Option[ReadStateStore] = {
-    Option(partitionStores.get(partitionId))
-  }
+    sessionState, storeCoordinator, extraOptions) {
 
   override protected def getPartitions: Array[Partition] = dataRDD.partitions
 
   override def compute(partition: Partition, ctxt: TaskContext): Iterator[U] = {
     val storeProviderId = getStateProviderId(partition)
-    val partitionId = partition.index
 
     val inputIter = dataRDD.iterator(partition, ctxt)
     val store = StateStore.getReadOnly(
       storeProviderId, keySchema, valueSchema, keyStateEncoderSpec, storeVersion,
-      stateStoreCkptIds.map(_.apply(partitionId).head),
+      stateStoreCkptIds.map(_.apply(partition.index).head),
       stateSchemaBroadcast,
       useColumnFamilies, storeConf, hadoopConfBroadcast.value.value)
-
-    // Store reference for this partition
-    partitionStores.put(partitionId, store)
-
-    // Register a cleanup callback to be executed when the task completes
-    ctxt.addTaskCompletionListener[Unit](_ => {
-      partitionStores.remove(partitionId)
-    })
-
     storeReadFunction(store, inputIter)
   }
 }
@@ -168,80 +126,10 @@
 
   override protected def getPartitions: Array[Partition] = dataRDD.partitions
 
-  /**
-   * Recursively searches the RDD lineage to find a StateStoreRDDProvider containing
-   * an already-opened state store for the current partition.
-   *
-   * This method helps implement the read-then-write pattern for stateful operations
-   * without creating contention issues. Instead of opening separate read and write
-   * stores that would block each other (since a state store provider can only handle
-   * one open store at a time), this allows us to:
-   *   1. Find an existing read store in the RDD lineage
-   *   2. Convert it to a write store using getWriteStore()
-   *
-   * This is particularly important for stateful aggregations where StateStoreRestoreExec
-   * first reads previous state and StateStoreSaveExec then updates it.
-   *
-   * The method performs a depth-first search through the RDD dependency graph.
-   *
-   * @param rdd The starting RDD to search from
-   * @return Some(provider) if a StateStoreRDDProvider is found in the lineage, None otherwise
-   */
-  private def findStateStoreProvider(rdd: RDD[_]): Option[StateStoreRDDProvider] = {
-    rdd match {
-      case null => None
-      case provider: StateStoreRDDProvider => Some(provider)
-      case _ if rdd.dependencies.isEmpty => None
-      case _ =>
-        // Search all dependencies
-        rdd.dependencies.view
-          .map(dep => findStateStoreProvider(dep.rdd))
-          .find(_.isDefined)
-          .flatten
-    }
-  }
-
   override def compute(partition: Partition, ctxt: TaskContext): Iterator[U] = {
     val storeProviderId = getStateProviderId(partition)
+
     val inputIter = dataRDD.iterator(partition, ctxt)
-<<<<<<< HEAD
-
-    // Try to find a state store provider in the RDD lineage
-    val store = findStateStoreProvider(dataRDD).flatMap { provider =>
-      provider.getStateStoreForPartition(partition.index)
-    } match {
-      case Some(readStore) =>
-        // Convert the read store to a writable store
-        StateStore.getWriteStore(
-          readStore,
-          storeProviderId,
-          keySchema,
-          valueSchema,
-          keyStateEncoderSpec,
-          storeVersion,
-          uniqueId.map(_.apply(partition.index).head),
-          stateSchemaBroadcast,
-          useColumnFamilies,
-          storeConf,
-          hadoopConfBroadcast.value.value,
-          useMultipleValuesPerKey)
-
-      case None =>
-        // Fall back to creating a new store
-        StateStore.get(
-          storeProviderId,
-          keySchema,
-          valueSchema,
-          keyStateEncoderSpec,
-          storeVersion,
-          uniqueId.map(_.apply(partition.index).head),
-          stateSchemaBroadcast,
-          useColumnFamilies,
-          storeConf,
-          hadoopConfBroadcast.value.value,
-          useMultipleValuesPerKey)
-    }
-=======
     val store = StateStore.get(
       storeProviderId, keySchema, valueSchema, keyStateEncoderSpec, storeVersion,
       uniqueId.map(_.apply(partition.index).head),
@@ -255,7 +143,6 @@
       })
     }
 
->>>>>>> 9faf0a42
     storeUpdateFunction(store, inputIter)
   }
 }