--- conflicted
+++ resolved
@@ -338,7 +338,6 @@
    */
   @deprecated("Use json(Dataset[String]) instead.", "2.2.0")
   def json(jsonRDD: RDD[String]): DataFrame = {
-<<<<<<< HEAD
     json(sparkSession.createDataset(jsonRDD)(Encoders.STRING))
   }
 
@@ -353,21 +352,6 @@
    * @since 2.2.0
    */
   def json(jsonDataset: Dataset[String]): DataFrame = {
-    val parsedOptions: JSONOptions =
-      new JSONOptions(extraOptions.toMap, sparkSession.sessionState.conf.sessionLocalTimeZone)
-    val columnNameOfCorruptRecord =
-      parsedOptions.columnNameOfCorruptRecord
-        .getOrElse(sparkSession.sessionState.conf.columnNameOfCorruptRecord)
-    val schema = userSpecifiedSchema.getOrElse {
-      JsonInferSchema.infer(
-        jsonDataset,
-        columnNameOfCorruptRecord,
-        parsedOptions)
-    }
-    val parsed = jsonDataset.rdd.mapPartitions { iter =>
-      val parser = new JacksonParser(schema, columnNameOfCorruptRecord, parsedOptions)
-      iter.flatMap(parser.parse)
-=======
     val parsedOptions = new JSONOptions(
       extraOptions.toMap,
       sparkSession.sessionState.conf.sessionLocalTimeZone,
@@ -376,15 +360,14 @@
 
     val schema = userSpecifiedSchema.getOrElse {
       JsonInferSchema.infer(
-        jsonRDD,
+        jsonDataset.rdd,
         parsedOptions,
         createParser)
     }
 
-    val parsed = jsonRDD.mapPartitions { iter =>
+    val parsed = jsonDataset.rdd.mapPartitions { iter =>
       val parser = new JacksonParser(schema, parsedOptions)
       iter.flatMap(parser.parse(_, createParser, UTF8String.fromString))
->>>>>>> 988f6d7e
     }
 
     Dataset.ofRows(
