/*
 * Licensed to the Apache Software Foundation (ASF) under one or more
 * contributor license agreements.  See the NOTICE file distributed with
 * this work for additional information regarding copyright ownership.
 * The ASF licenses this file to You under the Apache License, Version 2.0
 * (the "License"); you may not use this file except in compliance with
 * the License.  You may obtain a copy of the License at
 *
 *    http://www.apache.org/licenses/LICENSE-2.0
 *
 * Unless required by applicable law or agreed to in writing, software
 * distributed under the License is distributed on an "AS IS" BASIS,
 * WITHOUT WARRANTIES OR CONDITIONS OF ANY KIND, either express or implied.
 * See the License for the specific language governing permissions and
 * limitations under the License.
 */

package org.apache.spark.sql.execution

import scala.collection.mutable.{ArrayBuffer, HashMap}

import org.apache.commons.lang3.StringUtils
import org.apache.hadoop.fs.{BlockLocation, FileStatus, LocatedFileStatus, Path}

import org.apache.spark.rdd.RDD
import org.apache.spark.sql.SparkSession
import org.apache.spark.sql.catalyst.{InternalRow, TableIdentifier}
import org.apache.spark.sql.catalyst.catalog.BucketSpec
import org.apache.spark.sql.catalyst.expressions._
import org.apache.spark.sql.catalyst.expressions.codegen.CodegenContext
import org.apache.spark.sql.catalyst.plans.QueryPlan
import org.apache.spark.sql.catalyst.plans.physical.{HashPartitioning, Partitioning, UnknownPartitioning}
import org.apache.spark.sql.catalyst.util.truncatedString
import org.apache.spark.sql.execution.datasources._
import org.apache.spark.sql.execution.datasources.parquet.{ParquetFileFormat => ParquetSource}
import org.apache.spark.sql.execution.metric.SQLMetrics
import org.apache.spark.sql.sources.{BaseRelation, Filter}
import org.apache.spark.sql.types.StructType
import org.apache.spark.util.Utils
import org.apache.spark.util.collection.BitSet

trait DataSourceScanExec extends LeafExecNode with CodegenSupport {
  val relation: BaseRelation
  val tableIdentifier: Option[TableIdentifier]

  protected val nodeNamePrefix: String = ""

  override val nodeName: String = {
    s"Scan $relation ${tableIdentifier.map(_.unquotedString).getOrElse("")}"
  }

  // Metadata that describes more details of this scan.
  protected def metadata: Map[String, String]

  override def simpleString(maxFields: Int): String = {
    val metadataEntries = metadata.toSeq.sorted.map {
      case (key, value) =>
        key + ": " + StringUtils.abbreviate(redact(value), 100)
    }
    val metadataStr = truncatedString(metadataEntries, " ", ", ", "", maxFields)
<<<<<<< HEAD
    s"$nodeNamePrefix$nodeName${truncatedString(output, "[", ",", "]", maxFields)}$metadataStr"
  }

  override def verboseString(maxFields: Int): String = redact(super.verboseString(maxFields))

  override def treeString(verbose: Boolean, addSuffix: Boolean, maxFields: Int): String = {
    redact(super.treeString(verbose, addSuffix, maxFields))
=======
    redact(
      s"$nodeNamePrefix$nodeName${truncatedString(output, "[", ",", "]", maxFields)}$metadataStr")
>>>>>>> a17851cb
  }

  /**
   * Shorthand for calling redactString() without specifying redacting rules
   */
  private def redact(text: String): String = {
    Utils.redact(sqlContext.sessionState.conf.stringRedactionPattern, text)
  }
}

/** Physical plan node for scanning data from a relation. */
case class RowDataSourceScanExec(
    fullOutput: Seq[Attribute],
    requiredColumnsIndex: Seq[Int],
    filters: Set[Filter],
    handledFilters: Set[Filter],
    rdd: RDD[InternalRow],
    @transient relation: BaseRelation,
    override val tableIdentifier: Option[TableIdentifier])
  extends DataSourceScanExec with InputRDDCodegen {

  def output: Seq[Attribute] = requiredColumnsIndex.map(fullOutput)

  override lazy val metrics =
    Map("numOutputRows" -> SQLMetrics.createMetric(sparkContext, "number of output rows"))

  protected override def doExecute(): RDD[InternalRow] = {
    val numOutputRows = longMetric("numOutputRows")

    rdd.mapPartitionsWithIndexInternal { (index, iter) =>
      val proj = UnsafeProjection.create(schema)
      proj.initialize(index)
      iter.map( r => {
        numOutputRows += 1
        proj(r)
      })
    }
  }

  // Input can be InternalRow, has to be turned into UnsafeRows.
  override protected val createUnsafeProjection: Boolean = true

  override def inputRDD: RDD[InternalRow] = rdd

  override val metadata: Map[String, String] = {
    val markedFilters = for (filter <- filters) yield {
      if (handledFilters.contains(filter)) s"*$filter" else s"$filter"
    }
    Map(
      "ReadSchema" -> output.toStructType.catalogString,
      "PushedFilters" -> markedFilters.mkString("[", ", ", "]"))
  }

  // Don't care about `rdd` and `tableIdentifier` when canonicalizing.
  override def doCanonicalize(): SparkPlan =
    copy(
      fullOutput.map(QueryPlan.normalizeExprId(_, fullOutput)),
      rdd = null,
      tableIdentifier = None)
}

/**
 * Physical plan node for scanning data from HadoopFsRelations.
 *
 * @param relation The file-based relation to scan.
 * @param output Output attributes of the scan, including data attributes and partition attributes.
 * @param requiredSchema Required schema of the underlying relation, excluding partition columns.
 * @param partitionFilters Predicates to use for partition pruning.
 * @param optionalBucketSet Bucket ids for bucket pruning
 * @param dataFilters Filters on non-partition columns.
 * @param tableIdentifier identifier for the table in the metastore.
 */
case class FileSourceScanExec(
    @transient relation: HadoopFsRelation,
    output: Seq[Attribute],
    requiredSchema: StructType,
    partitionFilters: Seq[Expression],
    optionalBucketSet: Option[BitSet],
    dataFilters: Seq[Expression],
    override val tableIdentifier: Option[TableIdentifier])
  extends DataSourceScanExec with ColumnarBatchScan  {

  // Note that some vals referring the file-based relation are lazy intentionally
  // so that this plan can be canonicalized on executor side too. See SPARK-23731.
  override lazy val supportsBatch: Boolean = {
    relation.fileFormat.supportBatch(relation.sparkSession, schema)
  }

  private lazy val needsUnsafeRowConversion: Boolean = {
    if (relation.fileFormat.isInstanceOf[ParquetSource]) {
      SparkSession.getActiveSession.get.sessionState.conf.parquetVectorizedReaderEnabled
    } else {
      false
    }
  }

  override def vectorTypes: Option[Seq[String]] =
    relation.fileFormat.vectorTypes(
      requiredSchema = requiredSchema,
      partitionSchema = relation.partitionSchema,
      relation.sparkSession.sessionState.conf)

  val driverMetrics: HashMap[String, Long] = HashMap.empty

  /**
   * Send the driver-side metrics. Before calling this function, selectedPartitions has
   * been initialized. See SPARK-26327 for more details.
   */
  private def sendDriverMetrics(): Unit = {
    driverMetrics.foreach(e => metrics(e._1).add(e._2))
    val executionId = sparkContext.getLocalProperty(SQLExecution.EXECUTION_ID_KEY)
    SQLMetrics.postDriverMetricUpdates(sparkContext, executionId,
      metrics.filter(e => driverMetrics.contains(e._1)).values.toSeq)
  }

  @transient private lazy val selectedPartitions: Seq[PartitionDirectory] = {
    val optimizerMetadataTimeNs = relation.location.metadataOpsTimeNs.getOrElse(0L)
    val startTime = System.nanoTime()
    val ret = relation.location.listFiles(partitionFilters, dataFilters)
    driverMetrics("numFiles") = ret.map(_.files.size.toLong).sum
    val timeTakenMs = ((System.nanoTime() - startTime) + optimizerMetadataTimeNs) / 1000 / 1000
    driverMetrics("metadataTime") = timeTakenMs
    ret
  }

  override lazy val (outputPartitioning, outputOrdering): (Partitioning, Seq[SortOrder]) = {
    val bucketSpec = if (relation.sparkSession.sessionState.conf.bucketingEnabled) {
      relation.bucketSpec
    } else {
      None
    }
    bucketSpec match {
      case Some(spec) =>
        // For bucketed columns:
        // -----------------------
        // `HashPartitioning` would be used only when:
        // 1. ALL the bucketing columns are being read from the table
        //
        // For sorted columns:
        // ---------------------
        // Sort ordering should be used when ALL these criteria's match:
        // 1. `HashPartitioning` is being used
        // 2. A prefix (or all) of the sort columns are being read from the table.
        //
        // Sort ordering would be over the prefix subset of `sort columns` being read
        // from the table.
        // eg.
        // Assume (col0, col2, col3) are the columns read from the table
        // If sort columns are (col0, col1), then sort ordering would be considered as (col0)
        // If sort columns are (col1, col0), then sort ordering would be empty as per rule #2
        // above

        def toAttribute(colName: String): Option[Attribute] =
          output.find(_.name == colName)

        val bucketColumns = spec.bucketColumnNames.flatMap(n => toAttribute(n))
        if (bucketColumns.size == spec.bucketColumnNames.size) {
          val partitioning = HashPartitioning(bucketColumns, spec.numBuckets)
          val sortColumns =
            spec.sortColumnNames.map(x => toAttribute(x)).takeWhile(x => x.isDefined).map(_.get)

          val sortOrder = if (sortColumns.nonEmpty) {
            // In case of bucketing, its possible to have multiple files belonging to the
            // same bucket in a given relation. Each of these files are locally sorted
            // but those files combined together are not globally sorted. Given that,
            // the RDD partition will not be sorted even if the relation has sort columns set
            // Current solution is to check if all the buckets have a single file in it

            val files = selectedPartitions.flatMap(partition => partition.files)
            val bucketToFilesGrouping =
              files.map(_.getPath.getName).groupBy(file => BucketingUtils.getBucketId(file))
            val singleFilePartitions = bucketToFilesGrouping.forall(p => p._2.length <= 1)

            if (singleFilePartitions) {
              // TODO Currently Spark does not support writing columns sorting in descending order
              // so using Ascending order. This can be fixed in future
              sortColumns.map(attribute => SortOrder(attribute, Ascending))
            } else {
              Nil
            }
          } else {
            Nil
          }
          (partitioning, sortOrder)
        } else {
          (UnknownPartitioning(0), Nil)
        }
      case _ =>
        (UnknownPartitioning(0), Nil)
    }
  }

  @transient
  private val pushedDownFilters = dataFilters.flatMap(DataSourceStrategy.translateFilter)
  logInfo(s"Pushed Filters: ${pushedDownFilters.mkString(",")}")

  override lazy val metadata: Map[String, String] = {
    def seqToString(seq: Seq[Any]) = seq.mkString("[", ", ", "]")
    val location = relation.location
    val locationDesc =
      location.getClass.getSimpleName + seqToString(location.rootPaths)
    val metadata =
      Map(
        "Format" -> relation.fileFormat.toString,
        "ReadSchema" -> requiredSchema.catalogString,
        "Batched" -> supportsBatch.toString,
        "PartitionFilters" -> seqToString(partitionFilters),
        "PushedFilters" -> seqToString(pushedDownFilters),
        "DataFilters" -> seqToString(dataFilters),
        "Location" -> locationDesc)
    val withOptPartitionCount =
      relation.partitionSchemaOption.map { _ =>
        metadata + ("PartitionCount" -> selectedPartitions.size.toString)
      } getOrElse {
        metadata
      }

    val withSelectedBucketsCount = relation.bucketSpec.map { spec =>
      val numSelectedBuckets = optionalBucketSet.map { b =>
        b.cardinality()
      } getOrElse {
        spec.numBuckets
      }
      withOptPartitionCount + ("SelectedBucketsCount" ->
        s"$numSelectedBuckets out of ${spec.numBuckets}")
    } getOrElse {
      withOptPartitionCount
    }

    withSelectedBucketsCount
  }

  private lazy val inputRDD: RDD[InternalRow] = {
    val readFile: (PartitionedFile) => Iterator[InternalRow] =
      relation.fileFormat.buildReaderWithPartitionValues(
        sparkSession = relation.sparkSession,
        dataSchema = relation.dataSchema,
        partitionSchema = relation.partitionSchema,
        requiredSchema = requiredSchema,
        filters = pushedDownFilters,
        options = relation.options,
        hadoopConf = relation.sparkSession.sessionState.newHadoopConfWithOptions(relation.options))

    val readRDD = relation.bucketSpec match {
      case Some(bucketing) if relation.sparkSession.sessionState.conf.bucketingEnabled =>
        createBucketedReadRDD(bucketing, readFile, selectedPartitions, relation)
      case _ =>
        createNonBucketedReadRDD(readFile, selectedPartitions, relation)
    }
    sendDriverMetrics()
    readRDD
  }

  override def inputRDDs(): Seq[RDD[InternalRow]] = {
    inputRDD :: Nil
  }

  override lazy val metrics =
    Map("numOutputRows" -> SQLMetrics.createMetric(sparkContext, "number of output rows"),
      "numFiles" -> SQLMetrics.createMetric(sparkContext, "number of files"),
      "metadataTime" -> SQLMetrics.createMetric(sparkContext, "metadata time"),
      "scanTime" -> SQLMetrics.createTimingMetric(sparkContext, "scan time"))

  protected override def doExecute(): RDD[InternalRow] = {
    if (supportsBatch) {
      // in the case of fallback, this batched scan should never fail because of:
      // 1) only primitive types are supported
      // 2) the number of columns should be smaller than spark.sql.codegen.maxFields
      WholeStageCodegenExec(this)(codegenStageId = 0).execute()
    } else {
      val numOutputRows = longMetric("numOutputRows")

      if (needsUnsafeRowConversion) {
        inputRDD.mapPartitionsWithIndexInternal { (index, iter) =>
          val proj = UnsafeProjection.create(schema)
          proj.initialize(index)
          iter.map( r => {
            numOutputRows += 1
            proj(r)
          })
        }
      } else {
        inputRDD.map { r =>
          numOutputRows += 1
          r
        }
      }
    }
  }

  override val nodeNamePrefix: String = "File"

  /**
   * Create an RDD for bucketed reads.
   * The non-bucketed variant of this function is [[createNonBucketedReadRDD]].
   *
   * The algorithm is pretty simple: each RDD partition being returned should include all the files
   * with the same bucket id from all the given Hive partitions.
   *
   * @param bucketSpec the bucketing spec.
   * @param readFile a function to read each (part of a) file.
   * @param selectedPartitions Hive-style partition that are part of the read.
   * @param fsRelation [[HadoopFsRelation]] associated with the read.
   */
  private def createBucketedReadRDD(
      bucketSpec: BucketSpec,
      readFile: (PartitionedFile) => Iterator[InternalRow],
      selectedPartitions: Seq[PartitionDirectory],
      fsRelation: HadoopFsRelation): RDD[InternalRow] = {
    logInfo(s"Planning with ${bucketSpec.numBuckets} buckets")
    val filesGroupedToBuckets =
      selectedPartitions.flatMap { p =>
        p.files.filter(_.getLen > 0).map { f =>
          val hosts = getBlockHosts(getBlockLocations(f), 0, f.getLen)
          PartitionedFile(p.values, f.getPath.toUri.toString, 0, f.getLen, hosts)
        }
      }.groupBy { f =>
        BucketingUtils
          .getBucketId(new Path(f.filePath).getName)
          .getOrElse(sys.error(s"Invalid bucket file ${f.filePath}"))
      }

    val prunedFilesGroupedToBuckets = if (optionalBucketSet.isDefined) {
      val bucketSet = optionalBucketSet.get
      filesGroupedToBuckets.filter {
        f => bucketSet.get(f._1)
      }
    } else {
      filesGroupedToBuckets
    }

    val filePartitions = Seq.tabulate(bucketSpec.numBuckets) { bucketId =>
      FilePartition(bucketId, prunedFilesGroupedToBuckets.getOrElse(bucketId, Nil))
    }

    new FileScanRDD(fsRelation.sparkSession, readFile, filePartitions)
  }

  /**
   * Create an RDD for non-bucketed reads.
   * The bucketed variant of this function is [[createBucketedReadRDD]].
   *
   * @param readFile a function to read each (part of a) file.
   * @param selectedPartitions Hive-style partition that are part of the read.
   * @param fsRelation [[HadoopFsRelation]] associated with the read.
   */
  private def createNonBucketedReadRDD(
      readFile: (PartitionedFile) => Iterator[InternalRow],
      selectedPartitions: Seq[PartitionDirectory],
      fsRelation: HadoopFsRelation): RDD[InternalRow] = {
    val defaultMaxSplitBytes =
      fsRelation.sparkSession.sessionState.conf.filesMaxPartitionBytes
    val openCostInBytes = fsRelation.sparkSession.sessionState.conf.filesOpenCostInBytes
    val defaultParallelism = fsRelation.sparkSession.sparkContext.defaultParallelism
    val totalBytes = selectedPartitions.flatMap(_.files.map(_.getLen + openCostInBytes)).sum
    val bytesPerCore = totalBytes / defaultParallelism

    val maxSplitBytes = Math.min(defaultMaxSplitBytes, Math.max(openCostInBytes, bytesPerCore))
    logInfo(s"Planning scan with bin packing, max size: $maxSplitBytes bytes, " +
      s"open cost is considered as scanning $openCostInBytes bytes.")

    val splitFiles = selectedPartitions.flatMap { partition =>
      partition.files.filter(_.getLen > 0).flatMap { file =>
        val blockLocations = getBlockLocations(file)
        if (fsRelation.fileFormat.isSplitable(
            fsRelation.sparkSession, fsRelation.options, file.getPath)) {
          (0L until file.getLen by maxSplitBytes).map { offset =>
            val remaining = file.getLen - offset
            val size = if (remaining > maxSplitBytes) maxSplitBytes else remaining
            val hosts = getBlockHosts(blockLocations, offset, size)
            PartitionedFile(
              partition.values, file.getPath.toUri.toString, offset, size, hosts)
          }
        } else {
          val hosts = getBlockHosts(blockLocations, 0, file.getLen)
          Seq(PartitionedFile(
            partition.values, file.getPath.toUri.toString, 0, file.getLen, hosts))
        }
      }
    }.toArray.sortBy(_.length)(implicitly[Ordering[Long]].reverse)

    val partitions = new ArrayBuffer[FilePartition]
    val currentFiles = new ArrayBuffer[PartitionedFile]
    var currentSize = 0L

    /** Close the current partition and move to the next. */
    def closePartition(): Unit = {
      if (currentFiles.nonEmpty) {
        val newPartition =
          FilePartition(
            partitions.size,
            currentFiles.toArray.toSeq) // Copy to a new Array.
        partitions += newPartition
      }
      currentFiles.clear()
      currentSize = 0
    }

    // Assign files to partitions using "Next Fit Decreasing"
    splitFiles.foreach { file =>
      if (currentSize + file.length > maxSplitBytes) {
        closePartition()
      }
      // Add the given file to the current partition.
      currentSize += file.length + openCostInBytes
      currentFiles += file
    }
    closePartition()

    new FileScanRDD(fsRelation.sparkSession, readFile, partitions)
  }

  private def getBlockLocations(file: FileStatus): Array[BlockLocation] = file match {
    case f: LocatedFileStatus => f.getBlockLocations
    case f => Array.empty[BlockLocation]
  }

  // Given locations of all blocks of a single file, `blockLocations`, and an `(offset, length)`
  // pair that represents a segment of the same file, find out the block that contains the largest
  // fraction the segment, and returns location hosts of that block. If no such block can be found,
  // returns an empty array.
  private def getBlockHosts(
      blockLocations: Array[BlockLocation], offset: Long, length: Long): Array[String] = {
    val candidates = blockLocations.map {
      // The fragment starts from a position within this block
      case b if b.getOffset <= offset && offset < b.getOffset + b.getLength =>
        b.getHosts -> (b.getOffset + b.getLength - offset).min(length)

      // The fragment ends at a position within this block
      case b if offset <= b.getOffset && offset + length < b.getLength =>
        b.getHosts -> (offset + length - b.getOffset).min(length)

      // The fragment fully contains this block
      case b if offset <= b.getOffset && b.getOffset + b.getLength <= offset + length =>
        b.getHosts -> b.getLength

      // The fragment doesn't intersect with this block
      case b =>
        b.getHosts -> 0L
    }.filter { case (hosts, size) =>
      size > 0L
    }

    if (candidates.isEmpty) {
      Array.empty[String]
    } else {
      val (hosts, _) = candidates.maxBy { case (_, size) => size }
      hosts
    }
  }

  override def doCanonicalize(): FileSourceScanExec = {
    FileSourceScanExec(
      relation,
      output.map(QueryPlan.normalizeExprId(_, output)),
      requiredSchema,
      QueryPlan.normalizePredicates(partitionFilters, output),
      optionalBucketSet,
      QueryPlan.normalizePredicates(dataFilters, output),
      None)
  }
}<|MERGE_RESOLUTION|>--- conflicted
+++ resolved
@@ -58,18 +58,8 @@
         key + ": " + StringUtils.abbreviate(redact(value), 100)
     }
     val metadataStr = truncatedString(metadataEntries, " ", ", ", "", maxFields)
-<<<<<<< HEAD
-    s"$nodeNamePrefix$nodeName${truncatedString(output, "[", ",", "]", maxFields)}$metadataStr"
-  }
-
-  override def verboseString(maxFields: Int): String = redact(super.verboseString(maxFields))
-
-  override def treeString(verbose: Boolean, addSuffix: Boolean, maxFields: Int): String = {
-    redact(super.treeString(verbose, addSuffix, maxFields))
-=======
     redact(
       s"$nodeNamePrefix$nodeName${truncatedString(output, "[", ",", "]", maxFields)}$metadataStr")
->>>>>>> a17851cb
   }
 
   /**
