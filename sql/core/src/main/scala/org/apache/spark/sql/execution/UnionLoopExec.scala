--- conflicted
+++ resolved
@@ -200,19 +200,10 @@
         // This way we support only UNION ALL case. Additional case should be added for UNION case.
         // One way of supporting UNION case can be seen at SPARK-24497 PR from Peter Toth.
         val newRecursion = recursion.transform {
-<<<<<<< HEAD
-          case r: UnionLoopRef =>
+          case r: UnionLoopRef if r.loopId == loopId =>
             val prevPlanToRefMapping = prevPlan.output.zip(r.output).map {
               case (fa, ta) => Alias(fa, ta.name)(ta.exprId)
             }
-            Project(prevPlanToRefMapping, prevPlan)
-=======
-          case r: UnionLoopRef if r.loopId == loopId =>
-            val logicalPlan = prevDF.logicalPlan
-            val optimizedPlan = prevDF.queryExecution.optimizedPlan
-            val (stats, constraints) = rewriteStatsAndConstraints(logicalPlan, optimizedPlan)
-            prevPlan.copy(output = r.output)(prevDF.sparkSession, stats, constraints)
->>>>>>> ed702c0d
         }
 
         val (df, count) = executeAndCacheAndCount(newRecursion, currentLimit)
