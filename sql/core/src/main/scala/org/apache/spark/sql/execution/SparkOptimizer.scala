/*
 * Licensed to the Apache Software Foundation (ASF) under one or more
 * contributor license agreements.  See the NOTICE file distributed with
 * this work for additional information regarding copyright ownership.
 * The ASF licenses this file to You under the Apache License, Version 2.0
 * (the "License"); you may not use this file except in compliance with
 * the License.  You may obtain a copy of the License at
 *
 *    http://www.apache.org/licenses/LICENSE-2.0
 *
 * Unless required by applicable law or agreed to in writing, software
 * distributed under the License is distributed on an "AS IS" BASIS,
 * WITHOUT WARRANTIES OR CONDITIONS OF ANY KIND, either express or implied.
 * See the License for the specific language governing permissions and
 * limitations under the License.
 */

package org.apache.spark.sql.execution

import org.apache.spark.sql.ExperimentalMethods
import org.apache.spark.sql.catalyst.catalog.SessionCatalog
import org.apache.spark.sql.catalyst.optimizer._
import org.apache.spark.sql.catalyst.plans.logical.LogicalPlan
import org.apache.spark.sql.catalyst.rules.Rule
import org.apache.spark.sql.connector.catalog.CatalogManager
import org.apache.spark.sql.execution.datasources.PruneFileSourcePartitions
import org.apache.spark.sql.execution.datasources.SchemaPruning
import org.apache.spark.sql.execution.datasources.v2.{V2ScanRelationPushDown, V2Writes}
import org.apache.spark.sql.execution.dynamicpruning.{CleanupDynamicPruningFilters, PartitionPruning}
import org.apache.spark.sql.execution.python.{ExtractGroupingPythonUDFFromAggregate, ExtractPythonUDFFromAggregate, ExtractPythonUDFs}

class SparkOptimizer(
    catalogManager: CatalogManager,
    catalog: SessionCatalog,
    experimentalMethods: ExperimentalMethods)
  extends Optimizer(catalogManager) {

  override def earlyScanPushDownRules: Seq[Rule[LogicalPlan]] =
    // TODO: move SchemaPruning into catalyst
    SchemaPruning :: V2ScanRelationPushDown :: V2Writes :: PruneFileSourcePartitions :: Nil

  override def defaultBatches: Seq[Batch] = (preOptimizationBatches ++ super.defaultBatches :+
    Batch("Optimize Metadata Only Query", Once, OptimizeMetadataOnlyQuery(catalog)) :+
    Batch("PartitionPruning", Once,
      PartitionPruning) :+
    Batch("InjectRuntimeFilter", FixedPoint(1),
<<<<<<< HEAD
      InjectRuntimeFilter) :+
    Batch("MergeScalarSubqueries", Once,
      MergeScalarSubqueries) :+
=======
      InjectRuntimeFilter,
      RewritePredicateSubquery) :+
>>>>>>> bc221611
    Batch("Pushdown Filters from PartitionPruning", fixedPoint,
      PushDownPredicates) :+
    Batch("Cleanup filters that cannot be pushed down", Once,
      CleanupDynamicPruningFilters,
      // cleanup the unnecessary TrueLiteral predicates
      BooleanSimplification,
      PruneFilters)) ++
    postHocOptimizationBatches :+
    Batch("Extract Python UDFs", Once,
      ExtractPythonUDFFromJoinCondition,
      // `ExtractPythonUDFFromJoinCondition` can convert a join to a cartesian product.
      // Here, we rerun cartesian product check.
      CheckCartesianProducts,
      ExtractPythonUDFFromAggregate,
      // This must be executed after `ExtractPythonUDFFromAggregate` and before `ExtractPythonUDFs`.
      ExtractGroupingPythonUDFFromAggregate,
      ExtractPythonUDFs,
      // The eval-python node may be between Project/Filter and the scan node, which breaks
      // column pruning and filter push-down. Here we rerun the related optimizer rules.
      ColumnPruning,
      PushPredicateThroughNonJoin,
      RemoveNoopOperators) :+
    Batch("User Provided Optimizers", fixedPoint, experimentalMethods.extraOptimizations: _*)

  override def nonExcludableRules: Seq[String] = super.nonExcludableRules :+
    ExtractPythonUDFFromJoinCondition.ruleName :+
    ExtractPythonUDFFromAggregate.ruleName :+ ExtractGroupingPythonUDFFromAggregate.ruleName :+
    ExtractPythonUDFs.ruleName :+
    V2ScanRelationPushDown.ruleName :+
    V2Writes.ruleName

  /**
   * Optimization batches that are executed before the regular optimization batches (also before
   * the finish analysis batch).
   */
  def preOptimizationBatches: Seq[Batch] = Nil

  /**
   * Optimization batches that are executed after the regular optimization batches, but before the
   * batch executing the [[ExperimentalMethods]] optimizer rules. This hook can be used to add
   * custom optimizer batches to the Spark optimizer.
   *
   * Note that 'Extract Python UDFs' batch is an exception and ran after the batches defined here.
   */
   def postHocOptimizationBatches: Seq[Batch] = Nil
}<|MERGE_RESOLUTION|>--- conflicted
+++ resolved
@@ -44,14 +44,10 @@
     Batch("PartitionPruning", Once,
       PartitionPruning) :+
     Batch("InjectRuntimeFilter", FixedPoint(1),
-<<<<<<< HEAD
-      InjectRuntimeFilter) :+
+      InjectRuntimeFilter,
+      RewritePredicateSubquery) :+
     Batch("MergeScalarSubqueries", Once,
       MergeScalarSubqueries) :+
-=======
-      InjectRuntimeFilter,
-      RewritePredicateSubquery) :+
->>>>>>> bc221611
     Batch("Pushdown Filters from PartitionPruning", fixedPoint,
       PushDownPredicates) :+
     Batch("Cleanup filters that cannot be pushed down", Once,
