/*
 * Licensed to the Apache Software Foundation (ASF) under one or more
 * contributor license agreements.  See the NOTICE file distributed with
 * this work for additional information regarding copyright ownership.
 * The ASF licenses this file to You under the Apache License, Version 2.0
 * (the "License"); you may not use this file except in compliance with
 * the License.  You may obtain a copy of the License at
 *
 *    http://www.apache.org/licenses/LICENSE-2.0
 *
 * Unless required by applicable law or agreed to in writing, software
 * distributed under the License is distributed on an "AS IS" BASIS,
 * WITHOUT WARRANTIES OR CONDITIONS OF ANY KIND, either express or implied.
 * See the License for the specific language governing permissions and
 * limitations under the License.
 */

package org.apache.spark.sql.execution.datasources.parquet

import java.math.{BigDecimal => JBigDecimal}
import java.sql.Date

import scala.collection.JavaConverters.asScalaBufferConverter

import org.apache.parquet.filter2.predicate._
import org.apache.parquet.filter2.predicate.FilterApi._
import org.apache.parquet.io.api.Binary
import org.apache.parquet.schema.{DecimalMetadata, MessageType, OriginalType, PrimitiveComparator, PrimitiveType}
import org.apache.parquet.schema.OriginalType._
import org.apache.parquet.schema.PrimitiveType.PrimitiveTypeName
import org.apache.parquet.schema.PrimitiveType.PrimitiveTypeName._

import org.apache.spark.sql.catalyst.util.DateTimeUtils
import org.apache.spark.sql.catalyst.util.DateTimeUtils.SQLDate
import org.apache.spark.sql.execution.datasources.parquet.ParquetSchemaConverter.minBytesForPrecision
import org.apache.spark.sql.sources
import org.apache.spark.unsafe.types.UTF8String

/**
 * Some utility function to convert Spark data source filters to Parquet filters.
 */
<<<<<<< HEAD
private[parquet] class ParquetFilters(
    pushDownDate: Boolean,
    pushDownDecimal: Boolean,
    readLegacyFormat: Boolean) {
=======
private[parquet] class ParquetFilters(pushDownDate: Boolean, pushDownStartWith: Boolean) {

  private case class ParquetSchemaType(
      originalType: OriginalType,
      primitiveTypeName: PrimitiveTypeName,
      decimalMetadata: DecimalMetadata)

  private val ParquetBooleanType = ParquetSchemaType(null, BOOLEAN, null)
  private val ParquetIntegerType = ParquetSchemaType(null, INT32, null)
  private val ParquetLongType = ParquetSchemaType(null, INT64, null)
  private val ParquetFloatType = ParquetSchemaType(null, FLOAT, null)
  private val ParquetDoubleType = ParquetSchemaType(null, DOUBLE, null)
  private val ParquetStringType = ParquetSchemaType(UTF8, BINARY, null)
  private val ParquetBinaryType = ParquetSchemaType(null, BINARY, null)
  private val ParquetDateType = ParquetSchemaType(DATE, INT32, null)
>>>>>>> 1a2655a9

  private def dateToDays(date: Date): SQLDate = {
    DateTimeUtils.fromJavaDate(date)
  }

<<<<<<< HEAD
  private def decimalToBinaryUsingUnscaledBytes(precision: Int, decimal: JBigDecimal): Binary = {
    val numBytes = minBytesForPrecision(precision)
    val bytes = decimal.unscaledValue().toByteArray
    val decimalBuffer = new Array[Byte](minBytesForPrecision(DecimalType.MAX_PRECISION))

    val fixedLengthBytes = if (bytes.length == numBytes) {
      bytes
    } else {
      val signByte = if (bytes.head < 0) -1: Byte else 0: Byte
      java.util.Arrays.fill(decimalBuffer, 0, numBytes - bytes.length, signByte)
      System.arraycopy(bytes, 0, decimalBuffer, numBytes - bytes.length, bytes.length)
      decimalBuffer
    }
    Binary.fromReusedByteArray(fixedLengthBytes, 0, numBytes)
  }

  private def decimalToBinaryUsingUnscaledLong(precision: Int, decimal: JBigDecimal): Binary = {
    val decimalBuffer = new Array[Byte](minBytesForPrecision(DecimalType.MAX_PRECISION))
    val numBytes = minBytesForPrecision(precision)
    val unscaled = decimal.unscaledValue().longValue()
    var i = 0
    var shift = 8 * (numBytes - 1)

    while (i < numBytes) {
      decimalBuffer(i) = (unscaled >> shift).toByte
      i += 1
      shift -= 8
    }
    Binary.fromReusedByteArray(decimalBuffer, 0, numBytes)
  }

  private val makeEq: PartialFunction[DataType, (String, Any) => FilterPredicate] = {
    case BooleanType =>
=======
  private val makeEq: PartialFunction[ParquetSchemaType, (String, Any) => FilterPredicate] = {
    case ParquetBooleanType =>
>>>>>>> 1a2655a9
      (n: String, v: Any) => FilterApi.eq(booleanColumn(n), v.asInstanceOf[java.lang.Boolean])
    case ParquetIntegerType =>
      (n: String, v: Any) => FilterApi.eq(intColumn(n), v.asInstanceOf[Integer])
    case ParquetLongType =>
      (n: String, v: Any) => FilterApi.eq(longColumn(n), v.asInstanceOf[java.lang.Long])
    case ParquetFloatType =>
      (n: String, v: Any) => FilterApi.eq(floatColumn(n), v.asInstanceOf[java.lang.Float])
    case ParquetDoubleType =>
      (n: String, v: Any) => FilterApi.eq(doubleColumn(n), v.asInstanceOf[java.lang.Double])

    // Binary.fromString and Binary.fromByteArray don't accept null values
    case ParquetStringType =>
      (n: String, v: Any) => FilterApi.eq(
        binaryColumn(n),
        Option(v).map(s => Binary.fromString(s.asInstanceOf[String])).orNull)
    case ParquetBinaryType =>
      (n: String, v: Any) => FilterApi.eq(
        binaryColumn(n),
        Option(v).map(b => Binary.fromReusedByteArray(v.asInstanceOf[Array[Byte]])).orNull)
    case ParquetDateType if pushDownDate =>
      (n: String, v: Any) => FilterApi.eq(
        intColumn(n),
        Option(v).map(date => dateToDays(date.asInstanceOf[Date]).asInstanceOf[Integer]).orNull)
    case decimal: DecimalType
      if pushDownDecimal && (DecimalType.is32BitDecimalType(decimal) && !readLegacyFormat) =>
      (n: String, v: Any) => FilterApi.eq(
        intColumn(n),
        Option(v).map(_.asInstanceOf[JBigDecimal].unscaledValue().intValue()
          .asInstanceOf[Integer]).orNull)
    case decimal: DecimalType
      if pushDownDecimal && (DecimalType.is64BitDecimalType(decimal) && !readLegacyFormat) =>
      (n: String, v: Any) => FilterApi.eq(
        longColumn(n),
        Option(v).map(_.asInstanceOf[JBigDecimal].unscaledValue().longValue()
            .asInstanceOf[java.lang.Long]).orNull)
    case decimal: DecimalType
      if pushDownDecimal && ((DecimalType.is32BitDecimalType(decimal) && readLegacyFormat)
        || (DecimalType.is64BitDecimalType(decimal) && readLegacyFormat)) =>
      (n: String, v: Any) => FilterApi.eq(
        binaryColumn(n),
        Option(v).map(d =>
        decimalToBinaryUsingUnscaledLong(decimal.precision, d.asInstanceOf[JBigDecimal])).orNull)
    case decimal: DecimalType if pushDownDecimal && DecimalType.isByteArrayDecimalType(decimal) =>
      (n: String, v: Any) => FilterApi.eq(
        binaryColumn(n),
        Option(v).map(d =>
          decimalToBinaryUsingUnscaledBytes(decimal.precision, d.asInstanceOf[JBigDecimal])).orNull)
  }

  private val makeNotEq: PartialFunction[ParquetSchemaType, (String, Any) => FilterPredicate] = {
    case ParquetBooleanType =>
      (n: String, v: Any) => FilterApi.notEq(booleanColumn(n), v.asInstanceOf[java.lang.Boolean])
    case ParquetIntegerType =>
      (n: String, v: Any) => FilterApi.notEq(intColumn(n), v.asInstanceOf[Integer])
    case ParquetLongType =>
      (n: String, v: Any) => FilterApi.notEq(longColumn(n), v.asInstanceOf[java.lang.Long])
    case ParquetFloatType =>
      (n: String, v: Any) => FilterApi.notEq(floatColumn(n), v.asInstanceOf[java.lang.Float])
    case ParquetDoubleType =>
      (n: String, v: Any) => FilterApi.notEq(doubleColumn(n), v.asInstanceOf[java.lang.Double])

    case ParquetStringType =>
      (n: String, v: Any) => FilterApi.notEq(
        binaryColumn(n),
        Option(v).map(s => Binary.fromString(s.asInstanceOf[String])).orNull)
    case ParquetBinaryType =>
      (n: String, v: Any) => FilterApi.notEq(
        binaryColumn(n),
        Option(v).map(b => Binary.fromReusedByteArray(v.asInstanceOf[Array[Byte]])).orNull)
    case ParquetDateType if pushDownDate =>
      (n: String, v: Any) => FilterApi.notEq(
        intColumn(n),
        Option(v).map(date => dateToDays(date.asInstanceOf[Date]).asInstanceOf[Integer]).orNull)
    case decimal: DecimalType
      if pushDownDecimal && DecimalType.is32BitDecimalType(decimal) && !readLegacyFormat =>
      (n: String, v: Any) => FilterApi.notEq(
        intColumn(n),
        Option(v).map(_.asInstanceOf[JBigDecimal].unscaledValue().intValue()
          .asInstanceOf[Integer]).orNull)
    case decimal: DecimalType
      if pushDownDecimal && DecimalType.is64BitDecimalType(decimal) && !readLegacyFormat =>
      (n: String, v: Any) => FilterApi.notEq(
        longColumn(n),
        Option(v).map(_.asInstanceOf[JBigDecimal].unscaledValue().longValue()
          .asInstanceOf[java.lang.Long]).orNull)
    case decimal: DecimalType
      if pushDownDecimal && ((DecimalType.is32BitDecimalType(decimal) && readLegacyFormat)
        || (DecimalType.is64BitDecimalType(decimal) && readLegacyFormat)) =>
      (n: String, v: Any) => FilterApi.notEq(
        binaryColumn(n),
        Option(v).map(d =>
          decimalToBinaryUsingUnscaledLong(decimal.precision, d.asInstanceOf[JBigDecimal])).orNull)
    case decimal: DecimalType if pushDownDecimal && DecimalType.isByteArrayDecimalType(decimal) =>
      (n: String, v: Any) => FilterApi.notEq(
        binaryColumn(n),
        Option(v).map(d =>
          decimalToBinaryUsingUnscaledBytes(decimal.precision, d.asInstanceOf[JBigDecimal])).orNull)
  }

  private val makeLt: PartialFunction[ParquetSchemaType, (String, Any) => FilterPredicate] = {
    case ParquetIntegerType =>
      (n: String, v: Any) => FilterApi.lt(intColumn(n), v.asInstanceOf[Integer])
    case ParquetLongType =>
      (n: String, v: Any) => FilterApi.lt(longColumn(n), v.asInstanceOf[java.lang.Long])
    case ParquetFloatType =>
      (n: String, v: Any) => FilterApi.lt(floatColumn(n), v.asInstanceOf[java.lang.Float])
    case ParquetDoubleType =>
      (n: String, v: Any) => FilterApi.lt(doubleColumn(n), v.asInstanceOf[java.lang.Double])

    case ParquetStringType =>
      (n: String, v: Any) =>
        FilterApi.lt(binaryColumn(n), Binary.fromString(v.asInstanceOf[String]))
    case ParquetBinaryType =>
      (n: String, v: Any) =>
        FilterApi.lt(binaryColumn(n), Binary.fromReusedByteArray(v.asInstanceOf[Array[Byte]]))
<<<<<<< HEAD
    case DateType if pushDownDate =>
      (n: String, v: Any) => FilterApi.lt(
        intColumn(n),
        Option(v).map(date => dateToDays(date.asInstanceOf[Date]).asInstanceOf[Integer]).orNull)
    case decimal: DecimalType
      if pushDownDecimal && DecimalType.is32BitDecimalType(decimal) && !readLegacyFormat =>
      (n: String, v: Any) => FilterApi.lt(
        intColumn(n),
        Option(v).map(_.asInstanceOf[JBigDecimal].unscaledValue().intValue()
          .asInstanceOf[Integer]).orNull)
    case decimal: DecimalType
      if pushDownDecimal && DecimalType.is64BitDecimalType(decimal) && !readLegacyFormat =>
      (n: String, v: Any) => FilterApi.lt(
        longColumn(n),
        Option(v).map(_.asInstanceOf[JBigDecimal].unscaledValue().longValue()
          .asInstanceOf[java.lang.Long]).orNull)
    case decimal: DecimalType
      if pushDownDecimal && ((DecimalType.is32BitDecimalType(decimal) && readLegacyFormat)
        || (DecimalType.is64BitDecimalType(decimal) && readLegacyFormat)) =>
      (n: String, v: Any) => FilterApi.lt(
        binaryColumn(n),
        Option(v).map(d =>
          decimalToBinaryUsingUnscaledLong(decimal.precision, d.asInstanceOf[JBigDecimal])).orNull)
    case decimal: DecimalType if pushDownDecimal && DecimalType.isByteArrayDecimalType(decimal) =>
      (n: String, v: Any) => FilterApi.lt(
        binaryColumn(n),
        Option(v).map(d =>
          decimalToBinaryUsingUnscaledBytes(decimal.precision, d.asInstanceOf[JBigDecimal])).orNull)
=======
    case ParquetDateType if pushDownDate =>
      (n: String, v: Any) =>
        FilterApi.lt(intColumn(n), dateToDays(v.asInstanceOf[Date]).asInstanceOf[Integer])
>>>>>>> 1a2655a9
  }

  private val makeLtEq: PartialFunction[ParquetSchemaType, (String, Any) => FilterPredicate] = {
    case ParquetIntegerType =>
      (n: String, v: Any) => FilterApi.ltEq(intColumn(n), v.asInstanceOf[Integer])
    case ParquetLongType =>
      (n: String, v: Any) => FilterApi.ltEq(longColumn(n), v.asInstanceOf[java.lang.Long])
    case ParquetFloatType =>
      (n: String, v: Any) => FilterApi.ltEq(floatColumn(n), v.asInstanceOf[java.lang.Float])
    case ParquetDoubleType =>
      (n: String, v: Any) => FilterApi.ltEq(doubleColumn(n), v.asInstanceOf[java.lang.Double])

    case ParquetStringType =>
      (n: String, v: Any) =>
        FilterApi.ltEq(binaryColumn(n), Binary.fromString(v.asInstanceOf[String]))
    case ParquetBinaryType =>
      (n: String, v: Any) =>
        FilterApi.ltEq(binaryColumn(n), Binary.fromReusedByteArray(v.asInstanceOf[Array[Byte]]))
<<<<<<< HEAD
    case DateType if pushDownDate =>
      (n: String, v: Any) => FilterApi.ltEq(
        intColumn(n),
        Option(v).map(date => dateToDays(date.asInstanceOf[Date]).asInstanceOf[Integer]).orNull)
    case decimal: DecimalType
      if pushDownDecimal && DecimalType.is32BitDecimalType(decimal) && !readLegacyFormat =>
      (n: String, v: Any) => FilterApi.ltEq(
        intColumn(n),
        Option(v).map(_.asInstanceOf[JBigDecimal].unscaledValue().intValue()
          .asInstanceOf[Integer]).orNull)
    case decimal: DecimalType
      if pushDownDecimal && DecimalType.is64BitDecimalType(decimal) && !readLegacyFormat =>
      (n: String, v: Any) => FilterApi.ltEq(
        longColumn(n),
        Option(v).map(_.asInstanceOf[JBigDecimal].unscaledValue().longValue()
          .asInstanceOf[java.lang.Long]).orNull)
    case decimal: DecimalType
      if pushDownDecimal && ((DecimalType.is32BitDecimalType(decimal) && readLegacyFormat)
        || (DecimalType.is64BitDecimalType(decimal) && readLegacyFormat)) =>
      (n: String, v: Any) => FilterApi.ltEq(
        binaryColumn(n),
        Option(v).map(d =>
          decimalToBinaryUsingUnscaledLong(decimal.precision, d.asInstanceOf[JBigDecimal])).orNull)
    case decimal: DecimalType if pushDownDecimal && DecimalType.isByteArrayDecimalType(decimal) =>
      (n: String, v: Any) => FilterApi.ltEq(
        binaryColumn(n),
        Option(v).map(d =>
          decimalToBinaryUsingUnscaledBytes(decimal.precision, d.asInstanceOf[JBigDecimal])).orNull)
=======
    case ParquetDateType if pushDownDate =>
      (n: String, v: Any) =>
        FilterApi.ltEq(intColumn(n), dateToDays(v.asInstanceOf[Date]).asInstanceOf[Integer])
>>>>>>> 1a2655a9
  }

  private val makeGt: PartialFunction[ParquetSchemaType, (String, Any) => FilterPredicate] = {
    case ParquetIntegerType =>
      (n: String, v: Any) => FilterApi.gt(intColumn(n), v.asInstanceOf[Integer])
    case ParquetLongType =>
      (n: String, v: Any) => FilterApi.gt(longColumn(n), v.asInstanceOf[java.lang.Long])
    case ParquetFloatType =>
      (n: String, v: Any) => FilterApi.gt(floatColumn(n), v.asInstanceOf[java.lang.Float])
    case ParquetDoubleType =>
      (n: String, v: Any) => FilterApi.gt(doubleColumn(n), v.asInstanceOf[java.lang.Double])

    case ParquetStringType =>
      (n: String, v: Any) =>
        FilterApi.gt(binaryColumn(n), Binary.fromString(v.asInstanceOf[String]))
    case ParquetBinaryType =>
      (n: String, v: Any) =>
        FilterApi.gt(binaryColumn(n), Binary.fromReusedByteArray(v.asInstanceOf[Array[Byte]]))
<<<<<<< HEAD
    case DateType if pushDownDate =>
      (n: String, v: Any) => FilterApi.gt(
        intColumn(n),
        Option(v).map(date => dateToDays(date.asInstanceOf[Date]).asInstanceOf[Integer]).orNull)
    case decimal: DecimalType
      if pushDownDecimal && DecimalType.is32BitDecimalType(decimal) && !readLegacyFormat =>
      (n: String, v: Any) => FilterApi.gt(
        intColumn(n),
        Option(v).map(_.asInstanceOf[JBigDecimal].unscaledValue().intValue()
          .asInstanceOf[Integer]).orNull)
    case decimal: DecimalType
      if pushDownDecimal && DecimalType.is64BitDecimalType(decimal) && !readLegacyFormat =>
      (n: String, v: Any) => FilterApi.gt(
        longColumn(n),
        Option(v).map(_.asInstanceOf[JBigDecimal].unscaledValue().longValue()
          .asInstanceOf[java.lang.Long]).orNull)
    case decimal: DecimalType
      if pushDownDecimal && ((DecimalType.is32BitDecimalType(decimal) && readLegacyFormat)
        || (DecimalType.is64BitDecimalType(decimal) && readLegacyFormat)) =>
      (n: String, v: Any) => FilterApi.gt(
        binaryColumn(n),
        Option(v).map(d =>
          decimalToBinaryUsingUnscaledLong(decimal.precision, d.asInstanceOf[JBigDecimal])).orNull)
    case decimal: DecimalType if pushDownDecimal && DecimalType.isByteArrayDecimalType(decimal) =>
      (n: String, v: Any) => FilterApi.gt(
        binaryColumn(n),
        Option(v).map(d =>
          decimalToBinaryUsingUnscaledBytes(decimal.precision, d.asInstanceOf[JBigDecimal])).orNull)
=======
    case ParquetDateType if pushDownDate =>
      (n: String, v: Any) =>
        FilterApi.gt(intColumn(n), dateToDays(v.asInstanceOf[Date]).asInstanceOf[Integer])
>>>>>>> 1a2655a9
  }

  private val makeGtEq: PartialFunction[ParquetSchemaType, (String, Any) => FilterPredicate] = {
    case ParquetIntegerType =>
      (n: String, v: Any) => FilterApi.gtEq(intColumn(n), v.asInstanceOf[Integer])
    case ParquetLongType =>
      (n: String, v: Any) => FilterApi.gtEq(longColumn(n), v.asInstanceOf[java.lang.Long])
    case ParquetFloatType =>
      (n: String, v: Any) => FilterApi.gtEq(floatColumn(n), v.asInstanceOf[java.lang.Float])
    case ParquetDoubleType =>
      (n: String, v: Any) => FilterApi.gtEq(doubleColumn(n), v.asInstanceOf[java.lang.Double])

    case ParquetStringType =>
      (n: String, v: Any) =>
        FilterApi.gtEq(binaryColumn(n), Binary.fromString(v.asInstanceOf[String]))
    case ParquetBinaryType =>
      (n: String, v: Any) =>
        FilterApi.gtEq(binaryColumn(n), Binary.fromReusedByteArray(v.asInstanceOf[Array[Byte]]))
<<<<<<< HEAD
    case DateType if pushDownDate =>
      (n: String, v: Any) => FilterApi.gtEq(
        intColumn(n),
        Option(v).map(date => dateToDays(date.asInstanceOf[Date]).asInstanceOf[Integer]).orNull)
    case decimal: DecimalType
      if pushDownDecimal && DecimalType.is32BitDecimalType(decimal) && !readLegacyFormat =>
      (n: String, v: Any) => FilterApi.gtEq(
        intColumn(n),
        Option(v).map(_.asInstanceOf[JBigDecimal].unscaledValue().intValue()
          .asInstanceOf[Integer]).orNull)
    case decimal: DecimalType
      if pushDownDecimal && DecimalType.is64BitDecimalType(decimal) && !readLegacyFormat =>
      (n: String, v: Any) => FilterApi.gtEq(
        longColumn(n),
        Option(v).map(_.asInstanceOf[JBigDecimal].unscaledValue().longValue()
          .asInstanceOf[java.lang.Long]).orNull)
    case decimal: DecimalType
      if pushDownDecimal && ((DecimalType.is32BitDecimalType(decimal) && readLegacyFormat)
        || (DecimalType.is64BitDecimalType(decimal) && readLegacyFormat)) =>
      (n: String, v: Any) => FilterApi.gtEq(
        binaryColumn(n),
        Option(v).map(d =>
          decimalToBinaryUsingUnscaledLong(decimal.precision, d.asInstanceOf[JBigDecimal])).orNull)
    case decimal: DecimalType if pushDownDecimal && DecimalType.isByteArrayDecimalType(decimal) =>
      (n: String, v: Any) => FilterApi.gtEq(
        binaryColumn(n),
        Option(v).map(d =>
          decimalToBinaryUsingUnscaledBytes(decimal.precision, d.asInstanceOf[JBigDecimal])).orNull)
=======
    case ParquetDateType if pushDownDate =>
      (n: String, v: Any) =>
        FilterApi.gtEq(intColumn(n), dateToDays(v.asInstanceOf[Date]).asInstanceOf[Integer])
>>>>>>> 1a2655a9
  }

  /**
   * Returns a map from name of the column to the data type, if predicate push down applies.
   */
  private def getFieldMap(dataType: MessageType): Map[String, ParquetSchemaType] = dataType match {
    case m: MessageType =>
      // Here we don't flatten the fields in the nested schema but just look up through
      // root fields. Currently, accessing to nested fields does not push down filters
      // and it does not support to create filters for them.
      m.getFields.asScala.filter(_.isPrimitive).map(_.asPrimitiveType()).map { f =>
        f.getName -> ParquetSchemaType(
          f.getOriginalType, f.getPrimitiveTypeName, f.getDecimalMetadata)
      }.toMap
    case _ => Map.empty[String, ParquetSchemaType]
  }

  /**
   * Converts data sources filters to Parquet filter predicates.
   */
  def createFilter(schema: MessageType, predicate: sources.Filter): Option[FilterPredicate] = {
    val nameToType = getFieldMap(schema)

    // Parquet does not allow dots in the column name because dots are used as a column path
    // delimiter. Since Parquet 1.8.2 (PARQUET-389), Parquet accepts the filter predicates
    // with missing columns. The incorrect results could be got from Parquet when we push down
    // filters for the column having dots in the names. Thus, we do not push down such filters.
    // See SPARK-20364.
    def canMakeFilterOn(name: String): Boolean = nameToType.contains(name) && !name.contains(".")

    // NOTE:
    //
    // For any comparison operator `cmp`, both `a cmp NULL` and `NULL cmp a` evaluate to `NULL`,
    // which can be casted to `false` implicitly. Please refer to the `eval` method of these
    // operators and the `PruneFilters` rule for details.

    // Hyukjin:
    // I added [[EqualNullSafe]] with [[org.apache.parquet.filter2.predicate.Operators.Eq]].
    // So, it performs equality comparison identically when given [[sources.Filter]] is [[EqualTo]].
    // The reason why I did this is, that the actual Parquet filter checks null-safe equality
    // comparison.
    // So I added this and maybe [[EqualTo]] should be changed. It still seems fine though, because
    // physical planning does not set `NULL` to [[EqualTo]] but changes it to [[IsNull]] and etc.
    // Probably I missed something and obviously this should be changed.

    predicate match {
      case sources.IsNull(name) if canMakeFilterOn(name) =>
        makeEq.lift(nameToType(name)).map(_(name, null))
      case sources.IsNotNull(name) if canMakeFilterOn(name) =>
        makeNotEq.lift(nameToType(name)).map(_(name, null))

      case sources.EqualTo(name, value) if canMakeFilterOn(name) =>
        makeEq.lift(nameToType(name)).map(_(name, value))
      case sources.Not(sources.EqualTo(name, value)) if canMakeFilterOn(name) =>
        makeNotEq.lift(nameToType(name)).map(_(name, value))

      case sources.EqualNullSafe(name, value) if canMakeFilterOn(name) =>
        makeEq.lift(nameToType(name)).map(_(name, value))
      case sources.Not(sources.EqualNullSafe(name, value)) if canMakeFilterOn(name) =>
        makeNotEq.lift(nameToType(name)).map(_(name, value))

      case sources.LessThan(name, value) if canMakeFilterOn(name) =>
        makeLt.lift(nameToType(name)).map(_(name, value))
      case sources.LessThanOrEqual(name, value) if canMakeFilterOn(name) =>
        makeLtEq.lift(nameToType(name)).map(_(name, value))

      case sources.GreaterThan(name, value) if canMakeFilterOn(name) =>
        makeGt.lift(nameToType(name)).map(_(name, value))
      case sources.GreaterThanOrEqual(name, value) if canMakeFilterOn(name) =>
        makeGtEq.lift(nameToType(name)).map(_(name, value))

      case sources.And(lhs, rhs) =>
        // At here, it is not safe to just convert one side if we do not understand the
        // other side. Here is an example used to explain the reason.
        // Let's say we have NOT(a = 2 AND b in ('1')) and we do not understand how to
        // convert b in ('1'). If we only convert a = 2, we will end up with a filter
        // NOT(a = 2), which will generate wrong results.
        // Pushing one side of AND down is only safe to do at the top level.
        // You can see ParquetRelation's initializeLocalJobFunc method as an example.
        for {
          lhsFilter <- createFilter(schema, lhs)
          rhsFilter <- createFilter(schema, rhs)
        } yield FilterApi.and(lhsFilter, rhsFilter)

      case sources.Or(lhs, rhs) =>
        for {
          lhsFilter <- createFilter(schema, lhs)
          rhsFilter <- createFilter(schema, rhs)
        } yield FilterApi.or(lhsFilter, rhsFilter)

      case sources.Not(pred) =>
        createFilter(schema, pred).map(FilterApi.not)

      case sources.StringStartsWith(name, prefix) if pushDownStartWith && canMakeFilterOn(name) =>
        Option(prefix).map { v =>
          FilterApi.userDefined(binaryColumn(name),
            new UserDefinedPredicate[Binary] with Serializable {
              private val strToBinary = Binary.fromReusedByteArray(v.getBytes)
              private val size = strToBinary.length

              override def canDrop(statistics: Statistics[Binary]): Boolean = {
                val comparator = PrimitiveComparator.UNSIGNED_LEXICOGRAPHICAL_BINARY_COMPARATOR
                val max = statistics.getMax
                val min = statistics.getMin
                comparator.compare(max.slice(0, math.min(size, max.length)), strToBinary) < 0 ||
                  comparator.compare(min.slice(0, math.min(size, min.length)), strToBinary) > 0
              }

              override def inverseCanDrop(statistics: Statistics[Binary]): Boolean = {
                val comparator = PrimitiveComparator.UNSIGNED_LEXICOGRAPHICAL_BINARY_COMPARATOR
                val max = statistics.getMax
                val min = statistics.getMin
                comparator.compare(max.slice(0, math.min(size, max.length)), strToBinary) == 0 &&
                  comparator.compare(min.slice(0, math.min(size, min.length)), strToBinary) == 0
              }

              override def keep(value: Binary): Boolean = {
                UTF8String.fromBytes(value.getBytes).startsWith(
                  UTF8String.fromBytes(strToBinary.getBytes))
              }
            }
          )
        }

      case _ => None
    }
  }
}<|MERGE_RESOLUTION|>--- conflicted
+++ resolved
@@ -25,7 +25,7 @@
 import org.apache.parquet.filter2.predicate._
 import org.apache.parquet.filter2.predicate.FilterApi._
 import org.apache.parquet.io.api.Binary
-import org.apache.parquet.schema.{DecimalMetadata, MessageType, OriginalType, PrimitiveComparator, PrimitiveType}
+import org.apache.parquet.schema.{DecimalMetadata, MessageType, OriginalType, PrimitiveComparator}
 import org.apache.parquet.schema.OriginalType._
 import org.apache.parquet.schema.PrimitiveType.PrimitiveTypeName
 import org.apache.parquet.schema.PrimitiveType.PrimitiveTypeName._
@@ -34,18 +34,17 @@
 import org.apache.spark.sql.catalyst.util.DateTimeUtils.SQLDate
 import org.apache.spark.sql.execution.datasources.parquet.ParquetSchemaConverter.minBytesForPrecision
 import org.apache.spark.sql.sources
+import org.apache.spark.sql.types.Decimal
+import org.apache.spark.sql.types.DecimalType
 import org.apache.spark.unsafe.types.UTF8String
 
 /**
  * Some utility function to convert Spark data source filters to Parquet filters.
  */
-<<<<<<< HEAD
 private[parquet] class ParquetFilters(
     pushDownDate: Boolean,
     pushDownDecimal: Boolean,
-    readLegacyFormat: Boolean) {
-=======
-private[parquet] class ParquetFilters(pushDownDate: Boolean, pushDownStartWith: Boolean) {
+    pushDownStartWith: Boolean) {
 
   private case class ParquetSchemaType(
       originalType: OriginalType,
@@ -60,13 +59,14 @@
   private val ParquetStringType = ParquetSchemaType(UTF8, BINARY, null)
   private val ParquetBinaryType = ParquetSchemaType(null, BINARY, null)
   private val ParquetDateType = ParquetSchemaType(DATE, INT32, null)
->>>>>>> 1a2655a9
+  private val Parquet32BitDecimalType = ParquetSchemaType(DECIMAL, INT32, _)
+  private val Parquet64BitDecimalType = ParquetSchemaType(DECIMAL, INT64, _)
+  private val ParquetByteArrayDecimalType = ParquetSchemaType(DECIMAL, FIXED_LEN_BYTE_ARRAY, _)
 
   private def dateToDays(date: Date): SQLDate = {
     DateTimeUtils.fromJavaDate(date)
   }
 
-<<<<<<< HEAD
   private def decimalToBinaryUsingUnscaledBytes(precision: Int, decimal: JBigDecimal): Binary = {
     val numBytes = minBytesForPrecision(precision)
     val bytes = decimal.unscaledValue().toByteArray
@@ -98,12 +98,8 @@
     Binary.fromReusedByteArray(decimalBuffer, 0, numBytes)
   }
 
-  private val makeEq: PartialFunction[DataType, (String, Any) => FilterPredicate] = {
-    case BooleanType =>
-=======
   private val makeEq: PartialFunction[ParquetSchemaType, (String, Any) => FilterPredicate] = {
     case ParquetBooleanType =>
->>>>>>> 1a2655a9
       (n: String, v: Any) => FilterApi.eq(booleanColumn(n), v.asInstanceOf[java.lang.Boolean])
     case ParquetIntegerType =>
       (n: String, v: Any) => FilterApi.eq(intColumn(n), v.asInstanceOf[Integer])
@@ -127,30 +123,30 @@
       (n: String, v: Any) => FilterApi.eq(
         intColumn(n),
         Option(v).map(date => dateToDays(date.asInstanceOf[Date]).asInstanceOf[Integer]).orNull)
-    case decimal: DecimalType
-      if pushDownDecimal && (DecimalType.is32BitDecimalType(decimal) && !readLegacyFormat) =>
+
+    case Parquet32BitDecimalType if pushDownDecimal =>
       (n: String, v: Any) => FilterApi.eq(
         intColumn(n),
         Option(v).map(_.asInstanceOf[JBigDecimal].unscaledValue().intValue()
           .asInstanceOf[Integer]).orNull)
-    case decimal: DecimalType
-      if pushDownDecimal && (DecimalType.is64BitDecimalType(decimal) && !readLegacyFormat) =>
+    case Parquet64BitDecimalType if pushDownDecimal =>
       (n: String, v: Any) => FilterApi.eq(
         longColumn(n),
         Option(v).map(_.asInstanceOf[JBigDecimal].unscaledValue().longValue()
-            .asInstanceOf[java.lang.Long]).orNull)
-    case decimal: DecimalType
-      if pushDownDecimal && ((DecimalType.is32BitDecimalType(decimal) && readLegacyFormat)
-        || (DecimalType.is64BitDecimalType(decimal) && readLegacyFormat)) =>
-      (n: String, v: Any) => FilterApi.eq(
-        binaryColumn(n),
-        Option(v).map(d =>
-        decimalToBinaryUsingUnscaledLong(decimal.precision, d.asInstanceOf[JBigDecimal])).orNull)
-    case decimal: DecimalType if pushDownDecimal && DecimalType.isByteArrayDecimalType(decimal) =>
-      (n: String, v: Any) => FilterApi.eq(
-        binaryColumn(n),
-        Option(v).map(d =>
-          decimalToBinaryUsingUnscaledBytes(decimal.precision, d.asInstanceOf[JBigDecimal])).orNull)
+          .asInstanceOf[java.lang.Long]).orNull)
+    // Legacy DecimalType
+    case d @ ParquetByteArrayDecimalType if pushDownDecimal &&
+      d.decimalMetadata.getPrecision <= Decimal.MAX_LONG_DIGITS =>
+      (n: String, v: Any) => FilterApi.eq(
+        binaryColumn(n),
+        Option(v).map(c => decimalToBinaryUsingUnscaledLong(d.decimalMetadata.getPrecision,
+          c.asInstanceOf[JBigDecimal])).orNull)
+    case d @ ParquetByteArrayDecimalType if pushDownDecimal &&
+      d.decimalMetadata.getPrecision > Decimal.MAX_LONG_DIGITS =>
+      (n: String, v: Any) => FilterApi.eq(
+        binaryColumn(n),
+        Option(v).map(c => decimalToBinaryUsingUnscaledBytes(d.decimalMetadata.getPrecision,
+          c.asInstanceOf[JBigDecimal])).orNull)
   }
 
   private val makeNotEq: PartialFunction[ParquetSchemaType, (String, Any) => FilterPredicate] = {
@@ -177,30 +173,29 @@
       (n: String, v: Any) => FilterApi.notEq(
         intColumn(n),
         Option(v).map(date => dateToDays(date.asInstanceOf[Date]).asInstanceOf[Integer]).orNull)
-    case decimal: DecimalType
-      if pushDownDecimal && DecimalType.is32BitDecimalType(decimal) && !readLegacyFormat =>
+
+    case Parquet32BitDecimalType if pushDownDecimal =>
       (n: String, v: Any) => FilterApi.notEq(
         intColumn(n),
         Option(v).map(_.asInstanceOf[JBigDecimal].unscaledValue().intValue()
           .asInstanceOf[Integer]).orNull)
-    case decimal: DecimalType
-      if pushDownDecimal && DecimalType.is64BitDecimalType(decimal) && !readLegacyFormat =>
+    case Parquet64BitDecimalType if pushDownDecimal =>
       (n: String, v: Any) => FilterApi.notEq(
         longColumn(n),
         Option(v).map(_.asInstanceOf[JBigDecimal].unscaledValue().longValue()
           .asInstanceOf[java.lang.Long]).orNull)
-    case decimal: DecimalType
-      if pushDownDecimal && ((DecimalType.is32BitDecimalType(decimal) && readLegacyFormat)
-        || (DecimalType.is64BitDecimalType(decimal) && readLegacyFormat)) =>
-      (n: String, v: Any) => FilterApi.notEq(
-        binaryColumn(n),
-        Option(v).map(d =>
-          decimalToBinaryUsingUnscaledLong(decimal.precision, d.asInstanceOf[JBigDecimal])).orNull)
-    case decimal: DecimalType if pushDownDecimal && DecimalType.isByteArrayDecimalType(decimal) =>
-      (n: String, v: Any) => FilterApi.notEq(
-        binaryColumn(n),
-        Option(v).map(d =>
-          decimalToBinaryUsingUnscaledBytes(decimal.precision, d.asInstanceOf[JBigDecimal])).orNull)
+    case d @ ParquetByteArrayDecimalType if pushDownDecimal &&
+      d.decimalMetadata.getPrecision <= Decimal.MAX_LONG_DIGITS =>
+      (n: String, v: Any) => FilterApi.notEq(
+        binaryColumn(n),
+        Option(v).map(c => decimalToBinaryUsingUnscaledLong(d.decimalMetadata.getPrecision,
+          c.asInstanceOf[JBigDecimal])).orNull)
+    case d @ ParquetByteArrayDecimalType if pushDownDecimal &&
+      d.decimalMetadata.getPrecision > Decimal.MAX_LONG_DIGITS =>
+      (n: String, v: Any) => FilterApi.notEq(
+        binaryColumn(n),
+        Option(v).map(c => decimalToBinaryUsingUnscaledBytes(d.decimalMetadata.getPrecision,
+          c.asInstanceOf[JBigDecimal])).orNull)
   }
 
   private val makeLt: PartialFunction[ParquetSchemaType, (String, Any) => FilterPredicate] = {
@@ -219,40 +214,31 @@
     case ParquetBinaryType =>
       (n: String, v: Any) =>
         FilterApi.lt(binaryColumn(n), Binary.fromReusedByteArray(v.asInstanceOf[Array[Byte]]))
-<<<<<<< HEAD
-    case DateType if pushDownDate =>
+    case ParquetDateType if pushDownDate =>
+      (n: String, v: Any) =>
+        FilterApi.lt(intColumn(n), dateToDays(v.asInstanceOf[Date]).asInstanceOf[Integer])
+
+    case Parquet32BitDecimalType if pushDownDecimal =>
       (n: String, v: Any) => FilterApi.lt(
         intColumn(n),
-        Option(v).map(date => dateToDays(date.asInstanceOf[Date]).asInstanceOf[Integer]).orNull)
-    case decimal: DecimalType
-      if pushDownDecimal && DecimalType.is32BitDecimalType(decimal) && !readLegacyFormat =>
+        v.asInstanceOf[JBigDecimal].unscaledValue().intValue().asInstanceOf[Integer])
+    case Parquet64BitDecimalType if pushDownDecimal =>
       (n: String, v: Any) => FilterApi.lt(
-        intColumn(n),
-        Option(v).map(_.asInstanceOf[JBigDecimal].unscaledValue().intValue()
-          .asInstanceOf[Integer]).orNull)
-    case decimal: DecimalType
-      if pushDownDecimal && DecimalType.is64BitDecimalType(decimal) && !readLegacyFormat =>
+        longColumn(n),
+        v.asInstanceOf[JBigDecimal].unscaledValue().longValue().asInstanceOf[java.lang.Long])
+    // Legacy DecimalType
+    case d @ ParquetByteArrayDecimalType if pushDownDecimal &&
+      d.decimalMetadata.getPrecision <= Decimal.MAX_LONG_DIGITS =>
       (n: String, v: Any) => FilterApi.lt(
-        longColumn(n),
-        Option(v).map(_.asInstanceOf[JBigDecimal].unscaledValue().longValue()
-          .asInstanceOf[java.lang.Long]).orNull)
-    case decimal: DecimalType
-      if pushDownDecimal && ((DecimalType.is32BitDecimalType(decimal) && readLegacyFormat)
-        || (DecimalType.is64BitDecimalType(decimal) && readLegacyFormat)) =>
+        binaryColumn(n),
+        decimalToBinaryUsingUnscaledLong(d.decimalMetadata.getPrecision,
+          v.asInstanceOf[JBigDecimal]))
+    case d @ ParquetByteArrayDecimalType if pushDownDecimal &&
+      d.decimalMetadata.getPrecision > Decimal.MAX_LONG_DIGITS =>
       (n: String, v: Any) => FilterApi.lt(
         binaryColumn(n),
-        Option(v).map(d =>
-          decimalToBinaryUsingUnscaledLong(decimal.precision, d.asInstanceOf[JBigDecimal])).orNull)
-    case decimal: DecimalType if pushDownDecimal && DecimalType.isByteArrayDecimalType(decimal) =>
-      (n: String, v: Any) => FilterApi.lt(
-        binaryColumn(n),
-        Option(v).map(d =>
-          decimalToBinaryUsingUnscaledBytes(decimal.precision, d.asInstanceOf[JBigDecimal])).orNull)
-=======
-    case ParquetDateType if pushDownDate =>
-      (n: String, v: Any) =>
-        FilterApi.lt(intColumn(n), dateToDays(v.asInstanceOf[Date]).asInstanceOf[Integer])
->>>>>>> 1a2655a9
+        decimalToBinaryUsingUnscaledBytes(d.decimalMetadata.getPrecision,
+          v.asInstanceOf[JBigDecimal]))
   }
 
   private val makeLtEq: PartialFunction[ParquetSchemaType, (String, Any) => FilterPredicate] = {
@@ -271,40 +257,31 @@
     case ParquetBinaryType =>
       (n: String, v: Any) =>
         FilterApi.ltEq(binaryColumn(n), Binary.fromReusedByteArray(v.asInstanceOf[Array[Byte]]))
-<<<<<<< HEAD
-    case DateType if pushDownDate =>
+    case ParquetDateType if pushDownDate =>
+      (n: String, v: Any) =>
+        FilterApi.ltEq(intColumn(n), dateToDays(v.asInstanceOf[Date]).asInstanceOf[Integer])
+
+    case Parquet32BitDecimalType if pushDownDecimal =>
       (n: String, v: Any) => FilterApi.ltEq(
         intColumn(n),
-        Option(v).map(date => dateToDays(date.asInstanceOf[Date]).asInstanceOf[Integer]).orNull)
-    case decimal: DecimalType
-      if pushDownDecimal && DecimalType.is32BitDecimalType(decimal) && !readLegacyFormat =>
+        v.asInstanceOf[JBigDecimal].unscaledValue().intValue().asInstanceOf[Integer])
+    case Parquet64BitDecimalType if pushDownDecimal =>
       (n: String, v: Any) => FilterApi.ltEq(
-        intColumn(n),
-        Option(v).map(_.asInstanceOf[JBigDecimal].unscaledValue().intValue()
-          .asInstanceOf[Integer]).orNull)
-    case decimal: DecimalType
-      if pushDownDecimal && DecimalType.is64BitDecimalType(decimal) && !readLegacyFormat =>
+        longColumn(n),
+        v.asInstanceOf[JBigDecimal].unscaledValue().longValue().asInstanceOf[java.lang.Long])
+    // Legacy DecimalType
+    case d @ ParquetByteArrayDecimalType if pushDownDecimal &&
+      d.decimalMetadata.getPrecision <= Decimal.MAX_LONG_DIGITS =>
       (n: String, v: Any) => FilterApi.ltEq(
-        longColumn(n),
-        Option(v).map(_.asInstanceOf[JBigDecimal].unscaledValue().longValue()
-          .asInstanceOf[java.lang.Long]).orNull)
-    case decimal: DecimalType
-      if pushDownDecimal && ((DecimalType.is32BitDecimalType(decimal) && readLegacyFormat)
-        || (DecimalType.is64BitDecimalType(decimal) && readLegacyFormat)) =>
+        binaryColumn(n),
+        decimalToBinaryUsingUnscaledLong(d.decimalMetadata.getPrecision,
+          v.asInstanceOf[JBigDecimal]))
+    case d @ ParquetByteArrayDecimalType if pushDownDecimal &&
+      d.decimalMetadata.getPrecision > Decimal.MAX_LONG_DIGITS =>
       (n: String, v: Any) => FilterApi.ltEq(
         binaryColumn(n),
-        Option(v).map(d =>
-          decimalToBinaryUsingUnscaledLong(decimal.precision, d.asInstanceOf[JBigDecimal])).orNull)
-    case decimal: DecimalType if pushDownDecimal && DecimalType.isByteArrayDecimalType(decimal) =>
-      (n: String, v: Any) => FilterApi.ltEq(
-        binaryColumn(n),
-        Option(v).map(d =>
-          decimalToBinaryUsingUnscaledBytes(decimal.precision, d.asInstanceOf[JBigDecimal])).orNull)
-=======
-    case ParquetDateType if pushDownDate =>
-      (n: String, v: Any) =>
-        FilterApi.ltEq(intColumn(n), dateToDays(v.asInstanceOf[Date]).asInstanceOf[Integer])
->>>>>>> 1a2655a9
+        decimalToBinaryUsingUnscaledBytes(d.decimalMetadata.getPrecision,
+          v.asInstanceOf[JBigDecimal]))
   }
 
   private val makeGt: PartialFunction[ParquetSchemaType, (String, Any) => FilterPredicate] = {
@@ -323,40 +300,30 @@
     case ParquetBinaryType =>
       (n: String, v: Any) =>
         FilterApi.gt(binaryColumn(n), Binary.fromReusedByteArray(v.asInstanceOf[Array[Byte]]))
-<<<<<<< HEAD
-    case DateType if pushDownDate =>
+    case ParquetDateType if pushDownDate =>
+      (n: String, v: Any) =>
+        FilterApi.gt(intColumn(n), dateToDays(v.asInstanceOf[Date]).asInstanceOf[Integer])
+
+    case Parquet32BitDecimalType if pushDownDecimal =>
       (n: String, v: Any) => FilterApi.gt(
         intColumn(n),
-        Option(v).map(date => dateToDays(date.asInstanceOf[Date]).asInstanceOf[Integer]).orNull)
-    case decimal: DecimalType
-      if pushDownDecimal && DecimalType.is32BitDecimalType(decimal) && !readLegacyFormat =>
+        v.asInstanceOf[JBigDecimal].unscaledValue().intValue().asInstanceOf[Integer])
+    case Parquet64BitDecimalType if pushDownDecimal =>
       (n: String, v: Any) => FilterApi.gt(
-        intColumn(n),
-        Option(v).map(_.asInstanceOf[JBigDecimal].unscaledValue().intValue()
-          .asInstanceOf[Integer]).orNull)
-    case decimal: DecimalType
-      if pushDownDecimal && DecimalType.is64BitDecimalType(decimal) && !readLegacyFormat =>
+        longColumn(n),
+        v.asInstanceOf[JBigDecimal].unscaledValue().longValue().asInstanceOf[java.lang.Long])
+    case d @ ParquetByteArrayDecimalType if pushDownDecimal &&
+      d.decimalMetadata.getPrecision <= Decimal.MAX_LONG_DIGITS =>
       (n: String, v: Any) => FilterApi.gt(
-        longColumn(n),
-        Option(v).map(_.asInstanceOf[JBigDecimal].unscaledValue().longValue()
-          .asInstanceOf[java.lang.Long]).orNull)
-    case decimal: DecimalType
-      if pushDownDecimal && ((DecimalType.is32BitDecimalType(decimal) && readLegacyFormat)
-        || (DecimalType.is64BitDecimalType(decimal) && readLegacyFormat)) =>
+        binaryColumn(n),
+        decimalToBinaryUsingUnscaledLong(d.decimalMetadata.getPrecision,
+          v.asInstanceOf[JBigDecimal]))
+    case d @ ParquetByteArrayDecimalType if pushDownDecimal &&
+      d.decimalMetadata.getPrecision > Decimal.MAX_LONG_DIGITS =>
       (n: String, v: Any) => FilterApi.gt(
         binaryColumn(n),
-        Option(v).map(d =>
-          decimalToBinaryUsingUnscaledLong(decimal.precision, d.asInstanceOf[JBigDecimal])).orNull)
-    case decimal: DecimalType if pushDownDecimal && DecimalType.isByteArrayDecimalType(decimal) =>
-      (n: String, v: Any) => FilterApi.gt(
-        binaryColumn(n),
-        Option(v).map(d =>
-          decimalToBinaryUsingUnscaledBytes(decimal.precision, d.asInstanceOf[JBigDecimal])).orNull)
-=======
-    case ParquetDateType if pushDownDate =>
-      (n: String, v: Any) =>
-        FilterApi.gt(intColumn(n), dateToDays(v.asInstanceOf[Date]).asInstanceOf[Integer])
->>>>>>> 1a2655a9
+        decimalToBinaryUsingUnscaledBytes(d.decimalMetadata.getPrecision,
+          v.asInstanceOf[JBigDecimal]))
   }
 
   private val makeGtEq: PartialFunction[ParquetSchemaType, (String, Any) => FilterPredicate] = {
@@ -375,40 +342,30 @@
     case ParquetBinaryType =>
       (n: String, v: Any) =>
         FilterApi.gtEq(binaryColumn(n), Binary.fromReusedByteArray(v.asInstanceOf[Array[Byte]]))
-<<<<<<< HEAD
-    case DateType if pushDownDate =>
+    case ParquetDateType if pushDownDate =>
+      (n: String, v: Any) =>
+        FilterApi.gtEq(intColumn(n), dateToDays(v.asInstanceOf[Date]).asInstanceOf[Integer])
+
+    case Parquet32BitDecimalType if pushDownDecimal =>
       (n: String, v: Any) => FilterApi.gtEq(
         intColumn(n),
-        Option(v).map(date => dateToDays(date.asInstanceOf[Date]).asInstanceOf[Integer]).orNull)
-    case decimal: DecimalType
-      if pushDownDecimal && DecimalType.is32BitDecimalType(decimal) && !readLegacyFormat =>
+        v.asInstanceOf[JBigDecimal].unscaledValue().intValue().asInstanceOf[Integer])
+    case Parquet64BitDecimalType if pushDownDecimal =>
       (n: String, v: Any) => FilterApi.gtEq(
-        intColumn(n),
-        Option(v).map(_.asInstanceOf[JBigDecimal].unscaledValue().intValue()
-          .asInstanceOf[Integer]).orNull)
-    case decimal: DecimalType
-      if pushDownDecimal && DecimalType.is64BitDecimalType(decimal) && !readLegacyFormat =>
+        longColumn(n),
+        v.asInstanceOf[JBigDecimal].unscaledValue().longValue().asInstanceOf[java.lang.Long])
+    case d @ ParquetByteArrayDecimalType if pushDownDecimal &&
+      d.decimalMetadata.getPrecision <= Decimal.MAX_LONG_DIGITS =>
       (n: String, v: Any) => FilterApi.gtEq(
-        longColumn(n),
-        Option(v).map(_.asInstanceOf[JBigDecimal].unscaledValue().longValue()
-          .asInstanceOf[java.lang.Long]).orNull)
-    case decimal: DecimalType
-      if pushDownDecimal && ((DecimalType.is32BitDecimalType(decimal) && readLegacyFormat)
-        || (DecimalType.is64BitDecimalType(decimal) && readLegacyFormat)) =>
+        binaryColumn(n),
+        decimalToBinaryUsingUnscaledLong(d.decimalMetadata.getPrecision,
+          v.asInstanceOf[JBigDecimal]))
+    case d @ ParquetByteArrayDecimalType if pushDownDecimal &&
+      d.decimalMetadata.getPrecision > Decimal.MAX_LONG_DIGITS =>
       (n: String, v: Any) => FilterApi.gtEq(
         binaryColumn(n),
-        Option(v).map(d =>
-          decimalToBinaryUsingUnscaledLong(decimal.precision, d.asInstanceOf[JBigDecimal])).orNull)
-    case decimal: DecimalType if pushDownDecimal && DecimalType.isByteArrayDecimalType(decimal) =>
-      (n: String, v: Any) => FilterApi.gtEq(
-        binaryColumn(n),
-        Option(v).map(d =>
-          decimalToBinaryUsingUnscaledBytes(decimal.precision, d.asInstanceOf[JBigDecimal])).orNull)
-=======
-    case ParquetDateType if pushDownDate =>
-      (n: String, v: Any) =>
-        FilterApi.gtEq(intColumn(n), dateToDays(v.asInstanceOf[Date]).asInstanceOf[Integer])
->>>>>>> 1a2655a9
+        decimalToBinaryUsingUnscaledBytes(d.decimalMetadata.getPrecision,
+          v.asInstanceOf[JBigDecimal]))
   }
 
   /**
