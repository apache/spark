--- conflicted
+++ resolved
@@ -166,16 +166,6 @@
    * @return The name of the corresponding Parquet primitive type
    */
   def fromPrimitiveDataType(ctype: DataType):
-<<<<<<< HEAD
-      Option[ParquetPrimitiveTypeName] = ctype match {
-    case StringType => Some(ParquetPrimitiveTypeName.BINARY)
-    case BooleanType => Some(ParquetPrimitiveTypeName.BOOLEAN)
-    case DoubleType => Some(ParquetPrimitiveTypeName.DOUBLE)
-    case ArrayType(ByteType, false) =>
-      Some(ParquetPrimitiveTypeName.FIXED_LEN_BYTE_ARRAY)
-    case FloatType => Some(ParquetPrimitiveTypeName.FLOAT)
-    case IntegerType => Some(ParquetPrimitiveTypeName.INT32)
-=======
       Option[(ParquetPrimitiveTypeName, Option[ParquetOriginalType])] = ctype match {
     case StringType => Some(ParquetPrimitiveTypeName.BINARY, Some(ParquetOriginalType.UTF8))
     case BinaryType => Some(ParquetPrimitiveTypeName.BINARY, None)
@@ -183,7 +173,6 @@
     case DoubleType => Some(ParquetPrimitiveTypeName.DOUBLE, None)
     case FloatType => Some(ParquetPrimitiveTypeName.FLOAT, None)
     case IntegerType => Some(ParquetPrimitiveTypeName.INT32, None)
->>>>>>> c2048a51
     // There is no type for Byte or Short so we promote them to INT32.
     case ShortType => Some(ParquetPrimitiveTypeName.INT32, None)
     case ByteType => Some(ParquetPrimitiveTypeName.INT32, None)
