--- conflicted
+++ resolved
@@ -205,13 +205,11 @@
     case p: ScriptTransformation =>
       scriptTransformationToSQL(p)
 
-<<<<<<< HEAD
-    case Range(start, end, step, numPartitions, output) =>
-      s"SELECT id AS `${output.head.name}` FROM range($start, $end, $step, $numPartitions)"
-=======
     case p: LocalRelation =>
       p.toSQL(newSubqueryName())
->>>>>>> 0583ecda
+
+    case p: Range =>
+      p.toSQL()
 
     case OneRowRelation =>
       ""
