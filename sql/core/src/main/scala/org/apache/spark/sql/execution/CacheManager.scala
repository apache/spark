--- conflicted
+++ resolved
@@ -27,11 +27,7 @@
 import org.apache.spark.sql.catalyst.catalog.HiveTableRelation
 import org.apache.spark.sql.catalyst.expressions.{Alias, Attribute, AttributeMap, AttributeReference, AttributeSet, Expression, NamedExpression, SubqueryExpression}
 import org.apache.spark.sql.catalyst.optimizer.EliminateResolvedHint
-<<<<<<< HEAD
-import org.apache.spark.sql.catalyst.plans.logical.{Filter, IgnoreCachedData, LeafNode, LogicalPlan, Project, ResolvedHint, SubqueryAlias, View}
-=======
-import org.apache.spark.sql.catalyst.plans.logical.{IgnoreCachedData, LogicalPlan, ResolvedHint, View}
->>>>>>> f9542d00
+import org.apache.spark.sql.catalyst.plans.logical.{Filter, IgnoreCachedData, LeafNode, LogicalPlan, Project, ResolvedHint, View}
 import org.apache.spark.sql.catalyst.trees.TreePattern.PLAN_EXPRESSION
 import org.apache.spark.sql.catalyst.util.sideBySide
 import org.apache.spark.sql.execution.adaptive.AdaptiveSparkPlanHelper
@@ -45,20 +41,16 @@
 
 
 /** Holds a cached logical plan and its data */
-<<<<<<< HEAD
-case class CachedData(plan: LogicalPlan,
-                      cachedRepresentation: Either[LogicalPlan, InMemoryRelation]) {
-=======
+
 case class CachedData(
-    // A normalized resolved plan (See QueryExecution#normalized).
     plan: LogicalPlan,
-    cachedRepresentation: InMemoryRelation) {
->>>>>>> f9542d00
+    cachedRepresentation: Either[LogicalPlan, InMemoryRelation]) {
+
   override def toString: String =
     s"""
        |CachedData(
        |logicalPlan=$plan
-       |InMemoryRelation=$cachedRepresentation)
+       |InMemoryRelation=${cachedRepresentation.merge})
        |""".stripMargin
 }
 
@@ -132,11 +124,7 @@
       storageLevel: StorageLevel): Unit = {
     if (storageLevel == StorageLevel.NONE) {
       // Do nothing for StorageLevel.NONE since it will not actually cache any data.
-<<<<<<< HEAD
-    } else if (lookupCachedData(planToCache).exists(_.cachedRepresentation.isRight)) {
-=======
-    } else if (lookupCachedDataInternal(planToCache).nonEmpty) {
->>>>>>> f9542d00
+    } else if (lookupCachedDataInternal(planToCache).exists(_.cachedRepresentation.isRight)) {
       logWarning("Asked to cache already cached data.")
     } else {
       val sessionWithConfigsOff = getOrCloneSessionWithConfigsOff(spark)
@@ -149,11 +137,7 @@
       }
 
       this.synchronized {
-<<<<<<< HEAD
-        if (lookupCachedData(planToCache).exists(_.cachedRepresentation.isRight)) {
-=======
-        if (lookupCachedDataInternal(planToCache).nonEmpty) {
->>>>>>> f9542d00
+        if (lookupCachedDataInternal(planToCache).exists(_.cachedRepresentation.isRight)) {
           logWarning("Data has already been cached.")
         } else {
           val cd = CachedData(planToCache, Right(inMemoryRelation))
@@ -200,10 +184,35 @@
       spark: SparkSession,
       plan: LogicalPlan,
       cascade: Boolean,
-<<<<<<< HEAD
+      blocking: Boolean): Unit = {
+    val normalized = QueryExecution.normalize(spark, plan)
+    uncacheQueryInternal(spark, normalized, cascade, blocking)
+  }
+
+  // An overload to provide default value for the `blocking` parameter.
+  def uncacheQuery(
+      spark: SparkSession,
+      plan: LogicalPlan,
+      cascade: Boolean): Unit = {
+    uncacheQuery(spark, plan, cascade, blocking = false)
+  }
+
+  /**
+   * Un-cache the given plan or all the cache entries that refer to the given plan.
+   *
+   * @param spark    The Spark session.
+   * @param plan     The plan to be un-cached.
+   * @param cascade  If true, un-cache all the cache entries that refer to the given
+   *                 plan; otherwise un-cache the given plan only.
+   * @param blocking Whether to block until all blocks are deleted.
+   */
+  def uncacheQueryInternal(
+      spark: SparkSession,
+      plan: LogicalPlan,
+      cascade: Boolean,
       blocking: Boolean = false): Unit = {
     val dummyCd = CachedData(plan, Left(plan))
-    uncacheQuery(spark,
+    uncacheByCondition(spark,
       (planToCheck: LogicalPlan, partialMatchOk: Boolean) => {
       dummyCd.plan.sameResult(planToCheck) || (partialMatchOk &&
         (planToCheck match {
@@ -213,40 +222,15 @@
     }, cascade, blocking)
   }
 
+
   def uncacheTableOrView(spark: SparkSession, name: Seq[String], cascade: Boolean): Unit = {
-    uncacheQuery(
+    uncacheByCondition(
       spark,
       isMatchedTableOrView(_, _, name, spark.sessionState.conf),
       cascade,
       blocking = false)
-=======
-      blocking: Boolean): Unit = {
-    val normalized = QueryExecution.normalize(spark, plan)
-    uncacheQueryInternal(spark, normalized, cascade, blocking)
-  }
-
-  // An overload to provide default value for the `blocking` parameter.
-  def uncacheQuery(
-      spark: SparkSession,
-      plan: LogicalPlan,
-      cascade: Boolean): Unit = {
-    uncacheQuery(spark, plan, cascade, blocking = false)
-  }
-
-  // The `plan` should have been normalized.
-  private def uncacheQueryInternal(
-      spark: SparkSession,
-      plan: LogicalPlan,
-      cascade: Boolean,
-      blocking: Boolean): Unit = {
-    uncacheByCondition(spark, _.sameResult(plan), cascade, blocking)
-  }
-
-  def uncacheTableOrView(spark: SparkSession, name: Seq[String], cascade: Boolean): Unit = {
-    uncacheByCondition(
-      spark, isMatchedTableOrView(_, name, spark.sessionState.conf), cascade, blocking = false)
->>>>>>> f9542d00
-  }
+  }
+
 
   private def isMatchedTableOrView(
       plan: LogicalPlan,
@@ -363,11 +347,7 @@
       }
       val recomputedPlan = cd.copy(cachedRepresentation = Right(newCache))
       this.synchronized {
-<<<<<<< HEAD
-        if (lookupCachedData(recomputedPlan.plan).exists(_.cachedRepresentation.isRight)) {
-=======
-        if (lookupCachedDataInternal(recomputedPlan.plan).nonEmpty) {
->>>>>>> f9542d00
+        if (lookupCachedDataInternal(recomputedPlan.plan).exists(_.cachedRepresentation.isRight)) {
           logWarning("While recaching, data was already added to cache.")
         } else {
           cachedData = recomputedPlan +: cachedData
@@ -385,28 +365,34 @@
     lookupCachedDataInternal(query.queryExecution.normalized)
   }
 
-<<<<<<< HEAD
-
-  /*
-      Partial match cases:
-      InComingPlan (case of add cols)         cached plan      InComing Plan ( case of rename)
-     Project P2                              Project P1         Project P2
-       attr1                                  attr1               attr1
-       attr2                                  attr2               Alias2'(x, attr2)
-       Alias3                                 Alias3              Alias3'(y, Alias3-childExpr)
-       Alias4                                 Alias4              Alias4'(z, Alias4-childExpr)
-       Alias5 (k, f(attr1, attr2, al3, al4)
-       Alias6 (p, f(attr1, attr2, al3, al4)
-   */
-  /** Optionally returns cached data for the given [[LogicalPlan]]. */
-  def lookupCachedData(plan: LogicalPlan): Option[CachedData] = {
-    val fullMatch = cachedData.find(cd => plan.sameResult(cd.plan))
-    val result = fullMatch.map(Option(_)).getOrElse(
-      plan match {
-        case p: Project => lookUpPartiallyMatchedCachedPlan(p, cachedData)
-        case _ => None
-      })
-=======
+    /*
+        Partial match cases:
+        InComingPlan (case of add cols)         cached plan      InComing Plan ( case of rename)
+       Project P2                              Project P1         Project P2
+         attr1                                  attr1               attr1
+         attr2                                  attr2               Alias2'(x, attr2)
+         Alias3                                 Alias3              Alias3'(y, Alias3-childExpr)
+         Alias4                                 Alias4              Alias4'(z, Alias4-childExpr)
+         Alias5 (k, f(attr1, attr2, al3, al4)
+         Alias6 (p, f(attr1, attr2, al3, al4)
+     */
+
+    /** Optionally returns cached data for the given [[LogicalPlan]]. */
+    def lookupCachedDataInternal(plan: LogicalPlan): Option[CachedData] = {
+      val fullMatch = cachedData.find(cd => plan.sameResult(cd.plan))
+      val result = fullMatch.map(Option(_)).getOrElse(
+        plan match {
+          case p: Project => lookUpPartiallyMatchedCachedPlan(p, cachedData)
+          case _ => None
+        })
+      if (result.isDefined) {
+        CacheManager.logCacheOperation(log"Dataframe cache hit for input plan:" +
+          log"\n${MDC(QUERY_PLAN, plan)} matched with cache entry:" +
+          log"${MDC(DATAFRAME_CACHE_ENTRY, result.get)}")
+      }
+      result
+    }
+
   /**
    * Optionally returns cached data for the given [[LogicalPlan]]. The given plan will be normalized
    * before being used further.
@@ -416,18 +402,6 @@
     lookupCachedDataInternal(normalized)
   }
 
-  private def lookupCachedDataInternal(plan: LogicalPlan): Option[CachedData] = {
-    val result = cachedData.find(cd => plan.sameResult(cd.plan))
->>>>>>> f9542d00
-    if (result.isDefined) {
-      CacheManager.logCacheOperation(log"Dataframe cache hit for input plan:" +
-        log"\n${MDC(QUERY_PLAN, plan)} matched with cache entry:" +
-        log"${MDC(DATAFRAME_CACHE_ENTRY, result.get)}")
-    }
-    result
-  }
-
-<<<<<<< HEAD
   private def lookUpPartiallyMatchedCachedPlan(
         incomingProject: Project,
         cachedPlansToUse: IndexedSeq[CachedData]): Option[CachedData] = {
@@ -663,19 +637,8 @@
       case command: IgnoreCachedData => command
 
       case currentFragment if !currentFragment.isInstanceOf[InMemoryRelation] =>
-        lookupCachedData(currentFragment).map { cached =>
-=======
-  /**
-   * Replaces segments of the given logical plan with cached versions where possible. The input
-   * plan must be normalized.
-   */
-  private[sql] def useCachedData(plan: LogicalPlan): LogicalPlan = {
-    val newPlan = plan transformDown {
-      case command: IgnoreCachedData => command
-
-      case currentFragment =>
         lookupCachedDataInternal(currentFragment).map { cached =>
->>>>>>> f9542d00
+
           // After cache lookup, we should still keep the hints from the input plan.
           val hints = EliminateResolvedHint.extractHintsFromPlan(currentFragment)._2
           val cachedPlan = cached.cachedRepresentation.map(_.withOutput(currentFragment.output)).
