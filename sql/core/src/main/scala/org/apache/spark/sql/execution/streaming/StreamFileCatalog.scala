--- conflicted
+++ resolved
@@ -29,13 +29,8 @@
 class StreamFileCatalog(sparkSession: SparkSession, path: Path) extends FileCatalog with Logging {
   val metadataDirectory = new Path(path, FileStreamSink.metadataDir)
   logInfo(s"Reading streaming file log from $metadataDirectory")
-<<<<<<< HEAD
   val metadataLog = new FileStreamSinkLog(sparkSession, metadataDirectory.toUri.toString)
-  val fs = path.getFileSystem(sparkSession.sparkContext.hadoopConfiguration)
-=======
-  val metadataLog = new FileStreamSinkLog(sqlContext, metadataDirectory.toUri.toString)
-  val fs = path.getFileSystem(sqlContext.sessionState.hadoopConf)
->>>>>>> c71c6853
+  val fs = path.getFileSystem(sparkSession.sessionState.hadoopConf)
 
   override def paths: Seq[Path] = path :: Nil
 
