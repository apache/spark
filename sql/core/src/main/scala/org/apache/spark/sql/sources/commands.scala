/*
 * Licensed to the Apache Software Foundation (ASF) under one or more
 * contributor license agreements.  See the NOTICE file distributed with
 * this work for additional information regarding copyright ownership.
 * The ASF licenses this file to You under the Apache License, Version 2.0
 * (the "License"); you may not use this file except in compliance with
 * the License.  You may obtain a copy of the License at
 *
 *    http://www.apache.org/licenses/LICENSE-2.0
 *
 * Unless required by applicable law or agreed to in writing, software
 * distributed under the License is distributed on an "AS IS" BASIS,
 * WITHOUT WARRANTIES OR CONDITIONS OF ANY KIND, either express or implied.
 * See the License for the specific language governing permissions and
 * limitations under the License.
 */

package org.apache.spark.sql.sources

import java.util.Date

import scala.collection.mutable

import org.apache.hadoop.fs.Path
import org.apache.hadoop.mapreduce._
import org.apache.hadoop.mapreduce.lib.output.{FileOutputFormat, FileOutputCommitter => MapReduceFileOutputCommitter}
import org.apache.parquet.hadoop.util.ContextUtil

import org.apache.spark._
import org.apache.spark.mapred.SparkHadoopMapRedUtil
import org.apache.spark.mapreduce.SparkHadoopMapReduceUtil
import org.apache.spark.sql.catalyst.CatalystTypeConverters
import org.apache.spark.sql.catalyst.analysis.UnresolvedAttribute
import org.apache.spark.sql.catalyst.expressions._
import org.apache.spark.sql.catalyst.expressions.codegen.GenerateProjection
import org.apache.spark.sql.catalyst.plans.logical.{LogicalPlan, Project}
import org.apache.spark.sql.execution.RunnableCommand
import org.apache.spark.sql.types.StructType
import org.apache.spark.sql.{DataFrame, Row, SQLConf, SQLContext, SaveMode}

private[sql] case class InsertIntoDataSource(
    logicalRelation: LogicalRelation,
    query: LogicalPlan,
    overwrite: Boolean)
  extends RunnableCommand {

  override def run(sqlContext: SQLContext): Seq[InternalRow] = {
    val relation = logicalRelation.relation.asInstanceOf[InsertableRelation]
    val data = DataFrame(sqlContext, query)
    // Apply the schema of the existing table to the new data.
    val df = sqlContext.internalCreateDataFrame(data.queryExecution.toRdd, logicalRelation.schema)
    relation.insert(df, overwrite)

    // Invalidate the cache.
    sqlContext.cacheManager.invalidateCache(logicalRelation)

    Seq.empty[InternalRow]
  }
}

private[sql] case class InsertIntoHadoopFsRelation(
    @transient relation: HadoopFsRelation,
    @transient query: LogicalPlan,
    mode: SaveMode)
  extends RunnableCommand {

  override def run(sqlContext: SQLContext): Seq[InternalRow] = {
    require(
      relation.paths.length == 1,
      s"Cannot write to multiple destinations: ${relation.paths.mkString(",")}")

    val hadoopConf = sqlContext.sparkContext.hadoopConfiguration
    val outputPath = new Path(relation.paths.head)
    val fs = outputPath.getFileSystem(hadoopConf)
    val qualifiedOutputPath = outputPath.makeQualified(fs.getUri, fs.getWorkingDirectory)

    val doInsertion = (mode, fs.exists(qualifiedOutputPath)) match {
      case (SaveMode.ErrorIfExists, true) =>
        sys.error(s"path $qualifiedOutputPath already exists.")
      case (SaveMode.Overwrite, true) =>
        fs.delete(qualifiedOutputPath, true)
        true
      case (SaveMode.Append, _) | (SaveMode.Overwrite, _) | (SaveMode.ErrorIfExists, false) =>
        true
      case (SaveMode.Ignore, exists) =>
        !exists
    }

    if (doInsertion) {
      val job = new Job(hadoopConf)
      job.setOutputKeyClass(classOf[Void])
      job.setOutputValueClass(classOf[InternalRow])
      FileOutputFormat.setOutputPath(job, qualifiedOutputPath)

      // We create a DataFrame by applying the schema of relation to the data to make sure.
      // We are writing data based on the expected schema,
      val df = {
        // For partitioned relation r, r.schema's column ordering can be different from the column
        // ordering of data.logicalPlan (partition columns are all moved after data column). We
        // need a Project to adjust the ordering, so that inside InsertIntoHadoopFsRelation, we can
        // safely apply the schema of r.schema to the data.
        val project = Project(
          relation.schema.map(field => new UnresolvedAttribute(Seq(field.name))), query)

        sqlContext.internalCreateDataFrame(
          DataFrame(sqlContext, project).queryExecution.toRdd, relation.schema)
      }

      val partitionColumns = relation.partitionColumns.fieldNames
      if (partitionColumns.isEmpty) {
        insert(new DefaultWriterContainer(relation, job), df)
      } else {
        val writerContainer = new DynamicPartitionWriterContainer(
          relation, job, partitionColumns, PartitioningUtils.DEFAULT_PARTITION_NAME)
        insertWithDynamicPartitions(sqlContext, writerContainer, df, partitionColumns)
      }
    }

    Seq.empty[InternalRow]
  }

  private def insert(writerContainer: BaseWriterContainer, df: DataFrame): Unit = {
    // Uses local vals for serialization
    val needsConversion = relation.needConversion
    val dataSchema = relation.dataSchema

    // This call shouldn't be put into the `try` block below because it only initializes and
    // prepares the job, any exception thrown from here shouldn't cause abortJob() to be called.
    writerContainer.driverSideSetup()

    try {
      df.sqlContext.sparkContext.runJob(df.queryExecution.executedPlan.execute(), writeRows _)
      writerContainer.commitJob()
      relation.refresh()
    } catch { case cause: Throwable =>
      logError("Aborting job.", cause)
      writerContainer.abortJob()
      throw new SparkException("Job aborted.", cause)
    }

    def writeRows(taskContext: TaskContext, iterator: Iterator[InternalRow]): Unit = {
      // If anything below fails, we should abort the task.
      try {
        writerContainer.executorSideSetup(taskContext)

        val converter = if (needsConversion) {
          CatalystTypeConverters.createToScalaConverter(dataSchema).asInstanceOf[InternalRow => Row]
        } else {
          r: InternalRow => r.asInstanceOf[Row]
        }
        while (iterator.hasNext) {
          val row = converter(iterator.next())
          writerContainer.outputWriterForRow(row).write(row)
        }

        writerContainer.commitTask()
      } catch { case cause: Throwable =>
        logError("Aborting task.", cause)
        writerContainer.abortTask()
        throw new SparkException("Task failed while writing rows.", cause)
      }
    }
  }

  private def insertWithDynamicPartitions(
      sqlContext: SQLContext,
      writerContainer: BaseWriterContainer,
      df: DataFrame,
      partitionColumns: Array[String]): Unit = {
    // Uses a local val for serialization
    val needsConversion = relation.needConversion
    val dataSchema = relation.dataSchema

    require(
      df.schema == relation.schema,
      s"""DataFrame must have the same schema as the relation to which is inserted.
         |DataFrame schema: ${df.schema}
         |Relation schema: ${relation.schema}
       """.stripMargin)

    val partitionColumnsInSpec = relation.partitionColumns.fieldNames
    require(
      partitionColumnsInSpec.sameElements(partitionColumns),
      s"""Partition columns mismatch.
         |Expected: ${partitionColumnsInSpec.mkString(", ")}
         |Actual: ${partitionColumns.mkString(", ")}
       """.stripMargin)

    val output = df.queryExecution.executedPlan.output
    val (partitionOutput, dataOutput) = output.partition(a => partitionColumns.contains(a.name))
    val codegenEnabled = df.sqlContext.conf.codegenEnabled

    // This call shouldn't be put into the `try` block below because it only initializes and
    // prepares the job, any exception thrown from here shouldn't cause abortJob() to be called.
    writerContainer.driverSideSetup()

    try {
      df.sqlContext.sparkContext.runJob(df.queryExecution.executedPlan.execute(), writeRows _)
      writerContainer.commitJob()
      relation.refresh()
    } catch { case cause: Throwable =>
      logError("Aborting job.", cause)
      writerContainer.abortJob()
      throw new SparkException("Job aborted.", cause)
    }

    def writeRows(taskContext: TaskContext, iterator: Iterator[InternalRow]): Unit = {
      // If anything below fails, we should abort the task.
      try {
        writerContainer.executorSideSetup(taskContext)

        val partitionProj = newProjection(codegenEnabled, partitionOutput, output)
        val dataProj = newProjection(codegenEnabled, dataOutput, output)
<<<<<<< HEAD

        val partitionSchema = StructType.fromAttributes(partitionOutput)
        val partConverter = CatalystTypeConverters.createToScalaConverter(partitionSchema)
        val dataConverter = if (needsConversion) {
          CatalystTypeConverters.createToScalaConverter(dataSchema)
        } else {
          x: Row => x
        }

        while (iterator.hasNext) {
          val row = iterator.next()
          val partitionPart = partConverter(partitionProj(row)).asInstanceOf[Row]
          val dataPart = dataProj(row)
          val convertedDataPart = dataConverter(dataPart).asInstanceOf[Row]
          writerContainer.outputWriterForRow(partitionPart).write(convertedDataPart)
=======
        val dataConverter: InternalRow => Row = if (needsConversion) {
          CatalystTypeConverters.createToScalaConverter(dataSchema).asInstanceOf[InternalRow => Row]
        } else {
          r: InternalRow => r.asInstanceOf[Row]
        }
        val partitionSchema = StructType.fromAttributes(partitionOutput)
        val partConverter: InternalRow => Row =
          CatalystTypeConverters.createToScalaConverter(partitionSchema)
            .asInstanceOf[InternalRow => Row]

        while (iterator.hasNext) {
          val row = iterator.next()
          val partitionPart = partConverter(partitionProj(row))
          val dataPart = dataConverter(dataProj(row))
          writerContainer.outputWriterForRow(partitionPart).write(dataPart)
>>>>>>> d986fb9a
        }

        writerContainer.commitTask()
      } catch { case cause: Throwable =>
        logError("Aborting task.", cause)
        writerContainer.abortTask()
        throw new SparkException("Task failed while writing rows.", cause)
      }
    }
  }

  // This is copied from SparkPlan, probably should move this to a more general place.
  private def newProjection(
      codegenEnabled: Boolean,
      expressions: Seq[Expression],
      inputSchema: Seq[Attribute]): Projection = {
    log.debug(
      s"Creating Projection: $expressions, inputSchema: $inputSchema, codegen:$codegenEnabled")
    if (codegenEnabled && expressions.forall(_.isThreadSafe)) {
      GenerateProjection.generate(expressions, inputSchema)
    } else {
      new InterpretedProjection(expressions, inputSchema)
    }
  }
}

private[sql] abstract class BaseWriterContainer(
    @transient val relation: HadoopFsRelation,
    @transient job: Job)
  extends SparkHadoopMapReduceUtil
  with Logging
  with Serializable {

  protected val serializableConf = new SerializableWritable(ContextUtil.getConfiguration(job))

  // This is only used on driver side.
  @transient private val jobContext: JobContext = job

  // The following fields are initialized and used on both driver and executor side.
  @transient protected var outputCommitter: OutputCommitter = _
  @transient private var jobId: JobID = _
  @transient private var taskId: TaskID = _
  @transient private var taskAttemptId: TaskAttemptID = _
  @transient protected var taskAttemptContext: TaskAttemptContext = _

  protected val outputPath: String = {
    assert(
      relation.paths.length == 1,
      s"Cannot write to multiple destinations: ${relation.paths.mkString(",")}")
    relation.paths.head
  }

  protected val dataSchema = relation.dataSchema

  protected var outputWriterFactory: OutputWriterFactory = _

  private var outputFormatClass: Class[_ <: OutputFormat[_, _]] = _

  def driverSideSetup(): Unit = {
    setupIDs(0, 0, 0)
    setupConf()

    // Order of the following two lines is important.  For Hadoop 1, TaskAttemptContext constructor
    // clones the Configuration object passed in.  If we initialize the TaskAttemptContext first,
    // configurations made in prepareJobForWrite(job) are not populated into the TaskAttemptContext.
    //
    // Also, the `prepareJobForWrite` call must happen before initializing output format and output
    // committer, since their initialization involve the job configuration, which can be potentially
    // decorated in `prepareJobForWrite`.
    outputWriterFactory = relation.prepareJobForWrite(job)
    taskAttemptContext = newTaskAttemptContext(serializableConf.value, taskAttemptId)

    outputFormatClass = job.getOutputFormatClass
    outputCommitter = newOutputCommitter(taskAttemptContext)
    outputCommitter.setupJob(jobContext)
  }

  def executorSideSetup(taskContext: TaskContext): Unit = {
    setupIDs(taskContext.stageId(), taskContext.partitionId(), taskContext.attemptNumber())
    setupConf()
    taskAttemptContext = newTaskAttemptContext(serializableConf.value, taskAttemptId)
    outputCommitter = newOutputCommitter(taskAttemptContext)
    outputCommitter.setupTask(taskAttemptContext)
    initWriters()
  }

  protected def getWorkPath: String = {
    outputCommitter match {
      // FileOutputCommitter writes to a temporary location returned by `getWorkPath`.
      case f: MapReduceFileOutputCommitter => f.getWorkPath.toString
      case _ => outputPath
    }
  }

  private def newOutputCommitter(context: TaskAttemptContext): OutputCommitter = {
    val committerClass = context.getConfiguration.getClass(
      SQLConf.OUTPUT_COMMITTER_CLASS, null, classOf[OutputCommitter])

    Option(committerClass).map { clazz =>
      logInfo(s"Using user defined output committer class ${clazz.getCanonicalName}")

      // Every output format based on org.apache.hadoop.mapreduce.lib.output.OutputFormat
      // has an associated output committer. To override this output committer,
      // we will first try to use the output committer set in SQLConf.OUTPUT_COMMITTER_CLASS.
      // If a data source needs to override the output committer, it needs to set the
      // output committer in prepareForWrite method.
      if (classOf[MapReduceFileOutputCommitter].isAssignableFrom(clazz)) {
        // The specified output committer is a FileOutputCommitter.
        // So, we will use the FileOutputCommitter-specified constructor.
        val ctor = clazz.getDeclaredConstructor(classOf[Path], classOf[TaskAttemptContext])
        ctor.newInstance(new Path(outputPath), context)
      } else {
        // The specified output committer is just a OutputCommitter.
        // So, we will use the no-argument constructor.
        val ctor = clazz.getDeclaredConstructor()
        ctor.newInstance()
      }
    }.getOrElse {
      // If output committer class is not set, we will use the one associated with the
      // file output format.
      val outputCommitter = outputFormatClass.newInstance().getOutputCommitter(context)
      logInfo(s"Using output committer class ${outputCommitter.getClass.getCanonicalName}")
      outputCommitter
    }
  }

  private def setupIDs(jobId: Int, splitId: Int, attemptId: Int): Unit = {
    this.jobId = SparkHadoopWriter.createJobID(new Date, jobId)
    this.taskId = new TaskID(this.jobId, true, splitId)
    this.taskAttemptId = new TaskAttemptID(taskId, attemptId)
  }

  private def setupConf(): Unit = {
    serializableConf.value.set("mapred.job.id", jobId.toString)
    serializableConf.value.set("mapred.tip.id", taskAttemptId.getTaskID.toString)
    serializableConf.value.set("mapred.task.id", taskAttemptId.toString)
    serializableConf.value.setBoolean("mapred.task.is.map", true)
    serializableConf.value.setInt("mapred.task.partition", 0)
  }

  // Called on executor side when writing rows
  def outputWriterForRow(row: Row): OutputWriter

  protected def initWriters(): Unit

  def commitTask(): Unit = {
    SparkHadoopMapRedUtil.commitTask(
      outputCommitter, taskAttemptContext, jobId.getId, taskId.getId, taskAttemptId.getId)
  }

  def abortTask(): Unit = {
    if (outputCommitter != null) {
      outputCommitter.abortTask(taskAttemptContext)
    }
    logError(s"Task attempt $taskAttemptId aborted.")
  }

  def commitJob(): Unit = {
    outputCommitter.commitJob(jobContext)
    logInfo(s"Job $jobId committed.")
  }

  def abortJob(): Unit = {
    if (outputCommitter != null) {
      outputCommitter.abortJob(jobContext, JobStatus.State.FAILED)
    }
    logError(s"Job $jobId aborted.")
  }
}

private[sql] class DefaultWriterContainer(
    @transient relation: HadoopFsRelation,
    @transient job: Job)
  extends BaseWriterContainer(relation, job) {

  @transient private var writer: OutputWriter = _

  override protected def initWriters(): Unit = {
    taskAttemptContext.getConfiguration.set("spark.sql.sources.output.path", outputPath)
    writer = outputWriterFactory.newInstance(getWorkPath, dataSchema, taskAttemptContext)
  }

  override def outputWriterForRow(row: Row): OutputWriter = writer

  override def commitTask(): Unit = {
    try {
      assert(writer != null, "OutputWriter instance should have been initialized")
      writer.close()
      super.commitTask()
    } catch {
      case cause: Throwable =>
        super.abortTask()
        throw new RuntimeException("Failed to commit task", cause)
    }
  }

  override def abortTask(): Unit = {
    try {
      if (writer != null) {
        writer.close()
      }
    } finally {
      super.abortTask()
    }
  }
}

private[sql] class DynamicPartitionWriterContainer(
    @transient relation: HadoopFsRelation,
    @transient job: Job,
    partitionColumns: Array[String],
    defaultPartitionName: String)
  extends BaseWriterContainer(relation, job) {

  // All output writers are created on executor side.
  @transient protected var outputWriters: mutable.Map[String, OutputWriter] = _

  override protected def initWriters(): Unit = {
    outputWriters = mutable.Map.empty[String, OutputWriter]
  }

  override def outputWriterForRow(row: Row): OutputWriter = {
    val partitionPath = partitionColumns.zip(row.toSeq).map { case (col, rawValue) =>
      val string = if (rawValue == null) null else String.valueOf(rawValue)
      val valueString = if (string == null || string.isEmpty) {
        defaultPartitionName
      } else {
        PartitioningUtils.escapePathName(string)
      }
      s"/$col=$valueString"
    }.mkString.stripPrefix(Path.SEPARATOR)

    outputWriters.getOrElseUpdate(partitionPath, {
      val path = new Path(getWorkPath, partitionPath)
      taskAttemptContext.getConfiguration.set(
        "spark.sql.sources.output.path",
        new Path(outputPath, partitionPath).toString)
      outputWriterFactory.newInstance(path.toString, dataSchema, taskAttemptContext)
    })
  }

  override def commitTask(): Unit = {
    try {
      outputWriters.values.foreach(_.close())
      outputWriters.clear()
      super.commitTask()
    } catch { case cause: Throwable =>
      super.abortTask()
      throw new RuntimeException("Failed to commit task", cause)
    }
  }

  override def abortTask(): Unit = {
    try {
      outputWriters.values.foreach(_.close())
      outputWriters.clear()
    } finally {
      super.abortTask()
    }
  }
}<|MERGE_RESOLUTION|>--- conflicted
+++ resolved
@@ -211,23 +211,7 @@
 
         val partitionProj = newProjection(codegenEnabled, partitionOutput, output)
         val dataProj = newProjection(codegenEnabled, dataOutput, output)
-<<<<<<< HEAD
-
-        val partitionSchema = StructType.fromAttributes(partitionOutput)
-        val partConverter = CatalystTypeConverters.createToScalaConverter(partitionSchema)
-        val dataConverter = if (needsConversion) {
-          CatalystTypeConverters.createToScalaConverter(dataSchema)
-        } else {
-          x: Row => x
-        }
-
-        while (iterator.hasNext) {
-          val row = iterator.next()
-          val partitionPart = partConverter(partitionProj(row)).asInstanceOf[Row]
-          val dataPart = dataProj(row)
-          val convertedDataPart = dataConverter(dataPart).asInstanceOf[Row]
-          writerContainer.outputWriterForRow(partitionPart).write(convertedDataPart)
-=======
+
         val dataConverter: InternalRow => Row = if (needsConversion) {
           CatalystTypeConverters.createToScalaConverter(dataSchema).asInstanceOf[InternalRow => Row]
         } else {
@@ -243,7 +227,6 @@
           val partitionPart = partConverter(partitionProj(row))
           val dataPart = dataConverter(dataProj(row))
           writerContainer.outputWriterForRow(partitionPart).write(dataPart)
->>>>>>> d986fb9a
         }
 
         writerContainer.commitTask()
