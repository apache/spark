/*
 * Licensed to the Apache Software Foundation (ASF) under one or more
 * contributor license agreements.  See the NOTICE file distributed with
 * this work for additional information regarding copyright ownership.
 * The ASF licenses this file to You under the Apache License, Version 2.0
 * (the "License"); you may not use this file except in compliance with
 * the License.  You may obtain a copy of the License at
 *
 *    http://www.apache.org/licenses/LICENSE-2.0
 *
 * Unless required by applicable law or agreed to in writing, software
 * distributed under the License is distributed on an "AS IS" BASIS,
 * WITHOUT WARRANTIES OR CONDITIONS OF ANY KIND, either express or implied.
 * See the License for the specific language governing permissions and
 * limitations under the License.
 */

package org.apache.spark.sql.execution.datasources.json

import java.util.Comparator

import com.fasterxml.jackson.core._

import org.apache.spark.sql.Dataset
import org.apache.spark.sql.catalyst.analysis.TypeCoercion
import org.apache.spark.sql.catalyst.json.JacksonUtils.nextUntil
import org.apache.spark.sql.catalyst.json.JSONOptions
import org.apache.spark.sql.types._
import org.apache.spark.util.Utils

private[sql] object JsonInferSchema {

  /**
   * Infer the type of a collection of json records in three stages:
   *   1. Infer the type of each record
   *   2. Merge types by choosing the lowest type necessary to cover equal keys
   *   3. Replace any remaining null fields with string, the top type
   */
<<<<<<< HEAD
  def infer(
      json: Dataset[String],
      columnNameOfCorruptRecord: String,
      configOptions: JSONOptions): StructType = {
=======
  def infer[T](
      json: RDD[T],
      configOptions: JSONOptions,
      createParser: (JsonFactory, T) => JsonParser): StructType = {
>>>>>>> 988f6d7e
    require(configOptions.samplingRatio > 0,
      s"samplingRatio (${configOptions.samplingRatio}) should be greater than 0")
    val shouldHandleCorruptRecord = configOptions.permissive
    val columnNameOfCorruptRecord = configOptions.columnNameOfCorruptRecord
    val schemaData = if (configOptions.samplingRatio > 0.99) {
      json
    } else {
      json.sample(withReplacement = false, configOptions.samplingRatio, 1)
    }

    // perform schema inference on each row and merge afterwards
    val rootType = schemaData.rdd.mapPartitions { iter =>
      val factory = new JsonFactory()
      configOptions.setJacksonOptions(factory)
      iter.flatMap { row =>
        try {
          Utils.tryWithResource(createParser(factory, row)) { parser =>
            parser.nextToken()
            Some(inferField(parser, configOptions))
          }
        } catch {
          case _: JsonParseException if shouldHandleCorruptRecord =>
            Some(StructType(Seq(StructField(columnNameOfCorruptRecord, StringType))))
          case _: JsonParseException =>
            None
        }
      }
    }.fold(StructType(Seq()))(
      compatibleRootType(columnNameOfCorruptRecord, shouldHandleCorruptRecord))

    canonicalizeType(rootType) match {
      case Some(st: StructType) => st
      case _ =>
        // canonicalizeType erases all empty structs, including the only one we want to keep
        StructType(Seq())
    }
  }

  private[this] val structFieldComparator = new Comparator[StructField] {
    override def compare(o1: StructField, o2: StructField): Int = {
      o1.name.compareTo(o2.name)
    }
  }

  private def isSorted(arr: Array[StructField]): Boolean = {
    var i: Int = 0
    while (i < arr.length - 1) {
      if (structFieldComparator.compare(arr(i), arr(i + 1)) > 0) {
        return false
      }
      i += 1
    }
    true
  }

  /**
   * Infer the type of a json document from the parser's token stream
   */
  private def inferField(parser: JsonParser, configOptions: JSONOptions): DataType = {
    import com.fasterxml.jackson.core.JsonToken._
    parser.getCurrentToken match {
      case null | VALUE_NULL => NullType

      case FIELD_NAME =>
        parser.nextToken()
        inferField(parser, configOptions)

      case VALUE_STRING if parser.getTextLength < 1 =>
        // Zero length strings and nulls have special handling to deal
        // with JSON generators that do not distinguish between the two.
        // To accurately infer types for empty strings that are really
        // meant to represent nulls we assume that the two are isomorphic
        // but will defer treating null fields as strings until all the
        // record fields' types have been combined.
        NullType

      case VALUE_STRING => StringType
      case START_OBJECT =>
        val builder = Array.newBuilder[StructField]
        while (nextUntil(parser, END_OBJECT)) {
          builder += StructField(
            parser.getCurrentName,
            inferField(parser, configOptions),
            nullable = true)
        }
        val fields: Array[StructField] = builder.result()
        // Note: other code relies on this sorting for correctness, so don't remove it!
        java.util.Arrays.sort(fields, structFieldComparator)
        StructType(fields)

      case START_ARRAY =>
        // If this JSON array is empty, we use NullType as a placeholder.
        // If this array is not empty in other JSON objects, we can resolve
        // the type as we pass through all JSON objects.
        var elementType: DataType = NullType
        while (nextUntil(parser, END_ARRAY)) {
          elementType = compatibleType(
            elementType, inferField(parser, configOptions))
        }

        ArrayType(elementType)

      case (VALUE_NUMBER_INT | VALUE_NUMBER_FLOAT) if configOptions.primitivesAsString => StringType

      case (VALUE_TRUE | VALUE_FALSE) if configOptions.primitivesAsString => StringType

      case VALUE_NUMBER_INT | VALUE_NUMBER_FLOAT =>
        import JsonParser.NumberType._
        parser.getNumberType match {
          // For Integer values, use LongType by default.
          case INT | LONG => LongType
          // Since we do not have a data type backed by BigInteger,
          // when we see a Java BigInteger, we use DecimalType.
          case BIG_INTEGER | BIG_DECIMAL =>
            val v = parser.getDecimalValue
            if (Math.max(v.precision(), v.scale()) <= DecimalType.MAX_PRECISION) {
              DecimalType(Math.max(v.precision(), v.scale()), v.scale())
            } else {
              DoubleType
            }
          case FLOAT | DOUBLE if configOptions.prefersDecimal =>
            val v = parser.getDecimalValue
            if (Math.max(v.precision(), v.scale()) <= DecimalType.MAX_PRECISION) {
              DecimalType(Math.max(v.precision(), v.scale()), v.scale())
            } else {
              DoubleType
            }
          case FLOAT | DOUBLE =>
            DoubleType
        }

      case VALUE_TRUE | VALUE_FALSE => BooleanType
    }
  }

  /**
   * Convert NullType to StringType and remove StructTypes with no fields
   */
  private def canonicalizeType(tpe: DataType): Option[DataType] = tpe match {
    case at @ ArrayType(elementType, _) =>
      for {
        canonicalType <- canonicalizeType(elementType)
      } yield {
        at.copy(canonicalType)
      }

    case StructType(fields) =>
      val canonicalFields: Array[StructField] = for {
        field <- fields
        if field.name.length > 0
        canonicalType <- canonicalizeType(field.dataType)
      } yield {
        field.copy(dataType = canonicalType)
      }

      if (canonicalFields.length > 0) {
        Some(StructType(canonicalFields))
      } else {
        // per SPARK-8093: empty structs should be deleted
        None
      }

    case NullType => Some(StringType)
    case other => Some(other)
  }

  private def withCorruptField(
      struct: StructType,
      columnNameOfCorruptRecords: String): StructType = {
    if (!struct.fieldNames.contains(columnNameOfCorruptRecords)) {
      // If this given struct does not have a column used for corrupt records,
      // add this field.
      val newFields: Array[StructField] =
        StructField(columnNameOfCorruptRecords, StringType, nullable = true) +: struct.fields
      // Note: other code relies on this sorting for correctness, so don't remove it!
      java.util.Arrays.sort(newFields, structFieldComparator)
      StructType(newFields)
    } else {
      // Otherwise, just return this struct.
      struct
    }
  }

  /**
   * Remove top-level ArrayType wrappers and merge the remaining schemas
   */
  private def compatibleRootType(
      columnNameOfCorruptRecords: String,
      shouldHandleCorruptRecord: Boolean): (DataType, DataType) => DataType = {
    // Since we support array of json objects at the top level,
    // we need to check the element type and find the root level data type.
    case (ArrayType(ty1, _), ty2) =>
      compatibleRootType(columnNameOfCorruptRecords, shouldHandleCorruptRecord)(ty1, ty2)
    case (ty1, ArrayType(ty2, _)) =>
      compatibleRootType(columnNameOfCorruptRecords, shouldHandleCorruptRecord)(ty1, ty2)
    // If we see any other data type at the root level, we get records that cannot be
    // parsed. So, we use the struct as the data type and add the corrupt field to the schema.
    case (struct: StructType, NullType) => struct
    case (NullType, struct: StructType) => struct
    case (struct: StructType, o) if !o.isInstanceOf[StructType] && shouldHandleCorruptRecord =>
      withCorruptField(struct, columnNameOfCorruptRecords)
    case (o, struct: StructType) if !o.isInstanceOf[StructType] && shouldHandleCorruptRecord =>
      withCorruptField(struct, columnNameOfCorruptRecords)
    // If we get anything else, we call compatibleType.
    // Usually, when we reach here, ty1 and ty2 are two StructTypes.
    case (ty1, ty2) => compatibleType(ty1, ty2)
  }

  private[this] val emptyStructFieldArray = Array.empty[StructField]

  /**
   * Returns the most general data type for two given data types.
   */
  def compatibleType(t1: DataType, t2: DataType): DataType = {
    TypeCoercion.findTightestCommonType(t1, t2).getOrElse {
      // t1 or t2 is a StructType, ArrayType, or an unexpected type.
      (t1, t2) match {
        // Double support larger range than fixed decimal, DecimalType.Maximum should be enough
        // in most case, also have better precision.
        case (DoubleType, _: DecimalType) | (_: DecimalType, DoubleType) =>
          DoubleType

        case (t1: DecimalType, t2: DecimalType) =>
          val scale = math.max(t1.scale, t2.scale)
          val range = math.max(t1.precision - t1.scale, t2.precision - t2.scale)
          if (range + scale > 38) {
            // DecimalType can't support precision > 38
            DoubleType
          } else {
            DecimalType(range + scale, scale)
          }

        case (StructType(fields1), StructType(fields2)) =>
          // Both fields1 and fields2 should be sorted by name, since inferField performs sorting.
          // Therefore, we can take advantage of the fact that we're merging sorted lists and skip
          // building a hash map or performing additional sorting.
          assert(isSorted(fields1), s"StructType's fields were not sorted: ${fields1.toSeq}")
          assert(isSorted(fields2), s"StructType's fields were not sorted: ${fields2.toSeq}")

          val newFields = new java.util.ArrayList[StructField]()

          var f1Idx = 0
          var f2Idx = 0

          while (f1Idx < fields1.length && f2Idx < fields2.length) {
            val f1Name = fields1(f1Idx).name
            val f2Name = fields2(f2Idx).name
            val comp = f1Name.compareTo(f2Name)
            if (comp == 0) {
              val dataType = compatibleType(fields1(f1Idx).dataType, fields2(f2Idx).dataType)
              newFields.add(StructField(f1Name, dataType, nullable = true))
              f1Idx += 1
              f2Idx += 1
            } else if (comp < 0) { // f1Name < f2Name
              newFields.add(fields1(f1Idx))
              f1Idx += 1
            } else { // f1Name > f2Name
              newFields.add(fields2(f2Idx))
              f2Idx += 1
            }
          }
          while (f1Idx < fields1.length) {
            newFields.add(fields1(f1Idx))
            f1Idx += 1
          }
          while (f2Idx < fields2.length) {
            newFields.add(fields2(f2Idx))
            f2Idx += 1
          }
          StructType(newFields.toArray(emptyStructFieldArray))

        case (ArrayType(elementType1, containsNull1), ArrayType(elementType2, containsNull2)) =>
          ArrayType(compatibleType(elementType1, elementType2), containsNull1 || containsNull2)

        // The case that given `DecimalType` is capable of given `IntegralType` is handled in
        // `findTightestCommonTypeOfTwo`. Both cases below will be executed only when
        // the given `DecimalType` is not capable of the given `IntegralType`.
        case (t1: IntegralType, t2: DecimalType) =>
          compatibleType(DecimalType.forType(t1), t2)
        case (t1: DecimalType, t2: IntegralType) =>
          compatibleType(t1, DecimalType.forType(t2))

        // strings and every string is a Json object.
        case (_, _) => StringType
      }
    }
  }
}<|MERGE_RESOLUTION|>--- conflicted
+++ resolved
@@ -21,7 +21,7 @@
 
 import com.fasterxml.jackson.core._
 
-import org.apache.spark.sql.Dataset
+import org.apache.spark.rdd.RDD
 import org.apache.spark.sql.catalyst.analysis.TypeCoercion
 import org.apache.spark.sql.catalyst.json.JacksonUtils.nextUntil
 import org.apache.spark.sql.catalyst.json.JSONOptions
@@ -36,17 +36,10 @@
    *   2. Merge types by choosing the lowest type necessary to cover equal keys
    *   3. Replace any remaining null fields with string, the top type
    */
-<<<<<<< HEAD
-  def infer(
-      json: Dataset[String],
-      columnNameOfCorruptRecord: String,
-      configOptions: JSONOptions): StructType = {
-=======
   def infer[T](
       json: RDD[T],
       configOptions: JSONOptions,
       createParser: (JsonFactory, T) => JsonParser): StructType = {
->>>>>>> 988f6d7e
     require(configOptions.samplingRatio > 0,
       s"samplingRatio (${configOptions.samplingRatio}) should be greater than 0")
     val shouldHandleCorruptRecord = configOptions.permissive
@@ -58,7 +51,7 @@
     }
 
     // perform schema inference on each row and merge afterwards
-    val rootType = schemaData.rdd.mapPartitions { iter =>
+    val rootType = schemaData.mapPartitions { iter =>
       val factory = new JsonFactory()
       configOptions.setJacksonOptions(factory)
       iter.flatMap { row =>
