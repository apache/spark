/*
 * Licensed to the Apache Software Foundation (ASF) under one or more
 * contributor license agreements.  See the NOTICE file distributed with
 * this work for additional information regarding copyright ownership.
 * The ASF licenses this file to You under the Apache License, Version 2.0
 * (the "License"); you may not use this file except in compliance with
 * the License.  You may obtain a copy of the License at
 *
 *    http://www.apache.org/licenses/LICENSE-2.0
 *
 * Unless required by applicable law or agreed to in writing, software
 * distributed under the License is distributed on an "AS IS" BASIS,
 * WITHOUT WARRANTIES OR CONDITIONS OF ANY KIND, either express or implied.
 * See the License for the specific language governing permissions and
 * limitations under the License.
 */

package org.apache.spark.sql.execution.adaptive

import java.util
import java.util.concurrent.{ConcurrentHashMap, LinkedBlockingQueue}

import scala.collection.concurrent.TrieMap
import scala.collection.mutable
import scala.concurrent.ExecutionContext
import scala.jdk.CollectionConverters._
import scala.util.control.NonFatal

import org.apache.spark.SparkException
import org.apache.spark.broadcast
import org.apache.spark.internal.{MDC, MessageWithContext}
import org.apache.spark.internal.LogKeys._
import org.apache.spark.rdd.RDD
import org.apache.spark.sql.catalyst.InternalRow
import org.apache.spark.sql.catalyst.expressions.Attribute
import org.apache.spark.sql.catalyst.plans.logical.{LogicalPlan, ReturnAnswer}
import org.apache.spark.sql.catalyst.plans.physical.{Distribution, UnspecifiedDistribution}
import org.apache.spark.sql.catalyst.rules.{PlanChangeLogger, Rule}
import org.apache.spark.sql.catalyst.trees.TreeNodeTag
import org.apache.spark.sql.catalyst.util.sideBySide
import org.apache.spark.sql.classic.SparkSession
import org.apache.spark.sql.errors.QueryExecutionErrors
import org.apache.spark.sql.execution._
import org.apache.spark.sql.execution.adaptive.AdaptiveSparkPlanExec._
import org.apache.spark.sql.execution.bucketing.{CoalesceBucketsInJoin, DisableUnnecessaryBucketedScan}
import org.apache.spark.sql.execution.columnar.InMemoryTableScanLike
import org.apache.spark.sql.execution.exchange._
import org.apache.spark.sql.execution.ui.{SparkListenerSQLAdaptiveExecutionUpdate, SparkListenerSQLAdaptiveSQLMetricUpdates, SQLPlanMetric}
import org.apache.spark.sql.internal.SQLConf
import org.apache.spark.sql.vectorized.ColumnarBatch
import org.apache.spark.util.{SparkFatalException, ThreadUtils}

/**
 * A root node to execute the query plan adaptively. It splits the query plan into independent
 * stages and executes them in order according to their dependencies. The query stage
 * materializes its output at the end. When one stage completes, the data statistics of the
 * materialized output will be used to optimize the remainder of the query.
 *
 * To create query stages, we traverse the query tree bottom up. When we hit an exchange node,
 * and if all the child query stages of this exchange node are materialized, we create a new
 * query stage for this exchange node. The new stage is then materialized asynchronously once it
 * is created.
 *
 * When one query stage finishes materialization, the rest query is re-optimized and planned based
 * on the latest statistics provided by all materialized stages. Then we traverse the query plan
 * again and create more stages if possible. After all stages have been materialized, we execute
 * the rest of the plan.
 */
case class AdaptiveSparkPlanExec(
    inputPlan: SparkPlan,
    @transient context: AdaptiveExecutionContext,
    @transient preprocessingRules: Seq[Rule[SparkPlan]],
    @transient isSubquery: Boolean,
    @transient override val supportsColumnar: Boolean = false)
  extends LeafExecNode {

  @transient private val lock = new Object()

  @transient private val logOnLevel: ( => MessageWithContext) => Unit =
    conf.adaptiveExecutionLogLevel match {
      case "TRACE" => logTrace(_)
      case "INFO" => logInfo(_)
      case "WARN" => logWarning(_)
      case "ERROR" => logError(_)
      case _ => logDebug(_)
    }

  @transient private val planChangeLogger = new PlanChangeLogger[SparkPlan]()

  // The logical plan optimizer for re-optimizing the current logical plan.
  @transient private val optimizer = new AQEOptimizer(conf,
    context.session.sessionState.adaptiveRulesHolder.runtimeOptimizerRules)

  // `EnsureRequirements` may remove user-specified repartition and assume the query plan won't
  // change its output partitioning. This assumption is not true in AQE. Here we check the
  // `inputPlan` which has not been processed by `EnsureRequirements` yet, to find out the
  // effective user-specified repartition. Later on, the AQE framework will make sure the final
  // output partitioning is not changed w.r.t the effective user-specified repartition.
  @transient private val requiredDistribution: Option[Distribution] = if (isSubquery) {
    // Subquery output does not need a specific output partitioning.
    Some(UnspecifiedDistribution)
  } else {
    AQEUtils.getRequiredDistribution(inputPlan)
  }

  @transient private val costEvaluator =
    conf.getConf(SQLConf.ADAPTIVE_CUSTOM_COST_EVALUATOR_CLASS) match {
      case Some(className) =>
        CostEvaluator.instantiate(className, context.session.sparkContext.getConf)
      case _ => SimpleCostEvaluator(conf.getConf(SQLConf.ADAPTIVE_FORCE_OPTIMIZE_SKEWED_JOIN))
    }

  // A list of physical plan rules to be applied before creation of query stages. The physical
  // plan should reach a final status of query stages (i.e., no more addition or removal of
  // Exchange nodes) after running these rules.
  @transient private val queryStagePreparationRules: Seq[Rule[SparkPlan]] = {
    // For cases like `df.repartition(a, b).select(c)`, there is no distribution requirement for
    // the final plan, but we do need to respect the user-specified repartition. Here we ask
    // `EnsureRequirements` to not optimize out the user-specified repartition-by-col to work
    // around this case.
    val ensureRequirements =
      EnsureRequirements(requiredDistribution.isDefined, requiredDistribution)
    // CoalesceBucketsInJoin can help eliminate shuffles and must be run before
    // EnsureRequirements
    Seq(
      CoalesceBucketsInJoin,
      RemoveRedundantProjects,
      ensureRequirements,
      // This rule must be run after `EnsureRequirements`.
      InsertSortForLimitAndOffset,
      AdjustShuffleExchangePosition,
      ValidateSparkPlan,
      ReplaceHashWithSortAgg,
      RemoveRedundantSorts,
      RemoveRedundantWindowGroupLimits,
      DisableUnnecessaryBucketedScan,
      OptimizeSkewedJoin(ensureRequirements)
    ) ++ context.session.sessionState.adaptiveRulesHolder.queryStagePrepRules
  }

  // A list of physical optimizer rules to be applied to a new stage before its execution. These
  // optimizations should be stage-independent.
  @transient private val queryStageOptimizerRules: Seq[Rule[SparkPlan]] = Seq(
    PlanAdaptiveDynamicPruningFilters(this),
    ReuseAdaptiveSubquery(context.subqueryCache),
    OptimizeSkewInRebalancePartitions,
    CoalesceShufflePartitions(context.session),
    // `OptimizeShuffleWithLocalRead` needs to make use of 'AQEShuffleReadExec.partitionSpecs'
    // added by `CoalesceShufflePartitions`, and must be executed after it.
    OptimizeShuffleWithLocalRead
  ) ++ context.session.sessionState.adaptiveRulesHolder.queryStageOptimizerRules

  // This rule is stateful as it maintains the codegen stage ID. We can't create a fresh one every
  // time and need to keep it in a variable.
  @transient private val collapseCodegenStagesRule: Rule[SparkPlan] =
    CollapseCodegenStages()

  // A list of physical optimizer rules to be applied right after a new stage is created. The input
  // plan to these rules has exchange as its root node.
  private def postStageCreationRules(outputsColumnar: Boolean) = Seq(
    ApplyColumnarRulesAndInsertTransitions(
      context.session.sessionState.columnarRules, outputsColumnar),
    collapseCodegenStagesRule
  )

  private def optimizeQueryStage(plan: SparkPlan, isFinalStage: Boolean): SparkPlan = {
    val rules = if (isFinalStage &&
        !conf.getConf(SQLConf.ADAPTIVE_EXECUTION_APPLY_FINAL_STAGE_SHUFFLE_OPTIMIZATIONS)) {
      queryStageOptimizerRules.filterNot(_.isInstanceOf[AQEShuffleReadRule])
    } else {
      queryStageOptimizerRules
    }
    val optimized = rules.foldLeft(plan) { case (latestPlan, rule) =>
      val applied = rule.apply(latestPlan)
      val result = rule match {
        case _: AQEShuffleReadRule if !applied.fastEquals(latestPlan) =>
          val distribution = if (isFinalStage) {
            // If `requiredDistribution` is None, it means `EnsureRequirements` will not optimize
            // out the user-specified repartition, thus we don't have a distribution requirement
            // for the final plan.
            requiredDistribution.getOrElse(UnspecifiedDistribution)
          } else {
            UnspecifiedDistribution
          }
          if (ValidateRequirements.validate(applied, distribution)) {
            applied
          } else {
            logDebug(s"Rule ${rule.ruleName} is not applied as it breaks the " +
              "distribution requirement of the query plan.")
            latestPlan
          }
        case _ => applied
      }
      planChangeLogger.logRule(rule.ruleName, latestPlan, result)
      result
    }
    planChangeLogger.logBatch("AQE Query Stage Optimization", plan, optimized)
    optimized
  }

  private def applyQueryPostPlannerStrategyRules(plan: SparkPlan): SparkPlan = {
    applyPhysicalRules(
      plan,
      context.session.sessionState.adaptiveRulesHolder.queryPostPlannerStrategyRules,
      Some((planChangeLogger, "AQE Query Post Planner Strategy Rules"))
    )
  }

  @transient val initialPlan = context.session.withActive {
    applyPhysicalRules(
      applyQueryPostPlannerStrategyRules(inputPlan),
      queryStagePreparationRules,
      Some((planChangeLogger, "AQE Preparations")))
  }

  @volatile private var currentPhysicalPlan = initialPlan

  // Use inputPlan logicalLink here in case some top level physical nodes may be removed
  // during `initialPlan`
  @transient @volatile private var currentLogicalPlan: LogicalPlan = {
    inputPlan.logicalLink.get
  }

  val stagesToReplace = mutable.ArrayBuffer.empty[QueryStageExec]

  @volatile private var _isFinalPlan = false

  private var currentStageId = 0

  /**
   * Return type for `createQueryStages`
   * @param newPlan the new plan with created query stages.
   * @param allChildStagesMaterialized whether all child stages have been materialized.
   * @param newStages the newly created query stages, including new reused query stages.
   */
  private case class CreateStageResult(
    newPlan: SparkPlan,
    allChildStagesMaterialized: Boolean,
    newStages: Seq[QueryStageExec])

  def executedPlan: SparkPlan = currentPhysicalPlan

  def isFinalPlan: Boolean = _isFinalPlan

  override def conf: SQLConf = context.session.sessionState.conf

  override def output: Seq[Attribute] = inputPlan.output

  override def doCanonicalize(): SparkPlan = inputPlan.canonicalized

  override def resetMetrics(): Unit = {
    metrics.valuesIterator.foreach(_.reset())
    executedPlan.resetMetrics()
  }

  private def getExecutionId: Option[Long] = {
    Option(context.session.sparkContext.getLocalProperty(SQLExecution.EXECUTION_ID_KEY))
      .map(_.toLong)
  }

  private lazy val shouldUpdatePlan: Boolean = {
    // There are two cases that should not update plan:
    // 1. When executing subqueries, we can't update the query plan in the UI as the
    //    UI doesn't support partial update yet. However, the subquery may have been
    //    optimized into a different plan and we must let the UI know the SQL metrics
    //    of the new plan nodes, so that it can track the valid accumulator updates later
    //    and display SQL metrics correctly.
    // 2. If the `QueryExecution` does not match the current execution ID, it means the execution
    //    ID belongs to another (parent) query, and we should not call update UI in this query.
    //    e.g., a nested `AdaptiveSparkPlanExec` in `InMemoryTableScanLike`.
    //
    // That means only the root `AdaptiveSparkPlanExec` of the main query that triggers this
    // query execution need to do a plan update for the UI.
    !isSubquery && getExecutionId.exists(SQLExecution.getQueryExecution(_) eq context.qe)
  }

  def finalPhysicalPlan: SparkPlan = withFinalPlanUpdate(identity)

  /**
   * Run `fun` on finalized physical plan
   */
  def withFinalPlanUpdate[T](fun: SparkPlan => T): T = lock.synchronized {
    _isFinalPlan = false
    // In case of this adaptive plan being executed out of `withActive` scoped functions, e.g.,
    // `plan.queryExecution.rdd`, we need to set active session here as new plan nodes can be
    // created in the middle of the execution.
    context.session.withActive {
      val executionId = getExecutionId
      var result = createQueryStages(fun, currentPhysicalPlan, true)
      val events = new LinkedBlockingQueue[StageMaterializationEvent]()
      val errors = new mutable.ArrayBuffer[Throwable]()
      while (!result.allChildStagesMaterialized) {
        currentPhysicalPlan = result.newPlan
        if (result.newStages.nonEmpty) {
          stagesToReplace ++= result.newStages
          executionId.foreach(onUpdatePlan(_, result.newStages.map(_.plan)))

          // SPARK-33933: we should submit tasks of broadcast stages first, to avoid waiting
          // for tasks to be scheduled and leading to broadcast timeout.
          // This partial fix only guarantees the start of materialization for BroadcastQueryStage
          // is prior to others, but because the submission of collect job for broadcasting is
          // running in another thread, the issue is not completely resolved.
          val reorderedNewStages = result.newStages
            .sortWith {
              case (_: BroadcastQueryStageExec, _: BroadcastQueryStageExec) => false
              case (_: BroadcastQueryStageExec, _) => true
              case _ => false
            }

          // Start materialization of all new stages and fail fast if any stages failed eagerly
          reorderedNewStages.foreach { stage =>
            try {
              stage.materialize().onComplete { res =>
                if (res.isSuccess) {
                  // record shuffle IDs for successful stages for cleanup
                  stage.plan.collect {
                    case s: ShuffleExchangeLike =>
                      context.shuffleIds.put(s.shuffleId, true)
                  }
                  events.offer(StageSuccess(stage, res.get))
                } else {
                  events.offer(StageFailure(stage, res.failed.get))
                }
                // explicitly clean up the resources in this stage
                stage.cleanupResources()
              }(AdaptiveSparkPlanExec.executionContext)
            } catch {
              case e: Throwable =>
                stage.error.set(Some(e))
                cleanUpAndThrowException(Seq(e), Some(stage.id))
            }
          }
        }

        // Wait on the next completed stage, which indicates new stats are available and probably
        // new stages can be created. There might be other stages that finish at around the same
        // time, so we process those stages too in order to reduce re-planning.
        val nextMsg = events.take()
        val rem = new util.ArrayList[StageMaterializationEvent]()
        events.drainTo(rem)
        (Seq(nextMsg) ++ rem.asScala).foreach {
          case StageSuccess(stage, res) =>
            stage.resultOption.set(Some(res))
          case StageFailure(stage, ex) =>
            stage.error.set(Some(ex))
            errors.append(ex)
        }

        // In case of errors, we cancel all running stages and throw exception.
        if (errors.nonEmpty) {
          cleanUpAndThrowException(errors.toSeq, None)
        }
        if (!currentPhysicalPlan.isInstanceOf[ResultQueryStageExec]) {
          // Try re-optimizing and re-planning. Adopt the new plan if its cost is equal to or less
          // than that of the current plan; otherwise keep the current physical plan together with
          // the current logical plan since the physical plan's logical links point to the logical
          // plan it has originated from.
          // Meanwhile, we keep a list of the query stages that have been created since last plan
          // update, which stands for the "semantic gap" between the current logical and physical
          // plans. And each time before re-planning, we replace the corresponding nodes in the
          // current logical plan with logical query stages to make it semantically in sync with
          // the current physical plan. Once a new plan is adopted and both logical and physical
          // plans are updated, we can clear the query stage list because at this point the two
          // plans are semantically and physically in sync again.
          val logicalPlan = replaceWithQueryStagesInLogicalPlan(currentLogicalPlan,
            stagesToReplace.toSeq)
          val afterReOptimize = reOptimize(logicalPlan)
          if (afterReOptimize.isDefined) {
            val (newPhysicalPlan, newLogicalPlan) = afterReOptimize.get
            val origCost = costEvaluator.evaluateCost(currentPhysicalPlan)
            val newCost = costEvaluator.evaluateCost(newPhysicalPlan)
            if (newCost < origCost ||
              (newCost == origCost && currentPhysicalPlan != newPhysicalPlan)) {
              lazy val plans = sideBySide(
                currentPhysicalPlan.treeString, newPhysicalPlan.treeString).mkString("\n")
              logOnLevel(log"Plan changed:\n${MDC(QUERY_PLAN, plans)}")
              cleanUpTempTags(newPhysicalPlan)
              currentPhysicalPlan = newPhysicalPlan
              currentLogicalPlan = newLogicalPlan
              stagesToReplace.clear()
            }
          }
        }
        // Now that some stages have finished, we can try creating new stages.
        result = createQueryStages(fun, currentPhysicalPlan, false)
      }
<<<<<<< HEAD
=======

      // Run the final plan when there's no more unfinished stages.
      currentPhysicalPlan = applyPhysicalRules(
        optimizeQueryStage(result.newPlan, isFinalStage = true),
        postStageCreationRules(supportsColumnar),
        Some((planChangeLogger, "AQE Post Stage Creation")))
      _isFinalPlan = true
      executionId.foreach(onUpdatePlan(_, Seq(currentPhysicalPlan)))
      currentPhysicalPlan
>>>>>>> 1fc9d7d9
    }
    _isFinalPlan = true
    finalPlanUpdate
    currentPhysicalPlan.asInstanceOf[ResultQueryStageExec].resultOption.get().get.asInstanceOf[T]
  }

  // Use a lazy val to avoid this being called more than once.
  @transient private lazy val finalPlanUpdate: Unit = {
    // Do final plan update after result stage has materialized.
    if (shouldUpdatePlan) {
      getExecutionId.foreach(onUpdatePlan(_, Seq.empty))
    }
    logOnLevel(log"Final plan:\n${MDC(QUERY_PLAN, currentPhysicalPlan)}")
  }

  override def executeCollect(): Array[InternalRow] = {
    withFinalPlanUpdate(_.executeCollect())
  }

  override def executeTake(n: Int): Array[InternalRow] = {
    withFinalPlanUpdate(_.executeTake(n))
  }

  override def executeTail(n: Int): Array[InternalRow] = {
    withFinalPlanUpdate(_.executeTail(n))
  }

  override def doExecute(): RDD[InternalRow] = {
    withFinalPlanUpdate(_.execute())
  }

  override def doExecuteColumnar(): RDD[ColumnarBatch] = {
    withFinalPlanUpdate(_.executeColumnar())
  }

  override def doExecuteBroadcast[T](): broadcast.Broadcast[T] = {
    withFinalPlanUpdate { finalPlan =>
      assert(finalPlan.isInstanceOf[BroadcastQueryStageExec])
      finalPlan.doExecuteBroadcast()
    }
  }

  protected override def stringArgs: Iterator[Any] = Iterator(s"isFinalPlan=$isFinalPlan")

  override def generateTreeString(
      depth: Int,
      lastChildren: java.util.ArrayList[Boolean],
      append: String => Unit,
      verbose: Boolean,
      prefix: String = "",
      addSuffix: Boolean = false,
      maxFields: Int,
      printNodeId: Boolean,
      indent: Int = 0): Unit = {
    super.generateTreeString(
      depth,
      lastChildren,
      append,
      verbose,
      prefix,
      addSuffix,
      maxFields,
      printNodeId,
      indent)
    if (currentPhysicalPlan.fastEquals(initialPlan)) {
      lastChildren.add(true)
      currentPhysicalPlan.generateTreeString(
        depth + 1,
        lastChildren,
        append,
        verbose,
        prefix = "",
        addSuffix = false,
        maxFields,
        printNodeId,
        indent)
      lastChildren.remove(lastChildren.size() - 1)
    } else {
      generateTreeStringWithHeader(
        if (isFinalPlan) "Final Plan" else "Current Plan",
        currentPhysicalPlan,
        depth,
        append,
        verbose,
        maxFields,
        printNodeId)
      generateTreeStringWithHeader(
        "Initial Plan",
        initialPlan,
        depth,
        append,
        verbose,
        maxFields,
        printNodeId)
    }
  }


  private def generateTreeStringWithHeader(
      header: String,
      plan: SparkPlan,
      depth: Int,
      append: String => Unit,
      verbose: Boolean,
      maxFields: Int,
      printNodeId: Boolean): Unit = {
    append("   " * depth)
    append(s"+- == $header ==\n")
    plan.generateTreeString(
      0,
      new java.util.ArrayList(),
      append,
      verbose,
      prefix = "",
      addSuffix = false,
      maxFields,
      printNodeId,
      indent = depth + 1)
  }

  override def hashCode(): Int = inputPlan.hashCode()

  override def equals(obj: Any): Boolean = {
    if (!obj.isInstanceOf[AdaptiveSparkPlanExec]) {
      return false
    }

    this.inputPlan == obj.asInstanceOf[AdaptiveSparkPlanExec].inputPlan
  }

  /**
   * This method is a wrapper of `createQueryStagesInternal`, which deals with result stage creation
   */
  private def createQueryStages(
      resultHandler: SparkPlan => Any,
      plan: SparkPlan,
      firstRun: Boolean): CreateStageResult = {
    plan match {
      case resultStage@ResultQueryStageExec(_, optimizedPlan, _) =>
        return if (firstRun) {
          // There is already an existing ResultQueryStage created in previous `withFinalPlanUpdate`
          val newResultStage = ResultQueryStageExec(currentStageId, optimizedPlan, resultHandler)
          currentStageId += 1
          setLogicalLinkForNewQueryStage(newResultStage, optimizedPlan)
          stagesToReplace.append(newResultStage)
          CreateStageResult(newPlan = newResultStage,
            allChildStagesMaterialized = false,
            newStages = Seq(newResultStage))
        } else {
          // result stage already created, do nothing
          CreateStageResult(newPlan = plan,
            allChildStagesMaterialized = resultStage.isMaterialized,
            newStages = Seq.empty)
        }
      case _ =>
    }
    val result = createQueryStagesInternal(plan)
    var allNewStages = result.newStages
    var newPlan = result.newPlan
    var allChildStagesMaterialized = result.allChildStagesMaterialized
    // Create result stage
    if (allNewStages.isEmpty && allChildStagesMaterialized) {
      val resultStage = createResultQueryStage(resultHandler, newPlan)
      stagesToReplace.append(resultStage)
      newPlan = resultStage
      allChildStagesMaterialized = false
      allNewStages :+= resultStage
    }
    CreateStageResult(
      newPlan = newPlan,
      allChildStagesMaterialized = allChildStagesMaterialized,
      newStages = allNewStages)
  }

  private def createResultQueryStage(
      resultHandler: SparkPlan => Any,
      plan: SparkPlan): ResultQueryStageExec = {
    ruleContext = ruleContext.withFinalStage(isFinalStage = true)
    // Run the final plan when there's no more unfinished stages.
    val optimizedRootPlan = applyPhysicalRulesWithRuleContext(
      optimizeQueryStage(plan, isFinalStage = true),
      postStageCreationRules(supportsColumnar),
      Some((planChangeLogger, "AQE Post Stage Creation")))
    ruleContext.clearConfigs()
    val resultStage = ResultQueryStageExec(currentStageId, optimizedRootPlan, resultHandler)
    currentStageId += 1
    setLogicalLinkForNewQueryStage(resultStage, plan)
    resultStage
  }

  /**
   * This method is called recursively to traverse the plan tree bottom-up and create a new query
   * stage or try reusing an existing stage if the current node is an [[Exchange]] node and all of
   * its child stages have been materialized.
   *
   * With each call, it returns:
   * 1) The new plan replaced with [[QueryStageExec]] nodes where new stages are created.
   * 2) Whether the child query stages (if any) of the current node have all been materialized.
   * 3) A list of the new query stages that have been created.
   */
  private def createQueryStagesInternal(plan: SparkPlan): CreateStageResult = plan match {
    case e: Exchange =>
      // First have a quick check in the `stageCache` without having to traverse down the node.
      context.stageCache.get(e.canonicalized) match {
        case Some(existingStage) if conf.exchangeReuseEnabled =>
          val stage = reuseQueryStage(existingStage, e)
          val isMaterialized = stage.isMaterialized
          CreateStageResult(
            newPlan = stage,
            allChildStagesMaterialized = isMaterialized,
            newStages = if (isMaterialized) Seq.empty else Seq(stage))

        case _ =>
          val result = createQueryStagesInternal(e.child)
          val newPlan = e.withNewChildren(Seq(result.newPlan)).asInstanceOf[Exchange]
          // Create a query stage only when all the child query stages are ready.
          if (result.allChildStagesMaterialized) {
            var newStage = newQueryStage(newPlan).asInstanceOf[ExchangeQueryStageExec]
            if (conf.exchangeReuseEnabled) {
              // Check the `stageCache` again for reuse. If a match is found, ditch the new stage
              // and reuse the existing stage found in the `stageCache`, otherwise update the
              // `stageCache` with the new stage.
              val queryStage = context.stageCache.getOrElseUpdate(
                newStage.plan.canonicalized, newStage)
              if (queryStage.ne(newStage)) {
                newStage = reuseQueryStage(queryStage, e)
              }
            }
            val isMaterialized = newStage.isMaterialized
            CreateStageResult(
              newPlan = newStage,
              allChildStagesMaterialized = isMaterialized,
              newStages = if (isMaterialized) Seq.empty else Seq(newStage))
          } else {
            CreateStageResult(newPlan = newPlan,
              allChildStagesMaterialized = false, newStages = result.newStages)
          }
      }

    case i: InMemoryTableScanLike =>
      // There is no reuse for `InMemoryTableScanLike`, which is different from `Exchange`.
      // If we hit it the first time, we should always create a new query stage.
      val newStage = newQueryStage(i)
      CreateStageResult(
        newPlan = newStage,
        allChildStagesMaterialized = false,
        newStages = Seq(newStage))

    case q: QueryStageExec =>
      assertStageNotFailed(q)
      CreateStageResult(newPlan = q,
        allChildStagesMaterialized = q.isMaterialized, newStages = Seq.empty)

    case _ =>
      if (plan.children.isEmpty) {
        CreateStageResult(newPlan = plan, allChildStagesMaterialized = true, newStages = Seq.empty)
      } else {
        val results = plan.children.map(createQueryStagesInternal)
        CreateStageResult(
          newPlan = plan.withNewChildren(results.map(_.newPlan)),
          allChildStagesMaterialized = results.forall(_.allChildStagesMaterialized),
          newStages = results.flatMap(_.newStages))
      }
  }

  private def newQueryStage(plan: SparkPlan): QueryStageExec = {
    val queryStage = plan match {
      case e: Exchange =>
        val optimized = e.withNewChildren(Seq(optimizeQueryStage(e.child, isFinalStage = false)))
        val newPlan = applyPhysicalRules(
          optimized,
          postStageCreationRules(outputsColumnar = plan.supportsColumnar),
          Some((planChangeLogger, "AQE Post Stage Creation")))
        if (e.isInstanceOf[ShuffleExchangeLike]) {
          if (!newPlan.isInstanceOf[ShuffleExchangeLike]) {
            throw SparkException.internalError(
              "Custom columnar rules cannot transform shuffle node to something else.")
          }
          ShuffleQueryStageExec(currentStageId, newPlan, e.canonicalized)
        } else {
          assert(e.isInstanceOf[BroadcastExchangeLike])
          if (!newPlan.isInstanceOf[BroadcastExchangeLike]) {
            throw SparkException.internalError(
              "Custom columnar rules cannot transform broadcast node to something else.")
          }
          BroadcastQueryStageExec(currentStageId, newPlan, e.canonicalized)
        }
      case i: InMemoryTableScanLike =>
        // Apply `queryStageOptimizerRules` so that we can reuse subquery.
        // No need to apply `postStageCreationRules` for `InMemoryTableScanLike`
        // as it's a leaf node.
        val newPlan = optimizeQueryStage(i, isFinalStage = false)
        if (!newPlan.isInstanceOf[InMemoryTableScanLike]) {
          throw SparkException.internalError(
            "Custom AQE rules cannot transform table scan node to something else.")
        }
        TableCacheQueryStageExec(currentStageId, newPlan)
    }
    currentStageId += 1
    setLogicalLinkForNewQueryStage(queryStage, plan)
    queryStage
  }

  private def reuseQueryStage(
      existing: ExchangeQueryStageExec,
      exchange: Exchange): ExchangeQueryStageExec = {
    val queryStage = existing.newReuseInstance(currentStageId, exchange.output)
    currentStageId += 1
    setLogicalLinkForNewQueryStage(queryStage, exchange)
    queryStage
  }

  /**
   * Set the logical node link of the `stage` as the corresponding logical node of the `plan` it
   * encloses. If an `plan` has been transformed from a `Repartition`, it should have `logicalLink`
   * available by itself; otherwise traverse down to find the first node that is not generated by
   * `EnsureRequirements`.
   */
  private def setLogicalLinkForNewQueryStage(stage: QueryStageExec, plan: SparkPlan): Unit = {
    val link = plan.getTagValue(TEMP_LOGICAL_PLAN_TAG).orElse(
      plan.logicalLink.orElse(plan.collectFirst {
        case p if p.getTagValue(TEMP_LOGICAL_PLAN_TAG).isDefined =>
          p.getTagValue(TEMP_LOGICAL_PLAN_TAG).get
        case p if p.logicalLink.isDefined => p.logicalLink.get
      }))
    assert(link.isDefined)
    stage.setLogicalLink(link.get)
  }

  /**
   * For each query stage in `stagesToReplace`, find their corresponding logical nodes in the
   * `logicalPlan` and replace them with new [[LogicalQueryStage]] nodes.
   * 1. If the query stage can be mapped to an integral logical sub-tree, replace the corresponding
   *    logical sub-tree with a leaf node [[LogicalQueryStage]] referencing this query stage. For
   *    example:
   *        Join                   SMJ                      SMJ
   *      /     \                /    \                   /    \
   *    r1      r2    =>    Xchg1     Xchg2    =>    Stage1     Stage2
   *                          |        |
   *                          r1       r2
   *    The updated plan node will be:
   *                               Join
   *                             /     \
   *    LogicalQueryStage1(Stage1)     LogicalQueryStage2(Stage2)
   *
   * 2. Otherwise (which means the query stage can only be mapped to part of a logical sub-tree),
   *    replace the corresponding logical sub-tree with a leaf node [[LogicalQueryStage]]
   *    referencing to the top physical node into which this logical node is transformed during
   *    physical planning. For example:
   *     Agg           HashAgg          HashAgg
   *      |               |                |
   *    child    =>     Xchg      =>     Stage1
   *                      |
   *                   HashAgg
   *                      |
   *                    child
   *    The updated plan node will be:
   *    LogicalQueryStage(HashAgg - Stage1)
   */
  private def replaceWithQueryStagesInLogicalPlan(
      plan: LogicalPlan,
      stagesToReplace: Seq[QueryStageExec]): LogicalPlan = {
    var logicalPlan = plan
    stagesToReplace.foreach {
      case stage if currentPhysicalPlan.exists(_.eq(stage)) =>
        val logicalNodeOpt = stage.getTagValue(TEMP_LOGICAL_PLAN_TAG).orElse(stage.logicalLink)
        assert(logicalNodeOpt.isDefined)
        val logicalNode = logicalNodeOpt.get
        val physicalNode = currentPhysicalPlan.collectFirst {
          case p if p.eq(stage) ||
            p.getTagValue(TEMP_LOGICAL_PLAN_TAG).exists(logicalNode.eq) ||
            p.logicalLink.exists(logicalNode.eq) => p
        }
        assert(physicalNode.isDefined)
        // Set the temp link for those nodes that are wrapped inside a `LogicalQueryStage` node for
        // they will be shared and reused by different physical plans and their usual logical links
        // can be overwritten through re-planning processes.
        setTempTagRecursive(physicalNode.get, logicalNode)
        // Replace the corresponding logical node with LogicalQueryStage
        val newLogicalNode = LogicalQueryStage(logicalNode, physicalNode.get)
        val newLogicalPlan = logicalPlan.transformDown {
          case p if p.eq(logicalNode) => newLogicalNode
        }
        logicalPlan = newLogicalPlan

      case _ => // Ignore those earlier stages that have been wrapped in later stages.
    }
    logicalPlan
  }

  /**
   * Re-optimize and run physical planning on the current logical plan based on the latest stats.
   */
  private def reOptimize(logicalPlan: LogicalPlan): Option[(SparkPlan, LogicalPlan)] = {
    try {
      logicalPlan.invalidateStatsCache()
      val optimized = optimizer.execute(logicalPlan)
      val sparkPlan = context.session.sessionState.planner.plan(ReturnAnswer(optimized)).next()
      val newPlan = applyPhysicalRules(
        applyQueryPostPlannerStrategyRules(sparkPlan),
        preprocessingRules ++ queryStagePreparationRules,
        Some((planChangeLogger, "AQE Replanning")))

      // When both enabling AQE and DPP, `PlanAdaptiveDynamicPruningFilters` rule will
      // add the `BroadcastExchangeExec` node manually in the DPP subquery,
      // not through `EnsureRequirements` rule. Therefore, when the DPP subquery is complicated
      // and need to be re-optimized, AQE also need to manually insert the `BroadcastExchangeExec`
      // node to prevent the loss of the `BroadcastExchangeExec` node in DPP subquery.
      // Here, we also need to avoid to insert the `BroadcastExchangeExec` node when the newPlan is
      // already the `BroadcastExchangeExec` plan after apply the `LogicalQueryStageStrategy` rule.
      val finalPlan = inputPlan match {
        case b: BroadcastExchangeLike
          if (!newPlan.isInstanceOf[BroadcastExchangeLike]) => b.withNewChildren(Seq(newPlan))
        case _ => newPlan
      }

      Some((finalPlan, optimized))
    } catch {
      case e: InvalidAQEPlanException[_] =>
        logOnLevel(log"Re-optimize - ${MDC(ERROR, e.getMessage())}:\n" +
          log"${MDC(QUERY_PLAN, e.plan)}")
        None
    }
  }

  /**
   * Recursively set `TEMP_LOGICAL_PLAN_TAG` for the current `plan` node.
   */
  private def setTempTagRecursive(plan: SparkPlan, logicalPlan: LogicalPlan): Unit = {
    plan.setTagValue(TEMP_LOGICAL_PLAN_TAG, logicalPlan)
    plan.children.foreach(c => setTempTagRecursive(c, logicalPlan))
  }

  /**
   * Unset all `TEMP_LOGICAL_PLAN_TAG` tags.
   */
  private def cleanUpTempTags(plan: SparkPlan): Unit = {
    plan.foreach {
      case plan: SparkPlan if plan.getTagValue(TEMP_LOGICAL_PLAN_TAG).isDefined =>
        plan.unsetTagValue(TEMP_LOGICAL_PLAN_TAG)
      case _ =>
    }
  }

  /**
   * Notify the listeners of the physical plan change.
   */
  private def onUpdatePlan(executionId: Long, newSubPlans: Seq[SparkPlan]): Unit = {
    if (!shouldUpdatePlan) {
      val newMetrics = newSubPlans.flatMap { p =>
        p.flatMap(_.metrics.values.map(m => SQLPlanMetric(m.name.get, m.id, m.metricType)))
      }
      context.session.sparkContext.listenerBus.post(SparkListenerSQLAdaptiveSQLMetricUpdates(
        executionId, newMetrics))
    } else {
      val planDescriptionMode = ExplainMode.fromString(conf.uiExplainMode)
      context.session.sparkContext.listenerBus.post(SparkListenerSQLAdaptiveExecutionUpdate(
        executionId,
        context.qe.explainString(planDescriptionMode),
        SparkPlanInfo.fromSparkPlan(context.qe.executedPlan)))
    }
  }

  private def assertStageNotFailed(stage: QueryStageExec): Unit = {
    if (stage.hasFailed) {
      throw stage.error.get().get match {
        case fatal: SparkFatalException => fatal.throwable
        case other => other
      }
    }
  }

  /**
   * Cancel all running stages with best effort and throw an Exception containing all stage
   * materialization errors and stage cancellation errors.
   */
  private def cleanUpAndThrowException(
       errors: Seq[Throwable],
       earlyFailedStage: Option[Int]): Unit = {
    currentPhysicalPlan.foreach {
      // earlyFailedStage is the stage which failed before calling doMaterialize,
      // so we should avoid calling cancel on it to re-trigger the failure again.
      case s: ExchangeQueryStageExec if !earlyFailedStage.contains(s.id) =>
        try {
          s.cancel("The corresponding SQL query has failed.")
        } catch {
          case NonFatal(t) =>
            logError(log"Exception in cancelling query stage: " +
              log"${MDC(QUERY_PLAN, s.treeString)}", t)
        }
      case _ =>
    }
    // Respect SparkFatalException which can be thrown by BroadcastExchangeExec
    val originalErrors = errors.map {
      case fatal: SparkFatalException => fatal.throwable
      case other => other
    }
    val e = if (originalErrors.size == 1) {
      originalErrors.head
    } else {
      val se = QueryExecutionErrors.multiFailuresInStageMaterializationError(originalErrors.head)
      originalErrors.tail.foreach(se.addSuppressed)
      se
    }
    throw e
  }
}

object AdaptiveSparkPlanExec {
  private[adaptive] val executionContext = ExecutionContext.fromExecutorService(
    ThreadUtils.newDaemonCachedThreadPool("QueryStageCreator", 16))

  /**
   * The temporary [[LogicalPlan]] link for query stages.
   *
   * Physical nodes wrapped in a [[LogicalQueryStage]] can be shared among different physical plans
   * and thus their usual logical links can be overwritten during query planning, leading to
   * situations where those nodes point to a new logical plan and the rest point to the current
   * logical plan. In this case we use temp logical links to make sure we can always trace back to
   * the original logical links until a new physical plan is adopted, by which time we can clear up
   * the temp logical links.
   */
  val TEMP_LOGICAL_PLAN_TAG = TreeNodeTag[LogicalPlan]("temp_logical_plan")

  /**
   * Apply a list of physical operator rules on a [[SparkPlan]].
   */
  def applyPhysicalRules(
      plan: SparkPlan,
      rules: Seq[Rule[SparkPlan]],
      loggerAndBatchName: Option[(PlanChangeLogger[SparkPlan], String)] = None): SparkPlan = {
    if (loggerAndBatchName.isEmpty) {
      rules.foldLeft(plan) { case (sp, rule) => rule.apply(sp) }
    } else {
      val (logger, batchName) = loggerAndBatchName.get
      val newPlan = rules.foldLeft(plan) { case (sp, rule) =>
        val result = rule.apply(sp)
        logger.logRule(rule.ruleName, sp, result)
        result
      }
      logger.logBatch(batchName, plan, newPlan)
      newPlan
    }
  }
}

/**
 * The execution context shared between the main query and all sub-queries.
 */
case class AdaptiveExecutionContext(session: SparkSession, qe: QueryExecution) {

  /**
   * The subquery-reuse map shared across the entire query.
   */
  val subqueryCache: TrieMap[SparkPlan, BaseSubqueryExec] =
    new TrieMap[SparkPlan, BaseSubqueryExec]()

  /**
   * The exchange-reuse map shared across the entire query, including sub-queries.
   */
  val stageCache: TrieMap[SparkPlan, ExchangeQueryStageExec] =
    new TrieMap[SparkPlan, ExchangeQueryStageExec]()

  val shuffleIds: ConcurrentHashMap[Int, Boolean] = new ConcurrentHashMap[Int, Boolean]()
}

/**
 * The event type for stage materialization.
 */
sealed trait StageMaterializationEvent

/**
 * The materialization of a query stage completed with success.
 */
case class StageSuccess(stage: QueryStageExec, result: Any) extends StageMaterializationEvent

/**
 * The materialization of a query stage hit an error and failed.
 */
case class StageFailure(stage: QueryStageExec, error: Throwable) extends StageMaterializationEvent<|MERGE_RESOLUTION|>--- conflicted
+++ resolved
@@ -384,18 +384,6 @@
         // Now that some stages have finished, we can try creating new stages.
         result = createQueryStages(fun, currentPhysicalPlan, false)
       }
-<<<<<<< HEAD
-=======
-
-      // Run the final plan when there's no more unfinished stages.
-      currentPhysicalPlan = applyPhysicalRules(
-        optimizeQueryStage(result.newPlan, isFinalStage = true),
-        postStageCreationRules(supportsColumnar),
-        Some((planChangeLogger, "AQE Post Stage Creation")))
-      _isFinalPlan = true
-      executionId.foreach(onUpdatePlan(_, Seq(currentPhysicalPlan)))
-      currentPhysicalPlan
->>>>>>> 1fc9d7d9
     }
     _isFinalPlan = true
     finalPlanUpdate
@@ -573,13 +561,11 @@
   private def createResultQueryStage(
       resultHandler: SparkPlan => Any,
       plan: SparkPlan): ResultQueryStageExec = {
-    ruleContext = ruleContext.withFinalStage(isFinalStage = true)
     // Run the final plan when there's no more unfinished stages.
-    val optimizedRootPlan = applyPhysicalRulesWithRuleContext(
+    val optimizedRootPlan = applyPhysicalRules(
       optimizeQueryStage(plan, isFinalStage = true),
       postStageCreationRules(supportsColumnar),
       Some((planChangeLogger, "AQE Post Stage Creation")))
-    ruleContext.clearConfigs()
     val resultStage = ResultQueryStageExec(currentStageId, optimizedRootPlan, resultHandler)
     currentStageId += 1
     setLogicalLinkForNewQueryStage(resultStage, plan)
