--- conflicted
+++ resolved
@@ -55,11 +55,7 @@
 case class UncacheTableCommand(tableIdent: TableIdentifier) extends RunnableCommand {
 
   override def run(sparkSession: SparkSession): Seq[Row] = {
-<<<<<<< HEAD
-    sparkSession.catalog.uncacheTable(tableName)
-=======
-    sparkSession.table(tableIdent).unpersist(blocking = false)
->>>>>>> b22c44ab
+    sparkSession.catalog.uncacheTable(tableIdent.quotedString)
     Seq.empty[Row]
   }
 
