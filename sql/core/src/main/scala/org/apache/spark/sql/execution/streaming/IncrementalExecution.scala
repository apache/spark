--- conflicted
+++ resolved
@@ -102,16 +102,12 @@
           child,
           Some(stateId),
           Some(currentEventTimeWatermark))
-<<<<<<< HEAD
       case StreamingReservoirSampleExec(k, keys, child, None, None, None) =>
         val stateId =
           OperatorStateId(checkpointLocation, operatorId.getAndIncrement(), currentBatchId)
         StreamingReservoirSampleExec(
           k, keys, child, Some(stateId), Some(currentEventTimeWatermark), Some(outputMode))
-      case MapGroupsWithStateExec(
-=======
       case FlatMapGroupsWithStateExec(
->>>>>>> d809ceed
              f, kDeser, vDeser, group, data, output, None, stateDeser, stateSer, child) =>
         val stateId =
           OperatorStateId(checkpointLocation, operatorId.getAndIncrement(), currentBatchId)
