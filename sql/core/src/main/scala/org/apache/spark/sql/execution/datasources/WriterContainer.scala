--- conflicted
+++ resolved
@@ -504,8 +504,7 @@
 
     /** Open and returns a new OutputWriter given a partition key. */
     def newOutputWriter(key: InternalRow): OutputWriter = {
-<<<<<<< HEAD
-      val configuration = SparkHadoopUtil.get.getConfigurationFromJobContext(taskAttemptContext)
+      val configuration = taskAttemptContext.getConfiguration
       val path = if (partitionColumns.nonEmpty) {
         val partitionPath = getPartitionString(key).getString(0)
         configuration.set(
@@ -517,14 +516,6 @@
       }
       val bucketId = getBucketId(key)
       val newWriter = super.newOutputWriter(path, bucketId)
-=======
-      val partitionPath = getPartitionString(key).getString(0)
-      val path = new Path(getWorkPath, partitionPath)
-      val configuration = taskAttemptContext.getConfiguration
-      configuration.set(
-        "spark.sql.sources.output.path", new Path(outputPath, partitionPath).toString)
-      val newWriter = super.newOutputWriter(path.toString)
->>>>>>> 0d165ec2
       newWriter.initConverter(dataSchema)
       newWriter
     }
