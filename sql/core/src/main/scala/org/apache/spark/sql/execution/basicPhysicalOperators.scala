/*
 * Licensed to the Apache Software Foundation (ASF) under one or more
 * contributor license agreements.  See the NOTICE file distributed with
 * this work for additional information regarding copyright ownership.
 * The ASF licenses this file to You under the Apache License, Version 2.0
 * (the "License"); you may not use this file except in compliance with
 * the License.  You may obtain a copy of the License at
 *
 *    http://www.apache.org/licenses/LICENSE-2.0
 *
 * Unless required by applicable law or agreed to in writing, software
 * distributed under the License is distributed on an "AS IS" BASIS,
 * WITHOUT WARRANTIES OR CONDITIONS OF ANY KIND, either express or implied.
 * See the License for the specific language governing permissions and
 * limitations under the License.
 */

package org.apache.spark.sql.execution

import java.util.concurrent.{Future => JFuture}
import java.util.concurrent.TimeUnit._

import scala.collection.mutable
import scala.concurrent.ExecutionContext
import scala.concurrent.duration.Duration

import org.apache.spark.{InterruptibleIterator, Partition, SparkContext, TaskContext}
import org.apache.spark.rdd.{EmptyRDD, PartitionwiseSampledRDD, RDD}
import org.apache.spark.sql.catalyst.InternalRow
import org.apache.spark.sql.catalyst.expressions._
import org.apache.spark.sql.catalyst.expressions.BindReferences.bindReferences
import org.apache.spark.sql.catalyst.expressions.codegen._
import org.apache.spark.sql.catalyst.plans.physical._
import org.apache.spark.sql.execution.metric.SQLMetrics
import org.apache.spark.sql.internal.{SQLConf, StaticSQLConf}
import org.apache.spark.sql.types.{LongType, StructType}
import org.apache.spark.util.ThreadUtils
import org.apache.spark.util.random.{BernoulliCellSampler, PoissonSampler}

/** Physical plan for Project. */
case class ProjectExec(projectList: Seq[NamedExpression], child: SparkPlan)
  extends UnaryExecNode
    with CodegenSupport
    with AliasAwareOutputPartitioning
    with AliasAwareOutputOrdering {

  override def output: Seq[Attribute] = projectList.map(_.toAttribute)

  override def inputRDDs(): Seq[RDD[InternalRow]] = {
    child.asInstanceOf[CodegenSupport].inputRDDs()
  }

  protected override def doProduce(ctx: CodegenContext): String = {
    child.asInstanceOf[CodegenSupport].produce(ctx, this)
  }

  override def usedInputs: AttributeSet = {
    // only the attributes those are used at least twice should be evaluated before this plan,
    // otherwise we could defer the evaluation until output attribute is actually used.
    val usedExprIds = projectList.flatMap(_.collect {
      case a: Attribute => a.exprId
    })
    val usedMoreThanOnce = usedExprIds.groupBy(id => id).filter(_._2.size > 1).keySet
    references.filter(a => usedMoreThanOnce.contains(a.exprId))
  }

  override def doConsume(ctx: CodegenContext, input: Seq[ExprCode], row: ExprCode): String = {
    val exprs = bindReferences[Expression](projectList, child.output)
    val (subExprsCode, resultVars, localValInputs) = if (conf.subexpressionEliminationEnabled) {
      // subexpression elimination
      val subExprs = ctx.subexpressionEliminationForWholeStageCodegen(exprs)
      val genVars = ctx.withSubExprEliminationExprs(subExprs.states) {
        exprs.map(_.genCode(ctx))
      }
      (subExprs.codes.mkString("\n"), genVars, subExprs.exprCodesNeedEvaluate)
    } else {
      ("", exprs.map(_.genCode(ctx)), Seq.empty)
    }

    // Evaluation of non-deterministic expressions can't be deferred.
    val nonDeterministicAttrs = projectList.filterNot(_.deterministic).map(_.toAttribute)
    s"""
       |// common sub-expressions
       |${evaluateVariables(localValInputs)}
       |$subExprsCode
       |${evaluateRequiredVariables(output, resultVars, AttributeSet(nonDeterministicAttrs))}
       |${consume(ctx, resultVars)}
     """.stripMargin
  }

  protected override def doExecute(): RDD[InternalRow] = {
    child.execute().mapPartitionsWithIndexInternal { (index, iter) =>
      val project = UnsafeProjection.create(projectList, child.output)
      project.initialize(index)
      iter.map(project)
    }
  }

  override protected def outputExpressions: Seq[NamedExpression] = projectList

  override protected def orderingExpressions: Seq[SortOrder] = child.outputOrdering

  override def verboseStringWithOperatorId(): String = {
    s"""
       |$formattedNodeName
       |${ExplainUtils.generateFieldString("Output", projectList)}
       |${ExplainUtils.generateFieldString("Input", child.output)}
       |""".stripMargin
  }

  override protected def withNewChildInternal(newChild: SparkPlan): ProjectExec =
    copy(child = newChild)
}

trait GeneratePredicateHelper extends PredicateHelper {
  self: CodegenSupport =>

  protected def generatePredicateCode(
      ctx: CodegenContext,
      condition: Expression,
      inputAttrs: Seq[Attribute],
      inputExprCode: Seq[ExprCode]): String = {
    val (notNullPreds, otherPreds) = splitConjunctivePredicates(condition).partition {
      case IsNotNull(a) => isNullIntolerant(a) && a.references.subsetOf(AttributeSet(inputAttrs))
      case _ => false
    }
    val nonNullAttrExprIds = notNullPreds.flatMap(_.references).distinct.map(_.exprId)
    val outputAttrs = outputWithNullability(inputAttrs, nonNullAttrExprIds)
    generatePredicateCode(
      ctx, inputAttrs, inputExprCode, outputAttrs, notNullPreds, otherPreds,
      nonNullAttrExprIds)
  }

  protected def generatePredicateCode(
      ctx: CodegenContext,
      inputAttrs: Seq[Attribute],
      inputExprCode: Seq[ExprCode],
      outputAttrs: Seq[Attribute],
      notNullPreds: Seq[Expression],
      otherPreds: Seq[Expression],
      nonNullAttrExprIds: Seq[ExprId]): String = {
    /**
     * Generates code for `c`, using `in` for input attributes and `attrs` for nullability.
     */
    def genPredicate(
        c: Expression,
        in: Seq[ExprCode],
        attrs: Seq[Attribute],
        states: Map[Expression, SubExprEliminationState] = Map.empty): String = {
      val bound = BindReferences.bindReference(c, attrs)
      val evaluated = evaluateRequiredVariables(inputAttrs, in, c.references)

      // Generate the code for the predicate.
      val ev = ctx.withSubExprEliminationExprs(states) {
        Seq(ExpressionCanonicalizer.execute(bound).genCode(ctx))
      }.head
      val nullCheck = if (bound.nullable) {
        s"${ev.isNull} || "
      } else {
        s""
      }

      s"""
         |$evaluated
         |${ev.code}
         |if (${nullCheck}!${ev.value}) continue;
       """.stripMargin
    }

    // To generate the predicates we will follow this algorithm.
    // For each predicate that is not IsNotNull, we will generate them one by one loading attributes
    // as necessary. For each of both attributes, if there is an IsNotNull predicate we will
    // generate that check *before* the predicate. After all of these predicates, we will generate
    // the remaining IsNotNull checks that were not part of other predicates.
    // This has the property of not doing redundant IsNotNull checks and taking better advantage of
    // short-circuiting, not loading attributes until they are needed.
    // This is very perf sensitive.
    // TODO: revisit this. We can consider reordering predicates as well.
    val generatedIsNotNullChecks = new Array[Boolean](notNullPreds.length)
    val extraIsNotNullAttrs = mutable.Set[Attribute]()
    val (generatedNullChecks, predsToGen) = otherPreds.map { c =>
      val nullChecks = c.references.map { r =>
        val idx = notNullPreds.indexWhere { n => n.asInstanceOf[IsNotNull].child.semanticEquals(r)}
        if (idx != -1 && !generatedIsNotNullChecks(idx)) {
          generatedIsNotNullChecks(idx) = true
          // Use the child's output. The nullability is what the child produced.
          genPredicate(notNullPreds(idx), inputExprCode, inputAttrs)
        } else if (nonNullAttrExprIds.contains(r.exprId) && !extraIsNotNullAttrs.contains(r)) {
          extraIsNotNullAttrs += r
          genPredicate(IsNotNull(r), inputExprCode, inputAttrs)
        } else {
          ""
        }
      }.mkString("\n").trim

      (nullChecks, c)
    }.unzip

    val (subExprsCode, generatedPreds, localValInputs) = if (conf.subexpressionEliminationEnabled) {
      // To do subexpression elimination, we need to use bound expressions. Although `genPredicate`
      // will bind expressions too, for simplicity we don't skip binding in `genPredicate` for this
      // case.
      val boundPredsToGen = bindReferences[Expression](predsToGen, child.output)
      val subExprs = ctx.subexpressionEliminationForWholeStageCodegen(boundPredsToGen)
      // Here we use *this* operator's output with this output's nullability since we already
      // enforced them with the IsNotNull checks above.
      (subExprs.codes.mkString("\n"),
        boundPredsToGen.map(genPredicate(_, input, output, subExprs.states)),
        subExprs.exprCodesNeedEvaluate)
    } else {
      // Here we use *this* operator's output with this output's nullability since we already
      // enforced them with the IsNotNull checks above.
      ("", predsToGen.map(genPredicate(_, input, output)), Seq.empty)
    }

    val generated = generatedNullChecks.zip(generatedPreds).map { case (nullChecks, genPred) =>
      s"""
         |$nullChecks
<<<<<<< HEAD
         |$genPred
=======
         |${genPredicate(c, inputExprCode, outputAttrs)}
>>>>>>> 6f2ffccb
       """.stripMargin.trim
    }.mkString("\n")

    val nullChecks = notNullPreds.zipWithIndex.map { case (c, idx) =>
      if (!generatedIsNotNullChecks(idx)) {
        genPredicate(c, inputExprCode, inputAttrs)
      } else {
        ""
      }
    }.mkString("\n")

    s"""
       |$generated
       |$nullChecks
     """.stripMargin
  }
}

/** Physical plan for Filter. */
case class FilterExec(condition: Expression, child: SparkPlan)
  extends UnaryExecNode with CodegenSupport with GeneratePredicateHelper {

  // Split out all the IsNotNulls from condition.
  private val (notNullPreds, otherPreds) = splitConjunctivePredicates(condition).partition {
    case IsNotNull(a) => isNullIntolerant(a) && a.references.subsetOf(child.outputSet)
    case _ => false
  }

  // The columns that will filtered out by `IsNotNull` could be considered as not nullable.
  private val notNullAttributes = notNullPreds.flatMap(_.references).distinct.map(_.exprId)

  // Mark this as empty. We'll evaluate the input during doConsume(). We don't want to evaluate
  // all the variables at the beginning to take advantage of short circuiting.
  override def usedInputs: AttributeSet = AttributeSet.empty

  override def output: Seq[Attribute] = outputWithNullability(child.output, notNullAttributes)

  override lazy val metrics = Map(
    "numOutputRows" -> SQLMetrics.createMetric(sparkContext, "number of output rows"))

  override def inputRDDs(): Seq[RDD[InternalRow]] = {
    child.asInstanceOf[CodegenSupport].inputRDDs()
  }

  protected override def doProduce(ctx: CodegenContext): String = {
    child.asInstanceOf[CodegenSupport].produce(ctx, this)
  }

  override def doConsume(ctx: CodegenContext, input: Seq[ExprCode], row: ExprCode): String = {
    val numOutput = metricTerm(ctx, "numOutputRows")

    val predicateCode = generatePredicateCode(
      ctx, child.output, input, output, notNullPreds, otherPreds, notNullAttributes)

    // Reset the isNull to false for the not-null columns, then the followed operators could
    // generate better code (remove dead branches).
    val resultVars = input.zipWithIndex.map { case (ev, i) =>
      if (notNullAttributes.contains(child.output(i).exprId)) {
        ev.isNull = FalseLiteral
      }
      ev
    }

    // Note: wrap in "do { } while(false);", so the generated checks can jump out with "continue;"
    s"""
       |// common sub-expressions
       |${evaluateVariables(localValInputs)}
       |$subExprsCode
       |do {
       |  $predicateCode
       |  $numOutput.add(1);
       |  ${consume(ctx, resultVars)}
       |} while(false);
     """.stripMargin
  }

  protected override def doExecute(): RDD[InternalRow] = {
    val numOutputRows = longMetric("numOutputRows")
    child.execute().mapPartitionsWithIndexInternal { (index, iter) =>
      val predicate = Predicate.create(condition, child.output)
      predicate.initialize(0)
      iter.filter { row =>
        val r = predicate.eval(row)
        if (r) numOutputRows += 1
        r
      }
    }
  }

  override def outputOrdering: Seq[SortOrder] = child.outputOrdering

  override def outputPartitioning: Partitioning = child.outputPartitioning

  override def verboseStringWithOperatorId(): String = {
    s"""
       |$formattedNodeName
       |${ExplainUtils.generateFieldString("Input", child.output)}
       |Condition : ${condition}
       |""".stripMargin
  }

  override protected def withNewChildInternal(newChild: SparkPlan): FilterExec =
    copy(child = newChild)
}

/**
 * Physical plan for sampling the dataset.
 *
 * @param lowerBound Lower-bound of the sampling probability (usually 0.0)
 * @param upperBound Upper-bound of the sampling probability. The expected fraction sampled
 *                   will be ub - lb.
 * @param withReplacement Whether to sample with replacement.
 * @param seed the random seed
 * @param child the SparkPlan
 */
case class SampleExec(
    lowerBound: Double,
    upperBound: Double,
    withReplacement: Boolean,
    seed: Long,
    child: SparkPlan) extends UnaryExecNode with CodegenSupport {
  override def output: Seq[Attribute] = child.output

  override def outputPartitioning: Partitioning = child.outputPartitioning

  override lazy val metrics = Map(
    "numOutputRows" -> SQLMetrics.createMetric(sparkContext, "number of output rows"))

  protected override def doExecute(): RDD[InternalRow] = {
    if (withReplacement) {
      // Disable gap sampling since the gap sampling method buffers two rows internally,
      // requiring us to copy the row, which is more expensive than the random number generator.
      new PartitionwiseSampledRDD[InternalRow, InternalRow](
        child.execute(),
        new PoissonSampler[InternalRow](upperBound - lowerBound, useGapSamplingIfPossible = false),
        preservesPartitioning = true,
        seed)
    } else {
      child.execute().randomSampleWithRange(lowerBound, upperBound, seed)
    }
  }

  // Mark this as empty. This plan doesn't need to evaluate any inputs and can defer the evaluation
  // to the parent operator.
  override def usedInputs: AttributeSet = AttributeSet.empty

  override def inputRDDs(): Seq[RDD[InternalRow]] = {
    child.asInstanceOf[CodegenSupport].inputRDDs()
  }

  protected override def doProduce(ctx: CodegenContext): String = {
    child.asInstanceOf[CodegenSupport].produce(ctx, this)
  }

  override def needCopyResult: Boolean = {
    child.asInstanceOf[CodegenSupport].needCopyResult || withReplacement
  }

  override def doConsume(ctx: CodegenContext, input: Seq[ExprCode], row: ExprCode): String = {
    val numOutput = metricTerm(ctx, "numOutputRows")

    if (withReplacement) {
      val samplerClass = classOf[PoissonSampler[UnsafeRow]].getName
      val initSampler = ctx.freshName("initSampler")

      // Inline mutable state since not many Sample operations in a task
      val sampler = ctx.addMutableState(s"$samplerClass<UnsafeRow>", "sampleReplace",
        v => {
          val initSamplerFuncName = ctx.addNewFunction(initSampler,
            s"""
              | private void $initSampler() {
              |   $v = new $samplerClass<UnsafeRow>($upperBound - $lowerBound, false);
              |   java.util.Random random = new java.util.Random(${seed}L);
              |   long randomSeed = random.nextLong();
              |   int loopCount = 0;
              |   while (loopCount < partitionIndex) {
              |     randomSeed = random.nextLong();
              |     loopCount += 1;
              |   }
              |   $v.setSeed(randomSeed);
              | }
           """.stripMargin.trim)
          s"$initSamplerFuncName();"
        }, forceInline = true)

      val samplingCount = ctx.freshName("samplingCount")
      s"""
         | int $samplingCount = $sampler.sample();
         | while ($samplingCount-- > 0) {
         |   $numOutput.add(1);
         |   ${consume(ctx, input)}
         | }
       """.stripMargin.trim
    } else {
      val samplerClass = classOf[BernoulliCellSampler[UnsafeRow]].getName
      val sampler = ctx.addMutableState(s"$samplerClass<UnsafeRow>", "sampler",
        v => s"""
          | $v = new $samplerClass<UnsafeRow>($lowerBound, $upperBound, false);
          | $v.setSeed(${seed}L + partitionIndex);
         """.stripMargin.trim)

      s"""
         | if ($sampler.sample() != 0) {
         |   $numOutput.add(1);
         |   ${consume(ctx, input)}
         | }
       """.stripMargin.trim
    }
  }

  override protected def withNewChildInternal(newChild: SparkPlan): SampleExec =
    copy(child = newChild)
}


/**
 * Physical plan for range (generating a range of 64 bit numbers).
 */
case class RangeExec(range: org.apache.spark.sql.catalyst.plans.logical.Range)
  extends LeafExecNode with CodegenSupport {

  val start: Long = range.start
  val end: Long = range.end
  val step: Long = range.step
  val numSlices: Int = range.numSlices.getOrElse(sqlContext.sparkSession.leafNodeDefaultParallelism)
  val numElements: BigInt = range.numElements
  val isEmptyRange: Boolean = start == end || (start < end ^ 0 < step)

  override val output: Seq[Attribute] = range.output

  override def outputOrdering: Seq[SortOrder] = range.outputOrdering

  override def outputPartitioning: Partitioning = {
    if (numElements > 0) {
      if (numSlices == 1) {
        SinglePartition
      } else {
        RangePartitioning(outputOrdering, numSlices)
      }
    } else {
      UnknownPartitioning(0)
    }
  }

  override lazy val metrics = Map(
    "numOutputRows" -> SQLMetrics.createMetric(sparkContext, "number of output rows"))

  override def doCanonicalize(): SparkPlan = {
    RangeExec(range.canonicalized.asInstanceOf[org.apache.spark.sql.catalyst.plans.logical.Range])
  }

  override def inputRDDs(): Seq[RDD[InternalRow]] = {
    val rdd = if (isEmptyRange) {
      new EmptyRDD[InternalRow](sqlContext.sparkContext)
    } else {
      sqlContext.sparkContext.parallelize(0 until numSlices, numSlices).map(i => InternalRow(i))
    }
    rdd :: Nil
  }

  protected override def doProduce(ctx: CodegenContext): String = {
    val numOutput = metricTerm(ctx, "numOutputRows")

    val initTerm = ctx.addMutableState(CodeGenerator.JAVA_BOOLEAN, "initRange")
    val nextIndex = ctx.addMutableState(CodeGenerator.JAVA_LONG, "nextIndex")

    val value = ctx.freshName("value")
    val ev = ExprCode.forNonNullValue(JavaCode.variable(value, LongType))
    val BigInt = classOf[java.math.BigInteger].getName

    // Inline mutable state since not many Range operations in a task
    val taskContext = ctx.addMutableState("TaskContext", "taskContext",
      v => s"$v = TaskContext.get();", forceInline = true)
    val inputMetrics = ctx.addMutableState("InputMetrics", "inputMetrics",
      v => s"$v = $taskContext.taskMetrics().inputMetrics();", forceInline = true)

    // In order to periodically update the metrics without inflicting performance penalty, this
    // operator produces elements in batches. After a batch is complete, the metrics are updated
    // and a new batch is started.
    // In the implementation below, the code in the inner loop is producing all the values
    // within a batch, while the code in the outer loop is setting batch parameters and updating
    // the metrics.

    // Once nextIndex == batchEnd, it's time to progress to the next batch.
    val batchEnd = ctx.addMutableState(CodeGenerator.JAVA_LONG, "batchEnd")

    // How many values should still be generated by this range operator.
    val numElementsTodo = ctx.addMutableState(CodeGenerator.JAVA_LONG, "numElementsTodo")

    // How many values should be generated in the next batch.
    val nextBatchTodo = ctx.freshName("nextBatchTodo")

    // The default size of a batch, which must be positive integer
    val batchSize = 1000

    val initRangeFuncName = ctx.addNewFunction("initRange",
      s"""
        | private void initRange(int idx) {
        |   $BigInt index = $BigInt.valueOf(idx);
        |   $BigInt numSlice = $BigInt.valueOf(${numSlices}L);
        |   $BigInt numElement = $BigInt.valueOf(${numElements.toLong}L);
        |   $BigInt step = $BigInt.valueOf(${step}L);
        |   $BigInt start = $BigInt.valueOf(${start}L);
        |   long partitionEnd;
        |
        |   $BigInt st = index.multiply(numElement).divide(numSlice).multiply(step).add(start);
        |   if (st.compareTo($BigInt.valueOf(Long.MAX_VALUE)) > 0) {
        |     $nextIndex = Long.MAX_VALUE;
        |   } else if (st.compareTo($BigInt.valueOf(Long.MIN_VALUE)) < 0) {
        |     $nextIndex = Long.MIN_VALUE;
        |   } else {
        |     $nextIndex = st.longValue();
        |   }
        |   $batchEnd = $nextIndex;
        |
        |   $BigInt end = index.add($BigInt.ONE).multiply(numElement).divide(numSlice)
        |     .multiply(step).add(start);
        |   if (end.compareTo($BigInt.valueOf(Long.MAX_VALUE)) > 0) {
        |     partitionEnd = Long.MAX_VALUE;
        |   } else if (end.compareTo($BigInt.valueOf(Long.MIN_VALUE)) < 0) {
        |     partitionEnd = Long.MIN_VALUE;
        |   } else {
        |     partitionEnd = end.longValue();
        |   }
        |
        |   $BigInt startToEnd = $BigInt.valueOf(partitionEnd).subtract(
        |     $BigInt.valueOf($nextIndex));
        |   $numElementsTodo  = startToEnd.divide(step).longValue();
        |   if ($numElementsTodo < 0) {
        |     $numElementsTodo = 0;
        |   } else if (startToEnd.remainder(step).compareTo($BigInt.valueOf(0L)) != 0) {
        |     $numElementsTodo++;
        |   }
        | }
       """.stripMargin)

    val localIdx = ctx.freshName("localIdx")
    val localEnd = ctx.freshName("localEnd")
    val stopCheck = if (parent.needStopCheck) {
      s"""
         |if (shouldStop()) {
         |  $nextIndex = $value + ${step}L;
         |  $numOutput.add($localIdx + 1);
         |  $inputMetrics.incRecordsRead($localIdx + 1);
         |  return;
         |}
       """.stripMargin
    } else {
      "// shouldStop check is eliminated"
    }
    val loopCondition = if (limitNotReachedChecks.isEmpty) {
      "true"
    } else {
      limitNotReachedChecks.mkString(" && ")
    }

    // An overview of the Range processing.
    //
    // For each partition, the Range task needs to produce records from partition start(inclusive)
    // to end(exclusive). For better performance, we separate the partition range into batches, and
    // use 2 loops to produce data. The outer while loop is used to iterate batches, and the inner
    // for loop is used to iterate records inside a batch.
    //
    // `nextIndex` tracks the index of the next record that is going to be consumed, initialized
    // with partition start. `batchEnd` tracks the end index of the current batch, initialized
    // with `nextIndex`. In the outer loop, we first check if `nextIndex == batchEnd`. If it's true,
    // it means the current batch is fully consumed, and we will update `batchEnd` to process the
    // next batch. If `batchEnd` reaches partition end, exit the outer loop. Finally we enter the
    // inner loop. Note that, when we enter inner loop, `nextIndex` must be different from
    // `batchEnd`, otherwise we already exit the outer loop.
    //
    // The inner loop iterates from 0 to `localEnd`, which is calculated by
    // `(batchEnd - nextIndex) / step`. Since `batchEnd` is increased by `nextBatchTodo * step` in
    // the outer loop, and initialized with `nextIndex`, so `batchEnd - nextIndex` is always
    // divisible by `step`. The `nextIndex` is increased by `step` during each iteration, and ends
    // up being equal to `batchEnd` when the inner loop finishes.
    //
    // The inner loop can be interrupted, if the query has produced at least one result row, so that
    // we don't buffer too many result rows and waste memory. It's ok to interrupt the inner loop,
    // because `nextIndex` will be updated before interrupting.

    s"""
      | // initialize Range
      | if (!$initTerm) {
      |   $initTerm = true;
      |   $initRangeFuncName(partitionIndex);
      | }
      |
      | while ($loopCondition) {
      |   if ($nextIndex == $batchEnd) {
      |     long $nextBatchTodo;
      |     if ($numElementsTodo > ${batchSize}L) {
      |       $nextBatchTodo = ${batchSize}L;
      |       $numElementsTodo -= ${batchSize}L;
      |     } else {
      |       $nextBatchTodo = $numElementsTodo;
      |       $numElementsTodo = 0;
      |       if ($nextBatchTodo == 0) break;
      |     }
      |     $batchEnd += $nextBatchTodo * ${step}L;
      |   }
      |
      |   int $localEnd = (int)(($batchEnd - $nextIndex) / ${step}L);
      |   for (int $localIdx = 0; $localIdx < $localEnd; $localIdx++) {
      |     long $value = ((long)$localIdx * ${step}L) + $nextIndex;
      |     ${consume(ctx, Seq(ev))}
      |     $stopCheck
      |   }
      |   $nextIndex = $batchEnd;
      |   $numOutput.add($localEnd);
      |   $inputMetrics.incRecordsRead($localEnd);
      |   $taskContext.killTaskIfInterrupted();
      | }
     """.stripMargin
  }

  protected override def doExecute(): RDD[InternalRow] = {
    val numOutputRows = longMetric("numOutputRows")
    if (isEmptyRange) {
      new EmptyRDD[InternalRow](sqlContext.sparkContext)
    } else {
      sqlContext
        .sparkContext
        .parallelize(0 until numSlices, numSlices)
        .mapPartitionsWithIndex { (i, _) =>
          val partitionStart = (i * numElements) / numSlices * step + start
          val partitionEnd = (((i + 1) * numElements) / numSlices) * step + start

          def getSafeMargin(bi: BigInt): Long =
            if (bi.isValidLong) {
              bi.toLong
            } else if (bi > 0) {
              Long.MaxValue
            } else {
              Long.MinValue
            }

          val safePartitionStart = getSafeMargin(partitionStart)
          val safePartitionEnd = getSafeMargin(partitionEnd)
          val rowSize = UnsafeRow.calculateBitSetWidthInBytes(1) + LongType.defaultSize
          val unsafeRow = UnsafeRow.createFromByteArray(rowSize, 1)
          val taskContext = TaskContext.get()

          val iter = new Iterator[InternalRow] {
            private[this] var number: Long = safePartitionStart
            private[this] var overflow: Boolean = false
            private[this] val inputMetrics = taskContext.taskMetrics().inputMetrics

            override def hasNext =
              if (!overflow) {
                if (step > 0) {
                  number < safePartitionEnd
                } else {
                  number > safePartitionEnd
                }
              } else false

            override def next() = {
              val ret = number
              number += step
              if (number < ret ^ step < 0) {
                // we have Long.MaxValue + Long.MaxValue < Long.MaxValue
                // and Long.MinValue + Long.MinValue > Long.MinValue, so iff the step causes a step
                // back, we are pretty sure that we have an overflow.
                overflow = true
              }

              numOutputRows += 1
              inputMetrics.incRecordsRead(1)
              unsafeRow.setLong(0, ret)
              unsafeRow
            }
          }
          new InterruptibleIterator(taskContext, iter)
        }
    }
  }

  override def simpleString(maxFields: Int): String = {
    s"Range ($start, $end, step=$step, splits=$numSlices)"
  }
}

/**
 * Physical plan for unioning two plans, without a distinct. This is UNION ALL in SQL.
 *
 * If we change how this is implemented physically, we'd need to update
 * [[org.apache.spark.sql.catalyst.plans.logical.Union.maxRowsPerPartition]].
 */
case class UnionExec(children: Seq[SparkPlan]) extends SparkPlan {
  // updating nullability to make all the children consistent
  override def output: Seq[Attribute] = {
    children.map(_.output).transpose.map { attrs =>
      val firstAttr = attrs.head
      val nullable = attrs.exists(_.nullable)
      val newDt = attrs.map(_.dataType).reduce(StructType.merge)
      if (firstAttr.dataType == newDt) {
        firstAttr.withNullability(nullable)
      } else {
        AttributeReference(firstAttr.name, newDt, nullable, firstAttr.metadata)(
          firstAttr.exprId, firstAttr.qualifier)
      }
    }
  }

  protected override def doExecute(): RDD[InternalRow] =
    sparkContext.union(children.map(_.execute()))

  override protected def withNewChildrenInternal(newChildren: IndexedSeq[SparkPlan]): UnionExec =
    copy(children = newChildren)
}

/**
 * Physical plan for returning a new RDD that has exactly `numPartitions` partitions.
 * Similar to coalesce defined on an [[RDD]], this operation results in a narrow dependency, e.g.
 * if you go from 1000 partitions to 100 partitions, there will not be a shuffle, instead each of
 * the 100 new partitions will claim 10 of the current partitions.  If a larger number of partitions
 * is requested, it will stay at the current number of partitions.
 *
 * However, if you're doing a drastic coalesce, e.g. to numPartitions = 1,
 * this may result in your computation taking place on fewer nodes than
 * you like (e.g. one node in the case of numPartitions = 1). To avoid this,
 * you see ShuffleExchange. This will add a shuffle step, but means the
 * current upstream partitions will be executed in parallel (per whatever
 * the current partitioning is).
 */
case class CoalesceExec(numPartitions: Int, child: SparkPlan) extends UnaryExecNode {
  override def output: Seq[Attribute] = child.output

  override def outputPartitioning: Partitioning = {
    if (numPartitions == 1) SinglePartition
    else UnknownPartitioning(numPartitions)
  }

  protected override def doExecute(): RDD[InternalRow] = {
    if (numPartitions == 1 && child.execute().getNumPartitions < 1) {
      // Make sure we don't output an RDD with 0 partitions, when claiming that we have a
      // `SinglePartition`.
      new CoalesceExec.EmptyRDDWithPartitions(sparkContext, numPartitions)
    } else {
      child.execute().coalesce(numPartitions, shuffle = false)
    }
  }

  override protected def withNewChildInternal(newChild: SparkPlan): CoalesceExec =
    copy(child = newChild)
}

object CoalesceExec {
  /** A simple RDD with no data, but with the given number of partitions. */
  class EmptyRDDWithPartitions(
      @transient private val sc: SparkContext,
      numPartitions: Int) extends RDD[InternalRow](sc, Nil) {

    override def getPartitions: Array[Partition] =
      Array.tabulate(numPartitions)(i => EmptyPartition(i))

    override def compute(split: Partition, context: TaskContext): Iterator[InternalRow] = {
      Iterator.empty
    }
  }

  case class EmptyPartition(index: Int) extends Partition
}

/**
 * Parent class for different types of subquery plans
 */
abstract class BaseSubqueryExec extends SparkPlan {
  def name: String
  def child: SparkPlan

  override def output: Seq[Attribute] = child.output

  override def outputPartitioning: Partitioning = child.outputPartitioning

  override def outputOrdering: Seq[SortOrder] = child.outputOrdering

  override def generateTreeString(
      depth: Int,
      lastChildren: Seq[Boolean],
      append: String => Unit,
      verbose: Boolean,
      prefix: String = "",
      addSuffix: Boolean = false,
      maxFields: Int,
      printNodeId: Boolean,
      indent: Int = 0): Unit = {
    /**
     * In the new explain mode `EXPLAIN FORMATTED`, the subqueries are not shown in the
     * main plan and are printed separately along with correlation information with
     * its parent plan. The condition below makes sure that subquery plans are
     * excluded from the main plan.
     */
    if (!printNodeId) {
      super.generateTreeString(
        depth,
        lastChildren,
        append,
        verbose,
        "",
        false,
        maxFields,
        printNodeId,
        indent)
    }
  }
}

/**
 * Physical plan for a subquery.
 */
case class SubqueryExec(name: String, child: SparkPlan, maxNumRows: Option[Int] = None)
  extends BaseSubqueryExec with UnaryExecNode {

  override lazy val metrics = Map(
    "dataSize" -> SQLMetrics.createSizeMetric(sparkContext, "data size"),
    "collectTime" -> SQLMetrics.createTimingMetric(sparkContext, "time to collect"))

  @transient
  private lazy val relationFuture: JFuture[Array[InternalRow]] = {
    // relationFuture is used in "doExecute". Therefore we can get the execution id correctly here.
    val executionId = sparkContext.getLocalProperty(SQLExecution.EXECUTION_ID_KEY)
    SQLExecution.withThreadLocalCaptured[Array[InternalRow]](
      sqlContext.sparkSession,
      SubqueryExec.executionContext) {
      // This will run in another thread. Set the execution id so that we can connect these jobs
      // with the correct execution.
      SQLExecution.withExecutionId(sqlContext.sparkSession, executionId) {
        val beforeCollect = System.nanoTime()
        // Note that we use .executeCollect() because we don't want to convert data to Scala types
        val rows: Array[InternalRow] = if (maxNumRows.isDefined) {
          child.executeTake(maxNumRows.get)
        } else {
          child.executeCollect()
        }
        val beforeBuild = System.nanoTime()
        longMetric("collectTime") += NANOSECONDS.toMillis(beforeBuild - beforeCollect)
        val dataSize = rows.map(_.asInstanceOf[UnsafeRow].getSizeInBytes.toLong).sum
        longMetric("dataSize") += dataSize

        SQLMetrics.postDriverMetricUpdates(sparkContext, executionId, metrics.values.toSeq)
        rows
      }
    }
  }

  protected override def doCanonicalize(): SparkPlan = {
    SubqueryExec("Subquery", child.canonicalized, maxNumRows)
  }

  protected override def doPrepare(): Unit = {
    relationFuture
  }

  // `SubqueryExec` should only be used by calling `executeCollect`. It launches a new thread to
  // collect the result of `child`. We should not trigger codegen of `child` again in other threads,
  // as generating code is not thread-safe.
  override def executeCollect(): Array[InternalRow] = {
    ThreadUtils.awaitResult(relationFuture, Duration.Inf)
  }

  protected override def doExecute(): RDD[InternalRow] = {
    throw new IllegalStateException("SubqueryExec.doExecute should never be called")
  }

  override def executeTake(n: Int): Array[InternalRow] = {
    throw new IllegalStateException("SubqueryExec.executeTake should never be called")
  }

  override def executeTail(n: Int): Array[InternalRow] = {
    throw new IllegalStateException("SubqueryExec.executeTail should never be called")
  }

  override def stringArgs: Iterator[Any] = Iterator(name, child) ++ Iterator(s"[id=#$id]")

  override protected def withNewChildInternal(newChild: SparkPlan): SubqueryExec =
    copy(child = newChild)
}

object SubqueryExec {
  private[execution] val executionContext = ExecutionContext.fromExecutorService(
    ThreadUtils.newDaemonCachedThreadPool("subquery",
      SQLConf.get.getConf(StaticSQLConf.SUBQUERY_MAX_THREAD_THRESHOLD)))

  def createForScalarSubquery(name: String, child: SparkPlan): SubqueryExec = {
    // Scalar subquery needs only one row. We require 2 rows here to validate if the scalar query is
    // invalid(return more than one row). We don't need all the rows as it may OOM.
    SubqueryExec(name, child, maxNumRows = Some(2))
  }
}

/**
 * A wrapper for reused [[BaseSubqueryExec]].
 */
case class ReusedSubqueryExec(child: BaseSubqueryExec)
  extends BaseSubqueryExec with LeafExecNode {

  override def name: String = child.name

  override def output: Seq[Attribute] = child.output
  override def doCanonicalize(): SparkPlan = child.canonicalized
  override def outputOrdering: Seq[SortOrder] = child.outputOrdering
  override def outputPartitioning: Partitioning = child.outputPartitioning

  protected override def doPrepare(): Unit = child.prepare()

  protected override def doExecute(): RDD[InternalRow] = child.execute()

  override def executeCollect(): Array[InternalRow] = child.executeCollect()
}<|MERGE_RESOLUTION|>--- conflicted
+++ resolved
@@ -142,18 +142,12 @@
     /**
      * Generates code for `c`, using `in` for input attributes and `attrs` for nullability.
      */
-    def genPredicate(
-        c: Expression,
-        in: Seq[ExprCode],
-        attrs: Seq[Attribute],
-        states: Map[Expression, SubExprEliminationState] = Map.empty): String = {
+    def genPredicate(c: Expression, in: Seq[ExprCode], attrs: Seq[Attribute]): String = {
       val bound = BindReferences.bindReference(c, attrs)
       val evaluated = evaluateRequiredVariables(inputAttrs, in, c.references)
 
       // Generate the code for the predicate.
-      val ev = ctx.withSubExprEliminationExprs(states) {
-        Seq(ExpressionCanonicalizer.execute(bound).genCode(ctx))
-      }.head
+      val ev = ExpressionCanonicalizer.execute(bound).genCode(ctx)
       val nullCheck = if (bound.nullable) {
         s"${ev.isNull} || "
       } else {
@@ -178,7 +172,7 @@
     // TODO: revisit this. We can consider reordering predicates as well.
     val generatedIsNotNullChecks = new Array[Boolean](notNullPreds.length)
     val extraIsNotNullAttrs = mutable.Set[Attribute]()
-    val (generatedNullChecks, predsToGen) = otherPreds.map { c =>
+    val generated = otherPreds.map { c =>
       val nullChecks = c.references.map { r =>
         val idx = notNullPreds.indexWhere { n => n.asInstanceOf[IsNotNull].child.semanticEquals(r)}
         if (idx != -1 && !generatedIsNotNullChecks(idx)) {
@@ -193,34 +187,11 @@
         }
       }.mkString("\n").trim
 
-      (nullChecks, c)
-    }.unzip
-
-    val (subExprsCode, generatedPreds, localValInputs) = if (conf.subexpressionEliminationEnabled) {
-      // To do subexpression elimination, we need to use bound expressions. Although `genPredicate`
-      // will bind expressions too, for simplicity we don't skip binding in `genPredicate` for this
-      // case.
-      val boundPredsToGen = bindReferences[Expression](predsToGen, child.output)
-      val subExprs = ctx.subexpressionEliminationForWholeStageCodegen(boundPredsToGen)
       // Here we use *this* operator's output with this output's nullability since we already
       // enforced them with the IsNotNull checks above.
-      (subExprs.codes.mkString("\n"),
-        boundPredsToGen.map(genPredicate(_, input, output, subExprs.states)),
-        subExprs.exprCodesNeedEvaluate)
-    } else {
-      // Here we use *this* operator's output with this output's nullability since we already
-      // enforced them with the IsNotNull checks above.
-      ("", predsToGen.map(genPredicate(_, input, output)), Seq.empty)
-    }
-
-    val generated = generatedNullChecks.zip(generatedPreds).map { case (nullChecks, genPred) =>
       s"""
          |$nullChecks
-<<<<<<< HEAD
-         |$genPred
-=======
          |${genPredicate(c, inputExprCode, outputAttrs)}
->>>>>>> 6f2ffccb
        """.stripMargin.trim
     }.mkString("\n")
 
@@ -286,9 +257,6 @@
 
     // Note: wrap in "do { } while(false);", so the generated checks can jump out with "continue;"
     s"""
-       |// common sub-expressions
-       |${evaluateVariables(localValInputs)}
-       |$subExprsCode
        |do {
        |  $predicateCode
        |  $numOutput.add(1);
