--- conflicted
+++ resolved
@@ -89,17 +89,11 @@
       })(catchBlock = {
         // If there is an error, abort this writer. We enter this callback in the middle of
         // rethrowing an exception, so compute() will stop executing at this point.
-<<<<<<< HEAD
-        logError(log"Writer for partition ${MDC(PARTITION_ID, context.partitionId())} is aborting.")
-        if (dataWriter != null) dataWriter.abort()
-        logError(log"Writer for partition ${MDC(PARTITION_ID, context.partitionId())} aborted.")
-=======
         logError(log"Writer for partition ${MDC(LogKeys.PARTITION_ID, context.partitionId())} " +
           log"is aborting.")
         if (dataWriter != null) dataWriter.abort()
         logError(log"Writer for partition ${MDC(LogKeys.PARTITION_ID, context.partitionId())} " +
           log"aborted.")
->>>>>>> b1677a42
       }, finallyBlock = {
         if (dataWriter != null) dataWriter.close()
       })
