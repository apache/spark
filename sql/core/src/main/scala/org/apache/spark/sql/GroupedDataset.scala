/*
 * Licensed to the Apache Software Foundation (ASF) under one or more
 * contributor license agreements.  See the NOTICE file distributed with
 * this work for additional information regarding copyright ownership.
 * The ASF licenses this file to You under the Apache License, Version 2.0
 * (the "License"); you may not use this file except in compliance with
 * the License.  You may obtain a copy of the License at
 *
 *    http://www.apache.org/licenses/LICENSE-2.0
 *
 * Unless required by applicable law or agreed to in writing, software
 * distributed under the License is distributed on an "AS IS" BASIS,
 * WITHOUT WARRANTIES OR CONDITIONS OF ANY KIND, either express or implied.
 * See the License for the specific language governing permissions and
 * limitations under the License.
 */

package org.apache.spark.sql

import java.util.{Iterator => JIterator}
import scala.collection.JavaConverters._

import org.apache.spark.annotation.Experimental
import org.apache.spark.api.java.function.{Function2 => JFunction2, Function3 => JFunction3, _}
import org.apache.spark.sql.catalyst.analysis.{UnresolvedAlias, UnresolvedAttribute}
import org.apache.spark.sql.catalyst.encoders.{ExpressionEncoder, encoderFor, Encoder}
import org.apache.spark.sql.catalyst.expressions.{Expression, NamedExpression, Alias, Attribute}
import org.apache.spark.sql.catalyst.plans.logical._
import org.apache.spark.sql.execution.QueryExecution

/**
 * :: Experimental ::
 * A [[Dataset]] has been logically grouped by a user specified grouping key.  Users should not
 * construct a [[GroupedDataset]] directly, but should instead call `groupBy` on an existing
 * [[Dataset]].
 *
 * COMPATIBILITY NOTE: Long term we plan to make [[GroupedDataset)]] extend `GroupedData`.  However,
 * making this change to the class hierarchy would break some function signatures. As such, this
 * class should be considered a preview of the final API.  Changes will be made to the interface
 * after Spark 1.6.
 */
@Experimental
class GroupedDataset[K, T] private[sql](
    private val kEncoder: Encoder[K],
    private val tEncoder: Encoder[T],
    queryExecution: QueryExecution,
    private val dataAttributes: Seq[Attribute],
    private val groupingAttributes: Seq[Attribute]) extends Serializable {

  private implicit val kEnc = kEncoder match {
    case e: ExpressionEncoder[K] => e.unbind(groupingAttributes).resolve(groupingAttributes)
    case other =>
      throw new UnsupportedOperationException("Only expression encoders are currently supported")
  }

  private implicit val tEnc = tEncoder match {
    case e: ExpressionEncoder[T] => e.resolve(dataAttributes)
    case other =>
      throw new UnsupportedOperationException("Only expression encoders are currently supported")
  }

  /** Encoders for built in aggregations. */
  private implicit def newLongEncoder: Encoder[Long] = ExpressionEncoder[Long](flat = true)

  private def logicalPlan = queryExecution.analyzed
  private def sqlContext = queryExecution.sqlContext

  private def groupedData =
    new GroupedData(
      new DataFrame(sqlContext, logicalPlan), groupingAttributes, GroupedData.GroupByType)

  /**
   * Returns a new [[GroupedDataset]] where the type of the key has been mapped to the specified
   * type. The mapping of key columns to the type follows the same rules as `as` on [[Dataset]].
   */
  def asKey[L : Encoder]: GroupedDataset[L, T] =
    new GroupedDataset(
      encoderFor[L],
      tEncoder,
      queryExecution,
      dataAttributes,
      groupingAttributes)

  /**
   * Returns a [[Dataset]] that contains each unique key.
   */
  def keys: Dataset[K] = {
    new Dataset[K](
      sqlContext,
      Distinct(
        Project(groupingAttributes, logicalPlan)))
  }

  /**
   * Applies the given function to each group of data.  For each unique group, the function will
   * be passed the group key and an iterator that contains all of the elements in the group. The
   * function can return an iterator containing elements of an arbitrary type which will be returned
   * as a new [[Dataset]].
   *
   * Internally, the implementation will spill to disk if any given group is too large to fit into
   * memory.  However, users must take care to avoid materializing the whole iterator for a group
   * (for example, by calling `toList`) unless they are sure that this is possible given the memory
   * constraints of their cluster.
   */
  def flatMap[U : Encoder](f: (K, Iterator[T]) => TraversableOnce[U]): Dataset[U] = {
    new Dataset[U](
      sqlContext,
      MapGroups(f, groupingAttributes, logicalPlan))
  }

<<<<<<< HEAD
  /**
   * Applies the given function to each group of data.  For each unique group, the function will
   * be passed the group key and an iterator that contains all of the elements in the group. The
   * function can return an element of arbitrary type which will be returned as a new [[Dataset]].
   *
   * Internally, the implementation will spill to disk if any given group is too large to fit into
   * memory.  However, users must take care to avoid materializing the whole iterator for a group
   * (for example, by calling `toList`) unless they are sure that this is possible given the memory
   * constraints of their cluster.
   */
  def map[U : Encoder](f: (K, Iterator[T]) => U): Dataset[U] = {
    val func = (key: K, it: Iterator[T]) => Iterator(f(key, it))
    new Dataset[U](
      sqlContext,
      MapGroups(func, groupingAttributes, logicalPlan))
=======
  def mapGroups[U](
      f: JFunction2[K, JIterator[T], JIterator[U]],
      encoder: Encoder[U]): Dataset[U] = {
    mapGroups((key, data) => f.call(key, data.asJava).asScala)(encoder)
>>>>>>> ef362846
  }

  // To ensure valid overloading.
  protected def agg(expr: Column, exprs: Column*): DataFrame =
    groupedData.agg(expr, exprs: _*)

  /**
   * Internal helper function for building typed aggregations that return tuples.  For simplicity
   * and code reuse, we do this without the help of the type system and then use helper functions
   * that cast appropriately for the user facing interface.
   * TODO: does not handle aggrecations that return nonflat results,
   */
  protected def aggUntyped(columns: TypedColumn[_]*): Dataset[_] = {
    val aliases = (groupingAttributes ++ columns.map(_.expr)).map {
      case u: UnresolvedAttribute => UnresolvedAlias(u)
      case expr: NamedExpression => expr
      case expr: Expression => Alias(expr, expr.prettyString)()
    }

    val unresolvedPlan = Aggregate(groupingAttributes, aliases, logicalPlan)
    val execution = new QueryExecution(sqlContext, unresolvedPlan)

    val columnEncoders = columns.map(_.encoder.asInstanceOf[ExpressionEncoder[_]])

    // Rebind the encoders to the nested schema that will be produced by the aggregation.
    val encoders = (kEnc +: columnEncoders).zip(execution.analyzed.output).map {
      case (e: ExpressionEncoder[_], a) if !e.flat =>
        e.nested(a).resolve(execution.analyzed.output)
      case (e, a) =>
        e.unbind(a :: Nil).resolve(execution.analyzed.output)
    }
    new Dataset(sqlContext, execution, ExpressionEncoder.tuple(encoders))
  }

  /**
   * Computes the given aggregation, returning a [[Dataset]] of tuples for each unique key
   * and the result of computing this aggregation over all elements in the group.
   */
  def agg[A1](col1: TypedColumn[A1]): Dataset[(K, A1)] =
    aggUntyped(col1).asInstanceOf[Dataset[(K, A1)]]

  /**
   * Computes the given aggregations, returning a [[Dataset]] of tuples for each unique key
   * and the result of computing these aggregations over all elements in the group.
   */
  def agg[A1, A2](col1: TypedColumn[A1], col2: TypedColumn[A2]): Dataset[(K, A1, A2)] =
    aggUntyped(col1, col2).asInstanceOf[Dataset[(K, A1, A2)]]

  /**
   * Computes the given aggregations, returning a [[Dataset]] of tuples for each unique key
   * and the result of computing these aggregations over all elements in the group.
   */
  def agg[A1, A2, A3](
      col1: TypedColumn[A1],
      col2: TypedColumn[A2],
      col3: TypedColumn[A3]): Dataset[(K, A1, A2, A3)] =
    aggUntyped(col1, col2, col3).asInstanceOf[Dataset[(K, A1, A2, A3)]]

  /**
   * Computes the given aggregations, returning a [[Dataset]] of tuples for each unique key
   * and the result of computing these aggregations over all elements in the group.
   */
  def agg[A1, A2, A3, A4](
      col1: TypedColumn[A1],
      col2: TypedColumn[A2],
      col3: TypedColumn[A3],
      col4: TypedColumn[A4]): Dataset[(K, A1, A2, A3, A4)] =
    aggUntyped(col1, col2, col3, col4).asInstanceOf[Dataset[(K, A1, A2, A3, A4)]]

  /**
   * Returns a [[Dataset]] that contains a tuple with each key and the number of items present
   * for that key.
   */
  def count(): Dataset[(K, Long)] = agg(functions.count("*").as[Long])

  /**
   * Applies the given function to each cogrouped data.  For each unique group, the function will
   * be passed the grouping key and 2 iterators containing all elements in the group from
   * [[Dataset]] `this` and `other`.  The function can return an iterator containing elements of an
   * arbitrary type which will be returned as a new [[Dataset]].
   */
  def cogroup[U, R : Encoder](
      other: GroupedDataset[K, U])(
      f: (K, Iterator[T], Iterator[U]) => Iterator[R]): Dataset[R] = {
    implicit def uEnc: Encoder[U] = other.tEncoder
    new Dataset[R](
      sqlContext,
      CoGroup(
        f,
        this.groupingAttributes,
        other.groupingAttributes,
        this.logicalPlan,
        other.logicalPlan))
  }

  def cogroup[U, R](
      other: GroupedDataset[K, U],
      f: JFunction3[K, JIterator[T], JIterator[U], JIterator[R]],
      encoder: Encoder[R]): Dataset[R] = {
    cogroup(other)((key, left, right) => f.call(key, left.asJava, right.asJava).asScala)(encoder)
  }
}<|MERGE_RESOLUTION|>--- conflicted
+++ resolved
@@ -108,7 +108,12 @@
       MapGroups(f, groupingAttributes, logicalPlan))
   }
 
-<<<<<<< HEAD
+  def flatMap[U](
+      f: JFunction2[K, JIterator[T], JIterator[U]],
+      encoder: Encoder[U]): Dataset[U] = {
+    flatMap((key, data) => f.call(key, data.asJava).asScala)(encoder)
+  }
+
   /**
    * Applies the given function to each group of data.  For each unique group, the function will
    * be passed the group key and an iterator that contains all of the elements in the group. The
@@ -124,12 +129,12 @@
     new Dataset[U](
       sqlContext,
       MapGroups(func, groupingAttributes, logicalPlan))
-=======
-  def mapGroups[U](
-      f: JFunction2[K, JIterator[T], JIterator[U]],
+  }
+
+  def map[U](
+      f: JFunction2[K, JIterator[T], U],
       encoder: Encoder[U]): Dataset[U] = {
-    mapGroups((key, data) => f.call(key, data.asJava).asScala)(encoder)
->>>>>>> ef362846
+    map((key, data) => f.call(key, data.asJava))(encoder)
   }
 
   // To ensure valid overloading.
