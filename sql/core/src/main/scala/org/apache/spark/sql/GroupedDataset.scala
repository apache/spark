--- conflicted
+++ resolved
@@ -17,15 +17,12 @@
 
 package org.apache.spark.sql
 
-<<<<<<< HEAD
-import org.apache.spark.annotation.Experimental
-import org.apache.spark.sql.catalyst.analysis.{UnresolvedAlias, UnresolvedAttribute}
-=======
 import java.util.{Iterator => JIterator}
 import scala.collection.JavaConverters._
 
+import org.apache.spark.annotation.Experimental
 import org.apache.spark.api.java.function.{Function2 => JFunction2, Function3 => JFunction3, _}
->>>>>>> d8d5a190
+import org.apache.spark.sql.catalyst.analysis.{UnresolvedAlias, UnresolvedAttribute}
 import org.apache.spark.sql.catalyst.encoders.{ExpressionEncoder, encoderFor, Encoder}
 import org.apache.spark.sql.catalyst.expressions.{Expression, NamedExpression, Alias, Attribute}
 import org.apache.spark.sql.catalyst.plans.logical._
@@ -111,7 +108,12 @@
       MapGroups(f, groupingAttributes, logicalPlan))
   }
 
-<<<<<<< HEAD
+  def mapGroups[U](
+      f: JFunction2[K, JIterator[T], JIterator[U]],
+      encoder: Encoder[U]): Dataset[U] = {
+    mapGroups((key, data) => f.call(key, data.asJava).asScala)(encoder)
+  }
+
   // To ensure valid overloading.
   protected def agg(expr: Column, exprs: Column*): DataFrame =
     groupedData.agg(expr, exprs: _*)
@@ -185,14 +187,6 @@
    */
   def count(): Dataset[(K, Long)] = agg(functions.count("*").as[Long])
 
-=======
-  def mapGroups[U](
-      f: JFunction2[K, JIterator[T], JIterator[U]],
-      encoder: Encoder[U]): Dataset[U] = {
-    mapGroups((key, data) => f.call(key, data.asJava).asScala)(encoder)
-  }
-
->>>>>>> d8d5a190
   /**
    * Applies the given function to each cogrouped data.  For each unique group, the function will
    * be passed the grouping key and 2 iterators containing all elements in the group from
