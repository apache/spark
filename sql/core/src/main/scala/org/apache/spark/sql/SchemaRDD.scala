/*
* Licensed to the Apache Software Foundation (ASF) under one or more
* contributor license agreements.  See the NOTICE file distributed with
* this work for additional information regarding copyright ownership.
* The ASF licenses this file to You under the Apache License, Version 2.0
* (the "License"); you may not use this file except in compliance with
* the License.  You may obtain a copy of the License at
*
*    http://www.apache.org/licenses/LICENSE-2.0
*
* Unless required by applicable law or agreed to in writing, software
* distributed under the License is distributed on an "AS IS" BASIS,
* WITHOUT WARRANTIES OR CONDITIONS OF ANY KIND, either express or implied.
* See the License for the specific language governing permissions and
* limitations under the License.
*/

package org.apache.spark.sql

<<<<<<< HEAD
import java.util.{Map => JMap, List => JList}

=======
import java.util.{List => JList}
>>>>>>> ae7c1396

import scala.collection.JavaConversions._

import com.fasterxml.jackson.core.JsonFactory

import net.razorvine.pickle.Pickler

import org.apache.spark.{Dependency, OneToOneDependency, Partition, Partitioner, TaskContext}
import org.apache.spark.annotation.{AlphaComponent, Experimental}
import org.apache.spark.api.java.JavaRDD
import org.apache.spark.api.python.SerDeUtil
import org.apache.spark.rdd.RDD
import org.apache.spark.sql.catalyst.ScalaReflection
import org.apache.spark.sql.catalyst.analysis._
import org.apache.spark.sql.catalyst.expressions._
import org.apache.spark.sql.catalyst.plans.{Inner, JoinType}
import org.apache.spark.sql.catalyst.plans.logical._
import org.apache.spark.sql.execution.{LogicalRDD, EvaluatePython}
import org.apache.spark.sql.json.JsonRDD
import org.apache.spark.sql.types.{BooleanType, StructType}
import org.apache.spark.storage.StorageLevel

/**
 * :: AlphaComponent ::
 * An RDD of [[Row]] objects that has an associated schema. In addition to standard RDD functions,
 * SchemaRDDs can be used in relational queries, as shown in the examples below.
 *
 * Importing a SQLContext brings an implicit into scope that automatically converts a standard RDD
 * whose elements are scala case classes into a SchemaRDD.  This conversion can also be done
 * explicitly using the `createSchemaRDD` function on a [[SQLContext]].
 *
 * A `SchemaRDD` can also be created by loading data in from external sources.
 * Examples are loading data from Parquet files by using the `parquetFile` method on [[SQLContext]]
 * and loading JSON datasets by using `jsonFile` and `jsonRDD` methods on [[SQLContext]].
 *
 * == SQL Queries ==
 * A SchemaRDD can be registered as a table in the [[SQLContext]] that was used to create it.  Once
 * an RDD has been registered as a table, it can be used in the FROM clause of SQL statements.
 *
 * {{{
 *  // One method for defining the schema of an RDD is to make a case class with the desired column
 *  // names and types.
 *  case class Record(key: Int, value: String)
 *
 *  val sc: SparkContext // An existing spark context.
 *  val sqlContext = new SQLContext(sc)
 *
 *  // Importing the SQL context gives access to all the SQL functions and implicit conversions.
 *  import sqlContext._
 *
 *  val rdd = sc.parallelize((1 to 100).map(i => Record(i, s"val_$i")))
 *  // Any RDD containing case classes can be registered as a table.  The schema of the table is
 *  // automatically inferred using scala reflection.
 *  rdd.registerTempTable("records")
 *
 *  val results: SchemaRDD = sql("SELECT * FROM records")
 * }}}
 *
 * == Language Integrated Queries ==
 *
 * {{{
 *
 *  case class Record(key: Int, value: String)
 *
 *  val sc: SparkContext // An existing spark context.
 *  val sqlContext = new SQLContext(sc)
 *
 *  // Importing the SQL context gives access to all the SQL functions and implicit conversions.
 *  import sqlContext._
 *
 *  val rdd = sc.parallelize((1 to 100).map(i => Record(i, "val_" + i)))
 *
 *  // Example of language integrated queries.
 *  rdd.where('key === 1).orderBy('value.asc).select('key).collect()
 * }}}
 *
 *  @groupname Query Language Integrated Queries
 *  @groupdesc Query Functions that create new queries from SchemaRDDs.  The
 *             result of all query functions is also a SchemaRDD, allowing multiple operations to be
 *             chained using a builder pattern.
 *  @groupprio Query -2
 *  @groupname schema SchemaRDD Functions
 *  @groupprio schema -1
 *  @groupname Ungrouped Base RDD Functions
 */
@AlphaComponent
class SchemaRDD(
    @transient val sqlContext: SQLContext,
    @transient val baseLogicalPlan: LogicalPlan)
  extends RDD[Row](sqlContext.sparkContext, Nil) with SchemaRDDLike {

  def baseSchemaRDD = this

  // =========================================================================================
  // RDD functions: Copy the internal row representation so we present immutable data to users.
  // =========================================================================================

  override def compute(split: Partition, context: TaskContext): Iterator[Row] =
    firstParent[Row].compute(split, context).map(ScalaReflection.convertRowToScala(_, this.schema))

  override def getPartitions: Array[Partition] = firstParent[Row].partitions

  override protected def getDependencies: Seq[Dependency[_]] = {
    schema // Force reification of the schema so it is available on executors.

    List(new OneToOneDependency(queryExecution.toRdd))
  }

  /**
   * Returns the schema of this SchemaRDD (represented by a [[StructType]]).
   *
   * @group schema
   */
  lazy val schema: StructType = queryExecution.analyzed.schema

  /**
   * Returns a new RDD with each row transformed to a JSON string.
   *
   * @group schema
   */
  def toJSON: RDD[String] = {
    val rowSchema = this.schema
    this.mapPartitions { iter =>
      val jsonFactory = new JsonFactory()
      iter.map(JsonRDD.rowToJSON(rowSchema, jsonFactory))
    }
  }


  // =======================================================================
  // Query DSL
  // =======================================================================

  /**
   * Changes the output of this relation to the given expressions, similar to the `SELECT` clause
   * in SQL.
   *
   * {{{
   *   schemaRDD.select('a, 'b + 'c, 'd as 'aliasedName)
   * }}}
   *
   * @param exprs a set of logical expression that will be evaluated for each input row.
   *
   * @group Query
   */
  def select(exprs: Expression*): SchemaRDD = {
    val aliases = exprs.zipWithIndex.map {
      case (ne: NamedExpression, _) => ne
      case (e, i) => Alias(e, s"c$i")()
    }
    new SchemaRDD(sqlContext, Project(aliases, logicalPlan))
  }

  /**
   * Filters the output, only returning those rows where `condition` evaluates to true.
   *
   * {{{
   *   schemaRDD.where('a === 'b)
   *   schemaRDD.where('a === 1)
   *   schemaRDD.where('a + 'b > 10)
   * }}}
   *
   * @group Query
   */
  def where(condition: Expression): SchemaRDD =
    new SchemaRDD(sqlContext, Filter(condition, logicalPlan))

  /**
   * Performs a relational join on two SchemaRDDs
   *
   * @param otherPlan the [[SchemaRDD]] that should be joined with this one.
   * @param joinType One of `Inner`, `LeftOuter`, `RightOuter`, or `FullOuter`. Defaults to `Inner.`
   * @param on       An optional condition for the join operation.  This is equivalent to the `ON`
   *                 clause in standard SQL.  In the case of `Inner` joins, specifying a
   *                 `condition` is equivalent to adding `where` clauses after the `join`.
   *
   * @group Query
   */
  def join(
      otherPlan: SchemaRDD,
      joinType: JoinType = Inner,
      on: Option[Expression] = None): SchemaRDD =
    new SchemaRDD(sqlContext, Join(logicalPlan, otherPlan.logicalPlan, joinType, on))

  /**
   * Sorts the results by the given expressions.
   * {{{
   *   schemaRDD.orderBy('a)
   *   schemaRDD.orderBy('a, 'b)
   *   schemaRDD.orderBy('a.asc, 'b.desc)
   * }}}
   *
   * @group Query
   */
  def orderBy(sortExprs: SortOrder*): SchemaRDD =
    new SchemaRDD(sqlContext, Sort(sortExprs, true, logicalPlan))

  /**
   * Sorts the results by the given expressions within partition.
   * {{{
   *   schemaRDD.sortBy('a)
   *   schemaRDD.sortBy('a, 'b)
   *   schemaRDD.sortBy('a.asc, 'b.desc)
   * }}}
   *
   * @group Query
   */
  def sortBy(sortExprs: SortOrder*): SchemaRDD =
    new SchemaRDD(sqlContext, Sort(sortExprs, false, logicalPlan))

  /**
   * Sorts the results by the given expressions within partition.
   * {{{
   *   schemaRDD.sortBy('a)
   *   schemaRDD.sortBy('a, 'b)
   *   schemaRDD.sortBy('a.asc, 'b.desc)
   * }}}
   *
   * @group Query
   */
  def sortBy(sortExprs: SortOrder*): SchemaRDD =
    new SchemaRDD(sqlContext, SortPartitions(sortExprs, logicalPlan))

  @deprecated("use limit with integer argument", "1.1.0")
  def limit(limitExpr: Expression): SchemaRDD =
    new SchemaRDD(sqlContext, Limit(limitExpr, logicalPlan))

  /**
   * Limits the results by the given integer.
   * {{{
   *   schemaRDD.limit(10)
   * }}}
<<<<<<< HEAD
   * 
=======
>>>>>>> ae7c1396
   * @group Query
   */
  def limit(limitNum: Int): SchemaRDD =
    new SchemaRDD(sqlContext, Limit(Literal(limitNum), logicalPlan))

  /**
   * Performs a grouping followed by an aggregation.
   *
   * {{{
   *   schemaRDD.groupBy('year)(Sum('sales) as 'totalSales)
   * }}}
   *
   * @group Query
   */
  def groupBy(groupingExprs: Expression*)(aggregateExprs: Expression*): SchemaRDD = {
    val aliasedExprs = aggregateExprs.map {
      case ne: NamedExpression => ne
      case e => Alias(e, e.toString)()
    }
    new SchemaRDD(sqlContext, Aggregate(groupingExprs, aliasedExprs, logicalPlan))
  }

  /**
   * Performs an aggregation over all Rows in this RDD.
   * This is equivalent to a groupBy with no grouping expressions.
   *
   * {{{
   *   schemaRDD.aggregate(Sum('sales) as 'totalSales)
   * }}}
   *
   * @group Query
   */
  def aggregate(aggregateExprs: Expression*): SchemaRDD = {
    groupBy()(aggregateExprs: _*)
  }

  /**
   * Applies a qualifier to the attributes of this relation.  Can be used to disambiguate attributes
   * with the same name, for example, when performing self-joins.
   *
   * {{{
   *   val x = schemaRDD.where('a === 1).as('x)
   *   val y = schemaRDD.where('a === 2).as('y)
   *   x.join(y).where("x.a".attr === "y.a".attr),
   * }}}
   *
   * @group Query
   */
  def as(alias: Symbol) =
    new SchemaRDD(sqlContext, Subquery(alias.name, logicalPlan))

  /**
   * Combines the tuples of two RDDs with the same schema, keeping duplicates.
   *
   * @group Query
   */
  def unionAll(otherPlan: SchemaRDD) =
    new SchemaRDD(sqlContext, Union(logicalPlan, otherPlan.logicalPlan))

  /**
   * Performs a relational except on two SchemaRDDs
   *
   * @param otherPlan the [[SchemaRDD]] that should be excepted from this one.
   *
   * @group Query
   */
  def except(otherPlan: SchemaRDD): SchemaRDD =
    new SchemaRDD(sqlContext, Except(logicalPlan, otherPlan.logicalPlan))

  /**
   * Performs a relational intersect on two SchemaRDDs
   *
   * @param otherPlan the [[SchemaRDD]] that should be intersected with this one.
   *
   * @group Query
   */
  def intersect(otherPlan: SchemaRDD): SchemaRDD =
    new SchemaRDD(sqlContext, Intersect(logicalPlan, otherPlan.logicalPlan))

  /**
   * Filters tuples using a function over the value of the specified column.
   *
   * {{{
   *   schemaRDD.where('a)((a: Int) => ...)
   * }}}
   *
   * @group Query
   */
  def where[T1](arg1: Symbol)(udf: (T1) => Boolean) =
    new SchemaRDD(
      sqlContext,
      Filter(ScalaUdf(udf, BooleanType, Seq(UnresolvedAttribute(arg1.name))), logicalPlan))

  /**
   * :: Experimental ::
   * Returns a sampled version of the underlying dataset.
   *
   * @group Query
   */
  @Experimental
  override
  def sample(
      withReplacement: Boolean = true,
      fraction: Double,
      seed: Long) =
    new SchemaRDD(sqlContext, Sample(fraction, withReplacement, seed, logicalPlan))

  /**
   * :: Experimental ::
   * Return the number of elements in the RDD. Unlike the base RDD implementation of count, this
   * implementation leverages the query optimizer to compute the count on the SchemaRDD, which
   * supports features such as filter pushdown.
   * 
   * @group Query
   */
  @Experimental
  override def count(): Long = aggregate(Count(Literal(1))).collect().head.getLong(0)

  /**
   * :: Experimental ::
   * Applies the given Generator, or table generating function, to this relation.
   *
   * @param generator A table generating function.  The API for such functions is likely to change
   *                  in future releases
   * @param join when set to true, each output row of the generator is joined with the input row
   *             that produced it.
   * @param outer when set to true, at least one row will be produced for each input row, similar to
   *              an `OUTER JOIN` in SQL.  When no output rows are produced by the generator for a
   *              given row, a single row will be output, with `NULL` values for each of the
   *              generated columns.
   * @param alias an optional alias that can be used as qualifier for the attributes that are
   *              produced by this generate operation.
   *
   * @group Query
   */
  @Experimental
  def generate(
      generator: Generator,
      join: Boolean = false,
      outer: Boolean = false,
      alias: Option[String] = None) =
    new SchemaRDD(sqlContext, Generate(generator, join, outer, alias, logicalPlan))

  /**
   * Returns this RDD as a SchemaRDD.  Intended primarily to force the invocation of the implicit
   * conversion from a standard RDD to a SchemaRDD.
   *
   * @group schema
   */
  def toSchemaRDD = this

  /**
   * Converts a JavaRDD to a PythonRDD. It is used by pyspark.
   */
  private[sql] def javaToPython: JavaRDD[Array[Byte]] = {
    val fieldTypes = schema.fields.map(_.dataType)
    val jrdd = this.map(EvaluatePython.rowToArray(_, fieldTypes)).toJavaRDD()
    SerDeUtil.javaToPython(jrdd)
  }

  /**
   * Serializes the Array[Row] returned by SchemaRDD's optimized collect(), using the same
   * format as javaToPython. It is used by pyspark.
   */
  private[sql] def collectToPython: JList[Array[Byte]] = {
    val fieldTypes = schema.fields.map(_.dataType)
    val pickle = new Pickler
    new java.util.ArrayList(collect().map { row =>
      EvaluatePython.rowToArray(row, fieldTypes)
    }.grouped(100).map(batched => pickle.dumps(batched.toArray)).toIterable)
  }

  /**
   * Serializes the Array[Row] returned by SchemaRDD's takeSample(), using the same
   * format as javaToPython and collectToPython. It is used by pyspark.
   */
  private[sql] def takeSampleToPython(
      withReplacement: Boolean,
      num: Int,
      seed: Long): JList[Array[Byte]] = {
    val fieldTypes = schema.fields.map(_.dataType)
    val pickle = new Pickler
    new java.util.ArrayList(this.takeSample(withReplacement, num, seed).map { row =>
      EvaluatePython.rowToArray(row, fieldTypes)
    }.grouped(100).map(batched => pickle.dumps(batched.toArray)).toIterable)
  }

  /**
   * Creates SchemaRDD by applying own schema to derived RDD. Typically used to wrap return value
   * of base RDD functions that do not change schema.
   *
   * @param rdd RDD derived from this one and has same schema
   *
   * @group schema
   */
  private def applySchema(rdd: RDD[Row]): SchemaRDD = {
    new SchemaRDD(sqlContext,
      LogicalRDD(queryExecution.analyzed.output.map(_.newInstance()), rdd)(sqlContext))
  }

  // =======================================================================
  // Overridden RDD actions
  // =======================================================================

  override def collect(): Array[Row] = queryExecution.executedPlan.executeCollect()

  def collectAsList(): java.util.List[Row] = java.util.Arrays.asList(collect() : _*)

  override def take(num: Int): Array[Row] = limit(num).collect()

  // =======================================================================
  // Base RDD functions that do NOT change schema
  // =======================================================================

  // Transformations (return a new RDD)

  override def coalesce(numPartitions: Int, shuffle: Boolean = false)
                       (implicit ord: Ordering[Row] = null): SchemaRDD =
    applySchema(super.coalesce(numPartitions, shuffle)(ord))

  override def distinct(): SchemaRDD = applySchema(super.distinct())

  override def distinct(numPartitions: Int)
                       (implicit ord: Ordering[Row] = null): SchemaRDD =
    applySchema(super.distinct(numPartitions)(ord))

  def distinct(numPartitions: Int): SchemaRDD =
    applySchema(super.distinct(numPartitions)(null))

  override def filter(f: Row => Boolean): SchemaRDD =
    applySchema(super.filter(f))

  override def intersection(other: RDD[Row]): SchemaRDD =
    applySchema(super.intersection(other))

  override def intersection(other: RDD[Row], partitioner: Partitioner)
                           (implicit ord: Ordering[Row] = null): SchemaRDD =
    applySchema(super.intersection(other, partitioner)(ord))

  override def intersection(other: RDD[Row], numPartitions: Int): SchemaRDD =
    applySchema(super.intersection(other, numPartitions))

  override def repartition(numPartitions: Int)
                          (implicit ord: Ordering[Row] = null): SchemaRDD =
    applySchema(super.repartition(numPartitions)(ord))

  override def subtract(other: RDD[Row]): SchemaRDD =
    applySchema(super.subtract(other))

  override def subtract(other: RDD[Row], numPartitions: Int): SchemaRDD =
    applySchema(super.subtract(other, numPartitions))

  override def subtract(other: RDD[Row], p: Partitioner)
                       (implicit ord: Ordering[Row] = null): SchemaRDD =
    applySchema(super.subtract(other, p)(ord))

  /** Overridden cache function will always use the in-memory columnar caching. */
  override def cache(): this.type = {
    sqlContext.cacheQuery(this)
    this
  }

  override def persist(newLevel: StorageLevel): this.type = {
    sqlContext.cacheQuery(this, None, newLevel)
    this
  }

  override def unpersist(blocking: Boolean): this.type = {
    sqlContext.tryUncacheQuery(this, blocking)
    this
  }
}<|MERGE_RESOLUTION|>--- conflicted
+++ resolved
@@ -17,12 +17,7 @@
 
 package org.apache.spark.sql
 
-<<<<<<< HEAD
-import java.util.{Map => JMap, List => JList}
-
-=======
 import java.util.{List => JList}
->>>>>>> ae7c1396
 
 import scala.collection.JavaConversions._
 
@@ -233,19 +228,6 @@
   def sortBy(sortExprs: SortOrder*): SchemaRDD =
     new SchemaRDD(sqlContext, Sort(sortExprs, false, logicalPlan))
 
-  /**
-   * Sorts the results by the given expressions within partition.
-   * {{{
-   *   schemaRDD.sortBy('a)
-   *   schemaRDD.sortBy('a, 'b)
-   *   schemaRDD.sortBy('a.asc, 'b.desc)
-   * }}}
-   *
-   * @group Query
-   */
-  def sortBy(sortExprs: SortOrder*): SchemaRDD =
-    new SchemaRDD(sqlContext, SortPartitions(sortExprs, logicalPlan))
-
   @deprecated("use limit with integer argument", "1.1.0")
   def limit(limitExpr: Expression): SchemaRDD =
     new SchemaRDD(sqlContext, Limit(limitExpr, logicalPlan))
@@ -255,10 +237,6 @@
    * {{{
    *   schemaRDD.limit(10)
    * }}}
-<<<<<<< HEAD
-   * 
-=======
->>>>>>> ae7c1396
    * @group Query
    */
   def limit(limitNum: Int): SchemaRDD =
