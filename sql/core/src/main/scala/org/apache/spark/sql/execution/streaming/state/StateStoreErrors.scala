--- conflicted
+++ resolved
@@ -223,12 +223,12 @@
     new StateStoreOperationOutOfOrder(errorMsg)
   }
 
-<<<<<<< HEAD
+
   def stateStoreUpdatingAfterTaskCompletion(stateStoreId: StateStoreId):
   StateStoreUpdatingAfterTaskCompletion = {
     new StateStoreUpdatingAfterTaskCompletion(stateStoreId.toString)
   }
-=======
+
   def cannotLoadStore(e: Throwable): Throwable = {
     e match {
       case e: SparkException
@@ -244,7 +244,7 @@
 
 trait ConvertableToCannotLoadStoreError {
   def convertToCannotLoadStoreError(): SparkException
->>>>>>> 6ac21cf9
+
 }
 
 class StateStoreDuplicateStateVariableDefined(stateVarName: String)
