/*
 * Licensed to the Apache Software Foundation (ASF) under one or more
 * contributor license agreements.  See the NOTICE file distributed with
 * this work for additional information regarding copyright ownership.
 * The ASF licenses this file to You under the Apache License, Version 2.0
 * (the "License"); you may not use this file except in compliance with
 * the License.  You may obtain a copy of the License at
 *
 *    http://www.apache.org/licenses/LICENSE-2.0
 *
 * Unless required by applicable law or agreed to in writing, software
 * distributed under the License is distributed on an "AS IS" BASIS,
 * WITHOUT WARRANTIES OR CONDITIONS OF ANY KIND, either express or implied.
 * See the License for the specific language governing permissions and
 * limitations under the License.
 */

package org.apache.spark.sql.execution.streaming.state

import org.apache.spark.{SparkException, SparkRuntimeException, SparkUnsupportedOperationException}
import org.apache.spark.sql.errors.QueryExecutionErrors

/**
 * Object for grouping error messages from (most) exceptions thrown from State Store
 *
 * ERROR_CLASS has a prefix of "STATE_STORE_" to indicate where the error is from
 */
object StateStoreErrors {
  def implicitKeyNotFound(stateName: String): SparkException = {
    SparkException.internalError(
      msg = s"Implicit key not found in state store for stateName=$stateName",
      category = "TWS"
    )
  }

  def missingTimeValues(timeMode: String): SparkException = {
    SparkException.internalError(
      msg = s"Failed to find time values for timeMode=$timeMode",
      category = "TWS"
    )
  }

  def keyRowFormatValidationFailure(errorMsg: String, stateStoreID: String):
    StateStoreKeyRowFormatValidationFailure = {
    new StateStoreKeyRowFormatValidationFailure(errorMsg, stateStoreID)
  }

  def valueRowFormatValidationFailure(errorMsg: String, stateStoreID: String):
    StateStoreValueRowFormatValidationFailure = {
    new StateStoreValueRowFormatValidationFailure(errorMsg, stateStoreID)
  }

  def unsupportedOperationOnMissingColumnFamily(operationName: String, colFamilyName: String):
    StateStoreUnsupportedOperationOnMissingColumnFamily = {
    new StateStoreUnsupportedOperationOnMissingColumnFamily(operationName, colFamilyName)
  }

  def multipleColumnFamiliesNotSupported(stateStoreProvider: String):
    StateStoreMultipleColumnFamiliesNotSupportedException = {
    new StateStoreMultipleColumnFamiliesNotSupportedException(stateStoreProvider)
  }

  def removingColumnFamiliesNotSupported(stateStoreProvider: String):
    StateStoreRemovingColumnFamiliesNotSupportedException = {
    new StateStoreRemovingColumnFamiliesNotSupportedException(stateStoreProvider)
  }

  def cannotUseColumnFamilyWithInvalidName(operationName: String, colFamilyName: String):
    StateStoreCannotUseColumnFamilyWithInvalidName = {
      new StateStoreCannotUseColumnFamilyWithInvalidName(operationName, colFamilyName)
  }

  def unsupportedOperationException(operationName: String, entity: String):
    StateStoreUnsupportedOperationException = {
    new StateStoreUnsupportedOperationException(operationName, entity)
  }

  def requireNonNullStateValue(value: Any, stateName: String): Unit = {
    SparkException.require(value != null,
      errorClass = "ILLEGAL_STATE_STORE_VALUE.NULL_VALUE",
      messageParameters = Map("stateName" -> stateName))
  }

  def requireNonEmptyListStateValue[S](value: Array[S], stateName: String): Unit = {
    SparkException.require(value.nonEmpty,
      errorClass = "ILLEGAL_STATE_STORE_VALUE.EMPTY_LIST_VALUE",
      messageParameters = Map("stateName" -> stateName))
  }

  def incorrectNumOrderingColsForPrefixScan(numPrefixCols: String):
    StateStoreIncorrectNumOrderingColsForPrefixScan = {
    new StateStoreIncorrectNumOrderingColsForPrefixScan(numPrefixCols)
  }

  def incorrectNumOrderingColsForRangeScan(numOrderingCols: String):
    StateStoreIncorrectNumOrderingColsForRangeScan = {
    new StateStoreIncorrectNumOrderingColsForRangeScan(numOrderingCols)
  }

  def nullTypeOrderingColsNotSupported(fieldName: String, index: String):
    StateStoreNullTypeOrderingColsNotSupported = {
    new StateStoreNullTypeOrderingColsNotSupported(fieldName, index)
  }

  def variableSizeOrderingColsNotSupported(fieldName: String, index: String):
    StateStoreVariableSizeOrderingColsNotSupported = {
    new StateStoreVariableSizeOrderingColsNotSupported(fieldName, index)
  }

  def cannotCreateColumnFamilyWithReservedChars(colFamilyName: String):
    StateStoreCannotCreateColumnFamilyWithReservedChars = {
    new StateStoreCannotCreateColumnFamilyWithReservedChars(colFamilyName)
  }

  def cannotPerformOperationWithInvalidTimeMode(
      operationType: String,
      timeMode: String): StatefulProcessorCannotPerformOperationWithInvalidTimeMode = {
    new StatefulProcessorCannotPerformOperationWithInvalidTimeMode(operationType, timeMode)
  }

  def cannotPerformOperationWithInvalidHandleState(
      operationType: String,
      handleState: String): StatefulProcessorCannotPerformOperationWithInvalidHandleState = {
    new StatefulProcessorCannotPerformOperationWithInvalidHandleState(operationType, handleState)
  }

  def cannotProvideTTLConfigForTimeMode(stateName: String, timeMode: String):
    StatefulProcessorCannotAssignTTLInTimeMode = {
    new StatefulProcessorCannotAssignTTLInTimeMode(stateName, timeMode)
  }

  def ttlMustBePositive(operationType: String,
      stateName: String): StatefulProcessorTTLMustBePositive = {
    new StatefulProcessorTTLMustBePositive(operationType, stateName)
  }

  def stateStoreKeySchemaNotCompatible(
      storedKeySchema: String,
      newKeySchema: String): StateStoreKeySchemaNotCompatible = {
    new StateStoreKeySchemaNotCompatible(storedKeySchema, newKeySchema)
  }

  def stateStoreValueSchemaNotCompatible(
      storedValueSchema: String,
      newValueSchema: String): StateStoreValueSchemaNotCompatible = {
    new StateStoreValueSchemaNotCompatible(storedValueSchema, newValueSchema)
  }

  def twsSchemaMustBeNullable(
      columnFamilyName: String,
      schema: String): TWSSchemaMustBeNullable = {
    new TWSSchemaMustBeNullable(columnFamilyName, schema)
  }

  def stateStoreInvalidValueSchemaEvolution(
      oldValueSchema: String,
      newValueSchema: String): StateStoreInvalidValueSchemaEvolution = {
    new StateStoreInvalidValueSchemaEvolution(oldValueSchema, newValueSchema)
  }

  def stateStoreValueSchemaEvolutionThresholdExceeded(
      numSchemaEvolutions: Int,
      maxSchemaEvolutions: Int,
      colFamilyName: String): StateStoreValueSchemaEvolutionThresholdExceeded = {
    new StateStoreValueSchemaEvolutionThresholdExceeded(
      numSchemaEvolutions, maxSchemaEvolutions, colFamilyName)
  }

  def streamingStateSchemaFilesThresholdExceeded(
      numSchemaFiles: Int,
      schemaFilesThreshold: Int,
      addedColFamilies: List[String],
      removedColFamilies: List[String]): StateStoreStateSchemaFilesThresholdExceeded = {
    new StateStoreStateSchemaFilesThresholdExceeded(
      numSchemaFiles, schemaFilesThreshold, addedColFamilies, removedColFamilies)
  }

  def stateStoreColumnFamilyMismatch(
      columnFamilyName: String,
      oldColumnFamilySchema: String,
      newColumnFamilySchema: String): StateStoreColumnFamilyMismatch = {
    new StateStoreColumnFamilyMismatch(
      columnFamilyName, oldColumnFamilySchema, newColumnFamilySchema)
  }

  def stateStoreSnapshotFileNotFound(fileToRead: String, clazz: String):
    StateStoreSnapshotFileNotFound = {
    new StateStoreSnapshotFileNotFound(fileToRead, clazz)
  }

  def stateStoreSnapshotPartitionNotFound(
      snapshotPartitionId: Long, operatorId: Int, checkpointLocation: String):
    StateStoreSnapshotPartitionNotFound = {
    new StateStoreSnapshotPartitionNotFound(snapshotPartitionId, operatorId, checkpointLocation)
  }

  def stateStoreProviderDoesNotSupportFineGrainedReplay(inputClass: String):
    StateStoreProviderDoesNotSupportFineGrainedReplay = {
    new StateStoreProviderDoesNotSupportFineGrainedReplay(inputClass)
  }

  def invalidConfigChangedAfterRestart(configName: String, oldConfig: String, newConfig: String):
    StateStoreInvalidConfigAfterRestart = {
    new StateStoreInvalidConfigAfterRestart(configName, oldConfig, newConfig)
  }

  def duplicateStateVariableDefined(stateName: String):
    StateStoreDuplicateStateVariableDefined = {
    new StateStoreDuplicateStateVariableDefined(stateName)
  }

  def invalidVariableTypeChange(stateName: String, oldType: String, newType: String):
    StateStoreInvalidVariableTypeChange = {
    new StateStoreInvalidVariableTypeChange(stateName, oldType, newType)
  }

<<<<<<< HEAD
  def cannotLoadStore(e: Throwable): Throwable = {
    e match {
      case e: SparkException
        if Option(e.getCondition).exists(_.contains("CANNOT_LOAD_STATE_STORE")) =>
          e
      case e: ConvertableToCannotLoadStoreError =>
        e.convertToCannotLoadStoreError()
      case e: Throwable =>
        QueryExecutionErrors.cannotLoadStore(e)
    }
  }
}

trait ConvertableToCannotLoadStoreError {
  def convertToCannotLoadStoreError(): SparkException
=======
  def failedToGetChangelogWriter(version: Long, e: Throwable):
    StateStoreFailedToGetChangelogWriter = {
    new StateStoreFailedToGetChangelogWriter(version, e)
  }

  def stateStoreOperationOutOfOrder(errorMsg: String): StateStoreOperationOutOfOrder = {
    new StateStoreOperationOutOfOrder(errorMsg)
  }
>>>>>>> 1c77a3ce
}

class StateStoreDuplicateStateVariableDefined(stateVarName: String)
  extends SparkRuntimeException(
    errorClass = "STATEFUL_PROCESSOR_DUPLICATE_STATE_VARIABLE_DEFINED",
    messageParameters = Map(
      "stateVarName" -> stateVarName
    )
  )

class StateStoreInvalidConfigAfterRestart(configName: String, oldConfig: String, newConfig: String)
  extends SparkUnsupportedOperationException(
    errorClass = "STATE_STORE_INVALID_CONFIG_AFTER_RESTART",
    messageParameters = Map(
      "configName" -> configName,
      "oldConfig" -> oldConfig,
      "newConfig" -> newConfig
    )
  )

class StateStoreInvalidVariableTypeChange(stateVarName: String, oldType: String, newType: String)
  extends SparkUnsupportedOperationException(
    errorClass = "STATE_STORE_INVALID_VARIABLE_TYPE_CHANGE",
    messageParameters = Map(
      "stateVarName" -> stateVarName,
      "oldType" -> oldType,
      "newType" -> newType
    )
  )

class StateStoreMultipleColumnFamiliesNotSupportedException(stateStoreProvider: String)
  extends SparkUnsupportedOperationException(
    errorClass = "UNSUPPORTED_FEATURE.STATE_STORE_MULTIPLE_COLUMN_FAMILIES",
    messageParameters = Map("stateStoreProvider" -> stateStoreProvider))

class StateStoreRemovingColumnFamiliesNotSupportedException(stateStoreProvider: String)
  extends SparkUnsupportedOperationException(
    errorClass = "UNSUPPORTED_FEATURE.STATE_STORE_REMOVING_COLUMN_FAMILIES",
    messageParameters = Map("stateStoreProvider" -> stateStoreProvider))

class StateStoreCannotUseColumnFamilyWithInvalidName(operationName: String, colFamilyName: String)
  extends SparkUnsupportedOperationException(
    errorClass = "STATE_STORE_CANNOT_USE_COLUMN_FAMILY_WITH_INVALID_NAME",
    messageParameters = Map("operationName" -> operationName, "colFamilyName" -> colFamilyName))

class StateStoreCannotCreateColumnFamilyWithReservedChars(colFamilyName: String)
  extends SparkUnsupportedOperationException(
    errorClass = "STATE_STORE_CANNOT_CREATE_COLUMN_FAMILY_WITH_RESERVED_CHARS",
    messageParameters = Map("colFamilyName" -> colFamilyName)
  )

class StateStoreUnsupportedOperationException(operationType: String, entity: String)
  extends SparkUnsupportedOperationException(
    errorClass = "STATE_STORE_UNSUPPORTED_OPERATION",
    messageParameters = Map("operationType" -> operationType, "entity" -> entity)
  )

class StateStoreColumnFamilyMismatch(
    columnFamilyName: String,
    oldColumnFamilySchema: String,
    newColumnFamilySchema: String)
  extends SparkUnsupportedOperationException(
    errorClass = "STATE_STORE_COLUMN_FAMILY_SCHEMA_INCOMPATIBLE",
    messageParameters = Map(
      "columnFamilyName" -> columnFamilyName,
      "oldColumnFamilySchema" -> oldColumnFamilySchema,
      "newColumnFamilySchema" -> newColumnFamilySchema))

class StatefulProcessorCannotPerformOperationWithInvalidTimeMode(
    operationType: String,
    timeMode: String)
  extends SparkUnsupportedOperationException(
    errorClass = "STATEFUL_PROCESSOR_CANNOT_PERFORM_OPERATION_WITH_INVALID_TIME_MODE",
    messageParameters = Map("operationType" -> operationType, "timeMode" -> timeMode)
  )

class StatefulProcessorCannotPerformOperationWithInvalidHandleState(
    operationType: String,
    handleState: String)
  extends SparkUnsupportedOperationException(
    errorClass = "STATEFUL_PROCESSOR_CANNOT_PERFORM_OPERATION_WITH_INVALID_HANDLE_STATE",
    messageParameters = Map("operationType" -> operationType, "handleState" -> handleState)
  )

class StateStoreUnsupportedOperationOnMissingColumnFamily(
    operationType: String,
    colFamilyName: String) extends SparkUnsupportedOperationException(
  errorClass = "STATE_STORE_UNSUPPORTED_OPERATION_ON_MISSING_COLUMN_FAMILY",
  messageParameters = Map("operationType" -> operationType, "colFamilyName" -> colFamilyName))

class StateStoreIncorrectNumOrderingColsForPrefixScan(numPrefixCols: String)
  extends SparkUnsupportedOperationException(
    errorClass = "STATE_STORE_INCORRECT_NUM_PREFIX_COLS_FOR_PREFIX_SCAN",
    messageParameters = Map("numPrefixCols" -> numPrefixCols))

class StateStoreIncorrectNumOrderingColsForRangeScan(numOrderingCols: String)
  extends SparkUnsupportedOperationException(
    errorClass = "STATE_STORE_INCORRECT_NUM_ORDERING_COLS_FOR_RANGE_SCAN",
    messageParameters = Map("numOrderingCols" -> numOrderingCols))

class StateStoreVariableSizeOrderingColsNotSupported(fieldName: String, index: String)
  extends SparkUnsupportedOperationException(
    errorClass = "STATE_STORE_VARIABLE_SIZE_ORDERING_COLS_NOT_SUPPORTED",
    messageParameters = Map("fieldName" -> fieldName, "index" -> index))

class StateStoreNullTypeOrderingColsNotSupported(fieldName: String, index: String)
  extends SparkUnsupportedOperationException(
    errorClass = "STATE_STORE_NULL_TYPE_ORDERING_COLS_NOT_SUPPORTED",
    messageParameters = Map("fieldName" -> fieldName, "index" -> index))

class StatefulProcessorCannotAssignTTLInTimeMode(stateName: String, timeMode: String)
  extends SparkUnsupportedOperationException(
    errorClass = "STATEFUL_PROCESSOR_INCORRECT_TIME_MODE_TO_ASSIGN_TTL",
    messageParameters = Map("stateName" -> stateName, "timeMode" -> timeMode))

class StatefulProcessorTTLMustBePositive(
    operationType: String,
    stateName: String)
  extends SparkUnsupportedOperationException(
    errorClass = "STATEFUL_PROCESSOR_TTL_DURATION_MUST_BE_POSITIVE",
    messageParameters = Map("operationType" -> operationType, "stateName" -> stateName))

class StateStoreKeySchemaNotCompatible(
    storedKeySchema: String,
    newKeySchema: String)
  extends SparkUnsupportedOperationException(
    errorClass = "STATE_STORE_KEY_SCHEMA_NOT_COMPATIBLE",
    messageParameters = Map(
      "storedKeySchema" -> storedKeySchema,
      "newKeySchema" -> newKeySchema))

class StateStoreValueSchemaNotCompatible(
    storedValueSchema: String,
    newValueSchema: String)
  extends SparkUnsupportedOperationException(
    errorClass = "STATE_STORE_VALUE_SCHEMA_NOT_COMPATIBLE",
    messageParameters = Map(
      "storedValueSchema" -> storedValueSchema,
      "newValueSchema" -> newValueSchema))

class TWSSchemaMustBeNullable(
    columnFamilyName: String,
    schema: String)
  extends SparkUnsupportedOperationException(
    errorClass = "TRANSFORM_WITH_STATE_SCHEMA_MUST_BE_NULLABLE",
    messageParameters = Map(
      "columnFamilyName" -> columnFamilyName,
      "schema" -> schema))

private[sql] case class TransformWithStateUserFunctionException(
    cause: Throwable,
    functionName: String)
  extends SparkException(
    errorClass = "TRANSFORM_WITH_STATE_USER_FUNCTION_ERROR",
    messageParameters = Map(
      "reason" -> Option(cause.getMessage).getOrElse(""),
      "function" -> functionName),
    cause = cause)

class StateStoreInvalidValueSchemaEvolution(
    oldValueSchema: String,
    newValueSchema: String)
  extends SparkUnsupportedOperationException(
    errorClass = "STATE_STORE_INVALID_VALUE_SCHEMA_EVOLUTION",
    messageParameters = Map(
      "oldValueSchema" -> oldValueSchema,
      "newValueSchema" -> newValueSchema))

class StateStoreValueSchemaEvolutionThresholdExceeded(
    numSchemaEvolutions: Int,
    maxSchemaEvolutions: Int,
    colFamilyName: String)
  extends SparkUnsupportedOperationException(
    errorClass = "STATE_STORE_VALUE_SCHEMA_EVOLUTION_THRESHOLD_EXCEEDED",
    messageParameters = Map(
      "numSchemaEvolutions" -> numSchemaEvolutions.toString,
      "maxSchemaEvolutions" -> maxSchemaEvolutions.toString,
      "colFamilyName" -> colFamilyName))

class StateStoreStateSchemaFilesThresholdExceeded(
    numStateSchemaFiles: Int,
    maxStateSchemaFiles: Int,
    addedColFamilies: List[String],
    removedColFamilies: List[String])
  extends SparkUnsupportedOperationException(
    errorClass = "STATE_STORE_STATE_SCHEMA_FILES_THRESHOLD_EXCEEDED",
    messageParameters = Map(
      "numStateSchemaFiles" -> numStateSchemaFiles.toString,
      "maxStateSchemaFiles" -> maxStateSchemaFiles.toString,
      "addedColumnFamilies" -> addedColFamilies.mkString("(", ",", ")"),
      "removedColumnFamilies" -> removedColFamilies.mkString("(", ",", ")")))

class StateStoreSnapshotFileNotFound(fileToRead: String, clazz: String)
  extends SparkRuntimeException(
    errorClass = "CANNOT_LOAD_STATE_STORE.CANNOT_READ_MISSING_SNAPSHOT_FILE",
    messageParameters = Map(
      "fileToRead" -> fileToRead,
      "clazz" -> clazz))

class StateStoreSnapshotPartitionNotFound(
  snapshotPartitionId: Long, operatorId: Int, checkpointLocation: String)
  extends SparkRuntimeException(
    errorClass = "CANNOT_LOAD_STATE_STORE.SNAPSHOT_PARTITION_ID_NOT_FOUND",
    messageParameters = Map(
      "snapshotPartitionId" -> snapshotPartitionId.toString,
      "operatorId" -> operatorId.toString,
      "checkpointLocation" -> checkpointLocation))

<<<<<<< HEAD
class StateStoreKeyRowFormatValidationFailure(errorMsg: String, stateStoreID: String)
=======
class StateStoreFailedToGetChangelogWriter(version: Long, e: Throwable)
  extends SparkRuntimeException(
    errorClass = "CANNOT_LOAD_STATE_STORE.FAILED_TO_GET_CHANGELOG_WRITER",
    messageParameters = Map("version" -> version.toString),
    cause = e)

class StateStoreKeyRowFormatValidationFailure(errorMsg: String)
>>>>>>> 1c77a3ce
  extends SparkRuntimeException(
    errorClass = "STATE_STORE_KEY_ROW_FORMAT_VALIDATION_FAILURE",
    messageParameters = Map("errorMsg" -> errorMsg, "stateStoreID" -> stateStoreID))
  with ConvertableToCannotLoadStoreError {
    override def convertToCannotLoadStoreError(): SparkException = {
      new SparkException(
        errorClass = "CANNOT_LOAD_STATE_STORE.KEY_ROW_FORMAT_VALIDATION_FAILURE",
        messageParameters = Map("errorMsg" -> errorMsg, "stateStoreID" -> stateStoreID),
        cause = null)
    }
  }

class StateStoreValueRowFormatValidationFailure(errorMsg: String, stateStoreID: String)
  extends SparkRuntimeException(
    errorClass = "STATE_STORE_VALUE_ROW_FORMAT_VALIDATION_FAILURE",
    messageParameters = Map("errorMsg" -> errorMsg, "stateStoreID" -> stateStoreID))
  with ConvertableToCannotLoadStoreError {
    override def convertToCannotLoadStoreError(): SparkException = {
      new SparkException(
        errorClass = "CANNOT_LOAD_STATE_STORE.VALUE_ROW_FORMAT_VALIDATION_FAILURE",
        messageParameters = Map("errorMsg" -> errorMsg, "stateStoreID" -> stateStoreID),
        cause = null)
    }
  }

class StateStoreProviderDoesNotSupportFineGrainedReplay(inputClass: String)
  extends SparkUnsupportedOperationException(
    errorClass = "STATE_STORE_PROVIDER_DOES_NOT_SUPPORT_FINE_GRAINED_STATE_REPLAY",
    messageParameters = Map("inputClass" -> inputClass))

class StateStoreOperationOutOfOrder(errorMsg: String)
  extends SparkRuntimeException(
    errorClass = "STATE_STORE_OPERATION_OUT_OF_ORDER",
    messageParameters = Map("errorMsg" -> errorMsg)
  )<|MERGE_RESOLUTION|>--- conflicted
+++ resolved
@@ -214,7 +214,15 @@
     new StateStoreInvalidVariableTypeChange(stateName, oldType, newType)
   }
 
-<<<<<<< HEAD
+  def failedToGetChangelogWriter(version: Long, e: Throwable):
+    StateStoreFailedToGetChangelogWriter = {
+    new StateStoreFailedToGetChangelogWriter(version, e)
+  }
+
+  def stateStoreOperationOutOfOrder(errorMsg: String): StateStoreOperationOutOfOrder = {
+    new StateStoreOperationOutOfOrder(errorMsg)
+  }
+
   def cannotLoadStore(e: Throwable): Throwable = {
     e match {
       case e: SparkException
@@ -230,16 +238,6 @@
 
 trait ConvertableToCannotLoadStoreError {
   def convertToCannotLoadStoreError(): SparkException
-=======
-  def failedToGetChangelogWriter(version: Long, e: Throwable):
-    StateStoreFailedToGetChangelogWriter = {
-    new StateStoreFailedToGetChangelogWriter(version, e)
-  }
-
-  def stateStoreOperationOutOfOrder(errorMsg: String): StateStoreOperationOutOfOrder = {
-    new StateStoreOperationOutOfOrder(errorMsg)
-  }
->>>>>>> 1c77a3ce
 }
 
 class StateStoreDuplicateStateVariableDefined(stateVarName: String)
@@ -448,17 +446,13 @@
       "operatorId" -> operatorId.toString,
       "checkpointLocation" -> checkpointLocation))
 
-<<<<<<< HEAD
-class StateStoreKeyRowFormatValidationFailure(errorMsg: String, stateStoreID: String)
-=======
 class StateStoreFailedToGetChangelogWriter(version: Long, e: Throwable)
   extends SparkRuntimeException(
     errorClass = "CANNOT_LOAD_STATE_STORE.FAILED_TO_GET_CHANGELOG_WRITER",
     messageParameters = Map("version" -> version.toString),
     cause = e)
 
-class StateStoreKeyRowFormatValidationFailure(errorMsg: String)
->>>>>>> 1c77a3ce
+class StateStoreKeyRowFormatValidationFailure(errorMsg: String, stateStoreID: String)
   extends SparkRuntimeException(
     errorClass = "STATE_STORE_KEY_ROW_FORMAT_VALIDATION_FAILURE",
     messageParameters = Map("errorMsg" -> errorMsg, "stateStoreID" -> stateStoreID))
