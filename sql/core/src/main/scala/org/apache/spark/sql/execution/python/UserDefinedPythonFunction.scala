/*
 * Licensed to the Apache Software Foundation (ASF) under one or more
 * contributor license agreements.  See the NOTICE file distributed with
 * this work for additional information regarding copyright ownership.
 * The ASF licenses this file to You under the Apache License, Version 2.0
 * (the "License"); you may not use this file except in compliance with
 * the License.  You may obtain a copy of the License at
 *
 *    http://www.apache.org/licenses/LICENSE-2.0
 *
 * Unless required by applicable law or agreed to in writing, software
 * distributed under the License is distributed on an "AS IS" BASIS,
 * WITHOUT WARRANTIES OR CONDITIONS OF ANY KIND, either express or implied.
 * See the License for the specific language governing permissions and
 * limitations under the License.
 */

package org.apache.spark.sql.execution.python

import java.io.{DataInputStream, DataOutputStream}

import scala.collection.mutable.ArrayBuffer

import net.razorvine.pickle.Pickler

import org.apache.spark.api.python.{PythonEvalType, PythonFunction, PythonWorkerUtils, SpecialLengths}
import org.apache.spark.internal.Logging
import org.apache.spark.sql.{Column, TableArg}
import org.apache.spark.sql.catalyst.expressions.{Alias, Ascending, Descending, Expression, FunctionTableSubqueryArgumentExpression, NamedArgumentExpression, NullsFirst, NullsLast, PythonUDAF, PythonUDF, PythonUDTF, PythonUDTFAnalyzeResult, PythonUDTFSelectedExpression, SortOrder, UnresolvedPolymorphicPythonUDTF, UnresolvedTableArgPlanId}
import org.apache.spark.sql.catalyst.parser.ParserInterface
import org.apache.spark.sql.catalyst.plans.logical.{Generate, LogicalPlan, NamedParametersSupport, OneRowRelation}
import org.apache.spark.sql.classic.{DataFrame, Dataset, SparkSession}
import org.apache.spark.sql.classic.ClassicConversions._
import org.apache.spark.sql.classic.ExpressionUtils.expression
import org.apache.spark.sql.errors.QueryCompilationErrors
import org.apache.spark.sql.internal.{SQLConf, TableValuedFunctionArgument}
import org.apache.spark.sql.types.{DataType, StructType}

/**
 * A user-defined Python function. This is used by the Python API.
 */
case class UserDefinedPythonFunction(
    name: String,
    func: PythonFunction,
    dataType: DataType,
    pythonEvalType: Int,
    udfDeterministic: Boolean,
    // default values null for now until we get SparkConnect side implemented.
    src: String = null, // this might be null.
    ast: Any = null // for now? let's... think if we can do something smarter.
) extends Logging {

  def builder(e: Seq[Expression]): Expression = {
    if (pythonEvalType == PythonEvalType.SQL_BATCHED_UDF
        || pythonEvalType ==PythonEvalType.SQL_ARROW_BATCHED_UDF
        || pythonEvalType == PythonEvalType.SQL_SCALAR_PANDAS_UDF
        || pythonEvalType == PythonEvalType.SQL_GROUPED_AGG_PANDAS_UDF
        || pythonEvalType == PythonEvalType.SQL_SCALAR_ARROW_UDF
        || pythonEvalType == PythonEvalType.SQL_GROUPED_AGG_ARROW_UDF
        || pythonEvalType == PythonEvalType.SQL_GROUPED_AGG_ARROW_ITER_UDF) {
      /*
       * Check if the named arguments:
       * - don't have duplicated names
       * - don't contain positional arguments after named arguments
       */
      NamedParametersSupport.splitAndCheckNamedArguments(e, name, SQLConf.get.resolver)
    } else if (e.exists(_.isInstanceOf[NamedArgumentExpression])) {
      throw QueryCompilationErrors.namedArgumentsNotSupported(name)
    }

    // Py4J gives us nulls lets make them into options
    val safeSrc = src match {
      case null | "" =>
        logDebug("No Python src provided for UDF")
        None
      case s =>
        logDebug(s"Using python src for UDF: $s")
        Some(s)
    }

    val safeAst = ast match {
      case null => None
      case a => Some(a)
    }

    if (pythonEvalType == PythonEvalType.SQL_GROUPED_AGG_PANDAS_UDF
<<<<<<< HEAD
      || pythonEvalType == PythonEvalType.SQL_GROUPED_AGG_ARROW_UDF) {
      PythonUDAF(name, func, dataType, e, udfDeterministic, pythonEvalType, safeSrc, safeAst)
=======
      || pythonEvalType == PythonEvalType.SQL_GROUPED_AGG_ARROW_UDF
      || pythonEvalType == PythonEvalType.SQL_GROUPED_AGG_ARROW_ITER_UDF) {
      PythonUDAF(name, func, dataType, e, udfDeterministic, pythonEvalType)
>>>>>>> 212d0a7a
    } else {
      PythonUDF(name, func, dataType, e, pythonEvalType, udfDeterministic, safeSrc, safeAst)
    }
  }

  def builderWithColumns(e: Seq[Column]): Expression = builder(e.map(expression))

  /** Returns a [[Column]] that will evaluate to calling this UDF with the given input. */
  def apply(exprs: Column*): Column = {
    fromUDFExpr(builder(exprs.map(expression)))
  }

  /**
   * Returns a [[Column]] that will evaluate the UDF expression with the given input.
   */
  def fromUDFExpr(expr: Expression): Column = {
    Column(expr match {
      case udaf: PythonUDAF => udaf.toAggregateExpression()
      case _ => expr
    })
  }
}

/**
 * A user-defined Python table function. This is used by the Python API.
 */
case class UserDefinedPythonTableFunction(
    name: String,
    func: PythonFunction,
    returnType: Option[StructType],
    pythonEvalType: Int,
    udfDeterministic: Boolean) {

  def this(
      name: String,
      func: PythonFunction,
      returnType: StructType,
      pythonEvalType: Int,
      udfDeterministic: Boolean) = {
    this(name, func, Some(returnType), pythonEvalType, udfDeterministic)
  }

  def this(
      name: String,
      func: PythonFunction,
      pythonEvalType: Int,
      udfDeterministic: Boolean) = {
    this(name, func, None, pythonEvalType, udfDeterministic)
  }

  def builder(exprs: Seq[Expression], parser: => ParserInterface): LogicalPlan = {
    /*
     * Check if the named arguments:
     * - don't have duplicated names
     * - don't contain positional arguments after named arguments
     */
    NamedParametersSupport.splitAndCheckNamedArguments(exprs, name, SQLConf.get.resolver)

    // Check which argument is a table argument here since it will be replaced with
    // `UnresolvedAttribute` to construct lateral join.
    val tableArgs = exprs.map {
      case _: FunctionTableSubqueryArgumentExpression => true
      case _: UnresolvedTableArgPlanId => true
      case NamedArgumentExpression(_, _: FunctionTableSubqueryArgumentExpression) => true
      case NamedArgumentExpression(_, _: UnresolvedTableArgPlanId) => true
      case _ => false
    }

    val udtf = returnType match {
      case Some(rt) =>
        PythonUDTF(
          name = name,
          func = func,
          elementSchema = rt,
          pickledAnalyzeResult = None,
          children = exprs,
          evalType = pythonEvalType,
          udfDeterministic = udfDeterministic,
          tableArguments = Some(tableArgs))
      case _ =>
        val runAnalyzeInPython = (func: PythonFunction, exprs: Seq[Expression]) => {
          val runner =
            new UserDefinedPythonTableFunctionAnalyzeRunner(name, func, exprs, tableArgs, parser)
          runner.runInPython()
        }
        UnresolvedPolymorphicPythonUDTF(
          name = name,
          func = func,
          children = exprs,
          evalType = pythonEvalType,
          udfDeterministic = udfDeterministic,
          resolveElementMetadata = runAnalyzeInPython,
          tableArguments = Some(tableArgs))
    }
    Generate(
      udtf,
      unrequiredChildIndex = Nil,
      outer = false,
      qualifier = None,
      generatorOutput = Nil,
      child = OneRowRelation()
    )
  }

  /** Returns a [[DataFrame]] that will evaluate to calling this UDTF with the given input. */
  def apply(session: SparkSession, exprs: TableValuedFunctionArgument*): DataFrame = {
    val parser = session.sessionState.sqlParser
    val expressions = exprs.map {
      case col: Column => session.expression(col)
      case tableArg: TableArg => tableArg.expression
      case other => throw new IllegalArgumentException(
        s"Unsupported argument type: ${other.getClass.getName}"
      )
    }
    val udtf = builder(expressions, parser)
    Dataset.ofRows(session, udtf)
  }
}

/**
 * Runs the Python UDTF's `analyze` static method.
 *
 * When the Python UDTF is defined without a static return type,
 * the analyzer will call this while resolving table-valued functions.
 *
 * This expects the Python UDTF to have `analyze` static method that take arguments:
 *
 * - The number and order of arguments are the same as the UDTF inputs
 * - Each argument is an `AnalyzeArgument`, containing:
 *   - dataType: DataType
 *   - value: Any: if the argument is foldable; otherwise None
 *   - isTable: bool: True if the argument is TABLE
 *
 * and that return an `AnalyzeResult`.
 *
 * It serializes/deserializes the data types via JSON,
 * and the values for the case the argument is foldable are pickled.
 *
 * `AnalysisException` with the error class "TABLE_VALUED_FUNCTION_FAILED_TO_ANALYZE_IN_PYTHON"
 * will be thrown when an exception is raised in Python.
 */
class UserDefinedPythonTableFunctionAnalyzeRunner(
    name: String,
    func: PythonFunction,
    exprs: Seq[Expression],
    tableArgs: Seq[Boolean],
    parser: ParserInterface)
  extends PythonPlannerRunner[PythonUDTFAnalyzeResult](func) {

  override val workerModule = "pyspark.sql.worker.analyze_udtf"

  override protected def writeToPython(dataOut: DataOutputStream, pickler: Pickler): Unit = {
    // Send Python UDTF
    PythonWorkerUtils.writeUTF(name, dataOut)
    PythonWorkerUtils.writePythonFunction(func, dataOut)

    // Send arguments
    dataOut.writeInt(exprs.length)
    exprs.zip(tableArgs).foreach { case (expr, isTable) =>
      PythonWorkerUtils.writeUTF(expr.dataType.json, dataOut)
      val (key, value) = expr match {
        case NamedArgumentExpression(k, v) => (Some(k), v)
        case _ => (None, expr)
      }
      if (value.foldable) {
        dataOut.writeBoolean(true)
        val obj = pickler.dumps(EvaluatePython.toJava(
          value.eval(), value.dataType, SQLConf.get.pysparkBinaryAsBytes))
        PythonWorkerUtils.writeBytes(obj, dataOut)
      } else {
        dataOut.writeBoolean(false)
      }
      dataOut.writeBoolean(isTable)
      // If the expr is NamedArgumentExpression, send its name.
      key match {
        case Some(key) =>
          dataOut.writeBoolean(true)
          PythonWorkerUtils.writeUTF(key, dataOut)
        case _ =>
          dataOut.writeBoolean(false)
      }
    }
  }

  override protected def receiveFromPython(dataIn: DataInputStream): PythonUDTFAnalyzeResult = {
    // Receive the schema or an exception raised in Python worker.
    val length = dataIn.readInt()
    if (length == SpecialLengths.PYTHON_EXCEPTION_THROWN) {
      val msg = PythonWorkerUtils.readUTF(dataIn)
        // Remove the leading traceback stack trace from the error message string, if any, since it
        // usually only includes the "analyze_udtf.py" filename and a line number.
        .split("PySparkValueError:").last.strip()
      throw QueryCompilationErrors.tableValuedFunctionFailedToAnalyseInPythonError(msg)
    }

    val schema = DataType.fromJson(
      PythonWorkerUtils.readUTF(length, dataIn)).asInstanceOf[StructType]

    // Receive the pickled AnalyzeResult buffer, if any.
    val pickledAnalyzeResult: Array[Byte] = PythonWorkerUtils.readBytes(dataIn)

    // Receive whether the "with single partition" property is requested.
    val withSinglePartition = dataIn.readInt() == 1
    // Receive the list of requested partitioning expressions, if any.
    val partitionByExpressions = ArrayBuffer.empty[Expression]
    val numPartitionByExpressions = dataIn.readInt()
    for (_ <- 0 until numPartitionByExpressions) {
      val expressionSql: String = PythonWorkerUtils.readUTF(dataIn)
      val parsed: Expression = parser.parseExpression(expressionSql)
      partitionByExpressions.append(parsed)
    }
    // Receive the list of requested ordering expressions, if any.
    val orderBy = ArrayBuffer.empty[SortOrder]
    val numOrderByItems = dataIn.readInt()
    for (_ <- 0 until numOrderByItems) {
      val expressionSql: String = PythonWorkerUtils.readUTF(dataIn)
      val parsed: Expression = parser.parseExpression(expressionSql)
      // Perform a basic check that the requested ordering column string does not include an alias,
      // since it is possible to accidentally try to specify a sort order like ASC or DESC or NULLS
      // FIRST/LAST in this manner leading to confusing results.
      parsed match {
        case a: Alias =>
          throw QueryCompilationErrors
            .invalidSortOrderInUDTFOrderingColumnFromAnalyzeMethodHasAlias(aliasName = a.name)
        case _ =>
      }
      val direction = if (dataIn.readInt() == 1) Ascending else Descending
      val overrideNullsFirst = dataIn.readInt()
      overrideNullsFirst match {
        case 0 => orderBy.append(SortOrder(parsed, direction))
        case 1 => orderBy.append(SortOrder(parsed, direction, NullsFirst, Seq.empty))
        case 2 => orderBy.append(SortOrder(parsed, direction, NullsLast, Seq.empty))
      }
    }
    // Receive the list of requested input columns to select, if specified.
    val numSelectedInputExpressions = dataIn.readInt()
    val selectedInputExpressions = ArrayBuffer.empty[PythonUDTFSelectedExpression]
    for (_ <- 0 until numSelectedInputExpressions) {
      val expressionSql: String = PythonWorkerUtils.readUTF(dataIn)
      val parsed: Expression = parser.parseExpression(expressionSql)
      val alias: String = PythonWorkerUtils.readUTF(dataIn)
      selectedInputExpressions.append(
        PythonUDTFSelectedExpression(
          parsed,
          if (alias.nonEmpty) Some(alias) else None))
    }
    PythonUDTFAnalyzeResult(
      schema = schema,
      withSinglePartition = withSinglePartition,
      partitionByExpressions = partitionByExpressions.toSeq,
      orderByExpressions = orderBy.toSeq,
      selectedInputExpressions = selectedInputExpressions.toSeq,
      pickledAnalyzeResult = pickledAnalyzeResult)
  }
}<|MERGE_RESOLUTION|>--- conflicted
+++ resolved
@@ -84,14 +84,9 @@
     }
 
     if (pythonEvalType == PythonEvalType.SQL_GROUPED_AGG_PANDAS_UDF
-<<<<<<< HEAD
-      || pythonEvalType == PythonEvalType.SQL_GROUPED_AGG_ARROW_UDF) {
-      PythonUDAF(name, func, dataType, e, udfDeterministic, pythonEvalType, safeSrc, safeAst)
-=======
       || pythonEvalType == PythonEvalType.SQL_GROUPED_AGG_ARROW_UDF
       || pythonEvalType == PythonEvalType.SQL_GROUPED_AGG_ARROW_ITER_UDF) {
-      PythonUDAF(name, func, dataType, e, udfDeterministic, pythonEvalType)
->>>>>>> 212d0a7a
+      PythonUDAF(name, func, dataType, e, udfDeterministic, pythonEvalType, safeSrc, safeAst)
     } else {
       PythonUDF(name, func, dataType, e, pythonEvalType, udfDeterministic, safeSrc, safeAst)
     }
