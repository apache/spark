/*
 * Licensed to the Apache Software Foundation (ASF) under one or more
 * contributor license agreements.  See the NOTICE file distributed with
 * this work for additional information regarding copyright ownership.
 * The ASF licenses this file to You under the Apache License, Version 2.0
 * (the "License"); you may not use this file except in compliance with
 * the License.  You may obtain a copy of the License at
 *
 *    http://www.apache.org/licenses/LICENSE-2.0
 *
 * Unless required by applicable law or agreed to in writing, software
 * distributed under the License is distributed on an "AS IS" BASIS,
 * WITHOUT WARRANTIES OR CONDITIONS OF ANY KIND, either express or implied.
 * See the License for the specific language governing permissions and
 * limitations under the License.
 */

package org.apache.spark.sql.execution.command

import java.util.regex.Pattern

import scala.collection.mutable
import scala.util.control.NonFatal

import org.apache.spark.internal.Logging
import org.apache.spark.sql._
import org.apache.spark.sql.catalyst.TableIdentifier
import org.apache.spark.sql.catalyst.analysis.EliminateSubqueryAliases
import org.apache.spark.sql.catalyst.catalog.{CatalogColumn, CatalogStorageFormat, CatalogTable, CatalogTablePartition, CatalogTableType}
import org.apache.spark.sql.catalyst.plans.logical.LogicalPlan
import org.apache.spark.sql.execution.datasources.{BucketSpec, DataSource, HadoopFsRelation, LogicalRelation}
import org.apache.spark.sql.internal.HiveSerDe
import org.apache.spark.sql.sources.InsertableRelation
import org.apache.spark.sql.types._
import org.apache.spark.unsafe.types.UTF8String

/**
 * A command used to create a data source table.
 *
 * Note: This is different from [[CreateTable]]. Please check the syntax for difference.
 * This is not intended for temporary tables.
 *
 * The syntax of using this command in SQL is:
 * {{{
 *   CREATE TABLE [IF NOT EXISTS] [db_name.]table_name
 *   [(col1 data_type [COMMENT col_comment], ...)]
 *   USING format OPTIONS ([option1_name "option1_value", option2_name "option2_value", ...])
 * }}}
 */
case class CreateDataSourceTableCommand(
    tableIdent: TableIdentifier,
    userSpecifiedSchema: Option[StructType],
    provider: String,
    options: Map[String, String],
    ignoreIfExists: Boolean,
    managedIfNoPath: Boolean)
  extends RunnableCommand {

  override def run(sparkSession: SparkSession): Seq[Row] = {
    // Since we are saving metadata to metastore, we need to check if metastore supports
    // the table name and database name we have for this query. MetaStoreUtils.validateName
    // is the method used by Hive to check if a table name or a database name is valid for
    // the metastore.
    if (!CreateDataSourceTableUtils.validateName(tableIdent.table)) {
      throw new AnalysisException(s"Table name ${tableIdent.table} is not a valid name for " +
        s"metastore. Metastore only accepts table name containing characters, numbers and _.")
    }
    if (tableIdent.database.isDefined &&
      !CreateDataSourceTableUtils.validateName(tableIdent.database.get)) {
      throw new AnalysisException(s"Database name ${tableIdent.database.get} is not a valid name " +
        s"for metastore. Metastore only accepts database name containing " +
        s"characters, numbers and _.")
    }

    val tableName = tableIdent.unquotedString
    val sessionState = sparkSession.sessionState

    if (sessionState.catalog.tableExists(tableIdent)) {
      if (ignoreIfExists) {
        return Seq.empty[Row]
      } else {
        throw new AnalysisException(s"Table $tableName already exists.")
      }
    }

    var isExternal = true
    val optionsWithPath =
      if (!options.contains("path") && managedIfNoPath) {
        isExternal = false
        options + ("path" -> sessionState.catalog.defaultTablePath(tableIdent))
      } else {
        options
      }

    // Create the relation to validate the arguments before writing the metadata to the metastore.
    DataSource(
      sparkSession = sparkSession,
      userSpecifiedSchema = userSpecifiedSchema,
      className = provider,
      bucketSpec = None,
      options = optionsWithPath).resolveRelation()

    CreateDataSourceTableUtils.createDataSourceTable(
      sparkSession = sparkSession,
      tableIdent = tableIdent,
      userSpecifiedSchema = userSpecifiedSchema,
      partitionColumns = Array.empty[String],
      bucketSpec = None,
      provider = provider,
      options = optionsWithPath,
      isExternal = isExternal)

    Seq.empty[Row]
  }
}

/**
 * A command used to create a data source table using the result of a query.
 *
 * Note: This is different from [[CreateTableAsSelect]]. Please check the syntax for difference.
 * This is not intended for temporary tables.
 *
 * The syntax of using this command in SQL is:
 * {{{
 *   CREATE TABLE [IF NOT EXISTS] [db_name.]table_name
 *   USING format OPTIONS ([option1_name "option1_value", option2_name "option2_value", ...])
 *   AS SELECT ...
 * }}}
 */
case class CreateDataSourceTableAsSelectCommand(
    tableIdent: TableIdentifier,
    provider: String,
    partitionColumns: Array[String],
    bucketSpec: Option[BucketSpec],
    mode: SaveMode,
    options: Map[String, String],
    query: LogicalPlan)
  extends RunnableCommand {

  override def run(sparkSession: SparkSession): Seq[Row] = {
    // Since we are saving metadata to metastore, we need to check if metastore supports
    // the table name and database name we have for this query. MetaStoreUtils.validateName
    // is the method used by Hive to check if a table name or a database name is valid for
    // the metastore.
    if (!CreateDataSourceTableUtils.validateName(tableIdent.table)) {
      throw new AnalysisException(s"Table name ${tableIdent.table} is not a valid name for " +
        s"metastore. Metastore only accepts table name containing characters, numbers and _.")
    }
    if (tableIdent.database.isDefined &&
      !CreateDataSourceTableUtils.validateName(tableIdent.database.get)) {
      throw new AnalysisException(s"Database name ${tableIdent.database.get} is not a valid name " +
        s"for metastore. Metastore only accepts database name containing " +
        s"characters, numbers and _.")
    }

    val tableName = tableIdent.unquotedString
    val sessionState = sparkSession.sessionState
    var createMetastoreTable = false
    var isExternal = true
    val optionsWithPath =
      if (!options.contains("path")) {
        isExternal = false
        options + ("path" -> sessionState.catalog.defaultTablePath(tableIdent))
      } else {
        options
      }

    var existingSchema = None: Option[StructType]
    if (sparkSession.sessionState.catalog.tableExists(tableIdent)) {
      // Check if we need to throw an exception or just return.
      mode match {
        case SaveMode.ErrorIfExists =>
          throw new AnalysisException(s"Table $tableName already exists. " +
            s"If you are using saveAsTable, you can set SaveMode to SaveMode.Append to " +
            s"insert data into the table or set SaveMode to SaveMode.Overwrite to overwrite" +
            s"the existing data. " +
            s"Or, if you are using SQL CREATE TABLE, you need to drop $tableName first.")
        case SaveMode.Ignore =>
          // Since the table already exists and the save mode is Ignore, we will just return.
          return Seq.empty[Row]
        case SaveMode.Append =>
          // Check if the specified data source match the data source of the existing table.
          val dataSource = DataSource(
            sparkSession = sparkSession,
            userSpecifiedSchema = Some(query.schema.asNullable),
            partitionColumns = partitionColumns,
            bucketSpec = bucketSpec,
            className = provider,
            options = optionsWithPath)
          // TODO: Check that options from the resolved relation match the relation that we are
          // inserting into (i.e. using the same compression).

          EliminateSubqueryAliases(
            sessionState.catalog.lookupRelation(tableIdent)) match {
            case l @ LogicalRelation(_: InsertableRelation | _: HadoopFsRelation, _, _) =>
              existingSchema = Some(l.schema)
            case o =>
              throw new AnalysisException(s"Saving data in ${o.toString} is not supported.")
          }
        case SaveMode.Overwrite =>
          sparkSession.sql(s"DROP TABLE IF EXISTS $tableName")
          // Need to create the table again.
          createMetastoreTable = true
      }
    } else {
      // The table does not exist. We need to create it in metastore.
      createMetastoreTable = true
    }

    val data = Dataset.ofRows(sparkSession, query)
    val df = existingSchema match {
      // If we are inserting into an existing table, just use the existing schema.
      case Some(s) => data.selectExpr(s.fieldNames: _*)
      case None => data
    }

    // Create the relation based on the data of df.
    val dataSource = DataSource(
      sparkSession,
      className = provider,
      partitionColumns = partitionColumns,
      bucketSpec = bucketSpec,
      options = optionsWithPath)

    val result = dataSource.write(mode, df)

    if (createMetastoreTable) {
      // We will use the schema of resolved.relation as the schema of the table (instead of
      // the schema of df). It is important since the nullability may be changed by the relation
      // provider (for example, see org.apache.spark.sql.parquet.DefaultSource).
      CreateDataSourceTableUtils.createDataSourceTable(
        sparkSession = sparkSession,
        tableIdent = tableIdent,
        userSpecifiedSchema = Some(result.schema),
        partitionColumns = partitionColumns,
        bucketSpec = bucketSpec,
        provider = provider,
        options = optionsWithPath,
        isExternal = isExternal)
    }

    // Under appending mode, we need to check the writen Dataset. If new partitions are created,
    // we have to add corresponding metadata to Hive metastore.
    if (mode == SaveMode.Append) {
      CreateDataSourceTableUtils.updateDataSourceTablePartitions(
        sqlContext,
        tableIdent,
        Some(result.schema),
        partitionColumns,
        bucketSpec,
        provider,
        optionsWithPath)
    }

    // Refresh the cache of the table in the catalog.
    sessionState.catalog.refreshTable(tableIdent)
    Seq.empty[Row]
  }
}

object CreateDataSourceTableUtils extends Logging {
  /**
   * Checks if the given name conforms the Hive standard ("[a-zA-z_0-9]+"),
   * i.e. if this name only contains characters, numbers, and _.
   *
   * This method is intended to have the same behavior of
   * org.apache.hadoop.hive.metastore.MetaStoreUtils.validateName.
   */
  def validateName(name: String): Boolean = {
    val tpat = Pattern.compile("[\\w_]+")
    val matcher = tpat.matcher(name)

    matcher.matches()
  }

  def newHiveMetastorePartitions(
      relation: HadoopFsRelation,
      serde: HiveSerDe,
      options: Map[String, String]): Seq[CatalogTablePartition] = {
    if (relation.partitionSchema.isEmpty) {
      Seq.empty[CatalogTablePartition]
    } else {
      val columns = relation.location.partitionSpec.partitionColumns
      relation.location.partitionSpec.partitions.map { part =>
        val specs = columns.fieldNames.map(_.toLowerCase).zip(part.values.toSeq(columns).map { c =>
          c.toString
        }).toMap

        val storage = CatalogStorageFormat(
          locationUri = Some(part.path.toUri.toString),
          inputFormat = serde.inputFormat,
          outputFormat = serde.outputFormat,
          serde = serde.serde,
          serdeProperties = options
        )
        CatalogTablePartition(specs, storage)
      }
    }
  }

  def updateDataSourceTablePartitions(
      sqlContext: SQLContext,
      tableIdent: TableIdentifier,
      userSpecifiedSchema: Option[StructType],
      partitionColumns: Array[String],
      bucketSpec: Option[BucketSpec],
      provider: String,
      options: Map[String, String]): Unit = {
    val maybeSerDe = HiveSerDe.sourceToSerDe(provider, sqlContext.sessionState.conf)
    val dataSource =
      DataSource(
        sqlContext,
        userSpecifiedSchema = userSpecifiedSchema,
        partitionColumns = partitionColumns,
        bucketSpec = bucketSpec,
        className = provider,
        options = options)

    val existingPartitionSpecs =
      sqlContext.sessionState.catalog.listPartitions(tableIdent).map(_.spec)

    val qualifiedTableName = tableIdent.quotedString
    val hiveParts = (maybeSerDe, dataSource.resolveRelation()) match {
      case (Some(serde), relation: HadoopFsRelation) =>
        val hivePartitions = newHiveMetastorePartitions(relation, serde, options).filterNot { p =>
          existingPartitionSpecs.contains(p.spec)
        }

        if (hivePartitions.size > 0) {
          Some(hivePartitions)
        } else {
          None
        }

      case _ =>
        None
    }

    if (hiveParts.isDefined) {
      logInfo(s"Persisting partitions of data source relation $qualifiedTableName " +
        "into Hive metastore in Hive compatible format.")
      hiveParts.map { part =>
        sqlContext.sessionState.catalog.createPartitions(tableIdent, part, ignoreIfExists = false)
      }
    }
  }

  def createDataSourceTable(
      sparkSession: SparkSession,
      tableIdent: TableIdentifier,
      userSpecifiedSchema: Option[StructType],
      partitionColumns: Array[String],
      bucketSpec: Option[BucketSpec],
      provider: String,
      options: Map[String, String],
      isExternal: Boolean): Unit = {
    val tableProperties = new mutable.HashMap[String, String]
    tableProperties.put("spark.sql.sources.provider", provider)

    // Saves optional user specified schema.  Serialized JSON schema string may be too long to be
    // stored into a single metastore SerDe property.  In this case, we split the JSON string and
    // store each part as a separate SerDe property.
    userSpecifiedSchema.foreach { schema =>
      val threshold = sparkSession.sessionState.conf.schemaStringLengthThreshold
      val schemaJsonString = schema.json
      // Split the JSON string.
      val parts = schemaJsonString.grouped(threshold).toSeq
      tableProperties.put("spark.sql.sources.schema.numParts", parts.size.toString)
      parts.zipWithIndex.foreach { case (part, index) =>
        tableProperties.put(s"spark.sql.sources.schema.part.$index", part)
      }
    }

    if (userSpecifiedSchema.isDefined && partitionColumns.length > 0) {
      tableProperties.put("spark.sql.sources.schema.numPartCols", partitionColumns.length.toString)
      partitionColumns.zipWithIndex.foreach { case (partCol, index) =>
        tableProperties.put(s"spark.sql.sources.schema.partCol.$index", partCol)
      }
    }

    if (userSpecifiedSchema.isDefined && bucketSpec.isDefined) {
      val BucketSpec(numBuckets, bucketColumnNames, sortColumnNames) = bucketSpec.get

      tableProperties.put("spark.sql.sources.schema.numBuckets", numBuckets.toString)
      tableProperties.put("spark.sql.sources.schema.numBucketCols",
        bucketColumnNames.length.toString)
      bucketColumnNames.zipWithIndex.foreach { case (bucketCol, index) =>
        tableProperties.put(s"spark.sql.sources.schema.bucketCol.$index", bucketCol)
      }

      if (sortColumnNames.nonEmpty) {
        tableProperties.put("spark.sql.sources.schema.numSortCols",
          sortColumnNames.length.toString)
        sortColumnNames.zipWithIndex.foreach { case (sortCol, index) =>
          tableProperties.put(s"spark.sql.sources.schema.sortCol.$index", sortCol)
        }
      }
    }

    if (userSpecifiedSchema.isEmpty && partitionColumns.length > 0) {
      // The table does not have a specified schema, which means that the schema will be inferred
      // when we load the table. So, we are not expecting partition columns and we will discover
      // partitions when we load the table. However, if there are specified partition columns,
      // we simply ignore them and provide a warning message.
      logWarning(
        s"The schema and partitions of table $tableIdent will be inferred when it is loaded. " +
          s"Specified partition columns (${partitionColumns.mkString(",")}) will be ignored.")
    }

    val tableType = if (isExternal) {
      tableProperties.put("EXTERNAL", "TRUE")
      CatalogTableType.EXTERNAL_TABLE
    } else {
      tableProperties.put("EXTERNAL", "FALSE")
      CatalogTableType.MANAGED_TABLE
    }

    val maybeSerDe = HiveSerDe.sourceToSerDe(provider, sparkSession.sessionState.conf)
    val dataSource =
      DataSource(
        sparkSession,
        userSpecifiedSchema = userSpecifiedSchema,
        partitionColumns = partitionColumns,
        bucketSpec = bucketSpec,
        className = provider,
        options = options)

    def newSparkSQLSpecificMetastoreTable(): CatalogTable = {
      CatalogTable(
        identifier = tableIdent,
        tableType = tableType,
        schema = Nil,
        storage = CatalogStorageFormat(
          locationUri = None,
          inputFormat = None,
          outputFormat = None,
          serde = None,
          serdeProperties = options
        ),
        properties = tableProperties.toMap)
    }

    def newHiveCompatibleMetastoreTable(
        relation: HadoopFsRelation,
        serde: HiveSerDe): CatalogTable = {
      CatalogTable(
        identifier = tableIdent,
        tableType = tableType,
        storage = CatalogStorageFormat(
          locationUri = Some(relation.location.paths.map(_.toUri.toString).head),
          inputFormat = serde.inputFormat,
          outputFormat = serde.outputFormat,
          serde = serde.serde,
          serdeProperties = options
        ),
        schema = relation.schema.map { f =>
          CatalogColumn(f.name, f.dataType.catalogString)
        },
        partitionColumnNames = relation.partitionSchema.map(_.name),
        properties = tableProperties.toMap,
        viewText = None)
    }

    val qualifiedTableName = tableIdent.quotedString
    val skipHiveMetadata = options.getOrElse("skipHiveMetadata", "false").toBoolean
    val (hiveTable, hiveParts, logMessage) = (maybeSerDe, dataSource.resolveRelation()) match {
      case _ if skipHiveMetadata =>
        val message =
          s"Persisting partitioned data source relation $qualifiedTableName into " +
            "Hive metastore in Spark SQL specific format, which is NOT compatible with Hive."
        (None, None, message)

      case (Some(serde), relation: HadoopFsRelation) if relation.location.paths.length == 1 =>
        val hiveTable = newHiveCompatibleMetastoreTable(relation, serde)
        val hivePartitions = newHiveMetastorePartitions(relation, serde, options)
        val message =
          s"Persisting data source relation $qualifiedTableName with a single input path " +
            s"into Hive metastore in Hive compatible format. Input path: " +
            s"${relation.location.paths.head}."
        (Some(hiveTable), Some(hivePartitions), message)

      case (Some(serde), relation: HadoopFsRelation) =>
        val message =
          s"Persisting data source relation $qualifiedTableName with multiple input paths into " +
            "Hive metastore in Spark SQL specific format, which is NOT compatible with Hive. " +
            s"Input paths: " + relation.location.paths.mkString("\n", "\n", "")
        (None, None, message)

      case (Some(serde), _) =>
        val message =
          s"Data source relation $qualifiedTableName is not a " +
            s"${classOf[HadoopFsRelation].getSimpleName}. Persisting it into Hive metastore " +
            "in Spark SQL specific format, which is NOT compatible with Hive."
        (None, None, message)

      case _ =>
        val message =
          s"Couldn't find corresponding Hive SerDe for data source provider $provider. " +
            s"Persisting data source relation $qualifiedTableName into Hive metastore in " +
            s"Spark SQL specific format, which is NOT compatible with Hive."
        (None, None, message)
    }

    (hiveTable, logMessage) match {
      case (Some(table), message) =>
        // We first try to save the metadata of the table in a Hive compatible way.
        // If Hive throws an error, we fall back to save its metadata in the Spark SQL
        // specific way.
        try {
          logInfo(message)
<<<<<<< HEAD
          sqlContext.sessionState.catalog.createTable(table, ignoreIfExists = false)
          hiveParts.map { p =>
            sqlContext.sessionState.catalog.createPartitions(tableIdent, p, ignoreIfExists = false)
          }
=======
          sparkSession.sessionState.catalog.createTable(table, ignoreIfExists = false)
>>>>>>> 0c99c23b
        } catch {
          case NonFatal(e) =>
            val warningMessage =
              s"Could not persist $qualifiedTableName in a Hive compatible way. Persisting " +
                s"it into Hive metastore in Spark SQL specific format."
            logWarning(warningMessage, e)
            val table = newSparkSQLSpecificMetastoreTable()
            sparkSession.sessionState.catalog.createTable(table, ignoreIfExists = false)
        }

      case (None, message) =>
        logWarning(message)
        val table = newSparkSQLSpecificMetastoreTable()
        sparkSession.sessionState.catalog.createTable(table, ignoreIfExists = false)
    }
  }
}<|MERGE_RESOLUTION|>--- conflicted
+++ resolved
@@ -243,7 +243,7 @@
     // we have to add corresponding metadata to Hive metastore.
     if (mode == SaveMode.Append) {
       CreateDataSourceTableUtils.updateDataSourceTablePartitions(
-        sqlContext,
+        sparkSession,
         tableIdent,
         Some(result.schema),
         partitionColumns,
@@ -299,17 +299,17 @@
   }
 
   def updateDataSourceTablePartitions(
-      sqlContext: SQLContext,
+      sparkSession: SparkSession,
       tableIdent: TableIdentifier,
       userSpecifiedSchema: Option[StructType],
       partitionColumns: Array[String],
       bucketSpec: Option[BucketSpec],
       provider: String,
       options: Map[String, String]): Unit = {
-    val maybeSerDe = HiveSerDe.sourceToSerDe(provider, sqlContext.sessionState.conf)
+    val maybeSerDe = HiveSerDe.sourceToSerDe(provider, sparkSession.sessionState.conf)
     val dataSource =
       DataSource(
-        sqlContext,
+        sparkSession = sparkSession,
         userSpecifiedSchema = userSpecifiedSchema,
         partitionColumns = partitionColumns,
         bucketSpec = bucketSpec,
@@ -317,7 +317,7 @@
         options = options)
 
     val existingPartitionSpecs =
-      sqlContext.sessionState.catalog.listPartitions(tableIdent).map(_.spec)
+      sparkSession.sessionState.catalog.listPartitions(tableIdent).map(_.spec)
 
     val qualifiedTableName = tableIdent.quotedString
     val hiveParts = (maybeSerDe, dataSource.resolveRelation()) match {
@@ -340,7 +340,7 @@
       logInfo(s"Persisting partitions of data source relation $qualifiedTableName " +
         "into Hive metastore in Hive compatible format.")
       hiveParts.map { part =>
-        sqlContext.sessionState.catalog.createPartitions(tableIdent, part, ignoreIfExists = false)
+        sparkSession.sessionState.catalog.createPartitions(tableIdent, part, ignoreIfExists = false)
       }
     }
   }
@@ -508,14 +508,11 @@
         // specific way.
         try {
           logInfo(message)
-<<<<<<< HEAD
-          sqlContext.sessionState.catalog.createTable(table, ignoreIfExists = false)
+          sparkSession.sessionState.catalog.createTable(table, ignoreIfExists = false)
           hiveParts.map { p =>
-            sqlContext.sessionState.catalog.createPartitions(tableIdent, p, ignoreIfExists = false)
+            sparkSession.sessionState.catalog.createPartitions(tableIdent, p,
+              ignoreIfExists = false)
           }
-=======
-          sparkSession.sessionState.catalog.createTable(table, ignoreIfExists = false)
->>>>>>> 0c99c23b
         } catch {
           case NonFatal(e) =>
             val warningMessage =
