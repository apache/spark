/*
 * Licensed to the Apache Software Foundation (ASF) under one or more
 * contributor license agreements.  See the NOTICE file distributed with
 * this work for additional information regarding copyright ownership.
 * The ASF licenses this file to You under the Apache License, Version 2.0
 * (the "License"); you may not use this file except in compliance with
 * the License.  You may obtain a copy of the License at
 *
 *    http://www.apache.org/licenses/LICENSE-2.0
 *
 * Unless required by applicable law or agreed to in writing, software
 * distributed under the License is distributed on an "AS IS" BASIS,
 * WITHOUT WARRANTIES OR CONDITIONS OF ANY KIND, either express or implied.
 * See the License for the specific language governing permissions and
 * limitations under the License.
 */

package org.apache.spark.sql.execution.command

import java.util.regex.Pattern

import scala.collection.mutable
import scala.util.control.NonFatal

import org.apache.spark.internal.Logging
import org.apache.spark.sql._
import org.apache.spark.sql.catalyst.TableIdentifier
import org.apache.spark.sql.catalyst.analysis.EliminateSubqueryAliases
import org.apache.spark.sql.catalyst.catalog._
import org.apache.spark.sql.catalyst.plans.logical.LogicalPlan
import org.apache.spark.sql.execution.datasources._
import org.apache.spark.sql.internal.HiveSerDe
import org.apache.spark.sql.sources.InsertableRelation
import org.apache.spark.sql.types._

/**
 * A command used to create a data source table.
 *
 * Note: This is different from [[CreateTableCommand]]. Please check the syntax for difference.
 * This is not intended for temporary tables.
 *
 * The syntax of using this command in SQL is:
 * {{{
 *   CREATE TABLE [IF NOT EXISTS] [db_name.]table_name
 *   [(col1 data_type [COMMENT col_comment], ...)]
 *   USING format OPTIONS ([option1_name "option1_value", option2_name "option2_value", ...])
 * }}}
 */
case class CreateDataSourceTableCommand(
    tableIdent: TableIdentifier,
    userSpecifiedSchema: Option[StructType],
    provider: String,
    options: Map[String, String],
    partitionColumns: Array[String],
    bucketSpec: Option[BucketSpec],
    ignoreIfExists: Boolean,
    managedIfNoPath: Boolean)
  extends RunnableCommand {

  override def run(sparkSession: SparkSession): Seq[Row] = {
    val sessionState = sparkSession.sessionState

    tableIdent.database.foreach(sessionState.catalog.validateDatabaseName)
    sessionState.catalog.validateTableName(tableIdent.table)

    val tableName = tableIdent.unquotedString
    if (sessionState.catalog.tableExists(tableIdent)) {
      if (ignoreIfExists) {
        return Seq.empty[Row]
      } else {
        throw new AnalysisException(s"Table $tableName already exists.")
      }
    }

    var isExternal = true
    val optionsWithPath =
      if (!new CaseInsensitiveMap(options).contains("path") && managedIfNoPath) {
        isExternal = false
        options + ("path" -> sessionState.catalog.defaultTablePath(tableIdent))
      } else {
        options
      }

    // Create the relation to validate the arguments before writing the metadata to the metastore.
    DataSource(
      sparkSession = sparkSession,
      userSpecifiedSchema = userSpecifiedSchema,
      className = provider,
      bucketSpec = None,
      options = optionsWithPath).resolveRelation(checkPathExist = false)

    CreateDataSourceTableUtils.createDataSourceTable(
      sparkSession = sparkSession,
      tableIdent = tableIdent,
      userSpecifiedSchema = userSpecifiedSchema,
      partitionColumns = partitionColumns,
      bucketSpec = bucketSpec,
      provider = provider,
      options = optionsWithPath,
      isExternal = isExternal)

    Seq.empty[Row]
  }
}

/**
 * A command used to create a data source table using the result of a query.
 *
 * Note: This is different from [[CreateTableAsSelect]]. Please check the syntax for difference.
 * This is not intended for temporary tables.
 *
 * The syntax of using this command in SQL is:
 * {{{
 *   CREATE TABLE [IF NOT EXISTS] [db_name.]table_name
 *   USING format OPTIONS ([option1_name "option1_value", option2_name "option2_value", ...])
 *   AS SELECT ...
 * }}}
 */
case class CreateDataSourceTableAsSelectCommand(
    tableIdent: TableIdentifier,
    provider: String,
    partitionColumns: Array[String],
    bucketSpec: Option[BucketSpec],
    mode: SaveMode,
    options: Map[String, String],
    query: LogicalPlan)
  extends RunnableCommand {

  override def run(sparkSession: SparkSession): Seq[Row] = {
    val sessionState = sparkSession.sessionState

    tableIdent.database.foreach(sessionState.catalog.validateDatabaseName)
    sessionState.catalog.validateTableName(tableIdent.table)

    val tableName = tableIdent.unquotedString
    var createMetastoreTable = false
    var isExternal = true
    val optionsWithPath =
      if (!new CaseInsensitiveMap(options).contains("path")) {
        isExternal = false
        options + ("path" -> sessionState.catalog.defaultTablePath(tableIdent))
      } else {
        options
      }

    var existingSchema = None: Option[StructType]
    if (sparkSession.sessionState.catalog.tableExists(tableIdent)) {
      // Check if we need to throw an exception or just return.
      mode match {
        case SaveMode.ErrorIfExists =>
          throw new AnalysisException(s"Table $tableName already exists. " +
            s"If you are using saveAsTable, you can set SaveMode to SaveMode.Append to " +
            s"insert data into the table or set SaveMode to SaveMode.Overwrite to overwrite" +
            s"the existing data. " +
            s"Or, if you are using SQL CREATE TABLE, you need to drop $tableName first.")
        case SaveMode.Ignore =>
          // Since the table already exists and the save mode is Ignore, we will just return.
          return Seq.empty[Row]
        case SaveMode.Append =>
          // Check if the specified data source match the data source of the existing table.
          val dataSource = DataSource(
            sparkSession = sparkSession,
            userSpecifiedSchema = Some(query.schema.asNullable),
            partitionColumns = partitionColumns,
            bucketSpec = bucketSpec,
            className = provider,
            options = optionsWithPath)
          // TODO: Check that options from the resolved relation match the relation that we are
          // inserting into (i.e. using the same compression).

          EliminateSubqueryAliases(
            sessionState.catalog.lookupRelation(tableIdent)) match {
            case l @ LogicalRelation(_: InsertableRelation | _: HadoopFsRelation, _, _) =>
              if (query.schema.size != l.schema.size) {
                throw new AnalysisException(
                  s"The column number of the existing schema[${l.schema}] " +
                    s"doesn't match the data schema[${query.schema}]'s")
              }
              existingSchema = Some(l.schema)
            case s: SimpleCatalogRelation if DDLUtils.isDatasourceTable(s.metadata) =>
              existingSchema = DDLUtils.getSchemaFromTableProperties(s.metadata)
            case o =>
              throw new AnalysisException(s"Saving data in ${o.toString} is not supported.")
          }
        case SaveMode.Overwrite =>
          sparkSession.sql(s"DROP TABLE IF EXISTS $tableName")
          // Need to create the table again.
          createMetastoreTable = true
      }
    } else {
      // The table does not exist. We need to create it in metastore.
      createMetastoreTable = true
    }

    val data = Dataset.ofRows(sparkSession, query)
    val df = existingSchema match {
      // If we are inserting into an existing table, just use the existing schema.
      case Some(s) => data.selectExpr(s.fieldNames: _*)
      case None => data
    }

    // Create the relation based on the data of df.
    val dataSource = DataSource(
      sparkSession,
      className = provider,
      partitionColumns = partitionColumns,
      bucketSpec = bucketSpec,
      options = optionsWithPath)

    val result = dataSource.write(mode, df)

    if (createMetastoreTable) {
      // We will use the schema of resolved.relation as the schema of the table (instead of
      // the schema of df). It is important since the nullability may be changed by the relation
      // provider (for example, see org.apache.spark.sql.parquet.DefaultSource).
      CreateDataSourceTableUtils.createDataSourceTable(
        sparkSession = sparkSession,
        tableIdent = tableIdent,
        userSpecifiedSchema = Some(result.schema),
        partitionColumns = partitionColumns,
        bucketSpec = bucketSpec,
        provider = provider,
        options = optionsWithPath,
        isExternal = isExternal)
    }

    // Refresh the cache of the table in the catalog.
    sessionState.catalog.refreshTable(tableIdent)
    Seq.empty[Row]
  }
}


object CreateDataSourceTableUtils extends Logging {
<<<<<<< HEAD

  val DATASOURCE_PREFIX = "spark.sql.sources."
  val DATASOURCE_PROVIDER = DATASOURCE_PREFIX + "provider"
  val DATASOURCE_WRITEJOBUUID = DATASOURCE_PREFIX + "writeJobUUID"
  val DATASOURCE_OUTPUTPATH = DATASOURCE_PREFIX + "output.path"
  val DATASOURCE_SCHEMA = DATASOURCE_PREFIX + "schema"
  val DATASOURCE_SCHEMA_PREFIX = DATASOURCE_SCHEMA + "."
  val DATASOURCE_SCHEMA_NUMPARTS = DATASOURCE_SCHEMA_PREFIX + "numParts"
  val DATASOURCE_SCHEMA_NUMPARTCOLS = DATASOURCE_SCHEMA_PREFIX + "numPartCols"
  val DATASOURCE_SCHEMA_NUMSORTCOLS = DATASOURCE_SCHEMA_PREFIX + "numSortCols"
  val DATASOURCE_SCHEMA_NUMBUCKETS = DATASOURCE_SCHEMA_PREFIX + "numBuckets"
  val DATASOURCE_SCHEMA_NUMBUCKETCOLS = DATASOURCE_SCHEMA_PREFIX + "numBucketCols"
  val DATASOURCE_SCHEMA_PART_PREFIX = DATASOURCE_SCHEMA_PREFIX + "part."
  val DATASOURCE_SCHEMA_PARTCOL_PREFIX = DATASOURCE_SCHEMA_PREFIX + "partCol."
  val DATASOURCE_SCHEMA_BUCKETCOL_PREFIX = DATASOURCE_SCHEMA_PREFIX + "bucketCol."
  val DATASOURCE_SCHEMA_SORTCOL_PREFIX = DATASOURCE_SCHEMA_PREFIX + "sortCol."

  /**
   * Checks if the given name conforms the Hive standard ("[a-zA-z_0-9]+"),
   * i.e. if this name only contains characters, numbers, and _.
   *
   * This method is intended to have the same behavior of
   * org.apache.hadoop.hive.metastore.MetaStoreUtils.validateName.
   */
  def validateName(name: String): Boolean = {
    val tpat = Pattern.compile("[\\w_]+")
    val matcher = tpat.matcher(name)

    matcher.matches()
  }

=======
>>>>>>> 24de5333
  def createDataSourceTable(
      sparkSession: SparkSession,
      tableIdent: TableIdentifier,
      userSpecifiedSchema: Option[StructType],
      partitionColumns: Array[String],
      bucketSpec: Option[BucketSpec],
      provider: String,
      options: Map[String, String],
      isExternal: Boolean): Unit = {
    val tableProperties = new mutable.HashMap[String, String]
    tableProperties.put(DATASOURCE_PROVIDER, provider)

    // Saves optional user specified schema.  Serialized JSON schema string may be too long to be
    // stored into a single metastore SerDe property.  In this case, we split the JSON string and
    // store each part as a separate SerDe property.
    userSpecifiedSchema.foreach { schema =>
      val threshold = sparkSession.sessionState.conf.schemaStringLengthThreshold
      val schemaJsonString = schema.json
      // Split the JSON string.
      val parts = schemaJsonString.grouped(threshold).toSeq
      tableProperties.put(DATASOURCE_SCHEMA_NUMPARTS, parts.size.toString)
      parts.zipWithIndex.foreach { case (part, index) =>
        tableProperties.put(s"$DATASOURCE_SCHEMA_PART_PREFIX$index", part)
      }
    }

    if (userSpecifiedSchema.isDefined && partitionColumns.length > 0) {
      tableProperties.put(DATASOURCE_SCHEMA_NUMPARTCOLS, partitionColumns.length.toString)
      partitionColumns.zipWithIndex.foreach { case (partCol, index) =>
        tableProperties.put(s"$DATASOURCE_SCHEMA_PARTCOL_PREFIX$index", partCol)
      }
    }

    if (userSpecifiedSchema.isDefined && bucketSpec.isDefined) {
      val BucketSpec(numBuckets, bucketColumnNames, sortColumnNames) = bucketSpec.get

      tableProperties.put(DATASOURCE_SCHEMA_NUMBUCKETS, numBuckets.toString)
      tableProperties.put(DATASOURCE_SCHEMA_NUMBUCKETCOLS, bucketColumnNames.length.toString)
      bucketColumnNames.zipWithIndex.foreach { case (bucketCol, index) =>
        tableProperties.put(s"$DATASOURCE_SCHEMA_BUCKETCOL_PREFIX$index", bucketCol)
      }

      if (sortColumnNames.nonEmpty) {
        tableProperties.put(DATASOURCE_SCHEMA_NUMSORTCOLS, sortColumnNames.length.toString)
        sortColumnNames.zipWithIndex.foreach { case (sortCol, index) =>
          tableProperties.put(s"$DATASOURCE_SCHEMA_SORTCOL_PREFIX$index", sortCol)
        }
      }
    }

    if (userSpecifiedSchema.isEmpty && partitionColumns.length > 0) {
      // The table does not have a specified schema, which means that the schema will be inferred
      // when we load the table. So, we are not expecting partition columns and we will discover
      // partitions when we load the table. However, if there are specified partition columns,
      // we simply ignore them and provide a warning message.
      logWarning(
        s"The schema and partitions of table $tableIdent will be inferred when it is loaded. " +
          s"Specified partition columns (${partitionColumns.mkString(",")}) will be ignored.")
    }

    val tableType = if (isExternal) {
      tableProperties.put("EXTERNAL", "TRUE")
      CatalogTableType.EXTERNAL
    } else {
      tableProperties.put("EXTERNAL", "FALSE")
      CatalogTableType.MANAGED
    }

    val maybeSerDe = HiveSerDe.sourceToSerDe(provider, sparkSession.sessionState.conf)
    val dataSource =
      DataSource(
        sparkSession,
        userSpecifiedSchema = userSpecifiedSchema,
        partitionColumns = partitionColumns,
        bucketSpec = bucketSpec,
        className = provider,
        options = options)

    def newSparkSQLSpecificMetastoreTable(): CatalogTable = {
      CatalogTable(
        identifier = tableIdent,
        tableType = tableType,
        schema = Nil,
        storage = CatalogStorageFormat(
          locationUri = None,
          inputFormat = None,
          outputFormat = None,
          serde = None,
          compressed = false,
          serdeProperties = options
        ),
        properties = tableProperties.toMap)
    }

    def newHiveCompatibleMetastoreTable(
        relation: HadoopFsRelation,
        serde: HiveSerDe): CatalogTable = {
      assert(partitionColumns.isEmpty)
      assert(relation.partitionSchema.isEmpty)

      CatalogTable(
        identifier = tableIdent,
        tableType = tableType,
        storage = CatalogStorageFormat(
          locationUri = Some(relation.location.paths.map(_.toUri.toString).head),
          inputFormat = serde.inputFormat,
          outputFormat = serde.outputFormat,
          serde = serde.serde,
          compressed = false,
          serdeProperties = options
        ),
        schema = relation.schema.map { f =>
          CatalogColumn(f.name, f.dataType.catalogString)
        },
        properties = tableProperties.toMap,
        viewText = None)
    }

    // TODO: Support persisting partitioned data source relations in Hive compatible format
    val qualifiedTableName = tableIdent.quotedString
    val skipHiveMetadata = options.getOrElse("skipHiveMetadata", "false").toBoolean
    val resolvedRelation = dataSource.resolveRelation(checkPathExist = false)
    val (hiveCompatibleTable, logMessage) = (maybeSerDe, resolvedRelation) match {
      case _ if skipHiveMetadata =>
        val message =
          s"Persisting partitioned data source relation $qualifiedTableName into " +
            "Hive metastore in Spark SQL specific format, which is NOT compatible with Hive."
        (None, message)

      case (Some(serde), relation: HadoopFsRelation) if relation.location.paths.length == 1 &&
        relation.partitionSchema.isEmpty && relation.bucketSpec.isEmpty =>
        val hiveTable = newHiveCompatibleMetastoreTable(relation, serde)
        val message =
          s"Persisting data source relation $qualifiedTableName with a single input path " +
            s"into Hive metastore in Hive compatible format. Input path: " +
            s"${relation.location.paths.head}."
        (Some(hiveTable), message)

      case (Some(serde), relation: HadoopFsRelation) if relation.partitionSchema.nonEmpty =>
        val message =
          s"Persisting partitioned data source relation $qualifiedTableName into " +
            "Hive metastore in Spark SQL specific format, which is NOT compatible with Hive. " +
            "Input path(s): " + relation.location.paths.mkString("\n", "\n", "")
        (None, message)

      case (Some(serde), relation: HadoopFsRelation) if relation.bucketSpec.nonEmpty =>
        val message =
          s"Persisting bucketed data source relation $qualifiedTableName into " +
            "Hive metastore in Spark SQL specific format, which is NOT compatible with Hive. " +
            "Input path(s): " + relation.location.paths.mkString("\n", "\n", "")
        (None, message)

      case (Some(serde), relation: HadoopFsRelation) =>
        val message =
          s"Persisting data source relation $qualifiedTableName with multiple input paths into " +
            "Hive metastore in Spark SQL specific format, which is NOT compatible with Hive. " +
            s"Input paths: " + relation.location.paths.mkString("\n", "\n", "")
        (None, message)

      case (Some(serde), _) =>
        val message =
          s"Data source relation $qualifiedTableName is not a " +
            s"${classOf[HadoopFsRelation].getSimpleName}. Persisting it into Hive metastore " +
            "in Spark SQL specific format, which is NOT compatible with Hive."
        (None, message)

      case _ =>
        val message =
          s"Couldn't find corresponding Hive SerDe for data source provider $provider. " +
            s"Persisting data source relation $qualifiedTableName into Hive metastore in " +
            s"Spark SQL specific format, which is NOT compatible with Hive."
        (None, message)
    }

    (hiveCompatibleTable, logMessage) match {
      case (Some(table), message) =>
        // We first try to save the metadata of the table in a Hive compatible way.
        // If Hive throws an error, we fall back to save its metadata in the Spark SQL
        // specific way.
        try {
          logInfo(message)
          sparkSession.sessionState.catalog.createTable(table, ignoreIfExists = false)
        } catch {
          case NonFatal(e) =>
            val warningMessage =
              s"Could not persist $qualifiedTableName in a Hive compatible way. Persisting " +
                s"it into Hive metastore in Spark SQL specific format."
            logWarning(warningMessage, e)
            val table = newSparkSQLSpecificMetastoreTable()
            sparkSession.sessionState.catalog.createTable(table, ignoreIfExists = false)
        }

      case (None, message) =>
        logWarning(message)
        val table = newSparkSQLSpecificMetastoreTable()
        sparkSession.sessionState.catalog.createTable(table, ignoreIfExists = false)
    }
  }
}<|MERGE_RESOLUTION|>--- conflicted
+++ resolved
@@ -232,7 +232,6 @@
 
 
 object CreateDataSourceTableUtils extends Logging {
-<<<<<<< HEAD
 
   val DATASOURCE_PREFIX = "spark.sql.sources."
   val DATASOURCE_PROVIDER = DATASOURCE_PREFIX + "provider"
@@ -264,8 +263,6 @@
     matcher.matches()
   }
 
-=======
->>>>>>> 24de5333
   def createDataSourceTable(
       sparkSession: SparkSession,
       tableIdent: TableIdentifier,
