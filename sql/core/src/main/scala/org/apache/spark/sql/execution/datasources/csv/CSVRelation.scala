--- conflicted
+++ resolved
@@ -219,40 +219,6 @@
         } else if (params.permissive && schemaFields.length < tokens.size) {
           tokens.take(schemaFields.length)
         } else {
-<<<<<<< HEAD
-          val indexSafeTokens = if (params.permissive && schemaFields.length > tokens.size) {
-            tokens ++ new Array[String](schemaFields.length - tokens.size)
-          } else if (params.permissive && schemaFields.length < tokens.size) {
-            tokens.take(schemaFields.length)
-          } else {
-            tokens
-          }
-          try {
-            var index: Int = 0
-            var subIndex: Int = 0
-            while (subIndex < safeRequiredIndices.length) {
-              index = safeRequiredIndices(subIndex)
-              val field = schemaFields(index)
-              val value = indexSafeTokens(index)
-              val dataType = field.dataType
-              val isNull =
-                value == params.nullValue && field.nullable && !dataType.isInstanceOf[StringType]
-              val safeValue = dataType match {
-                case _: DecimalType if !isNull => value.replaceAll(",", "")
-                case _ if !isNull => value
-                case _ => null
-              }
-              val castedValue = Cast(Literal(safeValue), dataType).eval()
-              rowArray(subIndex) = CatalystTypeConverters.convertToScala(castedValue, dataType)
-              subIndex = subIndex + 1
-            }
-            Some(Row.fromSeq(rowArray.take(requiredSize)))
-          } catch {
-            case NonFatal(e) if params.dropMalformed =>
-              logWarning("Parse exception. " +
-                s"Dropping malformed line: ${tokens.mkString(params.delimiter.toString)}")
-              None
-=======
           tokens
         }
         try {
@@ -261,13 +227,18 @@
           while (subIndex < safeRequiredIndices.length) {
             index = safeRequiredIndices(subIndex)
             val field = schemaFields(index)
-            rowArray(subIndex) = CSVTypeCast.castTo(
-              indexSafeTokens(index),
-              field.dataType,
-              field.nullable,
-              params.nullValue)
+            val value = indexSafeTokens(index)
+            val dataType = field.dataType
+            val isNull =
+              value == params.nullValue && field.nullable && !dataType.isInstanceOf[StringType]
+            val safeValue = dataType match {
+              case _: DecimalType if !isNull => value.replaceAll(",", "")
+              case _ if !isNull => value
+              case _ => null
+            }
+            val castedValue = Cast(Literal(safeValue), dataType).eval()
+            rowArray(subIndex) = CatalystTypeConverters.convertToScala(castedValue, dataType)
             subIndex = subIndex + 1
->>>>>>> a8bbc4f5
           }
           Some(Row.fromSeq(rowArray.take(requiredSize)))
         } catch {
@@ -276,6 +247,7 @@
               s"Dropping malformed line: ${tokens.mkString(params.delimiter.toString)}")
             None
         }
+        Some(Row.fromSeq(rowArray.take(requiredSize)))
       }
     }
   }
