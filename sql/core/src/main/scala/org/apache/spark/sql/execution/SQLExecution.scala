--- conflicted
+++ resolved
@@ -47,9 +47,8 @@
       sc.setLocalProperty(EXECUTION_ID_KEY, executionId.toString)
       val r = try {
         val callSite = Utils.getCallSite()
-<<<<<<< HEAD
         val user = Utils.getCurrentUserName()
-        sqlContext.sparkContext.listenerBus.post(
+        sqlSession.sparkContext.listenerBus.post(
           SparkListenerSQLExecutionStart(
             executionId,
             user,
@@ -58,11 +57,6 @@
             queryExecution.toString,
             SparkPlanInfo.fromSparkPlan(queryExecution.executedPlan),
             System.currentTimeMillis()))
-=======
-        sparkSession.sparkContext.listenerBus.post(SparkListenerSQLExecutionStart(
-          executionId, callSite.shortForm, callSite.longForm, queryExecution.toString,
-          SparkPlanInfo.fromSparkPlan(queryExecution.executedPlan), System.currentTimeMillis()))
->>>>>>> 18c2c925
         try {
           body
         } finally {
