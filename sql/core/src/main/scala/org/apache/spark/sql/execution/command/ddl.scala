--- conflicted
+++ resolved
@@ -94,9 +94,6 @@
     isTemp: Boolean)(sql: String)
   extends NativeDDLCommand(sql) with Logging
 
-<<<<<<< HEAD
-case class AlterTableAlterViewRename(
-=======
 /**
  * The DDL command that drops a function.
  * ifExists: returns an error if the function doesn't exist, unless this is true.
@@ -109,8 +106,7 @@
     isTemp: Boolean)(sql: String)
   extends NativeDDLCommand(sql) with Logging
 
-case class AlterTableRename(
->>>>>>> a01b6a92
+case class AlterTableAlterViewRename(
     oldName: TableIdentifier,
     newName: TableIdentifier)(sql: String)
   extends NativeDDLCommand(sql) with Logging
