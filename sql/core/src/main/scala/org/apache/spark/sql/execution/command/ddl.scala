/*
 * Licensed to the Apache Software Foundation (ASF) under one or more
 * contributor license agreements.  See the NOTICE file distributed with
 * this work for additional information regarding copyright ownership.
 * The ASF licenses this file to You under the Apache License, Version 2.0
 * (the "License"); you may not use this file except in compliance with
 * the License.  You may obtain a copy of the License at
 *
 *    http://www.apache.org/licenses/LICENSE-2.0
 *
 * Unless required by applicable law or agreed to in writing, software
 * distributed under the License is distributed on an "AS IS" BASIS,
 * WITHOUT WARRANTIES OR CONDITIONS OF ANY KIND, either express or implied.
 * See the License for the specific language governing permissions and
 * limitations under the License.
 */

package org.apache.spark.sql.execution.command

import org.apache.spark.internal.Logging
import org.apache.spark.sql.{AnalysisException, Row, SQLContext}
import org.apache.spark.sql.catalyst.TableIdentifier
import org.apache.spark.sql.catalyst.catalog.{CatalogDatabase, CatalogTable, CatalogTableType}
import org.apache.spark.sql.catalyst.catalog.ExternalCatalog.TablePartitionSpec
import org.apache.spark.sql.catalyst.expressions.{Attribute, AttributeReference}
import org.apache.spark.sql.types._


// Note: The definition of these commands are based on the ones described in
// https://cwiki.apache.org/confluence/display/Hive/LanguageManual+DDL

/**
 * A DDL command expected to be parsed and run in an underlying system instead of in Spark.
 */
abstract class NativeDDLCommand(val sql: String) extends RunnableCommand {

  override def run(sqlContext: SQLContext): Seq[Row] = {
    sqlContext.runNativeSql(sql)
  }

  override val output: Seq[Attribute] = {
    Seq(AttributeReference("result", StringType, nullable = false)())
  }

}

/**
 * A command for users to create a new database.
 *
 * It will issue an error message when the database with the same name already exists,
 * unless 'ifNotExists' is true.
 * The syntax of using this command in SQL is:
 * {{{
 *    CREATE DATABASE|SCHEMA [IF NOT EXISTS] database_name
 * }}}
 */
case class CreateDatabase(
    databaseName: String,
    ifNotExists: Boolean,
    path: Option[String],
    comment: Option[String],
    props: Map[String, String])
  extends RunnableCommand {

  override def run(sqlContext: SQLContext): Seq[Row] = {
    val catalog = sqlContext.sessionState.catalog
    catalog.createDatabase(
      CatalogDatabase(
        databaseName,
        comment.getOrElse(""),
        path.getOrElse(catalog.getDefaultDBPath(databaseName)),
        props),
      ifNotExists)
    Seq.empty[Row]
  }

  override val output: Seq[Attribute] = Seq.empty
}


/**
 * A command for users to remove a database from the system.
 *
 * 'ifExists':
 * - true, if database_name does't exist, no action
 * - false (default), if database_name does't exist, a warning message will be issued
 * 'cascade':
 * - true, the dependent objects are automatically dropped before dropping database.
 * - false (default), it is in the Restrict mode. The database cannot be dropped if
 * it is not empty. The inclusive tables must be dropped at first.
 *
 * The syntax of using this command in SQL is:
 * {{{
 *    DROP DATABASE [IF EXISTS] database_name [RESTRICT|CASCADE];
 * }}}
 */
case class DropDatabase(
    databaseName: String,
    ifExists: Boolean,
    cascade: Boolean)
  extends RunnableCommand {

  override def run(sqlContext: SQLContext): Seq[Row] = {
    sqlContext.sessionState.catalog.dropDatabase(databaseName, ifExists, cascade)
    Seq.empty[Row]
  }

  override val output: Seq[Attribute] = Seq.empty
}

/**
 * A command for users to add new (key, value) pairs into DBPROPERTIES
 * If the database does not exist, an error message will be issued to indicate the database
 * does not exist.
 * The syntax of using this command in SQL is:
 * {{{
 *    ALTER (DATABASE|SCHEMA) database_name SET DBPROPERTIES (property_name=property_value, ...)
 * }}}
 */
case class AlterDatabaseProperties(
    databaseName: String,
    props: Map[String, String])
  extends RunnableCommand {

  override def run(sqlContext: SQLContext): Seq[Row] = {
    val catalog = sqlContext.sessionState.catalog
    val db: CatalogDatabase = catalog.getDatabaseMetadata(databaseName)
    catalog.alterDatabase(db.copy(properties = db.properties ++ props))

    Seq.empty[Row]
  }

  override val output: Seq[Attribute] = Seq.empty
}

/**
 * A command for users to show the name of the database, its comment (if one has been set), and its
 * root location on the filesystem. When extended is true, it also shows the database's properties
 * If the database does not exist, an error message will be issued to indicate the database
 * does not exist.
 * The syntax of using this command in SQL is
 * {{{
 *    DESCRIBE DATABASE [EXTENDED] db_name
 * }}}
 */
case class DescribeDatabase(
    databaseName: String,
    extended: Boolean)
  extends RunnableCommand {

  override def run(sqlContext: SQLContext): Seq[Row] = {
    val dbMetadata: CatalogDatabase =
      sqlContext.sessionState.catalog.getDatabaseMetadata(databaseName)
    val result =
      Row("Database Name", dbMetadata.name) ::
        Row("Description", dbMetadata.description) ::
        Row("Location", dbMetadata.locationUri) :: Nil

    if (extended) {
      val properties =
        if (dbMetadata.properties.isEmpty) {
          ""
        } else {
          dbMetadata.properties.toSeq.mkString("(", ", ", ")")
        }
      result :+ Row("Properties", properties)
    } else {
      result
    }
  }

  override val output: Seq[Attribute] = {
    AttributeReference("database_description_item", StringType, nullable = false)() ::
      AttributeReference("database_description_value", StringType, nullable = false)() :: Nil
  }
}

/**
<<<<<<< HEAD
=======
 * Drops a table/view from the metastore and removes it if it is cached.
 *
 * The syntax of this command is:
 * {{{
 *   DROP TABLE [IF EXISTS] table_name;
 *   DROP VIEW [IF EXISTS] [db_name.]view_name;
 * }}}
 */
case class DropTable(
    tableName: TableIdentifier,
    ifExists: Boolean,
    isView: Boolean) extends RunnableCommand {

  override def run(sqlContext: SQLContext): Seq[Row] = {
    val catalog = sqlContext.sessionState.catalog
    // If the command DROP VIEW is to drop a table or DROP TABLE is to drop a view
    // issue an exception.
    catalog.getTableMetadataOption(tableName).map(_.tableType match {
      case CatalogTableType.VIRTUAL_VIEW if !isView =>
        throw new AnalysisException(
          "Cannot drop a view with DROP TABLE. Please use DROP VIEW instead")
      case o if o != CatalogTableType.VIRTUAL_VIEW && isView =>
        throw new AnalysisException(
          s"Cannot drop a table with DROP VIEW. Please use DROP TABLE instead")
      case _ =>
    })

    try {
      sqlContext.cacheManager.tryUncacheQuery(sqlContext.table(tableName.quotedString))
    } catch {
      // This table's metadata is not in Hive metastore (e.g. the table does not exist).
      case e if e.getClass.getName == "org.apache.hadoop.hive.ql.metadata.InvalidTableException" =>
      case _: org.apache.spark.sql.catalyst.analysis.NoSuchTableException =>
      // Other Throwables can be caused by users providing wrong parameters in OPTIONS
      // (e.g. invalid paths). We catch it and log a warning message.
      // Users should be able to drop such kinds of tables regardless if there is an error.
      case e: Throwable => log.warn(s"${e.getMessage}", e)
    }
    catalog.invalidateTable(tableName)
    catalog.dropTable(tableName, ifExists)
    Seq.empty[Row]
  }
}

/**
 * A command that renames a table/view.
 *
 * The syntax of this command is:
 * {{{
 *   ALTER TABLE table1 RENAME TO table2;
 *   ALTER VIEW view1 RENAME TO view2;
 * }}}
 */
case class AlterTableRename(
    oldName: TableIdentifier,
    newName: TableIdentifier)
  extends RunnableCommand {

  override def run(sqlContext: SQLContext): Seq[Row] = {
    val catalog = sqlContext.sessionState.catalog
    catalog.invalidateTable(oldName)
    catalog.renameTable(oldName, newName)
    Seq.empty[Row]
  }

}

/**
>>>>>>> 89a41c5b
 * A command that sets table/view properties.
 *
 * The syntax of this command is:
 * {{{
 *   ALTER TABLE table1 SET TBLPROPERTIES ('key1' = 'val1', 'key2' = 'val2', ...);
 *   ALTER VIEW view1 SET TBLPROPERTIES ('key1' = 'val1', 'key2' = 'val2', ...);
 * }}}
 */
case class AlterTableSetProperties(
    tableName: TableIdentifier,
    properties: Map[String, String])
  extends RunnableCommand {

  override def run(sqlContext: SQLContext): Seq[Row] = {
    val catalog = sqlContext.sessionState.catalog
    val table = catalog.getTableMetadata(tableName)
    val newProperties = table.properties ++ properties
    if (DDLUtils.isDatasourceTable(newProperties)) {
      throw new AnalysisException(
        "alter table properties is not supported for tables defined using the datasource API")
    }
    val newTable = table.copy(properties = newProperties)
    catalog.alterTable(newTable)
    Seq.empty[Row]
  }

}

/**
 * A command that unsets table/view properties.
 *
 * The syntax of this command is:
 * {{{
 *   ALTER TABLE table1 UNSET TBLPROPERTIES [IF EXISTS] ('key1', 'key2', ...);
 *   ALTER VIEW view1 UNSET TBLPROPERTIES [IF EXISTS] ('key1', 'key2', ...);
 * }}}
 */
case class AlterTableUnsetProperties(
    tableName: TableIdentifier,
    propKeys: Seq[String],
    ifExists: Boolean)
  extends RunnableCommand {

  override def run(sqlContext: SQLContext): Seq[Row] = {
    val catalog = sqlContext.sessionState.catalog
    val table = catalog.getTableMetadata(tableName)
    if (DDLUtils.isDatasourceTable(table)) {
      throw new AnalysisException(
        "alter table properties is not supported for datasource tables")
    }
    if (!ifExists) {
      propKeys.foreach { k =>
        if (!table.properties.contains(k)) {
          throw new AnalysisException(
            s"attempted to unset non-existent property '$k' in table '$tableName'")
        }
      }
    }
    val newProperties = table.properties.filter { case (k, _) => !propKeys.contains(k) }
    val newTable = table.copy(properties = newProperties)
    catalog.alterTable(newTable)
    Seq.empty[Row]
  }

}

/**
 * A command that sets the serde class and/or serde properties of a table/view.
 *
 * The syntax of this command is:
 * {{{
 *   ALTER TABLE table [PARTITION spec] SET SERDE serde_name [WITH SERDEPROPERTIES props];
 *   ALTER TABLE table [PARTITION spec] SET SERDEPROPERTIES serde_properties;
 * }}}
 */
case class AlterTableSerDeProperties(
    tableName: TableIdentifier,
    serdeClassName: Option[String],
    serdeProperties: Option[Map[String, String]],
    partition: Option[Map[String, String]])
  extends RunnableCommand {

  // should never happen if we parsed things correctly
  require(serdeClassName.isDefined || serdeProperties.isDefined,
    "alter table attempted to set neither serde class name nor serde properties")

  override def run(sqlContext: SQLContext): Seq[Row] = {
    val catalog = sqlContext.sessionState.catalog
    val table = catalog.getTableMetadata(tableName)
    // Do not support setting serde for datasource tables
    if (serdeClassName.isDefined && DDLUtils.isDatasourceTable(table)) {
      throw new AnalysisException(
        "alter table serde is not supported for datasource tables")
    }
    val newTable = table.withNewStorage(
      serde = serdeClassName.orElse(table.storage.serde),
      serdeProperties = table.storage.serdeProperties ++ serdeProperties.getOrElse(Map()))
    catalog.alterTable(newTable)
    Seq.empty[Row]
  }

}

/**
 * Add Partition in ALTER TABLE/VIEW: add the table/view partitions.
 * 'partitionSpecsAndLocs': the syntax of ALTER VIEW is identical to ALTER TABLE,
 * EXCEPT that it is ILLEGAL to specify a LOCATION clause.
 * An error message will be issued if the partition exists, unless 'ifNotExists' is true.
 */
case class AlterTableAddPartition(
    tableName: TableIdentifier,
    partitionSpecsAndLocs: Seq[(TablePartitionSpec, Option[String])],
    ifNotExists: Boolean)(sql: String)
  extends NativeDDLCommand(sql) with Logging

case class AlterTableRenamePartition(
    tableName: TableIdentifier,
    oldPartition: TablePartitionSpec,
    newPartition: TablePartitionSpec)(sql: String)
  extends NativeDDLCommand(sql) with Logging

case class AlterTableExchangePartition(
    fromTableName: TableIdentifier,
    toTableName: TableIdentifier,
    spec: TablePartitionSpec)(sql: String)
  extends NativeDDLCommand(sql) with Logging

/**
 * Drop Partition in ALTER TABLE/VIEW: to drop a particular partition for a table/view.
 * This removes the data and metadata for this partition.
 * The data is actually moved to the .Trash/Current directory if Trash is configured,
 * unless 'purge' is true, but the metadata is completely lost.
 * An error message will be issued if the partition does not exist, unless 'ifExists' is true.
 * Note: purge is always false when the target is a view.
 */
case class AlterTableDropPartition(
    tableName: TableIdentifier,
    specs: Seq[TablePartitionSpec],
    ifExists: Boolean,
    purge: Boolean)(sql: String)
  extends NativeDDLCommand(sql) with Logging

case class AlterTableArchivePartition(
    tableName: TableIdentifier,
    spec: TablePartitionSpec)(sql: String)
  extends NativeDDLCommand(sql) with Logging

case class AlterTableUnarchivePartition(
    tableName: TableIdentifier,
    spec: TablePartitionSpec)(sql: String)
  extends NativeDDLCommand(sql) with Logging

case class AlterTableSetFileFormat(
    tableName: TableIdentifier,
    partitionSpec: Option[TablePartitionSpec],
    fileFormat: Seq[String],
    genericFormat: Option[String])(sql: String)
  extends NativeDDLCommand(sql) with Logging

/**
 * A command that sets the location of a table or a partition.
 *
 * For normal tables, this just sets the location URI in the table/partition's storage format.
 * For datasource tables, this sets a "path" parameter in the table/partition's serde properties.
 *
 * The syntax of this command is:
 * {{{
 *    ALTER TABLE table_name [PARTITION partition_spec] SET LOCATION "loc";
 * }}}
 */
case class AlterTableSetLocation(
    tableName: TableIdentifier,
    partitionSpec: Option[TablePartitionSpec],
    location: String)
  extends RunnableCommand {

  override def run(sqlContext: SQLContext): Seq[Row] = {
    val catalog = sqlContext.sessionState.catalog
    val table = catalog.getTableMetadata(tableName)
    partitionSpec match {
      case Some(spec) =>
        // Partition spec is specified, so we set the location only for this partition
        val part = catalog.getPartition(tableName, spec)
        val newPart =
          if (DDLUtils.isDatasourceTable(table)) {
            throw new AnalysisException(
              "alter table set location for partition is not allowed for tables defined " +
              "using the datasource API")
          } else {
            part.copy(storage = part.storage.copy(locationUri = Some(location)))
          }
        catalog.alterPartitions(tableName, Seq(newPart))
      case None =>
        // No partition spec is specified, so we set the location for the table itself
        val newTable =
          if (DDLUtils.isDatasourceTable(table)) {
            table.withNewStorage(
              locationUri = Some(location),
              serdeProperties = table.storage.serdeProperties ++ Map("path" -> location))
          } else {
            table.withNewStorage(locationUri = Some(location))
          }
        catalog.alterTable(newTable)
    }
    Seq.empty[Row]
  }

}

case class AlterTableTouch(
    tableName: TableIdentifier,
    partitionSpec: Option[TablePartitionSpec])(sql: String)
  extends NativeDDLCommand(sql) with Logging

case class AlterTableCompact(
    tableName: TableIdentifier,
    partitionSpec: Option[TablePartitionSpec],
    compactType: String)(sql: String)
  extends NativeDDLCommand(sql) with Logging

case class AlterTableMerge(
    tableName: TableIdentifier,
    partitionSpec: Option[TablePartitionSpec])(sql: String)
  extends NativeDDLCommand(sql) with Logging

case class AlterTableChangeCol(
    tableName: TableIdentifier,
    partitionSpec: Option[TablePartitionSpec],
    oldColName: String,
    newColName: String,
    dataType: DataType,
    comment: Option[String],
    afterColName: Option[String],
    restrict: Boolean,
    cascade: Boolean)(sql: String)
  extends NativeDDLCommand(sql) with Logging

case class AlterTableAddCol(
    tableName: TableIdentifier,
    partitionSpec: Option[TablePartitionSpec],
    columns: StructType,
    restrict: Boolean,
    cascade: Boolean)(sql: String)
  extends NativeDDLCommand(sql) with Logging

case class AlterTableReplaceCol(
    tableName: TableIdentifier,
    partitionSpec: Option[TablePartitionSpec],
    columns: StructType,
    restrict: Boolean,
    cascade: Boolean)(sql: String)
  extends NativeDDLCommand(sql) with Logging


private object DDLUtils {

  def isDatasourceTable(props: Map[String, String]): Boolean = {
    props.contains("spark.sql.sources.provider")
  }

  def isDatasourceTable(table: CatalogTable): Boolean = {
    isDatasourceTable(table.properties)
  }
}
<|MERGE_RESOLUTION|>--- conflicted
+++ resolved
@@ -176,8 +176,6 @@
 }
 
 /**
-<<<<<<< HEAD
-=======
  * Drops a table/view from the metastore and removes it if it is cached.
  *
  * The syntax of this command is:
@@ -223,30 +221,6 @@
 }
 
 /**
- * A command that renames a table/view.
- *
- * The syntax of this command is:
- * {{{
- *   ALTER TABLE table1 RENAME TO table2;
- *   ALTER VIEW view1 RENAME TO view2;
- * }}}
- */
-case class AlterTableRename(
-    oldName: TableIdentifier,
-    newName: TableIdentifier)
-  extends RunnableCommand {
-
-  override def run(sqlContext: SQLContext): Seq[Row] = {
-    val catalog = sqlContext.sessionState.catalog
-    catalog.invalidateTable(oldName)
-    catalog.renameTable(oldName, newName)
-    Seq.empty[Row]
-  }
-
-}
-
-/**
->>>>>>> 89a41c5b
  * A command that sets table/view properties.
  *
  * The syntax of this command is:
