--- conflicted
+++ resolved
@@ -30,7 +30,7 @@
 import org.apache.spark.sql.catalyst.expressions._
 import org.apache.spark.sql.catalyst.expressions.codegen.GenerateProjection
 import org.apache.spark.sql.catalyst.plans.logical.{LogicalPlan, Project}
-import org.apache.spark.sql.catalyst.{CatalystTypeConverters, InternalRow}
+import org.apache.spark.sql.catalyst.{InternalRow, CatalystTypeConverters}
 import org.apache.spark.sql.execution.RunnableCommand
 import org.apache.spark.sql.sources._
 import org.apache.spark.sql.types.StringType
@@ -256,25 +256,6 @@
       try {
         writerContainer.executorSideSetup(taskContext)
 
-        // Projects all partition columns and casts them to strings to build partition directories.
-        val partitionCasts = partitionOutput.map(Cast(_, StringType))
-        val partitionProj = newProjection(codegenEnabled, partitionCasts, output)
-        val dataProj = newProjection(codegenEnabled, dataOutput, output)
-
-        if (needsConversion) {
-          val converter = CatalystTypeConverters.createToScalaConverter(dataSchema)
-            .asInstanceOf[InternalRow => Row]
-          while (iterator.hasNext) {
-            val internalRow = iterator.next()
-            val partitionPart = partitionProj(internalRow)
-            val dataPart = converter(dataProj(internalRow))
-            writerContainer.outputWriterForRow(partitionPart).write(dataPart)
-          }
-        } else {
-<<<<<<< HEAD
-          r: InternalRow => r.asInstanceOf[Row]
-        }
-
         // Sort the data by partition so that it's possible to use a single outputWriter at a
         // time to process the incoming data
         def sortRows(iterator: Iterator[InternalRow]): Iterator[InternalRow] = {
@@ -287,17 +268,28 @@
         // we extract this functionality into its own function that can be called with updated
         // underlying data.
         def writeRowsSafe(iterator: Iterator[InternalRow]): Unit = {
+          var converter: Option[InternalRow => Row] = None
+          if (needsConversion) {
+            converter = Some(CatalystTypeConverters.createToScalaConverter(dataSchema)
+              .asInstanceOf[InternalRow => Row])
+          }
+
           while (iterator.hasNext) {
             val internalRow = iterator.next()
 
             // Only output rows that we haven't already output, this code can be called after a sort
             // mid-traversal.
             if (!writtenRows.contains(internalRow) &&
-                writerContainer.canGetOutputWriter(internalRow)) {
-              val partitionPart = partitionProj(internalRow)
-              val dataPart = dataConverter(dataProj(internalRow))
-
-              writerContainer.outputWriterForRow(partitionPart, sorted).write(dataPart)
+              writerContainer.canGetOutputWriter(internalRow)) {
+
+              converter match {
+                case Some(converter) =>
+                  writerContainer.outputWriterForRow(internalRow).write(converter(internalRow))
+                case None =>
+                  writerContainer.outputWriterForRow(internalRow)
+                    .asInstanceOf[OutputWriterInternal].writeInternal(internalRow)
+              }
+
               writtenRows += internalRow
             } else if (!writtenRows.contains(internalRow)) {
               // If there are no more available output writers, sort the data, and set the sorted
@@ -307,14 +299,6 @@
               sorted = true
               writeRowsSafe(sortedRows)
             }
-=======
-          while (iterator.hasNext) {
-            val internalRow = iterator.next()
-            val partitionPart = partitionProj(internalRow)
-            val dataPart = dataProj(internalRow)
-            writerContainer.outputWriterForRow(partitionPart)
-              .asInstanceOf[OutputWriterInternal].writeInternal(dataPart)
->>>>>>> 6bba7509
           }
         }
 
