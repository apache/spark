--- conflicted
+++ resolved
@@ -158,22 +158,11 @@
   // Seq("a", "b", "c"), Seq("a", "b", "y"), Seq("a", "x", "c"), Seq("a", "x", "y").
   // The expanded expressions are returned as PartitioningCollection.
   private def expandOutputPartitioning(partitioning: HashPartitioning): PartitioningCollection = {
-<<<<<<< HEAD
-    PartitioningCollection(
-      partitioning
-        .multiTransformDown {
-          case e: Expression if streamedKeyToBuildKeyMapping.contains(e.canonicalized) =>
-            e +: streamedKeyToBuildKeyMapping(e.canonicalized)
-        }
-        .asInstanceOf[Stream[HashPartitioning]]
-        .take(conf.broadcastHashJoinOutputPartitioningExpandLimit))
-=======
     PartitioningCollection(partitioning.multiTransformDown {
       case e: Expression if streamedKeyToBuildKeyMapping.contains(e.canonicalized) =>
         e +: streamedKeyToBuildKeyMapping(e.canonicalized)
     }.asInstanceOf[LazyList[HashPartitioning]]
       .take(conf.broadcastHashJoinOutputPartitioningExpandLimit))
->>>>>>> 7e689c7e
   }
 
   protected override def doExecute(): RDD[InternalRow] = {
