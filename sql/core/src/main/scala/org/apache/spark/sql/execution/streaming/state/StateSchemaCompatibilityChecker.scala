/*
 * Licensed to the Apache Software Foundation (ASF) under one or more
 * contributor license agreements.  See the NOTICE file distributed with
 * this work for additional information regarding copyright ownership.
 * The ASF licenses this file to You under the Apache License, Version 2.0
 * (the "License"); you may not use this file except in compliance with
 * the License.  You may obtain a copy of the License at
 *
 *    http://www.apache.org/licenses/LICENSE-2.0
 *
 * Unless required by applicable law or agreed to in writing, software
 * distributed under the License is distributed on an "AS IS" BASIS,
 * WITHOUT WARRANTIES OR CONDITIONS OF ANY KIND, either express or implied.
 * See the License for the specific language governing permissions and
 * limitations under the License.
 */

package org.apache.spark.sql.execution.streaming.state

import scala.util.Try

import org.apache.hadoop.conf.Configuration
import org.apache.hadoop.fs.Path

import org.apache.spark.SparkUnsupportedOperationException
import org.apache.spark.internal.{Logging, LogKeys, MDC}
import org.apache.spark.sql.avro.{AvroDeserializer, AvroSerializer}
import org.apache.spark.sql.catalyst.util.UnsafeRowUtils
import org.apache.spark.sql.execution.streaming.{CheckpointFileManager, StatefulOperatorStateInfo}
import org.apache.spark.sql.execution.streaming.state.SchemaHelper.{SchemaReader, SchemaWriter}
import org.apache.spark.sql.execution.streaming.state.StateSchemaCompatibilityChecker.SCHEMA_FORMAT_V3
import org.apache.spark.sql.internal.SessionState
import org.apache.spark.sql.types.{DataType, StructType}

// Result returned after validating the schema of the state store for schema changes
case class StateSchemaValidationResult(
    evolvedSchema: Boolean,
    schemaPath: String
)

<<<<<<< HEAD
// Avro encoder that is used by the RocksDBStateStoreProvider and RocksDBStateEncoder
// in order to serialize from UnsafeRow to a byte array of Avro encoding.
=======
/**
 * An Avro-based encoder used for serializing between UnsafeRow and Avro
 *  byte arrays in RocksDB state stores.
 *
 * This encoder is primarily utilized by [[RocksDBStateStoreProvider]] and [[RocksDBStateEncoder]]
 * to handle serialization and deserialization of state store data.
 *
 * @param keySerializer Serializer for converting state store keys to Avro format
 * @param keyDeserializer Deserializer for converting Avro-encoded keys back to UnsafeRow
 * @param valueSerializer Serializer for converting state store values to Avro format
 * @param valueDeserializer Deserializer for converting Avro-encoded values back to UnsafeRow
 * @param suffixKeySerializer Optional serializer for handling suffix keys in Avro format
 * @param suffixKeyDeserializer Optional deserializer for converting Avro-encoded suffix
 *                              keys back to UnsafeRow
 */
>>>>>>> f979bc8d
case class AvroEncoder(
  keySerializer: AvroSerializer,
  keyDeserializer: AvroDeserializer,
  valueSerializer: AvroSerializer,
  valueDeserializer: AvroDeserializer,
  suffixKeySerializer: Option[AvroSerializer] = None,
  suffixKeyDeserializer: Option[AvroDeserializer] = None
) extends Serializable

// Used to represent the schema of a column family in the state store
case class StateStoreColFamilySchema(
    colFamilyName: String,
    keySchema: StructType,
    valueSchema: StructType,
    keyStateEncoderSpec: Option[KeyStateEncoderSpec] = None,
    userKeyEncoderSchema: Option[StructType] = None
)

class StateSchemaCompatibilityChecker(
    providerId: StateStoreProviderId,
    hadoopConf: Configuration,
    oldSchemaFilePath: Option[Path] = None,
    newSchemaFilePath: Option[Path] = None) extends Logging {

  private val schemaFileLocation = if (oldSchemaFilePath.isEmpty) {
    val storeCpLocation = providerId.storeId.storeCheckpointLocation()
    schemaFile(storeCpLocation)
  } else {
    oldSchemaFilePath.get
  }

  private val fm = CheckpointFileManager.create(schemaFileLocation, hadoopConf)

  fm.mkdirs(schemaFileLocation.getParent)

  def readSchemaFile(): List[StateStoreColFamilySchema] = {
    val inStream = fm.open(schemaFileLocation)
    try {
      val versionStr = inStream.readUTF()
      val schemaReader = SchemaReader.createSchemaReader(versionStr)
      schemaReader.read(inStream)
    } catch {
      case e: Throwable =>
        logError(log"Fail to read schema file from ${MDC(LogKeys.PATH, schemaFileLocation)}", e)
        throw e
    } finally {
      inStream.close()
    }
  }

  /**
   * Function to read and return the list of existing state store column family schemas from the
   * schema file, if it exists
   * @return - List of state store column family schemas if the schema file exists and empty l
   *         otherwise
   */
  private def getExistingKeyAndValueSchema(): List[StateStoreColFamilySchema] = {
    if (fm.exists(schemaFileLocation)) {
      readSchemaFile()
    } else {
      List.empty
    }
  }

  private def createSchemaFile(
      stateStoreColFamilySchema: List[StateStoreColFamilySchema],
      stateSchemaVersion: Int): Unit = {
    // Ensure that schema file path is passed explicitly for schema version 3
    if (stateSchemaVersion == SCHEMA_FORMAT_V3 && newSchemaFilePath.isEmpty) {
      throw new IllegalStateException("Schema file path is required for schema version 3")
    }

    val schemaWriter = SchemaWriter.createSchemaWriter(stateSchemaVersion)
    createSchemaFile(stateStoreColFamilySchema, schemaWriter)
  }

  // Visible for testing
  private[sql] def createSchemaFile(
      stateStoreColFamilySchema: List[StateStoreColFamilySchema],
      schemaWriter: SchemaWriter): Unit = {
    val schemaFilePath = newSchemaFilePath match {
      case Some(path) =>
        fm.mkdirs(path.getParent)
        path
      case None => schemaFileLocation
    }
    val outStream = fm.createAtomic(schemaFilePath, overwriteIfPossible = false)
    try {
      schemaWriter.write(stateStoreColFamilySchema, outStream)
      outStream.close()
    } catch {
      case e: Throwable =>
        logError(log"Fail to write schema file to ${MDC(LogKeys.PATH, schemaFilePath)}", e)
        outStream.cancel()
        throw e
    }
  }

  private def schemasCompatible(storedSchema: StructType, schema: StructType): Boolean =
    DataType.equalsIgnoreNameAndCompatibleNullability(schema, storedSchema)

  /**
   * Function to check if new state store schema is compatible with the existing schema.
   * @param oldSchema - old state schema
   * @param newSchema - new state schema
   * @param ignoreValueSchema - whether to ignore value schema or not
   */
  private def check(
      oldSchema: StateStoreColFamilySchema,
      newSchema: StateStoreColFamilySchema,
      ignoreValueSchema: Boolean) : Unit = {
    val (storedKeySchema, storedValueSchema) = (oldSchema.keySchema,
      oldSchema.valueSchema)
    val (keySchema, valueSchema) = (newSchema.keySchema, newSchema.valueSchema)

    if (storedKeySchema.equals(keySchema) &&
      (ignoreValueSchema || storedValueSchema.equals(valueSchema))) {
      // schema is exactly same
    } else if (!schemasCompatible(storedKeySchema, keySchema)) {
      throw StateStoreErrors.stateStoreKeySchemaNotCompatible(storedKeySchema.toString,
        keySchema.toString)
    } else if (!ignoreValueSchema && !schemasCompatible(storedValueSchema, valueSchema)) {
      throw StateStoreErrors.stateStoreValueSchemaNotCompatible(storedValueSchema.toString,
        valueSchema.toString)
    } else {
      logInfo("Detected schema change which is compatible. Allowing to put rows.")
    }
  }

  /**
   * Function to validate the new state store schema and evolve the schema if required.
   * @param newStateSchema - proposed new state store schema by the operator
   * @param ignoreValueSchema - whether to ignore value schema compatibility checks or not
   * @param stateSchemaVersion - version of the state schema to be used
   * @return - true if the schema has evolved, false otherwise
   */
  def validateAndMaybeEvolveStateSchema(
      newStateSchema: List[StateStoreColFamilySchema],
      ignoreValueSchema: Boolean,
      stateSchemaVersion: Int): Boolean = {
    val existingStateSchemaList = getExistingKeyAndValueSchema()
    val newStateSchemaList = newStateSchema

    if (existingStateSchemaList.isEmpty) {
      // write the schema file if it doesn't exist
      createSchemaFile(newStateSchemaList.sortBy(_.colFamilyName), stateSchemaVersion)
      true
    } else {
      // validate if the new schema is compatible with the existing schema
      val existingSchemaMap = existingStateSchemaList.map { schema =>
        schema.colFamilyName -> schema
      }.toMap
      // For each new state variable, we want to compare it to the old state variable
      // schema with the same name
      newStateSchemaList.foreach { newSchema =>
        existingSchemaMap.get(newSchema.colFamilyName).foreach { existingStateSchema =>
          check(existingStateSchema, newSchema, ignoreValueSchema)
        }
      }
      val colFamiliesAddedOrRemoved =
        (newStateSchemaList.map(_.colFamilyName).toSet != existingSchemaMap.keySet)
      if (stateSchemaVersion == SCHEMA_FORMAT_V3 && colFamiliesAddedOrRemoved) {
        createSchemaFile(newStateSchemaList.sortBy(_.colFamilyName), stateSchemaVersion)
      }
      // TODO: [SPARK-49535] Write Schema files after schema has changed for StateSchemaV3
      colFamiliesAddedOrRemoved
    }
  }

  private def schemaFile(storeCpLocation: Path): Path =
    new Path(new Path(storeCpLocation, "_metadata"), "schema")
}

object StateSchemaCompatibilityChecker {

  val SCHEMA_FORMAT_V3: Int = 3

  private def disallowBinaryInequalityColumn(schema: StructType): Unit = {
    if (!UnsafeRowUtils.isBinaryStable(schema)) {
      throw new SparkUnsupportedOperationException(
        errorClass = "STATE_STORE_UNSUPPORTED_OPERATION_BINARY_INEQUALITY",
        messageParameters = Map("schema" -> schema.json)
      )
    }
  }

  /**
   * Function to validate the schema of the state store and maybe evolve it if needed.
   * We also verify for binary inequality columns in the schema and disallow them. We then perform
   * key and value schema validation. Depending on the passed configs, a warning might be logged
   * or an exception might be thrown if the schema is not compatible.
   *
   * @param stateInfo - StatefulOperatorStateInfo containing the state store information
   * @param hadoopConf - Hadoop configuration
   * @param newStateSchema - Array of new schema for state store column families
   * @param sessionState - session state used to retrieve session config
   * @param stateSchemaVersion - version of the state schema to be used
   * @param extraOptions - any extra options to be passed for StateStoreConf creation
   * @param storeName - optional state store name
   * @param oldSchemaFilePath - optional path to the old schema file. If not provided, will default
   *                          to the schema file location
   * @param newSchemaFilePath - optional path to the destination schema file.
   *                          Needed for schema version 3
   * @return - StateSchemaValidationResult containing the result of the schema validation
   */
  def validateAndMaybeEvolveStateSchema(
      stateInfo: StatefulOperatorStateInfo,
      hadoopConf: Configuration,
      newStateSchema: List[StateStoreColFamilySchema],
      sessionState: SessionState,
      stateSchemaVersion: Int,
      extraOptions: Map[String, String] = Map.empty,
      storeName: String = StateStoreId.DEFAULT_STORE_NAME,
      oldSchemaFilePath: Option[Path] = None,
      newSchemaFilePath: Option[Path] = None): StateSchemaValidationResult = {
    // SPARK-47776: collation introduces the concept of binary (in)equality, which means
    // in some collation we no longer be able to just compare the binary format of two
    // UnsafeRows to determine equality. For example, 'aaa' and 'AAA' can be "semantically"
    // same in case insensitive collation.
    // State store is basically key-value storage, and the most provider implementations
    // rely on the fact that all the columns in the key schema support binary equality.
    // We need to disallow using binary inequality column in the key schema, before we
    // could support this in majority of state store providers (or high-level of state
    // store.)
    newStateSchema.foreach { schema =>
      disallowBinaryInequalityColumn(schema.keySchema)
    }

    val storeConf = new StateStoreConf(sessionState.conf, extraOptions)
    val providerId = StateStoreProviderId(StateStoreId(stateInfo.checkpointLocation,
      stateInfo.operatorId, 0, storeName), stateInfo.queryRunId)
    val checker = new StateSchemaCompatibilityChecker(providerId, hadoopConf,
      oldSchemaFilePath = oldSchemaFilePath, newSchemaFilePath = newSchemaFilePath)
    // regardless of configuration, we check compatibility to at least write schema file
    // if necessary
    // if the format validation for value schema is disabled, we also disable the schema
    // compatibility checker for value schema as well.

    // Currently - schema evolution can happen only once per query. Basically for the initial batch
    // there is no previous schema. So we classify that case under schema evolution. In the future,
    // newer stateSchemaVersions will support evolution through the lifetime of the query as well.
    var evolvedSchema = false
    val result = Try(
      checker.validateAndMaybeEvolveStateSchema(newStateSchema,
        ignoreValueSchema = !storeConf.formatValidationCheckValue,
        stateSchemaVersion = stateSchemaVersion)
    ).toEither.fold(Some(_),
      hasEvolvedSchema => {
        evolvedSchema = hasEvolvedSchema
        None
      })

    // if schema validation is enabled and an exception is thrown, we re-throw it and fail the query
    if (storeConf.stateSchemaCheckEnabled && result.isDefined) {
      throw result.get
    }
    val schemaFileLocation = if (evolvedSchema) {
      // if we are using the state schema v3, and we have
      // evolved schema, this newSchemaFilePath should be defined
      // and we want to populate the metadata with this file
      if (stateSchemaVersion == SCHEMA_FORMAT_V3) {
        newSchemaFilePath.get.toString
      } else {
        // if we are using any version less than v3, we have written
        // the schema to this static location, which we will return
        checker.schemaFileLocation.toString
      }
    } else {
      // if we have not evolved schema (there has been a previous schema)
      // and we are using state schema v3, this file path would be defined
      // so we would just populate the next run's metadata file with this
      // file path
      if (stateSchemaVersion == SCHEMA_FORMAT_V3) {
        oldSchemaFilePath.get.toString
      } else {
        // if we are using any version less than v3, we have written
        // the schema to this static location, which we will return
        checker.schemaFileLocation.toString
      }
    }

    StateSchemaValidationResult(evolvedSchema, schemaFileLocation)
  }
}<|MERGE_RESOLUTION|>--- conflicted
+++ resolved
@@ -38,10 +38,6 @@
     schemaPath: String
 )
 
-<<<<<<< HEAD
-// Avro encoder that is used by the RocksDBStateStoreProvider and RocksDBStateEncoder
-// in order to serialize from UnsafeRow to a byte array of Avro encoding.
-=======
 /**
  * An Avro-based encoder used for serializing between UnsafeRow and Avro
  *  byte arrays in RocksDB state stores.
@@ -57,7 +53,6 @@
  * @param suffixKeyDeserializer Optional deserializer for converting Avro-encoded suffix
  *                              keys back to UnsafeRow
  */
->>>>>>> f979bc8d
 case class AvroEncoder(
   keySerializer: AvroSerializer,
   keyDeserializer: AvroDeserializer,
