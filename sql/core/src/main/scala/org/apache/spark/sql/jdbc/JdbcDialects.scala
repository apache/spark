/*
 * Licensed to the Apache Software Foundation (ASF) under one or more
 * contributor license agreements.  See the NOTICE file distributed with
 * this work for additional information regarding copyright ownership.
 * The ASF licenses this file to You under the Apache License, Version 2.0
 * (the "License"); you may not use this file except in compliance with
 * the License.  You may obtain a copy of the License at
 *
 *    http://www.apache.org/licenses/LICENSE-2.0
 *
 * Unless required by applicable law or agreed to in writing, software
 * distributed under the License is distributed on an "AS IS" BASIS,
 * WITHOUT WARRANTIES OR CONDITIONS OF ANY KIND, either express or implied.
 * See the License for the specific language governing permissions and
 * limitations under the License.
 */

package org.apache.spark.sql.jdbc

import java.sql.Types

import org.apache.spark.sql.types._
import org.apache.spark.annotation.DeveloperApi

/**
 * :: DeveloperApi ::
 * A database type definition coupled with the jdbc type needed to send null
 * values to the database.
 * @param databaseTypeDefinition The database type definition
 * @param jdbcNullType The jdbc type (as defined in java.sql.Types) used to
 *                     send a null value to the database.
 */
@DeveloperApi
case class JdbcType(databaseTypeDefinition : String, jdbcNullType : Int)

/**
 * :: DeveloperApi ::
 * Encapsulates everything (extensions, workarounds, quirks) to handle the
 * SQL dialect of a certain database or jdbc driver.
 * Lots of databases define types that aren't explicitly supported
 * by the JDBC spec.  Some JDBC drivers also report inaccurate
 * information---for instance, BIT(n>1) being reported as a BIT type is quite
 * common, even though BIT in JDBC is meant for single-bit values.  Also, there
 * does not appear to be a standard name for an unbounded string or binary
 * type; we use BLOB and CLOB by default but override with database-specific
 * alternatives when these are absent or do not behave correctly.
 *
 * Currently, the only thing done by the dialect is type mapping.
 * `getCatalystType` is used when reading from a JDBC table and `getJDBCType`
 * is used when writing to a JDBC table.  If `getCatalystType` returns `null`,
 * the default type handling is used for the given JDBC type.  Similarly,
 * if `getJDBCType` returns `(null, None)`, the default type handling is used
 * for the given Catalyst type.
 */
@DeveloperApi
abstract class JdbcDialect {
  /**
   * Check if this dialect instance can handle a certain jdbc url.
   * @param url the jdbc url.
   * @return True if the dialect can be applied on the given jdbc url.
   * @throws NullPointerException if the url is null.
   */
  def canHandle(url : String): Boolean

  /**
   * Get the custom datatype mapping for the given jdbc meta information.
   * @param sqlType The sql type (see java.sql.Types)
   * @param typeName The sql type name (e.g. "BIGINT UNSIGNED")
   * @param size The size of the type.
   * @param md Result metadata associated with this type.
   * @return The actual DataType (subclasses of [[org.apache.spark.sql.types.DataType]])
   *         or null if the default type mapping should be used.
   */
  def getCatalystType(
    sqlType: Int, typeName: String, size: Int, md: MetadataBuilder): Option[DataType] = None

  /**
   * Retrieve the jdbc / sql type for a given datatype.
   * @param dt The datatype (e.g. [[org.apache.spark.sql.types.StringType]])
   * @return The new JdbcType if there is an override for this DataType
   */
  def getJDBCType(dt: DataType): Option[JdbcType] = None

  /**
   * Retrieve the jdbc / sql type for a given datatype.
   * @param dt The datatype (e.g. [[org.apache.spark.sql.types.StringType]])
   * @param md The metadata
   * @return The new JdbcType if there is an override for this DataType
   */
  def getJDBCType(dt: DataType, md: Metadata): Option[JdbcType] = None

  /**
   * Quotes the identifier. This is used to put quotes around the identifier in case the column
   * name is a reserved keyword, or in case it contains characters that require quotes (e.g. space).
   */
  def quoteIdentifier(colName: String): String = {
    s""""$colName""""
  }

  /**
   * Get the SQL query that should be used to find if the given table exists. Dialects can
   * override this method to return a query that works best in a particular database.
   * @param table  The name of the table.
   * @return The SQL query to use for checking the table.
   */
  def getTableExistsQuery(table: String): String = {
    s"SELECT * FROM $table WHERE 1=0"
  }

}

/**
 * :: DeveloperApi ::
 * Registry of dialects that apply to every new jdbc [[org.apache.spark.sql.DataFrame]].
 *
 * If multiple matching dialects are registered then all matching ones will be
 * tried in reverse order. A user-added dialect will thus be applied first,
 * overwriting the defaults.
 *
 * Note that all new dialects are applied to new jdbc DataFrames only. Make
 * sure to register your dialects first.
 */
@DeveloperApi
object JdbcDialects {

  private var dialects = List[JdbcDialect]()

  /**
   * Register a dialect for use on all new matching jdbc [[org.apache.spark.sql.DataFrame]].
   * Readding an existing dialect will cause a move-to-front.
   * @param dialect The new dialect.
   */
  def registerDialect(dialect: JdbcDialect) : Unit = {
    dialects = dialect :: dialects.filterNot(_ == dialect)
  }

  /**
   * Unregister a dialect. Does nothing if the dialect is not registered.
   * @param dialect The jdbc dialect.
   */
  def unregisterDialect(dialect : JdbcDialect) : Unit = {
    dialects = dialects.filterNot(_ == dialect)
  }

  registerDialect(MySQLDialect)
  registerDialect(PostgresDialect)
  registerDialect(DB2Dialect)
  registerDialect(MsSqlServerDialect)
  registerDialect(OracleDialect)
  registerDialect(NetezzaDialect)

  /**
   * Fetch the JdbcDialect class corresponding to a given database url.
   */
  private[sql] def get(url: String): JdbcDialect = {
    val matchingDialects = dialects.filter(_.canHandle(url))
    matchingDialects.length match {
      case 0 => NoopDialect
      case 1 => matchingDialects.head
      case _ => new AggregatedDialect(matchingDialects)
    }
  }
}

/**
 * :: DeveloperApi ::
 * AggregatedDialect can unify multiple dialects into one virtual Dialect.
 * Dialects are tried in order, and the first dialect that does not return a
 * neutral element will will.
 * @param dialects List of dialects.
 */
@DeveloperApi
class AggregatedDialect(dialects: List[JdbcDialect]) extends JdbcDialect {

  require(dialects.nonEmpty)

  override def canHandle(url : String): Boolean =
    dialects.map(_.canHandle(url)).reduce(_ && _)

  override def getCatalystType(
      sqlType: Int, typeName: String, size: Int, md: MetadataBuilder): Option[DataType] = {
    dialects.flatMap(_.getCatalystType(sqlType, typeName, size, md)).headOption
  }

  override def getJDBCType(dt: DataType, md: Metadata): Option[JdbcType] = {
    dialects.flatMap(_.getJDBCType(dt, md)).headOption
  }
}

/**
 * :: DeveloperApi ::
 * NOOP dialect object, always returning the neutral element.
 */
@DeveloperApi
case object NoopDialect extends JdbcDialect {
  override def canHandle(url : String): Boolean = true
}

/**
 * :: DeveloperApi ::
 * Default postgres dialect, mapping bit/cidr/inet on read and string/binary/boolean on write.
 */
@DeveloperApi
case object PostgresDialect extends JdbcDialect {
  override def canHandle(url: String): Boolean = url.startsWith("jdbc:postgresql")
  override def getCatalystType(
      sqlType: Int, typeName: String, size: Int, md: MetadataBuilder): Option[DataType] = {
    if (sqlType == Types.BIT && typeName.equals("bit") && size != 1) {
      Some(BinaryType)
    } else if (sqlType == Types.OTHER && typeName.equals("cidr")) {
      Some(StringType)
    } else if (sqlType == Types.OTHER && typeName.equals("inet")) {
      Some(StringType)
    } else if (sqlType == Types.OTHER && typeName.equals("json")) {
      Some(StringType)
    } else if (sqlType == Types.OTHER && typeName.equals("jsonb")) {
      Some(StringType)
    } else None
  }

  override def getJDBCType(dt: DataType, md: Metadata): Option[JdbcType] = dt match {
    case StringType => Some(JdbcType("TEXT", java.sql.Types.CHAR))
    case BinaryType => Some(JdbcType("BYTEA", java.sql.Types.BINARY))
    case BooleanType => Some(JdbcType("BOOLEAN", java.sql.Types.BOOLEAN))
    case _ => None
  }

  override def getTableExistsQuery(table: String): String = {
    s"SELECT 1 FROM $table LIMIT 1"
  }

}

/**
 * :: DeveloperApi ::
 * Default mysql dialect to read bit/bitsets correctly.
 */
@DeveloperApi
case object MySQLDialect extends JdbcDialect {
  override def canHandle(url : String): Boolean = url.startsWith("jdbc:mysql")
  override def getCatalystType(
      sqlType: Int, typeName: String, size: Int, md: MetadataBuilder): Option[DataType] = {
    if (sqlType == Types.VARBINARY && typeName.equals("BIT") && size != 1) {
      // This could instead be a BinaryType if we'd rather return bit-vectors of up to 64 bits as
      // byte arrays instead of longs.
      md.putLong("binarylong", 1)
      Some(LongType)
    } else if (sqlType == Types.BIT && typeName.equals("TINYINT")) {
      Some(BooleanType)
    } else None
  }

  override def quoteIdentifier(colName: String): String = {
    s"`$colName`"
  }

  override def getTableExistsQuery(table: String): String = {
    s"SELECT 1 FROM $table LIMIT 1"
  }
}

/**
 * :: DeveloperApi ::
 * Default DB2 dialect, mapping string/boolean on write to valid DB2 types.
 * By default string, and boolean gets mapped to db2 invalid types TEXT, and BIT(1).
 */
@DeveloperApi
case object DB2Dialect extends JdbcDialect {
  override def canHandle(url: String): Boolean = url.startsWith("jdbc:db2")
  override def getJDBCType(dt: DataType, md: Metadata): Option[JdbcType] = dt match {
    case StringType => Some(JdbcType("CLOB", java.sql.Types.CLOB))
    case BooleanType => Some(JdbcType("CHAR(1)", java.sql.Types.CHAR))
    case _ => None
  }
}

/**
 * :: DeveloperApi ::
 * Default Microsoft SQL Server dialect, mapping the datetimeoffset types to a String on read.
 */
@DeveloperApi
case object MsSqlServerDialect extends JdbcDialect {
  override def canHandle(url: String): Boolean = url.startsWith("jdbc:sqlserver")
  override def getCatalystType(
      sqlType: Int, typeName: String, size: Int, md: MetadataBuilder): Option[DataType] = {
    if (typeName.contains("datetimeoffset")) {
      // String is recommend by Microsoft SQL Server for datetimeoffset types in non-MS clients
      Some(StringType)
    } else None
  }
<<<<<<< HEAD

  override def getJDBCType(dt: DataType): Option[JdbcType] = dt match {
    case TimestampType => Some(JdbcType("DATETIME", java.sql.Types.TIMESTAMP))
    case _ => None
=======
}

/**
 * :: DeveloperApi ::
* Default Oracle dialect, mapping string/boolean on write to valid Oracle types.
*/
@DeveloperApi
case object OracleDialect extends JdbcDialect {
  override def canHandle(url: String): Boolean = url.startsWith("jdbc:oracle")
  override def getCatalystType(
      sqlType: Int, typeName: String, size: Int, md: MetadataBuilder): Option[DataType] = {
    if (sqlType == Types.VARCHAR && typeName.equals("VARCHAR")) {
      // Save varchar size to metadata
      md.putLong("maxlength", size)
      Some(LongType)
    } else None
  }

  override def getJDBCType(dt: DataType, md: Metadata): Option[JdbcType] = {
    if (dt == StringType && md.contains("maxlength")) {
      Some(JdbcType(s"VARCHAR(${md.getLong("maxlength")})", java.sql.Types.VARCHAR))
    } else if (dt == StringType ) {
      Some(JdbcType("CLOB", java.sql.Types.CLOB))
    } else if (dt == BooleanType ) {
      Some(JdbcType("CHAR(1)", java.sql.Types.CHAR))
    } else None
  }
}

/**
 * :: DeveloperApi ::
 * Default Netezza dialect, mapping string/boolean on write to valid Netezza types.
 */
@DeveloperApi
case object NetezzaDialect extends JdbcDialect {
  override def canHandle(url: String): Boolean = url.startsWith("jdbc:netezza")
  override def getCatalystType(
      sqlType: Int, typeName: String, size: Int, md: MetadataBuilder): Option[DataType] = {
    if (sqlType == Types.VARCHAR && typeName.equals("VARCHAR")) {
      // Save varchar size to metadata
      md.putLong("maxlength", size)
      Some(LongType)
    } else None
  }

  override def getJDBCType(dt: DataType, md: Metadata): Option[JdbcType] = {
    if (dt == StringType && md.contains("maxlength")) {
      Some(JdbcType(s"VARCHAR(${md.getLong("maxlength")})", java.sql.Types.VARCHAR))
    } else if (dt == StringType ) {
      Some(JdbcType("VARCHAR(255)", java.sql.Types.VARCHAR))
    } else if (dt == BinaryType ) {
      Some(JdbcType("BYTEINT", java.sql.Types.BINARY))
    } else if (dt == BooleanType ) {
      Some(JdbcType("BOOLEAN", java.sql.Types.BOOLEAN))
    } else None
>>>>>>> d50bdf79
  }
}<|MERGE_RESOLUTION|>--- conflicted
+++ resolved
@@ -288,12 +288,11 @@
       Some(StringType)
     } else None
   }
-<<<<<<< HEAD
 
   override def getJDBCType(dt: DataType): Option[JdbcType] = dt match {
     case TimestampType => Some(JdbcType("DATETIME", java.sql.Types.TIMESTAMP))
     case _ => None
-=======
+  }
 }
 
 /**
@@ -349,6 +348,5 @@
     } else if (dt == BooleanType ) {
       Some(JdbcType("BOOLEAN", java.sql.Types.BOOLEAN))
     } else None
->>>>>>> d50bdf79
   }
 }