--- conflicted
+++ resolved
@@ -24,13 +24,8 @@
 import org.apache.spark.annotation.Experimental
 import org.apache.spark.sql.catalyst.InternalRow
 import org.apache.spark.sql.execution.stat._
-<<<<<<< HEAD
 import org.apache.spark.sql.types.{IntegralType, StringType}
-import org.apache.spark.util.sketch.BloomFilter
-=======
-import org.apache.spark.sql.types._
-import org.apache.spark.util.sketch.CountMinSketch
->>>>>>> edd47375
+import org.apache.spark.util.sketch.{BloomFilter, CountMinSketch}
 
 /**
  * :: Experimental ::
@@ -319,13 +314,90 @@
   }
 
   /**
-<<<<<<< HEAD
+   * Builds a Count-min Sketch over a specified column.
+   *
+   * @param colName name of the column over which the sketch is built
+   * @param depth depth of the sketch
+   * @param width width of the sketch
+   * @param seed random seed
+   * @return a [[CountMinSketch]] over column `colName`
+   * @since 2.0.0
+   */
+  def countMinSketch(colName: String, depth: Int, width: Int, seed: Int): CountMinSketch = {
+    countMinSketch(Column(colName), depth, width, seed)
+  }
+
+  /**
+   * Builds a Count-min Sketch over a specified column.
+   *
+   * @param colName name of the column over which the sketch is built
+   * @param eps relative error of the sketch
+   * @param confidence confidence of the sketch
+   * @param seed random seed
+   * @return a [[CountMinSketch]] over column `colName`
+   * @since 2.0.0
+   */
+  def countMinSketch(
+      colName: String, eps: Double, confidence: Double, seed: Int): CountMinSketch = {
+    countMinSketch(Column(colName), eps, confidence, seed)
+  }
+
+  /**
+   * Builds a Count-min Sketch over a specified column.
+   *
+   * @param col the column over which the sketch is built
+   * @param depth depth of the sketch
+   * @param width width of the sketch
+   * @param seed random seed
+   * @return a [[CountMinSketch]] over column `colName`
+   * @since 2.0.0
+   */
+  def countMinSketch(col: Column, depth: Int, width: Int, seed: Int): CountMinSketch = {
+    countMinSketch(col, CountMinSketch.create(depth, width, seed))
+  }
+
+  /**
+   * Builds a Count-min Sketch over a specified column.
+   *
+   * @param col the column over which the sketch is built
+   * @param eps relative error of the sketch
+   * @param confidence confidence of the sketch
+   * @param seed random seed
+   * @return a [[CountMinSketch]] over column `colName`
+   * @since 2.0.0
+   */
+  def countMinSketch(col: Column, eps: Double, confidence: Double, seed: Int): CountMinSketch = {
+    countMinSketch(col, CountMinSketch.create(eps, confidence, seed))
+  }
+
+  private def countMinSketch(col: Column, zero: CountMinSketch): CountMinSketch = {
+    val singleCol = df.select(col)
+    val colType = singleCol.schema.head.dataType
+
+    require(
+      colType == StringType || colType.isInstanceOf[IntegralType],
+      s"Count-min Sketch only supports string type and integral types, " +
+        s"and does not support type $colType."
+    )
+
+    singleCol.rdd.aggregate(zero)(
+      (sketch: CountMinSketch, row: Row) => {
+        sketch.add(row.get(0))
+        sketch
+      },
+
+      (sketch1: CountMinSketch, sketch2: CountMinSketch) => {
+        sketch1.mergeInPlace(sketch2)
+      }
+    )
+  }
+
+  /**
    * Builds a Bloom filter over a specified column.
    *
    * @param colName name of the column over which the filter is built
    * @param expectedNumItems expected number of items which will be put into the filter.
    * @param fpp expected false positive probability of the filter.
-   *
    * @since 2.0.0
    */
   def bloomFilter(colName: String, expectedNumItems: Long, fpp: Double): BloomFilter = {
@@ -338,7 +410,6 @@
    * @param col the column over which the filter is built
    * @param expectedNumItems expected number of items which will be put into the filter.
    * @param fpp expected false positive probability of the filter.
-   *
    * @since 2.0.0
    */
   def bloomFilter(col: Column, expectedNumItems: Long, fpp: Double): BloomFilter = {
@@ -351,7 +422,6 @@
    * @param colName name of the column over which the filter is built
    * @param expectedNumItems expected number of items which will be put into the filter.
    * @param numBits expected number of bits of the filter.
-   *
    * @since 2.0.0
    */
   def bloomFilter(colName: String, expectedNumItems: Long, numBits: Long): BloomFilter = {
@@ -364,7 +434,6 @@
    * @param col the column over which the filter is built
    * @param expectedNumItems expected number of items which will be put into the filter.
    * @param numBits expected number of bits of the filter.
-   *
    * @since 2.0.0
    */
   def bloomFilter(col: Column, expectedNumItems: Long, numBits: Long): BloomFilter = {
@@ -390,83 +459,5 @@
     }
 
     singleCol.queryExecution.toRdd.aggregate(zero)(seqOp, _ mergeInPlace _)
-=======
-   * Builds a Count-min Sketch over a specified column.
-   *
-   * @param colName name of the column over which the sketch is built
-   * @param depth depth of the sketch
-   * @param width width of the sketch
-   * @param seed random seed
-   * @return a [[CountMinSketch]] over column `colName`
-   * @since 2.0.0
-   */
-  def countMinSketch(colName: String, depth: Int, width: Int, seed: Int): CountMinSketch = {
-    countMinSketch(Column(colName), depth, width, seed)
-  }
-
-  /**
-   * Builds a Count-min Sketch over a specified column.
-   *
-   * @param colName name of the column over which the sketch is built
-   * @param eps relative error of the sketch
-   * @param confidence confidence of the sketch
-   * @param seed random seed
-   * @return a [[CountMinSketch]] over column `colName`
-   * @since 2.0.0
-   */
-  def countMinSketch(
-      colName: String, eps: Double, confidence: Double, seed: Int): CountMinSketch = {
-    countMinSketch(Column(colName), eps, confidence, seed)
-  }
-
-  /**
-   * Builds a Count-min Sketch over a specified column.
-   *
-   * @param col the column over which the sketch is built
-   * @param depth depth of the sketch
-   * @param width width of the sketch
-   * @param seed random seed
-   * @return a [[CountMinSketch]] over column `colName`
-   * @since 2.0.0
-   */
-  def countMinSketch(col: Column, depth: Int, width: Int, seed: Int): CountMinSketch = {
-    countMinSketch(col, CountMinSketch.create(depth, width, seed))
-  }
-
-  /**
-   * Builds a Count-min Sketch over a specified column.
-   *
-   * @param col the column over which the sketch is built
-   * @param eps relative error of the sketch
-   * @param confidence confidence of the sketch
-   * @param seed random seed
-   * @return a [[CountMinSketch]] over column `colName`
-   * @since 2.0.0
-   */
-  def countMinSketch(col: Column, eps: Double, confidence: Double, seed: Int): CountMinSketch = {
-    countMinSketch(col, CountMinSketch.create(eps, confidence, seed))
-  }
-
-  private def countMinSketch(col: Column, zero: CountMinSketch): CountMinSketch = {
-    val singleCol = df.select(col)
-    val colType = singleCol.schema.head.dataType
-
-    require(
-      colType == StringType || colType.isInstanceOf[IntegralType],
-      s"Count-min Sketch only supports string type and integral types, " +
-        s"and does not support type $colType."
-    )
-
-    singleCol.rdd.aggregate(zero)(
-      (sketch: CountMinSketch, row: Row) => {
-        sketch.add(row.get(0))
-        sketch
-      },
-
-      (sketch1: CountMinSketch, sketch2: CountMinSketch) => {
-        sketch1.mergeInPlace(sketch2)
-      }
-    )
->>>>>>> edd47375
   }
 }