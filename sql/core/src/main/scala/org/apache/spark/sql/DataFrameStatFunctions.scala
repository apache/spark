--- conflicted
+++ resolved
@@ -18,11 +18,7 @@
 package org.apache.spark.sql
 
 import org.apache.spark.annotation.Experimental
-<<<<<<< HEAD
-import org.apache.spark.sql.execution.stat.{ContingencyTable, FrequentItems}
-=======
 import org.apache.spark.sql.execution.stat._
->>>>>>> b1f4ca82
 
 /**
  * :: Experimental ::
@@ -32,8 +28,18 @@
 final class DataFrameStatFunctions private[sql](df: DataFrame) {
 
   /**
+   * Calculate the sample covariance of two numerical columns of a DataFrame.
+   * @param col1 the name of the first column
+   * @param col2 the name of the second column
+   * @return the covariance of the two columns.
+   */
+  def cov(col1: String, col2: String): Double = {
+    StatFunctions.calculateCov(df, Seq(col1, col2))
+  }
+
+  /**
    * Computes a pair-wise frequency table of the given columns. Also known as a contingency table.
-   * The number of distinct values for each column should be less than Int.MaxValue. The first
+   * The number of distinct values for each column should be less than 1e5. The first
    * column of each row will be the distinct values of `col1` and the column names will be the
    * distinct values of `col2` sorted in lexicographical order. Counts will be returned as `Long`s.
    *
@@ -42,7 +48,7 @@
    * @return A Local DataFrame containing the table
    */
   def crosstab(col1: String, col2: String): DataFrame = {
-    ContingencyTable.crossTabulate(df, col1, col2)
+    StatFunctions.crossTabulate(df, col1, col2)
   }
 
   /**
@@ -83,14 +89,4 @@
   def freqItems(cols: List[String]): DataFrame = {
     FrequentItems.singlePassFreqItems(df, cols, 0.01)
   }
-
-  /**
-   * Calculate the sample covariance of two numerical columns of a DataFrame.
-   * @param col1 the name of the first column
-   * @param col2 the name of the second column
-   * @return the covariance of the two columns.
-   */
-  def cov(col1: String, col2: String): Double = {
-    StatFunctions.calculateCov(df, Seq(col1, col2))
-  }
 }