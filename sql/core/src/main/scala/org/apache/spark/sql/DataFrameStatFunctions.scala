/*
* Licensed to the Apache Software Foundation (ASF) under one or more
* contributor license agreements.  See the NOTICE file distributed with
* this work for additional information regarding copyright ownership.
* The ASF licenses this file to You under the Apache License, Version 2.0
* (the "License"); you may not use this file except in compliance with
* the License.  You may obtain a copy of the License at
*
*    http://www.apache.org/licenses/LICENSE-2.0
*
* Unless required by applicable law or agreed to in writing, software
* distributed under the License is distributed on an "AS IS" BASIS,
* WITHOUT WARRANTIES OR CONDITIONS OF ANY KIND, either express or implied.
* See the License for the specific language governing permissions and
* limitations under the License.
*/

package org.apache.spark.sql

import org.apache.spark.annotation.Experimental
import org.apache.spark.sql.execution.stat._

/**
 * :: Experimental ::
 * Statistic functions for [[DataFrame]]s.
 */
@Experimental
final class DataFrameStatFunctions private[sql](df: DataFrame) {

  /**
<<<<<<< HEAD
   * Calculate the sample covariance of two numerical columns of a DataFrame.
   * @param col1 the name of the first column
   * @param col2 the name of the second column
   * @return the covariance of the two columns.
   */
  def cov(col1: String, col2: String): Double = {
    StatFunctions.calculateCov(df, Seq(col1, col2))
  }

  /**
   * Computes a pair-wise frequency table of the given columns. Also known as a contingency table.
   * The number of distinct values for each column should be less than 1e5. The first
   * column of each row will be the distinct values of `col1` and the column names will be the
   * distinct values of `col2` sorted in lexicographical order. Counts will be returned as `Long`s.
   *
   * @param col1 The name of the first column.
   * @param col2 The name of the second column.
   * @return A Local DataFrame containing the table
   */
  def crosstab(col1: String, col2: String): DataFrame = {
    StatFunctions.crossTabulate(df, col1, col2)
=======
   * Calculates the correlation of two columns of a DataFrame. Currently only supports the Pearson
   * Correlation Coefficient. For Spearman Correlation, consider using RDD methods found in 
   * MLlib's Statistics.
   *
   * @param col1 the name of the column
   * @param col2 the name of the column to calculate the correlation against
   * @return The Pearson Correlation Coefficient as a Double.
   */
  def corr(col1: String, col2: String, method: String): Double = {
    require(method == "pearson", "Currently only the calculation of the Pearson Correlation " +
      "coefficient is supported.")
    StatFunctions.pearsonCorrelation(df, Seq(col1, col2))
  }

  /**
   * Calculates the Pearson Correlation Coefficient of two columns of a DataFrame.
   *
   * @param col1 the name of the column
   * @param col2 the name of the column to calculate the correlation against
   * @return The Pearson Correlation Coefficient as a Double.
   */
  def corr(col1: String, col2: String): Double = {
    corr(col1, col2, "pearson")
>>>>>>> 9646018b
  }

  /**
   * Finding frequent items for columns, possibly with false positives. Using the
   * frequent element count algorithm described in
   * [[http://dx.doi.org/10.1145/762471.762473, proposed by Karp, Schenker, and Papadimitriou]].
   * The `support` should be greater than 1e-4.
   *
   * @param cols the names of the columns to search frequent items in.
   * @param support The minimum frequency for an item to be considered `frequent`. Should be greater
   *                than 1e-4.
   * @return A Local DataFrame with the Array of frequent items for each column.
   */
  def freqItems(cols: Array[String], support: Double): DataFrame = {
    FrequentItems.singlePassFreqItems(df, cols, support)
  }

  /**
   * Finding frequent items for columns, possibly with false positives. Using the
   * frequent element count algorithm described in
   * [[http://dx.doi.org/10.1145/762471.762473, proposed by Karp, Schenker, and Papadimitriou]].
   * Uses a `default` support of 1%.
   *
   * @param cols the names of the columns to search frequent items in.
   * @return A Local DataFrame with the Array of frequent items for each column.
   */
  def freqItems(cols: Array[String]): DataFrame = {
    FrequentItems.singlePassFreqItems(df, cols, 0.01)
  }

  /**
   * Python friendly implementation for `freqItems`
   */
  def freqItems(cols: Seq[String], support: Double): DataFrame = {
    FrequentItems.singlePassFreqItems(df, cols, support)
  }

  /**
   * Python friendly implementation for `freqItems` with a default `support` of 1%.
   */
  def freqItems(cols: Seq[String]): DataFrame = {
    FrequentItems.singlePassFreqItems(df, cols, 0.01)
  }
}<|MERGE_RESOLUTION|>--- conflicted
+++ resolved
@@ -28,7 +28,6 @@
 final class DataFrameStatFunctions private[sql](df: DataFrame) {
 
   /**
-<<<<<<< HEAD
    * Calculate the sample covariance of two numerical columns of a DataFrame.
    * @param col1 the name of the first column
    * @param col2 the name of the second column
@@ -38,19 +37,7 @@
     StatFunctions.calculateCov(df, Seq(col1, col2))
   }
 
-  /**
-   * Computes a pair-wise frequency table of the given columns. Also known as a contingency table.
-   * The number of distinct values for each column should be less than 1e5. The first
-   * column of each row will be the distinct values of `col1` and the column names will be the
-   * distinct values of `col2` sorted in lexicographical order. Counts will be returned as `Long`s.
-   *
-   * @param col1 The name of the first column.
-   * @param col2 The name of the second column.
-   * @return A Local DataFrame containing the table
-   */
-  def crosstab(col1: String, col2: String): DataFrame = {
-    StatFunctions.crossTabulate(df, col1, col2)
-=======
+  /*
    * Calculates the correlation of two columns of a DataFrame. Currently only supports the Pearson
    * Correlation Coefficient. For Spearman Correlation, consider using RDD methods found in 
    * MLlib's Statistics.
@@ -74,7 +61,23 @@
    */
   def corr(col1: String, col2: String): Double = {
     corr(col1, col2, "pearson")
->>>>>>> 9646018b
+  }
+
+  /**
+   * Computes a pair-wise frequency table of the given columns. Also known as a contingency table.
+   * The number of distinct values for each column should be less than 1e4. The first
+   * column of each row will be the distinct values of `col1` and the column names will be the
+   * distinct values of `col2`. Counts will be returned as `Long`s. Pairs that have no occurrences
+   * will have `null` as their values.
+   *
+   * @param col1 The name of the first column. Distinct items will make the first item of
+   *             each row.
+   * @param col2 The name of the second column. Distinct items will make the column names
+   *             of the DataFrame.
+   * @return A Local DataFrame containing the table
+   */
+  def crosstab(col1: String, col2: String): DataFrame = {
+    StatFunctions.crossTabulate(df, col1, col2)
   }
 
   /**
