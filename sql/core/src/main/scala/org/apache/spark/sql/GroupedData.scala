/*
 * Licensed to the Apache Software Foundation (ASF) under one or more
 * contributor license agreements.  See the NOTICE file distributed with
 * this work for additional information regarding copyright ownership.
 * The ASF licenses this file to You under the Apache License, Version 2.0
 * (the "License"); you may not use this file except in compliance with
 * the License.  You may obtain a copy of the License at
 *
 *    http://www.apache.org/licenses/LICENSE-2.0
 *
 * Unless required by applicable law or agreed to in writing, software
 * distributed under the License is distributed on an "AS IS" BASIS,
 * WITHOUT WARRANTIES OR CONDITIONS OF ANY KIND, either express or implied.
 * See the License for the specific language governing permissions and
 * limitations under the License.
 */

package org.apache.spark.sql

import scala.collection.JavaConverters._
import scala.language.implicitConversions

import org.apache.spark.annotation.Experimental
import org.apache.spark.sql.catalyst.analysis.{UnresolvedFunction, UnresolvedAlias, UnresolvedAttribute, Star}
import org.apache.spark.sql.catalyst.expressions._
<<<<<<< HEAD
import org.apache.spark.sql.catalyst.plans.logical.{Pivot, Rollup, Cube, Aggregate}
import org.apache.spark.sql.types.{StringType, NumericType}
=======
import org.apache.spark.sql.catalyst.expressions.aggregate._
import org.apache.spark.sql.catalyst.plans.logical.{Rollup, Cube, Aggregate}
import org.apache.spark.sql.types.NumericType
>>>>>>> 724cf7a3


/**
 * :: Experimental ::
 * A set of methods for aggregations on a [[DataFrame]], created by [[DataFrame.groupBy]].
 *
 * The main method is the agg function, which has multiple variants. This class also contains
 * convenience some first order statistics such as mean, sum for convenience.
 *
 * @since 1.3.0
 */
@Experimental
class GroupedData protected[sql](
    df: DataFrame,
    groupingExprs: Seq[Expression],
    groupType: GroupedData.GroupType) {

  private[this] def toDF(aggExprs: Seq[Expression]): DataFrame = {
    val aggregates = if (df.sqlContext.conf.dataFrameRetainGroupColumns) {
      groupingExprs ++ aggExprs
    } else {
      aggExprs
    }

    val aliasedAgg = aggregates.map(alias)

    groupType match {
      case GroupedData.GroupByType =>
        DataFrame(
          df.sqlContext, Aggregate(groupingExprs, aliasedAgg, df.logicalPlan))
      case GroupedData.RollupType =>
        DataFrame(
          df.sqlContext, Rollup(groupingExprs, df.logicalPlan, aliasedAgg))
      case GroupedData.CubeType =>
        DataFrame(
          df.sqlContext, Cube(groupingExprs, df.logicalPlan, aliasedAgg))
      case GroupedData.PivotType(pivotCol, values) =>
        val aliasedGrps = groupingExprs.map(alias)
        DataFrame(
          df.sqlContext, Pivot(aliasedGrps, pivotCol, values, aggExprs, df.logicalPlan))
    }
  }

<<<<<<< HEAD
  // Wrap UnresolvedAttribute with UnresolvedAlias, as when we resolve UnresolvedAttribute, we
  // will remove intermediate Alias for ExtractValue chain, and we need to alias it again to
  // make it a NamedExpression.
  private[this] def alias(expr: Expression): NamedExpression = expr match {
    case u: UnresolvedAttribute => UnresolvedAlias(u)
    case expr: NamedExpression => expr
    case expr: Expression => Alias(expr, expr.prettyString)()
  }

  private[this] def aggregateNumericColumns(colNames: String*)(f: Expression => Expression)
=======
  private[this] def aggregateNumericColumns(colNames: String*)(f: Expression => AggregateFunction)
>>>>>>> 724cf7a3
    : DataFrame = {

    val columnExprs = if (colNames.isEmpty) {
      // No columns specified. Use all numeric columns.
      df.numericColumns
    } else {
      // Make sure all specified columns are numeric.
      colNames.map { colName =>
        val namedExpr = df.resolve(colName)
        if (!namedExpr.dataType.isInstanceOf[NumericType]) {
          throw new AnalysisException(
            s""""$colName" is not a numeric column. """ +
            "Aggregation function can only be applied on a numeric column.")
        }
        namedExpr
      }
    }
    toDF(columnExprs.map(expr => f(expr).toAggregateExpression()))
  }

  private[this] def strToExpr(expr: String): (Expression => Expression) = {
    val exprToFunc: (Expression => Expression) = {
      (inputExpr: Expression) => expr.toLowerCase match {
        // We special handle a few cases that have alias that are not in function registry.
        case "avg" | "average" | "mean" =>
          UnresolvedFunction("avg", inputExpr :: Nil, isDistinct = false)
        case "stddev" | "std" =>
          UnresolvedFunction("stddev", inputExpr :: Nil, isDistinct = false)
        // Also special handle count because we need to take care count(*).
        case "count" | "size" =>
          // Turn count(*) into count(1)
          inputExpr match {
            case s: Star => Count(Literal(1)).toAggregateExpression()
            case _ => Count(inputExpr).toAggregateExpression()
          }
        case name => UnresolvedFunction(name, inputExpr :: Nil, isDistinct = false)
      }
    }
    (inputExpr: Expression) => exprToFunc(inputExpr)
  }

  /**
   * (Scala-specific) Compute aggregates by specifying a map from column name to
   * aggregate methods. The resulting [[DataFrame]] will also contain the grouping columns.
   *
   * The available aggregate methods are `avg`, `max`, `min`, `sum`, `count`.
   * {{{
   *   // Selects the age of the oldest employee and the aggregate expense for each department
   *   df.groupBy("department").agg(
   *     "age" -> "max",
   *     "expense" -> "sum"
   *   )
   * }}}
   *
   * @since 1.3.0
   */
  def agg(aggExpr: (String, String), aggExprs: (String, String)*): DataFrame = {
    agg((aggExpr +: aggExprs).toMap)
  }

  /**
   * (Scala-specific) Compute aggregates by specifying a map from column name to
   * aggregate methods. The resulting [[DataFrame]] will also contain the grouping columns.
   *
   * The available aggregate methods are `avg`, `max`, `min`, `sum`, `count`.
   * {{{
   *   // Selects the age of the oldest employee and the aggregate expense for each department
   *   df.groupBy("department").agg(Map(
   *     "age" -> "max",
   *     "expense" -> "sum"
   *   ))
   * }}}
   *
   * @since 1.3.0
   */
  def agg(exprs: Map[String, String]): DataFrame = {
    toDF(exprs.map { case (colName, expr) =>
      strToExpr(expr)(df(colName).expr)
    }.toSeq)
  }

  /**
   * (Java-specific) Compute aggregates by specifying a map from column name to
   * aggregate methods. The resulting [[DataFrame]] will also contain the grouping columns.
   *
   * The available aggregate methods are `avg`, `max`, `min`, `sum`, `count`.
   * {{{
   *   // Selects the age of the oldest employee and the aggregate expense for each department
   *   import com.google.common.collect.ImmutableMap;
   *   df.groupBy("department").agg(ImmutableMap.of("age", "max", "expense", "sum"));
   * }}}
   *
   * @since 1.3.0
   */
  def agg(exprs: java.util.Map[String, String]): DataFrame = {
    agg(exprs.asScala.toMap)
  }

  /**
   * Compute aggregates by specifying a series of aggregate columns. Note that this function by
   * default retains the grouping columns in its output. To not retain grouping columns, set
   * `spark.sql.retainGroupColumns` to false.
   *
   * The available aggregate methods are defined in [[org.apache.spark.sql.functions]].
   *
   * {{{
   *   // Selects the age of the oldest employee and the aggregate expense for each department
   *
   *   // Scala:
   *   import org.apache.spark.sql.functions._
   *   df.groupBy("department").agg(max("age"), sum("expense"))
   *
   *   // Java:
   *   import static org.apache.spark.sql.functions.*;
   *   df.groupBy("department").agg(max("age"), sum("expense"));
   * }}}
   *
   * Note that before Spark 1.4, the default behavior is to NOT retain grouping columns. To change
   * to that behavior, set config variable `spark.sql.retainGroupColumns` to `false`.
   * {{{
   *   // Scala, 1.3.x:
   *   df.groupBy("department").agg($"department", max("age"), sum("expense"))
   *
   *   // Java, 1.3.x:
   *   df.groupBy("department").agg(col("department"), max("age"), sum("expense"));
   * }}}
   *
   * @since 1.3.0
   */
  @scala.annotation.varargs
  def agg(expr: Column, exprs: Column*): DataFrame = {
    toDF((expr +: exprs).map(_.expr))
  }

  /**
   * Count the number of rows for each group.
   * The resulting [[DataFrame]] will also contain the grouping columns.
   *
   * @since 1.3.0
   */
  def count(): DataFrame = toDF(Seq(Alias(Count(Literal(1)).toAggregateExpression(), "count")()))

  /**
   * Compute the average value for each numeric columns for each group. This is an alias for `avg`.
   * The resulting [[DataFrame]] will also contain the grouping columns.
   * When specified columns are given, only compute the average values for them.
   *
   * @since 1.3.0
   */
  @scala.annotation.varargs
  def mean(colNames: String*): DataFrame = {
    aggregateNumericColumns(colNames : _*)(Average)
  }

  /**
   * Compute the max value for each numeric columns for each group.
   * The resulting [[DataFrame]] will also contain the grouping columns.
   * When specified columns are given, only compute the max values for them.
   *
   * @since 1.3.0
   */
  @scala.annotation.varargs
  def max(colNames: String*): DataFrame = {
    aggregateNumericColumns(colNames : _*)(Max)
  }

  /**
   * Compute the mean value for each numeric columns for each group.
   * The resulting [[DataFrame]] will also contain the grouping columns.
   * When specified columns are given, only compute the mean values for them.
   *
   * @since 1.3.0
   */
  @scala.annotation.varargs
  def avg(colNames: String*): DataFrame = {
    aggregateNumericColumns(colNames : _*)(Average)
  }

  /**
   * Compute the min value for each numeric column for each group.
   * The resulting [[DataFrame]] will also contain the grouping columns.
   * When specified columns are given, only compute the min values for them.
   *
   * @since 1.3.0
   */
  @scala.annotation.varargs
  def min(colNames: String*): DataFrame = {
    aggregateNumericColumns(colNames : _*)(Min)
  }

  /**
   * Compute the sum for each numeric columns for each group.
   * The resulting [[DataFrame]] will also contain the grouping columns.
   * When specified columns are given, only compute the sum for them.
   *
   * @since 1.3.0
   */
  @scala.annotation.varargs
  def sum(colNames: String*): DataFrame = {
    aggregateNumericColumns(colNames : _*)(Sum)
  }

  /**
    * (Scala-specific) Pivots a column of the current [[DataFrame]] and preform the specified
    * aggregation.
    * {{{
    *   // Compute the sum of earnings for each year by course with each course as a separate column
    *   df.groupBy($"year").pivot($"course", "dotNET", "Java").agg(sum($"earnings"))
    *   // Or without specifying column values
    *   df.groupBy($"year").pivot($"course").agg(sum($"earnings"))
    * }}}
    * @param pivotColumn Column to pivot
    * @param values Optional list of values of pivotColumn that will be translated to columns in the
    *               output data frame. If values are not provided the method with do an immediate
    *               call to .distinct() on the pivot column.
    * @since 1.6.0
    */
  @scala.annotation.varargs
  def pivot(pivotColumn: Column, values: String*): GroupedData = groupType match {
    case _: GroupedData.PivotType =>
      throw new UnsupportedOperationException("repeated pivots are not supported")
    case GroupedData.GroupByType =>
      val pivotValues = if (values.nonEmpty) {
        values
      } else {
        // Get the distinct values of the column and sort them so its consistent
        df.select(pivotColumn.cast(StringType))
          .distinct()
          .map(_.getString(0))
          .collect().sorted.toSeq
      }
      new GroupedData(df, groupingExprs, GroupedData.PivotType(pivotColumn.expr, pivotValues))
    case _ =>
      throw new UnsupportedOperationException("pivot is only supported after a groupBy")
  }

  /**
    * Pivots a column of the current [[DataFrame]] and preform the specified aggregation.
    * {{{
    *   // Compute the sum of earnings for each year by course with each course as a separate column
    *   df.groupBy("year").pivot("course", "dotNET", "Java").sum("earnings")
    *   // Or without specifying column values
    *   df.groupBy("year").pivot("course").sum("earnings")
    * }}}
    * @param pivotColumn Column to pivot
    * @param values Optional list of values of pivotColumn that will be translated to columns in the
    *               output data frame. If values are not provided the method with do an immediate
    *               call to .distinct() on the pivot column.
    * @since 1.6.0
    */
  @scala.annotation.varargs
  def pivot(pivotColumn: String, values: String*): GroupedData = {
    val resolvedPivotColumn = Column(df.resolve(pivotColumn))
    pivot(resolvedPivotColumn, values: _*)
  }
}


/**
 * Companion object for GroupedData.
 */
private[sql] object GroupedData {

  def apply(
      df: DataFrame,
      groupingExprs: Seq[Expression],
      groupType: GroupType): GroupedData = {
    new GroupedData(df, groupingExprs, groupType: GroupType)
  }

  /**
   * The Grouping Type
   */
  private[sql] trait GroupType

  /**
   * To indicate it's the GroupBy
   */
  private[sql] object GroupByType extends GroupType

  /**
   * To indicate it's the CUBE
   */
  private[sql] object CubeType extends GroupType

  /**
   * To indicate it's the ROLLUP
   */
  private[sql] object RollupType extends GroupType

  /**
    * To indicate it's the PIVOT
    */
  private[sql] case class PivotType(pivotCol: Expression, values: Seq[String]) extends GroupType
}<|MERGE_RESOLUTION|>--- conflicted
+++ resolved
@@ -23,14 +23,9 @@
 import org.apache.spark.annotation.Experimental
 import org.apache.spark.sql.catalyst.analysis.{UnresolvedFunction, UnresolvedAlias, UnresolvedAttribute, Star}
 import org.apache.spark.sql.catalyst.expressions._
-<<<<<<< HEAD
+import org.apache.spark.sql.catalyst.expressions.aggregate._
 import org.apache.spark.sql.catalyst.plans.logical.{Pivot, Rollup, Cube, Aggregate}
 import org.apache.spark.sql.types.{StringType, NumericType}
-=======
-import org.apache.spark.sql.catalyst.expressions.aggregate._
-import org.apache.spark.sql.catalyst.plans.logical.{Rollup, Cube, Aggregate}
-import org.apache.spark.sql.types.NumericType
->>>>>>> 724cf7a3
 
 
 /**
@@ -74,7 +69,6 @@
     }
   }
 
-<<<<<<< HEAD
   // Wrap UnresolvedAttribute with UnresolvedAlias, as when we resolve UnresolvedAttribute, we
   // will remove intermediate Alias for ExtractValue chain, and we need to alias it again to
   // make it a NamedExpression.
@@ -84,10 +78,7 @@
     case expr: Expression => Alias(expr, expr.prettyString)()
   }
 
-  private[this] def aggregateNumericColumns(colNames: String*)(f: Expression => Expression)
-=======
   private[this] def aggregateNumericColumns(colNames: String*)(f: Expression => AggregateFunction)
->>>>>>> 724cf7a3
     : DataFrame = {
 
     val columnExprs = if (colNames.isEmpty) {
