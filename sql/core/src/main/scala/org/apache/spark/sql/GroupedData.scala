/*
 * Licensed to the Apache Software Foundation (ASF) under one or more
 * contributor license agreements.  See the NOTICE file distributed with
 * this work for additional information regarding copyright ownership.
 * The ASF licenses this file to You under the Apache License, Version 2.0
 * (the "License"); you may not use this file except in compliance with
 * the License.  You may obtain a copy of the License at
 *
 *    http://www.apache.org/licenses/LICENSE-2.0
 *
 * Unless required by applicable law or agreed to in writing, software
 * distributed under the License is distributed on an "AS IS" BASIS,
 * WITHOUT WARRANTIES OR CONDITIONS OF ANY KIND, either express or implied.
 * See the License for the specific language governing permissions and
 * limitations under the License.
 */

package org.apache.spark.sql

import scala.collection.JavaConverters._
import scala.language.implicitConversions

import org.apache.spark.annotation.Experimental
import org.apache.spark.sql.catalyst.analysis.{UnresolvedAlias, UnresolvedAttribute, Star}
import org.apache.spark.sql.catalyst.expressions._
import org.apache.spark.sql.catalyst.plans.logical.{Rollup, Cube, Aggregate}
import org.apache.spark.sql.types.NumericType


/**
 * :: Experimental ::
 * A set of methods for aggregations on a [[DataFrame]], created by [[DataFrame.groupBy]].
 *
 * The main method is the agg function, which has multiple variants. This class also contains
 * convenience some first order statistics such as mean, sum for convenience.
 *
 * @since 1.3.0
 */
@Experimental
class GroupedData protected[sql](
    df: DataFrame,
    groupingExprs: Seq[Expression],
    private val groupType: GroupedData.GroupType) {

  private[this] def toDF(aggExprs: Seq[Expression]): DataFrame = {
    val aggregates = if (df.sqlContext.conf.dataFrameRetainGroupColumns) {
      groupingExprs ++ aggExprs
    } else {
      aggExprs
    }

    val aliasedAgg = aggregates.map {
      // Wrap UnresolvedAttribute with UnresolvedAlias, as when we resolve UnresolvedAttribute, we
      // will remove intermediate Alias for ExtractValue chain, and we need to alias it again to
      // make it a NamedExpression.
      case u: UnresolvedAttribute => UnresolvedAlias(u)
      case expr: NamedExpression => expr
      case expr: Expression => Alias(expr, expr.prettyString)()
    }
    groupType match {
      case GroupedData.GroupByType =>
        DataFrame(
          df.sqlContext, Aggregate(groupingExprs, aliasedAgg, df.logicalPlan))
      case GroupedData.RollupType =>
        DataFrame(
          df.sqlContext, Rollup(groupingExprs, df.logicalPlan, aliasedAgg))
      case GroupedData.CubeType =>
        DataFrame(
          df.sqlContext, Cube(groupingExprs, df.logicalPlan, aliasedAgg))
    }
  }

  private[this] def aggregateNumericColumns(colNames: String*)(f: Expression => Expression)
    : DataFrame = {

    val columnExprs = if (colNames.isEmpty) {
      // No columns specified. Use all numeric columns.
      df.numericColumns
    } else {
      // Make sure all specified columns are numeric.
      colNames.map { colName =>
        val namedExpr = df.resolve(colName)
        if (!namedExpr.dataType.isInstanceOf[NumericType]) {
          throw new AnalysisException(
            s""""$colName" is not a numeric column. """ +
            "Aggregation function can only be applied on a numeric column.")
        }
        namedExpr
      }
    }
    toDF(columnExprs.map(f))
  }

  private[this] def strToExpr(expr: String): (Expression => Expression) = {
    expr.toLowerCase match {
      case "avg" | "average" | "mean" => Average
      case "max" => Max
      case "min" => Min
      case "stddev" | "std" => Stddev
      case "stddev_pop" => StddevPop
      case "stddev_samp" => StddevSamp
      case "variance" => Variance
      case "var_pop" => VariancePop
      case "var_samp" => VarianceSamp
      case "sum" => Sum
      case "skewness" => Skewness
      case "kurtosis" => Kurtosis
      case "count" | "size" =>
        // Turn count(*) into count(1)
        (inputExpr: Expression) => inputExpr match {
          case s: Star => Count(Literal(1))
          case _ => Count(inputExpr)
        }
    }
  }

  /**
   * (Scala-specific) Compute aggregates by specifying a map from column name to
   * aggregate methods. The resulting [[DataFrame]] will also contain the grouping columns.
   *
   * The available aggregate methods are `avg`, `max`, `min`, `sum`, `count`.
   * {{{
   *   // Selects the age of the oldest employee and the aggregate expense for each department
   *   df.groupBy("department").agg(
   *     "age" -> "max",
   *     "expense" -> "sum"
   *   )
   * }}}
   *
   * @since 1.3.0
   */
  def agg(aggExpr: (String, String), aggExprs: (String, String)*): DataFrame = {
    agg((aggExpr +: aggExprs).toMap)
  }

  /**
   * (Scala-specific) Compute aggregates by specifying a map from column name to
   * aggregate methods. The resulting [[DataFrame]] will also contain the grouping columns.
   *
   * The available aggregate methods are `avg`, `max`, `min`, `sum`, `count`.
   * {{{
   *   // Selects the age of the oldest employee and the aggregate expense for each department
   *   df.groupBy("department").agg(Map(
   *     "age" -> "max",
   *     "expense" -> "sum"
   *   ))
   * }}}
   *
   * @since 1.3.0
   */
  def agg(exprs: Map[String, String]): DataFrame = {
    toDF(exprs.map { case (colName, expr) =>
      strToExpr(expr)(df(colName).expr)
    }.toSeq)
  }

  /**
   * (Java-specific) Compute aggregates by specifying a map from column name to
   * aggregate methods. The resulting [[DataFrame]] will also contain the grouping columns.
   *
   * The available aggregate methods are `avg`, `max`, `min`, `sum`, `count`.
   * {{{
   *   // Selects the age of the oldest employee and the aggregate expense for each department
   *   import com.google.common.collect.ImmutableMap;
   *   df.groupBy("department").agg(ImmutableMap.of("age", "max", "expense", "sum"));
   * }}}
   *
   * @since 1.3.0
   */
  def agg(exprs: java.util.Map[String, String]): DataFrame = {
    agg(exprs.asScala.toMap)
  }

  /**
   * Compute aggregates by specifying a series of aggregate columns. Note that this function by
   * default retains the grouping columns in its output. To not retain grouping columns, set
   * `spark.sql.retainGroupColumns` to false.
   *
   * The available aggregate methods are defined in [[org.apache.spark.sql.functions]].
   *
   * {{{
   *   // Selects the age of the oldest employee and the aggregate expense for each department
   *
   *   // Scala:
   *   import org.apache.spark.sql.functions._
   *   df.groupBy("department").agg(max("age"), sum("expense"))
   *
   *   // Java:
   *   import static org.apache.spark.sql.functions.*;
   *   df.groupBy("department").agg(max("age"), sum("expense"));
   * }}}
   *
   * Note that before Spark 1.4, the default behavior is to NOT retain grouping columns. To change
   * to that behavior, set config variable `spark.sql.retainGroupColumns` to `false`.
   * {{{
   *   // Scala, 1.3.x:
   *   df.groupBy("department").agg($"department", max("age"), sum("expense"))
   *
   *   // Java, 1.3.x:
   *   df.groupBy("department").agg(col("department"), max("age"), sum("expense"));
   * }}}
   *
   * @since 1.3.0
   */
  @scala.annotation.varargs
  def agg(expr: Column, exprs: Column*): DataFrame = {
    toDF((expr +: exprs).map(_.expr))
  }

  /**
   * Count the number of rows for each group.
   * The resulting [[DataFrame]] will also contain the grouping columns.
   *
   * @since 1.3.0
   */
  def count(): DataFrame = toDF(Seq(Alias(Count(Literal(1)), "count")()))

  /**
   * Compute the average value for each numeric columns for each group. This is an alias for `avg`.
   * The resulting [[DataFrame]] will also contain the grouping columns.
   * When specified columns are given, only compute the average values for them.
   *
   * @since 1.3.0
   */
  @scala.annotation.varargs
  def mean(colNames: String*): DataFrame = {
    aggregateNumericColumns(colNames : _*)(Average)
  }

  /**
   * Compute the max value for each numeric columns for each group.
   * The resulting [[DataFrame]] will also contain the grouping columns.
   * When specified columns are given, only compute the max values for them.
   *
   * @since 1.3.0
   */
  @scala.annotation.varargs
  def max(colNames: String*): DataFrame = {
    aggregateNumericColumns(colNames : _*)(Max)
  }

  /**
   * Compute the mean value for each numeric columns for each group.
   * The resulting [[DataFrame]] will also contain the grouping columns.
   * When specified columns are given, only compute the mean values for them.
   *
   * @since 1.3.0
   */
  @scala.annotation.varargs
  def avg(colNames: String*): DataFrame = {
    aggregateNumericColumns(colNames : _*)(Average)
  }

  /**
   * Compute the min value for each numeric column for each group.
   * The resulting [[DataFrame]] will also contain the grouping columns.
   * When specified columns are given, only compute the min values for them.
   *
   * @since 1.3.0
   */
  @scala.annotation.varargs
  def min(colNames: String*): DataFrame = {
    aggregateNumericColumns(colNames : _*)(Min)
  }

  /**
<<<<<<< HEAD
   * Compute the population standard deviation for each numeric columns for each group.
=======
   * Compute the sum for each numeric columns for each group.
>>>>>>> c09e5139
   * The resulting [[DataFrame]] will also contain the grouping columns.
   * When specified columns are given, only compute the sum for them.
   *
   * @since 1.3.0
   */
  @scala.annotation.varargs
  def sum(colNames: String*): DataFrame = {
    aggregateNumericColumns(colNames : _*)(Sum)
  }
}


/**
 * Companion object for GroupedData.
 */
private[sql] object GroupedData {

  def apply(
      df: DataFrame,
      groupingExprs: Seq[Expression],
      groupType: GroupType): GroupedData = {
    new GroupedData(df, groupingExprs, groupType: GroupType)
  }

  /**
   * The Grouping Type
   */
  private[sql] trait GroupType

  /**
<<<<<<< HEAD
   * Compute the population variance for each numeric columns for each group.
   * The resulting [[DataFrame]] will also contain the grouping columns.
   * When specified columns are given, only compute the variance for them.
   *
   * @since 1.6.0
=======
   * To indicate it's the GroupBy
>>>>>>> c09e5139
   */
  private[sql] object GroupByType extends GroupType

  /**
   * To indicate it's the CUBE
   */
  private[sql] object CubeType extends GroupType

  /**
   * To indicate it's the ROLLUP
   */
  private[sql] object RollupType extends GroupType
}<|MERGE_RESOLUTION|>--- conflicted
+++ resolved
@@ -264,11 +264,7 @@
   }
 
   /**
-<<<<<<< HEAD
-   * Compute the population standard deviation for each numeric columns for each group.
-=======
    * Compute the sum for each numeric columns for each group.
->>>>>>> c09e5139
    * The resulting [[DataFrame]] will also contain the grouping columns.
    * When specified columns are given, only compute the sum for them.
    *
@@ -299,15 +295,7 @@
   private[sql] trait GroupType
 
   /**
-<<<<<<< HEAD
-   * Compute the population variance for each numeric columns for each group.
-   * The resulting [[DataFrame]] will also contain the grouping columns.
-   * When specified columns are given, only compute the variance for them.
-   *
-   * @since 1.6.0
-=======
    * To indicate it's the GroupBy
->>>>>>> c09e5139
    */
   private[sql] object GroupByType extends GroupType
 
