--- conflicted
+++ resolved
@@ -17,39 +17,26 @@
 
 package org.apache.spark.sql.execution.datasources.jdbc
 
-<<<<<<< HEAD
-import java.sql.{Connection, Driver, DriverManager, PreparedStatement, Statement}
+import java.sql.{Connection, Driver, DriverManager, PreparedStatement, ResultSet, ResultSetMetaData, SQLException, Statement}
 import java.util.Properties
-
-import org.apache.spark.internal.Logging
-import org.apache.spark.sql.functions._
-import org.apache.spark.sql.jdbc.{JdbcDialect, JdbcDialects, JdbcType}
-import org.apache.spark.sql.types._
-import org.apache.spark.sql.{DataFrame, Dataset, Row, SQLContext}
 
 import scala.collection.JavaConverters._
 import scala.util.Try
 import scala.util.control.NonFatal
-=======
-import java.sql.{Connection, Driver, DriverManager, PreparedStatement, ResultSet, ResultSetMetaData, SQLException}
-
-import scala.collection.JavaConverters._
-import scala.util.Try
-import scala.util.control.NonFatal
-
-import org.apache.spark.TaskContext
+
 import org.apache.spark.executor.InputMetrics
 import org.apache.spark.internal.Logging
-import org.apache.spark.sql.{AnalysisException, DataFrame, Row}
+import org.apache.spark.TaskContext
+import org.apache.spark.sql._
 import org.apache.spark.sql.catalyst.InternalRow
 import org.apache.spark.sql.catalyst.encoders.RowEncoder
 import org.apache.spark.sql.catalyst.expressions.SpecificInternalRow
 import org.apache.spark.sql.catalyst.util.{DateTimeUtils, GenericArrayData}
+import org.apache.spark.sql.functions._
 import org.apache.spark.sql.jdbc.{JdbcDialect, JdbcDialects, JdbcType}
 import org.apache.spark.sql.types._
 import org.apache.spark.unsafe.types.UTF8String
 import org.apache.spark.util.NextIterator
->>>>>>> e4974721
 
 /**
  * Util functions for JDBC tables.
@@ -737,7 +724,6 @@
   }
 
   /**
-<<<<<<< HEAD
    * Check whether a table exists in a given database
    *
    * @return True if the table exists.
@@ -970,15 +956,16 @@
     }
 
     insert(toInsert, targetDb, tableName, batchSize, maxConnections)
-=======
+  }
+
+  /**
    * Creates a table with a given schema.
    */
-  def createTable(
-      schema: StructType,
-      url: String,
-      table: String,
-      createTableOptions: String,
-      conn: Connection): Unit = {
+  def createTable(schema: StructType,
+                  url: String,
+                  table: String,
+                  createTableOptions: String,
+                  conn: Connection): Unit = {
     val strSchema = schemaString(schema, url)
     // Create the table if the table does not exist.
     // To allow certain options to append when create a new table, which can be
@@ -991,6 +978,5 @@
     } finally {
       statement.close()
     }
->>>>>>> e4974721
   }
 }