--- conflicted
+++ resolved
@@ -262,13 +262,8 @@
   def schemaString(dialect: JdbcDialect, df: DataFrame, url: String): String = {
     val sb = new StringBuilder()
     val dialect = JdbcDialects.get(url)
-<<<<<<< HEAD
     df.schema.fields foreach { field => {
       val name = quoteColumnName(dialect, field.name)
-=======
-    df.schema.fields foreach { field =>
-      val name = field.name
->>>>>>> d7e124ed
       val typ: String = getJdbcType(field.dataType, dialect).databaseTypeDefinition
       val nullable = if (field.nullable) "" else "NOT NULL"
       sb.append(s", $name $typ $nullable")
