/*
 * Licensed to the Apache Software Foundation (ASF) under one or more
 * contributor license agreements.  See the NOTICE file distributed with
 * this work for additional information regarding copyright ownership.
 * The ASF licenses this file to You under the Apache License, Version 2.0
 * (the "License"); you may not use this file except in compliance with
 * the License.  You may obtain a copy of the License at
 *
 *    http://www.apache.org/licenses/LICENSE-2.0
 *
 * Unless required by applicable law or agreed to in writing, software
 * distributed under the License is distributed on an "AS IS" BASIS,
 * WITHOUT WARRANTIES OR CONDITIONS OF ANY KIND, either express or implied.
 * See the License for the specific language governing permissions and
 * limitations under the License.
 */

package org.apache.spark.sql

import org.apache.spark.sql.catalyst.expressions.{Ascending, Expression, FunctionTableSubqueryArgumentExpression, SortOrder}
import org.apache.spark.sql.internal.TableValuedFunctionArgument

<<<<<<< HEAD
/**
 * Represents a table argument, providing methods to specify partitioning, ordering, and
 * single-partition constraints when passing a DataFrame as a table argument
 * to TVF(Table Valued Function)s.
 *
 * @since 4.0.0
 */
class TableArg(
=======
private[sql] class TableArg(
>>>>>>> 5a925c6f
    private[sql] val expression: FunctionTableSubqueryArgumentExpression,
    sparkSession: classic.SparkSession)
  extends TableValuedFunctionArgument {
  import sparkSession.toRichColumn

  private def isPartitioned: Boolean =
    expression.partitionByExpressions.nonEmpty || expression.withSinglePartition

  @scala.annotation.varargs
  def partitionBy(cols: Column*): TableArg = {
    if (isPartitioned) {
      throw new IllegalArgumentException(
        "Cannot call partitionBy() after partitionBy() or withSinglePartition() has been called."
      )
    }
    val partitionByExpressions = cols.map(_.expr)
    new TableArg(
      expression.copy(
        partitionByExpressions = partitionByExpressions),
        sparkSession)
  }

  @scala.annotation.varargs
  def orderBy(cols: Column*): TableArg = {
    if (!isPartitioned) {
      throw new IllegalArgumentException(
        "Please call partitionBy() or withSinglePartition() before orderBy()."
      )
    }
    val orderByExpressions = cols.map { col =>
      col.expr match {
        case sortOrder: SortOrder => sortOrder
        case expr: Expression => SortOrder(expr, Ascending)
      }
    }
    new TableArg(
      expression.copy(orderByExpressions = orderByExpressions),
      sparkSession)
  }

  def withSinglePartition(): TableArg = {
    if (isPartitioned) {
      throw new IllegalArgumentException(
        "Cannot call withSinglePartition() after partitionBy() or " +
          "withSinglePartition() has been called."
      )
    }
    new TableArg(
      expression.copy(withSinglePartition = true),
      sparkSession)
  }
}<|MERGE_RESOLUTION|>--- conflicted
+++ resolved
@@ -20,7 +20,6 @@
 import org.apache.spark.sql.catalyst.expressions.{Ascending, Expression, FunctionTableSubqueryArgumentExpression, SortOrder}
 import org.apache.spark.sql.internal.TableValuedFunctionArgument
 
-<<<<<<< HEAD
 /**
  * Represents a table argument, providing methods to specify partitioning, ordering, and
  * single-partition constraints when passing a DataFrame as a table argument
@@ -28,10 +27,7 @@
  *
  * @since 4.0.0
  */
-class TableArg(
-=======
 private[sql] class TableArg(
->>>>>>> 5a925c6f
     private[sql] val expression: FunctionTableSubqueryArgumentExpression,
     sparkSession: classic.SparkSession)
   extends TableValuedFunctionArgument {
