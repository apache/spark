/*
 * Licensed to the Apache Software Foundation (ASF) under one or more
 * contributor license agreements.  See the NOTICE file distributed with
 * this work for additional information regarding copyright ownership.
 * The ASF licenses this file to You under the Apache License, Version 2.0
 * (the "License"); you may not use this file except in compliance with
 * the License.  You may obtain a copy of the License at
 *
 *    http://www.apache.org/licenses/LICENSE-2.0
 *
 * Unless required by applicable law or agreed to in writing, software
 * distributed under the License is distributed on an "AS IS" BASIS,
 * WITHOUT WARRANTIES OR CONDITIONS OF ANY KIND, either express or implied.
 * See the License for the specific language governing permissions and
 * limitations under the License.
 */

package org.apache.spark.sql.execution.datasources.csv

import java.nio.charset.{Charset, StandardCharsets}

import org.apache.hadoop.conf.Configuration
import org.apache.hadoop.fs.FileStatus
import org.apache.hadoop.io.{LongWritable, Text}
import org.apache.hadoop.mapred.TextInputFormat
import org.apache.hadoop.mapreduce._

import org.apache.spark.rdd.RDD
import org.apache.spark.sql.SparkSession
import org.apache.spark.sql.catalyst.InternalRow
import org.apache.spark.sql.catalyst.expressions.JoinedRow
import org.apache.spark.sql.catalyst.expressions.codegen.GenerateUnsafeProjection
import org.apache.spark.sql.execution.datasources._
import org.apache.spark.sql.sources._
import org.apache.spark.sql.types.{StringType, StructField, StructType}
import org.apache.spark.util.SerializableConfiguration

/**
 * Provides access to CSV data from pure SQL statements.
 */
class DefaultSource extends FileFormat with DataSourceRegister {

  override def shortName(): String = "csv"

  override def toString: String = "CSV"

  override def hashCode(): Int = getClass.hashCode()

  override def equals(other: Any): Boolean = other.isInstanceOf[DefaultSource]

  override def inferSchema(
      sparkSession: SparkSession,
      options: Map[String, String],
      files: Seq[FileStatus]): Option[StructType] = {
    val csvOptions = new CSVOptions(options)

    // TODO: Move filtering.
    val paths = files.filterNot(_.getPath.getName startsWith "_").map(_.getPath.toString)
    val rdd = baseRdd(sparkSession, csvOptions, paths)
    val firstLine = findFirstLine(csvOptions, rdd)
    val firstRow = new LineCsvReader(csvOptions).parseLine(firstLine)

    val header = if (csvOptions.headerFlag) {
      firstRow
    } else {
      firstRow.zipWithIndex.map { case (value, index) => s"C$index" }
    }

    val parsedRdd = tokenRdd(sparkSession, csvOptions, header, paths)
    val schema = if (csvOptions.inferSchemaFlag) {
      CSVInferSchema.infer(parsedRdd, header, csvOptions.nullValue)
    } else {
      // By default fields are assumed to be StringType
      val schemaFields = header.map { fieldName =>
        StructField(fieldName.toString, StringType, nullable = true)
      }
      StructType(schemaFields)
    }
    Some(schema)
  }

  override def prepareWrite(
      sparkSession: SparkSession,
      job: Job,
      options: Map[String, String],
      dataSchema: StructType): OutputWriterFactory = {
    val conf = job.getConfiguration
    val csvOptions = new CSVOptions(options)
    csvOptions.compressionCodec.foreach { codec =>
      CompressionCodecs.setCodecConfiguration(conf, codec)
    }

    new CSVOutputWriterFactory(csvOptions)
  }

  override def buildReader(
      sparkSession: SparkSession,
      dataSchema: StructType,
      partitionSchema: StructType,
      requiredSchema: StructType,
      filters: Seq[Filter],
      options: Map[String, String]): (PartitionedFile) => Iterator[InternalRow] = {
    val csvOptions = new CSVOptions(options)
    val headers = requiredSchema.fields.map(_.name)

<<<<<<< HEAD
    val conf = new Configuration(sparkSession.sparkContext.hadoopConfiguration)
    val broadcastedConf = sparkSession.sparkContext.broadcast(new SerializableConfiguration(conf))
=======
    val conf = new Configuration(sqlContext.sessionState.hadoopConf)
    val broadcastedConf = sqlContext.sparkContext.broadcast(new SerializableConfiguration(conf))
>>>>>>> c71c6853

    (file: PartitionedFile) => {
      val lineIterator = {
        val conf = broadcastedConf.value.value
        new HadoopFileLinesReader(file, conf).map { line =>
          new String(line.getBytes, 0, line.getLength, csvOptions.charset)
        }
      }

      CSVRelation.dropHeaderLine(file, lineIterator, csvOptions)

      val unsafeRowIterator = {
        val tokenizedIterator = new BulkCsvReader(lineIterator, csvOptions, headers)
        val parser = CSVRelation.csvParser(dataSchema, requiredSchema.fieldNames, csvOptions)
        tokenizedIterator.flatMap(parser(_).toSeq)
      }

      // Appends partition values
      val fullOutput = requiredSchema.toAttributes ++ partitionSchema.toAttributes
      val joinedRow = new JoinedRow()
      val appendPartitionColumns = GenerateUnsafeProjection.generate(fullOutput, fullOutput)

      unsafeRowIterator.map { dataRow =>
        appendPartitionColumns(joinedRow(dataRow, file.partitionValues))
      }
    }
  }

  private def baseRdd(
      sparkSession: SparkSession,
      options: CSVOptions,
      inputPaths: Seq[String]): RDD[String] = {
    readText(sparkSession, options, inputPaths.mkString(","))
  }

  private def tokenRdd(
      sparkSession: SparkSession,
      options: CSVOptions,
      header: Array[String],
      inputPaths: Seq[String]): RDD[Array[String]] = {
    val rdd = baseRdd(sparkSession, options, inputPaths)
    // Make sure firstLine is materialized before sending to executors
    val firstLine = if (options.headerFlag) findFirstLine(options, rdd) else null
    CSVRelation.univocityTokenizer(rdd, header, firstLine, options)
  }

  /**
   * Returns the first line of the first non-empty file in path
   */
  private def findFirstLine(options: CSVOptions, rdd: RDD[String]): String = {
    if (options.isCommentSet) {
      val comment = options.comment.toString
      rdd.filter { line =>
        line.trim.nonEmpty && !line.startsWith(comment)
      }.first()
    } else {
      rdd.filter { line =>
        line.trim.nonEmpty
      }.first()
    }
  }

  private def readText(
      sparkSession: SparkSession,
      options: CSVOptions,
      location: String): RDD[String] = {
    if (Charset.forName(options.charset) == StandardCharsets.UTF_8) {
      sparkSession.sparkContext.textFile(location)
    } else {
      val charset = options.charset
      sparkSession.sparkContext
        .hadoopFile[LongWritable, Text, TextInputFormat](location)
        .mapPartitions(_.map(pair => new String(pair._2.getBytes, 0, pair._2.getLength, charset)))
    }
  }
}<|MERGE_RESOLUTION|>--- conflicted
+++ resolved
@@ -103,13 +103,8 @@
     val csvOptions = new CSVOptions(options)
     val headers = requiredSchema.fields.map(_.name)
 
-<<<<<<< HEAD
-    val conf = new Configuration(sparkSession.sparkContext.hadoopConfiguration)
+    val conf = new Configuration(sparkSession.sessionState.hadoopConf)
     val broadcastedConf = sparkSession.sparkContext.broadcast(new SerializableConfiguration(conf))
-=======
-    val conf = new Configuration(sqlContext.sessionState.hadoopConf)
-    val broadcastedConf = sqlContext.sparkContext.broadcast(new SerializableConfiguration(conf))
->>>>>>> c71c6853
 
     (file: PartitionedFile) => {
       val lineIterator = {
