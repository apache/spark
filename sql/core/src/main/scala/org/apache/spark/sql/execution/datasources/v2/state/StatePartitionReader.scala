/*
 * Licensed to the Apache Software Foundation (ASF) under one or more
 * contributor license agreements.  See the NOTICE file distributed with
 * this work for additional information regarding copyright ownership.
 * The ASF licenses this file to You under the Apache License, Version 2.0
 * (the "License"); you may not use this file except in compliance with
 * the License.  You may obtain a copy of the License at
 *
 *    http://www.apache.org/licenses/LICENSE-2.0
 *
 * Unless required by applicable law or agreed to in writing, software
 * distributed under the License is distributed on an "AS IS" BASIS,
 * WITHOUT WARRANTIES OR CONDITIONS OF ANY KIND, either express or implied.
 * See the License for the specific language governing permissions and
 * limitations under the License.
 */
package org.apache.spark.sql.execution.datasources.v2.state

import org.apache.spark.internal.Logging
import org.apache.spark.sql.catalyst.InternalRow
import org.apache.spark.sql.catalyst.expressions.{GenericInternalRow, UnsafeRow}
import org.apache.spark.sql.connector.read.{InputPartition, PartitionReader, PartitionReaderFactory}
import org.apache.spark.sql.execution.datasources.v2.state.utils.SchemaUtil
import org.apache.spark.sql.execution.streaming.state.{ReadStateStore, StateStoreConf, StateStoreId, StateStoreProvider, StateStoreProviderId}
import org.apache.spark.sql.types.StructType
import org.apache.spark.util.SerializableConfiguration

/**
 * An implementation of [[PartitionReaderFactory]] for State data source. This is used to support
 * general read from a state store instance, rather than specific to the operator.
 */
class StatePartitionReaderFactory(
    storeConf: StateStoreConf,
    hadoopConf: SerializableConfiguration,
    schema: StructType) extends PartitionReaderFactory {

  override def createReader(partition: InputPartition): PartitionReader[InternalRow] = {
    new StatePartitionReader(storeConf, hadoopConf,
      partition.asInstanceOf[StateStoreInputPartition], schema)
  }
}

/**
 * An implementation of [[PartitionReader]] for State data source. This is used to support
 * general read from a state store instance, rather than specific to the operator.
 */
class StatePartitionReader(
    storeConf: StateStoreConf,
    hadoopConf: SerializableConfiguration,
    partition: StateStoreInputPartition,
    schema: StructType) extends PartitionReader[InternalRow] with Logging {

  private val keySchema = SchemaUtil.getSchemaAsDataType(schema, "key").asInstanceOf[StructType]
  private val valueSchema = SchemaUtil.getSchemaAsDataType(schema, "value").asInstanceOf[StructType]

  private lazy val provider: StateStoreProvider = {
    val stateStoreId = StateStoreId(partition.sourceOptions.stateCheckpointLocation.toString,
      partition.sourceOptions.operatorId, partition.partition, partition.sourceOptions.storeName)
    val stateStoreProviderId = StateStoreProviderId(stateStoreId, partition.queryId)
    val allStateStoreMetadata = new StateMetadataPartitionReader(
      partition.sourceOptions.stateCheckpointLocation.getParent.toString, hadoopConf)
      .stateMetadata.toArray
    val stateStoreMetadata = allStateStoreMetadata.filter { entry =>
      entry.operatorId == partition.sourceOptions.operatorId &&
        entry.stateStoreName == partition.sourceOptions.storeName
    }
    val numColsPrefixKey = if (stateStoreMetadata.isEmpty) {
      logWarning("Metadata for state store not found, possible cause is this checkpoint " +
        "is created by older version of spark. If the query has session window aggregation, " +
        "the state can't be read correctly and runtime exception will be thrown. " +
        "Run the streaming query in newer spark version to generate state metadata " +
        "can fix the issue.")
      0
    } else {
      require(stateStoreMetadata.length == 1)
      stateStoreMetadata.head.numColsPrefixKey
    }

<<<<<<< HEAD
    StateStore.getReadOnly(stateStoreProviderId, keySchema, valueSchema,
      numColsPrefixKey = numColsPrefixKey, version = partition.sourceOptions.batchId + 1,
      storeConf = storeConf,
      useColumnFamilies = false,
      hadoopConf = hadoopConf.value)
=======
    StateStoreProvider.createAndInit(
      stateStoreProviderId, keySchema, valueSchema, numColsPrefixKey, storeConf, hadoopConf.value)
  }

  private lazy val store: ReadStateStore = {
    provider.getReadStore(partition.sourceOptions.batchId + 1)
>>>>>>> 667c0a9d
  }

  private lazy val iter: Iterator[InternalRow] = {
    store.iterator().map(pair => unifyStateRowPair((pair.key, pair.value)))
  }

  private var current: InternalRow = _

  override def next(): Boolean = {
    if (iter.hasNext) {
      current = iter.next()
      true
    } else {
      current = null
      false
    }
  }

  override def get(): InternalRow = current

  override def close(): Unit = {
    current = null
    store.abort()
    provider.close()
  }

  private def unifyStateRowPair(pair: (UnsafeRow, UnsafeRow)): InternalRow = {
    val row = new GenericInternalRow(3)
    row.update(0, pair._1)
    row.update(1, pair._2)
    row.update(2, partition.partition)
    row
  }
}<|MERGE_RESOLUTION|>--- conflicted
+++ resolved
@@ -76,20 +76,13 @@
       stateStoreMetadata.head.numColsPrefixKey
     }
 
-<<<<<<< HEAD
-    StateStore.getReadOnly(stateStoreProviderId, keySchema, valueSchema,
-      numColsPrefixKey = numColsPrefixKey, version = partition.sourceOptions.batchId + 1,
-      storeConf = storeConf,
-      useColumnFamilies = false,
-      hadoopConf = hadoopConf.value)
-=======
     StateStoreProvider.createAndInit(
-      stateStoreProviderId, keySchema, valueSchema, numColsPrefixKey, storeConf, hadoopConf.value)
+      stateStoreProviderId, keySchema, valueSchema, numColsPrefixKey,
+      useColumnFamilies = false, storeConf, hadoopConf.value)
   }
 
   private lazy val store: ReadStateStore = {
     provider.getReadStore(partition.sourceOptions.batchId + 1)
->>>>>>> 667c0a9d
   }
 
   private lazy val iter: Iterator[InternalRow] = {
