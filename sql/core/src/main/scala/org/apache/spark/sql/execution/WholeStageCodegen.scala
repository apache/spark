/*
 * Licensed to the Apache Software Foundation (ASF) under one or more
 * contributor license agreements.  See the NOTICE file distributed with
 * this work for additional information regarding copyright ownership.
 * The ASF licenses this file to You under the Apache License, Version 2.0
 * (the "License"); you may not use this file except in compliance with
 * the License.  You may obtain a copy of the License at
 *
 *    http://www.apache.org/licenses/LICENSE-2.0
 *
 * Unless required by applicable law or agreed to in writing, software
 * distributed under the License is distributed on an "AS IS" BASIS,
 * WITHOUT WARRANTIES OR CONDITIONS OF ANY KIND, either express or implied.
 * See the License for the specific language governing permissions and
 * limitations under the License.
 */

package org.apache.spark.sql.execution

import scala.collection.mutable.ArrayBuffer

import org.apache.spark.rdd.RDD
import org.apache.spark.sql.SQLContext
import org.apache.spark.sql.catalyst.InternalRow
import org.apache.spark.sql.catalyst.expressions._
import org.apache.spark.sql.catalyst.expressions.codegen._
import org.apache.spark.sql.catalyst.plans.physical.Partitioning
import org.apache.spark.sql.catalyst.rules.Rule
import org.apache.spark.sql.execution.aggregate.TungstenAggregate
<<<<<<< HEAD
import org.apache.spark.sql.execution.joins.{BroadcastHashJoin, BuildLeft, BuildRight, SortMergeJoin}
=======
import org.apache.spark.sql.execution.joins.{BroadcastHashJoin, BuildLeft, BuildRight}
>>>>>>> 9ca79c1e
import org.apache.spark.sql.execution.metric.LongSQLMetricValue

/**
  * An interface for those physical operators that support codegen.
  */
trait CodegenSupport extends SparkPlan {

  /** Prefix used in the current operator's variable names. */
  private def variablePrefix: String = this match {
    case _: TungstenAggregate => "agg"
<<<<<<< HEAD
    case _: BroadcastHashJoin => "bhj"
    case _: SortMergeJoin => "smj"
=======
    case _: BroadcastHashJoin => "join"
>>>>>>> 9ca79c1e
    case _ => nodeName.toLowerCase
  }

  /**
    * Creates a metric using the specified name.
    *
    * @return name of the variable representing the metric
    */
  def metricTerm(ctx: CodegenContext, name: String): String = {
    val metric = ctx.addReferenceObj(name, longMetric(name))
    val value = ctx.freshName("metricValue")
    val cls = classOf[LongSQLMetricValue].getName
    ctx.addMutableState(cls, value, s"$value = ($cls) $metric.localValue();")
    value
  }

  /**
    * Whether this SparkPlan support whole stage codegen or not.
    */
  def supportCodegen: Boolean = true

  /**
    * Which SparkPlan is calling produce() of this one. It's itself for the first SparkPlan.
    */
  private var parent: CodegenSupport = null

  /**
    * Returns all the RDDs of InternalRow which generates the input rows.
    *
    * Note: right now we support up to two RDDs.
    */
  def upstreams(): Seq[RDD[InternalRow]]

  /**
    * Returns Java source code to process the rows from upstream.
    */
  def produce(ctx: CodegenContext, parent: CodegenSupport): String = {
    this.parent = parent
    ctx.freshNamePrefix = variablePrefix
    doProduce(ctx)
  }

  /**
    * Generate the Java source code to process, should be overrided by subclass to support codegen.
    *
    * doProduce() usually generate the framework, for example, aggregation could generate this:
    *
    *   if (!initialized) {
    *     # create a hash map, then build the aggregation hash map
    *     # call child.produce()
    *     initialized = true;
    *   }
    *   while (hashmap.hasNext()) {
    *     row = hashmap.next();
    *     # build the aggregation results
    *     # create varialbles for results
    *     # call consume(), wich will call parent.doConsume()
    *   }
    */
  protected def doProduce(ctx: CodegenContext): String

  /**
    * Consume the columns generated from current SparkPlan, call it's parent.
    */
  def consume(ctx: CodegenContext, input: Seq[ExprCode], row: String = null): String = {
    if (input != null) {
      assert(input.length == output.length)
    }
    parent.consumeChild(ctx, this, input, row)
  }

  /**
    * Consume the columns generated from it's child, call doConsume() or emit the rows.
    */
  def consumeChild(
      ctx: CodegenContext,
      child: SparkPlan,
      input: Seq[ExprCode],
      row: String = null): String = {
    ctx.freshNamePrefix = variablePrefix
    if (row != null) {
      ctx.currentVars = null
      ctx.INPUT_ROW = row
      val evals = child.output.zipWithIndex.map { case (attr, i) =>
        BoundReference(i, attr.dataType, attr.nullable).gen(ctx)
      }
      s"""
         | ${evals.map(_.code).mkString("\n")}
         | ${doConsume(ctx, evals)}
       """.stripMargin
    } else {
      doConsume(ctx, input)
    }
  }

  /**
    * Generate the Java source code to process the rows from child SparkPlan.
    *
    * This should be override by subclass to support codegen.
    *
    * For example, Filter will generate the code like this:
    *
    *   # code to evaluate the predicate expression, result is isNull1 and value2
    *   if (isNull1 || value2) {
    *     # call consume(), which will call parent.doConsume()
    *   }
    */
  protected def doConsume(ctx: CodegenContext, input: Seq[ExprCode]): String = {
    throw new UnsupportedOperationException
  }
}


/**
  * InputAdapter is used to hide a SparkPlan from a subtree that support codegen.
  *
  * This is the leaf node of a tree with WholeStageCodegen, is used to generate code that consumes
  * an RDD iterator of InternalRow.
  */
case class InputAdapter(child: SparkPlan) extends LeafNode with CodegenSupport {

  override def output: Seq[Attribute] = child.output
  override def outputPartitioning: Partitioning = child.outputPartitioning
  override def outputOrdering: Seq[SortOrder] = child.outputOrdering

  override def doPrepare(): Unit = {
    child.prepare()
  }

  override def doExecute(): RDD[InternalRow] = {
    child.execute()
  }

  override def supportCodegen: Boolean = false

  override def upstreams(): Seq[RDD[InternalRow]] = {
    child.execute() :: Nil
  }

  override def doProduce(ctx: CodegenContext): String = {
    val input = ctx.freshName("input")
    // Right now, Range is only used when there is one upstream.
    ctx.addMutableState("scala.collection.Iterator", input, s"$input = inputs[0];")

    val exprs = output.zipWithIndex.map(x => new BoundReference(x._2, x._1.dataType, true))
    val row = ctx.freshName("row")
    ctx.INPUT_ROW = row
    ctx.currentVars = null
    val columns = exprs.map(_.gen(ctx))
    s"""
       | while ($input.hasNext()) {
       |   InternalRow $row = (InternalRow) $input.next();
       |   ${columns.map(_.code).mkString("\n").trim}
       |   ${consume(ctx, columns).trim}
       |   if (shouldStop()) {
       |     return;
       |   }
       | }
     """.stripMargin
  }

  override def simpleString: String = "INPUT"
}

/**
  * WholeStageCodegen compile a subtree of plans that support codegen together into single Java
  * function.
  *
  * Here is the call graph of to generate Java source (plan A support codegen, but plan B does not):
  *
  *   WholeStageCodegen       Plan A               FakeInput        Plan B
  * =========================================================================
  *
  * -> execute()
  *     |
  *  doExecute() --------->   upstreams() -------> upstreams() ------> execute()
  *     |
  *      ----------------->   produce()
  *                             |
  *                          doProduce()  -------> produce()
  *                                                   |
  *                                                doProduce()
  *                                                   |
  *                                                consume()
  *                        consumeChild() <-----------|
  *                             |
  *                          doConsume()
  *                             |
  *  consumeChild()  <-----  consume()
  *
  * SparkPlan A should override doProduce() and doConsume().
  *
  * doCodeGen() will create a CodeGenContext, which will hold a list of variables for input,
  * used to generated code for BoundReference.
  */
case class WholeStageCodegen(plan: CodegenSupport, children: Seq[SparkPlan])
  extends SparkPlan with CodegenSupport {

  override def supportCodegen: Boolean = false

  override def output: Seq[Attribute] = plan.output
  override def outputPartitioning: Partitioning = plan.outputPartitioning
  override def outputOrdering: Seq[SortOrder] = plan.outputOrdering

  override def doPrepare(): Unit = {
    plan.prepare()
  }

  override def doExecute(): RDD[InternalRow] = {
    val ctx = new CodegenContext
    val code = plan.produce(ctx, this)
    val references = ctx.references.toArray
    val source = s"""
      public Object generate(Object[] references) {
        return new GeneratedIterator(references);
      }

      /** Codegened pipeline for:
        * ${plan.treeString.trim}
        */
      class GeneratedIterator extends org.apache.spark.sql.execution.BufferedRowIterator {

        private Object[] references;
        ${ctx.declareMutableStates()}

        public GeneratedIterator(Object[] references) {
          this.references = references;
        }

        public void init(scala.collection.Iterator inputs[]) {
          ${ctx.initMutableStates()}
        }

        ${ctx.declareAddedFunctions()}

        protected void processNext() throws java.io.IOException {
          ${code.trim}
        }
      }
      """

    // try to compile, helpful for debug
    val cleanedSource = CodeFormatter.stripExtraNewLines(source)
    // println(s"${CodeFormatter.format(cleanedSource)}")
    CodeGenerator.compile(cleanedSource)

    val rdds = plan.upstreams()
    if (rdds.length == 1) {
      rdds.head.mapPartitions { iter =>
        val clazz = CodeGenerator.compile(cleanedSource)
        val buffer = clazz.generate(references).asInstanceOf[BufferedRowIterator]
        buffer.init(Array(iter))
        new Iterator[InternalRow] {
          override def hasNext: Boolean = buffer.hasNext
          override def next: InternalRow = buffer.next()
        }
      }
    } else {
      // Right now, we support up to two upstreams.
      rdds.head.zipPartitions(rdds(1)) { (leftIter, rightIter) =>
        val clazz = CodeGenerator.compile(cleanedSource)
        val buffer = clazz.generate(references).asInstanceOf[BufferedRowIterator]
        buffer.init(Array(leftIter, rightIter))
        new Iterator[InternalRow] {
          override def hasNext: Boolean = buffer.hasNext
          override def next: InternalRow = buffer.next()
        }
      }
    }
  }

  override def upstreams(): Seq[RDD[InternalRow]] = {
    throw new UnsupportedOperationException
  }

  override def doProduce(ctx: CodegenContext): String = {
    throw new UnsupportedOperationException
  }

  override def consumeChild(
      ctx: CodegenContext,
      child: SparkPlan,
      input: Seq[ExprCode],
      row: String = null): String = {

    if (row != null) {
      // There is an UnsafeRow already
      s"""
         |append($row.copy());
       """.stripMargin
    } else {
      assert(input != null)
      if (input.nonEmpty) {
        val colExprs = output.zipWithIndex.map { case (attr, i) =>
          BoundReference(i, attr.dataType, attr.nullable)
        }
        // generate the code to create a UnsafeRow
        ctx.currentVars = input
        val code = GenerateUnsafeProjection.createCode(ctx, colExprs, false)
        s"""
           |${code.code.trim}
           |append(${code.value}.copy());
         """.stripMargin
      } else {
        // There is no columns
        s"""
           |append(unsafeRow);
         """.stripMargin
      }
    }
  }

  private[sql] override def resetMetrics(): Unit = {
    plan.foreach(_.resetMetrics())
  }

  override def generateTreeString(
      depth: Int,
      lastChildren: Seq[Boolean],
      builder: StringBuilder): StringBuilder = {
    if (depth > 0) {
      lastChildren.init.foreach { isLast =>
        val prefixFragment = if (isLast) "   " else ":  "
        builder.append(prefixFragment)
      }

      val branch = if (lastChildren.last) "+- " else ":- "
      builder.append(branch)
    }

    builder.append(simpleString)
    builder.append("\n")

    plan.generateTreeString(depth + 2, lastChildren :+ false :+ true, builder)
    if (children.nonEmpty) {
      children.init.foreach(_.generateTreeString(depth + 1, lastChildren :+ false, builder))
      children.last.generateTreeString(depth + 1, lastChildren :+ true, builder)
    }

    builder
  }

  override def simpleString: String = "WholeStageCodegen"
}


/**
  * Find the chained plans that support codegen, collapse them together as WholeStageCodegen.
  */
private[sql] case class CollapseCodegenStages(sqlContext: SQLContext) extends Rule[SparkPlan] {

  private def supportCodegen(e: Expression): Boolean = e match {
    case e: LeafExpression => true
    // CodegenFallback requires the input to be an InternalRow
    case e: CodegenFallback => false
    case _ => true
  }

  private def supportCodegen(plan: SparkPlan): Boolean = plan match {
    case plan: CodegenSupport if plan.supportCodegen =>
      val willFallback = plan.expressions.exists(_.find(e => !supportCodegen(e)).isDefined)
      // the generated code will be huge if there are too many columns
      val haveManyColumns = plan.output.length > 200
      !willFallback && !haveManyColumns
    case _ => false
  }

  def apply(plan: SparkPlan): SparkPlan = {
    if (sqlContext.conf.wholeStageEnabled) {
      plan.transform {
        case plan: CodegenSupport if supportCodegen(plan) =>
          var inputs = ArrayBuffer[SparkPlan]()
          val combined = plan.transform {
            // The build side can't be compiled together
            case b @ BroadcastHashJoin(_, _, _, BuildLeft, _, left, right) =>
              b.copy(left = apply(left))
            case b @ BroadcastHashJoin(_, _, _, BuildRight, _, left, right) =>
              b.copy(right = apply(right))
            case j @ SortMergeJoin(_, _, _, left, right) =>
              // The children of SortMergeJoin should do codegen separately.
              j.copy(left = apply(left), right = apply(right))
            case p if !supportCodegen(p) =>
              val input = apply(p)  // collapse them recursively
              inputs += input
              InputAdapter(input)
          }.asInstanceOf[CodegenSupport]
          WholeStageCodegen(combined, inputs)
      }
    } else {
      plan
    }
  }
}<|MERGE_RESOLUTION|>--- conflicted
+++ resolved
@@ -27,11 +27,7 @@
 import org.apache.spark.sql.catalyst.plans.physical.Partitioning
 import org.apache.spark.sql.catalyst.rules.Rule
 import org.apache.spark.sql.execution.aggregate.TungstenAggregate
-<<<<<<< HEAD
 import org.apache.spark.sql.execution.joins.{BroadcastHashJoin, BuildLeft, BuildRight, SortMergeJoin}
-=======
-import org.apache.spark.sql.execution.joins.{BroadcastHashJoin, BuildLeft, BuildRight}
->>>>>>> 9ca79c1e
 import org.apache.spark.sql.execution.metric.LongSQLMetricValue
 
 /**
@@ -42,12 +38,8 @@
   /** Prefix used in the current operator's variable names. */
   private def variablePrefix: String = this match {
     case _: TungstenAggregate => "agg"
-<<<<<<< HEAD
     case _: BroadcastHashJoin => "bhj"
     case _: SortMergeJoin => "smj"
-=======
-    case _: BroadcastHashJoin => "join"
->>>>>>> 9ca79c1e
     case _ => nodeName.toLowerCase
   }
 
