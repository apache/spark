/*
 * Licensed to the Apache Software Foundation (ASF) under one or more
 * contributor license agreements.  See the NOTICE file distributed with
 * this work for additional information regarding copyright ownership.
 * The ASF licenses this file to You under the Apache License, Version 2.0
 * (the "License"); you may not use this file except in compliance with
 * the License.  You may obtain a copy of the License at
 *
 *    http://www.apache.org/licenses/LICENSE-2.0
 *
 * Unless required by applicable law or agreed to in writing, software
 * distributed under the License is distributed on an "AS IS" BASIS,
 * WITHOUT WARRANTIES OR CONDITIONS OF ANY KIND, either express or implied.
 * See the License for the specific language governing permissions and
 * limitations under the License.
 */

package org.apache.spark.sql.execution.datasources.v2

import scala.language.existentials

import org.apache.spark._
import org.apache.spark.deploy.SparkHadoopUtil
import org.apache.spark.internal.Logging
import org.apache.spark.rdd.RDD
import org.apache.spark.sql.catalyst.InternalRow
import org.apache.spark.sql.connector.read.{InputPartition, PartitionReader, PartitionReaderFactory}
import org.apache.spark.sql.errors.QueryExecutionErrors
import org.apache.spark.sql.execution.metric.{CustomMetrics, SQLMetric}
import org.apache.spark.sql.vectorized.ColumnarBatch

<<<<<<< HEAD
class DataSourceRDDPartition(
    override val index: Int,
    override val inputSize: Option[Long],
    val inputPartition: InputPartition)
=======
class DataSourceRDDPartition(val index: Int, val inputPartitions: Seq[InputPartition])
>>>>>>> becda333
  extends Partition with Serializable

// TODO: we should have 2 RDDs: an RDD[InternalRow] for row-based scan, an `RDD[ColumnarBatch]` for
// columnar scan.
class DataSourceRDD(
    sc: SparkContext,
    @transient private val inputPartitions: Seq[Seq[InputPartition]],
    partitionReaderFactory: PartitionReaderFactory,
    columnarReads: Boolean,
    customMetrics: Map[String, SQLMetric])
  extends RDD[InternalRow](sc, Nil) {

  override protected def getPartitions: Array[Partition] = {
    inputPartitions.zipWithIndex.map {
<<<<<<< HEAD
      case (inputPartition, index) =>
        val inputSize = if (inputPartition.getLength.isPresent) {
          Some(inputPartition.getLength.getAsLong)
        } else {
          None
        }
        new DataSourceRDDPartition(index, inputSize, inputPartition)
=======
      case (inputPartitions, index) => new DataSourceRDDPartition(index, inputPartitions)
>>>>>>> becda333
    }.toArray
  }

  private def castPartition(split: Partition): DataSourceRDDPartition = split match {
    case p: DataSourceRDDPartition => p
    case _ => throw QueryExecutionErrors.notADatasourceRDDPartitionError(split)
  }

  override def compute(split: Partition, context: TaskContext): Iterator[InternalRow] = {

    val iterator = new Iterator[Object] {
      private val inputPartitions = castPartition(split).inputPartitions
      private var currentIter: Option[Iterator[Object]] = None
      private var currentIndex: Int = 0

      override def hasNext: Boolean = currentIter.exists(_.hasNext) || advanceToNextIter()

      override def next(): Object = {
        if (!hasNext) throw new NoSuchElementException("No more elements")
        currentIter.get.next()
      }

      private def advanceToNextIter(): Boolean = {
        if (currentIndex >= inputPartitions.length) {
          false
        } else {
          val inputPartition = inputPartitions(currentIndex)
          currentIndex += 1

          // TODO: SPARK-25083 remove the type erasure hack in data source scan
          val (iter, reader) = if (columnarReads) {
            val batchReader = partitionReaderFactory.createColumnarReader(inputPartition)
            val iter = new MetricsBatchIterator(
              new PartitionIterator[ColumnarBatch](batchReader, customMetrics))
            (iter, batchReader)
          } else {
            val rowReader = partitionReaderFactory.createReader(inputPartition)
            val iter = new MetricsRowIterator(
              new PartitionIterator[InternalRow](rowReader, customMetrics))
            (iter, rowReader)
          }
          context.addTaskCompletionListener[Unit] { _ =>
            // In case of early stopping before consuming the entire iterator,
            // we need to do one more metric update at the end of the task.
            CustomMetrics.updateMetrics(reader.currentMetricsValues, customMetrics)
            iter.forceUpdateMetrics()
            reader.close()
          }
          currentIter = Some(iter)
          hasNext
        }
      }
    }

    new InterruptibleIterator(context, iterator).asInstanceOf[Iterator[InternalRow]]
  }

  override def getPreferredLocations(split: Partition): Seq[String] = {
    castPartition(split).inputPartitions.flatMap(_.preferredLocations())
  }
}

private class PartitionIterator[T](
    reader: PartitionReader[T],
    customMetrics: Map[String, SQLMetric]) extends Iterator[T] {
  private[this] var valuePrepared = false

  private var numRow = 0L

  override def hasNext: Boolean = {
    if (!valuePrepared) {
      valuePrepared = reader.next()
    }
    valuePrepared
  }

  override def next(): T = {
    if (!hasNext) {
      throw QueryExecutionErrors.endOfStreamError()
    }
    if (numRow % CustomMetrics.NUM_ROWS_PER_UPDATE == 0) {
      CustomMetrics.updateMetrics(reader.currentMetricsValues, customMetrics)
    }
    numRow += 1
    valuePrepared = false
    reader.get()
  }
}

private class MetricsHandler extends Logging with Serializable {
  private val inputMetrics = TaskContext.get().taskMetrics().inputMetrics
  private val startingBytesRead = inputMetrics.bytesRead
  private val getBytesRead = SparkHadoopUtil.get.getFSBytesReadOnThreadCallback()

  def updateMetrics(numRows: Int, force: Boolean = false): Unit = {
    inputMetrics.incRecordsRead(numRows)
    val shouldUpdateBytesRead =
      inputMetrics.recordsRead % SparkHadoopUtil.UPDATE_INPUT_METRICS_INTERVAL_RECORDS == 0
    if (shouldUpdateBytesRead || force) {
      inputMetrics.setBytesRead(startingBytesRead + getBytesRead())
    }
  }
}

private abstract class MetricsIterator[I](iter: Iterator[I]) extends Iterator[I] {
  protected val metricsHandler = new MetricsHandler

  override def hasNext: Boolean = {
    if (iter.hasNext) {
      true
    } else {
      forceUpdateMetrics()
      false
    }
  }

  def forceUpdateMetrics(): Unit = metricsHandler.updateMetrics(0, force = true)
}

private class MetricsRowIterator(
    iter: Iterator[InternalRow]) extends MetricsIterator[InternalRow](iter) {
  override def next(): InternalRow = {
    val item = iter.next
    metricsHandler.updateMetrics(1)
    item
  }
}

private class MetricsBatchIterator(
    iter: Iterator[ColumnarBatch]) extends MetricsIterator[ColumnarBatch](iter) {
  override def next(): ColumnarBatch = {
    val batch: ColumnarBatch = iter.next
    metricsHandler.updateMetrics(batch.numRows)
    batch
  }
}<|MERGE_RESOLUTION|>--- conflicted
+++ resolved
@@ -29,14 +29,7 @@
 import org.apache.spark.sql.execution.metric.{CustomMetrics, SQLMetric}
 import org.apache.spark.sql.vectorized.ColumnarBatch
 
-<<<<<<< HEAD
-class DataSourceRDDPartition(
-    override val index: Int,
-    override val inputSize: Option[Long],
-    val inputPartition: InputPartition)
-=======
 class DataSourceRDDPartition(val index: Int, val inputPartitions: Seq[InputPartition])
->>>>>>> becda333
   extends Partition with Serializable
 
 // TODO: we should have 2 RDDs: an RDD[InternalRow] for row-based scan, an `RDD[ColumnarBatch]` for
@@ -51,17 +44,7 @@
 
   override protected def getPartitions: Array[Partition] = {
     inputPartitions.zipWithIndex.map {
-<<<<<<< HEAD
-      case (inputPartition, index) =>
-        val inputSize = if (inputPartition.getLength.isPresent) {
-          Some(inputPartition.getLength.getAsLong)
-        } else {
-          None
-        }
-        new DataSourceRDDPartition(index, inputSize, inputPartition)
-=======
       case (inputPartitions, index) => new DataSourceRDDPartition(index, inputPartitions)
->>>>>>> becda333
     }.toArray
   }
 
