--- conflicted
+++ resolved
@@ -787,79 +787,8 @@
     }.toArray
   }
 
-<<<<<<< HEAD
-  @deprecated("use org.apache.spark.sql.SparkPlanner")
+  @deprecated("use org.apache.spark.sql.SparkPlanner", "1.5.0")
   protected[sql] class SparkPlanner extends sparkexecution.SparkPlanner(this)
-=======
-  protected[sql] class SparkPlanner extends SparkStrategies {
-    val sparkContext: SparkContext = self.sparkContext
-
-    val sqlContext: SQLContext = self
-
-    def codegenEnabled: Boolean = self.conf.codegenEnabled
-
-    def unsafeEnabled: Boolean = self.conf.unsafeEnabled
-
-    def numPartitions: Int = self.conf.numShufflePartitions
-
-    def strategies: Seq[Strategy] =
-      experimental.extraStrategies ++ (
-      DataSourceStrategy ::
-      DDLStrategy ::
-      TakeOrderedAndProject ::
-      HashAggregation ::
-      Aggregation ::
-      LeftSemiJoin ::
-      EquiJoinSelection ::
-      InMemoryScans ::
-      BasicOperators ::
-      CartesianProduct ::
-      BroadcastNestedLoopJoin :: Nil)
-
-    /**
-     * Used to build table scan operators where complex projection and filtering are done using
-     * separate physical operators.  This function returns the given scan operator with Project and
-     * Filter nodes added only when needed.  For example, a Project operator is only used when the
-     * final desired output requires complex expressions to be evaluated or when columns can be
-     * further eliminated out after filtering has been done.
-     *
-     * The `prunePushedDownFilters` parameter is used to remove those filters that can be optimized
-     * away by the filter pushdown optimization.
-     *
-     * The required attributes for both filtering and expression evaluation are passed to the
-     * provided `scanBuilder` function so that it can avoid unnecessary column materialization.
-     */
-    def pruneFilterProject(
-        projectList: Seq[NamedExpression],
-        filterPredicates: Seq[Expression],
-        prunePushedDownFilters: Seq[Expression] => Seq[Expression],
-        scanBuilder: Seq[Attribute] => SparkPlan): SparkPlan = {
-
-      val projectSet = AttributeSet(projectList.flatMap(_.references))
-      val filterSet = AttributeSet(filterPredicates.flatMap(_.references))
-      val filterCondition =
-        prunePushedDownFilters(filterPredicates).reduceLeftOption(catalyst.expressions.And)
-
-      // Right now we still use a projection even if the only evaluation is applying an alias
-      // to a column.  Since this is a no-op, it could be avoided. However, using this
-      // optimization with the current implementation would change the output schema.
-      // TODO: Decouple final output schema from expression evaluation so this copy can be
-      // avoided safely.
-
-      if (AttributeSet(projectList.map(_.toAttribute)) == projectSet &&
-          filterSet.subsetOf(projectSet)) {
-        // When it is possible to just use column pruning to get the right projection and
-        // when the columns of this projection are enough to evaluate all filter conditions,
-        // just do a scan followed by a filter, with no extra project.
-        val scan = scanBuilder(projectList.asInstanceOf[Seq[Attribute]])
-        filterCondition.map(Filter(_, scan)).getOrElse(scan)
-      } else {
-        val scan = scanBuilder((projectSet ++ filterSet).toSeq)
-        Project(projectList, filterCondition.map(Filter(_, scan)).getOrElse(scan))
-      }
-    }
-  }
->>>>>>> cf421386
 
   @transient
   protected[sql] val planner: sparkexecution.SparkPlanner = new sparkexecution.SparkPlanner(this)
@@ -909,65 +838,9 @@
     protected[sql] lazy val conf: SQLConf = new SQLConf
   }
 
-<<<<<<< HEAD
-  @deprecated("use org.apache.spark.sql.QueryExecution")
+  @deprecated("use org.apache.spark.sql.QueryExecution", "1.5.0")
   protected[sql] class QueryExecution(logical: LogicalPlan)
     extends sparkexecution.QueryExecution(this, logical)
-=======
-  /**
-   * :: DeveloperApi ::
-   * The primary workflow for executing relational queries using Spark.  Designed to allow easy
-   * access to the intermediate phases of query execution for developers.
-   */
-  @DeveloperApi
-  protected[sql] class QueryExecution(val logical: LogicalPlan) {
-    def assertAnalyzed(): Unit = analyzer.checkAnalysis(analyzed)
-
-    lazy val analyzed: LogicalPlan = analyzer.execute(logical)
-    lazy val withCachedData: LogicalPlan = {
-      assertAnalyzed()
-      cacheManager.useCachedData(analyzed)
-    }
-    lazy val optimizedPlan: LogicalPlan = optimizer.execute(withCachedData)
-
-    // TODO: Don't just pick the first one...
-    lazy val sparkPlan: SparkPlan = {
-      SparkPlan.currentContext.set(self)
-      planner.plan(optimizedPlan).next()
-    }
-    // executedPlan should not be used to initialize any SparkPlan. It should be
-    // only used for execution.
-    lazy val executedPlan: SparkPlan = prepareForExecution.execute(sparkPlan)
-
-    /** Internal version of the RDD. Avoids copies and has no schema */
-    lazy val toRdd: RDD[InternalRow] = executedPlan.execute()
-
-    protected def stringOrError[A](f: => A): String =
-      try f.toString catch { case e: Throwable => e.toString }
-
-    def simpleString: String =
-      s"""== Physical Plan ==
-         |${stringOrError(executedPlan)}
-      """.stripMargin.trim
-
-    override def toString: String = {
-      def output =
-        analyzed.output.map(o => s"${o.name}: ${o.dataType.simpleString}").mkString(", ")
-
-      s"""== Parsed Logical Plan ==
-         |${stringOrError(logical)}
-         |== Analyzed Logical Plan ==
-         |${stringOrError(output)}
-         |${stringOrError(analyzed)}
-         |== Optimized Logical Plan ==
-         |${stringOrError(optimizedPlan)}
-         |== Physical Plan ==
-         |${stringOrError(executedPlan)}
-         |Code Generation: ${stringOrError(executedPlan.codegenEnabled)}
-      """.stripMargin.trim
-    }
-  }
->>>>>>> cf421386
 
   /**
    * Parses the data type in our internal string representation. The data type string should
