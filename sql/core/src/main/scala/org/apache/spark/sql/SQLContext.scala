/*
 * Licensed to the Apache Software Foundation (ASF) under one or more
 * contributor license agreements.  See the NOTICE file distributed with
 * this work for additional information regarding copyright ownership.
 * The ASF licenses this file to You under the Apache License, Version 2.0
 * (the "License"); you may not use this file except in compliance with
 * the License.  You may obtain a copy of the License at
 *
 *    http://www.apache.org/licenses/LICENSE-2.0
 *
 * Unless required by applicable law or agreed to in writing, software
 * distributed under the License is distributed on an "AS IS" BASIS,
 * WITHOUT WARRANTIES OR CONDITIONS OF ANY KIND, either express or implied.
 * See the License for the specific language governing permissions and
 * limitations under the License.
 */

package org.apache.spark.sql

import java.beans.Introspector
import java.util.Properties
import java.util.concurrent.atomic.AtomicReference

import scala.collection.JavaConversions._
import scala.collection.immutable
import scala.language.implicitConversions
import scala.reflect.runtime.universe.TypeTag
import scala.util.control.NonFatal

import com.google.common.reflect.TypeToken

import org.apache.spark.SparkContext
import org.apache.spark.annotation.{DeveloperApi, Experimental}
import org.apache.spark.api.java.{JavaRDD, JavaSparkContext}
import org.apache.spark.rdd.RDD
import org.apache.spark.sql.catalyst._
import org.apache.spark.sql.catalyst.analysis._
import org.apache.spark.sql.catalyst.expressions._
import org.apache.spark.sql.catalyst.errors.DialectException
import org.apache.spark.sql.catalyst.optimizer.{DefaultOptimizer, Optimizer}
import org.apache.spark.sql.catalyst.plans.logical.{LocalRelation, LogicalPlan}
import org.apache.spark.sql.catalyst.rules.RuleExecutor
import org.apache.spark.sql.catalyst.ParserDialect
import org.apache.spark.sql.execution.{Filter, _}
import org.apache.spark.sql.sources._
import org.apache.spark.sql.types._
import org.apache.spark.util.Utils

/**
 * The entry point for working with structured data (rows and columns) in Spark.  Allows the
 * creation of [[DataFrame]] objects as well as the execution of SQL queries.
 *
 * @groupname basic Basic Operations
 * @groupname ddl_ops Persistent Catalog DDL
 * @groupname cachemgmt Cached Table Management
 * @groupname genericdata Generic Data Sources
 * @groupname specificdata Specific Data Sources
 * @groupname config Configuration
 * @groupname dataframes Custom DataFrame Creation
 * @groupname Ungrouped Support functions for language integrated queries.
 *
 * @since 1.0.0
 */
class SQLContext(@transient val sparkContext: SparkContext)
  extends org.apache.spark.Logging
  with Serializable {

  self =>

  def this(sparkContext: JavaSparkContext) = this(sparkContext.sc)

  /**
   * @return Spark SQL configuration
   */
  protected[sql] def conf = currentSession().conf

  /**
   * Set Spark SQL configuration properties.
   *
   * @group config
   * @since 1.0.0
   */
  def setConf(props: Properties): Unit = conf.setConf(props)

  /**
   * Set the given Spark SQL configuration property.
   *
   * @group config
   * @since 1.0.0
   */
  def setConf(key: String, value: String): Unit = conf.setConf(key, value)

  /**
   * Return the value of Spark SQL configuration property for the given key.
   *
   * @group config
   * @since 1.0.0
   */
  def getConf(key: String): String = conf.getConf(key)

  /**
   * Return the value of Spark SQL configuration property for the given key. If the key is not set
   * yet, return `defaultValue`.
   *
   * @group config
   * @since 1.0.0
   */
  def getConf(key: String, defaultValue: String): String = conf.getConf(key, defaultValue)

  /**
   * Return all the configuration properties that have been set (i.e. not the default).
   * This creates a new copy of the config properties in the form of a Map.
   *
   * @group config
   * @since 1.0.0
   */
  def getAllConfs: immutable.Map[String, String] = conf.getAllConfs

  // TODO how to handle the temp table per user session?
  @transient
  protected[sql] lazy val catalog: Catalog = new SimpleCatalog(conf)

  // TODO how to handle the temp function per user session?
  @transient
  protected[sql] lazy val functionRegistry: FunctionRegistry = new SimpleFunctionRegistry(conf)

  @transient
  protected[sql] lazy val analyzer: Analyzer =
    new Analyzer(catalog, functionRegistry, conf) {
      override val extendedResolutionRules =
        ExtractPythonUdfs ::
        sources.PreInsertCastAndRename ::
        Nil

      override val extendedCheckRules = Seq(
        sources.PreWriteCheck(catalog)
      )
    }

  @transient
  protected[sql] lazy val optimizer: Optimizer = DefaultOptimizer

  @transient
  protected[sql] val ddlParser = new DDLParser(sqlParser.parse(_))

  @transient
  protected[sql] val sqlParser = new SparkSQLParser(getSQLDialect().parse(_))

  protected[sql] def getSQLDialect(): ParserDialect = {
    try {
      val clazz = Utils.classForName(dialectClassName)
      clazz.newInstance().asInstanceOf[ParserDialect]
    } catch {
      case NonFatal(e) =>
        // Since we didn't find the available SQL Dialect, it will fail even for SET command:
        // SET spark.sql.dialect=sql; Let's reset as default dialect automatically.
        val dialect = conf.dialect
        // reset the sql dialect
        conf.unsetConf(SQLConf.DIALECT)
        // throw out the exception, and the default sql dialect will take effect for next query.
        throw new DialectException(
          s"""Instantiating dialect '$dialect' failed.
             |Reverting to default dialect '${conf.dialect}'""".stripMargin, e)
    }
  }

  protected[sql] def parseSql(sql: String): LogicalPlan = ddlParser.parse(sql, false)

  protected[sql] def executeSql(sql: String): QueryExecution = executePlan(parseSql(sql))

  protected[sql] def executePlan(plan: LogicalPlan) = new QueryExecution(this, plan)

  @transient
  protected[sql] val tlSession = new ThreadLocal[SQLSession]() {
    override def initialValue: SQLSession = defaultSession
  }

  @transient
  protected[sql] val defaultSession = createSession()

  protected[sql] def dialectClassName = if (conf.dialect == "sql") {
    classOf[DefaultParserDialect].getCanonicalName
  } else {
    conf.dialect
  }

  sparkContext.getConf.getAll.foreach {
    case (key, value) if key.startsWith("spark.sql") => setConf(key, value)
    case _ =>
  }

  @transient
  protected[sql] val cacheManager = new CacheManager(this)

  /**
   * :: Experimental ::
   * A collection of methods that are considered experimental, but can be used to hook into
   * the query planner for advanced functionality.
   *
   * @group basic
   * @since 1.3.0
   */
  @Experimental
  @transient
  val experimental: ExperimentalMethods = new ExperimentalMethods(this)

  /**
   * :: Experimental ::
   * Returns a [[DataFrame]] with no rows or columns.
   *
   * @group basic
   * @since 1.3.0
   */
  @Experimental
  @transient
  lazy val emptyDataFrame: DataFrame = createDataFrame(sparkContext.emptyRDD[Row], StructType(Nil))

  /**
   * A collection of methods for registering user-defined functions (UDF).
   *
   * The following example registers a Scala closure as UDF:
   * {{{
   *   sqlContext.udf.register("myUdf", (arg1: Int, arg2: String) => arg2 + arg1)
   * }}}
   *
   * The following example registers a UDF in Java:
   * {{{
   *   sqlContext.udf().register("myUDF",
   *       new UDF2<Integer, String, String>() {
   *           @Override
   *           public String call(Integer arg1, String arg2) {
   *               return arg2 + arg1;
   *           }
   *      }, DataTypes.StringType);
   * }}}
   *
   * Or, to use Java 8 lambda syntax:
   * {{{
   *   sqlContext.udf().register("myUDF",
   *       (Integer arg1, String arg2) -> arg2 + arg1),
   *       DataTypes.StringType);
   * }}}
   *
   * @group basic
   * @since 1.3.0
   * TODO move to SQLSession?
   */
  @transient
  val udf: UDFRegistration = new UDFRegistration(this)

  /**
   * Returns true if the table is currently cached in-memory.
   * @group cachemgmt
   * @since 1.3.0
   */
  def isCached(tableName: String): Boolean = cacheManager.isCached(tableName)

  /**
   * Caches the specified table in-memory.
   * @group cachemgmt
   * @since 1.3.0
   */
  def cacheTable(tableName: String): Unit = cacheManager.cacheTable(tableName)

  /**
   * Removes the specified table from the in-memory cache.
   * @group cachemgmt
   * @since 1.3.0
   */
  def uncacheTable(tableName: String): Unit = cacheManager.uncacheTable(tableName)

  /**
   * Removes all cached tables from the in-memory cache.
   * @since 1.3.0
   */
  def clearCache(): Unit = cacheManager.clearCache()

  // scalastyle:off
  // Disable style checker so "implicits" object can start with lowercase i
  /**
   * :: Experimental ::
   * (Scala-specific) Implicit methods available in Scala for converting
   * common Scala objects into [[DataFrame]]s.
   *
   * {{{
   *   val sqlContext = new SQLContext(sc)
   *   import sqlContext.implicits._
   * }}}
   *
   * @group basic
   * @since 1.3.0
   */
  @Experimental
  object implicits extends Serializable {
    // scalastyle:on

    /**
     * Converts $"col name" into an [[Column]].
     * @since 1.3.0
     */
    implicit class StringToColumn(val sc: StringContext) {
      def $(args: Any*): ColumnName = {
        new ColumnName(sc.s(args :_*))
      }
    }

    /**
     * An implicit conversion that turns a Scala `Symbol` into a [[Column]].
     * @since 1.3.0
     */
    implicit def symbolToColumn(s: Symbol): ColumnName = new ColumnName(s.name)

    /**
     * Creates a DataFrame from an RDD of case classes or tuples.
     * @since 1.3.0
     */
    implicit def rddToDataFrameHolder[A <: Product : TypeTag](rdd: RDD[A]): DataFrameHolder = {
      DataFrameHolder(self.createDataFrame(rdd))
    }

    /**
     * Creates a DataFrame from a local Seq of Product.
     * @since 1.3.0
     */
    implicit def localSeqToDataFrameHolder[A <: Product : TypeTag](data: Seq[A]): DataFrameHolder =
    {
      DataFrameHolder(self.createDataFrame(data))
    }

    // Do NOT add more implicit conversions. They are likely to break source compatibility by
    // making existing implicit conversions ambiguous. In particular, RDD[Double] is dangerous
    // because of [[DoubleRDDFunctions]].

    /**
     * Creates a single column DataFrame from an RDD[Int].
     * @since 1.3.0
     */
    implicit def intRddToDataFrameHolder(data: RDD[Int]): DataFrameHolder = {
      val dataType = IntegerType
      val rows = data.mapPartitions { iter =>
        val row = new SpecificMutableRow(dataType :: Nil)
        iter.map { v =>
          row.setInt(0, v)
          row: Row
        }
      }
      DataFrameHolder(self.createDataFrame(rows, StructType(StructField("_1", dataType) :: Nil)))
    }

    /**
     * Creates a single column DataFrame from an RDD[Long].
     * @since 1.3.0
     */
    implicit def longRddToDataFrameHolder(data: RDD[Long]): DataFrameHolder = {
      val dataType = LongType
      val rows = data.mapPartitions { iter =>
        val row = new SpecificMutableRow(dataType :: Nil)
        iter.map { v =>
          row.setLong(0, v)
          row: Row
        }
      }
      DataFrameHolder(self.createDataFrame(rows, StructType(StructField("_1", dataType) :: Nil)))
    }

    /**
     * Creates a single column DataFrame from an RDD[String].
     * @since 1.3.0
     */
    implicit def stringRddToDataFrameHolder(data: RDD[String]): DataFrameHolder = {
      val dataType = StringType
      val rows = data.mapPartitions { iter =>
        val row = new SpecificMutableRow(dataType :: Nil)
        iter.map { v =>
          row.setString(0, v)
          row: Row
        }
      }
      DataFrameHolder(self.createDataFrame(rows, StructType(StructField("_1", dataType) :: Nil)))
    }
  }

  /**
   * :: Experimental ::
   * Creates a DataFrame from an RDD of case classes.
   *
   * @group dataframes
   * @since 1.3.0
   */
  @Experimental
  def createDataFrame[A <: Product : TypeTag](rdd: RDD[A]): DataFrame = {
    SparkPlan.currentContext.set(self)
    val schema = ScalaReflection.schemaFor[A].dataType.asInstanceOf[StructType]
    val attributeSeq = schema.toAttributes
    val rowRDD = RDDConversions.productToRowRdd(rdd, schema)
    DataFrame(self, LogicalRDD(attributeSeq, rowRDD)(self))
  }

  /**
   * :: Experimental ::
   * Creates a DataFrame from a local Seq of Product.
   *
   * @group dataframes
   * @since 1.3.0
   */
  @Experimental
  def createDataFrame[A <: Product : TypeTag](data: Seq[A]): DataFrame = {
    SparkPlan.currentContext.set(self)
    val schema = ScalaReflection.schemaFor[A].dataType.asInstanceOf[StructType]
    val attributeSeq = schema.toAttributes
    DataFrame(self, LocalRelation.fromProduct(attributeSeq, data))
  }

  /**
   * Convert a [[BaseRelation]] created for external data sources into a [[DataFrame]].
   *
   * @group dataframes
   * @since 1.3.0
   */
  def baseRelationToDataFrame(baseRelation: BaseRelation): DataFrame = {
    DataFrame(this, LogicalRelation(baseRelation))
  }

  /**
   * :: DeveloperApi ::
   * Creates a [[DataFrame]] from an [[RDD]] containing [[Row]]s using the given schema.
   * It is important to make sure that the structure of every [[Row]] of the provided RDD matches
   * the provided schema. Otherwise, there will be runtime exception.
   * Example:
   * {{{
   *  import org.apache.spark.sql._
   *  import org.apache.spark.sql.types._
   *  val sqlContext = new org.apache.spark.sql.SQLContext(sc)
   *
   *  val schema =
   *    StructType(
   *      StructField("name", StringType, false) ::
   *      StructField("age", IntegerType, true) :: Nil)
   *
   *  val people =
   *    sc.textFile("examples/src/main/resources/people.txt").map(
   *      _.split(",")).map(p => Row(p(0), p(1).trim.toInt))
   *  val dataFrame = sqlContext.createDataFrame(people, schema)
   *  dataFrame.printSchema
   *  // root
   *  // |-- name: string (nullable = false)
   *  // |-- age: integer (nullable = true)
   *
   *  dataFrame.registerTempTable("people")
   *  sqlContext.sql("select name from people").collect.foreach(println)
   * }}}
   *
   * @group dataframes
   * @since 1.3.0
   */
  @DeveloperApi
  def createDataFrame(rowRDD: RDD[Row], schema: StructType): DataFrame = {
    createDataFrame(rowRDD, schema, needsConversion = true)
  }

  /**
   * Creates a DataFrame from an RDD[Row]. User can specify whether the input rows should be
   * converted to Catalyst rows.
   */
  private[sql]
  def createDataFrame(rowRDD: RDD[Row], schema: StructType, needsConversion: Boolean) = {
    // TODO: use MutableProjection when rowRDD is another DataFrame and the applied
    // schema differs from the existing schema on any field data type.
    val catalystRows = if (needsConversion) {
      val converter = CatalystTypeConverters.createToCatalystConverter(schema)
      rowRDD.map(converter(_).asInstanceOf[Row])
    } else {
      rowRDD
    }
    val logicalPlan = LogicalRDD(schema.toAttributes, catalystRows)(self)
    DataFrame(this, logicalPlan)
  }

  /**
   * :: DeveloperApi ::
   * Creates a [[DataFrame]] from an [[JavaRDD]] containing [[Row]]s using the given schema.
   * It is important to make sure that the structure of every [[Row]] of the provided RDD matches
   * the provided schema. Otherwise, there will be runtime exception.
   *
   * @group dataframes
   * @since 1.3.0
   */
  @DeveloperApi
  def createDataFrame(rowRDD: JavaRDD[Row], schema: StructType): DataFrame = {
    createDataFrame(rowRDD.rdd, schema)
  }

  /**
   * Applies a schema to an RDD of Java Beans.
   *
   * WARNING: Since there is no guaranteed ordering for fields in a Java Bean,
   *          SELECT * queries will return the columns in an undefined order.
   * @group dataframes
   * @since 1.3.0
   */
  def createDataFrame(rdd: RDD[_], beanClass: Class[_]): DataFrame = {
    val attributeSeq = getSchema(beanClass)
    val className = beanClass.getName
    val rowRdd = rdd.mapPartitions { iter =>
      // BeanInfo is not serializable so we must rediscover it remotely for each partition.
      val localBeanInfo = Introspector.getBeanInfo(
        Class.forName(className, true, Utils.getContextOrSparkClassLoader))
      val extractors =
        localBeanInfo.getPropertyDescriptors.filterNot(_.getName == "class").map(_.getReadMethod)

      iter.map { row =>
        new GenericRow(
          extractors.zip(attributeSeq).map { case (e, attr) =>
            CatalystTypeConverters.convertToCatalyst(e.invoke(row), attr.dataType)
          }.toArray[Any]
        ) : Row
      }
    }
    DataFrame(this, LogicalRDD(attributeSeq, rowRdd)(this))
  }

  /**
   * Applies a schema to an RDD of Java Beans.
   *
   * WARNING: Since there is no guaranteed ordering for fields in a Java Bean,
   *          SELECT * queries will return the columns in an undefined order.
   * @group dataframes
   * @since 1.3.0
   */
  def createDataFrame(rdd: JavaRDD[_], beanClass: Class[_]): DataFrame = {
    createDataFrame(rdd.rdd, beanClass)
  }

  /**
   * :: Experimental ::
   * Returns a [[DataFrameReader]] that can be used to read data in as a [[DataFrame]].
   * {{{
   *   sqlContext.read.parquet("/path/to/file.parquet")
   *   sqlContext.read.schema(schema).json("/path/to/file.json")
   * }}}
   *
   * @group genericdata
   * @since 1.4.0
   */
  @Experimental
  def read: DataFrameReader = new DataFrameReader(this)

  /**
   * :: Experimental ::
   * Creates an external table from the given path and returns the corresponding DataFrame.
   * It will use the default data source configured by spark.sql.sources.default.
   *
   * @group ddl_ops
   * @since 1.3.0
   */
  @Experimental
  def createExternalTable(tableName: String, path: String): DataFrame = {
    val dataSourceName = conf.defaultDataSourceName
    createExternalTable(tableName, path, dataSourceName)
  }

  /**
   * :: Experimental ::
   * Creates an external table from the given path based on a data source
   * and returns the corresponding DataFrame.
   *
   * @group ddl_ops
   * @since 1.3.0
   */
  @Experimental
  def createExternalTable(
      tableName: String,
      path: String,
      source: String): DataFrame = {
    createExternalTable(tableName, source, Map("path" -> path))
  }

  /**
   * :: Experimental ::
   * Creates an external table from the given path based on a data source and a set of options.
   * Then, returns the corresponding DataFrame.
   *
   * @group ddl_ops
   * @since 1.3.0
   */
  @Experimental
  def createExternalTable(
      tableName: String,
      source: String,
      options: java.util.Map[String, String]): DataFrame = {
    createExternalTable(tableName, source, options.toMap)
  }

  /**
   * :: Experimental ::
   * (Scala-specific)
   * Creates an external table from the given path based on a data source and a set of options.
   * Then, returns the corresponding DataFrame.
   *
   * @group ddl_ops
   * @since 1.3.0
   */
  @Experimental
  def createExternalTable(
      tableName: String,
      source: String,
      options: Map[String, String]): DataFrame = {
    val cmd =
      CreateTableUsing(
        tableName,
        userSpecifiedSchema = None,
        source,
        temporary = false,
        options,
        allowExisting = false,
        managedIfNoPath = false)
    executePlan(cmd).toRdd
    table(tableName)
  }

  /**
   * :: Experimental ::
   * Create an external table from the given path based on a data source, a schema and
   * a set of options. Then, returns the corresponding DataFrame.
   *
   * @group ddl_ops
   * @since 1.3.0
   */
  @Experimental
  def createExternalTable(
      tableName: String,
      source: String,
      schema: StructType,
      options: java.util.Map[String, String]): DataFrame = {
    createExternalTable(tableName, source, schema, options.toMap)
  }

  /**
   * :: Experimental ::
   * (Scala-specific)
   * Create an external table from the given path based on a data source, a schema and
   * a set of options. Then, returns the corresponding DataFrame.
   *
   * @group ddl_ops
   * @since 1.3.0
   */
  @Experimental
  def createExternalTable(
      tableName: String,
      source: String,
      schema: StructType,
      options: Map[String, String]): DataFrame = {
    val cmd =
      CreateTableUsing(
        tableName,
        userSpecifiedSchema = Some(schema),
        source,
        temporary = false,
        options,
        allowExisting = false,
        managedIfNoPath = false)
    executePlan(cmd).toRdd
    table(tableName)
  }

  /**
   * Registers the given [[DataFrame]] as a temporary table in the catalog. Temporary tables exist
   * only during the lifetime of this instance of SQLContext.
   */
  private[sql] def registerDataFrameAsTable(df: DataFrame, tableName: String): Unit = {
    catalog.registerTable(Seq(tableName), df.logicalPlan)
  }

  /**
   * Drops the temporary table with the given table name in the catalog. If the table has been
   * cached/persisted before, it's also unpersisted.
   *
   * @param tableName the name of the table to be unregistered.
   *
   * @group basic
   * @since 1.3.0
   */
  def dropTempTable(tableName: String): Unit = {
    cacheManager.tryUncacheQuery(table(tableName))
    catalog.unregisterTable(Seq(tableName))
  }

  /**
   * :: Experimental ::
   * Creates a [[DataFrame]] with a single [[LongType]] column named `id`, containing elements
   * in an range from `start` to `end`(exclusive) with step value 1.
   *
   * @since 1.4.0
   * @group dataframe
   */
  @Experimental
  def range(start: Long, end: Long): DataFrame = {
    createDataFrame(
      sparkContext.range(start, end).map(Row(_)),
      StructType(StructField("id", LongType, nullable = false) :: Nil))
  }

  /**
   * :: Experimental ::
   * Creates a [[DataFrame]] with a single [[LongType]] column named `id`, containing elements
   * in an range from `start` to `end`(exclusive) with an step value, with partition number
   * specified.
   *
   * @since 1.4.0
   * @group dataframe
   */
  @Experimental
  def range(start: Long, end: Long, step: Long, numPartitions: Int): DataFrame = {
    createDataFrame(
      sparkContext.range(start, end, step, numPartitions).map(Row(_)),
      StructType(StructField("id", LongType, nullable = false) :: Nil))
  }

  /**
   * Executes a SQL query using Spark, returning the result as a [[DataFrame]]. The dialect that is
   * used for SQL parsing can be configured with 'spark.sql.dialect'.
   *
   * @group basic
   * @since 1.3.0
   */
  def sql(sqlText: String): DataFrame = {
    DataFrame(this, parseSql(sqlText))
  }

  /**
   * Returns the specified table as a [[DataFrame]].
   *
   * @group ddl_ops
   * @since 1.3.0
   */
  def table(tableName: String): DataFrame =
    DataFrame(this, catalog.lookupRelation(Seq(tableName)))

  /**
   * Returns a [[DataFrame]] containing names of existing tables in the current database.
   * The returned DataFrame has two columns, tableName and isTemporary (a Boolean
   * indicating if a table is a temporary one or not).
   *
   * @group ddl_ops
   * @since 1.3.0
   */
  def tables(): DataFrame = {
    DataFrame(this, ShowTablesCommand(None))
  }

  /**
   * Returns a [[DataFrame]] containing names of existing tables in the given database.
   * The returned DataFrame has two columns, tableName and isTemporary (a Boolean
   * indicating if a table is a temporary one or not).
   *
   * @group ddl_ops
   * @since 1.3.0
   */
  def tables(databaseName: String): DataFrame = {
    DataFrame(this, ShowTablesCommand(Some(databaseName)))
  }

  /**
   * Returns the names of tables in the current database as an array.
   *
   * @group ddl_ops
   * @since 1.3.0
   */
  def tableNames(): Array[String] = {
    catalog.getTables(None).map {
      case (tableName, _) => tableName
    }.toArray
  }

  /**
   * Returns the names of tables in the given database as an array.
   *
   * @group ddl_ops
   * @since 1.3.0
   */
  def tableNames(databaseName: String): Array[String] = {
    catalog.getTables(Some(databaseName)).map {
      case (tableName, _) => tableName
    }.toArray
  }

  @transient
  protected[sql] val planner = new SparkPlanner(this)

  @transient
  protected[sql] lazy val emptyResult = sparkContext.parallelize(Seq.empty[Row], 1)

  protected[sql] def openSession(): SQLSession = {
    detachSession()
    val session = createSession()
    tlSession.set(session)

    session
  }

  protected[sql] def currentSession(): SQLSession = {
    tlSession.get()
  }

  protected[sql] def createSession(): SQLSession = {
    new this.SQLSession()
  }

  protected[sql] def detachSession(): Unit = {
    tlSession.remove()
  }

  protected[sql] class SQLSession {
    // Note that this is a lazy val so we can override the default value in subclasses.
    protected[sql] lazy val conf: SQLConf = new SQLConf
  }

  /**
   * Parses the data type in our internal string representation. The data type string should
   * have the same format as the one generated by `toString` in scala.
   * It is only used by PySpark.
   */
  protected[sql] def parseDataType(dataTypeString: String): DataType = {
    DataType.fromJson(dataTypeString)
  }

  /**
   * Apply a schema defined by the schemaString to an RDD. It is only used by PySpark.
   */
  protected[sql] def applySchemaToPythonRDD(
      rdd: RDD[Array[Any]],
      schemaString: String): DataFrame = {
    val schema = parseDataType(schemaString).asInstanceOf[StructType]
    applySchemaToPythonRDD(rdd, schema)
  }

  /**
   * Apply a schema defined by the schema to an RDD. It is only used by PySpark.
   */
  protected[sql] def applySchemaToPythonRDD(
      rdd: RDD[Array[Any]],
      schema: StructType): DataFrame = {

    def needsConversion(dataType: DataType): Boolean = dataType match {
      case ByteType => true
      case ShortType => true
      case LongType => true
      case FloatType => true
      case DateType => true
      case TimestampType => true
      case StringType => true
      case ArrayType(_, _) => true
      case MapType(_, _, _) => true
      case StructType(_) => true
      case udt: UserDefinedType[_] => needsConversion(udt.sqlType)
      case other => false
    }

    val convertedRdd = if (schema.fields.exists(f => needsConversion(f.dataType))) {
      rdd.map(m => m.zip(schema.fields).map {
        case (value, field) => EvaluatePython.fromJava(value, field.dataType)
      })
    } else {
      rdd
    }

    val rowRdd = convertedRdd.mapPartitions { iter =>
      iter.map { m => new GenericRow(m): Row}
    }

    DataFrame(this, LogicalRDD(schema.toAttributes, rowRdd)(self))
  }

  /**
   * Returns a Catalyst Schema for the given java bean class.
   */
  protected def getSchema(beanClass: Class[_]): Seq[AttributeReference] = {
    val (dataType, _) = JavaTypeInference.inferDataType(TypeToken.of(beanClass))
    dataType.asInstanceOf[StructType].fields.map { f =>
      AttributeReference(f.name, f.dataType, f.nullable)()
    }
  }

  ////////////////////////////////////////////////////////////////////////////
  ////////////////////////////////////////////////////////////////////////////
  // Deprecated methods
  ////////////////////////////////////////////////////////////////////////////
  ////////////////////////////////////////////////////////////////////////////

  @deprecated("use createDataFrame", "1.3.0")
  def applySchema(rowRDD: RDD[Row], schema: StructType): DataFrame = {
    createDataFrame(rowRDD, schema)
  }

  @deprecated("use createDataFrame", "1.3.0")
  def applySchema(rowRDD: JavaRDD[Row], schema: StructType): DataFrame = {
    createDataFrame(rowRDD, schema)
  }

  @deprecated("use createDataFrame", "1.3.0")
  def applySchema(rdd: RDD[_], beanClass: Class[_]): DataFrame = {
    createDataFrame(rdd, beanClass)
  }

  @deprecated("use createDataFrame", "1.3.0")
  def applySchema(rdd: JavaRDD[_], beanClass: Class[_]): DataFrame = {
    createDataFrame(rdd, beanClass)
  }

  /**
   * Loads a Parquet file, returning the result as a [[DataFrame]]. This function returns an empty
   * [[DataFrame]] if no paths are passed in.
   *
   * @group specificdata
   */
  @deprecated("Use read.parquet()", "1.4.0")
  @scala.annotation.varargs
  def parquetFile(paths: String*): DataFrame = {
    if (paths.isEmpty) {
      emptyDataFrame
    } else if (conf.parquetUseDataSourceApi) {
      read.parquet(paths : _*)
    } else {
      DataFrame(this, parquet.ParquetRelation(
        paths.mkString(","), Some(sparkContext.hadoopConfiguration), this))
    }
  }

  /**
   * Loads a JSON file (one object per line), returning the result as a [[DataFrame]].
   * It goes through the entire dataset once to determine the schema.
   *
   * @group specificdata
   */
  @deprecated("Use read.json()", "1.4.0")
  def jsonFile(path: String): DataFrame = {
    read.json(path)
  }

  /**
   * Loads a JSON file (one object per line) and applies the given schema,
   * returning the result as a [[DataFrame]].
   *
   * @group specificdata
   */
  @deprecated("Use read.json()", "1.4.0")
  def jsonFile(path: String, schema: StructType): DataFrame = {
    read.schema(schema).json(path)
  }

  /**
   * @group specificdata
   */
  @deprecated("Use read.json()", "1.4.0")
  def jsonFile(path: String, samplingRatio: Double): DataFrame = {
    read.option("samplingRatio", samplingRatio.toString).json(path)
  }

  /**
   * Loads an RDD[String] storing JSON objects (one object per record), returning the result as a
   * [[DataFrame]].
   * It goes through the entire dataset once to determine the schema.
   *
   * @group specificdata
   */
  @deprecated("Use read.json()", "1.4.0")
  def jsonRDD(json: RDD[String]): DataFrame = read.json(json)

  /**
   * Loads an RDD[String] storing JSON objects (one object per record), returning the result as a
   * [[DataFrame]].
   * It goes through the entire dataset once to determine the schema.
   *
   * @group specificdata
   */
  @deprecated("Use read.json()", "1.4.0")
  def jsonRDD(json: JavaRDD[String]): DataFrame = read.json(json)

  /**
   * Loads an RDD[String] storing JSON objects (one object per record) and applies the given schema,
   * returning the result as a [[DataFrame]].
   *
   * @group specificdata
   */
  @deprecated("Use read.json()", "1.4.0")
  def jsonRDD(json: RDD[String], schema: StructType): DataFrame = {
    read.schema(schema).json(json)
  }

  /**
   * Loads an JavaRDD<String> storing JSON objects (one object per record) and applies the given
   * schema, returning the result as a [[DataFrame]].
   *
   * @group specificdata
   */
  @deprecated("Use read.json()", "1.4.0")
  def jsonRDD(json: JavaRDD[String], schema: StructType): DataFrame = {
    read.schema(schema).json(json)
  }

  /**
   * Loads an RDD[String] storing JSON objects (one object per record) inferring the
   * schema, returning the result as a [[DataFrame]].
   *
   * @group specificdata
   */
  @deprecated("Use read.json()", "1.4.0")
  def jsonRDD(json: RDD[String], samplingRatio: Double): DataFrame = {
    read.option("samplingRatio", samplingRatio.toString).json(json)
  }

  /**
   * Loads a JavaRDD[String] storing JSON objects (one object per record) inferring the
   * schema, returning the result as a [[DataFrame]].
   *
   * @group specificdata
   */
  @deprecated("Use read.json()", "1.4.0")
  def jsonRDD(json: JavaRDD[String], samplingRatio: Double): DataFrame = {
    read.option("samplingRatio", samplingRatio.toString).json(json)
  }

  /**
   * Returns the dataset stored at path as a DataFrame,
   * using the default data source configured by spark.sql.sources.default.
   *
   * @group genericdata
   */
  @deprecated("Use read.load(path)", "1.4.0")
  def load(path: String): DataFrame = {
    read.load(path)
  }

  /**
   * Returns the dataset stored at path as a DataFrame, using the given data source.
   *
   * @group genericdata
   */
  @deprecated("Use read.format(source).load(path)", "1.4.0")
  def load(path: String, source: String): DataFrame = {
    read.format(source).load(path)
  }

  /**
   * (Java-specific) Returns the dataset specified by the given data source and
   * a set of options as a DataFrame.
   *
   * @group genericdata
   */
  @deprecated("Use read.format(source).options(options).load()", "1.4.0")
  def load(source: String, options: java.util.Map[String, String]): DataFrame = {
    read.options(options).format(source).load()
  }

  /**
   * (Scala-specific) Returns the dataset specified by the given data source and
   * a set of options as a DataFrame.
   *
   * @group genericdata
   */
  @deprecated("Use read.format(source).options(options).load()", "1.4.0")
  def load(source: String, options: Map[String, String]): DataFrame = {
    read.options(options).format(source).load()
  }

  /**
   * (Java-specific) Returns the dataset specified by the given data source and
   * a set of options as a DataFrame, using the given schema as the schema of the DataFrame.
   *
   * @group genericdata
   */
  @deprecated("Use read.format(source).schema(schema).options(options).load()", "1.4.0")
  def load(source: String, schema: StructType, options: java.util.Map[String, String]): DataFrame =
  {
    read.format(source).schema(schema).options(options).load()
  }

  /**
   * (Scala-specific) Returns the dataset specified by the given data source and
   * a set of options as a DataFrame, using the given schema as the schema of the DataFrame.
   *
   * @group genericdata
   */
  @deprecated("Use read.format(source).schema(schema).options(options).load()", "1.4.0")
  def load(source: String, schema: StructType, options: Map[String, String]): DataFrame = {
    read.format(source).schema(schema).options(options).load()
  }

  /**
   * Construct a [[DataFrame]] representing the database table accessible via JDBC URL
   * url named table.
   *
   * @group specificdata
   */
  @deprecated("use read.jdbc()", "1.4.0")
  def jdbc(url: String, table: String): DataFrame = {
    read.jdbc(url, table, new Properties)
  }

  /**
   * Construct a [[DataFrame]] representing the database table accessible via JDBC URL
   * url named table.  Partitions of the table will be retrieved in parallel based on the parameters
   * passed to this function.
   *
   * @param columnName the name of a column of integral type that will be used for partitioning.
   * @param lowerBound the minimum value of `columnName` used to decide partition stride
   * @param upperBound the maximum value of `columnName` used to decide partition stride
   * @param numPartitions the number of partitions.  the range `minValue`-`maxValue` will be split
   *                      evenly into this many partitions
   * @group specificdata
   */
  @deprecated("use read.jdbc()", "1.4.0")
  def jdbc(
      url: String,
      table: String,
      columnName: String,
      lowerBound: Long,
      upperBound: Long,
      numPartitions: Int): DataFrame = {
    read.jdbc(url, table, columnName, lowerBound, upperBound, numPartitions, new Properties)
  }

  /**
   * Construct a [[DataFrame]] representing the database table accessible via JDBC URL
   * url named table. The theParts parameter gives a list expressions
   * suitable for inclusion in WHERE clauses; each one defines one partition
   * of the [[DataFrame]].
   *
   * @group specificdata
   */
  @deprecated("use read.jdbc()", "1.4.0")
  def jdbc(url: String, table: String, theParts: Array[String]): DataFrame = {
    read.jdbc(url, table, theParts, new Properties)
  }

  ////////////////////////////////////////////////////////////////////////////
  ////////////////////////////////////////////////////////////////////////////
  // End of deprecated methods
  ////////////////////////////////////////////////////////////////////////////
  ////////////////////////////////////////////////////////////////////////////


  // Register a succesfully instantiatd context to the singleton. This should be at the end of
  // the class definition so that the singleton is updated only if there is no exception in the
  // construction of the instance.
  SQLContext.setLastInstantiatedContext(self)
}

<<<<<<< HEAD


/**
 * :: DeveloperApi ::
 * The primary workflow for executing relational queries using Spark.  Designed to allow easy
 * access to the intermediate phases of query execution for developers.
 */
@DeveloperApi
protected[sql] class QueryExecution(val sqlContext: SQLContext, val logical: LogicalPlan) {
  def assertAnalyzed(): Unit = sqlContext.analyzer.checkAnalysis(analyzed)

  lazy val analyzed: LogicalPlan = sqlContext.analyzer.execute(logical)
  lazy val withCachedData: LogicalPlan = {
    assertAnalyzed()
    sqlContext.cacheManager.useCachedData(analyzed)
  }
  lazy val optimizedPlan: LogicalPlan = sqlContext.optimizer.execute(withCachedData)

  // TODO: Don't just pick the first one...
  lazy val sparkPlan: SparkPlan = {
    SparkPlan.currentContext.set(sqlContext)
    sqlContext.planner.plan(optimizedPlan).next()
  }
  // executedPlan should not be used to initialize any SparkPlan. It should be
  // only used for execution.
  lazy val executedPlan: SparkPlan = prepareForExecution.execute(sparkPlan)

  /**
   * Prepares a planned SparkPlan for execution by inserting shuffle operations as needed.
   */
  @transient
  protected[sql] val prepareForExecution = new RuleExecutor[SparkPlan] {
    val batches =
      Batch("Add exchange", Once, EnsureRequirements(sqlContext)) :: Nil
  }

  /** Internal version of the RDD. Avoids copies and has no schema */
  lazy val toRdd: RDD[Row] = executedPlan.execute()

  protected def stringOrError[A](f: => A): String =
    try f.toString catch { case e: Throwable => e.toString }

  def simpleString: String =
    s"""== Physical Plan ==
       |${stringOrError(executedPlan)}
    """.stripMargin.trim

  override def toString: String = {
    def output =
      analyzed.output.map(o => s"${o.name}: ${o.dataType.simpleString}").mkString(", ")

    // TODO previously will output RDD details by run (${stringOrError(toRdd.toDebugString)})
    // however, the `toRdd` will cause the real execution, which is not what we want.
    // We need to think about how to avoid the side effect.
    s"""== Parsed Logical Plan ==
       |${stringOrError(logical)}
       |== Analyzed Logical Plan ==
       |${stringOrError(output)}
       |${stringOrError(analyzed)}
       |== Optimized Logical Plan ==
       |${stringOrError(optimizedPlan)}
       |== Physical Plan ==
       |${stringOrError(executedPlan)}
       |Code Generation: ${stringOrError(executedPlan.codegenEnabled)}
       |== RDD ==
    """.stripMargin.trim
  }
}


protected[sql] class SparkPlanner(val sqlContext: SQLContext) extends SparkStrategies {
  val sparkContext: SparkContext = sqlContext.sparkContext

  def codegenEnabled: Boolean = sqlContext.conf.codegenEnabled

  def unsafeEnabled: Boolean = sqlContext.conf.unsafeEnabled

  def numPartitions: Int = sqlContext.conf.numShufflePartitions

  def strategies: Seq[Strategy] =
    sqlContext.experimental.extraStrategies ++ (
      DataSourceStrategy ::
        DDLStrategy ::
        TakeOrdered ::
        HashAggregation ::
        LeftSemiJoin ::
        HashJoin ::
        InMemoryScans ::
        ParquetOperations ::
        BasicOperators ::
        CartesianProduct ::
        BroadcastNestedLoopJoin :: Nil)
=======
/**
 * This SQLContext object contains utility functions to create a singleton SQLContext instance,
 * or to get the last created SQLContext instance.
 */
object SQLContext {

  private val INSTANTIATION_LOCK = new Object()

  /**
   * Reference to the last created SQLContext.
   */
  @transient private val lastInstantiatedContext = new AtomicReference[SQLContext]()

  /**
   * Get the singleton SQLContext if it exists or create a new one using the given SparkContext.
   * This function can be used to create a singleton SQLContext object that can be shared across
   * the JVM.
   */
  def getOrCreate(sparkContext: SparkContext): SQLContext = {
    INSTANTIATION_LOCK.synchronized {
      if (lastInstantiatedContext.get() == null) {
        new SQLContext(sparkContext)
      }
    }
    lastInstantiatedContext.get()
  }

  private[sql] def clearLastInstantiatedContext(): Unit = {
    INSTANTIATION_LOCK.synchronized {
      lastInstantiatedContext.set(null)
    }
  }

  private[sql] def setLastInstantiatedContext(sqlContext: SQLContext): Unit = {
    INSTANTIATION_LOCK.synchronized {
      lastInstantiatedContext.set(sqlContext)
    }
  }
>>>>>>> 4e5220c3
}<|MERGE_RESOLUTION|>--- conflicted
+++ resolved
@@ -1146,8 +1146,45 @@
   SQLContext.setLastInstantiatedContext(self)
 }
 
-<<<<<<< HEAD
-
+/**
+ * This SQLContext object contains utility functions to create a singleton SQLContext instance,
+ * or to get the last created SQLContext instance.
+ */
+object SQLContext {
+
+  private val INSTANTIATION_LOCK = new Object()
+
+  /**
+   * Reference to the last created SQLContext.
+   */
+  @transient private val lastInstantiatedContext = new AtomicReference[SQLContext]()
+
+  /**
+   * Get the singleton SQLContext if it exists or create a new one using the given SparkContext.
+   * This function can be used to create a singleton SQLContext object that can be shared across
+   * the JVM.
+   */
+  def getOrCreate(sparkContext: SparkContext): SQLContext = {
+    INSTANTIATION_LOCK.synchronized {
+      if (lastInstantiatedContext.get() == null) {
+        new SQLContext(sparkContext)
+      }
+    }
+    lastInstantiatedContext.get()
+  }
+
+  private[sql] def clearLastInstantiatedContext(): Unit = {
+    INSTANTIATION_LOCK.synchronized {
+      lastInstantiatedContext.set(null)
+    }
+  }
+
+  private[sql] def setLastInstantiatedContext(sqlContext: SQLContext): Unit = {
+    INSTANTIATION_LOCK.synchronized {
+      lastInstantiatedContext.set(sqlContext)
+    }
+  }
+}
 
 /**
  * :: DeveloperApi ::
@@ -1239,44 +1276,4 @@
         BasicOperators ::
         CartesianProduct ::
         BroadcastNestedLoopJoin :: Nil)
-=======
-/**
- * This SQLContext object contains utility functions to create a singleton SQLContext instance,
- * or to get the last created SQLContext instance.
- */
-object SQLContext {
-
-  private val INSTANTIATION_LOCK = new Object()
-
-  /**
-   * Reference to the last created SQLContext.
-   */
-  @transient private val lastInstantiatedContext = new AtomicReference[SQLContext]()
-
-  /**
-   * Get the singleton SQLContext if it exists or create a new one using the given SparkContext.
-   * This function can be used to create a singleton SQLContext object that can be shared across
-   * the JVM.
-   */
-  def getOrCreate(sparkContext: SparkContext): SQLContext = {
-    INSTANTIATION_LOCK.synchronized {
-      if (lastInstantiatedContext.get() == null) {
-        new SQLContext(sparkContext)
-      }
-    }
-    lastInstantiatedContext.get()
-  }
-
-  private[sql] def clearLastInstantiatedContext(): Unit = {
-    INSTANTIATION_LOCK.synchronized {
-      lastInstantiatedContext.set(null)
-    }
-  }
-
-  private[sql] def setLastInstantiatedContext(sqlContext: SQLContext): Unit = {
-    INSTANTIATION_LOCK.synchronized {
-      lastInstantiatedContext.set(sqlContext)
-    }
-  }
->>>>>>> 4e5220c3
 }