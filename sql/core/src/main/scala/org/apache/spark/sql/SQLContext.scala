/*
 * Licensed to the Apache Software Foundation (ASF) under one or more
 * contributor license agreements.  See the NOTICE file distributed with
 * this work for additional information regarding copyright ownership.
 * The ASF licenses this file to You under the Apache License, Version 2.0
 * (the "License"); you may not use this file except in compliance with
 * the License.  You may obtain a copy of the License at
 *
 *    http://www.apache.org/licenses/LICENSE-2.0
 *
 * Unless required by applicable law or agreed to in writing, software
 * distributed under the License is distributed on an "AS IS" BASIS,
 * WITHOUT WARRANTIES OR CONDITIONS OF ANY KIND, either express or implied.
 * See the License for the specific language governing permissions and
 * limitations under the License.
 */

package org.apache.spark.sql

import java.beans.{BeanInfo, Introspector}
import java.util.Properties
import java.util.concurrent.atomic.AtomicReference

import scala.collection.JavaConverters._
import scala.collection.immutable
import scala.reflect.runtime.universe.TypeTag
import scala.util.control.NonFatal

import org.apache.spark.annotation.{DeveloperApi, Experimental}
import org.apache.spark.api.java.{JavaRDD, JavaSparkContext}
import org.apache.spark.rdd.RDD
import org.apache.spark.scheduler.{SparkListener, SparkListenerApplicationEnd}
import org.apache.spark.sql.SQLConf.SQLConfEntry
import org.apache.spark.sql.catalyst.analysis._
import org.apache.spark.sql.catalyst.encoders.encoderFor
import org.apache.spark.sql.catalyst.errors.DialectException
import org.apache.spark.sql.catalyst.expressions._
import org.apache.spark.sql.catalyst.optimizer.{DefaultOptimizer, Optimizer}
import org.apache.spark.sql.catalyst.plans.logical.{LocalRelation, LogicalPlan}
import org.apache.spark.sql.catalyst.rules.RuleExecutor
import org.apache.spark.sql.catalyst.{InternalRow, ParserDialect, _}
import org.apache.spark.sql.execution._
import org.apache.spark.sql.execution.datasources._
import org.apache.spark.sql.execution.ui.{SQLListener, SQLTab}
import org.apache.spark.sql.sources.BaseRelation
import org.apache.spark.sql.types._
import org.apache.spark.sql.util.ExecutionListenerManager
import org.apache.spark.sql.{execution => sparkexecution}
import org.apache.spark.util.Utils
import org.apache.spark.{SparkContext, SparkException}

/**
 * The entry point for working with structured data (rows and columns) in Spark.  Allows the
 * creation of [[DataFrame]] objects as well as the execution of SQL queries.
 *
 * @groupname basic Basic Operations
 * @groupname ddl_ops Persistent Catalog DDL
 * @groupname cachemgmt Cached Table Management
 * @groupname genericdata Generic Data Sources
 * @groupname specificdata Specific Data Sources
 * @groupname config Configuration
 * @groupname dataframes Custom DataFrame Creation
 * @groupname Ungrouped Support functions for language integrated queries
 *
 * @since 1.0.0
 */
class SQLContext private[sql](
    @transient val sparkContext: SparkContext,
    @transient protected[sql] val cacheManager: CacheManager,
    @transient private[sql] val listener: SQLListener,
    val isRootContext: Boolean)
  extends org.apache.spark.Logging with Serializable {

  self =>

  def this(sparkContext: SparkContext) = {
    this(sparkContext, new CacheManager, SQLContext.createListenerAndUI(sparkContext), true)
  }
  def this(sparkContext: JavaSparkContext) = this(sparkContext.sc)

  // If spark.sql.allowMultipleContexts is true, we will throw an exception if a user
  // wants to create a new root SQLContext (a SLQContext that is not created by newSession).
  private val allowMultipleContexts =
    sparkContext.conf.getBoolean(
      SQLConf.ALLOW_MULTIPLE_CONTEXTS.key,
      SQLConf.ALLOW_MULTIPLE_CONTEXTS.defaultValue.get)

  // Assert no root SQLContext is running when allowMultipleContexts is false.
  {
    if (!allowMultipleContexts && isRootContext) {
      SQLContext.getInstantiatedContextOption() match {
        case Some(rootSQLContext) =>
          val errMsg = "Only one SQLContext/HiveContext may be running in this JVM. " +
            s"It is recommended to use SQLContext.getOrCreate to get the instantiated " +
            s"SQLContext/HiveContext. To ignore this error, " +
            s"set ${SQLConf.ALLOW_MULTIPLE_CONTEXTS.key} = true in SparkConf."
          throw new SparkException(errMsg)
        case None => // OK
      }
    }
  }

  /**
   * Returns a SQLContext as new session, with separated SQL configurations, temporary tables,
   * registered functions, but sharing the same SparkContext, CacheManager, SQLListener and SQLTab.
   *
   * @since 1.6.0
   */
  def newSession(): SQLContext = {
    new SQLContext(
      sparkContext = sparkContext,
      cacheManager = cacheManager,
      listener = listener,
      isRootContext = false)
  }

  /**
   * @return Spark SQL configuration
   */
  protected[sql] lazy val conf = new SQLConf

  /**
   * Set Spark SQL configuration properties.
   *
   * @group config
   * @since 1.0.0
   */
  def setConf(props: Properties): Unit = conf.setConf(props)

  /** Set the given Spark SQL configuration property. */
  private[sql] def setConf[T](entry: SQLConfEntry[T], value: T): Unit = conf.setConf(entry, value)

  /**
   * Set the given Spark SQL configuration property.
   *
   * @group config
   * @since 1.0.0
   */
  def setConf(key: String, value: String): Unit = conf.setConfString(key, value)

  /**
   * Return the value of Spark SQL configuration property for the given key.
   *
   * @group config
   * @since 1.0.0
   */
  def getConf(key: String): String = conf.getConfString(key)

  /**
   * Return the value of Spark SQL configuration property for the given key. If the key is not set
   * yet, return `defaultValue` in [[SQLConfEntry]].
   */
  private[sql] def getConf[T](entry: SQLConfEntry[T]): T = conf.getConf(entry)

  /**
   * Return the value of Spark SQL configuration property for the given key. If the key is not set
   * yet, return `defaultValue`. This is useful when `defaultValue` in SQLConfEntry is not the
   * desired one.
   */
  private[sql] def getConf[T](entry: SQLConfEntry[T], defaultValue: T): T = {
    conf.getConf(entry, defaultValue)
  }

  /**
   * Return the value of Spark SQL configuration property for the given key. If the key is not set
   * yet, return `defaultValue`.
   *
   * @group config
   * @since 1.0.0
   */
  def getConf(key: String, defaultValue: String): String = conf.getConfString(key, defaultValue)

  /**
   * Return all the configuration properties that have been set (i.e. not the default).
   * This creates a new copy of the config properties in the form of a Map.
   *
   * @group config
   * @since 1.0.0
   */
  def getAllConfs: immutable.Map[String, String] = conf.getAllConfs

  @transient
  lazy val listenerManager: ExecutionListenerManager = new ExecutionListenerManager

  @transient
  protected[sql] lazy val catalog: Catalog = new SimpleCatalog(conf)

  @transient
  protected[sql] lazy val functionRegistry: FunctionRegistry = FunctionRegistry.builtin.copy()

  @transient
  protected[sql] lazy val analyzer: Analyzer =
    new Analyzer(catalog, functionRegistry, conf) {
      override val extendedResolutionRules =
        ExtractPythonUDFs ::
        PreInsertCastAndRename ::
        (if (conf.runSQLOnFile) new ResolveDataSource(self) :: Nil else Nil)

      override val extendedCheckRules = Seq(
        datasources.PreWriteCheck(catalog)
      )
    }

  @transient
  protected[sql] lazy val optimizer: Optimizer = DefaultOptimizer

  @transient
  protected[sql] val ddlParser = new DDLParser(sqlParser.parse(_))

  @transient
  protected[sql] val sqlParser = new SparkSQLParser(getSQLDialect().parse(_))

  protected[sql] def getSQLDialect(): ParserDialect = {
    try {
      val clazz = Utils.classForName(dialectClassName)
      clazz.newInstance().asInstanceOf[ParserDialect]
    } catch {
      case NonFatal(e) =>
        // Since we didn't find the available SQL Dialect, it will fail even for SET command:
        // SET spark.sql.dialect=sql; Let's reset as default dialect automatically.
        val dialect = conf.dialect
        // reset the sql dialect
        conf.unsetConf(SQLConf.DIALECT)
        // throw out the exception, and the default sql dialect will take effect for next query.
        throw new DialectException(
          s"""Instantiating dialect '$dialect' failed.
             |Reverting to default dialect '${conf.dialect}'""".stripMargin, e)
    }
  }

  protected[sql] def parseSql(sql: String): LogicalPlan = ddlParser.parse(sql, false)

  protected[sql] def executeSql(sql: String):
    org.apache.spark.sql.execution.QueryExecution = executePlan(parseSql(sql))

  protected[sql] def executePlan(plan: LogicalPlan) =
    new sparkexecution.QueryExecution(this, plan)

  protected[sql] def dialectClassName = if (conf.dialect == "sql") {
    classOf[DefaultParserDialect].getCanonicalName
  } else {
    conf.dialect
  }

  /**
   * Add a jar to SQLContext
   */
  protected[sql] def addJar(path: String): Unit = {
    sparkContext.addJar(path)
  }

  {
    // We extract spark sql settings from SparkContext's conf and put them to
    // Spark SQL's conf.
    // First, we populate the SQLConf (conf). So, we can make sure that other values using
    // those settings in their construction can get the correct settings.
    // For example, metadataHive in HiveContext may need both spark.sql.hive.metastore.version
    // and spark.sql.hive.metastore.jars to get correctly constructed.
    val properties = new Properties
    sparkContext.getConf.getAll.foreach {
      case (key, value) if key.startsWith("spark.sql") => properties.setProperty(key, value)
      case _ =>
    }
    // We directly put those settings to conf to avoid of calling setConf, which may have
    // side-effects. For example, in HiveContext, setConf may cause executionHive and metadataHive
    // get constructed. If we call setConf directly, the constructed metadataHive may have
    // wrong settings, or the construction may fail.
    conf.setConf(properties)
    // After we have populated SQLConf, we call setConf to populate other confs in the subclass
    // (e.g. hiveconf in HiveContext).
    properties.asScala.foreach {
      case (key, value) => setConf(key, value)
    }
  }

  /**
   * :: Experimental ::
   * A collection of methods that are considered experimental, but can be used to hook into
   * the query planner for advanced functionality.
   *
   * @group basic
   * @since 1.3.0
   */
  @Experimental
  @transient
  val experimental: ExperimentalMethods = new ExperimentalMethods(this)

  /**
   * :: Experimental ::
   * Returns a [[DataFrame]] with no rows or columns.
   *
   * @group basic
   * @since 1.3.0
   */
  @Experimental
  @transient
  lazy val emptyDataFrame: DataFrame = createDataFrame(sparkContext.emptyRDD[Row], StructType(Nil))

  /**
   * A collection of methods for registering user-defined functions (UDF).
   *
   * The following example registers a Scala closure as UDF:
   * {{{
   *   sqlContext.udf.register("myUDF", (arg1: Int, arg2: String) => arg2 + arg1)
   * }}}
   *
   * The following example registers a UDF in Java:
   * {{{
   *   sqlContext.udf().register("myUDF",
   *       new UDF2<Integer, String, String>() {
   *           @Override
   *           public String call(Integer arg1, String arg2) {
   *               return arg2 + arg1;
   *           }
   *      }, DataTypes.StringType);
   * }}}
   *
   * Or, to use Java 8 lambda syntax:
   * {{{
   *   sqlContext.udf().register("myUDF",
   *       (Integer arg1, String arg2) -> arg2 + arg1,
   *       DataTypes.StringType);
   * }}}
   *
   * @group basic
   * @since 1.3.0
   * TODO move to SQLSession?
   */
  @transient
  val udf: UDFRegistration = new UDFRegistration(this)

  /**
   * Returns true if the table is currently cached in-memory.
   * @group cachemgmt
   * @since 1.3.0
   */
  def isCached(tableName: String): Boolean = {
    cacheManager.lookupCachedData(table(tableName)).nonEmpty
  }

  /**
   * Caches the specified table in-memory.
   * @group cachemgmt
   * @since 1.3.0
   */
  def cacheTable(tableName: String): Unit = {
    cacheManager.cacheQuery(table(tableName), Some(tableName))
  }

  /**
   * Removes the specified table from the in-memory cache.
   * @group cachemgmt
   * @since 1.3.0
   */
  def uncacheTable(tableName: String): Unit = cacheManager.uncacheQuery(table(tableName))

  /**
   * Removes all cached tables from the in-memory cache.
   * @since 1.3.0
   */
  def clearCache(): Unit = cacheManager.clearCache()

  // scalastyle:off
  // Disable style checker so "implicits" object can start with lowercase i
  /**
   * :: Experimental ::
   * (Scala-specific) Implicit methods available in Scala for converting
   * common Scala objects into [[DataFrame]]s.
   *
   * {{{
   *   val sqlContext = new SQLContext(sc)
   *   import sqlContext.implicits._
   * }}}
   *
   * @group basic
   * @since 1.3.0
   */
  @Experimental
  object implicits extends SQLImplicits with Serializable {
    protected override def _sqlContext: SQLContext = self

    /**
     * Converts $"col name" into an [[Column]].
     * @since 1.3.0
     */
    // This must live here to preserve binary compatibility with Spark < 1.5.
    implicit class StringToColumn(val sc: StringContext) {
      def $(args: Any*): ColumnName = {
        new ColumnName(sc.s(args: _*))
      }
    }
  }
  // scalastyle:on

  /**
   * :: Experimental ::
   * Creates a DataFrame from an RDD of Product (e.g. case classes, tuples).
   *
   * @group dataframes
   * @since 1.3.0
   */
  @Experimental
  def createDataFrame[A <: Product : TypeTag](rdd: RDD[A]): DataFrame = {
    SQLContext.setActive(self)
    val schema = ScalaReflection.schemaFor[A].dataType.asInstanceOf[StructType]
    val attributeSeq = schema.toAttributes
    val rowRDD = RDDConversions.productToRowRdd(rdd, schema.map(_.dataType))
    DataFrame(self, LogicalRDD(attributeSeq, rowRDD)(self))
  }

  /**
   * :: Experimental ::
   * Creates a DataFrame from a local Seq of Product.
   *
   * @group dataframes
   * @since 1.3.0
   */
  @Experimental
  def createDataFrame[A <: Product : TypeTag](data: Seq[A]): DataFrame = {
    SQLContext.setActive(self)
    val schema = ScalaReflection.schemaFor[A].dataType.asInstanceOf[StructType]
    val attributeSeq = schema.toAttributes
    DataFrame(self, LocalRelation.fromProduct(attributeSeq, data))
  }

  /**
   * Convert a [[BaseRelation]] created for external data sources into a [[DataFrame]].
   *
   * @group dataframes
   * @since 1.3.0
   */
  def baseRelationToDataFrame(baseRelation: BaseRelation): DataFrame = {
    DataFrame(this, LogicalRelation(baseRelation))
  }

  /**
   * :: DeveloperApi ::
   * Creates a [[DataFrame]] from an [[RDD]] containing [[Row]]s using the given schema.
   * It is important to make sure that the structure of every [[Row]] of the provided RDD matches
   * the provided schema. Otherwise, there will be runtime exception.
   * Example:
   * {{{
   *  import org.apache.spark.sql._
   *  import org.apache.spark.sql.types._
   *  val sqlContext = new org.apache.spark.sql.SQLContext(sc)
   *
   *  val schema =
   *    StructType(
   *      StructField("name", StringType, false) ::
   *      StructField("age", IntegerType, true) :: Nil)
   *
   *  val people =
   *    sc.textFile("examples/src/main/resources/people.txt").map(
   *      _.split(",")).map(p => Row(p(0), p(1).trim.toInt))
   *  val dataFrame = sqlContext.createDataFrame(people, schema)
   *  dataFrame.printSchema
   *  // root
   *  // |-- name: string (nullable = false)
   *  // |-- age: integer (nullable = true)
   *
   *  dataFrame.registerTempTable("people")
   *  sqlContext.sql("select name from people").collect.foreach(println)
   * }}}
   *
   * @group dataframes
   * @since 1.3.0
   */
  @DeveloperApi
  def createDataFrame(rowRDD: RDD[Row], schema: StructType): DataFrame = {
    createDataFrame(rowRDD, schema, needsConversion = true)
  }

  /**
   * Creates a DataFrame from an RDD[Row]. User can specify whether the input rows should be
   * converted to Catalyst rows.
   */
  private[sql]
  def createDataFrame(rowRDD: RDD[Row], schema: StructType, needsConversion: Boolean) = {
    // TODO: use MutableProjection when rowRDD is another DataFrame and the applied
    // schema differs from the existing schema on any field data type.
    val catalystRows = if (needsConversion) {
      val converter = CatalystTypeConverters.createToCatalystConverter(schema)
      rowRDD.map(converter(_).asInstanceOf[InternalRow])
    } else {
      rowRDD.map{r: Row => InternalRow.fromSeq(r.toSeq)}
    }
    val logicalPlan = LogicalRDD(schema.toAttributes, catalystRows)(self)
    DataFrame(this, logicalPlan)
  }


  def createDataset[T : Encoder](data: Seq[T]): Dataset[T] = {
    val enc = encoderFor[T]
    val attributes = enc.schema.toAttributes
    val encoded = data.map(d => enc.toRow(d).copy())
    val plan = new LocalRelation(attributes, encoded)

    new Dataset[T](this, plan)
  }

  def createDataset[T : Encoder](data: RDD[T]): Dataset[T] = {
    val enc = encoderFor[T]
    val attributes = enc.schema.toAttributes
    val encoded = data.map(d => enc.toRow(d))
    val plan = LogicalRDD(attributes, encoded)(self)

    new Dataset[T](this, plan)
  }

  def createDataset[T : Encoder](data: java.util.List[T]): Dataset[T] = {
    createDataset(data.asScala)
  }

  /**
   * Creates a DataFrame from an RDD[Row]. User can specify whether the input rows should be
   * converted to Catalyst rows.
   */
  private[sql]
  def internalCreateDataFrame(catalystRows: RDD[InternalRow], schema: StructType) = {
    // TODO: use MutableProjection when rowRDD is another DataFrame and the applied
    // schema differs from the existing schema on any field data type.
    val logicalPlan = LogicalRDD(schema.toAttributes, catalystRows)(self)
    DataFrame(this, logicalPlan)
  }

  /**
   * :: DeveloperApi ::
   * Creates a [[DataFrame]] from an [[JavaRDD]] containing [[Row]]s using the given schema.
   * It is important to make sure that the structure of every [[Row]] of the provided RDD matches
   * the provided schema. Otherwise, there will be runtime exception.
   *
   * @group dataframes
   * @since 1.3.0
   */
  @DeveloperApi
  def createDataFrame(rowRDD: JavaRDD[Row], schema: StructType): DataFrame = {
    createDataFrame(rowRDD.rdd, schema)
  }

  /**
   * :: DeveloperApi ::
   * Creates a [[DataFrame]] from an [[java.util.List]] containing [[Row]]s using the given schema.
   * It is important to make sure that the structure of every [[Row]] of the provided List matches
   * the provided schema. Otherwise, there will be runtime exception.
   *
   * @group dataframes
   * @since 1.6.0
   */
  @DeveloperApi
  def createDataFrame(rows: java.util.List[Row], schema: StructType): DataFrame = {
    DataFrame(self, LocalRelation.fromExternalRows(schema.toAttributes, rows.asScala))
  }

  /**
   * Applies a schema to an RDD of Java Beans.
   *
   * WARNING: Since there is no guaranteed ordering for fields in a Java Bean,
   *          SELECT * queries will return the columns in an undefined order.
   * @group dataframes
   * @since 1.3.0
   */
  def createDataFrame(rdd: RDD[_], beanClass: Class[_]): DataFrame = {
    val attributeSeq: Seq[AttributeReference] = getSchema(beanClass)
    val className = beanClass.getName
    val rowRdd = rdd.mapPartitions { iter =>
      // BeanInfo is not serializable so we must rediscover it remotely for each partition.
      val localBeanInfo = Introspector.getBeanInfo(Utils.classForName(className))
      SQLContext.beansToRows(iter, localBeanInfo, attributeSeq)
    }
    DataFrame(this, LogicalRDD(attributeSeq, rowRdd)(this))
  }

  /**
   * Applies a schema to an RDD of Java Beans.
   *
   * WARNING: Since there is no guaranteed ordering for fields in a Java Bean,
   *          SELECT * queries will return the columns in an undefined order.
   * @group dataframes
   * @since 1.3.0
   */
  def createDataFrame(rdd: JavaRDD[_], beanClass: Class[_]): DataFrame = {
    createDataFrame(rdd.rdd, beanClass)
  }

  /**
   * Applies a schema to an List of Java Beans.
   *
   * WARNING: Since there is no guaranteed ordering for fields in a Java Bean,
   *          SELECT * queries will return the columns in an undefined order.
   * @group dataframes
   * @since 1.6.0
   */
  def createDataFrame(data: java.util.List[_], beanClass: Class[_]): DataFrame = {
    val attrSeq = getSchema(beanClass)
    val className = beanClass.getName
    val beanInfo = Introspector.getBeanInfo(beanClass)
    val rows = SQLContext.beansToRows(data.asScala.iterator, beanInfo, attrSeq)
    DataFrame(self, LocalRelation(attrSeq, rows.toSeq))
  }


  /**
   * :: Experimental ::
   * Returns a [[DataFrameReader]] that can be used to read data in as a [[DataFrame]].
   * {{{
   *   sqlContext.read.parquet("/path/to/file.parquet")
   *   sqlContext.read.schema(schema).json("/path/to/file.json")
   * }}}
   *
   * @group genericdata
   * @since 1.4.0
   */
  @Experimental
  def read: DataFrameReader = new DataFrameReader(this)

  /**
   * :: Experimental ::
   * Creates an external table from the given path and returns the corresponding DataFrame.
   * It will use the default data source configured by spark.sql.sources.default.
   *
   * @group ddl_ops
   * @since 1.3.0
   */
  @Experimental
  def createExternalTable(tableName: String, path: String): DataFrame = {
    val dataSourceName = conf.defaultDataSourceName
    createExternalTable(tableName, path, dataSourceName)
  }

  /**
   * :: Experimental ::
   * Creates an external table from the given path based on a data source
   * and returns the corresponding DataFrame.
   *
   * @group ddl_ops
   * @since 1.3.0
   */
  @Experimental
  def createExternalTable(
      tableName: String,
      path: String,
      source: String): DataFrame = {
    createExternalTable(tableName, source, Map("path" -> path))
  }

  /**
   * :: Experimental ::
   * Creates an external table from the given path based on a data source and a set of options.
   * Then, returns the corresponding DataFrame.
   *
   * @group ddl_ops
   * @since 1.3.0
   */
  @Experimental
  def createExternalTable(
      tableName: String,
      source: String,
      options: java.util.Map[String, String]): DataFrame = {
    createExternalTable(tableName, source, options.asScala.toMap)
  }

  /**
   * :: Experimental ::
   * (Scala-specific)
   * Creates an external table from the given path based on a data source and a set of options.
   * Then, returns the corresponding DataFrame.
   *
   * @group ddl_ops
   * @since 1.3.0
   */
  @Experimental
  def createExternalTable(
      tableName: String,
      source: String,
      options: Map[String, String]): DataFrame = {
    val tableIdent = SqlParser.parseTableIdentifier(tableName)
    val cmd =
      CreateTableUsing(
        tableIdent,
        userSpecifiedSchema = None,
        source,
        temporary = false,
        options,
        allowExisting = false,
        managedIfNoPath = false)
    executePlan(cmd).toRdd
    table(tableIdent)
  }

  /**
   * :: Experimental ::
   * Create an external table from the given path based on a data source, a schema and
   * a set of options. Then, returns the corresponding DataFrame.
   *
   * @group ddl_ops
   * @since 1.3.0
   */
  @Experimental
  def createExternalTable(
      tableName: String,
      source: String,
      schema: StructType,
      options: java.util.Map[String, String]): DataFrame = {
    createExternalTable(tableName, source, schema, options.asScala.toMap)
  }

  /**
   * :: Experimental ::
   * (Scala-specific)
   * Create an external table from the given path based on a data source, a schema and
   * a set of options. Then, returns the corresponding DataFrame.
   *
   * @group ddl_ops
   * @since 1.3.0
   */
  @Experimental
  def createExternalTable(
      tableName: String,
      source: String,
      schema: StructType,
      options: Map[String, String]): DataFrame = {
    val tableIdent = SqlParser.parseTableIdentifier(tableName)
    val cmd =
      CreateTableUsing(
        tableIdent,
        userSpecifiedSchema = Some(schema),
        source,
        temporary = false,
        options,
        allowExisting = false,
        managedIfNoPath = false)
    executePlan(cmd).toRdd
    table(tableIdent)
  }

  /**
   * Registers the given [[DataFrame]] as a temporary table in the catalog. Temporary tables exist
   * only during the lifetime of this instance of SQLContext.
   */
  private[sql] def registerDataFrameAsTable(df: DataFrame, tableName: String): Unit = {
    catalog.registerTable(TableIdentifier(tableName), df.logicalPlan)
  }

  /**
   * Drops the temporary table with the given table name in the catalog. If the table has been
   * cached/persisted before, it's also unpersisted.
   *
   * @param tableName the name of the table to be unregistered.
   *
   * @group basic
   * @since 1.3.0
   */
  def dropTempTable(tableName: String): Unit = {
    cacheManager.tryUncacheQuery(table(tableName))
    catalog.unregisterTable(TableIdentifier(tableName))
  }

  /**
   * :: Experimental ::
   * Creates a [[DataFrame]] with a single [[LongType]] column named `id`, containing elements
   * in an range from 0 to `end` (exclusive) with step value 1.
   *
   * @since 1.4.1
   * @group dataframe
   */
  @Experimental
  def range(end: Long): DataFrame = range(0, end)

  /**
   * :: Experimental ::
   * Creates a [[DataFrame]] with a single [[LongType]] column named `id`, containing elements
   * in an range from `start` to `end` (exclusive) with step value 1.
   *
   * @since 1.4.0
   * @group dataframe
   */
  @Experimental
  def range(start: Long, end: Long): DataFrame = {
    createDataFrame(
      sparkContext.range(start, end).map(Row(_)),
      StructType(StructField("id", LongType, nullable = false) :: Nil))
  }

  /**
   * :: Experimental ::
   * Creates a [[DataFrame]] with a single [[LongType]] column named `id`, containing elements
   * in an range from `start` to `end` (exclusive) with an step value, with partition number
   * specified.
   *
   * @since 1.4.0
   * @group dataframe
   */
  @Experimental
  def range(start: Long, end: Long, step: Long, numPartitions: Int): DataFrame = {
    createDataFrame(
      sparkContext.range(start, end, step, numPartitions).map(Row(_)),
      StructType(StructField("id", LongType, nullable = false) :: Nil))
  }

  /**
   * Executes a SQL query using Spark, returning the result as a [[DataFrame]]. The dialect that is
   * used for SQL parsing can be configured with 'spark.sql.dialect'.
   *
   * @group basic
   * @since 1.3.0
   */
  def sql(sqlText: String): DataFrame = {
    DataFrame(this, parseSql(sqlText))
  }

  /**
   * Returns the specified table as a [[DataFrame]].
   *
   * @group ddl_ops
   * @since 1.3.0
   */
  def table(tableName: String): DataFrame = {
    table(SqlParser.parseTableIdentifier(tableName))
  }

  private def table(tableIdent: TableIdentifier): DataFrame = {
    DataFrame(this, catalog.lookupRelation(tableIdent))
  }

  /**
   * Returns a [[DataFrame]] containing names of existing tables in the current database.
   * The returned DataFrame has two columns, tableName and isTemporary (a Boolean
   * indicating if a table is a temporary one or not).
   *
   * @group ddl_ops
   * @since 1.3.0
   */
  def tables(): DataFrame = {
    DataFrame(this, ShowTablesCommand(None))
  }

  /**
   * Returns a [[DataFrame]] containing names of existing tables in the given database.
   * The returned DataFrame has two columns, tableName and isTemporary (a Boolean
   * indicating if a table is a temporary one or not).
   *
   * @group ddl_ops
   * @since 1.3.0
   */
  def tables(databaseName: String): DataFrame = {
    DataFrame(this, ShowTablesCommand(Some(databaseName)))
  }

  /**
   * Returns the names of tables in the current database as an array.
   *
   * @group ddl_ops
   * @since 1.3.0
   */
  def tableNames(): Array[String] = {
    catalog.getTables(None).map {
      case (tableName, _) => tableName
    }.toArray
  }

  /**
   * Returns the names of tables in the given database as an array.
   *
   * @group ddl_ops
   * @since 1.3.0
   */
  def tableNames(databaseName: String): Array[String] = {
    catalog.getTables(Some(databaseName)).map {
      case (tableName, _) => tableName
    }.toArray
  }

  @deprecated("use org.apache.spark.sql.SparkPlanner", "1.6.0")
  protected[sql] class SparkPlanner extends sparkexecution.SparkPlanner(this)

  @transient
  protected[sql] val planner: sparkexecution.SparkPlanner = new sparkexecution.SparkPlanner(this)

  @transient
  protected[sql] lazy val emptyResult = sparkContext.parallelize(Seq.empty[InternalRow], 1)

  /**
   * Prepares a planned SparkPlan for execution by inserting shuffle operations and internal
   * row format conversions as needed.
   */
  @transient
  protected[sql] val prepareForExecution = new RuleExecutor[SparkPlan] {
    val batches = Seq(
      Batch("Add exchange", Once, EnsureRequirements(self)),
      Batch("Add row converters", Once, EnsureRowFormats)
    )
  }

  @deprecated("use org.apache.spark.sql.QueryExecution", "1.6.0")
  protected[sql] class QueryExecution(logical: LogicalPlan)
    extends sparkexecution.QueryExecution(this, logical)

  /**
   * Parses the data type in our internal string representation. The data type string should
   * have the same format as the one generated by `toString` in scala.
   * It is only used by PySpark.
   */
  protected[sql] def parseDataType(dataTypeString: String): DataType = {
    DataType.fromJson(dataTypeString)
  }

  /**
   * Apply a schema defined by the schemaString to an RDD. It is only used by PySpark.
   */
  protected[sql] def applySchemaToPythonRDD(
      rdd: RDD[Array[Any]],
      schemaString: String): DataFrame = {
    val schema = parseDataType(schemaString).asInstanceOf[StructType]
    applySchemaToPythonRDD(rdd, schema)
  }

  /**
   * Apply a schema defined by the schema to an RDD. It is only used by PySpark.
   */
  protected[sql] def applySchemaToPythonRDD(
      rdd: RDD[Array[Any]],
      schema: StructType): DataFrame = {

    val rowRdd = rdd.map(r => EvaluatePython.fromJava(r, schema).asInstanceOf[InternalRow])
    DataFrame(this, LogicalRDD(schema.toAttributes, rowRdd)(self))
  }

  /**
   * Returns a Catalyst Schema for the given java bean class.
   */
  protected def getSchema(beanClass: Class[_]): Seq[AttributeReference] = {
    val (dataType, _) = JavaTypeInference.inferDataType(beanClass)
    dataType.asInstanceOf[StructType].fields.map { f =>
      AttributeReference(f.name, f.dataType, f.nullable)()
    }
  }

  ////////////////////////////////////////////////////////////////////////////
  ////////////////////////////////////////////////////////////////////////////
  // Deprecated methods
  ////////////////////////////////////////////////////////////////////////////
  ////////////////////////////////////////////////////////////////////////////

  /**
   * @deprecated As of 1.3.0, replaced by `createDataFrame()`. This will be removed in Spark 2.0.
   */
  @deprecated("Use createDataFrame. This will be removed in Spark 2.0.", "1.3.0")
  def applySchema(rowRDD: RDD[Row], schema: StructType): DataFrame = {
    createDataFrame(rowRDD, schema)
  }

  /**
   * @deprecated As of 1.3.0, replaced by `createDataFrame()`. This will be removed in Spark 2.0.
   */
  @deprecated("Use createDataFrame. This will be removed in Spark 2.0.", "1.3.0")
  def applySchema(rowRDD: JavaRDD[Row], schema: StructType): DataFrame = {
    createDataFrame(rowRDD, schema)
  }

  /**
   * @deprecated As of 1.3.0, replaced by `createDataFrame()`. This will be removed in Spark 2.0.
   */
  @deprecated("Use createDataFrame. This will be removed in Spark 2.0.", "1.3.0")
  def applySchema(rdd: RDD[_], beanClass: Class[_]): DataFrame = {
    createDataFrame(rdd, beanClass)
  }

  /**
   * @deprecated As of 1.3.0, replaced by `createDataFrame()`. This will be removed in Spark 2.0.
   */
  @deprecated("Use createDataFrame. This will be removed in Spark 2.0.", "1.3.0")
  def applySchema(rdd: JavaRDD[_], beanClass: Class[_]): DataFrame = {
    createDataFrame(rdd, beanClass)
  }

  /**
   * Loads a Parquet file, returning the result as a [[DataFrame]]. This function returns an empty
   * [[DataFrame]] if no paths are passed in.
   *
   * @group specificdata
   * @deprecated As of 1.4.0, replaced by `read().parquet()`. This will be removed in Spark 2.0.
   */
  @deprecated("Use read.parquet(). This will be removed in Spark 2.0.", "1.4.0")
  @scala.annotation.varargs
  def parquetFile(paths: String*): DataFrame = {
    if (paths.isEmpty) {
      emptyDataFrame
    } else {
      read.parquet(paths : _*)
    }
  }

  /**
   * Loads a JSON file (one object per line), returning the result as a [[DataFrame]].
   * It goes through the entire dataset once to determine the schema.
   *
   * @group specificdata
   * @deprecated As of 1.4.0, replaced by `read().json()`. This will be removed in Spark 2.0.
   */
  @deprecated("Use read.json(). This will be removed in Spark 2.0.", "1.4.0")
  def jsonFile(path: String): DataFrame = {
    read.json(path)
  }

  /**
   * Loads a JSON file (one object per line) and applies the given schema,
   * returning the result as a [[DataFrame]].
   *
   * @group specificdata
   * @deprecated As of 1.4.0, replaced by `read().json()`. This will be removed in Spark 2.0.
   */
  @deprecated("Use read.json(). This will be removed in Spark 2.0.", "1.4.0")
  def jsonFile(path: String, schema: StructType): DataFrame = {
    read.schema(schema).json(path)
  }

  /**
   * @group specificdata
   * @deprecated As of 1.4.0, replaced by `read().json()`. This will be removed in Spark 2.0.
   */
  @deprecated("Use read.json(). This will be removed in Spark 2.0.", "1.4.0")
  def jsonFile(path: String, samplingRatio: Double): DataFrame = {
    read.option("samplingRatio", samplingRatio.toString).json(path)
  }

  /**
   * Loads an RDD[String] storing JSON objects (one object per record), returning the result as a
   * [[DataFrame]].
   * It goes through the entire dataset once to determine the schema.
   *
   * @group specificdata
   * @deprecated As of 1.4.0, replaced by `read().json()`. This will be removed in Spark 2.0.
   */
  @deprecated("Use read.json(). This will be removed in Spark 2.0.", "1.4.0")
  def jsonRDD(json: RDD[String]): DataFrame = read.json(json)

  /**
   * Loads an RDD[String] storing JSON objects (one object per record), returning the result as a
   * [[DataFrame]].
   * It goes through the entire dataset once to determine the schema.
   *
   * @group specificdata
   * @deprecated As of 1.4.0, replaced by `read().json()`. This will be removed in Spark 2.0.
   */
  @deprecated("Use read.json(). This will be removed in Spark 2.0.", "1.4.0")
  def jsonRDD(json: JavaRDD[String]): DataFrame = read.json(json)

  /**
   * Loads an RDD[String] storing JSON objects (one object per record) and applies the given schema,
   * returning the result as a [[DataFrame]].
   *
   * @group specificdata
   * @deprecated As of 1.4.0, replaced by `read().json()`. This will be removed in Spark 2.0.
   */
  @deprecated("Use read.json(). This will be removed in Spark 2.0.", "1.4.0")
  def jsonRDD(json: RDD[String], schema: StructType): DataFrame = {
    read.schema(schema).json(json)
  }

  /**
   * Loads an JavaRDD<String> storing JSON objects (one object per record) and applies the given
   * schema, returning the result as a [[DataFrame]].
   *
   * @group specificdata
   * @deprecated As of 1.4.0, replaced by `read().json()`. This will be removed in Spark 2.0.
   */
  @deprecated("Use read.json(). This will be removed in Spark 2.0.", "1.4.0")
  def jsonRDD(json: JavaRDD[String], schema: StructType): DataFrame = {
    read.schema(schema).json(json)
  }

  /**
   * Loads an RDD[String] storing JSON objects (one object per record) inferring the
   * schema, returning the result as a [[DataFrame]].
   *
   * @group specificdata
   * @deprecated As of 1.4.0, replaced by `read().json()`. This will be removed in Spark 2.0.
   */
  @deprecated("Use read.json(). This will be removed in Spark 2.0.", "1.4.0")
  def jsonRDD(json: RDD[String], samplingRatio: Double): DataFrame = {
    read.option("samplingRatio", samplingRatio.toString).json(json)
  }

  /**
   * Loads a JavaRDD[String] storing JSON objects (one object per record) inferring the
   * schema, returning the result as a [[DataFrame]].
   *
   * @group specificdata
   * @deprecated As of 1.4.0, replaced by `read().json()`. This will be removed in Spark 2.0.
   */
  @deprecated("Use read.json(). This will be removed in Spark 2.0.", "1.4.0")
  def jsonRDD(json: JavaRDD[String], samplingRatio: Double): DataFrame = {
    read.option("samplingRatio", samplingRatio.toString).json(json)
  }

  /**
   * Returns the dataset stored at path as a DataFrame,
   * using the default data source configured by spark.sql.sources.default.
   *
   * @group genericdata
   * @deprecated As of 1.4.0, replaced by `read().load(path)`. This will be removed in Spark 2.0.
   */
  @deprecated("Use read.load(path). This will be removed in Spark 2.0.", "1.4.0")
  def load(path: String): DataFrame = {
    read.load(path)
  }

  /**
   * Returns the dataset stored at path as a DataFrame, using the given data source.
   *
   * @group genericdata
   * @deprecated As of 1.4.0, replaced by `read().format(source).load(path)`.
   *             This will be removed in Spark 2.0.
   */
  @deprecated("Use read.format(source).load(path). This will be removed in Spark 2.0.", "1.4.0")
  def load(path: String, source: String): DataFrame = {
    read.format(source).load(path)
  }

  /**
   * (Java-specific) Returns the dataset specified by the given data source and
   * a set of options as a DataFrame.
   *
   * @group genericdata
   * @deprecated As of 1.4.0, replaced by `read().format(source).options(options).load()`.
   *             This will be removed in Spark 2.0.
   */
  @deprecated("Use read.format(source).options(options).load(). " +
    "This will be removed in Spark 2.0.", "1.4.0")
  def load(source: String, options: java.util.Map[String, String]): DataFrame = {
    read.options(options).format(source).load()
  }

  /**
   * (Scala-specific) Returns the dataset specified by the given data source and
   * a set of options as a DataFrame.
   *
   * @group genericdata
   * @deprecated As of 1.4.0, replaced by `read().format(source).options(options).load()`.
   */
  @deprecated("Use read.format(source).options(options).load(). " +
    "This will be removed in Spark 2.0.", "1.4.0")
  def load(source: String, options: Map[String, String]): DataFrame = {
    read.options(options).format(source).load()
  }

  /**
   * (Java-specific) Returns the dataset specified by the given data source and
   * a set of options as a DataFrame, using the given schema as the schema of the DataFrame.
   *
   * @group genericdata
   * @deprecated As of 1.4.0, replaced by
   *            `read().format(source).schema(schema).options(options).load()`.
   */
  @deprecated("Use read.format(source).schema(schema).options(options).load(). " +
    "This will be removed in Spark 2.0.", "1.4.0")
  def load(source: String, schema: StructType, options: java.util.Map[String, String]): DataFrame =
  {
    read.format(source).schema(schema).options(options).load()
  }

  /**
   * (Scala-specific) Returns the dataset specified by the given data source and
   * a set of options as a DataFrame, using the given schema as the schema of the DataFrame.
   *
   * @group genericdata
   * @deprecated As of 1.4.0, replaced by
   *            `read().format(source).schema(schema).options(options).load()`.
   */
  @deprecated("Use read.format(source).schema(schema).options(options).load(). " +
    "This will be removed in Spark 2.0.", "1.4.0")
  def load(source: String, schema: StructType, options: Map[String, String]): DataFrame = {
    read.format(source).schema(schema).options(options).load()
  }

  /**
   * Construct a [[DataFrame]] representing the database table accessible via JDBC URL
   * url named table.
   *
   * @group specificdata
   * @deprecated As of 1.4.0, replaced by `read().jdbc()`. This will be removed in Spark 2.0.
   */
  @deprecated("Use read.jdbc(). This will be removed in Spark 2.0.", "1.4.0")
  def jdbc(url: String, table: String): DataFrame = {
    read.jdbc(url, table, new Properties)
  }

  /**
   * Construct a [[DataFrame]] representing the database table accessible via JDBC URL
   * url named table.  Partitions of the table will be retrieved in parallel based on the parameters
   * passed to this function.
   *
   * @param columnName the name of a column of integral type that will be used for partitioning.
   * @param lowerBound the minimum value of `columnName` used to decide partition stride
   * @param upperBound the maximum value of `columnName` used to decide partition stride
   * @param numPartitions the number of partitions.  the range `minValue`-`maxValue` will be split
   *                      evenly into this many partitions
   * @group specificdata
   * @deprecated As of 1.4.0, replaced by `read().jdbc()`. This will be removed in Spark 2.0.
   */
  @deprecated("Use read.jdbc(). This will be removed in Spark 2.0.", "1.4.0")
  def jdbc(
      url: String,
      table: String,
      columnName: String,
      lowerBound: Long,
      upperBound: Long,
      numPartitions: Int): DataFrame = {
    read.jdbc(url, table, columnName, lowerBound, upperBound, numPartitions, new Properties)
  }

  /**
   * Construct a [[DataFrame]] representing the database table accessible via JDBC URL
   * url named table. The theParts parameter gives a list expressions
   * suitable for inclusion in WHERE clauses; each one defines one partition
   * of the [[DataFrame]].
   *
   * @group specificdata
   * @deprecated As of 1.4.0, replaced by `read().jdbc()`. This will be removed in Spark 2.0.
   */
  @deprecated("Use read.jdbc(). This will be removed in Spark 2.0.", "1.4.0")
  def jdbc(url: String, table: String, theParts: Array[String]): DataFrame = {
    read.jdbc(url, table, theParts, new Properties)
  }

  ////////////////////////////////////////////////////////////////////////////
  ////////////////////////////////////////////////////////////////////////////
  // End of deprecated methods
  ////////////////////////////////////////////////////////////////////////////
  ////////////////////////////////////////////////////////////////////////////


  // Register a succesfully instantiatd context to the singleton. This should be at the end of
  // the class definition so that the singleton is updated only if there is no exception in the
  // construction of the instance.
  sparkContext.addSparkListener(new SparkListener {
    override def onApplicationEnd(applicationEnd: SparkListenerApplicationEnd): Unit = {
<<<<<<< HEAD
      SQLContext.clearInstantiatedContext(self)
      SQLContext.clearSqlListener()
=======
      SQLContext.clearInstantiatedContext()
>>>>>>> 9693b0d5
    }
  })

  SQLContext.setInstantiatedContext(self)
}

/**
 * This SQLContext object contains utility functions to create a singleton SQLContext instance,
 * or to get the created SQLContext instance.
 *
 * It also provides utility functions to support preference for threads in multiple sessions
 * scenario, setActive could set a SQLContext for current thread, which will be returned by
 * getOrCreate instead of the global one.
 */
object SQLContext {

  /**
   * The active SQLContext for the current thread.
   */
  private val activeContext: InheritableThreadLocal[SQLContext] =
    new InheritableThreadLocal[SQLContext]

  /**
   * Reference to the created SQLContext.
   */
  @transient private val instantiatedContext = new AtomicReference[SQLContext]()

  @transient private val sqlListener = new AtomicReference[SQLListener]()

  /**
   * Get the singleton SQLContext if it exists or create a new one using the given SparkContext.
   *
   * This function can be used to create a singleton SQLContext object that can be shared across
   * the JVM.
   *
   * If there is an active SQLContext for current thread, it will be returned instead of the global
   * one.
   *
   * @since 1.5.0
   */
  def getOrCreate(sparkContext: SparkContext): SQLContext = {
    val ctx = activeContext.get()
    if (ctx != null && !ctx.sparkContext.isStopped) {
      return ctx
    }

    synchronized {
      val ctx = instantiatedContext.get()
      if (ctx == null || ctx.sparkContext.isStopped) {
        new SQLContext(sparkContext)
      } else {
        ctx
      }
    }
  }

  private[sql] def clearInstantiatedContext(): Unit = {
    instantiatedContext.set(null)
  }

  private[sql] def setInstantiatedContext(sqlContext: SQLContext): Unit = {
    synchronized {
      val ctx = instantiatedContext.get()
      if (ctx == null || ctx.sparkContext.isStopped) {
        instantiatedContext.set(sqlContext)
      }
    }
  }

  private[sql] def getInstantiatedContextOption(): Option[SQLContext] = {
    Option(instantiatedContext.get())
  }

  private[sql] def clearSqlListener(): Unit = {
    sqlListener.set(null)
  }

  /**
   * Changes the SQLContext that will be returned in this thread and its children when
   * SQLContext.getOrCreate() is called. This can be used to ensure that a given thread receives
   * a SQLContext with an isolated session, instead of the global (first created) context.
   *
   * @since 1.6.0
   */
  def setActive(sqlContext: SQLContext): Unit = {
    activeContext.set(sqlContext)
  }

  /**
   * Clears the active SQLContext for current thread. Subsequent calls to getOrCreate will
   * return the first created context instead of a thread-local override.
   *
   * @since 1.6.0
   */
  def clearActive(): Unit = {
    activeContext.remove()
  }

  private[sql] def getActive(): Option[SQLContext] = {
    Option(activeContext.get())
  }

  /**
   * Converts an iterator of Java Beans to InternalRow using the provided
   * bean info & schema. This is not related to the singleton, but is a static
   * method for internal use.
   */
  private def beansToRows(data: Iterator[_], beanInfo: BeanInfo, attrs: Seq[AttributeReference]):
      Iterator[InternalRow] = {
    val extractors =
      beanInfo.getPropertyDescriptors.filterNot(_.getName == "class").map(_.getReadMethod)
    val methodsToConverts = extractors.zip(attrs).map { case (e, attr) =>
      (e, CatalystTypeConverters.createToCatalystConverter(attr.dataType))
    }
    data.map{ element =>
      new GenericInternalRow(
        methodsToConverts.map { case (e, convert) => convert(e.invoke(element)) }.toArray[Any]
      ): InternalRow
    }
  }

  /**
   * Create a SQLListener then add it into SparkContext, and create an SQLTab if there is SparkUI.
   */
  private[sql] def createListenerAndUI(sc: SparkContext): SQLListener = {
    if (sqlListener.get() == null) {
      val listener = new SQLListener(sc.conf)
      if (sqlListener.compareAndSet(null, listener)) {
        sc.addSparkListener(listener)
        sc.ui.foreach(new SQLTab(listener, _))
      }
    }
    sqlListener.get()
  }
}<|MERGE_RESOLUTION|>--- conflicted
+++ resolved
@@ -1235,12 +1235,8 @@
   // construction of the instance.
   sparkContext.addSparkListener(new SparkListener {
     override def onApplicationEnd(applicationEnd: SparkListenerApplicationEnd): Unit = {
-<<<<<<< HEAD
-      SQLContext.clearInstantiatedContext(self)
+      SQLContext.clearInstantiatedContext()
       SQLContext.clearSqlListener()
-=======
-      SQLContext.clearInstantiatedContext()
->>>>>>> 9693b0d5
     }
   })
 
