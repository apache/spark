--- conflicted
+++ resolved
@@ -799,7 +799,6 @@
     // Return the key state encoder based on the requested type
     keyStateEncoderSpec match {
       case NoPrefixKeyStateEncoderSpec(keySchema) =>
-<<<<<<< HEAD
         new NoPrefixKeyStateEncoder(dataEncoder, keySchema, useColumnFamilies, virtualColFamilyId)
 
       case PrefixKeyScanStateEncoderSpec(keySchema, numColsPrefixKey) =>
@@ -809,17 +808,6 @@
       case RangeKeyScanStateEncoderSpec(keySchema, orderingOrdinals) =>
         new RangeKeyScanStateEncoder(dataEncoder, keySchema, orderingOrdinals,
           useColumnFamilies, virtualColFamilyId)
-=======
-        new NoPrefixKeyStateEncoder(keySchema, useColumnFamilies, virtualColFamilyId, avroEnc)
-
-      case PrefixKeyScanStateEncoderSpec(keySchema, numColsPrefixKey) =>
-        new PrefixKeyScanStateEncoder(keySchema, numColsPrefixKey,
-          useColumnFamilies, virtualColFamilyId, avroEnc)
-
-      case RangeKeyScanStateEncoderSpec(keySchema, orderingOrdinals) =>
-        new RangeKeyScanStateEncoder(keySchema, orderingOrdinals,
-          useColumnFamilies, virtualColFamilyId, avroEnc)
->>>>>>> f979bc8d
 
       case _ =>
         throw new IllegalArgumentException(s"Unsupported key state encoder spec: " +
@@ -833,15 +821,9 @@
       useMultipleValuesPerKey: Boolean,
       avroEnc: Option[AvroEncoder] = None): RocksDBValueStateEncoder = {
     if (useMultipleValuesPerKey) {
-<<<<<<< HEAD
       new MultiValuedStateEncoder(dataEncoder, valueSchema)
     } else {
       new SingleValueStateEncoder(dataEncoder, valueSchema)
-=======
-      new MultiValuedStateEncoder(valueSchema, avroEnc)
-    } else {
-      new SingleValueStateEncoder(valueSchema, avroEnc)
->>>>>>> f979bc8d
     }
   }
 
@@ -850,87 +832,6 @@
     Platform.putShort(encodedBytes, Platform.BYTE_ARRAY_OFFSET, virtualColFamilyId)
     encodedBytes
   }
-<<<<<<< HEAD
-=======
-
-  /**
-   * Encode the UnsafeRow of N bytes as a N+1 byte array.
-   * @note This creates a new byte array and memcopies the UnsafeRow to the new array.
-   */
-  def encodeUnsafeRow(row: UnsafeRow): Array[Byte] = {
-    val bytesToEncode = row.getBytes
-    val encodedBytes = new Array[Byte](bytesToEncode.length + STATE_ENCODING_NUM_VERSION_BYTES)
-    Platform.putByte(encodedBytes, Platform.BYTE_ARRAY_OFFSET, STATE_ENCODING_VERSION)
-    // Platform.BYTE_ARRAY_OFFSET is the recommended way to memcopy b/w byte arrays. See Platform.
-    Platform.copyMemory(
-      bytesToEncode, Platform.BYTE_ARRAY_OFFSET,
-      encodedBytes, Platform.BYTE_ARRAY_OFFSET + STATE_ENCODING_NUM_VERSION_BYTES,
-      bytesToEncode.length)
-    encodedBytes
-  }
-
-  /**
-   * This method takes an UnsafeRow, and serializes to a byte array using Avro encoding.
-   */
-  def encodeUnsafeRowToAvro(
-     row: UnsafeRow,
-     avroSerializer: AvroSerializer,
-     valueAvroType: Schema,
-     out: ByteArrayOutputStream): Array[Byte] = {
-    // InternalRow -> Avro.GenericDataRecord
-    val avroData =
-      avroSerializer.serialize(row)
-    out.reset()
-    val encoder = EncoderFactory.get().directBinaryEncoder(out, null)
-    val writer = new GenericDatumWriter[Any](
-      valueAvroType) // Defining Avro writer for this struct type
-    writer.write(avroData, encoder) // Avro.GenericDataRecord -> byte array
-    encoder.flush()
-    out.toByteArray
-  }
-
-  def decodeToUnsafeRow(bytes: Array[Byte], numFields: Int): UnsafeRow = {
-    if (bytes != null) {
-      val row = new UnsafeRow(numFields)
-      decodeToUnsafeRow(bytes, row)
-    } else {
-      null
-    }
-  }
-
-  /**
-   * This method takes a byte array written using Avro encoding, and
-   * deserializes to an UnsafeRow using the Avro deserializer
-   */
-  def decodeFromAvroToUnsafeRow(
-      valueBytes: Array[Byte],
-      avroDeserializer: AvroDeserializer,
-      valueAvroType: Schema,
-      valueProj: UnsafeProjection): UnsafeRow = {
-    val reader = new GenericDatumReader[Any](valueAvroType)
-    val decoder = DecoderFactory.get().binaryDecoder(valueBytes, 0, valueBytes.length, null)
-    // bytes -> Avro.GenericDataRecord
-    val genericData = reader.read(null, decoder)
-    // Avro.GenericDataRecord -> InternalRow
-    val internalRow = avroDeserializer.deserialize(
-      genericData).orNull.asInstanceOf[InternalRow]
-    // InternalRow -> UnsafeRow
-    valueProj.apply(internalRow)
-  }
-
-  def decodeToUnsafeRow(bytes: Array[Byte], reusedRow: UnsafeRow): UnsafeRow = {
-    if (bytes != null) {
-      // Platform.BYTE_ARRAY_OFFSET is the recommended way refer to the 1st offset. See Platform.
-      reusedRow.pointTo(
-        bytes,
-        Platform.BYTE_ARRAY_OFFSET + STATE_ENCODING_NUM_VERSION_BYTES,
-        bytes.length - STATE_ENCODING_NUM_VERSION_BYTES)
-      reusedRow
-    } else {
-      null
-    }
-  }
->>>>>>> f979bc8d
 }
 
 /**
@@ -948,16 +849,8 @@
     keySchema: StructType,
     numColsPrefixKey: Int,
     useColumnFamilies: Boolean = false,
-<<<<<<< HEAD
     virtualColFamilyId: Option[Short] = None)
   extends RocksDBKeyStateEncoderBase(useColumnFamilies, virtualColFamilyId) with Logging {
-=======
-    virtualColFamilyId: Option[Short] = None,
-    avroEnc: Option[AvroEncoder] = None)
-  extends RocksDBKeyStateEncoderBase(useColumnFamilies, virtualColFamilyId) {
-
-  import RocksDBStateEncoder._
->>>>>>> f979bc8d
 
   private val usingAvroEncoding = avroEnc.isDefined
   private val prefixKeyFieldsWithIdx: Seq[(StructField, Int)] = {
@@ -998,30 +891,9 @@
   private val joinedRowOnKey = new JoinedRow()
 
   override def encodeKey(row: UnsafeRow): Array[Byte] = {
-<<<<<<< HEAD
     val prefixKeyEncoded = dataEncoder.encodeKey(extractPrefixKey(row))
     val remainingEncoded = dataEncoder.encodeRemainingKey(remainingKeyProjection(row))
 
-=======
-    val (prefixKeyEncoded, remainingEncoded) = if (usingAvroEncoding) {
-      (
-        encodeUnsafeRowToAvro(
-          extractPrefixKey(row),
-          avroEnc.get.keySerializer,
-          prefixKeyAvroType,
-          out
-        ),
-        encodeUnsafeRowToAvro(
-          remainingKeyProjection(row),
-          avroEnc.get.suffixKeySerializer.get,
-          remainingKeyAvroType,
-          out
-        )
-      )
-    } else {
-      (encodeUnsafeRow(extractPrefixKey(row)), encodeUnsafeRow(remainingKeyProjection(row)))
-    }
->>>>>>> f979bc8d
     val (encodedBytes, startingOffset) = encodeColumnFamilyPrefix(
       prefixKeyEncoded.length + remainingEncoded.length + 4
     )
@@ -1052,31 +924,9 @@
     Platform.copyMemory(keyBytes, decodeKeyStartOffset + 4 + prefixKeyEncodedLen,
       remainingKeyEncoded, Platform.BYTE_ARRAY_OFFSET, remainingKeyEncodedLen)
 
-<<<<<<< HEAD
     val prefixKeyDecoded = dataEncoder.decodeKey(
       prefixKeyEncoded)
     val remainingKeyDecoded = dataEncoder.decodeRemainingKey(remainingKeyEncoded)
-=======
-    val (prefixKeyDecoded, remainingKeyDecoded) = if (usingAvroEncoding) {
-      (
-        decodeFromAvroToUnsafeRow(
-          prefixKeyEncoded,
-          avroEnc.get.keyDeserializer,
-          prefixKeyAvroType,
-          prefixKeyProj
-        ),
-        decodeFromAvroToUnsafeRow(
-          remainingKeyEncoded,
-          avroEnc.get.suffixKeyDeserializer.get,
-          remainingKeyAvroType,
-          remainingKeyProj
-        )
-      )
-    } else {
-      (decodeToUnsafeRow(prefixKeyEncoded, numFields = numColsPrefixKey),
-        decodeToUnsafeRow(remainingKeyEncoded, numFields = keySchema.length - numColsPrefixKey))
-    }
->>>>>>> f979bc8d
 
     restoreKeyProjection(joinedRowOnKey.withLeft(prefixKeyDecoded).withRight(remainingKeyDecoded))
   }
@@ -1086,15 +936,7 @@
   }
 
   override def encodePrefixKey(prefixKey: UnsafeRow): Array[Byte] = {
-<<<<<<< HEAD
     val prefixKeyEncoded = dataEncoder.encodeKey(prefixKey)
-=======
-    val prefixKeyEncoded = if (usingAvroEncoding) {
-      encodeUnsafeRowToAvro(prefixKey, avroEnc.get.keySerializer, prefixKeyAvroType, out)
-    } else {
-      encodeUnsafeRow(prefixKey)
-    }
->>>>>>> f979bc8d
     val (prefix, startingOffset) = encodeColumnFamilyPrefix(
       prefixKeyEncoded.length + 4
     )
@@ -1147,16 +989,8 @@
     keySchema: StructType,
     orderingOrdinals: Seq[Int],
     useColumnFamilies: Boolean = false,
-<<<<<<< HEAD
     virtualColFamilyId: Option[Short] = None)
   extends RocksDBKeyStateEncoderBase(useColumnFamilies, virtualColFamilyId) with Logging {
-=======
-    virtualColFamilyId: Option[Short] = None,
-    avroEnc: Option[AvroEncoder] = None)
-  extends RocksDBKeyStateEncoderBase(useColumnFamilies, virtualColFamilyId) with Logging {
-
-  import RocksDBStateEncoder._
->>>>>>> f979bc8d
 
   private val rangeScanKeyFieldsWithOrdinal: Seq[(StructField, Int)] = {
     orderingOrdinals.map { ordinal =>
@@ -1246,7 +1080,6 @@
     rangeScanKeyProjection(key)
   }
 
-<<<<<<< HEAD
   override def encodeKey(row: UnsafeRow): Array[Byte] = {
     // This prefix key has the columns specified by orderingOrdinals
     val prefixKey = extractPrefixKey(row)
@@ -1254,456 +1087,6 @@
 
     val result = if (orderingOrdinals.length < keySchema.length) {
       val remainingEncoded = dataEncoder.encodeRemainingKey(remainingKeyProjection(row))
-=======
-  // bit masks used for checking sign or flipping all bits for negative float/double values
-  private val floatFlipBitMask = 0xFFFFFFFF
-  private val floatSignBitMask = 0x80000000
-
-  private val doubleFlipBitMask = 0xFFFFFFFFFFFFFFFFL
-  private val doubleSignBitMask = 0x8000000000000000L
-
-  // Byte markers used to identify whether the value is null, negative or positive
-  // To ensure sorted ordering, we use the lowest byte value for negative numbers followed by
-  // positive numbers and then null values.
-  private val negativeValMarker: Byte = 0x00.toByte
-  private val positiveValMarker: Byte = 0x01.toByte
-  private val nullValMarker: Byte = 0x02.toByte
-
-  // Rewrite the unsafe row by replacing fixed size fields with BIG_ENDIAN encoding
-  // using byte arrays.
-  // To handle "null" values, we prepend a byte to the byte array indicating whether the value
-  // is null or not. If the value is null, we write the null byte followed by zero bytes.
-  // If the value is not null, we write the null byte followed by the value.
-  // Note that setting null for the index on the unsafeRow is not feasible as it would change
-  // the sorting order on iteration.
-  // Also note that the same byte is used to indicate whether the value is negative or not.
-  private def encodePrefixKeyForRangeScan(row: UnsafeRow): UnsafeRow = {
-    val writer = new UnsafeRowWriter(orderingOrdinals.length)
-    writer.resetRowWriter()
-    rangeScanKeyFieldsWithOrdinal.zipWithIndex.foreach { case (fieldWithOrdinal, idx) =>
-      val field = fieldWithOrdinal._1
-      val value = row.get(idx, field.dataType)
-      // Note that we cannot allocate a smaller buffer here even if the value is null
-      // because the effective byte array is considered variable size and needs to have
-      // the same size across all rows for the ordering to work as expected.
-      val bbuf = ByteBuffer.allocate(field.dataType.defaultSize + 1)
-      bbuf.order(ByteOrder.BIG_ENDIAN)
-      if (value == null) {
-        bbuf.put(nullValMarker)
-        writer.write(idx, bbuf.array())
-      } else {
-        field.dataType match {
-          case BooleanType =>
-          case ByteType =>
-            val byteVal = value.asInstanceOf[Byte]
-            val signCol = if (byteVal < 0) {
-              negativeValMarker
-            } else {
-              positiveValMarker
-            }
-            bbuf.put(signCol)
-            bbuf.put(byteVal)
-            writer.write(idx, bbuf.array())
-
-          case ShortType =>
-            val shortVal = value.asInstanceOf[Short]
-            val signCol = if (shortVal < 0) {
-              negativeValMarker
-            } else {
-              positiveValMarker
-            }
-            bbuf.put(signCol)
-            bbuf.putShort(shortVal)
-            writer.write(idx, bbuf.array())
-
-          case IntegerType =>
-            val intVal = value.asInstanceOf[Int]
-            val signCol = if (intVal < 0) {
-              negativeValMarker
-            } else {
-              positiveValMarker
-            }
-            bbuf.put(signCol)
-            bbuf.putInt(intVal)
-            writer.write(idx, bbuf.array())
-
-          case LongType =>
-            val longVal = value.asInstanceOf[Long]
-            val signCol = if (longVal < 0) {
-              negativeValMarker
-            } else {
-              positiveValMarker
-            }
-            bbuf.put(signCol)
-            bbuf.putLong(longVal)
-            writer.write(idx, bbuf.array())
-
-          case FloatType =>
-            val floatVal = value.asInstanceOf[Float]
-            val rawBits = floatToRawIntBits(floatVal)
-            // perform sign comparison using bit manipulation to ensure NaN values are handled
-            // correctly
-            if ((rawBits & floatSignBitMask) != 0) {
-              // for negative values, we need to flip all the bits to ensure correct ordering
-              val updatedVal = rawBits ^ floatFlipBitMask
-              bbuf.put(negativeValMarker)
-              // convert the bits back to float
-              bbuf.putFloat(intBitsToFloat(updatedVal))
-            } else {
-              bbuf.put(positiveValMarker)
-              bbuf.putFloat(floatVal)
-            }
-            writer.write(idx, bbuf.array())
-
-          case DoubleType =>
-            val doubleVal = value.asInstanceOf[Double]
-            val rawBits = doubleToRawLongBits(doubleVal)
-            // perform sign comparison using bit manipulation to ensure NaN values are handled
-            // correctly
-            if ((rawBits & doubleSignBitMask) != 0) {
-              // for negative values, we need to flip all the bits to ensure correct ordering
-              val updatedVal = rawBits ^ doubleFlipBitMask
-              bbuf.put(negativeValMarker)
-              // convert the bits back to double
-              bbuf.putDouble(longBitsToDouble(updatedVal))
-            } else {
-              bbuf.put(positiveValMarker)
-              bbuf.putDouble(doubleVal)
-            }
-            writer.write(idx, bbuf.array())
-        }
-      }
-    }
-    writer.getRow()
-  }
-
-  // Rewrite the unsafe row by converting back from BIG_ENDIAN byte arrays to the
-  // original data types.
-  // For decode, we extract the byte array from the UnsafeRow, and then read the first byte
-  // to determine if the value is null or not. If the value is null, we set the ordinal on
-  // the UnsafeRow to null. If the value is not null, we read the rest of the bytes to get the
-  // actual value.
-  // For negative float/double values, we need to flip all the bits back to get the original value.
-  private def decodePrefixKeyForRangeScan(row: UnsafeRow): UnsafeRow = {
-    val writer = new UnsafeRowWriter(orderingOrdinals.length)
-    writer.resetRowWriter()
-    rangeScanKeyFieldsWithOrdinal.zipWithIndex.foreach { case (fieldWithOrdinal, idx) =>
-      val field = fieldWithOrdinal._1
-
-      val value = row.getBinary(idx)
-      val bbuf = ByteBuffer.wrap(value.asInstanceOf[Array[Byte]])
-      bbuf.order(ByteOrder.BIG_ENDIAN)
-      val isNullOrSignCol = bbuf.get()
-      if (isNullOrSignCol == nullValMarker) {
-        // set the column to null and skip reading the next byte(s)
-        writer.setNullAt(idx)
-      } else {
-        field.dataType match {
-          case BooleanType =>
-          case ByteType =>
-            writer.write(idx, bbuf.get)
-
-          case ShortType =>
-            writer.write(idx, bbuf.getShort)
-
-          case IntegerType =>
-            writer.write(idx, bbuf.getInt)
-
-          case LongType =>
-            writer.write(idx, bbuf.getLong)
-
-          case FloatType =>
-            if (isNullOrSignCol == negativeValMarker) {
-              // if the number is negative, get the raw binary bits for the float
-              // and flip the bits back
-              val updatedVal = floatToRawIntBits(bbuf.getFloat) ^ floatFlipBitMask
-              writer.write(idx, intBitsToFloat(updatedVal))
-            } else {
-              writer.write(idx, bbuf.getFloat)
-            }
-
-          case DoubleType =>
-            if (isNullOrSignCol == negativeValMarker) {
-              // if the number is negative, get the raw binary bits for the double
-              // and flip the bits back
-              val updatedVal = doubleToRawLongBits(bbuf.getDouble) ^ doubleFlipBitMask
-              writer.write(idx, longBitsToDouble(updatedVal))
-            } else {
-              writer.write(idx, bbuf.getDouble)
-            }
-        }
-      }
-    }
-    writer.getRow()
-  }
-
-  /**
-   * Encodes an UnsafeRow into an Avro-compatible byte array format for range scan operations.
-   *
-   * This method transforms row data into a binary format that preserves ordering when
-   * used in range scans.
-   * For each field in the row:
-   * - A marker byte is written to indicate null status or sign (for numeric types)
-   * - The value is written in big-endian format
-   *
-   * Special handling is implemented for:
-   * - Null values: marked with nullValMarker followed by zero bytes
-   * - Negative numbers: marked with negativeValMarker
-   * - Floating point numbers: bit manipulation to handle sign and NaN values correctly
-   *
-   * @param row The UnsafeRow to encode
-   * @param avroType The Avro schema defining the structure for encoding
-   * @return Array[Byte] containing the Avro-encoded data that preserves ordering for range scans
-   * @throws UnsupportedOperationException if a field's data type is not supported for range
-   *                                       scan encoding
-   */
-  def encodePrefixKeyForRangeScan(
-      row: UnsafeRow,
-      avroType: Schema): Array[Byte] = {
-    val record = new GenericData.Record(avroType)
-    var fieldIdx = 0
-    rangeScanKeyFieldsWithOrdinal.zipWithIndex.foreach { case (fieldWithOrdinal, idx) =>
-      val field = fieldWithOrdinal._1
-      val value = row.get(idx, field.dataType)
-
-      // Create marker byte buffer
-      val markerBuffer = ByteBuffer.allocate(1)
-      markerBuffer.order(ByteOrder.BIG_ENDIAN)
-
-      if (value == null) {
-        markerBuffer.put(nullValMarker)
-        record.put(fieldIdx, ByteBuffer.wrap(markerBuffer.array()))
-        record.put(fieldIdx + 1, ByteBuffer.wrap(new Array[Byte](field.dataType.defaultSize)))
-      } else {
-        field.dataType match {
-          case BooleanType =>
-            markerBuffer.put(positiveValMarker)
-            record.put(fieldIdx, ByteBuffer.wrap(markerBuffer.array()))
-            val valueBuffer = ByteBuffer.allocate(1)
-            valueBuffer.put(if (value.asInstanceOf[Boolean]) 1.toByte else 0.toByte)
-            record.put(fieldIdx + 1, ByteBuffer.wrap(valueBuffer.array()))
-
-          case ByteType =>
-            val byteVal = value.asInstanceOf[Byte]
-            markerBuffer.put(if (byteVal < 0) negativeValMarker else positiveValMarker)
-            record.put(fieldIdx, ByteBuffer.wrap(markerBuffer.array()))
-
-            val valueBuffer = ByteBuffer.allocate(1)
-            valueBuffer.order(ByteOrder.BIG_ENDIAN)
-            valueBuffer.put(byteVal)
-            record.put(fieldIdx + 1, ByteBuffer.wrap(valueBuffer.array()))
-
-          case ShortType =>
-            val shortVal = value.asInstanceOf[Short]
-            markerBuffer.put(if (shortVal < 0) negativeValMarker else positiveValMarker)
-            record.put(fieldIdx, ByteBuffer.wrap(markerBuffer.array()))
-
-            val valueBuffer = ByteBuffer.allocate(2)
-            valueBuffer.order(ByteOrder.BIG_ENDIAN)
-            valueBuffer.putShort(shortVal)
-            record.put(fieldIdx + 1, ByteBuffer.wrap(valueBuffer.array()))
-
-          case IntegerType =>
-            val intVal = value.asInstanceOf[Int]
-            markerBuffer.put(if (intVal < 0) negativeValMarker else positiveValMarker)
-            record.put(fieldIdx, ByteBuffer.wrap(markerBuffer.array()))
-
-            val valueBuffer = ByteBuffer.allocate(4)
-            valueBuffer.order(ByteOrder.BIG_ENDIAN)
-            valueBuffer.putInt(intVal)
-            record.put(fieldIdx + 1, ByteBuffer.wrap(valueBuffer.array()))
-
-          case LongType =>
-            val longVal = value.asInstanceOf[Long]
-            markerBuffer.put(if (longVal < 0) negativeValMarker else positiveValMarker)
-            record.put(fieldIdx, ByteBuffer.wrap(markerBuffer.array()))
-
-            val valueBuffer = ByteBuffer.allocate(8)
-            valueBuffer.order(ByteOrder.BIG_ENDIAN)
-            valueBuffer.putLong(longVal)
-            record.put(fieldIdx + 1, ByteBuffer.wrap(valueBuffer.array()))
-
-          case FloatType =>
-            val floatVal = value.asInstanceOf[Float]
-            val rawBits = floatToRawIntBits(floatVal)
-            markerBuffer.put(if ((rawBits & floatSignBitMask) != 0) {
-              negativeValMarker
-            } else {
-              positiveValMarker
-            })
-            record.put(fieldIdx, ByteBuffer.wrap(markerBuffer.array()))
-
-            val valueBuffer = ByteBuffer.allocate(4)
-            valueBuffer.order(ByteOrder.BIG_ENDIAN)
-            if ((rawBits & floatSignBitMask) != 0) {
-              val updatedVal = rawBits ^ floatFlipBitMask
-              valueBuffer.putFloat(intBitsToFloat(updatedVal))
-            } else {
-              valueBuffer.putFloat(floatVal)
-            }
-            record.put(fieldIdx + 1, ByteBuffer.wrap(valueBuffer.array()))
-
-          case DoubleType =>
-            val doubleVal = value.asInstanceOf[Double]
-            val rawBits = doubleToRawLongBits(doubleVal)
-            markerBuffer.put(if ((rawBits & doubleSignBitMask) != 0) {
-              negativeValMarker
-            } else {
-              positiveValMarker
-            })
-            record.put(fieldIdx, ByteBuffer.wrap(markerBuffer.array()))
-
-            val valueBuffer = ByteBuffer.allocate(8)
-            valueBuffer.order(ByteOrder.BIG_ENDIAN)
-            if ((rawBits & doubleSignBitMask) != 0) {
-              val updatedVal = rawBits ^ doubleFlipBitMask
-              valueBuffer.putDouble(longBitsToDouble(updatedVal))
-            } else {
-              valueBuffer.putDouble(doubleVal)
-            }
-            record.put(fieldIdx + 1, ByteBuffer.wrap(valueBuffer.array()))
-
-          case _ => throw new UnsupportedOperationException(
-            s"Range scan encoding not supported for data type: ${field.dataType}")
-        }
-      }
-      fieldIdx += 2
-    }
-
-    out.reset()
-    val writer = new GenericDatumWriter[GenericRecord](rangeScanAvroType)
-    val encoder = EncoderFactory.get().binaryEncoder(out, null)
-    writer.write(record, encoder)
-    encoder.flush()
-    out.toByteArray
-  }
-
-  /**
-   * Decodes an Avro-encoded byte array back into an UnsafeRow for range scan operations.
-   *
-   * This method reverses the encoding process performed by encodePrefixKeyForRangeScan:
-   * - Reads the marker byte to determine null status or sign
-   * - Reconstructs the original values from big-endian format
-   * - Handles special cases for floating point numbers by reversing bit manipulations
-   *
-   * The decoding process preserves the original data types and values, including:
-   * - Null values marked by nullValMarker
-   * - Sign information for numeric types
-   * - Proper restoration of negative floating point values
-   *
-   * @param bytes The Avro-encoded byte array to decode
-   * @param avroType The Avro schema defining the structure for decoding
-   * @return UnsafeRow containing the decoded data
-   * @throws UnsupportedOperationException if a field's data type is not supported for range
-   *                                       scan decoding
-   */
-  def decodePrefixKeyForRangeScan(
-      bytes: Array[Byte],
-      avroType: Schema): UnsafeRow = {
-
-    val reader = new GenericDatumReader[GenericRecord](avroType)
-    val decoder = DecoderFactory.get().binaryDecoder(bytes, 0, bytes.length, null)
-    val record = reader.read(null, decoder)
-
-    val rowWriter = new UnsafeRowWriter(rangeScanKeyFieldsWithOrdinal.length)
-    rowWriter.resetRowWriter()
-
-    var fieldIdx = 0
-    rangeScanKeyFieldsWithOrdinal.zipWithIndex.foreach { case (fieldWithOrdinal, idx) =>
-      val field = fieldWithOrdinal._1
-
-      val markerBytes = record.get(fieldIdx).asInstanceOf[ByteBuffer].array()
-      val markerBuf = ByteBuffer.wrap(markerBytes)
-      markerBuf.order(ByteOrder.BIG_ENDIAN)
-      val marker = markerBuf.get()
-
-      if (marker == nullValMarker) {
-        rowWriter.setNullAt(idx)
-      } else {
-        field.dataType match {
-          case BooleanType =>
-            val bytes = record.get(fieldIdx + 1).asInstanceOf[ByteBuffer].array()
-            rowWriter.write(idx, bytes(0) == 1)
-
-          case ByteType =>
-            val bytes = record.get(fieldIdx + 1).asInstanceOf[ByteBuffer].array()
-            val valueBuf = ByteBuffer.wrap(bytes)
-            valueBuf.order(ByteOrder.BIG_ENDIAN)
-            rowWriter.write(idx, valueBuf.get())
-
-          case ShortType =>
-            val bytes = record.get(fieldIdx + 1).asInstanceOf[ByteBuffer].array()
-            val valueBuf = ByteBuffer.wrap(bytes)
-            valueBuf.order(ByteOrder.BIG_ENDIAN)
-            rowWriter.write(idx, valueBuf.getShort())
-
-          case IntegerType =>
-            val bytes = record.get(fieldIdx + 1).asInstanceOf[ByteBuffer].array()
-            val valueBuf = ByteBuffer.wrap(bytes)
-            valueBuf.order(ByteOrder.BIG_ENDIAN)
-            rowWriter.write(idx, valueBuf.getInt())
-
-          case LongType =>
-            val bytes = record.get(fieldIdx + 1).asInstanceOf[ByteBuffer].array()
-            val valueBuf = ByteBuffer.wrap(bytes)
-            valueBuf.order(ByteOrder.BIG_ENDIAN)
-            rowWriter.write(idx, valueBuf.getLong())
-
-          case FloatType =>
-            val bytes = record.get(fieldIdx + 1).asInstanceOf[ByteBuffer].array()
-            val valueBuf = ByteBuffer.wrap(bytes)
-            valueBuf.order(ByteOrder.BIG_ENDIAN)
-            if (marker == negativeValMarker) {
-              val floatVal = valueBuf.getFloat
-              val updatedVal = floatToRawIntBits(floatVal) ^ floatFlipBitMask
-              rowWriter.write(idx, intBitsToFloat(updatedVal))
-            } else {
-              rowWriter.write(idx, valueBuf.getFloat())
-            }
-
-          case DoubleType =>
-            val bytes = record.get(fieldIdx + 1).asInstanceOf[ByteBuffer].array()
-            val valueBuf = ByteBuffer.wrap(bytes)
-            valueBuf.order(ByteOrder.BIG_ENDIAN)
-            if (marker == negativeValMarker) {
-              val doubleVal = valueBuf.getDouble
-              val updatedVal = doubleToRawLongBits(doubleVal) ^ doubleFlipBitMask
-              rowWriter.write(idx, longBitsToDouble(updatedVal))
-            } else {
-              rowWriter.write(idx, valueBuf.getDouble())
-            }
-
-          case _ => throw new UnsupportedOperationException(
-            s"Range scan decoding not supported for data type: ${field.dataType}")
-        }
-      }
-      fieldIdx += 2
-    }
-
-    rowWriter.getRow()
-  }
-
-  override def encodeKey(row: UnsafeRow): Array[Byte] = {
-    // This prefix key has the columns specified by orderingOrdinals
-    val prefixKey = extractPrefixKey(row)
-    val rangeScanKeyEncoded = if (avroEnc.isDefined) {
-      encodePrefixKeyForRangeScan(prefixKey, rangeScanAvroType)
-    } else {
-      encodeUnsafeRow(encodePrefixKeyForRangeScan(prefixKey))
-    }
-
-    val result = if (orderingOrdinals.length < keySchema.length) {
-      val remainingEncoded = if (avroEnc.isDefined) {
-        encodeUnsafeRowToAvro(
-          remainingKeyProjection(row),
-          avroEnc.get.keySerializer,
-          remainingKeyAvroType,
-          out
-        )
-      } else {
-        encodeUnsafeRow(remainingKeyProjection(row))
-      }
->>>>>>> f979bc8d
       val (encodedBytes, startingOffset) = encodeColumnFamilyPrefix(
         rangeScanKeyEncoded.length + remainingEncoded.length + 4
       )
@@ -1740,17 +1123,8 @@
     Platform.copyMemory(keyBytes, decodeKeyStartOffset + 4,
       prefixKeyEncoded, Platform.BYTE_ARRAY_OFFSET, prefixKeyEncodedLen)
 
-<<<<<<< HEAD
     val prefixKeyDecoded = dataEncoder.decodePrefixKeyForRangeScan(
       prefixKeyEncoded)
-=======
-    val prefixKeyDecoded = if (avroEnc.isDefined) {
-      decodePrefixKeyForRangeScan(prefixKeyEncoded, rangeScanAvroType)
-    } else {
-      decodePrefixKeyForRangeScan(decodeToUnsafeRow(prefixKeyEncoded,
-        numFields = orderingOrdinals.length))
-    }
->>>>>>> f979bc8d
 
     if (orderingOrdinals.length < keySchema.length) {
       // Here we calculate the remainingKeyEncodedLen leveraging the length of keyBytes
@@ -1762,18 +1136,7 @@
         remainingKeyEncoded, Platform.BYTE_ARRAY_OFFSET,
         remainingKeyEncodedLen)
 
-<<<<<<< HEAD
       val remainingKeyDecoded = dataEncoder.decodeRemainingKey(remainingKeyEncoded)
-=======
-      val remainingKeyDecoded = if (avroEnc.isDefined) {
-        decodeFromAvroToUnsafeRow(remainingKeyEncoded,
-          avroEnc.get.keyDeserializer,
-          remainingKeyAvroType, remainingKeyAvroProjection)
-      } else {
-        decodeToUnsafeRow(remainingKeyEncoded,
-          numFields = keySchema.length - orderingOrdinals.length)
-      }
->>>>>>> f979bc8d
 
       val joined = joinedRowOnKey.withLeft(prefixKeyDecoded).withRight(remainingKeyDecoded)
       val restored = restoreKeyProjection(joined)
@@ -1786,15 +1149,7 @@
   }
 
   override def encodePrefixKey(prefixKey: UnsafeRow): Array[Byte] = {
-<<<<<<< HEAD
     val rangeScanKeyEncoded = dataEncoder.encodePrefixKeyForRangeScan(prefixKey)
-=======
-    val rangeScanKeyEncoded = if (avroEnc.isDefined) {
-      encodePrefixKeyForRangeScan(prefixKey, rangeScanAvroType)
-    } else {
-      encodeUnsafeRow(encodePrefixKeyForRangeScan(prefixKey))
-    }
->>>>>>> f979bc8d
     val (prefix, startingOffset) = encodeColumnFamilyPrefix(rangeScanKeyEncoded.length + 4)
 
     Platform.putInt(prefix, startingOffset, rangeScanKeyEncoded.length)
@@ -1837,15 +1192,7 @@
     if (!useColumnFamilies) {
       dataEncoder.encodeKey(row)
     } else {
-<<<<<<< HEAD
       val bytesToEncode = dataEncoder.encodeKey(row)
-=======
-      // If avroEnc is defined, we know that we need to use Avro to
-      // encode this UnsafeRow to Avro bytes
-      val bytesToEncode = if (usingAvroEncoding) {
-        encodeUnsafeRowToAvro(row, avroEnc.get.keySerializer, keyAvroType, out)
-      } else row.getBytes
->>>>>>> f979bc8d
       val (encodedBytes, startingOffset) = encodeColumnFamilyPrefix(
         bytesToEncode.length +
           STATE_ENCODING_NUM_VERSION_BYTES
@@ -1868,7 +1215,6 @@
   override def decodeKey(keyBytes: Array[Byte]): UnsafeRow = {
     if (useColumnFamilies) {
       if (keyBytes != null) {
-<<<<<<< HEAD
         // Create new byte array without prefix
         val dataLength = keyBytes.length -
           STATE_ENCODING_NUM_VERSION_BYTES - VIRTUAL_COL_FAMILY_PREFIX_BYTES
@@ -1880,24 +1226,6 @@
           Platform.BYTE_ARRAY_OFFSET,
           dataLength)
         dataEncoder.decodeKey(dataBytes)
-=======
-        // Platform.BYTE_ARRAY_OFFSET is the recommended way refer to the 1st offset. See Platform.
-        if (usingAvroEncoding) {
-          val dataLength = keyBytes.length - STATE_ENCODING_NUM_VERSION_BYTES -
-            VIRTUAL_COL_FAMILY_PREFIX_BYTES
-          val avroBytes = new Array[Byte](dataLength)
-          Platform.copyMemory(
-            keyBytes, decodeKeyStartOffset + STATE_ENCODING_NUM_VERSION_BYTES,
-            avroBytes, Platform.BYTE_ARRAY_OFFSET, dataLength)
-          decodeFromAvroToUnsafeRow(avroBytes, avroEnc.get.keyDeserializer, keyAvroType, keyProj)
-        } else {
-          keyRow.pointTo(
-            keyBytes,
-            decodeKeyStartOffset + STATE_ENCODING_NUM_VERSION_BYTES,
-            keyBytes.length - STATE_ENCODING_NUM_VERSION_BYTES - VIRTUAL_COL_FAMILY_PREFIX_BYTES)
-          keyRow
-        }
->>>>>>> f979bc8d
       } else {
         null
       }
@@ -1928,34 +1256,12 @@
  * If the avroEnc is specified, we are using Avro encoding for this column family's values
  */
 class MultiValuedStateEncoder(
-<<<<<<< HEAD
     dataEncoder: RocksDBDataEncoder,
     valueSchema: StructType)
   extends RocksDBValueStateEncoder with Logging {
 
   override def encodeValue(row: UnsafeRow): Array[Byte] = {
     val bytes = dataEncoder.encodeValue(row)
-=======
-    valueSchema: StructType,
-    avroEnc: Option[AvroEncoder] = None)
-  extends RocksDBValueStateEncoder with Logging {
-
-  import RocksDBStateEncoder._
-
-  private val usingAvroEncoding = avroEnc.isDefined
-  // Reusable objects
-  private val out = new ByteArrayOutputStream
-  private val valueRow = new UnsafeRow(valueSchema.size)
-  private lazy val valueAvroType = SchemaConverters.toAvroType(valueSchema)
-  private val valueProj = UnsafeProjection.create(valueSchema)
-
-  override def encodeValue(row: UnsafeRow): Array[Byte] = {
-    val bytes = if (usingAvroEncoding) {
-      encodeUnsafeRowToAvro(row, avroEnc.get.valueSerializer, valueAvroType, out)
-    } else {
-      encodeUnsafeRow(row)
-    }
->>>>>>> f979bc8d
     val numBytes = bytes.length
 
     val encodedBytes = new Array[Byte](java.lang.Integer.BYTES + bytes.length)
@@ -1974,16 +1280,7 @@
       val encodedValue = new Array[Byte](numBytes)
       Platform.copyMemory(valueBytes, java.lang.Integer.BYTES + Platform.BYTE_ARRAY_OFFSET,
         encodedValue, Platform.BYTE_ARRAY_OFFSET, numBytes)
-<<<<<<< HEAD
       dataEncoder.decodeValue(encodedValue)
-=======
-      if (usingAvroEncoding) {
-        decodeFromAvroToUnsafeRow(
-          encodedValue, avroEnc.get.valueDeserializer, valueAvroType, valueProj)
-      } else {
-        decodeToUnsafeRow(encodedValue, valueRow)
-      }
->>>>>>> f979bc8d
     }
   }
 
@@ -2009,16 +1306,7 @@
 
           pos += numBytes
           pos += 1 // eat the delimiter character
-<<<<<<< HEAD
           dataEncoder.decodeValue(encodedValue)
-=======
-          if (usingAvroEncoding) {
-            decodeFromAvroToUnsafeRow(
-              encodedValue, avroEnc.get.valueDeserializer, valueAvroType, valueProj)
-          } else {
-            decodeToUnsafeRow(encodedValue, valueRow)
-          }
->>>>>>> f979bc8d
         }
       }
     }
@@ -2041,34 +1329,11 @@
  * If the avroEnc is specified, we are using Avro encoding for this column family's values
  */
 class SingleValueStateEncoder(
-<<<<<<< HEAD
     dataEncoder: RocksDBDataEncoder,
     valueSchema: StructType)
   extends RocksDBValueStateEncoder {
 
   override def encodeValue(row: UnsafeRow): Array[Byte] = dataEncoder.encodeValue(row)
-=======
-    valueSchema: StructType,
-    avroEnc: Option[AvroEncoder] = None)
-  extends RocksDBValueStateEncoder with Logging {
-
-  import RocksDBStateEncoder._
-
-  private val usingAvroEncoding = avroEnc.isDefined
-  // Reusable objects
-  private val out = new ByteArrayOutputStream
-  private val valueRow = new UnsafeRow(valueSchema.size)
-  private lazy val valueAvroType = SchemaConverters.toAvroType(valueSchema)
-  private val valueProj = UnsafeProjection.create(valueSchema)
-
-  override def encodeValue(row: UnsafeRow): Array[Byte] = {
-    if (usingAvroEncoding) {
-      encodeUnsafeRowToAvro(row, avroEnc.get.valueSerializer, valueAvroType, out)
-    } else {
-      encodeUnsafeRow(row)
-    }
-  }
->>>>>>> f979bc8d
 
   /**
    * Decode byte array for a value to a UnsafeRow.
@@ -2077,19 +1342,7 @@
    *       the given byte array.
    */
   override def decodeValue(valueBytes: Array[Byte]): UnsafeRow = {
-<<<<<<< HEAD
     dataEncoder.decodeValue(valueBytes)
-=======
-    if (valueBytes == null) {
-      return null
-    }
-    if (usingAvroEncoding) {
-      decodeFromAvroToUnsafeRow(
-        valueBytes, avroEnc.get.valueDeserializer, valueAvroType, valueProj)
-    } else {
-      decodeToUnsafeRow(valueBytes, valueRow)
-    }
->>>>>>> f979bc8d
   }
 
   override def supportsMultipleValuesPerKey: Boolean = false
