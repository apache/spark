--- conflicted
+++ resolved
@@ -18,11 +18,7 @@
 package org.apache.spark.sql.streaming
 
 import java.util.UUID
-<<<<<<< HEAD
-import java.util.concurrent.atomic.AtomicLong
-=======
 import javax.annotation.concurrent.GuardedBy
->>>>>>> 0ef1421a
 
 import scala.collection.mutable
 
@@ -49,11 +45,8 @@
   private[sql] val stateStoreCoordinator =
     StateStoreCoordinatorRef.forDriver(sparkSession.sparkContext.env)
   private val listenerBus = new StreamingQueryListenerBus(sparkSession.sparkContext.listenerBus)
-<<<<<<< HEAD
-=======
 
   @GuardedBy("activeQueriesLock")
->>>>>>> 0ef1421a
   private val activeQueries = new mutable.HashMap[UUID, StreamingQuery]
   private val activeQueriesLock = new Object
   private val awaitTerminationLock = new Object
@@ -274,30 +267,6 @@
       recoverFromCheckpointLocation: Boolean = true,
       trigger: Trigger = ProcessingTime(0),
       triggerClock: Clock = new SystemClock()): StreamingQuery = {
-<<<<<<< HEAD
-    activeQueriesLock.synchronized {
-      val name = userSpecifiedName.getOrElse(s"query-${StreamingQueryManager.nextId}")
-      if (activeQueries.values.exists(_.name == name)) {
-        throw new IllegalArgumentException(
-          s"Cannot start query with name $name as a query with that name is already active")
-      }
-      val checkpointLocation = userSpecifiedCheckpointLocation.map { userSpecified =>
-        new Path(userSpecified).toUri.toString
-      }.orElse {
-        df.sparkSession.sessionState.conf.checkpointLocation.map { location =>
-          new Path(location, name).toUri.toString
-        }
-      }.getOrElse {
-        if (useTempCheckpointLocation) {
-          Utils.createTempDir(namePrefix = s"temporary").getCanonicalPath
-        } else {
-          throw new AnalysisException(
-            "checkpointLocation must be specified either " +
-              """through option("checkpointLocation", ...) or """ +
-              s"""SparkSession.conf.set("${SQLConf.CHECKPOINT_LOCATION.key}", ...)""")
-        }
-      }
-=======
     val query = createQuery(
       userSpecifiedName,
       userSpecifiedCheckpointLocation,
@@ -308,7 +277,6 @@
       recoverFromCheckpointLocation,
       trigger,
       triggerClock)
->>>>>>> 0ef1421a
 
     activeQueriesLock.synchronized {
       // Make sure no other query with same name is active
@@ -327,32 +295,6 @@
             s"that is already active.")
       }
 
-<<<<<<< HEAD
-      var nextSourceId = 0L
-
-      val logicalPlan = analyzedPlan.transform {
-        case StreamingRelation(dataSource, _, output) =>
-          // Materialize source to avoid creating it in every batch
-          val metadataPath = s"$checkpointLocation/sources/$nextSourceId"
-          val source = dataSource.createSource(metadataPath)
-          nextSourceId += 1
-          // We still need to use the previous `output` instead of `source.schema` as attributes in
-          // "df.logicalPlan" has already used attributes of the previous `output`.
-          StreamingExecutionRelation(source, output)
-      }
-      val query = new StreamExecution(
-        sparkSession,
-        name,
-        checkpointLocation,
-        logicalPlan,
-        sink,
-        trigger,
-        triggerClock,
-        outputMode)
-      query.start()
-      activeQueries.put(query.id, query)
-      query
-=======
       activeQueries.put(query.id, query)
     }
     try {
@@ -367,7 +309,6 @@
           activeQueries -= query.id
         }
         throw e
->>>>>>> 0ef1421a
     }
     query
   }
@@ -384,9 +325,4 @@
       awaitTerminationLock.notifyAll()
     }
   }
-}
-
-private object StreamingQueryManager {
-  private val _nextId = new AtomicLong(0)
-  private def nextId: Long = _nextId.getAndIncrement()
 }