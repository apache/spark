--- conflicted
+++ resolved
@@ -121,10 +121,8 @@
 
   override def reset(): Unit = ()
 
-<<<<<<< HEAD
   def execute(session: SparkSession): Unit = {
     try {
-      isExecuted = true
       val rows = Some(Dataset.ofRows(session, parsedPlan).collect())
       if (shouldCollectResult) {
         result = rows
@@ -138,12 +136,6 @@
       case _: Throwable =>
         raisedError = true
         errorState = Some("UNKNOWN")
-=======
-  override def execute(session: SparkSession): Unit = {
-    val rows = Some(Dataset.ofRows(session, parsedPlan).collect())
-    if (shouldCollectResult) {
-      result = rows
->>>>>>> b90e1590
     }
   }
 }
@@ -198,10 +190,7 @@
             "No more elements to iterate through in the current SQL compound statement.")
           case Some(statement: LeafStatementExec) =>
             curr = if (localIterator.hasNext) Some(localIterator.next()) else None
-<<<<<<< HEAD
-            if (!statement.isExecuted) {
-              statement.execute(session)  // Execute the leaf statement
-            }
+            statement.execute(session)  // Execute the leaf statement
             if (statement.raisedError) {
               val handler = getHandler(statement.errorState.get)
               if (handler.isDefined) {
@@ -209,9 +198,6 @@
                 return handler.get.getTreeIterator.next()
               }
             }
-=======
-            statement.execute(session)  // Execute the leaf statement
->>>>>>> b90e1590
             statement
           case Some(body: NonLeafStatementExec) =>
             if (body.getTreeIterator.hasNext) {
