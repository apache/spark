/*
 * Licensed to the Apache Software Foundation (ASF) under one or more
 * contributor license agreements.  See the NOTICE file distributed with
 * this work for additional information regarding copyright ownership.
 * The ASF licenses this file to You under the Apache License, Version 2.0
 * (the "License"); you may not use this file except in compliance with
 * the License.  You may obtain a copy of the License at
 *
 *    http://www.apache.org/licenses/LICENSE-2.0
 *
 * Unless required by applicable law or agreed to in writing, software
 * distributed under the License is distributed on an "AS IS" BASIS,
 * WITHOUT WARRANTIES OR CONDITIONS OF ANY KIND, either express or implied.
 * See the License for the specific language governing permissions and
 * limitations under the License.
 */

package org.apache.spark.sql.scripting

import scala.collection.mutable

import org.apache.spark.{SparkException, SparkThrowable}
import org.apache.spark.internal.Logging
<<<<<<< HEAD
import org.apache.spark.sql.{Dataset, Row, SparkSession}
=======
import org.apache.spark.sql.{Dataset, SparkSession}
>>>>>>> f99291ac
import org.apache.spark.sql.catalyst.plans.logical.LogicalPlan
import org.apache.spark.sql.catalyst.trees.{Origin, WithOrigin}
import org.apache.spark.sql.types.BooleanType

/**
 * Trait for all SQL scripting execution nodes used during interpretation phase.
 */
sealed trait CompoundStatementExec extends Logging {

  /**
   * Whether the statement originates from the SQL script or is created during the interpretation.
   * Example: DropVariable statements are automatically created at the end of each compound.
   */
  val isInternal: Boolean = false

  /**
   * Reset execution of the current node.
   */
  def reset(): Unit
}

/**
 * Leaf node in the execution tree.
 */
trait LeafStatementExec extends CompoundStatementExec {

  /**
  * Execute the statement.
  * @param session Spark session.
  */
  def execute(session: SparkSession): Unit

  /**
   * Whether an error was raised during the execution of this statement.
   */
  var raisedError: Boolean = false

  /**
   * Error state of the statement.
   */
  var errorState: Option[String] = None

  /**
   * Error raised during statement execution.
   */
  var error: Option[SparkThrowable] = None

  /**
   * Throwable to rethrow after the statement execution if the error is not handled.
   */
  var rethrow: Option[Throwable] = None
}

/**
 * Non-leaf node in the execution tree. It is an iterator over executable child nodes.
 */
trait NonLeafStatementExec extends CompoundStatementExec {

  /**
   * Construct the iterator to traverse the tree rooted at this node in an in-order traversal.
   * @return
   *   Tree iterator.
   */
  def getTreeIterator: Iterator[CompoundStatementExec]

  /**
   * Evaluate the boolean condition represented by the statement.
   * @param session SparkSession that SQL script is executed within.
   * @param statement Statement representing the boolean condition to evaluate.
   * @return Whether the condition evaluates to True.
   */
  protected def evaluateBooleanCondition(
      session: SparkSession,
      statement: LeafStatementExec): Boolean = statement match {
    case statement: SingleStatementExec =>
      assert(!statement.isExecuted)
      statement.isExecuted = true

      // DataFrame evaluates to True if it is single row, single column
      //  of boolean type with value True.
      val df = Dataset.ofRows(session, statement.parsedPlan)
      df.schema.fields match {
        case Array(field) if field.dataType == BooleanType =>
          df.limit(2).collect() match {
            case Array(row) => row.getBoolean(0)
            case _ => false
          }
        case _ => false
      }
    case _ => false
  }
}

/**
 * Executable node for SingleStatement.
 * @param parsedPlan
 *   Logical plan of the parsed statement.
 * @param origin
 *   Origin descriptor for the statement.
 * @param isInternal
 *   Whether the statement originates from the SQL script or it is created during the
 *   interpretation. Example: DropVariable statements are automatically created at the end of each
 *   compound.
 * @param shouldCollectResult
 *   Whether we should collect result after statement execution. Example: results from conditions
 *   in if-else or loops should not be collected.
 */
class SingleStatementExec(
    var parsedPlan: LogicalPlan,
    override val origin: Origin,
    override val isInternal: Boolean = false,
    val shouldCollectResult: Boolean = false)
  extends LeafStatementExec with WithOrigin {

  /**
   * Data returned after execution.
   */
  var result: Option[Array[Row]] = None

  /**
   * Get the SQL query text corresponding to this statement.
   * @return
   *   SQL query text.
   */
  def getText: String = {
    assert(origin.sqlText.isDefined && origin.startIndex.isDefined && origin.stopIndex.isDefined)
    origin.sqlText.get.substring(origin.startIndex.get, origin.stopIndex.get + 1)
  }

  override def reset(): Unit = {
    raisedError = false
    errorState = None
    error = None
    result = None // Should we do this?
  }

  def execute(session: SparkSession): Unit = {
    try {
      val rows = Some(Dataset.ofRows(session, parsedPlan).collect())
      if (shouldCollectResult) {
        result = rows
      }
    } catch {
      case e: SparkThrowable =>
        raisedError = true
        errorState = Some(e.getSqlState)
        error = Some(e)
        e match {
          case throwable: Throwable =>
            rethrow = Some(throwable)
          case _ =>
        }
      case throwable: Throwable =>
        raisedError = true
        errorState = Some("UNKNOWN")
        rethrow = Some(throwable)
    }
  }
}

/**
 * Executable node for CompoundBody.
 * @param statements
 *   Executable nodes for nested statements within the CompoundBody.
 * @param session
 *   Spark session.
 */
class CompoundBodyExec(
      label: Option[String],
      statements: Seq[CompoundStatementExec],
      conditionHandlerMap: mutable.HashMap[String, ErrorHandlerExec] = mutable.HashMap(),
      session: SparkSession)
  extends NonLeafStatementExec {

  private def getHandler(condition: String): Option[ErrorHandlerExec] = {
    var ret = conditionHandlerMap.get(condition)
    if (ret.isEmpty) {
      ret = conditionHandlerMap.get("UNKNOWN")
    }
    ret
  }

  /**
   * Handle error raised during the execution of the statement.
   * @param statement statement that possibly raised the error
   * @return pass through the statement
   */
  private def handleError(statement: LeafStatementExec): LeafStatementExec = {
    if (statement.raisedError) {
      getHandler(statement.errorState.get).foreach { handler =>
        statement.reset() // Clear all flags and result
        handler.reset()
        curr = Some(handler.getHandlerBody)
      }
    }
    statement
  }

  /**
   * Check if the leave statement was used, if it is not used stop iterating surrounding
   * [[CompoundBodyExec]] and move iterator forward. If the label of the block matches the label of
   * the leave statement, mark the leave statement as used.
   * @param leave leave  statement
   * @return pass through the leave statement
   */
  private def handleLeave(leave: LeaveStatementExec): LeaveStatementExec = {
    if (!leave.used) {
      // Hard stop the iteration of the current begin/end block
      stopIteration = true
      // If label of the block matches the label of the leave statement,
      // mark the leave statement as used
      if (label.getOrElse("").equals(leave.getLabel)) {
        leave.used = true
      }
    }
    curr = if (localIterator.hasNext) Some(localIterator.next()) else None
    leave
  }

  private var localIterator: Iterator[CompoundStatementExec] = statements.iterator
  private var curr: Option[CompoundStatementExec] =
    if (localIterator.hasNext) Some(localIterator.next()) else None
  private var stopIteration: Boolean = false  // hard stop iteration flag

  def getTreeIterator: Iterator[CompoundStatementExec] = treeIterator

  override def reset(): Unit = {
    statements.foreach(_.reset())
    localIterator = statements.iterator
    curr = if (localIterator.hasNext) Some(localIterator.next()) else None
  }

  private lazy val treeIterator: Iterator[CompoundStatementExec] =
    new Iterator[CompoundStatementExec] {
      override def hasNext: Boolean = {
        val childHasNext = curr match {
          case Some(body: NonLeafStatementExec) => body.getTreeIterator.hasNext
          case Some(_: LeafStatementExec) => true
          case None => false
          case _ => throw SparkException.internalError(
            "Unknown statement type encountered during SQL script interpretation.")
        }
        (localIterator.hasNext || childHasNext) && !stopIteration
      }

      @scala.annotation.tailrec
      override def next(): CompoundStatementExec = {
        curr match {
          case None => throw SparkException.internalError(
            "No more elements to iterate through in the current SQL compound statement.")
          case Some(leave: LeaveStatementExec) =>
            handleLeave(leave)
          case Some(statement: LeafStatementExec) =>
            statement.execute(session)  // Execute the leaf statement
            if (!statement.raisedError) {
              curr = if (localIterator.hasNext) Some(localIterator.next()) else None
            }
            handleError(statement)  // Handle error if raised
          case Some(body: NonLeafStatementExec) =>
            if (body.getTreeIterator.hasNext) {
              val statement = body.getTreeIterator.next() // Get next statement from the child node
              statement match {
                case leave: LeaveStatementExec =>
                  handleLeave(leave)
                case leafStatement: LeafStatementExec =>
                  // This check is done to handle error in surrounding begin/end block
                  // if it was not handled in the nested block
                  handleError(leafStatement)
                case nonLeafStatement: NonLeafStatementExec => nonLeafStatement
              }
            } else {
              curr = if (localIterator.hasNext) Some(localIterator.next()) else None
              next()
            }
          case _ => throw SparkException.internalError(
            "Unknown statement type encountered during SQL script interpretation.")
        }
      }
    }
}

class ErrorHandlerExec(body: CompoundBodyExec) extends NonLeafStatementExec {

  override def getTreeIterator: Iterator[CompoundStatementExec] = body.getTreeIterator

  def getHandlerBody: CompoundBodyExec = body

  override def reset(): Unit = body.reset()
}

/**
 * Executable node for Leave statement.
 * @param label
 *   Label of the [[CompoundBodyExec]] that should be exited.
 */
<<<<<<< HEAD
class LeaveStatementExec(val label: String) extends LeafStatementExec {

  var used: Boolean = false

  def getLabel: String = label

  override def execute(session: SparkSession): Unit = ()

  override def reset(): Unit = used = false
=======
class CompoundBodyExec(statements: Seq[CompoundStatementExec])
  extends CompoundNestedStatementIteratorExec(statements)

/**
 * Executable node for IfElseStatement.
 * @param conditions Collection of executable conditions. First condition corresponds to IF clause,
 *                   while others (if any) correspond to following ELSE IF clauses.
 * @param conditionalBodies Collection of executable bodies that have a corresponding condition,
*                 in IF or ELSE IF branches.
 * @param elseBody Body that is executed if none of the conditions are met,
 *                          i.e. ELSE branch.
 * @param session Spark session that SQL script is executed within.
 */
class IfElseStatementExec(
    conditions: Seq[SingleStatementExec],
    conditionalBodies: Seq[CompoundBodyExec],
    elseBody: Option[CompoundBodyExec],
    session: SparkSession) extends NonLeafStatementExec {
  private object IfElseState extends Enumeration {
    val Condition, Body = Value
  }

  private var state = IfElseState.Condition
  private var curr: Option[CompoundStatementExec] = Some(conditions.head)

  private var clauseIdx: Int = 0
  private val conditionsCount = conditions.length
  assert(conditionsCount == conditionalBodies.length)

  private lazy val treeIterator: Iterator[CompoundStatementExec] =
    new Iterator[CompoundStatementExec] {
      override def hasNext: Boolean = curr.nonEmpty

      override def next(): CompoundStatementExec = state match {
        case IfElseState.Condition =>
          assert(curr.get.isInstanceOf[SingleStatementExec])
          val condition = curr.get.asInstanceOf[SingleStatementExec]
          if (evaluateBooleanCondition(session, condition)) {
            state = IfElseState.Body
            curr = Some(conditionalBodies(clauseIdx))
          } else {
            clauseIdx += 1
            if (clauseIdx < conditionsCount) {
              // There are ELSE IF clauses remaining.
              state = IfElseState.Condition
              curr = Some(conditions(clauseIdx))
            } else if (elseBody.isDefined) {
              // ELSE clause exists.
              state = IfElseState.Body
              curr = Some(elseBody.get)
            } else {
              // No remaining clauses.
              curr = None
            }
          }
          condition
        case IfElseState.Body =>
          assert(curr.get.isInstanceOf[CompoundBodyExec])
          val currBody = curr.get.asInstanceOf[CompoundBodyExec]
          val retStmt = currBody.getTreeIterator.next()
          if (!currBody.getTreeIterator.hasNext) {
            curr = None
          }
          retStmt
      }
    }

  override def getTreeIterator: Iterator[CompoundStatementExec] = treeIterator

  override def reset(): Unit = {
    state = IfElseState.Condition
    curr = Some(conditions.head)
    clauseIdx = 0
    conditions.foreach(c => c.reset())
    conditionalBodies.foreach(b => b.reset())
    elseBody.foreach(b => b.reset())
  }
>>>>>>> f99291ac
}<|MERGE_RESOLUTION|>--- conflicted
+++ resolved
@@ -21,11 +21,7 @@
 
 import org.apache.spark.{SparkException, SparkThrowable}
 import org.apache.spark.internal.Logging
-<<<<<<< HEAD
 import org.apache.spark.sql.{Dataset, Row, SparkSession}
-=======
-import org.apache.spark.sql.{Dataset, SparkSession}
->>>>>>> f99291ac
 import org.apache.spark.sql.catalyst.plans.logical.LogicalPlan
 import org.apache.spark.sql.catalyst.trees.{Origin, WithOrigin}
 import org.apache.spark.sql.types.BooleanType
@@ -321,7 +317,6 @@
  * @param label
  *   Label of the [[CompoundBodyExec]] that should be exited.
  */
-<<<<<<< HEAD
 class LeaveStatementExec(val label: String) extends LeafStatementExec {
 
   var used: Boolean = false
@@ -331,9 +326,7 @@
   override def execute(session: SparkSession): Unit = ()
 
   override def reset(): Unit = used = false
-=======
-class CompoundBodyExec(statements: Seq[CompoundStatementExec])
-  extends CompoundNestedStatementIteratorExec(statements)
+}
 
 /**
  * Executable node for IfElseStatement.
@@ -409,5 +402,4 @@
     conditionalBodies.foreach(b => b.reset())
     elseBody.foreach(b => b.reset())
   }
->>>>>>> f99291ac
 }