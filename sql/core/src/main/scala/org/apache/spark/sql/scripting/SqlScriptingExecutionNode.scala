--- conflicted
+++ resolved
@@ -21,17 +21,10 @@
 
 import org.apache.spark.SparkException
 import org.apache.spark.internal.Logging
-<<<<<<< HEAD
 import org.apache.spark.sql.{DataFrame, Dataset, Row, SparkSession}
-import org.apache.spark.sql.catalyst.analysis.{UnresolvedAttribute, UnresolvedIdentifier}
+import org.apache.spark.sql.catalyst.analysis.{NameParameterizedQuery, UnresolvedAttribute, UnresolvedIdentifier}
 import org.apache.spark.sql.catalyst.expressions.{Alias, CreateArray, CreateMap, CreateNamedStruct, Expression, Literal}
 import org.apache.spark.sql.catalyst.plans.logical.{CreateVariable, DefaultValueExpression, DropVariable, LogicalPlan, OneRowRelation, Project, SetVariable}
-=======
-import org.apache.spark.sql.{DataFrame, Dataset, SparkSession}
-import org.apache.spark.sql.catalyst.analysis.NameParameterizedQuery
-import org.apache.spark.sql.catalyst.expressions.Expression
-import org.apache.spark.sql.catalyst.plans.logical.LogicalPlan
->>>>>>> 6edcf435
 import org.apache.spark.sql.catalyst.trees.{Origin, WithOrigin}
 import org.apache.spark.sql.errors.SqlScriptingErrors
 import org.apache.spark.sql.types.BooleanType
@@ -137,15 +130,6 @@
   var isExecuted = false
 
   /**
-<<<<<<< HEAD
-   * Builds a DataFrame from the parsedPlan of this SingleStatementExec.
-   * @param session The SparkSession used.
-   * @return
-   *   The DataFrame.
-   */
-  def buildDataFrame(session: SparkSession): DataFrame = {
-      Dataset.ofRows(session, parsedPlan)
-=======
    * Plan with named parameters.
    */
   private lazy val preparedPlan: LogicalPlan = {
@@ -154,7 +138,6 @@
     } else {
       parsedPlan
     }
->>>>>>> 6edcf435
   }
 
   /**
@@ -870,7 +853,7 @@
       defaultExpression,
       replace = true
     )
-    new SingleStatementExec(declareVariable, Origin(), isInternal = true)
+    new SingleStatementExec(declareVariable, Origin(), Map.empty, isInternal = true)
   }
 
   private def createSetVarExec(varName: String, variable: Expression): SingleStatementExec = {
@@ -880,12 +863,12 @@
     )
     val setIdentifierToCurrentRow =
       SetVariable(Seq(UnresolvedAttribute(varName)), projectNamedStruct)
-    new SingleStatementExec(setIdentifierToCurrentRow, Origin(), isInternal = true)
+    new SingleStatementExec(setIdentifierToCurrentRow, Origin(), Map.empty, isInternal = true)
   }
 
   private def createDropVarExec(varName: String): SingleStatementExec = {
     val dropVar = DropVariable(UnresolvedIdentifier(Seq(varName)), ifExists = true)
-    new SingleStatementExec(dropVar, Origin(), isInternal = true)
+    new SingleStatementExec(dropVar, Origin(), Map.empty, isInternal = true)
   }
 
   override def getTreeIterator: Iterator[CompoundStatementExec] = treeIterator
