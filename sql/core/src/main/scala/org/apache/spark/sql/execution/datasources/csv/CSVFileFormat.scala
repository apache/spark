--- conflicted
+++ resolved
@@ -52,18 +52,11 @@
       options: Map[String, String],
       files: Seq[FileStatus]): Option[StructType] = {
     require(files.nonEmpty, "Cannot infer schema from an empty set of files")
-
-<<<<<<< HEAD
+    
     val parsedOptions =
       new CSVOptions(options, sparkSession.sessionState.conf.sessionLocalTimeZone)
 
     CSVDataSource(parsedOptions).infer(sparkSession, files, parsedOptions)
-=======
-    val csvOptions = new CSVOptions(options, sparkSession.sessionState.conf.sessionLocalTimeZone)
-    val lines: Dataset[String] = createBaseDataset(sparkSession, csvOptions, files)
-    val caseSensitive = sparkSession.sessionState.conf.caseSensitiveAnalysis
-    Some(CSVInferSchema.infer(lines, caseSensitive, csvOptions))
->>>>>>> 02c9f3af
   }
 
   override def prepareWrite(
@@ -117,35 +110,10 @@
           "The field for corrupt records must be string type and nullable")
       }
     }
-
-<<<<<<< HEAD
     (file: PartitionedFile) => {
       val conf = broadcastedHadoopConf.value.value
       val parser = new UnivocityParser(dataSchema, requiredSchema, parsedOptions)
       CSVDataSource(parsedOptions).readFile(conf, file, parser, parsedOptions)
-=======
-  private def createBaseDataset(
-      sparkSession: SparkSession,
-      options: CSVOptions,
-      inputPaths: Seq[FileStatus]): Dataset[String] = {
-    val pathValues = inputPaths.map(_.getPath().toString)
-    if (Charset.forName(options.charset) == StandardCharsets.UTF_8) {
-      // Fix for SPARK-19340. resolveRelation replaces with createHadoopRelation
-      // to avoid pattern resolution for already resolved file path
-      sparkSession.baseRelationToDataFrame(
-        DataSource.apply(
-          sparkSession,
-          paths = pathValues,
-          className = classOf[TextFileFormat].getName
-        ).createHadoopRelation(new TextFileFormat, inputPaths.map(_.getPath).toArray))
-        .select("value").as[String](Encoders.STRING)
-    } else {
-      val charset = options.charset
-      val rdd = sparkSession.sparkContext
-        .hadoopFile[LongWritable, Text, TextInputFormat](pathValues.mkString(","))
-        .mapPartitions(_.map(pair => new String(pair._2.getBytes, 0, pair._2.getLength, charset)))
-      sparkSession.createDataset(rdd)(Encoders.STRING)
->>>>>>> 02c9f3af
     }
   }
 
