--- conflicted
+++ resolved
@@ -32,88 +32,13 @@
 import org.apache.spark.util.Utils
 
 object TypedAggregateExpression {
-
-  // Checks if given encoder is for `Option[Product]`.
-  def isOptProductEncoder(encoder: ExpressionEncoder[_]): Boolean = {
-    // For all Option[_] classes, only Option[Product] is reported as not flat.
-    encoder.clsTag.runtimeClass == classOf[Option[_]] && !encoder.flat
-  }
-
-  /**
-   * Flattens serializers and deserializer of given encoder. We only flatten encoder
-   * of `Option[Product]` class.
-   */
-  def flattenOptProductEncoder[T](encoder: ExpressionEncoder[T]): ExpressionEncoder[T] = {
-    val serializer = encoder.serializer
-    val deserializer = encoder.deserializer
-
-    // This is just a sanity check. Encoders of Option[Product] has only one `CreateNamedStruct`
-    // serializer expression.
-    assert(serializer.length == 1,
-      "We only flatten encoder of Option[Product] class which has single serializer.")
-
-    val flattenSerializers = serializer(0).collect {
-      case c: CreateNamedStruct => c.flatten
-    }.head
-
-    val flattenDeserializer = deserializer match {
-      case w @ WrapOption(If(_, _, child: NewInstance), optType) =>
-        val newInstance = child match {
-          case oldNewInstance: NewInstance =>
-            val newArguments = oldNewInstance.arguments.zipWithIndex.map { case (arg, idx) =>
-              arg match {
-                case a @ AssertNotNull(
-                    UpCast(GetStructField(
-                      child @ GetColumnByOrdinal(0, _), _, _), dt, walkedTypePath), _) =>
-                  a.copy(child = UpCast(GetColumnByOrdinal(idx, dt), dt, walkedTypePath.tail))
-              }
-            }
-            oldNewInstance.copy(arguments = newArguments)
-        }
-        w.copy(child = newInstance)
-      case _ =>
-        throw new AnalysisException(
-          "On top of deserializer of Option[Product] should be `WrapOption`.")
-    }
-
-    val newSchema = encoder.schema.fields(0)
-      .dataType.asInstanceOf[StructType]
-    encoder.copy(serializer = flattenSerializers, deserializer = flattenDeserializer,
-      schema = newSchema)
-  }
-
   def apply[BUF : Encoder, OUT : Encoder](
       aggregator: Aggregator[_, BUF, OUT]): TypedAggregateExpression = {
-    val rawBufferEncoder = encoderFor[BUF]
-
-    // When `BUF` or `OUT` is an Option[Product], we need to flatten serializers and deserializer
-    // of original encoder. It is because we wrap serializers of Option[Product] inside an extra
-    // struct in order to support encoding of Option[Product] at top-level row. But here we use
-    // the encoder to encode Option[Product] for a column, we need to get rid of this extra
-    // struct.
-    val bufferEncoder = if (isOptProductEncoder(rawBufferEncoder)) {
-      flattenOptProductEncoder(rawBufferEncoder)
-    } else {
-      rawBufferEncoder
-    }
+    val bufferEncoder = encoderFor[BUF]
     val bufferSerializer = bufferEncoder.namedExpressions
 
-<<<<<<< HEAD
-    val rawOutputEncoder = encoderFor[OUT]
-    val outputEncoder = if (isOptProductEncoder(rawOutputEncoder)) {
-      flattenOptProductEncoder(rawOutputEncoder)
-    } else {
-      rawOutputEncoder
-    }
-    val outputType = if (outputEncoder.flat) {
-      outputEncoder.schema.head.dataType
-    } else {
-      outputEncoder.schema
-    }
-=======
     val outputEncoder = encoderFor[OUT]
     val outputType = outputEncoder.objSerializer.dataType
->>>>>>> e9b71c8f
 
     // Checks if the buffer object is simple, i.e. the buffer encoder is flat and the serializer
     // expression is an alias of `BoundReference`, which means the buffer object doesn't need
