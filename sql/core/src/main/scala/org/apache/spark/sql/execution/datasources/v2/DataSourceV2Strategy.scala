--- conflicted
+++ resolved
@@ -227,11 +227,7 @@
     case AppendData(r: DataSourceV2Relation, query, writeOptions, _) =>
       r.table.asWritable match {
         case v1 if v1.supports(TableCapability.V1_BATCH_WRITE) =>
-<<<<<<< HEAD
-          AppendDataExecV1(v1, r.options, planLater(query)) :: Nil
-=======
-          AppendDataExecV1(v1, writeOptions.asOptions, query) :: Nil
->>>>>>> 7a2ea58e
+          AppendDataExecV1(v1, writeOptions.asOptions, planLater(query)) :: Nil
         case v2 =>
           AppendDataExec(v2, writeOptions.asOptions, planLater(query)) :: Nil
       }
@@ -244,11 +240,7 @@
       }.toArray
       r.table.asWritable match {
         case v1 if v1.supports(TableCapability.V1_BATCH_WRITE) =>
-<<<<<<< HEAD
-          OverwriteByExpressionExecV1(v1, filters, r.options, planLater(query)) :: Nil
-=======
-          OverwriteByExpressionExecV1(v1, filters, writeOptions.asOptions, query) :: Nil
->>>>>>> 7a2ea58e
+          OverwriteByExpressionExecV1(v1, filters, writeOptions.asOptions, planLater(query)) :: Nil
         case v2 =>
           OverwriteByExpressionExec(v2, filters, writeOptions.asOptions, planLater(query)) :: Nil
       }
