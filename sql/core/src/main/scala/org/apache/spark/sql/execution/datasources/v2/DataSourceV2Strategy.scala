/*
 * Licensed to the Apache Software Foundation (ASF) under one or more
 * contributor license agreements.  See the NOTICE file distributed with
 * this work for additional information regarding copyright ownership.
 * The ASF licenses this file to You under the Apache License, Version 2.0
 * (the "License"); you may not use this file except in compliance with
 * the License.  You may obtain a copy of the License at
 *
 *    http://www.apache.org/licenses/LICENSE-2.0
 *
 * Unless required by applicable law or agreed to in writing, software
 * distributed under the License is distributed on an "AS IS" BASIS,
 * WITHOUT WARRANTIES OR CONDITIONS OF ANY KIND, either express or implied.
 * See the License for the specific language governing permissions and
 * limitations under the License.
 */

package org.apache.spark.sql.execution.datasources.v2

import scala.collection.JavaConverters._

import org.apache.spark.sql.{AnalysisException, SparkSession, Strategy}
import org.apache.spark.sql.catalyst.analysis.{ResolvedNamespace, ResolvedPartitionSpec, ResolvedTable}
import org.apache.spark.sql.catalyst.expressions.{And, Attribute, Expression, NamedExpression, PredicateHelper, SubqueryExpression}
import org.apache.spark.sql.catalyst.planning.PhysicalOperation
import org.apache.spark.sql.catalyst.plans.logical._
import org.apache.spark.sql.catalyst.util.toPrettySQL
import org.apache.spark.sql.connector.catalog.{CatalogV2Util, StagingTableCatalog, SupportsNamespaces, SupportsPartitionManagement, SupportsWrite, TableCapability, TableCatalog, TableChange}
import org.apache.spark.sql.connector.read.streaming.{ContinuousStream, MicroBatchStream}
import org.apache.spark.sql.connector.write.V1Write
import org.apache.spark.sql.errors.QueryCompilationErrors
import org.apache.spark.sql.execution.{FilterExec, LeafExecNode, LocalTableScanExec, ProjectExec, RowDataSourceScanExec, SparkPlan}
import org.apache.spark.sql.execution.datasources.DataSourceStrategy
import org.apache.spark.sql.execution.streaming.continuous.{WriteToContinuousDataSource, WriteToContinuousDataSourceExec}
import org.apache.spark.sql.sources.{BaseRelation, TableScan}
import org.apache.spark.sql.util.CaseInsensitiveStringMap
import org.apache.spark.storage.StorageLevel

class DataSourceV2Strategy(session: SparkSession) extends Strategy with PredicateHelper {

  import DataSourceV2Implicits._
  import org.apache.spark.sql.connector.catalog.CatalogV2Implicits._

  private def withProjectAndFilter(
      project: Seq[NamedExpression],
      filters: Seq[Expression],
      scan: LeafExecNode,
      needsUnsafeConversion: Boolean): SparkPlan = {
    val filterCondition = filters.reduceLeftOption(And)
    val withFilter = filterCondition.map(FilterExec(_, scan)).getOrElse(scan)

    if (withFilter.output != project || needsUnsafeConversion) {
      ProjectExec(project, withFilter)
    } else {
      withFilter
    }
  }

  private def refreshCache(r: DataSourceV2Relation)(): Unit = {
    session.sharedState.cacheManager.recacheByPlan(session, r)
  }

  // Invalidates the cache associated with the given table. If the invalidated cache matches the
  // given table, the cache's storage level is returned.
  private def invalidateCache(
      r: ResolvedTable,
      recacheTable: Boolean = false)(): Option[StorageLevel] = {
    val v2Relation = DataSourceV2Relation.create(r.table, Some(r.catalog), Some(r.identifier))
    val cache = session.sharedState.cacheManager.lookupCachedData(v2Relation)
    session.sharedState.cacheManager.uncacheQuery(session, v2Relation, cascade = true)
    if (cache.isDefined) {
      val cacheLevel = cache.get.cachedRepresentation.cacheBuilder.storageLevel
      if (recacheTable) {
        val cacheName = cache.get.cachedRepresentation.cacheBuilder.tableName
        // recache with the same name and cache level.
        session.sharedState.cacheManager.cacheQuery(session, v2Relation, cacheName, cacheLevel)
      }
      Some(cacheLevel)
    } else {
      None
    }
  }

  override def apply(plan: LogicalPlan): Seq[SparkPlan] = plan match {
    case PhysicalOperation(project, filters,
        relation @ DataSourceV2ScanRelation(_, V1ScanWrapper(scan, translated, pushed), output)) =>
      val v1Relation = scan.toV1TableScan[BaseRelation with TableScan](session.sqlContext)
      if (v1Relation.schema != scan.readSchema()) {
        throw new IllegalArgumentException(
          "The fallback v1 relation reports inconsistent schema:\n" +
            "Schema of v2 scan:     " + scan.readSchema() + "\n" +
            "Schema of v1 relation: " + v1Relation.schema)
      }
      val rdd = v1Relation.buildScan()
      val unsafeRowRDD = DataSourceStrategy.toCatalystRDD(v1Relation, output, rdd)
      val dsScan = RowDataSourceScanExec(
        output,
        output.toStructType,
        translated.toSet,
        pushed.toSet,
        unsafeRowRDD,
        v1Relation,
        tableIdentifier = None)
      withProjectAndFilter(project, filters, dsScan, needsUnsafeConversion = false) :: Nil

    case PhysicalOperation(project, filters, relation: DataSourceV2ScanRelation) =>
      // projection and filters were already pushed down in the optimizer.
      // this uses PhysicalOperation to get the projection and ensure that if the batch scan does
      // not support columnar, a projection is added to convert the rows to UnsafeRow.
      val batchExec = BatchScanExec(relation.output, relation.scan)
      withProjectAndFilter(project, filters, batchExec, !batchExec.supportsColumnar) :: Nil

    case r: StreamingDataSourceV2Relation if r.startOffset.isDefined && r.endOffset.isDefined =>
      val microBatchStream = r.stream.asInstanceOf[MicroBatchStream]
      val scanExec = MicroBatchScanExec(
        r.output, r.scan, microBatchStream, r.startOffset.get, r.endOffset.get)

      val withProjection = if (scanExec.supportsColumnar) {
        scanExec
      } else {
        // Add a Project here to make sure we produce unsafe rows.
        ProjectExec(r.output, scanExec)
      }

      withProjection :: Nil

    case r: StreamingDataSourceV2Relation if r.startOffset.isDefined && r.endOffset.isEmpty =>
      val continuousStream = r.stream.asInstanceOf[ContinuousStream]
      val scanExec = ContinuousScanExec(r.output, r.scan, continuousStream, r.startOffset.get)

      val withProjection = if (scanExec.supportsColumnar) {
        scanExec
      } else {
        // Add a Project here to make sure we produce unsafe rows.
        ProjectExec(r.output, scanExec)
      }

      withProjection :: Nil

    case WriteToDataSourceV2(writer, query) =>
      WriteToDataSourceV2Exec(writer, planLater(query)) :: Nil

    case CreateV2Table(catalog, ident, schema, parts, props, ifNotExists) =>
      val propsWithOwner = CatalogV2Util.withDefaultOwnership(props)
      CreateTableExec(catalog, ident, schema, parts, propsWithOwner, ifNotExists) :: Nil

    case CreateTableAsSelect(catalog, ident, parts, query, props, options, ifNotExists) =>
      val propsWithOwner = CatalogV2Util.withDefaultOwnership(props)
      val writeOptions = new CaseInsensitiveStringMap(options.asJava)
      catalog match {
        case staging: StagingTableCatalog =>
          AtomicCreateTableAsSelectExec(staging, ident, parts, query, planLater(query),
            propsWithOwner, writeOptions, ifNotExists) :: Nil
        case _ =>
          CreateTableAsSelectExec(catalog, ident, parts, query, planLater(query),
            propsWithOwner, writeOptions, ifNotExists) :: Nil
      }

    case RefreshTable(r: ResolvedTable) =>
      RefreshTableExec(r.catalog, r.identifier, invalidateCache(r, recacheTable = true)) :: Nil

    case ReplaceTable(catalog, ident, schema, parts, props, orCreate) =>
      val propsWithOwner = CatalogV2Util.withDefaultOwnership(props)
      catalog match {
        case staging: StagingTableCatalog =>
          AtomicReplaceTableExec(
            staging, ident, schema, parts, propsWithOwner, orCreate = orCreate) :: Nil
        case _ =>
          ReplaceTableExec(
            catalog, ident, schema, parts, propsWithOwner, orCreate = orCreate) :: Nil
      }

    case ReplaceTableAsSelect(catalog, ident, parts, query, props, options, orCreate) =>
      val propsWithOwner = CatalogV2Util.withDefaultOwnership(props)
      val writeOptions = new CaseInsensitiveStringMap(options.asJava)
      catalog match {
        case staging: StagingTableCatalog =>
          AtomicReplaceTableAsSelectExec(
            session,
            staging,
            ident,
            parts,
            query,
            planLater(query),
            propsWithOwner,
            writeOptions,
            orCreate = orCreate) :: Nil
        case _ =>
          ReplaceTableAsSelectExec(
            session,
            catalog,
            ident,
            parts,
            query,
            planLater(query),
            propsWithOwner,
            writeOptions,
            orCreate = orCreate) :: Nil
      }

    case AppendData(r @ DataSourceV2Relation(v1: SupportsWrite, _, _, _, _), query, writeOptions,
        _, Some(write)) if v1.supports(TableCapability.V1_BATCH_WRITE) =>
      write match {
        case v1Write: V1Write =>
          AppendDataExecV1(v1, writeOptions.asOptions, query, refreshCache(r), v1Write) :: Nil
        case v2Write =>
          throw new AnalysisException(
            s"Table ${v1.name} declares ${TableCapability.V1_BATCH_WRITE} capability but " +
            s"${v2Write.getClass.getName} is not an instance of ${classOf[V1Write].getName}")
      }

    case AppendData(r @ DataSourceV2Relation(v2: SupportsWrite, _, _, _, _), query, writeOptions,
        _, Some(write)) =>
      AppendDataExec(v2, writeOptions.asOptions, planLater(query), refreshCache(r), write) :: Nil

    case OverwriteByExpression(r @ DataSourceV2Relation(v1: SupportsWrite, _, _, _, _), _, query,
        writeOptions, _, Some(write)) if v1.supports(TableCapability.V1_BATCH_WRITE) =>
      write match {
        case v1Write: V1Write =>
          OverwriteByExpressionExecV1(
            v1, writeOptions.asOptions, query, refreshCache(r), v1Write) :: Nil
        case v2Write =>
          throw new AnalysisException(
            s"Table ${v1.name} declares ${TableCapability.V1_BATCH_WRITE} capability but " +
            s"${v2Write.getClass.getName} is not an instance of ${classOf[V1Write].getName}")
      }

    case OverwriteByExpression(r @ DataSourceV2Relation(v2: SupportsWrite, _, _, _, _), _, query,
        writeOptions, _, Some(write)) =>
      OverwriteByExpressionExec(
        v2, writeOptions.asOptions, planLater(query), refreshCache(r), write) :: Nil

    case OverwritePartitionsDynamic(r: DataSourceV2Relation, query, writeOptions, _, Some(write)) =>
      OverwritePartitionsDynamicExec(
        r.table.asWritable, writeOptions.asOptions, planLater(query),
        refreshCache(r), write) :: Nil

    case DeleteFromTable(relation, condition) =>
      relation match {
        case DataSourceV2ScanRelation(r, _, output) =>
          val table = r.table
          if (condition.exists(SubqueryExpression.hasSubquery)) {
            throw new AnalysisException(
              s"Delete by condition with subquery is not supported: $condition")
          }
          // fail if any filter cannot be converted.
          // correctness depends on removing all matching data.
          val filters = DataSourceStrategy.normalizeExprs(condition.toSeq, output)
              .flatMap(splitConjunctivePredicates(_).map {
                f => DataSourceStrategy.translateFilter(f, true).getOrElse(
                  throw new AnalysisException(s"Exec update failed:" +
                      s" cannot translate expression to source filter: $f"))
              }).toArray

          if (!table.asDeletable.canDeleteWhere(filters)) {
            throw new AnalysisException(
              s"Cannot delete from table ${table.name} where ${filters.mkString("[", ", ", "]")}")
          }

          DeleteFromTableExec(table.asDeletable, filters, refreshCache(r)) :: Nil
        case _ =>
          throw new AnalysisException("DELETE is only supported with v2 tables.")
      }

    case WriteToContinuousDataSource(writer, query) =>
      WriteToContinuousDataSourceExec(writer, planLater(query)) :: Nil

    case desc @ DescribeNamespace(ResolvedNamespace(catalog, ns), extended) =>
      DescribeNamespaceExec(desc.output, catalog.asNamespaceCatalog, ns, extended) :: Nil

    case desc @ DescribeRelation(r: ResolvedTable, partitionSpec, isExtended) =>
      if (partitionSpec.nonEmpty) {
        throw new AnalysisException("DESCRIBE does not support partition for v2 tables.")
      }
      DescribeTableExec(desc.output, r.table, isExtended) :: Nil

    case desc @ DescribeColumn(_: ResolvedTable, column, isExtended) =>
      column match {
        case c: Attribute =>
          DescribeColumnExec(desc.output, c, isExtended) :: Nil
        case nested =>
          throw QueryCompilationErrors.commandNotSupportNestedColumnError(
            "DESC TABLE COLUMN", toPrettySQL(nested))
      }

    case DropTable(r: ResolvedTable, ifExists, purge) =>
      DropTableExec(r.catalog, r.identifier, ifExists, purge, invalidateCache(r)) :: Nil

    case _: NoopCommand =>
      LocalTableScanExec(Nil, Nil) :: Nil

    case AlterTable(catalog, ident, _, changes) =>
      AlterTableExec(catalog, ident, changes) :: Nil

    case RenameTable(r @ ResolvedTable(catalog, oldIdent, _, _), newIdent, isView) =>
      if (isView) {
        throw new AnalysisException(
          "Cannot rename a table with ALTER VIEW. Please use ALTER TABLE instead.")
      }
      RenameTableExec(
        catalog,
        oldIdent,
        newIdent.asIdentifier,
        invalidateCache(r),
        session.sharedState.cacheManager.cacheQuery) :: Nil

    case AlterNamespaceSetProperties(ResolvedNamespace(catalog, ns), properties) =>
      AlterNamespaceSetPropertiesExec(catalog.asNamespaceCatalog, ns, properties) :: Nil

    case AlterNamespaceSetLocation(ResolvedNamespace(catalog, ns), location) =>
      AlterNamespaceSetPropertiesExec(
        catalog.asNamespaceCatalog,
        ns,
        Map(SupportsNamespaces.PROP_LOCATION -> location)) :: Nil

    case CommentOnNamespace(ResolvedNamespace(catalog, ns), comment) =>
      AlterNamespaceSetPropertiesExec(
        catalog.asNamespaceCatalog,
        ns,
        Map(SupportsNamespaces.PROP_COMMENT -> comment)) :: Nil

    case CommentOnTable(ResolvedTable(catalog, identifier, _, _), comment) =>
      val changes = TableChange.setProperty(TableCatalog.PROP_COMMENT, comment)
      AlterTableExec(catalog, identifier, Seq(changes)) :: Nil

    case CreateNamespace(catalog, namespace, ifNotExists, properties) =>
      CreateNamespaceExec(catalog, namespace, ifNotExists, properties) :: Nil

    case DropNamespace(ResolvedNamespace(catalog, ns), ifExists, cascade) =>
      DropNamespaceExec(catalog, ns, ifExists, cascade) :: Nil

    case r @ ShowNamespaces(ResolvedNamespace(catalog, ns), pattern) =>
      ShowNamespacesExec(r.output, catalog.asNamespaceCatalog, ns, pattern) :: Nil

    case r @ ShowTables(ResolvedNamespace(catalog, ns), pattern) =>
      ShowTablesExec(r.output, catalog.asTableCatalog, ns, pattern) :: Nil

    case _: ShowTableExtended =>
      throw new AnalysisException("SHOW TABLE EXTENDED is not supported for v2 tables.")

    case SetCatalogAndNamespace(catalogManager, catalogName, ns) =>
      SetCatalogAndNamespaceExec(catalogManager, catalogName, ns) :: Nil

    case r: ShowCurrentNamespace =>
      ShowCurrentNamespaceExec(r.output, r.catalogManager) :: Nil

    case r @ ShowTableProperties(rt: ResolvedTable, propertyKey) =>
      ShowTablePropertiesExec(r.output, rt.table, propertyKey) :: Nil

    case AnalyzeTable(_: ResolvedTable, _, _) | AnalyzeColumn(_: ResolvedTable, _, _) =>
      throw new AnalysisException("ANALYZE TABLE is not supported for v2 tables.")

    case AlterTableAddPartition(
        ResolvedTable(_, _, table: SupportsPartitionManagement, _), parts, ignoreIfExists) =>
      AlterTableAddPartitionExec(
        table, parts.asResolvedPartitionSpecs, ignoreIfExists) :: Nil

    case AlterTableDropPartition(
<<<<<<< HEAD
        r @ ResolvedTable(_, _, table: SupportsPartitionManagement),
=======
        ResolvedTable(_, _, table: SupportsPartitionManagement, _),
>>>>>>> d6322bf7
        parts,
        ignoreIfNotExists,
        purge) =>
      AlterTableDropPartitionExec(
        table,
        parts.asResolvedPartitionSpecs,
        ignoreIfNotExists,
        purge,
        invalidateCache(r, recacheTable = true)) :: Nil

    case AlterTableRenamePartition(
        ResolvedTable(_, _, table: SupportsPartitionManagement, _), from, to) =>
      AlterTableRenamePartitionExec(
        table,
        Seq(from).asResolvedPartitionSpecs.head,
        Seq(to).asResolvedPartitionSpecs.head) :: Nil

    case AlterTableRecoverPartitions(_: ResolvedTable) =>
      throw new AnalysisException(
        "ALTER TABLE ... RECOVER PARTITIONS is not supported for v2 tables.")

    case AlterTableSerDeProperties(_: ResolvedTable, _, _, _) =>
      throw new AnalysisException(
        "ALTER TABLE ... SET [SERDE|SERDEPROPERTIES] is not supported for v2 tables.")

    case LoadData(_: ResolvedTable, _, _, _, _) =>
      throw new AnalysisException("LOAD DATA is not supported for v2 tables.")

    case ShowCreateTable(_: ResolvedTable, _) =>
      throw new AnalysisException("SHOW CREATE TABLE is not supported for v2 tables.")

    case TruncateTable(_: ResolvedTable, _) =>
      throw new AnalysisException("TRUNCATE TABLE is not supported for v2 tables.")

    case ShowColumns(_: ResolvedTable, _) =>
      throw new AnalysisException("SHOW COLUMNS is not supported for v2 tables.")

    case r @ ShowPartitions(
        ResolvedTable(catalog, _, table: SupportsPartitionManagement, _),
        pattern @ (None | Some(_: ResolvedPartitionSpec))) =>
      ShowPartitionsExec(
        r.output,
        catalog,
        table,
        pattern.map(_.asInstanceOf[ResolvedPartitionSpec])) :: Nil

    case RepairTable(_: ResolvedTable) =>
      throw new AnalysisException("MSCK REPAIR TABLE is not supported for v2 tables.")

    case r: CacheTable =>
      CacheTableExec(r.table, r.multipartIdentifier, r.isLazy, r.options) :: Nil

    case r: CacheTableAsSelect =>
      CacheTableAsSelectExec(r.tempViewName, r.plan, r.isLazy, r.options) :: Nil

    case r: UncacheTable =>
      UncacheTableExec(r.table, cascade = !r.isTempView) :: Nil

    case _ => Nil
  }
}<|MERGE_RESOLUTION|>--- conflicted
+++ resolved
@@ -356,11 +356,7 @@
         table, parts.asResolvedPartitionSpecs, ignoreIfExists) :: Nil
 
     case AlterTableDropPartition(
-<<<<<<< HEAD
-        r @ ResolvedTable(_, _, table: SupportsPartitionManagement),
-=======
-        ResolvedTable(_, _, table: SupportsPartitionManagement, _),
->>>>>>> d6322bf7
+        r @ ResolvedTable(_, _, table: SupportsPartitionManagement, _),
         parts,
         ignoreIfNotExists,
         purge) =>
