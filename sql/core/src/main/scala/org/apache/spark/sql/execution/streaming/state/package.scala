/*
 * Licensed to the Apache Software Foundation (ASF) under one or more
 * contributor license agreements.  See the NOTICE file distributed with
 * this work for additional information regarding copyright ownership.
 * The ASF licenses this file to You under the Apache License, Version 2.0
 * (the "License"); you may not use this file except in compliance with
 * the License.  You may obtain a copy of the License at
 *
 *    http://www.apache.org/licenses/LICENSE-2.0
 *
 * Unless required by applicable law or agreed to in writing, software
 * distributed under the License is distributed on an "AS IS" BASIS,
 * WITHOUT WARRANTIES OR CONDITIONS OF ANY KIND, either express or implied.
 * See the License for the specific language governing permissions and
 * limitations under the License.
 */

package org.apache.spark.sql.execution.streaming

import scala.reflect.ClassTag

import org.apache.spark.TaskContext
import org.apache.spark.rdd.RDD
import org.apache.spark.sql.SQLContext
import org.apache.spark.sql.classic.ClassicConversions.castToImpl
import org.apache.spark.sql.internal.SessionState
import org.apache.spark.sql.types.StructType
import org.apache.spark.util.TaskFailureListener

package object state {

  implicit class StateStoreOps[T: ClassTag](dataRDD: RDD[T]) {

    /** Map each partition of an RDD along with data in a [[StateStore]]. */
    def mapPartitionsWithStateStore[U: ClassTag](
        sqlContext: SQLContext,
        stateInfo: StatefulOperatorStateInfo,
        keySchema: StructType,
        valueSchema: StructType,
        keyStateEncoderSpec: KeyStateEncoderSpec)(
        storeUpdateFunction: (StateStore, Iterator[T]) => Iterator[U]): StateStoreRDD[T, U] = {

      mapPartitionsWithStateStore(
        stateInfo,
        keySchema,
        valueSchema,
        keyStateEncoderSpec,
        sqlContext.sparkSession.sessionState,
        Some(castToImpl(sqlContext.sparkSession).streams.stateStoreCoordinator))(
        storeUpdateFunction)
    }

    // Disable scala style because num parameters exceeds the max limit used to enforce scala style
    // scalastyle:off
    /** Map each partition of an RDD along with data in a [[StateStore]]. */
    def mapPartitionsWithStateStore[U: ClassTag](
        stateInfo: StatefulOperatorStateInfo,
        keySchema: StructType,
        valueSchema: StructType,
        keyStateEncoderSpec: KeyStateEncoderSpec,
        sessionState: SessionState,
        storeCoordinator: Option[StateStoreCoordinatorRef],
        useColumnFamilies: Boolean = false,
        extraOptions: Map[String, String] = Map.empty,
        useMultipleValuesPerKey: Boolean = false)(
        storeUpdateFunction: (StateStore, Iterator[T]) => Iterator[U]): StateStoreRDD[T, U] = {

      val cleanedF = dataRDD.sparkContext.clean(storeUpdateFunction)
      val wrappedF = (store: StateStore, iter: Iterator[T]) => {
        // Abort the state store in case of error
        val ctxt = TaskContext.get()
        ctxt.addTaskCompletionListener[Unit](_ => {
          if (!store.hasCommitted) store.abort()
          StateStoreThreadLocalTracker.clearStore()
        })
        ctxt.addTaskFailureListener(new TaskFailureListener {
          override def onTaskFailure(context: TaskContext, error: Throwable): Unit = {
            store.abort()
            StateStoreThreadLocalTracker.clearStore()
          }
        })
        cleanedF(store, iter)
      }

      new StateStoreRDD(
        dataRDD,
        wrappedF,
        stateInfo.checkpointLocation,
        stateInfo.queryRunId,
        stateInfo.operatorId,
        stateInfo.storeVersion,
        stateInfo.stateStoreCkptIds,
        stateInfo.stateSchemaMetadata,
        keySchema,
        valueSchema,
        keyStateEncoderSpec,
        sessionState,
        storeCoordinator,
        useColumnFamilies,
        extraOptions,
        useMultipleValuesPerKey)
    }
    // scalastyle:on

    /** Map each partition of an RDD along with data in a [[ReadStateStore]]. */
    private[streaming] def mapPartitionsWithReadStateStore[U: ClassTag](
        stateInfo: StatefulOperatorStateInfo,
        keySchema: StructType,
        valueSchema: StructType,
        keyStateEncoderSpec: KeyStateEncoderSpec,
        sessionState: SessionState,
        storeCoordinator: Option[StateStoreCoordinatorRef],
        useColumnFamilies: Boolean = false,
        extraOptions: Map[String, String] = Map.empty)(
        storeReadFn: (ReadStateStore, Iterator[T]) => Iterator[U])
      : ReadStateStoreRDD[T, U] = {

      val cleanedF = dataRDD.sparkContext.clean(storeReadFn)
      val wrappedF = (store: ReadStateStore, iter: Iterator[T]) => {
        // Clean up the state store.
<<<<<<< HEAD
        TaskContext.get().addTaskFailureListener(new TaskFailureListener {
          override def onTaskFailure(context: TaskContext, error: Throwable): Unit =
            store.abort()
=======
        val ctxt = TaskContext.get()
        ctxt.addTaskCompletionListener[Unit](_ => {
          if (!StateStoreThreadLocalTracker.isUsedForWriteStore) {
            store.release()
            StateStoreThreadLocalTracker.clearStore()
          }
        })
        ctxt.addTaskFailureListener(new TaskFailureListener {
          override def onTaskFailure(context: TaskContext, error: Throwable): Unit =
            if (!StateStoreThreadLocalTracker.isUsedForWriteStore) {
              store.abort()
              StateStoreThreadLocalTracker.clearStore()
            }
>>>>>>> 55664c43
        })
        cleanedF(store, iter)
      }
      new ReadStateStoreRDD(
        dataRDD,
        wrappedF,
        stateInfo.checkpointLocation,
        stateInfo.queryRunId,
        stateInfo.operatorId,
        stateInfo.storeVersion,
        stateInfo.stateStoreCkptIds,
        stateInfo.stateSchemaMetadata,
        keySchema,
        valueSchema,
        keyStateEncoderSpec,
        sessionState,
        storeCoordinator,
        useColumnFamilies,
        extraOptions)
    }
  }
}<|MERGE_RESOLUTION|>--- conflicted
+++ resolved
@@ -118,11 +118,6 @@
       val cleanedF = dataRDD.sparkContext.clean(storeReadFn)
       val wrappedF = (store: ReadStateStore, iter: Iterator[T]) => {
         // Clean up the state store.
-<<<<<<< HEAD
-        TaskContext.get().addTaskFailureListener(new TaskFailureListener {
-          override def onTaskFailure(context: TaskContext, error: Throwable): Unit =
-            store.abort()
-=======
         val ctxt = TaskContext.get()
         ctxt.addTaskCompletionListener[Unit](_ => {
           if (!StateStoreThreadLocalTracker.isUsedForWriteStore) {
@@ -136,7 +131,6 @@
               store.abort()
               StateStoreThreadLocalTracker.clearStore()
             }
->>>>>>> 55664c43
         })
         cleanedF(store, iter)
       }
