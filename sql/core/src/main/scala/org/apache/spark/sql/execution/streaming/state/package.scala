--- conflicted
+++ resolved
@@ -79,11 +79,7 @@
         stateInfo.queryRunId,
         stateInfo.operatorId,
         stateInfo.storeVersion,
-<<<<<<< HEAD
-        stateInfo.checkpointUniqueIds,
-=======
         stateInfo.stateStoreCkptIds,
->>>>>>> 3dc4817c
         keySchema,
         valueSchema,
         keyStateEncoderSpec,
@@ -123,11 +119,7 @@
         stateInfo.queryRunId,
         stateInfo.operatorId,
         stateInfo.storeVersion,
-<<<<<<< HEAD
-        stateInfo.checkpointUniqueIds,
-=======
         stateInfo.stateStoreCkptIds,
->>>>>>> 3dc4817c
         keySchema,
         valueSchema,
         keyStateEncoderSpec,
