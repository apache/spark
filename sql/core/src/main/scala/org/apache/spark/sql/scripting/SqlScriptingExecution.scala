/*
 * Licensed to the Apache Software Foundation (ASF) under one or more
 * contributor license agreements.  See the NOTICE file distributed with
 * this work for additional information regarding copyright ownership.
 * The ASF licenses this file to You under the Apache License, Version 2.0
 * (the "License"); you may not use this file except in compliance with
 * the License.  You may obtain a copy of the License at
 *
 *    http://www.apache.org/licenses/LICENSE-2.0
 *
 * Unless required by applicable law or agreed to in writing, software
 * distributed under the License is distributed on an "AS IS" BASIS,
 * WITHOUT WARRANTIES OR CONDITIONS OF ANY KIND, either express or implied.
 * See the License for the specific language governing permissions and
 * limitations under the License.
 */

package org.apache.spark.sql.scripting

import org.apache.spark.sql.{DataFrame, SparkSession}
import org.apache.spark.sql.catalyst.expressions.Expression
import org.apache.spark.sql.catalyst.plans.logical.{CommandResult, CompoundBody}

/**
 * SQL scripting executor - executes script and returns result statements.
 * This supports returning multiple result statements from a single script.
 * The caller of the SqlScriptingExecution API must adhere to the contract of executing
 * the returned statement before continuing iteration. Executing the statement needs to be done
 * inside withErrorHandling block.
 *
 * @param sqlScript CompoundBody which need to be executed.
 * @param session Spark session that SQL script is executed within.
 * @param args A map of parameter names to SQL literal expressions.
 */
class SqlScriptingExecution(
    sqlScript: CompoundBody,
    session: SparkSession,
    args: Map[String, Expression]) {

  private val interpreter = SqlScriptingInterpreter(session)

  // Frames to keep what is being executed.
  private val context: SqlScriptingExecutionContext = {
    val ctx = new SqlScriptingExecutionContext()
    val executionPlan = interpreter.buildExecutionPlan(sqlScript, args, ctx)
    // Add frame which represents SQL Script to the context.
    ctx.frames.append(new SqlScriptingExecutionFrame(executionPlan.getTreeIterator))
    // Enter the scope of the top level compound.
    // We don't need to exit this scope explicitly as it will be done automatically
    // when the frame is removed during iteration.
    executionPlan.enterScope()
    ctx
  }


  /** Helper method to iterate get next statements from the first available frame. */
  private def getNextStatement: Option[CompoundStatementExec] = {
    // Remove frames that are already executed.
    while (context.frames.nonEmpty && !context.frames.last.hasNext) {
      context.frames.remove(context.frames.size - 1)
    }
    // If there are still frames available, get the next statement.
    if (context.frames.nonEmpty) {
      return Some(context.frames.last.next())
    }
    None
  }

<<<<<<< HEAD
  /** Helper method to get the next result statement from the script. */
  private def getNextResultInternal: Option[DataFrame] = {
=======
  /**
   * Advances through the script and executes statements until a result statement or
   * end of script is encountered.
   *
   * To know if there is result statement available, the method has to advance through script and
   * execute statements until the result statement or end of script is encountered. For that reason
   * the returned result must be executed before subsequent calls. Multiple calls without executing
   * the intermediate results will lead to incorrect behavior.
   *
   * @return Result DataFrame if it is available, otherwise None.
   */
  def getNextResult: Option[DataFrame] = {
>>>>>>> 7bc8e99c
    var currentStatement = getNextStatement
    // While we don't have a result statement, execute the statements.
    while (currentStatement.isDefined) {
      currentStatement match {
        case Some(stmt: SingleStatementExec) if !stmt.isExecuted =>
          withErrorHandling {
            val df = stmt.buildDataFrame(session)
            df.logicalPlan match {
              case _: CommandResult => // pass
              case _ => return Some(df) // If the statement is a result, return it to the caller.
            }
          }
        case _ => // pass
      }
      currentStatement = getNextStatement
    }
    None
  }

  /**
   * Advances through the script and executes statements until a result statement or
   * end of script is encountered.
   *
   * To know if there is result statement available, the method has to advance through script and
   * execute statements until the result statement or end of script is encountered. For that reason
   * the returned result must be executed before subsequent calls. Multiple calls without executing
   * the intermediate results will lead to incorrect behavior.
   *
   * @return Result DataFrame if it is available, otherwise None.
   */
  def getNextResult: Option[DataFrame] = {
    try {
      getNextResultInternal
    } catch {
      case e: Throwable =>
        handleException(e)
        getNextResult // After handling the exception, try to get the next result again.
    }
  }

  private def handleException(e: Throwable): Unit = {
    // Rethrow the exception.
    // TODO: SPARK-48353 Add error handling for SQL scripts
    throw e
  }

  def withErrorHandling(f: => Unit): Unit = {
    try {
      f
    } catch {
      case e: Throwable =>
        handleException(e)
    }
  }
}<|MERGE_RESOLUTION|>--- conflicted
+++ resolved
@@ -66,23 +66,8 @@
     None
   }
 
-<<<<<<< HEAD
   /** Helper method to get the next result statement from the script. */
-  private def getNextResultInternal: Option[DataFrame] = {
-=======
-  /**
-   * Advances through the script and executes statements until a result statement or
-   * end of script is encountered.
-   *
-   * To know if there is result statement available, the method has to advance through script and
-   * execute statements until the result statement or end of script is encountered. For that reason
-   * the returned result must be executed before subsequent calls. Multiple calls without executing
-   * the intermediate results will lead to incorrect behavior.
-   *
-   * @return Result DataFrame if it is available, otherwise None.
-   */
-  def getNextResult: Option[DataFrame] = {
->>>>>>> 7bc8e99c
+  def getNextResultInternal: Option[DataFrame] = {
     var currentStatement = getNextStatement
     // While we don't have a result statement, execute the statements.
     while (currentStatement.isDefined) {
