/*
 * Licensed to the Apache Software Foundation (ASF) under one or more
 * contributor license agreements.  See the NOTICE file distributed with
 * this work for additional information regarding copyright ownership.
 * The ASF licenses this file to You under the Apache License, Version 2.0
 * (the "License"); you may not use this file except in compliance with
 * the License.  You may obtain a copy of the License at
 *
 *    http://www.apache.org/licenses/LICENSE-2.0
 *
 * Unless required by applicable law or agreed to in writing, software
 * distributed under the License is distributed on an "AS IS" BASIS,
 * WITHOUT WARRANTIES OR CONDITIONS OF ANY KIND, either express or implied.
 * See the License for the specific language governing permissions and
 * limitations under the License.
 */

package org.apache.spark.sql.execution.streaming.state

import java.io.{DataInputStream, DataOutputStream, FileNotFoundException, IOException}

import scala.util.control.NonFatal

import com.google.common.io.ByteStreams
import org.apache.commons.io.IOUtils
import org.apache.hadoop.fs.{FSError, Path}

import org.apache.spark.internal.{Logging, LogKeys, MDC}
import org.apache.spark.internal.LogKeys._
import org.apache.spark.io.CompressionCodec
import org.apache.spark.sql.errors.QueryExecutionErrors
import org.apache.spark.sql.execution.streaming.CheckpointFileManager
import org.apache.spark.sql.execution.streaming.CheckpointFileManager.CancellableFSDataOutputStream
import org.apache.spark.sql.execution.streaming.state.RecordType.RecordType
import org.apache.spark.util.NextIterator

/**
 * Enum used to write record types to changelog files used with RocksDBStateStoreProvider.
 */
object RecordType extends Enumeration {
  type RecordType = Value

  val EOF_RECORD = Value("eof_record")
  val PUT_RECORD = Value("put_record")
  val DELETE_RECORD = Value("delete_record")
  val MERGE_RECORD = Value("merge_record")

  // Generate byte representation of each record type
  def getRecordTypeAsByte(recordType: RecordType): Byte = {
    recordType match {
      case EOF_RECORD => 0x00.toByte
      case PUT_RECORD => 0x01.toByte
      case DELETE_RECORD => 0x10.toByte
      case MERGE_RECORD => 0x11.toByte
    }
  }

  // Generate record type from byte representation
  def getRecordTypeFromByte(byte: Byte): RecordType = {
    byte match {
      case 0x00 => EOF_RECORD
      case 0x01 => PUT_RECORD
      case 0x10 => DELETE_RECORD
      case 0x11 => MERGE_RECORD
      case _ => throw new RuntimeException(s"Found invalid record type for value=$byte")
    }
  }
}

/**
 * Base class for state store changelog writer
 * @param fm - checkpoint file manager used to manage streaming query checkpoint
 * @param file - name of file to use to write changelog
 * @param compressionCodec - compression method using for writing changelog file
 */
abstract class StateStoreChangelogWriter(
    fm: CheckpointFileManager,
    file: Path,
    compressionCodec: CompressionCodec) extends Logging {

  private def compressStream(outputStream: DataOutputStream): DataOutputStream = {
    val compressed = compressionCodec.compressedOutputStream(outputStream)
    new DataOutputStream(compressed)
  }

  protected var backingFileStream: CancellableFSDataOutputStream =
    fm.createAtomic(file, overwriteIfPossible = true)
  protected var compressedStream: DataOutputStream = compressStream(backingFileStream)
  var size = 0

  def put(key: Array[Byte], value: Array[Byte]): Unit

  def put(key: Array[Byte], value: Array[Byte], colFamilyName: String): Unit

  def delete(key: Array[Byte]): Unit

  def delete(key: Array[Byte], colFamilyName: String): Unit

  def merge(key: Array[Byte], value: Array[Byte], colFamilyName: String): Unit

  def abort(): Unit = {
    try {
      if (backingFileStream != null) backingFileStream.cancel()
      if (compressedStream != null) IOUtils.closeQuietly(compressedStream)
    } catch {
      // Closing the compressedStream causes the stream to write/flush flush data into the
      // rawStream. Since the rawStream is already closed, there may be errors.
      // Usually its an IOException. However, Hadoop's RawLocalFileSystem wraps
      // IOException into FSError.
      case e: FSError if e.getCause.isInstanceOf[IOException] =>
      case NonFatal(ex) =>
        logInfo(log"Failed to cancel changelog file ${MDC(FILE_NAME, file)} " +
          log"for state store provider " +
          log"with exception=${MDC(ERROR, ex)}")
    } finally {
      backingFileStream = null
      compressedStream = null
    }
  }

  def commit(): Unit
}

/**
 * Write changes to the key value state store instance to a changelog file.
 * There are 2 types of records, put and delete.
 * A put record is written as: | key length | key content | value length | value content |
 * A delete record is written as: | key length | key content | -1 |
 * Write an Int -1 to signal the end of file.
 * The overall changelog format is: | put record | delete record | ... | put record | -1 |
 */
class StateStoreChangelogWriterV1(
    fm: CheckpointFileManager,
    file: Path,
    compressionCodec: CompressionCodec)
  extends StateStoreChangelogWriter(fm, file, compressionCodec) {

  override def put(key: Array[Byte], value: Array[Byte]): Unit = {
    assert(compressedStream != null)
    compressedStream.writeInt(key.size)
    compressedStream.write(key)
    compressedStream.writeInt(value.size)
    compressedStream.write(value)
    size += 1
  }

  override def put(key: Array[Byte], value: Array[Byte], colFamilyName: String): Unit = {
    throw StateStoreErrors.unsupportedOperationException(
      operationName = "Put", entity = "changelog writer v1")
  }

  override def delete(key: Array[Byte]): Unit = {
    assert(compressedStream != null)
    compressedStream.writeInt(key.size)
    compressedStream.write(key)
    // -1 in the value field means record deletion.
    compressedStream.writeInt(-1)
    size += 1
  }

  override def delete(key: Array[Byte], colFamilyName: String): Unit = {
    throw StateStoreErrors.unsupportedOperationException(
      operationName = "Delete", entity = "changelog writer v1")
  }

  override def merge(key: Array[Byte], value: Array[Byte], colFamilyName: String): Unit = {
    throw new UnsupportedOperationException("Operation not supported with state " +
      "changelog writer v1")
  }

  override def commit(): Unit = {
    try {
      // -1 in the key length field mean EOF.
      compressedStream.writeInt(-1)
      compressedStream.close()
    } catch {
      case e: Throwable =>
        abort()
<<<<<<< HEAD
        logError(log"Fail to commit changelog file ${MDC(PATH, file)} because of exception", e)
=======
        logError(log"Fail to commit changelog file ${MDC(LogKeys.FILE_NAME, file)} " +
          log"because of exception ${MDC(LogKeys.EXCEPTION, e)}")
>>>>>>> b1677a42
        throw e
    } finally {
      backingFileStream = null
      compressedStream = null
    }
  }
}

/**
 * Write changes to the key value state store instance to a changelog file.
 * There are 2 types of data records, put and delete.
 * A put record is written as: | record type | key length
 *    | key content | value length | value content | col family name length | col family name | -1 |
 * A delete record is written as: | record type | key length | key content | -1
 *    | col family name length | col family name | -1 |
 * Write an EOF_RECORD to signal the end of file.
 * The overall changelog format is: | put record | delete record | ... | put record | eof record |
 */
class StateStoreChangelogWriterV2(
    fm: CheckpointFileManager,
    file: Path,
    compressionCodec: CompressionCodec)
  extends StateStoreChangelogWriter(fm, file, compressionCodec) {

  override def put(key: Array[Byte], value: Array[Byte]): Unit = {
    throw StateStoreErrors.unsupportedOperationException(
      operationName = "Put", entity = "changelog writer v2")
  }

  override def put(key: Array[Byte], value: Array[Byte], colFamilyName: String): Unit = {
    writePutOrMergeRecord(key, value, colFamilyName, RecordType.PUT_RECORD)
  }

  override def delete(key: Array[Byte]): Unit = {
    throw StateStoreErrors.unsupportedOperationException(
      operationName = "Delete", entity = "changelog writer v2")
  }

  override def delete(key: Array[Byte], colFamilyName: String): Unit = {
    assert(compressedStream != null)
    compressedStream.write(RecordType.getRecordTypeAsByte(RecordType.DELETE_RECORD))
    compressedStream.writeInt(key.size)
    compressedStream.write(key)
    // -1 in the value field means record deletion.
    compressedStream.writeInt(-1)
    compressedStream.writeInt(colFamilyName.getBytes.size)
    compressedStream.write(colFamilyName.getBytes)
    size += 1
  }

  override def merge(key: Array[Byte], value: Array[Byte], colFamilyName: String): Unit = {
    writePutOrMergeRecord(key, value, colFamilyName, RecordType.MERGE_RECORD)
  }

  private def writePutOrMergeRecord(key: Array[Byte],
      value: Array[Byte],
      colFamilyName: String,
      recordType: RecordType): Unit = {
    assert(recordType == RecordType.PUT_RECORD || recordType == RecordType.MERGE_RECORD)
    assert(compressedStream != null)
    compressedStream.write(RecordType.getRecordTypeAsByte(recordType))
    compressedStream.writeInt(key.size)
    compressedStream.write(key)
    compressedStream.writeInt(value.size)
    compressedStream.write(value)
    compressedStream.writeInt(colFamilyName.getBytes.size)
    compressedStream.write(colFamilyName.getBytes)
    size += 1
  }

  def commit(): Unit = {
    try {
      // write EOF_RECORD to signal end of file
      compressedStream.write(RecordType.getRecordTypeAsByte(RecordType.EOF_RECORD))
      compressedStream.close()
    } catch {
      case e: Throwable =>
        abort()
<<<<<<< HEAD
        logError(log"Fail to commit changelog file ${MDC(PATH, file)} because of exception", e)
=======
        logError(log"Fail to commit changelog file ${MDC(LogKeys.FILE_NAME, file)} " +
          log"because of exception ${MDC(LogKeys.EXCEPTION, e)}")
>>>>>>> b1677a42
        throw e
    } finally {
      backingFileStream = null
      compressedStream = null
    }
  }
}

/**
 * Base class for state store changelog reader
 * @param fm - checkpoint file manager used to manage streaming query checkpoint
 * @param fileToRead - name of file to use to read changelog
 * @param compressionCodec - de-compression method using for reading changelog file
 */
abstract class StateStoreChangelogReader(
    fm: CheckpointFileManager,
    fileToRead: Path,
    compressionCodec: CompressionCodec)
  extends NextIterator[(RecordType.Value, Array[Byte], Array[Byte], String)] with Logging {

  private def decompressStream(inputStream: DataInputStream): DataInputStream = {
    val compressed = compressionCodec.compressedInputStream(inputStream)
    new DataInputStream(compressed)
  }

  private val sourceStream = try {
    fm.open(fileToRead)
  } catch {
    case f: FileNotFoundException =>
      throw QueryExecutionErrors.failedToReadStreamingStateFileError(fileToRead, f)
  }
  protected val input: DataInputStream = decompressStream(sourceStream)

  def close(): Unit = { if (input != null) input.close() }

  override def getNext(): (RecordType.Value, Array[Byte], Array[Byte], String)
}

/**
 * Read an iterator of change record from the changelog file.
 * A record is represented by ByteArrayPair(recordType: RecordType.Value,
 *  key: Array[Byte], value: Array[Byte], colFamilyName: String)
 * A put record is returned as a ByteArrayPair(recordType, key, value, colFamilyName)
 * A delete record is return as a ByteArrayPair(recordType, key, null, colFamilyName)
 */
class StateStoreChangelogReaderV1(
    fm: CheckpointFileManager,
    fileToRead: Path,
    compressionCodec: CompressionCodec)
  extends StateStoreChangelogReader(fm, fileToRead, compressionCodec) {

  override def getNext(): (RecordType.Value, Array[Byte], Array[Byte], String) = {
    val keySize = input.readInt()
    // A -1 key size mean end of file.
    if (keySize == -1) {
      finished = true
      null
    } else if (keySize < 0) {
      throw new IOException(
        s"Error reading streaming state file $fileToRead: key size cannot be $keySize")
    } else {
      // TODO: reuse the key buffer and value buffer across records.
      val keyBuffer = new Array[Byte](keySize)
      ByteStreams.readFully(input, keyBuffer, 0, keySize)
      val valueSize = input.readInt()
      if (valueSize < 0) {
        // A deletion record
        (RecordType.DELETE_RECORD, keyBuffer, null, StateStore.DEFAULT_COL_FAMILY_NAME)
      } else {
        val valueBuffer = new Array[Byte](valueSize)
        ByteStreams.readFully(input, valueBuffer, 0, valueSize)
        // A put record.
        (RecordType.PUT_RECORD, keyBuffer, valueBuffer, StateStore.DEFAULT_COL_FAMILY_NAME)
      }
    }
  }
}

/**
 * Read an iterator of change record from the changelog file.
 * A record is represented by ByteArrayPair(recordType: RecordType.Value,
 *  key: Array[Byte], value: Array[Byte], colFamilyName: String)
 * A put record is returned as a ByteArrayPair(recordType, key, value, colFamilyName)
 * A delete record is return as a ByteArrayPair(recordType, key, null, colFamilyName)
 */
class StateStoreChangelogReaderV2(
    fm: CheckpointFileManager,
    fileToRead: Path,
    compressionCodec: CompressionCodec)
  extends StateStoreChangelogReader(fm, fileToRead, compressionCodec) {

  private def parseBuffer(input: DataInputStream): Array[Byte] = {
    val blockSize = input.readInt()
    val blockBuffer = new Array[Byte](blockSize)
    ByteStreams.readFully(input, blockBuffer, 0, blockSize)
    blockBuffer
  }

  override def getNext(): (RecordType.Value, Array[Byte], Array[Byte], String) = {
    val recordType = RecordType.getRecordTypeFromByte(input.readByte())
    // A EOF_RECORD means end of file.
    if (recordType == RecordType.EOF_RECORD) {
      finished = true
      null
    } else {
      recordType match {
        case RecordType.PUT_RECORD =>
          val keyBuffer = parseBuffer(input)
          val valueBuffer = parseBuffer(input)
          val colFamilyNameBuffer = parseBuffer(input)
          (RecordType.PUT_RECORD, keyBuffer, valueBuffer,
            colFamilyNameBuffer.map(_.toChar).mkString)

        case RecordType.DELETE_RECORD =>
          val keyBuffer = parseBuffer(input)
          val valueSize = input.readInt()
          assert(valueSize == -1)
          val colFamilyNameBuffer = parseBuffer(input)
          (RecordType.DELETE_RECORD, keyBuffer, null,
            colFamilyNameBuffer.map(_.toChar).mkString)

        case RecordType.MERGE_RECORD =>
          val keyBuffer = parseBuffer(input)
          val valueBuffer = parseBuffer(input)
          val colFamilyNameBuffer = parseBuffer(input)
          (RecordType.MERGE_RECORD, keyBuffer, valueBuffer,
            colFamilyNameBuffer.map(_.toChar).mkString)

        case _ =>
          throw new IOException("Failed to process unknown record type")
      }
    }
  }
}<|MERGE_RESOLUTION|>--- conflicted
+++ resolved
@@ -176,12 +176,7 @@
     } catch {
       case e: Throwable =>
         abort()
-<<<<<<< HEAD
         logError(log"Fail to commit changelog file ${MDC(PATH, file)} because of exception", e)
-=======
-        logError(log"Fail to commit changelog file ${MDC(LogKeys.FILE_NAME, file)} " +
-          log"because of exception ${MDC(LogKeys.EXCEPTION, e)}")
->>>>>>> b1677a42
         throw e
     } finally {
       backingFileStream = null
@@ -260,12 +255,7 @@
     } catch {
       case e: Throwable =>
         abort()
-<<<<<<< HEAD
         logError(log"Fail to commit changelog file ${MDC(PATH, file)} because of exception", e)
-=======
-        logError(log"Fail to commit changelog file ${MDC(LogKeys.FILE_NAME, file)} " +
-          log"because of exception ${MDC(LogKeys.EXCEPTION, e)}")
->>>>>>> b1677a42
         throw e
     } finally {
       backingFileStream = null
