/*
 * Licensed to the Apache Software Foundation (ASF) under one or more
 * contributor license agreements.  See the NOTICE file distributed with
 * this work for additional information regarding copyright ownership.
 * The ASF licenses this file to You under the Apache License, Version 2.0
 * (the "License"); you may not use this file except in compliance with
 * the License.  You may obtain a copy of the License at
 *
 *    http://www.apache.org/licenses/LICENSE-2.0
 *
 * Unless required by applicable law or agreed to in writing, software
 * distributed under the License is distributed on an "AS IS" BASIS,
 * WITHOUT WARRANTIES OR CONDITIONS OF ANY KIND, either express or implied.
 * See the License for the specific language governing permissions and
 * limitations under the License.
 */

package org.apache.spark.sql.execution.streaming.state

import java.io.{DataInputStream, DataOutputStream, FileNotFoundException, IOException}

import scala.util.control.NonFatal

import com.google.common.io.ByteStreams
import org.apache.commons.io.IOUtils
import org.apache.hadoop.fs.{FSError, Path}

import org.apache.spark.internal.Logging
import org.apache.spark.io.CompressionCodec
import org.apache.spark.sql.errors.QueryExecutionErrors
import org.apache.spark.sql.execution.streaming.CheckpointFileManager
import org.apache.spark.sql.execution.streaming.CheckpointFileManager.CancellableFSDataOutputStream
import org.apache.spark.util.NextIterator

object RecordType extends Enumeration {
  type RecordType = Value

  val PUT_RECORD = Value("put_record")
  val DELETE_RECORD = Value("delete_record")
}

class StateStoreChangelogWriter(
    fm: CheckpointFileManager,
    file: Path,
    compressionCodec: CompressionCodec) extends Logging {

  private def compressStream(outputStream: DataOutputStream): DataOutputStream = {
    val compressed = compressionCodec.compressedOutputStream(outputStream)
    new DataOutputStream(compressed)
  }

  private var backingFileStream: CancellableFSDataOutputStream =
    fm.createAtomic(file, overwriteIfPossible = true)
  protected var compressedStream: DataOutputStream = compressStream(backingFileStream)
  var size = 0

  def put(key: Array[Byte], value: Array[Byte]): Unit = {
<<<<<<< HEAD
    throw new UnsupportedOperationException("Operation not supported on base class")
  }

  def put(key: Array[Byte], value: Array[Byte], colFamilyName: String): Unit = {
    throw new UnsupportedOperationException("Operation not supported on base class")
  }

  def delete(key: Array[Byte]): Unit = {
    throw new UnsupportedOperationException("Operation not supported on base class")
  }

  def delete(key: Array[Byte], colFamilyName: String): Unit = {
    throw new UnsupportedOperationException("Operation not supported on base class")
=======
    assert(compressedStream != null)
    compressedStream.writeInt(key.length)
    compressedStream.write(key)
    compressedStream.writeInt(value.length)
    compressedStream.write(value)
    size += 1
  }

  def delete(key: Array[Byte]): Unit = {
    assert(compressedStream != null)
    compressedStream.writeInt(key.length)
    compressedStream.write(key)
    // -1 in the value field means record deletion.
    compressedStream.writeInt(-1)
    size += 1
>>>>>>> a5afe008
  }

  def abort(): Unit = {
    try {
      if (backingFileStream != null) backingFileStream.cancel()
      if (compressedStream != null) IOUtils.closeQuietly(compressedStream)
    } catch {
      // Closing the compressedStream causes the stream to write/flush flush data into the
      // rawStream. Since the rawStream is already closed, there may be errors.
      // Usually its an IOException. However, Hadoop's RawLocalFileSystem wraps
      // IOException into FSError.
      case e: FSError if e.getCause.isInstanceOf[IOException] =>
      case NonFatal(ex) =>
        logInfo(s"Failed to cancel changelog file $file for state store provider " +
          s"with exception=$ex")
    } finally {
      backingFileStream = null
      compressedStream = null
    }
  }

  def commit(): Unit = {
    try {
      // -1 in the key length field mean EOF.
      compressedStream.writeInt(-1)
      compressedStream.close()
    } catch {
      case e: Throwable =>
        abort()
        logError(s"Fail to commit changelog file $file because of exception $e")
        throw e
    } finally {
      backingFileStream = null
      compressedStream = null
    }
  }
}

/**
 * Write changes to the key value state store instance to a changelog file.
 * There are 2 types of records, put and delete.
 * A put record is written as: | key length | key content | value length | value content |
 * A delete record is written as: | key length | key content | -1 |
 * Write an Int -1 to signal the end of file.
 * The overall changelog format is: | put record | delete record | ... | put record | -1 |
 */
class StateStoreChangelogWriterV1(
    fm: CheckpointFileManager,
    file: Path,
    compressionCodec: CompressionCodec)
    extends StateStoreChangelogWriter(fm, file, compressionCodec) {

  override def put(key: Array[Byte], value: Array[Byte]): Unit = {
    assert(compressedStream != null)
    compressedStream.writeInt(key.size)
    compressedStream.write(key)
    compressedStream.writeInt(value.size)
    compressedStream.write(value)
    size += 1
  }

  override def delete(key: Array[Byte]): Unit = {
    assert(compressedStream != null)
    compressedStream.writeInt(key.size)
    compressedStream.write(key)
    // -1 in the value field means record deletion.
    compressedStream.writeInt(-1)
    size += 1
  }
}

/**
 * Write changes to the key value state store instance to a changelog file.
 * There are 2 types of records, put and delete.
 * A put record is written as: | record type | key length
 *    | key content | value length | value content | col family name length | col family name | -1 |
 * A delete record is written as: | record type | key length | key content | -1
 *    | col family name length | col family name | -1 |
 * Write an Int -1 to signal the end of file.
 * The overall changelog format is: | put record | delete record | ... | put record | -1 |
 */
class StateStoreChangelogWriterV2(
    fm: CheckpointFileManager,
    file: Path,
    compressionCodec: CompressionCodec)
    extends StateStoreChangelogWriter(fm, file, compressionCodec) {

  override def put(key: Array[Byte], value: Array[Byte], colFamilyName: String): Unit = {
    assert(compressedStream != null)
    compressedStream.writeInt(RecordType.PUT_RECORD.toString.getBytes.size)
    compressedStream.write(RecordType.PUT_RECORD.toString.getBytes)
    compressedStream.writeInt(key.size)
    compressedStream.write(key)
    compressedStream.writeInt(value.size)
    compressedStream.write(value)
    compressedStream.writeInt(colFamilyName.getBytes.size)
    compressedStream.write(colFamilyName.getBytes)
    size += 1
  }

  override def delete(key: Array[Byte], colFamilyName: String): Unit = {
    assert(compressedStream != null)
    compressedStream.writeInt(RecordType.DELETE_RECORD.toString.getBytes.size)
    compressedStream.write(RecordType.DELETE_RECORD.toString.getBytes)
    compressedStream.writeInt(key.size)
    compressedStream.write(key)
    // -1 in the value field means record deletion.
    compressedStream.writeInt(-1)
    compressedStream.writeInt(colFamilyName.getBytes.size)
    compressedStream.write(colFamilyName.getBytes)
    size += 1
  }
}

class StateStoreChangelogReader(
    fm: CheckpointFileManager,
    fileToRead: Path,
    compressionCodec: CompressionCodec)
    extends NextIterator[(RecordType.Value, Array[Byte], Array[Byte], String)]
    with Logging {

  private def decompressStream(inputStream: DataInputStream): DataInputStream = {
    val compressed = compressionCodec.compressedInputStream(inputStream)
    new DataInputStream(compressed)
  }

  private val sourceStream = try {
    fm.open(fileToRead)
  } catch {
    case f: FileNotFoundException =>
      throw QueryExecutionErrors.failedToReadStreamingStateFileError(fileToRead, f)
  }
  protected val input: DataInputStream = decompressStream(sourceStream)

  def close(): Unit = { if (input != null) input.close() }

  override def getNext(): (RecordType.Value, Array[Byte], Array[Byte], String) = {
    throw new UnsupportedOperationException("Iterator operations not supported")
  }
}

/**
 * Read an iterator of change record from the changelog file.
 * A record is represented by ByteArrayPair(recordType: RecordType.Value,
 *  key: Array[Byte], value: Array[Byte], colFamilyName: String)
 * A put record is returned as a ByteArrayPair(recordType, key, value, colFamilyName)
 * A delete record is return as a ByteArrayPair(recordType, key, null, colFamilyName)
 */
class StateStoreChangelogReaderV1(
    fm: CheckpointFileManager,
    fileToRead: Path,
    compressionCodec: CompressionCodec) extends StateStoreChangelogReader(fm, fileToRead,
      compressionCodec) {

  override def getNext(): (RecordType.Value, Array[Byte], Array[Byte], String) = {
    val keySize = input.readInt()
    // A -1 key size mean end of file.
    if (keySize == -1) {
      finished = true
      null
    } else if (keySize < 0) {
      throw new IOException(
        s"Error reading streaming state file $fileToRead: key size cannot be $keySize")
    } else {
      // TODO: reuse the key buffer and value buffer across records.
      val keyBuffer = new Array[Byte](keySize)
      ByteStreams.readFully(input, keyBuffer, 0, keySize)
      val valueSize = input.readInt()
      if (valueSize < 0) {
        // A deletion record
        (RecordType.DELETE_RECORD, keyBuffer, null, StateStore.DEFAULT_COL_FAMILY_NAME)
      } else {
        val valueBuffer = new Array[Byte](valueSize)
        ByteStreams.readFully(input, valueBuffer, 0, valueSize)
        // A put record.
        (RecordType.PUT_RECORD, keyBuffer, valueBuffer, StateStore.DEFAULT_COL_FAMILY_NAME)
      }
    }
  }
}

/**
 * Read an iterator of change record from the changelog file.
 * A record is represented by ByteArrayPair(recordType: RecordType.Value,
 *  key: Array[Byte], value: Array[Byte], colFamilyName: String)
 * A put record is returned as a ByteArrayPair(recordType, key, value, colFamilyName)
 * A delete record is return as a ByteArrayPair(recordType, key, null, colFamilyName)
 */
class StateStoreChangelogReaderV2(
    fm: CheckpointFileManager,
    fileToRead: Path,
    compressionCodec: CompressionCodec) extends StateStoreChangelogReader(fm, fileToRead,
      compressionCodec) {

  override def getNext(): (RecordType.Value, Array[Byte], Array[Byte], String) = {
    val recordTypeSize = input.readInt()
    // A -1 key size mean end of file.
    if (recordTypeSize == -1) {
      finished = true
      null
    } else if (recordTypeSize < 0) {
      throw new IOException(
        s"Error reading streaming state file $fileToRead: " +
        s"record type size cannot be $recordTypeSize")
    } else {
      // TODO: reuse the key buffer and value buffer across records.
      val recordTypeBuffer = new Array[Byte](recordTypeSize)
      ByteStreams.readFully(input, recordTypeBuffer, 0, recordTypeSize)
      val recordTypeStr = recordTypeBuffer.map(_.toChar).mkString
      val recordType = RecordType.withName(recordTypeStr)
      recordType match {
        case RecordType.PUT_RECORD =>
          val keySize = input.readInt()
          val keyBuffer = new Array[Byte](keySize)
          ByteStreams.readFully(input, keyBuffer, 0, keySize)

          val valueSize = input.readInt()
          val valueBuffer = new Array[Byte](valueSize)
          ByteStreams.readFully(input, valueBuffer, 0, valueSize)

          val colFamilyNameSize = input.readInt()
          val colFamilyNameBuffer = new Array[Byte](colFamilyNameSize)
          ByteStreams.readFully(input, colFamilyNameBuffer, 0, colFamilyNameSize)
          (RecordType.PUT_RECORD, keyBuffer, valueBuffer,
            colFamilyNameBuffer.map(_.toChar).mkString)

        case RecordType.DELETE_RECORD =>
          val keySize = input.readInt()
          val keyBuffer = new Array[Byte](keySize)
          ByteStreams.readFully(input, keyBuffer, 0, keySize)

          val valueSize = input.readInt()
          assert(valueSize == -1)

          val colFamilyNameSize = input.readInt()
          val colFamilyNameBuffer = new Array[Byte](colFamilyNameSize)
          ByteStreams.readFully(input, colFamilyNameBuffer, 0, colFamilyNameSize)
          (RecordType.DELETE_RECORD, keyBuffer, null,
            colFamilyNameBuffer.map(_.toChar).mkString)

        case _ =>
          throw new IOException("Failed to process unknown record type")
      }
    }
  }
}<|MERGE_RESOLUTION|>--- conflicted
+++ resolved
@@ -32,6 +32,9 @@
 import org.apache.spark.sql.execution.streaming.CheckpointFileManager.CancellableFSDataOutputStream
 import org.apache.spark.util.NextIterator
 
+/**
+ * Enum used to write record types to changelog files used with RocksDBStateStoreProvider.
+ */
 object RecordType extends Enumeration {
   type RecordType = Value
 
@@ -55,7 +58,6 @@
   var size = 0
 
   def put(key: Array[Byte], value: Array[Byte]): Unit = {
-<<<<<<< HEAD
     throw new UnsupportedOperationException("Operation not supported on base class")
   }
 
@@ -69,23 +71,6 @@
 
   def delete(key: Array[Byte], colFamilyName: String): Unit = {
     throw new UnsupportedOperationException("Operation not supported on base class")
-=======
-    assert(compressedStream != null)
-    compressedStream.writeInt(key.length)
-    compressedStream.write(key)
-    compressedStream.writeInt(value.length)
-    compressedStream.write(value)
-    size += 1
-  }
-
-  def delete(key: Array[Byte]): Unit = {
-    assert(compressedStream != null)
-    compressedStream.writeInt(key.length)
-    compressedStream.write(key)
-    // -1 in the value field means record deletion.
-    compressedStream.writeInt(-1)
-    size += 1
->>>>>>> a5afe008
   }
 
   def abort(): Unit = {
