--- conflicted
+++ resolved
@@ -38,6 +38,7 @@
 import org.apache.spark.sql.errors.QueryExecutionErrors
 import org.apache.spark.sql.execution.metric.{SQLMetric, SQLMetrics}
 import org.apache.spark.sql.execution.streaming.{StatefulOperatorStateInfo, StreamExecution}
+import org.apache.spark.sql.execution.streaming.state.StateStore.submitMaintenanceWorkForProvider
 import org.apache.spark.sql.types.StructType
 import org.apache.spark.util.{NextIterator, ThreadUtils, Utils}
 
@@ -1013,62 +1014,33 @@
           log"queryRunId=${MDC(LogKeys.QUERY_RUN_ID, storeProviderId.queryRunId)}")
       }
 
-<<<<<<< HEAD
-      val otherProviderIds = loadedProviders.keys.filter(_ != storeProviderId).toSeq
-      val providerIdsToUnload = reportActiveStoreInstance(storeProviderId, otherProviderIds)
-      val taskContextIdLogLine = Option(TaskContext.get()).map { tc =>
-        log"taskId=${MDC(LogKeys.TASK_ID, tc.taskAttemptId())}"
-      }.getOrElse(log"")
-
-      providerIdsToUnload.foreach(id => {
-        loadedProviders.remove(id).foreach( provider => {
-          // Trigger maintenance thread to immediately do maintenance on and close the provider.
-          // Doing maintenance first allows us to do maintenance for a constantly-moving state
-          // store.
-          logInfo(log"Submitted maintenance from task thread to close " +
-            log"provider=${MDC(LogKeys.STATE_STORE_PROVIDER_ID, id)}." + taskContextIdLogLine +
-            log"Removed provider from loadedProviders")
-          submitMaintenanceWorkForProvider(id, provider, storeConf, submittedFromTaskThread = true)
-        })
-      })
-=======
       // Only tell the state store coordinator we are active if we will remain active
       // after the task. When we unload after committing, there's no need for the coordinator
       // to track which executor has which provider
       if (!storeConf.unloadOnCommit) {
         val otherProviderIds = loadedProviders.keys.filter(_ != storeProviderId).toSeq
         val providerIdsToUnload = reportActiveStoreInstance(storeProviderId, otherProviderIds)
-        providerIdsToUnload.foreach(unload(_))
-      }
-
->>>>>>> 6c37ee49
+        val taskContextIdLogLine = Option(TaskContext.get()).map { tc =>
+          log"taskId=${MDC(LogKeys.TASK_ID, tc.taskAttemptId())}"
+        }.getOrElse(log"")
+
+        providerIdsToUnload.foreach(id => {
+          loadedProviders.remove(id).foreach( provider => {
+            // Trigger maintenance thread to immediately do maintenance on and close the provider.
+            // Doing maintenance first allows us to do maintenance for a constantly-moving state
+            // store.
+            logInfo(log"Submitted maintenance from task thread to close " +
+              log"provider=${MDC(LogKeys.STATE_STORE_PROVIDER_ID, id)}." + taskContextIdLogLine +
+              log"Removed provider from loadedProviders")
+            submitMaintenanceWorkForProvider(
+              id, provider, storeConf, submittedFromTaskThread = true)
+          })
+        })
+      }
       provider
     }
   }
 
-<<<<<<< HEAD
-  /**
-   * Unload a state store provider.
-   * If alreadyRemovedFromLoadedProviders is None, provider will be
-   * removed from loadedProviders and closed.
-   * If alreadyRemovedFromLoadedProviders is Some, provider will be closed
-   * using passed in provider.
-   * WARNING: CAN ONLY BE CALLED FROM MAINTENANCE THREAD!
-   */
-  def unload(
-      storeProviderId: StateStoreProviderId,
-      alreadyRemovedProvider: Option[StateStoreProvider] = None
-  ): Unit = {
-    // Get the provider to close - either the one passed in or one we remove from loadedProviders
-    val providerToClose = alreadyRemovedProvider.orElse {
-      loadedProviders.synchronized {
-        loadedProviders.remove(storeProviderId)
-      }
-    }
-
-    // Close the provider if we found one
-    providerToClose.foreach(_.close())
-=======
   /** Runs maintenance and then unload a state store provider */
   def doMaintenanceAndUnload(storeProviderId: StateStoreProviderId): Unit = {
     loadedProviders.synchronized {
@@ -1079,10 +1051,27 @@
     }
   }
 
-  /** Unload a state store provider */
-  def unload(storeProviderId: StateStoreProviderId): Unit = loadedProviders.synchronized {
-    loadedProviders.remove(storeProviderId).foreach(_.close())
->>>>>>> 6c37ee49
+  /**
+   * Unload a state store provider.
+   * If alreadyRemovedFromLoadedProviders is None, provider will be
+   * removed from loadedProviders and closed.
+   * If alreadyRemovedFromLoadedProviders is Some, provider will be closed
+   * using passed in provider.
+   * WARNING: CAN ONLY BE CALLED FROM MAINTENANCE THREAD!
+   */
+  def unload(
+    storeProviderId: StateStoreProviderId,
+    alreadyRemovedProvider: Option[StateStoreProvider] = None
+  ): Unit = {
+    // Get the provider to close - either the one passed in or one we remove from loadedProviders
+    val providerToClose = alreadyRemovedProvider.orElse {
+      loadedProviders.synchronized {
+        loadedProviders.remove(storeProviderId)
+      }
+    }
+
+    // Close the provider if we found one
+    providerToClose.foreach(_.close())
   }
 
   /** Unload all state store providers: unit test purpose */
