/*
 * Licensed to the Apache Software Foundation (ASF) under one or more
 * contributor license agreements.  See the NOTICE file distributed with
 * this work for additional information regarding copyright ownership.
 * The ASF licenses this file to You under the Apache License, Version 2.0
 * (the "License"); you may not use this file except in compliance with
 * the License.  You may obtain a copy of the License at
 *
 *    http://www.apache.org/licenses/LICENSE-2.0
 *
 * Unless required by applicable law or agreed to in writing, software
 * distributed under the License is distributed on an "AS IS" BASIS,
 * WITHOUT WARRANTIES OR CONDITIONS OF ANY KIND, either express or implied.
 * See the License for the specific language governing permissions and
 * limitations under the License.
 */

package org.apache.spark.sql.execution.streaming.state

import java.util.UUID
import java.util.concurrent.{ScheduledFuture, TimeUnit}
import javax.annotation.concurrent.GuardedBy

import scala.collection.mutable
import scala.util.control.NonFatal

import org.apache.hadoop.conf.Configuration
import org.apache.hadoop.fs.Path
import org.json4s.{JInt, JString}
import org.json4s.JsonAST.JValue
import org.json4s.JsonDSL._
import org.json4s.jackson.JsonMethods.{compact, render}

import org.apache.spark.{SparkContext, SparkEnv, SparkException}
import org.apache.spark.internal.{Logging, LogKeys, MDC}
import org.apache.spark.sql.catalyst.expressions.UnsafeRow
import org.apache.spark.sql.catalyst.util.UnsafeRowUtils
import org.apache.spark.sql.errors.QueryExecutionErrors
import org.apache.spark.sql.execution.metric.{SQLMetric, SQLMetrics}
import org.apache.spark.sql.execution.streaming.{StatefulOperatorStateInfo, StreamExecution}
import org.apache.spark.sql.types.StructType
import org.apache.spark.util.{NextIterator, ThreadUtils, Utils}

sealed trait StateStoreEncoding {
  override def toString: String = this match {
    case StateStoreEncoding.UnsafeRow => "unsaferow"
    case StateStoreEncoding.Avro => "avro"
  }
}

object StateStoreEncoding {
  case object UnsafeRow extends StateStoreEncoding
  case object Avro extends StateStoreEncoding
}

/**
 * Base trait for a versioned key-value store which provides read operations. Each instance of a
 * `ReadStateStore` represents a specific version of state data, and such instances are created
 * through a [[StateStoreProvider]].
 *
 * `abort` method will be called when the task is completed - please clean up the resources in
 * the method.
 *
 * IMPLEMENTATION NOTES:
 * * The implementation can throw exception on calling prefixScan method if the functionality is
 *   not supported yet from the implementation. Note that some stateful operations would not work
 *   on disabling prefixScan functionality.
 */
trait ReadStateStore {

  /** Unique identifier of the store */
  def id: StateStoreId

  /** Version of the data in this store before committing updates. */
  def version: Long

  /**
   * Get the current value of a non-null key.
   * @return a non-null row if the key exists in the store, otherwise null.
   */
  def get(
      key: UnsafeRow,
      colFamilyName: String = StateStore.DEFAULT_COL_FAMILY_NAME): UnsafeRow

  /**
   * Provides an iterator containing all values of a non-null key. If key does not exist,
   * an empty iterator is returned. Implementations should make sure to return an empty
   * iterator if the key does not exist.
   *
   * It is expected to throw exception if Spark calls this method without setting
   * multipleValuesPerKey as true for the column family.
   */
  def valuesIterator(key: UnsafeRow,
      colFamilyName: String = StateStore.DEFAULT_COL_FAMILY_NAME): Iterator[UnsafeRow]

  /**
   * Return an iterator containing all the key-value pairs which are matched with
   * the given prefix key.
   *
   * The operator will provide numColsPrefixKey greater than 0 in StateStoreProvider.init method
   * if the operator needs to leverage the "prefix scan" feature. The schema of the prefix key
   * should be same with the leftmost `numColsPrefixKey` columns of the key schema.
   *
   * It is expected to throw exception if Spark calls this method without setting numColsPrefixKey
   * to the greater than 0.
   */
  def prefixScan(
      prefixKey: UnsafeRow,
      colFamilyName: String = StateStore.DEFAULT_COL_FAMILY_NAME): Iterator[UnsafeRowPair]

  /** Return an iterator containing all the key-value pairs in the StateStore. */
  def iterator(colFamilyName: String = StateStore.DEFAULT_COL_FAMILY_NAME): Iterator[UnsafeRowPair]

  /**
   * Clean up the resource.
   *
   * The method name is to respect backward compatibility on [[StateStore]].
   */
  def abort(): Unit
}

/**
 * Base trait for a versioned key-value store which provides both read and write operations. Each
 * instance of a `StateStore` represents a specific version of state data, and such instances are
 * created through a [[StateStoreProvider]].
 *
 * Unlike [[ReadStateStore]], `abort` method may not be called if the `commit` method succeeds
 * to commit the change. (`hasCommitted` returns `true`.) Otherwise, `abort` method will be called.
 * Implementation should deal with resource cleanup in both methods, and also need to guard with
 * double resource cleanup.
 */
trait StateStore extends ReadStateStore {

  /**
   * Remove column family with given name, if present.
   */
  def removeColFamilyIfExists(colFamilyName: String): Boolean

  /**
   * Create column family with given name, if absent.
   *
   * @return column family ID
   */
  def createColFamilyIfAbsent(
      colFamilyName: String,
      keySchema: StructType,
      valueSchema: StructType,
      keyStateEncoderSpec: KeyStateEncoderSpec,
      useMultipleValuesPerKey: Boolean = false,
      isInternal: Boolean = false): Unit

  /**
   * Put a new non-null value for a non-null key. Implementations must be aware that the UnsafeRows
   * in the params can be reused, and must make copies of the data as needed for persistence.
   */
  def put(
      key: UnsafeRow,
      value: UnsafeRow,
      colFamilyName: String = StateStore.DEFAULT_COL_FAMILY_NAME): Unit

  /**
   * Remove a single non-null key.
   */
  def remove(
      key: UnsafeRow,
      colFamilyName: String = StateStore.DEFAULT_COL_FAMILY_NAME): Unit

  /**
   * Merges the provided value with existing values of a non-null key. If a existing
   * value does not exist, this operation behaves as [[StateStore.put()]].
   *
   * It is expected to throw exception if Spark calls this method without setting
   * multipleValuesPerKey as true for the column family.
   */
  def merge(key: UnsafeRow, value: UnsafeRow,
      colFamilyName: String = StateStore.DEFAULT_COL_FAMILY_NAME): Unit

  /**
   * Commit all the updates that have been made to the store, and return the new version.
   * Implementations should ensure that no more updates (puts, removes) can be after a commit in
   * order to avoid incorrect usage.
   */
  def commit(): Long

  /**
   * Abort all the updates that have been made to the store. Implementations should ensure that
   * no more updates (puts, removes) can be after an abort in order to avoid incorrect usage.
   */
  override def abort(): Unit

  /**
   * Return an iterator containing all the key-value pairs in the StateStore. Implementations must
   * ensure that updates (puts, removes) can be made while iterating over this iterator.
   *
   * It is not required for implementations to ensure the iterator reflects all updates being
   * performed after initialization of the iterator. Callers should perform all updates before
   * calling this method if all updates should be visible in the returned iterator.
   */
  override def iterator(colFamilyName: String = StateStore.DEFAULT_COL_FAMILY_NAME):
    Iterator[UnsafeRowPair]

  /** Current metrics of the state store */
  def metrics: StateStoreMetrics

  /**
   * Return information on recently generated checkpoints
   * The information should only be usable when checkpoint format version 2 is used and
   * underlying state store supports it.
   * If it is not the case, the method can return a dummy result. The result eventually won't
   * be sent to the driver, but not all the stateful operator is able to figure out whether
   * the function should be called to now. They would anyway call it and pass it to
   * StatefulOperator.setStateStoreCheckpointInfo(), where it will be ignored.
   * */
  def getStateStoreCheckpointInfo(): StateStoreCheckpointInfo

  /**
   * Whether all updates have been committed
   */
  def hasCommitted: Boolean
}

/** Wraps the instance of StateStore to make the instance read-only. */
class WrappedReadStateStore(store: StateStore) extends ReadStateStore {
  override def id: StateStoreId = store.id

  override def version: Long = store.version

  override def get(key: UnsafeRow,
    colFamilyName: String = StateStore.DEFAULT_COL_FAMILY_NAME): UnsafeRow = store.get(key,
    colFamilyName)

  override def iterator(colFamilyName: String = StateStore.DEFAULT_COL_FAMILY_NAME):
    Iterator[UnsafeRowPair] = store.iterator(colFamilyName)

  override def abort(): Unit = store.abort()

  override def prefixScan(prefixKey: UnsafeRow,
    colFamilyName: String = StateStore.DEFAULT_COL_FAMILY_NAME): Iterator[UnsafeRowPair] =
    store.prefixScan(prefixKey, colFamilyName)

  override def valuesIterator(key: UnsafeRow, colFamilyName: String): Iterator[UnsafeRow] = {
    store.valuesIterator(key, colFamilyName)
  }
}

/**
 * Metrics reported by a state store
 * @param numKeys         Number of keys in the state store
 * @param memoryUsedBytes Memory used by the state store
 * @param customMetrics   Custom implementation-specific metrics
 *                        The metrics reported through this must have the same `name` as those
 *                        reported by `StateStoreProvider.customMetrics`.
 */
case class StateStoreMetrics(
    numKeys: Long,
    memoryUsedBytes: Long,
    customMetrics: Map[StateStoreCustomMetric, Long])

/**
 * State store checkpoint information, used to pass checkpointing information from executors
 * to the driver after execution.
 * @param stateStoreCkptId The checkpoint ID for a checkpoint at `batchVersion`. This is used to
 *                         identify the checkpoint
 * @param baseStateStoreCkptId The checkpoint ID for `batchVersion` - 1, that is used to finish this
 *                             batch. This is used to validate the batch is processed based on the
 *                             correct checkpoint.
 */
case class StateStoreCheckpointInfo(
    partitionId: Int,
    batchVersion: Long,
    stateStoreCkptId: Option[String],
    baseStateStoreCkptId: Option[String])

object StateStoreMetrics {
  def combine(allMetrics: Seq[StateStoreMetrics]): StateStoreMetrics = {
    val distinctCustomMetrics = allMetrics.flatMap(_.customMetrics.keys).distinct
    val customMetrics = allMetrics.flatMap(_.customMetrics)
    val combinedCustomMetrics = distinctCustomMetrics.map { customMetric =>
      val sameMetrics = customMetrics.filter(_._1 == customMetric)
      val sumOfMetrics = sameMetrics.map(_._2).sum
      customMetric -> sumOfMetrics
    }.toMap

    StateStoreMetrics(
      allMetrics.map(_.numKeys).sum,
      allMetrics.map(_.memoryUsedBytes).sum,
      combinedCustomMetrics)
  }
}

/**
 * Name and description of custom implementation-specific metrics that a
 * state store may wish to expose. Also provides [[SQLMetric]] instance to
 * show the metric in UI and accumulate it at the query level.
 */
trait StateStoreCustomMetric {
  def name: String
  def desc: String
  def withNewDesc(desc: String): StateStoreCustomMetric
  def createSQLMetric(sparkContext: SparkContext): SQLMetric
}

case class StateStoreCustomSumMetric(name: String, desc: String) extends StateStoreCustomMetric {
  override def withNewDesc(newDesc: String): StateStoreCustomSumMetric = copy(desc = desc)

  override def createSQLMetric(sparkContext: SparkContext): SQLMetric =
    SQLMetrics.createMetric(sparkContext, desc)
}

case class StateStoreCustomSizeMetric(name: String, desc: String) extends StateStoreCustomMetric {
  override def withNewDesc(desc: String): StateStoreCustomSizeMetric = copy(desc = desc)

  override def createSQLMetric(sparkContext: SparkContext): SQLMetric =
    SQLMetrics.createSizeMetric(sparkContext, desc)
}

case class StateStoreCustomTimingMetric(name: String, desc: String) extends StateStoreCustomMetric {
  override def withNewDesc(desc: String): StateStoreCustomTimingMetric = copy(desc = desc)

  override def createSQLMetric(sparkContext: SparkContext): SQLMetric =
    SQLMetrics.createTimingMetric(sparkContext, desc)
}

sealed trait KeyStateEncoderSpec {
  def keySchema: StructType
  def jsonValue: JValue
  def json: String = compact(render(jsonValue))

  /**
   * Creates a RocksDBKeyStateEncoder for this specification.
   *
   * @param dataEncoder The encoder to handle the actual data encoding/decoding
   * @param useColumnFamilies Whether to use RocksDB column families
   * @return A RocksDBKeyStateEncoder configured for this spec
   */
  def toEncoder(
      dataEncoder: RocksDBDataEncoder,
<<<<<<< HEAD
      useColumnFamilies: Boolean): RocksDBKeyStateEncoder
=======
      useColumnFamilies: Boolean,
      columnFamilyInfo: Option[ColumnFamilyInfo]): RocksDBKeyStateEncoder
>>>>>>> 783b3e35
}

object KeyStateEncoderSpec {
  def fromJson(keySchema: StructType, m: Map[String, Any]): KeyStateEncoderSpec = {
    // match on type
    m("keyStateEncoderType").asInstanceOf[String] match {
      case "NoPrefixKeyStateEncoderSpec" =>
        NoPrefixKeyStateEncoderSpec(keySchema)
      case "RangeKeyScanStateEncoderSpec" =>
        val orderingOrdinals = m("orderingOrdinals").
          asInstanceOf[List[_]].map(_.asInstanceOf[BigInt].toInt)
        RangeKeyScanStateEncoderSpec(keySchema, orderingOrdinals)
      case "PrefixKeyScanStateEncoderSpec" =>
        val numColsPrefixKey = m("numColsPrefixKey").asInstanceOf[BigInt].toInt
        PrefixKeyScanStateEncoderSpec(keySchema, numColsPrefixKey)
    }
  }
}

case class NoPrefixKeyStateEncoderSpec(keySchema: StructType) extends KeyStateEncoderSpec {
  override def jsonValue: JValue = {
    ("keyStateEncoderType" -> JString("NoPrefixKeyStateEncoderSpec"))
  }

  override def toEncoder(
      dataEncoder: RocksDBDataEncoder,
<<<<<<< HEAD
      useColumnFamilies: Boolean): RocksDBKeyStateEncoder = {
    new NoPrefixKeyStateEncoder(
      dataEncoder, keySchema, useColumnFamilies)
=======
      useColumnFamilies: Boolean,
      columnFamilyInfo: Option[ColumnFamilyInfo]): RocksDBKeyStateEncoder = {
    new NoPrefixKeyStateEncoder(
      dataEncoder, keySchema, useColumnFamilies, columnFamilyInfo)
>>>>>>> 783b3e35
  }
}

case class PrefixKeyScanStateEncoderSpec(
    keySchema: StructType,
    numColsPrefixKey: Int) extends KeyStateEncoderSpec {
  if (numColsPrefixKey == 0 || numColsPrefixKey >= keySchema.length) {
    throw StateStoreErrors.incorrectNumOrderingColsForPrefixScan(numColsPrefixKey.toString)
  }

  override def toEncoder(
      dataEncoder: RocksDBDataEncoder,
<<<<<<< HEAD
      useColumnFamilies: Boolean): RocksDBKeyStateEncoder = {
    new PrefixKeyScanStateEncoder(
      dataEncoder, keySchema, numColsPrefixKey, useColumnFamilies)
=======
      useColumnFamilies: Boolean,
      columnFamilyInfo: Option[ColumnFamilyInfo]): RocksDBKeyStateEncoder = {
    new PrefixKeyScanStateEncoder(
      dataEncoder, keySchema, numColsPrefixKey, useColumnFamilies, columnFamilyInfo)
>>>>>>> 783b3e35
  }


  override def jsonValue: JValue = {
    ("keyStateEncoderType" -> JString("PrefixKeyScanStateEncoderSpec")) ~
      ("numColsPrefixKey" -> JInt(numColsPrefixKey))
  }
}

/** Encodes rows so that they can be range-scanned based on orderingOrdinals */
case class RangeKeyScanStateEncoderSpec(
    keySchema: StructType,
    orderingOrdinals: Seq[Int]) extends KeyStateEncoderSpec {
  if (orderingOrdinals.isEmpty || orderingOrdinals.length > keySchema.length) {
    throw StateStoreErrors.incorrectNumOrderingColsForRangeScan(orderingOrdinals.length.toString)
  }

  override def toEncoder(
      dataEncoder: RocksDBDataEncoder,
<<<<<<< HEAD
      useColumnFamilies: Boolean): RocksDBKeyStateEncoder = {
    new RangeKeyScanStateEncoder(
      dataEncoder, keySchema, orderingOrdinals, useColumnFamilies)
=======
      useColumnFamilies: Boolean,
      columnFamilyInfo: Option[ColumnFamilyInfo]): RocksDBKeyStateEncoder = {
    new RangeKeyScanStateEncoder(
      dataEncoder, keySchema, orderingOrdinals, useColumnFamilies, columnFamilyInfo)
>>>>>>> 783b3e35
  }

  override def jsonValue: JValue = {
    ("keyStateEncoderType" -> JString("RangeKeyScanStateEncoderSpec")) ~
      ("orderingOrdinals" -> orderingOrdinals.map(JInt(_)))
  }
}

/**
 * Trait representing a provider that provide [[StateStore]] instances representing
 * versions of state data.
 *
 * The life cycle of a provider and its provide stores are as follows.
 *
 * - A StateStoreProvider is created in a executor for each unique [[StateStoreId]] when
 *   the first batch of a streaming query is executed on the executor. All subsequent batches reuse
 *   this provider instance until the query is stopped.
 *
 * - Every batch of streaming data request a specific version of the state data by invoking
 *   `getStore(version)` which returns an instance of [[StateStore]] through which the required
 *   version of the data can be accessed. It is the responsible of the provider to populate
 *   this store with context information like the schema of keys and values, etc.
 *
 *   If the checkpoint format version 2 is used, an additional argument `checkpointID` may be
 *   provided as part of `getStore(version, checkpointID)`. The provider needs to guarantee
 *   that the loaded version is of this unique ID. It needs to load the version for this specific
 *   ID from the checkpoint if needed.
 *
 * - After the streaming query is stopped, the created provider instances are lazily disposed off.
 */
trait StateStoreProvider {

  /**
   * Initialize the provide with more contextual information from the SQL operator.
   * This method will be called first after creating an instance of the StateStoreProvider by
   * reflection.
   *
   * @param stateStoreId Id of the versioned StateStores that this provider will generate
   * @param keySchema Schema of keys to be stored
   * @param valueSchema Schema of value to be stored
   * @param numColsPrefixKey The number of leftmost columns to be used as prefix key.
   *                         A value not greater than 0 means the operator doesn't activate prefix
   *                         key, and the operator should not call prefixScan method in StateStore.
   * @param useColumnFamilies Whether the underlying state store uses a single or multiple column
   *                          families
   * @param storeConfs Configurations used by the StateStores
   * @param hadoopConf Hadoop configuration that could be used by StateStore to save state data
   * @param useMultipleValuesPerKey Whether the underlying state store needs to support multiple
   *                                values for a single key.
   */
  def init(
      stateStoreId: StateStoreId,
      keySchema: StructType,
      valueSchema: StructType,
      keyStateEncoderSpec: KeyStateEncoderSpec,
      useColumnFamilies: Boolean,
      storeConfs: StateStoreConf,
      hadoopConf: Configuration,
      useMultipleValuesPerKey: Boolean = false): Unit

  /**
   * Return the id of the StateStores this provider will generate.
   * Should be the same as the one passed in init().
   */
  def stateStoreId: StateStoreId

  /** Called when the provider instance is unloaded from the executor */
  def close(): Unit

  /**
   * Return an instance of [[StateStore]] representing state data of the given version.
   * If `stateStoreCkptId` is provided, the instance also needs to match the ID.
   * */
  def getStore(
      version: Long,
      stateStoreCkptId: Option[String] = None): StateStore

  /**
   * Return an instance of [[ReadStateStore]] representing state data of the given version
   * and uniqueID if provided.
   * By default it will return the same instance as getStore(version) but wrapped to prevent
   * modification. Providers can override and return optimized version of [[ReadStateStore]]
   * based on the fact the instance will be only used for reading.
   */
  def getReadStore(version: Long, uniqueId: Option[String] = None): ReadStateStore =
    new WrappedReadStateStore(getStore(version, uniqueId))

  /** Optional method for providers to allow for background maintenance (e.g. compactions) */
  def doMaintenance(): Unit = { }

  /**
   * Optional custom metrics that the implementation may want to report.
   * @note The StateStore objects created by this provider must report the same custom metrics
   * (specifically, same names) through `StateStore.metrics`.
   */
  def supportedCustomMetrics: Seq[StateStoreCustomMetric] = Nil
}

object StateStoreProvider {

  /**
   * Return a instance of the given provider class name. The instance will not be initialized.
   */
  def create(providerClassName: String): StateStoreProvider = {
    val providerClass = Utils.classForName(providerClassName)
    if (!classOf[StateStoreProvider].isAssignableFrom(providerClass)) {
      throw new SparkException(
        errorClass = "STATE_STORE_INVALID_PROVIDER",
        messageParameters = Map("inputClass" -> providerClassName),
        cause = null)
    }
    providerClass.getConstructor().newInstance().asInstanceOf[StateStoreProvider]
  }

  /**
   * Return a instance of the required provider, initialized with the given configurations.
   */
  def createAndInit(
      providerId: StateStoreProviderId,
      keySchema: StructType,
      valueSchema: StructType,
      keyStateEncoderSpec: KeyStateEncoderSpec,
      useColumnFamilies: Boolean,
      storeConf: StateStoreConf,
      hadoopConf: Configuration,
      useMultipleValuesPerKey: Boolean): StateStoreProvider = {
    val provider = create(storeConf.providerClass)
    provider.init(providerId.storeId, keySchema, valueSchema, keyStateEncoderSpec,
      useColumnFamilies, storeConf, hadoopConf, useMultipleValuesPerKey)
    provider
  }

  /**
   * Use the expected schema to check whether the UnsafeRow is valid.
   */
  def validateStateRowFormat(
      keyRow: UnsafeRow,
      keySchema: StructType,
      valueRow: UnsafeRow,
      valueSchema: StructType,
      conf: StateStoreConf): Unit = {
    if (conf.formatValidationEnabled) {
      val validationError = UnsafeRowUtils.validateStructuralIntegrityWithReason(keyRow, keySchema)
      validationError.foreach { error =>
        throw StateStoreErrors.keyRowFormatValidationFailure(error)
      }

      if (conf.formatValidationCheckValue) {
        val validationError =
          UnsafeRowUtils.validateStructuralIntegrityWithReason(valueRow, valueSchema)
        validationError.foreach { error =>
          throw StateStoreErrors.valueRowFormatValidationFailure(error)
        }
      }
    }
  }
}

/**
 * This is an optional trait to be implemented by [[StateStoreProvider]]s that can read the change
 * of state store over batches. This is used by State Data Source with additional options like
 * snapshotStartBatchId or readChangeFeed.
 */
trait SupportsFineGrainedReplay {

  /**
   * Return an instance of [[StateStore]] representing state data of the given version.
   * The State Store will be constructed from the snapshot at snapshotVersion, and applying delta
   * files up to the endVersion. If there is no snapshot file at snapshotVersion, an exception will
   * be thrown.
   *
   * @param snapshotVersion checkpoint version of the snapshot to start with
   * @param endVersion   checkpoint version to end with
   */
  def replayStateFromSnapshot(snapshotVersion: Long, endVersion: Long): StateStore

  /**
   * Return an instance of [[ReadStateStore]] representing state data of the given version.
   * The State Store will be constructed from the snapshot at snapshotVersion, and applying delta
   * files up to the endVersion. If there is no snapshot file at snapshotVersion, an exception will
   * be thrown.
   * Only implement this if there is read-only optimization for the state store.
   *
   * @param snapshotVersion checkpoint version of the snapshot to start with
   * @param endVersion   checkpoint version to end with
   */
  def replayReadStateFromSnapshot(snapshotVersion: Long, endVersion: Long): ReadStateStore = {
    new WrappedReadStateStore(replayStateFromSnapshot(snapshotVersion, endVersion))
  }

  /**
   * Return an iterator that reads all the entries of changelogs from startVersion to
   * endVersion.
   * Each record is represented by a tuple of (recordType: [[RecordType.Value]], key: [[UnsafeRow]],
   * value: [[UnsafeRow]], batchId: [[Long]])
   * A put record is returned as a tuple(recordType, key, value, batchId)
   * A delete record is return as a tuple(recordType, key, null, batchId)
   *
   * @param startVersion starting changelog version
   * @param endVersion ending changelog version
   * @param colFamilyNameOpt optional column family name to read from
   * @return iterator that gives tuple(recordType: [[RecordType.Value]], nested key: [[UnsafeRow]],
   *         nested value: [[UnsafeRow]], batchId: [[Long]])
   */
  def getStateStoreChangeDataReader(
      startVersion: Long,
      endVersion: Long,
      colFamilyNameOpt: Option[String] = None):
    NextIterator[(RecordType.Value, UnsafeRow, UnsafeRow, Long)]
}

/**
 * Unique identifier for a provider, used to identify when providers can be reused.
 * Note that `queryRunId` is used uniquely identify a provider, so that the same provider
 * instance is not reused across query restarts.
 */
case class StateStoreProviderId(storeId: StateStoreId, queryRunId: UUID)

object StateStoreProviderId {
  private[sql] def apply(
      stateInfo: StatefulOperatorStateInfo,
      partitionIndex: Int,
      storeName: String): StateStoreProviderId = {
    val storeId = StateStoreId(
      stateInfo.checkpointLocation, stateInfo.operatorId, partitionIndex, storeName)
    StateStoreProviderId(storeId, stateInfo.queryRunId)
  }
}

/**
 * Unique identifier for a bunch of keyed state data.
 * @param checkpointRootLocation Root directory where all the state data of a query is stored
 * @param operatorId Unique id of a stateful operator
 * @param partitionId Index of the partition of an operators state data
 * @param storeName Optional, name of the store. Each partition can optionally use multiple state
 *                  stores, but they have to be identified by distinct names.
 */
case class StateStoreId(
    checkpointRootLocation: String,
    operatorId: Long,
    partitionId: Int,
    storeName: String = StateStoreId.DEFAULT_STORE_NAME) {

  /**
   * Checkpoint directory to be used by a single state store, identified uniquely by the tuple
   * (operatorId, partitionId, storeName). All implementations of [[StateStoreProvider]] should
   * use this path for saving state data, as this ensures that distinct stores will write to
   * different locations.
   */
  def storeCheckpointLocation(): Path = {
    if (storeName == StateStoreId.DEFAULT_STORE_NAME) {
      // For reading state store data that was generated before store names were used (Spark <= 2.2)
      new Path(checkpointRootLocation, s"$operatorId/$partitionId")
    } else {
      new Path(checkpointRootLocation, s"$operatorId/$partitionId/$storeName")
    }
  }

  override def toString: String = {
    s"""StateStoreId[ checkpointRootLocation=$checkpointRootLocation, operatorId=$operatorId,
       | partitionId=$partitionId, storeName=$storeName ]
       |""".stripMargin.replaceAll("\n", "")
  }
}

object StateStoreId {
  val DEFAULT_STORE_NAME = "default"
}

/** Mutable, and reusable class for representing a pair of UnsafeRows. */
class UnsafeRowPair(var key: UnsafeRow = null, var value: UnsafeRow = null) {
  def withRows(key: UnsafeRow, value: UnsafeRow): UnsafeRowPair = {
    this.key = key
    this.value = value
    this
  }
}


/**
 * Companion object to [[StateStore]] that provides helper methods to create and retrieve stores
 * by their unique ids. In addition, when a SparkContext is active (i.e. SparkEnv.get is not null),
 * it also runs a periodic background task to do maintenance on the loaded stores. For each
 * store, it uses the [[StateStoreCoordinator]] to ensure whether the current loaded instance of
 * the store is the active instance. Accordingly, it either keeps it loaded and performs
 * maintenance, or unloads the store.
 */
object StateStore extends Logging {

  val PARTITION_ID_TO_CHECK_SCHEMA = 0

  val DEFAULT_COL_FAMILY_NAME = "default"

  val VIRTUAL_COL_FAMILY_PREFIX_BYTES = 2

  @GuardedBy("loadedProviders")
  private val loadedProviders = new mutable.HashMap[StateStoreProviderId, StateStoreProvider]()

  private val maintenanceThreadPoolLock = new Object

  // This set is to keep track of the partitions that are queued
  // for maintenance or currently have maintenance running on them
  // to prevent the same partition from being processed concurrently.
  @GuardedBy("maintenanceThreadPoolLock")
  private val maintenancePartitions = new mutable.HashSet[StateStoreProviderId]

  /**
   * Runs the `task` periodically and bubbles any exceptions that it encounters.
   *
   * Note: exceptions in the maintenance thread pool are caught and logged; the associated
   * StateStoreProvider is also unloaded. Any exception that happens in the MaintenanceTask
   * is indeed exceptional and thus we let it propagate.
   */
  class MaintenanceTask(periodMs: Long, task: => Unit) {
    private val executor =
      ThreadUtils.newDaemonSingleThreadScheduledExecutor("state-store-maintenance-task")

    private val runnable = new Runnable {
      override def run(): Unit = {
        try {
          task
        } catch {
          case NonFatal(e) =>
            logWarning("Error running maintenance thread", e)
            throw e
        }
      }
    }

    private val future: ScheduledFuture[_] = executor.scheduleAtFixedRate(
      runnable, periodMs, periodMs, TimeUnit.MILLISECONDS)

    def stop(): Unit = {
      future.cancel(false)
      executor.shutdown()
    }

    def isRunning: Boolean = !future.isDone
  }

  /**
   * Thread Pool that runs maintenance on partitions that are scheduled by
   * MaintenanceTask periodically
   */
  class MaintenanceThreadPool(numThreads: Int) {
    private val threadPool = ThreadUtils.newDaemonFixedThreadPool(
      numThreads, "state-store-maintenance-thread")

    def execute(runnable: Runnable): Unit = {
      threadPool.execute(runnable)
    }

    def stop(): Unit = {
      logInfo("Shutting down MaintenanceThreadPool")
      threadPool.shutdown() // Disable new tasks from being submitted

      // Wait a while for existing tasks to terminate
      if (!threadPool.awaitTermination(5 * 60, TimeUnit.SECONDS)) {
        logWarning(
          s"MaintenanceThreadPool is not able to be terminated within 300 seconds," +
            " forcefully shutting down now.")
        threadPool.shutdownNow() // Cancel currently executing tasks

        // Wait a while for tasks to respond to being cancelled
        if (!threadPool.awaitTermination(60, TimeUnit.SECONDS)) {
          logError("MaintenanceThreadPool did not terminate")
        }
      }
    }
  }

  @GuardedBy("loadedProviders")
  private var maintenanceTask: MaintenanceTask = null

  @GuardedBy("loadedProviders")
  private var maintenanceThreadPool: MaintenanceThreadPool = null

  @GuardedBy("loadedProviders")
  private var _coordRef: StateStoreCoordinatorRef = null

  /** Get or create a read-only store associated with the id. */
  def getReadOnly(
      storeProviderId: StateStoreProviderId,
      keySchema: StructType,
      valueSchema: StructType,
      keyStateEncoderSpec: KeyStateEncoderSpec,
      version: Long,
      stateStoreCkptId: Option[String],
      useColumnFamilies: Boolean,
      storeConf: StateStoreConf,
      hadoopConf: Configuration,
      useMultipleValuesPerKey: Boolean = false): ReadStateStore = {
    hadoopConf.set(StreamExecution.RUN_ID_KEY, storeProviderId.queryRunId.toString)
    if (version < 0) {
      throw QueryExecutionErrors.unexpectedStateStoreVersion(version)
    }
    val storeProvider = getStateStoreProvider(storeProviderId, keySchema, valueSchema,
      keyStateEncoderSpec, useColumnFamilies, storeConf, hadoopConf, useMultipleValuesPerKey)
    storeProvider.getReadStore(version, stateStoreCkptId)
  }

  /** Get or create a store associated with the id. */
  def get(
      storeProviderId: StateStoreProviderId,
      keySchema: StructType,
      valueSchema: StructType,
      keyStateEncoderSpec: KeyStateEncoderSpec,
      version: Long,
      stateStoreCkptId: Option[String],
      useColumnFamilies: Boolean,
      storeConf: StateStoreConf,
      hadoopConf: Configuration,
      useMultipleValuesPerKey: Boolean = false): StateStore = {
    hadoopConf.set(StreamExecution.RUN_ID_KEY, storeProviderId.queryRunId.toString)
    if (version < 0) {
      throw QueryExecutionErrors.unexpectedStateStoreVersion(version)
    }
    hadoopConf.set(StreamExecution.RUN_ID_KEY, storeProviderId.queryRunId.toString)
    val storeProvider = getStateStoreProvider(storeProviderId, keySchema, valueSchema,
      keyStateEncoderSpec, useColumnFamilies, storeConf, hadoopConf, useMultipleValuesPerKey)
    storeProvider.getStore(version, stateStoreCkptId)
  }

  private def getStateStoreProvider(
      storeProviderId: StateStoreProviderId,
      keySchema: StructType,
      valueSchema: StructType,
      keyStateEncoderSpec: KeyStateEncoderSpec,
      useColumnFamilies: Boolean,
      storeConf: StateStoreConf,
      hadoopConf: Configuration,
      useMultipleValuesPerKey: Boolean): StateStoreProvider = {
    loadedProviders.synchronized {
      startMaintenanceIfNeeded(storeConf)

      // SPARK-42567 - Track load time for state store provider and log warning if takes longer
      // than 2s.
      val (provider, loadTimeMs) = Utils.timeTakenMs {
        loadedProviders.getOrElseUpdate(
          storeProviderId,
          StateStoreProvider.createAndInit(
            storeProviderId, keySchema, valueSchema, keyStateEncoderSpec,
            useColumnFamilies, storeConf, hadoopConf, useMultipleValuesPerKey)
        )
      }

      if (loadTimeMs > 2000L) {
        logWarning(log"Loaded state store provider in loadTimeMs=" +
          log"${MDC(LogKeys.LOAD_TIME, loadTimeMs)} " +
          log"for storeId=${MDC(LogKeys.STORE_ID, storeProviderId.storeId.toString)} and " +
          log"queryRunId=${MDC(LogKeys.QUERY_RUN_ID, storeProviderId.queryRunId)}")
      }

      val otherProviderIds = loadedProviders.keys.filter(_ != storeProviderId).toSeq
      val providerIdsToUnload = reportActiveStoreInstance(storeProviderId, otherProviderIds)
      providerIdsToUnload.foreach(unload(_))
      provider
    }
  }

  /** Unload a state store provider */
  def unload(storeProviderId: StateStoreProviderId): Unit = loadedProviders.synchronized {
    loadedProviders.remove(storeProviderId).foreach(_.close())
  }

  /** Unload all state store providers: unit test purpose */
  private[sql] def unloadAll(): Unit = loadedProviders.synchronized {
    loadedProviders.keySet.foreach { key => unload(key) }
    loadedProviders.clear()
  }

  /** Whether a state store provider is loaded or not */
  def isLoaded(storeProviderId: StateStoreProviderId): Boolean = loadedProviders.synchronized {
    loadedProviders.contains(storeProviderId)
  }

  /** Check if maintenance thread is running and scheduled future is not done */
  def isMaintenanceRunning: Boolean = loadedProviders.synchronized {
    maintenanceTask != null && maintenanceTask.isRunning
  }

  /** Stop maintenance thread and reset the maintenance task */
  def stopMaintenanceTask(): Unit = loadedProviders.synchronized {
    if (maintenanceThreadPool != null) {
      maintenanceThreadPoolLock.synchronized {
        maintenancePartitions.clear()
      }
      maintenanceThreadPool.stop()
      maintenanceThreadPool = null
    }
    if (maintenanceTask != null) {
      maintenanceTask.stop()
      maintenanceTask = null
    }
  }

  /** Unload and stop all state store providers */
  def stop(): Unit = loadedProviders.synchronized {
    loadedProviders.keySet.foreach { key => unload(key) }
    loadedProviders.clear()
    _coordRef = null
    stopMaintenanceTask()
    logInfo("StateStore stopped")
  }

  /** Start the periodic maintenance task if not already started and if Spark active */
  private def startMaintenanceIfNeeded(storeConf: StateStoreConf): Unit = {
    val numMaintenanceThreads = storeConf.numStateStoreMaintenanceThreads
    loadedProviders.synchronized {
      if (SparkEnv.get != null && !isMaintenanceRunning) {
        maintenanceTask = new MaintenanceTask(
          storeConf.maintenanceInterval,
          task = { doMaintenance() }
        )
        maintenanceThreadPool = new MaintenanceThreadPool(numMaintenanceThreads)
        logInfo("State Store maintenance task started")
      }
    }
  }

  private def processThisPartition(id: StateStoreProviderId): Boolean = {
    maintenanceThreadPoolLock.synchronized {
      if (!maintenancePartitions.contains(id)) {
        maintenancePartitions.add(id)
        true
      } else {
        false
      }
    }
  }

  /**
   * Execute background maintenance task in all the loaded store providers if they are still
   * the active instances according to the coordinator.
   */
  private def doMaintenance(): Unit = {
    logDebug("Doing maintenance")
    if (SparkEnv.get == null) {
      throw new IllegalStateException("SparkEnv not active, cannot do maintenance on StateStores")
    }
    loadedProviders.synchronized {
      loadedProviders.toSeq
    }.foreach { case (id, provider) =>
      if (processThisPartition(id)) {
        maintenanceThreadPool.execute(() => {
          val startTime = System.currentTimeMillis()
          try {
            provider.doMaintenance()
            if (!verifyIfStoreInstanceActive(id)) {
              unload(id)
              logInfo(log"Unloaded ${MDC(LogKeys.STATE_STORE_PROVIDER, provider)}")
            }
          } catch {
            case NonFatal(e) =>
              logWarning(log"Error managing ${MDC(LogKeys.STATE_STORE_PROVIDER, provider)}, " +
                log"unloading state store provider", e)
              // When we get a non-fatal exception, we just unload the provider.
              //
              // By not bubbling the exception to the maintenance task thread or the query execution
              // thread, it's possible for a maintenance thread pool task to continue failing on
              // the same partition. Additionally, if there is some global issue that will cause
              // all maintenance thread pool tasks to fail, then bubbling the exception and
              // stopping the pool is faster than waiting for all tasks to see the same exception.
              //
              // However, we assume that repeated failures on the same partition and global issues
              // are rare. The benefit to unloading just the partition with an exception is that
              // transient issues on a given provider do not affect any other providers; so, in
              // most cases, this should be a more performant solution.
              unload(id)
          } finally {
            val duration = System.currentTimeMillis() - startTime
            val logMsg =
              log"Finished maintenance task for provider=${MDC(LogKeys.STATE_STORE_PROVIDER, id)}" +
                log" in elapsed_time=${MDC(LogKeys.TIME_UNITS, duration)}\n"
            if (duration > 5000) {
              logInfo(logMsg)
            } else {
              logDebug(logMsg)
            }
            maintenanceThreadPoolLock.synchronized {
              maintenancePartitions.remove(id)
            }
          }
        })
      } else {
        logInfo(log"Not processing partition ${MDC(LogKeys.PARTITION_ID, id)} " +
          log"for maintenance because it is currently " +
          log"being processed")
      }
    }
  }

  private def reportActiveStoreInstance(
      storeProviderId: StateStoreProviderId,
      otherProviderIds: Seq[StateStoreProviderId]): Seq[StateStoreProviderId] = {
    if (SparkEnv.get != null) {
      val host = SparkEnv.get.blockManager.blockManagerId.host
      val executorId = SparkEnv.get.blockManager.blockManagerId.executorId
      val providerIdsToUnload = coordinatorRef
        .map(_.reportActiveInstance(storeProviderId, host, executorId, otherProviderIds))
        .getOrElse(Seq.empty[StateStoreProviderId])
      logInfo(log"Reported that the loaded instance " +
        log"${MDC(LogKeys.STATE_STORE_PROVIDER, storeProviderId)} is active")
      logDebug(log"The loaded instances are going to unload: " +
        log"${MDC(LogKeys.STATE_STORE_PROVIDER, providerIdsToUnload.mkString(", "))}")
      providerIdsToUnload
    } else {
      Seq.empty[StateStoreProviderId]
    }
  }

  private def verifyIfStoreInstanceActive(storeProviderId: StateStoreProviderId): Boolean = {
    if (SparkEnv.get != null) {
      val executorId = SparkEnv.get.blockManager.blockManagerId.executorId
      val verified =
        coordinatorRef.map(_.verifyIfInstanceActive(storeProviderId, executorId)).getOrElse(false)
      logDebug(s"Verified whether the loaded instance $storeProviderId is active: $verified")
      verified
    } else {
      false
    }
  }

  private def coordinatorRef: Option[StateStoreCoordinatorRef] = loadedProviders.synchronized {
    val env = SparkEnv.get
    if (env != null) {
      val isDriver =
        env.executorId == SparkContext.DRIVER_IDENTIFIER
      // If running locally, then the coordinator reference in _coordRef may be have become inactive
      // as SparkContext + SparkEnv may have been restarted. Hence, when running in driver,
      // always recreate the reference.
      if (isDriver || _coordRef == null) {
        logDebug("Getting StateStoreCoordinatorRef")
        _coordRef = StateStoreCoordinatorRef.forExecutor(env)
      }
      logInfo(log"Retrieved reference to StateStoreCoordinator: " +
        log"${MDC(LogKeys.STATE_STORE_PROVIDER, _coordRef)}")
      Some(_coordRef)
    } else {
      _coordRef = null
      None
    }
  }
}
<|MERGE_RESOLUTION|>--- conflicted
+++ resolved
@@ -335,12 +335,7 @@
    */
   def toEncoder(
       dataEncoder: RocksDBDataEncoder,
-<<<<<<< HEAD
       useColumnFamilies: Boolean): RocksDBKeyStateEncoder
-=======
-      useColumnFamilies: Boolean,
-      columnFamilyInfo: Option[ColumnFamilyInfo]): RocksDBKeyStateEncoder
->>>>>>> 783b3e35
 }
 
 object KeyStateEncoderSpec {
@@ -367,16 +362,9 @@
 
   override def toEncoder(
       dataEncoder: RocksDBDataEncoder,
-<<<<<<< HEAD
       useColumnFamilies: Boolean): RocksDBKeyStateEncoder = {
     new NoPrefixKeyStateEncoder(
       dataEncoder, keySchema, useColumnFamilies)
-=======
-      useColumnFamilies: Boolean,
-      columnFamilyInfo: Option[ColumnFamilyInfo]): RocksDBKeyStateEncoder = {
-    new NoPrefixKeyStateEncoder(
-      dataEncoder, keySchema, useColumnFamilies, columnFamilyInfo)
->>>>>>> 783b3e35
   }
 }
 
@@ -389,18 +377,10 @@
 
   override def toEncoder(
       dataEncoder: RocksDBDataEncoder,
-<<<<<<< HEAD
       useColumnFamilies: Boolean): RocksDBKeyStateEncoder = {
     new PrefixKeyScanStateEncoder(
       dataEncoder, keySchema, numColsPrefixKey, useColumnFamilies)
-=======
-      useColumnFamilies: Boolean,
-      columnFamilyInfo: Option[ColumnFamilyInfo]): RocksDBKeyStateEncoder = {
-    new PrefixKeyScanStateEncoder(
-      dataEncoder, keySchema, numColsPrefixKey, useColumnFamilies, columnFamilyInfo)
->>>>>>> 783b3e35
-  }
-
+  }
 
   override def jsonValue: JValue = {
     ("keyStateEncoderType" -> JString("PrefixKeyScanStateEncoderSpec")) ~
@@ -418,16 +398,9 @@
 
   override def toEncoder(
       dataEncoder: RocksDBDataEncoder,
-<<<<<<< HEAD
       useColumnFamilies: Boolean): RocksDBKeyStateEncoder = {
     new RangeKeyScanStateEncoder(
       dataEncoder, keySchema, orderingOrdinals, useColumnFamilies)
-=======
-      useColumnFamilies: Boolean,
-      columnFamilyInfo: Option[ColumnFamilyInfo]): RocksDBKeyStateEncoder = {
-    new RangeKeyScanStateEncoder(
-      dataEncoder, keySchema, orderingOrdinals, useColumnFamilies, columnFamilyInfo)
->>>>>>> 783b3e35
   }
 
   override def jsonValue: JValue = {
