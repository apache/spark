--- conflicted
+++ resolved
@@ -86,7 +86,12 @@
     new StateRepartitionUnsupportedOffsetSeqVersionError(checkpointLocation, version)
   }
 
-<<<<<<< HEAD
+  def unsupportedStateStoreProviderError(
+      checkpointLocation: String,
+      providerClass: String): StateRepartitionInvalidCheckpointError = {
+    new StateRepartitionUnsupportedProviderError(checkpointLocation, providerClass)
+  }
+
   def unsupportedStatefulOperatorError(
       operatorName: String,
       checkpointLocation: String = ""): StateRepartitionInvalidCheckpointError = {
@@ -100,12 +105,6 @@
       checkpointLocation: String = ""): StateRepartitionInvalidCheckpointError = {
     new StateRepartitionUnsupportedTransformWithStateVarTypeError(
       checkpointLocation, variableType, ttlEnabled, colFamilyName)
-=======
-  def unsupportedStateStoreProviderError(
-      checkpointLocation: String,
-      providerClass: String): StateRepartitionInvalidCheckpointError = {
-    new StateRepartitionUnsupportedProviderError(checkpointLocation, providerClass)
->>>>>>> 102d6eb8
   }
 }
 
@@ -224,7 +223,14 @@
     subClass = "UNSUPPORTED_OFFSET_SEQ_VERSION",
     messageParameters = Map("version" -> version.toString))
 
-<<<<<<< HEAD
+class StateRepartitionUnsupportedProviderError(
+    checkpointLocation: String,
+    provider: String)
+  extends StateRepartitionInvalidCheckpointError(
+    checkpointLocation,
+    subClass = "UNSUPPORTED_PROVIDER",
+    messageParameters = Map("provider" -> provider))
+
 class StateRepartitionUnsupportedStatefulOperatorError(
     checkpointLocation: String,
     operatorName: String)
@@ -244,13 +250,4 @@
     messageParameters = Map(
       "variableType" -> variableType,
       "ttlEnabled" -> ttlEnabled.toString,
-      "colFamilyName" -> colFamilyName))
-=======
-class StateRepartitionUnsupportedProviderError(
-    checkpointLocation: String,
-    provider: String)
-  extends StateRepartitionInvalidCheckpointError(
-    checkpointLocation,
-    subClass = "UNSUPPORTED_PROVIDER",
-    messageParameters = Map("provider" -> provider))
->>>>>>> 102d6eb8
+      "colFamilyName" -> colFamilyName))