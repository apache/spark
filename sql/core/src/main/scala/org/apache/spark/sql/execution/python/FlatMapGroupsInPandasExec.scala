/*
 * Licensed to the Apache Software Foundation (ASF) under one or more
 * contributor license agreements.  See the NOTICE file distributed with
 * this work for additional information regarding copyright ownership.
 * The ASF licenses this file to You under the Apache License, Version 2.0
 * (the "License"); you may not use this file except in compliance with
 * the License.  You may obtain a copy of the License at
 *
 *    http://www.apache.org/licenses/LICENSE-2.0
 *
 * Unless required by applicable law or agreed to in writing, software
 * distributed under the License is distributed on an "AS IS" BASIS,
 * WITHOUT WARRANTIES OR CONDITIONS OF ANY KIND, either express or implied.
 * See the License for the specific language governing permissions and
 * limitations under the License.
 */

package org.apache.spark.sql.execution.python

import scala.collection.JavaConverters._

import org.apache.spark.TaskContext
import org.apache.spark.api.python.{ChainedPythonFunctions, PythonEvalType}
import org.apache.spark.rdd.RDD
import org.apache.spark.sql.catalyst.InternalRow
import org.apache.spark.sql.catalyst.expressions._
import org.apache.spark.sql.catalyst.plans.physical.{AllTuples, ClusteredDistribution, Distribution, Partitioning}
import org.apache.spark.sql.execution.{GroupedIterator, SparkPlan, UnaryExecNode}
import org.apache.spark.sql.types.StructType

/**
 * Physical node for [[org.apache.spark.sql.catalyst.plans.logical.FlatMapGroupsInPandas]]
 *
 * Rows in each group are passed to the Python worker as an Arrow record batch.
 * The Python worker turns the record batch to a `pandas.DataFrame`, invoke the
 * user-defined function, and passes the resulting `pandas.DataFrame`
 * as an Arrow record batch. Finally, each record batch is turned to
 * Iterator[InternalRow] using ColumnarBatch.
 *
 * Note on memory usage:
 * Both the Python worker and the Java executor need to have enough memory to
 * hold the largest group. The memory on the Java side is used to construct the
 * record batch (off heap memory). The memory on the Python side is used for
 * holding the `pandas.DataFrame`. It's possible to further split one group into
 * multiple record batches to reduce the memory footprint on the Java side, this
 * is left as future work.
 */
case class FlatMapGroupsInPandasExec(
    groupingAttributes: Seq[Attribute],
    func: Expression,
    output: Seq[Attribute],
    child: SparkPlan)
  extends UnaryExecNode {

  private val pandasFunction = func.asInstanceOf[PythonUDF].func

  override def outputPartitioning: Partitioning = child.outputPartitioning

  override def producedAttributes: AttributeSet = AttributeSet(output)

  override def requiredChildDistribution: Seq[Distribution] = {
    if (groupingAttributes.isEmpty) {
      AllTuples :: Nil
    } else {
      ClusteredDistribution(groupingAttributes) :: Nil
    }
  }

  override def requiredChildOrdering: Seq[Seq[SortOrder]] =
    Seq(groupingAttributes.map(SortOrder(_, Ascending)))

  override protected def doExecute(): RDD[InternalRow] = {
    val inputRDD = child.execute()

    val bufferSize = inputRDD.conf.getInt("spark.buffer.size", 65536)
    val reuseWorker = inputRDD.conf.getBoolean("spark.python.worker.reuse", defaultValue = true)
    val chainedFunc = Seq(ChainedPythonFunctions(Seq(pandasFunction)))
    val argOffsets = Array((0 until (child.output.length - groupingAttributes.length)).toArray)
    val schema = StructType(child.schema.drop(groupingAttributes.length))
    val sessionLocalTimeZone = conf.sessionLocalTimeZone
    val pandasRespectSessionTimeZone = conf.pandasRespectSessionTimeZone

    inputRDD.mapPartitionsInternal { iter =>
      val grouped = if (groupingAttributes.isEmpty) {
        Iterator(iter)
      } else {
        val groupedIter = GroupedIterator(iter, groupingAttributes, child.output)
        val dropGrouping =
          UnsafeProjection.create(child.output.drop(groupingAttributes.length), child.output)
        groupedIter.map {
          case (_, groupedRowIter) => groupedRowIter.map(dropGrouping)
        }
      }

      val context = TaskContext.get()

      val columnarBatchIter = new ArrowPythonRunner(
        chainedFunc, bufferSize, reuseWorker,
<<<<<<< HEAD
        PythonEvalType.SQL_PANDAS_GROUPED_UDF, argOffsets, schema,
        sessionLocalTimeZone, pandasRespectSessionTimeZone)
=======
        PythonEvalType.SQL_PANDAS_GROUP_MAP_UDF, argOffsets, schema, sessionLocalTimeZone)
>>>>>>> 57c5514d
          .compute(grouped, context.partitionId(), context)

      columnarBatchIter.flatMap(_.rowIterator.asScala).map(UnsafeProjection.create(output, output))
    }
  }
}<|MERGE_RESOLUTION|>--- conflicted
+++ resolved
@@ -96,12 +96,8 @@
 
       val columnarBatchIter = new ArrowPythonRunner(
         chainedFunc, bufferSize, reuseWorker,
-<<<<<<< HEAD
-        PythonEvalType.SQL_PANDAS_GROUPED_UDF, argOffsets, schema,
+        PythonEvalType.SQL_PANDAS_GROUP_MAP_UDF, argOffsets, schema,
         sessionLocalTimeZone, pandasRespectSessionTimeZone)
-=======
-        PythonEvalType.SQL_PANDAS_GROUP_MAP_UDF, argOffsets, schema, sessionLocalTimeZone)
->>>>>>> 57c5514d
           .compute(grouped, context.partitionId(), context)
 
       columnarBatchIter.flatMap(_.rowIterator.asScala).map(UnsafeProjection.create(output, output))
