--- conflicted
+++ resolved
@@ -147,45 +147,6 @@
   }
 
   override def apply(plan: LogicalPlan): LogicalPlan = plan transform {
-<<<<<<< HEAD
-    // If the InsertIntoTable command is for a partitioned HadoopFsRelation and
-    // the user has specified static partitions, we add a Project operator on top of the query
-    // to include those constant column values in the query result.
-    //
-    // Example:
-    // Let's say that we have a table "t", which is created by
-    // CREATE TABLE t (a INT, b INT, c INT) USING parquet PARTITIONED BY (b, c)
-    // The statement of "INSERT INTO TABLE t PARTITION (b=2, c) SELECT 1, 3"
-    // will be converted to "INSERT INTO TABLE t PARTITION (b, c) SELECT 1, 2, 3".
-    //
-    // Basically, we will put those partition columns having a assigned value back
-    // to the SELECT clause. The output of the SELECT clause is organized as
-    // normal_columns static_partitioning_columns dynamic_partitioning_columns.
-    // static_partitioning_columns are partitioning columns having assigned
-    // values in the PARTITION clause (e.g. b in the above example).
-    // dynamic_partitioning_columns are partitioning columns that do not assigned
-    // values in the PARTITION clause (e.g. c in the above example).
-    case insert @ logical.InsertIntoTable(
-      relation @ LogicalRelation(t: HadoopFsRelation, _, _), parts, query, overwrite, false)
-      if query.resolved && parts.exists(_._2.isDefined) =>
-
-      val projectList = convertStaticPartitions(
-        sourceAttributes = query.output,
-        providedPartitions = parts,
-        targetAttributes = relation.output,
-        targetPartitionSchema = t.partitionSchema)
-
-      // We will remove all assigned values to static partitions because they have been
-      // moved to the projectList.
-      insert.copy(partition = parts.map(p => (p._1, None)), child = Project(projectList, query))
-
-
-    case i @ logical.InsertIntoTable(
-           l @ LogicalRelation(t: HadoopFsRelation, _, table), part, query, overwrite, false)
-        if query.resolved && t.schema.sameType(query.schema) =>
-
-      // Sanity checks
-=======
     case InsertIntoTable(
         l @ LogicalRelation(t: HadoopFsRelation, _, table), parts, query, overwrite, false)
         if hasBeenPreprocessed(l.output, t.partitionSchema, parts, query) =>
@@ -219,7 +180,6 @@
       }
 
       // Sanity check
->>>>>>> 0ef1421a
       if (t.location.rootPaths.size != 1) {
         throw new AnalysisException("Can only write data to relations with a single path.")
       }
@@ -237,49 +197,7 @@
 
       val partitionSchema = actualQuery.resolve(
         t.partitionSchema, t.sparkSession.sessionState.analyzer.resolver)
-<<<<<<< HEAD
-      val partitionsTrackedByCatalog =
-        t.sparkSession.sessionState.conf.manageFilesourcePartitions &&
-        l.catalogTable.isDefined && l.catalogTable.get.partitionColumnNames.nonEmpty &&
-        l.catalogTable.get.tracksPartitionsInCatalog
-
-      var initialMatchingPartitions: Seq[TablePartitionSpec] = Nil
-      var customPartitionLocations: Map[TablePartitionSpec, String] = Map.empty
-
-      // When partitions are tracked by the catalog, compute all custom partition locations that
-      // may be relevant to the insertion job.
-      if (partitionsTrackedByCatalog) {
-        val matchingPartitions = t.sparkSession.sessionState.catalog.listPartitions(
-          l.catalogTable.get.identifier, Some(overwrite.staticPartitionKeys))
-        initialMatchingPartitions = matchingPartitions.map(_.spec)
-        customPartitionLocations = getCustomPartitionLocations(
-          t.sparkSession, l.catalogTable.get, outputPath, matchingPartitions)
-      }
-
-      // Callback for updating metastore partition metadata after the insertion job completes.
-      // TODO(ekl) consider moving this into InsertIntoHadoopFsRelationCommand
-      def refreshPartitionsCallback(updatedPartitions: Seq[TablePartitionSpec]): Unit = {
-        if (partitionsTrackedByCatalog) {
-          val newPartitions = updatedPartitions.toSet -- initialMatchingPartitions
-          if (newPartitions.nonEmpty) {
-            AlterTableAddPartitionCommand(
-              l.catalogTable.get.identifier, newPartitions.toSeq.map(p => (p, None)),
-              ifNotExists = true).run(t.sparkSession)
-          }
-          if (overwrite.enabled) {
-            val deletedPartitions = initialMatchingPartitions.toSet -- updatedPartitions
-            if (deletedPartitions.nonEmpty) {
-              AlterTableDropPartitionCommand(
-                l.catalogTable.get.identifier, deletedPartitions.toSeq,
-                ifExists = true, purge = true).run(t.sparkSession)
-            }
-          }
-        }
-        t.location.refresh()
-      }
-=======
       val staticPartitions = parts.filter(_._2.nonEmpty).map { case (k, v) => k -> v.get }
->>>>>>> 0ef1421a
 
       InsertIntoHadoopFsRelationCommand(
         outputPath,
