--- conflicted
+++ resolved
@@ -163,14 +163,9 @@
 
       InsertIntoDataSourceDirCommand(storage, provider.get, query, overwrite)
 
-<<<<<<< HEAD
-    case i@InsertIntoStatement(
-    l@LogicalRelation(t: HadoopFsRelation, _, table, _), parts, _, query, overwrite, _, _) =>
-=======
     case i @ InsertIntoStatement(
-        l @ LogicalRelation(t: HadoopFsRelation, _, table, _), parts, _, query, overwrite, _)
+        l @ LogicalRelation(t: HadoopFsRelation, _, table, _), parts, _, query, overwrite, _, _)
         if query.resolved =>
->>>>>>> d61c77ca
       // If the InsertIntoTable command is for a partitioned HadoopFsRelation and
       // the user has specified static partitions, we add a Project operator on top of the query
       // to include those constant column values in the query result.
