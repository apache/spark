--- conflicted
+++ resolved
@@ -57,29 +57,11 @@
 }
 
 /**
-<<<<<<< HEAD
- * A logical plan that evaluates a [[PythonUDF]].
- */
-case class ArrowEvalPython(
-    udfs: Seq[PythonUDF],
-    output: Seq[Attribute],
-    child: LogicalPlan,
-    evalType: Int) extends UnaryNode {
-  override def producedAttributes: AttributeSet = AttributeSet(output.drop(child.output.length))
-}
-
-/**
  * A physical plan that evaluates a [[PythonUDF]].
  */
-case class ArrowEvalPythonExec(udfs: Seq[PythonUDF], output: Seq[Attribute], child: SparkPlan,
+case class ArrowEvalPythonExec(udfs: Seq[PythonUDF], resultAttrs: Seq[Attribute], child: SparkPlan,
     evalType: Int)
-  extends EvalPythonExec(udfs, output, child) {
-=======
- * A physical plan that evaluates a [[PythonUDF]].
- */
-case class ArrowEvalPythonExec(udfs: Seq[PythonUDF], resultAttrs: Seq[Attribute], child: SparkPlan)
   extends EvalPythonExec(udfs, resultAttrs, child) {
->>>>>>> 6506616b
 
   private val batchSize = conf.arrowMaxRecordsPerBatch
   private val sessionLocalTimeZone = conf.sessionLocalTimeZone
