--- conflicted
+++ resolved
@@ -34,7 +34,7 @@
 import org.apache.spark.sql.catalyst.InternalRow
 import org.apache.spark.sql.catalyst.util.DateTimeUtils
 import org.apache.spark.sql.connector.read.{InputPartition, PartitionReader}
-import org.apache.spark.sql.execution.datasources.{DataSourceUtils, FileMetaCacheManager, PartitionedFile, RecordReaderIterator}
+import org.apache.spark.sql.execution.datasources.{DataSourceUtils, PartitionedFile, RecordReaderIterator}
 import org.apache.spark.sql.execution.datasources.parquet._
 import org.apache.spark.sql.execution.datasources.v2._
 import org.apache.spark.sql.internal.SQLConf
@@ -77,7 +77,6 @@
   private val pushDownDecimal = sqlConf.parquetFilterPushDownDecimal
   private val pushDownStringStartWith = sqlConf.parquetFilterPushDownStringStartWith
   private val pushDownInFilterThreshold = sqlConf.parquetFilterPushDownInFilterThreshold
-  private val parquetMetaCacheEnabled = sqlConf.fileMetaCacheParquetEnabled
   private val datetimeRebaseModeInRead = parquetOptions.datetimeRebaseModeInRead
   private val int96RebaseModeInRead = parquetOptions.int96RebaseModeInRead
 
@@ -132,20 +131,11 @@
     val filePath = new Path(new URI(file.filePath))
     val split = new FileSplit(filePath, file.start, file.length, Array.empty[String])
 
-<<<<<<< HEAD
-    lazy val footerFileMetaData = if (parquetMetaCacheEnabled) {
-      FileMetaCacheManager.get(ParquetFileMetaKey(filePath, conf))
-        .asInstanceOf[ParquetFileMeta].footer.getFileMetaData
-    } else {
-      ParquetFileReader.readFooter(conf, filePath, SKIP_ROW_GROUPS).getFileMetaData
-    }
-=======
     lazy val footerFileMetaData =
       ParquetFooterReader.readFooter(conf, filePath, SKIP_ROW_GROUPS).getFileMetaData
     val datetimeRebaseMode = DataSourceUtils.datetimeRebaseMode(
       footerFileMetaData.getKeyValueMetaData.get,
       datetimeRebaseModeInRead)
->>>>>>> a9f371c2
     // Try to push down filters when filter push-down is enabled.
     val pushed = if (enableParquetFilterPushDown) {
       val parquetSchema = footerFileMetaData.getSchema
@@ -259,13 +249,6 @@
       int96RebaseMode.toString,
       enableOffHeapColumnVector && taskContext.isDefined,
       capacity)
-    // Set footer before initialize.
-    if (parquetMetaCacheEnabled) {
-      val fileMeta = FileMetaCacheManager
-        .get(ParquetFileMetaKey(split.getPath, hadoopAttemptContext.getConfiguration))
-        .asInstanceOf[ParquetFileMeta]
-      vectorizedReader.setCachedFooter(fileMeta.footer)
-    }
     val iter = new RecordReaderIterator(vectorizedReader)
     // SPARK-23457 Register a task completion listener before `initialization`.
     taskContext.foreach(_.addTaskCompletionListener[Unit](_ => iter.close()))
