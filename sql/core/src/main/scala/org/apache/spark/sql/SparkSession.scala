/*
 * Licensed to the Apache Software Foundation (ASF) under one or more
 * contributor license agreements.  See the NOTICE file distributed with
 * this work for additional information regarding copyright ownership.
 * The ASF licenses this file to You under the Apache License, Version 2.0
 * (the "License"); you may not use this file except in compliance with
 * the License.  You may obtain a copy of the License at
 *
 *    http://www.apache.org/licenses/LICENSE-2.0
 *
 * Unless required by applicable law or agreed to in writing, software
 * distributed under the License is distributed on an "AS IS" BASIS,
 * WITHOUT WARRANTIES OR CONDITIONS OF ANY KIND, either express or implied.
 * See the License for the specific language governing permissions and
 * limitations under the License.
 */

package org.apache.spark.sql

import java.beans.Introspector
import java.util.concurrent.atomic.AtomicReference

import scala.collection.JavaConverters._
import scala.reflect.ClassTag
import scala.reflect.runtime.universe.TypeTag
import scala.util.control.NonFatal

import org.apache.spark.{SparkConf, SparkContext, SparkException}
import org.apache.spark.annotation.{DeveloperApi, Experimental}
import org.apache.spark.api.java.JavaRDD
import org.apache.spark.internal.Logging
import org.apache.spark.internal.config.CATALOG_IMPLEMENTATION
import org.apache.spark.rdd.RDD
import org.apache.spark.scheduler.{SparkListener, SparkListenerApplicationEnd}
import org.apache.spark.sql.catalog.Catalog
import org.apache.spark.sql.catalyst._
import org.apache.spark.sql.catalyst.encoders._
import org.apache.spark.sql.catalyst.expressions.AttributeReference
import org.apache.spark.sql.catalyst.plans.logical.{LocalRelation, Range}
import org.apache.spark.sql.execution._
import org.apache.spark.sql.execution.datasources.LogicalRelation
import org.apache.spark.sql.execution.ui.SQLListener
import org.apache.spark.sql.internal.{CatalogImpl, SessionState, SharedState, SQLConf}
import org.apache.spark.sql.sources.BaseRelation
import org.apache.spark.sql.types.{DataType, LongType, StructType}
import org.apache.spark.sql.util.ExecutionListenerManager
import org.apache.spark.util.Utils


/**
 * The entry point to programming Spark with the Dataset and DataFrame API.
 *
 * In environments that this has been created upfront (e.g. REPL, notebooks), use the builder
 * to get an existing session:
 *
 * {{{
 *   SparkSession.builder().getOrCreate()
 * }}}
 *
 * The builder can also be used to create a new session:
 *
 * {{{
 *   SparkSession.builder()
 *     .master("local")
 *     .appName("Word Count")
 *     .config("spark.some.config.option", "some-value").
 *     .getOrCreate()
 * }}}
 */
class SparkSession private(
    @transient val sparkContext: SparkContext,
    @transient private val existingSharedState: Option[SharedState])
  extends Serializable with Logging { self =>

  private[sql] def this(sc: SparkContext) {
    this(sc, None)
  }

  sparkContext.assertNotStopped()

  /* ----------------------- *
   |  Session-related state  |
   * ----------------------- */

  /**
   * State shared across sessions, including the [[SparkContext]], cached data, listener,
   * and a catalog that interacts with external systems.
   */
  @transient
  private[sql] lazy val sharedState: SharedState = {
    existingSharedState.getOrElse(
      SparkSession.reflect[SharedState, SparkContext](
        SparkSession.sharedStateClassName(sparkContext.conf),
        sparkContext))
  }

  /**
   * State isolated across sessions, including SQL configurations, temporary tables, registered
   * functions, and everything else that accepts a [[org.apache.spark.sql.internal.SQLConf]].
   */
  @transient
  private[sql] lazy val sessionState: SessionState = {
    SparkSession.reflect[SessionState, SparkSession](
      SparkSession.sessionStateClassName(sparkContext.conf),
      self)
  }

  /**
   * A wrapped version of this session in the form of a [[SQLContext]], for backward compatibility.
   */
  @transient
  private[sql] val sqlContext: SQLContext = new SQLContext(this)

  /**
   * Runtime configuration interface for Spark.
   *
   * This is the interface through which the user can get and set all Spark and Hadoop
   * configurations that are relevant to Spark SQL. When getting the value of a config,
   * this defaults to the value set in the underlying [[SparkContext]], if any.
   *
   * @group config
   * @since 2.0.0
   */
  @transient lazy val conf: RuntimeConfig = new RuntimeConfig(sessionState.conf)

  /**
   * :: Experimental ::
   * An interface to register custom [[org.apache.spark.sql.util.QueryExecutionListener]]s
   * that listen for execution metrics.
   *
   * @group basic
   * @since 2.0.0
   */
  @Experimental
  def listenerManager: ExecutionListenerManager = sessionState.listenerManager

  /**
   * :: Experimental ::
   * A collection of methods that are considered experimental, but can be used to hook into
   * the query planner for advanced functionality.
   *
   * @group basic
   * @since 2.0.0
   */
  @Experimental
  def experimental: ExperimentalMethods = sessionState.experimentalMethods

  /**
   * A collection of methods for registering user-defined functions (UDF).
   * Note that the user-defined functions must be deterministic. Due to optimization,
   * duplicate invocations may be eliminated or the function may even be invoked more times than
   * it is present in the query.
   *
   * The following example registers a Scala closure as UDF:
   * {{{
   *   sparkSession.udf.register("myUDF", (arg1: Int, arg2: String) => arg2 + arg1)
   * }}}
   *
   * The following example registers a UDF in Java:
   * {{{
   *   sparkSession.udf().register("myUDF",
   *       new UDF2<Integer, String, String>() {
   *           @Override
   *           public String call(Integer arg1, String arg2) {
   *               return arg2 + arg1;
   *           }
   *      }, DataTypes.StringType);
   * }}}
   *
   * Or, to use Java 8 lambda syntax:
   * {{{
   *   sparkSession.udf().register("myUDF",
   *       (Integer arg1, String arg2) -> arg2 + arg1,
   *       DataTypes.StringType);
   * }}}
   *
   * @group basic
   * @since 2.0.0
   */
  def udf: UDFRegistration = sessionState.udf

  /**
   * :: Experimental ::
   * Returns a [[ContinuousQueryManager]] that allows managing all the
   * [[org.apache.spark.sql.ContinuousQuery ContinuousQueries]] active on `this`.
   *
   * @group basic
   * @since 2.0.0
   */
  @Experimental
  def streams: ContinuousQueryManager = sessionState.continuousQueryManager

  /**
   * Start a new session with isolated SQL configurations, temporary tables, registered
   * functions are isolated, but sharing the underlying [[SparkContext]] and cached data.
   *
   * Note: Other than the [[SparkContext]], all shared state is initialized lazily.
   * This method will force the initialization of the shared state to ensure that parent
   * and child sessions are set up with the same shared state. If the underlying catalog
   * implementation is Hive, this will initialize the metastore, which may take some time.
   *
   * @group basic
   * @since 2.0.0
   */
  def newSession(): SparkSession = {
    new SparkSession(sparkContext, Some(sharedState))
  }


  /* --------------------------------- *
   |  Methods for creating DataFrames  |
   * --------------------------------- */

  /**
   * Returns a [[DataFrame]] with no rows or columns.
   *
   * @group dataframes
   * @since 2.0.0
   */
  @transient
  lazy val emptyDataFrame: DataFrame = {
    createDataFrame(sparkContext.emptyRDD[Row], StructType(Nil))
  }

  /**
   * :: Experimental ::
   * Creates a [[DataFrame]] from an RDD of Product (e.g. case classes, tuples).
   *
   * @group dataframes
   * @since 2.0.0
   */
  @Experimental
  def createDataFrame[A <: Product : TypeTag](rdd: RDD[A]): DataFrame = {
    SparkSession.setActiveSession(this)
    val schema = ScalaReflection.schemaFor[A].dataType.asInstanceOf[StructType]
    val attributeSeq = schema.toAttributes
    val rowRDD = RDDConversions.productToRowRdd(rdd, schema.map(_.dataType))
    Dataset.ofRows(self, LogicalRDD(attributeSeq, rowRDD)(self))
  }

  /**
   * :: Experimental ::
   * Creates a [[DataFrame]] from a local Seq of Product.
   *
   * @group dataframes
   * @since 2.0.0
   */
  @Experimental
  def createDataFrame[A <: Product : TypeTag](data: Seq[A]): DataFrame = {
    SparkSession.setActiveSession(this)
    val schema = ScalaReflection.schemaFor[A].dataType.asInstanceOf[StructType]
    val attributeSeq = schema.toAttributes
    Dataset.ofRows(self, LocalRelation.fromProduct(attributeSeq, data))
  }

  /**
   * :: DeveloperApi ::
   * Creates a [[DataFrame]] from an [[RDD]] containing [[Row]]s using the given schema.
   * It is important to make sure that the structure of every [[Row]] of the provided RDD matches
   * the provided schema. Otherwise, there will be runtime exception.
   * Example:
   * {{{
   *  import org.apache.spark.sql._
   *  import org.apache.spark.sql.types._
   *  val sparkSession = new org.apache.spark.sql.SparkSession(sc)
   *
   *  val schema =
   *    StructType(
   *      StructField("name", StringType, false) ::
   *      StructField("age", IntegerType, true) :: Nil)
   *
   *  val people =
   *    sc.textFile("examples/src/main/resources/people.txt").map(
   *      _.split(",")).map(p => Row(p(0), p(1).trim.toInt))
   *  val dataFrame = sparkSession.createDataFrame(people, schema)
   *  dataFrame.printSchema
   *  // root
   *  // |-- name: string (nullable = false)
   *  // |-- age: integer (nullable = true)
   *
   *  dataFrame.createOrReplaceTempView("people")
   *  sparkSession.sql("select name from people").collect.foreach(println)
   * }}}
   *
   * @group dataframes
   * @since 2.0.0
   */
  @DeveloperApi
  def createDataFrame(rowRDD: RDD[Row], schema: StructType): DataFrame = {
    createDataFrame(rowRDD, schema, needsConversion = true)
  }

  /**
   * :: DeveloperApi ::
   * Creates a [[DataFrame]] from an [[JavaRDD]] containing [[Row]]s using the given schema.
   * It is important to make sure that the structure of every [[Row]] of the provided RDD matches
   * the provided schema. Otherwise, there will be runtime exception.
   *
   * @group dataframes
   * @since 2.0.0
   */
  @DeveloperApi
  def createDataFrame(rowRDD: JavaRDD[Row], schema: StructType): DataFrame = {
    createDataFrame(rowRDD.rdd, schema)
  }

  /**
   * :: DeveloperApi ::
   * Creates a [[DataFrame]] from an [[java.util.List]] containing [[Row]]s using the given schema.
   * It is important to make sure that the structure of every [[Row]] of the provided List matches
   * the provided schema. Otherwise, there will be runtime exception.
   *
   * @group dataframes
   * @since 2.0.0
   */
  @DeveloperApi
  def createDataFrame(rows: java.util.List[Row], schema: StructType): DataFrame = {
    Dataset.ofRows(self, LocalRelation.fromExternalRows(schema.toAttributes, rows.asScala))
  }

  /**
   * Applies a schema to an RDD of Java Beans.
   *
   * WARNING: Since there is no guaranteed ordering for fields in a Java Bean,
   * SELECT * queries will return the columns in an undefined order.
   *
   * @group dataframes
   * @since 2.0.0
   */
  def createDataFrame(rdd: RDD[_], beanClass: Class[_]): DataFrame = {
    val attributeSeq: Seq[AttributeReference] = getSchema(beanClass)
    val className = beanClass.getName
    val rowRdd = rdd.mapPartitions { iter =>
    // BeanInfo is not serializable so we must rediscover it remotely for each partition.
      val localBeanInfo = Introspector.getBeanInfo(Utils.classForName(className))
      SQLContext.beansToRows(iter, localBeanInfo, attributeSeq)
    }
    Dataset.ofRows(self, LogicalRDD(attributeSeq, rowRdd)(self))
  }

  /**
   * Applies a schema to an RDD of Java Beans.
   *
   * WARNING: Since there is no guaranteed ordering for fields in a Java Bean,
   * SELECT * queries will return the columns in an undefined order.
   *
   * @group dataframes
   * @since 2.0.0
   */
  def createDataFrame(rdd: JavaRDD[_], beanClass: Class[_]): DataFrame = {
    createDataFrame(rdd.rdd, beanClass)
  }

  /**
   * Applies a schema to an List of Java Beans.
   *
   * WARNING: Since there is no guaranteed ordering for fields in a Java Bean,
   *          SELECT * queries will return the columns in an undefined order.
   * @group dataframes
   * @since 1.6.0
   */
  def createDataFrame(data: java.util.List[_], beanClass: Class[_]): DataFrame = {
    val attrSeq = getSchema(beanClass)
    val beanInfo = Introspector.getBeanInfo(beanClass)
    val rows = SQLContext.beansToRows(data.asScala.iterator, beanInfo, attrSeq)
    Dataset.ofRows(self, LocalRelation(attrSeq, rows.toSeq))
  }

  /**
   * Convert a [[BaseRelation]] created for external data sources into a [[DataFrame]].
   *
   * @group dataframes
   * @since 2.0.0
   */
  def baseRelationToDataFrame(baseRelation: BaseRelation): DataFrame = {
    Dataset.ofRows(self, LogicalRelation(baseRelation))
  }

  def createDataset[T : Encoder](data: Seq[T]): Dataset[T] = {
    val enc = encoderFor[T]
    val attributes = enc.schema.toAttributes
    val encoded = data.map(d => enc.toRow(d).copy())
    val plan = new LocalRelation(attributes, encoded)
    Dataset[T](self, plan)
  }

  def createDataset[T : Encoder](data: RDD[T]): Dataset[T] = {
    val enc = encoderFor[T]
    val attributes = enc.schema.toAttributes
    val encoded = data.map(d => enc.toRow(d))
    val plan = LogicalRDD(attributes, encoded)(self)
    Dataset[T](self, plan)
  }

  def createDataset[T : Encoder](data: java.util.List[T]): Dataset[T] = {
    createDataset(data.asScala)
  }

  /**
   * :: Experimental ::
   * Creates a [[Dataset]] with a single [[LongType]] column named `id`, containing elements
   * in an range from 0 to `end` (exclusive) with step value 1.
   *
   * @since 2.0.0
   * @group dataset
   */
  @Experimental
  def range(end: Long): Dataset[java.lang.Long] = range(0, end)

  /**
   * :: Experimental ::
   * Creates a [[Dataset]] with a single [[LongType]] column named `id`, containing elements
   * in an range from `start` to `end` (exclusive) with step value 1.
   *
   * @since 2.0.0
   * @group dataset
   */
  @Experimental
  def range(start: Long, end: Long): Dataset[java.lang.Long] = {
    range(start, end, step = 1, numPartitions = sparkContext.defaultParallelism)
  }

  /**
   * :: Experimental ::
   * Creates a [[Dataset]] with a single [[LongType]] column named `id`, containing elements
   * in an range from `start` to `end` (exclusive) with an step value.
   *
   * @since 2.0.0
   * @group dataset
   */
  @Experimental
  def range(start: Long, end: Long, step: Long): Dataset[java.lang.Long] = {
    range(start, end, step, numPartitions = sparkContext.defaultParallelism)
  }

  /**
   * :: Experimental ::
   * Creates a [[Dataset]] with a single [[LongType]] column named `id`, containing elements
   * in an range from `start` to `end` (exclusive) with an step value, with partition number
   * specified.
   *
   * @since 2.0.0
   * @group dataset
   */
  @Experimental
  def range(start: Long, end: Long, step: Long, numPartitions: Int): Dataset[java.lang.Long] = {
    new Dataset(self, Range(start, end, step, numPartitions), Encoders.LONG)
  }

  /**
   * Creates a [[DataFrame]] from an RDD[Row].
   * User can specify whether the input rows should be converted to Catalyst rows.
   */
  private[sql] def internalCreateDataFrame(
      catalystRows: RDD[InternalRow],
      schema: StructType): DataFrame = {
    // TODO: use MutableProjection when rowRDD is another DataFrame and the applied
    // schema differs from the existing schema on any field data type.
    val logicalPlan = LogicalRDD(schema.toAttributes, catalystRows)(self)
    Dataset.ofRows(self, logicalPlan)
  }

  /**
   * Creates a [[DataFrame]] from an RDD[Row].
   * User can specify whether the input rows should be converted to Catalyst rows.
   */
  private[sql] def createDataFrame(
      rowRDD: RDD[Row],
      schema: StructType,
      needsConversion: Boolean) = {
    // TODO: use MutableProjection when rowRDD is another DataFrame and the applied
    // schema differs from the existing schema on any field data type.
    val catalystRows = if (needsConversion) {
      val encoder = RowEncoder(schema)
      rowRDD.map(encoder.toRow)
    } else {
      rowRDD.map{r: Row => InternalRow.fromSeq(r.toSeq)}
    }
    val logicalPlan = LogicalRDD(schema.toAttributes, catalystRows)(self)
    Dataset.ofRows(self, logicalPlan)
  }


  /* ------------------------ *
   |  Catalog-related methods |
   * ----------------- ------ */

  /**
   * Interface through which the user may create, drop, alter or query underlying
   * databases, tables, functions etc.
   *
   * @group ddl_ops
   * @since 2.0.0
   */
  @transient lazy val catalog: Catalog = new CatalogImpl(self)

  /**
   * Returns the specified table as a [[DataFrame]].
   *
   * @group ddl_ops
   * @since 2.0.0
   */
  def table(tableName: String): DataFrame = {
    table(sessionState.sqlParser.parseTableIdentifier(tableName))
  }

  private[sql] def table(tableIdent: TableIdentifier): DataFrame = {
    Dataset.ofRows(self, sessionState.catalog.lookupRelation(tableIdent))
  }

<<<<<<< HEAD
=======
  /**
   * Creates a temporary view with a DataFrame. The lifetime of this temporary view is tied to
   * this [[SparkSession]].
   */
  private[sql] def createTempView(
      viewName: String, df: DataFrame, replaceIfExists: Boolean) = {
    sessionState.catalog.createTempView(
      sessionState.sqlParser.parseTableIdentifier(viewName).table,
      df.logicalPlan, replaceIfExists)
  }

>>>>>>> d5911d11
  /* ----------------- *
   |  Everything else  |
   * ----------------- */

  /**
   * Executes a SQL query using Spark, returning the result as a [[DataFrame]].
   * The dialect that is used for SQL parsing can be configured with 'spark.sql.dialect'.
   *
   * @group basic
   * @since 2.0.0
   */
  def sql(sqlText: String): DataFrame = {
    Dataset.ofRows(self, sessionState.sqlParser.parsePlan(sqlText))
  }

  /**
   * Returns a [[DataFrameReader]] that can be used to read data and streams in as a [[DataFrame]].
   * {{{
   *   sparkSession.read.parquet("/path/to/file.parquet")
   *   sparkSession.read.schema(schema).json("/path/to/file.json")
   * }}}
   *
   * @group genericdata
   * @since 2.0.0
   */
  def read: DataFrameReader = new DataFrameReader(self)


  // scalastyle:off
  // Disable style checker so "implicits" object can start with lowercase i
  /**
   * :: Experimental ::
   * (Scala-specific) Implicit methods available in Scala for converting
   * common Scala objects into [[DataFrame]]s.
   *
   * {{{
   *   val sparkSession = SparkSession.builder.getOrCreate()
   *   import sparkSession.implicits._
   * }}}
   *
   * @group basic
   * @since 2.0.0
   */
  @Experimental
  object implicits extends SQLImplicits with Serializable {
    protected override def _sqlContext: SQLContext = SparkSession.this.sqlContext
  }
  // scalastyle:on

  /**
   * Stop the underlying [[SparkContext]].
   *
   * @since 2.0.0
   */
  def stop(): Unit = {
    sparkContext.stop()
  }

  /**
   * Parses the data type in our internal string representation. The data type string should
   * have the same format as the one generated by `toString` in scala.
   * It is only used by PySpark.
   */
  protected[sql] def parseDataType(dataTypeString: String): DataType = {
    DataType.fromJson(dataTypeString)
  }

  /**
   * Apply a schema defined by the schemaString to an RDD. It is only used by PySpark.
   */
  private[sql] def applySchemaToPythonRDD(
      rdd: RDD[Array[Any]],
      schemaString: String): DataFrame = {
    val schema = DataType.fromJson(schemaString).asInstanceOf[StructType]
    applySchemaToPythonRDD(rdd, schema)
  }

  /**
   * Apply a schema defined by the schema to an RDD. It is only used by PySpark.
   */
  private[sql] def applySchemaToPythonRDD(
      rdd: RDD[Array[Any]],
      schema: StructType): DataFrame = {
    val rowRdd = rdd.map(r => python.EvaluatePython.fromJava(r, schema).asInstanceOf[InternalRow])
    Dataset.ofRows(self, LogicalRDD(schema.toAttributes, rowRdd)(self))
  }

  /**
   * Returns a Catalyst Schema for the given java bean class.
   */
  private def getSchema(beanClass: Class[_]): Seq[AttributeReference] = {
    val (dataType, _) = JavaTypeInference.inferDataType(beanClass)
    dataType.asInstanceOf[StructType].fields.map { f =>
      AttributeReference(f.name, f.dataType, f.nullable)()
    }
  }

}


object SparkSession {

  /**
   * Builder for [[SparkSession]].
   */
  class Builder extends Logging {

    private[this] val options = new scala.collection.mutable.HashMap[String, String]

    private[this] var userSuppliedContext: Option[SparkContext] = None

    private[sql] def sparkContext(sparkContext: SparkContext): Builder = synchronized {
      userSuppliedContext = Option(sparkContext)
      this
    }

    /**
     * Sets a name for the application, which will be shown in the Spark web UI.
     * If no application name is set, a randomly generated name will be used.
     *
     * @since 2.0.0
     */
    def appName(name: String): Builder = config("spark.app.name", name)

    /**
     * Sets a config option. Options set using this method are automatically propagated to
     * both [[SparkConf]] and SparkSession's own configuration.
     *
     * @since 2.0.0
     */
    def config(key: String, value: String): Builder = synchronized {
      options += key -> value
      this
    }

    /**
     * Sets a config option. Options set using this method are automatically propagated to
     * both [[SparkConf]] and SparkSession's own configuration.
     *
     * @since 2.0.0
     */
    def config(key: String, value: Long): Builder = synchronized {
      options += key -> value.toString
      this
    }

    /**
     * Sets a config option. Options set using this method are automatically propagated to
     * both [[SparkConf]] and SparkSession's own configuration.
     *
     * @since 2.0.0
     */
    def config(key: String, value: Double): Builder = synchronized {
      options += key -> value.toString
      this
    }

    /**
     * Sets a config option. Options set using this method are automatically propagated to
     * both [[SparkConf]] and SparkSession's own configuration.
     *
     * @since 2.0.0
     */
    def config(key: String, value: Boolean): Builder = synchronized {
      options += key -> value.toString
      this
    }

    /**
     * Sets a list of config options based on the given [[SparkConf]].
     *
     * @since 2.0.0
     */
    def config(conf: SparkConf): Builder = synchronized {
      conf.getAll.foreach { case (k, v) => options += k -> v }
      this
    }

    /**
     * Sets the Spark master URL to connect to, such as "local" to run locally, "local[4]" to
     * run locally with 4 cores, or "spark://master:7077" to run on a Spark standalone cluster.
     *
     * @since 2.0.0
     */
    def master(master: String): Builder = config("spark.master", master)

    /**
     * Enables Hive support, including connectivity to a persistent Hive metastore, support for
     * Hive serdes, and Hive user-defined functions.
     *
     * @since 2.0.0
     */
    def enableHiveSupport(): Builder = synchronized {
      if (hiveClassesArePresent) {
        config(CATALOG_IMPLEMENTATION.key, "hive")
      } else {
        throw new IllegalArgumentException(
          "Unable to instantiate SparkSession with Hive support because " +
            "Hive classes are not found.")
      }
    }

    /**
     * Gets an existing [[SparkSession]] or, if there is no existing one, creates a new
     * one based on the options set in this builder.
     *
     * This method first checks whether there is a valid thread-local SparkSession,
     * and if yes, return that one. It then checks whether there is a valid global
     * default SparkSession, and if yes, return that one. If no valid global default
     * SparkSession exists, the method creates a new SparkSession and assigns the
     * newly created SparkSession as the global default.
     *
     * In case an existing SparkSession is returned, the config options specified in
     * this builder will be applied to the existing SparkSession.
     *
     * @since 2.0.0
     */
    def getOrCreate(): SparkSession = synchronized {
      // Get the session from current thread's active session.
      var session = activeThreadSession.get()
      if ((session ne null) && !session.sparkContext.isStopped) {
        options.foreach { case (k, v) => session.conf.set(k, v) }
        if (options.nonEmpty) {
          logWarning("Use an existing SparkSession, some configuration may not take effect.")
        }
        return session
      }

      // Global synchronization so we will only set the default session once.
      SparkSession.synchronized {
        // If the current thread does not have an active session, get it from the global session.
        session = defaultSession.get()
        if ((session ne null) && !session.sparkContext.isStopped) {
          options.foreach { case (k, v) => session.conf.set(k, v) }
          if (options.nonEmpty) {
            logWarning("Use an existing SparkSession, some configuration may not take effect.")
          }
          return session
        }

        // No active nor global default session. Create a new one.
        val sparkContext = userSuppliedContext.getOrElse {
          // set app name if not given
          if (!options.contains("spark.app.name")) {
            options += "spark.app.name" -> java.util.UUID.randomUUID().toString
          }

          val sparkConf = new SparkConf()
          options.foreach { case (k, v) => sparkConf.set(k, v) }
          val sc = SparkContext.getOrCreate(sparkConf)
          // maybe this is an existing SparkContext, update its SparkConf which maybe used
          // by SparkSession
          options.foreach { case (k, v) => sc.conf.set(k, v) }
          sc
        }
        session = new SparkSession(sparkContext)
        options.foreach { case (k, v) => session.conf.set(k, v) }
        defaultSession.set(session)

        // Register a successfully instantiated context to the singleton. This should be at the
        // end of the class definition so that the singleton is updated only if there is no
        // exception in the construction of the instance.
        sparkContext.addSparkListener(new SparkListener {
          override def onApplicationEnd(applicationEnd: SparkListenerApplicationEnd): Unit = {
            defaultSession.set(null)
            sqlListener.set(null)
          }
        })
      }

      return session
    }
  }

  /**
   * Creates a [[SparkSession.Builder]] for constructing a [[SparkSession]].
   *
   * @since 2.0.0
   */
  def builder(): Builder = new Builder

  /**
   * Changes the SparkSession that will be returned in this thread and its children when
   * SparkSession.getOrCreate() is called. This can be used to ensure that a given thread receives
   * a SparkSession with an isolated session, instead of the global (first created) context.
   *
   * @since 2.0.0
   */
  def setActiveSession(session: SparkSession): Unit = {
    activeThreadSession.set(session)
  }

  /**
   * Clears the active SparkSession for current thread. Subsequent calls to getOrCreate will
   * return the first created context instead of a thread-local override.
   *
   * @since 2.0.0
   */
  def clearActiveSession(): Unit = {
    activeThreadSession.remove()
  }

  /**
   * Sets the default SparkSession that is returned by the builder.
   *
   * @since 2.0.0
   */
  def setDefaultSession(session: SparkSession): Unit = {
    defaultSession.set(session)
  }

  /**
   * Clears the default SparkSession that is returned by the builder.
   *
   * @since 2.0.0
   */
  def clearDefaultSession(): Unit = {
    defaultSession.set(null)
  }

  private[sql] def getActiveSession: Option[SparkSession] = Option(activeThreadSession.get)

  private[sql] def getDefaultSession: Option[SparkSession] = Option(defaultSession.get)

  /** A global SQL listener used for the SQL UI. */
  private[sql] val sqlListener = new AtomicReference[SQLListener]()

  ////////////////////////////////////////////////////////////////////////////////////////
  // Private methods from now on
  ////////////////////////////////////////////////////////////////////////////////////////

  /** The active SparkSession for the current thread. */
  private val activeThreadSession = new InheritableThreadLocal[SparkSession]

  /** Reference to the root SparkSession. */
  private val defaultSession = new AtomicReference[SparkSession]

  private val HIVE_SHARED_STATE_CLASS_NAME = "org.apache.spark.sql.hive.HiveSharedState"
  private val HIVE_SESSION_STATE_CLASS_NAME = "org.apache.spark.sql.hive.HiveSessionState"

  private def sharedStateClassName(conf: SparkConf): String = {
    conf.get(CATALOG_IMPLEMENTATION) match {
      case "hive" => HIVE_SHARED_STATE_CLASS_NAME
      case "in-memory" => classOf[SharedState].getCanonicalName
    }
  }

  private def sessionStateClassName(conf: SparkConf): String = {
    conf.get(CATALOG_IMPLEMENTATION) match {
      case "hive" => HIVE_SESSION_STATE_CLASS_NAME
      case "in-memory" => classOf[SessionState].getCanonicalName
    }
  }

  /**
   * Helper method to create an instance of [[T]] using a single-arg constructor that
   * accepts an [[Arg]].
   */
  private def reflect[T, Arg <: AnyRef](
      className: String,
      ctorArg: Arg)(implicit ctorArgTag: ClassTag[Arg]): T = {
    try {
      val clazz = Utils.classForName(className)
      val ctor = clazz.getDeclaredConstructor(ctorArgTag.runtimeClass)
      ctor.newInstance(ctorArg).asInstanceOf[T]
    } catch {
      case NonFatal(e) =>
        throw new IllegalArgumentException(s"Error while instantiating '$className':", e)
    }
  }

  /**
   * Return true if Hive classes can be loaded, otherwise false.
   */
  private[spark] def hiveClassesArePresent: Boolean = {
    try {
      Utils.classForName(HIVE_SESSION_STATE_CLASS_NAME)
      Utils.classForName(HIVE_SHARED_STATE_CLASS_NAME)
      Utils.classForName("org.apache.hadoop.hive.conf.HiveConf")
      true
    } catch {
      case _: ClassNotFoundException | _: NoClassDefFoundError => false
    }
  }

}<|MERGE_RESOLUTION|>--- conflicted
+++ resolved
@@ -508,20 +508,6 @@
     Dataset.ofRows(self, sessionState.catalog.lookupRelation(tableIdent))
   }
 
-<<<<<<< HEAD
-=======
-  /**
-   * Creates a temporary view with a DataFrame. The lifetime of this temporary view is tied to
-   * this [[SparkSession]].
-   */
-  private[sql] def createTempView(
-      viewName: String, df: DataFrame, replaceIfExists: Boolean) = {
-    sessionState.catalog.createTempView(
-      sessionState.sqlParser.parseTableIdentifier(viewName).table,
-      df.logicalPlan, replaceIfExists)
-  }
-
->>>>>>> d5911d11
   /* ----------------- *
    |  Everything else  |
    * ----------------- */
