--- conflicted
+++ resolved
@@ -1125,13 +1125,8 @@
   private def applyExtensions(
       sparkContext: SparkContext,
       extensions: SparkSessionExtensions): SparkSessionExtensions = {
-<<<<<<< HEAD
-    val extensionConfClassNames =
-      sparkContext.getReadOnlyConf.get(StaticSQLConf.SPARK_SESSION_EXTENSIONS).getOrElse(Seq.empty)
-=======
     val extensionConfClassNames = sparkContext.conf.get(StaticSQLConf.SPARK_SESSION_EXTENSIONS)
       .getOrElse(Seq.empty)
->>>>>>> 934a3878
     extensionConfClassNames.foreach { extensionConfClassName =>
       try {
         val extensionConfClass = Utils.classForName(extensionConfClassName)
