/*
 * Licensed to the Apache Software Foundation (ASF) under one or more
 * contributor license agreements.  See the NOTICE file distributed with
 * this work for additional information regarding copyright ownership.
 * The ASF licenses this file to You under the Apache License, Version 2.0
 * (the "License"); you may not use this file except in compliance with
 * the License.  You may obtain a copy of the License at
 *
 *    http://www.apache.org/licenses/LICENSE-2.0
 *
 * Unless required by applicable law or agreed to in writing, software
 * distributed under the License is distributed on an "AS IS" BASIS,
 * WITHOUT WARRANTIES OR CONDITIONS OF ANY KIND, either express or implied.
 * See the License for the specific language governing permissions and
 * limitations under the License.
 */

package org.apache.spark.sql

import java.util.Properties

import scala.collection.immutable
import scala.collection.JavaConversions._

import org.apache.parquet.hadoop.ParquetOutputCommitter

import org.apache.spark.sql.catalyst.CatalystConf

////////////////////////////////////////////////////////////////////////////////////////////////////
// This file defines the configuration options for Spark SQL.
////////////////////////////////////////////////////////////////////////////////////////////////////


private[spark] object SQLConf {

  private val sqlConfEntries = java.util.Collections.synchronizedMap(
    new java.util.HashMap[String, SQLConfEntry[_]]())

  /**
   * An entry contains all meta information for a configuration.
   *
   * @param key the key for the configuration
   * @param defaultValue the default value for the configuration
   * @param valueConverter how to convert a string to the value. It should throw an exception if the
   *                       string does not have the required format.
   * @param stringConverter how to convert a value to a string that the user can use it as a valid
   *                        string value. It's usually `toString`. But sometimes, a custom converter
   *                        is necessary. E.g., if T is List[String], `a, b, c` is better than
   *                        `List(a, b, c)`.
   * @param doc the document for the configuration
   * @param isPublic if this configuration is public to the user. If it's `false`, this
   *                 configuration is only used internally and we should not expose it to the user.
   * @tparam T the value type
   */
  private[sql] class SQLConfEntry[T] private(
      val key: String,
      val defaultValue: Option[T],
      val valueConverter: String => T,
      val stringConverter: T => String,
      val doc: String,
      val isPublic: Boolean) {

    def defaultValueString: String = defaultValue.map(stringConverter).getOrElse("<undefined>")

    override def toString: String = {
      s"SQLConfEntry(key = $key, defaultValue=$defaultValueString, doc=$doc, isPublic = $isPublic)"
    }
  }

  private[sql] object SQLConfEntry {

    private def apply[T](
          key: String,
          defaultValue: Option[T],
          valueConverter: String => T,
          stringConverter: T => String,
          doc: String,
          isPublic: Boolean): SQLConfEntry[T] =
      sqlConfEntries.synchronized {
        if (sqlConfEntries.containsKey(key)) {
          throw new IllegalArgumentException(s"Duplicate SQLConfEntry. $key has been registered")
        }
        val entry =
          new SQLConfEntry[T](key, defaultValue, valueConverter, stringConverter, doc, isPublic)
        sqlConfEntries.put(key, entry)
        entry
      }

    def intConf(
          key: String,
          defaultValue: Option[Int] = None,
          doc: String = "",
          isPublic: Boolean = true): SQLConfEntry[Int] =
      SQLConfEntry(key, defaultValue, { v =>
        try {
          v.toInt
        } catch {
          case _: NumberFormatException =>
            throw new IllegalArgumentException(s"$key should be int, but was $v")
        }
      }, _.toString, doc, isPublic)

    def longConf(
        key: String,
        defaultValue: Option[Long] = None,
        doc: String = "",
        isPublic: Boolean = true): SQLConfEntry[Long] =
      SQLConfEntry(key, defaultValue, { v =>
        try {
          v.toLong
        } catch {
          case _: NumberFormatException =>
            throw new IllegalArgumentException(s"$key should be long, but was $v")
        }
      }, _.toString, doc, isPublic)

    def doubleConf(
        key: String,
        defaultValue: Option[Double] = None,
        doc: String = "",
        isPublic: Boolean = true): SQLConfEntry[Double] =
      SQLConfEntry(key, defaultValue, { v =>
        try {
          v.toDouble
        } catch {
          case _: NumberFormatException =>
            throw new IllegalArgumentException(s"$key should be double, but was $v")
        }
      }, _.toString, doc, isPublic)

    def booleanConf(
        key: String,
        defaultValue: Option[Boolean] = None,
        doc: String = "",
        isPublic: Boolean = true): SQLConfEntry[Boolean] =
      SQLConfEntry(key, defaultValue, { v =>
        try {
          v.toBoolean
        } catch {
          case _: IllegalArgumentException =>
            throw new IllegalArgumentException(s"$key should be boolean, but was $v")
        }
      }, _.toString, doc, isPublic)

    def stringConf(
        key: String,
        defaultValue: Option[String] = None,
        doc: String = "",
        isPublic: Boolean = true): SQLConfEntry[String] =
      SQLConfEntry(key, defaultValue, v => v, v => v, doc, isPublic)

    def enumConf[T](
        key: String,
        valueConverter: String => T,
        validValues: Set[T],
        defaultValue: Option[T] = None,
        doc: String = "",
        isPublic: Boolean = true): SQLConfEntry[T] =
      SQLConfEntry(key, defaultValue, v => {
        val _v = valueConverter(v)
        if (!validValues.contains(_v)) {
          throw new IllegalArgumentException(
            s"The value of $key should be one of ${validValues.mkString(", ")}, but was $v")
        }
        _v
      }, _.toString, doc, isPublic)

    def seqConf[T](
        key: String,
        valueConverter: String => T,
        defaultValue: Option[Seq[T]] = None,
        doc: String = "",
        isPublic: Boolean = true): SQLConfEntry[Seq[T]] = {
      SQLConfEntry(
        key, defaultValue, _.split(",").map(valueConverter), _.mkString(","), doc, isPublic)
    }

    def stringSeqConf(
        key: String,
        defaultValue: Option[Seq[String]] = None,
        doc: String = "",
        isPublic: Boolean = true): SQLConfEntry[Seq[String]] = {
      seqConf(key, s => s, defaultValue, doc, isPublic)
    }
  }

  import SQLConfEntry._

  val COMPRESS_CACHED = booleanConf("spark.sql.inMemoryColumnarStorage.compressed",
    defaultValue = Some(true),
    doc = "When set to true Spark SQL will automatically select a compression codec for each " +
      "column based on statistics of the data.",
    isPublic = false)

  val COLUMN_BATCH_SIZE = intConf("spark.sql.inMemoryColumnarStorage.batchSize",
    defaultValue = Some(10000),
    doc = "Controls the size of batches for columnar caching.  Larger batch sizes can improve " +
      "memory utilization and compression, but risk OOMs when caching data.",
    isPublic = false)

  val IN_MEMORY_PARTITION_PRUNING =
    booleanConf("spark.sql.inMemoryColumnarStorage.partitionPruning",
      defaultValue = Some(false),
      doc = "When true, enable partition pruning for in-memory columnar tables.",
      isPublic = false)

  val AUTO_BROADCASTJOIN_THRESHOLD = intConf("spark.sql.autoBroadcastJoinThreshold",
    defaultValue = Some(10 * 1024 * 1024),
    doc = "Configures the maximum size in bytes for a table that will be broadcast to all worker " +
      "nodes when performing a join.  By setting this value to -1 broadcasting can be disabled. " +
      "Note that currently statistics are only supported for Hive Metastore tables where the " +
      "command<code>ANALYZE TABLE &lt;tableName&gt; COMPUTE STATISTICS noscan</code> has been run.")

  val DEFAULT_SIZE_IN_BYTES = longConf(
    "spark.sql.defaultSizeInBytes",
    doc = "The default table size used in query planning. By default, it is set to a larger " +
      "value than `spark.sql.autoBroadcastJoinThreshold` to be more conservative. That is to say " +
      "by default the optimizer will not choose to broadcast a table unless it knows for sure its" +
      "size is small enough.",
    isPublic = false)

  val SHUFFLE_PARTITIONS = intConf("spark.sql.shuffle.partitions",
    defaultValue = Some(200),
    doc = "The default number of partitions to use when shuffling data for joins or aggregations.")

  val CODEGEN_ENABLED = booleanConf("spark.sql.codegen",
    defaultValue = Some(true),
    doc = "When true, code will be dynamically generated at runtime for expression evaluation in" +
      " a specific query.")

  val UNSAFE_ENABLED = booleanConf("spark.sql.unsafe.enabled",
    defaultValue = Some(false),
    doc = "When true, use the new optimized Tungsten physical execution backend.")

  val DIALECT = stringConf(
    "spark.sql.dialect",
    defaultValue = Some("sql"),
    doc = "The default SQL dialect to use.")

  val CASE_SENSITIVE = booleanConf("spark.sql.caseSensitive",
    defaultValue = Some(true),
    doc = "Whether the query analyzer should be case sensitive or not.")

  val PARQUET_SCHEMA_MERGING_ENABLED = booleanConf("spark.sql.parquet.mergeSchema",
    defaultValue = Some(true),
    doc = "When true, the Parquet data source merges schemas collected from all data files, " +
          "otherwise the schema is picked from the summary file or a random data file " +
          "if no summary file is available.")

  val PARQUET_BINARY_AS_STRING = booleanConf("spark.sql.parquet.binaryAsString",
    defaultValue = Some(false),
    doc = "Some other Parquet-producing systems, in particular Impala and older versions of " +
      "Spark SQL, do not differentiate between binary data and strings when writing out the " +
      "Parquet schema. This flag tells Spark SQL to interpret binary data as a string to provide " +
      "compatibility with these systems.")

  val PARQUET_INT96_AS_TIMESTAMP = booleanConf("spark.sql.parquet.int96AsTimestamp",
    defaultValue = Some(true),
    doc = "Some Parquet-producing systems, in particular Impala, store Timestamp into INT96. " +
      "Spark would also store Timestamp as INT96 because we need to avoid precision lost of the " +
      "nanoseconds field. This flag tells Spark SQL to interpret INT96 data as a timestamp to " +
      "provide compatibility with these systems.")

  val PARQUET_CACHE_METADATA = booleanConf("spark.sql.parquet.cacheMetadata",
    defaultValue = Some(true),
    doc = "Turns on caching of Parquet schema metadata. Can speed up querying of static data.")

  val PARQUET_COMPRESSION = enumConf("spark.sql.parquet.compression.codec",
    valueConverter = v => v.toLowerCase,
    validValues = Set("uncompressed", "snappy", "gzip", "lzo"),
    defaultValue = Some("gzip"),
    doc = "Sets the compression codec use when writing Parquet files. Acceptable values include: " +
      "uncompressed, snappy, gzip, lzo.")

  val PARQUET_FILTER_PUSHDOWN_ENABLED = booleanConf("spark.sql.parquet.filterPushdown",
    defaultValue = Some(false),
    doc = "Turn on Parquet filter pushdown optimization. This feature is turned off by default " +
      "because of a known bug in Parquet 1.6.0rc3 " +
      "(PARQUET-136, https://issues.apache.org/jira/browse/PARQUET-136). However, " +
      "if your table doesn't contain any nullable string or binary columns, it's still safe to " +
      "turn this feature on.")

  val PARQUET_USE_DATA_SOURCE_API = booleanConf("spark.sql.parquet.useDataSourceApi",
    defaultValue = Some(true),
    doc = "<TODO>")

  val PARQUET_FOLLOW_PARQUET_FORMAT_SPEC = booleanConf(
    key = "spark.sql.parquet.followParquetFormatSpec",
    defaultValue = Some(false),
    doc = "Whether to follow Parquet's format specification when converting Parquet schema to " +
      "Spark SQL schema and vice versa.",
    isPublic = false)

  val PARQUET_OUTPUT_COMMITTER_CLASS = stringConf(
    key = "spark.sql.parquet.output.committer.class",
    defaultValue = Some(classOf[ParquetOutputCommitter].getName),
    doc = "The output committer class used by Parquet. The specified class needs to be a " +
      "subclass of org.apache.hadoop.mapreduce.OutputCommitter.  Typically, it's also a subclass " +
      "of org.apache.parquet.hadoop.ParquetOutputCommitter.  NOTE: 1. Instead of SQLConf, this " +
      "option must be set in Hadoop Configuration.  2. This option overrides " +
      "\"spark.sql.sources.outputCommitterClass\"."
  )

  val ORC_FILTER_PUSHDOWN_ENABLED = booleanConf("spark.sql.orc.filterPushdown",
    defaultValue = Some(false),
    doc = "When true, enable filter pushdown for ORC files.")

  val HIVE_VERIFY_PARTITION_PATH = booleanConf("spark.sql.hive.verifyPartitionPath",
    defaultValue = Some(true),
    doc = "<TODO>")

  val COLUMN_NAME_OF_CORRUPT_RECORD = stringConf("spark.sql.columnNameOfCorruptRecord",
    defaultValue = Some("_corrupt_record"),
    doc = "<TODO>")

  val BROADCAST_TIMEOUT = intConf("spark.sql.broadcastTimeout",
    defaultValue = Some(5 * 60),
    doc = "Timeout in seconds for the broadcast wait time in broadcast joins.")

  // Options that control which operators can be chosen by the query planner.  These should be
  // considered hints and may be ignored by future versions of Spark SQL.
  val EXTERNAL_SORT = booleanConf("spark.sql.planner.externalSort",
    defaultValue = Some(true),
    doc = "When true, performs sorts spilling to disk as needed otherwise sort each partition in" +
      " memory.")

  val SORTMERGE_JOIN = booleanConf("spark.sql.planner.sortMergeJoin",
    defaultValue = Some(false),
    doc = "When true, use sort merge join (as opposed to hash join) by default for large joins.")

  // This is only used for the thriftserver
  val THRIFTSERVER_POOL = stringConf("spark.sql.thriftserver.scheduler.pool",
    doc = "Set a Fair Scheduler pool for a JDBC client session")

  val THRIFTSERVER_UI_STATEMENT_LIMIT = intConf("spark.sql.thriftserver.ui.retainedStatements",
    defaultValue = Some(200),
    doc = "The number of SQL statements kept in the JDBC/ODBC web UI history.")

  val THRIFTSERVER_UI_SESSION_LIMIT = intConf("spark.sql.thriftserver.ui.retainedSessions",
    defaultValue = Some(200),
    doc = "The number of SQL client sessions kept in the JDBC/ODBC web UI history.")

  // This is used to set the default data source
  val DEFAULT_DATA_SOURCE_NAME = stringConf("spark.sql.sources.default",
    defaultValue = Some("org.apache.spark.sql.parquet"),
    doc = "The default data source to use in input/output.")

  // This is used to control the when we will split a schema's JSON string to multiple pieces
  // in order to fit the JSON string in metastore's table property (by default, the value has
  // a length restriction of 4000 characters). We will split the JSON string of a schema
  // to its length exceeds the threshold.
  val SCHEMA_STRING_LENGTH_THRESHOLD = intConf("spark.sql.sources.schemaStringLengthThreshold",
    defaultValue = Some(4000),
    doc = "The maximum length allowed in a single cell when " +
      "storing additional schema information in Hive's metastore.",
    isPublic = false)

  // Whether to perform partition discovery when loading external data sources.  Default to true.
  val PARTITION_DISCOVERY_ENABLED = booleanConf("spark.sql.sources.partitionDiscovery.enabled",
    defaultValue = Some(true),
    doc = "When true, automtically discover data partitions.")

  // Whether to perform partition column type inference. Default to true.
  val PARTITION_COLUMN_TYPE_INFERENCE =
    booleanConf("spark.sql.sources.partitionColumnTypeInference.enabled",
      defaultValue = Some(true),
      doc = "When true, automatically infer the data types for partitioned columns.")

  // The output committer class used by HadoopFsRelation. The specified class needs to be a
  // subclass of org.apache.hadoop.mapreduce.OutputCommitter.
  //
  // NOTE:
  //
  //  1. Instead of SQLConf, this option *must be set in Hadoop Configuration*.
  //  2. This option can be overriden by "spark.sql.parquet.output.committer.class".
  val OUTPUT_COMMITTER_CLASS =
    stringConf("spark.sql.sources.outputCommitterClass", isPublic = false)

  // Whether to perform eager analysis when constructing a dataframe.
  // Set to false when debugging requires the ability to look at invalid query plans.
  val DATAFRAME_EAGER_ANALYSIS = booleanConf(
    "spark.sql.eagerAnalysis",
    defaultValue = Some(true),
    doc = "When true, eagerly applies query analysis on DataFrame operations.",
    isPublic = false)

  // Whether to automatically resolve ambiguity in join conditions for self-joins.
  // See SPARK-6231.
  val DATAFRAME_SELF_JOIN_AUTO_RESOLVE_AMBIGUITY = booleanConf(
    "spark.sql.selfJoinAutoResolveAmbiguity",
    defaultValue = Some(true),
    isPublic = false)

  // Whether to retain group by columns or not in GroupedData.agg.
  val DATAFRAME_RETAIN_GROUP_COLUMNS = booleanConf(
    "spark.sql.retainGroupColumns",
    defaultValue = Some(true),
    isPublic = false)

<<<<<<< HEAD
  val USE_SQL_AGGREGATE2 = booleanConf("spark.sql.useAggregate2",
    defaultValue = Some(false), doc = "<TODO>")

  val USE_JACKSON_STREAMING_API = booleanConf("spark.sql.json.useJacksonStreamingAPI",
    defaultValue = Some(true), doc = "<TODO>")
=======
  val USE_SQL_SERIALIZER2 = booleanConf(
    "spark.sql.useSerializer2",
    defaultValue = Some(true), isPublic = false)
>>>>>>> 163e3f1d

  object Deprecated {
    val MAPRED_REDUCE_TASKS = "mapred.reduce.tasks"
  }
}

/**
 * A class that enables the setting and getting of mutable config parameters/hints.
 *
 * In the presence of a SQLContext, these can be set and queried by passing SET commands
 * into Spark SQL's query functions (i.e. sql()). Otherwise, users of this class can
 * modify the hints by programmatically calling the setters and getters of this class.
 *
 * SQLConf is thread-safe (internally synchronized, so safe to be used in multiple threads).
 */

private[sql] class SQLConf extends Serializable with CatalystConf {
  import SQLConf._

  /** Only low degree of contention is expected for conf, thus NOT using ConcurrentHashMap. */
  @transient protected[spark] val settings = java.util.Collections.synchronizedMap(
    new java.util.HashMap[String, String]())

  /** ************************ Spark SQL Params/Hints ******************* */
  // TODO: refactor so that these hints accessors don't pollute the name space of SQLContext?

  /**
   * The SQL dialect that is used when parsing queries.  This defaults to 'sql' which uses
   * a simple SQL parser provided by Spark SQL.  This is currently the only option for users of
   * SQLContext.
   *
   * When using a HiveContext, this value defaults to 'hiveql', which uses the Hive 0.12.0 HiveQL
   * parser.  Users can change this to 'sql' if they want to run queries that aren't supported by
   * HiveQL (e.g., SELECT 1).
   *
   * Note that the choice of dialect does not affect things like what tables are available or
   * how query execution is performed.
   */
  private[spark] def dialect: String = getConf(DIALECT)

  private[spark] def useCompression: Boolean = getConf(COMPRESS_CACHED)

  private[spark] def parquetCompressionCodec: String = getConf(PARQUET_COMPRESSION)

  private[spark] def parquetCacheMetadata: Boolean = getConf(PARQUET_CACHE_METADATA)

  private[spark] def columnBatchSize: Int = getConf(COLUMN_BATCH_SIZE)

  private[spark] def numShufflePartitions: Int = getConf(SHUFFLE_PARTITIONS)

  private[spark] def parquetFilterPushDown: Boolean = getConf(PARQUET_FILTER_PUSHDOWN_ENABLED)

  private[spark] def parquetUseDataSourceApi: Boolean = getConf(PARQUET_USE_DATA_SOURCE_API)

  private[spark] def orcFilterPushDown: Boolean = getConf(ORC_FILTER_PUSHDOWN_ENABLED)

  private[spark] def verifyPartitionPath: Boolean = getConf(HIVE_VERIFY_PARTITION_PATH)

  private[spark] def externalSortEnabled: Boolean = getConf(EXTERNAL_SORT)

  private[spark] def sortMergeJoinEnabled: Boolean = getConf(SORTMERGE_JOIN)

  private[spark] def codegenEnabled: Boolean = getConf(CODEGEN_ENABLED)

  def caseSensitiveAnalysis: Boolean = getConf(SQLConf.CASE_SENSITIVE)

  private[spark] def unsafeEnabled: Boolean = getConf(UNSAFE_ENABLED)

  private[spark] def useSqlSerializer2: Boolean = getConf(USE_SQL_SERIALIZER2)

<<<<<<< HEAD
  private[spark] def useSqlAggregate2: Boolean = getConf(USE_SQL_AGGREGATE2)

  /**
   * Selects between the new (true) and old (false) JSON handlers, to be removed in Spark 1.5.0
   */
  private[spark] def useJacksonStreamingAPI: Boolean = getConf(USE_JACKSON_STREAMING_API)

  /**
   * Upper bound on the sizes (in bytes) of the tables qualified for the auto conversion to
   * a broadcast value during the physical executions of join operations.  Setting this to -1
   * effectively disables auto conversion.
   *
   * Hive setting: hive.auto.convert.join.noconditionaltask.size, whose default value is 10000.
   */
=======
>>>>>>> 163e3f1d
  private[spark] def autoBroadcastJoinThreshold: Int = getConf(AUTO_BROADCASTJOIN_THRESHOLD)

  private[spark] def defaultSizeInBytes: Long =
    getConf(DEFAULT_SIZE_IN_BYTES, autoBroadcastJoinThreshold + 1L)

  private[spark] def isParquetBinaryAsString: Boolean = getConf(PARQUET_BINARY_AS_STRING)

  private[spark] def isParquetINT96AsTimestamp: Boolean = getConf(PARQUET_INT96_AS_TIMESTAMP)

  private[spark] def followParquetFormatSpec: Boolean = getConf(PARQUET_FOLLOW_PARQUET_FORMAT_SPEC)

  private[spark] def inMemoryPartitionPruning: Boolean = getConf(IN_MEMORY_PARTITION_PRUNING)

  private[spark] def columnNameOfCorruptRecord: String = getConf(COLUMN_NAME_OF_CORRUPT_RECORD)

  private[spark] def broadcastTimeout: Int = getConf(BROADCAST_TIMEOUT)

  private[spark] def defaultDataSourceName: String = getConf(DEFAULT_DATA_SOURCE_NAME)

  private[spark] def partitionDiscoveryEnabled(): Boolean =
    getConf(SQLConf.PARTITION_DISCOVERY_ENABLED)

  private[spark] def partitionColumnTypeInferenceEnabled(): Boolean =
    getConf(SQLConf.PARTITION_COLUMN_TYPE_INFERENCE)

  // Do not use a value larger than 4000 as the default value of this property.
  // See the comments of SCHEMA_STRING_LENGTH_THRESHOLD above for more information.
  private[spark] def schemaStringLengthThreshold: Int = getConf(SCHEMA_STRING_LENGTH_THRESHOLD)

  private[spark] def dataFrameEagerAnalysis: Boolean = getConf(DATAFRAME_EAGER_ANALYSIS)

  private[spark] def dataFrameSelfJoinAutoResolveAmbiguity: Boolean =
    getConf(DATAFRAME_SELF_JOIN_AUTO_RESOLVE_AMBIGUITY)

  private[spark] def dataFrameRetainGroupColumns: Boolean = getConf(DATAFRAME_RETAIN_GROUP_COLUMNS)

  /** ********************** SQLConf functionality methods ************ */

  /** Set Spark SQL configuration properties. */
  def setConf(props: Properties): Unit = settings.synchronized {
    props.foreach { case (k, v) => setConfString(k, v) }
  }

  /** Set the given Spark SQL configuration property using a `string` value. */
  def setConfString(key: String, value: String): Unit = {
    require(key != null, "key cannot be null")
    require(value != null, s"value cannot be null for key: $key")
    val entry = sqlConfEntries.get(key)
    if (entry != null) {
      // Only verify configs in the SQLConf object
      entry.valueConverter(value)
    }
    settings.put(key, value)
  }

  /** Set the given Spark SQL configuration property. */
  def setConf[T](entry: SQLConfEntry[T], value: T): Unit = {
    require(entry != null, "entry cannot be null")
    require(value != null, s"value cannot be null for key: ${entry.key}")
    require(sqlConfEntries.get(entry.key) == entry, s"$entry is not registered")
    settings.put(entry.key, entry.stringConverter(value))
  }

  /** Return the value of Spark SQL configuration property for the given key. */
  def getConfString(key: String): String = {
    Option(settings.get(key)).
      orElse {
        // Try to use the default value
        Option(sqlConfEntries.get(key)).map(_.defaultValueString)
      }.
      getOrElse(throw new NoSuchElementException(key))
  }

  /**
   * Return the value of Spark SQL configuration property for the given key. If the key is not set
   * yet, return `defaultValue`. This is useful when `defaultValue` in SQLConfEntry is not the
   * desired one.
   */
  def getConf[T](entry: SQLConfEntry[T], defaultValue: T): T = {
    require(sqlConfEntries.get(entry.key) == entry, s"$entry is not registered")
    Option(settings.get(entry.key)).map(entry.valueConverter).getOrElse(defaultValue)
  }

  /**
   * Return the value of Spark SQL configuration property for the given key. If the key is not set
   * yet, return `defaultValue` in [[SQLConfEntry]].
   */
  def getConf[T](entry: SQLConfEntry[T]): T = {
    require(sqlConfEntries.get(entry.key) == entry, s"$entry is not registered")
    Option(settings.get(entry.key)).map(entry.valueConverter).orElse(entry.defaultValue).
      getOrElse(throw new NoSuchElementException(entry.key))
  }

  /**
   * Return the `string` value of Spark SQL configuration property for the given key. If the key is
   * not set yet, return `defaultValue`.
   */
  def getConfString(key: String, defaultValue: String): String = {
    val entry = sqlConfEntries.get(key)
    if (entry != null && defaultValue != "<undefined>") {
      // Only verify configs in the SQLConf object
      entry.valueConverter(defaultValue)
    }
    Option(settings.get(key)).getOrElse(defaultValue)
  }

  /**
   * Return all the configuration properties that have been set (i.e. not the default).
   * This creates a new copy of the config properties in the form of a Map.
   */
  def getAllConfs: immutable.Map[String, String] = settings.synchronized { settings.toMap }

  /**
   * Return all the configuration definitions that have been defined in [[SQLConf]]. Each
   * definition contains key, defaultValue and doc.
   */
  def getAllDefinedConfs: Seq[(String, String, String)] = sqlConfEntries.synchronized {
    sqlConfEntries.values.filter(_.isPublic).map { entry =>
      (entry.key, entry.defaultValueString, entry.doc)
    }.toSeq
  }

  private[spark] def unsetConf(key: String): Unit = {
    settings -= key
  }

  private[spark] def unsetConf(entry: SQLConfEntry[_]): Unit = {
    settings -= entry.key
  }

  private[spark] def clear(): Unit = {
    settings.clear()
  }
}
<|MERGE_RESOLUTION|>--- conflicted
+++ resolved
@@ -397,17 +397,12 @@
     defaultValue = Some(true),
     isPublic = false)
 
-<<<<<<< HEAD
   val USE_SQL_AGGREGATE2 = booleanConf("spark.sql.useAggregate2",
     defaultValue = Some(false), doc = "<TODO>")
 
-  val USE_JACKSON_STREAMING_API = booleanConf("spark.sql.json.useJacksonStreamingAPI",
-    defaultValue = Some(true), doc = "<TODO>")
-=======
   val USE_SQL_SERIALIZER2 = booleanConf(
     "spark.sql.useSerializer2",
     defaultValue = Some(true), isPublic = false)
->>>>>>> 163e3f1d
 
   object Deprecated {
     val MAPRED_REDUCE_TASKS = "mapred.reduce.tasks"
@@ -476,15 +471,9 @@
 
   private[spark] def unsafeEnabled: Boolean = getConf(UNSAFE_ENABLED)
 
+  private[spark] def useSqlAggregate2: Boolean = getConf(USE_SQL_AGGREGATE2)
+
   private[spark] def useSqlSerializer2: Boolean = getConf(USE_SQL_SERIALIZER2)
-
-<<<<<<< HEAD
-  private[spark] def useSqlAggregate2: Boolean = getConf(USE_SQL_AGGREGATE2)
-
-  /**
-   * Selects between the new (true) and old (false) JSON handlers, to be removed in Spark 1.5.0
-   */
-  private[spark] def useJacksonStreamingAPI: Boolean = getConf(USE_JACKSON_STREAMING_API)
 
   /**
    * Upper bound on the sizes (in bytes) of the tables qualified for the auto conversion to
@@ -493,8 +482,6 @@
    *
    * Hive setting: hive.auto.convert.join.noconditionaltask.size, whose default value is 10000.
    */
-=======
->>>>>>> 163e3f1d
   private[spark] def autoBroadcastJoinThreshold: Int = getConf(AUTO_BROADCASTJOIN_THRESHOLD)
 
   private[spark] def defaultSizeInBytes: Long =
