/*
 * Licensed to the Apache Software Foundation (ASF) under one or more
 * contributor license agreements.  See the NOTICE file distributed with
 * this work for additional information regarding copyright ownership.
 * The ASF licenses this file to You under the Apache License, Version 2.0
 * (the "License"); you may not use this file except in compliance with
 * the License.  You may obtain a copy of the License at
 *
 *    http://www.apache.org/licenses/LICENSE-2.0
 *
 * Unless required by applicable law or agreed to in writing, software
 * distributed under the License is distributed on an "AS IS" BASIS,
 * WITHOUT WARRANTIES OR CONDITIONS OF ANY KIND, either express or implied.
 * See the License for the specific language governing permissions and
 * limitations under the License.
 */

package org.apache.spark.sql

import java.util.Properties

import scala.collection.immutable
import scala.collection.JavaConversions._

import org.apache.spark.sql.catalyst.CatalystConf

private[spark] object SQLConf {

  private val sqlConfEntries = java.util.Collections.synchronizedMap(
    new java.util.HashMap[String, SQLConfEntry[_]]())

  /**
   * An entry contains all meta information for a configuration.
   *
   * @param key the key for the configuration
   * @param defaultValue the default value for the configuration
   * @param valueConverter how to convert a string to the value. It should throw an exception if the
   *                       string does not have the required format.
   * @param stringConverter how to convert a value to a string that the user can use it as a valid
   *                        string value. It's usually `toString`. But sometimes, a custom converter
   *                        is necessary. E.g., if T is List[String], `a, b, c` is better than
   *                        `List(a, b, c)`.
   * @param doc the document for the configuration
   * @param isPublic if this configuration is public to the user. If it's `false`, this
   *                 configuration is only used internally and we should not expose it to the user.
   * @tparam T the value type
   */
  private[sql] class SQLConfEntry[T] private(
      val key: String,
      val defaultValue: Option[T],
      val valueConverter: String => T,
      val stringConverter: T => String,
      val doc: String,
      val isPublic: Boolean) {

    def defaultValueString: String = defaultValue.map(stringConverter).getOrElse("<undefined>")

    override def toString: String = {
      s"SQLConfEntry(key = $key, defaultValue=$defaultValueString, doc=$doc, isPublic = $isPublic)"
    }
  }

  private[sql] object SQLConfEntry {

    private def apply[T](
          key: String,
          defaultValue: Option[T],
          valueConverter: String => T,
          stringConverter: T => String,
          doc: String,
          isPublic: Boolean): SQLConfEntry[T] =
      sqlConfEntries.synchronized {
        if (sqlConfEntries.containsKey(key)) {
          throw new IllegalArgumentException(s"Duplicate SQLConfEntry. $key has been registered")
        }
        val entry =
          new SQLConfEntry[T](key, defaultValue, valueConverter, stringConverter, doc, isPublic)
        sqlConfEntries.put(key, entry)
        entry
      }

    def intConf(
          key: String,
          defaultValue: Option[Int] = None,
          doc: String = "",
          isPublic: Boolean = true): SQLConfEntry[Int] =
      SQLConfEntry(key, defaultValue, { v =>
        try {
          v.toInt
        } catch {
          case _: NumberFormatException =>
            throw new IllegalArgumentException(s"$key should be int, but was $v")
        }
      }, _.toString, doc, isPublic)

    def longConf(
        key: String,
        defaultValue: Option[Long] = None,
        doc: String = "",
        isPublic: Boolean = true): SQLConfEntry[Long] =
      SQLConfEntry(key, defaultValue, { v =>
        try {
          v.toLong
        } catch {
          case _: NumberFormatException =>
            throw new IllegalArgumentException(s"$key should be long, but was $v")
        }
      }, _.toString, doc, isPublic)

    def doubleConf(
        key: String,
        defaultValue: Option[Double] = None,
        doc: String = "",
        isPublic: Boolean = true): SQLConfEntry[Double] =
      SQLConfEntry(key, defaultValue, { v =>
        try {
          v.toDouble
        } catch {
          case _: NumberFormatException =>
            throw new IllegalArgumentException(s"$key should be double, but was $v")
        }
      }, _.toString, doc, isPublic)

    def booleanConf(
        key: String,
        defaultValue: Option[Boolean] = None,
        doc: String = "",
        isPublic: Boolean = true): SQLConfEntry[Boolean] =
      SQLConfEntry(key, defaultValue, { v =>
        try {
          v.toBoolean
        } catch {
          case _: IllegalArgumentException =>
            throw new IllegalArgumentException(s"$key should be boolean, but was $v")
        }
      }, _.toString, doc, isPublic)

    def stringConf(
        key: String,
        defaultValue: Option[String] = None,
        doc: String = "",
        isPublic: Boolean = true): SQLConfEntry[String] =
      SQLConfEntry(key, defaultValue, v => v, v => v, doc, isPublic)

    def enumConf[T](
        key: String,
        valueConverter: String => T,
        validValues: Set[T],
        defaultValue: Option[T] = None,
        doc: String = "",
        isPublic: Boolean = true): SQLConfEntry[T] =
      SQLConfEntry(key, defaultValue, v => {
        val _v = valueConverter(v)
        if (!validValues.contains(_v)) {
          throw new IllegalArgumentException(
            s"The value of $key should be one of ${validValues.mkString(", ")}, but was $v")
        }
        _v
      }, _.toString, doc, isPublic)
  }

  import SQLConfEntry._

  val COMPRESS_CACHED = booleanConf("spark.sql.inMemoryColumnarStorage.compressed",
    defaultValue = Some(true),
    doc = "When set to true Spark SQL will automatically select a compression codec for each " +
      "column based on statistics of the data.")

  val COLUMN_BATCH_SIZE = intConf("spark.sql.inMemoryColumnarStorage.batchSize",
    defaultValue = Some(10000),
    doc = "Controls the size of batches for columnar caching.  Larger batch sizes can improve " +
      "memory utilization and compression, but risk OOMs when caching data.")

  val IN_MEMORY_PARTITION_PRUNING =
    booleanConf("spark.sql.inMemoryColumnarStorage.partitionPruning",
      defaultValue = Some(false),
      doc = "<TODO>")

  val AUTO_BROADCASTJOIN_THRESHOLD = intConf("spark.sql.autoBroadcastJoinThreshold",
    defaultValue = Some(10 * 1024 * 1024),
    doc = "Configures the maximum size in bytes for a table that will be broadcast to all worker " +
      "nodes when performing a join.  By setting this value to -1 broadcasting can be disabled. " +
      "Note that currently statistics are only supported for Hive Metastore tables where the " +
      "command<code>ANALYZE TABLE &lt;tableName&gt; COMPUTE STATISTICS noscan</code> has been run.")

  val DEFAULT_SIZE_IN_BYTES = longConf("spark.sql.defaultSizeInBytes", isPublic = false)

  val SHUFFLE_PARTITIONS = intConf("spark.sql.shuffle.partitions",
    defaultValue = Some(200),
    doc = "Configures the number of partitions to use when shuffling data for joins or " +
      "aggregations.")

  val CODEGEN_ENABLED = booleanConf("spark.sql.codegen",
    defaultValue = Some(false),
    doc = "When true, code will be dynamically generated at runtime for expression evaluation in" +
      " a specific query. For some queries with complicated expression this option can lead to " +
      "significant speed-ups. However, for simple queries this can actually slow down query " +
      "execution.")

  val UNSAFE_ENABLED = booleanConf("spark.sql.unsafe.enabled",
    defaultValue = Some(false),
    doc = "<TDDO>")

  val DIALECT = stringConf("spark.sql.dialect", defaultValue = Some("sql"), doc = "<TODO>")

  val CASE_SENSITIVE = booleanConf("spark.sql.caseSensitive",
    defaultValue = Some(true),
    doc = "<TODO>")

  val PARQUET_BINARY_AS_STRING = booleanConf("spark.sql.parquet.binaryAsString",
    defaultValue = Some(false),
    doc = "Some other Parquet-producing systems, in particular Impala and older versions of " +
      "Spark SQL, do not differentiate between binary data and strings when writing out the " +
      "Parquet schema. This flag tells Spark SQL to interpret binary data as a string to provide " +
      "compatibility with these systems.")

  val PARQUET_INT96_AS_TIMESTAMP = booleanConf("spark.sql.parquet.int96AsTimestamp",
    defaultValue = Some(true),
    doc = "Some Parquet-producing systems, in particular Impala, store Timestamp into INT96. " +
      "Spark would also store Timestamp as INT96 because we need to avoid precision lost of the " +
      "nanoseconds field. This flag tells Spark SQL to interpret INT96 data as a timestamp to " +
      "provide compatibility with these systems.")

  val PARQUET_CACHE_METADATA = booleanConf("spark.sql.parquet.cacheMetadata",
    defaultValue = Some(true),
    doc = "Turns on caching of Parquet schema metadata. Can speed up querying of static data.")

  val PARQUET_COMPRESSION = enumConf("spark.sql.parquet.compression.codec",
    valueConverter = v => v.toLowerCase,
    validValues = Set("uncompressed", "snappy", "gzip", "lzo"),
    defaultValue = Some("gzip"),
    doc = "Sets the compression codec use when writing Parquet files. Acceptable values include: " +
      "uncompressed, snappy, gzip, lzo.")

  val PARQUET_FILTER_PUSHDOWN_ENABLED = booleanConf("spark.sql.parquet.filterPushdown",
    defaultValue = Some(false),
    doc = "Turn on Parquet filter pushdown optimization. This feature is turned off by default" +
      " because of a known bug in Paruet 1.6.0rc3 " +
      "(<a href=\"https://issues.apache.org/jira/browse/PARQUET-136\">PARQUET-136</a>). However, " +
      "if your table doesn't contain any nullable string or binary columns, it's still safe to " +
      "turn this feature on.")

  val PARQUET_USE_DATA_SOURCE_API = booleanConf("spark.sql.parquet.useDataSourceApi",
    defaultValue = Some(true),
    doc = "<TODO>")

  val ORC_FILTER_PUSHDOWN_ENABLED = booleanConf("spark.sql.orc.filterPushdown",
    defaultValue = Some(false),
    doc = "<TODO>")

  val HIVE_VERIFY_PARTITIONPATH = booleanConf("spark.sql.hive.verifyPartitionPath",
    defaultValue = Some(true),
    doc = "<TODO>")

  val COLUMN_NAME_OF_CORRUPT_RECORD = stringConf("spark.sql.columnNameOfCorruptRecord",
    defaultValue = Some("_corrupt_record"),
    doc = "<TODO>")

  val BROADCAST_TIMEOUT = intConf("spark.sql.broadcastTimeout",
    defaultValue = Some(5 * 60),
    doc = "<TODO>")

  // Options that control which operators can be chosen by the query planner.  These should be
  // considered hints and may be ignored by future versions of Spark SQL.
  val EXTERNAL_SORT = booleanConf("spark.sql.planner.externalSort",
    defaultValue = Some(true),
    doc = "When true, performs sorts spilling to disk as needed otherwise sort each partition in" +
      " memory.")

  val SORTMERGE_JOIN = booleanConf("spark.sql.planner.sortMergeJoin",
    defaultValue = Some(false),
    doc = "<TODO>")

  // This is only used for the thriftserver
  val THRIFTSERVER_POOL = stringConf("spark.sql.thriftserver.scheduler.pool",
    doc = "Set a Fair Scheduler pool for a JDBC client session")

  val THRIFTSERVER_UI_STATEMENT_LIMIT = intConf("spark.sql.thriftserver.ui.retainedStatements",
    defaultValue = Some(200),
    doc = "<TODO>")

  val THRIFTSERVER_UI_SESSION_LIMIT = intConf("spark.sql.thriftserver.ui.retainedSessions",
    defaultValue = Some(200),
    doc = "<TODO>")

  // This is used to set the default data source
  val DEFAULT_DATA_SOURCE_NAME = stringConf("spark.sql.sources.default",
    defaultValue = Some("org.apache.spark.sql.parquet"),
    doc = "<TODO>")

  // This is used to control the when we will split a schema's JSON string to multiple pieces
  // in order to fit the JSON string in metastore's table property (by default, the value has
  // a length restriction of 4000 characters). We will split the JSON string of a schema
  // to its length exceeds the threshold.
  val SCHEMA_STRING_LENGTH_THRESHOLD = intConf("spark.sql.sources.schemaStringLengthThreshold",
    defaultValue = Some(4000),
    doc = "<TODO>")

  // Whether to perform partition discovery when loading external data sources.  Default to true.
  val PARTITION_DISCOVERY_ENABLED = booleanConf("spark.sql.sources.partitionDiscovery.enabled",
    defaultValue = Some(true),
    doc = "<TODO>")

  // Whether to perform partition column type inference. Default to true.
  val PARTITION_COLUMN_TYPE_INFERENCE =
    booleanConf("spark.sql.sources.partitionColumnTypeInference.enabled",
      defaultValue = Some(true),
      doc = "<TODO>")

  // The output committer class used by FSBasedRelation. The specified class needs to be a
  // subclass of org.apache.hadoop.mapreduce.OutputCommitter.
  // NOTE: This property should be set in Hadoop `Configuration` rather than Spark `SQLConf`
  val OUTPUT_COMMITTER_CLASS =
    stringConf("spark.sql.sources.outputCommitterClass", isPublic = false)

  // Whether to perform eager analysis when constructing a dataframe.
  // Set to false when debugging requires the ability to look at invalid query plans.
  val DATAFRAME_EAGER_ANALYSIS = booleanConf("spark.sql.eagerAnalysis",
    defaultValue = Some(true),
    doc = "<TODO>")

  // Whether to automatically resolve ambiguity in join conditions for self-joins.
  // See SPARK-6231.
  val DATAFRAME_SELF_JOIN_AUTO_RESOLVE_AMBIGUITY =
    booleanConf("spark.sql.selfJoinAutoResolveAmbiguity", defaultValue = Some(true), doc = "<TODO>")

  // Whether to retain group by columns or not in GroupedData.agg.
  val DATAFRAME_RETAIN_GROUP_COLUMNS = booleanConf("spark.sql.retainGroupColumns",
    defaultValue = Some(true),
    doc = "<TODO>")

  val USE_SQL_SERIALIZER2 = booleanConf("spark.sql.useSerializer2",
    defaultValue = Some(true), doc = "<TODO>")

  val USE_JACKSON_STREAMING_API = booleanConf("spark.sql.json.useJacksonStreamingAPI",
    defaultValue = Some(true), doc = "<TODO>")

  object Deprecated {
    val MAPRED_REDUCE_TASKS = "mapred.reduce.tasks"
  }
}

/**
 * A class that enables the setting and getting of mutable config parameters/hints.
 *
 * In the presence of a SQLContext, these can be set and queried by passing SET commands
 * into Spark SQL's query functions (i.e. sql()). Otherwise, users of this class can
 * modify the hints by programmatically calling the setters and getters of this class.
 *
 * SQLConf is thread-safe (internally synchronized, so safe to be used in multiple threads).
 */

private[sql] class SQLConf extends Serializable with CatalystConf {
  import SQLConf._

  /** Only low degree of contention is expected for conf, thus NOT using ConcurrentHashMap. */
  @transient protected[spark] val settings = java.util.Collections.synchronizedMap(
    new java.util.HashMap[String, String]())

  /** ************************ Spark SQL Params/Hints ******************* */
  // TODO: refactor so that these hints accessors don't pollute the name space of SQLContext?

  /**
   * The SQL dialect that is used when parsing queries.  This defaults to 'sql' which uses
   * a simple SQL parser provided by Spark SQL.  This is currently the only option for users of
   * SQLContext.
   *
   * When using a HiveContext, this value defaults to 'hiveql', which uses the Hive 0.12.0 HiveQL
   * parser.  Users can change this to 'sql' if they want to run queries that aren't supported by
   * HiveQL (e.g., SELECT 1).
   *
   * Note that the choice of dialect does not affect things like what tables are available or
   * how query execution is performed.
   */
  private[spark] def dialect: String = getConf(DIALECT)

  /** When true tables cached using the in-memory columnar caching will be compressed. */
  private[spark] def useCompression: Boolean = getConf(COMPRESS_CACHED)

  /** The compression codec for writing to a Parquetfile */
  private[spark] def parquetCompressionCodec: String = getConf(PARQUET_COMPRESSION)

  private[spark] def parquetCacheMetadata: Boolean = getConf(PARQUET_CACHE_METADATA)

  /** The number of rows that will be  */
  private[spark] def columnBatchSize: Int = getConf(COLUMN_BATCH_SIZE)

  /** Number of partitions to use for shuffle operators. */
  private[spark] def numShufflePartitions: Int = getConf(SHUFFLE_PARTITIONS)

  /** When true predicates will be passed to the parquet record reader when possible. */
  private[spark] def parquetFilterPushDown: Boolean = getConf(PARQUET_FILTER_PUSHDOWN_ENABLED)

  /** When true uses Parquet implementation based on data source API */
  private[spark] def parquetUseDataSourceApi: Boolean = getConf(PARQUET_USE_DATA_SOURCE_API)

  private[spark] def orcFilterPushDown: Boolean = getConf(ORC_FILTER_PUSHDOWN_ENABLED)

  /** When true uses verifyPartitionPath to prune the path which is not exists. */
  private[spark] def verifyPartitionPath: Boolean = getConf(HIVE_VERIFY_PARTITIONPATH)

  /** When true the planner will use the external sort, which may spill to disk. */
  private[spark] def externalSortEnabled: Boolean = getConf(EXTERNAL_SORT)

  /**
   * Sort merge join would sort the two side of join first, and then iterate both sides together
   * only once to get all matches. Using sort merge join can save a lot of memory usage compared
   * to HashJoin.
   */
  private[spark] def sortMergeJoinEnabled: Boolean = getConf(SORTMERGE_JOIN)

  /**
   * When set to true, Spark SQL will use the Janino at runtime to generate custom bytecode
   * that evaluates expressions found in queries.  In general this custom code runs much faster
   * than interpreted evaluation, but there are some start-up costs (5-10ms) due to compilation.
   */
<<<<<<< HEAD
  private[spark] def codegenEnabled: Boolean = getConf(CODEGEN_ENABLED)
=======
  private[spark] def codegenEnabled: Boolean = getConf(CODEGEN_ENABLED, "true").toBoolean
>>>>>>> 658814c8

  /**
   * caseSensitive analysis true by default
   */
  def caseSensitiveAnalysis: Boolean = getConf(SQLConf.CASE_SENSITIVE)

  /**
   * When set to true, Spark SQL will use managed memory for certain operations.  This option only
   * takes effect if codegen is enabled.
   *
   * Defaults to false as this feature is currently experimental.
   */
  private[spark] def unsafeEnabled: Boolean = getConf(UNSAFE_ENABLED)

  private[spark] def useSqlSerializer2: Boolean = getConf(USE_SQL_SERIALIZER2)

  /**
   * Selects between the new (true) and old (false) JSON handlers, to be removed in Spark 1.5.0
   */
  private[spark] def useJacksonStreamingAPI: Boolean = getConf(USE_JACKSON_STREAMING_API)

  /**
   * Upper bound on the sizes (in bytes) of the tables qualified for the auto conversion to
   * a broadcast value during the physical executions of join operations.  Setting this to -1
   * effectively disables auto conversion.
   *
   * Hive setting: hive.auto.convert.join.noconditionaltask.size, whose default value is 10000.
   */
  private[spark] def autoBroadcastJoinThreshold: Int = getConf(AUTO_BROADCASTJOIN_THRESHOLD)

  /**
   * The default size in bytes to assign to a logical operator's estimation statistics.  By default,
   * it is set to a larger value than `autoBroadcastJoinThreshold`, hence any logical operator
   * without a properly implemented estimation of this statistic will not be incorrectly broadcasted
   * in joins.
   */
  private[spark] def defaultSizeInBytes: Long =
    getConf(DEFAULT_SIZE_IN_BYTES, autoBroadcastJoinThreshold + 1L)

  /**
   * When set to true, we always treat byte arrays in Parquet files as strings.
   */
  private[spark] def isParquetBinaryAsString: Boolean = getConf(PARQUET_BINARY_AS_STRING)

  /**
   * When set to true, we always treat INT96Values in Parquet files as timestamp.
   */
  private[spark] def isParquetINT96AsTimestamp: Boolean = getConf(PARQUET_INT96_AS_TIMESTAMP)

  /**
   * When set to true, partition pruning for in-memory columnar tables is enabled.
   */
  private[spark] def inMemoryPartitionPruning: Boolean = getConf(IN_MEMORY_PARTITION_PRUNING)

  private[spark] def columnNameOfCorruptRecord: String = getConf(COLUMN_NAME_OF_CORRUPT_RECORD)

  /**
   * Timeout in seconds for the broadcast wait time in hash join
   */
  private[spark] def broadcastTimeout: Int = getConf(BROADCAST_TIMEOUT)

  private[spark] def defaultDataSourceName: String = getConf(DEFAULT_DATA_SOURCE_NAME)

  private[spark] def partitionDiscoveryEnabled(): Boolean =
    getConf(SQLConf.PARTITION_DISCOVERY_ENABLED)

  private[spark] def partitionColumnTypeInferenceEnabled(): Boolean =
    getConf(SQLConf.PARTITION_COLUMN_TYPE_INFERENCE)

  // Do not use a value larger than 4000 as the default value of this property.
  // See the comments of SCHEMA_STRING_LENGTH_THRESHOLD above for more information.
  private[spark] def schemaStringLengthThreshold: Int = getConf(SCHEMA_STRING_LENGTH_THRESHOLD)

  private[spark] def dataFrameEagerAnalysis: Boolean = getConf(DATAFRAME_EAGER_ANALYSIS)

  private[spark] def dataFrameSelfJoinAutoResolveAmbiguity: Boolean =
    getConf(DATAFRAME_SELF_JOIN_AUTO_RESOLVE_AMBIGUITY)

  private[spark] def dataFrameRetainGroupColumns: Boolean = getConf(DATAFRAME_RETAIN_GROUP_COLUMNS)

  /** ********************** SQLConf functionality methods ************ */

  /** Set Spark SQL configuration properties. */
  def setConf(props: Properties): Unit = settings.synchronized {
    props.foreach { case (k, v) => setConfString(k, v) }
  }

  /** Set the given Spark SQL configuration property using a `string` value. */
  def setConfString(key: String, value: String): Unit = {
    require(key != null, "key cannot be null")
    require(value != null, s"value cannot be null for key: $key")
    val entry = sqlConfEntries.get(key)
    if (entry != null) {
      // Only verify configs in the SQLConf object
      entry.valueConverter(value)
    }
    settings.put(key, value)
  }

  /** Set the given Spark SQL configuration property. */
  def setConf[T](entry: SQLConfEntry[T], value: T): Unit = {
    require(entry != null, "entry cannot be null")
    require(value != null, s"value cannot be null for key: ${entry.key}")
    require(sqlConfEntries.get(entry.key) == entry, s"$entry is not registered")
    settings.put(entry.key, entry.stringConverter(value))
  }

  /** Return the value of Spark SQL configuration property for the given key. */
  def getConfString(key: String): String = {
    Option(settings.get(key)).
      orElse {
        // Try to use the default value
        Option(sqlConfEntries.get(key)).map(_.defaultValueString)
      }.
      getOrElse(throw new NoSuchElementException(key))
  }

  /**
   * Return the value of Spark SQL configuration property for the given key. If the key is not set
   * yet, return `defaultValue`. This is useful when `defaultValue` in SQLConfEntry is not the
   * desired one.
   */
  def getConf[T](entry: SQLConfEntry[T], defaultValue: T): T = {
    require(sqlConfEntries.get(entry.key) == entry, s"$entry is not registered")
    Option(settings.get(entry.key)).map(entry.valueConverter).getOrElse(defaultValue)
  }

  /**
   * Return the value of Spark SQL configuration property for the given key. If the key is not set
   * yet, return `defaultValue` in [[SQLConfEntry]].
   */
  def getConf[T](entry: SQLConfEntry[T]): T = {
    require(sqlConfEntries.get(entry.key) == entry, s"$entry is not registered")
    Option(settings.get(entry.key)).map(entry.valueConverter).orElse(entry.defaultValue).
      getOrElse(throw new NoSuchElementException(entry.key))
  }

  /**
   * Return the `string` value of Spark SQL configuration property for the given key. If the key is
   * not set yet, return `defaultValue`.
   */
  def getConfString(key: String, defaultValue: String): String = {
    val entry = sqlConfEntries.get(key)
    if (entry != null && defaultValue != "<undefined>") {
      // Only verify configs in the SQLConf object
      entry.valueConverter(defaultValue)
    }
    Option(settings.get(key)).getOrElse(defaultValue)
  }

  /**
   * Return all the configuration properties that have been set (i.e. not the default).
   * This creates a new copy of the config properties in the form of a Map.
   */
  def getAllConfs: immutable.Map[String, String] = settings.synchronized { settings.toMap }

  /**
   * Return all the configuration definitions that have been defined in [[SQLConf]]. Each
   * definition contains key, defaultValue and doc.
   */
  def getAllDefinedConfs: Seq[(String, String, String)] = sqlConfEntries.synchronized {
    sqlConfEntries.values.filter(_.isPublic).map { entry =>
      (entry.key, entry.defaultValueString, entry.doc)
    }.toSeq
  }

  private[spark] def unsetConf(key: String): Unit = {
    settings -= key
  }

  private[spark] def unsetConf(entry: SQLConfEntry[_]): Unit = {
    settings -= entry.key
  }

  private[spark] def clear(): Unit = {
    settings.clear()
  }
}
<|MERGE_RESOLUTION|>--- conflicted
+++ resolved
@@ -191,7 +191,7 @@
       "aggregations.")
 
   val CODEGEN_ENABLED = booleanConf("spark.sql.codegen",
-    defaultValue = Some(false),
+    defaultValue = Some(true),
     doc = "When true, code will be dynamically generated at runtime for expression evaluation in" +
       " a specific query. For some queries with complicated expression this option can lead to " +
       "significant speed-ups. However, for simple queries this can actually slow down query " +
@@ -414,11 +414,7 @@
    * that evaluates expressions found in queries.  In general this custom code runs much faster
    * than interpreted evaluation, but there are some start-up costs (5-10ms) due to compilation.
    */
-<<<<<<< HEAD
   private[spark] def codegenEnabled: Boolean = getConf(CODEGEN_ENABLED)
-=======
-  private[spark] def codegenEnabled: Boolean = getConf(CODEGEN_ENABLED, "true").toBoolean
->>>>>>> 658814c8
 
   /**
    * caseSensitive analysis true by default
