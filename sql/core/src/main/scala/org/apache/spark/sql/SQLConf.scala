/*
 * Licensed to the Apache Software Foundation (ASF) under one or more
 * contributor license agreements.  See the NOTICE file distributed with
 * this work for additional information regarding copyright ownership.
 * The ASF licenses this file to You under the Apache License, Version 2.0
 * (the "License"); you may not use this file except in compliance with
 * the License.  You may obtain a copy of the License at
 *
 *    http://www.apache.org/licenses/LICENSE-2.0
 *
 * Unless required by applicable law or agreed to in writing, software
 * distributed under the License is distributed on an "AS IS" BASIS,
 * WITHOUT WARRANTIES OR CONDITIONS OF ANY KIND, either express or implied.
 * See the License for the specific language governing permissions and
 * limitations under the License.
 */

package org.apache.spark.sql

import java.util.Properties

import scala.collection.JavaConverters._

object SQLConf {
  val AUTO_BROADCASTJOIN_THRESHOLD = "spark.sql.autoBroadcastJoinThreshold"
  val SHUFFLE_PARTITIONS = "spark.sql.shuffle.partitions"
  val DEFAULT_SIZE_IN_BYTES = "spark.sql.defaultSizeInBytes"

  object Deprecated {
    val MAPRED_REDUCE_TASKS = "mapred.reduce.tasks"
  }
}

/**
 * A trait that enables the setting and getting of mutable config parameters/hints.
 *
 * In the presence of a SQLContext, these can be set and queried by passing SET commands
 * into Spark SQL's query functions (sql(), hql(), etc.). Otherwise, users of this trait can
 * modify the hints by programmatically calling the setters and getters of this trait.
 *
 * SQLConf is thread-safe (internally synchronized, so safe to be used in multiple threads).
 */
trait SQLConf {
  import SQLConf._

  @transient protected[spark] val settings = java.util.Collections.synchronizedMap(
    new java.util.HashMap[String, String]())

  /** ************************ Spark SQL Params/Hints ******************* */
  // TODO: refactor so that these hints accessors don't pollute the name space of SQLContext?

  /** Number of partitions to use for shuffle operators. */
  private[spark] def numShufflePartitions: Int = get(SHUFFLE_PARTITIONS, "200").toInt

  /**
   * When set to true, Spark SQL will use the Scala compiler at runtime to generate custom bytecode
   * that evaluates expressions found in queries.  In general this custom code runs much faster
   * than interpreted evaluation, but there are significant start-up costs due to compilation.
   * As a result codegen is only benificial when queries run for a long time, or when the same
   * expressions are used multiple times.
   *
   * Defaults to false as this feature is currently experimental.
   */
  private[spark] def codegenEnabled: Boolean =
    if (get(CODEGEN_ENABLED, "false") == "true") true else false

  /**
   * Upper bound on the sizes (in bytes) of the tables qualified for the auto conversion to
   * a broadcast value during the physical executions of join operations.  Setting this to -1
   * effectively disables auto conversion.
   *
   * Hive setting: hive.auto.convert.join.noconditionaltask.size, whose default value is also 10000.
   */
  private[spark] def autoBroadcastJoinThreshold: Int =
    get(AUTO_BROADCASTJOIN_THRESHOLD, "10000").toInt

  /**
   * The default size in bytes to assign to a logical operator's estimation statistics.  By default,
   * it is set to a larger value than `autoConvertJoinSize`, hence any logical operator without a
   * properly implemented estimation of this statistic will not be incorrectly broadcasted in joins.
   */
  private[spark] def defaultSizeInBytes: Long =
    getOption(DEFAULT_SIZE_IN_BYTES).map(_.toLong).getOrElse(autoBroadcastJoinThreshold + 1)

  /** ********************** SQLConf functionality methods ************ */

  def set(props: Properties): Unit = {
    settings.synchronized {
      props.asScala.foreach { case (k, v) => settings.put(k, v) }
    }
  }

  def set(key: String, value: String): Unit = {
    require(key != null, "key cannot be null")
    require(value != null, s"value cannot be null for key: $key")
    settings.put(key, value)
  }

  def get(key: String): String = {
    Option(settings.get(key)).getOrElse(throw new NoSuchElementException(key))
  }

  def get(key: String, defaultValue: String): String = {
    Option(settings.get(key)).getOrElse(defaultValue)
  }

  def getAll: Array[(String, String)] = settings.synchronized { settings.asScala.toArray }

  def getOption(key: String): Option[String] = Option(settings.get(key))

  def contains(key: String): Boolean = settings.containsKey(key)

  def toDebugString: String = {
    settings.synchronized {
      settings.asScala.toArray.sorted.map{ case (k, v) => s"$k=$v" }.mkString("\n")
    }
  }

  private[spark] def clear() {
    settings.clear()
  }

<<<<<<< HEAD
}

object SQLConf {
  val AUTO_CONVERT_JOIN_SIZE = "spark.sql.auto.convert.join.size"
  val SHUFFLE_PARTITIONS = "spark.sql.shuffle.partitions"
  val JOIN_BROADCAST_TABLES = "spark.sql.join.broadcastTables"
  val CODEGEN_ENABLED = "spark.sql.codegen"

  object Deprecated {
    val MAPRED_REDUCE_TASKS = "mapred.reduce.tasks"
  }
=======
>>>>>>> c7db274b
}<|MERGE_RESOLUTION|>--- conflicted
+++ resolved
@@ -23,8 +23,11 @@
 
 object SQLConf {
   val AUTO_BROADCASTJOIN_THRESHOLD = "spark.sql.autoBroadcastJoinThreshold"
+  val DEFAULT_SIZE_IN_BYTES = "spark.sql.defaultSizeInBytes"
+  val AUTO_CONVERT_JOIN_SIZE = "spark.sql.auto.convert.join.size"
   val SHUFFLE_PARTITIONS = "spark.sql.shuffle.partitions"
-  val DEFAULT_SIZE_IN_BYTES = "spark.sql.defaultSizeInBytes"
+  val JOIN_BROADCAST_TABLES = "spark.sql.join.broadcastTables"
+  val CODEGEN_ENABLED = "spark.sql.codegen"
 
   object Deprecated {
     val MAPRED_REDUCE_TASKS = "mapred.reduce.tasks"
@@ -119,19 +122,4 @@
   private[spark] def clear() {
     settings.clear()
   }
-
-<<<<<<< HEAD
 }
-
-object SQLConf {
-  val AUTO_CONVERT_JOIN_SIZE = "spark.sql.auto.convert.join.size"
-  val SHUFFLE_PARTITIONS = "spark.sql.shuffle.partitions"
-  val JOIN_BROADCAST_TABLES = "spark.sql.join.broadcastTables"
-  val CODEGEN_ENABLED = "spark.sql.codegen"
-
-  object Deprecated {
-    val MAPRED_REDUCE_TASKS = "mapred.reduce.tasks"
-  }
-=======
->>>>>>> c7db274b
-}