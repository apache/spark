--- conflicted
+++ resolved
@@ -106,9 +106,6 @@
         fs, catalogTable.get, qualifiedOutputPath, matchingPartitions)
     }
 
-<<<<<<< HEAD
-    val pathExists = fs.exists(qualifiedOutputPath)
-
     val parameters = CaseInsensitiveMap(options)
 
     val partitionOverwriteMode = parameters.get("partitionOverwriteMode")
@@ -130,8 +127,6 @@
         sparkSession.sessionState.conf.maxCreatedFilesInDynamicPartition
     )
 
-=======
->>>>>>> 068bdd44
     val committer = FileCommitProtocol.instantiate(
       sparkSession.sessionState.conf.fileCommitProtocolClass,
       jobId = java.util.UUID.randomUUID().toString,
