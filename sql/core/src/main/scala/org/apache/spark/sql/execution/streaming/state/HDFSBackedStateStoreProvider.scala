--- conflicted
+++ resolved
@@ -19,13 +19,8 @@
 
 import java.io._
 import java.util
-<<<<<<< HEAD
 import java.util.{Locale, UUID}
-import java.util.concurrent.atomic.LongAdder
-=======
-import java.util.Locale
 import java.util.concurrent.atomic.{AtomicLong, LongAdder}
->>>>>>> 9b51820d
 
 import scala.collection.mutable
 import scala.jdk.CollectionConverters._
@@ -702,7 +697,8 @@
     logInfo(log"Written snapshot file for version ${MDC(LogKeys.FILE_VERSION, version)} of " +
       log"${MDC(LogKeys.STATE_STORE_PROVIDER, this)} at ${MDC(LogKeys.FILE_NAME, targetFile)} " +
       log"for ${MDC(LogKeys.OP_TYPE, opType)}")
-<<<<<<< HEAD
+    // Compare and update with the version that was just uploaded.
+    lastUploadedSnapshotVersion.updateAndGet(v => Math.max(version, v))
     // Report snapshot upload event to the coordinator, and include the store ID with the message.
     if (storeConf.stateStoreCoordinatorReportSnapshotUploadLag) {
       val runId = UUID.fromString(StateStoreProvider.getRunId(hadoopConf))
@@ -715,10 +711,6 @@
         )
       )
     }
-=======
-    // Compare and update with the version that was just uploaded.
-    lastUploadedSnapshotVersion.updateAndGet(v => Math.max(version, v))
->>>>>>> 9b51820d
   }
 
   /**
