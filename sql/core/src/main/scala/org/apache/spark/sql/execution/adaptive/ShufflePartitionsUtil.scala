--- conflicted
+++ resolved
@@ -61,17 +61,10 @@
     val targetSize = maxTargetSize.min(advisoryTargetSize).max(minPartitionSize)
 
     val shuffleIds = mapOutputStatistics.flatMap(_.map(_.shuffleId)).mkString(", ")
-<<<<<<< HEAD
-    logInfo(log"For shuffle(${MDC(LogKeys.SHUFFLE_ID, shuffleIds)}), " +
-      log"advisory target size: ${MDC(LogKeys.ADVISORY_TARGET_SIZE, advisoryTargetSize)}, " +
-      log"actual target size ${MDC(LogKeys.ACTUAL_TARGET_SIZE, targetSize)}, " +
-      log"minimum partition size: ${MDC(LogKeys.MIN_PARTITION_SIZE, minPartitionSize)}")
-=======
     logInfo(log"For shuffle(${MDC(LogKeys.SHUFFLE_ID, shuffleIds)}, advisory target size: " +
       log"${MDC(LogKeys.ADVISORY_TARGET_SIZE, advisoryTargetSize)}, actual target size " +
       log"${MDC(LogKeys.TARGET_SIZE, targetSize)}, minimum partition size: " +
       log"${MDC(LogKeys.PARTITION_SIZE, minPartitionSize)}")
->>>>>>> b1677a42
 
     // If `inputPartitionSpecs` are all empty, it means skew join optimization is not applied.
     if (inputPartitionSpecs.forall(_.isEmpty)) {
