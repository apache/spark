/*
 * Licensed to the Apache Software Foundation (ASF) under one or more
 * contributor license agreements.  See the NOTICE file distributed with
 * this work for additional information regarding copyright ownership.
 * The ASF licenses this file to You under the Apache License, Version 2.0
 * (the "License"); you may not use this file except in compliance with
 * the License.  You may obtain a copy of the License at
 *
 *    http://www.apache.org/licenses/LICENSE-2.0
 *
 * Unless required by applicable law or agreed to in writing, software
 * distributed under the License is distributed on an "AS IS" BASIS,
 * WITHOUT WARRANTIES OR CONDITIONS OF ANY KIND, either express or implied.
 * See the License for the specific language governing permissions and
 * limitations under the License.
 */

package org.apache.spark.sql.execution

import org.apache.spark.rdd.{PartitionwiseSampledRDD, RDD}
import org.apache.spark.sql.catalyst.InternalRow
import org.apache.spark.sql.catalyst.expressions._
import org.apache.spark.sql.catalyst.expressions.codegen.{CodegenContext, ExprCode, ExpressionCanonicalizer}
import org.apache.spark.sql.catalyst.plans.physical._
import org.apache.spark.sql.execution.metric.SQLMetrics
import org.apache.spark.sql.types.LongType
import org.apache.spark.util.random.PoissonSampler

case class Project(projectList: Seq[NamedExpression], child: SparkPlan)
  extends UnaryNode with CodegenSupport {

  override def output: Seq[Attribute] = projectList.map(_.toAttribute)

  override def upstreams(): Seq[RDD[InternalRow]] = {
    child.asInstanceOf[CodegenSupport].upstreams()
  }

  protected override def doProduce(ctx: CodegenContext): String = {
    child.asInstanceOf[CodegenSupport].produce(ctx, this)
  }

  override def usedInputs: AttributeSet = {
    // only the attributes those are used at least twice should be evaluated before this plan,
    // otherwise we could defer the evaluation until output attribute is actually used.
    val usedExprIds = projectList.flatMap(_.collect {
      case a: Attribute => a.exprId
    })
    val usedMoreThanOnce = usedExprIds.groupBy(id => id).filter(_._2.size > 1).keySet
    references.filter(a => usedMoreThanOnce.contains(a.exprId))
  }

  override def doConsume(ctx: CodegenContext, input: Seq[ExprCode], row: ExprCode): String = {
    val exprs = projectList.map(x =>
      ExpressionCanonicalizer.execute(BindReferences.bindReference(x, child.output)))
    ctx.currentVars = input
    val resultVars = exprs.map(_.gen(ctx))
    // Evaluation of non-deterministic expressions can't be deferred.
    val nonDeterministicAttrs = projectList.filterNot(_.deterministic).map(_.toAttribute)
    s"""
       |${evaluateRequiredVariables(output, resultVars, AttributeSet(nonDeterministicAttrs))}
       |${consume(ctx, resultVars)}
     """.stripMargin
  }

  protected override def doExecute(): RDD[InternalRow] = {
    child.execute().mapPartitionsInternal { iter =>
      val project = UnsafeProjection.create(projectList, child.output,
        subexpressionEliminationEnabled)
      iter.map(project)
    }
  }

  override def outputOrdering: Seq[SortOrder] = child.outputOrdering
}


case class Filter(condition: Expression, child: SparkPlan)
  extends UnaryNode with CodegenSupport with PredicateHelper {

  // Split out all the IsNotNulls from condition.
  private val (notNullPreds, otherPreds) = splitConjunctivePredicates(condition).partition {
<<<<<<< HEAD
    case IsNotNull(a) if a.references.subsetOf(child.outputSet) => true
=======
    case IsNotNull(a) if child.output.exists(_.semanticEquals(a)) => true
>>>>>>> 3715ecdf
    case _ => false
  }

  // The columns that will filtered out by `IsNotNull` could be considered as not nullable.
  private val notNullAttributes = notNullPreds.flatMap(_.references).distinct.map(_.exprId)

  // Mark this as empty. We'll evaluate the input during doConsume(). We don't want to evaluate
  // all the variables at the beginning to take advantage of short circuiting.
  override def usedInputs: AttributeSet = AttributeSet.empty

  override def output: Seq[Attribute] = {
    child.output.map { a =>
<<<<<<< HEAD
      if (a.nullable && notNullAttributes.contains(a.exprId)) {
=======
      if (a.nullable && notNullAttributes.exists(_.semanticEquals(a))) {
>>>>>>> 3715ecdf
        a.withNullability(false)
      } else {
        a
      }
    }
  }

  private[sql] override lazy val metrics = Map(
    "numOutputRows" -> SQLMetrics.createLongMetric(sparkContext, "number of output rows"))

  override def upstreams(): Seq[RDD[InternalRow]] = {
    child.asInstanceOf[CodegenSupport].upstreams()
  }

  protected override def doProduce(ctx: CodegenContext): String = {
    child.asInstanceOf[CodegenSupport].produce(ctx, this)
  }

  override def doConsume(ctx: CodegenContext, input: Seq[ExprCode], row: ExprCode): String = {
    val numOutput = metricTerm(ctx, "numOutputRows")

<<<<<<< HEAD
    // filter out the nulls
    val filterOutNull = notNullAttributes.map { a =>
      val idx = child.output.map(_.exprId).indexOf(a)
      if (idx != -1) {
        s"if (${input(idx).isNull}) continue;"
      } else {
        ""
      }
    }.mkString("\n")
=======
    /**
     * Generates code for `c`, using `in` for input attributes and `attrs` for nullability.
     */
    def genPredicate(c: Expression, in: Seq[ExprCode], attrs: Seq[Attribute]): String = {
      val bound = BindReferences.bindReference(c, attrs)
      val evaluated = evaluateRequiredVariables(child.output, in, c.references)
>>>>>>> 3715ecdf

      // Generate the code for the predicate.
      val ev = ExpressionCanonicalizer.execute(bound).gen(ctx)
      val nullCheck = if (bound.nullable) {
        s"${ev.isNull} || "
      } else {
        s""
      }

      s"""
         |$evaluated
         |${ev.code}
         |if (${nullCheck}!${ev.value}) continue;
       """.stripMargin
    }

    ctx.currentVars = input

    // To generate the predicates we will follow this algorithm.
    // For each predicate that is not IsNotNull, we will generate them one by one loading attributes
    // as necessary. For each of both attributes, if there is a IsNotNull predicate we will generate
    // that check *before* the predicate. After all of these predicates, we will generate the
    // remaining IsNotNull checks that were not part of other predicates.
    // This has the property of not doing redundant IsNotNull checks and taking better advantage of
    // short-circuiting, not loading attributes until they are needed.
    // This is very perf sensitive.
    // TODO: revisit this. We can consider reodering predicates as well.
    val generatedIsNotNullChecks = new Array[Boolean](notNullPreds.length)
    val generated = otherPreds.map { c =>
      val nullChecks = c.references.map { r =>
        val idx = notNullPreds.indexWhere { n => n.asInstanceOf[IsNotNull].child.semanticEquals(r)}
        if (idx != -1 && !generatedIsNotNullChecks(idx)) {
          generatedIsNotNullChecks(idx) = true
          // Use the child's output. The nullability is what the child produced.
          genPredicate(notNullPreds(idx), input, child.output)
        } else {
          ""
        }
      }.mkString("\n").trim

      // Here we use *this* operator's output with this output's nullability since we already
      // enforced them with the IsNotNull checks above.
      s"""
         |$nullChecks
         |${genPredicate(c, input, output)}
       """.stripMargin.trim
    }.mkString("\n")

    val nullChecks = notNullPreds.zipWithIndex.map { case (c, idx) =>
      if (!generatedIsNotNullChecks(idx)) {
        genPredicate(c, input, child.output)
      } else {
        ""
      }
    }.mkString("\n")

    // Reset the isNull to false for the not-null columns, then the followed operators could
    // generate better code (remove dead branches).
    val resultVars = input.zipWithIndex.map { case (ev, i) =>
<<<<<<< HEAD
      if (notNullAttributes.contains(child.output(i).exprId)) {
=======
      if (notNullAttributes.exists(_.semanticEquals(child.output(i)))) {
>>>>>>> 3715ecdf
        ev.isNull = "false"
      }
      ev
    }

    s"""
       |$generated
       |$nullChecks
       |$numOutput.add(1);
       |${consume(ctx, resultVars)}
     """.stripMargin
  }

  protected override def doExecute(): RDD[InternalRow] = {
    val numOutputRows = longMetric("numOutputRows")
    child.execute().mapPartitionsInternal { iter =>
      val predicate = newPredicate(condition, child.output)
      iter.filter { row =>
        val r = predicate(row)
        if (r) numOutputRows += 1
        r
      }
    }
  }

  override def outputOrdering: Seq[SortOrder] = child.outputOrdering
}

/**
 * Sample the dataset.
 *
 * @param lowerBound Lower-bound of the sampling probability (usually 0.0)
 * @param upperBound Upper-bound of the sampling probability. The expected fraction sampled
 *                   will be ub - lb.
 * @param withReplacement Whether to sample with replacement.
 * @param seed the random seed
 * @param child the SparkPlan
 */
case class Sample(
    lowerBound: Double,
    upperBound: Double,
    withReplacement: Boolean,
    seed: Long,
    child: SparkPlan) extends UnaryNode {
  override def output: Seq[Attribute] = child.output

  protected override def doExecute(): RDD[InternalRow] = {
    if (withReplacement) {
      // Disable gap sampling since the gap sampling method buffers two rows internally,
      // requiring us to copy the row, which is more expensive than the random number generator.
      new PartitionwiseSampledRDD[InternalRow, InternalRow](
        child.execute(),
        new PoissonSampler[InternalRow](upperBound - lowerBound, useGapSamplingIfPossible = false),
        preservesPartitioning = true,
        seed)
    } else {
      child.execute().randomSampleWithRange(lowerBound, upperBound, seed)
    }
  }
}

case class Range(
    start: Long,
    step: Long,
    numSlices: Int,
    numElements: BigInt,
    output: Seq[Attribute])
  extends LeafNode with CodegenSupport {

  private[sql] override lazy val metrics = Map(
    "numOutputRows" -> SQLMetrics.createLongMetric(sparkContext, "number of output rows"))

  // output attributes should not affect the results
  override lazy val cleanArgs: Seq[Any] = Seq(start, step, numSlices, numElements)

  override def upstreams(): Seq[RDD[InternalRow]] = {
    sqlContext.sparkContext.parallelize(0 until numSlices, numSlices)
      .map(i => InternalRow(i)) :: Nil
  }

  protected override def doProduce(ctx: CodegenContext): String = {
    val numOutput = metricTerm(ctx, "numOutputRows")

    val initTerm = ctx.freshName("initRange")
    ctx.addMutableState("boolean", initTerm, s"$initTerm = false;")
    val partitionEnd = ctx.freshName("partitionEnd")
    ctx.addMutableState("long", partitionEnd, s"$partitionEnd = 0L;")
    val number = ctx.freshName("number")
    ctx.addMutableState("long", number, s"$number = 0L;")
    val overflow = ctx.freshName("overflow")
    ctx.addMutableState("boolean", overflow, s"$overflow = false;")

    val value = ctx.freshName("value")
    val ev = ExprCode("", "false", value)
    val BigInt = classOf[java.math.BigInteger].getName
    val checkEnd = if (step > 0) {
      s"$number < $partitionEnd"
    } else {
      s"$number > $partitionEnd"
    }

    ctx.addNewFunction("initRange",
      s"""
        | private void initRange(int idx) {
        |   $BigInt index = $BigInt.valueOf(idx);
        |   $BigInt numSlice = $BigInt.valueOf(${numSlices}L);
        |   $BigInt numElement = $BigInt.valueOf(${numElements.toLong}L);
        |   $BigInt step = $BigInt.valueOf(${step}L);
        |   $BigInt start = $BigInt.valueOf(${start}L);
        |
        |   $BigInt st = index.multiply(numElement).divide(numSlice).multiply(step).add(start);
        |   if (st.compareTo($BigInt.valueOf(Long.MAX_VALUE)) > 0) {
        |     $number = Long.MAX_VALUE;
        |   } else if (st.compareTo($BigInt.valueOf(Long.MIN_VALUE)) < 0) {
        |     $number = Long.MIN_VALUE;
        |   } else {
        |     $number = st.longValue();
        |   }
        |
        |   $BigInt end = index.add($BigInt.ONE).multiply(numElement).divide(numSlice)
        |     .multiply(step).add(start);
        |   if (end.compareTo($BigInt.valueOf(Long.MAX_VALUE)) > 0) {
        |     $partitionEnd = Long.MAX_VALUE;
        |   } else if (end.compareTo($BigInt.valueOf(Long.MIN_VALUE)) < 0) {
        |     $partitionEnd = Long.MIN_VALUE;
        |   } else {
        |     $partitionEnd = end.longValue();
        |   }
        |
        |   $numOutput.add(($partitionEnd - $number) / ${step}L);
        | }
       """.stripMargin)

    val input = ctx.freshName("input")
    // Right now, Range is only used when there is one upstream.
    ctx.addMutableState("scala.collection.Iterator", input, s"$input = inputs[0];")
    s"""
      | // initialize Range
      | if (!$initTerm) {
      |   $initTerm = true;
      |   if ($input.hasNext()) {
      |     initRange(((InternalRow) $input.next()).getInt(0));
      |   } else {
      |     return;
      |   }
      | }
      |
      | while (!$overflow && $checkEnd) {
      |  long $value = $number;
      |  $number += ${step}L;
      |  if ($number < $value ^ ${step}L < 0) {
      |    $overflow = true;
      |  }
      |  ${consume(ctx, Seq(ev))}
      |  if (shouldStop()) return;
      | }
     """.stripMargin
  }

  protected override def doExecute(): RDD[InternalRow] = {
    val numOutputRows = longMetric("numOutputRows")
    sqlContext
      .sparkContext
      .parallelize(0 until numSlices, numSlices)
      .mapPartitionsWithIndex((i, _) => {
        val partitionStart = (i * numElements) / numSlices * step + start
        val partitionEnd = (((i + 1) * numElements) / numSlices) * step + start
        def getSafeMargin(bi: BigInt): Long =
          if (bi.isValidLong) {
            bi.toLong
          } else if (bi > 0) {
            Long.MaxValue
          } else {
            Long.MinValue
          }
        val safePartitionStart = getSafeMargin(partitionStart)
        val safePartitionEnd = getSafeMargin(partitionEnd)
        val rowSize = UnsafeRow.calculateBitSetWidthInBytes(1) + LongType.defaultSize
        val unsafeRow = UnsafeRow.createFromByteArray(rowSize, 1)

        new Iterator[InternalRow] {
          private[this] var number: Long = safePartitionStart
          private[this] var overflow: Boolean = false

          override def hasNext =
            if (!overflow) {
              if (step > 0) {
                number < safePartitionEnd
              } else {
                number > safePartitionEnd
              }
            } else false

          override def next() = {
            val ret = number
            number += step
            if (number < ret ^ step < 0) {
              // we have Long.MaxValue + Long.MaxValue < Long.MaxValue
              // and Long.MinValue + Long.MinValue > Long.MinValue, so iff the step causes a step
              // back, we are pretty sure that we have an overflow.
              overflow = true
            }

            numOutputRows += 1
            unsafeRow.setLong(0, ret)
            unsafeRow
          }
        }
      })
  }
}

/**
 * Union two plans, without a distinct. This is UNION ALL in SQL.
 */
case class Union(children: Seq[SparkPlan]) extends SparkPlan {
  override def output: Seq[Attribute] =
    children.map(_.output).transpose.map(attrs =>
      attrs.head.withNullability(attrs.exists(_.nullable)))

  protected override def doExecute(): RDD[InternalRow] =
    sparkContext.union(children.map(_.execute()))
}

/**
 * Return a new RDD that has exactly `numPartitions` partitions.
 * Similar to coalesce defined on an [[RDD]], this operation results in a narrow dependency, e.g.
 * if you go from 1000 partitions to 100 partitions, there will not be a shuffle, instead each of
 * the 100 new partitions will claim 10 of the current partitions.
 */
case class Coalesce(numPartitions: Int, child: SparkPlan) extends UnaryNode {
  override def output: Seq[Attribute] = child.output

  override def outputPartitioning: Partitioning = {
    if (numPartitions == 1) SinglePartition
    else UnknownPartitioning(numPartitions)
  }

  protected override def doExecute(): RDD[InternalRow] = {
    child.execute().coalesce(numPartitions, shuffle = false)
  }
}

/**
 * Returns a table with the elements from left that are not in right using
 * the built-in spark subtract function.
 */
case class Except(left: SparkPlan, right: SparkPlan) extends BinaryNode {
  override def output: Seq[Attribute] = left.output

  protected override def doExecute(): RDD[InternalRow] = {
    left.execute().map(_.copy()).subtract(right.execute().map(_.copy()))
  }
}

/**
 * A plan node that does nothing but lie about the output of its child.  Used to spice a
 * (hopefully structurally equivalent) tree from a different optimization sequence into an already
 * resolved tree.
 */
case class OutputFaker(output: Seq[Attribute], child: SparkPlan) extends SparkPlan {
  def children: Seq[SparkPlan] = child :: Nil

  protected override def doExecute(): RDD[InternalRow] = child.execute()
}

/**
 * A plan as subquery.
 *
 * This is used to generate tree string for SparkScalarSubquery.
 */
case class Subquery(name: String, child: SparkPlan) extends UnaryNode {
  override def output: Seq[Attribute] = child.output
  override def outputPartitioning: Partitioning = child.outputPartitioning
  override def outputOrdering: Seq[SortOrder] = child.outputOrdering

  protected override def doExecute(): RDD[InternalRow] = {
    throw new UnsupportedOperationException
  }
}<|MERGE_RESOLUTION|>--- conflicted
+++ resolved
@@ -79,11 +79,7 @@
 
   // Split out all the IsNotNulls from condition.
   private val (notNullPreds, otherPreds) = splitConjunctivePredicates(condition).partition {
-<<<<<<< HEAD
-    case IsNotNull(a) if a.references.subsetOf(child.outputSet) => true
-=======
-    case IsNotNull(a) if child.output.exists(_.semanticEquals(a)) => true
->>>>>>> 3715ecdf
+    case IsNotNull(a: NullIntolerant) if a.references.subsetOf(child.outputSet) => true
     case _ => false
   }
 
@@ -96,11 +92,7 @@
 
   override def output: Seq[Attribute] = {
     child.output.map { a =>
-<<<<<<< HEAD
       if (a.nullable && notNullAttributes.contains(a.exprId)) {
-=======
-      if (a.nullable && notNullAttributes.exists(_.semanticEquals(a))) {
->>>>>>> 3715ecdf
         a.withNullability(false)
       } else {
         a
@@ -122,24 +114,12 @@
   override def doConsume(ctx: CodegenContext, input: Seq[ExprCode], row: ExprCode): String = {
     val numOutput = metricTerm(ctx, "numOutputRows")
 
-<<<<<<< HEAD
-    // filter out the nulls
-    val filterOutNull = notNullAttributes.map { a =>
-      val idx = child.output.map(_.exprId).indexOf(a)
-      if (idx != -1) {
-        s"if (${input(idx).isNull}) continue;"
-      } else {
-        ""
-      }
-    }.mkString("\n")
-=======
     /**
      * Generates code for `c`, using `in` for input attributes and `attrs` for nullability.
      */
     def genPredicate(c: Expression, in: Seq[ExprCode], attrs: Seq[Attribute]): String = {
       val bound = BindReferences.bindReference(c, attrs)
       val evaluated = evaluateRequiredVariables(child.output, in, c.references)
->>>>>>> 3715ecdf
 
       // Generate the code for the predicate.
       val ev = ExpressionCanonicalizer.execute(bound).gen(ctx)
@@ -199,11 +179,7 @@
     // Reset the isNull to false for the not-null columns, then the followed operators could
     // generate better code (remove dead branches).
     val resultVars = input.zipWithIndex.map { case (ev, i) =>
-<<<<<<< HEAD
       if (notNullAttributes.contains(child.output(i).exprId)) {
-=======
-      if (notNullAttributes.exists(_.semanticEquals(child.output(i)))) {
->>>>>>> 3715ecdf
         ev.isNull = "false"
       }
       ev
