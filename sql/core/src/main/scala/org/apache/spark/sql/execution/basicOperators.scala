--- conflicted
+++ resolved
@@ -202,13 +202,8 @@
     child.execute().mapPartitions( { iterator =>
       val ordering = newOrdering(sortOrder, child.output)
       val sorter = new ExternalSorter[Row, Null, Row](ordering = Some(ordering))
-<<<<<<< HEAD
-      sorter.insertAll(iterator.map(r => (r, null)))
+      sorter.insertAll(iterator.map(r => (r.copy, null)))
       val baseIterator = sorter.iterator(TaskContext.get).map(_._1)
-=======
-      sorter.insertAll(iterator.map(r => (r.copy, null)))
-      val baseIterator = sorter.iterator.map(_._1)
->>>>>>> 585638e8
       // TODO(marmbrus): The complex type signature below thwarts inference for no reason.
       CompletionIterator[Row, Iterator[Row]](baseIterator, sorter.stop())
     }, preservesPartitioning = true)
