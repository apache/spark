--- conflicted
+++ resolved
@@ -208,7 +208,8 @@
 
 /**
  * :: DeveloperApi ::
-<<<<<<< HEAD
+ *Returns the rows in left that also appear in right using the built in spark 
+ *intersection function.
  */
 @DeveloperApi
 case class Intersect(left: SparkPlan, right: SparkPlan) extends BinaryNode {
@@ -218,7 +219,9 @@
     left.execute().map(_.copy()).intersection(right.execute().map(_.copy()))
   }
 }
-=======
+
+/**
+ * :: DeveloperApi ::
  * Returns a table with the elements from left that are not in right using
  * the built-in spark subtract function.
  */
@@ -229,5 +232,4 @@
   override def execute() = {
     left.execute().map(_.copy()).subtract(right.execute().map(_.copy()))
   }
-}
->>>>>>> 5dadda86
+}