/*
 * Licensed to the Apache Software Foundation (ASF) under one or more
 * contributor license agreements.  See the NOTICE file distributed with
 * this work for additional information regarding copyright ownership.
 * The ASF licenses this file to You under the Apache License, Version 2.0
 * (the "License"); you may not use this file except in compliance with
 * the License.  You may obtain a copy of the License at
 *
 *    http://www.apache.org/licenses/LICENSE-2.0
 *
 * Unless required by applicable law or agreed to in writing, software
 * distributed under the License is distributed on an "AS IS" BASIS,
 * WITHOUT WARRANTIES OR CONDITIONS OF ANY KIND, either express or implied.
 * See the License for the specific language governing permissions and
 * limitations under the License.
 */

package org.apache.spark.sql.execution.streaming.state

import java.io._
import java.util.UUID
import java.util.concurrent.{ConcurrentHashMap, TimeUnit}

import scala.util.control.NonFatal

import org.apache.hadoop.conf.Configuration
import org.apache.hadoop.fs.Path

import org.apache.spark.{SparkConf, SparkEnv, SparkException, TaskContext}
import org.apache.spark.internal.{Logging, MDC}
import org.apache.spark.internal.LogKeys._
import org.apache.spark.io.CompressionCodec
import org.apache.spark.sql.catalyst.expressions.UnsafeRow
import org.apache.spark.sql.errors.QueryExecutionErrors
import org.apache.spark.sql.execution.streaming.CheckpointFileManager
import org.apache.spark.sql.execution.streaming.state.StateStoreEncoding.Avro
import org.apache.spark.sql.types.StructType
import org.apache.spark.unsafe.Platform
import org.apache.spark.util.{NonFateSharingCache, Utils}

private[sql] class RocksDBStateStoreProvider
  extends StateStoreProvider with Logging with Closeable
  with SupportsFineGrainedReplay {
  import RocksDBStateStoreProvider._

  /**
   * Implementation of a state store that uses RocksDB as the backing data store.
   *
   * This store implements a state machine with the following states:
   * - UPDATING: The store is being updated and has not yet been committed or aborted
   * - COMMITTED: Updates have been successfully committed
   * - ABORTED: Updates have been aborted
   *
   * Operations are validated against the current state to ensure proper usage:
   * - Get/put/remove/iterator operations are only allowed in UPDATING state
   * - Commit is only allowed in UPDATING state
   * - Abort is allowed in UPDATING or ABORTED state
   * - Metrics retrieval is only allowed in COMMITTED or ABORTED state
   *
   * Each store instance is assigned a unique stamp when created, which is used to
   * verify that operations are performed by the owning thread and to prevent
   * concurrent modifications to the same store.
   */
  class RocksDBStateStore(lastVersion: Long, stamp: Long) extends StateStore {
    /** Trait and classes representing the internal state of the store */
    trait STATE
    case object UPDATING extends STATE
    case object COMMITTED extends STATE
    case object ABORTED extends STATE
    case object RELEASED extends STATE

    private sealed trait TRANSITION
    private case object UPDATE extends TRANSITION
    private case object ABORT extends TRANSITION
    private case object COMMIT extends TRANSITION
    private case object METRICS extends TRANSITION

    @volatile private var state: STATE = UPDATING

    override def getReadStamp: Long = {
      stamp
    }

    /**
     * Validates the expected state, throws exception if state is not as expected.
     * Returns the current state
     *
     * @param possibleStates Expected possible states
     */
    private def validateState(possibleStates: List[STATE]): STATE = {
      if (!possibleStates.contains(state)) {
        throw StateStoreErrors.stateStoreOperationOutOfOrder(
          s"Expected possible states $possibleStates but found $state")
      }
      state
    }

    /**
     * Throws error if transition is illegal.
     * MUST be called for every StateStore method.
     *
     * @param transition The transition type of the operation.
     */
    private def validateAndTransitionState(transition: TRANSITION): Unit = {
      val newState = transition match {
        case UPDATE =>
          stateMachine.verifyStamp(stamp)
          state match {
            case UPDATING => UPDATING
            case COMMITTED => throw StateStoreErrors.stateStoreOperationOutOfOrder(
              s"Cannot update after committed")
            case ABORTED => throw StateStoreErrors.stateStoreOperationOutOfOrder(
              "Cannot update after aborted")
          }
        case ABORT =>
          state match {
            case UPDATING =>
              stateMachine.verifyStamp(stamp)
              ABORTED
            case COMMITTED => throw StateStoreErrors.stateStoreOperationOutOfOrder(
              "Cannot abort after committed")
            case ABORTED => ABORTED
          }
        case COMMIT =>
          state match {
            case UPDATING =>
              stateMachine.verifyStamp(stamp)
              COMMITTED
            case COMMITTED => throw StateStoreErrors.stateStoreOperationOutOfOrder(
              "Cannot commit after committed")
            case ABORTED => throw StateStoreErrors.stateStoreOperationOutOfOrder(
              "Cannot commit after aborted")
          }
        case METRICS =>
          state match {
            case UPDATING => throw StateStoreErrors.stateStoreOperationOutOfOrder(
              "Cannot get metrics in UPDATING state")
            case COMMITTED => COMMITTED
            case ABORTED => ABORTED
          }
      }
      state = newState
    }

    // Add a listener for task threads to abort when the task completes and hasn't released
    Option(TaskContext.get()).foreach(_.addTaskCompletionListener[Unit] {
      _ =>
        try {
          if (state == UPDATING) {
            abort()
          }
        } catch {
          case NonFatal(e) =>
            logWarning("Failed to abort state store", e)
        } finally {
          stateMachine.releaseStore(stamp, throwEx = false)
        }
    })

    // State row format validated
    @volatile private var isValidated = false

    override def id: StateStoreId = RocksDBStateStoreProvider.this.stateStoreId

    override def version: Long = lastVersion

    override def createColFamilyIfAbsent(
        colFamilyName: String,
        keySchema: StructType,
        valueSchema: StructType,
        keyStateEncoderSpec: KeyStateEncoderSpec,
        useMultipleValuesPerKey: Boolean = false,
        isInternal: Boolean = false): Unit = {
      validateAndTransitionState(UPDATE)

      verifyColFamilyCreationOrDeletion("create_col_family", colFamilyName, isInternal)
      val cfId = rocksDB.createColFamilyIfAbsent(colFamilyName, isInternal)
      val dataEncoderCacheKey = StateRowEncoderCacheKey(
        queryRunId = StateStoreProvider.getRunId(hadoopConf),
        operatorId = stateStoreId.operatorId,
        partitionId = stateStoreId.partitionId,
        stateStoreName = stateStoreId.storeName,
        colFamilyName = colFamilyName)

      // For unit tests only: TestStateSchemaProvider allows dynamically adding schemas
      // during unit test execution to verify schema compatibility checks and evolution logic.
      // This provider is only used in isolated unit tests where we directly instantiate
      // state store components, not in streaming query execution or e2e tests.
      stateSchemaProvider match {
        case Some(t: TestStateSchemaProvider) =>
          t.captureSchema(colFamilyName, keySchema, valueSchema)
        case _ =>
      }

      val dataEncoder = getDataEncoder(
        stateStoreEncoding,
        dataEncoderCacheKey,
        keyStateEncoderSpec,
        valueSchema,
        stateSchemaProvider,
        Some(colFamilyName)
      )
      val keyEncoder = RocksDBStateEncoder.getKeyEncoder(
        dataEncoder,
        keyStateEncoderSpec,
        useColumnFamilies
      )
      val valueEncoder = RocksDBStateEncoder.getValueEncoder(
        dataEncoder,
        valueSchema,
        useMultipleValuesPerKey
      )
      keyValueEncoderMap.putIfAbsent(colFamilyName, (keyEncoder, valueEncoder, cfId))
    }

    override def get(key: UnsafeRow, colFamilyName: String): UnsafeRow = {
      validateAndTransitionState(UPDATE)

      verify(key != null, "Key cannot be null")
      verifyColFamilyOperations("get", colFamilyName)

      val kvEncoder = keyValueEncoderMap.get(colFamilyName)
      val value =
        kvEncoder._2.decodeValue(rocksDB.get(kvEncoder._1.encodeKey(key), colFamilyName))

      if (!isValidated && value != null && !useColumnFamilies) {
        StateStoreProvider.validateStateRowFormat(
          key, keySchema, value, valueSchema, storeConf)
        isValidated = true
      }
      value
    }

    /**
     * Provides an iterator containing all values of a non-null key.
     *
     * Inside RocksDB, the values are merged together and stored as a byte Array.
     * This operation relies on state store value encoder to be able to split the
     * single array into multiple values.
     *
     * Also see [[MultiValuedStateEncoder]] which supports encoding/decoding multiple
     * values per key.
     */
    override def valuesIterator(key: UnsafeRow, colFamilyName: String): Iterator[UnsafeRow] = {
      validateAndTransitionState(UPDATE)

      verify(key != null, "Key cannot be null")
      verifyColFamilyOperations("valuesIterator", colFamilyName)

      val kvEncoder = keyValueEncoderMap.get(colFamilyName)
      val valueEncoder = kvEncoder._2
      val keyEncoder = kvEncoder._1

      verify(valueEncoder.supportsMultipleValuesPerKey, "valuesIterator requires a encoder " +
      "that supports multiple values for a single key.")

      val encodedValues = rocksDB.get(keyEncoder.encodeKey(key), colFamilyName)
      valueEncoder.decodeValues(encodedValues)
    }

    override def merge(key: UnsafeRow, value: UnsafeRow,
        colFamilyName: String = StateStore.DEFAULT_COL_FAMILY_NAME): Unit = {
      validateAndTransitionState(UPDATE)

      verifyColFamilyOperations("merge", colFamilyName)

      val kvEncoder = keyValueEncoderMap.get(colFamilyName)
      val keyEncoder = kvEncoder._1
      val valueEncoder = kvEncoder._2
      verify(valueEncoder.supportsMultipleValuesPerKey, "Merge operation requires an encoder" +
        " which supports multiple values for a single key")
      verify(key != null, "Key cannot be null")
      require(value != null, "Cannot merge a null value")

      rocksDB.merge(keyEncoder.encodeKey(key), valueEncoder.encodeValue(value), colFamilyName)
    }

    override def put(key: UnsafeRow, value: UnsafeRow, colFamilyName: String): Unit = {
      validateAndTransitionState(UPDATE)

      verify(key != null, "Key cannot be null")
      require(value != null, "Cannot put a null value")
      verifyColFamilyOperations("put", colFamilyName)

      val kvEncoder = keyValueEncoderMap.get(colFamilyName)
      rocksDB.put(kvEncoder._1.encodeKey(key), kvEncoder._2.encodeValue(value), colFamilyName)
    }

    override def remove(key: UnsafeRow, colFamilyName: String): Unit = {
      validateAndTransitionState(UPDATE)

      verify(key != null, "Key cannot be null")
      verifyColFamilyOperations("remove", colFamilyName)

      val kvEncoder = keyValueEncoderMap.get(colFamilyName)
      rocksDB.remove(kvEncoder._1.encodeKey(key), colFamilyName)
    }

    override def iterator(colFamilyName: String): Iterator[UnsafeRowPair] = {
      validateAndTransitionState(UPDATE)
      // Note this verify function only verify on the colFamilyName being valid,
      // we are actually doing prefix when useColumnFamilies,
      // but pass "iterator" to throw correct error message
      verifyColFamilyOperations("iterator", colFamilyName)
      val kvEncoder = keyValueEncoderMap.get(colFamilyName)
      val rowPair = new UnsafeRowPair()

      if (useColumnFamilies) {
        rocksDB.iterator(colFamilyName).map { kv =>
          rowPair.withRows(kvEncoder._1.decodeKey(kv.key),
            kvEncoder._2.decodeValue(kv.value))
          if (!isValidated && rowPair.value != null && !useColumnFamilies) {
            StateStoreProvider.validateStateRowFormat(
              rowPair.key, keySchema, rowPair.value, valueSchema, storeConf)
            isValidated = true
          }
          rowPair
        }
      } else {
        rocksDB.iterator().map { kv =>
          rowPair.withRows(kvEncoder._1.decodeKey(kv.key),
            kvEncoder._2.decodeValue(kv.value))
          if (!isValidated && rowPair.value != null && !useColumnFamilies) {
            StateStoreProvider.validateStateRowFormat(
              rowPair.key, keySchema, rowPair.value, valueSchema, storeConf)
            isValidated = true
          }
          rowPair
        }
      }
    }

    override def prefixScan(prefixKey: UnsafeRow, colFamilyName: String):
      Iterator[UnsafeRowPair] = {
      validateAndTransitionState(UPDATE)

      verifyColFamilyOperations("prefixScan", colFamilyName)

      val kvEncoder = keyValueEncoderMap.get(colFamilyName)
      require(kvEncoder._1.supportPrefixKeyScan,
        "Prefix scan requires setting prefix key!")

      val rowPair = new UnsafeRowPair()
      val prefix = kvEncoder._1.encodePrefixKey(prefixKey)
      rocksDB.prefixScan(prefix, colFamilyName).map { kv =>
        rowPair.withRows(kvEncoder._1.decodeKey(kv.key),
          kvEncoder._2.decodeValue(kv.value))
        rowPair
      }
    }

    var checkpointInfo: Option[StateStoreCheckpointInfo] = None
    private var storedMetrics: Option[RocksDBMetrics] = None

    override def commit(): Long = synchronized {
      validateState(List(UPDATING))
      try {
        verify(state == UPDATING, "Cannot commit after already committed or aborted")
        val (newVersion, newCheckpointInfo) = rocksDB.commit()
        checkpointInfo = Some(newCheckpointInfo)
        storedMetrics = rocksDB.metricsOpt
        validateAndTransitionState(COMMIT)
        stateMachine.releaseStore(stamp)

        logInfo(log"Committed ${MDC(VERSION_NUM, newVersion)} " +
          log"for ${MDC(STATE_STORE_ID, id)}")
        newVersion
      } catch {
        case e: Throwable =>
          throw QueryExecutionErrors.failedToCommitStateFileError(this.toString(), e)
      }
    }

    override def abort(): Unit = {
      if (validateState(List(UPDATING, ABORTED)) != ABORTED) {
        logInfo(log"Aborting ${MDC(VERSION_NUM, version + 1)} " +
          log"for ${MDC(STATE_STORE_ID, id)}")
        rocksDB.rollback()
        validateAndTransitionState(ABORT)
        stateMachine.releaseStore(stamp)
      }
    }

    override def metrics: StateStoreMetrics = {
      validateAndTransitionState(METRICS)

      val rocksDBMetricsOpt = rocksDB.metricsOpt

      if (rocksDBMetricsOpt.isDefined) {
        val rocksDBMetrics = rocksDBMetricsOpt.get

        def commitLatencyMs(typ: String): Long =
          rocksDBMetrics.lastCommitLatencyMs.getOrElse(typ, 0L)

        def nativeOpsLatencyMillis(typ: String): Long = {
          rocksDBMetrics.nativeOpsMetrics.get(typ).map(_ * 1000).getOrElse(0)
        }

        def sumNativeOpsLatencyMillis(typ: String): Long = {
          rocksDBMetrics.nativeOpsHistograms.get(typ).map(_.sum / 1000).getOrElse(0)
        }

        def nativeOpsCount(typ: String): Long = {
          rocksDBMetrics.nativeOpsHistograms.get(typ).map(_.count).getOrElse(0)
        }

        def nativeOpsMetrics(typ: String): Long = {
          rocksDBMetrics.nativeOpsMetrics.getOrElse(typ, 0)
        }

        // Used for metrics reporting around internal/external column families
        def internalColFamilyCnt(): Long = {
          rocksDB.getColFamilyCount(isInternal = true)
        }

        def externalColFamilyCnt(): Long = {
          rocksDB.getColFamilyCount(isInternal = false)
        }

        val stateStoreCustomMetrics = Map[StateStoreCustomMetric, Long](
          CUSTOM_METRIC_SST_FILE_SIZE -> rocksDBMetrics.totalSSTFilesBytes,
          CUSTOM_METRIC_GET_TIME -> sumNativeOpsLatencyMillis("get"),
          CUSTOM_METRIC_PUT_TIME -> sumNativeOpsLatencyMillis("put"),
          CUSTOM_METRIC_GET_COUNT -> nativeOpsCount("get"),
          CUSTOM_METRIC_PUT_COUNT -> nativeOpsCount("put"),
          CUSTOM_METRIC_FLUSH_TIME -> commitLatencyMs("flush"),
          CUSTOM_METRIC_COMMIT_COMPACT_TIME -> commitLatencyMs("compact"),
          CUSTOM_METRIC_CHECKPOINT_TIME -> commitLatencyMs("checkpoint"),
          CUSTOM_METRIC_FILESYNC_TIME -> commitLatencyMs("fileSync"),
          CUSTOM_METRIC_BYTES_COPIED -> rocksDBMetrics.bytesCopied,
          CUSTOM_METRIC_FILES_COPIED -> rocksDBMetrics.filesCopied,
          CUSTOM_METRIC_FILES_REUSED -> rocksDBMetrics.filesReused,
          CUSTOM_METRIC_BLOCK_CACHE_MISS -> nativeOpsMetrics("readBlockCacheMissCount"),
          CUSTOM_METRIC_BLOCK_CACHE_HITS -> nativeOpsMetrics("readBlockCacheHitCount"),
          CUSTOM_METRIC_BYTES_READ -> nativeOpsMetrics("totalBytesRead"),
          CUSTOM_METRIC_BYTES_WRITTEN -> nativeOpsMetrics("totalBytesWritten"),
          CUSTOM_METRIC_ITERATOR_BYTES_READ -> nativeOpsMetrics("totalBytesReadThroughIterator"),
          CUSTOM_METRIC_STALL_TIME -> nativeOpsLatencyMillis("writerStallDuration"),
          CUSTOM_METRIC_TOTAL_COMPACT_TIME -> sumNativeOpsLatencyMillis("compaction"),
          CUSTOM_METRIC_COMPACT_READ_BYTES -> nativeOpsMetrics("totalBytesReadByCompaction"),
          CUSTOM_METRIC_COMPACT_WRITTEN_BYTES -> nativeOpsMetrics("totalBytesWrittenByCompaction"),
          CUSTOM_METRIC_FLUSH_WRITTEN_BYTES -> nativeOpsMetrics("totalBytesWrittenByFlush"),
          CUSTOM_METRIC_PINNED_BLOCKS_MEM_USAGE -> rocksDBMetrics.pinnedBlocksMemUsage,
          CUSTOM_METRIC_NUM_INTERNAL_COL_FAMILIES_KEYS -> rocksDBMetrics.numInternalKeys,
          CUSTOM_METRIC_NUM_EXTERNAL_COL_FAMILIES -> internalColFamilyCnt(),
          CUSTOM_METRIC_NUM_INTERNAL_COL_FAMILIES -> externalColFamilyCnt()
        ) ++ rocksDBMetrics.zipFileBytesUncompressed.map(bytes =>
          Map(CUSTOM_METRIC_ZIP_FILE_BYTES_UNCOMPRESSED -> bytes)).getOrElse(Map())

        val stateStoreInstanceMetrics = Map[StateStoreInstanceMetric, Long](
          CUSTOM_INSTANCE_METRIC_SNAPSHOT_LAST_UPLOADED
            .withNewId(id.partitionId, id.storeName) -> rocksDBMetrics.lastUploadedSnapshotVersion
        )

        StateStoreMetrics(
          rocksDBMetrics.numUncommittedKeys,
          rocksDBMetrics.totalMemUsageBytes,
          stateStoreCustomMetrics,
          stateStoreInstanceMetrics
        )
      } else {
        logInfo(log"Failed to collect metrics for store_id=${MDC(STATE_STORE_ID, id)} " +
          log"and version=${MDC(VERSION_NUM, version)}")
        StateStoreMetrics(0, 0, Map.empty, Map.empty)
      }
    }

    override def getStateStoreCheckpointInfo(): StateStoreCheckpointInfo = {
      validateAndTransitionState(METRICS)

      checkpointInfo match {
        case Some(info) => info
        case None => throw StateStoreErrors.stateStoreOperationOutOfOrder(
          "Cannot get checkpointInfo without committing the store")
      }
    }

    override def hasCommitted: Boolean = state == COMMITTED

    override def toString: String = {
      s"RocksDBStateStore[id=(op=${id.operatorId},part=${id.partitionId})," +
        s"dir=${id.storeCheckpointLocation()}]"
    }

    /** Return the [[RocksDB]] instance in this store. This is exposed mainly for testing. */
    def dbInstance(): RocksDB = rocksDB

    /** Remove column family if exists */
    override def removeColFamilyIfExists(colFamilyName: String): Boolean = {
      validateAndTransitionState(UPDATE)

      verifyColFamilyCreationOrDeletion("remove_col_family", colFamilyName)
      verify(useColumnFamilies, "Column families are not supported in this store")

      val result = rocksDB.removeColFamilyIfExists(colFamilyName)
      if (result) {
        keyValueEncoderMap.remove(colFamilyName)
      }
      result
    }

    override def release(): Unit = {
      if (state != RELEASED) {
        logInfo(log"Releasing ${MDC(VERSION_NUM, version + 1)} " +
          log"for ${MDC(STATE_STORE_ID, id)}")
        rocksDB.release()
        state = RELEASED
      } else {
        // Optionally log at DEBUG level that it's already released
        logDebug(log"State store already released")
      }
    }
  }

  // Test-visible method to fetch the internal RocksDBStateStore class
  private[sql] def getRocksDBStateStore(version: Long): RocksDBStateStore = {
    getStore(version).asInstanceOf[RocksDBStateStore]
  }

  override def init(
      stateStoreId: StateStoreId,
      keySchema: StructType,
      valueSchema: StructType,
      keyStateEncoderSpec: KeyStateEncoderSpec,
      useColumnFamilies: Boolean,
      storeConf: StateStoreConf,
      hadoopConf: Configuration,
      useMultipleValuesPerKey: Boolean = false,
      stateSchemaProvider: Option[StateSchemaProvider]): Unit = {
    this.stateStoreId_ = stateStoreId
    this.keySchema = keySchema
    this.valueSchema = valueSchema
    this.storeConf = storeConf
    this.hadoopConf = hadoopConf
    this.useColumnFamilies = useColumnFamilies
    this.stateStoreEncoding = storeConf.stateStoreEncodingFormat
    this.stateSchemaProvider = stateSchemaProvider
    this.rocksDBEventForwarder =
      Some(RocksDBEventForwarder(StateStoreProvider.getRunId(hadoopConf), stateStoreId))

    if (useMultipleValuesPerKey) {
      require(useColumnFamilies, "Multiple values per key support requires column families to be" +
        " enabled in RocksDBStateStore.")
    }

    rocksDB // lazy initialization

    val dataEncoderCacheKey = StateRowEncoderCacheKey(
      queryRunId = StateStoreProvider.getRunId(hadoopConf),
      operatorId = stateStoreId.operatorId,
      partitionId = stateStoreId.partitionId,
      stateStoreName = stateStoreId.storeName,
      colFamilyName = StateStore.DEFAULT_COL_FAMILY_NAME)

    // For test cases only: TestStateSchemaProvider allows dynamically adding schemas
    // during test execution to verify schema evolution behavior. In production,
    // schemas are loaded from checkpoint data
    stateSchemaProvider match {
      case Some(t: TestStateSchemaProvider) =>
        t.captureSchema(StateStore.DEFAULT_COL_FAMILY_NAME, keySchema, valueSchema)
      case _ =>
    }

    val dataEncoder = getDataEncoder(
      stateStoreEncoding,
      dataEncoderCacheKey,
      keyStateEncoderSpec,
      valueSchema,
      stateSchemaProvider,
      Some(StateStore.DEFAULT_COL_FAMILY_NAME))

    val keyEncoder = RocksDBStateEncoder.getKeyEncoder(
      dataEncoder,
      keyStateEncoderSpec,
      useColumnFamilies)
    val valueEncoder = RocksDBStateEncoder.getValueEncoder(
      dataEncoder,
      valueSchema,
      useMultipleValuesPerKey
    )

    var cfId: Short = 0
    if (useColumnFamilies) {
      cfId = rocksDB.createColFamilyIfAbsent(StateStore.DEFAULT_COL_FAMILY_NAME,
        isInternal = false)
    }

    keyValueEncoderMap.putIfAbsent(StateStore.DEFAULT_COL_FAMILY_NAME,
      (keyEncoder, valueEncoder, cfId))
  }

  override def stateStoreId: StateStoreId = stateStoreId_

<<<<<<< HEAD
  private lazy val stateMachine: RocksDBStateStoreProviderStateMachine =
    new RocksDBStateStoreProviderStateMachine(stateStoreId, RocksDBConf(storeConf))

=======
>>>>>>> 55664c43
  /**
   * Creates and returns a state store with the specified parameters.
   *
   * @param version The version of the state store to load
   * @param uniqueId Optional unique identifier for checkpoint
   * @param readOnly Whether to open the store in read-only mode
   * @param existingStore Optional existing store to reuse instead of creating a new one
   * @return The loaded state store
   */
  private def loadStateStore(
      version: Long,
      uniqueId: Option[String],
      readOnly: Boolean,
      existingStore: Option[ReadStateStore] = None): StateStore = {
    try {
      if (version < 0) {
        throw QueryExecutionErrors.unexpectedStateStoreVersion(version)
      }
<<<<<<< HEAD

      // Determine stamp - either use existing or acquire new
      val stamp = existingStore.map(_.getReadStamp).getOrElse {
        stateMachine.acquireStore()
      }

=======
>>>>>>> 55664c43
      try {
        // Load RocksDB store
        rocksDB.load(
          version,
          stateStoreCkptId = if (storeConf.enableStateStoreCheckpointIds) uniqueId else None,
          readOnly = readOnly)

        // Return appropriate store instance
        existingStore match {
<<<<<<< HEAD
          case Some(stateStore: RocksDBStateStore) =>
            // Reuse existing store for getWriteStore case
            stateStore
          case Some(_) =>
            throw new IllegalArgumentException("Existing store must be a RocksDBStateStore")
          case None =>
            // Create new store instance for getStore/getReadStore cases
            new RocksDBStateStore(version, stamp)
        }
      } catch {
        case e: Throwable =>
          stateMachine.releaseStore(stamp)
=======
          // We need to match like this as opposed to case Some(ss: RocksDBStateStore)
          // because of how the tests create the class in StateStoreRDDSuite
          case Some(stateStore: ReadStateStore) if stateStore.isInstanceOf[RocksDBStateStore] =>
            stateStore.asInstanceOf[StateStore]
          case Some(other) =>
            throw new IllegalArgumentException(s"Existing store must be a RocksDBStateStore," +
              s" store is actually ${other.getClass.getSimpleName}")
          case None =>
            // Create new store instance for getStore/getReadStore cases
            new RocksDBStateStore(version)
        }
      } catch {
        case e: Throwable =>
>>>>>>> 55664c43
          throw e
      }
    } catch {
      case e: SparkException
        if Option(e.getCondition).exists(_.contains("CANNOT_LOAD_STATE_STORE")) =>
        throw e
      case e: OutOfMemoryError =>
        throw QueryExecutionErrors.notEnoughMemoryToLoadStore(
          stateStoreId.toString,
          "ROCKSDB_STORE_PROVIDER",
          e)
      case e: Throwable => throw QueryExecutionErrors.cannotLoadStore(e)
    }
  }

  override def getStore(version: Long, uniqueId: Option[String] = None): StateStore = {
    loadStateStore(version, uniqueId, readOnly = false)
  }

<<<<<<< HEAD
  override def getWriteStore(
      readStore: ReadStateStore,
      version: Long,
      uniqueId: Option[String] = None): StateStore = {
    assert(version == readStore.version)
=======
  override def upgradeReadStoreToWriteStore(
      readStore: ReadStateStore,
      version: Long,
      uniqueId: Option[String] = None): StateStore = {
    assert(version == readStore.version,
      s"Can only upgrade readStore to writeStore with the same version," +
        s" readStoreVersion: ${readStore.version}, writeStoreVersion: ${version}")
    assert(this.stateStoreId == readStore.id, "Can only upgrade readStore to writeStore with" +
      " the same stateStoreId")
>>>>>>> 55664c43
    loadStateStore(version, uniqueId, readOnly = false, existingStore = Some(readStore))
  }

  override def getReadStore(version: Long, uniqueId: Option[String] = None): StateStore = {
    loadStateStore(version, uniqueId, readOnly = true)
  }

  override def doMaintenance(): Unit = {
    try {
      stateMachine.maintenanceStore()
      rocksDB.doMaintenance()
    } catch {
      // SPARK-46547 - Swallow non-fatal exception in maintenance task to avoid deadlock between
      // maintenance thread and streaming aggregation operator
      case NonFatal(ex) =>
        logWarning(s"Ignoring error while performing maintenance operations with exception=",
          ex)
    }
  }

  override def close(): Unit = {
    stateMachine.closeStore()
    rocksDB.close()
  }

  override def supportedCustomMetrics: Seq[StateStoreCustomMetric] = ALL_CUSTOM_METRICS

  override def supportedInstanceMetrics: Seq[StateStoreInstanceMetric] = ALL_INSTANCE_METRICS

  private[state] def latestVersion: Long = rocksDB.getLatestVersion()

  /** Internal fields and methods */

  @volatile private var stateStoreId_ : StateStoreId = _
  @volatile private var keySchema: StructType = _
  @volatile private var valueSchema: StructType = _
  @volatile private var storeConf: StateStoreConf = _
  @volatile private var hadoopConf: Configuration = _
  @volatile private var useColumnFamilies: Boolean = _
  @volatile private var stateStoreEncoding: String = _
  @volatile private var stateSchemaProvider: Option[StateSchemaProvider] = _
  @volatile private var rocksDBEventForwarder: Option[RocksDBEventForwarder] = _

  protected def createRocksDB(
      dfsRootDir: String,
      conf: RocksDBConf,
      localRootDir: File,
      hadoopConf: Configuration,
      loggingId: String,
      useColumnFamilies: Boolean,
      enableStateStoreCheckpointIds: Boolean,
      partitionId: Int = 0,
      eventForwarder: Option[RocksDBEventForwarder] = None): RocksDB = {
    new RocksDB(
      dfsRootDir,
      conf,
      localRootDir,
      hadoopConf,
      loggingId,
      useColumnFamilies,
      enableStateStoreCheckpointIds,
      partitionId,
      eventForwarder)
  }

  private[sql] lazy val rocksDB = {
    val dfsRootDir = stateStoreId.storeCheckpointLocation().toString
    val storeIdStr = s"StateStoreId(opId=${stateStoreId.operatorId}," +
      s"partId=${stateStoreId.partitionId},name=${stateStoreId.storeName})"
    val sparkConf = Option(SparkEnv.get).map(_.conf).getOrElse(new SparkConf)
    val localRootDir = Utils.createTempDir(Utils.getLocalDir(sparkConf), storeIdStr)
    createRocksDB(dfsRootDir, RocksDBConf(storeConf), localRootDir, hadoopConf, storeIdStr,
      useColumnFamilies, storeConf.enableStateStoreCheckpointIds, stateStoreId.partitionId,
      rocksDBEventForwarder)
  }

  private val keyValueEncoderMap = new java.util.concurrent.ConcurrentHashMap[String,
    (RocksDBKeyStateEncoder, RocksDBValueStateEncoder, Short)]

  private val multiColFamiliesDisabledStr = "multiple column families is disabled in " +
    "RocksDBStateStoreProvider"

  private def verify(condition: => Boolean, msg: String): Unit = {
    if (!condition) { throw new IllegalStateException(msg) }
  }

  /**
   * Get the state store of endVersion by applying delta files on the snapshot of snapshotVersion.
   * If snapshot for snapshotVersion does not exist, an error will be thrown.
   *
   * @param snapshotVersion checkpoint version of the snapshot to start with
   * @param endVersion   checkpoint version to end with
   * @return [[StateStore]]
   */
  override def replayStateFromSnapshot(snapshotVersion: Long, endVersion: Long): StateStore = {
    try {
      if (snapshotVersion < 1) {
        throw QueryExecutionErrors.unexpectedStateStoreVersion(snapshotVersion)
      }
      if (endVersion < snapshotVersion) {
        throw QueryExecutionErrors.unexpectedStateStoreVersion(endVersion)
      }
      val stamp = stateMachine.acquireStore()
      try {
        rocksDB.loadFromSnapshot(snapshotVersion, endVersion)
        new RocksDBStateStore(endVersion, stamp)
      } catch {
        case e: Throwable =>
          stateMachine.releaseStore(stamp)
          throw e
      }
    }
    catch {
      case e: OutOfMemoryError =>
        throw QueryExecutionErrors.notEnoughMemoryToLoadStore(
          stateStoreId.toString,
          "ROCKSDB_STORE_PROVIDER",
          e)
      case e: Throwable => throw QueryExecutionErrors.cannotLoadStore(e)
    }
  }

  override def getStateStoreChangeDataReader(
      startVersion: Long,
      endVersion: Long,
      colFamilyNameOpt: Option[String] = None):
    StateStoreChangeDataReader = {
    val statePath = stateStoreId.storeCheckpointLocation()
    val sparkConf = Option(SparkEnv.get).map(_.conf).getOrElse(new SparkConf)
    new RocksDBStateStoreChangeDataReader(
      CheckpointFileManager.create(statePath, hadoopConf),
      statePath,
      startVersion,
      endVersion,
      CompressionCodec.createCodec(sparkConf, storeConf.compressionCodec),
      keyValueEncoderMap,
      colFamilyNameOpt)
  }

  /**
   * Function to verify invariants for column family based operations
   * such as get, put, remove etc.
   *
   * @param operationName - name of the store operation
   * @param colFamilyName - name of the column family
   */
  private def verifyColFamilyOperations(
      operationName: String,
      colFamilyName: String): Unit = {
    if (colFamilyName != StateStore.DEFAULT_COL_FAMILY_NAME) {
      // if the state store instance does not support multiple column families, throw an exception
      if (!useColumnFamilies) {
        throw StateStoreErrors.unsupportedOperationException(operationName,
          multiColFamiliesDisabledStr)
      }

      // if the column family name is empty or contains leading/trailing whitespaces, throw an
      // exception
      if (colFamilyName.isEmpty || colFamilyName.trim != colFamilyName) {
        throw StateStoreErrors.cannotUseColumnFamilyWithInvalidName(operationName, colFamilyName)
      }

      // if the column family does not exist, throw an exception
      if (!rocksDB.checkColFamilyExists(colFamilyName)) {
        throw StateStoreErrors.unsupportedOperationOnMissingColumnFamily(operationName,
          colFamilyName)
      }
    }
  }

  /**
   * Function to verify invariants for column family creation or deletion operations.
   *
   * @param operationName - name of the store operation
   * @param colFamilyName - name of the column family
   */
  private def verifyColFamilyCreationOrDeletion(
      operationName: String,
      colFamilyName: String,
      isInternal: Boolean = false): Unit = {
    // if the state store instance does not support multiple column families, throw an exception
    if (!useColumnFamilies) {
      throw StateStoreErrors.unsupportedOperationException(operationName,
        multiColFamiliesDisabledStr)
    }

    // if the column family name is empty or contains leading/trailing whitespaces
    // or using the reserved "default" column family, throw an exception
    if (colFamilyName.isEmpty
      || (colFamilyName.trim != colFamilyName)
      || (colFamilyName == StateStore.DEFAULT_COL_FAMILY_NAME && !isInternal)) {
      throw StateStoreErrors.cannotUseColumnFamilyWithInvalidName(operationName, colFamilyName)
    }

    // if the column family is not internal and uses reserved characters, throw an exception
    if (!isInternal && colFamilyName.charAt(0) == '$') {
      throw StateStoreErrors.cannotCreateColumnFamilyWithReservedChars(colFamilyName)
    }
  }
}


case class StateRowEncoderCacheKey(
    queryRunId: String,
    operatorId: Long,
    partitionId: Int,
    stateStoreName: String,
    colFamilyName: String
)

object RocksDBStateStoreProvider {
  // Version as a single byte that specifies the encoding of the row data in RocksDB
  val STATE_ENCODING_NUM_VERSION_BYTES = 1
  val STATE_ENCODING_VERSION: Byte = 0
  val VIRTUAL_COL_FAMILY_PREFIX_BYTES = 2

  val SCHEMA_ID_PREFIX_BYTES = 2

  private val MAX_AVRO_ENCODERS_IN_CACHE = 1000
  private val AVRO_ENCODER_LIFETIME_HOURS = 1L
  private val DEFAULT_SCHEMA_IDS = StateSchemaInfo(0, 0)

  /**
   * Encodes a virtual column family ID into a byte array suitable for RocksDB.
   *
   * This method creates a fixed-size byte array prefixed with the virtual column family ID,
   * which is used to partition data within RocksDB.
   *
   * @param virtualColFamilyId The column family identifier to encode
   * @return A byte array containing the encoded column family ID
   */
  def getColumnFamilyIdAsBytes(virtualColFamilyId: Short): Array[Byte] = {
    val encodedBytes = new Array[Byte](RocksDBStateStoreProvider.VIRTUAL_COL_FAMILY_PREFIX_BYTES)
    Platform.putShort(encodedBytes, Platform.BYTE_ARRAY_OFFSET, virtualColFamilyId)
    encodedBytes
  }

  /**
   * Function to encode state row with virtual col family id prefix
   * @param data - passed byte array to be stored in state store
   * @param vcfId - virtual column family id
   * @return - encoded byte array with virtual column family id prefix
   */
  def encodeStateRowWithPrefix(
      data: Array[Byte],
      vcfId: Short): Array[Byte] = {
    // Create result array big enough for all prefixes plus data
    val result = new Array[Byte](RocksDBStateStoreProvider.VIRTUAL_COL_FAMILY_PREFIX_BYTES
      + data.length)
    val offset = Platform.BYTE_ARRAY_OFFSET +
      RocksDBStateStoreProvider.VIRTUAL_COL_FAMILY_PREFIX_BYTES

    Platform.putShort(result, Platform.BYTE_ARRAY_OFFSET, vcfId)

    // Write the actual data
    Platform.copyMemory(
      data, Platform.BYTE_ARRAY_OFFSET,
      result, offset,
      data.length
    )

    result
  }

  /**
   * Function to decode virtual column family id from byte array
   * @param data - passed byte array retrieved from state store
   * @return - virtual column family id
   */
  def getColumnFamilyBytesAsId(data: Array[Byte]): Short = {
    Platform.getShort(data, Platform.BYTE_ARRAY_OFFSET)
  }

  /**
   * Function to decode state row with virtual col family id prefix
   * @param data - passed byte array retrieved from state store
   * @return - pair of decoded byte array without virtual column family id prefix
   *           and name of column family
   */
  def decodeStateRowWithPrefix(data: Array[Byte]): Array[Byte] = {
    val offset = Platform.BYTE_ARRAY_OFFSET +
      RocksDBStateStoreProvider.VIRTUAL_COL_FAMILY_PREFIX_BYTES

    val key = new Array[Byte](data.length -
      RocksDBStateStoreProvider.VIRTUAL_COL_FAMILY_PREFIX_BYTES)
    Platform.copyMemory(
      data, offset,
      key, Platform.BYTE_ARRAY_OFFSET,
      key.length
    )

    key
  }

  // Add the cache at companion object level so it persists across provider instances
  private val dataEncoderCache: NonFateSharingCache[StateRowEncoderCacheKey, RocksDBDataEncoder] =
    NonFateSharingCache(
      maximumSize = MAX_AVRO_ENCODERS_IN_CACHE,
      expireAfterAccessTime = AVRO_ENCODER_LIFETIME_HOURS,
      expireAfterAccessTimeUnit = TimeUnit.HOURS
    )

  /**
   * Creates and returns a data encoder for the state store based on the specified encoding type.
   * This method handles caching of encoders to improve performance by reusing encoder instances
   * when possible.
   *
   * The method supports two encoding types:
   * - Avro: Uses Apache Avro for serialization with schema evolution support
   * - UnsafeRow: Uses Spark's internal row format for optimal performance
   *
   * @param stateStoreEncoding The encoding type to use ("avro" or "unsaferow")
   * @param encoderCacheKey A unique key for caching the encoder instance, typically combining
   *                       query ID, operator ID, partition ID, and column family name
   * @param keyStateEncoderSpec Specification for how to encode keys, including schema and any
   *                           prefix/range scan requirements
   * @param valueSchema The schema for the values to be encoded
   * @return A RocksDBDataEncoder instance configured for the specified encoding type
   */
  def getDataEncoder(
      stateStoreEncoding: String,
      encoderCacheKey: StateRowEncoderCacheKey,
      keyStateEncoderSpec: KeyStateEncoderSpec,
      valueSchema: StructType,
      stateSchemaProvider: Option[StateSchemaProvider],
      columnFamilyName: Option[String] = None): RocksDBDataEncoder = {
    assert(Set("avro", "unsaferow").contains(stateStoreEncoding))
    RocksDBStateStoreProvider.dataEncoderCache.get(
      encoderCacheKey,
      new java.util.concurrent.Callable[RocksDBDataEncoder] {
        override def call(): RocksDBDataEncoder = {
          if (stateStoreEncoding == Avro.toString) {
            assert(columnFamilyName.isDefined,
              "Column family name must be defined for Avro encoding")
            new AvroStateEncoder(
              keyStateEncoderSpec,
              valueSchema,
              stateSchemaProvider,
              columnFamilyName.get
            )
          } else {
            new UnsafeRowDataEncoder(
              keyStateEncoderSpec,
              valueSchema
            )
          }
        }
      }
    )
  }

  // Native operation latencies report as latency in microseconds
  // as SQLMetrics support millis. Convert the value to millis
  val CUSTOM_METRIC_GET_TIME = StateStoreCustomTimingMetric(
    "rocksdbGetLatency", "RocksDB: total get call latency")
  val CUSTOM_METRIC_PUT_TIME = StateStoreCustomTimingMetric(
    "rocksdbPutLatency", "RocksDB: total put call latency")

  val CUSTOM_METRIC_GET_COUNT = StateStoreCustomSumMetric(
    "rocksdbGetCount", "RocksDB: number of get calls")
  val CUSTOM_METRIC_PUT_COUNT = StateStoreCustomSumMetric(
    "rocksdbPutCount", "RocksDB: number of put calls")

  // Commit latency detailed breakdown
  val CUSTOM_METRIC_FLUSH_TIME = StateStoreCustomTimingMetric(
    "rocksdbCommitFlushLatency", "RocksDB: commit - flush time")
  val CUSTOM_METRIC_COMMIT_COMPACT_TIME = StateStoreCustomTimingMetric(
    "rocksdbCommitCompactLatency", "RocksDB: commit - compact time")
  val CUSTOM_METRIC_CHECKPOINT_TIME = StateStoreCustomTimingMetric(
    "rocksdbCommitCheckpointLatency", "RocksDB: commit - checkpoint time")
  val CUSTOM_METRIC_FILESYNC_TIME = StateStoreCustomTimingMetric(
    "rocksdbCommitFileSyncLatencyMs", "RocksDB: commit - file sync to external storage time")
  val CUSTOM_METRIC_FILES_COPIED = StateStoreCustomSumMetric(
    "rocksdbFilesCopied", "RocksDB: file manager - files copied")
  val CUSTOM_METRIC_BYTES_COPIED = StateStoreCustomSizeMetric(
    "rocksdbBytesCopied", "RocksDB: file manager - bytes copied")
  val CUSTOM_METRIC_FILES_REUSED = StateStoreCustomSumMetric(
    "rocksdbFilesReused", "RocksDB: file manager - files reused")
  val CUSTOM_METRIC_ZIP_FILE_BYTES_UNCOMPRESSED = StateStoreCustomSizeMetric(
    "rocksdbZipFileBytesUncompressed", "RocksDB: file manager - uncompressed zip file bytes")

  val CUSTOM_METRIC_BLOCK_CACHE_MISS = StateStoreCustomSumMetric(
    "rocksdbReadBlockCacheMissCount",
    "RocksDB: read - count of cache misses that required reading from local disk")
  val CUSTOM_METRIC_BLOCK_CACHE_HITS = StateStoreCustomSumMetric(
    "rocksdbReadBlockCacheHitCount",
    "RocksDB: read - count of cache hits in RocksDB block cache avoiding disk read")
  val CUSTOM_METRIC_BYTES_READ = StateStoreCustomSizeMetric(
    "rocksdbTotalBytesRead",
    "RocksDB: read - total of uncompressed bytes read (from memtables/cache/sst) from DB::Get()")
  val CUSTOM_METRIC_BYTES_WRITTEN = StateStoreCustomSizeMetric(
    "rocksdbTotalBytesWritten",
    "RocksDB: write - total of uncompressed bytes written by " +
      "DB::{Put(), Delete(), Merge(), Write()}")
  val CUSTOM_METRIC_ITERATOR_BYTES_READ = StateStoreCustomSizeMetric(
    "rocksdbTotalBytesReadThroughIterator",
    "RocksDB: read - total of uncompressed bytes read using an iterator")
  val CUSTOM_METRIC_STALL_TIME = StateStoreCustomTimingMetric(
    "rocksdbWriterStallLatencyMs",
    "RocksDB: write - writer wait time for compaction or flush to finish")
  val CUSTOM_METRIC_TOTAL_COMPACT_TIME = StateStoreCustomTimingMetric(
    "rocksdbTotalCompactionLatencyMs",
    "RocksDB: compaction - total compaction time including background")
  val CUSTOM_METRIC_COMPACT_READ_BYTES = StateStoreCustomSizeMetric(
    "rocksdbTotalBytesReadByCompaction",
    "RocksDB: compaction - total bytes read by the compaction process")
  val CUSTOM_METRIC_COMPACT_WRITTEN_BYTES = StateStoreCustomSizeMetric(
    "rocksdbTotalBytesWrittenByCompaction",
    "RocksDB: compaction - total bytes written by the compaction process")
  val CUSTOM_METRIC_FLUSH_WRITTEN_BYTES = StateStoreCustomSizeMetric(
    "rocksdbTotalBytesWrittenByFlush",
    "RocksDB: flush - total bytes written by flush")
  val CUSTOM_METRIC_PINNED_BLOCKS_MEM_USAGE = StateStoreCustomSizeMetric(
    "rocksdbPinnedBlocksMemoryUsage",
    "RocksDB: memory usage for pinned blocks")
  val CUSTOM_METRIC_NUM_INTERNAL_COL_FAMILIES_KEYS = StateStoreCustomSizeMetric(
    "rocksdbNumInternalColFamiliesKeys",
    "RocksDB: number of internal keys for internal column families")
  val CUSTOM_METRIC_NUM_EXTERNAL_COL_FAMILIES = StateStoreCustomSizeMetric(
    "rocksdbNumExternalColumnFamilies",
    "RocksDB: number of external column families")
  val CUSTOM_METRIC_NUM_INTERNAL_COL_FAMILIES = StateStoreCustomSizeMetric(
    "rocksdbNumInternalColumnFamilies",
    "RocksDB: number of internal column families")

  // Total SST file size
  val CUSTOM_METRIC_SST_FILE_SIZE = StateStoreCustomSizeMetric(
    "rocksdbSstFileSize", "RocksDB: size of all SST files")

  val ALL_CUSTOM_METRICS = Seq(
    CUSTOM_METRIC_SST_FILE_SIZE, CUSTOM_METRIC_GET_TIME, CUSTOM_METRIC_PUT_TIME,
    CUSTOM_METRIC_FLUSH_TIME, CUSTOM_METRIC_COMMIT_COMPACT_TIME,
    CUSTOM_METRIC_CHECKPOINT_TIME, CUSTOM_METRIC_FILESYNC_TIME,
    CUSTOM_METRIC_BYTES_COPIED, CUSTOM_METRIC_FILES_COPIED, CUSTOM_METRIC_FILES_REUSED,
    CUSTOM_METRIC_ZIP_FILE_BYTES_UNCOMPRESSED, CUSTOM_METRIC_GET_COUNT, CUSTOM_METRIC_PUT_COUNT,
    CUSTOM_METRIC_BLOCK_CACHE_MISS, CUSTOM_METRIC_BLOCK_CACHE_HITS, CUSTOM_METRIC_BYTES_READ,
    CUSTOM_METRIC_BYTES_WRITTEN, CUSTOM_METRIC_ITERATOR_BYTES_READ, CUSTOM_METRIC_STALL_TIME,
    CUSTOM_METRIC_TOTAL_COMPACT_TIME, CUSTOM_METRIC_COMPACT_READ_BYTES,
    CUSTOM_METRIC_COMPACT_WRITTEN_BYTES, CUSTOM_METRIC_FLUSH_WRITTEN_BYTES,
    CUSTOM_METRIC_PINNED_BLOCKS_MEM_USAGE, CUSTOM_METRIC_NUM_INTERNAL_COL_FAMILIES_KEYS,
    CUSTOM_METRIC_NUM_EXTERNAL_COL_FAMILIES, CUSTOM_METRIC_NUM_INTERNAL_COL_FAMILIES)

  val CUSTOM_INSTANCE_METRIC_SNAPSHOT_LAST_UPLOADED = StateStoreSnapshotLastUploadInstanceMetric()

  val ALL_INSTANCE_METRICS = Seq(CUSTOM_INSTANCE_METRIC_SNAPSHOT_LAST_UPLOADED)
}

/** [[StateStoreChangeDataReader]] implementation for [[RocksDBStateStoreProvider]] */
class RocksDBStateStoreChangeDataReader(
    fm: CheckpointFileManager,
    stateLocation: Path,
    startVersion: Long,
    endVersion: Long,
    compressionCodec: CompressionCodec,
    keyValueEncoderMap:
      ConcurrentHashMap[String, (RocksDBKeyStateEncoder, RocksDBValueStateEncoder, Short)],
    colFamilyNameOpt: Option[String] = None)
  extends StateStoreChangeDataReader(
    fm, stateLocation, startVersion, endVersion, compressionCodec, colFamilyNameOpt) {

  override protected var changelogSuffix: String = "changelog"

  override def getNext(): (RecordType.Value, UnsafeRow, UnsafeRow, Long) = {
    var currRecord: (RecordType.Value, Array[Byte], Array[Byte]) = null
    val currEncoder: (RocksDBKeyStateEncoder, RocksDBValueStateEncoder, Short) =
      keyValueEncoderMap.get(colFamilyNameOpt
        .getOrElse(StateStore.DEFAULT_COL_FAMILY_NAME))

    if (colFamilyNameOpt.isDefined) {
      // If we are reading records for a particular column family, the corresponding vcf id
      // will be encoded in the key byte array. We need to extract that and compare for the
      // expected column family id. If it matches, we return the record. If not, we move to
      // the next record. Note that this has be handled across multiple changelog files and we
      // rely on the currentChangelogReader to move to the next changelog file when needed.
      while (currRecord == null) {
        val reader = currentChangelogReader()
        if (reader == null) {
          return null
        }

        val nextRecord = reader.next()
        val colFamilyIdBytes: Array[Byte] =
          RocksDBStateStoreProvider.getColumnFamilyIdAsBytes(currEncoder._3)
        val endIndex = colFamilyIdBytes.size
        // Function checks for byte arrays being equal
        // from index 0 to endIndex - 1 (both inclusive)
        if (java.util.Arrays.equals(nextRecord._2, 0, endIndex,
          colFamilyIdBytes, 0, endIndex)) {
          val extractedKey = RocksDBStateStoreProvider.decodeStateRowWithPrefix(nextRecord._2)
          val result = (nextRecord._1, extractedKey, nextRecord._3)
          currRecord = result
        }
      }
    } else {
      val reader = currentChangelogReader()
      if (reader == null) {
        return null
      }
      currRecord = reader.next()
    }

    val keyRow = currEncoder._1.decodeKey(currRecord._2)
    if (currRecord._3 == null) {
      (currRecord._1, keyRow, null, currentChangelogVersion - 1)
    } else {
      val valueRow = currEncoder._2.decodeValue(currRecord._3)
      (currRecord._1, keyRow, valueRow, currentChangelogVersion - 1)
    }
  }
}

/**
 * Class used to relay events reported from a RocksDB instance to the state store coordinator.
 *
 * We pass this into the RocksDB instance to report specific events like snapshot uploads.
 * This should only be used to report back to the coordinator for metrics and monitoring purposes.
 */
private[state] case class RocksDBEventForwarder(queryRunId: String, stateStoreId: StateStoreId) {
  // Build the state store provider ID from the query run ID and the state store ID
  private val providerId = StateStoreProviderId(stateStoreId, UUID.fromString(queryRunId))

  /**
   * Callback function from RocksDB to report events to the coordinator.
   * Information from the store provider such as the state store ID and query run ID are
   * attached here to report back to the coordinator.
   *
   * @param version The snapshot version that was just uploaded from RocksDB
   */
  def reportSnapshotUploaded(version: Long): Unit = {
    // Report the state store provider ID and the version to the coordinator
    val currentTimestamp = System.currentTimeMillis()
    StateStoreProvider.coordinatorRef.foreach(
      _.snapshotUploaded(
        providerId,
        version,
        currentTimestamp
      )
    )
  }
}<|MERGE_RESOLUTION|>--- conflicted
+++ resolved
@@ -76,10 +76,6 @@
     private case object METRICS extends TRANSITION
 
     @volatile private var state: STATE = UPDATING
-
-    override def getReadStamp: Long = {
-      stamp
-    }
 
     /**
      * Validates the expected state, throws exception if state is not as expected.
@@ -591,12 +587,9 @@
 
   override def stateStoreId: StateStoreId = stateStoreId_
 
-<<<<<<< HEAD
   private lazy val stateMachine: RocksDBStateStoreProviderStateMachine =
     new RocksDBStateStoreProviderStateMachine(stateStoreId, RocksDBConf(storeConf))
 
-=======
->>>>>>> 55664c43
   /**
    * Creates and returns a state store with the specified parameters.
    *
@@ -615,15 +608,7 @@
       if (version < 0) {
         throw QueryExecutionErrors.unexpectedStateStoreVersion(version)
       }
-<<<<<<< HEAD
-
-      // Determine stamp - either use existing or acquire new
-      val stamp = existingStore.map(_.getReadStamp).getOrElse {
-        stateMachine.acquireStore()
-      }
-
-=======
->>>>>>> 55664c43
+
       try {
         // Load RocksDB store
         rocksDB.load(
@@ -633,34 +618,20 @@
 
         // Return appropriate store instance
         existingStore match {
-<<<<<<< HEAD
           case Some(stateStore: RocksDBStateStore) =>
             // Reuse existing store for getWriteStore case
             stateStore
           case Some(_) =>
             throw new IllegalArgumentException("Existing store must be a RocksDBStateStore")
           case None =>
+            val stamp = stateMachine.acquireStore()
             // Create new store instance for getStore/getReadStore cases
             new RocksDBStateStore(version, stamp)
         }
       } catch {
         case e: Throwable =>
+          val stamp = stateMachine.acquireStore()
           stateMachine.releaseStore(stamp)
-=======
-          // We need to match like this as opposed to case Some(ss: RocksDBStateStore)
-          // because of how the tests create the class in StateStoreRDDSuite
-          case Some(stateStore: ReadStateStore) if stateStore.isInstanceOf[RocksDBStateStore] =>
-            stateStore.asInstanceOf[StateStore]
-          case Some(other) =>
-            throw new IllegalArgumentException(s"Existing store must be a RocksDBStateStore," +
-              s" store is actually ${other.getClass.getSimpleName}")
-          case None =>
-            // Create new store instance for getStore/getReadStore cases
-            new RocksDBStateStore(version)
-        }
-      } catch {
-        case e: Throwable =>
->>>>>>> 55664c43
           throw e
       }
     } catch {
@@ -680,23 +651,11 @@
     loadStateStore(version, uniqueId, readOnly = false)
   }
 
-<<<<<<< HEAD
-  override def getWriteStore(
+  override def upgradeReadStoreToWriteStore(
       readStore: ReadStateStore,
       version: Long,
       uniqueId: Option[String] = None): StateStore = {
     assert(version == readStore.version)
-=======
-  override def upgradeReadStoreToWriteStore(
-      readStore: ReadStateStore,
-      version: Long,
-      uniqueId: Option[String] = None): StateStore = {
-    assert(version == readStore.version,
-      s"Can only upgrade readStore to writeStore with the same version," +
-        s" readStoreVersion: ${readStore.version}, writeStoreVersion: ${version}")
-    assert(this.stateStoreId == readStore.id, "Can only upgrade readStore to writeStore with" +
-      " the same stateStoreId")
->>>>>>> 55664c43
     loadStateStore(version, uniqueId, readOnly = false, existingStore = Some(readStore))
   }
 
