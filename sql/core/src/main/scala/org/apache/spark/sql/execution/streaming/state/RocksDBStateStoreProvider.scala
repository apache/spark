--- conflicted
+++ resolved
@@ -74,18 +74,11 @@
       val dataEncoder = getDataEncoder(
         stateStoreEncoding, dataEncoderCacheKey, keyStateEncoderSpec, valueSchema)
 
-      val columnFamilyInfo = Some(ColumnFamilyInfo(colFamilyName, newColFamilyId))
-
       val keyEncoder = RocksDBStateEncoder.getKeyEncoder(
         dataEncoder,
         keyStateEncoderSpec,
-<<<<<<< HEAD
-        useColumnFamilies)
-=======
-        useColumnFamilies,
-        columnFamilyInfo
+        useColumnFamilies
       )
->>>>>>> 783b3e35
       val valueEncoder = RocksDBStateEncoder.getValueEncoder(
         dataEncoder,
         valueSchema,
@@ -380,13 +373,6 @@
 
     rocksDB // lazy initialization
 
-<<<<<<< HEAD
-    if (useColumnFamilies) {
-      rocksDB.createColFamilyIfAbsent(StateStore.DEFAULT_COL_FAMILY_NAME, isInternal = false)
-    }
-
-=======
->>>>>>> 783b3e35
     val dataEncoderCacheKey = StateRowEncoderCacheKey(
       queryRunId = getRunId(hadoopConf),
       operatorId = stateStoreId.operatorId,
@@ -397,23 +383,14 @@
     val dataEncoder = getDataEncoder(
       stateStoreEncoding, dataEncoderCacheKey, keyStateEncoderSpec, valueSchema)
 
-    val columnFamilyInfo = if (useColumnFamilies) {
-      defaultColFamilyId = Some(rocksDB.createColFamilyIfAbsent(StateStore.DEFAULT_COL_FAMILY_NAME))
-      Some(ColumnFamilyInfo(StateStore.DEFAULT_COL_FAMILY_NAME, defaultColFamilyId.get))
-    } else {
-      None
+    if (useColumnFamilies) {
+      rocksDB.createColFamilyIfAbsent(StateStore.DEFAULT_COL_FAMILY_NAME, isInternal = false)
     }
 
     val keyEncoder = RocksDBStateEncoder.getKeyEncoder(
       dataEncoder,
       keyStateEncoderSpec,
-<<<<<<< HEAD
-      useColumnFamilies
-=======
-      useColumnFamilies,
-      columnFamilyInfo
->>>>>>> 783b3e35
-    )
+      useColumnFamilies)
     val valueEncoder = RocksDBStateEncoder.getValueEncoder(
       dataEncoder,
       valueSchema,
@@ -640,11 +617,8 @@
   // Version as a single byte that specifies the encoding of the row data in RocksDB
   val STATE_ENCODING_NUM_VERSION_BYTES = 1
   val STATE_ENCODING_VERSION: Byte = 0
-<<<<<<< HEAD
-=======
-  val VIRTUAL_COL_FAMILY_PREFIX_BYTES = 2
+
   val SCHEMA_ID_PREFIX_BYTES = 2
->>>>>>> 783b3e35
 
   private val MAX_AVRO_ENCODERS_IN_CACHE = 1000
   private val AVRO_ENCODER_LIFETIME_HOURS = 1L
