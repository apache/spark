/*
 * Licensed to the Apache Software Foundation (ASF) under one or more
 * contributor license agreements.  See the NOTICE file distributed with
 * this work for additional information regarding copyright ownership.
 * The ASF licenses this file to You under the Apache License, Version 2.0
 * (the "License"); you may not use this file except in compliance with
 * the License.  You may obtain a copy of the License at
 *
 *    http://www.apache.org/licenses/LICENSE-2.0
 *
 * Unless required by applicable law or agreed to in writing, software
 * distributed under the License is distributed on an "AS IS" BASIS,
 * WITHOUT WARRANTIES OR CONDITIONS OF ANY KIND, either express or implied.
 * See the License for the specific language governing permissions and
 * limitations under the License.
 */

package org.apache.spark.sql.execution.streaming.state

import java.io._
import java.util.UUID
import java.util.concurrent.{ConcurrentHashMap, TimeUnit}

import scala.util.control.NonFatal

import org.apache.hadoop.conf.Configuration
import org.apache.hadoop.fs.Path

import org.apache.spark.{SparkConf, SparkEnv, SparkException}
import org.apache.spark.internal.{Logging, MDC}
import org.apache.spark.internal.LogKeys._
import org.apache.spark.io.CompressionCodec
import org.apache.spark.sql.catalyst.expressions.UnsafeRow
import org.apache.spark.sql.errors.QueryExecutionErrors
import org.apache.spark.sql.execution.streaming.CheckpointFileManager
import org.apache.spark.sql.execution.streaming.state.StateStoreEncoding.Avro
import org.apache.spark.sql.types.StructType
import org.apache.spark.unsafe.Platform
import org.apache.spark.util.{NonFateSharingCache, Utils}

private[sql] class RocksDBStateStoreProvider
  extends StateStoreProvider with Logging with Closeable
  with SupportsFineGrainedReplay {
  import RocksDBStateStoreProvider._

  class RocksDBStateStore(lastVersion: Long) extends StateStore {
    /** Trait and classes representing the internal state of the store */
    trait STATE
    case object UPDATING extends STATE
    case object COMMITTED extends STATE
    case object ABORTED extends STATE

    @volatile private var state: STATE = UPDATING
    @volatile private var isValidated = false

    override def id: StateStoreId = RocksDBStateStoreProvider.this.stateStoreId

    override def version: Long = lastVersion

    override def createColFamilyIfAbsent(
        colFamilyName: String,
        keySchema: StructType,
        valueSchema: StructType,
        keyStateEncoderSpec: KeyStateEncoderSpec,
        useMultipleValuesPerKey: Boolean = false,
        isInternal: Boolean = false): Unit = {
      verifyColFamilyCreationOrDeletion("create_col_family", colFamilyName, isInternal)
      val cfId = rocksDB.createColFamilyIfAbsent(colFamilyName, isInternal)
      val dataEncoderCacheKey = StateRowEncoderCacheKey(
        queryRunId = StateStoreProvider.getRunId(hadoopConf),
        operatorId = stateStoreId.operatorId,
        partitionId = stateStoreId.partitionId,
        stateStoreName = stateStoreId.storeName,
        colFamilyName = colFamilyName)

      // For unit tests only: TestStateSchemaProvider allows dynamically adding schemas
      // during unit test execution to verify schema compatibility checks and evolution logic.
      // This provider is only used in isolated unit tests where we directly instantiate
      // state store components, not in streaming query execution or e2e tests.
      stateSchemaProvider match {
        case Some(t: TestStateSchemaProvider) =>
          t.captureSchema(colFamilyName, keySchema, valueSchema)
        case _ =>
      }

      val dataEncoder = getDataEncoder(
        stateStoreEncoding,
        dataEncoderCacheKey,
        keyStateEncoderSpec,
        valueSchema,
        stateSchemaProvider,
        Some(colFamilyName)
      )
      val keyEncoder = RocksDBStateEncoder.getKeyEncoder(
        dataEncoder,
        keyStateEncoderSpec,
        useColumnFamilies
      )
      val valueEncoder = RocksDBStateEncoder.getValueEncoder(
        dataEncoder,
        valueSchema,
        useMultipleValuesPerKey
      )
      keyValueEncoderMap.putIfAbsent(colFamilyName, (keyEncoder, valueEncoder, cfId))
    }

    override def get(key: UnsafeRow, colFamilyName: String): UnsafeRow = {
      verify(key != null, "Key cannot be null")
      verifyColFamilyOperations("get", colFamilyName)

      val kvEncoder = keyValueEncoderMap.get(colFamilyName)
      val value =
        kvEncoder._2.decodeValue(rocksDB.get(kvEncoder._1.encodeKey(key), colFamilyName))

      if (!isValidated && value != null && !useColumnFamilies) {
        StateStoreProvider.validateStateRowFormat(
          key, keySchema, value, valueSchema, storeConf)
        isValidated = true
      }
      value
    }

    /**
     * Provides an iterator containing all values of a non-null key.
     *
     * Inside RocksDB, the values are merged together and stored as a byte Array.
     * This operation relies on state store value encoder to be able to split the
     * single array into multiple values.
     *
     * Also see [[MultiValuedStateEncoder]] which supports encoding/decoding multiple
     * values per key.
     */
    override def valuesIterator(key: UnsafeRow, colFamilyName: String): Iterator[UnsafeRow] = {
      verify(key != null, "Key cannot be null")
      verifyColFamilyOperations("valuesIterator", colFamilyName)

      val kvEncoder = keyValueEncoderMap.get(colFamilyName)
      val valueEncoder = kvEncoder._2
      val keyEncoder = kvEncoder._1

      verify(valueEncoder.supportsMultipleValuesPerKey, "valuesIterator requires a encoder " +
      "that supports multiple values for a single key.")

      val encodedValues = rocksDB.get(keyEncoder.encodeKey(key), colFamilyName)
      valueEncoder.decodeValues(encodedValues)
    }

    override def merge(key: UnsafeRow, value: UnsafeRow,
        colFamilyName: String = StateStore.DEFAULT_COL_FAMILY_NAME): Unit = {
      verify(state == UPDATING, "Cannot merge after already committed or aborted")
      verifyColFamilyOperations("merge", colFamilyName)

      val kvEncoder = keyValueEncoderMap.get(colFamilyName)
      val keyEncoder = kvEncoder._1
      val valueEncoder = kvEncoder._2
      verify(valueEncoder.supportsMultipleValuesPerKey, "Merge operation requires an encoder" +
        " which supports multiple values for a single key")
      verify(key != null, "Key cannot be null")
      require(value != null, "Cannot merge a null value")

      rocksDB.merge(keyEncoder.encodeKey(key), valueEncoder.encodeValue(value), colFamilyName)
    }

    override def put(key: UnsafeRow, value: UnsafeRow, colFamilyName: String): Unit = {
      verify(state == UPDATING, "Cannot put after already committed or aborted")
      verify(key != null, "Key cannot be null")
      require(value != null, "Cannot put a null value")
      verifyColFamilyOperations("put", colFamilyName)

      val kvEncoder = keyValueEncoderMap.get(colFamilyName)
      rocksDB.put(kvEncoder._1.encodeKey(key), kvEncoder._2.encodeValue(value), colFamilyName)
    }

    override def remove(key: UnsafeRow, colFamilyName: String): Unit = {
      verify(state == UPDATING, "Cannot remove after already committed or aborted")
      verify(key != null, "Key cannot be null")
      verifyColFamilyOperations("remove", colFamilyName)

      val kvEncoder = keyValueEncoderMap.get(colFamilyName)
      rocksDB.remove(kvEncoder._1.encodeKey(key), colFamilyName)
    }

    override def iterator(colFamilyName: String): Iterator[UnsafeRowPair] = {
      // Note this verify function only verify on the colFamilyName being valid,
      // we are actually doing prefix when useColumnFamilies,
      // but pass "iterator" to throw correct error message
      verifyColFamilyOperations("iterator", colFamilyName)
      val kvEncoder = keyValueEncoderMap.get(colFamilyName)
      val rowPair = new UnsafeRowPair()

      if (useColumnFamilies) {
        rocksDB.iterator(colFamilyName).map { kv =>
          rowPair.withRows(kvEncoder._1.decodeKey(kv.key),
            kvEncoder._2.decodeValue(kv.value))
          if (!isValidated && rowPair.value != null && !useColumnFamilies) {
            StateStoreProvider.validateStateRowFormat(
              rowPair.key, keySchema, rowPair.value, valueSchema, storeConf)
            isValidated = true
          }
          rowPair
        }
      } else {
        rocksDB.iterator().map { kv =>
          rowPair.withRows(kvEncoder._1.decodeKey(kv.key),
            kvEncoder._2.decodeValue(kv.value))
          if (!isValidated && rowPair.value != null && !useColumnFamilies) {
            StateStoreProvider.validateStateRowFormat(
              rowPair.key, keySchema, rowPair.value, valueSchema, storeConf)
            isValidated = true
          }
          rowPair
        }
      }
    }

    override def prefixScan(prefixKey: UnsafeRow, colFamilyName: String):
      Iterator[UnsafeRowPair] = {
      verifyColFamilyOperations("prefixScan", colFamilyName)

      val kvEncoder = keyValueEncoderMap.get(colFamilyName)
      require(kvEncoder._1.supportPrefixKeyScan,
        "Prefix scan requires setting prefix key!")

      val rowPair = new UnsafeRowPair()
      val prefix = kvEncoder._1.encodePrefixKey(prefixKey)
      rocksDB.prefixScan(prefix, colFamilyName).map { kv =>
        rowPair.withRows(kvEncoder._1.decodeKey(kv.key),
          kvEncoder._2.decodeValue(kv.value))
        rowPair
      }
    }

    var checkpointInfo: Option[StateStoreCheckpointInfo] = None
    override def commit(): Long = synchronized {
      try {
        verify(state == UPDATING, "Cannot commit after already committed or aborted")
        val (newVersion, newCheckpointInfo) = rocksDB.commit()
        checkpointInfo = Some(newCheckpointInfo)
        state = COMMITTED
        logInfo(log"Committed ${MDC(VERSION_NUM, newVersion)} " +
          log"for ${MDC(STATE_STORE_ID, id)}")
        newVersion
      } catch {
        case e: Throwable =>
          throw QueryExecutionErrors.failedToCommitStateFileError(this.toString(), e)
      }
    }

    override def abort(): Unit = {
      verify(state == UPDATING || state == ABORTED, "Cannot abort after already committed")
      logInfo(log"Aborting ${MDC(VERSION_NUM, version + 1)} " +
        log"for ${MDC(STATE_STORE_ID, id)}")
      rocksDB.rollback()
      state = ABORTED
    }

    override def metrics: StateStoreMetrics = {
      val rocksDBMetricsOpt = rocksDB.metricsOpt

      if (rocksDBMetricsOpt.isDefined) {
        val rocksDBMetrics = rocksDBMetricsOpt.get

        def commitLatencyMs(typ: String): Long =
          rocksDBMetrics.lastCommitLatencyMs.getOrElse(typ, 0L)

        def nativeOpsLatencyMillis(typ: String): Long = {
          rocksDBMetrics.nativeOpsMetrics.get(typ).map(_ * 1000).getOrElse(0)
        }

        def sumNativeOpsLatencyMillis(typ: String): Long = {
          rocksDBMetrics.nativeOpsHistograms.get(typ).map(_.sum / 1000).getOrElse(0)
        }

        def nativeOpsCount(typ: String): Long = {
          rocksDBMetrics.nativeOpsHistograms.get(typ).map(_.count).getOrElse(0)
        }

        def nativeOpsMetrics(typ: String): Long = {
          rocksDBMetrics.nativeOpsMetrics.getOrElse(typ, 0)
        }

        // Used for metrics reporting around internal/external column families
        def internalColFamilyCnt(): Long = {
          rocksDB.getColFamilyCount(isInternal = true)
        }

        def externalColFamilyCnt(): Long = {
          rocksDB.getColFamilyCount(isInternal = false)
        }

        val stateStoreCustomMetrics = Map[StateStoreCustomMetric, Long](
          CUSTOM_METRIC_SST_FILE_SIZE -> rocksDBMetrics.totalSSTFilesBytes,
          CUSTOM_METRIC_GET_TIME -> sumNativeOpsLatencyMillis("get"),
          CUSTOM_METRIC_PUT_TIME -> sumNativeOpsLatencyMillis("put"),
          CUSTOM_METRIC_GET_COUNT -> nativeOpsCount("get"),
          CUSTOM_METRIC_PUT_COUNT -> nativeOpsCount("put"),
          CUSTOM_METRIC_FLUSH_TIME -> commitLatencyMs("flush"),
          CUSTOM_METRIC_COMMIT_COMPACT_TIME -> commitLatencyMs("compact"),
          CUSTOM_METRIC_CHECKPOINT_TIME -> commitLatencyMs("checkpoint"),
          CUSTOM_METRIC_FILESYNC_TIME -> commitLatencyMs("fileSync"),
          CUSTOM_METRIC_BYTES_COPIED -> rocksDBMetrics.bytesCopied,
          CUSTOM_METRIC_FILES_COPIED -> rocksDBMetrics.filesCopied,
          CUSTOM_METRIC_FILES_REUSED -> rocksDBMetrics.filesReused,
          CUSTOM_METRIC_BLOCK_CACHE_MISS -> nativeOpsMetrics("readBlockCacheMissCount"),
          CUSTOM_METRIC_BLOCK_CACHE_HITS -> nativeOpsMetrics("readBlockCacheHitCount"),
          CUSTOM_METRIC_BYTES_READ -> nativeOpsMetrics("totalBytesRead"),
          CUSTOM_METRIC_BYTES_WRITTEN -> nativeOpsMetrics("totalBytesWritten"),
          CUSTOM_METRIC_ITERATOR_BYTES_READ -> nativeOpsMetrics("totalBytesReadThroughIterator"),
          CUSTOM_METRIC_STALL_TIME -> nativeOpsLatencyMillis("writerStallDuration"),
          CUSTOM_METRIC_TOTAL_COMPACT_TIME -> sumNativeOpsLatencyMillis("compaction"),
          CUSTOM_METRIC_COMPACT_READ_BYTES -> nativeOpsMetrics("totalBytesReadByCompaction"),
          CUSTOM_METRIC_COMPACT_WRITTEN_BYTES -> nativeOpsMetrics("totalBytesWrittenByCompaction"),
          CUSTOM_METRIC_FLUSH_WRITTEN_BYTES -> nativeOpsMetrics("totalBytesWrittenByFlush"),
          CUSTOM_METRIC_PINNED_BLOCKS_MEM_USAGE -> rocksDBMetrics.pinnedBlocksMemUsage,
          CUSTOM_METRIC_NUM_INTERNAL_COL_FAMILIES_KEYS -> rocksDBMetrics.numInternalKeys,
          CUSTOM_METRIC_NUM_EXTERNAL_COL_FAMILIES -> internalColFamilyCnt(),
          CUSTOM_METRIC_NUM_INTERNAL_COL_FAMILIES -> externalColFamilyCnt()
        ) ++ rocksDBMetrics.zipFileBytesUncompressed.map(bytes =>
          Map(CUSTOM_METRIC_ZIP_FILE_BYTES_UNCOMPRESSED -> bytes)).getOrElse(Map())

        val stateStoreInstanceMetrics = Map[StateStoreInstanceMetric, Long](
          CUSTOM_INSTANCE_METRIC_SNAPSHOT_LAST_UPLOADED
            .withNewId(id.partitionId, id.storeName) -> rocksDBMetrics.lastUploadedSnapshotVersion
        )

        StateStoreMetrics(
          rocksDBMetrics.numUncommittedKeys,
          rocksDBMetrics.totalMemUsageBytes,
          stateStoreCustomMetrics,
          stateStoreInstanceMetrics
        )
      } else {
        logInfo(log"Failed to collect metrics for store_id=${MDC(STATE_STORE_ID, id)} " +
          log"and version=${MDC(VERSION_NUM, version)}")
        StateStoreMetrics(0, 0, Map.empty, Map.empty)
      }
    }

    override def getStateStoreCheckpointInfo(): StateStoreCheckpointInfo = {
      checkpointInfo match {
        case Some(info) => info
        case None => throw StateStoreErrors.stateStoreOperationOutOfOrder(
          "Cannot get checkpointInfo without committing the store")
      }
    }

    override def hasCommitted: Boolean = state == COMMITTED

    override def toString: String = {
      s"RocksDBStateStore[id=(op=${id.operatorId},part=${id.partitionId})," +
        s"dir=${id.storeCheckpointLocation()}]"
    }

    /** Return the [[RocksDB]] instance in this store. This is exposed mainly for testing. */
    def dbInstance(): RocksDB = rocksDB

    /** Remove column family if exists */
    override def removeColFamilyIfExists(colFamilyName: String): Boolean = {
      verifyColFamilyCreationOrDeletion("remove_col_family", colFamilyName)
      verify(useColumnFamilies, "Column families are not supported in this store")

      val result = rocksDB.removeColFamilyIfExists(colFamilyName)
      if (result) {
        keyValueEncoderMap.remove(colFamilyName)
      }
      result
    }
  }

  // Test-visible method to fetch the internal RocksDBStateStore class
  private[sql] def getRocksDBStateStore(version: Long): RocksDBStateStore = {
    getStore(version).asInstanceOf[RocksDBStateStore]
  }

  override def init(
      stateStoreId: StateStoreId,
      keySchema: StructType,
      valueSchema: StructType,
      keyStateEncoderSpec: KeyStateEncoderSpec,
      useColumnFamilies: Boolean,
      storeConf: StateStoreConf,
      hadoopConf: Configuration,
      useMultipleValuesPerKey: Boolean = false,
      stateSchemaProvider: Option[StateSchemaProvider]): Unit = {
    this.stateStoreId_ = stateStoreId
    this.keySchema = keySchema
    this.valueSchema = valueSchema
    this.storeConf = storeConf
    this.hadoopConf = hadoopConf
    this.useColumnFamilies = useColumnFamilies
    this.stateStoreEncoding = storeConf.stateStoreEncodingFormat
    this.stateSchemaProvider = stateSchemaProvider
    this.rocksDBEventListener =
      RocksDBEventListener(StateStoreProvider.getRunId(hadoopConf), stateStoreId)

    if (useMultipleValuesPerKey) {
      require(useColumnFamilies, "Multiple values per key support requires column families to be" +
        " enabled in RocksDBStateStore.")
    }

    rocksDB // lazy initialization

    val dataEncoderCacheKey = StateRowEncoderCacheKey(
      queryRunId = StateStoreProvider.getRunId(hadoopConf),
      operatorId = stateStoreId.operatorId,
      partitionId = stateStoreId.partitionId,
      stateStoreName = stateStoreId.storeName,
      colFamilyName = StateStore.DEFAULT_COL_FAMILY_NAME)

    // For test cases only: TestStateSchemaProvider allows dynamically adding schemas
    // during test execution to verify schema evolution behavior. In production,
    // schemas are loaded from checkpoint data
    stateSchemaProvider match {
      case Some(t: TestStateSchemaProvider) =>
        t.captureSchema(StateStore.DEFAULT_COL_FAMILY_NAME, keySchema, valueSchema)
      case _ =>
    }

    val dataEncoder = getDataEncoder(
      stateStoreEncoding,
      dataEncoderCacheKey,
      keyStateEncoderSpec,
      valueSchema,
      stateSchemaProvider,
      Some(StateStore.DEFAULT_COL_FAMILY_NAME))

    val keyEncoder = RocksDBStateEncoder.getKeyEncoder(
      dataEncoder,
      keyStateEncoderSpec,
      useColumnFamilies)
    val valueEncoder = RocksDBStateEncoder.getValueEncoder(
      dataEncoder,
      valueSchema,
      useMultipleValuesPerKey
    )

    var cfId: Short = 0
    if (useColumnFamilies) {
      cfId = rocksDB.createColFamilyIfAbsent(StateStore.DEFAULT_COL_FAMILY_NAME,
        isInternal = false)
    }

    keyValueEncoderMap.putIfAbsent(StateStore.DEFAULT_COL_FAMILY_NAME,
      (keyEncoder, valueEncoder, cfId))
  }

  override def stateStoreId: StateStoreId = stateStoreId_

  override def getStore(version: Long, uniqueId: Option[String] = None): StateStore = {
    try {
      if (version < 0) {
        throw QueryExecutionErrors.unexpectedStateStoreVersion(version)
      }
      rocksDB.load(
        version,
        stateStoreCkptId = if (storeConf.enableStateStoreCheckpointIds) uniqueId else None)
      new RocksDBStateStore(version)
    }
    catch {
      case e: SparkException
        if Option(e.getCondition).exists(_.contains("CANNOT_LOAD_STATE_STORE")) =>
        throw e
      case e: OutOfMemoryError =>
        throw QueryExecutionErrors.notEnoughMemoryToLoadStore(
          stateStoreId.toString,
          "ROCKSDB_STORE_PROVIDER",
          e)
      case e: Throwable => throw QueryExecutionErrors.cannotLoadStore(e)
    }
  }

  override def getReadStore(version: Long, uniqueId: Option[String] = None): StateStore = {
    try {
      if (version < 0) {
        throw QueryExecutionErrors.unexpectedStateStoreVersion(version)
      }
      rocksDB.load(
        version,
        stateStoreCkptId = if (storeConf.enableStateStoreCheckpointIds) uniqueId else None,
        readOnly = true)
      new RocksDBStateStore(version)
    }
    catch {
      case e: SparkException
        if Option(e.getCondition).exists(_.contains("CANNOT_LOAD_STATE_STORE")) =>
        throw e
      case e: OutOfMemoryError =>
        throw QueryExecutionErrors.notEnoughMemoryToLoadStore(
          stateStoreId.toString,
          "ROCKSDB_STORE_PROVIDER",
          e)
      case e: Throwable => throw QueryExecutionErrors.cannotLoadStore(e)
    }
  }

  override def doMaintenance(): Unit = {
    try {
      rocksDB.doMaintenance()
    } catch {
      // SPARK-46547 - Swallow non-fatal exception in maintenance task to avoid deadlock between
      // maintenance thread and streaming aggregation operator
      case NonFatal(ex) =>
        logWarning(s"Ignoring error while performing maintenance operations with exception=",
          ex)
    }
  }

  override def close(): Unit = {
    rocksDB.close()
  }

  override def supportedCustomMetrics: Seq[StateStoreCustomMetric] = ALL_CUSTOM_METRICS

  override def supportedInstanceMetrics: Seq[StateStoreInstanceMetric] = ALL_INSTANCE_METRICS

  private[state] def latestVersion: Long = rocksDB.getLatestVersion()

  /** Internal fields and methods */

  @volatile private var stateStoreId_ : StateStoreId = _
  @volatile private var keySchema: StructType = _
  @volatile private var valueSchema: StructType = _
  @volatile private var storeConf: StateStoreConf = _
  @volatile private var hadoopConf: Configuration = _
  @volatile private var useColumnFamilies: Boolean = _
  @volatile private var stateStoreEncoding: String = _
  @volatile private var stateSchemaProvider: Option[StateSchemaProvider] = _
  @volatile private var rocksDBEventListener: RocksDBEventListener = _

  protected def createRocksDB(
      dfsRootDir: String,
      conf: RocksDBConf,
      localRootDir: File,
      hadoopConf: Configuration,
      loggingId: String,
      useColumnFamilies: Boolean,
      enableStateStoreCheckpointIds: Boolean,
      partitionId: Int = 0): RocksDB = {
    new RocksDB(
      dfsRootDir,
      conf,
      localRootDir,
      hadoopConf,
      loggingId,
      useColumnFamilies,
      enableStateStoreCheckpointIds,
      partitionId)
  }

  private[sql] lazy val rocksDB = {
    val dfsRootDir = stateStoreId.storeCheckpointLocation().toString
    val storeIdStr = s"StateStoreId(opId=${stateStoreId.operatorId}," +
      s"partId=${stateStoreId.partitionId},name=${stateStoreId.storeName})"
    val sparkConf = Option(SparkEnv.get).map(_.conf).getOrElse(new SparkConf)
    val localRootDir = Utils.createTempDir(Utils.getLocalDir(sparkConf), storeIdStr)
<<<<<<< HEAD
    new RocksDB(
      dfsRootDir,
      RocksDBConf(storeConf),
      localRootDir,
      hadoopConf,
      storeIdStr,
      useColumnFamilies,
      storeConf.enableStateStoreCheckpointIds,
      stateStoreId.partitionId,
      Some(rocksDBEventListener)
    )
=======
    createRocksDB(dfsRootDir, RocksDBConf(storeConf), localRootDir, hadoopConf, storeIdStr,
      useColumnFamilies, storeConf.enableStateStoreCheckpointIds, stateStoreId.partitionId)
>>>>>>> c7024d35
  }

  private val keyValueEncoderMap = new java.util.concurrent.ConcurrentHashMap[String,
    (RocksDBKeyStateEncoder, RocksDBValueStateEncoder, Short)]

  private val multiColFamiliesDisabledStr = "multiple column families is disabled in " +
    "RocksDBStateStoreProvider"

  private def verify(condition: => Boolean, msg: String): Unit = {
    if (!condition) { throw new IllegalStateException(msg) }
  }

  /**
   * Get the state store of endVersion by applying delta files on the snapshot of snapshotVersion.
   * If snapshot for snapshotVersion does not exist, an error will be thrown.
   *
   * @param snapshotVersion checkpoint version of the snapshot to start with
   * @param endVersion   checkpoint version to end with
   * @return [[StateStore]]
   */
  override def replayStateFromSnapshot(snapshotVersion: Long, endVersion: Long): StateStore = {
    try {
      if (snapshotVersion < 1) {
        throw QueryExecutionErrors.unexpectedStateStoreVersion(snapshotVersion)
      }
      if (endVersion < snapshotVersion) {
        throw QueryExecutionErrors.unexpectedStateStoreVersion(endVersion)
      }
      rocksDB.loadFromSnapshot(snapshotVersion, endVersion)
      new RocksDBStateStore(endVersion)
    }
    catch {
      case e: OutOfMemoryError =>
        throw QueryExecutionErrors.notEnoughMemoryToLoadStore(
          stateStoreId.toString,
          "ROCKSDB_STORE_PROVIDER",
          e)
      case e: Throwable => throw QueryExecutionErrors.cannotLoadStore(e)
    }
  }

  override def getStateStoreChangeDataReader(
      startVersion: Long,
      endVersion: Long,
      colFamilyNameOpt: Option[String] = None):
    StateStoreChangeDataReader = {
    val statePath = stateStoreId.storeCheckpointLocation()
    val sparkConf = Option(SparkEnv.get).map(_.conf).getOrElse(new SparkConf)
    new RocksDBStateStoreChangeDataReader(
      CheckpointFileManager.create(statePath, hadoopConf),
      statePath,
      startVersion,
      endVersion,
      CompressionCodec.createCodec(sparkConf, storeConf.compressionCodec),
      keyValueEncoderMap,
      colFamilyNameOpt)
  }

  /**
   * Function to verify invariants for column family based operations
   * such as get, put, remove etc.
   *
   * @param operationName - name of the store operation
   * @param colFamilyName - name of the column family
   */
  private def verifyColFamilyOperations(
      operationName: String,
      colFamilyName: String): Unit = {
    if (colFamilyName != StateStore.DEFAULT_COL_FAMILY_NAME) {
      // if the state store instance does not support multiple column families, throw an exception
      if (!useColumnFamilies) {
        throw StateStoreErrors.unsupportedOperationException(operationName,
          multiColFamiliesDisabledStr)
      }

      // if the column family name is empty or contains leading/trailing whitespaces, throw an
      // exception
      if (colFamilyName.isEmpty || colFamilyName.trim != colFamilyName) {
        throw StateStoreErrors.cannotUseColumnFamilyWithInvalidName(operationName, colFamilyName)
      }

      // if the column family does not exist, throw an exception
      if (!rocksDB.checkColFamilyExists(colFamilyName)) {
        throw StateStoreErrors.unsupportedOperationOnMissingColumnFamily(operationName,
          colFamilyName)
      }
    }
  }

  /**
   * Function to verify invariants for column family creation or deletion operations.
   *
   * @param operationName - name of the store operation
   * @param colFamilyName - name of the column family
   */
  private def verifyColFamilyCreationOrDeletion(
      operationName: String,
      colFamilyName: String,
      isInternal: Boolean = false): Unit = {
    // if the state store instance does not support multiple column families, throw an exception
    if (!useColumnFamilies) {
      throw StateStoreErrors.unsupportedOperationException(operationName,
        multiColFamiliesDisabledStr)
    }

    // if the column family name is empty or contains leading/trailing whitespaces
    // or using the reserved "default" column family, throw an exception
    if (colFamilyName.isEmpty
      || (colFamilyName.trim != colFamilyName)
      || (colFamilyName == StateStore.DEFAULT_COL_FAMILY_NAME && !isInternal)) {
      throw StateStoreErrors.cannotUseColumnFamilyWithInvalidName(operationName, colFamilyName)
    }

    // if the column family is not internal and uses reserved characters, throw an exception
    if (!isInternal && colFamilyName.charAt(0) == '$') {
      throw StateStoreErrors.cannotCreateColumnFamilyWithReservedChars(colFamilyName)
    }
  }
}


case class StateRowEncoderCacheKey(
    queryRunId: String,
    operatorId: Long,
    partitionId: Int,
    stateStoreName: String,
    colFamilyName: String
)

object RocksDBStateStoreProvider {
  // Version as a single byte that specifies the encoding of the row data in RocksDB
  val STATE_ENCODING_NUM_VERSION_BYTES = 1
  val STATE_ENCODING_VERSION: Byte = 0
  val VIRTUAL_COL_FAMILY_PREFIX_BYTES = 2

  val SCHEMA_ID_PREFIX_BYTES = 2

  private val MAX_AVRO_ENCODERS_IN_CACHE = 1000
  private val AVRO_ENCODER_LIFETIME_HOURS = 1L
  private val DEFAULT_SCHEMA_IDS = StateSchemaInfo(0, 0)

  /**
   * Encodes a virtual column family ID into a byte array suitable for RocksDB.
   *
   * This method creates a fixed-size byte array prefixed with the virtual column family ID,
   * which is used to partition data within RocksDB.
   *
   * @param virtualColFamilyId The column family identifier to encode
   * @return A byte array containing the encoded column family ID
   */
  def getColumnFamilyIdAsBytes(virtualColFamilyId: Short): Array[Byte] = {
    val encodedBytes = new Array[Byte](RocksDBStateStoreProvider.VIRTUAL_COL_FAMILY_PREFIX_BYTES)
    Platform.putShort(encodedBytes, Platform.BYTE_ARRAY_OFFSET, virtualColFamilyId)
    encodedBytes
  }

  /**
   * Function to encode state row with virtual col family id prefix
   * @param data - passed byte array to be stored in state store
   * @param vcfId - virtual column family id
   * @return - encoded byte array with virtual column family id prefix
   */
  def encodeStateRowWithPrefix(
      data: Array[Byte],
      vcfId: Short): Array[Byte] = {
    // Create result array big enough for all prefixes plus data
    val result = new Array[Byte](RocksDBStateStoreProvider.VIRTUAL_COL_FAMILY_PREFIX_BYTES
      + data.length)
    val offset = Platform.BYTE_ARRAY_OFFSET +
      RocksDBStateStoreProvider.VIRTUAL_COL_FAMILY_PREFIX_BYTES

    Platform.putShort(result, Platform.BYTE_ARRAY_OFFSET, vcfId)

    // Write the actual data
    Platform.copyMemory(
      data, Platform.BYTE_ARRAY_OFFSET,
      result, offset,
      data.length
    )

    result
  }

  /**
   * Function to decode virtual column family id from byte array
   * @param data - passed byte array retrieved from state store
   * @return - virtual column family id
   */
  def getColumnFamilyBytesAsId(data: Array[Byte]): Short = {
    Platform.getShort(data, Platform.BYTE_ARRAY_OFFSET)
  }

  /**
   * Function to decode state row with virtual col family id prefix
   * @param data - passed byte array retrieved from state store
   * @return - pair of decoded byte array without virtual column family id prefix
   *           and name of column family
   */
  def decodeStateRowWithPrefix(data: Array[Byte]): Array[Byte] = {
    val offset = Platform.BYTE_ARRAY_OFFSET +
      RocksDBStateStoreProvider.VIRTUAL_COL_FAMILY_PREFIX_BYTES

    val key = new Array[Byte](data.length -
      RocksDBStateStoreProvider.VIRTUAL_COL_FAMILY_PREFIX_BYTES)
    Platform.copyMemory(
      data, offset,
      key, Platform.BYTE_ARRAY_OFFSET,
      key.length
    )

    key
  }

  // Add the cache at companion object level so it persists across provider instances
  private val dataEncoderCache: NonFateSharingCache[StateRowEncoderCacheKey, RocksDBDataEncoder] =
    NonFateSharingCache(
      maximumSize = MAX_AVRO_ENCODERS_IN_CACHE,
      expireAfterAccessTime = AVRO_ENCODER_LIFETIME_HOURS,
      expireAfterAccessTimeUnit = TimeUnit.HOURS
    )

  /**
   * Creates and returns a data encoder for the state store based on the specified encoding type.
   * This method handles caching of encoders to improve performance by reusing encoder instances
   * when possible.
   *
   * The method supports two encoding types:
   * - Avro: Uses Apache Avro for serialization with schema evolution support
   * - UnsafeRow: Uses Spark's internal row format for optimal performance
   *
   * @param stateStoreEncoding The encoding type to use ("avro" or "unsaferow")
   * @param encoderCacheKey A unique key for caching the encoder instance, typically combining
   *                       query ID, operator ID, partition ID, and column family name
   * @param keyStateEncoderSpec Specification for how to encode keys, including schema and any
   *                           prefix/range scan requirements
   * @param valueSchema The schema for the values to be encoded
   * @return A RocksDBDataEncoder instance configured for the specified encoding type
   */
  def getDataEncoder(
      stateStoreEncoding: String,
      encoderCacheKey: StateRowEncoderCacheKey,
      keyStateEncoderSpec: KeyStateEncoderSpec,
      valueSchema: StructType,
      stateSchemaProvider: Option[StateSchemaProvider],
      columnFamilyName: Option[String] = None): RocksDBDataEncoder = {
    assert(Set("avro", "unsaferow").contains(stateStoreEncoding))
    RocksDBStateStoreProvider.dataEncoderCache.get(
      encoderCacheKey,
      new java.util.concurrent.Callable[RocksDBDataEncoder] {
        override def call(): RocksDBDataEncoder = {
          if (stateStoreEncoding == Avro.toString) {
            assert(columnFamilyName.isDefined,
              "Column family name must be defined for Avro encoding")
            new AvroStateEncoder(
              keyStateEncoderSpec,
              valueSchema,
              stateSchemaProvider,
              columnFamilyName.get
            )
          } else {
            new UnsafeRowDataEncoder(
              keyStateEncoderSpec,
              valueSchema
            )
          }
        }
      }
    )
  }

  // Native operation latencies report as latency in microseconds
  // as SQLMetrics support millis. Convert the value to millis
  val CUSTOM_METRIC_GET_TIME = StateStoreCustomTimingMetric(
    "rocksdbGetLatency", "RocksDB: total get call latency")
  val CUSTOM_METRIC_PUT_TIME = StateStoreCustomTimingMetric(
    "rocksdbPutLatency", "RocksDB: total put call latency")

  val CUSTOM_METRIC_GET_COUNT = StateStoreCustomSumMetric(
    "rocksdbGetCount", "RocksDB: number of get calls")
  val CUSTOM_METRIC_PUT_COUNT = StateStoreCustomSumMetric(
    "rocksdbPutCount", "RocksDB: number of put calls")

  // Commit latency detailed breakdown
  val CUSTOM_METRIC_FLUSH_TIME = StateStoreCustomTimingMetric(
    "rocksdbCommitFlushLatency", "RocksDB: commit - flush time")
  val CUSTOM_METRIC_COMMIT_COMPACT_TIME = StateStoreCustomTimingMetric(
    "rocksdbCommitCompactLatency", "RocksDB: commit - compact time")
  val CUSTOM_METRIC_CHECKPOINT_TIME = StateStoreCustomTimingMetric(
    "rocksdbCommitCheckpointLatency", "RocksDB: commit - checkpoint time")
  val CUSTOM_METRIC_FILESYNC_TIME = StateStoreCustomTimingMetric(
    "rocksdbCommitFileSyncLatencyMs", "RocksDB: commit - file sync to external storage time")
  val CUSTOM_METRIC_FILES_COPIED = StateStoreCustomSumMetric(
    "rocksdbFilesCopied", "RocksDB: file manager - files copied")
  val CUSTOM_METRIC_BYTES_COPIED = StateStoreCustomSizeMetric(
    "rocksdbBytesCopied", "RocksDB: file manager - bytes copied")
  val CUSTOM_METRIC_FILES_REUSED = StateStoreCustomSumMetric(
    "rocksdbFilesReused", "RocksDB: file manager - files reused")
  val CUSTOM_METRIC_ZIP_FILE_BYTES_UNCOMPRESSED = StateStoreCustomSizeMetric(
    "rocksdbZipFileBytesUncompressed", "RocksDB: file manager - uncompressed zip file bytes")

  val CUSTOM_METRIC_BLOCK_CACHE_MISS = StateStoreCustomSumMetric(
    "rocksdbReadBlockCacheMissCount",
    "RocksDB: read - count of cache misses that required reading from local disk")
  val CUSTOM_METRIC_BLOCK_CACHE_HITS = StateStoreCustomSumMetric(
    "rocksdbReadBlockCacheHitCount",
    "RocksDB: read - count of cache hits in RocksDB block cache avoiding disk read")
  val CUSTOM_METRIC_BYTES_READ = StateStoreCustomSizeMetric(
    "rocksdbTotalBytesRead",
    "RocksDB: read - total of uncompressed bytes read (from memtables/cache/sst) from DB::Get()")
  val CUSTOM_METRIC_BYTES_WRITTEN = StateStoreCustomSizeMetric(
    "rocksdbTotalBytesWritten",
    "RocksDB: write - total of uncompressed bytes written by " +
      "DB::{Put(), Delete(), Merge(), Write()}")
  val CUSTOM_METRIC_ITERATOR_BYTES_READ = StateStoreCustomSizeMetric(
    "rocksdbTotalBytesReadThroughIterator",
    "RocksDB: read - total of uncompressed bytes read using an iterator")
  val CUSTOM_METRIC_STALL_TIME = StateStoreCustomTimingMetric(
    "rocksdbWriterStallLatencyMs",
    "RocksDB: write - writer wait time for compaction or flush to finish")
  val CUSTOM_METRIC_TOTAL_COMPACT_TIME = StateStoreCustomTimingMetric(
    "rocksdbTotalCompactionLatencyMs",
    "RocksDB: compaction - total compaction time including background")
  val CUSTOM_METRIC_COMPACT_READ_BYTES = StateStoreCustomSizeMetric(
    "rocksdbTotalBytesReadByCompaction",
    "RocksDB: compaction - total bytes read by the compaction process")
  val CUSTOM_METRIC_COMPACT_WRITTEN_BYTES = StateStoreCustomSizeMetric(
    "rocksdbTotalBytesWrittenByCompaction",
    "RocksDB: compaction - total bytes written by the compaction process")
  val CUSTOM_METRIC_FLUSH_WRITTEN_BYTES = StateStoreCustomSizeMetric(
    "rocksdbTotalBytesWrittenByFlush",
    "RocksDB: flush - total bytes written by flush")
  val CUSTOM_METRIC_PINNED_BLOCKS_MEM_USAGE = StateStoreCustomSizeMetric(
    "rocksdbPinnedBlocksMemoryUsage",
    "RocksDB: memory usage for pinned blocks")
  val CUSTOM_METRIC_NUM_INTERNAL_COL_FAMILIES_KEYS = StateStoreCustomSizeMetric(
    "rocksdbNumInternalColFamiliesKeys",
    "RocksDB: number of internal keys for internal column families")
  val CUSTOM_METRIC_NUM_EXTERNAL_COL_FAMILIES = StateStoreCustomSizeMetric(
    "rocksdbNumExternalColumnFamilies",
    "RocksDB: number of external column families")
  val CUSTOM_METRIC_NUM_INTERNAL_COL_FAMILIES = StateStoreCustomSizeMetric(
    "rocksdbNumInternalColumnFamilies",
    "RocksDB: number of internal column families")

  // Total SST file size
  val CUSTOM_METRIC_SST_FILE_SIZE = StateStoreCustomSizeMetric(
    "rocksdbSstFileSize", "RocksDB: size of all SST files")

  val ALL_CUSTOM_METRICS = Seq(
    CUSTOM_METRIC_SST_FILE_SIZE, CUSTOM_METRIC_GET_TIME, CUSTOM_METRIC_PUT_TIME,
    CUSTOM_METRIC_FLUSH_TIME, CUSTOM_METRIC_COMMIT_COMPACT_TIME,
    CUSTOM_METRIC_CHECKPOINT_TIME, CUSTOM_METRIC_FILESYNC_TIME,
    CUSTOM_METRIC_BYTES_COPIED, CUSTOM_METRIC_FILES_COPIED, CUSTOM_METRIC_FILES_REUSED,
    CUSTOM_METRIC_ZIP_FILE_BYTES_UNCOMPRESSED, CUSTOM_METRIC_GET_COUNT, CUSTOM_METRIC_PUT_COUNT,
    CUSTOM_METRIC_BLOCK_CACHE_MISS, CUSTOM_METRIC_BLOCK_CACHE_HITS, CUSTOM_METRIC_BYTES_READ,
    CUSTOM_METRIC_BYTES_WRITTEN, CUSTOM_METRIC_ITERATOR_BYTES_READ, CUSTOM_METRIC_STALL_TIME,
    CUSTOM_METRIC_TOTAL_COMPACT_TIME, CUSTOM_METRIC_COMPACT_READ_BYTES,
    CUSTOM_METRIC_COMPACT_WRITTEN_BYTES, CUSTOM_METRIC_FLUSH_WRITTEN_BYTES,
    CUSTOM_METRIC_PINNED_BLOCKS_MEM_USAGE, CUSTOM_METRIC_NUM_INTERNAL_COL_FAMILIES_KEYS,
    CUSTOM_METRIC_NUM_EXTERNAL_COL_FAMILIES, CUSTOM_METRIC_NUM_INTERNAL_COL_FAMILIES)

  val CUSTOM_INSTANCE_METRIC_SNAPSHOT_LAST_UPLOADED = StateStoreSnapshotLastUploadInstanceMetric()

  val ALL_INSTANCE_METRICS = Seq(CUSTOM_INSTANCE_METRIC_SNAPSHOT_LAST_UPLOADED)
}

/** [[StateStoreChangeDataReader]] implementation for [[RocksDBStateStoreProvider]] */
class RocksDBStateStoreChangeDataReader(
    fm: CheckpointFileManager,
    stateLocation: Path,
    startVersion: Long,
    endVersion: Long,
    compressionCodec: CompressionCodec,
    keyValueEncoderMap:
      ConcurrentHashMap[String, (RocksDBKeyStateEncoder, RocksDBValueStateEncoder, Short)],
    colFamilyNameOpt: Option[String] = None)
  extends StateStoreChangeDataReader(
    fm, stateLocation, startVersion, endVersion, compressionCodec, colFamilyNameOpt) {

  override protected var changelogSuffix: String = "changelog"

  override def getNext(): (RecordType.Value, UnsafeRow, UnsafeRow, Long) = {
    var currRecord: (RecordType.Value, Array[Byte], Array[Byte]) = null
    val currEncoder: (RocksDBKeyStateEncoder, RocksDBValueStateEncoder, Short) =
      keyValueEncoderMap.get(colFamilyNameOpt
        .getOrElse(StateStore.DEFAULT_COL_FAMILY_NAME))

    if (colFamilyNameOpt.isDefined) {
      // If we are reading records for a particular column family, the corresponding vcf id
      // will be encoded in the key byte array. We need to extract that and compare for the
      // expected column family id. If it matches, we return the record. If not, we move to
      // the next record. Note that this has be handled across multiple changelog files and we
      // rely on the currentChangelogReader to move to the next changelog file when needed.
      while (currRecord == null) {
        val reader = currentChangelogReader()
        if (reader == null) {
          return null
        }

        val nextRecord = reader.next()
        val colFamilyIdBytes: Array[Byte] =
          RocksDBStateStoreProvider.getColumnFamilyIdAsBytes(currEncoder._3)
        val endIndex = colFamilyIdBytes.size
        // Function checks for byte arrays being equal
        // from index 0 to endIndex - 1 (both inclusive)
        if (java.util.Arrays.equals(nextRecord._2, 0, endIndex,
          colFamilyIdBytes, 0, endIndex)) {
          val extractedKey = RocksDBStateStoreProvider.decodeStateRowWithPrefix(nextRecord._2)
          val result = (nextRecord._1, extractedKey, nextRecord._3)
          currRecord = result
        }
      }
    } else {
      val reader = currentChangelogReader()
      if (reader == null) {
        return null
      }
      currRecord = reader.next()
    }

    val keyRow = currEncoder._1.decodeKey(currRecord._2)
    if (currRecord._3 == null) {
      (currRecord._1, keyRow, null, currentChangelogVersion - 1)
    } else {
      val valueRow = currEncoder._2.decodeValue(currRecord._3)
      (currRecord._1, keyRow, valueRow, currentChangelogVersion - 1)
    }
  }
}

/**
 * Class used to relay events reported from a RocksDB instance to the state store coordinator.
 *
 * We pass this into the RocksDB instance to report specific events like snapshot uploads.
 * This should only be used to report back to the coordinator for metrics and monitoring purposes.
 */
private[state] case class RocksDBEventListener(queryRunId: String, stateStoreId: StateStoreId) {
  // Build the state store provider ID from the query run ID and the state store ID
  private val providerId = StateStoreProviderId(stateStoreId, UUID.fromString(queryRunId))

  /**
   * Callback function from RocksDB to report events to the coordinator.
   * Information from the store provider such as the state store ID and query run ID are
   * attached here to report back to the coordinator.
   *
   * @param version The snapshot version that was just uploaded from RocksDB
   */
  def reportSnapshotUploaded(version: Long): Unit = {
    // Report the state store provider ID and the version to the coordinator
    val currentTimestamp = System.currentTimeMillis()
    StateStoreProvider.coordinatorRef.foreach(
      _.snapshotUploaded(
        providerId,
        version,
        currentTimestamp
      )
    )
  }
}<|MERGE_RESOLUTION|>--- conflicted
+++ resolved
@@ -535,7 +535,8 @@
       loggingId: String,
       useColumnFamilies: Boolean,
       enableStateStoreCheckpointIds: Boolean,
-      partitionId: Int = 0): RocksDB = {
+      partitionId: Int = 0,
+      eventListener: Option[RocksDBEventListener] = None): RocksDB = {
     new RocksDB(
       dfsRootDir,
       conf,
@@ -544,7 +545,8 @@
       loggingId,
       useColumnFamilies,
       enableStateStoreCheckpointIds,
-      partitionId)
+      partitionId,
+      eventListener)
   }
 
   private[sql] lazy val rocksDB = {
@@ -553,22 +555,9 @@
       s"partId=${stateStoreId.partitionId},name=${stateStoreId.storeName})"
     val sparkConf = Option(SparkEnv.get).map(_.conf).getOrElse(new SparkConf)
     val localRootDir = Utils.createTempDir(Utils.getLocalDir(sparkConf), storeIdStr)
-<<<<<<< HEAD
-    new RocksDB(
-      dfsRootDir,
-      RocksDBConf(storeConf),
-      localRootDir,
-      hadoopConf,
-      storeIdStr,
-      useColumnFamilies,
-      storeConf.enableStateStoreCheckpointIds,
-      stateStoreId.partitionId,
-      Some(rocksDBEventListener)
-    )
-=======
     createRocksDB(dfsRootDir, RocksDBConf(storeConf), localRootDir, hadoopConf, storeIdStr,
-      useColumnFamilies, storeConf.enableStateStoreCheckpointIds, stateStoreId.partitionId)
->>>>>>> c7024d35
+      useColumnFamilies, storeConf.enableStateStoreCheckpointIds, stateStoreId.partitionId,
+      Some(rocksDBEventListener))
   }
 
   private val keyValueEncoderMap = new java.util.concurrent.ConcurrentHashMap[String,
