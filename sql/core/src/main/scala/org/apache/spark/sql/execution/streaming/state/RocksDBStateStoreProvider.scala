/*
 * Licensed to the Apache Software Foundation (ASF) under one or more
 * contributor license agreements.  See the NOTICE file distributed with
 * this work for additional information regarding copyright ownership.
 * The ASF licenses this file to You under the Apache License, Version 2.0
 * (the "License"); you may not use this file except in compliance with
 * the License.  You may obtain a copy of the License at
 *
 *    http://www.apache.org/licenses/LICENSE-2.0
 *
 * Unless required by applicable law or agreed to in writing, software
 * distributed under the License is distributed on an "AS IS" BASIS,
 * WITHOUT WARRANTIES OR CONDITIONS OF ANY KIND, either express or implied.
 * See the License for the specific language governing permissions and
 * limitations under the License.
 */

package org.apache.spark.sql.execution.streaming.state

import java.io._
import java.util.UUID
import java.util.concurrent.{ConcurrentHashMap, TimeUnit}

import scala.util.control.NonFatal

import com.google.common.cache.CacheBuilder
import org.apache.hadoop.conf.Configuration
import org.apache.hadoop.fs.Path

import org.apache.spark.{SparkConf, SparkEnv, SparkException}
import org.apache.spark.internal.{Logging, MDC}
import org.apache.spark.internal.LogKeys._
import org.apache.spark.io.CompressionCodec
import org.apache.spark.sql.avro.{AvroDeserializer, AvroOptions, AvroSerializer, SchemaConverters}
import org.apache.spark.sql.catalyst.expressions.UnsafeRow
import org.apache.spark.sql.errors.QueryExecutionErrors
import org.apache.spark.sql.execution.streaming.{CheckpointFileManager, StreamExecution}
import org.apache.spark.sql.types.StructType
import org.apache.spark.util.{NonFateSharingCache, Utils}

private[sql] class RocksDBStateStoreProvider
  extends StateStoreProvider with Logging with Closeable
  with SupportsFineGrainedReplay {
  import RocksDBStateStoreProvider._

  class RocksDBStateStore(lastVersion: Long) extends StateStore {
    /** Trait and classes representing the internal state of the store */
    trait STATE
    case object UPDATING extends STATE
    case object COMMITTED extends STATE
    case object ABORTED extends STATE

    @volatile private var state: STATE = UPDATING
    @volatile private var isValidated = false

    override def id: StateStoreId = RocksDBStateStoreProvider.this.stateStoreId

    override def version: Long = lastVersion

    // Test-visible methods to fetch column family mapping for this State Store version
    // Because column families are only enabled for RocksDBStateStore, these methods
    // are no-ops everywhere else.
    private[sql] def getColumnFamilyMapping: Map[String, Short] = {
      rocksDB.getColumnFamilyMapping.toMap
    }

    private[sql] def getColumnFamilyId(cfName: String): Short = {
      rocksDB.getColumnFamilyId(cfName)
    }

    override def createColFamilyIfAbsent(
        colFamilyName: String,
        keySchema: StructType,
        valueSchema: StructType,
        keyStateEncoderSpec: KeyStateEncoderSpec,
        useMultipleValuesPerKey: Boolean = false,
        isInternal: Boolean = false): Unit = {
      verifyColFamilyCreationOrDeletion("create_col_family", colFamilyName, isInternal)
      val newColFamilyId = rocksDB.createColFamilyIfAbsent(colFamilyName)
<<<<<<< HEAD
      val dataEncoderCacheKey = s"${getRunId(hadoopConf)}_${stateStoreId.operatorId}_" +
        s"${stateStoreId.partitionId}_${colFamilyName}"

      val dataEncoder = getDataEncoder(
        stateStoreEncoding, dataEncoderCacheKey, keyStateEncoderSpec, valueSchema)

      keyValueEncoderMap.putIfAbsent(colFamilyName,
        (RocksDBStateEncoder.getKeyEncoder(dataEncoder, keyStateEncoderSpec, useColumnFamilies,
          Some(newColFamilyId)), RocksDBStateEncoder.getValueEncoder(dataEncoder, valueSchema,
          useMultipleValuesPerKey)))
=======
      // Create cache key using store ID to avoid collisions
      val avroEncCacheKey = s"${getRunId(hadoopConf)}_${stateStoreId.operatorId}_" +
        s"${stateStoreId.partitionId}_$colFamilyName"

      val avroEnc = getAvroEnc(
        stateStoreEncoding, avroEncCacheKey, keyStateEncoderSpec, valueSchema)

      keyValueEncoderMap.putIfAbsent(colFamilyName,
        (RocksDBStateEncoder.getKeyEncoder(keyStateEncoderSpec, useColumnFamilies,
          Some(newColFamilyId), avroEnc), RocksDBStateEncoder.getValueEncoder(valueSchema,
          useMultipleValuesPerKey, avroEnc)))
>>>>>>> f979bc8d
    }

    override def get(key: UnsafeRow, colFamilyName: String): UnsafeRow = {
      verify(key != null, "Key cannot be null")
      verifyColFamilyOperations("get", colFamilyName)

      val kvEncoder = keyValueEncoderMap.get(colFamilyName)
      val value =
        kvEncoder._2.decodeValue(rocksDB.get(kvEncoder._1.encodeKey(key)))

      if (!isValidated && value != null && !useColumnFamilies) {
        StateStoreProvider.validateStateRowFormat(
          key, keySchema, value, valueSchema, storeConf)
        isValidated = true
      }
      value
    }

    /**
     * Provides an iterator containing all values of a non-null key.
     *
     * Inside RocksDB, the values are merged together and stored as a byte Array.
     * This operation relies on state store value encoder to be able to split the
     * single array into multiple values.
     *
     * Also see [[MultiValuedStateEncoder]] which supports encoding/decoding multiple
     * values per key.
     */
    override def valuesIterator(key: UnsafeRow, colFamilyName: String): Iterator[UnsafeRow] = {
      verify(key != null, "Key cannot be null")
      verifyColFamilyOperations("valuesIterator", colFamilyName)

      val kvEncoder = keyValueEncoderMap.get(colFamilyName)
      val valueEncoder = kvEncoder._2
      val keyEncoder = kvEncoder._1

      verify(valueEncoder.supportsMultipleValuesPerKey, "valuesIterator requires a encoder " +
      "that supports multiple values for a single key.")

      val encodedValues = rocksDB.get(keyEncoder.encodeKey(key))
      valueEncoder.decodeValues(encodedValues)
    }

    override def merge(key: UnsafeRow, value: UnsafeRow,
        colFamilyName: String = StateStore.DEFAULT_COL_FAMILY_NAME): Unit = {
      verify(state == UPDATING, "Cannot merge after already committed or aborted")
      verifyColFamilyOperations("merge", colFamilyName)

      val kvEncoder = keyValueEncoderMap.get(colFamilyName)
      val keyEncoder = kvEncoder._1
      val valueEncoder = kvEncoder._2
      verify(valueEncoder.supportsMultipleValuesPerKey, "Merge operation requires an encoder" +
        " which supports multiple values for a single key")
      verify(key != null, "Key cannot be null")
      require(value != null, "Cannot merge a null value")

      rocksDB.merge(keyEncoder.encodeKey(key), valueEncoder.encodeValue(value))
    }

    override def put(key: UnsafeRow, value: UnsafeRow, colFamilyName: String): Unit = {
      verify(state == UPDATING, "Cannot put after already committed or aborted")
      verify(key != null, "Key cannot be null")
      require(value != null, "Cannot put a null value")
      verifyColFamilyOperations("put", colFamilyName)

      val kvEncoder = keyValueEncoderMap.get(colFamilyName)
      rocksDB.put(kvEncoder._1.encodeKey(key), kvEncoder._2.encodeValue(value))
    }

    override def remove(key: UnsafeRow, colFamilyName: String): Unit = {
      verify(state == UPDATING, "Cannot remove after already committed or aborted")
      verify(key != null, "Key cannot be null")
      verifyColFamilyOperations("remove", colFamilyName)

      val kvEncoder = keyValueEncoderMap.get(colFamilyName)
      rocksDB.remove(kvEncoder._1.encodeKey(key))
    }

    override def iterator(colFamilyName: String): Iterator[UnsafeRowPair] = {
      // Note this verify function only verify on the colFamilyName being valid,
      // we are actually doing prefix when useColumnFamilies,
      // but pass "iterator" to throw correct error message
      verifyColFamilyOperations("iterator", colFamilyName)
      val kvEncoder = keyValueEncoderMap.get(colFamilyName)
      val rowPair = new UnsafeRowPair()

      // As Virtual Column Family attaches a column family prefix to the key row,
      // we'll need to do prefixScan on the default column family with the same column
      // family id prefix to get all rows stored in a given virtual column family
      if (useColumnFamilies) {
        rocksDB.prefixScan(kvEncoder._1.getColumnFamilyIdBytes()).map { kv =>
          rowPair.withRows(kvEncoder._1.decodeKey(kv.key),
            kvEncoder._2.decodeValue(kv.value))
          if (!isValidated && rowPair.value != null && !useColumnFamilies) {
            StateStoreProvider.validateStateRowFormat(
              rowPair.key, keySchema, rowPair.value, valueSchema, storeConf)
            isValidated = true
          }
          rowPair
        }
      } else {
        rocksDB.iterator().map { kv =>
          rowPair.withRows(kvEncoder._1.decodeKey(kv.key),
            kvEncoder._2.decodeValue(kv.value))
          if (!isValidated && rowPair.value != null && !useColumnFamilies) {
            StateStoreProvider.validateStateRowFormat(
              rowPair.key, keySchema, rowPair.value, valueSchema, storeConf)
            isValidated = true
          }
          rowPair
        }
      }
    }

    override def prefixScan(prefixKey: UnsafeRow, colFamilyName: String):
      Iterator[UnsafeRowPair] = {
      verifyColFamilyOperations("prefixScan", colFamilyName)

      val kvEncoder = keyValueEncoderMap.get(colFamilyName)
      require(kvEncoder._1.supportPrefixKeyScan,
        "Prefix scan requires setting prefix key!")

      val rowPair = new UnsafeRowPair()
      val prefix = kvEncoder._1.encodePrefixKey(prefixKey)
      rocksDB.prefixScan(prefix).map { kv =>
        rowPair.withRows(kvEncoder._1.decodeKey(kv.key),
          kvEncoder._2.decodeValue(kv.value))
        rowPair
      }
    }

    override def commit(): Long = synchronized {
      try {
        verify(state == UPDATING, "Cannot commit after already committed or aborted")
        val newVersion = rocksDB.commit()
        state = COMMITTED
        logInfo(log"Committed ${MDC(VERSION_NUM, newVersion)} " +
          log"for ${MDC(STATE_STORE_ID, id)}")
        newVersion
      } catch {
        case e: Throwable =>
          throw QueryExecutionErrors.failedToCommitStateFileError(this.toString(), e)
      }
    }

    override def abort(): Unit = {
      verify(state == UPDATING || state == ABORTED, "Cannot abort after already committed")
      logInfo(log"Aborting ${MDC(VERSION_NUM, version + 1)} " +
        log"for ${MDC(STATE_STORE_ID, id)}")
      rocksDB.rollback()
      state = ABORTED
    }

    override def metrics: StateStoreMetrics = {
      val rocksDBMetricsOpt = rocksDB.metricsOpt

      if (rocksDBMetricsOpt.isDefined) {
        val rocksDBMetrics = rocksDBMetricsOpt.get

        def commitLatencyMs(typ: String): Long =
          rocksDBMetrics.lastCommitLatencyMs.getOrElse(typ, 0L)

        def nativeOpsLatencyMillis(typ: String): Long = {
          rocksDBMetrics.nativeOpsMetrics.get(typ).map(_ * 1000).getOrElse(0)
        }

        def sumNativeOpsLatencyMillis(typ: String): Long = {
          rocksDBMetrics.nativeOpsHistograms.get(typ).map(_.sum / 1000).getOrElse(0)
        }

        def nativeOpsCount(typ: String): Long = {
          rocksDBMetrics.nativeOpsHistograms.get(typ).map(_.count).getOrElse(0)
        }

        def nativeOpsMetrics(typ: String): Long = {
          rocksDBMetrics.nativeOpsMetrics.getOrElse(typ, 0)
        }

        // Used for metrics reporting around internal/external column families
        def internalColFamilyCnt(): Long = {
          rocksDB.getColFamilyCount(isInternal = true)
        }

        def externalColFamilyCnt(): Long = {
          rocksDB.getColFamilyCount(isInternal = false)
        }

        val stateStoreCustomMetrics = Map[StateStoreCustomMetric, Long](
          CUSTOM_METRIC_SST_FILE_SIZE -> rocksDBMetrics.totalSSTFilesBytes,
          CUSTOM_METRIC_GET_TIME -> sumNativeOpsLatencyMillis("get"),
          CUSTOM_METRIC_PUT_TIME -> sumNativeOpsLatencyMillis("put"),
          CUSTOM_METRIC_GET_COUNT -> nativeOpsCount("get"),
          CUSTOM_METRIC_PUT_COUNT -> nativeOpsCount("put"),
          CUSTOM_METRIC_FLUSH_TIME -> commitLatencyMs("flush"),
          CUSTOM_METRIC_COMMIT_COMPACT_TIME -> commitLatencyMs("compact"),
          CUSTOM_METRIC_CHECKPOINT_TIME -> commitLatencyMs("checkpoint"),
          CUSTOM_METRIC_FILESYNC_TIME -> commitLatencyMs("fileSync"),
          CUSTOM_METRIC_BYTES_COPIED -> rocksDBMetrics.bytesCopied,
          CUSTOM_METRIC_FILES_COPIED -> rocksDBMetrics.filesCopied,
          CUSTOM_METRIC_FILES_REUSED -> rocksDBMetrics.filesReused,
          CUSTOM_METRIC_BLOCK_CACHE_MISS -> nativeOpsMetrics("readBlockCacheMissCount"),
          CUSTOM_METRIC_BLOCK_CACHE_HITS -> nativeOpsMetrics("readBlockCacheHitCount"),
          CUSTOM_METRIC_BYTES_READ -> nativeOpsMetrics("totalBytesRead"),
          CUSTOM_METRIC_BYTES_WRITTEN -> nativeOpsMetrics("totalBytesWritten"),
          CUSTOM_METRIC_ITERATOR_BYTES_READ -> nativeOpsMetrics("totalBytesReadThroughIterator"),
          CUSTOM_METRIC_STALL_TIME -> nativeOpsLatencyMillis("writerStallDuration"),
          CUSTOM_METRIC_TOTAL_COMPACT_TIME -> sumNativeOpsLatencyMillis("compaction"),
          CUSTOM_METRIC_COMPACT_READ_BYTES -> nativeOpsMetrics("totalBytesReadByCompaction"),
          CUSTOM_METRIC_COMPACT_WRITTEN_BYTES -> nativeOpsMetrics("totalBytesWrittenByCompaction"),
          CUSTOM_METRIC_FLUSH_WRITTEN_BYTES -> nativeOpsMetrics("totalBytesWrittenByFlush"),
          CUSTOM_METRIC_PINNED_BLOCKS_MEM_USAGE -> rocksDBMetrics.pinnedBlocksMemUsage,
          CUSTOM_METRIC_NUM_EXTERNAL_COL_FAMILIES -> internalColFamilyCnt(),
          CUSTOM_METRIC_NUM_INTERNAL_COL_FAMILIES -> externalColFamilyCnt()
        ) ++ rocksDBMetrics.zipFileBytesUncompressed.map(bytes =>
          Map(CUSTOM_METRIC_ZIP_FILE_BYTES_UNCOMPRESSED -> bytes)).getOrElse(Map())

        StateStoreMetrics(
          rocksDBMetrics.numUncommittedKeys,
          rocksDBMetrics.totalMemUsageBytes,
          stateStoreCustomMetrics)
      } else {
        logInfo(log"Failed to collect metrics for store_id=${MDC(STATE_STORE_ID, id)} " +
          log"and version=${MDC(VERSION_NUM, version)}")
        StateStoreMetrics(0, 0, Map.empty)
      }
    }

    override def getStateStoreCheckpointInfo(): StateStoreCheckpointInfo = {
      val checkpointInfo = rocksDB.getLatestCheckpointInfo(id.partitionId)
      checkpointInfo
    }

    override def hasCommitted: Boolean = state == COMMITTED

    override def toString: String = {
      s"RocksDBStateStore[id=(op=${id.operatorId},part=${id.partitionId})," +
        s"dir=${id.storeCheckpointLocation()}]"
    }

    /** Return the [[RocksDB]] instance in this store. This is exposed mainly for testing. */
    def dbInstance(): RocksDB = rocksDB

    /** Remove column family if exists */
    override def removeColFamilyIfExists(colFamilyName: String): Boolean = {
      verifyColFamilyCreationOrDeletion("remove_col_family", colFamilyName)
      verify(useColumnFamilies, "Column families are not supported in this store")

      val result = {
        val colFamilyId = rocksDB.removeColFamilyIfExists(colFamilyName)

        colFamilyId match {
          case Some(vcfId) =>
            val colFamilyIdBytes =
              RocksDBStateEncoder.getColumnFamilyIdBytes(vcfId)
            rocksDB.prefixScan(colFamilyIdBytes).foreach { kv =>
              rocksDB.remove(kv.key)
            }
            true
          case None => false
        }
      }
      keyValueEncoderMap.remove(colFamilyName)
      result
    }
  }

  // Test-visible method to fetch the internal RocksDBStateStore class
  private[sql] def getRocksDBStateStore(version: Long): RocksDBStateStore = {
    getStore(version).asInstanceOf[RocksDBStateStore]
  }

  override def init(
      stateStoreId: StateStoreId,
      keySchema: StructType,
      valueSchema: StructType,
      keyStateEncoderSpec: KeyStateEncoderSpec,
      useColumnFamilies: Boolean,
      storeConf: StateStoreConf,
      hadoopConf: Configuration,
      useMultipleValuesPerKey: Boolean = false): Unit = {
    this.stateStoreId_ = stateStoreId
    this.keySchema = keySchema
    this.valueSchema = valueSchema
    this.storeConf = storeConf
    this.hadoopConf = hadoopConf
    this.useColumnFamilies = useColumnFamilies
    this.stateStoreEncoding = storeConf.stateStoreEncodingFormat

    if (useMultipleValuesPerKey) {
      require(useColumnFamilies, "Multiple values per key support requires column families to be" +
        " enabled in RocksDBStateStore.")
    }

    rocksDB // lazy initialization
    var defaultColFamilyId: Option[Short] = None

    if (useColumnFamilies) {
      defaultColFamilyId = Some(rocksDB.createColFamilyIfAbsent(StateStore.DEFAULT_COL_FAMILY_NAME))
    }

<<<<<<< HEAD
    val dataEncoderCacheKey = s"${getRunId(hadoopConf)}_${stateStoreId.operatorId}_" +
      s"${stateStoreId.partitionId}_${StateStore.DEFAULT_COL_FAMILY_NAME}"

    val dataEncoder = getDataEncoder(
      stateStoreEncoding, dataEncoderCacheKey, keyStateEncoderSpec, valueSchema)

    keyValueEncoderMap.putIfAbsent(StateStore.DEFAULT_COL_FAMILY_NAME,
      (RocksDBStateEncoder.getKeyEncoder(dataEncoder, keyStateEncoderSpec,
        useColumnFamilies, defaultColFamilyId),
        RocksDBStateEncoder.getValueEncoder(dataEncoder, valueSchema, useMultipleValuesPerKey)))
=======
    val colFamilyName = StateStore.DEFAULT_COL_FAMILY_NAME
    // Create cache key using store ID to avoid collisions
    val avroEncCacheKey = s"${getRunId(hadoopConf)}_${stateStoreId.operatorId}_" +
      s"${stateStoreId.partitionId}_$colFamilyName"
    val avroEnc = getAvroEnc(
      stateStoreEncoding, avroEncCacheKey, keyStateEncoderSpec, valueSchema)

    keyValueEncoderMap.putIfAbsent(StateStore.DEFAULT_COL_FAMILY_NAME,
      (RocksDBStateEncoder.getKeyEncoder(keyStateEncoderSpec,
        useColumnFamilies, defaultColFamilyId, avroEnc),
        RocksDBStateEncoder.getValueEncoder(valueSchema, useMultipleValuesPerKey, avroEnc)))
>>>>>>> f979bc8d
  }

  override def stateStoreId: StateStoreId = stateStoreId_

  override def getStore(version: Long, uniqueId: Option[String] = None): StateStore = {
    try {
      if (version < 0) {
        throw QueryExecutionErrors.unexpectedStateStoreVersion(version)
      }
      rocksDB.load(
        version,
        stateStoreCkptId = if (storeConf.enableStateStoreCheckpointIds) uniqueId else None)
      new RocksDBStateStore(version)
    }
    catch {
      case e: SparkException if e.getCondition.contains("CANNOT_LOAD_STATE_STORE") =>
        throw e
      case e: OutOfMemoryError =>
        throw QueryExecutionErrors.notEnoughMemoryToLoadStore(
          stateStoreId.toString,
          "ROCKSDB_STORE_PROVIDER",
          e)
      case e: Throwable => throw QueryExecutionErrors.cannotLoadStore(e)
    }
  }

  override def getReadStore(version: Long, uniqueId: Option[String] = None): StateStore = {
    try {
      if (version < 0) {
        throw QueryExecutionErrors.unexpectedStateStoreVersion(version)
      }
      rocksDB.load(
        version,
        stateStoreCkptId = if (storeConf.enableStateStoreCheckpointIds) uniqueId else None,
        readOnly = true)
      new RocksDBStateStore(version)
    }
    catch {
      case e: SparkException if e.getCondition.contains("CANNOT_LOAD_STATE_STORE") =>
        throw e
      case e: OutOfMemoryError =>
        throw QueryExecutionErrors.notEnoughMemoryToLoadStore(
          stateStoreId.toString,
          "ROCKSDB_STORE_PROVIDER",
          e)
      case e: Throwable => throw QueryExecutionErrors.cannotLoadStore(e)
    }
  }

  override def doMaintenance(): Unit = {
    try {
      rocksDB.doMaintenance()
    } catch {
      // SPARK-46547 - Swallow non-fatal exception in maintenance task to avoid deadlock between
      // maintenance thread and streaming aggregation operator
      case NonFatal(ex) =>
        logWarning(s"Ignoring error while performing maintenance operations with exception=",
          ex)
    }
  }

  override def close(): Unit = {
    rocksDB.close()
  }

  override def supportedCustomMetrics: Seq[StateStoreCustomMetric] = ALL_CUSTOM_METRICS

  private[state] def latestVersion: Long = rocksDB.getLatestVersion()

  /** Internal fields and methods */

  @volatile private var stateStoreId_ : StateStoreId = _
  @volatile private var keySchema: StructType = _
  @volatile private var valueSchema: StructType = _
  @volatile private var storeConf: StateStoreConf = _
  @volatile private var hadoopConf: Configuration = _
  @volatile private var useColumnFamilies: Boolean = _
  @volatile private var stateStoreEncoding: String = _

  private[sql] lazy val rocksDB = {
    val dfsRootDir = stateStoreId.storeCheckpointLocation().toString
    val storeIdStr = s"StateStoreId(opId=${stateStoreId.operatorId}," +
      s"partId=${stateStoreId.partitionId},name=${stateStoreId.storeName})"
    val sparkConf = Option(SparkEnv.get).map(_.conf).getOrElse(new SparkConf)
    val localRootDir = Utils.createTempDir(Utils.getLocalDir(sparkConf), storeIdStr)
    new RocksDB(dfsRootDir, RocksDBConf(storeConf), localRootDir, hadoopConf, storeIdStr,
      useColumnFamilies, storeConf.enableStateStoreCheckpointIds)
  }

  private val keyValueEncoderMap = new java.util.concurrent.ConcurrentHashMap[String,
    (RocksDBKeyStateEncoder, RocksDBValueStateEncoder)]

  private val multiColFamiliesDisabledStr = "multiple column families is disabled in " +
    "RocksDBStateStoreProvider"

  private def verify(condition: => Boolean, msg: String): Unit = {
    if (!condition) { throw new IllegalStateException(msg) }
  }

  /**
   * Get the state store of endVersion by applying delta files on the snapshot of snapshotVersion.
   * If snapshot for snapshotVersion does not exist, an error will be thrown.
   *
   * @param snapshotVersion checkpoint version of the snapshot to start with
   * @param endVersion   checkpoint version to end with
   * @return [[StateStore]]
   */
  override def replayStateFromSnapshot(snapshotVersion: Long, endVersion: Long): StateStore = {
    try {
      if (snapshotVersion < 1) {
        throw QueryExecutionErrors.unexpectedStateStoreVersion(snapshotVersion)
      }
      if (endVersion < snapshotVersion) {
        throw QueryExecutionErrors.unexpectedStateStoreVersion(endVersion)
      }
      rocksDB.loadFromSnapshot(snapshotVersion, endVersion)
      new RocksDBStateStore(endVersion)
    }
    catch {
      case e: OutOfMemoryError =>
        throw QueryExecutionErrors.notEnoughMemoryToLoadStore(
          stateStoreId.toString,
          "ROCKSDB_STORE_PROVIDER",
          e)
      case e: Throwable => throw QueryExecutionErrors.cannotLoadStore(e)
    }
  }

  override def getStateStoreChangeDataReader(
      startVersion: Long,
      endVersion: Long,
      colFamilyNameOpt: Option[String] = None):
    StateStoreChangeDataReader = {
    val statePath = stateStoreId.storeCheckpointLocation()
    val sparkConf = Option(SparkEnv.get).map(_.conf).getOrElse(new SparkConf)
    new RocksDBStateStoreChangeDataReader(
      CheckpointFileManager.create(statePath, hadoopConf),
      statePath,
      startVersion,
      endVersion,
      CompressionCodec.createCodec(sparkConf, storeConf.compressionCodec),
      keyValueEncoderMap,
      colFamilyNameOpt)
  }

  /**
   * Function to verify invariants for column family based operations
   * such as get, put, remove etc.
   *
   * @param operationName - name of the store operation
   * @param colFamilyName - name of the column family
   */
  private def verifyColFamilyOperations(
      operationName: String,
      colFamilyName: String): Unit = {
    if (colFamilyName != StateStore.DEFAULT_COL_FAMILY_NAME) {
      // if the state store instance does not support multiple column families, throw an exception
      if (!useColumnFamilies) {
        throw StateStoreErrors.unsupportedOperationException(operationName,
          multiColFamiliesDisabledStr)
      }

      // if the column family name is empty or contains leading/trailing whitespaces, throw an
      // exception
      if (colFamilyName.isEmpty || colFamilyName.trim != colFamilyName) {
        throw StateStoreErrors.cannotUseColumnFamilyWithInvalidName(operationName, colFamilyName)
      }

      // if the column family does not exist, throw an exception
      if (!rocksDB.checkColFamilyExists(colFamilyName)) {
        throw StateStoreErrors.unsupportedOperationOnMissingColumnFamily(operationName,
          colFamilyName)
      }
    }
  }

  /**
   * Function to verify invariants for column family creation or deletion operations.
   *
   * @param operationName - name of the store operation
   * @param colFamilyName - name of the column family
   */
  private def verifyColFamilyCreationOrDeletion(
      operationName: String,
      colFamilyName: String,
      isInternal: Boolean = false): Unit = {
    // if the state store instance does not support multiple column families, throw an exception
    if (!useColumnFamilies) {
      throw StateStoreErrors.unsupportedOperationException(operationName,
        multiColFamiliesDisabledStr)
    }

    // if the column family name is empty or contains leading/trailing whitespaces
    // or using the reserved "default" column family, throw an exception
    if (colFamilyName.isEmpty
      || (colFamilyName.trim != colFamilyName)
      || (colFamilyName == StateStore.DEFAULT_COL_FAMILY_NAME && !isInternal)) {
      throw StateStoreErrors.cannotUseColumnFamilyWithInvalidName(operationName, colFamilyName)
    }

    // if the column family is not internal and uses reserved characters, throw an exception
    if (!isInternal && colFamilyName.charAt(0) == '$') {
      throw StateStoreErrors.cannotCreateColumnFamilyWithReservedChars(colFamilyName)
    }
  }
}

object RocksDBStateStoreProvider {
  // Version as a single byte that specifies the encoding of the row data in RocksDB
  val STATE_ENCODING_NUM_VERSION_BYTES = 1
  val STATE_ENCODING_VERSION: Byte = 0
  val VIRTUAL_COL_FAMILY_PREFIX_BYTES = 2

  private val MAX_AVRO_ENCODERS_IN_CACHE = 1000
<<<<<<< HEAD

  // Add the cache at companion object level so it persists across provider instances
  private val dataEncoderCache: NonFateSharingCache[String, RocksDBDataEncoder] = {
    val guavaCache = CacheBuilder.newBuilder()
      .maximumSize(MAX_AVRO_ENCODERS_IN_CACHE)  // Adjust size based on your needs
      .expireAfterAccess(1, TimeUnit.HOURS)  // Optional: Add expiration if needed
      .build[String, RocksDBDataEncoder]()

    new NonFateSharingCache(guavaCache)
  }

  /**
   * Creates and returns a data encoder for the state store based on the specified encoding type.
   * This method handles caching of encoders to improve performance by reusing encoder instances
   * when possible.
   *
   * The method supports two encoding types:
   * - Avro: Uses Apache Avro for serialization with schema evolution support
   * - UnsafeRow: Uses Spark's internal row format for optimal performance
   *
   * @param stateStoreEncoding The encoding type to use ("avro" or "unsaferow")
   * @param encoderCacheKey A unique key for caching the encoder instance, typically combining
   *                       query ID, operator ID, partition ID, and column family name
   * @param keyStateEncoderSpec Specification for how to encode keys, including schema and any
   *                           prefix/range scan requirements
   * @param valueSchema The schema for the values to be encoded
   * @return A RocksDBDataEncoder instance configured for the specified encoding type
   */
  def getDataEncoder(
      stateStoreEncoding: String,
      encoderCacheKey: String,
      keyStateEncoderSpec: KeyStateEncoderSpec,
      valueSchema: StructType): RocksDBDataEncoder = {

    stateStoreEncoding match {
      case "avro" =>
        RocksDBStateStoreProvider.dataEncoderCache.get(
          encoderCacheKey,
          new java.util.concurrent.Callable[AvroStateEncoder] {
            override def call(): AvroStateEncoder = {
              val avroEncoder = createAvroEnc(keyStateEncoderSpec, valueSchema)
              new AvroStateEncoder(keyStateEncoderSpec, valueSchema, avroEncoder)
            }
          }
        )
      case "unsaferow" =>
        RocksDBStateStoreProvider.dataEncoderCache.get(
          encoderCacheKey,
          new java.util.concurrent.Callable[UnsafeRowDataEncoder] {
            override def call(): UnsafeRowDataEncoder = {
              new UnsafeRowDataEncoder(keyStateEncoderSpec, valueSchema)
            }
          }
        )
=======
  private val AVRO_ENCODER_LIFETIME_HOURS = 1L

  // Add the cache at companion object level so it persists across provider instances
  private val avroEncoderMap: NonFateSharingCache[String, AvroEncoder] =
    NonFateSharingCache(
      maximumSize = MAX_AVRO_ENCODERS_IN_CACHE,
      expireAfterAccessTime = AVRO_ENCODER_LIFETIME_HOURS,
      expireAfterAccessTimeUnit = TimeUnit.HOURS
    )

  def getAvroEnc(
      stateStoreEncoding: String,
      avroEncCacheKey: String,
      keyStateEncoderSpec: KeyStateEncoderSpec,
      valueSchema: StructType): Option[AvroEncoder] = {

    stateStoreEncoding match {
      case "avro" => Some(
        RocksDBStateStoreProvider.avroEncoderMap.get(
          avroEncCacheKey,
          new java.util.concurrent.Callable[AvroEncoder] {
            override def call(): AvroEncoder = createAvroEnc(keyStateEncoderSpec, valueSchema)
          }
        )
      )
      case "unsaferow" => None
>>>>>>> f979bc8d
    }
  }

  private def getRunId(hadoopConf: Configuration): String = {
    val runId = hadoopConf.get(StreamExecution.RUN_ID_KEY)
    if (runId != null) {
      runId
    } else {
      assert(Utils.isTesting, "Failed to find query id/batch Id in task context")
      UUID.randomUUID().toString
    }
  }

  private def getAvroSerializer(schema: StructType): AvroSerializer = {
    val avroType = SchemaConverters.toAvroType(schema)
    new AvroSerializer(schema, avroType, nullable = false)
  }

  private def getAvroDeserializer(schema: StructType): AvroDeserializer = {
    val avroType = SchemaConverters.toAvroType(schema)
    val avroOptions = AvroOptions(Map.empty)
    new AvroDeserializer(avroType, schema,
      avroOptions.datetimeRebaseModeInRead, avroOptions.useStableIdForUnionType,
      avroOptions.stableIdPrefixForUnionType, avroOptions.recursiveFieldMaxDepth)
  }

<<<<<<< HEAD
  /**
   * Creates an AvroEncoder that handles both key and value serialization/deserialization.
   * This method sets up the complete encoding infrastructure needed for state store operations.
   *
   * The encoder handles different key encoding specifications:
   * - NoPrefixKeyStateEncoderSpec: Simple key encoding without prefix
   * - PrefixKeyScanStateEncoderSpec: Keys with prefix for efficient scanning
   * - RangeKeyScanStateEncoderSpec: Keys with ordering requirements for range scans
   *
   * For prefix scan cases, it also creates separate encoders for the suffix portion of keys.
   *
   * @param keyStateEncoderSpec Specification for how to encode keys
   * @param valueSchema Schema for the values to be encoded
   * @return An AvroEncoder containing all necessary serializers and deserializers
   */
=======
>>>>>>> f979bc8d
  private def createAvroEnc(
      keyStateEncoderSpec: KeyStateEncoderSpec,
      valueSchema: StructType
  ): AvroEncoder = {
    val valueSerializer = getAvroSerializer(valueSchema)
    val valueDeserializer = getAvroDeserializer(valueSchema)
<<<<<<< HEAD

    // Get key schema based on encoder spec type
=======
>>>>>>> f979bc8d
    val keySchema = keyStateEncoderSpec match {
      case NoPrefixKeyStateEncoderSpec(schema) =>
        schema
      case PrefixKeyScanStateEncoderSpec(schema, numColsPrefixKey) =>
        StructType(schema.take(numColsPrefixKey))
      case RangeKeyScanStateEncoderSpec(schema, orderingOrdinals) =>
        val remainingSchema = {
          0.until(schema.length).diff(orderingOrdinals).map { ordinal =>
            schema(ordinal)
          }
        }
        StructType(remainingSchema)
    }
<<<<<<< HEAD

    // Handle suffix key schema for prefix scan case
    val suffixKeySchema = keyStateEncoderSpec match {
      case PrefixKeyScanStateEncoderSpec(schema, numColsPrefixKey) =>
        Some(StructType(schema.drop(numColsPrefixKey)))
      case _ =>
        None
    }

    val keySerializer = getAvroSerializer(keySchema)
    val keyDeserializer = getAvroDeserializer(keySchema)

    // Create the AvroEncoder with all components
    AvroEncoder(
      keySerializer,
      keyDeserializer,
=======
    val suffixKeySchema = keyStateEncoderSpec match {
      case PrefixKeyScanStateEncoderSpec(schema, numColsPrefixKey) =>
        Some(StructType(schema.drop(numColsPrefixKey)))
      case _ => None
    }
    AvroEncoder(
      getAvroSerializer(keySchema),
      getAvroDeserializer(keySchema),
>>>>>>> f979bc8d
      valueSerializer,
      valueDeserializer,
      suffixKeySchema.map(getAvroSerializer),
      suffixKeySchema.map(getAvroDeserializer)
    )
  }

  // Native operation latencies report as latency in microseconds
  // as SQLMetrics support millis. Convert the value to millis
  val CUSTOM_METRIC_GET_TIME = StateStoreCustomTimingMetric(
    "rocksdbGetLatency", "RocksDB: total get call latency")
  val CUSTOM_METRIC_PUT_TIME = StateStoreCustomTimingMetric(
    "rocksdbPutLatency", "RocksDB: total put call latency")

  val CUSTOM_METRIC_GET_COUNT = StateStoreCustomSumMetric(
    "rocksdbGetCount", "RocksDB: number of get calls")
  val CUSTOM_METRIC_PUT_COUNT = StateStoreCustomSumMetric(
    "rocksdbPutCount", "RocksDB: number of put calls")

  // Commit latency detailed breakdown
  val CUSTOM_METRIC_FLUSH_TIME = StateStoreCustomTimingMetric(
    "rocksdbCommitFlushLatency", "RocksDB: commit - flush time")
  val CUSTOM_METRIC_COMMIT_COMPACT_TIME = StateStoreCustomTimingMetric(
    "rocksdbCommitCompactLatency", "RocksDB: commit - compact time")
  val CUSTOM_METRIC_CHECKPOINT_TIME = StateStoreCustomTimingMetric(
    "rocksdbCommitCheckpointLatency", "RocksDB: commit - checkpoint time")
  val CUSTOM_METRIC_FILESYNC_TIME = StateStoreCustomTimingMetric(
    "rocksdbCommitFileSyncLatencyMs", "RocksDB: commit - file sync to external storage time")
  val CUSTOM_METRIC_FILES_COPIED = StateStoreCustomSumMetric(
    "rocksdbFilesCopied", "RocksDB: file manager - files copied")
  val CUSTOM_METRIC_BYTES_COPIED = StateStoreCustomSizeMetric(
    "rocksdbBytesCopied", "RocksDB: file manager - bytes copied")
  val CUSTOM_METRIC_FILES_REUSED = StateStoreCustomSumMetric(
    "rocksdbFilesReused", "RocksDB: file manager - files reused")
  val CUSTOM_METRIC_ZIP_FILE_BYTES_UNCOMPRESSED = StateStoreCustomSizeMetric(
    "rocksdbZipFileBytesUncompressed", "RocksDB: file manager - uncompressed zip file bytes")

  val CUSTOM_METRIC_BLOCK_CACHE_MISS = StateStoreCustomSumMetric(
    "rocksdbReadBlockCacheMissCount",
    "RocksDB: read - count of cache misses that required reading from local disk")
  val CUSTOM_METRIC_BLOCK_CACHE_HITS = StateStoreCustomSumMetric(
    "rocksdbReadBlockCacheHitCount",
    "RocksDB: read - count of cache hits in RocksDB block cache avoiding disk read")
  val CUSTOM_METRIC_BYTES_READ = StateStoreCustomSizeMetric(
    "rocksdbTotalBytesRead",
    "RocksDB: read - total of uncompressed bytes read (from memtables/cache/sst) from DB::Get()")
  val CUSTOM_METRIC_BYTES_WRITTEN = StateStoreCustomSizeMetric(
    "rocksdbTotalBytesWritten",
    "RocksDB: write - total of uncompressed bytes written by " +
      "DB::{Put(), Delete(), Merge(), Write()}")
  val CUSTOM_METRIC_ITERATOR_BYTES_READ = StateStoreCustomSizeMetric(
    "rocksdbTotalBytesReadThroughIterator",
    "RocksDB: read - total of uncompressed bytes read using an iterator")
  val CUSTOM_METRIC_STALL_TIME = StateStoreCustomTimingMetric(
    "rocksdbWriterStallLatencyMs",
    "RocksDB: write - writer wait time for compaction or flush to finish")
  val CUSTOM_METRIC_TOTAL_COMPACT_TIME = StateStoreCustomTimingMetric(
    "rocksdbTotalCompactionLatencyMs",
    "RocksDB: compaction - total compaction time including background")
  val CUSTOM_METRIC_COMPACT_READ_BYTES = StateStoreCustomSizeMetric(
    "rocksdbTotalBytesReadByCompaction",
    "RocksDB: compaction - total bytes read by the compaction process")
  val CUSTOM_METRIC_COMPACT_WRITTEN_BYTES = StateStoreCustomSizeMetric(
    "rocksdbTotalBytesWrittenByCompaction",
    "RocksDB: compaction - total bytes written by the compaction process")
  val CUSTOM_METRIC_FLUSH_WRITTEN_BYTES = StateStoreCustomSizeMetric(
    "rocksdbTotalBytesWrittenByFlush",
    "RocksDB: flush - total bytes written by flush")
  val CUSTOM_METRIC_PINNED_BLOCKS_MEM_USAGE = StateStoreCustomSizeMetric(
    "rocksdbPinnedBlocksMemoryUsage",
    "RocksDB: memory usage for pinned blocks")
  val CUSTOM_METRIC_NUM_EXTERNAL_COL_FAMILIES = StateStoreCustomSizeMetric(
    "rocksdbNumExternalColumnFamilies",
    "RocksDB: number of external column families")
  val CUSTOM_METRIC_NUM_INTERNAL_COL_FAMILIES = StateStoreCustomSizeMetric(
    "rocksdbNumInternalColumnFamilies",
    "RocksDB: number of internal column families")

  // Total SST file size
  val CUSTOM_METRIC_SST_FILE_SIZE = StateStoreCustomSizeMetric(
    "rocksdbSstFileSize", "RocksDB: size of all SST files")

  val ALL_CUSTOM_METRICS = Seq(
    CUSTOM_METRIC_SST_FILE_SIZE, CUSTOM_METRIC_GET_TIME, CUSTOM_METRIC_PUT_TIME,
    CUSTOM_METRIC_FLUSH_TIME, CUSTOM_METRIC_COMMIT_COMPACT_TIME,
    CUSTOM_METRIC_CHECKPOINT_TIME, CUSTOM_METRIC_FILESYNC_TIME,
    CUSTOM_METRIC_BYTES_COPIED, CUSTOM_METRIC_FILES_COPIED, CUSTOM_METRIC_FILES_REUSED,
    CUSTOM_METRIC_ZIP_FILE_BYTES_UNCOMPRESSED, CUSTOM_METRIC_GET_COUNT, CUSTOM_METRIC_PUT_COUNT,
    CUSTOM_METRIC_BLOCK_CACHE_MISS, CUSTOM_METRIC_BLOCK_CACHE_HITS, CUSTOM_METRIC_BYTES_READ,
    CUSTOM_METRIC_BYTES_WRITTEN, CUSTOM_METRIC_ITERATOR_BYTES_READ, CUSTOM_METRIC_STALL_TIME,
    CUSTOM_METRIC_TOTAL_COMPACT_TIME, CUSTOM_METRIC_COMPACT_READ_BYTES,
    CUSTOM_METRIC_COMPACT_WRITTEN_BYTES, CUSTOM_METRIC_FLUSH_WRITTEN_BYTES,
    CUSTOM_METRIC_PINNED_BLOCKS_MEM_USAGE, CUSTOM_METRIC_NUM_EXTERNAL_COL_FAMILIES,
    CUSTOM_METRIC_NUM_INTERNAL_COL_FAMILIES)
}

/** [[StateStoreChangeDataReader]] implementation for [[RocksDBStateStoreProvider]] */
class RocksDBStateStoreChangeDataReader(
    fm: CheckpointFileManager,
    stateLocation: Path,
    startVersion: Long,
    endVersion: Long,
    compressionCodec: CompressionCodec,
    keyValueEncoderMap:
      ConcurrentHashMap[String, (RocksDBKeyStateEncoder, RocksDBValueStateEncoder)],
    colFamilyNameOpt: Option[String] = None)
  extends StateStoreChangeDataReader(
    fm, stateLocation, startVersion, endVersion, compressionCodec, colFamilyNameOpt) {

  override protected var changelogSuffix: String = "changelog"

  private def getColFamilyIdBytes: Option[Array[Byte]] = {
    if (colFamilyNameOpt.isDefined) {
      val colFamilyName = colFamilyNameOpt.get
      if (!keyValueEncoderMap.containsKey(colFamilyName)) {
        throw new IllegalStateException(
          s"Column family $colFamilyName not found in the key value encoder map")
      }
      Some(keyValueEncoderMap.get(colFamilyName)._1.getColumnFamilyIdBytes())
    } else {
      None
    }
  }

  private val colFamilyIdBytesOpt: Option[Array[Byte]] = getColFamilyIdBytes

  override def getNext(): (RecordType.Value, UnsafeRow, UnsafeRow, Long) = {
    var currRecord: (RecordType.Value, Array[Byte], Array[Byte]) = null
    val currEncoder: (RocksDBKeyStateEncoder, RocksDBValueStateEncoder) =
      keyValueEncoderMap.get(colFamilyNameOpt
        .getOrElse(StateStore.DEFAULT_COL_FAMILY_NAME))

    if (colFamilyIdBytesOpt.isDefined) {
      // If we are reading records for a particular column family, the corresponding vcf id
      // will be encoded in the key byte array. We need to extract that and compare for the
      // expected column family id. If it matches, we return the record. If not, we move to
      // the next record. Note that this has be handled across multiple changelog files and we
      // rely on the currentChangelogReader to move to the next changelog file when needed.
      while (currRecord == null) {
        val reader = currentChangelogReader()
        if (reader == null) {
          return null
        }

        val nextRecord = reader.next()
        val colFamilyIdBytes: Array[Byte] = colFamilyIdBytesOpt.get
        val endIndex = colFamilyIdBytes.size
        // Function checks for byte arrays being equal
        // from index 0 to endIndex - 1 (both inclusive)
        if (java.util.Arrays.equals(nextRecord._2, 0, endIndex,
          colFamilyIdBytes, 0, endIndex)) {
          currRecord = nextRecord
        }
      }
    } else {
      val reader = currentChangelogReader()
      if (reader == null) {
        return null
      }
      currRecord = reader.next()
    }

    val keyRow = currEncoder._1.decodeKey(currRecord._2)
    if (currRecord._3 == null) {
      (currRecord._1, keyRow, null, currentChangelogVersion - 1)
    } else {
      val valueRow = currEncoder._2.decodeValue(currRecord._3)
      (currRecord._1, keyRow, valueRow, currentChangelogVersion - 1)
    }
  }
}<|MERGE_RESOLUTION|>--- conflicted
+++ resolved
@@ -77,7 +77,6 @@
         isInternal: Boolean = false): Unit = {
       verifyColFamilyCreationOrDeletion("create_col_family", colFamilyName, isInternal)
       val newColFamilyId = rocksDB.createColFamilyIfAbsent(colFamilyName)
-<<<<<<< HEAD
       val dataEncoderCacheKey = s"${getRunId(hadoopConf)}_${stateStoreId.operatorId}_" +
         s"${stateStoreId.partitionId}_${colFamilyName}"
 
@@ -88,19 +87,6 @@
         (RocksDBStateEncoder.getKeyEncoder(dataEncoder, keyStateEncoderSpec, useColumnFamilies,
           Some(newColFamilyId)), RocksDBStateEncoder.getValueEncoder(dataEncoder, valueSchema,
           useMultipleValuesPerKey)))
-=======
-      // Create cache key using store ID to avoid collisions
-      val avroEncCacheKey = s"${getRunId(hadoopConf)}_${stateStoreId.operatorId}_" +
-        s"${stateStoreId.partitionId}_$colFamilyName"
-
-      val avroEnc = getAvroEnc(
-        stateStoreEncoding, avroEncCacheKey, keyStateEncoderSpec, valueSchema)
-
-      keyValueEncoderMap.putIfAbsent(colFamilyName,
-        (RocksDBStateEncoder.getKeyEncoder(keyStateEncoderSpec, useColumnFamilies,
-          Some(newColFamilyId), avroEnc), RocksDBStateEncoder.getValueEncoder(valueSchema,
-          useMultipleValuesPerKey, avroEnc)))
->>>>>>> f979bc8d
     }
 
     override def get(key: UnsafeRow, colFamilyName: String): UnsafeRow = {
@@ -401,7 +387,6 @@
       defaultColFamilyId = Some(rocksDB.createColFamilyIfAbsent(StateStore.DEFAULT_COL_FAMILY_NAME))
     }
 
-<<<<<<< HEAD
     val dataEncoderCacheKey = s"${getRunId(hadoopConf)}_${stateStoreId.operatorId}_" +
       s"${stateStoreId.partitionId}_${StateStore.DEFAULT_COL_FAMILY_NAME}"
 
@@ -412,19 +397,6 @@
       (RocksDBStateEncoder.getKeyEncoder(dataEncoder, keyStateEncoderSpec,
         useColumnFamilies, defaultColFamilyId),
         RocksDBStateEncoder.getValueEncoder(dataEncoder, valueSchema, useMultipleValuesPerKey)))
-=======
-    val colFamilyName = StateStore.DEFAULT_COL_FAMILY_NAME
-    // Create cache key using store ID to avoid collisions
-    val avroEncCacheKey = s"${getRunId(hadoopConf)}_${stateStoreId.operatorId}_" +
-      s"${stateStoreId.partitionId}_$colFamilyName"
-    val avroEnc = getAvroEnc(
-      stateStoreEncoding, avroEncCacheKey, keyStateEncoderSpec, valueSchema)
-
-    keyValueEncoderMap.putIfAbsent(StateStore.DEFAULT_COL_FAMILY_NAME,
-      (RocksDBStateEncoder.getKeyEncoder(keyStateEncoderSpec,
-        useColumnFamilies, defaultColFamilyId, avroEnc),
-        RocksDBStateEncoder.getValueEncoder(valueSchema, useMultipleValuesPerKey, avroEnc)))
->>>>>>> f979bc8d
   }
 
   override def stateStoreId: StateStoreId = stateStoreId_
@@ -639,17 +611,15 @@
   val VIRTUAL_COL_FAMILY_PREFIX_BYTES = 2
 
   private val MAX_AVRO_ENCODERS_IN_CACHE = 1000
-<<<<<<< HEAD
+  private val AVRO_ENCODER_LIFETIME_HOURS = 1L
 
   // Add the cache at companion object level so it persists across provider instances
-  private val dataEncoderCache: NonFateSharingCache[String, RocksDBDataEncoder] = {
-    val guavaCache = CacheBuilder.newBuilder()
-      .maximumSize(MAX_AVRO_ENCODERS_IN_CACHE)  // Adjust size based on your needs
-      .expireAfterAccess(1, TimeUnit.HOURS)  // Optional: Add expiration if needed
-      .build[String, RocksDBDataEncoder]()
-
-    new NonFateSharingCache(guavaCache)
-  }
+  private val avroEncoderMap: NonFateSharingCache[String, AvroEncoder] =
+    NonFateSharingCache(
+      maximumSize = MAX_AVRO_ENCODERS_IN_CACHE,
+      expireAfterAccessTime = AVRO_ENCODER_LIFETIME_HOURS,
+      expireAfterAccessTimeUnit = TimeUnit.HOURS
+    )
 
   /**
    * Creates and returns a data encoder for the state store based on the specified encoding type.
@@ -694,34 +664,6 @@
             }
           }
         )
-=======
-  private val AVRO_ENCODER_LIFETIME_HOURS = 1L
-
-  // Add the cache at companion object level so it persists across provider instances
-  private val avroEncoderMap: NonFateSharingCache[String, AvroEncoder] =
-    NonFateSharingCache(
-      maximumSize = MAX_AVRO_ENCODERS_IN_CACHE,
-      expireAfterAccessTime = AVRO_ENCODER_LIFETIME_HOURS,
-      expireAfterAccessTimeUnit = TimeUnit.HOURS
-    )
-
-  def getAvroEnc(
-      stateStoreEncoding: String,
-      avroEncCacheKey: String,
-      keyStateEncoderSpec: KeyStateEncoderSpec,
-      valueSchema: StructType): Option[AvroEncoder] = {
-
-    stateStoreEncoding match {
-      case "avro" => Some(
-        RocksDBStateStoreProvider.avroEncoderMap.get(
-          avroEncCacheKey,
-          new java.util.concurrent.Callable[AvroEncoder] {
-            override def call(): AvroEncoder = createAvroEnc(keyStateEncoderSpec, valueSchema)
-          }
-        )
-      )
-      case "unsaferow" => None
->>>>>>> f979bc8d
     }
   }
 
@@ -748,7 +690,6 @@
       avroOptions.stableIdPrefixForUnionType, avroOptions.recursiveFieldMaxDepth)
   }
 
-<<<<<<< HEAD
   /**
    * Creates an AvroEncoder that handles both key and value serialization/deserialization.
    * This method sets up the complete encoding infrastructure needed for state store operations.
@@ -764,19 +705,14 @@
    * @param valueSchema Schema for the values to be encoded
    * @return An AvroEncoder containing all necessary serializers and deserializers
    */
-=======
->>>>>>> f979bc8d
   private def createAvroEnc(
       keyStateEncoderSpec: KeyStateEncoderSpec,
       valueSchema: StructType
   ): AvroEncoder = {
     val valueSerializer = getAvroSerializer(valueSchema)
     val valueDeserializer = getAvroDeserializer(valueSchema)
-<<<<<<< HEAD
 
     // Get key schema based on encoder spec type
-=======
->>>>>>> f979bc8d
     val keySchema = keyStateEncoderSpec match {
       case NoPrefixKeyStateEncoderSpec(schema) =>
         schema
@@ -790,7 +726,6 @@
         }
         StructType(remainingSchema)
     }
-<<<<<<< HEAD
 
     // Handle suffix key schema for prefix scan case
     val suffixKeySchema = keyStateEncoderSpec match {
@@ -807,16 +742,6 @@
     AvroEncoder(
       keySerializer,
       keyDeserializer,
-=======
-    val suffixKeySchema = keyStateEncoderSpec match {
-      case PrefixKeyScanStateEncoderSpec(schema, numColsPrefixKey) =>
-        Some(StructType(schema.drop(numColsPrefixKey)))
-      case _ => None
-    }
-    AvroEncoder(
-      getAvroSerializer(keySchema),
-      getAvroDeserializer(keySchema),
->>>>>>> f979bc8d
       valueSerializer,
       valueDeserializer,
       suffixKeySchema.map(getAvroSerializer),
