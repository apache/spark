--- conflicted
+++ resolved
@@ -196,13 +196,8 @@
           FilenameUtils.separatorsToUnix(normalizedRemoteRelativePath.toString))}"
 
       if (normalizedRemoteRelativePath.startsWith(s"jars${File.separator}")) {
-<<<<<<< HEAD
         session.sparkContext.addJarIsolated(uri)
-        jarsList.add(target)
-=======
-        session.sparkContext.addJar(uri)
         jarsList.add(normalizedRemoteRelativePath)
->>>>>>> 786d48fe
       } else if (normalizedRemoteRelativePath.startsWith(s"pyfiles${File.separator}")) {
         session.sparkContext.addFileIsolated(uri)
         val stringRemotePath = normalizedRemoteRelativePath.toString
