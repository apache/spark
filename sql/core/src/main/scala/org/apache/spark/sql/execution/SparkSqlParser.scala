/*
 * Licensed to the Apache Software Foundation (ASF) under one or more
 * contributor license agreements.  See the NOTICE file distributed with
 * this work for additional information regarding copyright ownership.
 * The ASF licenses this file to You under the Apache License, Version 2.0
 * (the "License"); you may not use this file except in compliance with
 * the License.  You may obtain a copy of the License at
 *
 *    http://www.apache.org/licenses/LICENSE-2.0
 *
 * Unless required by applicable law or agreed to in writing, software
 * distributed under the License is distributed on an "AS IS" BASIS,
 * WITHOUT WARRANTIES OR CONDITIONS OF ANY KIND, either express or implied.
 * See the License for the specific language governing permissions and
 * limitations under the License.
 */

package org.apache.spark.sql.execution

import java.util.Locale

import scala.collection.JavaConverters._

import org.antlr.v4.runtime.{ParserRuleContext, Token}
import org.antlr.v4.runtime.tree.TerminalNode

import org.apache.spark.sql.SaveMode
import org.apache.spark.sql.catalyst.{FunctionIdentifier, TableIdentifier}
import org.apache.spark.sql.catalyst.catalog._
import org.apache.spark.sql.catalyst.expressions.Expression
import org.apache.spark.sql.catalyst.parser._
import org.apache.spark.sql.catalyst.parser.SqlBaseParser._
import org.apache.spark.sql.catalyst.plans.logical._
import org.apache.spark.sql.execution.command._
import org.apache.spark.sql.execution.datasources._
import org.apache.spark.sql.internal.{HiveSerDe, SQLConf, VariableSubstitution}
import org.apache.spark.sql.types.StructType

/**
 * Concrete parser for Spark SQL statements.
 */
class SparkSqlParser(conf: SQLConf) extends AbstractSqlParser(conf) {
  val astBuilder = new SparkSqlAstBuilder(conf)

  private val substitutor = new VariableSubstitution(conf)

  protected override def parse[T](command: String)(toResult: SqlBaseParser => T): T = {
    super.parse(substitutor.substitute(command))(toResult)
  }
}

/**
 * Builder that converts an ANTLR ParseTree into a LogicalPlan/Expression/TableIdentifier.
 */
class SparkSqlAstBuilder(conf: SQLConf) extends AstBuilder(conf) {
  import org.apache.spark.sql.catalyst.parser.ParserUtils._

  /**
   * Create a [[SetCommand]] logical plan.
   *
   * Note that we assume that everything after the SET keyword is assumed to be a part of the
   * key-value pair. The split between key and value is made by searching for the first `=`
   * character in the raw string.
   */
  override def visitSetConfiguration(ctx: SetConfigurationContext): LogicalPlan = withOrigin(ctx) {
    // Construct the command.
    val raw = remainder(ctx.SET.getSymbol)
    val keyValueSeparatorIndex = raw.indexOf('=')
    if (keyValueSeparatorIndex >= 0) {
      val key = raw.substring(0, keyValueSeparatorIndex).trim
      val value = raw.substring(keyValueSeparatorIndex + 1).trim
      SetCommand(Some(key -> Option(value)))
    } else if (raw.nonEmpty) {
      SetCommand(Some(raw.trim -> None))
    } else {
      SetCommand(None)
    }
  }

  /**
   * Create a [[ResetCommand]] logical plan.
   * Example SQL :
   * {{{
   *   RESET;
   * }}}
   */
  override def visitResetConfiguration(
      ctx: ResetConfigurationContext): LogicalPlan = withOrigin(ctx) {
    ResetCommand
  }

  /**
   * Create a [[ShowTablesCommand]] logical plan.
   * Example SQL :
   * {{{
   *   SHOW TABLE EXTENDED [(IN|FROM) database_name] LIKE 'identifier_with_wildcards'
   *   [PARTITION(partition_spec)];
   * }}}
   */
  override def visitShowTable(ctx: ShowTableContext): LogicalPlan = withOrigin(ctx) {
    val partitionSpec = Option(ctx.partitionSpec).map(visitNonOptionalPartitionSpec)
    ShowTablesCommand(
      Option(ctx.db).map(_.getText),
      Option(ctx.pattern).map(string),
      isExtended = true,
      partitionSpec = partitionSpec)
  }

  /**
   * A command for users to list the properties for a table. If propertyKey is specified, the value
   * for the propertyKey is returned. If propertyKey is not specified, all the keys and their
   * corresponding values are returned.
   * The syntax of using this command in SQL is:
   * {{{
   *   SHOW TBLPROPERTIES table_name[('propertyKey')];
   * }}}
   */
  override def visitShowTblProperties(
      ctx: ShowTblPropertiesContext): LogicalPlan = withOrigin(ctx) {
    ShowTablePropertiesCommand(
      visitTableIdentifier(ctx.tableIdentifier),
      Option(ctx.key).map(visitTablePropertyKey))
  }

  /**
   * A command for users to list the column names for a table.
   * This function creates a [[ShowColumnsCommand]] logical plan.
   *
   * The syntax of using this command in SQL is:
   * {{{
   *   SHOW COLUMNS (FROM | IN) table_identifier [(FROM | IN) database];
   * }}}
   */
  override def visitShowColumns(ctx: ShowColumnsContext): LogicalPlan = withOrigin(ctx) {
    ShowColumnsCommand(Option(ctx.db).map(_.getText), visitTableIdentifier(ctx.tableIdentifier))
  }

  /**
<<<<<<< HEAD
   * A command for users to list the partition names of a table. If partition spec is specified,
   * partitions that match the spec are returned. Otherwise an empty result set is returned.
   *
   * This function creates a [[ShowPartitionsCommand]] logical plan
   *
   * The syntax of using this command in SQL is:
   * {{{
   *   SHOW PARTITIONS table_identifier [partition_spec];
   * }}}
   */
  override def visitShowPartitions(ctx: ShowPartitionsContext): LogicalPlan = withOrigin(ctx) {
    val table = visitTableIdentifier(ctx.tableIdentifier)
    val partitionKeys = Option(ctx.partitionSpec).map(visitNonOptionalPartitionSpec)
    ShowPartitionsCommand(table, partitionKeys)
  }

  /**
   * Create a [[RefreshTable]] logical plan.
   */
  override def visitRefreshTable(ctx: RefreshTableContext): LogicalPlan = withOrigin(ctx) {
    RefreshTable(visitTableIdentifier(ctx.tableIdentifier))
=======
   * Creates a [[ShowCreateTableCommand]]
   */
  override def visitShowCreateTable(ctx: ShowCreateTableContext): LogicalPlan = withOrigin(ctx) {
    val table = visitTableIdentifier(ctx.tableIdentifier())
    ShowCreateTableCommand(table)
>>>>>>> b91356e4
  }

  /**
   * Create a [[RefreshResource]] logical plan.
   */
  override def visitRefreshResource(ctx: RefreshResourceContext): LogicalPlan = withOrigin(ctx) {
    val path = if (ctx.STRING != null) string(ctx.STRING) else extractUnquotedResourcePath(ctx)
    RefreshResource(path)
  }

  private def extractUnquotedResourcePath(ctx: RefreshResourceContext): String = withOrigin(ctx) {
    val unquotedPath = remainder(ctx.REFRESH.getSymbol).trim
    validate(
      unquotedPath != null && !unquotedPath.isEmpty,
      "Resource paths cannot be empty in REFRESH statements. Use / to match everything",
      ctx)
    val forbiddenSymbols = Seq(" ", "\n", "\r", "\t")
    validate(
      !forbiddenSymbols.exists(unquotedPath.contains(_)),
      "REFRESH statements cannot contain ' ', '\\n', '\\r', '\\t' inside unquoted resource paths",
      ctx)
    unquotedPath
  }

  /**
   * Create a [[CacheTableCommand]] logical plan.
   */
  override def visitCacheTable(ctx: CacheTableContext): LogicalPlan = withOrigin(ctx) {
    val query = Option(ctx.query).map(plan)
    val tableIdent = visitTableIdentifier(ctx.tableIdentifier)
    if (query.isDefined && tableIdent.database.isDefined) {
      val database = tableIdent.database.get
      throw new ParseException(s"It is not allowed to add database prefix `$database` to " +
        s"the table name in CACHE TABLE AS SELECT", ctx)
    }
    val options = Option(ctx.options).map(visitPropertyKeyValues).getOrElse(Map.empty)
    CacheTableCommand(tableIdent, query, ctx.LAZY != null, options)
  }

  /**
   * Create an [[UncacheTableCommand]] logical plan.
   */
  override def visitUncacheTable(ctx: UncacheTableContext): LogicalPlan = withOrigin(ctx) {
    UncacheTableCommand(visitTableIdentifier(ctx.tableIdentifier), ctx.EXISTS != null)
  }

  /**
   * Create a [[ClearCacheCommand]] logical plan.
   */
  override def visitClearCache(ctx: ClearCacheContext): LogicalPlan = withOrigin(ctx) {
    ClearCacheCommand
  }

  /**
   * Create an [[ExplainCommand]] logical plan.
   * The syntax of using this command in SQL is:
   * {{{
   *   EXPLAIN (EXTENDED | CODEGEN | COST | FORMATTED) SELECT * FROM ...
   * }}}
   */
  override def visitExplain(ctx: ExplainContext): LogicalPlan = withOrigin(ctx) {
    if (ctx.LOGICAL != null) {
      operationNotAllowed("EXPLAIN LOGICAL", ctx)
    }

    val statement = plan(ctx.statement)
    if (statement == null) {
      null  // This is enough since ParseException will raise later.
    } else {
      ExplainCommand(
        logicalPlan = statement,
        extended = ctx.EXTENDED != null,
        codegen = ctx.CODEGEN != null,
        cost = ctx.COST != null,
        formatted = ctx.FORMATTED != null)
    }
  }

  /**
   * Create a [[DescribeQueryCommand]] logical command.
   */
  override def visitDescribeQuery(ctx: DescribeQueryContext): LogicalPlan = withOrigin(ctx) {
    DescribeQueryCommand(source(ctx.query), visitQuery(ctx.query))
  }

  /**
   * Converts a multi-part identifier to a TableIdentifier.
   *
   * If the multi-part identifier has too many parts, this will throw a ParseException.
   */
  def tableIdentifier(
      multipart: Seq[String],
      command: String,
      ctx: ParserRuleContext): TableIdentifier = {
    multipart match {
      case Seq(tableName) =>
        TableIdentifier(tableName)
      case Seq(database, tableName) =>
        TableIdentifier(tableName, Some(database))
      case _ =>
        operationNotAllowed(s"$command does not support multi-part identifiers", ctx)
    }
  }

  /**
   * Create a table, returning a [[CreateTable]] logical plan.
   *
   * This is used to produce CreateTempViewUsing from CREATE TEMPORARY TABLE.
   *
   * TODO: Remove this. It is used because CreateTempViewUsing is not a Catalyst plan.
   * Either move CreateTempViewUsing into catalyst as a parsed logical plan, or remove it because
   * it is deprecated.
   */
  override def visitCreateTable(ctx: CreateTableContext): LogicalPlan = withOrigin(ctx) {
    val (ident, temp, ifNotExists, external) = visitCreateTableHeader(ctx.createTableHeader)

    if (!temp || ctx.query != null) {
      super.visitCreateTable(ctx)
    } else {
      if (external) {
        operationNotAllowed("CREATE EXTERNAL TABLE ... USING", ctx)
      }

      checkDuplicateClauses(ctx.TBLPROPERTIES, "TBLPROPERTIES", ctx)
      checkDuplicateClauses(ctx.OPTIONS, "OPTIONS", ctx)
      checkDuplicateClauses(ctx.PARTITIONED, "PARTITIONED BY", ctx)
      checkDuplicateClauses(ctx.COMMENT, "COMMENT", ctx)
      checkDuplicateClauses(ctx.bucketSpec(), "CLUSTERED BY", ctx)
      checkDuplicateClauses(ctx.locationSpec, "LOCATION", ctx)

      if (ifNotExists) {
        // Unlike CREATE TEMPORARY VIEW USING, CREATE TEMPORARY TABLE USING does not support
        // IF NOT EXISTS. Users are not allowed to replace the existing temp table.
        operationNotAllowed("CREATE TEMPORARY TABLE IF NOT EXISTS", ctx)
      }

      val options = Option(ctx.options).map(visitPropertyKeyValues).getOrElse(Map.empty)
      val provider = ctx.tableProvider.qualifiedName.getText
      val schema = Option(ctx.colTypeList()).map(createSchema)

      logWarning(s"CREATE TEMPORARY TABLE ... USING ... is deprecated, please use " +
          "CREATE TEMPORARY VIEW ... USING ... instead")

      val table = tableIdentifier(ident, "CREATE TEMPORARY VIEW", ctx)
      CreateTempViewUsing(table, schema, replace = false, global = false, provider, options)
    }
  }

  /**
   * Creates a [[CreateTempViewUsing]] logical plan.
   */
  override def visitCreateTempViewUsing(
      ctx: CreateTempViewUsingContext): LogicalPlan = withOrigin(ctx) {
    CreateTempViewUsing(
      tableIdent = visitTableIdentifier(ctx.tableIdentifier()),
      userSpecifiedSchema = Option(ctx.colTypeList()).map(createSchema),
      replace = ctx.REPLACE != null,
      global = ctx.GLOBAL != null,
      provider = ctx.tableProvider.qualifiedName.getText,
      options = Option(ctx.tablePropertyList).map(visitPropertyKeyValues).getOrElse(Map.empty))
  }

  /**
   * Create a [[LoadDataCommand]] command.
   *
   * For example:
   * {{{
   *   LOAD DATA [LOCAL] INPATH 'filepath' [OVERWRITE] INTO TABLE tablename
   *   [PARTITION (partcol1=val1, partcol2=val2 ...)]
   * }}}
   */
  override def visitLoadData(ctx: LoadDataContext): LogicalPlan = withOrigin(ctx) {
    LoadDataCommand(
      table = visitTableIdentifier(ctx.tableIdentifier),
      path = string(ctx.path),
      isLocal = ctx.LOCAL != null,
      isOverwrite = ctx.OVERWRITE != null,
      partition = Option(ctx.partitionSpec).map(visitNonOptionalPartitionSpec)
    )
  }

  /**
   * Create an [[AlterDatabasePropertiesCommand]] command.
   *
   * For example:
   * {{{
   *   ALTER (DATABASE|SCHEMA) database SET DBPROPERTIES (property_name=property_value, ...);
   * }}}
   */
  override def visitSetDatabaseProperties(
      ctx: SetDatabasePropertiesContext): LogicalPlan = withOrigin(ctx) {
    AlterDatabasePropertiesCommand(
      ctx.db.getText,
      visitPropertyKeyValues(ctx.tablePropertyList))
  }

  /**
   * Create an [[AlterDatabaseSetLocationCommand]] command.
   *
   * For example:
   * {{{
   *   ALTER (DATABASE|SCHEMA) database SET LOCATION path;
   * }}}
   */
  override def visitSetDatabaseLocation(
      ctx: SetDatabaseLocationContext): LogicalPlan = withOrigin(ctx) {
    AlterDatabaseSetLocationCommand(
      ctx.db.getText,
      visitLocationSpec(ctx.locationSpec)
    )
  }

  /**
   * Create a [[DropDatabaseCommand]] command.
   *
   * For example:
   * {{{
   *   DROP (DATABASE|SCHEMA) [IF EXISTS] database [RESTRICT|CASCADE];
   * }}}
   */
  override def visitDropDatabase(ctx: DropDatabaseContext): LogicalPlan = withOrigin(ctx) {
    DropDatabaseCommand(ctx.db.getText, ctx.EXISTS != null, ctx.CASCADE != null)
  }

  /**
   * Create a [[DescribeDatabaseCommand]] command.
   *
   * For example:
   * {{{
   *   DESCRIBE DATABASE [EXTENDED] database;
   * }}}
   */
  override def visitDescribeDatabase(ctx: DescribeDatabaseContext): LogicalPlan = withOrigin(ctx) {
    DescribeDatabaseCommand(ctx.db.getText, ctx.EXTENDED != null)
  }

  /**
   * Create a plan for a DESCRIBE FUNCTION command.
   */
  override def visitDescribeFunction(ctx: DescribeFunctionContext): LogicalPlan = withOrigin(ctx) {
    import ctx._
    val functionName =
      if (describeFuncName.STRING() != null) {
        FunctionIdentifier(string(describeFuncName.STRING()), database = None)
      } else if (describeFuncName.qualifiedName() != null) {
        visitFunctionName(describeFuncName.qualifiedName)
      } else {
        FunctionIdentifier(describeFuncName.getText, database = None)
      }
    DescribeFunctionCommand(functionName, EXTENDED != null)
  }

  /**
   * Create a plan for a SHOW FUNCTIONS command.
   */
  override def visitShowFunctions(ctx: ShowFunctionsContext): LogicalPlan = withOrigin(ctx) {
    import ctx._
    val (user, system) = Option(ctx.identifier).map(_.getText.toLowerCase(Locale.ROOT)) match {
      case None | Some("all") => (true, true)
      case Some("system") => (false, true)
      case Some("user") => (true, false)
      case Some(x) => throw new ParseException(s"SHOW $x FUNCTIONS not supported", ctx)
    }

    val (db, pat) = if (qualifiedName != null) {
      val name = visitFunctionName(qualifiedName)
      (name.database, Some(name.funcName))
    } else if (pattern != null) {
      (None, Some(string(pattern)))
    } else {
      (None, None)
    }

    ShowFunctionsCommand(db, pat, user, system)
  }

  /**
   * Create a [[CreateFunctionCommand]] command.
   *
   * For example:
   * {{{
   *   CREATE [OR REPLACE] [TEMPORARY] FUNCTION [IF NOT EXISTS] [db_name.]function_name
   *   AS class_name [USING JAR|FILE|ARCHIVE 'file_uri' [, JAR|FILE|ARCHIVE 'file_uri']];
   * }}}
   */
  override def visitCreateFunction(ctx: CreateFunctionContext): LogicalPlan = withOrigin(ctx) {
    val resources = ctx.resource.asScala.map { resource =>
      val resourceType = resource.identifier.getText.toLowerCase(Locale.ROOT)
      resourceType match {
        case "jar" | "file" | "archive" =>
          FunctionResource(FunctionResourceType.fromString(resourceType), string(resource.STRING))
        case other =>
          operationNotAllowed(s"CREATE FUNCTION with resource type '$resourceType'", ctx)
      }
    }

    // Extract database, name & alias.
    val functionIdentifier = visitFunctionName(ctx.qualifiedName)
    CreateFunctionCommand(
      functionIdentifier.database,
      functionIdentifier.funcName,
      string(ctx.className),
      resources,
      ctx.TEMPORARY != null,
      ctx.EXISTS != null,
      ctx.REPLACE != null)
  }

  /**
   * Create a [[DropFunctionCommand]] command.
   *
   * For example:
   * {{{
   *   DROP [TEMPORARY] FUNCTION [IF EXISTS] function;
   * }}}
   */
  override def visitDropFunction(ctx: DropFunctionContext): LogicalPlan = withOrigin(ctx) {
    val functionIdentifier = visitFunctionName(ctx.qualifiedName)
    DropFunctionCommand(
      functionIdentifier.database,
      functionIdentifier.funcName,
      ctx.EXISTS != null,
      ctx.TEMPORARY != null)
  }

  /**
   * Create a [[AlterTableRenameCommand]] command.
   *
   * For example:
   * {{{
   *   ALTER TABLE table1 RENAME TO table2;
   *   ALTER VIEW view1 RENAME TO view2;
   * }}}
   */
  override def visitRenameTable(ctx: RenameTableContext): LogicalPlan = withOrigin(ctx) {
    AlterTableRenameCommand(
      visitTableIdentifier(ctx.from),
      visitTableIdentifier(ctx.to),
      ctx.VIEW != null)
  }

  /**
   * Create an [[AlterTableSerDePropertiesCommand]] command.
   *
   * For example:
   * {{{
   *   ALTER TABLE table [PARTITION spec] SET SERDE serde_name [WITH SERDEPROPERTIES props];
   *   ALTER TABLE table [PARTITION spec] SET SERDEPROPERTIES serde_properties;
   * }}}
   */
  override def visitSetTableSerDe(ctx: SetTableSerDeContext): LogicalPlan = withOrigin(ctx) {
    AlterTableSerDePropertiesCommand(
      visitTableIdentifier(ctx.tableIdentifier),
      Option(ctx.STRING).map(string),
      Option(ctx.tablePropertyList).map(visitPropertyKeyValues),
      // TODO a partition spec is allowed to have optional values. This is currently violated.
      Option(ctx.partitionSpec).map(visitNonOptionalPartitionSpec))
  }

  /**
   * Create an [[AlterTableAddPartitionCommand]] command.
   *
   * For example:
   * {{{
   *   ALTER TABLE table ADD [IF NOT EXISTS] PARTITION spec [LOCATION 'loc1']
   *   ALTER VIEW view ADD [IF NOT EXISTS] PARTITION spec
   * }}}
   *
   * ALTER VIEW ... ADD PARTITION ... is not supported because the concept of partitioning
   * is associated with physical tables
   */
  override def visitAddTablePartition(
      ctx: AddTablePartitionContext): LogicalPlan = withOrigin(ctx) {
    if (ctx.VIEW != null) {
      operationNotAllowed("ALTER VIEW ... ADD PARTITION", ctx)
    }
    // Create partition spec to location mapping.
    val specsAndLocs = if (ctx.partitionSpec.isEmpty) {
      ctx.partitionSpecLocation.asScala.map {
        splCtx =>
          val spec = visitNonOptionalPartitionSpec(splCtx.partitionSpec)
          val location = Option(splCtx.locationSpec).map(visitLocationSpec)
          spec -> location
      }
    } else {
      // Alter View: the location clauses are not allowed.
      ctx.partitionSpec.asScala.map(visitNonOptionalPartitionSpec(_) -> None)
    }
    AlterTableAddPartitionCommand(
      visitTableIdentifier(ctx.tableIdentifier),
      specsAndLocs,
      ctx.EXISTS != null)
  }

  /**
   * Create an [[AlterTableRenamePartitionCommand]] command
   *
   * For example:
   * {{{
   *   ALTER TABLE table PARTITION spec1 RENAME TO PARTITION spec2;
   * }}}
   */
  override def visitRenameTablePartition(
      ctx: RenameTablePartitionContext): LogicalPlan = withOrigin(ctx) {
    AlterTableRenamePartitionCommand(
      visitTableIdentifier(ctx.tableIdentifier),
      visitNonOptionalPartitionSpec(ctx.from),
      visitNonOptionalPartitionSpec(ctx.to))
  }

  /**
   * Create an [[AlterTableDropPartitionCommand]] command
   *
   * For example:
   * {{{
   *   ALTER TABLE table DROP [IF EXISTS] PARTITION spec1[, PARTITION spec2, ...] [PURGE];
   *   ALTER VIEW view DROP [IF EXISTS] PARTITION spec1[, PARTITION spec2, ...];
   * }}}
   *
   * ALTER VIEW ... DROP PARTITION ... is not supported because the concept of partitioning
   * is associated with physical tables
   */
  override def visitDropTablePartitions(
      ctx: DropTablePartitionsContext): LogicalPlan = withOrigin(ctx) {
    if (ctx.VIEW != null) {
      operationNotAllowed("ALTER VIEW ... DROP PARTITION", ctx)
    }
    AlterTableDropPartitionCommand(
      visitTableIdentifier(ctx.tableIdentifier),
      ctx.partitionSpec.asScala.map(visitNonOptionalPartitionSpec),
      ifExists = ctx.EXISTS != null,
      purge = ctx.PURGE != null,
      retainData = false)
  }

  /**
   * Create an [[AlterTableRecoverPartitionsCommand]] command
   *
   * For example:
   * {{{
   *   ALTER TABLE table RECOVER PARTITIONS;
   * }}}
   */
  override def visitRecoverPartitions(
      ctx: RecoverPartitionsContext): LogicalPlan = withOrigin(ctx) {
    AlterTableRecoverPartitionsCommand(visitTableIdentifier(ctx.tableIdentifier))
  }

  /**
   * Create an [[AlterTableSetLocationCommand]] command for a partition.
   *
   * For example:
   * {{{
   *   ALTER TABLE table PARTITION spec SET LOCATION "loc";
   * }}}
   */
  override def visitSetPartitionLocation(
      ctx: SetPartitionLocationContext): LogicalPlan = withOrigin(ctx) {
    AlterTableSetLocationCommand(
      visitTableIdentifier(ctx.tableIdentifier),
      Some(visitNonOptionalPartitionSpec(ctx.partitionSpec)),
      visitLocationSpec(ctx.locationSpec))
  }

  /**
   * Create a [[AlterTableChangeColumnCommand]] command.
   *
   * For example:
   * {{{
   *   ALTER TABLE table [PARTITION partition_spec]
   *   CHANGE [COLUMN] column_old_name column_new_name column_dataType [COMMENT column_comment]
   *   [FIRST | AFTER column_name];
   * }}}
   */
  override def visitChangeColumn(ctx: ChangeColumnContext): LogicalPlan = withOrigin(ctx) {
    if (ctx.partitionSpec != null) {
      operationNotAllowed("ALTER TABLE table PARTITION partition_spec CHANGE COLUMN", ctx)
    }

    if (ctx.colPosition != null) {
      operationNotAllowed(
        "ALTER TABLE table [PARTITION partition_spec] CHANGE COLUMN ... FIRST | AFTER otherCol",
        ctx)
    }

    AlterTableChangeColumnCommand(
      tableName = visitTableIdentifier(ctx.tableIdentifier),
      columnName = ctx.colName.getText,
      newColumn = visitColType(ctx.colType))
  }

  /**
   * Convert a nested constants list into a sequence of string sequences.
   */
  override def visitNestedConstantList(
      ctx: NestedConstantListContext): Seq[Seq[String]] = withOrigin(ctx) {
    ctx.constantList.asScala.map(visitConstantList)
  }

  /**
   * Convert a constants list into a String sequence.
   */
  override def visitConstantList(ctx: ConstantListContext): Seq[String] = withOrigin(ctx) {
    ctx.constant.asScala.map(visitStringConstant)
  }

  /**
   * Fail an unsupported Hive native command.
   */
  override def visitFailNativeCommand(
    ctx: FailNativeCommandContext): LogicalPlan = withOrigin(ctx) {
    val keywords = if (ctx.unsupportedHiveNativeCommands != null) {
      ctx.unsupportedHiveNativeCommands.children.asScala.collect {
        case n: TerminalNode => n.getText
      }.mkString(" ")
    } else {
      // SET ROLE is the exception to the rule, because we handle this before other SET commands.
      "SET ROLE"
    }
    operationNotAllowed(keywords, ctx)
  }

  /**
   * Create a [[AddFileCommand]], [[AddJarCommand]], [[ListFilesCommand]] or [[ListJarsCommand]]
   * command depending on the requested operation on resources.
   * Expected format:
   * {{{
   *   ADD (FILE[S] <filepath ...> | JAR[S] <jarpath ...>)
   *   LIST (FILE[S] [filepath ...] | JAR[S] [jarpath ...])
   * }}}
   */
  override def visitManageResource(ctx: ManageResourceContext): LogicalPlan = withOrigin(ctx) {
    val mayebePaths = remainder(ctx.identifier).trim
    ctx.op.getType match {
      case SqlBaseParser.ADD =>
        ctx.identifier.getText.toLowerCase(Locale.ROOT) match {
          case "file" => AddFileCommand(mayebePaths)
          case "jar" => AddJarCommand(mayebePaths)
          case other => operationNotAllowed(s"ADD with resource type '$other'", ctx)
        }
      case SqlBaseParser.LIST =>
        ctx.identifier.getText.toLowerCase(Locale.ROOT) match {
          case "files" | "file" =>
            if (mayebePaths.length > 0) {
              ListFilesCommand(mayebePaths.split("\\s+"))
            } else {
              ListFilesCommand()
            }
          case "jars" | "jar" =>
            if (mayebePaths.length > 0) {
              ListJarsCommand(mayebePaths.split("\\s+"))
            } else {
              ListJarsCommand()
            }
          case other => operationNotAllowed(s"LIST with resource type '$other'", ctx)
        }
      case _ => operationNotAllowed(s"Other types of operation on resources", ctx)
    }
  }

  /**
   * Create a Hive serde table, returning a [[CreateTable]] logical plan.
   *
   * This is a legacy syntax for Hive compatibility, we recommend users to use the Spark SQL
   * CREATE TABLE syntax to create Hive serde table, e.g. "CREATE TABLE ... USING hive ..."
   *
   * Note: several features are currently not supported - temporary tables, bucketing,
   * skewed columns and storage handlers (STORED BY).
   *
   * Expected format:
   * {{{
   *   CREATE [EXTERNAL] TABLE [IF NOT EXISTS] [db_name.]table_name
   *   [(col1[:] data_type [COMMENT col_comment], ...)]
   *   create_table_clauses
   *   [AS select_statement];
   *
   *   create_table_clauses (order insensitive):
   *     [COMMENT table_comment]
   *     [PARTITIONED BY (col2[:] data_type [COMMENT col_comment], ...)]
   *     [ROW FORMAT row_format]
   *     [STORED AS file_format]
   *     [LOCATION path]
   *     [TBLPROPERTIES (property_name=property_value, ...)]
   * }}}
   */
  override def visitCreateHiveTable(ctx: CreateHiveTableContext): LogicalPlan = withOrigin(ctx) {
    val (ident, temp, ifNotExists, external) = visitCreateTableHeader(ctx.createTableHeader)
    // TODO: implement temporary tables
    if (temp) {
      throw new ParseException(
        "CREATE TEMPORARY TABLE is not supported yet. " +
          "Please use CREATE TEMPORARY VIEW as an alternative.", ctx)
    }
    if (ctx.skewSpec.size > 0) {
      operationNotAllowed("CREATE TABLE ... SKEWED BY", ctx)
    }

    checkDuplicateClauses(ctx.TBLPROPERTIES, "TBLPROPERTIES", ctx)
    checkDuplicateClauses(ctx.PARTITIONED, "PARTITIONED BY", ctx)
    checkDuplicateClauses(ctx.COMMENT, "COMMENT", ctx)
    checkDuplicateClauses(ctx.bucketSpec(), "CLUSTERED BY", ctx)
    checkDuplicateClauses(ctx.createFileFormat, "STORED AS/BY", ctx)
    checkDuplicateClauses(ctx.rowFormat, "ROW FORMAT", ctx)
    checkDuplicateClauses(ctx.locationSpec, "LOCATION", ctx)

    val dataCols = Option(ctx.columns).map(visitColTypeList).getOrElse(Nil)
    val partitionCols = Option(ctx.partitionColumns).map(visitColTypeList).getOrElse(Nil)
    val properties = Option(ctx.tableProps).map(visitPropertyKeyValues).getOrElse(Map.empty)
    val selectQuery = Option(ctx.query).map(plan)
    val bucketSpec = ctx.bucketSpec().asScala.headOption.map(visitBucketSpec)

    // Note: Hive requires partition columns to be distinct from the schema, so we need
    // to include the partition columns here explicitly
    val schema = StructType(dataCols ++ partitionCols)

    // Storage format
    val defaultStorage = HiveSerDe.getDefaultStorage(conf)
    validateRowFormatFileFormat(ctx.rowFormat.asScala, ctx.createFileFormat.asScala, ctx)
    val fileStorage = ctx.createFileFormat.asScala.headOption.map(visitCreateFileFormat)
      .getOrElse(CatalogStorageFormat.empty)
    val rowStorage = ctx.rowFormat.asScala.headOption.map(visitRowFormat)
      .getOrElse(CatalogStorageFormat.empty)
    val location = ctx.locationSpec.asScala.headOption.map(visitLocationSpec)
    // If we are creating an EXTERNAL table, then the LOCATION field is required
    if (external && location.isEmpty) {
      operationNotAllowed("CREATE EXTERNAL TABLE must be accompanied by LOCATION", ctx)
    }

    val locUri = location.map(CatalogUtils.stringToURI(_))
    val storage = CatalogStorageFormat(
      locationUri = locUri,
      inputFormat = fileStorage.inputFormat.orElse(defaultStorage.inputFormat),
      outputFormat = fileStorage.outputFormat.orElse(defaultStorage.outputFormat),
      serde = rowStorage.serde.orElse(fileStorage.serde).orElse(defaultStorage.serde),
      compressed = false,
      properties = rowStorage.properties ++ fileStorage.properties)
    // If location is defined, we'll assume this is an external table.
    // Otherwise, we may accidentally delete existing data.
    val tableType = if (external || location.isDefined) {
      CatalogTableType.EXTERNAL
    } else {
      CatalogTableType.MANAGED
    }

    val name = tableIdentifier(ident, "CREATE TABLE ... STORED AS ...", ctx)

    // TODO support the sql text - have a proper location for this!
    val tableDesc = CatalogTable(
      identifier = name,
      tableType = tableType,
      storage = storage,
      schema = schema,
      bucketSpec = bucketSpec,
      provider = Some(DDLUtils.HIVE_PROVIDER),
      partitionColumnNames = partitionCols.map(_.name),
      properties = properties,
      comment = Option(ctx.comment).map(string))

    val mode = if (ifNotExists) SaveMode.Ignore else SaveMode.ErrorIfExists

    selectQuery match {
      case Some(q) =>
        // Don't allow explicit specification of schema for CTAS.
        if (dataCols.nonEmpty) {
          operationNotAllowed(
            "Schema may not be specified in a Create Table As Select (CTAS) statement",
            ctx)
        }

        // When creating partitioned table with CTAS statement, we can't specify data type for the
        // partition columns.
        if (partitionCols.nonEmpty) {
          val errorMessage = "Create Partitioned Table As Select cannot specify data type for " +
            "the partition columns of the target table."
          operationNotAllowed(errorMessage, ctx)
        }

        // Hive CTAS supports dynamic partition by specifying partition column names.
        val partitionColumnNames =
          Option(ctx.partitionColumnNames)
            .map(visitIdentifierList(_).toArray)
            .getOrElse(Array.empty[String])

        val tableDescWithPartitionColNames =
          tableDesc.copy(partitionColumnNames = partitionColumnNames)

        val hasStorageProperties = (ctx.createFileFormat.size != 0) || (ctx.rowFormat.size != 0)
        if (conf.convertCTAS && !hasStorageProperties) {
          // At here, both rowStorage.serdeProperties and fileStorage.serdeProperties
          // are empty Maps.
          val newTableDesc = tableDescWithPartitionColNames.copy(
            storage = CatalogStorageFormat.empty.copy(locationUri = locUri),
            provider = Some(conf.defaultDataSourceName))
          CreateTable(newTableDesc, mode, Some(q))
        } else {
          CreateTable(tableDescWithPartitionColNames, mode, Some(q))
        }
      case None =>
        // When creating partitioned table, we must specify data type for the partition columns.
        if (Option(ctx.partitionColumnNames).isDefined) {
          val errorMessage = "Must specify a data type for each partition column while creating " +
            "Hive partitioned table."
          operationNotAllowed(errorMessage, ctx)
        }

        CreateTable(tableDesc, mode, None)
    }
  }

  /**
   * Create a [[CreateTableLikeCommand]] command.
   *
   * For example:
   * {{{
   *   CREATE TABLE [IF NOT EXISTS] [db_name.]table_name
   *   LIKE [other_db_name.]existing_table_name [locationSpec]
   * }}}
   */
  override def visitCreateTableLike(ctx: CreateTableLikeContext): LogicalPlan = withOrigin(ctx) {
    val targetTable = visitTableIdentifier(ctx.target)
    val sourceTable = visitTableIdentifier(ctx.source)
    val location = Option(ctx.locationSpec).map(visitLocationSpec)
    CreateTableLikeCommand(targetTable, sourceTable, location, ctx.EXISTS != null)
  }

  /**
   * Create a [[CatalogStorageFormat]] for creating tables.
   *
   * Format: STORED AS ...
   */
  override def visitCreateFileFormat(
      ctx: CreateFileFormatContext): CatalogStorageFormat = withOrigin(ctx) {
    (ctx.fileFormat, ctx.storageHandler) match {
      // Expected format: INPUTFORMAT input_format OUTPUTFORMAT output_format
      case (c: TableFileFormatContext, null) =>
        visitTableFileFormat(c)
      // Expected format: SEQUENCEFILE | TEXTFILE | RCFILE | ORC | PARQUET | AVRO
      case (c: GenericFileFormatContext, null) =>
        visitGenericFileFormat(c)
      case (null, storageHandler) =>
        operationNotAllowed("STORED BY", ctx)
      case _ =>
        throw new ParseException("Expected either STORED AS or STORED BY, not both", ctx)
    }
  }

  /**
   * Create a [[CatalogStorageFormat]].
   */
  override def visitTableFileFormat(
      ctx: TableFileFormatContext): CatalogStorageFormat = withOrigin(ctx) {
    CatalogStorageFormat.empty.copy(
      inputFormat = Option(string(ctx.inFmt)),
      outputFormat = Option(string(ctx.outFmt)))
  }

  /**
   * Resolve a [[HiveSerDe]] based on the name given and return it as a [[CatalogStorageFormat]].
   */
  override def visitGenericFileFormat(
      ctx: GenericFileFormatContext): CatalogStorageFormat = withOrigin(ctx) {
    val source = ctx.identifier.getText
    HiveSerDe.sourceToSerDe(source) match {
      case Some(s) =>
        CatalogStorageFormat.empty.copy(
          inputFormat = s.inputFormat,
          outputFormat = s.outputFormat,
          serde = s.serde)
      case None =>
        operationNotAllowed(s"STORED AS with file format '$source'", ctx)
    }
  }

  /**
   * Create a [[CatalogStorageFormat]] used for creating tables.
   *
   * Example format:
   * {{{
   *   SERDE serde_name [WITH SERDEPROPERTIES (k1=v1, k2=v2, ...)]
   * }}}
   *
   * OR
   *
   * {{{
   *   DELIMITED [FIELDS TERMINATED BY char [ESCAPED BY char]]
   *   [COLLECTION ITEMS TERMINATED BY char]
   *   [MAP KEYS TERMINATED BY char]
   *   [LINES TERMINATED BY char]
   *   [NULL DEFINED AS char]
   * }}}
   */
  private def visitRowFormat(ctx: RowFormatContext): CatalogStorageFormat = withOrigin(ctx) {
    ctx match {
      case serde: RowFormatSerdeContext => visitRowFormatSerde(serde)
      case delimited: RowFormatDelimitedContext => visitRowFormatDelimited(delimited)
    }
  }

  /**
   * Create SERDE row format name and properties pair.
   */
  override def visitRowFormatSerde(
      ctx: RowFormatSerdeContext): CatalogStorageFormat = withOrigin(ctx) {
    import ctx._
    CatalogStorageFormat.empty.copy(
      serde = Option(string(name)),
      properties = Option(tablePropertyList).map(visitPropertyKeyValues).getOrElse(Map.empty))
  }

  /**
   * Create a delimited row format properties object.
   */
  override def visitRowFormatDelimited(
      ctx: RowFormatDelimitedContext): CatalogStorageFormat = withOrigin(ctx) {
    // Collect the entries if any.
    def entry(key: String, value: Token): Seq[(String, String)] = {
      Option(value).toSeq.map(x => key -> string(x))
    }
    // TODO we need proper support for the NULL format.
    val entries =
      entry("field.delim", ctx.fieldsTerminatedBy) ++
        entry("serialization.format", ctx.fieldsTerminatedBy) ++
        entry("escape.delim", ctx.escapedBy) ++
        // The following typo is inherited from Hive...
        entry("colelction.delim", ctx.collectionItemsTerminatedBy) ++
        entry("mapkey.delim", ctx.keysTerminatedBy) ++
        Option(ctx.linesSeparatedBy).toSeq.map { token =>
          val value = string(token)
          validate(
            value == "\n",
            s"LINES TERMINATED BY only supports newline '\\n' right now: $value",
            ctx)
          "line.delim" -> value
        }
    CatalogStorageFormat.empty.copy(properties = entries.toMap)
  }

  /**
   * Throw a [[ParseException]] if the user specified incompatible SerDes through ROW FORMAT
   * and STORED AS.
   *
   * The following are allowed. Anything else is not:
   *   ROW FORMAT SERDE ... STORED AS [SEQUENCEFILE | RCFILE | TEXTFILE]
   *   ROW FORMAT DELIMITED ... STORED AS TEXTFILE
   *   ROW FORMAT ... STORED AS INPUTFORMAT ... OUTPUTFORMAT ...
   */
  private def validateRowFormatFileFormat(
      rowFormatCtx: RowFormatContext,
      createFileFormatCtx: CreateFileFormatContext,
      parentCtx: ParserRuleContext): Unit = {
    if (rowFormatCtx == null || createFileFormatCtx == null) {
      return
    }
    (rowFormatCtx, createFileFormatCtx.fileFormat) match {
      case (_, ffTable: TableFileFormatContext) => // OK
      case (rfSerde: RowFormatSerdeContext, ffGeneric: GenericFileFormatContext) =>
        ffGeneric.identifier.getText.toLowerCase(Locale.ROOT) match {
          case ("sequencefile" | "textfile" | "rcfile") => // OK
          case fmt =>
            operationNotAllowed(
              s"ROW FORMAT SERDE is incompatible with format '$fmt', which also specifies a serde",
              parentCtx)
        }
      case (rfDelimited: RowFormatDelimitedContext, ffGeneric: GenericFileFormatContext) =>
        ffGeneric.identifier.getText.toLowerCase(Locale.ROOT) match {
          case "textfile" => // OK
          case fmt => operationNotAllowed(
            s"ROW FORMAT DELIMITED is only compatible with 'textfile', not '$fmt'", parentCtx)
        }
      case _ =>
        // should never happen
        def str(ctx: ParserRuleContext): String = {
          (0 until ctx.getChildCount).map { i => ctx.getChild(i).getText }.mkString(" ")
        }
        operationNotAllowed(
          s"Unexpected combination of ${str(rowFormatCtx)} and ${str(createFileFormatCtx)}",
          parentCtx)
    }
  }

  private def validateRowFormatFileFormat(
      rowFormatCtx: Seq[RowFormatContext],
      createFileFormatCtx: Seq[CreateFileFormatContext],
      parentCtx: ParserRuleContext): Unit = {
    if (rowFormatCtx.size == 1 && createFileFormatCtx.size == 1) {
      validateRowFormatFileFormat(rowFormatCtx.head, createFileFormatCtx.head, parentCtx)
    }
  }

  /**
   * Create or replace a view. This creates a [[CreateViewCommand]] command.
   *
   * For example:
   * {{{
   *   CREATE [OR REPLACE] [[GLOBAL] TEMPORARY] VIEW [IF NOT EXISTS] [db_name.]view_name
   *   [(column_name [COMMENT column_comment], ...) ]
   *   create_view_clauses
   *
   *   AS SELECT ...;
   *
   *   create_view_clauses (order insensitive):
   *     [COMMENT view_comment]
   *     [TBLPROPERTIES (property_name = property_value, ...)]
   * }}}
   */
  override def visitCreateView(ctx: CreateViewContext): LogicalPlan = withOrigin(ctx) {
    if (!ctx.identifierList.isEmpty) {
      operationNotAllowed("CREATE VIEW ... PARTITIONED ON", ctx)
    }

    checkDuplicateClauses(ctx.COMMENT, "COMMENT", ctx)
    checkDuplicateClauses(ctx.PARTITIONED, "PARTITIONED ON", ctx)
    checkDuplicateClauses(ctx.TBLPROPERTIES, "TBLPROPERTIES", ctx)

    val userSpecifiedColumns = Option(ctx.identifierCommentList).toSeq.flatMap { icl =>
      icl.identifierComment.asScala.map { ic =>
        ic.identifier.getText -> Option(ic.STRING).map(string)
      }
    }

    val viewType = if (ctx.TEMPORARY == null) {
      PersistedView
    } else if (ctx.GLOBAL != null) {
      GlobalTempView
    } else {
      LocalTempView
    }

    CreateViewCommand(
      name = visitTableIdentifier(ctx.tableIdentifier),
      userSpecifiedColumns = userSpecifiedColumns,
      comment = ctx.STRING.asScala.headOption.map(string),
      properties = ctx.tablePropertyList.asScala.headOption.map(visitPropertyKeyValues)
        .getOrElse(Map.empty),
      originalText = Option(source(ctx.query)),
      child = plan(ctx.query),
      allowExisting = ctx.EXISTS != null,
      replace = ctx.REPLACE != null,
      viewType = viewType)
  }

  /**
   * Alter the query of a view. This creates a [[AlterViewAsCommand]] command.
   *
   * For example:
   * {{{
   *   ALTER VIEW [db_name.]view_name AS SELECT ...;
   * }}}
   */
  override def visitAlterViewQuery(ctx: AlterViewQueryContext): LogicalPlan = withOrigin(ctx) {
    AlterViewAsCommand(
      name = visitTableIdentifier(ctx.tableIdentifier),
      originalText = source(ctx.query),
      query = plan(ctx.query))
  }

  /**
   * Create a [[ScriptInputOutputSchema]].
   */
  override protected def withScriptIOSchema(
      ctx: ParserRuleContext,
      inRowFormat: RowFormatContext,
      recordWriter: Token,
      outRowFormat: RowFormatContext,
      recordReader: Token,
      schemaLess: Boolean): ScriptInputOutputSchema = {
    if (recordWriter != null || recordReader != null) {
      // TODO: what does this message mean?
      throw new ParseException(
        "Unsupported operation: Used defined record reader/writer classes.", ctx)
    }

    // Decode and input/output format.
    type Format = (Seq[(String, String)], Option[String], Seq[(String, String)], Option[String])
    def format(
        fmt: RowFormatContext,
        configKey: String,
        defaultConfigValue: String): Format = fmt match {
      case c: RowFormatDelimitedContext =>
        // TODO we should use the visitRowFormatDelimited function here. However HiveScriptIOSchema
        // expects a seq of pairs in which the old parsers' token names are used as keys.
        // Transforming the result of visitRowFormatDelimited would be quite a bit messier than
        // retrieving the key value pairs ourselves.
        def entry(key: String, value: Token): Seq[(String, String)] = {
          Option(value).map(t => key -> t.getText).toSeq
        }
        val entries = entry("TOK_TABLEROWFORMATFIELD", c.fieldsTerminatedBy) ++
          entry("TOK_TABLEROWFORMATCOLLITEMS", c.collectionItemsTerminatedBy) ++
          entry("TOK_TABLEROWFORMATMAPKEYS", c.keysTerminatedBy) ++
          entry("TOK_TABLEROWFORMATLINES", c.linesSeparatedBy) ++
          entry("TOK_TABLEROWFORMATNULL", c.nullDefinedAs)

        (entries, None, Seq.empty, None)

      case c: RowFormatSerdeContext =>
        // Use a serde format.
        val CatalogStorageFormat(None, None, None, Some(name), _, props) = visitRowFormatSerde(c)

        // SPARK-10310: Special cases LazySimpleSerDe
        val recordHandler = if (name == "org.apache.hadoop.hive.serde2.lazy.LazySimpleSerDe") {
          Option(conf.getConfString(configKey, defaultConfigValue))
        } else {
          None
        }
        (Seq.empty, Option(name), props.toSeq, recordHandler)

      case null =>
        // Use default (serde) format.
        val name = conf.getConfString("hive.script.serde",
          "org.apache.hadoop.hive.serde2.lazy.LazySimpleSerDe")
        val props = Seq("field.delim" -> "\t")
        val recordHandler = Option(conf.getConfString(configKey, defaultConfigValue))
        (Nil, Option(name), props, recordHandler)
    }

    val (inFormat, inSerdeClass, inSerdeProps, reader) =
      format(
        inRowFormat, "hive.script.recordreader", "org.apache.hadoop.hive.ql.exec.TextRecordReader")

    val (outFormat, outSerdeClass, outSerdeProps, writer) =
      format(
        outRowFormat, "hive.script.recordwriter",
        "org.apache.hadoop.hive.ql.exec.TextRecordWriter")

    ScriptInputOutputSchema(
      inFormat, outFormat,
      inSerdeClass, outSerdeClass,
      inSerdeProps, outSerdeProps,
      reader, writer,
      schemaLess)
  }

  /**
   * Create a clause for DISTRIBUTE BY.
   */
  override protected def withRepartitionByExpression(
      ctx: QueryOrganizationContext,
      expressions: Seq[Expression],
      query: LogicalPlan): LogicalPlan = {
    RepartitionByExpression(expressions, query, conf.numShufflePartitions)
  }

  /**
   * Return the parameters for [[InsertIntoDir]] logical plan.
   *
   * Expected format:
   * {{{
   *   INSERT OVERWRITE DIRECTORY
   *   [path]
   *   [OPTIONS table_property_list]
   *   select_statement;
   * }}}
   */
  override def visitInsertOverwriteDir(
      ctx: InsertOverwriteDirContext): InsertDirParams = withOrigin(ctx) {
    if (ctx.LOCAL != null) {
      throw new ParseException(
        "LOCAL is not supported in INSERT OVERWRITE DIRECTORY to data source", ctx)
    }

    val options = Option(ctx.options).map(visitPropertyKeyValues).getOrElse(Map.empty)
    var storage = DataSource.buildStorageFormatFromOptions(options)

    val path = Option(ctx.path).map(string).getOrElse("")

    if (!(path.isEmpty ^ storage.locationUri.isEmpty)) {
      throw new ParseException(
        "Directory path and 'path' in OPTIONS should be specified one, but not both", ctx)
    }

    if (!path.isEmpty) {
      val customLocation = Some(CatalogUtils.stringToURI(path))
      storage = storage.copy(locationUri = customLocation)
    }

    val provider = ctx.tableProvider.qualifiedName.getText

    (false, storage, Some(provider))
  }

  /**
   * Return the parameters for [[InsertIntoDir]] logical plan.
   *
   * Expected format:
   * {{{
   *   INSERT OVERWRITE [LOCAL] DIRECTORY
   *   path
   *   [ROW FORMAT row_format]
   *   [STORED AS file_format]
   *   select_statement;
   * }}}
   */
  override def visitInsertOverwriteHiveDir(
      ctx: InsertOverwriteHiveDirContext): InsertDirParams = withOrigin(ctx) {
    validateRowFormatFileFormat(ctx.rowFormat, ctx.createFileFormat, ctx)
    val rowStorage = Option(ctx.rowFormat).map(visitRowFormat)
      .getOrElse(CatalogStorageFormat.empty)
    val fileStorage = Option(ctx.createFileFormat).map(visitCreateFileFormat)
      .getOrElse(CatalogStorageFormat.empty)

    val path = string(ctx.path)
    // The path field is required
    if (path.isEmpty) {
      operationNotAllowed("INSERT OVERWRITE DIRECTORY must be accompanied by path", ctx)
    }

    val defaultStorage = HiveSerDe.getDefaultStorage(conf)

    val storage = CatalogStorageFormat(
      locationUri = Some(CatalogUtils.stringToURI(path)),
      inputFormat = fileStorage.inputFormat.orElse(defaultStorage.inputFormat),
      outputFormat = fileStorage.outputFormat.orElse(defaultStorage.outputFormat),
      serde = rowStorage.serde.orElse(fileStorage.serde).orElse(defaultStorage.serde),
      compressed = false,
      properties = rowStorage.properties ++ fileStorage.properties)

    (ctx.LOCAL != null, storage, Some(DDLUtils.HIVE_PROVIDER))
  }
}<|MERGE_RESOLUTION|>--- conflicted
+++ resolved
@@ -133,38 +133,6 @@
    */
   override def visitShowColumns(ctx: ShowColumnsContext): LogicalPlan = withOrigin(ctx) {
     ShowColumnsCommand(Option(ctx.db).map(_.getText), visitTableIdentifier(ctx.tableIdentifier))
-  }
-
-  /**
-<<<<<<< HEAD
-   * A command for users to list the partition names of a table. If partition spec is specified,
-   * partitions that match the spec are returned. Otherwise an empty result set is returned.
-   *
-   * This function creates a [[ShowPartitionsCommand]] logical plan
-   *
-   * The syntax of using this command in SQL is:
-   * {{{
-   *   SHOW PARTITIONS table_identifier [partition_spec];
-   * }}}
-   */
-  override def visitShowPartitions(ctx: ShowPartitionsContext): LogicalPlan = withOrigin(ctx) {
-    val table = visitTableIdentifier(ctx.tableIdentifier)
-    val partitionKeys = Option(ctx.partitionSpec).map(visitNonOptionalPartitionSpec)
-    ShowPartitionsCommand(table, partitionKeys)
-  }
-
-  /**
-   * Create a [[RefreshTable]] logical plan.
-   */
-  override def visitRefreshTable(ctx: RefreshTableContext): LogicalPlan = withOrigin(ctx) {
-    RefreshTable(visitTableIdentifier(ctx.tableIdentifier))
-=======
-   * Creates a [[ShowCreateTableCommand]]
-   */
-  override def visitShowCreateTable(ctx: ShowCreateTableContext): LogicalPlan = withOrigin(ctx) {
-    val table = visitTableIdentifier(ctx.tableIdentifier())
-    ShowCreateTableCommand(table)
->>>>>>> b91356e4
   }
 
   /**
