--- conflicted
+++ resolved
@@ -512,21 +512,6 @@
   }
 
   /**
-   * Fail an unsupported Hive native command.
-   */
-  override def visitFailNativeCommand(
-      ctx: FailNativeCommandContext): LogicalPlan = withOrigin(ctx) {
-    val keywords = if (ctx.kws != null) {
-      Seq(ctx.kws.kw1, ctx.kws.kw2, ctx.kws.kw3, ctx.kws.kw4, ctx.kws.kw5, ctx.kws.kw6)
-        .filter(_ != null).map(_.getText).mkString(" ")
-    } else {
-      // SET ROLE is the exception to the rule, because we handle this before other SET commands.
-      "SET ROLE"
-    }
-    throw new ParseException(s"Operation not allowed: $keywords", ctx)
-  }
-
-  /**
    * Create an [[AlterTableAddPartition]] command.
    *
    * For example:
@@ -562,23 +547,6 @@
   }
 
   /**
-<<<<<<< HEAD
-   * Create an (Hive's) AlterTableExchangePartition command.
-   *
-   * For example:
-   * {{{
-   *   ALTER TABLE table1 EXCHANGE PARTITION spec WITH TABLE table2;
-   * }}}
-   */
-  override def visitExchangeTablePartition(
-      ctx: ExchangeTablePartitionContext): LogicalPlan = withOrigin(ctx) {
-    throw new AnalysisException(
-      "Operation not allowed: ALTER TABLE ... EXCHANGE PARTITION ...")
-  }
-
-  /**
-=======
->>>>>>> 07a07795
    * Create an [[AlterTableRenamePartition]] command
    *
    * For example:
@@ -621,37 +589,6 @@
   }
 
   /**
-<<<<<<< HEAD
-   * Create an (Hive's) AlterTableArchivePartition command
-   *
-   * For example:
-   * {{{
-   *   ALTER TABLE table ARCHIVE PARTITION spec;
-   * }}}
-   */
-  override def visitArchiveTablePartition(
-      ctx: ArchiveTablePartitionContext): LogicalPlan = withOrigin(ctx) {
-    throw new AnalysisException(
-      "Operation not allowed: ALTER TABLE ... ARCHIVE PARTITION ...")
-  }
-
-  /**
-   * Create an (Hive's) AlterTableUnarchivePartition command
-   *
-   * For example:
-   * {{{
-   *   ALTER TABLE table UNARCHIVE PARTITION spec;
-   * }}}
-   */
-  override def visitUnarchiveTablePartition(
-      ctx: UnarchiveTablePartitionContext): LogicalPlan = withOrigin(ctx) {
-    throw new AnalysisException(
-      "Operation not allowed: ALTER TABLE ... UNARCHIVE PARTITION ...")
-  }
-
-  /**
-=======
->>>>>>> 07a07795
    * Create an [[AlterTableSetFileFormat]] command
    *
    * For example:
@@ -696,45 +633,6 @@
   }
 
   /**
-<<<<<<< HEAD
-   * Create an (Hive's) AlterTableTouch command
-   *
-   * For example:
-   * {{{
-   *   ALTER TABLE table TOUCH [PARTITION spec];
-   * }}}
-   */
-  override def visitTouchTable(ctx: TouchTableContext): LogicalPlan = withOrigin(ctx) {
-    throw new AnalysisException("Operation not allowed: ALTER TABLE ... TOUCH ...")
-  }
-
-  /**
-   * Create an (Hive's) AlterTableCompact command
-   *
-   * For example:
-   * {{{
-   *   ALTER TABLE table [PARTITION spec] COMPACT 'compaction_type';
-   * }}}
-   */
-  override def visitCompactTable(ctx: CompactTableContext): LogicalPlan = withOrigin(ctx) {
-    throw new AnalysisException("Operation not allowed: ALTER TABLE ... COMPACT ...")
-  }
-
-  /**
-   * Create an (Hive's) AlterTableMerge command
-   *
-   * For example:
-   * {{{
-   *   ALTER TABLE table [PARTITION spec] CONCATENATE;
-   * }}}
-   */
-  override def visitConcatenateTable(ctx: ConcatenateTableContext): LogicalPlan = withOrigin(ctx) {
-    throw new AnalysisException("Operation not allowed: ALTER TABLE ... CONCATENATE")
-  }
-
-  /**
-=======
->>>>>>> 07a07795
    * Create an [[AlterTableChangeCol]] command
    *
    * For example:
@@ -847,12 +745,13 @@
   override def visitFailNativeCommand(
     ctx: FailNativeCommandContext): LogicalPlan = withOrigin(ctx) {
     val keywords = if (ctx.kws != null) {
-      Seq(ctx.kws.kw1, ctx.kws.kw2, ctx.kws.kw3).filter(_ != null).map(_.getText).mkString(" ")
+      Seq(ctx.kws.kw1, ctx.kws.kw2, ctx.kws.kw3, ctx.kws.kw4, ctx.kws.kw5, ctx.kws.kw6)
+        .filter(_ != null).map(_.getText).mkString(" ")
     } else {
       // SET ROLE is the exception to the rule, because we handle this before other SET commands.
       "SET ROLE"
     }
-    throw new ParseException(s"Unsupported operation: $keywords", ctx)
+    throw new ParseException(s"Operation not allowed: $keywords", ctx)
   }
 
   /**
