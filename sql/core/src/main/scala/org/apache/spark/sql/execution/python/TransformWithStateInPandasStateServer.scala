--- conflicted
+++ resolved
@@ -32,16 +32,10 @@
 import org.apache.spark.sql.api.python.PythonSQLUtils
 import org.apache.spark.sql.catalyst.InternalRow
 import org.apache.spark.sql.catalyst.encoders.ExpressionEncoder
-<<<<<<< HEAD
-import org.apache.spark.sql.execution.streaming.{ImplicitGroupingKeyTracker, StatefulProcessorHandleImpl, StatefulProcessorHandleState}
-import org.apache.spark.sql.execution.streaming.state.StateMessage.{HandleState, ImplicitGroupingKeyRequest, StatefulProcessorCall, StateRequest, StateResponse, StateVariableRequest, UtilsCallCommand, ValueStateCall}
+import org.apache.spark.sql.execution.streaming.{ImplicitGroupingKeyTracker, StatefulProcessorHandleImpl, StatefulProcessorHandleState, StateVariableType}
+import org.apache.spark.sql.execution.streaming.state.StateMessage.{HandleState, ImplicitGroupingKeyRequest, ListStateCall, StatefulProcessorCall, StateRequest, StateResponse, StateVariableRequest, UtilsCallCommand, ValueStateCall}
 import org.apache.spark.sql.execution.streaming.state.StateStoreErrors
-import org.apache.spark.sql.streaming.{TTLConfig, ValueState}
-=======
-import org.apache.spark.sql.execution.streaming.{ImplicitGroupingKeyTracker, StatefulProcessorHandleImpl, StatefulProcessorHandleState, StateVariableType}
-import org.apache.spark.sql.execution.streaming.state.StateMessage.{HandleState, ImplicitGroupingKeyRequest, ListStateCall, StatefulProcessorCall, StateRequest, StateResponse, StateVariableRequest, ValueStateCall}
 import org.apache.spark.sql.streaming.{ListState, TTLConfig, ValueState}
->>>>>>> d97acc17
 import org.apache.spark.sql.types.StructType
 import org.apache.spark.sql.util.ArrowUtils
 
@@ -64,19 +58,14 @@
     largeVarTypes: Boolean,
     arrowTransformWithStateInPandasMaxRecordsPerBatch: Int,
     outputStreamForTest: DataOutputStream = null,
-<<<<<<< HEAD
-    valueStateMapForTest: mutable.HashMap[String,
-      (ValueState[Row], StructType, ExpressionEncoder.Deserializer[Row])] = null,
-    hasInitialState: Boolean,
-    initialStateSchema: StructType,
-    initialStateDataIterator: Iterator[(InternalRow, Iterator[InternalRow])])
-=======
     valueStateMapForTest: mutable.HashMap[String, ValueStateInfo] = null,
     deserializerForTest: TransformWithStateInPandasDeserializer = null,
     arrowStreamWriterForTest: BaseStreamingArrowWriter = null,
     listStatesMapForTest : mutable.HashMap[String, ListStateInfo] = null,
-    listStateIteratorMapForTest: mutable.HashMap[String, Iterator[Row]] = null)
->>>>>>> d97acc17
+    listStateIteratorMapForTest: mutable.HashMap[String, Iterator[Row]] = null,
+    hasInitialState: Boolean,
+    initialStateSchema: StructType,
+    initialStateDataIterator: Iterator[(InternalRow, Iterator[InternalRow])])
   extends Runnable with Logging {
   private val keyRowDeserializer: ExpressionEncoder.Deserializer[Row] =
     ExpressionEncoder(groupingKeySchema).resolveAndBind().createDeserializer()
@@ -206,18 +195,14 @@
         val ttlDurationMs = if (message.getGetValueState.hasTtl) {
           Some(message.getGetValueState.getTtl.getDurationMs)
         } else None
-<<<<<<< HEAD
-        initializeValueState(stateName, schema, ttlDurationMs)
-      case StatefulProcessorCall.MethodCase.UTILSCALL =>
-        handleStatefulProcessorUtilRequest(message.getUtilsCall)
-=======
         initializeStateVariable(stateName, schema, StateVariableType.ValueState, ttlDurationMs)
       case StatefulProcessorCall.MethodCase.GETLISTSTATE =>
         val stateName = message.getGetListState.getStateName
         val schema = message.getGetListState.getSchema
         // TODO(SPARK-49744): Add ttl support for list state.
         initializeStateVariable(stateName, schema, StateVariableType.ListState, None)
->>>>>>> d97acc17
+      case StatefulProcessorCall.MethodCase.UTILSCALL =>
+        handleStatefulProcessorUtilRequest(message.getUtilsCall)
       case _ =>
         throw new IllegalArgumentException("Invalid method call")
     }
