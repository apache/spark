/*
 * Licensed to the Apache Software Foundation (ASF) under one or more
 * contributor license agreements.  See the NOTICE file distributed with
 * this work for additional information regarding copyright ownership.
 * The ASF licenses this file to You under the Apache License, Version 2.0
 * (the "License"); you may not use this file except in compliance with
 * the License.  You may obtain a copy of the License at
 *
 *    http://www.apache.org/licenses/LICENSE-2.0
 *
 * Unless required by applicable law or agreed to in writing, software
 * distributed under the License is distributed on an "AS IS" BASIS,
 * WITHOUT WARRANTIES OR CONDITIONS OF ANY KIND, either express or implied.
 * See the License for the specific language governing permissions and
 * limitations under the License.
 */

package org.apache.spark.sql


import scala.collection.JavaConverters._

import org.apache.spark.annotation.Experimental
<<<<<<< HEAD

=======
>>>>>>> a0f1a118
import org.apache.spark.api.java.function._
import org.apache.spark.rdd.RDD
import org.apache.spark.sql.catalyst.encoders._
import org.apache.spark.sql.catalyst.expressions._
import org.apache.spark.sql.catalyst.analysis.UnresolvedAlias
import org.apache.spark.sql.catalyst.plans.JoinType
import org.apache.spark.sql.catalyst.plans.logical._
import org.apache.spark.sql.execution.{Queryable, QueryExecution}
import org.apache.spark.sql.types.StructType
<<<<<<< HEAD
import org.apache.spark.storage.StorageLevel
=======
import org.apache.spark.util.Utils
>>>>>>> a0f1a118

/**
 * :: Experimental ::
 * A [[Dataset]] is a strongly typed collection of objects that can be transformed in parallel
 * using functional or relational operations.
 *
 * A [[Dataset]] differs from an [[RDD]] in the following ways:
 *  - Internally, a [[Dataset]] is represented by a Catalyst logical plan and the data is stored
 *    in the encoded form.  This representation allows for additional logical operations and
 *    enables many operations (sorting, shuffling, etc.) to be performed without deserializing to
 *    an object.
 *  - The creation of a [[Dataset]] requires the presence of an explicit [[Encoder]] that can be
 *    used to serialize the object into a binary format.  Encoders are also capable of mapping the
 *    schema of a given object to the Spark SQL type system.  In contrast, RDDs rely on runtime
 *    reflection based serialization. Operations that change the type of object stored in the
 *    dataset also need an encoder for the new type.
 *
 * A [[Dataset]] can be thought of as a specialized DataFrame, where the elements map to a specific
 * JVM object type, instead of to a generic [[Row]] container. A DataFrame can be transformed into
 * specific Dataset by calling `df.as[ElementType]`.  Similarly you can transform a strongly-typed
 * [[Dataset]] to a generic DataFrame by calling `ds.toDF()`.
 *
 * COMPATIBILITY NOTE: Long term we plan to make [[DataFrame]] extend `Dataset[Row]`.  However,
 * making this change to the class hierarchy would break the function signatures for the existing
 * functional operations (map, flatMap, etc).  As such, this class should be considered a preview
 * of the final API.  Changes will be made to the interface after Spark 1.6.
 *
 * @since 1.6.0
 */
@Experimental
class Dataset[T] private[sql](
    @transient override val sqlContext: SQLContext,
    @transient override val queryExecution: QueryExecution,
    tEncoder: Encoder[T]) extends Queryable with Serializable {

  /**
   * An unresolved version of the internal encoder for the type of this dataset.  This one is marked
   * implicit so that we can use it when constructing new [[Dataset]] objects that have the same
   * object type (that will be possibly resolved to a different schema).
   */
  private implicit val unresolvedTEncoder: ExpressionEncoder[T] = encoderFor(tEncoder)

  /** The encoder for this [[Dataset]] that has been resolved to its output schema. */
  private[sql] val resolvedTEncoder: ExpressionEncoder[T] =
    unresolvedTEncoder.resolve(queryExecution.analyzed.output, OuterScopes.outerScopes)

  private implicit def classTag = resolvedTEncoder.clsTag

  private[sql] def this(sqlContext: SQLContext, plan: LogicalPlan)(implicit encoder: Encoder[T]) =
    this(sqlContext, new QueryExecution(sqlContext, plan), encoder)

  /**
   * Returns the schema of the encoded form of the objects in this [[Dataset]].
   * @since 1.6.0
   */
  override def schema: StructType = resolvedTEncoder.schema

  /**
   * Prints the schema of the underlying [[DataFrame]] to the console in a nice tree format.
   * @since 1.6.0
   */
  override def printSchema(): Unit = toDF().printSchema()

  /**
   * Prints the plans (logical and physical) to the console for debugging purposes.
   * @since 1.6.0
   */
  override def explain(extended: Boolean): Unit = toDF().explain(extended)

  /**
   * Prints the physical plan to the console for debugging purposes.
   * @since 1.6.0
   */
  override def explain(): Unit = toDF().explain()

  /* ************* *
   *  Conversions  *
   * ************* */

  /**
   * Returns a new `Dataset` where each record has been mapped on to the specified type.  The
   * method used to map columns depend on the type of `U`:
   *  - When `U` is a class, fields for the class will be mapped to columns of the same name
   *    (case sensitivity is determined by `spark.sql.caseSensitive`)
   *  - When `U` is a tuple, the columns will be be mapped by ordinal (i.e. the first column will
   *    be assigned to `_1`).
   *  - When `U` is a primitive type (i.e. String, Int, etc). then the first column of the
   *    [[DataFrame]] will be used.
   *
   * If the schema of the [[DataFrame]] does not match the desired `U` type, you can use `select`
   * along with `alias` or `as` to rearrange or rename as required.
   * @since 1.6.0
   */
  def as[U : Encoder]: Dataset[U] = {
    new Dataset(sqlContext, queryExecution, encoderFor[U])
  }

  /**
   * Applies a logical alias to this [[Dataset]] that can be used to disambiguate columns that have
   * the same name after two Datasets have been joined.
   * @since 1.6.0
   */
  def as(alias: String): Dataset[T] = withPlan(Subquery(alias, _))

  /**
   * Converts this strongly typed collection of data to generic Dataframe.  In contrast to the
   * strongly typed objects that Dataset operations work on, a Dataframe returns generic [[Row]]
   * objects that allow fields to be accessed by ordinal or name.
   */
  // This is declared with parentheses to prevent the Scala compiler from treating
  // `ds.toDF("1")` as invoking this toDF and then apply on the returned DataFrame.
  def toDF(): DataFrame = DataFrame(sqlContext, logicalPlan)

  /**
   * Returns this Dataset.
   * @since 1.6.0
   */
  // This is declared with parentheses to prevent the Scala compiler from treating
  // `ds.toDS("1")` as invoking this toDF and then apply on the returned Dataset.
  def toDS(): Dataset[T] = this

  /**
   * Converts this Dataset to an RDD.
   * @since 1.6.0
   */
  def rdd: RDD[T] = {
    val tEnc = resolvedTEncoder
    val input = queryExecution.analyzed.output
    queryExecution.toRdd.mapPartitions { iter =>
      val bound = tEnc.bind(input)
      iter.map(bound.fromRow)
    }
  }

  /**
   * Returns the number of elements in the [[Dataset]].
   * @since 1.6.0
   */
  def count(): Long = toDF().count()

  /**
   * Displays the content of this [[Dataset]] in a tabular form. Strings more than 20 characters
   * will be truncated, and all cells will be aligned right. For example:
   * {{{
   *   year  month AVG('Adj Close) MAX('Adj Close)
   *   1980  12    0.503218        0.595103
   *   1981  01    0.523289        0.570307
   *   1982  02    0.436504        0.475256
   *   1983  03    0.410516        0.442194
   *   1984  04    0.450090        0.483521
   * }}}
   * @param numRows Number of rows to show
   *
   * @since 1.6.0
   */
  def show(numRows: Int): Unit = show(numRows, truncate = true)

  /**
   * Displays the top 20 rows of [[DataFrame]] in a tabular form. Strings more than 20 characters
   * will be truncated, and all cells will be aligned right.
   *
   * @since 1.6.0
   */
  def show(): Unit = show(20)

  /**
   * Displays the top 20 rows of [[DataFrame]] in a tabular form.
   *
   * @param truncate Whether truncate long strings. If true, strings more than 20 characters will
   *              be truncated and all cells will be aligned right
   *
   * @since 1.6.0
   */
  def show(truncate: Boolean): Unit = show(20, truncate)

  /**
   * Displays the [[DataFrame]] in a tabular form. For example:
   * {{{
   *   year  month AVG('Adj Close) MAX('Adj Close)
   *   1980  12    0.503218        0.595103
   *   1981  01    0.523289        0.570307
   *   1982  02    0.436504        0.475256
   *   1983  03    0.410516        0.442194
   *   1984  04    0.450090        0.483521
   * }}}
   * @param numRows Number of rows to show
   * @param truncate Whether truncate long strings. If true, strings more than 20 characters will
   *              be truncated and all cells will be aligned right
   *
   * @since 1.6.0
   */
  def show(numRows: Int, truncate: Boolean): Unit = toDF().show(numRows, truncate)

  /**
    * Returns a new [[Dataset]] that has exactly `numPartitions` partitions.
    * @since 1.6.0
    */
  def repartition(numPartitions: Int): Dataset[T] = withPlan {
    Repartition(numPartitions, shuffle = true, _)
  }

  /**
    * Returns a new [[Dataset]] that has exactly `numPartitions` partitions.
    * Similar to coalesce defined on an [[RDD]], this operation results in a narrow dependency, e.g.
    * if you go from 1000 partitions to 100 partitions, there will not be a shuffle, instead each of
    * the 100 new partitions will claim 10 of the current partitions.
    * @since 1.6.0
    */
  def coalesce(numPartitions: Int): Dataset[T] = withPlan {
    Repartition(numPartitions, shuffle = false, _)
  }

  /* *********************** *
   *  Functional Operations  *
   * *********************** */

  /**
   * Concise syntax for chaining custom transformations.
   * {{{
   *   def featurize(ds: Dataset[T]) = ...
   *
   *   dataset
   *     .transform(featurize)
   *     .transform(...)
   * }}}
   * @since 1.6.0
   */
  def transform[U](t: Dataset[T] => Dataset[U]): Dataset[U] = t(this)

  /**
   * (Scala-specific)
   * Returns a new [[Dataset]] that only contains elements where `func` returns `true`.
   * @since 1.6.0
   */
  def filter(func: T => Boolean): Dataset[T] = mapPartitions(_.filter(func))

  /**
   * (Java-specific)
   * Returns a new [[Dataset]] that only contains elements where `func` returns `true`.
   * @since 1.6.0
   */
  def filter(func: FilterFunction[T]): Dataset[T] = filter(t => func.call(t))

  /**
   * (Scala-specific)
   * Returns a new [[Dataset]] that contains the result of applying `func` to each element.
   * @since 1.6.0
   */
  def map[U : Encoder](func: T => U): Dataset[U] = mapPartitions(_.map(func))

  /**
   * (Java-specific)
   * Returns a new [[Dataset]] that contains the result of applying `func` to each element.
   * @since 1.6.0
   */
  def map[U](func: MapFunction[T, U], encoder: Encoder[U]): Dataset[U] =
    map(t => func.call(t))(encoder)

  /**
   * (Scala-specific)
   * Returns a new [[Dataset]] that contains the result of applying `func` to each element.
   * @since 1.6.0
   */
  def mapPartitions[U : Encoder](func: Iterator[T] => Iterator[U]): Dataset[U] = {
    new Dataset[U](
      sqlContext,
      MapPartitions[T, U](
        func,
        resolvedTEncoder,
        encoderFor[U],
        encoderFor[U].schema.toAttributes,
        logicalPlan))
  }

  /**
   * (Java-specific)
   * Returns a new [[Dataset]] that contains the result of applying `func` to each element.
   * @since 1.6.0
   */
  def mapPartitions[U](f: MapPartitionsFunction[T, U], encoder: Encoder[U]): Dataset[U] = {
    val func: (Iterator[T]) => Iterator[U] = x => f.call(x.asJava).iterator.asScala
    mapPartitions(func)(encoder)
  }

  /**
   * (Scala-specific)
   * Returns a new [[Dataset]] by first applying a function to all elements of this [[Dataset]],
   * and then flattening the results.
   * @since 1.6.0
   */
  def flatMap[U : Encoder](func: T => TraversableOnce[U]): Dataset[U] =
    mapPartitions(_.flatMap(func))

  /**
   * (Java-specific)
   * Returns a new [[Dataset]] by first applying a function to all elements of this [[Dataset]],
   * and then flattening the results.
   * @since 1.6.0
   */
  def flatMap[U](f: FlatMapFunction[T, U], encoder: Encoder[U]): Dataset[U] = {
    val func: (T) => Iterable[U] = x => f.call(x).asScala
    flatMap(func)(encoder)
  }

  /* ************** *
   *  Side effects  *
   * ************** */

  /**
   * (Scala-specific)
   * Runs `func` on each element of this Dataset.
   * @since 1.6.0
   */
  def foreach(func: T => Unit): Unit = rdd.foreach(func)

  /**
   * (Java-specific)
   * Runs `func` on each element of this Dataset.
   * @since 1.6.0
   */
  def foreach(func: ForeachFunction[T]): Unit = foreach(func.call(_))

  /**
   * (Scala-specific)
   * Runs `func` on each partition of this Dataset.
   * @since 1.6.0
   */
  def foreachPartition(func: Iterator[T] => Unit): Unit = rdd.foreachPartition(func)

  /**
   * (Java-specific)
   * Runs `func` on each partition of this Dataset.
   * @since 1.6.0
   */
  def foreachPartition(func: ForeachPartitionFunction[T]): Unit =
    foreachPartition(it => func.call(it.asJava))

  /* ************* *
   *  Aggregation  *
   * ************* */

  /**
   * (Scala-specific)
   * Reduces the elements of this Dataset using the specified binary function.  The given function
   * must be commutative and associative or the result may be non-deterministic.
   * @since 1.6.0
   */
  def reduce(func: (T, T) => T): T = rdd.reduce(func)

  /**
   * (Java-specific)
   * Reduces the elements of this Dataset using the specified binary function.  The given function
   * must be commutative and associative or the result may be non-deterministic.
   * @since 1.6.0
   */
  def reduce(func: ReduceFunction[T]): T = reduce(func.call(_, _))

  /**
   * (Scala-specific)
   * Returns a [[GroupedDataset]] where the data is grouped by the given key function.
   * @since 1.6.0
   */
  def groupBy[K : Encoder](func: T => K): GroupedDataset[K, T] = {
    val inputPlan = queryExecution.analyzed
    val withGroupingKey = AppendColumns(func, resolvedTEncoder, inputPlan)
    val executed = sqlContext.executePlan(withGroupingKey)

    new GroupedDataset(
      encoderFor[K],
      encoderFor[T],
      executed,
      inputPlan.output,
      withGroupingKey.newColumns)
  }

  /**
   * Returns a [[GroupedDataset]] where the data is grouped by the given [[Column]] expressions.
   * @since 1.6.0
   */
  @scala.annotation.varargs
  def groupBy(cols: Column*): GroupedDataset[Row, T] = {
    val withKeyColumns = logicalPlan.output ++ cols.map(_.expr).map(UnresolvedAlias)
    val withKey = Project(withKeyColumns, logicalPlan)
    val executed = sqlContext.executePlan(withKey)

    val dataAttributes = executed.analyzed.output.dropRight(cols.size)
    val keyAttributes = executed.analyzed.output.takeRight(cols.size)

    new GroupedDataset(
      RowEncoder(keyAttributes.toStructType),
      encoderFor[T],
      executed,
      dataAttributes,
      keyAttributes)
  }

  /**
   * (Java-specific)
   * Returns a [[GroupedDataset]] where the data is grouped by the given key function.
   * @since 1.6.0
   */
  def groupBy[K](f: MapFunction[T, K], encoder: Encoder[K]): GroupedDataset[K, T] =
    groupBy(f.call(_))(encoder)

  /* ****************** *
   *  Typed Relational  *
   * ****************** */

  /**
   * Selects a set of column based expressions.
   * {{{
   *   df.select($"colA", $"colB" + 1)
   * }}}
   * @since 1.6.0
   */
  // Copied from Dataframe to make sure we don't have invalid overloads.
  @scala.annotation.varargs
  protected def select(cols: Column*): DataFrame = toDF().select(cols: _*)

  /**
   * Returns a new [[Dataset]] by computing the given [[Column]] expression for each element.
   *
   * {{{
   *   val ds = Seq(1, 2, 3).toDS()
   *   val newDS = ds.select(expr("value + 1").as[Int])
   * }}}
   * @since 1.6.0
   */
  def select[U1: Encoder](c1: TypedColumn[T, U1]): Dataset[U1] = {
    new Dataset[U1](
      sqlContext,
      Project(
        c1.withInputType(
          resolvedTEncoder.bind(queryExecution.analyzed.output),
          queryExecution.analyzed.output).named :: Nil,
        logicalPlan))
  }

  /**
   * Internal helper function for building typed selects that return tuples.  For simplicity and
   * code reuse, we do this without the help of the type system and then use helper functions
   * that cast appropriately for the user facing interface.
   */
  protected def selectUntyped(columns: TypedColumn[_, _]*): Dataset[_] = {
    val encoders = columns.map(_.encoder)
    val namedColumns =
      columns.map(_.withInputType(resolvedTEncoder, queryExecution.analyzed.output).named)
    val execution = new QueryExecution(sqlContext, Project(namedColumns, logicalPlan))

    new Dataset(sqlContext, execution, ExpressionEncoder.tuple(encoders))
  }

  /**
   * Returns a new [[Dataset]] by computing the given [[Column]] expressions for each element.
   * @since 1.6.0
   */
  def select[U1, U2](c1: TypedColumn[T, U1], c2: TypedColumn[T, U2]): Dataset[(U1, U2)] =
    selectUntyped(c1, c2).asInstanceOf[Dataset[(U1, U2)]]

  /**
   * Returns a new [[Dataset]] by computing the given [[Column]] expressions for each element.
   * @since 1.6.0
   */
  def select[U1, U2, U3](
      c1: TypedColumn[T, U1],
      c2: TypedColumn[T, U2],
      c3: TypedColumn[T, U3]): Dataset[(U1, U2, U3)] =
    selectUntyped(c1, c2, c3).asInstanceOf[Dataset[(U1, U2, U3)]]

  /**
   * Returns a new [[Dataset]] by computing the given [[Column]] expressions for each element.
   * @since 1.6.0
   */
  def select[U1, U2, U3, U4](
      c1: TypedColumn[T, U1],
      c2: TypedColumn[T, U2],
      c3: TypedColumn[T, U3],
      c4: TypedColumn[T, U4]): Dataset[(U1, U2, U3, U4)] =
    selectUntyped(c1, c2, c3, c4).asInstanceOf[Dataset[(U1, U2, U3, U4)]]

  /**
   * Returns a new [[Dataset]] by computing the given [[Column]] expressions for each element.
   * @since 1.6.0
   */
  def select[U1, U2, U3, U4, U5](
      c1: TypedColumn[T, U1],
      c2: TypedColumn[T, U2],
      c3: TypedColumn[T, U3],
      c4: TypedColumn[T, U4],
      c5: TypedColumn[T, U5]): Dataset[(U1, U2, U3, U4, U5)] =
    selectUntyped(c1, c2, c3, c4, c5).asInstanceOf[Dataset[(U1, U2, U3, U4, U5)]]

  /**
   * Returns a new [[Dataset]] by sampling a fraction of records.
   * @since 1.6.0
   */
  def sample(withReplacement: Boolean, fraction: Double, seed: Long) : Dataset[T] =
    withPlan(Sample(0.0, fraction, withReplacement, seed, _))

  /**
   * Returns a new [[Dataset]] by sampling a fraction of records, using a random seed.
   * @since 1.6.0
   */
  def sample(withReplacement: Boolean, fraction: Double) : Dataset[T] = {
    sample(withReplacement, fraction, Utils.random.nextLong)
  }

  /* **************** *
   *  Set operations  *
   * **************** */

  /**
   * Returns a new [[Dataset]] that contains only the unique elements of this [[Dataset]].
   *
   * Note that, equality checking is performed directly on the encoded representation of the data
   * and thus is not affected by a custom `equals` function defined on `T`.
   * @since 1.6.0
   */
  def distinct: Dataset[T] = withPlan(Distinct)

  /**
   * Returns a new [[Dataset]] that contains only the elements of this [[Dataset]] that are also
   * present in `other`.
   *
   * Note that, equality checking is performed directly on the encoded representation of the data
   * and thus is not affected by a custom `equals` function defined on `T`.
   * @since 1.6.0
   */
  def intersect(other: Dataset[T]): Dataset[T] = withPlan[T](other)(Intersect)

  /**
   * Returns a new [[Dataset]] that contains the elements of both this and the `other` [[Dataset]]
   * combined.
   *
   * Note that, this function is not a typical set union operation, in that it does not eliminate
   * duplicate items.  As such, it is analogous to `UNION ALL` in SQL.
   * @since 1.6.0
   */
  def union(other: Dataset[T]): Dataset[T] = withPlan[T](other)(Union)

  /**
   * Returns a new [[Dataset]] where any elements present in `other` have been removed.
   *
   * Note that, equality checking is performed directly on the encoded representation of the data
   * and thus is not affected by a custom `equals` function defined on `T`.
   * @since 1.6.0
   */
  def subtract(other: Dataset[T]): Dataset[T] = withPlan[T](other)(Except)

  /* ****** *
   *  Joins *
   * ****** */

  /**
   * Joins this [[Dataset]] returning a [[Tuple2]] for each pair where `condition` evaluates to
   * true.
   *
   * This is similar to the relation `join` function with one important difference in the
   * result schema. Since `joinWith` preserves objects present on either side of the join, the
   * result schema is similarly nested into a tuple under the column names `_1` and `_2`.
   *
   * This type of join can be useful both for preserving type-safety with the original object
   * types as well as working with relational data where either side of the join has column
   * names in common.
   *
   * @param other Right side of the join.
   * @param condition Join expression.
   * @param joinType One of: `inner`, `outer`, `left_outer`, `right_outer`, `leftsemi`.
   * @since 1.6.0
   */
  def joinWith[U](other: Dataset[U], condition: Column, joinType: String): Dataset[(T, U)] = {
    val left = this.logicalPlan
    val right = other.logicalPlan

    val joined = sqlContext.executePlan(Join(left, right, joinType =
      JoinType(joinType), Some(condition.expr)))
    val leftOutput = joined.analyzed.output.take(left.output.length)
    val rightOutput = joined.analyzed.output.takeRight(right.output.length)

    val leftData = this.unresolvedTEncoder match {
      case e if e.flat => Alias(leftOutput.head, "_1")()
      case _ => Alias(CreateStruct(leftOutput), "_1")()
    }
    val rightData = other.unresolvedTEncoder match {
      case e if e.flat => Alias(rightOutput.head, "_2")()
      case _ => Alias(CreateStruct(rightOutput), "_2")()
    }

    implicit val tuple2Encoder: Encoder[(T, U)] =
      ExpressionEncoder.tuple(this.unresolvedTEncoder, other.unresolvedTEncoder)
    withPlan[(T, U)](other) { (left, right) =>
      Project(
        leftData :: rightData :: Nil,
        joined.analyzed)
    }
  }

  /**
   * Using inner equi-join to join this [[Dataset]] returning a [[Tuple2]] for each pair
   * where `condition` evaluates to true.
   *
   * @param other Right side of the join.
   * @param condition Join expression.
   * @since 1.6.0
   */
  def joinWith[U](other: Dataset[U], condition: Column): Dataset[(T, U)] = {
    joinWith(other, condition, "inner")
  }

  /* ************************** *
   *  Gather to Driver Actions  *
   * ************************** */

  /**
   * Returns the first element in this [[Dataset]].
   * @since 1.6.0
   */
  def first(): T = take(1).head

  /**
   * Returns an array that contains all the elements in this [[Dataset]].
   *
   * Running collect requires moving all the data into the application's driver process, and
   * doing so on a very large dataset can crash the driver process with OutOfMemoryError.
   *
   * For Java API, use [[collectAsList]].
   * @since 1.6.0
   */
  def collect(): Array[T] = {
    // This is different from Dataset.rdd in that it collects Rows, and then runs the encoders
    // to convert the rows into objects of type T.
    val tEnc = resolvedTEncoder
    val input = queryExecution.analyzed.output
    val bound = tEnc.bind(input)
    queryExecution.toRdd.map(_.copy()).collect().map(bound.fromRow)
  }

  /**
   * Returns an array that contains all the elements in this [[Dataset]].
   *
   * Running collect requires moving all the data into the application's driver process, and
   * doing so on a very large dataset can crash the driver process with OutOfMemoryError.
   *
   * For Java API, use [[collectAsList]].
   * @since 1.6.0
   */
  def collectAsList(): java.util.List[T] = collect().toSeq.asJava

  /**
   * Returns the first `num` elements of this [[Dataset]] as an array.
   *
   * Running take requires moving data into the application's driver process, and doing so with
   * a very large `n` can crash the driver process with OutOfMemoryError.
   * @since 1.6.0
   */
  def take(num: Int): Array[T] = withPlan(Limit(Literal(num), _)).collect()

  /**
   * Returns the first `num` elements of this [[Dataset]] as an array.
   *
   * Running take requires moving data into the application's driver process, and doing so with
   * a very large `n` can crash the driver process with OutOfMemoryError.
   * @since 1.6.0
   */
  def takeAsList(num: Int): java.util.List[T] = java.util.Arrays.asList(take(num) : _*)


  /**
    * Persist this [[Dataset]] with the default storage level (`MEMORY_AND_DISK`).
    * @since 1.6.0
    */
  def persist(): this.type = {
    sqlContext.cacheManager.cacheQuery(this)
    this
  }

  /**
    * Persist this [[Dataset]] with the default storage level (`MEMORY_AND_DISK`).
    * @since 1.6.0
    */
  def cache(): this.type = persist()

  /**
    * Persist this [[Dataset]] with the given storage level.
    * @param newLevel One of: `MEMORY_ONLY`, `MEMORY_AND_DISK`, `MEMORY_ONLY_SER`,
    *                 `MEMORY_AND_DISK_SER`, `DISK_ONLY`, `MEMORY_ONLY_2`,
    *                 `MEMORY_AND_DISK_2`, etc.
    * @group basic
    * @since 1.6.0
    */
  def persist(newLevel: StorageLevel): this.type = {
    sqlContext.cacheManager.cacheQuery(this, None, newLevel)
    this
  }

  /**
    * Mark the [[Dataset]] as non-persistent, and remove all blocks for it from memory and disk.
    * @param blocking Whether to block until all blocks are deleted.
    * @since 1.6.0
    */
  def unpersist(blocking: Boolean): this.type = {
    sqlContext.cacheManager.tryUncacheQuery(this, blocking)
    this
  }

  /**
    * Mark the [[Dataset]] as non-persistent, and remove all blocks for it from memory and disk.
    * @since 1.6.0
    */
  def unpersist(): this.type = unpersist(blocking = false)

  /* ******************** *
   *  Internal Functions  *
   * ******************** */

  private[sql] def logicalPlan: LogicalPlan = queryExecution.analyzed

  private[sql] def withPlan(f: LogicalPlan => LogicalPlan): Dataset[T] =
    new Dataset[T](sqlContext, sqlContext.executePlan(f(logicalPlan)), tEncoder)

  private[sql] def withPlan[R : Encoder](
      other: Dataset[_])(
      f: (LogicalPlan, LogicalPlan) => LogicalPlan): Dataset[R] =
    new Dataset[R](sqlContext, f(logicalPlan, other.logicalPlan))
}<|MERGE_RESOLUTION|>--- conflicted
+++ resolved
@@ -17,14 +17,9 @@
 
 package org.apache.spark.sql
 
-
 import scala.collection.JavaConverters._
 
 import org.apache.spark.annotation.Experimental
-<<<<<<< HEAD
-
-=======
->>>>>>> a0f1a118
 import org.apache.spark.api.java.function._
 import org.apache.spark.rdd.RDD
 import org.apache.spark.sql.catalyst.encoders._
@@ -34,11 +29,8 @@
 import org.apache.spark.sql.catalyst.plans.logical._
 import org.apache.spark.sql.execution.{Queryable, QueryExecution}
 import org.apache.spark.sql.types.StructType
-<<<<<<< HEAD
 import org.apache.spark.storage.StorageLevel
-=======
 import org.apache.spark.util.Utils
->>>>>>> a0f1a118
 
 /**
  * :: Experimental ::
@@ -705,7 +697,6 @@
    */
   def takeAsList(num: Int): java.util.List[T] = java.util.Arrays.asList(take(num) : _*)
 
-
   /**
     * Persist this [[Dataset]] with the default storage level (`MEMORY_AND_DISK`).
     * @since 1.6.0
