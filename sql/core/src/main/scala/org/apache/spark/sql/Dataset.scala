/*
* Licensed to the Apache Software Foundation (ASF) under one or more
* contributor license agreements.  See the NOTICE file distributed with
* this work for additional information regarding copyright ownership.
* The ASF licenses this file to You under the Apache License, Version 2.0
* (the "License"); you may not use this file except in compliance with
* the License.  You may obtain a copy of the License at
*
*    http://www.apache.org/licenses/LICENSE-2.0
*
* Unless required by applicable law or agreed to in writing, software
* distributed under the License is distributed on an "AS IS" BASIS,
* WITHOUT WARRANTIES OR CONDITIONS OF ANY KIND, either express or implied.
* See the License for the specific language governing permissions and
* limitations under the License.
*/

package org.apache.spark.sql

import java.io.CharArrayWriter
import java.util.concurrent.atomic.AtomicLong

import scala.collection.JavaConverters._
import scala.language.implicitConversions
import scala.reflect.runtime.universe.TypeTag

import com.fasterxml.jackson.core.JsonFactory

import org.apache.spark.annotation.{DeveloperApi, Experimental}
import org.apache.spark.api.java.JavaRDD
import org.apache.spark.api.java.function._
import org.apache.spark.api.python.PythonRDD
import org.apache.spark.rdd.RDD
import org.apache.spark.sql.catalyst._
import org.apache.spark.sql.catalyst.analysis._
import org.apache.spark.sql.catalyst.encoders._
import org.apache.spark.sql.catalyst.expressions._
import org.apache.spark.sql.catalyst.expressions.aggregate._
import org.apache.spark.sql.catalyst.optimizer.CombineUnions
import org.apache.spark.sql.catalyst.plans._
import org.apache.spark.sql.catalyst.plans.logical._
import org.apache.spark.sql.catalyst.util.usePrettyExpression
import org.apache.spark.sql.execution.{FileRelation, LogicalRDD, Queryable, QueryExecution, SQLExecution}
import org.apache.spark.sql.execution.command.ExplainCommand
import org.apache.spark.sql.execution.datasources.{CreateTableUsingAsSelect, LogicalRelation}
import org.apache.spark.sql.execution.datasources.json.JacksonGenerator
import org.apache.spark.sql.execution.python.EvaluatePython
import org.apache.spark.sql.types._
import org.apache.spark.storage.StorageLevel
import org.apache.spark.util.Utils

private[sql] object Dataset {
  def apply[T: Encoder](sqlContext: SQLContext, logicalPlan: LogicalPlan): Dataset[T] = {
    new Dataset(sqlContext, logicalPlan, implicitly[Encoder[T]])
  }

<<<<<<< HEAD
  def newNamedDataset[T : Encoder](
      sqlContext: SQLContext,
      logicalPlan: LogicalPlan): Dataset[T] = {
    apply(sqlContext, uniquelyAlias(logicalPlan))
  }

  def newDataFrame(sqlContext: SQLContext, logicalPlan: LogicalPlan): DataFrame = {
=======
  def ofRows(sqlContext: SQLContext, logicalPlan: LogicalPlan): DataFrame = {
>>>>>>> fdd460f5
    val qe = sqlContext.executePlan(logicalPlan)
    qe.assertAnalyzed()
    new Dataset[Row](sqlContext, qe, RowEncoder(qe.analyzed.schema))
  }

  def newNamedDataFrame(sqlContext: SQLContext, logicalPlan: LogicalPlan): DataFrame = {
    newDataFrame(sqlContext, uniquelyAlias(logicalPlan))
  }

  private[this] val nextDatasetId = new AtomicLong(0)

  private def uniquelyAlias(plan: LogicalPlan): SubqueryAlias = {
    SubqueryAlias(s"dataset_${nextDatasetId.getAndIncrement()}", plan)
  }
}

/**
 * A [[Dataset]] is a strongly typed collection of domain-specific objects that can be transformed
 * in parallel using functional or relational operations. Each Dataset also has an untyped view
 * called a [[DataFrame]], which is a Dataset of [[Row]].
 *
 * Operations available on Datasets are divided into transformations and actions. Transformations
 * are the ones that produce new Datasets, and actions are the ones that trigger computation and
 * return results. Example transformations include map, filter, select, and aggregate (`groupBy`).
 * Example actions count, show, or writing data out to file systems.
 *
 * Datasets are "lazy", i.e. computations are only triggered when an action is invoked. Internally,
 * a Dataset represents a logical plan that describes the computation required to produce the data.
 * When an action is invoked, Spark's query optimizer optimizes the logical plan and generates a
 * physical plan for efficient execution in a parallel and distributed manner. To explore the
 * logical plan as well as optimized physical plan, use the `explain` function.
 *
 * To efficiently support domain-specific objects, an [[Encoder]] is required. The encoder maps
 * the domain specific type `T` to Spark's internal type system. For example, given a class `Person`
 * with two fields, `name` (string) and `age` (int), an encoder is used to tell Spark to generate
 * code at runtime to serialize the `Person` object into a binary structure. This binary structure
 * often has much lower memory footprint as well as are optimized for efficiency in data processing
 * (e.g. in a columnar format). To understand the internal binary representation for data, use the
 * `schema` function.
 *
 * There are typically two ways to create a Dataset. The most common way is by pointing Spark
 * to some files on storage systems, using the `read` function available on a `SparkSession`.
 * {{{
 *   val people = session.read.parquet("...").as[Person]  // Scala
 *   Dataset<Person> people = session.read().parquet("...").as(Encoders.bean(Person.class)  // Java
 * }}}
 *
 * Datasets can also be created through transformations available on existing Datasets. For example,
 * the following creates a new Dataset by applying a filter on the existing one:
 * {{{
 *   val names = people.map(_.name)  // in Scala; names is a Dataset[String]
 *   Dataset<String> names = people.map((Person p) -> p.name, Encoders.STRING)  // in Java 8
 * }}}
 *
 * Dataset operations can also be untyped, through various domain-specific-language (DSL)
 * functions defined in: [[Dataset]] (this class), [[Column]], and [[functions]]. These operations
 * are very similar to the operations available in the data frame abstraction in R or Python.
 *
 * To select a column from the Dataset, use `apply` method in Scala and `col` in Java.
 * {{{
 *   val ageCol = people("age")  // in Scala
 *   Column ageCol = people.col("age")  // in Java
 * }}}
 *
 * Note that the [[Column]] type can also be manipulated through its various functions.
 * {{{
 *   // The following creates a new column that increases everybody's age by 10.
 *   people("age") + 10  // in Scala
 *   people.col("age").plus(10);  // in Java
 * }}}
 *
 * A more concrete example in Scala:
 * {{{
 *   // To create Dataset[Row] using SQLContext
 *   val people = session.read.parquet("...")
 *   val department = session.read.parquet("...")
 *
 *   people.filter("age > 30")
 *     .join(department, people("deptId") === department("id"))
 *     .groupBy(department("name"), "gender")
 *     .agg(avg(people("salary")), max(people("age")))
 * }}}
 *
 * and in Java:
 * {{{
 *   // To create Dataset<Row> using SQLContext
 *   Dataset<Row> people = session.read().parquet("...");
 *   Dataset<Row> department = session.read().parquet("...");
 *
 *   people.filter("age".gt(30))
 *     .join(department, people.col("deptId").equalTo(department("id")))
 *     .groupBy(department.col("name"), "gender")
 *     .agg(avg(people.col("salary")), max(people.col("age")));
 * }}}
 *
 * @groupname basic Basic Dataset functions
 * @groupname action Actions
 * @groupname untypedrel Untyped Language Integrated Relational Queries
 * @groupname typedrel Typed Language Integrated Relational Queries
 * @groupname func Functional Transformations
 * @groupname rdd RDD Operations
 * @groupname output Output Operations
 *
 * @since 1.6.0
 */
class Dataset[T] private[sql](
    @transient override val sqlContext: SQLContext,
    @DeveloperApi @transient override val queryExecution: QueryExecution,
    encoder: Encoder[T])
  extends Queryable with Serializable {

  queryExecution.assertAnalyzed()

  // Note for Spark contributors: if adding or updating any action in `Dataset`, please make sure
  // you wrap it with `withNewExecutionId` if this actions doesn't call other action.

  def this(sqlContext: SQLContext, logicalPlan: LogicalPlan, encoder: Encoder[T]) = {
    this(sqlContext, sqlContext.executePlan(logicalPlan), encoder)
  }

  @transient protected[sql] val logicalPlan: LogicalPlan = {
    def hasSideEffects(plan: LogicalPlan): Boolean = plan match {
      case _: Command |
           _: InsertIntoTable |
           _: CreateTableUsingAsSelect => true
      case _ => false
    }

    queryExecution.logical match {
      // For various commands (like DDL) and queries with side effects, we force query execution
      // to happen right away to let these side effects take place eagerly.
      case p if hasSideEffects(p) =>
        LogicalRDD(queryExecution.analyzed.output, queryExecution.toRdd)(sqlContext)
      case Union(children) if children.forall(hasSideEffects) =>
        LogicalRDD(queryExecution.analyzed.output, queryExecution.toRdd)(sqlContext)
      case _ =>
        queryExecution.analyzed
    }
  }

  /**
   * An unresolved version of the internal encoder for the type of this [[Dataset]].  This one is
   * marked implicit so that we can use it when constructing new [[Dataset]] objects that have the
   * same object type (that will be possibly resolved to a different schema).
   */
  private[sql] implicit val unresolvedTEncoder: ExpressionEncoder[T] = encoderFor(encoder)
  unresolvedTEncoder.validate(logicalPlan.output)

  /** The encoder for this [[Dataset]] that has been resolved to its output schema. */
  private[sql] val resolvedTEncoder: ExpressionEncoder[T] =
    unresolvedTEncoder.resolve(logicalPlan.output, OuterScopes.outerScopes)

  /**
   * The encoder where the expressions used to construct an object from an input row have been
   * bound to the ordinals of this [[Dataset]]'s output schema.
   */
  private[sql] val boundTEncoder = resolvedTEncoder.bind(logicalPlan.output)

  private implicit def classTag = unresolvedTEncoder.clsTag

  protected[sql] def resolve(colName: String): NamedExpression = {
    queryExecution.analyzed.resolveQuoted(colName, sqlContext.sessionState.analyzer.resolver)
      .getOrElse {
        throw new AnalysisException(
          s"""Cannot resolve column name "$colName" among (${schema.fieldNames.mkString(", ")})""")
      }
  }

  protected[sql] def numericColumns: Seq[Expression] = {
    schema.fields.filter(_.dataType.isInstanceOf[NumericType]).map { n =>
      queryExecution.analyzed.resolveQuoted(n.name, sqlContext.sessionState.analyzer.resolver).get
    }
  }

  /**
   * Compose the string representing rows for output
   *
   * @param _numRows Number of rows to show
   * @param truncate Whether truncate long strings and align cells right
   */
  override private[sql] def showString(_numRows: Int, truncate: Boolean = true): String = {
    val numRows = _numRows.max(0)
    val takeResult = take(numRows + 1)
    val hasMoreData = takeResult.length > numRows
    val data = takeResult.take(numRows)

    // For array values, replace Seq and Array with square brackets
    // For cells that are beyond 20 characters, replace it with the first 17 and "..."
    val rows: Seq[Seq[String]] = schema.fieldNames.toSeq +: data.map {
      case r: Row => r
      case tuple: Product => Row.fromTuple(tuple)
      case o => Row(o)
    }.map { row =>
      row.toSeq.map { cell =>
        val str = cell match {
          case null => "null"
          case binary: Array[Byte] => binary.map("%02X".format(_)).mkString("[", " ", "]")
          case array: Array[_] => array.mkString("[", ", ", "]")
          case seq: Seq[_] => seq.mkString("[", ", ", "]")
          case _ => cell.toString
        }
        if (truncate && str.length > 20) str.substring(0, 17) + "..." else str
      }: Seq[String]
    }

    formatString ( rows, numRows, hasMoreData, truncate )
  }

  /**
   * Converts this strongly typed collection of data to generic Dataframe.  In contrast to the
   * strongly typed objects that Dataset operations work on, a Dataframe returns generic [[Row]]
   * objects that allow fields to be accessed by ordinal or name.
   *
   * @group basic
   * @since 1.6.0
   */
  // This is declared with parentheses to prevent the Scala compiler from treating
  // `ds.toDF("1")` as invoking this toDF and then apply on the returned DataFrame.
  def toDF(): DataFrame = new Dataset[Row](sqlContext, queryExecution, RowEncoder(schema))

  /**
   * :: Experimental ::
   * Returns a new [[Dataset]] where each record has been mapped on to the specified type.  The
   * method used to map columns depend on the type of `U`:
   *  - When `U` is a class, fields for the class will be mapped to columns of the same name
   *    (case sensitivity is determined by `spark.sql.caseSensitive`)
   *  - When `U` is a tuple, the columns will be be mapped by ordinal (i.e. the first column will
   *    be assigned to `_1`).
   *  - When `U` is a primitive type (i.e. String, Int, etc). then the first column of the
   *    [[DataFrame]] will be used.
   *
   * If the schema of the [[Dataset]] does not match the desired `U` type, you can use `select`
   * along with `alias` or `as` to rearrange or rename as required.
   *
   * @group basic
   * @since 1.6.0
   */
  @Experimental
  def as[U : Encoder]: Dataset[U] = Dataset[U](sqlContext, logicalPlan)

  /**
   * Converts this strongly typed collection of data to generic `DataFrame` with columns renamed.
   * This can be quite convenient in conversion from a RDD of tuples into a [[DataFrame]] with
   * meaningful names. For example:
   * {{{
   *   val rdd: RDD[(Int, String)] = ...
   *   rdd.toDF()  // this implicit conversion creates a DataFrame with column name `_1` and `_2`
   *   rdd.toDF("id", "name")  // this creates a DataFrame with column name "id" and "name"
   * }}}
   *
   * @group basic
   * @since 2.0.0
   */
  @scala.annotation.varargs
  def toDF(colNames: String*): DataFrame = {
    require(schema.size == colNames.size,
      "The number of columns doesn't match.\n" +
        s"Old column names (${schema.size}): " + schema.fields.map(_.name).mkString(", ") + "\n" +
        s"New column names (${colNames.size}): " + colNames.mkString(", "))

    val newCols = logicalPlan.output.zip(colNames).map { case (oldAttribute, newName) =>
      Column(Alias(oldAttribute, newName)(qualifier = oldAttribute.qualifier))
    }
    select(newCols : _*)
  }

  /**
   * Returns the schema of this [[Dataset]].
   *
   * @group basic
   * @since 1.6.0
   */
  def schema: StructType = queryExecution.analyzed.schema

  /**
   * Prints the schema to the console in a nice tree format.
   *
   * @group basic
   * @since 1.6.0
   */
  // scalastyle:off println
  override def printSchema(): Unit = println(schema.treeString)
  // scalastyle:on println

  /**
   * Prints the plans (logical and physical) to the console for debugging purposes.
   *
   * @group basic
   * @since 1.6.0
   */
  override def explain(extended: Boolean): Unit = {
    val explain = ExplainCommand(queryExecution.logical, extended = extended)
    sqlContext.executePlan(explain).executedPlan.executeCollect().foreach {
      // scalastyle:off println
      r => println(r.getString(0))
      // scalastyle:on println
    }
  }

  /**
   * Prints the physical plan to the console for debugging purposes.
   *
   * @group basic
   * @since 1.6.0
   */
  override def explain(): Unit = explain(extended = false)

  /**
   * Returns all column names and their data types as an array.
   *
   * @group basic
   * @since 1.6.0
   */
  def dtypes: Array[(String, String)] = schema.fields.map { field =>
    (field.name, field.dataType.toString)
  }

  /**
   * Returns all column names as an array.
   *
   * @group basic
   * @since 1.6.0
   */
  def columns: Array[String] = schema.fields.map(_.name)

  /**
   * Returns true if the `collect` and `take` methods can be run locally
   * (without any Spark executors).
   *
   * @group basic
   * @since 1.6.0
   */
  def isLocal: Boolean = logicalPlan.isInstanceOf[LocalRelation]

  /**
   * Displays the [[Dataset]] in a tabular form. Strings more than 20 characters will be truncated,
   * and all cells will be aligned right. For example:
   * {{{
   *   year  month AVG('Adj Close) MAX('Adj Close)
   *   1980  12    0.503218        0.595103
   *   1981  01    0.523289        0.570307
   *   1982  02    0.436504        0.475256
   *   1983  03    0.410516        0.442194
   *   1984  04    0.450090        0.483521
   * }}}
   *
   * @param numRows Number of rows to show
   *
   * @group action
   * @since 1.6.0
   */
  def show(numRows: Int): Unit = show(numRows, truncate = true)

  /**
   * Displays the top 20 rows of [[Dataset]] in a tabular form. Strings more than 20 characters
   * will be truncated, and all cells will be aligned right.
   *
   * @group action
   * @since 1.6.0
   */
  def show(): Unit = show(20)

  /**
   * Displays the top 20 rows of [[Dataset]] in a tabular form.
   *
   * @param truncate Whether truncate long strings. If true, strings more than 20 characters will
   *                 be truncated and all cells will be aligned right
   *
   * @group action
   * @since 1.6.0
   */
  def show(truncate: Boolean): Unit = show(20, truncate)

  /**
   * Displays the [[Dataset]] in a tabular form. For example:
   * {{{
   *   year  month AVG('Adj Close) MAX('Adj Close)
   *   1980  12    0.503218        0.595103
   *   1981  01    0.523289        0.570307
   *   1982  02    0.436504        0.475256
   *   1983  03    0.410516        0.442194
   *   1984  04    0.450090        0.483521
   * }}}
   * @param numRows Number of rows to show
   * @param truncate Whether truncate long strings. If true, strings more than 20 characters will
   *              be truncated and all cells will be aligned right
   *
   * @group action
   * @since 1.6.0
   */
  // scalastyle:off println
  def show(numRows: Int, truncate: Boolean): Unit = println(showString(numRows, truncate))
  // scalastyle:on println

  /**
   * Returns a [[DataFrameNaFunctions]] for working with missing data.
   * {{{
   *   // Dropping rows containing any null values.
   *   ds.na.drop()
   * }}}
   *
   * @group untypedrel
   * @since 1.6.0
   */
  def na: DataFrameNaFunctions = new DataFrameNaFunctions(toDF())

  /**
   * Returns a [[DataFrameStatFunctions]] for working statistic functions support.
   * {{{
   *   // Finding frequent items in column with name 'a'.
   *   ds.stat.freqItems(Seq("a"))
   * }}}
   *
   * @group untypedrel
   * @since 1.6.0
   */
  def stat: DataFrameStatFunctions = new DataFrameStatFunctions(toDF())

  /**
   * Cartesian join with another [[DataFrame]].
   *
   * Note that cartesian joins are very expensive without an extra filter that can be pushed down.
   *
   * @param right Right side of the join operation.
   *
   * @group untypedrel
   * @since 2.0.0
   */
  def join(right: DataFrame): DataFrame = withPlan {
    Join(logicalPlan, right.logicalPlan, joinType = Inner, None)
  }

  /**
   * Inner equi-join with another [[DataFrame]] using the given column.
   *
   * Different from other join functions, the join column will only appear once in the output,
   * i.e. similar to SQL's `JOIN USING` syntax.
   *
   * {{{
   *   // Joining df1 and df2 using the column "user_id"
   *   df1.join(df2, "user_id")
   * }}}
   *
   * Note that if you perform a self-join using this function without aliasing the input
   * [[DataFrame]]s, you will NOT be able to reference any columns after the join, since
   * there is no way to disambiguate which side of the join you would like to reference.
   *
   * @param right Right side of the join operation.
   * @param usingColumn Name of the column to join on. This column must exist on both sides.
   *
   * @group untypedrel
   * @since 2.0.0
   */
  def join(right: DataFrame, usingColumn: String): DataFrame = {
    join(right, Seq(usingColumn))
  }

  /**
   * Inner equi-join with another [[DataFrame]] using the given columns.
   *
   * Different from other join functions, the join columns will only appear once in the output,
   * i.e. similar to SQL's `JOIN USING` syntax.
   *
   * {{{
   *   // Joining df1 and df2 using the columns "user_id" and "user_name"
   *   df1.join(df2, Seq("user_id", "user_name"))
   * }}}
   *
   * Note that if you perform a self-join using this function without aliasing the input
   * [[DataFrame]]s, you will NOT be able to reference any columns after the join, since
   * there is no way to disambiguate which side of the join you would like to reference.
   *
   * @param right Right side of the join operation.
   * @param usingColumns Names of the columns to join on. This columns must exist on both sides.
   *
   * @group untypedrel
   * @since 2.0.0
   */
  def join(right: DataFrame, usingColumns: Seq[String]): DataFrame = {
    join(right, usingColumns, "inner")
  }

  /**
   * Equi-join with another [[DataFrame]] using the given columns.
   *
   * Different from other join functions, the join columns will only appear once in the output,
   * i.e. similar to SQL's `JOIN USING` syntax.
   *
   * Note that if you perform a self-join using this function without aliasing the input
   * [[DataFrame]]s, you will NOT be able to reference any columns after the join, since
   * there is no way to disambiguate which side of the join you would like to reference.
   *
   * @param right Right side of the join operation.
   * @param usingColumns Names of the columns to join on. This columns must exist on both sides.
   * @param joinType One of: `inner`, `outer`, `left_outer`, `right_outer`, `leftsemi`.
   *
   * @group untypedrel
   * @since 2.0.0
   */
  def join(right: DataFrame, usingColumns: Seq[String], joinType: String): DataFrame = {
    // Analyze the self join. The assumption is that the analyzer will disambiguate left vs right
    // by creating a new instance for one of the branch.
    val joined = sqlContext.executePlan(
      Join(logicalPlan, right.logicalPlan, joinType = JoinType(joinType), None))
      .analyzed.asInstanceOf[Join]

    withPlan {
      Join(
        joined.left,
        joined.right,
        UsingJoin(JoinType(joinType), usingColumns.map(UnresolvedAttribute(_))),
        None)
    }
  }

  /**
   * Inner join with another [[DataFrame]], using the given join expression.
   *
   * {{{
   *   // The following two are equivalent:
   *   df1.join(df2, $"df1Key" === $"df2Key")
   *   df1.join(df2).where($"df1Key" === $"df2Key")
   * }}}
   *
   * @group untypedrel
   * @since 2.0.0
   */
  def join(right: DataFrame, joinExprs: Column): DataFrame = join(right, joinExprs, "inner")

  /**
   * Join with another [[DataFrame]], using the given join expression. The following performs
   * a full outer join between `df1` and `df2`.
   *
   * {{{
   *   // Scala:
   *   import org.apache.spark.sql.functions._
   *   df1.join(df2, $"df1Key" === $"df2Key", "outer")
   *
   *   // Java:
   *   import static org.apache.spark.sql.functions.*;
   *   df1.join(df2, col("df1Key").equalTo(col("df2Key")), "outer");
   * }}}
   *
   * @param right Right side of the join.
   * @param joinExprs Join expression.
   * @param joinType One of: `inner`, `outer`, `left_outer`, `right_outer`, `leftsemi`.
   *
   * @group untypedrel
   * @since 2.0.0
   */
  def join(right: DataFrame, joinExprs: Column, joinType: String): DataFrame = withPlan {
    Join(logicalPlan, right.logicalPlan, JoinType(joinType), Some(joinExprs.expr))
  }

  /**
   * :: Experimental ::
   * Joins this [[Dataset]] returning a [[Tuple2]] for each pair where `condition` evaluates to
   * true.
   *
   * This is similar to the relation `join` function with one important difference in the
   * result schema. Since `joinWith` preserves objects present on either side of the join, the
   * result schema is similarly nested into a tuple under the column names `_1` and `_2`.
   *
   * This type of join can be useful both for preserving type-safety with the original object
   * types as well as working with relational data where either side of the join has column
   * names in common.
   *
   * @param other Right side of the join.
   * @param condition Join expression.
   * @param joinType One of: `inner`, `outer`, `left_outer`, `right_outer`, `leftsemi`.
   *
   * @group typedrel
   * @since 1.6.0
   */
  @Experimental
  def joinWith[U](other: Dataset[U], condition: Column, joinType: String): Dataset[(T, U)] = {
    val left = this.logicalPlan
    val right = other.logicalPlan

    val joined = sqlContext.executePlan(Join(left, right, joinType =
      JoinType(joinType), Some(condition.expr)))
    val leftOutput = joined.analyzed.output.take(left.output.length)
    val rightOutput = joined.analyzed.output.takeRight(right.output.length)

    val leftData = this.unresolvedTEncoder match {
      case e if e.flat => Alias(leftOutput.head, "_1")()
      case _ => Alias(CreateStruct(leftOutput), "_1")()
    }
    val rightData = other.unresolvedTEncoder match {
      case e if e.flat => Alias(rightOutput.head, "_2")()
      case _ => Alias(CreateStruct(rightOutput), "_2")()
    }

    implicit val tuple2Encoder: Encoder[(T, U)] =
      ExpressionEncoder.tuple(this.unresolvedTEncoder, other.unresolvedTEncoder)
    withTypedPlan[(T, U)](other, encoderFor[(T, U)]) { (left, right) =>
      Project(
        leftData :: rightData :: Nil,
        joined.analyzed)
    }
  }

  /**
   * :: Experimental ::
   * Using inner equi-join to join this [[Dataset]] returning a [[Tuple2]] for each pair
   * where `condition` evaluates to true.
   *
   * @param other Right side of the join.
   * @param condition Join expression.
   *
   * @group typedrel
   * @since 1.6.0
   */
  @Experimental
  def joinWith[U](other: Dataset[U], condition: Column): Dataset[(T, U)] = {
    joinWith(other, condition, "inner")
  }

  /**
   * Returns a new [[Dataset]] with each partition sorted by the given expressions.
   *
   * This is the same operation as "SORT BY" in SQL (Hive QL).
   *
   * @group typedrel
   * @since 2.0.0
   */
  @scala.annotation.varargs
  def sortWithinPartitions(sortCol: String, sortCols: String*): Dataset[T] = {
    sortWithinPartitions((sortCol +: sortCols).map(Column(_)) : _*)
  }

  /**
   * Returns a new [[Dataset]] with each partition sorted by the given expressions.
   *
   * This is the same operation as "SORT BY" in SQL (Hive QL).
   *
   * @group typedrel
   * @since 2.0.0
   */
  @scala.annotation.varargs
  def sortWithinPartitions(sortExprs: Column*): Dataset[T] = {
    sortInternal(global = false, sortExprs)
  }

  /**
   * Returns a new [[Dataset]] sorted by the specified column, all in ascending order.
   * {{{
   *   // The following 3 are equivalent
   *   ds.sort("sortcol")
   *   ds.sort($"sortcol")
   *   ds.sort($"sortcol".asc)
   * }}}
   *
   * @group typedrel
   * @since 2.0.0
   */
  @scala.annotation.varargs
  def sort(sortCol: String, sortCols: String*): Dataset[T] = {
    sort((sortCol +: sortCols).map(apply) : _*)
  }

  /**
   * Returns a new [[Dataset]] sorted by the given expressions. For example:
   * {{{
   *   ds.sort($"col1", $"col2".desc)
   * }}}
   *
   * @group typedrel
   * @since 2.0.0
   */
  @scala.annotation.varargs
  def sort(sortExprs: Column*): Dataset[T] = {
    sortInternal(global = true, sortExprs)
  }

  /**
   * Returns a new [[Dataset]] sorted by the given expressions.
   * This is an alias of the `sort` function.
   *
   * @group typedrel
   * @since 2.0.0
   */
  @scala.annotation.varargs
  def orderBy(sortCol: String, sortCols: String*): Dataset[T] = sort(sortCol, sortCols : _*)

  /**
   * Returns a new [[Dataset]] sorted by the given expressions.
   * This is an alias of the `sort` function.
   *
   * @group typedrel
   * @since 2.0.0
   */
  @scala.annotation.varargs
  def orderBy(sortExprs: Column*): Dataset[T] = sort(sortExprs : _*)

  /**
   * Selects column based on the column name and return it as a [[Column]].
   * Note that the column name can also reference to a nested column like `a.b`.
   *
   * @group untypedrel
   * @since 2.0.0
   */
  def apply(colName: String): Column = col(colName)

  /**
   * Selects column based on the column name and return it as a [[Column]].
   * Note that the column name can also reference to a nested column like `a.b`.
   *
   * @group untypedrel
   * @since 2.0.0
   */
  def col(colName: String): Column = colName match {
    case "*" =>
      Column(ResolvedStar(queryExecution.analyzed.output))
    case _ =>
      val col = resolve(colName) match {
        case attr: Attribute => UnresolvedAttribute(attr.qualifier.toSeq :+ attr.name)
        case Alias(child, _) => UnresolvedAttribute.quotedString(child.sql)
      }
      Column(col)
  }

  /**
   * Returns a new [[Dataset]] with an alias set.
   *
   * @group typedrel
   * @since 1.6.0
   */
  def as(alias: String): Dataset[T] = withTypedPlan {
    SubqueryAlias(alias, logicalPlan)
  }

  /**
   * (Scala-specific) Returns a new [[Dataset]] with an alias set.
   *
   * @group typedrel
   * @since 2.0.0
   */
  def as(alias: Symbol): Dataset[T] = as(alias.name)

  /**
   * Returns a new [[Dataset]] with an alias set. Same as `as`.
   *
   * @group typedrel
   * @since 2.0.0
   */
  def alias(alias: String): Dataset[T] = as(alias)

  /**
   * (Scala-specific) Returns a new [[Dataset]] with an alias set. Same as `as`.
   *
   * @group typedrel
   * @since 2.0.0
   */
  def alias(alias: Symbol): Dataset[T] = as(alias)

  /**
   * Selects a set of column based expressions.
   * {{{
   *   ds.select($"colA", $"colB" + 1)
   * }}}
   *
   * @group untypedrel
   * @since 2.0.0
   */
  @scala.annotation.varargs
  def select(cols: Column*): DataFrame = withPlan {
    Project(cols.map(_.named), logicalPlan)
  }

  /**
   * Selects a set of columns. This is a variant of `select` that can only select
   * existing columns using column names (i.e. cannot construct expressions).
   *
   * {{{
   *   // The following two are equivalent:
   *   ds.select("colA", "colB")
   *   ds.select($"colA", $"colB")
   * }}}
   *
   * @group untypedrel
   * @since 2.0.0
   */
  @scala.annotation.varargs
  def select(col: String, cols: String*): DataFrame = select((col +: cols).map(Column(_)) : _*)

  /**
   * Selects a set of SQL expressions. This is a variant of `select` that accepts
   * SQL expressions.
   *
   * {{{
   *   // The following are equivalent:
   *   ds.selectExpr("colA", "colB as newName", "abs(colC)")
   *   ds.select(expr("colA"), expr("colB as newName"), expr("abs(colC)"))
   * }}}
   *
   * @group untypedrel
   * @since 2.0.0
   */
  @scala.annotation.varargs
  def selectExpr(exprs: String*): DataFrame = {
    select(exprs.map { expr =>
      Column(sqlContext.sessionState.sqlParser.parseExpression(expr))
    }: _*)
  }

  /**
   * :: Experimental ::
   * Returns a new [[Dataset]] by computing the given [[Column]] expression for each element.
   *
   * {{{
   *   val ds = Seq(1, 2, 3).toDS()
   *   val newDS = ds.select(expr("value + 1").as[Int])
   * }}}
   *
   * @group typedrel
   * @since 1.6.0
   */
  @Experimental
  def select[U1: Encoder](c1: TypedColumn[T, U1]): Dataset[U1] = {
    new Dataset[U1](
      sqlContext,
      Project(
        c1.withInputType(
          boundTEncoder,
          logicalPlan.output).named :: Nil,
        logicalPlan),
      implicitly[Encoder[U1]])
  }

  /**
   * Internal helper function for building typed selects that return tuples.  For simplicity and
   * code reuse, we do this without the help of the type system and then use helper functions
   * that cast appropriately for the user facing interface.
   */
  protected def selectUntyped(columns: TypedColumn[_, _]*): Dataset[_] = {
    val encoders = columns.map(_.encoder)
    val namedColumns =
      columns.map(_.withInputType(resolvedTEncoder, logicalPlan.output).named)
    val execution = new QueryExecution(sqlContext, Project(namedColumns, logicalPlan))

    new Dataset(sqlContext, execution, ExpressionEncoder.tuple(encoders))
  }

  /**
   * :: Experimental ::
   * Returns a new [[Dataset]] by computing the given [[Column]] expressions for each element.
   *
   * @group typedrel
   * @since 1.6.0
   */
  @Experimental
  def select[U1, U2](c1: TypedColumn[T, U1], c2: TypedColumn[T, U2]): Dataset[(U1, U2)] =
    selectUntyped(c1, c2).asInstanceOf[Dataset[(U1, U2)]]

  /**
   * :: Experimental ::
   * Returns a new [[Dataset]] by computing the given [[Column]] expressions for each element.
   *
   * @group typedrel
   * @since 1.6.0
   */
  @Experimental
  def select[U1, U2, U3](
      c1: TypedColumn[T, U1],
      c2: TypedColumn[T, U2],
      c3: TypedColumn[T, U3]): Dataset[(U1, U2, U3)] =
    selectUntyped(c1, c2, c3).asInstanceOf[Dataset[(U1, U2, U3)]]

  /**
   * :: Experimental ::
   * Returns a new [[Dataset]] by computing the given [[Column]] expressions for each element.
   *
   * @group typedrel
   * @since 1.6.0
   */
  @Experimental
  def select[U1, U2, U3, U4](
      c1: TypedColumn[T, U1],
      c2: TypedColumn[T, U2],
      c3: TypedColumn[T, U3],
      c4: TypedColumn[T, U4]): Dataset[(U1, U2, U3, U4)] =
    selectUntyped(c1, c2, c3, c4).asInstanceOf[Dataset[(U1, U2, U3, U4)]]

  /**
   * :: Experimental ::
   * Returns a new [[Dataset]] by computing the given [[Column]] expressions for each element.
   *
   * @group typedrel
   * @since 1.6.0
   */
  @Experimental
  def select[U1, U2, U3, U4, U5](
      c1: TypedColumn[T, U1],
      c2: TypedColumn[T, U2],
      c3: TypedColumn[T, U3],
      c4: TypedColumn[T, U4],
      c5: TypedColumn[T, U5]): Dataset[(U1, U2, U3, U4, U5)] =
    selectUntyped(c1, c2, c3, c4, c5).asInstanceOf[Dataset[(U1, U2, U3, U4, U5)]]

  /**
   * Filters rows using the given condition.
   * {{{
   *   // The following are equivalent:
   *   peopleDs.filter($"age" > 15)
   *   peopleDs.where($"age" > 15)
   * }}}
   *
   * @group typedrel
   * @since 1.6.0
   */
  def filter(condition: Column): Dataset[T] = withTypedPlan {
    Filter(condition.expr, logicalPlan)
  }

  /**
   * Filters rows using the given SQL expression.
   * {{{
   *   peopleDs.filter("age > 15")
   * }}}
   *
   * @group typedrel
   * @since 1.6.0
   */
  def filter(conditionExpr: String): Dataset[T] = {
    filter(Column(sqlContext.sessionState.sqlParser.parseExpression(conditionExpr)))
  }

  /**
   * Filters rows using the given condition. This is an alias for `filter`.
   * {{{
   *   // The following are equivalent:
   *   peopleDs.filter($"age" > 15)
   *   peopleDs.where($"age" > 15)
   * }}}
   *
   * @group typedrel
   * @since 1.6.0
   */
  def where(condition: Column): Dataset[T] = filter(condition)

  /**
   * Filters rows using the given SQL expression.
   * {{{
   *   peopleDs.where("age > 15")
   * }}}
   *
   * @group typedrel
   * @since 1.6.0
   */
  def where(conditionExpr: String): Dataset[T] = {
    filter(Column(sqlContext.sessionState.sqlParser.parseExpression(conditionExpr)))
  }

  /**
   * Groups the [[Dataset]] using the specified columns, so we can run aggregation on them.  See
   * [[RelationalGroupedDataset]] for all the available aggregate functions.
   *
   * {{{
   *   // Compute the average for all numeric columns grouped by department.
   *   ds.groupBy($"department").avg()
   *
   *   // Compute the max age and average salary, grouped by department and gender.
   *   ds.groupBy($"department", $"gender").agg(Map(
   *     "salary" -> "avg",
   *     "age" -> "max"
   *   ))
   * }}}
   *
   * @group untypedrel
   * @since 2.0.0
   */
  @scala.annotation.varargs
  def groupBy(cols: Column*): RelationalGroupedDataset = {
    RelationalGroupedDataset(toDF(), cols.map(_.expr), RelationalGroupedDataset.GroupByType)
  }

  /**
   * Create a multi-dimensional rollup for the current [[Dataset]] using the specified columns,
   * so we can run aggregation on them.
   * See [[RelationalGroupedDataset]] for all the available aggregate functions.
   *
   * {{{
   *   // Compute the average for all numeric columns rolluped by department and group.
   *   ds.rollup($"department", $"group").avg()
   *
   *   // Compute the max age and average salary, rolluped by department and gender.
   *   ds.rollup($"department", $"gender").agg(Map(
   *     "salary" -> "avg",
   *     "age" -> "max"
   *   ))
   * }}}
   *
   * @group untypedrel
   * @since 2.0.0
   */
  @scala.annotation.varargs
  def rollup(cols: Column*): RelationalGroupedDataset = {
    RelationalGroupedDataset(toDF(), cols.map(_.expr), RelationalGroupedDataset.RollupType)
  }

  /**
   * Create a multi-dimensional cube for the current [[Dataset]] using the specified columns,
   * so we can run aggregation on them.
   * See [[RelationalGroupedDataset]] for all the available aggregate functions.
   *
   * {{{
   *   // Compute the average for all numeric columns cubed by department and group.
   *   ds.cube($"department", $"group").avg()
   *
   *   // Compute the max age and average salary, cubed by department and gender.
   *   ds.cube($"department", $"gender").agg(Map(
   *     "salary" -> "avg",
   *     "age" -> "max"
   *   ))
   * }}}
   *
   * @group untypedrel
   * @since 2.0.0
   */
  @scala.annotation.varargs
  def cube(cols: Column*): RelationalGroupedDataset = {
    RelationalGroupedDataset(toDF(), cols.map(_.expr), RelationalGroupedDataset.CubeType)
  }

  /**
   * Groups the [[Dataset]] using the specified columns, so that we can run aggregation on them.
   * See [[RelationalGroupedDataset]] for all the available aggregate functions.
   *
   * This is a variant of groupBy that can only group by existing columns using column names
   * (i.e. cannot construct expressions).
   *
   * {{{
   *   // Compute the average for all numeric columns grouped by department.
   *   ds.groupBy("department").avg()
   *
   *   // Compute the max age and average salary, grouped by department and gender.
   *   ds.groupBy($"department", $"gender").agg(Map(
   *     "salary" -> "avg",
   *     "age" -> "max"
   *   ))
   * }}}
   * @group untypedrel
   * @since 2.0.0
   */
  @scala.annotation.varargs
  def groupBy(col1: String, cols: String*): RelationalGroupedDataset = {
    val colNames: Seq[String] = col1 +: cols
    RelationalGroupedDataset(
      toDF(), colNames.map(colName => resolve(colName)), RelationalGroupedDataset.GroupByType)
  }

  /**
   * :: Experimental ::
   * (Scala-specific)
   * Reduces the elements of this [[Dataset]] using the specified binary function. The given `func`
   * must be commutative and associative or the result may be non-deterministic.
   *
   * @group action
   * @since 1.6.0
   */
  @Experimental
  def reduce(func: (T, T) => T): T = rdd.reduce(func)

  /**
   * :: Experimental ::
   * (Java-specific)
   * Reduces the elements of this Dataset using the specified binary function.  The given `func`
   * must be commutative and associative or the result may be non-deterministic.
   *
   * @group action
   * @since 1.6.0
   */
  @Experimental
  def reduce(func: ReduceFunction[T]): T = reduce(func.call(_, _))

  /**
   * :: Experimental ::
   * (Scala-specific)
   * Returns a [[KeyValueGroupedDataset]] where the data is grouped by the given key `func`.
   *
   * @group typedrel
   * @since 2.0.0
   */
  @Experimental
  def groupByKey[K: Encoder](func: T => K): KeyValueGroupedDataset[K, T] = {
    val inputPlan = logicalPlan
    val withGroupingKey = AppendColumns(func, inputPlan)
    val executed = sqlContext.executePlan(withGroupingKey)

    new KeyValueGroupedDataset(
      encoderFor[K],
      encoderFor[T],
      executed,
      inputPlan.output,
      withGroupingKey.newColumns)
  }

  /**
   * :: Experimental ::
   * Returns a [[KeyValueGroupedDataset]] where the data is grouped by the given [[Column]]
   * expressions.
   *
   * @group typedrel
   * @since 2.0.0
   */
  @Experimental
  @scala.annotation.varargs
  def groupByKey(cols: Column*): KeyValueGroupedDataset[Row, T] = {
    val withKeyColumns = logicalPlan.output ++ cols.map(_.expr).map(UnresolvedAlias(_))
    val withKey = Project(withKeyColumns, logicalPlan)
    val executed = sqlContext.executePlan(withKey)

    val dataAttributes = executed.analyzed.output.dropRight(cols.size)
    val keyAttributes = executed.analyzed.output.takeRight(cols.size)

    new KeyValueGroupedDataset(
      RowEncoder(keyAttributes.toStructType),
      encoderFor[T],
      executed,
      dataAttributes,
      keyAttributes)
  }

  /**
   * :: Experimental ::
   * (Java-specific)
   * Returns a [[KeyValueGroupedDataset]] where the data is grouped by the given key `func`.
   *
   * @group typedrel
   * @since 2.0.0
   */
  @Experimental
  def groupByKey[K](func: MapFunction[T, K], encoder: Encoder[K]): KeyValueGroupedDataset[K, T] =
    groupByKey(func.call(_))(encoder)

  /**
   * Create a multi-dimensional rollup for the current [[Dataset]] using the specified columns,
   * so we can run aggregation on them.
   * See [[RelationalGroupedDataset]] for all the available aggregate functions.
   *
   * This is a variant of rollup that can only group by existing columns using column names
   * (i.e. cannot construct expressions).
   *
   * {{{
   *   // Compute the average for all numeric columns rolluped by department and group.
   *   ds.rollup("department", "group").avg()
   *
   *   // Compute the max age and average salary, rolluped by department and gender.
   *   ds.rollup($"department", $"gender").agg(Map(
   *     "salary" -> "avg",
   *     "age" -> "max"
   *   ))
   * }}}
   *
   * @group untypedrel
   * @since 2.0.0
   */
  @scala.annotation.varargs
  def rollup(col1: String, cols: String*): RelationalGroupedDataset = {
    val colNames: Seq[String] = col1 +: cols
    RelationalGroupedDataset(
      toDF(), colNames.map(colName => resolve(colName)), RelationalGroupedDataset.RollupType)
  }

  /**
   * Create a multi-dimensional cube for the current [[Dataset]] using the specified columns,
   * so we can run aggregation on them.
   * See [[RelationalGroupedDataset]] for all the available aggregate functions.
   *
   * This is a variant of cube that can only group by existing columns using column names
   * (i.e. cannot construct expressions).
   *
   * {{{
   *   // Compute the average for all numeric columns cubed by department and group.
   *   ds.cube("department", "group").avg()
   *
   *   // Compute the max age and average salary, cubed by department and gender.
   *   ds.cube($"department", $"gender").agg(Map(
   *     "salary" -> "avg",
   *     "age" -> "max"
   *   ))
   * }}}
   * @group untypedrel
   * @since 2.0.0
   */
  @scala.annotation.varargs
  def cube(col1: String, cols: String*): RelationalGroupedDataset = {
    val colNames: Seq[String] = col1 +: cols
    RelationalGroupedDataset(
      toDF(), colNames.map(colName => resolve(colName)), RelationalGroupedDataset.CubeType)
  }

  /**
   * (Scala-specific) Aggregates on the entire [[Dataset]] without groups.
   * {{{
   *   // ds.agg(...) is a shorthand for ds.groupBy().agg(...)
   *   ds.agg("age" -> "max", "salary" -> "avg")
   *   ds.groupBy().agg("age" -> "max", "salary" -> "avg")
   * }}}
   *
   * @group untypedrel
   * @since 2.0.0
   */
  def agg(aggExpr: (String, String), aggExprs: (String, String)*): DataFrame = {
    groupBy().agg(aggExpr, aggExprs : _*)
  }

  /**
   * (Scala-specific) Aggregates on the entire [[Dataset]] without groups.
   * {{{
   *   // ds.agg(...) is a shorthand for ds.groupBy().agg(...)
   *   ds.agg(Map("age" -> "max", "salary" -> "avg"))
   *   ds.groupBy().agg(Map("age" -> "max", "salary" -> "avg"))
   * }}}
   *
   * @group untypedrel
   * @since 2.0.0
   */
  def agg(exprs: Map[String, String]): DataFrame = groupBy().agg(exprs)

  /**
   * (Java-specific) Aggregates on the entire [[Dataset]] without groups.
   * {{{
   *   // ds.agg(...) is a shorthand for ds.groupBy().agg(...)
   *   ds.agg(Map("age" -> "max", "salary" -> "avg"))
   *   ds.groupBy().agg(Map("age" -> "max", "salary" -> "avg"))
   * }}}
   *
   * @group untypedrel
   * @since 2.0.0
   */
  def agg(exprs: java.util.Map[String, String]): DataFrame = groupBy().agg(exprs)

  /**
   * Aggregates on the entire [[Dataset]] without groups.
   * {{{
   *   // ds.agg(...) is a shorthand for ds.groupBy().agg(...)
   *   ds.agg(max($"age"), avg($"salary"))
   *   ds.groupBy().agg(max($"age"), avg($"salary"))
   * }}}
   *
   * @group untypedrel
   * @since 2.0.0
   */
  @scala.annotation.varargs
  def agg(expr: Column, exprs: Column*): DataFrame = groupBy().agg(expr, exprs : _*)

  /**
   * Returns a new [[Dataset]] by taking the first `n` rows. The difference between this function
   * and `head` is that `head` is an action and returns an array (by triggering query execution)
   * while `limit` returns a new [[Dataset]].
   *
   * @group typedrel
   * @since 2.0.0
   */
  def limit(n: Int): Dataset[T] = withTypedPlan {
    Limit(Literal(n), logicalPlan)
  }

  /**
   * Returns a new [[Dataset]] containing union of rows in this Dataset and another Dataset.
   * This is equivalent to `UNION ALL` in SQL.
   *
   * To do a SQL-style set union (that does deduplication of elements), use this function followed
   * by a [[distinct]].
   *
   * @group typedrel
   * @since 2.0.0
   */
  @deprecated("use union()", "2.0.0")
  def unionAll(other: Dataset[T]): Dataset[T] = union(other)

  /**
   * Returns a new [[Dataset]] containing union of rows in this Dataset and another Dataset.
   * This is equivalent to `UNION ALL` in SQL.
   *
   * To do a SQL-style set union (that does deduplication of elements), use this function followed
   * by a [[distinct]].
   *
   * @group typedrel
   * @since 2.0.0
   */
  def union(other: Dataset[T]): Dataset[T] = withTypedPlan {
    // This breaks caching, but it's usually ok because it addresses a very specific use case:
    // using union to union many files or partitions.
    CombineUnions(Union(logicalPlan, other.logicalPlan))
  }

  /**
   * Returns a new [[Dataset]] containing rows only in both this Dataset and another Dataset.
   * This is equivalent to `INTERSECT` in SQL.
   *
   * Note that, equality checking is performed directly on the encoded representation of the data
   * and thus is not affected by a custom `equals` function defined on `T`.
   *
   * @group typedrel
   * @since 1.6.0
   */
  def intersect(other: Dataset[T]): Dataset[T] = withTypedPlan {
    Intersect(logicalPlan, other.logicalPlan)
  }

  /**
   * Returns a new [[Dataset]] containing rows in this Dataset but not in another Dataset.
   * This is equivalent to `EXCEPT` in SQL.
   *
   * Note that, equality checking is performed directly on the encoded representation of the data
   * and thus is not affected by a custom `equals` function defined on `T`.
   *
   * @group typedrel
   * @since 2.0.0
   */
  def except(other: Dataset[T]): Dataset[T] = withTypedPlan {
    Except(logicalPlan, other.logicalPlan)
  }

  /**
   * Returns a new [[Dataset]] by sampling a fraction of rows.
   *
   * @param withReplacement Sample with replacement or not.
   * @param fraction Fraction of rows to generate.
   * @param seed Seed for sampling.
   *
   * @group typedrel
   * @since 1.6.0
   */
  def sample(withReplacement: Boolean, fraction: Double, seed: Long): Dataset[T] = withTypedPlan {
    Sample(0.0, fraction, withReplacement, seed, logicalPlan)()
  }

  /**
   * Returns a new [[Dataset]] by sampling a fraction of rows, using a random seed.
   *
   * @param withReplacement Sample with replacement or not.
   * @param fraction Fraction of rows to generate.
   *
   * @group typedrel
   * @since 1.6.0
   */
  def sample(withReplacement: Boolean, fraction: Double): Dataset[T] = {
    sample(withReplacement, fraction, Utils.random.nextLong)
  }

  /**
   * Randomly splits this [[Dataset]] with the provided weights.
   *
   * @param weights weights for splits, will be normalized if they don't sum to 1.
   * @param seed Seed for sampling.
   *
   * @group typedrel
   * @since 2.0.0
   */
  def randomSplit(weights: Array[Double], seed: Long): Array[Dataset[T]] = {
    // It is possible that the underlying dataframe doesn't guarantee the ordering of rows in its
    // constituent partitions each time a split is materialized which could result in
    // overlapping splits. To prevent this, we explicitly sort each input partition to make the
    // ordering deterministic.
    val sorted = Sort(logicalPlan.output.map(SortOrder(_, Ascending)), global = false, logicalPlan)
    val sum = weights.sum
    val normalizedCumWeights = weights.map(_ / sum).scanLeft(0.0d)(_ + _)
    normalizedCumWeights.sliding(2).map { x =>
      new Dataset[T](
        sqlContext, Sample(x(0), x(1), withReplacement = false, seed, sorted)(), encoder)
    }.toArray
  }

  /**
   * Randomly splits this [[Dataset]] with the provided weights.
   *
   * @param weights weights for splits, will be normalized if they don't sum to 1.
   * @group typedrel
   * @since 2.0.0
   */
  def randomSplit(weights: Array[Double]): Array[Dataset[T]] = {
    randomSplit(weights, Utils.random.nextLong)
  }

  /**
   * Randomly splits this [[Dataset]] with the provided weights. Provided for the Python Api.
   *
   * @param weights weights for splits, will be normalized if they don't sum to 1.
   * @param seed Seed for sampling.
   */
  private[spark] def randomSplit(weights: List[Double], seed: Long): Array[Dataset[T]] = {
    randomSplit(weights.toArray, seed)
  }

  /**
   * :: Experimental ::
   * (Scala-specific) Returns a new [[Dataset]] where each row has been expanded to zero or more
   * rows by the provided function.  This is similar to a `LATERAL VIEW` in HiveQL. The columns of
   * the input row are implicitly joined with each row that is output by the function.
   *
   * The following example uses this function to count the number of books which contain
   * a given word:
   *
   * {{{
   *   case class Book(title: String, words: String)
   *   val ds: Dataset[Book]
   *
   *   case class Word(word: String)
   *   val allWords = ds.explode('words) {
   *     case Row(words: String) => words.split(" ").map(Word(_))
   *   }
   *
   *   val bookCountPerWord = allWords.groupBy("word").agg(countDistinct("title"))
   * }}}
   *
   * @group untypedrel
   * @since 2.0.0
   */
  @Experimental
  def explode[A <: Product : TypeTag](input: Column*)(f: Row => TraversableOnce[A]): DataFrame = {
    val schema = ScalaReflection.schemaFor[A].dataType.asInstanceOf[StructType]

    val elementTypes = schema.toAttributes.map {
      attr => (attr.dataType, attr.nullable, attr.name) }
    val names = schema.toAttributes.map(_.name)
    val convert = CatalystTypeConverters.createToCatalystConverter(schema)

    val rowFunction =
      f.andThen(_.map(convert(_).asInstanceOf[InternalRow]))
    val generator = UserDefinedGenerator(elementTypes, rowFunction, input.map(_.expr))

    withPlan {
      Generate(generator, join = true, outer = false,
        qualifier = None, generatorOutput = Nil, logicalPlan)
    }
  }

  /**
   * :: Experimental ::
   * (Scala-specific) Returns a new [[Dataset]] where a single column has been expanded to zero
   * or more rows by the provided function.  This is similar to a `LATERAL VIEW` in HiveQL. All
   * columns of the input row are implicitly joined with each value that is output by the function.
   *
   * {{{
   *   ds.explode("words", "word") {words: String => words.split(" ")}
   * }}}
   *
   * @group untypedrel
   * @since 2.0.0
   */
  @Experimental
  def explode[A, B : TypeTag](inputColumn: String, outputColumn: String)(f: A => TraversableOnce[B])
    : DataFrame = {
    val dataType = ScalaReflection.schemaFor[B].dataType
    val attributes = AttributeReference(outputColumn, dataType)() :: Nil
    // TODO handle the metadata?
    val elementTypes = attributes.map { attr => (attr.dataType, attr.nullable, attr.name) }

    def rowFunction(row: Row): TraversableOnce[InternalRow] = {
      val convert = CatalystTypeConverters.createToCatalystConverter(dataType)
      f(row(0).asInstanceOf[A]).map(o => InternalRow(convert(o)))
    }
    val generator = UserDefinedGenerator(elementTypes, rowFunction, apply(inputColumn).expr :: Nil)

    withPlan {
      Generate(generator, join = true, outer = false,
        qualifier = None, generatorOutput = Nil, logicalPlan)
    }
  }

  /**
   * Returns a new [[Dataset]] by adding a column or replacing the existing column that has
   * the same name.
   *
   * @group untypedrel
   * @since 2.0.0
   */
  def withColumn(colName: String, col: Column): DataFrame = {
    val resolver = sqlContext.sessionState.analyzer.resolver
    val output = queryExecution.analyzed.output
    val shouldReplace = output.exists(f => resolver(f.name, colName))
    if (shouldReplace) {
      val columns = output.map { field =>
        if (resolver(field.name, colName)) {
          col.as(colName)
        } else {
          Column(field)
        }
      }
      select(columns : _*)
    } else {
      select(Column("*"), col.as(colName))
    }
  }

  /**
   * Returns a new [[Dataset]] by adding a column with metadata.
   */
  private[spark] def withColumn(colName: String, col: Column, metadata: Metadata): DataFrame = {
    val resolver = sqlContext.sessionState.analyzer.resolver
    val output = queryExecution.analyzed.output
    val shouldReplace = output.exists(f => resolver(f.name, colName))
    if (shouldReplace) {
      val columns = output.map { field =>
        if (resolver(field.name, colName)) {
          col.as(colName, metadata)
        } else {
          Column(field)
        }
      }
      select(columns : _*)
    } else {
      select(Column("*"), col.as(colName, metadata))
    }
  }

  /**
   * Returns a new [[Dataset]] with a column renamed.
   * This is a no-op if schema doesn't contain existingName.
   *
   * @group untypedrel
   * @since 2.0.0
   */
  def withColumnRenamed(existingName: String, newName: String): DataFrame = {
    val resolver = sqlContext.sessionState.analyzer.resolver
    val output = queryExecution.analyzed.output
    val shouldRename = output.exists(f => resolver(f.name, existingName))
    if (shouldRename) {
      val columns = output.map { col =>
        if (resolver(col.name, existingName)) {
          Column(Alias(col, newName)(qualifier = col.qualifier))
        } else {
          Column(col)
        }
      }
      select(columns : _*)
    } else {
      toDF()
    }
  }

  /**
   * Returns a new [[Dataset]] with a column dropped.
   * This is a no-op if schema doesn't contain column name.
   *
   * @group untypedrel
   * @since 2.0.0
   */
  def drop(colName: String): DataFrame = {
    drop(Seq(colName) : _*)
  }

  /**
   * Returns a new [[Dataset]] with columns dropped.
   * This is a no-op if schema doesn't contain column name(s).
   *
   * @group untypedrel
   * @since 2.0.0
   */
  @scala.annotation.varargs
  def drop(colNames: String*): DataFrame = {
    val resolver = sqlContext.sessionState.analyzer.resolver
    val remainingCols =
      schema.filter(f => colNames.forall(n => !resolver(f.name, n))).map(f => Column(f.name))
    if (remainingCols.size == this.schema.size) {
      toDF()
    } else {
      this.select(remainingCols: _*)
    }
  }

  /**
   * Returns a new [[Dataset]] with a column dropped.
   * This version of drop accepts a Column rather than a name.
   * This is a no-op if the Datasetdoesn't have a column
   * with an equivalent expression.
   *
   * @group untypedrel
   * @since 2.0.0
   */
  def drop(col: Column): DataFrame = {
    val expression = col match {
      case Column(u: UnresolvedAttribute) =>
        queryExecution.analyzed.resolveQuoted(
          u.name, sqlContext.sessionState.analyzer.resolver).getOrElse(u)
      case Column(expr: Expression) => expr
    }
    val attrs = this.logicalPlan.output
    val colsAfterDrop = attrs.filter { attr =>
      attr != expression
    }.map(attr => Column(attr))
    select(colsAfterDrop : _*)
  }

  /**
   * Returns a new [[Dataset]] that contains only the unique rows from this [[Dataset]].
   * This is an alias for `distinct`.
   *
   * @group typedrel
   * @since 2.0.0
   */
  def dropDuplicates(): Dataset[T] = dropDuplicates(this.columns)

  /**
   * (Scala-specific) Returns a new [[Dataset]] with duplicate rows removed, considering only
   * the subset of columns.
   *
   * @group typedrel
   * @since 2.0.0
   */
  def dropDuplicates(colNames: Seq[String]): Dataset[T] = withTypedPlan {
    val groupCols = colNames.map(resolve)
    val groupColExprIds = groupCols.map(_.exprId)
    val aggCols = logicalPlan.output.map { attr =>
      if (groupColExprIds.contains(attr.exprId)) {
        attr
      } else {
        Alias(new First(attr).toAggregateExpression(), attr.name)()
      }
    }
    Aggregate(groupCols, aggCols, logicalPlan)
  }

  /**
   * Returns a new [[Dataset]] with duplicate rows removed, considering only
   * the subset of columns.
   *
   * @group typedrel
   * @since 2.0.0
   */
  def dropDuplicates(colNames: Array[String]): Dataset[T] = dropDuplicates(colNames.toSeq)

  /**
   * Computes statistics for numeric columns, including count, mean, stddev, min, and max.
   * If no columns are given, this function computes statistics for all numerical columns.
   *
   * This function is meant for exploratory data analysis, as we make no guarantee about the
   * backward compatibility of the schema of the resulting [[Dataset]]. If you want to
   * programmatically compute summary statistics, use the `agg` function instead.
   *
   * {{{
   *   ds.describe("age", "height").show()
   *
   *   // output:
   *   // summary age   height
   *   // count   10.0  10.0
   *   // mean    53.3  178.05
   *   // stddev  11.6  15.7
   *   // min     18.0  163.0
   *   // max     92.0  192.0
   * }}}
   *
   * @group action
   * @since 1.6.0
   */
  @scala.annotation.varargs
  def describe(cols: String*): DataFrame = withPlan {

    // The list of summary statistics to compute, in the form of expressions.
    val statistics = List[(String, Expression => Expression)](
      "count" -> ((child: Expression) => Count(child).toAggregateExpression()),
      "mean" -> ((child: Expression) => Average(child).toAggregateExpression()),
      "stddev" -> ((child: Expression) => StddevSamp(child).toAggregateExpression()),
      "min" -> ((child: Expression) => Min(child).toAggregateExpression()),
      "max" -> ((child: Expression) => Max(child).toAggregateExpression()))

    val outputCols =
      (if (cols.isEmpty) numericColumns.map(usePrettyExpression(_).sql) else cols).toList

    val ret: Seq[Row] = if (outputCols.nonEmpty) {
      val aggExprs = statistics.flatMap { case (_, colToAgg) =>
        outputCols.map(c => Column(Cast(colToAgg(Column(c).expr), StringType)).as(c))
      }

      val row = groupBy().agg(aggExprs.head, aggExprs.tail: _*).head().toSeq

      // Pivot the data so each summary is one row
      row.grouped(outputCols.size).toSeq.zip(statistics).map { case (aggregation, (statistic, _)) =>
        Row(statistic :: aggregation.toList: _*)
      }
    } else {
      // If there are no output columns, just output a single column that contains the stats.
      statistics.map { case (name, _) => Row(name) }
    }

    // All columns are string type
    val schema = StructType(
      StructField("summary", StringType) :: outputCols.map(StructField(_, StringType))).toAttributes
    LocalRelation.fromExternalRows(schema, ret)
  }

  /**
   * Returns the first `n` rows.
   *
   * @note this method should only be used if the resulting array is expected to be small, as
   * all the data is loaded into the driver's memory.
   *
   * @group action
   * @since 1.6.0
   */
  def head(n: Int): Array[T] = withTypedCallback("head", limit(n)) { df =>
    df.collect(needCallback = false)
  }

  /**
   * Returns the first row.
   * @group action
   * @since 1.6.0
   */
  def head(): T = head(1).head

  /**
   * Returns the first row. Alias for head().
   * @group action
   * @since 1.6.0
   */
  def first(): T = head()

  /**
   * Concise syntax for chaining custom transformations.
   * {{{
   *   def featurize(ds: Dataset[T]): Dataset[U] = ...
   *
   *   ds
   *     .transform(featurize)
   *     .transform(...)
   * }}}
   *
   * @group func
   * @since 1.6.0
   */
  def transform[U](t: Dataset[T] => Dataset[U]): Dataset[U] = t(this)

  /**
   * :: Experimental ::
   * (Scala-specific)
   * Returns a new [[Dataset]] that only contains elements where `func` returns `true`.
   *
   * @group func
   * @since 1.6.0
   */
  @Experimental
  def filter(func: T => Boolean): Dataset[T] = mapPartitions(_.filter(func))

  /**
   * :: Experimental ::
   * (Java-specific)
   * Returns a new [[Dataset]] that only contains elements where `func` returns `true`.
   *
   * @group func
   * @since 1.6.0
   */
  @Experimental
  def filter(func: FilterFunction[T]): Dataset[T] = filter(t => func.call(t))

  /**
   * :: Experimental ::
   * (Scala-specific)
   * Returns a new [[Dataset]] that contains the result of applying `func` to each element.
   *
   * @group func
   * @since 1.6.0
   */
  @Experimental
  def map[U : Encoder](func: T => U): Dataset[U] = mapPartitions(_.map(func))

  /**
   * :: Experimental ::
   * (Java-specific)
   * Returns a new [[Dataset]] that contains the result of applying `func` to each element.
   *
   * @group func
   * @since 1.6.0
   */
  @Experimental
  def map[U](func: MapFunction[T, U], encoder: Encoder[U]): Dataset[U] =
    map(t => func.call(t))(encoder)

  /**
   * :: Experimental ::
   * (Scala-specific)
   * Returns a new [[Dataset]] that contains the result of applying `func` to each partition.
   *
   * @group func
   * @since 1.6.0
   */
  @Experimental
  def mapPartitions[U : Encoder](func: Iterator[T] => Iterator[U]): Dataset[U] = {
    new Dataset[U](
      sqlContext,
      MapPartitions[T, U](func, logicalPlan),
      implicitly[Encoder[U]])
  }

  /**
   * :: Experimental ::
   * (Java-specific)
   * Returns a new [[Dataset]] that contains the result of applying `func` to each partition.
   *
   * @group func
   * @since 1.6.0
   */
  @Experimental
  def mapPartitions[U](f: MapPartitionsFunction[T, U], encoder: Encoder[U]): Dataset[U] = {
    val func: (Iterator[T]) => Iterator[U] = x => f.call(x.asJava).asScala
    mapPartitions(func)(encoder)
  }

  /**
   * :: Experimental ::
   * (Scala-specific)
   * Returns a new [[Dataset]] by first applying a function to all elements of this [[Dataset]],
   * and then flattening the results.
   *
   * @group func
   * @since 1.6.0
   */
  @Experimental
  def flatMap[U : Encoder](func: T => TraversableOnce[U]): Dataset[U] =
    mapPartitions(_.flatMap(func))

  /**
   * :: Experimental ::
   * (Java-specific)
   * Returns a new [[Dataset]] by first applying a function to all elements of this [[Dataset]],
   * and then flattening the results.
   *
   * @group func
   * @since 1.6.0
   */
  @Experimental
  def flatMap[U](f: FlatMapFunction[T, U], encoder: Encoder[U]): Dataset[U] = {
    val func: (T) => Iterator[U] = x => f.call(x).asScala
    flatMap(func)(encoder)
  }

  /**
   * Applies a function `f` to all rows.
   *
   * @group action
   * @since 1.6.0
   */
  def foreach(f: T => Unit): Unit = withNewExecutionId {
    rdd.foreach(f)
  }

  /**
   * (Java-specific)
   * Runs `func` on each element of this [[Dataset]].
   *
   * @group action
   * @since 1.6.0
   */
  def foreach(func: ForeachFunction[T]): Unit = foreach(func.call(_))

  /**
   * Applies a function f to each partition of this [[Dataset]].
   *
   * @group action
   * @since 1.6.0
   */
  def foreachPartition(f: Iterator[T] => Unit): Unit = withNewExecutionId {
    rdd.foreachPartition(f)
  }

  /**
   * (Java-specific)
   * Runs `func` on each partition of this [[Dataset]].
   *
   * @group action
   * @since 1.6.0
   */
  def foreachPartition(func: ForeachPartitionFunction[T]): Unit =
    foreachPartition(it => func.call(it.asJava))

  /**
   * Returns the first `n` rows in the [[Dataset]].
   *
   * Running take requires moving data into the application's driver process, and doing so with
   * a very large `n` can crash the driver process with OutOfMemoryError.
   *
   * @group action
   * @since 1.6.0
   */
  def take(n: Int): Array[T] = head(n)

  /**
   * Returns the first `n` rows in the [[Dataset]] as a list.
   *
   * Running take requires moving data into the application's driver process, and doing so with
   * a very large `n` can crash the driver process with OutOfMemoryError.
   *
   * @group action
   * @since 1.6.0
   */
  def takeAsList(n: Int): java.util.List[T] = java.util.Arrays.asList(take(n) : _*)

  /**
   * Returns an array that contains all of [[Row]]s in this [[Dataset]].
   *
   * Running collect requires moving all the data into the application's driver process, and
   * doing so on a very large dataset can crash the driver process with OutOfMemoryError.
   *
   * For Java API, use [[collectAsList]].
   *
   * @group action
   * @since 1.6.0
   */
  def collect(): Array[T] = collect(needCallback = true)

  /**
   * Returns a Java list that contains all of [[Row]]s in this [[Dataset]].
   *
   * Running collect requires moving all the data into the application's driver process, and
   * doing so on a very large dataset can crash the driver process with OutOfMemoryError.
   *
   * @group action
   * @since 1.6.0
   */
  def collectAsList(): java.util.List[T] = withCallback("collectAsList", toDF()) { _ =>
    withNewExecutionId {
      val values = queryExecution.executedPlan.executeCollect().map(boundTEncoder.fromRow)
      java.util.Arrays.asList(values : _*)
    }
  }

  private def collect(needCallback: Boolean): Array[T] = {
    def execute(): Array[T] = withNewExecutionId {
      queryExecution.executedPlan.executeCollect().map(boundTEncoder.fromRow)
    }

    if (needCallback) {
      withCallback("collect", toDF())(_ => execute())
    } else {
      execute()
    }
  }

  /**
   * Returns the number of rows in the [[Dataset]].
   * @group action
   * @since 1.6.0
   */
  def count(): Long = withCallback("count", groupBy().count()) { df =>
    df.collect(needCallback = false).head.getLong(0)
  }

  /**
   * Returns a new [[Dataset]] that has exactly `numPartitions` partitions.
   *
   * @group typedrel
   * @since 1.6.0
   */
  def repartition(numPartitions: Int): Dataset[T] = withTypedPlan {
    Repartition(numPartitions, shuffle = true, logicalPlan)
  }

  /**
   * Returns a new [[Dataset]] partitioned by the given partitioning expressions into
   * `numPartitions`. The resulting Datasetis hash partitioned.
   *
   * This is the same operation as "DISTRIBUTE BY" in SQL (Hive QL).
   *
   * @group typedrel
   * @since 2.0.0
   */
  @scala.annotation.varargs
  def repartition(numPartitions: Int, partitionExprs: Column*): Dataset[T] = withTypedPlan {
    RepartitionByExpression(partitionExprs.map(_.expr), logicalPlan, Some(numPartitions))
  }

  /**
   * Returns a new [[Dataset]] partitioned by the given partitioning expressions preserving
   * the existing number of partitions. The resulting Datasetis hash partitioned.
   *
   * This is the same operation as "DISTRIBUTE BY" in SQL (Hive QL).
   *
   * @group typedrel
   * @since 2.0.0
   */
  @scala.annotation.varargs
  def repartition(partitionExprs: Column*): Dataset[T] = withTypedPlan {
    RepartitionByExpression(partitionExprs.map(_.expr), logicalPlan, numPartitions = None)
  }

  /**
   * Returns a new [[Dataset]] that has exactly `numPartitions` partitions.
   * Similar to coalesce defined on an [[RDD]], this operation results in a narrow dependency, e.g.
   * if you go from 1000 partitions to 100 partitions, there will not be a shuffle, instead each of
   * the 100 new partitions will claim 10 of the current partitions.
   *
   * @group rdd
   * @since 1.6.0
   */
  def coalesce(numPartitions: Int): Dataset[T] = withTypedPlan {
    Repartition(numPartitions, shuffle = false, logicalPlan)
  }

  /**
   * Returns a new [[Dataset]] that contains only the unique rows from this [[Dataset]].
   * This is an alias for `dropDuplicates`.
   *
   * Note that, equality checking is performed directly on the encoded representation of the data
   * and thus is not affected by a custom `equals` function defined on `T`.
   *
   * @group typedrel
   * @since 2.0.0
   */
  def distinct(): Dataset[T] = dropDuplicates()

  /**
   * Persist this [[Dataset]] with the default storage level (`MEMORY_AND_DISK`).
   *
   * @group basic
   * @since 1.6.0
   */
  def persist(): this.type = {
    sqlContext.cacheManager.cacheQuery(this)
    this
  }

  /**
   * Persist this [[Dataset]] with the default storage level (`MEMORY_AND_DISK`).
   *
   * @group basic
   * @since 1.6.0
   */
  def cache(): this.type = persist()

  /**
   * Persist this [[Dataset]] with the given storage level.
   * @param newLevel One of: `MEMORY_ONLY`, `MEMORY_AND_DISK`, `MEMORY_ONLY_SER`,
   *                 `MEMORY_AND_DISK_SER`, `DISK_ONLY`, `MEMORY_ONLY_2`,
   *                 `MEMORY_AND_DISK_2`, etc.
   *
   * @group basic
   * @since 1.6.0
   */
  def persist(newLevel: StorageLevel): this.type = {
    sqlContext.cacheManager.cacheQuery(this, None, newLevel)
    this
  }

  /**
   * Mark the [[Dataset]] as non-persistent, and remove all blocks for it from memory and disk.
   *
   * @param blocking Whether to block until all blocks are deleted.
   *
   * @group basic
   * @since 1.6.0
   */
  def unpersist(blocking: Boolean): this.type = {
    sqlContext.cacheManager.tryUncacheQuery(this, blocking)
    this
  }

  /**
   * Mark the [[Dataset]] as non-persistent, and remove all blocks for it from memory and disk.
   *
   * @group basic
   * @since 1.6.0
   */
  def unpersist(): this.type = unpersist(blocking = false)

  /**
   * Represents the content of the [[Dataset]] as an [[RDD]] of [[Row]]s. Note that the RDD is
   * memoized. Once called, it won't change even if you change any query planning related Spark SQL
   * configurations (e.g. `spark.sql.shuffle.partitions`).
   *
   * @group rdd
   * @since 1.6.0
   */
  lazy val rdd: RDD[T] = {
    queryExecution.toRdd.mapPartitions { rows =>
      rows.map(boundTEncoder.fromRow)
    }
  }

  /**
   * Returns the content of the [[Dataset]] as a [[JavaRDD]] of [[Row]]s.
   * @group rdd
   * @since 1.6.0
   */
  def toJavaRDD: JavaRDD[T] = rdd.toJavaRDD()

  /**
   * Returns the content of the [[Dataset]] as a [[JavaRDD]] of [[Row]]s.
   * @group rdd
   * @since 1.6.0
   */
  def javaRDD: JavaRDD[T] = toJavaRDD

  /**
   * Registers this [[Dataset]] as a temporary table using the given name.  The lifetime of this
   * temporary table is tied to the [[SQLContext]] that was used to create this Dataset.
   *
   * @group basic
   * @since 1.6.0
   */
  def registerTempTable(tableName: String): Unit = {
    sqlContext.registerDataFrameAsTable(toDF(), tableName)
  }

  /**
   * :: Experimental ::
   * Interface for saving the content of the [[Dataset]] out into external storage or streams.
   *
   * @group output
   * @since 1.6.0
   */
  @Experimental
  def write: DataFrameWriter = new DataFrameWriter(toDF())

  /**
   * Returns the content of the [[Dataset]] as a Dataset of JSON strings.
   * @since 2.0.0
   */
  def toJSON: Dataset[String] = {
    val rowSchema = this.schema
    val rdd: RDD[String] = queryExecution.toRdd.mapPartitions { iter =>
      val writer = new CharArrayWriter()
      // create the Generator without separator inserted between 2 records
      val gen = new JsonFactory().createGenerator(writer).setRootValueSeparator(null)

      new Iterator[String] {
        override def hasNext: Boolean = iter.hasNext
        override def next(): String = {
          JacksonGenerator(rowSchema, gen)(iter.next())
          gen.flush()

          val json = writer.toString
          if (hasNext) {
            writer.reset()
          } else {
            gen.close()
          }

          json
        }
      }
    }
    import sqlContext.implicits.newStringEncoder
    sqlContext.createDataset(rdd)
  }

  /**
   * Returns a best-effort snapshot of the files that compose this Dataset. This method simply
   * asks each constituent BaseRelation for its respective files and takes the union of all results.
   * Depending on the source relations, this may not find all input files. Duplicates are removed.
   *
   * @group basic
   * @since 2.0.0
   */
  def inputFiles: Array[String] = {
    val files: Seq[String] = logicalPlan.collect {
      case LogicalRelation(fsBasedRelation: FileRelation, _, _) =>
        fsBasedRelation.inputFiles
      case fr: FileRelation =>
        fr.inputFiles
    }.flatten
    files.toSet.toArray
  }

  ////////////////////////////////////////////////////////////////////////////
  // For Python API
  ////////////////////////////////////////////////////////////////////////////

  /**
   * Converts a JavaRDD to a PythonRDD.
   */
  protected[sql] def javaToPython: JavaRDD[Array[Byte]] = {
    val structType = schema  // capture it for closure
    val rdd = queryExecution.toRdd.map(EvaluatePython.toJava(_, structType))
    EvaluatePython.javaToPython(rdd)
  }

  protected[sql] def collectToPython(): Int = {
    withNewExecutionId {
      PythonRDD.collectAndServe(javaToPython.rdd)
    }
  }

  ////////////////////////////////////////////////////////////////////////////
  // Private Helpers
  ////////////////////////////////////////////////////////////////////////////

  /**
   * Wrap a Dataset action to track all Spark jobs in the body so that we can connect them with
   * an execution.
   */
  private[sql] def withNewExecutionId[U](body: => U): U = {
    SQLExecution.withNewExecutionId(sqlContext, queryExecution)(body)
  }

  /**
   * Wrap a Dataset action to track the QueryExecution and time cost, then report to the
   * user-registered callback functions.
   */
  private def withCallback[U](name: String, df: DataFrame)(action: DataFrame => U) = {
    try {
      df.queryExecution.executedPlan.foreach { plan =>
        plan.resetMetrics()
      }
      val start = System.nanoTime()
      val result = action(df)
      val end = System.nanoTime()
      sqlContext.listenerManager.onSuccess(name, df.queryExecution, end - start)
      result
    } catch {
      case e: Exception =>
        sqlContext.listenerManager.onFailure(name, df.queryExecution, e)
        throw e
    }
  }

  private def withTypedCallback[A, B](name: String, ds: Dataset[A])(action: Dataset[A] => B) = {
    try {
      ds.queryExecution.executedPlan.foreach { plan =>
        plan.resetMetrics()
      }
      val start = System.nanoTime()
      val result = action(ds)
      val end = System.nanoTime()
      sqlContext.listenerManager.onSuccess(name, ds.queryExecution, end - start)
      result
    } catch {
      case e: Exception =>
        sqlContext.listenerManager.onFailure(name, ds.queryExecution, e)
        throw e
    }
  }

  private def sortInternal(global: Boolean, sortExprs: Seq[Column]): Dataset[T] = {
    val sortOrder: Seq[SortOrder] = sortExprs.map { col =>
      col.expr match {
        case expr: SortOrder =>
          expr
        case expr: Expression =>
          SortOrder(expr, Ascending)
      }
    }
    withTypedPlan {
      Sort(sortOrder, global = global, logicalPlan)
    }
  }

  /** A convenient function to wrap a logical plan and produce a DataFrame. */
  @inline private def withPlan(logicalPlan: => LogicalPlan): DataFrame = {
    Dataset.ofRows(sqlContext, logicalPlan)
  }

  /** A convenient function to wrap a logical plan and produce a Dataset. */
  @inline private def withTypedPlan(logicalPlan: => LogicalPlan): Dataset[T] = {
    new Dataset[T](sqlContext, logicalPlan, encoder)
  }

  private[sql] def withTypedPlan[R](
      other: Dataset[_], encoder: Encoder[R])(
      f: (LogicalPlan, LogicalPlan) => LogicalPlan): Dataset[R] =
    new Dataset[R](sqlContext, f(logicalPlan, other.logicalPlan), encoder)
}<|MERGE_RESOLUTION|>--- conflicted
+++ resolved
@@ -54,24 +54,20 @@
     new Dataset(sqlContext, logicalPlan, implicitly[Encoder[T]])
   }
 
-<<<<<<< HEAD
-  def newNamedDataset[T : Encoder](
+  def withAlias[T : Encoder](
       sqlContext: SQLContext,
       logicalPlan: LogicalPlan): Dataset[T] = {
     apply(sqlContext, uniquelyAlias(logicalPlan))
   }
 
-  def newDataFrame(sqlContext: SQLContext, logicalPlan: LogicalPlan): DataFrame = {
-=======
   def ofRows(sqlContext: SQLContext, logicalPlan: LogicalPlan): DataFrame = {
->>>>>>> fdd460f5
     val qe = sqlContext.executePlan(logicalPlan)
     qe.assertAnalyzed()
     new Dataset[Row](sqlContext, qe, RowEncoder(qe.analyzed.schema))
   }
 
-  def newNamedDataFrame(sqlContext: SQLContext, logicalPlan: LogicalPlan): DataFrame = {
-    newDataFrame(sqlContext, uniquelyAlias(logicalPlan))
+  def ofRowsWithAlias(sqlContext: SQLContext, logicalPlan: LogicalPlan): DataFrame = {
+    ofRows(sqlContext, uniquelyAlias(logicalPlan))
   }
 
   private[this] val nextDatasetId = new AtomicLong(0)
