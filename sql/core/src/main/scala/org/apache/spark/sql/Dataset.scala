/*
 * Licensed to the Apache Software Foundation (ASF) under one or more
 * contributor license agreements.  See the NOTICE file distributed with
 * this work for additional information regarding copyright ownership.
 * The ASF licenses this file to You under the Apache License, Version 2.0
 * (the "License"); you may not use this file except in compliance with
 * the License.  You may obtain a copy of the License at
 *
 *    http://www.apache.org/licenses/LICENSE-2.0
 *
 * Unless required by applicable law or agreed to in writing, software
 * distributed under the License is distributed on an "AS IS" BASIS,
 * WITHOUT WARRANTIES OR CONDITIONS OF ANY KIND, either express or implied.
 * See the License for the specific language governing permissions and
 * limitations under the License.
 */

package org.apache.spark.sql

import java.io.{ByteArrayOutputStream, CharArrayWriter, DataOutputStream}

import scala.collection.JavaConverters._
import scala.collection.mutable.{ArrayBuffer, HashSet}
import scala.reflect.runtime.universe.TypeTag
import scala.util.control.NonFatal

import org.apache.commons.lang3.StringUtils

import org.apache.spark.{SparkException, TaskContext}
import org.apache.spark.annotation.{DeveloperApi, Stable, Unstable}
import org.apache.spark.api.java.JavaRDD
import org.apache.spark.api.java.function._
import org.apache.spark.api.python.{PythonRDD, SerDeUtil}
import org.apache.spark.api.r.RRDD
import org.apache.spark.broadcast.Broadcast
import org.apache.spark.rdd.RDD
import org.apache.spark.sql.catalyst.{CatalystTypeConverters, InternalRow, ScalaReflection}
import org.apache.spark.sql.catalyst.QueryPlanningTracker
import org.apache.spark.sql.catalyst.analysis._
import org.apache.spark.sql.catalyst.catalog.HiveTableRelation
import org.apache.spark.sql.catalyst.encoders._
import org.apache.spark.sql.catalyst.expressions._
import org.apache.spark.sql.catalyst.json.{JacksonGenerator, JSONOptions}
import org.apache.spark.sql.catalyst.optimizer.CombineUnions
import org.apache.spark.sql.catalyst.parser.{ParseException, ParserUtils}
import org.apache.spark.sql.catalyst.plans._
import org.apache.spark.sql.catalyst.plans.logical._
import org.apache.spark.sql.catalyst.plans.physical.{Partitioning, PartitioningCollection}
import org.apache.spark.sql.catalyst.trees.TreeNodeTag
import org.apache.spark.sql.catalyst.util.IntervalUtils
import org.apache.spark.sql.execution._
import org.apache.spark.sql.execution.aggregate.TypedAggregateExpression
import org.apache.spark.sql.execution.arrow.{ArrowBatchStreamWriter, ArrowConverters}
import org.apache.spark.sql.execution.command._
import org.apache.spark.sql.execution.datasources.LogicalRelation
import org.apache.spark.sql.execution.datasources.v2.{DataSourceV2Relation, DataSourceV2ScanRelation, FileTable}
import org.apache.spark.sql.execution.python.EvaluatePython
import org.apache.spark.sql.execution.stat.StatFunctions
import org.apache.spark.sql.internal.SQLConf
import org.apache.spark.sql.streaming.DataStreamWriter
import org.apache.spark.sql.types._
import org.apache.spark.sql.util.SchemaUtils
import org.apache.spark.storage.StorageLevel
import org.apache.spark.unsafe.array.ByteArrayMethods
import org.apache.spark.unsafe.types.UTF8String
import org.apache.spark.util.Utils

private[sql] object Dataset {
  val curId = new java.util.concurrent.atomic.AtomicLong()
  val DATASET_ID_KEY = "__dataset_id"
  val COL_POS_KEY = "__col_position"
  val DATASET_ID_TAG = TreeNodeTag[HashSet[Long]]("dataset_id")

  def apply[T: Encoder](sparkSession: SparkSession, logicalPlan: LogicalPlan): Dataset[T] = {
    val dataset = new Dataset(sparkSession, logicalPlan, implicitly[Encoder[T]])
    // Eagerly bind the encoder so we verify that the encoder matches the underlying
    // schema. The user will get an error if this is not the case.
    // optimization: it is guaranteed that [[InternalRow]] can be converted to [[Row]] so
    // do not do this check in that case. this check can be expensive since it requires running
    // the whole [[Analyzer]] to resolve the deserializer
    if (dataset.exprEnc.clsTag.runtimeClass != classOf[Row]) {
      dataset.resolvedEnc
    }
    dataset
  }

  def ofRows(sparkSession: SparkSession, logicalPlan: LogicalPlan): DataFrame =
    sparkSession.withActive {
      val qe = sparkSession.sessionState.executePlan(logicalPlan)
      qe.assertAnalyzed()
      new Dataset[Row](qe, RowEncoder(qe.analyzed.schema))
  }

  /** A variant of ofRows that allows passing in a tracker so we can track query parsing time. */
  def ofRows(sparkSession: SparkSession, logicalPlan: LogicalPlan, tracker: QueryPlanningTracker)
    : DataFrame = sparkSession.withActive {
    val qe = new QueryExecution(sparkSession, logicalPlan, tracker)
    qe.assertAnalyzed()
    new Dataset[Row](qe, RowEncoder(qe.analyzed.schema))
  }
}

/**
 * A Dataset is a strongly typed collection of domain-specific objects that can be transformed
 * in parallel using functional or relational operations. Each Dataset also has an untyped view
 * called a `DataFrame`, which is a Dataset of [[Row]].
 *
 * Operations available on Datasets are divided into transformations and actions. Transformations
 * are the ones that produce new Datasets, and actions are the ones that trigger computation and
 * return results. Example transformations include map, filter, select, and aggregate (`groupBy`).
 * Example actions count, show, or writing data out to file systems.
 *
 * Datasets are "lazy", i.e. computations are only triggered when an action is invoked. Internally,
 * a Dataset represents a logical plan that describes the computation required to produce the data.
 * When an action is invoked, Spark's query optimizer optimizes the logical plan and generates a
 * physical plan for efficient execution in a parallel and distributed manner. To explore the
 * logical plan as well as optimized physical plan, use the `explain` function.
 *
 * To efficiently support domain-specific objects, an [[Encoder]] is required. The encoder maps
 * the domain specific type `T` to Spark's internal type system. For example, given a class `Person`
 * with two fields, `name` (string) and `age` (int), an encoder is used to tell Spark to generate
 * code at runtime to serialize the `Person` object into a binary structure. This binary structure
 * often has much lower memory footprint as well as are optimized for efficiency in data processing
 * (e.g. in a columnar format). To understand the internal binary representation for data, use the
 * `schema` function.
 *
 * There are typically two ways to create a Dataset. The most common way is by pointing Spark
 * to some files on storage systems, using the `read` function available on a `SparkSession`.
 * {{{
 *   val people = spark.read.parquet("...").as[Person]  // Scala
 *   Dataset<Person> people = spark.read().parquet("...").as(Encoders.bean(Person.class)); // Java
 * }}}
 *
 * Datasets can also be created through transformations available on existing Datasets. For example,
 * the following creates a new Dataset by applying a filter on the existing one:
 * {{{
 *   val names = people.map(_.name)  // in Scala; names is a Dataset[String]
 *   Dataset<String> names = people.map((Person p) -> p.name, Encoders.STRING));
 * }}}
 *
 * Dataset operations can also be untyped, through various domain-specific-language (DSL)
 * functions defined in: Dataset (this class), [[Column]], and [[functions]]. These operations
 * are very similar to the operations available in the data frame abstraction in R or Python.
 *
 * To select a column from the Dataset, use `apply` method in Scala and `col` in Java.
 * {{{
 *   val ageCol = people("age")  // in Scala
 *   Column ageCol = people.col("age"); // in Java
 * }}}
 *
 * Note that the [[Column]] type can also be manipulated through its various functions.
 * {{{
 *   // The following creates a new column that increases everybody's age by 10.
 *   people("age") + 10  // in Scala
 *   people.col("age").plus(10);  // in Java
 * }}}
 *
 * A more concrete example in Scala:
 * {{{
 *   // To create Dataset[Row] using SparkSession
 *   val people = spark.read.parquet("...")
 *   val department = spark.read.parquet("...")
 *
 *   people.filter("age > 30")
 *     .join(department, people("deptId") === department("id"))
 *     .groupBy(department("name"), people("gender"))
 *     .agg(avg(people("salary")), max(people("age")))
 * }}}
 *
 * and in Java:
 * {{{
 *   // To create Dataset<Row> using SparkSession
 *   Dataset<Row> people = spark.read().parquet("...");
 *   Dataset<Row> department = spark.read().parquet("...");
 *
 *   people.filter(people.col("age").gt(30))
 *     .join(department, people.col("deptId").equalTo(department.col("id")))
 *     .groupBy(department.col("name"), people.col("gender"))
 *     .agg(avg(people.col("salary")), max(people.col("age")));
 * }}}
 *
 * @groupname basic Basic Dataset functions
 * @groupname action Actions
 * @groupname untypedrel Untyped transformations
 * @groupname typedrel Typed transformations
 *
 * @since 1.6.0
 */
@Stable
class Dataset[T] private[sql](
    @DeveloperApi @Unstable @transient val queryExecution: QueryExecution,
    @DeveloperApi @Unstable @transient val encoder: Encoder[T])
  extends Serializable {

  @transient lazy val sparkSession: SparkSession = {
    if (queryExecution == null || queryExecution.sparkSession == null) {
      throw new SparkException(
      "Dataset transformations and actions can only be invoked by the driver, not inside of" +
        " other Dataset transformations; for example, dataset1.map(x => dataset2.values.count()" +
        " * x) is invalid because the values transformation and count action cannot be " +
        "performed inside of the dataset1.map transformation. For more information," +
        " see SPARK-28702.")
    }
    queryExecution.sparkSession
  }

  // A globally unique id of this Dataset.
  private val id = Dataset.curId.getAndIncrement()

  queryExecution.assertAnalyzed()

  // Note for Spark contributors: if adding or updating any action in `Dataset`, please make sure
  // you wrap it with `withNewExecutionId` if this actions doesn't call other action.

  def this(sparkSession: SparkSession, logicalPlan: LogicalPlan, encoder: Encoder[T]) = {
    this(sparkSession.sessionState.executePlan(logicalPlan), encoder)
  }

  def this(sqlContext: SQLContext, logicalPlan: LogicalPlan, encoder: Encoder[T]) = {
    this(sqlContext.sparkSession, logicalPlan, encoder)
  }

  @transient private[sql] val logicalPlan: LogicalPlan = {
<<<<<<< HEAD
    val plan = queryExecution.commandExecuted
    if (sparkSession.sessionState.conf.getConf(SQLConf.FAIL_AMBIGUOUS_SELF_JOIN_ENABLED) &&
        plan.getTagValue(Dataset.DATASET_ID_TAG).isEmpty) {
      plan.setTagValue(Dataset.DATASET_ID_TAG, id)
=======
    // For various commands (like DDL) and queries with side effects, we force query execution
    // to happen right away to let these side effects take place eagerly.
    val plan = queryExecution.analyzed match {
      case c: Command =>
        LocalRelation(c.output, withAction("command", queryExecution)(_.executeCollect()))
      case u @ Union(children, _, _) if children.forall(_.isInstanceOf[Command]) =>
        LocalRelation(u.output, withAction("command", queryExecution)(_.executeCollect()))
      case _ =>
        queryExecution.analyzed
    }
    if (sparkSession.sessionState.conf.getConf(SQLConf.FAIL_AMBIGUOUS_SELF_JOIN_ENABLED)) {
      val dsIds = plan.getTagValue(Dataset.DATASET_ID_TAG).getOrElse(new HashSet[Long])
      dsIds.add(id)
      plan.setTagValue(Dataset.DATASET_ID_TAG, dsIds)
>>>>>>> 631077db
    }
    plan
  }

  /**
   * Currently [[ExpressionEncoder]] is the only implementation of [[Encoder]], here we turn the
   * passed in encoder to [[ExpressionEncoder]] explicitly, and mark it implicit so that we can use
   * it when constructing new Dataset objects that have the same object type (that will be
   * possibly resolved to a different schema).
   */
  private[sql] implicit val exprEnc: ExpressionEncoder[T] = encoderFor(encoder)

  // The resolved `ExpressionEncoder` which can be used to turn rows to objects of type T, after
  // collecting rows to the driver side.
  private lazy val resolvedEnc = {
    exprEnc.resolveAndBind(logicalPlan.output, sparkSession.sessionState.analyzer)
  }

  private implicit def classTag = exprEnc.clsTag

  // sqlContext must be val because a stable identifier is expected when you import implicits
  @transient lazy val sqlContext: SQLContext = sparkSession.sqlContext

  private[sql] def resolve(colName: String): NamedExpression = {
    val resolver = sparkSession.sessionState.analyzer.resolver
    queryExecution.analyzed.resolveQuoted(colName, resolver)
      .getOrElse(throw resolveException(colName, schema.fieldNames))
  }

  private def resolveException(colName: String, fields: Array[String]): AnalysisException = {
    val extraMsg = if (fields.exists(sparkSession.sessionState.analyzer.resolver(_, colName))) {
      s"; did you mean to quote the `$colName` column?"
    } else ""
    val fieldsStr = fields.mkString(", ")
    val errorMsg = s"""Cannot resolve column name "$colName" among (${fieldsStr})${extraMsg}"""
    new AnalysisException(errorMsg)
  }

  private[sql] def numericColumns: Seq[Expression] = {
    schema.fields.filter(_.dataType.isInstanceOf[NumericType]).map { n =>
      queryExecution.analyzed.resolveQuoted(n.name, sparkSession.sessionState.analyzer.resolver).get
    }
  }

  /**
   * Get rows represented in Sequence by specific truncate and vertical requirement.
   *
   * @param numRows Number of rows to return
   * @param truncate If set to more than 0, truncates strings to `truncate` characters and
   *                   all cells will be aligned right.
   */
  private[sql] def getRows(
      numRows: Int,
      truncate: Int): Seq[Seq[String]] = {
    val newDf = toDF()
    val castCols = newDf.logicalPlan.output.map { col =>
      // Since binary types in top-level schema fields have a specific format to print,
      // so we do not cast them to strings here.
      if (col.dataType == BinaryType) {
        Column(col)
      } else {
        Column(col).cast(StringType)
      }
    }
    val data = newDf.select(castCols: _*).take(numRows + 1)

    // For array values, replace Seq and Array with square brackets
    // For cells that are beyond `truncate` characters, replace it with the
    // first `truncate-3` and "..."
    schema.fieldNames.map(SchemaUtils.escapeMetaCharacters).toSeq +: data.map { row =>
      row.toSeq.map { cell =>
        val str = cell match {
          case null => "null"
          case binary: Array[Byte] => binary.map("%02X".format(_)).mkString("[", " ", "]")
          case _ =>
            // Escapes meta-characters not to break the `showString` format
            SchemaUtils.escapeMetaCharacters(cell.toString)
        }
        if (truncate > 0 && str.length > truncate) {
          // do not show ellipses for strings shorter than 4 characters.
          if (truncate < 4) str.substring(0, truncate)
          else str.substring(0, truncate - 3) + "..."
        } else {
          str
        }
      }: Seq[String]
    }
  }

  /**
   * Compose the string representing rows for output
   *
   * @param _numRows Number of rows to show
   * @param truncate If set to more than 0, truncates strings to `truncate` characters and
   *                   all cells will be aligned right.
   * @param vertical If set to true, prints output rows vertically (one line per column value).
   */
  private[sql] def showString(
      _numRows: Int,
      truncate: Int = 20,
      vertical: Boolean = false): String = {
    val numRows = _numRows.max(0).min(ByteArrayMethods.MAX_ROUNDED_ARRAY_LENGTH - 1)
    // Get rows represented by Seq[Seq[String]], we may get one more line if it has more data.
    val tmpRows = getRows(numRows, truncate)

    val hasMoreData = tmpRows.length - 1 > numRows
    val rows = tmpRows.take(numRows + 1)

    val sb = new StringBuilder
    val numCols = schema.fieldNames.length
    // We set a minimum column width at '3'
    val minimumColWidth = 3

    if (!vertical) {
      // Initialise the width of each column to a minimum value
      val colWidths = Array.fill(numCols)(minimumColWidth)

      // Compute the width of each column
      for (row <- rows) {
        for ((cell, i) <- row.zipWithIndex) {
          colWidths(i) = math.max(colWidths(i), Utils.stringHalfWidth(cell))
        }
      }

      val paddedRows = rows.map { row =>
        row.zipWithIndex.map { case (cell, i) =>
          if (truncate > 0) {
            StringUtils.leftPad(cell, colWidths(i) - Utils.stringHalfWidth(cell) + cell.length)
          } else {
            StringUtils.rightPad(cell, colWidths(i) - Utils.stringHalfWidth(cell) + cell.length)
          }
        }
      }

      // Create SeparateLine
      val sep: String = colWidths.map("-" * _).addString(sb, "+", "+", "+\n").toString()

      // column names
      paddedRows.head.addString(sb, "|", "|", "|\n")
      sb.append(sep)

      // data
      paddedRows.tail.foreach(_.addString(sb, "|", "|", "|\n"))
      sb.append(sep)
    } else {
      // Extended display mode enabled
      val fieldNames = rows.head
      val dataRows = rows.tail

      // Compute the width of field name and data columns
      val fieldNameColWidth = fieldNames.foldLeft(minimumColWidth) { case (curMax, fieldName) =>
        math.max(curMax, Utils.stringHalfWidth(fieldName))
      }
      val dataColWidth = dataRows.foldLeft(minimumColWidth) { case (curMax, row) =>
        math.max(curMax, row.map(cell => Utils.stringHalfWidth(cell)).max)
      }

      dataRows.zipWithIndex.foreach { case (row, i) =>
        // "+ 5" in size means a character length except for padded names and data
        val rowHeader = StringUtils.rightPad(
          s"-RECORD $i", fieldNameColWidth + dataColWidth + 5, "-")
        sb.append(rowHeader).append("\n")
        row.zipWithIndex.map { case (cell, j) =>
          val fieldName = StringUtils.rightPad(fieldNames(j),
            fieldNameColWidth - Utils.stringHalfWidth(fieldNames(j)) + fieldNames(j).length)
          val data = StringUtils.rightPad(cell,
            dataColWidth - Utils.stringHalfWidth(cell) + cell.length)
          s" $fieldName | $data "
        }.addString(sb, "", "\n", "\n")
      }
    }

    // Print a footer
    if (vertical && rows.tail.isEmpty) {
      // In a vertical mode, print an empty row set explicitly
      sb.append("(0 rows)\n")
    } else if (hasMoreData) {
      // For Data that has more than "numRows" records
      val rowsString = if (numRows == 1) "row" else "rows"
      sb.append(s"only showing top $numRows $rowsString\n")
    }

    sb.toString()
  }

  override def toString: String = {
    try {
      val builder = new StringBuilder
      val fields = schema.take(2).map {
        case f => s"${f.name}: ${f.dataType.simpleString(2)}"
      }
      builder.append("[")
      builder.append(fields.mkString(", "))
      if (schema.length > 2) {
        if (schema.length - fields.size == 1) {
          builder.append(" ... 1 more field")
        } else {
          builder.append(" ... " + (schema.length - 2) + " more fields")
        }
      }
      builder.append("]").toString()
    } catch {
      case NonFatal(e) =>
        s"Invalid tree; ${e.getMessage}:\n$queryExecution"
    }
  }

  /**
   * Converts this strongly typed collection of data to generic Dataframe. In contrast to the
   * strongly typed objects that Dataset operations work on, a Dataframe returns generic [[Row]]
   * objects that allow fields to be accessed by ordinal or name.
   *
   * @group basic
   * @since 1.6.0
   */
  // This is declared with parentheses to prevent the Scala compiler from treating
  // `ds.toDF("1")` as invoking this toDF and then apply on the returned DataFrame.
  def toDF(): DataFrame = new Dataset[Row](queryExecution, RowEncoder(schema))

  /**
   * Returns a new Dataset where each record has been mapped on to the specified type. The
   * method used to map columns depend on the type of `U`:
   * <ul>
   *   <li>When `U` is a class, fields for the class will be mapped to columns of the same name
   *   (case sensitivity is determined by `spark.sql.caseSensitive`).</li>
   *   <li>When `U` is a tuple, the columns will be mapped by ordinal (i.e. the first column will
   *   be assigned to `_1`).</li>
   *   <li>When `U` is a primitive type (i.e. String, Int, etc), then the first column of the
   *   `DataFrame` will be used.</li>
   * </ul>
   *
   * If the schema of the Dataset does not match the desired `U` type, you can use `select`
   * along with `alias` or `as` to rearrange or rename as required.
   *
   * Note that `as[]` only changes the view of the data that is passed into typed operations,
   * such as `map()`, and does not eagerly project away any columns that are not present in
   * the specified class.
   *
   * @group basic
   * @since 1.6.0
   */
  def as[U : Encoder]: Dataset[U] = Dataset[U](sparkSession, logicalPlan)

  /**
   * Converts this strongly typed collection of data to generic `DataFrame` with columns renamed.
   * This can be quite convenient in conversion from an RDD of tuples into a `DataFrame` with
   * meaningful names. For example:
   * {{{
   *   val rdd: RDD[(Int, String)] = ...
   *   rdd.toDF()  // this implicit conversion creates a DataFrame with column name `_1` and `_2`
   *   rdd.toDF("id", "name")  // this creates a DataFrame with column name "id" and "name"
   * }}}
   *
   * @group basic
   * @since 2.0.0
   */
  @scala.annotation.varargs
  def toDF(colNames: String*): DataFrame = {
    require(schema.size == colNames.size,
      "The number of columns doesn't match.\n" +
        s"Old column names (${schema.size}): " + schema.fields.map(_.name).mkString(", ") + "\n" +
        s"New column names (${colNames.size}): " + colNames.mkString(", "))

    val newCols = logicalPlan.output.zip(colNames).map { case (oldAttribute, newName) =>
      Column(oldAttribute).as(newName)
    }
    select(newCols : _*)
  }

  /**
   * Returns the schema of this Dataset.
   *
   * @group basic
   * @since 1.6.0
   */
  def schema: StructType = sparkSession.withActive {
    queryExecution.analyzed.schema
  }

  /**
   * Prints the schema to the console in a nice tree format.
   *
   * @group basic
   * @since 1.6.0
   */
  def printSchema(): Unit = printSchema(Int.MaxValue)

  // scalastyle:off println
  /**
   * Prints the schema up to the given level to the console in a nice tree format.
   *
   * @group basic
   * @since 3.0.0
   */
  def printSchema(level: Int): Unit = println(schema.treeString(level))
  // scalastyle:on println

  /**
   * Prints the plans (logical and physical) with a format specified by a given explain mode.
   *
   * @param mode specifies the expected output format of plans.
   *             <ul>
   *               <li>`simple` Print only a physical plan.</li>
   *               <li>`extended`: Print both logical and physical plans.</li>
   *               <li>`codegen`: Print a physical plan and generated codes if they are
   *                 available.</li>
   *               <li>`cost`: Print a logical plan and statistics if they are available.</li>
   *               <li>`formatted`: Split explain output into two sections: a physical plan outline
   *                 and node details.</li>
   *             </ul>
   * @group basic
   * @since 3.0.0
   */
  def explain(mode: String): Unit = sparkSession.withActive {
    // Because temporary views are resolved during analysis when we create a Dataset, and
    // `ExplainCommand` analyzes input query plan and resolves temporary views again. Using
    // `ExplainCommand` here will probably output different query plans, compared to the results
    // of evaluation of the Dataset. So just output QueryExecution's query plans here.

    // scalastyle:off println
    println(queryExecution.explainString(ExplainMode.fromString(mode)))
    // scalastyle:on println
  }

  /**
   * Prints the plans (logical and physical) to the console for debugging purposes.
   *
   * @param extended default `false`. If `false`, prints only the physical plan.
   *
   * @group basic
   * @since 1.6.0
   */
  def explain(extended: Boolean): Unit = if (extended) {
    explain(ExtendedMode.name)
  } else {
    explain(SimpleMode.name)
  }

  /**
   * Prints the physical plan to the console for debugging purposes.
   *
   * @group basic
   * @since 1.6.0
   */
  def explain(): Unit = explain(SimpleMode.name)

  /**
   * Returns all column names and their data types as an array.
   *
   * @group basic
   * @since 1.6.0
   */
  def dtypes: Array[(String, String)] = schema.fields.map { field =>
    (field.name, field.dataType.toString)
  }

  /**
   * Returns all column names as an array.
   *
   * @group basic
   * @since 1.6.0
   */
  def columns: Array[String] = schema.fields.map(_.name)

  /**
   * Returns true if the `collect` and `take` methods can be run locally
   * (without any Spark executors).
   *
   * @group basic
   * @since 1.6.0
   */
  def isLocal: Boolean = logicalPlan.isInstanceOf[LocalRelation]

  /**
   * Returns true if the `Dataset` is empty.
   *
   * @group basic
   * @since 2.4.0
   */
  def isEmpty: Boolean = withAction("isEmpty", select().queryExecution) { plan =>
    plan.executeTake(1).isEmpty
  }

  /**
   * Returns true if this Dataset contains one or more sources that continuously
   * return data as it arrives. A Dataset that reads data from a streaming source
   * must be executed as a `StreamingQuery` using the `start()` method in
   * `DataStreamWriter`. Methods that return a single answer, e.g. `count()` or
   * `collect()`, will throw an [[AnalysisException]] when there is a streaming
   * source present.
   *
   * @group streaming
   * @since 2.0.0
   */
  def isStreaming: Boolean = logicalPlan.isStreaming

  /**
   * Eagerly checkpoint a Dataset and return the new Dataset. Checkpointing can be used to truncate
   * the logical plan of this Dataset, which is especially useful in iterative algorithms where the
   * plan may grow exponentially. It will be saved to files inside the checkpoint
   * directory set with `SparkContext#setCheckpointDir`.
   *
   * @group basic
   * @since 2.1.0
   */
  def checkpoint(): Dataset[T] = checkpoint(eager = true, reliableCheckpoint = true)

  /**
   * Returns a checkpointed version of this Dataset. Checkpointing can be used to truncate the
   * logical plan of this Dataset, which is especially useful in iterative algorithms where the
   * plan may grow exponentially. It will be saved to files inside the checkpoint
   * directory set with `SparkContext#setCheckpointDir`.
   *
   * @group basic
   * @since 2.1.0
   */
  def checkpoint(eager: Boolean): Dataset[T] = checkpoint(eager = eager, reliableCheckpoint = true)

  /**
   * Eagerly locally checkpoints a Dataset and return the new Dataset. Checkpointing can be
   * used to truncate the logical plan of this Dataset, which is especially useful in iterative
   * algorithms where the plan may grow exponentially. Local checkpoints are written to executor
   * storage and despite potentially faster they are unreliable and may compromise job completion.
   *
   * @group basic
   * @since 2.3.0
   */
  def localCheckpoint(): Dataset[T] = checkpoint(eager = true, reliableCheckpoint = false)

  /**
   * Locally checkpoints a Dataset and return the new Dataset. Checkpointing can be used to truncate
   * the logical plan of this Dataset, which is especially useful in iterative algorithms where the
   * plan may grow exponentially. Local checkpoints are written to executor storage and despite
   * potentially faster they are unreliable and may compromise job completion.
   *
   * @group basic
   * @since 2.3.0
   */
  def localCheckpoint(eager: Boolean): Dataset[T] = checkpoint(
    eager = eager,
    reliableCheckpoint = false
  )

  /**
   * Returns a checkpointed version of this Dataset.
   *
   * @param eager Whether to checkpoint this dataframe immediately
   * @param reliableCheckpoint Whether to create a reliable checkpoint saved to files inside the
   *                           checkpoint directory. If false creates a local checkpoint using
   *                           the caching subsystem
   */
  private def checkpoint(eager: Boolean, reliableCheckpoint: Boolean): Dataset[T] = {
    val actionName = if (reliableCheckpoint) "checkpoint" else "localCheckpoint"
    withAction(actionName, queryExecution) { physicalPlan =>
      val internalRdd = physicalPlan.execute().map(_.copy())
      if (reliableCheckpoint) {
        internalRdd.checkpoint()
      } else {
        internalRdd.localCheckpoint()
      }

      if (eager) {
        internalRdd.count()
      }

      // Takes the first leaf partitioning whenever we see a `PartitioningCollection`. Otherwise the
      // size of `PartitioningCollection` may grow exponentially for queries involving deep inner
      // joins.
      def firstLeafPartitioning(partitioning: Partitioning): Partitioning = {
        partitioning match {
          case p: PartitioningCollection => firstLeafPartitioning(p.partitionings.head)
          case p => p
        }
      }

      val outputPartitioning = firstLeafPartitioning(physicalPlan.outputPartitioning)

      Dataset.ofRows(
        sparkSession,
        LogicalRDD(
          logicalPlan.output,
          internalRdd,
          outputPartitioning,
          physicalPlan.outputOrdering,
          isStreaming
        )(sparkSession)).as[T]
    }
  }

  /**
   * Defines an event time watermark for this [[Dataset]]. A watermark tracks a point in time
   * before which we assume no more late data is going to arrive.
   *
   * Spark will use this watermark for several purposes:
   * <ul>
   *   <li>To know when a given time window aggregation can be finalized and thus can be emitted
   *   when using output modes that do not allow updates.</li>
   *   <li>To minimize the amount of state that we need to keep for on-going aggregations,
   *    `mapGroupsWithState` and `dropDuplicates` operators.</li>
   * </ul>
   *  The current watermark is computed by looking at the `MAX(eventTime)` seen across
   *  all of the partitions in the query minus a user specified `delayThreshold`.  Due to the cost
   *  of coordinating this value across partitions, the actual watermark used is only guaranteed
   *  to be at least `delayThreshold` behind the actual event time.  In some cases we may still
   *  process records that arrive more than `delayThreshold` late.
   *
   * @param eventTime the name of the column that contains the event time of the row.
   * @param delayThreshold the minimum delay to wait to data to arrive late, relative to the latest
   *                       record that has been processed in the form of an interval
   *                       (e.g. "1 minute" or "5 hours"). NOTE: This should not be negative.
   *
   * @group streaming
   * @since 2.1.0
   */
  // We only accept an existing column name, not a derived column here as a watermark that is
  // defined on a derived column cannot referenced elsewhere in the plan.
  def withWatermark(eventTime: String, delayThreshold: String): Dataset[T] = withTypedPlan {
    val parsedDelay =
      try {
        IntervalUtils.stringToInterval(UTF8String.fromString(delayThreshold))
      } catch {
        case e: IllegalArgumentException =>
          throw new AnalysisException(
            s"Unable to parse time delay '$delayThreshold'",
            cause = Some(e))
      }
    require(!IntervalUtils.isNegative(parsedDelay),
      s"delay threshold ($delayThreshold) should not be negative.")
    EliminateEventTimeWatermark(
      EventTimeWatermark(UnresolvedAttribute(eventTime), parsedDelay, logicalPlan))
  }

  /**
   * Displays the Dataset in a tabular form. Strings more than 20 characters will be truncated,
   * and all cells will be aligned right. For example:
   * {{{
   *   year  month AVG('Adj Close) MAX('Adj Close)
   *   1980  12    0.503218        0.595103
   *   1981  01    0.523289        0.570307
   *   1982  02    0.436504        0.475256
   *   1983  03    0.410516        0.442194
   *   1984  04    0.450090        0.483521
   * }}}
   *
   * @param numRows Number of rows to show
   *
   * @group action
   * @since 1.6.0
   */
  def show(numRows: Int): Unit = show(numRows, truncate = true)

  /**
   * Displays the top 20 rows of Dataset in a tabular form. Strings more than 20 characters
   * will be truncated, and all cells will be aligned right.
   *
   * @group action
   * @since 1.6.0
   */
  def show(): Unit = show(20)

  /**
   * Displays the top 20 rows of Dataset in a tabular form.
   *
   * @param truncate Whether truncate long strings. If true, strings more than 20 characters will
   *                 be truncated and all cells will be aligned right
   *
   * @group action
   * @since 1.6.0
   */
  def show(truncate: Boolean): Unit = show(20, truncate)

  /**
   * Displays the Dataset in a tabular form. For example:
   * {{{
   *   year  month AVG('Adj Close) MAX('Adj Close)
   *   1980  12    0.503218        0.595103
   *   1981  01    0.523289        0.570307
   *   1982  02    0.436504        0.475256
   *   1983  03    0.410516        0.442194
   *   1984  04    0.450090        0.483521
   * }}}
   * @param numRows Number of rows to show
   * @param truncate Whether truncate long strings. If true, strings more than 20 characters will
   *              be truncated and all cells will be aligned right
   *
   * @group action
   * @since 1.6.0
   */
  // scalastyle:off println
  def show(numRows: Int, truncate: Boolean): Unit = if (truncate) {
    println(showString(numRows, truncate = 20))
  } else {
    println(showString(numRows, truncate = 0))
  }

  /**
   * Displays the Dataset in a tabular form. For example:
   * {{{
   *   year  month AVG('Adj Close) MAX('Adj Close)
   *   1980  12    0.503218        0.595103
   *   1981  01    0.523289        0.570307
   *   1982  02    0.436504        0.475256
   *   1983  03    0.410516        0.442194
   *   1984  04    0.450090        0.483521
   * }}}
   *
   * @param numRows Number of rows to show
   * @param truncate If set to more than 0, truncates strings to `truncate` characters and
   *                    all cells will be aligned right.
   * @group action
   * @since 1.6.0
   */
  def show(numRows: Int, truncate: Int): Unit = show(numRows, truncate, vertical = false)

  /**
   * Displays the Dataset in a tabular form. For example:
   * {{{
   *   year  month AVG('Adj Close) MAX('Adj Close)
   *   1980  12    0.503218        0.595103
   *   1981  01    0.523289        0.570307
   *   1982  02    0.436504        0.475256
   *   1983  03    0.410516        0.442194
   *   1984  04    0.450090        0.483521
   * }}}
   *
   * If `vertical` enabled, this command prints output rows vertically (one line per column value)?
   *
   * {{{
   * -RECORD 0-------------------
   *  year            | 1980
   *  month           | 12
   *  AVG('Adj Close) | 0.503218
   *  AVG('Adj Close) | 0.595103
   * -RECORD 1-------------------
   *  year            | 1981
   *  month           | 01
   *  AVG('Adj Close) | 0.523289
   *  AVG('Adj Close) | 0.570307
   * -RECORD 2-------------------
   *  year            | 1982
   *  month           | 02
   *  AVG('Adj Close) | 0.436504
   *  AVG('Adj Close) | 0.475256
   * -RECORD 3-------------------
   *  year            | 1983
   *  month           | 03
   *  AVG('Adj Close) | 0.410516
   *  AVG('Adj Close) | 0.442194
   * -RECORD 4-------------------
   *  year            | 1984
   *  month           | 04
   *  AVG('Adj Close) | 0.450090
   *  AVG('Adj Close) | 0.483521
   * }}}
   *
   * @param numRows Number of rows to show
   * @param truncate If set to more than 0, truncates strings to `truncate` characters and
   *                    all cells will be aligned right.
   * @param vertical If set to true, prints output rows vertically (one line per column value).
   * @group action
   * @since 2.3.0
   */
  // scalastyle:off println
  def show(numRows: Int, truncate: Int, vertical: Boolean): Unit =
    println(showString(numRows, truncate, vertical))
  // scalastyle:on println

  /**
   * Returns a [[DataFrameNaFunctions]] for working with missing data.
   * {{{
   *   // Dropping rows containing any null values.
   *   ds.na.drop()
   * }}}
   *
   * @group untypedrel
   * @since 1.6.0
   */
  def na: DataFrameNaFunctions = new DataFrameNaFunctions(toDF())

  /**
   * Returns a [[DataFrameStatFunctions]] for working statistic functions support.
   * {{{
   *   // Finding frequent items in column with name 'a'.
   *   ds.stat.freqItems(Seq("a"))
   * }}}
   *
   * @group untypedrel
   * @since 1.6.0
   */
  def stat: DataFrameStatFunctions = new DataFrameStatFunctions(toDF())

  /**
   * Join with another `DataFrame`.
   *
   * Behaves as an INNER JOIN and requires a subsequent join predicate.
   *
   * @param right Right side of the join operation.
   *
   * @group untypedrel
   * @since 2.0.0
   */
  def join(right: Dataset[_]): DataFrame = withPlan {
    Join(logicalPlan, right.logicalPlan, joinType = Inner, None, JoinHint.NONE)
  }

  /**
   * Inner equi-join with another `DataFrame` using the given column.
   *
   * Different from other join functions, the join column will only appear once in the output,
   * i.e. similar to SQL's `JOIN USING` syntax.
   *
   * {{{
   *   // Joining df1 and df2 using the column "user_id"
   *   df1.join(df2, "user_id")
   * }}}
   *
   * @param right Right side of the join operation.
   * @param usingColumn Name of the column to join on. This column must exist on both sides.
   *
   * @note If you perform a self-join using this function without aliasing the input
   * `DataFrame`s, you will NOT be able to reference any columns after the join, since
   * there is no way to disambiguate which side of the join you would like to reference.
   *
   * @group untypedrel
   * @since 2.0.0
   */
  def join(right: Dataset[_], usingColumn: String): DataFrame = {
    join(right, Seq(usingColumn))
  }

  /**
   * Inner equi-join with another `DataFrame` using the given columns.
   *
   * Different from other join functions, the join columns will only appear once in the output,
   * i.e. similar to SQL's `JOIN USING` syntax.
   *
   * {{{
   *   // Joining df1 and df2 using the columns "user_id" and "user_name"
   *   df1.join(df2, Seq("user_id", "user_name"))
   * }}}
   *
   * @param right Right side of the join operation.
   * @param usingColumns Names of the columns to join on. This columns must exist on both sides.
   *
   * @note If you perform a self-join using this function without aliasing the input
   * `DataFrame`s, you will NOT be able to reference any columns after the join, since
   * there is no way to disambiguate which side of the join you would like to reference.
   *
   * @group untypedrel
   * @since 2.0.0
   */
  def join(right: Dataset[_], usingColumns: Seq[String]): DataFrame = {
    join(right, usingColumns, "inner")
  }

  /**
   * Equi-join with another `DataFrame` using the given columns. A cross join with a predicate
   * is specified as an inner join. If you would explicitly like to perform a cross join use the
   * `crossJoin` method.
   *
   * Different from other join functions, the join columns will only appear once in the output,
   * i.e. similar to SQL's `JOIN USING` syntax.
   *
   * @param right Right side of the join operation.
   * @param usingColumns Names of the columns to join on. This columns must exist on both sides.
   * @param joinType Type of join to perform. Default `inner`. Must be one of:
   *                 `inner`, `cross`, `outer`, `full`, `fullouter`, `full_outer`, `left`,
   *                 `leftouter`, `left_outer`, `right`, `rightouter`, `right_outer`,
   *                 `semi`, `leftsemi`, `left_semi`, `anti`, `leftanti`, left_anti`.
   *
   * @note If you perform a self-join using this function without aliasing the input
   * `DataFrame`s, you will NOT be able to reference any columns after the join, since
   * there is no way to disambiguate which side of the join you would like to reference.
   *
   * @group untypedrel
   * @since 2.0.0
   */
  def join(right: Dataset[_], usingColumns: Seq[String], joinType: String): DataFrame = {
    // Analyze the self join. The assumption is that the analyzer will disambiguate left vs right
    // by creating a new instance for one of the branch.
    val joined = sparkSession.sessionState.executePlan(
      Join(logicalPlan, right.logicalPlan, joinType = JoinType(joinType), None, JoinHint.NONE))
      .analyzed.asInstanceOf[Join]

    withPlan {
      Join(
        joined.left,
        joined.right,
        UsingJoin(JoinType(joinType), usingColumns),
        None,
        JoinHint.NONE)
    }
  }

  /**
   * Inner join with another `DataFrame`, using the given join expression.
   *
   * {{{
   *   // The following two are equivalent:
   *   df1.join(df2, $"df1Key" === $"df2Key")
   *   df1.join(df2).where($"df1Key" === $"df2Key")
   * }}}
   *
   * @group untypedrel
   * @since 2.0.0
   */
  def join(right: Dataset[_], joinExprs: Column): DataFrame = join(right, joinExprs, "inner")

  /**
   * Join with another `DataFrame`, using the given join expression. The following performs
   * a full outer join between `df1` and `df2`.
   *
   * {{{
   *   // Scala:
   *   import org.apache.spark.sql.functions._
   *   df1.join(df2, $"df1Key" === $"df2Key", "outer")
   *
   *   // Java:
   *   import static org.apache.spark.sql.functions.*;
   *   df1.join(df2, col("df1Key").equalTo(col("df2Key")), "outer");
   * }}}
   *
   * @param right Right side of the join.
   * @param joinExprs Join expression.
   * @param joinType Type of join to perform. Default `inner`. Must be one of:
   *                 `inner`, `cross`, `outer`, `full`, `fullouter`, `full_outer`, `left`,
   *                 `leftouter`, `left_outer`, `right`, `rightouter`, `right_outer`,
   *                 `semi`, `leftsemi`, `left_semi`, `anti`, `leftanti`, left_anti`.
   *
   * @group untypedrel
   * @since 2.0.0
   */
  def join(right: Dataset[_], joinExprs: Column, joinType: String): DataFrame = {
    // Note that in this function, we introduce a hack in the case of self-join to automatically
    // resolve ambiguous join conditions into ones that might make sense [SPARK-6231].
    // Consider this case: df.join(df, df("key") === df("key"))
    // Since df("key") === df("key") is a trivially true condition, this actually becomes a
    // cartesian join. However, most likely users expect to perform a self join using "key".
    // With that assumption, this hack turns the trivially true condition into equality on join
    // keys that are resolved to both sides.

    // Trigger analysis so in the case of self-join, the analyzer will clone the plan.
    // After the cloning, left and right side will have distinct expression ids.
    val plan = withPlan(
      Join(logicalPlan, right.logicalPlan, JoinType(joinType), Some(joinExprs.expr), JoinHint.NONE))
      .queryExecution.analyzed.asInstanceOf[Join]

    // If auto self join alias is disabled, return the plan.
    if (!sparkSession.sessionState.conf.dataFrameSelfJoinAutoResolveAmbiguity) {
      return withPlan(plan)
    }

    // If left/right have no output set intersection, return the plan.
    val lanalyzed = this.queryExecution.analyzed
    val ranalyzed = right.queryExecution.analyzed
    if (lanalyzed.outputSet.intersect(ranalyzed.outputSet).isEmpty) {
      return withPlan(plan)
    }

    // Otherwise, find the trivially true predicates and automatically resolves them to both sides.
    // By the time we get here, since we have already run analysis, all attributes should've been
    // resolved and become AttributeReference.
    val resolver = sparkSession.sessionState.analyzer.resolver
    val cond = plan.condition.map { _.transform {
      case catalyst.expressions.EqualTo(a: AttributeReference, b: AttributeReference)
          if a.sameRef(b) =>
        catalyst.expressions.EqualTo(
          plan.left.resolveQuoted(a.name, resolver)
            .getOrElse(throw resolveException(a.name, plan.left.schema.fieldNames)),
          plan.right.resolveQuoted(b.name, resolver)
            .getOrElse(throw resolveException(b.name, plan.right.schema.fieldNames)))
      case catalyst.expressions.EqualNullSafe(a: AttributeReference, b: AttributeReference)
        if a.sameRef(b) =>
        catalyst.expressions.EqualNullSafe(
          plan.left.resolveQuoted(a.name, resolver)
            .getOrElse(throw resolveException(a.name, plan.left.schema.fieldNames)),
          plan.right.resolveQuoted(b.name, resolver)
            .getOrElse(throw resolveException(b.name, plan.right.schema.fieldNames)))
    }}

    withPlan {
      plan.copy(condition = cond)
    }
  }

  /**
   * Explicit cartesian join with another `DataFrame`.
   *
   * @param right Right side of the join operation.
   *
   * @note Cartesian joins are very expensive without an extra filter that can be pushed down.
   *
   * @group untypedrel
   * @since 2.1.0
   */
  def crossJoin(right: Dataset[_]): DataFrame = withPlan {
    Join(logicalPlan, right.logicalPlan, joinType = Cross, None, JoinHint.NONE)
  }

  /**
   * Joins this Dataset returning a `Tuple2` for each pair where `condition` evaluates to
   * true.
   *
   * This is similar to the relation `join` function with one important difference in the
   * result schema. Since `joinWith` preserves objects present on either side of the join, the
   * result schema is similarly nested into a tuple under the column names `_1` and `_2`.
   *
   * This type of join can be useful both for preserving type-safety with the original object
   * types as well as working with relational data where either side of the join has column
   * names in common.
   *
   * @param other Right side of the join.
   * @param condition Join expression.
   * @param joinType Type of join to perform. Default `inner`. Must be one of:
   *                 `inner`, `cross`, `outer`, `full`, `fullouter`,`full_outer`, `left`,
   *                 `leftouter`, `left_outer`, `right`, `rightouter`, `right_outer`.
   *
   * @group typedrel
   * @since 1.6.0
   */
  def joinWith[U](other: Dataset[U], condition: Column, joinType: String): Dataset[(T, U)] = {
    // Creates a Join node and resolve it first, to get join condition resolved, self-join resolved,
    // etc.
    val joined = sparkSession.sessionState.executePlan(
      Join(
        this.logicalPlan,
        other.logicalPlan,
        JoinType(joinType),
        Some(condition.expr),
        JoinHint.NONE)).analyzed.asInstanceOf[Join]

    if (joined.joinType == LeftSemi || joined.joinType == LeftAnti) {
      throw new AnalysisException("Invalid join type in joinWith: " + joined.joinType.sql)
    }

    implicit val tuple2Encoder: Encoder[(T, U)] =
      ExpressionEncoder.tuple(this.exprEnc, other.exprEnc)

    val leftResultExpr = {
      if (!this.exprEnc.isSerializedAsStructForTopLevel) {
        assert(joined.left.output.length == 1)
        Alias(joined.left.output.head, "_1")()
      } else {
        Alias(CreateStruct(joined.left.output), "_1")()
      }
    }

    val rightResultExpr = {
      if (!other.exprEnc.isSerializedAsStructForTopLevel) {
        assert(joined.right.output.length == 1)
        Alias(joined.right.output.head, "_2")()
      } else {
        Alias(CreateStruct(joined.right.output), "_2")()
      }
    }

    if (joined.joinType.isInstanceOf[InnerLike]) {
      // For inner joins, we can directly perform the join and then can project the join
      // results into structs. This ensures that data remains flat during shuffles /
      // exchanges (unlike the outer join path, which nests the data before shuffling).
      withTypedPlan(Project(Seq(leftResultExpr, rightResultExpr), joined))
    } else { // outer joins
      // For both join sides, combine all outputs into a single column and alias it with "_1
      // or "_2", to match the schema for the encoder of the join result.
      // Note that we do this before joining them, to enable the join operator to return null
      // for one side, in cases like outer-join.
      val left = Project(leftResultExpr :: Nil, joined.left)
      val right = Project(rightResultExpr :: Nil, joined.right)

      // Rewrites the join condition to make the attribute point to correct column/field,
      // after we combine the outputs of each join side.
      val conditionExpr = joined.condition.get transformUp {
        case a: Attribute if joined.left.outputSet.contains(a) =>
          if (!this.exprEnc.isSerializedAsStructForTopLevel) {
            left.output.head
          } else {
            val index = joined.left.output.indexWhere(_.exprId == a.exprId)
            GetStructField(left.output.head, index)
          }
        case a: Attribute if joined.right.outputSet.contains(a) =>
          if (!other.exprEnc.isSerializedAsStructForTopLevel) {
            right.output.head
          } else {
            val index = joined.right.output.indexWhere(_.exprId == a.exprId)
            GetStructField(right.output.head, index)
          }
      }

      withTypedPlan(Join(left, right, joined.joinType, Some(conditionExpr), JoinHint.NONE))
    }
  }

  /**
   * Using inner equi-join to join this Dataset returning a `Tuple2` for each pair
   * where `condition` evaluates to true.
   *
   * @param other Right side of the join.
   * @param condition Join expression.
   *
   * @group typedrel
   * @since 1.6.0
   */
  def joinWith[U](other: Dataset[U], condition: Column): Dataset[(T, U)] = {
    joinWith(other, condition, "inner")
  }

  /**
   * Returns a new Dataset with each partition sorted by the given expressions.
   *
   * This is the same operation as "SORT BY" in SQL (Hive QL).
   *
   * @group typedrel
   * @since 2.0.0
   */
  @scala.annotation.varargs
  def sortWithinPartitions(sortCol: String, sortCols: String*): Dataset[T] = {
    sortWithinPartitions((sortCol +: sortCols).map(Column(_)) : _*)
  }

  /**
   * Returns a new Dataset with each partition sorted by the given expressions.
   *
   * This is the same operation as "SORT BY" in SQL (Hive QL).
   *
   * @group typedrel
   * @since 2.0.0
   */
  @scala.annotation.varargs
  def sortWithinPartitions(sortExprs: Column*): Dataset[T] = {
    sortInternal(global = false, sortExprs)
  }

  /**
   * Returns a new Dataset sorted by the specified column, all in ascending order.
   * {{{
   *   // The following 3 are equivalent
   *   ds.sort("sortcol")
   *   ds.sort($"sortcol")
   *   ds.sort($"sortcol".asc)
   * }}}
   *
   * @group typedrel
   * @since 2.0.0
   */
  @scala.annotation.varargs
  def sort(sortCol: String, sortCols: String*): Dataset[T] = {
    sort((sortCol +: sortCols).map(Column(_)) : _*)
  }

  /**
   * Returns a new Dataset sorted by the given expressions. For example:
   * {{{
   *   ds.sort($"col1", $"col2".desc)
   * }}}
   *
   * @group typedrel
   * @since 2.0.0
   */
  @scala.annotation.varargs
  def sort(sortExprs: Column*): Dataset[T] = {
    sortInternal(global = true, sortExprs)
  }

  /**
   * Returns a new Dataset sorted by the given expressions.
   * This is an alias of the `sort` function.
   *
   * @group typedrel
   * @since 2.0.0
   */
  @scala.annotation.varargs
  def orderBy(sortCol: String, sortCols: String*): Dataset[T] = sort(sortCol, sortCols : _*)

  /**
   * Returns a new Dataset sorted by the given expressions.
   * This is an alias of the `sort` function.
   *
   * @group typedrel
   * @since 2.0.0
   */
  @scala.annotation.varargs
  def orderBy(sortExprs: Column*): Dataset[T] = sort(sortExprs : _*)

  /**
   * Selects column based on the column name and returns it as a [[Column]].
   *
   * @note The column name can also reference to a nested column like `a.b`.
   *
   * @group untypedrel
   * @since 2.0.0
   */
  def apply(colName: String): Column = col(colName)

  /**
   * Specifies some hint on the current Dataset. As an example, the following code specifies
   * that one of the plan can be broadcasted:
   *
   * {{{
   *   df1.join(df2.hint("broadcast"))
   * }}}
   *
   * @group basic
   * @since 2.2.0
   */
  @scala.annotation.varargs
  def hint(name: String, parameters: Any*): Dataset[T] = withTypedPlan {
    UnresolvedHint(name, parameters, logicalPlan)
  }

  /**
   * Selects column based on the column name and returns it as a [[Column]].
   *
   * @note The column name can also reference to a nested column like `a.b`.
   *
   * @group untypedrel
   * @since 2.0.0
   */
  def col(colName: String): Column = colName match {
    case "*" =>
      Column(ResolvedStar(queryExecution.analyzed.output))
    case _ =>
      if (sqlContext.conf.supportQuotedRegexColumnName) {
        colRegex(colName)
      } else {
        Column(addDataFrameIdToCol(resolve(colName)))
      }
  }

  // Attach the dataset id and column position to the column reference, so that we can detect
  // ambiguous self-join correctly. See the rule `DetectAmbiguousSelfJoin`.
  // This must be called before we return a `Column` that contains `AttributeReference`.
  // Note that, the metadata added here are only available in the analyzer, as the analyzer rule
  // `DetectAmbiguousSelfJoin` will remove it.
  private def addDataFrameIdToCol(expr: NamedExpression): NamedExpression = {
    val newExpr = expr transform {
      case a: AttributeReference
        if sparkSession.sessionState.conf.getConf(SQLConf.FAIL_AMBIGUOUS_SELF_JOIN_ENABLED) =>
        val metadata = new MetadataBuilder()
          .withMetadata(a.metadata)
          .putLong(Dataset.DATASET_ID_KEY, id)
          .putLong(Dataset.COL_POS_KEY, logicalPlan.output.indexWhere(a.semanticEquals))
          .build()
        a.withMetadata(metadata)
    }
    newExpr.asInstanceOf[NamedExpression]
  }

  /**
   * Selects column based on the column name specified as a regex and returns it as [[Column]].
   * @group untypedrel
   * @since 2.3.0
   */
  def colRegex(colName: String): Column = {
    val caseSensitive = sparkSession.sessionState.conf.caseSensitiveAnalysis
    colName match {
      case ParserUtils.escapedIdentifier(columnNameRegex) =>
        Column(UnresolvedRegex(columnNameRegex, None, caseSensitive))
      case ParserUtils.qualifiedEscapedIdentifier(nameParts, columnNameRegex) =>
        Column(UnresolvedRegex(columnNameRegex, Some(nameParts), caseSensitive))
      case _ =>
        Column(addDataFrameIdToCol(resolve(colName)))
    }
  }

  /**
   * Returns a new Dataset with an alias set.
   *
   * @group typedrel
   * @since 1.6.0
   */
  def as(alias: String): Dataset[T] = withTypedPlan {
    SubqueryAlias(alias, logicalPlan)
  }

  /**
   * (Scala-specific) Returns a new Dataset with an alias set.
   *
   * @group typedrel
   * @since 2.0.0
   */
  def as(alias: Symbol): Dataset[T] = as(alias.name)

  /**
   * Returns a new Dataset with an alias set. Same as `as`.
   *
   * @group typedrel
   * @since 2.0.0
   */
  def alias(alias: String): Dataset[T] = as(alias)

  /**
   * (Scala-specific) Returns a new Dataset with an alias set. Same as `as`.
   *
   * @group typedrel
   * @since 2.0.0
   */
  def alias(alias: Symbol): Dataset[T] = as(alias)

  /**
   * Selects a set of column based expressions.
   * {{{
   *   ds.select($"colA", $"colB" + 1)
   * }}}
   *
   * @group untypedrel
   * @since 2.0.0
   */
  @scala.annotation.varargs
  def select(cols: Column*): DataFrame = withPlan {
    val untypedCols = cols.map {
      case typedCol: TypedColumn[_, _] =>
        // Checks if a `TypedColumn` has been inserted with
        // specific input type and schema by `withInputType`.
        val needInputType = typedCol.expr.find {
          case ta: TypedAggregateExpression if ta.inputDeserializer.isEmpty => true
          case _ => false
        }.isDefined

        if (!needInputType) {
          typedCol
        } else {
          throw new AnalysisException(s"Typed column $typedCol that needs input type and schema " +
            "cannot be passed in untyped `select` API. Use the typed `Dataset.select` API instead.")
        }

      case other => other
    }
    Project(untypedCols.map(_.named), logicalPlan)
  }

  /**
   * Selects a set of columns. This is a variant of `select` that can only select
   * existing columns using column names (i.e. cannot construct expressions).
   *
   * {{{
   *   // The following two are equivalent:
   *   ds.select("colA", "colB")
   *   ds.select($"colA", $"colB")
   * }}}
   *
   * @group untypedrel
   * @since 2.0.0
   */
  @scala.annotation.varargs
  def select(col: String, cols: String*): DataFrame = select((col +: cols).map(Column(_)) : _*)

  /**
   * Selects a set of SQL expressions. This is a variant of `select` that accepts
   * SQL expressions.
   *
   * {{{
   *   // The following are equivalent:
   *   ds.selectExpr("colA", "colB as newName", "abs(colC)")
   *   ds.select(expr("colA"), expr("colB as newName"), expr("abs(colC)"))
   * }}}
   *
   * @group untypedrel
   * @since 2.0.0
   */
  @scala.annotation.varargs
  def selectExpr(exprs: String*): DataFrame = {
    select(exprs.map { expr =>
      Column(sparkSession.sessionState.sqlParser.parseExpression(expr))
    }: _*)
  }

  /**
   * Returns a new Dataset by computing the given [[Column]] expression for each element.
   *
   * {{{
   *   val ds = Seq(1, 2, 3).toDS()
   *   val newDS = ds.select(expr("value + 1").as[Int])
   * }}}
   *
   * @group typedrel
   * @since 1.6.0
   */
  def select[U1](c1: TypedColumn[T, U1]): Dataset[U1] = {
    implicit val encoder = c1.encoder
    val project = Project(c1.withInputType(exprEnc, logicalPlan.output).named :: Nil, logicalPlan)

    if (!encoder.isSerializedAsStructForTopLevel) {
      new Dataset[U1](sparkSession, project, encoder)
    } else {
      // Flattens inner fields of U1
      new Dataset[Tuple1[U1]](sparkSession, project, ExpressionEncoder.tuple(encoder)).map(_._1)
    }
  }

  /**
   * Internal helper function for building typed selects that return tuples. For simplicity and
   * code reuse, we do this without the help of the type system and then use helper functions
   * that cast appropriately for the user facing interface.
   */
  protected def selectUntyped(columns: TypedColumn[_, _]*): Dataset[_] = {
    val encoders = columns.map(_.encoder)
    val namedColumns =
      columns.map(_.withInputType(exprEnc, logicalPlan.output).named)
    val execution = new QueryExecution(sparkSession, Project(namedColumns, logicalPlan))
    new Dataset(execution, ExpressionEncoder.tuple(encoders))
  }

  /**
   * Returns a new Dataset by computing the given [[Column]] expressions for each element.
   *
   * @group typedrel
   * @since 1.6.0
   */
  def select[U1, U2](c1: TypedColumn[T, U1], c2: TypedColumn[T, U2]): Dataset[(U1, U2)] =
    selectUntyped(c1, c2).asInstanceOf[Dataset[(U1, U2)]]

  /**
   * Returns a new Dataset by computing the given [[Column]] expressions for each element.
   *
   * @group typedrel
   * @since 1.6.0
   */
  def select[U1, U2, U3](
      c1: TypedColumn[T, U1],
      c2: TypedColumn[T, U2],
      c3: TypedColumn[T, U3]): Dataset[(U1, U2, U3)] =
    selectUntyped(c1, c2, c3).asInstanceOf[Dataset[(U1, U2, U3)]]

  /**
   * Returns a new Dataset by computing the given [[Column]] expressions for each element.
   *
   * @group typedrel
   * @since 1.6.0
   */
  def select[U1, U2, U3, U4](
      c1: TypedColumn[T, U1],
      c2: TypedColumn[T, U2],
      c3: TypedColumn[T, U3],
      c4: TypedColumn[T, U4]): Dataset[(U1, U2, U3, U4)] =
    selectUntyped(c1, c2, c3, c4).asInstanceOf[Dataset[(U1, U2, U3, U4)]]

  /**
   * Returns a new Dataset by computing the given [[Column]] expressions for each element.
   *
   * @group typedrel
   * @since 1.6.0
   */
  def select[U1, U2, U3, U4, U5](
      c1: TypedColumn[T, U1],
      c2: TypedColumn[T, U2],
      c3: TypedColumn[T, U3],
      c4: TypedColumn[T, U4],
      c5: TypedColumn[T, U5]): Dataset[(U1, U2, U3, U4, U5)] =
    selectUntyped(c1, c2, c3, c4, c5).asInstanceOf[Dataset[(U1, U2, U3, U4, U5)]]

  /**
   * Filters rows using the given condition.
   * {{{
   *   // The following are equivalent:
   *   peopleDs.filter($"age" > 15)
   *   peopleDs.where($"age" > 15)
   * }}}
   *
   * @group typedrel
   * @since 1.6.0
   */
  def filter(condition: Column): Dataset[T] = withTypedPlan {
    Filter(condition.expr, logicalPlan)
  }

  /**
   * Filters rows using the given SQL expression.
   * {{{
   *   peopleDs.filter("age > 15")
   * }}}
   *
   * @group typedrel
   * @since 1.6.0
   */
  def filter(conditionExpr: String): Dataset[T] = {
    filter(Column(sparkSession.sessionState.sqlParser.parseExpression(conditionExpr)))
  }

  /**
   * Filters rows using the given condition. This is an alias for `filter`.
   * {{{
   *   // The following are equivalent:
   *   peopleDs.filter($"age" > 15)
   *   peopleDs.where($"age" > 15)
   * }}}
   *
   * @group typedrel
   * @since 1.6.0
   */
  def where(condition: Column): Dataset[T] = filter(condition)

  /**
   * Filters rows using the given SQL expression.
   * {{{
   *   peopleDs.where("age > 15")
   * }}}
   *
   * @group typedrel
   * @since 1.6.0
   */
  def where(conditionExpr: String): Dataset[T] = {
    filter(Column(sparkSession.sessionState.sqlParser.parseExpression(conditionExpr)))
  }

  /**
   * Groups the Dataset using the specified columns, so we can run aggregation on them. See
   * [[RelationalGroupedDataset]] for all the available aggregate functions.
   *
   * {{{
   *   // Compute the average for all numeric columns grouped by department.
   *   ds.groupBy($"department").avg()
   *
   *   // Compute the max age and average salary, grouped by department and gender.
   *   ds.groupBy($"department", $"gender").agg(Map(
   *     "salary" -> "avg",
   *     "age" -> "max"
   *   ))
   * }}}
   *
   * @group untypedrel
   * @since 2.0.0
   */
  @scala.annotation.varargs
  def groupBy(cols: Column*): RelationalGroupedDataset = {
    RelationalGroupedDataset(toDF(), cols.map(_.expr), RelationalGroupedDataset.GroupByType)
  }

  /**
   * Create a multi-dimensional rollup for the current Dataset using the specified columns,
   * so we can run aggregation on them.
   * See [[RelationalGroupedDataset]] for all the available aggregate functions.
   *
   * {{{
   *   // Compute the average for all numeric columns rolled up by department and group.
   *   ds.rollup($"department", $"group").avg()
   *
   *   // Compute the max age and average salary, rolled up by department and gender.
   *   ds.rollup($"department", $"gender").agg(Map(
   *     "salary" -> "avg",
   *     "age" -> "max"
   *   ))
   * }}}
   *
   * @group untypedrel
   * @since 2.0.0
   */
  @scala.annotation.varargs
  def rollup(cols: Column*): RelationalGroupedDataset = {
    RelationalGroupedDataset(toDF(), cols.map(_.expr), RelationalGroupedDataset.RollupType)
  }

  /**
   * Create a multi-dimensional cube for the current Dataset using the specified columns,
   * so we can run aggregation on them.
   * See [[RelationalGroupedDataset]] for all the available aggregate functions.
   *
   * {{{
   *   // Compute the average for all numeric columns cubed by department and group.
   *   ds.cube($"department", $"group").avg()
   *
   *   // Compute the max age and average salary, cubed by department and gender.
   *   ds.cube($"department", $"gender").agg(Map(
   *     "salary" -> "avg",
   *     "age" -> "max"
   *   ))
   * }}}
   *
   * @group untypedrel
   * @since 2.0.0
   */
  @scala.annotation.varargs
  def cube(cols: Column*): RelationalGroupedDataset = {
    RelationalGroupedDataset(toDF(), cols.map(_.expr), RelationalGroupedDataset.CubeType)
  }

  /**
   * Groups the Dataset using the specified columns, so that we can run aggregation on them.
   * See [[RelationalGroupedDataset]] for all the available aggregate functions.
   *
   * This is a variant of groupBy that can only group by existing columns using column names
   * (i.e. cannot construct expressions).
   *
   * {{{
   *   // Compute the average for all numeric columns grouped by department.
   *   ds.groupBy("department").avg()
   *
   *   // Compute the max age and average salary, grouped by department and gender.
   *   ds.groupBy($"department", $"gender").agg(Map(
   *     "salary" -> "avg",
   *     "age" -> "max"
   *   ))
   * }}}
   * @group untypedrel
   * @since 2.0.0
   */
  @scala.annotation.varargs
  def groupBy(col1: String, cols: String*): RelationalGroupedDataset = {
    val colNames: Seq[String] = col1 +: cols
    RelationalGroupedDataset(
      toDF(), colNames.map(colName => resolve(colName)), RelationalGroupedDataset.GroupByType)
  }

  /**
   * (Scala-specific)
   * Reduces the elements of this Dataset using the specified binary function. The given `func`
   * must be commutative and associative or the result may be non-deterministic.
   *
   * @group action
   * @since 1.6.0
   */
  def reduce(func: (T, T) => T): T = withNewRDDExecutionId {
    rdd.reduce(func)
  }

  /**
   * (Java-specific)
   * Reduces the elements of this Dataset using the specified binary function. The given `func`
   * must be commutative and associative or the result may be non-deterministic.
   *
   * @group action
   * @since 1.6.0
   */
  def reduce(func: ReduceFunction[T]): T = reduce(func.call(_, _))

  /**
   * (Scala-specific)
   * Returns a [[KeyValueGroupedDataset]] where the data is grouped by the given key `func`.
   *
   * @group typedrel
   * @since 2.0.0
   */
  def groupByKey[K: Encoder](func: T => K): KeyValueGroupedDataset[K, T] = {
    val withGroupingKey = AppendColumns(func, logicalPlan)
    val executed = sparkSession.sessionState.executePlan(withGroupingKey)

    new KeyValueGroupedDataset(
      encoderFor[K],
      encoderFor[T],
      executed,
      logicalPlan.output,
      withGroupingKey.newColumns)
  }

  /**
   * (Java-specific)
   * Returns a [[KeyValueGroupedDataset]] where the data is grouped by the given key `func`.
   *
   * @group typedrel
   * @since 2.0.0
   */
  def groupByKey[K](func: MapFunction[T, K], encoder: Encoder[K]): KeyValueGroupedDataset[K, T] =
    groupByKey(func.call(_))(encoder)

  /**
   * Create a multi-dimensional rollup for the current Dataset using the specified columns,
   * so we can run aggregation on them.
   * See [[RelationalGroupedDataset]] for all the available aggregate functions.
   *
   * This is a variant of rollup that can only group by existing columns using column names
   * (i.e. cannot construct expressions).
   *
   * {{{
   *   // Compute the average for all numeric columns rolled up by department and group.
   *   ds.rollup("department", "group").avg()
   *
   *   // Compute the max age and average salary, rolled up by department and gender.
   *   ds.rollup($"department", $"gender").agg(Map(
   *     "salary" -> "avg",
   *     "age" -> "max"
   *   ))
   * }}}
   *
   * @group untypedrel
   * @since 2.0.0
   */
  @scala.annotation.varargs
  def rollup(col1: String, cols: String*): RelationalGroupedDataset = {
    val colNames: Seq[String] = col1 +: cols
    RelationalGroupedDataset(
      toDF(), colNames.map(colName => resolve(colName)), RelationalGroupedDataset.RollupType)
  }

  /**
   * Create a multi-dimensional cube for the current Dataset using the specified columns,
   * so we can run aggregation on them.
   * See [[RelationalGroupedDataset]] for all the available aggregate functions.
   *
   * This is a variant of cube that can only group by existing columns using column names
   * (i.e. cannot construct expressions).
   *
   * {{{
   *   // Compute the average for all numeric columns cubed by department and group.
   *   ds.cube("department", "group").avg()
   *
   *   // Compute the max age and average salary, cubed by department and gender.
   *   ds.cube($"department", $"gender").agg(Map(
   *     "salary" -> "avg",
   *     "age" -> "max"
   *   ))
   * }}}
   * @group untypedrel
   * @since 2.0.0
   */
  @scala.annotation.varargs
  def cube(col1: String, cols: String*): RelationalGroupedDataset = {
    val colNames: Seq[String] = col1 +: cols
    RelationalGroupedDataset(
      toDF(), colNames.map(colName => resolve(colName)), RelationalGroupedDataset.CubeType)
  }

  /**
   * (Scala-specific) Aggregates on the entire Dataset without groups.
   * {{{
   *   // ds.agg(...) is a shorthand for ds.groupBy().agg(...)
   *   ds.agg("age" -> "max", "salary" -> "avg")
   *   ds.groupBy().agg("age" -> "max", "salary" -> "avg")
   * }}}
   *
   * @group untypedrel
   * @since 2.0.0
   */
  def agg(aggExpr: (String, String), aggExprs: (String, String)*): DataFrame = {
    groupBy().agg(aggExpr, aggExprs : _*)
  }

  /**
   * (Scala-specific) Aggregates on the entire Dataset without groups.
   * {{{
   *   // ds.agg(...) is a shorthand for ds.groupBy().agg(...)
   *   ds.agg(Map("age" -> "max", "salary" -> "avg"))
   *   ds.groupBy().agg(Map("age" -> "max", "salary" -> "avg"))
   * }}}
   *
   * @group untypedrel
   * @since 2.0.0
   */
  def agg(exprs: Map[String, String]): DataFrame = groupBy().agg(exprs)

  /**
   * (Java-specific) Aggregates on the entire Dataset without groups.
   * {{{
   *   // ds.agg(...) is a shorthand for ds.groupBy().agg(...)
   *   ds.agg(Map("age" -> "max", "salary" -> "avg"))
   *   ds.groupBy().agg(Map("age" -> "max", "salary" -> "avg"))
   * }}}
   *
   * @group untypedrel
   * @since 2.0.0
   */
  def agg(exprs: java.util.Map[String, String]): DataFrame = groupBy().agg(exprs)

  /**
   * Aggregates on the entire Dataset without groups.
   * {{{
   *   // ds.agg(...) is a shorthand for ds.groupBy().agg(...)
   *   ds.agg(max($"age"), avg($"salary"))
   *   ds.groupBy().agg(max($"age"), avg($"salary"))
   * }}}
   *
   * @group untypedrel
   * @since 2.0.0
   */
  @scala.annotation.varargs
  def agg(expr: Column, exprs: Column*): DataFrame = groupBy().agg(expr, exprs : _*)

 /**
  * Define (named) metrics to observe on the Dataset. This method returns an 'observed' Dataset
  * that returns the same result as the input, with the following guarantees:
  * <ul>
  *   <li>It will compute the defined aggregates (metrics) on all the data that is flowing through
  *   the Dataset at that point.</li>
  *   <li>It will report the value of the defined aggregate columns as soon as we reach a completion
  *   point. A completion point is either the end of a query (batch mode) or the end of a streaming
  *   epoch. The value of the aggregates only reflects the data processed since the previous
  *   completion point.</li>
  * </ul>
  * Please note that continuous execution is currently not supported.
  *
  * The metrics columns must either contain a literal (e.g. lit(42)), or should contain one or
  * more aggregate functions (e.g. sum(a) or sum(a + b) + avg(c) - lit(1)). Expressions that
  * contain references to the input Dataset's columns must always be wrapped in an aggregate
  * function.
  *
  * A user can observe these metrics by either adding
  * [[org.apache.spark.sql.streaming.StreamingQueryListener]] or a
  * [[org.apache.spark.sql.util.QueryExecutionListener]] to the spark session.
  *
  * {{{
  *   // Monitor the metrics using a listener.
  *   spark.streams.addListener(new StreamingQueryListener() {
  *     override def onQueryProgress(event: QueryProgressEvent): Unit = {
  *       event.progress.observedMetrics.asScala.get("my_event").foreach { row =>
  *         // Trigger if the number of errors exceeds 5 percent
  *         val num_rows = row.getAs[Long]("rc")
  *         val num_error_rows = row.getAs[Long]("erc")
  *         val ratio = num_error_rows.toDouble / num_rows
  *         if (ratio > 0.05) {
  *           // Trigger alert
  *         }
  *       }
  *     }
  *     def onQueryStarted(event: QueryStartedEvent): Unit = {}
  *     def onQueryTerminated(event: QueryTerminatedEvent): Unit = {}
  *   })
  *   // Observe row count (rc) and error row count (erc) in the streaming Dataset
  *   val observed_ds = ds.observe("my_event", count(lit(1)).as("rc"), count($"error").as("erc"))
  *   observed_ds.writeStream.format("...").start()
  * }}}
  *
  * @group typedrel
  * @since 3.0.0
  */
  def observe(name: String, expr: Column, exprs: Column*): Dataset[T] = withTypedPlan {
    CollectMetrics(name, (expr +: exprs).map(_.named), logicalPlan)
  }

  /**
   * Returns a new Dataset by taking the first `n` rows. The difference between this function
   * and `head` is that `head` is an action and returns an array (by triggering query execution)
   * while `limit` returns a new Dataset.
   *
   * @group typedrel
   * @since 2.0.0
   */
  def limit(n: Int): Dataset[T] = withTypedPlan {
    Limit(Literal(n), logicalPlan)
  }

  /**
   * Returns a new Dataset containing union of rows in this Dataset and another Dataset.
   *
   * This is equivalent to `UNION ALL` in SQL. To do a SQL-style set union (that does
   * deduplication of elements), use this function followed by a [[distinct]].
   *
   * Also as standard in SQL, this function resolves columns by position (not by name):
   *
   * {{{
   *   val df1 = Seq((1, 2, 3)).toDF("col0", "col1", "col2")
   *   val df2 = Seq((4, 5, 6)).toDF("col1", "col2", "col0")
   *   df1.union(df2).show
   *
   *   // output:
   *   // +----+----+----+
   *   // |col0|col1|col2|
   *   // +----+----+----+
   *   // |   1|   2|   3|
   *   // |   4|   5|   6|
   *   // +----+----+----+
   * }}}
   *
   * Notice that the column positions in the schema aren't necessarily matched with the
   * fields in the strongly typed objects in a Dataset. This function resolves columns
   * by their positions in the schema, not the fields in the strongly typed objects. Use
   * [[unionByName]] to resolve columns by field name in the typed objects.
   *
   * @group typedrel
   * @since 2.0.0
   */
  def union(other: Dataset[T]): Dataset[T] = withSetOperator {
    // This breaks caching, but it's usually ok because it addresses a very specific use case:
    // using union to union many files or partitions.
    CombineUnions(Union(logicalPlan, other.logicalPlan))
  }

  /**
   * Returns a new Dataset containing union of rows in this Dataset and another Dataset.
   * This is an alias for `union`.
   *
   * This is equivalent to `UNION ALL` in SQL. To do a SQL-style set union (that does
   * deduplication of elements), use this function followed by a [[distinct]].
   *
   * Also as standard in SQL, this function resolves columns by position (not by name).
   *
   * @group typedrel
   * @since 2.0.0
   */
  def unionAll(other: Dataset[T]): Dataset[T] = union(other)

  /**
   * Returns a new Dataset containing union of rows in this Dataset and another Dataset.
   *
   * This is different from both `UNION ALL` and `UNION DISTINCT` in SQL. To do a SQL-style set
   * union (that does deduplication of elements), use this function followed by a [[distinct]].
   *
   * The difference between this function and [[union]] is that this function
   * resolves columns by name (not by position):
   *
   * {{{
   *   val df1 = Seq((1, 2, 3)).toDF("col0", "col1", "col2")
   *   val df2 = Seq((4, 5, 6)).toDF("col1", "col2", "col0")
   *   df1.unionByName(df2).show
   *
   *   // output:
   *   // +----+----+----+
   *   // |col0|col1|col2|
   *   // +----+----+----+
   *   // |   1|   2|   3|
   *   // |   6|   4|   5|
   *   // +----+----+----+
   * }}}
   *
   * @group typedrel
   * @since 2.3.0
   */
  def unionByName(other: Dataset[T]): Dataset[T] = unionByName(other, false)

  /**
   * Returns a new Dataset containing union of rows in this Dataset and another Dataset.
   *
   * The difference between this function and [[union]] is that this function
   * resolves columns by name (not by position).
   *
   * When the parameter `allowMissingColumns` is `true`, the set of column names
   * in this and other `Dataset` can differ; missing columns will be filled with null.
   * Further, the missing columns of this `Dataset` will be added at the end
   * in the schema of the union result:
   *
   * {{{
   *   val df1 = Seq((1, 2, 3)).toDF("col0", "col1", "col2")
   *   val df2 = Seq((4, 5, 6)).toDF("col1", "col0", "col3")
   *   df1.unionByName(df2, true).show
   *
   *   // output: "col3" is missing at left df1 and added at the end of schema.
   *   // +----+----+----+----+
   *   // |col0|col1|col2|col3|
   *   // +----+----+----+----+
   *   // |   1|   2|   3|null|
   *   // |   5|   4|null|   6|
   *   // +----+----+----+----+
   *
   *   df2.unionByName(df1, true).show
   *
   *   // output: "col2" is missing at left df2 and added at the end of schema.
   *   // +----+----+----+----+
   *   // |col1|col0|col3|col2|
   *   // +----+----+----+----+
   *   // |   4|   5|   6|null|
   *   // |   2|   1|null|   3|
   *   // +----+----+----+----+
   * }}}
   *
   * Note that `allowMissingColumns` supports nested column in struct types. Missing nested columns
   * of struct columns with same name will also be filled with null values. This currently does not
   * support nested columns in array and map types. Note that if there is any missing nested columns
   * to be filled, in order to make consistent schema between two sides of union, the nested fields
   * of structs will be sorted after merging schema.
   *
   * @group typedrel
   * @since 3.1.0
   */
  def unionByName(other: Dataset[T], allowMissingColumns: Boolean): Dataset[T] = withSetOperator {
    // This breaks caching, but it's usually ok because it addresses a very specific use case:
    // using union to union many files or partitions.
    CombineUnions(Union(logicalPlan :: other.logicalPlan :: Nil, true, allowMissingColumns))
  }

  /**
   * Returns a new Dataset containing rows only in both this Dataset and another Dataset.
   * This is equivalent to `INTERSECT` in SQL.
   *
   * @note Equality checking is performed directly on the encoded representation of the data
   * and thus is not affected by a custom `equals` function defined on `T`.
   *
   * @group typedrel
   * @since 1.6.0
   */
  def intersect(other: Dataset[T]): Dataset[T] = withSetOperator {
    Intersect(logicalPlan, other.logicalPlan, isAll = false)
  }

  /**
   * Returns a new Dataset containing rows only in both this Dataset and another Dataset while
   * preserving the duplicates.
   * This is equivalent to `INTERSECT ALL` in SQL.
   *
   * @note Equality checking is performed directly on the encoded representation of the data
   * and thus is not affected by a custom `equals` function defined on `T`. Also as standard
   * in SQL, this function resolves columns by position (not by name).
   *
   * @group typedrel
   * @since 2.4.0
   */
  def intersectAll(other: Dataset[T]): Dataset[T] = withSetOperator {
    Intersect(logicalPlan, other.logicalPlan, isAll = true)
  }


  /**
   * Returns a new Dataset containing rows in this Dataset but not in another Dataset.
   * This is equivalent to `EXCEPT DISTINCT` in SQL.
   *
   * @note Equality checking is performed directly on the encoded representation of the data
   * and thus is not affected by a custom `equals` function defined on `T`.
   *
   * @group typedrel
   * @since 2.0.0
   */
  def except(other: Dataset[T]): Dataset[T] = withSetOperator {
    Except(logicalPlan, other.logicalPlan, isAll = false)
  }

  /**
   * Returns a new Dataset containing rows in this Dataset but not in another Dataset while
   * preserving the duplicates.
   * This is equivalent to `EXCEPT ALL` in SQL.
   *
   * @note Equality checking is performed directly on the encoded representation of the data
   * and thus is not affected by a custom `equals` function defined on `T`. Also as standard in
   * SQL, this function resolves columns by position (not by name).
   *
   * @group typedrel
   * @since 2.4.0
   */
  def exceptAll(other: Dataset[T]): Dataset[T] = withSetOperator {
    Except(logicalPlan, other.logicalPlan, isAll = true)
  }

  /**
   * Returns a new [[Dataset]] by sampling a fraction of rows (without replacement),
   * using a user-supplied seed.
   *
   * @param fraction Fraction of rows to generate, range [0.0, 1.0].
   * @param seed Seed for sampling.
   *
   * @note This is NOT guaranteed to provide exactly the fraction of the count
   * of the given [[Dataset]].
   *
   * @group typedrel
   * @since 2.3.0
   */
  def sample(fraction: Double, seed: Long): Dataset[T] = {
    sample(withReplacement = false, fraction = fraction, seed = seed)
  }

  /**
   * Returns a new [[Dataset]] by sampling a fraction of rows (without replacement),
   * using a random seed.
   *
   * @param fraction Fraction of rows to generate, range [0.0, 1.0].
   *
   * @note This is NOT guaranteed to provide exactly the fraction of the count
   * of the given [[Dataset]].
   *
   * @group typedrel
   * @since 2.3.0
   */
  def sample(fraction: Double): Dataset[T] = {
    sample(withReplacement = false, fraction = fraction)
  }

  /**
   * Returns a new [[Dataset]] by sampling a fraction of rows, using a user-supplied seed.
   *
   * @param withReplacement Sample with replacement or not.
   * @param fraction Fraction of rows to generate, range [0.0, 1.0].
   * @param seed Seed for sampling.
   *
   * @note This is NOT guaranteed to provide exactly the fraction of the count
   * of the given [[Dataset]].
   *
   * @group typedrel
   * @since 1.6.0
   */
  def sample(withReplacement: Boolean, fraction: Double, seed: Long): Dataset[T] = {
    withTypedPlan {
      Sample(0.0, fraction, withReplacement, seed, logicalPlan)
    }
  }

  /**
   * Returns a new [[Dataset]] by sampling a fraction of rows, using a random seed.
   *
   * @param withReplacement Sample with replacement or not.
   * @param fraction Fraction of rows to generate, range [0.0, 1.0].
   *
   * @note This is NOT guaranteed to provide exactly the fraction of the total count
   * of the given [[Dataset]].
   *
   * @group typedrel
   * @since 1.6.0
   */
  def sample(withReplacement: Boolean, fraction: Double): Dataset[T] = {
    sample(withReplacement, fraction, Utils.random.nextLong)
  }

  /**
   * Randomly splits this Dataset with the provided weights.
   *
   * @param weights weights for splits, will be normalized if they don't sum to 1.
   * @param seed Seed for sampling.
   *
   * For Java API, use [[randomSplitAsList]].
   *
   * @group typedrel
   * @since 2.0.0
   */
  def randomSplit(weights: Array[Double], seed: Long): Array[Dataset[T]] = {
    require(weights.forall(_ >= 0),
      s"Weights must be nonnegative, but got ${weights.mkString("[", ",", "]")}")
    require(weights.sum > 0,
      s"Sum of weights must be positive, but got ${weights.mkString("[", ",", "]")}")

    // It is possible that the underlying dataframe doesn't guarantee the ordering of rows in its
    // constituent partitions each time a split is materialized which could result in
    // overlapping splits. To prevent this, we explicitly sort each input partition to make the
    // ordering deterministic. Note that MapTypes cannot be sorted and are explicitly pruned out
    // from the sort order.
    val sortOrder = logicalPlan.output
      .filter(attr => RowOrdering.isOrderable(attr.dataType))
      .map(SortOrder(_, Ascending))
    val plan = if (sortOrder.nonEmpty) {
      Sort(sortOrder, global = false, logicalPlan)
    } else {
      // SPARK-12662: If sort order is empty, we materialize the dataset to guarantee determinism
      cache()
      logicalPlan
    }
    val sum = weights.sum
    val normalizedCumWeights = weights.map(_ / sum).scanLeft(0.0d)(_ + _)
    normalizedCumWeights.sliding(2).map { x =>
      new Dataset[T](
        sparkSession, Sample(x(0), x(1), withReplacement = false, seed, plan), encoder)
    }.toArray
  }

  /**
   * Returns a Java list that contains randomly split Dataset with the provided weights.
   *
   * @param weights weights for splits, will be normalized if they don't sum to 1.
   * @param seed Seed for sampling.
   *
   * @group typedrel
   * @since 2.0.0
   */
  def randomSplitAsList(weights: Array[Double], seed: Long): java.util.List[Dataset[T]] = {
    val values = randomSplit(weights, seed)
    java.util.Arrays.asList(values : _*)
  }

  /**
   * Randomly splits this Dataset with the provided weights.
   *
   * @param weights weights for splits, will be normalized if they don't sum to 1.
   * @group typedrel
   * @since 2.0.0
   */
  def randomSplit(weights: Array[Double]): Array[Dataset[T]] = {
    randomSplit(weights, Utils.random.nextLong)
  }

  /**
   * Randomly splits this Dataset with the provided weights. Provided for the Python Api.
   *
   * @param weights weights for splits, will be normalized if they don't sum to 1.
   * @param seed Seed for sampling.
   */
  private[spark] def randomSplit(weights: List[Double], seed: Long): Array[Dataset[T]] = {
    randomSplit(weights.toArray, seed)
  }

  /**
   * (Scala-specific) Returns a new Dataset where each row has been expanded to zero or more
   * rows by the provided function. This is similar to a `LATERAL VIEW` in HiveQL. The columns of
   * the input row are implicitly joined with each row that is output by the function.
   *
   * Given that this is deprecated, as an alternative, you can explode columns either using
   * `functions.explode()` or `flatMap()`. The following example uses these alternatives to count
   * the number of books that contain a given word:
   *
   * {{{
   *   case class Book(title: String, words: String)
   *   val ds: Dataset[Book]
   *
   *   val allWords = ds.select($"title", explode(split($"words", " ")).as("word"))
   *
   *   val bookCountPerWord = allWords.groupBy("word").agg(count_distinct("title"))
   * }}}
   *
   * Using `flatMap()` this can similarly be exploded as:
   *
   * {{{
   *   ds.flatMap(_.words.split(" "))
   * }}}
   *
   * @group untypedrel
   * @since 2.0.0
   */
  @deprecated("use flatMap() or select() with functions.explode() instead", "2.0.0")
  def explode[A <: Product : TypeTag](input: Column*)(f: Row => TraversableOnce[A]): DataFrame = {
    val elementSchema = ScalaReflection.schemaFor[A].dataType.asInstanceOf[StructType]

    val convert = CatalystTypeConverters.createToCatalystConverter(elementSchema)

    val rowFunction =
      f.andThen(_.map(convert(_).asInstanceOf[InternalRow]))
    val generator = UserDefinedGenerator(elementSchema, rowFunction, input.map(_.expr))

    withPlan {
      Generate(generator, unrequiredChildIndex = Nil, outer = false,
        qualifier = None, generatorOutput = Nil, logicalPlan)
    }
  }

  /**
   * (Scala-specific) Returns a new Dataset where a single column has been expanded to zero
   * or more rows by the provided function. This is similar to a `LATERAL VIEW` in HiveQL. All
   * columns of the input row are implicitly joined with each value that is output by the function.
   *
   * Given that this is deprecated, as an alternative, you can explode columns either using
   * `functions.explode()`:
   *
   * {{{
   *   ds.select(explode(split($"words", " ")).as("word"))
   * }}}
   *
   * or `flatMap()`:
   *
   * {{{
   *   ds.flatMap(_.words.split(" "))
   * }}}
   *
   * @group untypedrel
   * @since 2.0.0
   */
  @deprecated("use flatMap() or select() with functions.explode() instead", "2.0.0")
  def explode[A, B : TypeTag](inputColumn: String, outputColumn: String)(f: A => TraversableOnce[B])
    : DataFrame = {
    val dataType = ScalaReflection.schemaFor[B].dataType
    val attributes = AttributeReference(outputColumn, dataType)() :: Nil
    // TODO handle the metadata?
    val elementSchema = attributes.toStructType

    def rowFunction(row: Row): TraversableOnce[InternalRow] = {
      val convert = CatalystTypeConverters.createToCatalystConverter(dataType)
      f(row(0).asInstanceOf[A]).map(o => InternalRow(convert(o)))
    }
    val generator = UserDefinedGenerator(elementSchema, rowFunction, apply(inputColumn).expr :: Nil)

    withPlan {
      Generate(generator, unrequiredChildIndex = Nil, outer = false,
        qualifier = None, generatorOutput = Nil, logicalPlan)
    }
  }

  /**
   * Returns a new Dataset by adding a column or replacing the existing column that has
   * the same name.
   *
   * `column`'s expression must only refer to attributes supplied by this Dataset. It is an
   * error to add a column that refers to some other Dataset.
   *
   * @note this method introduces a projection internally. Therefore, calling it multiple times,
   * for instance, via loops in order to add multiple columns can generate big plans which
   * can cause performance issues and even `StackOverflowException`. To avoid this,
   * use `select` with the multiple columns at once.
   *
   * @group untypedrel
   * @since 2.0.0
   */
  def withColumn(colName: String, col: Column): DataFrame = withColumns(Seq(colName), Seq(col))

  /**
   * Returns a new Dataset by adding columns or replacing the existing columns that has
   * the same names.
   */
  private[spark] def withColumns(colNames: Seq[String], cols: Seq[Column]): DataFrame = {
    require(colNames.size == cols.size,
      s"The size of column names: ${colNames.size} isn't equal to " +
        s"the size of columns: ${cols.size}")
    SchemaUtils.checkColumnNameDuplication(
      colNames,
      "in given column names",
      sparkSession.sessionState.conf.caseSensitiveAnalysis)

    val resolver = sparkSession.sessionState.analyzer.resolver
    val output = queryExecution.analyzed.output

    val columnMap = colNames.zip(cols).toMap

    val replacedAndExistingColumns = output.map { field =>
      columnMap.find { case (colName, _) =>
        resolver(field.name, colName)
      } match {
        case Some((colName: String, col: Column)) => col.as(colName)
        case _ => Column(field)
      }
    }

    val newColumns = columnMap.filter { case (colName, col) =>
      !output.exists(f => resolver(f.name, colName))
    }.map { case (colName, col) => col.as(colName) }

    select(replacedAndExistingColumns ++ newColumns : _*)
  }

  /**
   * Returns a new Dataset by adding columns with metadata.
   */
  private[spark] def withColumns(
      colNames: Seq[String],
      cols: Seq[Column],
      metadata: Seq[Metadata]): DataFrame = {
    require(colNames.size == metadata.size,
      s"The size of column names: ${colNames.size} isn't equal to " +
        s"the size of metadata elements: ${metadata.size}")
    val newCols = colNames.zip(cols).zip(metadata).map { case ((colName, col), metadata) =>
      col.as(colName, metadata)
    }
    withColumns(colNames, newCols)
  }

  /**
   * Returns a new Dataset by adding a column with metadata.
   */
  private[spark] def withColumn(colName: String, col: Column, metadata: Metadata): DataFrame =
    withColumns(Seq(colName), Seq(col), Seq(metadata))

  /**
   * Returns a new Dataset with a column renamed.
   * This is a no-op if schema doesn't contain existingName.
   *
   * @group untypedrel
   * @since 2.0.0
   */
  def withColumnRenamed(existingName: String, newName: String): DataFrame = {
    val resolver = sparkSession.sessionState.analyzer.resolver
    val output = queryExecution.analyzed.output
    val shouldRename = output.exists(f => resolver(f.name, existingName))
    if (shouldRename) {
      val columns = output.map { col =>
        if (resolver(col.name, existingName)) {
          Column(col).as(newName)
        } else {
          Column(col)
        }
      }
      select(columns : _*)
    } else {
      toDF()
    }
  }

  /**
   * Returns a new Dataset with a column dropped. This is a no-op if schema doesn't contain
   * column name.
   *
   * This method can only be used to drop top level columns. the colName string is treated
   * literally without further interpretation.
   *
   * @group untypedrel
   * @since 2.0.0
   */
  def drop(colName: String): DataFrame = {
    drop(Seq(colName) : _*)
  }

  /**
   * Returns a new Dataset with columns dropped.
   * This is a no-op if schema doesn't contain column name(s).
   *
   * This method can only be used to drop top level columns. the colName string is treated literally
   * without further interpretation.
   *
   * @group untypedrel
   * @since 2.0.0
   */
  @scala.annotation.varargs
  def drop(colNames: String*): DataFrame = {
    val resolver = sparkSession.sessionState.analyzer.resolver
    val allColumns = queryExecution.analyzed.output
    val remainingCols = allColumns.filter { attribute =>
      colNames.forall(n => !resolver(attribute.name, n))
    }.map(attribute => Column(attribute))
    if (remainingCols.size == allColumns.size) {
      toDF()
    } else {
      this.select(remainingCols: _*)
    }
  }

  /**
   * Returns a new Dataset with a column dropped.
   * This version of drop accepts a [[Column]] rather than a name.
   * This is a no-op if the Dataset doesn't have a column
   * with an equivalent expression.
   *
   * @group untypedrel
   * @since 2.0.0
   */
  def drop(col: Column): DataFrame = {
    val expression = col match {
      case Column(u: UnresolvedAttribute) =>
        queryExecution.analyzed.resolveQuoted(
          u.name, sparkSession.sessionState.analyzer.resolver).getOrElse(u)
      case Column(expr: Expression) => expr
    }
    val attrs = this.logicalPlan.output
    val colsAfterDrop = attrs.filter { attr =>
      !attr.semanticEquals(expression)
    }.map(attr => Column(attr))
    select(colsAfterDrop : _*)
  }

  /**
   * Returns a new Dataset that contains only the unique rows from this Dataset.
   * This is an alias for `distinct`.
   *
   * For a static batch [[Dataset]], it just drops duplicate rows. For a streaming [[Dataset]], it
   * will keep all data across triggers as intermediate state to drop duplicates rows. You can use
   * [[withWatermark]] to limit how late the duplicate data can be and system will accordingly limit
   * the state. In addition, too late data older than watermark will be dropped to avoid any
   * possibility of duplicates.
   *
   * @group typedrel
   * @since 2.0.0
   */
  def dropDuplicates(): Dataset[T] = dropDuplicates(this.columns)

  /**
   * (Scala-specific) Returns a new Dataset with duplicate rows removed, considering only
   * the subset of columns.
   *
   * For a static batch [[Dataset]], it just drops duplicate rows. For a streaming [[Dataset]], it
   * will keep all data across triggers as intermediate state to drop duplicates rows. You can use
   * [[withWatermark]] to limit how late the duplicate data can be and system will accordingly limit
   * the state. In addition, too late data older than watermark will be dropped to avoid any
   * possibility of duplicates.
   *
   * @group typedrel
   * @since 2.0.0
   */
  def dropDuplicates(colNames: Seq[String]): Dataset[T] = withTypedPlan {
    val resolver = sparkSession.sessionState.analyzer.resolver
    val allColumns = queryExecution.analyzed.output
    // SPARK-31990: We must keep `toSet.toSeq` here because of the backward compatibility issue
    // (the Streaming's state store depends on the `groupCols` order).
    val groupCols = colNames.toSet.toSeq.flatMap { (colName: String) =>
      // It is possibly there are more than one columns with the same name,
      // so we call filter instead of find.
      val cols = allColumns.filter(col => resolver(col.name, colName))
      if (cols.isEmpty) {
        throw new AnalysisException(
          s"""Cannot resolve column name "$colName" among (${schema.fieldNames.mkString(", ")})""")
      }
      cols
    }
    Deduplicate(groupCols, logicalPlan)
  }

  /**
   * Returns a new Dataset with duplicate rows removed, considering only
   * the subset of columns.
   *
   * For a static batch [[Dataset]], it just drops duplicate rows. For a streaming [[Dataset]], it
   * will keep all data across triggers as intermediate state to drop duplicates rows. You can use
   * [[withWatermark]] to limit how late the duplicate data can be and system will accordingly limit
   * the state. In addition, too late data older than watermark will be dropped to avoid any
   * possibility of duplicates.
   *
   * @group typedrel
   * @since 2.0.0
   */
  def dropDuplicates(colNames: Array[String]): Dataset[T] = dropDuplicates(colNames.toSeq)

  /**
   * Returns a new [[Dataset]] with duplicate rows removed, considering only
   * the subset of columns.
   *
   * For a static batch [[Dataset]], it just drops duplicate rows. For a streaming [[Dataset]], it
   * will keep all data across triggers as intermediate state to drop duplicates rows. You can use
   * [[withWatermark]] to limit how late the duplicate data can be and system will accordingly limit
   * the state. In addition, too late data older than watermark will be dropped to avoid any
   * possibility of duplicates.
   *
   * @group typedrel
   * @since 2.0.0
   */
  @scala.annotation.varargs
  def dropDuplicates(col1: String, cols: String*): Dataset[T] = {
    val colNames: Seq[String] = col1 +: cols
    dropDuplicates(colNames)
  }

  /**
   * Computes basic statistics for numeric and string columns, including count, mean, stddev, min,
   * and max. If no columns are given, this function computes statistics for all numerical or
   * string columns.
   *
   * This function is meant for exploratory data analysis, as we make no guarantee about the
   * backward compatibility of the schema of the resulting Dataset. If you want to
   * programmatically compute summary statistics, use the `agg` function instead.
   *
   * {{{
   *   ds.describe("age", "height").show()
   *
   *   // output:
   *   // summary age   height
   *   // count   10.0  10.0
   *   // mean    53.3  178.05
   *   // stddev  11.6  15.7
   *   // min     18.0  163.0
   *   // max     92.0  192.0
   * }}}
   *
   * Use [[summary]] for expanded statistics and control over which statistics to compute.
   *
   * @param cols Columns to compute statistics on.
   *
   * @group action
   * @since 1.6.0
   */
  @scala.annotation.varargs
  def describe(cols: String*): DataFrame = {
    val selected = if (cols.isEmpty) this else select(cols.head, cols.tail: _*)
    selected.summary("count", "mean", "stddev", "min", "max")
  }

  /**
   * Computes specified statistics for numeric and string columns. Available statistics are:
   * <ul>
   *   <li>count</li>
   *   <li>mean</li>
   *   <li>stddev</li>
   *   <li>min</li>
   *   <li>max</li>
   *   <li>arbitrary approximate percentiles specified as a percentage (e.g. 75%)</li>
   *   <li>count_distinct</li>
   *   <li>approx_count_distinct</li>
   * </ul>
   *
   * If no statistics are given, this function computes count, mean, stddev, min,
   * approximate quartiles (percentiles at 25%, 50%, and 75%), and max.
   *
   * This function is meant for exploratory data analysis, as we make no guarantee about the
   * backward compatibility of the schema of the resulting Dataset. If you want to
   * programmatically compute summary statistics, use the `agg` function instead.
   *
   * {{{
   *   ds.summary().show()
   *
   *   // output:
   *   // summary age   height
   *   // count   10.0  10.0
   *   // mean    53.3  178.05
   *   // stddev  11.6  15.7
   *   // min     18.0  163.0
   *   // 25%     24.0  176.0
   *   // 50%     24.0  176.0
   *   // 75%     32.0  180.0
   *   // max     92.0  192.0
   * }}}
   *
   * {{{
   *   ds.summary("count", "min", "25%", "75%", "max").show()
   *
   *   // output:
   *   // summary age   height
   *   // count   10.0  10.0
   *   // min     18.0  163.0
   *   // 25%     24.0  176.0
   *   // 75%     32.0  180.0
   *   // max     92.0  192.0
   * }}}
   *
   * To do a summary for specific columns first select them:
   *
   * {{{
   *   ds.select("age", "height").summary().show()
   * }}}
   *
   * Specify statistics to output custom summaries:
   *
   * {{{
   *   ds.summary("count", "count_distinct").show()
   * }}}
   *
   * The distinct count isn't included by default.
   *
   * You can also run approximate distinct counts which are faster:
   *
   * {{{
   *   ds.summary("count", "approx_count_distinct").show()
   * }}}
   *
   * See also [[describe]] for basic statistics.
   *
   * @param statistics Statistics from above list to be computed.
   *
   * @group action
   * @since 2.3.0
   */
  @scala.annotation.varargs
  def summary(statistics: String*): DataFrame = StatFunctions.summary(this, statistics.toSeq)

  /**
   * Returns the first `n` rows.
   *
   * @note this method should only be used if the resulting array is expected to be small, as
   * all the data is loaded into the driver's memory.
   *
   * @group action
   * @since 1.6.0
   */
  def head(n: Int): Array[T] = withAction("head", limit(n).queryExecution)(collectFromPlan)

  /**
   * Returns the first row.
   * @group action
   * @since 1.6.0
   */
  def head(): T = head(1).head

  /**
   * Returns the first row. Alias for head().
   * @group action
   * @since 1.6.0
   */
  def first(): T = head()

  /**
   * Concise syntax for chaining custom transformations.
   * {{{
   *   def featurize(ds: Dataset[T]): Dataset[U] = ...
   *
   *   ds
   *     .transform(featurize)
   *     .transform(...)
   * }}}
   *
   * @group typedrel
   * @since 1.6.0
   */
  def transform[U](t: Dataset[T] => Dataset[U]): Dataset[U] = t(this)

  /**
   * (Scala-specific)
   * Returns a new Dataset that only contains elements where `func` returns `true`.
   *
   * @group typedrel
   * @since 1.6.0
   */
  def filter(func: T => Boolean): Dataset[T] = {
    withTypedPlan(TypedFilter(func, logicalPlan))
  }

  /**
   * (Java-specific)
   * Returns a new Dataset that only contains elements where `func` returns `true`.
   *
   * @group typedrel
   * @since 1.6.0
   */
  def filter(func: FilterFunction[T]): Dataset[T] = {
    withTypedPlan(TypedFilter(func, logicalPlan))
  }

  /**
   * (Scala-specific)
   * Returns a new Dataset that contains the result of applying `func` to each element.
   *
   * @group typedrel
   * @since 1.6.0
   */
  def map[U : Encoder](func: T => U): Dataset[U] = withTypedPlan {
    MapElements[T, U](func, logicalPlan)
  }

  /**
   * (Java-specific)
   * Returns a new Dataset that contains the result of applying `func` to each element.
   *
   * @group typedrel
   * @since 1.6.0
   */
  def map[U](func: MapFunction[T, U], encoder: Encoder[U]): Dataset[U] = {
    implicit val uEnc = encoder
    withTypedPlan(MapElements[T, U](func, logicalPlan))
  }

  /**
   * (Scala-specific)
   * Returns a new Dataset that contains the result of applying `func` to each partition.
   *
   * @group typedrel
   * @since 1.6.0
   */
  def mapPartitions[U : Encoder](func: Iterator[T] => Iterator[U]): Dataset[U] = {
    new Dataset[U](
      sparkSession,
      MapPartitions[T, U](func, logicalPlan),
      implicitly[Encoder[U]])
  }

  /**
   * (Java-specific)
   * Returns a new Dataset that contains the result of applying `f` to each partition.
   *
   * @group typedrel
   * @since 1.6.0
   */
  def mapPartitions[U](f: MapPartitionsFunction[T, U], encoder: Encoder[U]): Dataset[U] = {
    val func: (Iterator[T]) => Iterator[U] = x => f.call(x.asJava).asScala
    mapPartitions(func)(encoder)
  }

  /**
   * Returns a new `DataFrame` that contains the result of applying a serialized R function
   * `func` to each partition.
   */
  private[sql] def mapPartitionsInR(
      func: Array[Byte],
      packageNames: Array[Byte],
      broadcastVars: Array[Broadcast[Object]],
      schema: StructType): DataFrame = {
    val rowEncoder = encoder.asInstanceOf[ExpressionEncoder[Row]]
    Dataset.ofRows(
      sparkSession,
      MapPartitionsInR(func, packageNames, broadcastVars, schema, rowEncoder, logicalPlan))
  }

  /**
   * Applies a Scalar iterator Pandas UDF to each partition. The user-defined function
   * defines a transformation: `iter(pandas.DataFrame)` -> `iter(pandas.DataFrame)`.
   * Each partition is each iterator consisting of DataFrames as batches.
   *
   * This function uses Apache Arrow as serialization format between Java executors and Python
   * workers.
   */
  private[sql] def mapInPandas(func: PythonUDF): DataFrame = {
    Dataset.ofRows(
      sparkSession,
      MapInPandas(
        func,
        func.dataType.asInstanceOf[StructType].toAttributes,
        logicalPlan))
  }

  /**
   * (Scala-specific)
   * Returns a new Dataset by first applying a function to all elements of this Dataset,
   * and then flattening the results.
   *
   * @group typedrel
   * @since 1.6.0
   */
  def flatMap[U : Encoder](func: T => TraversableOnce[U]): Dataset[U] =
    mapPartitions(_.flatMap(func))

  /**
   * (Java-specific)
   * Returns a new Dataset by first applying a function to all elements of this Dataset,
   * and then flattening the results.
   *
   * @group typedrel
   * @since 1.6.0
   */
  def flatMap[U](f: FlatMapFunction[T, U], encoder: Encoder[U]): Dataset[U] = {
    val func: (T) => Iterator[U] = x => f.call(x).asScala
    flatMap(func)(encoder)
  }

  /**
   * Applies a function `f` to all rows.
   *
   * @group action
   * @since 1.6.0
   */
  def foreach(f: T => Unit): Unit = withNewRDDExecutionId {
    rdd.foreach(f)
  }

  /**
   * (Java-specific)
   * Runs `func` on each element of this Dataset.
   *
   * @group action
   * @since 1.6.0
   */
  def foreach(func: ForeachFunction[T]): Unit = foreach(func.call(_))

  /**
   * Applies a function `f` to each partition of this Dataset.
   *
   * @group action
   * @since 1.6.0
   */
  def foreachPartition(f: Iterator[T] => Unit): Unit = withNewRDDExecutionId {
    rdd.foreachPartition(f)
  }

  /**
   * (Java-specific)
   * Runs `func` on each partition of this Dataset.
   *
   * @group action
   * @since 1.6.0
   */
  def foreachPartition(func: ForeachPartitionFunction[T]): Unit = {
    foreachPartition((it: Iterator[T]) => func.call(it.asJava))
  }

  /**
   * Returns the first `n` rows in the Dataset.
   *
   * Running take requires moving data into the application's driver process, and doing so with
   * a very large `n` can crash the driver process with OutOfMemoryError.
   *
   * @group action
   * @since 1.6.0
   */
  def take(n: Int): Array[T] = head(n)

  /**
   * Returns the last `n` rows in the Dataset.
   *
   * Running tail requires moving data into the application's driver process, and doing so with
   * a very large `n` can crash the driver process with OutOfMemoryError.
   *
   * @group action
   * @since 3.0.0
   */
  def tail(n: Int): Array[T] = withAction(
    "tail", withTypedPlan(Tail(Literal(n), logicalPlan)).queryExecution)(collectFromPlan)

  /**
   * Returns the first `n` rows in the Dataset as a list.
   *
   * Running take requires moving data into the application's driver process, and doing so with
   * a very large `n` can crash the driver process with OutOfMemoryError.
   *
   * @group action
   * @since 1.6.0
   */
  def takeAsList(n: Int): java.util.List[T] = java.util.Arrays.asList(take(n) : _*)

  /**
   * Returns an array that contains all rows in this Dataset.
   *
   * Running collect requires moving all the data into the application's driver process, and
   * doing so on a very large dataset can crash the driver process with OutOfMemoryError.
   *
   * For Java API, use [[collectAsList]].
   *
   * @group action
   * @since 1.6.0
   */
  def collect(): Array[T] = withAction("collect", queryExecution)(collectFromPlan)

  /**
   * Returns a Java list that contains all rows in this Dataset.
   *
   * Running collect requires moving all the data into the application's driver process, and
   * doing so on a very large dataset can crash the driver process with OutOfMemoryError.
   *
   * @group action
   * @since 1.6.0
   */
  def collectAsList(): java.util.List[T] = withAction("collectAsList", queryExecution) { plan =>
    val values = collectFromPlan(plan)
    java.util.Arrays.asList(values : _*)
  }

  /**
   * Returns an iterator that contains all rows in this Dataset.
   *
   * The iterator will consume as much memory as the largest partition in this Dataset.
   *
   * @note this results in multiple Spark jobs, and if the input Dataset is the result
   * of a wide transformation (e.g. join with different partitioners), to avoid
   * recomputing the input Dataset should be cached first.
   *
   * @group action
   * @since 2.0.0
   */
  def toLocalIterator(): java.util.Iterator[T] = {
    withAction("toLocalIterator", queryExecution) { plan =>
      val fromRow = resolvedEnc.createDeserializer()
      plan.executeToIterator().map(fromRow).asJava
    }
  }

  /**
   * Returns the number of rows in the Dataset.
   * @group action
   * @since 1.6.0
   */
  def count(): Long = withAction("count", groupBy().count().queryExecution) { plan =>
    plan.executeCollect().head.getLong(0)
  }

  /**
   * Returns a new Dataset that has exactly `numPartitions` partitions.
   *
   * @group typedrel
   * @since 1.6.0
   */
  def repartition(numPartitions: Int): Dataset[T] = withTypedPlan {
    Repartition(numPartitions, shuffle = true, logicalPlan)
  }

  private def repartitionByExpression(
      numPartitions: Option[Int],
      partitionExprs: Seq[Column]): Dataset[T] = {
    // The underlying `LogicalPlan` operator special-cases all-`SortOrder` arguments.
    // However, we don't want to complicate the semantics of this API method.
    // Instead, let's give users a friendly error message, pointing them to the new method.
    val sortOrders = partitionExprs.filter(_.expr.isInstanceOf[SortOrder])
    if (sortOrders.nonEmpty) throw new IllegalArgumentException(
      s"""Invalid partitionExprs specified: $sortOrders
         |For range partitioning use repartitionByRange(...) instead.
       """.stripMargin)
    withTypedPlan {
      RepartitionByExpression(partitionExprs.map(_.expr), logicalPlan, numPartitions)
    }
  }

  /**
   * Returns a new Dataset partitioned by the given partitioning expressions into
   * `numPartitions`. The resulting Dataset is hash partitioned.
   *
   * This is the same operation as "DISTRIBUTE BY" in SQL (Hive QL).
   *
   * @group typedrel
   * @since 2.0.0
   */
  @scala.annotation.varargs
  def repartition(numPartitions: Int, partitionExprs: Column*): Dataset[T] = {
    repartitionByExpression(Some(numPartitions), partitionExprs)
  }

  /**
   * Returns a new Dataset partitioned by the given partitioning expressions, using
   * `spark.sql.shuffle.partitions` as number of partitions.
   * The resulting Dataset is hash partitioned.
   *
   * This is the same operation as "DISTRIBUTE BY" in SQL (Hive QL).
   *
   * @group typedrel
   * @since 2.0.0
   */
  @scala.annotation.varargs
  def repartition(partitionExprs: Column*): Dataset[T] = {
    repartitionByExpression(None, partitionExprs)
  }

  private def repartitionByRange(
      numPartitions: Option[Int],
      partitionExprs: Seq[Column]): Dataset[T] = {
    require(partitionExprs.nonEmpty, "At least one partition-by expression must be specified.")
    val sortOrder: Seq[SortOrder] = partitionExprs.map(_.expr match {
      case expr: SortOrder => expr
      case expr: Expression => SortOrder(expr, Ascending)
    })
    withTypedPlan {
      RepartitionByExpression(sortOrder, logicalPlan, numPartitions)
    }
  }

  /**
   * Returns a new Dataset partitioned by the given partitioning expressions into
   * `numPartitions`. The resulting Dataset is range partitioned.
   *
   * At least one partition-by expression must be specified.
   * When no explicit sort order is specified, "ascending nulls first" is assumed.
   * Note, the rows are not sorted in each partition of the resulting Dataset.
   *
   *
   * Note that due to performance reasons this method uses sampling to estimate the ranges.
   * Hence, the output may not be consistent, since sampling can return different values.
   * The sample size can be controlled by the config
   * `spark.sql.execution.rangeExchange.sampleSizePerPartition`.
   *
   * @group typedrel
   * @since 2.3.0
   */
  @scala.annotation.varargs
  def repartitionByRange(numPartitions: Int, partitionExprs: Column*): Dataset[T] = {
    repartitionByRange(Some(numPartitions), partitionExprs)
  }

  /**
   * Returns a new Dataset partitioned by the given partitioning expressions, using
   * `spark.sql.shuffle.partitions` as number of partitions.
   * The resulting Dataset is range partitioned.
   *
   * At least one partition-by expression must be specified.
   * When no explicit sort order is specified, "ascending nulls first" is assumed.
   * Note, the rows are not sorted in each partition of the resulting Dataset.
   *
   * Note that due to performance reasons this method uses sampling to estimate the ranges.
   * Hence, the output may not be consistent, since sampling can return different values.
   * The sample size can be controlled by the config
   * `spark.sql.execution.rangeExchange.sampleSizePerPartition`.
   *
   * @group typedrel
   * @since 2.3.0
   */
  @scala.annotation.varargs
  def repartitionByRange(partitionExprs: Column*): Dataset[T] = {
    repartitionByRange(None, partitionExprs)
  }

  /**
   * Returns a new Dataset that has exactly `numPartitions` partitions, when the fewer partitions
   * are requested. If a larger number of partitions is requested, it will stay at the current
   * number of partitions. Similar to coalesce defined on an `RDD`, this operation results in
   * a narrow dependency, e.g. if you go from 1000 partitions to 100 partitions, there will not
   * be a shuffle, instead each of the 100 new partitions will claim 10 of the current partitions.
   *
   * However, if you're doing a drastic coalesce, e.g. to numPartitions = 1,
   * this may result in your computation taking place on fewer nodes than
   * you like (e.g. one node in the case of numPartitions = 1). To avoid this,
   * you can call repartition. This will add a shuffle step, but means the
   * current upstream partitions will be executed in parallel (per whatever
   * the current partitioning is).
   *
   * @group typedrel
   * @since 1.6.0
   */
  def coalesce(numPartitions: Int): Dataset[T] = withTypedPlan {
    Repartition(numPartitions, shuffle = false, logicalPlan)
  }

  /**
   * Returns a new Dataset that contains only the unique rows from this Dataset.
   * This is an alias for `dropDuplicates`.
   *
   * Note that for a streaming [[Dataset]], this method returns distinct rows only once
   * regardless of the output mode, which the behavior may not be same with `DISTINCT` in SQL
   * against streaming [[Dataset]].
   *
   * @note Equality checking is performed directly on the encoded representation of the data
   * and thus is not affected by a custom `equals` function defined on `T`.
   *
   * @group typedrel
   * @since 2.0.0
   */
  def distinct(): Dataset[T] = dropDuplicates()

  /**
   * Persist this Dataset with the default storage level (`MEMORY_AND_DISK`).
   *
   * @group basic
   * @since 1.6.0
   */
  def persist(): this.type = {
    sparkSession.sharedState.cacheManager.cacheQuery(this)
    this
  }

  /**
   * Persist this Dataset with the default storage level (`MEMORY_AND_DISK`).
   *
   * @group basic
   * @since 1.6.0
   */
  def cache(): this.type = persist()

  /**
   * Persist this Dataset with the given storage level.
   * @param newLevel One of: `MEMORY_ONLY`, `MEMORY_AND_DISK`, `MEMORY_ONLY_SER`,
   *                 `MEMORY_AND_DISK_SER`, `DISK_ONLY`, `MEMORY_ONLY_2`,
   *                 `MEMORY_AND_DISK_2`, etc.
   *
   * @group basic
   * @since 1.6.0
   */
  def persist(newLevel: StorageLevel): this.type = {
    sparkSession.sharedState.cacheManager.cacheQuery(this, None, newLevel)
    this
  }

  /**
   * Get the Dataset's current storage level, or StorageLevel.NONE if not persisted.
   *
   * @group basic
   * @since 2.1.0
   */
  def storageLevel: StorageLevel = {
    sparkSession.sharedState.cacheManager.lookupCachedData(this).map { cachedData =>
      cachedData.cachedRepresentation.cacheBuilder.storageLevel
    }.getOrElse(StorageLevel.NONE)
  }

  /**
   * Mark the Dataset as non-persistent, and remove all blocks for it from memory and disk.
   * This will not un-persist any cached data that is built upon this Dataset.
   *
   * @param blocking Whether to block until all blocks are deleted.
   *
   * @group basic
   * @since 1.6.0
   */
  def unpersist(blocking: Boolean): this.type = {
    sparkSession.sharedState.cacheManager.uncacheQuery(
      sparkSession, logicalPlan, cascade = false, blocking)
    this
  }

  /**
   * Mark the Dataset as non-persistent, and remove all blocks for it from memory and disk.
   * This will not un-persist any cached data that is built upon this Dataset.
   *
   * @group basic
   * @since 1.6.0
   */
  def unpersist(): this.type = unpersist(blocking = false)

  // Represents the `QueryExecution` used to produce the content of the Dataset as an `RDD`.
  @transient private lazy val rddQueryExecution: QueryExecution = {
    val deserialized = CatalystSerde.deserialize[T](logicalPlan)
    sparkSession.sessionState.executePlan(deserialized)
  }

  /**
   * Represents the content of the Dataset as an `RDD` of `T`.
   *
   * @group basic
   * @since 1.6.0
   */
  lazy val rdd: RDD[T] = {
    val objectType = exprEnc.deserializer.dataType
    rddQueryExecution.toRdd.mapPartitions { rows =>
      rows.map(_.get(0, objectType).asInstanceOf[T])
    }
  }

  /**
   * Returns the content of the Dataset as a `JavaRDD` of `T`s.
   * @group basic
   * @since 1.6.0
   */
  def toJavaRDD: JavaRDD[T] = rdd.toJavaRDD()

  /**
   * Returns the content of the Dataset as a `JavaRDD` of `T`s.
   * @group basic
   * @since 1.6.0
   */
  def javaRDD: JavaRDD[T] = toJavaRDD

  /**
   * Registers this Dataset as a temporary table using the given name. The lifetime of this
   * temporary table is tied to the [[SparkSession]] that was used to create this Dataset.
   *
   * @group basic
   * @since 1.6.0
   */
  @deprecated("Use createOrReplaceTempView(viewName) instead.", "2.0.0")
  def registerTempTable(tableName: String): Unit = {
    createOrReplaceTempView(tableName)
  }

  /**
   * Creates a local temporary view using the given name. The lifetime of this
   * temporary view is tied to the [[SparkSession]] that was used to create this Dataset.
   *
   * Local temporary view is session-scoped. Its lifetime is the lifetime of the session that
   * created it, i.e. it will be automatically dropped when the session terminates. It's not
   * tied to any databases, i.e. we can't use `db1.view1` to reference a local temporary view.
   *
   * @throws AnalysisException if the view name is invalid or already exists
   *
   * @group basic
   * @since 2.0.0
   */
  @throws[AnalysisException]
  def createTempView(viewName: String): Unit = withPlan {
    createTempViewCommand(viewName, replace = false, global = false)
  }



  /**
   * Creates a local temporary view using the given name. The lifetime of this
   * temporary view is tied to the [[SparkSession]] that was used to create this Dataset.
   *
   * @group basic
   * @since 2.0.0
   */
  def createOrReplaceTempView(viewName: String): Unit = withPlan {
    createTempViewCommand(viewName, replace = true, global = false)
  }

  /**
   * Creates a global temporary view using the given name. The lifetime of this
   * temporary view is tied to this Spark application.
   *
   * Global temporary view is cross-session. Its lifetime is the lifetime of the Spark application,
   * i.e. it will be automatically dropped when the application terminates. It's tied to a system
   * preserved database `global_temp`, and we must use the qualified name to refer a global temp
   * view, e.g. `SELECT * FROM global_temp.view1`.
   *
   * @throws AnalysisException if the view name is invalid or already exists
   *
   * @group basic
   * @since 2.1.0
   */
  @throws[AnalysisException]
  def createGlobalTempView(viewName: String): Unit = withPlan {
    createTempViewCommand(viewName, replace = false, global = true)
  }

  /**
   * Creates or replaces a global temporary view using the given name. The lifetime of this
   * temporary view is tied to this Spark application.
   *
   * Global temporary view is cross-session. Its lifetime is the lifetime of the Spark application,
   * i.e. it will be automatically dropped when the application terminates. It's tied to a system
   * preserved database `global_temp`, and we must use the qualified name to refer a global temp
   * view, e.g. `SELECT * FROM global_temp.view1`.
   *
   * @group basic
   * @since 2.2.0
   */
  def createOrReplaceGlobalTempView(viewName: String): Unit = withPlan {
    createTempViewCommand(viewName, replace = true, global = true)
  }

  private def createTempViewCommand(
      viewName: String,
      replace: Boolean,
      global: Boolean): CreateViewCommand = {
    val viewType = if (global) GlobalTempView else LocalTempView

    val tableIdentifier = try {
      sparkSession.sessionState.sqlParser.parseTableIdentifier(viewName)
    } catch {
      case _: ParseException => throw new AnalysisException(s"Invalid view name: $viewName")
    }
    CreateViewCommand(
      name = tableIdentifier,
      userSpecifiedColumns = Nil,
      comment = None,
      properties = Map.empty,
      originalText = None,
      plan = logicalPlan,
      allowExisting = false,
      replace = replace,
      viewType = viewType,
      isAnalyzed = true)
  }

  /**
   * Interface for saving the content of the non-streaming Dataset out into external storage.
   *
   * @group basic
   * @since 1.6.0
   */
  def write: DataFrameWriter[T] = {
    if (isStreaming) {
      logicalPlan.failAnalysis(
        "'write' can not be called on streaming Dataset/DataFrame")
    }
    new DataFrameWriter[T](this)
  }

  /**
   * Create a write configuration builder for v2 sources.
   *
   * This builder is used to configure and execute write operations. For example, to append to an
   * existing table, run:
   *
   * {{{
   *   df.writeTo("catalog.db.table").append()
   * }}}
   *
   * This can also be used to create or replace existing tables:
   *
   * {{{
   *   df.writeTo("catalog.db.table").partitionedBy($"col").createOrReplace()
   * }}}
   *
   * @group basic
   * @since 3.0.0
   */
  def writeTo(table: String): DataFrameWriterV2[T] = {
    // TODO: streaming could be adapted to use this interface
    if (isStreaming) {
      logicalPlan.failAnalysis(
        "'writeTo' can not be called on streaming Dataset/DataFrame")
    }
    new DataFrameWriterV2[T](table, this)
  }

  /**
   * Interface for saving the content of the streaming Dataset out into external storage.
   *
   * @group basic
   * @since 2.0.0
   */
  def writeStream: DataStreamWriter[T] = {
    if (!isStreaming) {
      logicalPlan.failAnalysis(
        "'writeStream' can be called only on streaming Dataset/DataFrame")
    }
    new DataStreamWriter[T](this)
  }


  /**
   * Returns the content of the Dataset as a Dataset of JSON strings.
   * @since 2.0.0
   */
  def toJSON: Dataset[String] = {
    val rowSchema = this.schema
    val sessionLocalTimeZone = sparkSession.sessionState.conf.sessionLocalTimeZone
    mapPartitions { iter =>
      val writer = new CharArrayWriter()
      // create the Generator without separator inserted between 2 records
      val gen = new JacksonGenerator(rowSchema, writer,
        new JSONOptions(Map.empty[String, String], sessionLocalTimeZone))

      new Iterator[String] {
        private val toRow = exprEnc.createSerializer()
        override def hasNext: Boolean = iter.hasNext
        override def next(): String = {
          gen.write(toRow(iter.next()))
          gen.flush()

          val json = writer.toString
          if (hasNext) {
            writer.reset()
          } else {
            gen.close()
          }

          json
        }
      }
    } (Encoders.STRING)
  }

  /**
   * Returns a best-effort snapshot of the files that compose this Dataset. This method simply
   * asks each constituent BaseRelation for its respective files and takes the union of all results.
   * Depending on the source relations, this may not find all input files. Duplicates are removed.
   *
   * @group basic
   * @since 2.0.0
   */
  def inputFiles: Array[String] = {
    val files: Seq[String] = queryExecution.optimizedPlan.collect {
      case LogicalRelation(fsBasedRelation: FileRelation, _, _, _) =>
        fsBasedRelation.inputFiles
      case fr: FileRelation =>
        fr.inputFiles
      case r: HiveTableRelation =>
        r.tableMeta.storage.locationUri.map(_.toString).toArray
      case DataSourceV2ScanRelation(DataSourceV2Relation(table: FileTable, _, _, _, _), _, _) =>
        table.fileIndex.inputFiles
    }.flatten
    files.toSet.toArray
  }

  /**
   * Returns `true` when the logical query plans inside both [[Dataset]]s are equal and
   * therefore return same results.
   *
   * @note The equality comparison here is simplified by tolerating the cosmetic differences
   *       such as attribute names.
   * @note This API can compare both [[Dataset]]s very fast but can still return `false` on
   *       the [[Dataset]] that return the same results, for instance, from different plans. Such
   *       false negative semantic can be useful when caching as an example.
   * @since 3.1.0
   */
  @DeveloperApi
  def sameSemantics(other: Dataset[T]): Boolean = {
    queryExecution.analyzed.sameResult(other.queryExecution.analyzed)
  }

  /**
   * Returns a `hashCode` of the logical query plan against this [[Dataset]].
   *
   * @note Unlike the standard `hashCode`, the hash is calculated against the query plan
   *       simplified by tolerating the cosmetic differences such as attribute names.
   * @since 3.1.0
   */
  @DeveloperApi
  def semanticHash(): Int = {
    queryExecution.analyzed.semanticHash()
  }

  ////////////////////////////////////////////////////////////////////////////
  // For Python API
  ////////////////////////////////////////////////////////////////////////////

  /**
   * Converts a JavaRDD to a PythonRDD.
   */
  private[sql] def javaToPython: JavaRDD[Array[Byte]] = {
    val structType = schema  // capture it for closure
    val rdd = queryExecution.toRdd.map(EvaluatePython.toJava(_, structType))
    EvaluatePython.javaToPython(rdd)
  }

  private[sql] def collectToPython(): Array[Any] = {
    EvaluatePython.registerPicklers()
    withAction("collectToPython", queryExecution) { plan =>
      val toJava: (Any) => Any = EvaluatePython.toJava(_, schema)
      val iter: Iterator[Array[Byte]] = new SerDeUtil.AutoBatchedPickler(
        plan.executeCollect().iterator.map(toJava))
      PythonRDD.serveIterator(iter, "serve-DataFrame")
    }
  }

  private[sql] def tailToPython(n: Int): Array[Any] = {
    EvaluatePython.registerPicklers()
    withAction("tailToPython", queryExecution) { plan =>
      val toJava: (Any) => Any = EvaluatePython.toJava(_, schema)
      val iter: Iterator[Array[Byte]] = new SerDeUtil.AutoBatchedPickler(
        plan.executeTail(n).iterator.map(toJava))
      PythonRDD.serveIterator(iter, "serve-DataFrame")
    }
  }

  private[sql] def getRowsToPython(
      _numRows: Int,
      truncate: Int): Array[Any] = {
    EvaluatePython.registerPicklers()
    val numRows = _numRows.max(0).min(ByteArrayMethods.MAX_ROUNDED_ARRAY_LENGTH - 1)
    val rows = getRows(numRows, truncate).map(_.toArray).toArray
    val toJava: (Any) => Any = EvaluatePython.toJava(_, ArrayType(ArrayType(StringType)))
    val iter: Iterator[Array[Byte]] = new SerDeUtil.AutoBatchedPickler(
      rows.iterator.map(toJava))
    PythonRDD.serveIterator(iter, "serve-GetRows")
  }

  /**
   * Collect a Dataset as Arrow batches and serve stream to SparkR. It sends
   * arrow batches in an ordered manner with buffering. This is inevitable
   * due to missing R API that reads batches from socket directly. See ARROW-4512.
   * Eventually, this code should be deduplicated by `collectAsArrowToPython`.
   */
  private[sql] def collectAsArrowToR(): Array[Any] = {
    val timeZoneId = sparkSession.sessionState.conf.sessionLocalTimeZone

    RRDD.serveToStream("serve-Arrow") { outputStream =>
      withAction("collectAsArrowToR", queryExecution) { plan =>
        val buffer = new ByteArrayOutputStream()
        val out = new DataOutputStream(outputStream)
        val batchWriter = new ArrowBatchStreamWriter(schema, buffer, timeZoneId)
        val arrowBatchRdd = toArrowBatchRdd(plan)
        val numPartitions = arrowBatchRdd.partitions.length

        // Store collection results for worst case of 1 to N-1 partitions
        val results = new Array[Array[Array[Byte]]](Math.max(0, numPartitions - 1))
        var lastIndex = -1  // index of last partition written

        // Handler to eagerly write partitions to Python in order
        def handlePartitionBatches(index: Int, arrowBatches: Array[Array[Byte]]): Unit = {
          // If result is from next partition in order
          if (index - 1 == lastIndex) {
            batchWriter.writeBatches(arrowBatches.iterator)
            lastIndex += 1
            // Write stored partitions that come next in order
            while (lastIndex < results.length && results(lastIndex) != null) {
              batchWriter.writeBatches(results(lastIndex).iterator)
              results(lastIndex) = null
              lastIndex += 1
            }
            // After last batch, end the stream
            if (lastIndex == results.length) {
              batchWriter.end()
              val batches = buffer.toByteArray
              out.writeInt(batches.length)
              out.write(batches)
            }
          } else {
            // Store partitions received out of order
            results(index - 1) = arrowBatches
          }
        }

        sparkSession.sparkContext.runJob(
          arrowBatchRdd,
          (ctx: TaskContext, it: Iterator[Array[Byte]]) => it.toArray,
          0 until numPartitions,
          handlePartitionBatches)
      }
    }
  }

  /**
   * Collect a Dataset as Arrow batches and serve stream to PySpark. It sends
   * arrow batches in an un-ordered manner without buffering, and then batch order
   * information at the end. The batches should be reordered at Python side.
   */
  private[sql] def collectAsArrowToPython: Array[Any] = {
    val timeZoneId = sparkSession.sessionState.conf.sessionLocalTimeZone

    PythonRDD.serveToStream("serve-Arrow") { outputStream =>
      withAction("collectAsArrowToPython", queryExecution) { plan =>
        val out = new DataOutputStream(outputStream)
        val batchWriter = new ArrowBatchStreamWriter(schema, out, timeZoneId)

        // Batches ordered by (index of partition, batch index in that partition) tuple
        val batchOrder = ArrayBuffer.empty[(Int, Int)]

        // Handler to eagerly write batches to Python as they arrive, un-ordered
        val handlePartitionBatches = (index: Int, arrowBatches: Array[Array[Byte]]) =>
          if (arrowBatches.nonEmpty) {
            // Write all batches (can be more than 1) in the partition, store the batch order tuple
            batchWriter.writeBatches(arrowBatches.iterator)
            arrowBatches.indices.foreach {
              partitionBatchIndex => batchOrder.append((index, partitionBatchIndex))
            }
          }

        Utils.tryWithSafeFinally {
          val arrowBatchRdd = toArrowBatchRdd(plan)
          sparkSession.sparkContext.runJob(
            arrowBatchRdd,
            (it: Iterator[Array[Byte]]) => it.toArray,
            handlePartitionBatches)
        } {
          // After processing all partitions, end the batch stream
          batchWriter.end()

          // Write batch order indices
          out.writeInt(batchOrder.length)
          // Sort by (index of partition, batch index in that partition) tuple to get the
          // overall_batch_index from 0 to N-1 batches, which can be used to put the
          // transferred batches in the correct order
          batchOrder.zipWithIndex.sortBy(_._1).foreach { case (_, overallBatchIndex) =>
            out.writeInt(overallBatchIndex)
          }
        }
      }
    }
  }

  private[sql] def toPythonIterator(prefetchPartitions: Boolean = false): Array[Any] = {
    withNewExecutionId {
      PythonRDD.toLocalIteratorAndServe(javaToPython.rdd, prefetchPartitions)
    }
  }

  ////////////////////////////////////////////////////////////////////////////
  // Private Helpers
  ////////////////////////////////////////////////////////////////////////////

  /**
   * Wrap a Dataset action to track all Spark jobs in the body so that we can connect them with
   * an execution.
   */
  private def withNewExecutionId[U](body: => U): U = {
    SQLExecution.withNewExecutionId(queryExecution)(body)
  }

  /**
   * Wrap an action of the Dataset's RDD to track all Spark jobs in the body so that we can connect
   * them with an execution. Before performing the action, the metrics of the executed plan will be
   * reset.
   */
  private def withNewRDDExecutionId[U](body: => U): U = {
    SQLExecution.withNewExecutionId(rddQueryExecution) {
      rddQueryExecution.executedPlan.resetMetrics()
      body
    }
  }

  /**
   * Wrap a Dataset action to track the QueryExecution and time cost, then report to the
   * user-registered callback functions.
   */
  private def withAction[U](name: String, qe: QueryExecution)(action: SparkPlan => U) = {
    SQLExecution.withNewExecutionId(qe, Some(name)) {
      qe.executedPlan.resetMetrics()
      action(qe.executedPlan)
    }
  }

  /**
   * Collect all elements from a spark plan.
   */
  private def collectFromPlan(plan: SparkPlan): Array[T] = {
    val fromRow = resolvedEnc.createDeserializer()
    plan.executeCollect().map(fromRow)
  }

  private def sortInternal(global: Boolean, sortExprs: Seq[Column]): Dataset[T] = {
    val sortOrder: Seq[SortOrder] = sortExprs.map { col =>
      col.expr match {
        case expr: SortOrder =>
          expr
        case expr: Expression =>
          SortOrder(expr, Ascending)
      }
    }
    withTypedPlan {
      Sort(sortOrder, global = global, logicalPlan)
    }
  }

  /** A convenient function to wrap a logical plan and produce a DataFrame. */
  @inline private def withPlan(logicalPlan: LogicalPlan): DataFrame = {
    Dataset.ofRows(sparkSession, logicalPlan)
  }

  /** A convenient function to wrap a logical plan and produce a Dataset. */
  @inline private def withTypedPlan[U : Encoder](logicalPlan: LogicalPlan): Dataset[U] = {
    Dataset(sparkSession, logicalPlan)
  }

  /** A convenient function to wrap a set based logical plan and produce a Dataset. */
  @inline private def withSetOperator[U : Encoder](logicalPlan: LogicalPlan): Dataset[U] = {
    if (classTag.runtimeClass.isAssignableFrom(classOf[Row])) {
      // Set operators widen types (change the schema), so we cannot reuse the row encoder.
      Dataset.ofRows(sparkSession, logicalPlan).asInstanceOf[Dataset[U]]
    } else {
      Dataset(sparkSession, logicalPlan)
    }
  }

  /** Convert to an RDD of serialized ArrowRecordBatches. */
  private[sql] def toArrowBatchRdd(plan: SparkPlan): RDD[Array[Byte]] = {
    val schemaCaptured = this.schema
    val maxRecordsPerBatch = sparkSession.sessionState.conf.arrowMaxRecordsPerBatch
    val timeZoneId = sparkSession.sessionState.conf.sessionLocalTimeZone
    plan.execute().mapPartitionsInternal { iter =>
      val context = TaskContext.get()
      ArrowConverters.toBatchIterator(
        iter, schemaCaptured, maxRecordsPerBatch, timeZoneId, context)
    }
  }

  // This is only used in tests, for now.
  private[sql] def toArrowBatchRdd: RDD[Array[Byte]] = {
    toArrowBatchRdd(queryExecution.executedPlan)
  }
}<|MERGE_RESOLUTION|>--- conflicted
+++ resolved
@@ -221,27 +221,11 @@
   }
 
   @transient private[sql] val logicalPlan: LogicalPlan = {
-<<<<<<< HEAD
     val plan = queryExecution.commandExecuted
-    if (sparkSession.sessionState.conf.getConf(SQLConf.FAIL_AMBIGUOUS_SELF_JOIN_ENABLED) &&
-        plan.getTagValue(Dataset.DATASET_ID_TAG).isEmpty) {
-      plan.setTagValue(Dataset.DATASET_ID_TAG, id)
-=======
-    // For various commands (like DDL) and queries with side effects, we force query execution
-    // to happen right away to let these side effects take place eagerly.
-    val plan = queryExecution.analyzed match {
-      case c: Command =>
-        LocalRelation(c.output, withAction("command", queryExecution)(_.executeCollect()))
-      case u @ Union(children, _, _) if children.forall(_.isInstanceOf[Command]) =>
-        LocalRelation(u.output, withAction("command", queryExecution)(_.executeCollect()))
-      case _ =>
-        queryExecution.analyzed
-    }
     if (sparkSession.sessionState.conf.getConf(SQLConf.FAIL_AMBIGUOUS_SELF_JOIN_ENABLED)) {
       val dsIds = plan.getTagValue(Dataset.DATASET_ID_TAG).getOrElse(new HashSet[Long])
       dsIds.add(id)
       plan.setTagValue(Dataset.DATASET_ID_TAG, dsIds)
->>>>>>> 631077db
     }
     plan
   }
