--- conflicted
+++ resolved
@@ -1084,7 +1084,6 @@
   def log(columnName: String): Column = log(Column(columnName))
 
   /**
-<<<<<<< HEAD
    * Returns the first argument-base logarithm of the second argument.
    *
    * @group math_funcs
@@ -1101,10 +1100,7 @@
   def log(base: Double, a: String): Column = log(base, Column(a))
 
   /**
-   * Computes the logarithm of the given value in Base 10.
-=======
    * Computes the logarithm of the given value in base 10.
->>>>>>> 424b0075
    *
    * @group math_funcs
    * @since 1.4.0
@@ -1354,8 +1350,6 @@
    */
   def toRadians(columnName: String): Column = toRadians(Column(columnName))
 
-<<<<<<< HEAD
-=======
   //////////////////////////////////////////////////////////////////////////////////////////////
   // String functions
   //////////////////////////////////////////////////////////////////////////////////////////////
@@ -1374,7 +1368,6 @@
    */
   def strlen(columnName: String): Column = strlen(Column(columnName))
 
->>>>>>> 424b0075
   //////////////////////////////////////////////////////////////////////////////////////////////
   //////////////////////////////////////////////////////////////////////////////////////////////
 
