/*
 * Licensed to the Apache Software Foundation (ASF) under one or more
 * contributor license agreements.  See the NOTICE file distributed with
 * this work for additional information regarding copyright ownership.
 * The ASF licenses this file to You under the Apache License, Version 2.0
 * (the "License"); you may not use this file except in compliance with
 * the License.  You may obtain a copy of the License at
 *
 *    http://www.apache.org/licenses/LICENSE-2.0
 *
 * Unless required by applicable law or agreed to in writing, software
 * distributed under the License is distributed on an "AS IS" BASIS,
 * WITHOUT WARRANTIES OR CONDITIONS OF ANY KIND, either express or implied.
 * See the License for the specific language governing permissions and
 * limitations under the License.
 */

package org.apache.spark.sql

import scala.collection.JavaConverters._
import scala.language.implicitConversions
import scala.reflect.runtime.universe.{typeTag, TypeTag}
import scala.util.Try
import scala.util.control.NonFatal

import org.apache.spark.annotation.InterfaceStability
import org.apache.spark.sql.api.java._
import org.apache.spark.sql.catalyst.ScalaReflection
import org.apache.spark.sql.catalyst.analysis.{Star, UnresolvedFunction}
import org.apache.spark.sql.catalyst.encoders.ExpressionEncoder
import org.apache.spark.sql.catalyst.expressions._
import org.apache.spark.sql.catalyst.expressions.aggregate._
import org.apache.spark.sql.catalyst.plans.logical.{HintInfo, ResolvedHint}
import org.apache.spark.sql.execution.SparkSqlParser
import org.apache.spark.sql.expressions.UserDefinedFunction
import org.apache.spark.sql.internal.SQLConf
import org.apache.spark.sql.types._
import org.apache.spark.util.Utils


/**
 * Functions available for DataFrame operations.
 *
 * @groupname udf_funcs UDF functions
 * @groupname agg_funcs Aggregate functions
 * @groupname datetime_funcs Date time functions
 * @groupname sort_funcs Sorting functions
 * @groupname normal_funcs Non-aggregate functions
 * @groupname math_funcs Math functions
 * @groupname misc_funcs Misc functions
 * @groupname window_funcs Window functions
 * @groupname string_funcs String functions
 * @groupname collection_funcs Collection functions
 * @groupname Ungrouped Support functions for DataFrames
 * @since 1.3.0
 */
@InterfaceStability.Stable
// scalastyle:off
object functions {
// scalastyle:on

  private def withExpr(expr: Expression): Column = Column(expr)

  private def withAggregateFunction(
    func: AggregateFunction,
    isDistinct: Boolean = false): Column = {
    Column(func.toAggregateExpression(isDistinct))
  }

  /**
   * Returns a [[Column]] based on the given column name.
   *
   * @group normal_funcs
   * @since 1.3.0
   */
  def col(colName: String): Column = Column(colName)

  /**
   * Returns a [[Column]] based on the given column name. Alias of [[col]].
   *
   * @group normal_funcs
   * @since 1.3.0
   */
  def column(colName: String): Column = Column(colName)

  /**
   * Creates a [[Column]] of literal value.
   *
   * The passed in object is returned directly if it is already a [[Column]].
   * If the object is a Scala Symbol, it is converted into a [[Column]] also.
   * Otherwise, a new [[Column]] is created to represent the literal value.
   *
   * @group normal_funcs
   * @since 1.3.0
   */
  def lit(literal: Any): Column = typedLit(literal)

  /**
   * Creates a [[Column]] of literal value.
   *
   * The passed in object is returned directly if it is already a [[Column]].
   * If the object is a Scala Symbol, it is converted into a [[Column]] also.
   * Otherwise, a new [[Column]] is created to represent the literal value.
   * The difference between this function and [[lit]] is that this function
   * can handle parameterized scala types e.g.: List, Seq and Map.
   *
   * @group normal_funcs
   * @since 2.2.0
   */
  def typedLit[T : TypeTag](literal: T): Column = literal match {
    case c: Column => c
    case s: Symbol => new ColumnName(s.name)
    case _ => Column(Literal.create(literal))
  }

  //////////////////////////////////////////////////////////////////////////////////////////////
  // Sort functions
  //////////////////////////////////////////////////////////////////////////////////////////////

  /**
   * Returns a sort expression based on ascending order of the column.
   * {{{
   *   df.sort(asc("dept"), desc("age"))
   * }}}
   *
   * @group sort_funcs
   * @since 1.3.0
   */
  def asc(columnName: String): Column = Column(columnName).asc

  /**
   * Returns a sort expression based on ascending order of the column,
   * and null values return before non-null values.
   * {{{
   *   df.sort(asc_nulls_first("dept"), desc("age"))
   * }}}
   *
   * @group sort_funcs
   * @since 2.1.0
   */
  def asc_nulls_first(columnName: String): Column = Column(columnName).asc_nulls_first

  /**
   * Returns a sort expression based on ascending order of the column,
   * and null values appear after non-null values.
   * {{{
   *   df.sort(asc_nulls_last("dept"), desc("age"))
   * }}}
   *
   * @group sort_funcs
   * @since 2.1.0
   */
  def asc_nulls_last(columnName: String): Column = Column(columnName).asc_nulls_last

  /**
   * Returns a sort expression based on the descending order of the column.
   * {{{
   *   df.sort(asc("dept"), desc("age"))
   * }}}
   *
   * @group sort_funcs
   * @since 1.3.0
   */
  def desc(columnName: String): Column = Column(columnName).desc

  /**
   * Returns a sort expression based on the descending order of the column,
   * and null values appear before non-null values.
   * {{{
   *   df.sort(asc("dept"), desc_nulls_first("age"))
   * }}}
   *
   * @group sort_funcs
   * @since 2.1.0
   */
  def desc_nulls_first(columnName: String): Column = Column(columnName).desc_nulls_first

  /**
   * Returns a sort expression based on the descending order of the column,
   * and null values appear after non-null values.
   * {{{
   *   df.sort(asc("dept"), desc_nulls_last("age"))
   * }}}
   *
   * @group sort_funcs
   * @since 2.1.0
   */
  def desc_nulls_last(columnName: String): Column = Column(columnName).desc_nulls_last


  //////////////////////////////////////////////////////////////////////////////////////////////
  // Aggregate functions
  //////////////////////////////////////////////////////////////////////////////////////////////

  /**
   * @group agg_funcs
   * @since 1.3.0
   */
  @deprecated("Use approx_count_distinct", "2.1.0")
  def approxCountDistinct(e: Column): Column = approx_count_distinct(e)

  /**
   * @group agg_funcs
   * @since 1.3.0
   */
  @deprecated("Use approx_count_distinct", "2.1.0")
  def approxCountDistinct(columnName: String): Column = approx_count_distinct(columnName)

  /**
   * @group agg_funcs
   * @since 1.3.0
   */
  @deprecated("Use approx_count_distinct", "2.1.0")
  def approxCountDistinct(e: Column, rsd: Double): Column = approx_count_distinct(e, rsd)

  /**
   * @group agg_funcs
   * @since 1.3.0
   */
  @deprecated("Use approx_count_distinct", "2.1.0")
  def approxCountDistinct(columnName: String, rsd: Double): Column = {
    approx_count_distinct(Column(columnName), rsd)
  }

  /**
   * Aggregate function: returns the approximate number of distinct items in a group.
   *
   * @group agg_funcs
   * @since 2.1.0
   */
  def approx_count_distinct(e: Column): Column = withAggregateFunction {
    HyperLogLogPlusPlus(e.expr)
  }

  /**
   * Aggregate function: returns the approximate number of distinct items in a group.
   *
   * @group agg_funcs
   * @since 2.1.0
   */
  def approx_count_distinct(columnName: String): Column = approx_count_distinct(column(columnName))

  /**
   * Aggregate function: returns the approximate number of distinct items in a group.
   *
   * @param rsd maximum estimation error allowed (default = 0.05)
   *
   * @group agg_funcs
   * @since 2.1.0
   */
  def approx_count_distinct(e: Column, rsd: Double): Column = withAggregateFunction {
    HyperLogLogPlusPlus(e.expr, rsd, 0, 0)
  }

  /**
   * Aggregate function: returns the approximate number of distinct items in a group.
   *
   * @param rsd maximum estimation error allowed (default = 0.05)
   *
   * @group agg_funcs
   * @since 2.1.0
   */
  def approx_count_distinct(columnName: String, rsd: Double): Column = {
    approx_count_distinct(Column(columnName), rsd)
  }

  /**
   * Aggregate function: returns the average of the values in a group.
   *
   * @group agg_funcs
   * @since 1.3.0
   */
  def avg(e: Column): Column = withAggregateFunction { Average(e.expr) }

  /**
   * Aggregate function: returns the average of the values in a group.
   *
   * @group agg_funcs
   * @since 1.3.0
   */
  def avg(columnName: String): Column = avg(Column(columnName))

  /**
   * Aggregate function: returns a list of objects with duplicates.
   *
   * @group agg_funcs
   * @since 1.6.0
   */
  def collect_list(e: Column): Column = withAggregateFunction { CollectList(e.expr) }

  /**
   * Aggregate function: returns a list of objects with duplicates.
   *
   * @group agg_funcs
   * @since 1.6.0
   */
  def collect_list(columnName: String): Column = collect_list(Column(columnName))

  /**
   * Aggregate function: returns a set of objects with duplicate elements eliminated.
   *
   * @group agg_funcs
   * @since 1.6.0
   */
  def collect_set(e: Column): Column = withAggregateFunction { CollectSet(e.expr) }

  /**
   * Aggregate function: returns a set of objects with duplicate elements eliminated.
   *
   * @group agg_funcs
   * @since 1.6.0
   */
  def collect_set(columnName: String): Column = collect_set(Column(columnName))

  /**
   * Aggregate function: returns the Pearson Correlation Coefficient for two columns.
   *
   * @group agg_funcs
   * @since 1.6.0
   */
  def corr(column1: Column, column2: Column): Column = withAggregateFunction {
    Corr(column1.expr, column2.expr)
  }

  /**
   * Aggregate function: returns the Pearson Correlation Coefficient for two columns.
   *
   * @group agg_funcs
   * @since 1.6.0
   */
  def corr(columnName1: String, columnName2: String): Column = {
    corr(Column(columnName1), Column(columnName2))
  }

  /**
   * Aggregate function: returns the number of items in a group.
   *
   * @group agg_funcs
   * @since 1.3.0
   */
  def count(e: Column): Column = withAggregateFunction {
    e.expr match {
      // Turn count(*) into count(1)
      case s: Star => Count(Literal(1))
      case _ => Count(e.expr)
    }
  }

  /**
   * Aggregate function: returns the number of items in a group.
   *
   * @group agg_funcs
   * @since 1.3.0
   */
  def count(columnName: String): TypedColumn[Any, Long] =
    count(Column(columnName)).as(ExpressionEncoder[Long]())

  /**
   * Aggregate function: returns the number of distinct items in a group.
   *
   * @group agg_funcs
   * @since 1.3.0
   */
  @scala.annotation.varargs
  def countDistinct(expr: Column, exprs: Column*): Column = {
    withAggregateFunction(Count.apply((expr +: exprs).map(_.expr)), isDistinct = true)
  }

  /**
   * Aggregate function: returns the number of distinct items in a group.
   *
   * @group agg_funcs
   * @since 1.3.0
   */
  @scala.annotation.varargs
  def countDistinct(columnName: String, columnNames: String*): Column =
    countDistinct(Column(columnName), columnNames.map(Column.apply) : _*)

  /**
   * Aggregate function: returns the population covariance for two columns.
   *
   * @group agg_funcs
   * @since 2.0.0
   */
  def covar_pop(column1: Column, column2: Column): Column = withAggregateFunction {
    CovPopulation(column1.expr, column2.expr)
  }

  /**
   * Aggregate function: returns the population covariance for two columns.
   *
   * @group agg_funcs
   * @since 2.0.0
   */
  def covar_pop(columnName1: String, columnName2: String): Column = {
    covar_pop(Column(columnName1), Column(columnName2))
  }

  /**
   * Aggregate function: returns the sample covariance for two columns.
   *
   * @group agg_funcs
   * @since 2.0.0
   */
  def covar_samp(column1: Column, column2: Column): Column = withAggregateFunction {
    CovSample(column1.expr, column2.expr)
  }

  /**
   * Aggregate function: returns the sample covariance for two columns.
   *
   * @group agg_funcs
   * @since 2.0.0
   */
  def covar_samp(columnName1: String, columnName2: String): Column = {
    covar_samp(Column(columnName1), Column(columnName2))
  }

  /**
   * Aggregate function: returns the first value in a group.
   *
   * The function by default returns the first values it sees. It will return the first non-null
   * value it sees when ignoreNulls is set to true. If all values are null, then null is returned.
   *
   * @group agg_funcs
   * @since 2.0.0
   */
  def first(e: Column, ignoreNulls: Boolean): Column = withAggregateFunction {
    new First(e.expr, Literal(ignoreNulls))
  }

  /**
   * Aggregate function: returns the first value of a column in a group.
   *
   * The function by default returns the first values it sees. It will return the first non-null
   * value it sees when ignoreNulls is set to true. If all values are null, then null is returned.
   *
   * @group agg_funcs
   * @since 2.0.0
   */
  def first(columnName: String, ignoreNulls: Boolean): Column = {
    first(Column(columnName), ignoreNulls)
  }

  /**
   * Aggregate function: returns the first value in a group.
   *
   * The function by default returns the first values it sees. It will return the first non-null
   * value it sees when ignoreNulls is set to true. If all values are null, then null is returned.
   *
   * @group agg_funcs
   * @since 1.3.0
   */
  def first(e: Column): Column = first(e, ignoreNulls = false)

  /**
   * Aggregate function: returns the first value of a column in a group.
   *
   * The function by default returns the first values it sees. It will return the first non-null
   * value it sees when ignoreNulls is set to true. If all values are null, then null is returned.
   *
   * @group agg_funcs
   * @since 1.3.0
   */
  def first(columnName: String): Column = first(Column(columnName))

  /**
   * Aggregate function: indicates whether a specified column in a GROUP BY list is aggregated
   * or not, returns 1 for aggregated or 0 for not aggregated in the result set.
   *
   * @group agg_funcs
   * @since 2.0.0
   */
  def grouping(e: Column): Column = Column(Grouping(e.expr))

  /**
   * Aggregate function: indicates whether a specified column in a GROUP BY list is aggregated
   * or not, returns 1 for aggregated or 0 for not aggregated in the result set.
   *
   * @group agg_funcs
   * @since 2.0.0
   */
  def grouping(columnName: String): Column = grouping(Column(columnName))

  /**
   * Aggregate function: returns the level of grouping, equals to
   *
   * {{{
   *   (grouping(c1) <<; (n-1)) + (grouping(c2) <<; (n-2)) + ... + grouping(cn)
   * }}}
   *
   * @note The list of columns should match with grouping columns exactly, or empty (means all the
   * grouping columns).
   *
   * @group agg_funcs
   * @since 2.0.0
   */
  def grouping_id(cols: Column*): Column = Column(GroupingID(cols.map(_.expr)))

  /**
   * Aggregate function: returns the level of grouping, equals to
   *
   * {{{
   *   (grouping(c1) <<; (n-1)) + (grouping(c2) <<; (n-2)) + ... + grouping(cn)
   * }}}
   *
   * @note The list of columns should match with grouping columns exactly.
   *
   * @group agg_funcs
   * @since 2.0.0
   */
  def grouping_id(colName: String, colNames: String*): Column = {
    grouping_id((Seq(colName) ++ colNames).map(n => Column(n)) : _*)
  }

  /**
   * Aggregate function: returns the kurtosis of the values in a group.
   *
   * @group agg_funcs
   * @since 1.6.0
   */
  def kurtosis(e: Column): Column = withAggregateFunction { Kurtosis(e.expr) }

  /**
   * Aggregate function: returns the kurtosis of the values in a group.
   *
   * @group agg_funcs
   * @since 1.6.0
   */
  def kurtosis(columnName: String): Column = kurtosis(Column(columnName))

  /**
   * Aggregate function: returns the last value in a group.
   *
   * The function by default returns the last values it sees. It will return the last non-null
   * value it sees when ignoreNulls is set to true. If all values are null, then null is returned.
   *
   * @group agg_funcs
   * @since 2.0.0
   */
  def last(e: Column, ignoreNulls: Boolean): Column = withAggregateFunction {
    new Last(e.expr, Literal(ignoreNulls))
  }

  /**
   * Aggregate function: returns the last value of the column in a group.
   *
   * The function by default returns the last values it sees. It will return the last non-null
   * value it sees when ignoreNulls is set to true. If all values are null, then null is returned.
   *
   * @group agg_funcs
   * @since 2.0.0
   */
  def last(columnName: String, ignoreNulls: Boolean): Column = {
    last(Column(columnName), ignoreNulls)
  }

  /**
   * Aggregate function: returns the last value in a group.
   *
   * The function by default returns the last values it sees. It will return the last non-null
   * value it sees when ignoreNulls is set to true. If all values are null, then null is returned.
   *
   * @group agg_funcs
   * @since 1.3.0
   */
  def last(e: Column): Column = last(e, ignoreNulls = false)

  /**
   * Aggregate function: returns the last value of the column in a group.
   *
   * The function by default returns the last values it sees. It will return the last non-null
   * value it sees when ignoreNulls is set to true. If all values are null, then null is returned.
   *
   * @group agg_funcs
   * @since 1.3.0
   */
  def last(columnName: String): Column = last(Column(columnName), ignoreNulls = false)

  /**
   * Aggregate function: returns the maximum value of the expression in a group.
   *
   * @group agg_funcs
   * @since 1.3.0
   */
  def max(e: Column): Column = withAggregateFunction { Max(e.expr) }

  /**
   * Aggregate function: returns the maximum value of the column in a group.
   *
   * @group agg_funcs
   * @since 1.3.0
   */
  def max(columnName: String): Column = max(Column(columnName))

  /**
   * Aggregate function: returns the average of the values in a group.
   * Alias for avg.
   *
   * @group agg_funcs
   * @since 1.4.0
   */
  def mean(e: Column): Column = avg(e)

  /**
   * Aggregate function: returns the average of the values in a group.
   * Alias for avg.
   *
   * @group agg_funcs
   * @since 1.4.0
   */
  def mean(columnName: String): Column = avg(columnName)

  /**
   * Aggregate function: returns the minimum value of the expression in a group.
   *
   * @group agg_funcs
   * @since 1.3.0
   */
  def min(e: Column): Column = withAggregateFunction { Min(e.expr) }

  /**
   * Aggregate function: returns the minimum value of the column in a group.
   *
   * @group agg_funcs
   * @since 1.3.0
   */
  def min(columnName: String): Column = min(Column(columnName))

  /**
   * Aggregate function: returns the skewness of the values in a group.
   *
   * @group agg_funcs
   * @since 1.6.0
   */
  def skewness(e: Column): Column = withAggregateFunction { Skewness(e.expr) }

  /**
   * Aggregate function: returns the skewness of the values in a group.
   *
   * @group agg_funcs
   * @since 1.6.0
   */
  def skewness(columnName: String): Column = skewness(Column(columnName))

  /**
   * Aggregate function: alias for `stddev_samp`.
   *
   * @group agg_funcs
   * @since 1.6.0
   */
  def stddev(e: Column): Column = withAggregateFunction { StddevSamp(e.expr) }

  /**
   * Aggregate function: alias for `stddev_samp`.
   *
   * @group agg_funcs
   * @since 1.6.0
   */
  def stddev(columnName: String): Column = stddev(Column(columnName))

  /**
   * Aggregate function: returns the sample standard deviation of
   * the expression in a group.
   *
   * @group agg_funcs
   * @since 1.6.0
   */
  def stddev_samp(e: Column): Column = withAggregateFunction { StddevSamp(e.expr) }

  /**
   * Aggregate function: returns the sample standard deviation of
   * the expression in a group.
   *
   * @group agg_funcs
   * @since 1.6.0
   */
  def stddev_samp(columnName: String): Column = stddev_samp(Column(columnName))

  /**
   * Aggregate function: returns the population standard deviation of
   * the expression in a group.
   *
   * @group agg_funcs
   * @since 1.6.0
   */
  def stddev_pop(e: Column): Column = withAggregateFunction { StddevPop(e.expr) }

  /**
   * Aggregate function: returns the population standard deviation of
   * the expression in a group.
   *
   * @group agg_funcs
   * @since 1.6.0
   */
  def stddev_pop(columnName: String): Column = stddev_pop(Column(columnName))

  /**
   * Aggregate function: returns the sum of all values in the expression.
   *
   * @group agg_funcs
   * @since 1.3.0
   */
  def sum(e: Column): Column = withAggregateFunction { Sum(e.expr) }

  /**
   * Aggregate function: returns the sum of all values in the given column.
   *
   * @group agg_funcs
   * @since 1.3.0
   */
  def sum(columnName: String): Column = sum(Column(columnName))

  /**
   * Aggregate function: returns the sum of distinct values in the expression.
   *
   * @group agg_funcs
   * @since 1.3.0
   */
  def sumDistinct(e: Column): Column = withAggregateFunction(Sum(e.expr), isDistinct = true)

  /**
   * Aggregate function: returns the sum of distinct values in the expression.
   *
   * @group agg_funcs
   * @since 1.3.0
   */
  def sumDistinct(columnName: String): Column = sumDistinct(Column(columnName))

  /**
   * Aggregate function: alias for `var_samp`.
   *
   * @group agg_funcs
   * @since 1.6.0
   */
  def variance(e: Column): Column = withAggregateFunction { VarianceSamp(e.expr) }

  /**
   * Aggregate function: alias for `var_samp`.
   *
   * @group agg_funcs
   * @since 1.6.0
   */
  def variance(columnName: String): Column = variance(Column(columnName))

  /**
   * Aggregate function: returns the unbiased variance of the values in a group.
   *
   * @group agg_funcs
   * @since 1.6.0
   */
  def var_samp(e: Column): Column = withAggregateFunction { VarianceSamp(e.expr) }

  /**
   * Aggregate function: returns the unbiased variance of the values in a group.
   *
   * @group agg_funcs
   * @since 1.6.0
   */
  def var_samp(columnName: String): Column = var_samp(Column(columnName))

  /**
   * Aggregate function: returns the population variance of the values in a group.
   *
   * @group agg_funcs
   * @since 1.6.0
   */
  def var_pop(e: Column): Column = withAggregateFunction { VariancePop(e.expr) }

  /**
   * Aggregate function: returns the population variance of the values in a group.
   *
   * @group agg_funcs
   * @since 1.6.0
   */
  def var_pop(columnName: String): Column = var_pop(Column(columnName))

  //////////////////////////////////////////////////////////////////////////////////////////////
  // Window functions
  //////////////////////////////////////////////////////////////////////////////////////////////
  /**
   * Window function: returns the special frame boundary that represents the first row in the
   * window partition.
   *
   * @group window_funcs
   * @since 2.3.0
   */
  def unboundedPreceding(): Column = Column(UnboundedPreceding)

  /**
   * Window function: returns the special frame boundary that represents the last row in the
   * window partition.
   *
   * @group window_funcs
   * @since 2.3.0
   */
  def unboundedFollowing(): Column = Column(UnboundedFollowing)

  /**
   * Window function: returns the special frame boundary that represents the current row in the
   * window partition.
   *
   * @group window_funcs
   * @since 2.3.0
   */
  def currentRow(): Column = Column(CurrentRow)

  /**
   * Window function: returns the cumulative distribution of values within a window partition,
   * i.e. the fraction of rows that are below the current row.
   *
   * {{{
   *   N = total number of rows in the partition
   *   cumeDist(x) = number of values before (and including) x / N
   * }}}
   *
   * @group window_funcs
   * @since 1.6.0
   */
  def cume_dist(): Column = withExpr { new CumeDist }

  /**
   * Window function: returns the rank of rows within a window partition, without any gaps.
   *
   * The difference between rank and dense_rank is that denseRank leaves no gaps in ranking
   * sequence when there are ties. That is, if you were ranking a competition using dense_rank
   * and had three people tie for second place, you would say that all three were in second
   * place and that the next person came in third. Rank would give me sequential numbers, making
   * the person that came in third place (after the ties) would register as coming in fifth.
   *
   * This is equivalent to the DENSE_RANK function in SQL.
   *
   * @group window_funcs
   * @since 1.6.0
   */
  def dense_rank(): Column = withExpr { new DenseRank }

  /**
   * Window function: returns the value that is `offset` rows before the current row, and
   * `null` if there is less than `offset` rows before the current row. For example,
   * an `offset` of one will return the previous row at any given point in the window partition.
   *
   * This is equivalent to the LAG function in SQL.
   *
   * @group window_funcs
   * @since 1.4.0
   */
  def lag(e: Column, offset: Int): Column = lag(e, offset, null)

  /**
   * Window function: returns the value that is `offset` rows before the current row, and
   * `null` if there is less than `offset` rows before the current row. For example,
   * an `offset` of one will return the previous row at any given point in the window partition.
   *
   * This is equivalent to the LAG function in SQL.
   *
   * @group window_funcs
   * @since 1.4.0
   */
  def lag(columnName: String, offset: Int): Column = lag(columnName, offset, null)

  /**
   * Window function: returns the value that is `offset` rows before the current row, and
   * `defaultValue` if there is less than `offset` rows before the current row. For example,
   * an `offset` of one will return the previous row at any given point in the window partition.
   *
   * This is equivalent to the LAG function in SQL.
   *
   * @group window_funcs
   * @since 1.4.0
   */
  def lag(columnName: String, offset: Int, defaultValue: Any): Column = {
    lag(Column(columnName), offset, defaultValue)
  }

  /**
   * Window function: returns the value that is `offset` rows before the current row, and
   * `defaultValue` if there is less than `offset` rows before the current row. For example,
   * an `offset` of one will return the previous row at any given point in the window partition.
   *
   * This is equivalent to the LAG function in SQL.
   *
   * @group window_funcs
   * @since 1.4.0
   */
  def lag(e: Column, offset: Int, defaultValue: Any): Column = withExpr {
    Lag(e.expr, Literal(offset), Literal(defaultValue))
  }

  /**
   * Window function: returns the value that is `offset` rows after the current row, and
   * `null` if there is less than `offset` rows after the current row. For example,
   * an `offset` of one will return the next row at any given point in the window partition.
   *
   * This is equivalent to the LEAD function in SQL.
   *
   * @group window_funcs
   * @since 1.4.0
   */
  def lead(columnName: String, offset: Int): Column = { lead(columnName, offset, null) }

  /**
   * Window function: returns the value that is `offset` rows after the current row, and
   * `null` if there is less than `offset` rows after the current row. For example,
   * an `offset` of one will return the next row at any given point in the window partition.
   *
   * This is equivalent to the LEAD function in SQL.
   *
   * @group window_funcs
   * @since 1.4.0
   */
  def lead(e: Column, offset: Int): Column = { lead(e, offset, null) }

  /**
   * Window function: returns the value that is `offset` rows after the current row, and
   * `defaultValue` if there is less than `offset` rows after the current row. For example,
   * an `offset` of one will return the next row at any given point in the window partition.
   *
   * This is equivalent to the LEAD function in SQL.
   *
   * @group window_funcs
   * @since 1.4.0
   */
  def lead(columnName: String, offset: Int, defaultValue: Any): Column = {
    lead(Column(columnName), offset, defaultValue)
  }

  /**
   * Window function: returns the value that is `offset` rows after the current row, and
   * `defaultValue` if there is less than `offset` rows after the current row. For example,
   * an `offset` of one will return the next row at any given point in the window partition.
   *
   * This is equivalent to the LEAD function in SQL.
   *
   * @group window_funcs
   * @since 1.4.0
   */
  def lead(e: Column, offset: Int, defaultValue: Any): Column = withExpr {
    Lead(e.expr, Literal(offset), Literal(defaultValue))
  }

  /**
   * Window function: returns the ntile group id (from 1 to `n` inclusive) in an ordered window
   * partition. For example, if `n` is 4, the first quarter of the rows will get value 1, the second
   * quarter will get 2, the third quarter will get 3, and the last quarter will get 4.
   *
   * This is equivalent to the NTILE function in SQL.
   *
   * @group window_funcs
   * @since 1.4.0
   */
  def ntile(n: Int): Column = withExpr { new NTile(Literal(n)) }

  /**
   * Window function: returns the relative rank (i.e. percentile) of rows within a window partition.
   *
   * This is computed by:
   * {{{
   *   (rank of row in its partition - 1) / (number of rows in the partition - 1)
   * }}}
   *
   * This is equivalent to the PERCENT_RANK function in SQL.
   *
   * @group window_funcs
   * @since 1.6.0
   */
  def percent_rank(): Column = withExpr { new PercentRank }

  /**
   * Window function: returns the rank of rows within a window partition.
   *
   * The difference between rank and dense_rank is that dense_rank leaves no gaps in ranking
   * sequence when there are ties. That is, if you were ranking a competition using dense_rank
   * and had three people tie for second place, you would say that all three were in second
   * place and that the next person came in third. Rank would give me sequential numbers, making
   * the person that came in third place (after the ties) would register as coming in fifth.
   *
   * This is equivalent to the RANK function in SQL.
   *
   * @group window_funcs
   * @since 1.4.0
   */
  def rank(): Column = withExpr { new Rank }

  /**
   * Window function: returns a sequential number starting at 1 within a window partition.
   *
   * @group window_funcs
   * @since 1.6.0
   */
  def row_number(): Column = withExpr { RowNumber() }

  //////////////////////////////////////////////////////////////////////////////////////////////
  // Non-aggregate functions
  //////////////////////////////////////////////////////////////////////////////////////////////

  /**
   * Computes the absolute value.
   *
   * @group normal_funcs
   * @since 1.3.0
   */
  def abs(e: Column): Column = withExpr { Abs(e.expr) }

  /**
   * Creates a new array column. The input columns must all have the same data type.
   *
   * @group normal_funcs
   * @since 1.4.0
   */
  @scala.annotation.varargs
  def array(cols: Column*): Column = withExpr { CreateArray(cols.map(_.expr)) }

  /**
   * Creates a new array column. The input columns must all have the same data type.
   *
   * @group normal_funcs
   * @since 1.4.0
   */
  @scala.annotation.varargs
  def array(colName: String, colNames: String*): Column = {
    array((colName +: colNames).map(col) : _*)
  }

  /**
   * Creates a new map column. The input columns must be grouped as key-value pairs, e.g.
   * (key1, value1, key2, value2, ...). The key columns must all have the same data type, and can't
   * be null. The value columns must all have the same data type.
   *
   * @group normal_funcs
   * @since 2.0
   */
  @scala.annotation.varargs
  def map(cols: Column*): Column = withExpr { CreateMap(cols.map(_.expr)) }

  /**
   * Marks a DataFrame as small enough for use in broadcast joins.
   *
   * The following example marks the right DataFrame for broadcast hash join using `joinKey`.
   * {{{
   *   // left and right are DataFrames
   *   left.join(broadcast(right), "joinKey")
   * }}}
   *
   * @group normal_funcs
   * @since 1.5.0
   */
  def broadcast[T](df: Dataset[T]): Dataset[T] = {
    Dataset[T](df.sparkSession,
      ResolvedHint(df.logicalPlan, HintInfo(broadcast = true)))(df.exprEnc)
  }

  /**
   * Returns the first column that is not null, or null if all inputs are null.
   *
   * For example, `coalesce(a, b, c)` will return a if a is not null,
   * or b if a is null and b is not null, or c if both a and b are null but c is not null.
   *
   * @group normal_funcs
   * @since 1.3.0
   */
  @scala.annotation.varargs
  def coalesce(e: Column*): Column = withExpr { Coalesce(e.map(_.expr)) }

  /**
   * Creates a string column for the file name of the current Spark task.
   *
   * @group normal_funcs
   * @since 1.6.0
   */
  def input_file_name(): Column = withExpr { InputFileName() }

  /**
   * Return true iff the column is NaN.
   *
   * @group normal_funcs
   * @since 1.6.0
   */
  def isnan(e: Column): Column = withExpr { IsNaN(e.expr) }

  /**
   * Return true iff the column is null.
   *
   * @group normal_funcs
   * @since 1.6.0
   */
  def isnull(e: Column): Column = withExpr { IsNull(e.expr) }

  /**
   * A column expression that generates monotonically increasing 64-bit integers.
   *
   * The generated ID is guaranteed to be monotonically increasing and unique, but not consecutive.
   * The current implementation puts the partition ID in the upper 31 bits, and the record number
   * within each partition in the lower 33 bits. The assumption is that the data frame has
   * less than 1 billion partitions, and each partition has less than 8 billion records.
   *
   * As an example, consider a `DataFrame` with two partitions, each with 3 records.
   * This expression would return the following IDs:
   *
   * {{{
   * 0, 1, 2, 8589934592 (1L << 33), 8589934593, 8589934594.
   * }}}
   *
   * @group normal_funcs
   * @since 1.4.0
   */
  @deprecated("Use monotonically_increasing_id()", "2.0.0")
  def monotonicallyIncreasingId(): Column = monotonically_increasing_id()

  /**
   * A column expression that generates monotonically increasing 64-bit integers.
   *
   * The generated ID is guaranteed to be monotonically increasing and unique, but not consecutive.
   * The current implementation puts the partition ID in the upper 31 bits, and the record number
   * within each partition in the lower 33 bits. The assumption is that the data frame has
   * less than 1 billion partitions, and each partition has less than 8 billion records.
   *
   * As an example, consider a `DataFrame` with two partitions, each with 3 records.
   * This expression would return the following IDs:
   *
   * {{{
   * 0, 1, 2, 8589934592 (1L << 33), 8589934593, 8589934594.
   * }}}
   *
   * @group normal_funcs
   * @since 1.6.0
   */
  def monotonically_increasing_id(): Column = withExpr { MonotonicallyIncreasingID() }

  /**
   * Returns col1 if it is not NaN, or col2 if col1 is NaN.
   *
   * Both inputs should be floating point columns (DoubleType or FloatType).
   *
   * @group normal_funcs
   * @since 1.5.0
   */
  def nanvl(col1: Column, col2: Column): Column = withExpr { NaNvl(col1.expr, col2.expr) }

  /**
   * Unary minus, i.e. negate the expression.
   * {{{
   *   // Select the amount column and negates all values.
   *   // Scala:
   *   df.select( -df("amount") )
   *
   *   // Java:
   *   df.select( negate(df.col("amount")) );
   * }}}
   *
   * @group normal_funcs
   * @since 1.3.0
   */
  def negate(e: Column): Column = -e

  /**
   * Inversion of boolean expression, i.e. NOT.
   * {{{
   *   // Scala: select rows that are not active (isActive === false)
   *   df.filter( !df("isActive") )
   *
   *   // Java:
   *   df.filter( not(df.col("isActive")) );
   * }}}
   *
   * @group normal_funcs
   * @since 1.3.0
   */
  def not(e: Column): Column = !e

  /**
   * Generate a random column with independent and identically distributed (i.i.d.) samples
   * from U[0.0, 1.0].
   *
   * @note This is indeterministic when data partitions are not fixed.
   *
   * @group normal_funcs
   * @since 1.4.0
   */
  def rand(seed: Long): Column = withExpr { Rand(seed) }

  /**
   * Generate a random column with independent and identically distributed (i.i.d.) samples
   * from U[0.0, 1.0].
   *
   * @group normal_funcs
   * @since 1.4.0
   */
  def rand(): Column = rand(Utils.random.nextLong)

  /**
   * Generate a column with independent and identically distributed (i.i.d.) samples from
   * the standard normal distribution.
   *
   * @note This is indeterministic when data partitions are not fixed.
   *
   * @group normal_funcs
   * @since 1.4.0
   */
  def randn(seed: Long): Column = withExpr { Randn(seed) }

  /**
   * Generate a column with independent and identically distributed (i.i.d.) samples from
   * the standard normal distribution.
   *
   * @group normal_funcs
   * @since 1.4.0
   */
  def randn(): Column = randn(Utils.random.nextLong)

  /**
   * Partition ID.
   *
   * @note This is indeterministic because it depends on data partitioning and task scheduling.
   *
   * @group normal_funcs
   * @since 1.6.0
   */
  def spark_partition_id(): Column = withExpr { SparkPartitionID() }

  /**
   * Computes the square root of the specified float value.
   *
   * @group math_funcs
   * @since 1.3.0
   */
  def sqrt(e: Column): Column = withExpr { Sqrt(e.expr) }

  /**
   * Computes the square root of the specified float value.
   *
   * @group math_funcs
   * @since 1.5.0
   */
  def sqrt(colName: String): Column = sqrt(Column(colName))

  /**
   * Creates a new struct column.
   * If the input column is a column in a `DataFrame`, or a derived column expression
   * that is named (i.e. aliased), its name would be retained as the StructField's name,
   * otherwise, the newly generated StructField's name would be auto generated as
   * `col` with a suffix `index + 1`, i.e. col1, col2, col3, ...
   *
   * @group normal_funcs
   * @since 1.4.0
   */
  @scala.annotation.varargs
  def struct(cols: Column*): Column = withExpr { CreateStruct(cols.map(_.expr)) }

  /**
   * Creates a new struct column that composes multiple input columns.
   *
   * @group normal_funcs
   * @since 1.4.0
   */
  @scala.annotation.varargs
  def struct(colName: String, colNames: String*): Column = {
    struct((colName +: colNames).map(col) : _*)
  }

  /**
   * Evaluates a list of conditions and returns one of multiple possible result expressions.
   * If otherwise is not defined at the end, null is returned for unmatched conditions.
   *
   * {{{
   *   // Example: encoding gender string column into integer.
   *
   *   // Scala:
   *   people.select(when(people("gender") === "male", 0)
   *     .when(people("gender") === "female", 1)
   *     .otherwise(2))
   *
   *   // Java:
   *   people.select(when(col("gender").equalTo("male"), 0)
   *     .when(col("gender").equalTo("female"), 1)
   *     .otherwise(2))
   * }}}
   *
   * @group normal_funcs
   * @since 1.4.0
   */
  def when(condition: Column, value: Any): Column = withExpr {
    CaseWhen(Seq((condition.expr, lit(value).expr)))
  }

  /**
   * Computes bitwise NOT.
   *
   * @group normal_funcs
   * @since 1.4.0
   */
  def bitwiseNOT(e: Column): Column = withExpr { BitwiseNot(e.expr) }

  /**
   * Parses the expression string into the column that it represents, similar to
   * [[Dataset#selectExpr]].
   * {{{
   *   // get the number of words of each length
   *   df.groupBy(expr("length(word)")).count()
   * }}}
   *
   * @group normal_funcs
   */
  def expr(expr: String): Column = {
    val parser = SparkSession.getActiveSession.map(_.sessionState.sqlParser).getOrElse {
      new SparkSqlParser(new SQLConf)
    }
    Column(parser.parseExpression(expr))
  }

  //////////////////////////////////////////////////////////////////////////////////////////////
  // Math Functions
  //////////////////////////////////////////////////////////////////////////////////////////////

  /**
   * @return inverse cosine of `e` in radians, as if computed by `java.lang.Math.acos`
   *
   * @group math_funcs
   * @since 1.4.0
   */
  def acos(e: Column): Column = withExpr { Acos(e.expr) }

  /**
   * @return inverse cosine of `columnName`, as if computed by `java.lang.Math.acos`
   *
   * @group math_funcs
   * @since 1.4.0
   */
  def acos(columnName: String): Column = acos(Column(columnName))

  /**
   * @return inverse sine of `e` in radians, as if computed by `java.lang.Math.asin`
   *
   * @group math_funcs
   * @since 1.4.0
   */
  def asin(e: Column): Column = withExpr { Asin(e.expr) }

  /**
   * @return inverse sine of `columnName`, as if computed by `java.lang.Math.asin`
   *
   * @group math_funcs
   * @since 1.4.0
   */
  def asin(columnName: String): Column = asin(Column(columnName))

  /**
   * @return inverse tangent of `e`, as if computed by `java.lang.Math.atan`
   *
   * @group math_funcs
   * @since 1.4.0
   */
  def atan(e: Column): Column = withExpr { Atan(e.expr) }

  /**
   * @return inverse tangent of `columnName`, as if computed by `java.lang.Math.atan`
   *
   * @group math_funcs
   * @since 1.4.0
   */
  def atan(columnName: String): Column = atan(Column(columnName))

  /**
   * @param y coordinate on y-axis
   * @param x coordinate on x-axis
   * @return the <i>theta</i> component of the point
   *         (<i>r</i>, <i>theta</i>)
   *         in polar coordinates that corresponds to the point
   *         (<i>x</i>, <i>y</i>) in Cartesian coordinates,
   *         as if computed by `java.lang.Math.atan2`
   *
   * @group math_funcs
   * @since 1.4.0
   */
  def atan2(y: Column, x: Column): Column = withExpr { Atan2(y.expr, x.expr) }

  /**
   * @param y coordinate on y-axis
   * @param xName coordinate on x-axis
   * @return the <i>theta</i> component of the point
   *         (<i>r</i>, <i>theta</i>)
   *         in polar coordinates that corresponds to the point
   *         (<i>x</i>, <i>y</i>) in Cartesian coordinates,
   *         as if computed by `java.lang.Math.atan2`
   *
   * @group math_funcs
   * @since 1.4.0
   */
  def atan2(y: Column, xName: String): Column = atan2(y, Column(xName))

  /**
   * @param yName coordinate on y-axis
   * @param x coordinate on x-axis
   * @return the <i>theta</i> component of the point
   *         (<i>r</i>, <i>theta</i>)
   *         in polar coordinates that corresponds to the point
   *         (<i>x</i>, <i>y</i>) in Cartesian coordinates,
   *         as if computed by `java.lang.Math.atan2`
   *
   * @group math_funcs
   * @since 1.4.0
   */
  def atan2(yName: String, x: Column): Column = atan2(Column(yName), x)

  /**
   * @param yName coordinate on y-axis
   * @param xName coordinate on x-axis
   * @return the <i>theta</i> component of the point
   *         (<i>r</i>, <i>theta</i>)
   *         in polar coordinates that corresponds to the point
   *         (<i>x</i>, <i>y</i>) in Cartesian coordinates,
   *         as if computed by `java.lang.Math.atan2`
   *
   * @group math_funcs
   * @since 1.4.0
   */
  def atan2(yName: String, xName: String): Column =
    atan2(Column(yName), Column(xName))

  /**
   * @param y coordinate on y-axis
   * @param xValue coordinate on x-axis
   * @return the <i>theta</i> component of the point
   *         (<i>r</i>, <i>theta</i>)
   *         in polar coordinates that corresponds to the point
   *         (<i>x</i>, <i>y</i>) in Cartesian coordinates,
   *         as if computed by `java.lang.Math.atan2`
   *
   * @group math_funcs
   * @since 1.4.0
   */
  def atan2(y: Column, xValue: Double): Column = atan2(y, lit(xValue))

  /**
   * @param yName coordinate on y-axis
   * @param xValue coordinate on x-axis
   * @return the <i>theta</i> component of the point
   *         (<i>r</i>, <i>theta</i>)
   *         in polar coordinates that corresponds to the point
   *         (<i>x</i>, <i>y</i>) in Cartesian coordinates,
   *         as if computed by `java.lang.Math.atan2`
   *
   * @group math_funcs
   * @since 1.4.0
   */
  def atan2(yName: String, xValue: Double): Column = atan2(Column(yName), xValue)

  /**
   * @param yValue coordinate on y-axis
   * @param x coordinate on x-axis
   * @return the <i>theta</i> component of the point
   *         (<i>r</i>, <i>theta</i>)
   *         in polar coordinates that corresponds to the point
   *         (<i>x</i>, <i>y</i>) in Cartesian coordinates,
   *         as if computed by `java.lang.Math.atan2`
   *
   * @group math_funcs
   * @since 1.4.0
   */
  def atan2(yValue: Double, x: Column): Column = atan2(lit(yValue), x)

  /**
   * @param yValue coordinate on y-axis
   * @param xName coordinate on x-axis
   * @return the <i>theta</i> component of the point
   *         (<i>r</i>, <i>theta</i>)
   *         in polar coordinates that corresponds to the point
   *         (<i>x</i>, <i>y</i>) in Cartesian coordinates,
   *         as if computed by `java.lang.Math.atan2`
   *
   * @group math_funcs
   * @since 1.4.0
   */
  def atan2(yValue: Double, xName: String): Column = atan2(yValue, Column(xName))

  /**
   * An expression that returns the string representation of the binary value of the given long
   * column. For example, bin("12") returns "1100".
   *
   * @group math_funcs
   * @since 1.5.0
   */
  def bin(e: Column): Column = withExpr { Bin(e.expr) }

  /**
   * An expression that returns the string representation of the binary value of the given long
   * column. For example, bin("12") returns "1100".
   *
   * @group math_funcs
   * @since 1.5.0
   */
  def bin(columnName: String): Column = bin(Column(columnName))

  /**
   * Computes the cube-root of the given value.
   *
   * @group math_funcs
   * @since 1.4.0
   */
  def cbrt(e: Column): Column = withExpr { Cbrt(e.expr) }

  /**
   * Computes the cube-root of the given column.
   *
   * @group math_funcs
   * @since 1.4.0
   */
  def cbrt(columnName: String): Column = cbrt(Column(columnName))

  /**
   * Computes the ceiling of the given value.
   *
   * @group math_funcs
   * @since 1.4.0
   */
  def ceil(e: Column): Column = withExpr { Ceil(e.expr) }

  /**
   * Computes the ceiling of the given column.
   *
   * @group math_funcs
   * @since 1.4.0
   */
  def ceil(columnName: String): Column = ceil(Column(columnName))

  /**
   * Convert a number in a string column from one base to another.
   *
   * @group math_funcs
   * @since 1.5.0
   */
  def conv(num: Column, fromBase: Int, toBase: Int): Column = withExpr {
    Conv(num.expr, lit(fromBase).expr, lit(toBase).expr)
  }

  /**
   * @param e angle in radians
   * @return cosine of the angle, as if computed by `java.lang.Math.cos`
   *
   * @group math_funcs
   * @since 1.4.0
   */
  def cos(e: Column): Column = withExpr { Cos(e.expr) }

  /**
   * @param columnName angle in radians
   * @return cosine of the angle, as if computed by `java.lang.Math.cos`
   *
   * @group math_funcs
   * @since 1.4.0
   */
  def cos(columnName: String): Column = cos(Column(columnName))

  /**
   * @param e hyperbolic angle
   * @return hyperbolic cosine of the angle, as if computed by `java.lang.Math.cosh`
   *
   * @group math_funcs
   * @since 1.4.0
   */
  def cosh(e: Column): Column = withExpr { Cosh(e.expr) }

  /**
   * @param columnName hyperbolic angle
   * @return hyperbolic cosine of the angle, as if computed by `java.lang.Math.cosh`
   *
   * @group math_funcs
   * @since 1.4.0
   */
  def cosh(columnName: String): Column = cosh(Column(columnName))

  /**
   * Computes the exponential of the given value.
   *
   * @group math_funcs
   * @since 1.4.0
   */
  def exp(e: Column): Column = withExpr { Exp(e.expr) }

  /**
   * Computes the exponential of the given column.
   *
   * @group math_funcs
   * @since 1.4.0
   */
  def exp(columnName: String): Column = exp(Column(columnName))

  /**
   * Computes the exponential of the given value minus one.
   *
   * @group math_funcs
   * @since 1.4.0
   */
  def expm1(e: Column): Column = withExpr { Expm1(e.expr) }

  /**
   * Computes the exponential of the given column.
   *
   * @group math_funcs
   * @since 1.4.0
   */
  def expm1(columnName: String): Column = expm1(Column(columnName))

  /**
   * Computes the factorial of the given value.
   *
   * @group math_funcs
   * @since 1.5.0
   */
  def factorial(e: Column): Column = withExpr { Factorial(e.expr) }

  /**
   * Computes the floor of the given value.
   *
   * @group math_funcs
   * @since 1.4.0
   */
  def floor(e: Column): Column = withExpr { Floor(e.expr) }

  /**
   * Computes the floor of the given column.
   *
   * @group math_funcs
   * @since 1.4.0
   */
  def floor(columnName: String): Column = floor(Column(columnName))

  /**
   * Returns the greatest value of the list of values, skipping null values.
   * This function takes at least 2 parameters. It will return null iff all parameters are null.
   *
   * @group normal_funcs
   * @since 1.5.0
   */
  @scala.annotation.varargs
  def greatest(exprs: Column*): Column = withExpr { Greatest(exprs.map(_.expr)) }

  /**
   * Returns the greatest value of the list of column names, skipping null values.
   * This function takes at least 2 parameters. It will return null iff all parameters are null.
   *
   * @group normal_funcs
   * @since 1.5.0
   */
  @scala.annotation.varargs
  def greatest(columnName: String, columnNames: String*): Column = {
    greatest((columnName +: columnNames).map(Column.apply): _*)
  }

  /**
   * Computes hex value of the given column.
   *
   * @group math_funcs
   * @since 1.5.0
   */
  def hex(column: Column): Column = withExpr { Hex(column.expr) }

  /**
   * Inverse of hex. Interprets each pair of characters as a hexadecimal number
   * and converts to the byte representation of number.
   *
   * @group math_funcs
   * @since 1.5.0
   */
  def unhex(column: Column): Column = withExpr { Unhex(column.expr) }

  /**
   * Computes `sqrt(a^2^ + b^2^)` without intermediate overflow or underflow.
   *
   * @group math_funcs
   * @since 1.4.0
   */
  def hypot(l: Column, r: Column): Column = withExpr { Hypot(l.expr, r.expr) }

  /**
   * Computes `sqrt(a^2^ + b^2^)` without intermediate overflow or underflow.
   *
   * @group math_funcs
   * @since 1.4.0
   */
  def hypot(l: Column, rightName: String): Column = hypot(l, Column(rightName))

  /**
   * Computes `sqrt(a^2^ + b^2^)` without intermediate overflow or underflow.
   *
   * @group math_funcs
   * @since 1.4.0
   */
  def hypot(leftName: String, r: Column): Column = hypot(Column(leftName), r)

  /**
   * Computes `sqrt(a^2^ + b^2^)` without intermediate overflow or underflow.
   *
   * @group math_funcs
   * @since 1.4.0
   */
  def hypot(leftName: String, rightName: String): Column =
    hypot(Column(leftName), Column(rightName))

  /**
   * Computes `sqrt(a^2^ + b^2^)` without intermediate overflow or underflow.
   *
   * @group math_funcs
   * @since 1.4.0
   */
  def hypot(l: Column, r: Double): Column = hypot(l, lit(r))

  /**
   * Computes `sqrt(a^2^ + b^2^)` without intermediate overflow or underflow.
   *
   * @group math_funcs
   * @since 1.4.0
   */
  def hypot(leftName: String, r: Double): Column = hypot(Column(leftName), r)

  /**
   * Computes `sqrt(a^2^ + b^2^)` without intermediate overflow or underflow.
   *
   * @group math_funcs
   * @since 1.4.0
   */
  def hypot(l: Double, r: Column): Column = hypot(lit(l), r)

  /**
   * Computes `sqrt(a^2^ + b^2^)` without intermediate overflow or underflow.
   *
   * @group math_funcs
   * @since 1.4.0
   */
  def hypot(l: Double, rightName: String): Column = hypot(l, Column(rightName))

  /**
   * Returns the least value of the list of values, skipping null values.
   * This function takes at least 2 parameters. It will return null iff all parameters are null.
   *
   * @group normal_funcs
   * @since 1.5.0
   */
  @scala.annotation.varargs
  def least(exprs: Column*): Column = withExpr { Least(exprs.map(_.expr)) }

  /**
   * Returns the least value of the list of column names, skipping null values.
   * This function takes at least 2 parameters. It will return null iff all parameters are null.
   *
   * @group normal_funcs
   * @since 1.5.0
   */
  @scala.annotation.varargs
  def least(columnName: String, columnNames: String*): Column = {
    least((columnName +: columnNames).map(Column.apply): _*)
  }

  /**
   * Computes the natural logarithm of the given value.
   *
   * @group math_funcs
   * @since 1.4.0
   */
  def log(e: Column): Column = withExpr { Log(e.expr) }

  /**
   * Computes the natural logarithm of the given column.
   *
   * @group math_funcs
   * @since 1.4.0
   */
  def log(columnName: String): Column = log(Column(columnName))

  /**
   * Returns the first argument-base logarithm of the second argument.
   *
   * @group math_funcs
   * @since 1.4.0
   */
  def log(base: Double, a: Column): Column = withExpr { Logarithm(lit(base).expr, a.expr) }

  /**
   * Returns the first argument-base logarithm of the second argument.
   *
   * @group math_funcs
   * @since 1.4.0
   */
  def log(base: Double, columnName: String): Column = log(base, Column(columnName))

  /**
   * Computes the logarithm of the given value in base 10.
   *
   * @group math_funcs
   * @since 1.4.0
   */
  def log10(e: Column): Column = withExpr { Log10(e.expr) }

  /**
   * Computes the logarithm of the given value in base 10.
   *
   * @group math_funcs
   * @since 1.4.0
   */
  def log10(columnName: String): Column = log10(Column(columnName))

  /**
   * Computes the natural logarithm of the given value plus one.
   *
   * @group math_funcs
   * @since 1.4.0
   */
  def log1p(e: Column): Column = withExpr { Log1p(e.expr) }

  /**
   * Computes the natural logarithm of the given column plus one.
   *
   * @group math_funcs
   * @since 1.4.0
   */
  def log1p(columnName: String): Column = log1p(Column(columnName))

  /**
   * Computes the logarithm of the given column in base 2.
   *
   * @group math_funcs
   * @since 1.5.0
   */
  def log2(expr: Column): Column = withExpr { Log2(expr.expr) }

  /**
   * Computes the logarithm of the given value in base 2.
   *
   * @group math_funcs
   * @since 1.5.0
   */
  def log2(columnName: String): Column = log2(Column(columnName))

  /**
   * Returns the value of the first argument raised to the power of the second argument.
   *
   * @group math_funcs
   * @since 1.4.0
   */
  def pow(l: Column, r: Column): Column = withExpr { Pow(l.expr, r.expr) }

  /**
   * Returns the value of the first argument raised to the power of the second argument.
   *
   * @group math_funcs
   * @since 1.4.0
   */
  def pow(l: Column, rightName: String): Column = pow(l, Column(rightName))

  /**
   * Returns the value of the first argument raised to the power of the second argument.
   *
   * @group math_funcs
   * @since 1.4.0
   */
  def pow(leftName: String, r: Column): Column = pow(Column(leftName), r)

  /**
   * Returns the value of the first argument raised to the power of the second argument.
   *
   * @group math_funcs
   * @since 1.4.0
   */
  def pow(leftName: String, rightName: String): Column = pow(Column(leftName), Column(rightName))

  /**
   * Returns the value of the first argument raised to the power of the second argument.
   *
   * @group math_funcs
   * @since 1.4.0
   */
  def pow(l: Column, r: Double): Column = pow(l, lit(r))

  /**
   * Returns the value of the first argument raised to the power of the second argument.
   *
   * @group math_funcs
   * @since 1.4.0
   */
  def pow(leftName: String, r: Double): Column = pow(Column(leftName), r)

  /**
   * Returns the value of the first argument raised to the power of the second argument.
   *
   * @group math_funcs
   * @since 1.4.0
   */
  def pow(l: Double, r: Column): Column = pow(lit(l), r)

  /**
   * Returns the value of the first argument raised to the power of the second argument.
   *
   * @group math_funcs
   * @since 1.4.0
   */
  def pow(l: Double, rightName: String): Column = pow(l, Column(rightName))

  /**
   * Returns the positive value of dividend mod divisor.
   *
   * @group math_funcs
   * @since 1.5.0
   */
  def pmod(dividend: Column, divisor: Column): Column = withExpr {
    Pmod(dividend.expr, divisor.expr)
  }

  /**
   * Returns the double value that is closest in value to the argument and
   * is equal to a mathematical integer.
   *
   * @group math_funcs
   * @since 1.4.0
   */
  def rint(e: Column): Column = withExpr { Rint(e.expr) }

  /**
   * Returns the double value that is closest in value to the argument and
   * is equal to a mathematical integer.
   *
   * @group math_funcs
   * @since 1.4.0
   */
  def rint(columnName: String): Column = rint(Column(columnName))

  /**
   * Returns the value of the column `e` rounded to 0 decimal places with HALF_UP round mode.
   *
   * @group math_funcs
   * @since 1.5.0
   */
  def round(e: Column): Column = round(e, 0)

  /**
   * Round the value of `e` to `scale` decimal places with HALF_UP round mode
   * if `scale` is greater than or equal to 0 or at integral part when `scale` is less than 0.
   *
   * @group math_funcs
   * @since 1.5.0
   */
  def round(e: Column, scale: Int): Column = withExpr { Round(e.expr, Literal(scale)) }

  /**
   * Returns the value of the column `e` rounded to 0 decimal places with HALF_EVEN round mode.
   *
   * @group math_funcs
   * @since 2.0.0
   */
  def bround(e: Column): Column = bround(e, 0)

  /**
   * Round the value of `e` to `scale` decimal places with HALF_EVEN round mode
   * if `scale` is greater than or equal to 0 or at integral part when `scale` is less than 0.
   *
   * @group math_funcs
   * @since 2.0.0
   */
  def bround(e: Column, scale: Int): Column = withExpr { BRound(e.expr, Literal(scale)) }

  /**
   * Shift the given value numBits left. If the given value is a long value, this function
   * will return a long value else it will return an integer value.
   *
   * @group math_funcs
   * @since 1.5.0
   */
  def shiftLeft(e: Column, numBits: Int): Column = withExpr { ShiftLeft(e.expr, lit(numBits).expr) }

  /**
   * (Signed) shift the given value numBits right. If the given value is a long value, it will
   * return a long value else it will return an integer value.
   *
   * @group math_funcs
   * @since 1.5.0
   */
  def shiftRight(e: Column, numBits: Int): Column = withExpr {
    ShiftRight(e.expr, lit(numBits).expr)
  }

  /**
   * Unsigned shift the given value numBits right. If the given value is a long value,
   * it will return a long value else it will return an integer value.
   *
   * @group math_funcs
   * @since 1.5.0
   */
  def shiftRightUnsigned(e: Column, numBits: Int): Column = withExpr {
    ShiftRightUnsigned(e.expr, lit(numBits).expr)
  }

  /**
   * Computes the signum of the given value.
   *
   * @group math_funcs
   * @since 1.4.0
   */
  def signum(e: Column): Column = withExpr { Signum(e.expr) }

  /**
   * Computes the signum of the given column.
   *
   * @group math_funcs
   * @since 1.4.0
   */
  def signum(columnName: String): Column = signum(Column(columnName))

  /**
   * @param e angle in radians
   * @return sine of the angle, as if computed by `java.lang.Math.sin`
   *
   * @group math_funcs
   * @since 1.4.0
   */
  def sin(e: Column): Column = withExpr { Sin(e.expr) }

  /**
   * @param columnName angle in radians
   * @return sine of the angle, as if computed by `java.lang.Math.sin`
   *
   * @group math_funcs
   * @since 1.4.0
   */
  def sin(columnName: String): Column = sin(Column(columnName))

  /**
   * @param e hyperbolic angle
   * @return hyperbolic sine of the given value, as if computed by `java.lang.Math.sinh`
   *
   * @group math_funcs
   * @since 1.4.0
   */
  def sinh(e: Column): Column = withExpr { Sinh(e.expr) }

  /**
   * @param columnName hyperbolic angle
   * @return hyperbolic sine of the given value, as if computed by `java.lang.Math.sinh`
   *
   * @group math_funcs
   * @since 1.4.0
   */
  def sinh(columnName: String): Column = sinh(Column(columnName))

  /**
   * @param e angle in radians
   * @return tangent of the given value, as if computed by `java.lang.Math.tan`
   *
   * @group math_funcs
   * @since 1.4.0
   */
  def tan(e: Column): Column = withExpr { Tan(e.expr) }

  /**
   * @param columnName angle in radians
   * @return tangent of the given value, as if computed by `java.lang.Math.tan`
   *
   * @group math_funcs
   * @since 1.4.0
   */
  def tan(columnName: String): Column = tan(Column(columnName))

  /**
   * @param e hyperbolic angle
   * @return hyperbolic tangent of the given value, as if computed by `java.lang.Math.tanh`
   *
   * @group math_funcs
   * @since 1.4.0
   */
  def tanh(e: Column): Column = withExpr { Tanh(e.expr) }

  /**
   * @param columnName hyperbolic angle
   * @return hyperbolic tangent of the given value, as if computed by `java.lang.Math.tanh`
   *
   * @group math_funcs
   * @since 1.4.0
   */
  def tanh(columnName: String): Column = tanh(Column(columnName))

  /**
   * @group math_funcs
   * @since 1.4.0
   */
  @deprecated("Use degrees", "2.1.0")
  def toDegrees(e: Column): Column = degrees(e)

  /**
   * @group math_funcs
   * @since 1.4.0
   */
  @deprecated("Use degrees", "2.1.0")
  def toDegrees(columnName: String): Column = degrees(Column(columnName))

  /**
   * Converts an angle measured in radians to an approximately equivalent angle measured in degrees.
   *
   * @param e angle in radians
   * @return angle in degrees, as if computed by `java.lang.Math.toDegrees`
   *
   * @group math_funcs
   * @since 2.1.0
   */
  def degrees(e: Column): Column = withExpr { ToDegrees(e.expr) }

  /**
   * Converts an angle measured in radians to an approximately equivalent angle measured in degrees.
   *
   * @param columnName angle in radians
   * @return angle in degrees, as if computed by `java.lang.Math.toDegrees`
   *
   * @group math_funcs
   * @since 2.1.0
   */
  def degrees(columnName: String): Column = degrees(Column(columnName))

  /**
   * @group math_funcs
   * @since 1.4.0
   */
  @deprecated("Use radians", "2.1.0")
  def toRadians(e: Column): Column = radians(e)

  /**
   * @group math_funcs
   * @since 1.4.0
   */
  @deprecated("Use radians", "2.1.0")
  def toRadians(columnName: String): Column = radians(Column(columnName))

  /**
   * Converts an angle measured in degrees to an approximately equivalent angle measured in radians.
   *
   * @param e angle in degrees
   * @return angle in radians, as if computed by `java.lang.Math.toRadians`
   *
   * @group math_funcs
   * @since 2.1.0
   */
  def radians(e: Column): Column = withExpr { ToRadians(e.expr) }

  /**
   * Converts an angle measured in degrees to an approximately equivalent angle measured in radians.
   *
   * @param columnName angle in degrees
   * @return angle in radians, as if computed by `java.lang.Math.toRadians`
   *
   * @group math_funcs
   * @since 2.1.0
   */
  def radians(columnName: String): Column = radians(Column(columnName))

  //////////////////////////////////////////////////////////////////////////////////////////////
  // Misc functions
  //////////////////////////////////////////////////////////////////////////////////////////////

  /**
   * Calculates the MD5 digest of a binary column and returns the value
   * as a 32 character hex string.
   *
   * @group misc_funcs
   * @since 1.5.0
   */
  def md5(e: Column): Column = withExpr { Md5(e.expr) }

  /**
   * Calculates the SHA-1 digest of a binary column and returns the value
   * as a 40 character hex string.
   *
   * @group misc_funcs
   * @since 1.5.0
   */
  def sha1(e: Column): Column = withExpr { Sha1(e.expr) }

  /**
   * Calculates the SHA-2 family of hash functions of a binary column and
   * returns the value as a hex string.
   *
   * @param e column to compute SHA-2 on.
   * @param numBits one of 224, 256, 384, or 512.
   *
   * @group misc_funcs
   * @since 1.5.0
   */
  def sha2(e: Column, numBits: Int): Column = {
    require(Seq(0, 224, 256, 384, 512).contains(numBits),
      s"numBits $numBits is not in the permitted values (0, 224, 256, 384, 512)")
    withExpr { Sha2(e.expr, lit(numBits).expr) }
  }

  /**
   * Calculates the cyclic redundancy check value  (CRC32) of a binary column and
   * returns the value as a bigint.
   *
   * @group misc_funcs
   * @since 1.5.0
   */
  def crc32(e: Column): Column = withExpr { Crc32(e.expr) }

  /**
   * Calculates the hash code of given columns, and returns the result as an int column.
   *
   * @group misc_funcs
   * @since 2.0.0
   */
  @scala.annotation.varargs
  def hash(cols: Column*): Column = withExpr {
    new Murmur3Hash(cols.map(_.expr))
  }

  //////////////////////////////////////////////////////////////////////////////////////////////
  // String functions
  //////////////////////////////////////////////////////////////////////////////////////////////

  /**
   * Computes the numeric value of the first character of the string column, and returns the
   * result as an int column.
   *
   * @group string_funcs
   * @since 1.5.0
   */
  def ascii(e: Column): Column = withExpr { Ascii(e.expr) }

  /**
   * Computes the BASE64 encoding of a binary column and returns it as a string column.
   * This is the reverse of unbase64.
   *
   * @group string_funcs
   * @since 1.5.0
   */
  def base64(e: Column): Column = withExpr { Base64(e.expr) }

  /**
   * Concatenates multiple input string columns together into a single string column,
   * using the given separator.
   *
   * @group string_funcs
   * @since 1.5.0
   */
  @scala.annotation.varargs
  def concat_ws(sep: String, exprs: Column*): Column = withExpr {
    ConcatWs(Literal.create(sep, StringType) +: exprs.map(_.expr))
  }

  /**
   * Computes the first argument into a string from a binary using the provided character set
   * (one of 'US-ASCII', 'ISO-8859-1', 'UTF-8', 'UTF-16BE', 'UTF-16LE', 'UTF-16').
   * If either argument is null, the result will also be null.
   *
   * @group string_funcs
   * @since 1.5.0
   */
  def decode(value: Column, charset: String): Column = withExpr {
    Decode(value.expr, lit(charset).expr)
  }

  /**
   * Computes the first argument into a binary from a string using the provided character set
   * (one of 'US-ASCII', 'ISO-8859-1', 'UTF-8', 'UTF-16BE', 'UTF-16LE', 'UTF-16').
   * If either argument is null, the result will also be null.
   *
   * @group string_funcs
   * @since 1.5.0
   */
  def encode(value: Column, charset: String): Column = withExpr {
    Encode(value.expr, lit(charset).expr)
  }

  /**
   * Formats numeric column x to a format like '#,###,###.##', rounded to d decimal places
   * with HALF_EVEN round mode, and returns the result as a string column.
   *
   * If d is 0, the result has no decimal point or fractional part.
   * If d is less than 0, the result will be null.
   *
   * @group string_funcs
   * @since 1.5.0
   */
  def format_number(x: Column, d: Int): Column = withExpr {
    FormatNumber(x.expr, lit(d).expr)
  }

  /**
   * Formats the arguments in printf-style and returns the result as a string column.
   *
   * @group string_funcs
   * @since 1.5.0
   */
  @scala.annotation.varargs
  def format_string(format: String, arguments: Column*): Column = withExpr {
    FormatString((lit(format) +: arguments).map(_.expr): _*)
  }

  /**
   * Returns a new string column by converting the first letter of each word to uppercase.
   * Words are delimited by whitespace.
   *
   * For example, "hello world" will become "Hello World".
   *
   * @group string_funcs
   * @since 1.5.0
   */
  def initcap(e: Column): Column = withExpr { InitCap(e.expr) }

  /**
   * Locate the position of the first occurrence of substr column in the given string.
   * Returns null if either of the arguments are null.
   *
   * @note The position is not zero based, but 1 based index. Returns 0 if substr
   * could not be found in str.
   *
   * @group string_funcs
   * @since 1.5.0
   */
  def instr(str: Column, substring: String): Column = withExpr {
    StringInstr(str.expr, lit(substring).expr)
  }

  /**
   * Computes the character length of a given string or number of bytes of a binary string.
   * The length of character strings include the trailing spaces. The length of binary strings
   * includes binary zeros.
   *
   * @group string_funcs
   * @since 1.5.0
   */
  def length(e: Column): Column = withExpr { Length(e.expr) }

  /**
   * Converts a string column to lower case.
   *
   * @group string_funcs
   * @since 1.3.0
   */
  def lower(e: Column): Column = withExpr { Lower(e.expr) }

  /**
   * Computes the Levenshtein distance of the two given string columns.
   * @group string_funcs
   * @since 1.5.0
   */
  def levenshtein(l: Column, r: Column): Column = withExpr { Levenshtein(l.expr, r.expr) }

  /**
   * Locate the position of the first occurrence of substr.
   *
   * @note The position is not zero based, but 1 based index. Returns 0 if substr
   * could not be found in str.
   *
   * @group string_funcs
   * @since 1.5.0
   */
  def locate(substr: String, str: Column): Column = withExpr {
    new StringLocate(lit(substr).expr, str.expr)
  }

  /**
   * Locate the position of the first occurrence of substr in a string column, after position pos.
   *
   * @note The position is not zero based, but 1 based index. returns 0 if substr
   * could not be found in str.
   *
   * @group string_funcs
   * @since 1.5.0
   */
  def locate(substr: String, str: Column, pos: Int): Column = withExpr {
    StringLocate(lit(substr).expr, str.expr, lit(pos).expr)
  }

  /**
   * Left-pad the string column with pad to a length of len. If the string column is longer
   * than len, the return value is shortened to len characters.
   *
   * @group string_funcs
   * @since 1.5.0
   */
  def lpad(str: Column, len: Int, pad: String): Column = withExpr {
    StringLPad(str.expr, lit(len).expr, lit(pad).expr)
  }

  /**
   * Trim the spaces from left end for the specified string value.
   *
   * @group string_funcs
   * @since 1.5.0
   */
  def ltrim(e: Column): Column = withExpr {StringTrimLeft(e.expr) }

  /**
   * Trim the specified character string from left end for the specified string column.
   * @group string_funcs
   * @since 2.3.0
   */
  def ltrim(e: Column, trimString: String): Column = withExpr {
    StringTrimLeft(e.expr, Literal(trimString))
  }

  /**
   * Extract a specific group matched by a Java regex, from the specified string column.
   * If the regex did not match, or the specified group did not match, an empty string is returned.
   *
   * @group string_funcs
   * @since 1.5.0
   */
  def regexp_extract(e: Column, exp: String, groupIdx: Int): Column = withExpr {
    RegExpExtract(e.expr, lit(exp).expr, lit(groupIdx).expr)
  }

  /**
   * Replace all substrings of the specified string value that match regexp with rep.
   *
   * @group string_funcs
   * @since 1.5.0
   */
  def regexp_replace(e: Column, pattern: String, replacement: String): Column = withExpr {
    RegExpReplace(e.expr, lit(pattern).expr, lit(replacement).expr)
  }

  /**
   * Replace all substrings of the specified string value that match regexp with rep.
   *
   * @group string_funcs
   * @since 2.1.0
   */
  def regexp_replace(e: Column, pattern: Column, replacement: Column): Column = withExpr {
    RegExpReplace(e.expr, pattern.expr, replacement.expr)
  }

  /**
   * Decodes a BASE64 encoded string column and returns it as a binary column.
   * This is the reverse of base64.
   *
   * @group string_funcs
   * @since 1.5.0
   */
  def unbase64(e: Column): Column = withExpr { UnBase64(e.expr) }

  /**
   * Right-pad the string column with pad to a length of len. If the string column is longer
   * than len, the return value is shortened to len characters.
   *
   * @group string_funcs
   * @since 1.5.0
   */
  def rpad(str: Column, len: Int, pad: String): Column = withExpr {
    StringRPad(str.expr, lit(len).expr, lit(pad).expr)
  }

  /**
   * Repeats a string column n times, and returns it as a new string column.
   *
   * @group string_funcs
   * @since 1.5.0
   */
  def repeat(str: Column, n: Int): Column = withExpr {
    StringRepeat(str.expr, lit(n).expr)
  }

  /**
   * Trim the spaces from right end for the specified string value.
   *
   * @group string_funcs
   * @since 1.5.0
   */
  def rtrim(e: Column): Column = withExpr { StringTrimRight(e.expr) }

  /**
   * Trim the specified character string from right end for the specified string column.
   * @group string_funcs
   * @since 2.3.0
   */
  def rtrim(e: Column, trimString: String): Column = withExpr {
    StringTrimRight(e.expr, Literal(trimString))
  }

  /**
   * Returns the soundex code for the specified expression.
   *
   * @group string_funcs
   * @since 1.5.0
   */
  def soundex(e: Column): Column = withExpr { SoundEx(e.expr) }

  /**
   * Splits str around pattern (pattern is a regular expression).
   *
   * @note Pattern is a string representation of the regular expression.
   *
   * @group string_funcs
   * @since 1.5.0
   */
  def split(str: Column, pattern: String): Column = withExpr {
    StringSplit(str.expr, lit(pattern).expr)
  }

  /**
   * Substring starts at `pos` and is of length `len` when str is String type or
   * returns the slice of byte array that starts at `pos` in byte and is of length `len`
   * when str is Binary type
   *
   * @note The position is not zero based, but 1 based index.
   *
   * @group string_funcs
   * @since 1.5.0
   */
  def substring(str: Column, pos: Int, len: Int): Column = withExpr {
    Substring(str.expr, lit(pos).expr, lit(len).expr)
  }

  /**
   * Returns the substring from string str before count occurrences of the delimiter delim.
   * If count is positive, everything the left of the final delimiter (counting from left) is
   * returned. If count is negative, every to the right of the final delimiter (counting from the
   * right) is returned. substring_index performs a case-sensitive match when searching for delim.
   *
   * @group string_funcs
   */
  def substring_index(str: Column, delim: String, count: Int): Column = withExpr {
    SubstringIndex(str.expr, lit(delim).expr, lit(count).expr)
  }

  /**
   * Translate any character in the src by a character in replaceString.
   * The characters in replaceString correspond to the characters in matchingString.
   * The translate will happen when any character in the string matches the character
   * in the `matchingString`.
   *
   * @group string_funcs
   * @since 1.5.0
   */
  def translate(src: Column, matchingString: String, replaceString: String): Column = withExpr {
    StringTranslate(src.expr, lit(matchingString).expr, lit(replaceString).expr)
  }

  /**
   * Trim the spaces from both ends for the specified string column.
   *
   * @group string_funcs
   * @since 1.5.0
   */
  def trim(e: Column): Column = withExpr { StringTrim(e.expr) }

  /**
   * Trim the specified character from both ends for the specified string column.
   * @group string_funcs
   * @since 2.3.0
   */
  def trim(e: Column, trimString: String): Column = withExpr {
    StringTrim(e.expr, Literal(trimString))
  }

  /**
   * Converts a string column to upper case.
   *
   * @group string_funcs
   * @since 1.3.0
   */
  def upper(e: Column): Column = withExpr { Upper(e.expr) }

  //////////////////////////////////////////////////////////////////////////////////////////////
  // DateTime functions
  //////////////////////////////////////////////////////////////////////////////////////////////

  /**
   * Returns the date that is numMonths after startDate.
   *
   * @group datetime_funcs
   * @since 1.5.0
   */
  def add_months(startDate: Column, numMonths: Int): Column = withExpr {
    AddMonths(startDate.expr, Literal(numMonths))
  }

  /**
   * Returns the current date as a date column.
   *
   * @group datetime_funcs
   * @since 1.5.0
   */
  def current_date(): Column = withExpr { CurrentDate() }

  /**
   * Returns the current timestamp as a timestamp column.
   *
   * @group datetime_funcs
   * @since 1.5.0
   */
  def current_timestamp(): Column = withExpr { CurrentTimestamp() }

  /**
   * Converts a date/timestamp/string to a value of string in the format specified by the date
   * format given by the second argument.
   *
   * A pattern `dd.MM.yyyy` would return a string like `18.03.1993`.
   * All pattern letters of `java.text.SimpleDateFormat` can be used.
   *
   * @note Use specialized functions like [[year]] whenever possible as they benefit from a
   * specialized implementation.
   *
   * @group datetime_funcs
   * @since 1.5.0
   */
  def date_format(dateExpr: Column, format: String): Column = withExpr {
    DateFormatClass(dateExpr.expr, Literal(format))
  }

  /**
   * Returns the date that is `days` days after `start`
   * @group datetime_funcs
   * @since 1.5.0
   */
  def date_add(start: Column, days: Int): Column = withExpr { DateAdd(start.expr, Literal(days)) }

  /**
   * Returns the date that is `days` days before `start`
   * @group datetime_funcs
   * @since 1.5.0
   */
  def date_sub(start: Column, days: Int): Column = withExpr { DateSub(start.expr, Literal(days)) }

  /**
   * Returns the number of days from `start` to `end`.
   * @group datetime_funcs
   * @since 1.5.0
   */
  def datediff(end: Column, start: Column): Column = withExpr { DateDiff(end.expr, start.expr) }

  /**
   * Extracts the year as an integer from a given date/timestamp/string.
   * @group datetime_funcs
   * @since 1.5.0
   */
  def year(e: Column): Column = withExpr { Year(e.expr) }

  /**
   * Extracts the quarter as an integer from a given date/timestamp/string.
   * @group datetime_funcs
   * @since 1.5.0
   */
  def quarter(e: Column): Column = withExpr { Quarter(e.expr) }

  /**
   * Extracts the month as an integer from a given date/timestamp/string.
   * @group datetime_funcs
   * @since 1.5.0
   */
  def month(e: Column): Column = withExpr { Month(e.expr) }

  /**
   * Extracts the day of the week as an integer from a given date/timestamp/string.
   * @group datetime_funcs
   * @since 2.3.0
   */
  def dayofweek(e: Column): Column = withExpr { DayOfWeek(e.expr) }

  /**
   * Extracts the day of the month as an integer from a given date/timestamp/string.
   * @group datetime_funcs
   * @since 1.5.0
   */
  def dayofmonth(e: Column): Column = withExpr { DayOfMonth(e.expr) }

  /**
   * Extracts the day of the year as an integer from a given date/timestamp/string.
   * @group datetime_funcs
   * @since 1.5.0
   */
  def dayofyear(e: Column): Column = withExpr { DayOfYear(e.expr) }

  /**
   * Extracts the hours as an integer from a given date/timestamp/string.
   * @group datetime_funcs
   * @since 1.5.0
   */
  def hour(e: Column): Column = withExpr { Hour(e.expr) }

  /**
   * Given a date column, returns the last day of the month which the given date belongs to.
   * For example, input "2015-07-27" returns "2015-07-31" since July 31 is the last day of the
   * month in July 2015.
   *
   * @group datetime_funcs
   * @since 1.5.0
   */
  def last_day(e: Column): Column = withExpr { LastDay(e.expr) }

  /**
   * Extracts the minutes as an integer from a given date/timestamp/string.
   * @group datetime_funcs
   * @since 1.5.0
   */
  def minute(e: Column): Column = withExpr { Minute(e.expr) }

  /**
   * Returns number of months between dates `date1` and `date2`.
   * The result is rounded off to 8 digits.
   * @group datetime_funcs
   * @since 1.5.0
   */
  def months_between(date1: Column, date2: Column): Column = withExpr {
    new MonthsBetween(date1.expr, date2.expr)
  }

  /**
   * Returns number of months between dates `date1` and `date2`. If `roundOff` is set to true, the
   * result is rounded off to 8 digits; it is not rounded otherwise.
   * @group datetime_funcs
   * @since 2.4.0
   */
  def months_between(date1: Column, date2: Column, roundOff: Boolean): Column = withExpr {
    MonthsBetween(date1.expr, date2.expr, lit(roundOff).expr)
  }

  /**
   * Given a date column, returns the first date which is later than the value of the date column
   * that is on the specified day of the week.
   *
   * For example, `next_day('2015-07-27', "Sunday")` returns 2015-08-02 because that is the first
   * Sunday after 2015-07-27.
   *
   * Day of the week parameter is case insensitive, and accepts:
   * "Mon", "Tue", "Wed", "Thu", "Fri", "Sat", "Sun".
   *
   * @group datetime_funcs
   * @since 1.5.0
   */
  def next_day(date: Column, dayOfWeek: String): Column = withExpr {
    NextDay(date.expr, lit(dayOfWeek).expr)
  }

  /**
   * Extracts the seconds as an integer from a given date/timestamp/string.
   * @group datetime_funcs
   * @since 1.5.0
   */
  def second(e: Column): Column = withExpr { Second(e.expr) }

  /**
   * Extracts the week number as an integer from a given date/timestamp/string.
   * @group datetime_funcs
   * @since 1.5.0
   */
  def weekofyear(e: Column): Column = withExpr { WeekOfYear(e.expr) }

  /**
   * Converts the number of seconds from unix epoch (1970-01-01 00:00:00 UTC) to a string
   * representing the timestamp of that moment in the current system time zone in the given
   * format.
   * @group datetime_funcs
   * @since 1.5.0
   */
  def from_unixtime(ut: Column): Column = withExpr {
    FromUnixTime(ut.expr, Literal("yyyy-MM-dd HH:mm:ss"))
  }

  /**
   * Converts the number of seconds from unix epoch (1970-01-01 00:00:00 UTC) to a string
   * representing the timestamp of that moment in the current system time zone in the given
   * format.
   * @group datetime_funcs
   * @since 1.5.0
   */
  def from_unixtime(ut: Column, f: String): Column = withExpr {
    FromUnixTime(ut.expr, Literal(f))
  }

  /**
   * Returns the current Unix timestamp (in seconds).
   *
   * @note All calls of `unix_timestamp` within the same query return the same value
   * (i.e. the current timestamp is calculated at the start of query evaluation).
   *
   * @group datetime_funcs
   * @since 1.5.0
   */
  def unix_timestamp(): Column = withExpr {
    UnixTimestamp(CurrentTimestamp(), Literal("yyyy-MM-dd HH:mm:ss"))
  }

  /**
   * Converts time string in format yyyy-MM-dd HH:mm:ss to Unix timestamp (in seconds),
   * using the default timezone and the default locale.
   * Returns `null` if fails.
   *
   * @group datetime_funcs
   * @since 1.5.0
   */
  def unix_timestamp(s: Column): Column = withExpr {
    UnixTimestamp(s.expr, Literal("yyyy-MM-dd HH:mm:ss"))
  }

  /**
   * Converts time string with given pattern to Unix timestamp (in seconds).
   * Returns `null` if fails.
   *
   * @see <a href="http://docs.oracle.com/javase/tutorial/i18n/format/simpleDateFormat.html">
   * Customizing Formats</a>
   * @group datetime_funcs
   * @since 1.5.0
   */
  def unix_timestamp(s: Column, p: String): Column = withExpr { UnixTimestamp(s.expr, Literal(p)) }

  /**
   * Convert time string to a Unix timestamp (in seconds) by casting rules to `TimestampType`.
   * @group datetime_funcs
   * @since 2.2.0
   */
  def to_timestamp(s: Column): Column = withExpr {
    new ParseToTimestamp(s.expr)
  }

  /**
   * Convert time string to a Unix timestamp (in seconds) with a specified format
   * (see [http://docs.oracle.com/javase/tutorial/i18n/format/simpleDateFormat.html])
   * to Unix timestamp (in seconds), return null if fail.
   * @group datetime_funcs
   * @since 2.2.0
   */
  def to_timestamp(s: Column, fmt: String): Column = withExpr {
    new ParseToTimestamp(s.expr, Literal(fmt))
  }

  /**
   * Converts the column into `DateType` by casting rules to `DateType`.
   *
   * @group datetime_funcs
   * @since 1.5.0
   */
  def to_date(e: Column): Column = withExpr { new ParseToDate(e.expr) }

  /**
   * Converts the column into a `DateType` with a specified format
   * (see [http://docs.oracle.com/javase/tutorial/i18n/format/simpleDateFormat.html])
   * return null if fail.
   *
   * @group datetime_funcs
   * @since 2.2.0
   */
  def to_date(e: Column, fmt: String): Column = withExpr {
    new ParseToDate(e.expr, Literal(fmt))
  }

  /**
   * Returns date truncated to the unit specified by the format.
   *
   * @param format: 'year', 'yyyy', 'yy' for truncate by year,
   *               or 'month', 'mon', 'mm' for truncate by month
   *
   * @group datetime_funcs
   * @since 1.5.0
   */
  def trunc(date: Column, format: String): Column = withExpr {
    TruncDate(date.expr, Literal(format))
  }

  /**
   * Returns timestamp truncated to the unit specified by the format.
   *
   * @param format: 'year', 'yyyy', 'yy' for truncate by year,
   *                'month', 'mon', 'mm' for truncate by month,
   *                'day', 'dd' for truncate by day,
   *                Other options are: 'second', 'minute', 'hour', 'week', 'month', 'quarter'
   *
   * @group datetime_funcs
   * @since 2.3.0
   */
  def date_trunc(format: String, timestamp: Column): Column = withExpr {
    TruncTimestamp(Literal(format), timestamp.expr)
  }

  /**
   * Given a timestamp like '2017-07-14 02:40:00.0', interprets it as a time in UTC, and renders
   * that time as a timestamp in the given time zone. For example, 'GMT+1' would yield
   * '2017-07-14 03:40:00.0'.
   * @group datetime_funcs
   * @since 1.5.0
   */
  def from_utc_timestamp(ts: Column, tz: String): Column = withExpr {
    FromUTCTimestamp(ts.expr, Literal(tz))
  }

  /**
   * Given a timestamp like '2017-07-14 02:40:00.0', interprets it as a time in the given time
   * zone, and renders that time as a timestamp in UTC. For example, 'GMT+1' would yield
   * '2017-07-14 01:40:00.0'.
   * @group datetime_funcs
   * @since 1.5.0
   */
  def to_utc_timestamp(ts: Column, tz: String): Column = withExpr {
    ToUTCTimestamp(ts.expr, Literal(tz))
  }

  /**
   * Bucketize rows into one or more time windows given a timestamp specifying column. Window
   * starts are inclusive but the window ends are exclusive, e.g. 12:05 will be in the window
   * [12:05,12:10) but not in [12:00,12:05). Windows can support microsecond precision. Windows in
   * the order of months are not supported. The following example takes the average stock price for
   * a one minute window every 10 seconds starting 5 seconds after the hour:
   *
   * {{{
   *   val df = ... // schema => timestamp: TimestampType, stockId: StringType, price: DoubleType
   *   df.groupBy(window($"time", "1 minute", "10 seconds", "5 seconds"), $"stockId")
   *     .agg(mean("price"))
   * }}}
   *
   * The windows will look like:
   *
   * {{{
   *   09:00:05-09:01:05
   *   09:00:15-09:01:15
   *   09:00:25-09:01:25 ...
   * }}}
   *
   * For a streaming query, you may use the function `current_timestamp` to generate windows on
   * processing time.
   *
   * @param timeColumn The column or the expression to use as the timestamp for windowing by time.
   *                   The time column must be of TimestampType.
   * @param windowDuration A string specifying the width of the window, e.g. `10 minutes`,
   *                       `1 second`. Check `org.apache.spark.unsafe.types.CalendarInterval` for
   *                       valid duration identifiers. Note that the duration is a fixed length of
   *                       time, and does not vary over time according to a calendar. For example,
   *                       `1 day` always means 86,400,000 milliseconds, not a calendar day.
   * @param slideDuration A string specifying the sliding interval of the window, e.g. `1 minute`.
   *                      A new window will be generated every `slideDuration`. Must be less than
   *                      or equal to the `windowDuration`. Check
   *                      `org.apache.spark.unsafe.types.CalendarInterval` for valid duration
   *                      identifiers. This duration is likewise absolute, and does not vary
   *                      according to a calendar.
   * @param startTime The offset with respect to 1970-01-01 00:00:00 UTC with which to start
   *                  window intervals. For example, in order to have hourly tumbling windows that
   *                  start 15 minutes past the hour, e.g. 12:15-13:15, 13:15-14:15... provide
   *                  `startTime` as `15 minutes`.
   *
   * @group datetime_funcs
   * @since 2.0.0
   */
  def window(
      timeColumn: Column,
      windowDuration: String,
      slideDuration: String,
      startTime: String): Column = {
    withExpr {
      TimeWindow(timeColumn.expr, windowDuration, slideDuration, startTime)
    }.as("window")
  }


  /**
   * Bucketize rows into one or more time windows given a timestamp specifying column. Window
   * starts are inclusive but the window ends are exclusive, e.g. 12:05 will be in the window
   * [12:05,12:10) but not in [12:00,12:05). Windows can support microsecond precision. Windows in
   * the order of months are not supported. The windows start beginning at 1970-01-01 00:00:00 UTC.
   * The following example takes the average stock price for a one minute window every 10 seconds:
   *
   * {{{
   *   val df = ... // schema => timestamp: TimestampType, stockId: StringType, price: DoubleType
   *   df.groupBy(window($"time", "1 minute", "10 seconds"), $"stockId")
   *     .agg(mean("price"))
   * }}}
   *
   * The windows will look like:
   *
   * {{{
   *   09:00:00-09:01:00
   *   09:00:10-09:01:10
   *   09:00:20-09:01:20 ...
   * }}}
   *
   * For a streaming query, you may use the function `current_timestamp` to generate windows on
   * processing time.
   *
   * @param timeColumn The column or the expression to use as the timestamp for windowing by time.
   *                   The time column must be of TimestampType.
   * @param windowDuration A string specifying the width of the window, e.g. `10 minutes`,
   *                       `1 second`. Check `org.apache.spark.unsafe.types.CalendarInterval` for
   *                       valid duration identifiers. Note that the duration is a fixed length of
   *                       time, and does not vary over time according to a calendar. For example,
   *                       `1 day` always means 86,400,000 milliseconds, not a calendar day.
   * @param slideDuration A string specifying the sliding interval of the window, e.g. `1 minute`.
   *                      A new window will be generated every `slideDuration`. Must be less than
   *                      or equal to the `windowDuration`. Check
   *                      `org.apache.spark.unsafe.types.CalendarInterval` for valid duration
   *                      identifiers. This duration is likewise absolute, and does not vary
   *                      according to a calendar.
   *
   * @group datetime_funcs
   * @since 2.0.0
   */
  def window(timeColumn: Column, windowDuration: String, slideDuration: String): Column = {
    window(timeColumn, windowDuration, slideDuration, "0 second")
  }

  /**
   * Generates tumbling time windows given a timestamp specifying column. Window
   * starts are inclusive but the window ends are exclusive, e.g. 12:05 will be in the window
   * [12:05,12:10) but not in [12:00,12:05). Windows can support microsecond precision. Windows in
   * the order of months are not supported. The windows start beginning at 1970-01-01 00:00:00 UTC.
   * The following example takes the average stock price for a one minute tumbling window:
   *
   * {{{
   *   val df = ... // schema => timestamp: TimestampType, stockId: StringType, price: DoubleType
   *   df.groupBy(window($"time", "1 minute"), $"stockId")
   *     .agg(mean("price"))
   * }}}
   *
   * The windows will look like:
   *
   * {{{
   *   09:00:00-09:01:00
   *   09:01:00-09:02:00
   *   09:02:00-09:03:00 ...
   * }}}
   *
   * For a streaming query, you may use the function `current_timestamp` to generate windows on
   * processing time.
   *
   * @param timeColumn The column or the expression to use as the timestamp for windowing by time.
   *                   The time column must be of TimestampType.
   * @param windowDuration A string specifying the width of the window, e.g. `10 minutes`,
   *                       `1 second`. Check `org.apache.spark.unsafe.types.CalendarInterval` for
   *                       valid duration identifiers.
   *
   * @group datetime_funcs
   * @since 2.0.0
   */
  def window(timeColumn: Column, windowDuration: String): Column = {
    window(timeColumn, windowDuration, windowDuration, "0 second")
  }

  //////////////////////////////////////////////////////////////////////////////////////////////
  // Collection functions
  //////////////////////////////////////////////////////////////////////////////////////////////

  /**
   * Returns null if the array is null, true if the array contains `value`, and false otherwise.
   * @group collection_funcs
   * @since 1.5.0
   */
  def array_contains(column: Column, value: Any): Column = withExpr {
    ArrayContains(column.expr, Literal(value))
  }

  /**
<<<<<<< HEAD
   * Returns `true` if `a1` and `a2` have at least one non-null element in common. If not and
   * any of the arrays contains a `null`, it returns `null`. It returns `false` otherwise.
   * @group collection_funcs
   * @since 2.4.0
   */
  def arrays_overlap(a1: Column, a2: Column): Column = withExpr {
    ArraysOverlap(a1.expr, a2.expr)
=======
   * Concatenates the elements of `column` using the `delimiter`. Null values are replaced with
   * `nullReplacement`.
   * @group collection_funcs
   * @since 2.4.0
   */
  def array_join(column: Column, delimiter: String, nullReplacement: String): Column = withExpr {
    ArrayJoin(column.expr, Literal(delimiter), Some(Literal(nullReplacement)))
  }

  /**
   * Concatenates the elements of `column` using the `delimiter`.
   * @group collection_funcs
   * @since 2.4.0
   */
  def array_join(column: Column, delimiter: String): Column = withExpr {
    ArrayJoin(column.expr, Literal(delimiter), None)
>>>>>>> 109935fc
  }

  /**
   * Concatenates multiple input columns together into a single column.
   * The function works with strings, binary and compatible array columns.
   *
   * @group collection_funcs
   * @since 1.5.0
   */
  @scala.annotation.varargs
  def concat(exprs: Column*): Column = withExpr { Concat(exprs.map(_.expr)) }

  /**
   * Locates the position of the first occurrence of the value in the given array as long.
   * Returns null if either of the arguments are null.
   *
   * @note The position is not zero based, but 1 based index. Returns 0 if value
   * could not be found in array.
   *
   * @group collection_funcs
   * @since 2.4.0
   */
  def array_position(column: Column, value: Any): Column = withExpr {
    ArrayPosition(column.expr, Literal(value))
  }

  /**
   * Returns element of array at given index in value if column is array. Returns value for
   * the given key in value if column is map.
   *
   * @group collection_funcs
   * @since 2.4.0
   */
  def element_at(column: Column, value: Any): Column = withExpr {
    ElementAt(column.expr, Literal(value))
  }

  /**
   * Creates a new row for each element in the given array or map column.
   *
   * @group collection_funcs
   * @since 1.3.0
   */
  def explode(e: Column): Column = withExpr { Explode(e.expr) }

  /**
   * Creates a new row for each element in the given array or map column.
   * Unlike explode, if the array/map is null or empty then null is produced.
   *
   * @group collection_funcs
   * @since 2.2.0
   */
  def explode_outer(e: Column): Column = withExpr { GeneratorOuter(Explode(e.expr)) }

  /**
   * Creates a new row for each element with position in the given array or map column.
   *
   * @group collection_funcs
   * @since 2.1.0
   */
  def posexplode(e: Column): Column = withExpr { PosExplode(e.expr) }

  /**
   * Creates a new row for each element with position in the given array or map column.
   * Unlike posexplode, if the array/map is null or empty then the row (null, null) is produced.
   *
   * @group collection_funcs
   * @since 2.2.0
   */
  def posexplode_outer(e: Column): Column = withExpr { GeneratorOuter(PosExplode(e.expr)) }

  /**
   * Extracts json object from a json string based on json path specified, and returns json string
   * of the extracted json object. It will return null if the input json string is invalid.
   *
   * @group collection_funcs
   * @since 1.6.0
   */
  def get_json_object(e: Column, path: String): Column = withExpr {
    GetJsonObject(e.expr, lit(path).expr)
  }

  /**
   * Creates a new row for a json column according to the given field names.
   *
   * @group collection_funcs
   * @since 1.6.0
   */
  @scala.annotation.varargs
  def json_tuple(json: Column, fields: String*): Column = withExpr {
    require(fields.nonEmpty, "at least 1 field name should be given.")
    JsonTuple(json.expr +: fields.map(Literal.apply))
  }

  /**
   * (Scala-specific) Parses a column containing a JSON string into a `StructType` with the
   * specified schema. Returns `null`, in the case of an unparseable string.
   *
   * @param e a string column containing JSON data.
   * @param schema the schema to use when parsing the json string
   * @param options options to control how the json is parsed. Accepts the same options as the
   *                json data source.
   *
   * @group collection_funcs
   * @since 2.1.0
   */
  def from_json(e: Column, schema: StructType, options: Map[String, String]): Column =
    from_json(e, schema.asInstanceOf[DataType], options)

  /**
   * (Scala-specific) Parses a column containing a JSON string into a `StructType` or `ArrayType`
   * of `StructType`s with the specified schema. Returns `null`, in the case of an unparseable
   * string.
   *
   * @param e a string column containing JSON data.
   * @param schema the schema to use when parsing the json string
   * @param options options to control how the json is parsed. accepts the same options and the
   *                json data source.
   *
   * @group collection_funcs
   * @since 2.2.0
   */
  def from_json(e: Column, schema: DataType, options: Map[String, String]): Column = withExpr {
    JsonToStructs(schema, options, e.expr)
  }

  /**
   * (Java-specific) Parses a column containing a JSON string into a `StructType` with the
   * specified schema. Returns `null`, in the case of an unparseable string.
   *
   * @param e a string column containing JSON data.
   * @param schema the schema to use when parsing the json string
   * @param options options to control how the json is parsed. accepts the same options and the
   *                json data source.
   *
   * @group collection_funcs
   * @since 2.1.0
   */
  def from_json(e: Column, schema: StructType, options: java.util.Map[String, String]): Column =
    from_json(e, schema, options.asScala.toMap)

  /**
   * (Java-specific) Parses a column containing a JSON string into a `StructType` or `ArrayType`
   * of `StructType`s with the specified schema. Returns `null`, in the case of an unparseable
   * string.
   *
   * @param e a string column containing JSON data.
   * @param schema the schema to use when parsing the json string
   * @param options options to control how the json is parsed. accepts the same options and the
   *                json data source.
   *
   * @group collection_funcs
   * @since 2.2.0
   */
  def from_json(e: Column, schema: DataType, options: java.util.Map[String, String]): Column =
    from_json(e, schema, options.asScala.toMap)

  /**
   * Parses a column containing a JSON string into a `StructType` with the specified schema.
   * Returns `null`, in the case of an unparseable string.
   *
   * @param e a string column containing JSON data.
   * @param schema the schema to use when parsing the json string
   *
   * @group collection_funcs
   * @since 2.1.0
   */
  def from_json(e: Column, schema: StructType): Column =
    from_json(e, schema, Map.empty[String, String])

  /**
   * Parses a column containing a JSON string into a `StructType` or `ArrayType` of `StructType`s
   * with the specified schema. Returns `null`, in the case of an unparseable string.
   *
   * @param e a string column containing JSON data.
   * @param schema the schema to use when parsing the json string
   *
   * @group collection_funcs
   * @since 2.2.0
   */
  def from_json(e: Column, schema: DataType): Column =
    from_json(e, schema, Map.empty[String, String])

  /**
   * (Java-specific) Parses a column containing a JSON string into a `StructType` or `ArrayType`
   * of `StructType`s with the specified schema. Returns `null`, in the case of an unparseable
   * string.
   *
   * @param e a string column containing JSON data.
   * @param schema the schema to use when parsing the json string as a json string. In Spark 2.1,
   *               the user-provided schema has to be in JSON format. Since Spark 2.2, the DDL
   *               format is also supported for the schema.
   *
   * @group collection_funcs
   * @since 2.1.0
   */
  def from_json(e: Column, schema: String, options: java.util.Map[String, String]): Column = {
    from_json(e, schema, options.asScala.toMap)
  }

  /**
   * (Scala-specific) Parses a column containing a JSON string into a `StructType` or `ArrayType`
   * of `StructType`s with the specified schema. Returns `null`, in the case of an unparseable
   * string.
   *
   * @param e a string column containing JSON data.
   * @param schema the schema to use when parsing the json string as a json string, it could be a
   *               JSON format string or a DDL-formatted string.
   *
   * @group collection_funcs
   * @since 2.3.0
   */
  def from_json(e: Column, schema: String, options: Map[String, String]): Column = {
    val dataType = try {
      DataType.fromJson(schema)
    } catch {
      case NonFatal(_) => StructType.fromDDL(schema)
    }
    from_json(e, dataType, options)
  }

  /**
   * (Scala-specific) Converts a column containing a `StructType`, `ArrayType` of `StructType`s,
   * a `MapType` or `ArrayType` of `MapType`s into a JSON string with the specified schema.
   * Throws an exception, in the case of an unsupported type.
   *
   * @param e a column containing a struct or array of the structs.
   * @param options options to control how the struct column is converted into a json string.
   *                accepts the same options and the json data source.
   *
   * @group collection_funcs
   * @since 2.1.0
   */
  def to_json(e: Column, options: Map[String, String]): Column = withExpr {
    StructsToJson(options, e.expr)
  }

  /**
   * (Java-specific) Converts a column containing a `StructType`, `ArrayType` of `StructType`s,
   * a `MapType` or `ArrayType` of `MapType`s into a JSON string with the specified schema.
   * Throws an exception, in the case of an unsupported type.
   *
   * @param e a column containing a struct or array of the structs.
   * @param options options to control how the struct column is converted into a json string.
   *                accepts the same options and the json data source.
   *
   * @group collection_funcs
   * @since 2.1.0
   */
  def to_json(e: Column, options: java.util.Map[String, String]): Column =
    to_json(e, options.asScala.toMap)

  /**
   * Converts a column containing a `StructType`, `ArrayType` of `StructType`s,
   * a `MapType` or `ArrayType` of `MapType`s into a JSON string with the specified schema.
   * Throws an exception, in the case of an unsupported type.
   *
   * @param e a column containing a struct or array of the structs.
   *
   * @group collection_funcs
   * @since 2.1.0
   */
  def to_json(e: Column): Column =
    to_json(e, Map.empty[String, String])

  /**
   * Returns length of array or map.
   *
   * @group collection_funcs
   * @since 1.5.0
   */
  def size(e: Column): Column = withExpr { Size(e.expr) }

  /**
   * Sorts the input array for the given column in ascending order,
   * according to the natural ordering of the array elements.
   *
   * @group collection_funcs
   * @since 1.5.0
   */
  def sort_array(e: Column): Column = sort_array(e, asc = true)

  /**
   * Sorts the input array for the given column in ascending or descending order,
   * according to the natural ordering of the array elements.
   *
   * @group collection_funcs
   * @since 1.5.0
   */
  def sort_array(e: Column, asc: Boolean): Column = withExpr { SortArray(e.expr, lit(asc).expr) }

  /**
   * Returns the minimum value in the array.
   *
   * @group collection_funcs
   * @since 2.4.0
   */
  def array_min(e: Column): Column = withExpr { ArrayMin(e.expr) }

  /**
   * Returns the maximum value in the array.
   *
   * @group collection_funcs
   * @since 2.4.0
   */
  def array_max(e: Column): Column = withExpr { ArrayMax(e.expr) }

  /**
   * Returns a reversed string or an array with reverse order of elements.
   * @group collection_funcs
   * @since 1.5.0
   */
  def reverse(e: Column): Column = withExpr { Reverse(e.expr) }

  /**
   * Creates a single array from an array of arrays. If a structure of nested arrays is deeper than
   * two levels, only one level of nesting is removed.
   * @group collection_funcs
   * @since 2.4.0
   */
  def flatten(e: Column): Column = withExpr { Flatten(e.expr) }

  /**
   * Returns an unordered array containing the keys of the map.
   * @group collection_funcs
   * @since 2.3.0
   */
  def map_keys(e: Column): Column = withExpr { MapKeys(e.expr) }

  /**
   * Returns an unordered array containing the values of the map.
   * @group collection_funcs
   * @since 2.3.0
   */
  def map_values(e: Column): Column = withExpr { MapValues(e.expr) }

  // scalastyle:off line.size.limit
  // scalastyle:off parameter.number

  /* Use the following code to generate:

  (0 to 10).foreach { x =>
    val types = (1 to x).foldRight("RT")((i, s) => {s"A$i, $s"})
    val typeTags = (1 to x).map(i => s"A$i: TypeTag").foldLeft("RT: TypeTag")(_ + ", " + _)
    val inputTypes = (1 to x).foldRight("Nil")((i, s) => {s"ScalaReflection.schemaFor(typeTag[A$i]).dataType :: $s"})
    println(s"""
      |/**
      | * Defines a Scala closure of $x arguments as user-defined function (UDF).
      | * The data types are automatically inferred based on the Scala closure's
      | * signature. By default the returned UDF is deterministic. To change it to
      | * nondeterministic, call the API `UserDefinedFunction.asNondeterministic()`.
      | *
      | * @group udf_funcs
      | * @since 1.3.0
      | */
      |def udf[$typeTags](f: Function$x[$types]): UserDefinedFunction = {
      |  val ScalaReflection.Schema(dataType, nullable) = ScalaReflection.schemaFor[RT]
      |  val inputTypes = Try($inputTypes).toOption
      |  val udf = UserDefinedFunction(f, dataType, inputTypes)
      |  if (nullable) udf else udf.asNonNullable()
      |}""".stripMargin)
  }

  (0 to 10).foreach { i =>
    val extTypeArgs = (0 to i).map(_ => "_").mkString(", ")
    val anyTypeArgs = (0 to i).map(_ => "Any").mkString(", ")
    val anyCast = s".asInstanceOf[UDF$i[$anyTypeArgs]]"
    val anyParams = (1 to i).map(_ => "_: Any").mkString(", ")
    val funcCall = if (i == 0) "() => func" else "func"
    println(s"""
      |/**
      | * Defines a Java UDF$i instance as user-defined function (UDF).
      | * The caller must specify the output data type, and there is no automatic input type coercion.
      | * By default the returned UDF is deterministic. To change it to nondeterministic, call the
      | * API `UserDefinedFunction.asNondeterministic()`.
      | *
      | * @group udf_funcs
      | * @since 2.3.0
      | */
      |def udf(f: UDF$i[$extTypeArgs], returnType: DataType): UserDefinedFunction = {
      |  val func = f$anyCast.call($anyParams)
      |  UserDefinedFunction($funcCall, returnType, inputTypes = None)
      |}""".stripMargin)
  }

  */

  //////////////////////////////////////////////////////////////////////////////////////////////
  // Scala UDF functions
  //////////////////////////////////////////////////////////////////////////////////////////////

  /**
   * Defines a Scala closure of 0 arguments as user-defined function (UDF).
   * The data types are automatically inferred based on the Scala closure's
   * signature. By default the returned UDF is deterministic. To change it to
   * nondeterministic, call the API `UserDefinedFunction.asNondeterministic()`.
   *
   * @group udf_funcs
   * @since 1.3.0
   */
  def udf[RT: TypeTag](f: Function0[RT]): UserDefinedFunction = {
    val ScalaReflection.Schema(dataType, nullable) = ScalaReflection.schemaFor[RT]
    val inputTypes = Try(Nil).toOption
    val udf = UserDefinedFunction(f, dataType, inputTypes)
    if (nullable) udf else udf.asNonNullable()
  }

  /**
   * Defines a Scala closure of 1 arguments as user-defined function (UDF).
   * The data types are automatically inferred based on the Scala closure's
   * signature. By default the returned UDF is deterministic. To change it to
   * nondeterministic, call the API `UserDefinedFunction.asNondeterministic()`.
   *
   * @group udf_funcs
   * @since 1.3.0
   */
  def udf[RT: TypeTag, A1: TypeTag](f: Function1[A1, RT]): UserDefinedFunction = {
    val ScalaReflection.Schema(dataType, nullable) = ScalaReflection.schemaFor[RT]
    val inputTypes = Try(ScalaReflection.schemaFor(typeTag[A1]).dataType :: Nil).toOption
    val udf = UserDefinedFunction(f, dataType, inputTypes)
    if (nullable) udf else udf.asNonNullable()
  }

  /**
   * Defines a Scala closure of 2 arguments as user-defined function (UDF).
   * The data types are automatically inferred based on the Scala closure's
   * signature. By default the returned UDF is deterministic. To change it to
   * nondeterministic, call the API `UserDefinedFunction.asNondeterministic()`.
   *
   * @group udf_funcs
   * @since 1.3.0
   */
  def udf[RT: TypeTag, A1: TypeTag, A2: TypeTag](f: Function2[A1, A2, RT]): UserDefinedFunction = {
    val ScalaReflection.Schema(dataType, nullable) = ScalaReflection.schemaFor[RT]
    val inputTypes = Try(ScalaReflection.schemaFor(typeTag[A1]).dataType :: ScalaReflection.schemaFor(typeTag[A2]).dataType :: Nil).toOption
    val udf = UserDefinedFunction(f, dataType, inputTypes)
    if (nullable) udf else udf.asNonNullable()
  }

  /**
   * Defines a Scala closure of 3 arguments as user-defined function (UDF).
   * The data types are automatically inferred based on the Scala closure's
   * signature. By default the returned UDF is deterministic. To change it to
   * nondeterministic, call the API `UserDefinedFunction.asNondeterministic()`.
   *
   * @group udf_funcs
   * @since 1.3.0
   */
  def udf[RT: TypeTag, A1: TypeTag, A2: TypeTag, A3: TypeTag](f: Function3[A1, A2, A3, RT]): UserDefinedFunction = {
    val ScalaReflection.Schema(dataType, nullable) = ScalaReflection.schemaFor[RT]
    val inputTypes = Try(ScalaReflection.schemaFor(typeTag[A1]).dataType :: ScalaReflection.schemaFor(typeTag[A2]).dataType :: ScalaReflection.schemaFor(typeTag[A3]).dataType :: Nil).toOption
    val udf = UserDefinedFunction(f, dataType, inputTypes)
    if (nullable) udf else udf.asNonNullable()
  }

  /**
   * Defines a Scala closure of 4 arguments as user-defined function (UDF).
   * The data types are automatically inferred based on the Scala closure's
   * signature. By default the returned UDF is deterministic. To change it to
   * nondeterministic, call the API `UserDefinedFunction.asNondeterministic()`.
   *
   * @group udf_funcs
   * @since 1.3.0
   */
  def udf[RT: TypeTag, A1: TypeTag, A2: TypeTag, A3: TypeTag, A4: TypeTag](f: Function4[A1, A2, A3, A4, RT]): UserDefinedFunction = {
    val ScalaReflection.Schema(dataType, nullable) = ScalaReflection.schemaFor[RT]
    val inputTypes = Try(ScalaReflection.schemaFor(typeTag[A1]).dataType :: ScalaReflection.schemaFor(typeTag[A2]).dataType :: ScalaReflection.schemaFor(typeTag[A3]).dataType :: ScalaReflection.schemaFor(typeTag[A4]).dataType :: Nil).toOption
    val udf = UserDefinedFunction(f, dataType, inputTypes)
    if (nullable) udf else udf.asNonNullable()
  }

  /**
   * Defines a Scala closure of 5 arguments as user-defined function (UDF).
   * The data types are automatically inferred based on the Scala closure's
   * signature. By default the returned UDF is deterministic. To change it to
   * nondeterministic, call the API `UserDefinedFunction.asNondeterministic()`.
   *
   * @group udf_funcs
   * @since 1.3.0
   */
  def udf[RT: TypeTag, A1: TypeTag, A2: TypeTag, A3: TypeTag, A4: TypeTag, A5: TypeTag](f: Function5[A1, A2, A3, A4, A5, RT]): UserDefinedFunction = {
    val ScalaReflection.Schema(dataType, nullable) = ScalaReflection.schemaFor[RT]
    val inputTypes = Try(ScalaReflection.schemaFor(typeTag[A1]).dataType :: ScalaReflection.schemaFor(typeTag[A2]).dataType :: ScalaReflection.schemaFor(typeTag[A3]).dataType :: ScalaReflection.schemaFor(typeTag[A4]).dataType :: ScalaReflection.schemaFor(typeTag[A5]).dataType :: Nil).toOption
    val udf = UserDefinedFunction(f, dataType, inputTypes)
    if (nullable) udf else udf.asNonNullable()
  }

  /**
   * Defines a Scala closure of 6 arguments as user-defined function (UDF).
   * The data types are automatically inferred based on the Scala closure's
   * signature. By default the returned UDF is deterministic. To change it to
   * nondeterministic, call the API `UserDefinedFunction.asNondeterministic()`.
   *
   * @group udf_funcs
   * @since 1.3.0
   */
  def udf[RT: TypeTag, A1: TypeTag, A2: TypeTag, A3: TypeTag, A4: TypeTag, A5: TypeTag, A6: TypeTag](f: Function6[A1, A2, A3, A4, A5, A6, RT]): UserDefinedFunction = {
    val ScalaReflection.Schema(dataType, nullable) = ScalaReflection.schemaFor[RT]
    val inputTypes = Try(ScalaReflection.schemaFor(typeTag[A1]).dataType :: ScalaReflection.schemaFor(typeTag[A2]).dataType :: ScalaReflection.schemaFor(typeTag[A3]).dataType :: ScalaReflection.schemaFor(typeTag[A4]).dataType :: ScalaReflection.schemaFor(typeTag[A5]).dataType :: ScalaReflection.schemaFor(typeTag[A6]).dataType :: Nil).toOption
    val udf = UserDefinedFunction(f, dataType, inputTypes)
    if (nullable) udf else udf.asNonNullable()
  }

  /**
   * Defines a Scala closure of 7 arguments as user-defined function (UDF).
   * The data types are automatically inferred based on the Scala closure's
   * signature. By default the returned UDF is deterministic. To change it to
   * nondeterministic, call the API `UserDefinedFunction.asNondeterministic()`.
   *
   * @group udf_funcs
   * @since 1.3.0
   */
  def udf[RT: TypeTag, A1: TypeTag, A2: TypeTag, A3: TypeTag, A4: TypeTag, A5: TypeTag, A6: TypeTag, A7: TypeTag](f: Function7[A1, A2, A3, A4, A5, A6, A7, RT]): UserDefinedFunction = {
    val ScalaReflection.Schema(dataType, nullable) = ScalaReflection.schemaFor[RT]
    val inputTypes = Try(ScalaReflection.schemaFor(typeTag[A1]).dataType :: ScalaReflection.schemaFor(typeTag[A2]).dataType :: ScalaReflection.schemaFor(typeTag[A3]).dataType :: ScalaReflection.schemaFor(typeTag[A4]).dataType :: ScalaReflection.schemaFor(typeTag[A5]).dataType :: ScalaReflection.schemaFor(typeTag[A6]).dataType :: ScalaReflection.schemaFor(typeTag[A7]).dataType :: Nil).toOption
    val udf = UserDefinedFunction(f, dataType, inputTypes)
    if (nullable) udf else udf.asNonNullable()
  }

  /**
   * Defines a Scala closure of 8 arguments as user-defined function (UDF).
   * The data types are automatically inferred based on the Scala closure's
   * signature. By default the returned UDF is deterministic. To change it to
   * nondeterministic, call the API `UserDefinedFunction.asNondeterministic()`.
   *
   * @group udf_funcs
   * @since 1.3.0
   */
  def udf[RT: TypeTag, A1: TypeTag, A2: TypeTag, A3: TypeTag, A4: TypeTag, A5: TypeTag, A6: TypeTag, A7: TypeTag, A8: TypeTag](f: Function8[A1, A2, A3, A4, A5, A6, A7, A8, RT]): UserDefinedFunction = {
    val ScalaReflection.Schema(dataType, nullable) = ScalaReflection.schemaFor[RT]
    val inputTypes = Try(ScalaReflection.schemaFor(typeTag[A1]).dataType :: ScalaReflection.schemaFor(typeTag[A2]).dataType :: ScalaReflection.schemaFor(typeTag[A3]).dataType :: ScalaReflection.schemaFor(typeTag[A4]).dataType :: ScalaReflection.schemaFor(typeTag[A5]).dataType :: ScalaReflection.schemaFor(typeTag[A6]).dataType :: ScalaReflection.schemaFor(typeTag[A7]).dataType :: ScalaReflection.schemaFor(typeTag[A8]).dataType :: Nil).toOption
    val udf = UserDefinedFunction(f, dataType, inputTypes)
    if (nullable) udf else udf.asNonNullable()
  }

  /**
   * Defines a Scala closure of 9 arguments as user-defined function (UDF).
   * The data types are automatically inferred based on the Scala closure's
   * signature. By default the returned UDF is deterministic. To change it to
   * nondeterministic, call the API `UserDefinedFunction.asNondeterministic()`.
   *
   * @group udf_funcs
   * @since 1.3.0
   */
  def udf[RT: TypeTag, A1: TypeTag, A2: TypeTag, A3: TypeTag, A4: TypeTag, A5: TypeTag, A6: TypeTag, A7: TypeTag, A8: TypeTag, A9: TypeTag](f: Function9[A1, A2, A3, A4, A5, A6, A7, A8, A9, RT]): UserDefinedFunction = {
    val ScalaReflection.Schema(dataType, nullable) = ScalaReflection.schemaFor[RT]
    val inputTypes = Try(ScalaReflection.schemaFor(typeTag[A1]).dataType :: ScalaReflection.schemaFor(typeTag[A2]).dataType :: ScalaReflection.schemaFor(typeTag[A3]).dataType :: ScalaReflection.schemaFor(typeTag[A4]).dataType :: ScalaReflection.schemaFor(typeTag[A5]).dataType :: ScalaReflection.schemaFor(typeTag[A6]).dataType :: ScalaReflection.schemaFor(typeTag[A7]).dataType :: ScalaReflection.schemaFor(typeTag[A8]).dataType :: ScalaReflection.schemaFor(typeTag[A9]).dataType :: Nil).toOption
    val udf = UserDefinedFunction(f, dataType, inputTypes)
    if (nullable) udf else udf.asNonNullable()
  }

  /**
   * Defines a Scala closure of 10 arguments as user-defined function (UDF).
   * The data types are automatically inferred based on the Scala closure's
   * signature. By default the returned UDF is deterministic. To change it to
   * nondeterministic, call the API `UserDefinedFunction.asNondeterministic()`.
   *
   * @group udf_funcs
   * @since 1.3.0
   */
  def udf[RT: TypeTag, A1: TypeTag, A2: TypeTag, A3: TypeTag, A4: TypeTag, A5: TypeTag, A6: TypeTag, A7: TypeTag, A8: TypeTag, A9: TypeTag, A10: TypeTag](f: Function10[A1, A2, A3, A4, A5, A6, A7, A8, A9, A10, RT]): UserDefinedFunction = {
    val ScalaReflection.Schema(dataType, nullable) = ScalaReflection.schemaFor[RT]
    val inputTypes = Try(ScalaReflection.schemaFor(typeTag[A1]).dataType :: ScalaReflection.schemaFor(typeTag[A2]).dataType :: ScalaReflection.schemaFor(typeTag[A3]).dataType :: ScalaReflection.schemaFor(typeTag[A4]).dataType :: ScalaReflection.schemaFor(typeTag[A5]).dataType :: ScalaReflection.schemaFor(typeTag[A6]).dataType :: ScalaReflection.schemaFor(typeTag[A7]).dataType :: ScalaReflection.schemaFor(typeTag[A8]).dataType :: ScalaReflection.schemaFor(typeTag[A9]).dataType :: ScalaReflection.schemaFor(typeTag[A10]).dataType :: Nil).toOption
    val udf = UserDefinedFunction(f, dataType, inputTypes)
    if (nullable) udf else udf.asNonNullable()
  }

  //////////////////////////////////////////////////////////////////////////////////////////////
  // Java UDF functions
  //////////////////////////////////////////////////////////////////////////////////////////////

  /**
   * Defines a Java UDF0 instance as user-defined function (UDF).
   * The caller must specify the output data type, and there is no automatic input type coercion.
   * By default the returned UDF is deterministic. To change it to nondeterministic, call the
   * API `UserDefinedFunction.asNondeterministic()`.
   *
   * @group udf_funcs
   * @since 2.3.0
   */
  def udf(f: UDF0[_], returnType: DataType): UserDefinedFunction = {
    val func = f.asInstanceOf[UDF0[Any]].call()
    UserDefinedFunction(() => func, returnType, inputTypes = None)
  }

  /**
   * Defines a Java UDF1 instance as user-defined function (UDF).
   * The caller must specify the output data type, and there is no automatic input type coercion.
   * By default the returned UDF is deterministic. To change it to nondeterministic, call the
   * API `UserDefinedFunction.asNondeterministic()`.
   *
   * @group udf_funcs
   * @since 2.3.0
   */
  def udf(f: UDF1[_, _], returnType: DataType): UserDefinedFunction = {
    val func = f.asInstanceOf[UDF1[Any, Any]].call(_: Any)
    UserDefinedFunction(func, returnType, inputTypes = None)
  }

  /**
   * Defines a Java UDF2 instance as user-defined function (UDF).
   * The caller must specify the output data type, and there is no automatic input type coercion.
   * By default the returned UDF is deterministic. To change it to nondeterministic, call the
   * API `UserDefinedFunction.asNondeterministic()`.
   *
   * @group udf_funcs
   * @since 2.3.0
   */
  def udf(f: UDF2[_, _, _], returnType: DataType): UserDefinedFunction = {
    val func = f.asInstanceOf[UDF2[Any, Any, Any]].call(_: Any, _: Any)
    UserDefinedFunction(func, returnType, inputTypes = None)
  }

  /**
   * Defines a Java UDF3 instance as user-defined function (UDF).
   * The caller must specify the output data type, and there is no automatic input type coercion.
   * By default the returned UDF is deterministic. To change it to nondeterministic, call the
   * API `UserDefinedFunction.asNondeterministic()`.
   *
   * @group udf_funcs
   * @since 2.3.0
   */
  def udf(f: UDF3[_, _, _, _], returnType: DataType): UserDefinedFunction = {
    val func = f.asInstanceOf[UDF3[Any, Any, Any, Any]].call(_: Any, _: Any, _: Any)
    UserDefinedFunction(func, returnType, inputTypes = None)
  }

  /**
   * Defines a Java UDF4 instance as user-defined function (UDF).
   * The caller must specify the output data type, and there is no automatic input type coercion.
   * By default the returned UDF is deterministic. To change it to nondeterministic, call the
   * API `UserDefinedFunction.asNondeterministic()`.
   *
   * @group udf_funcs
   * @since 2.3.0
   */
  def udf(f: UDF4[_, _, _, _, _], returnType: DataType): UserDefinedFunction = {
    val func = f.asInstanceOf[UDF4[Any, Any, Any, Any, Any]].call(_: Any, _: Any, _: Any, _: Any)
    UserDefinedFunction(func, returnType, inputTypes = None)
  }

  /**
   * Defines a Java UDF5 instance as user-defined function (UDF).
   * The caller must specify the output data type, and there is no automatic input type coercion.
   * By default the returned UDF is deterministic. To change it to nondeterministic, call the
   * API `UserDefinedFunction.asNondeterministic()`.
   *
   * @group udf_funcs
   * @since 2.3.0
   */
  def udf(f: UDF5[_, _, _, _, _, _], returnType: DataType): UserDefinedFunction = {
    val func = f.asInstanceOf[UDF5[Any, Any, Any, Any, Any, Any]].call(_: Any, _: Any, _: Any, _: Any, _: Any)
    UserDefinedFunction(func, returnType, inputTypes = None)
  }

  /**
   * Defines a Java UDF6 instance as user-defined function (UDF).
   * The caller must specify the output data type, and there is no automatic input type coercion.
   * By default the returned UDF is deterministic. To change it to nondeterministic, call the
   * API `UserDefinedFunction.asNondeterministic()`.
   *
   * @group udf_funcs
   * @since 2.3.0
   */
  def udf(f: UDF6[_, _, _, _, _, _, _], returnType: DataType): UserDefinedFunction = {
    val func = f.asInstanceOf[UDF6[Any, Any, Any, Any, Any, Any, Any]].call(_: Any, _: Any, _: Any, _: Any, _: Any, _: Any)
    UserDefinedFunction(func, returnType, inputTypes = None)
  }

  /**
   * Defines a Java UDF7 instance as user-defined function (UDF).
   * The caller must specify the output data type, and there is no automatic input type coercion.
   * By default the returned UDF is deterministic. To change it to nondeterministic, call the
   * API `UserDefinedFunction.asNondeterministic()`.
   *
   * @group udf_funcs
   * @since 2.3.0
   */
  def udf(f: UDF7[_, _, _, _, _, _, _, _], returnType: DataType): UserDefinedFunction = {
    val func = f.asInstanceOf[UDF7[Any, Any, Any, Any, Any, Any, Any, Any]].call(_: Any, _: Any, _: Any, _: Any, _: Any, _: Any, _: Any)
    UserDefinedFunction(func, returnType, inputTypes = None)
  }

  /**
   * Defines a Java UDF8 instance as user-defined function (UDF).
   * The caller must specify the output data type, and there is no automatic input type coercion.
   * By default the returned UDF is deterministic. To change it to nondeterministic, call the
   * API `UserDefinedFunction.asNondeterministic()`.
   *
   * @group udf_funcs
   * @since 2.3.0
   */
  def udf(f: UDF8[_, _, _, _, _, _, _, _, _], returnType: DataType): UserDefinedFunction = {
    val func = f.asInstanceOf[UDF8[Any, Any, Any, Any, Any, Any, Any, Any, Any]].call(_: Any, _: Any, _: Any, _: Any, _: Any, _: Any, _: Any, _: Any)
    UserDefinedFunction(func, returnType, inputTypes = None)
  }

  /**
   * Defines a Java UDF9 instance as user-defined function (UDF).
   * The caller must specify the output data type, and there is no automatic input type coercion.
   * By default the returned UDF is deterministic. To change it to nondeterministic, call the
   * API `UserDefinedFunction.asNondeterministic()`.
   *
   * @group udf_funcs
   * @since 2.3.0
   */
  def udf(f: UDF9[_, _, _, _, _, _, _, _, _, _], returnType: DataType): UserDefinedFunction = {
    val func = f.asInstanceOf[UDF9[Any, Any, Any, Any, Any, Any, Any, Any, Any, Any]].call(_: Any, _: Any, _: Any, _: Any, _: Any, _: Any, _: Any, _: Any, _: Any)
    UserDefinedFunction(func, returnType, inputTypes = None)
  }

  /**
   * Defines a Java UDF10 instance as user-defined function (UDF).
   * The caller must specify the output data type, and there is no automatic input type coercion.
   * By default the returned UDF is deterministic. To change it to nondeterministic, call the
   * API `UserDefinedFunction.asNondeterministic()`.
   *
   * @group udf_funcs
   * @since 2.3.0
   */
  def udf(f: UDF10[_, _, _, _, _, _, _, _, _, _, _], returnType: DataType): UserDefinedFunction = {
    val func = f.asInstanceOf[UDF10[Any, Any, Any, Any, Any, Any, Any, Any, Any, Any, Any]].call(_: Any, _: Any, _: Any, _: Any, _: Any, _: Any, _: Any, _: Any, _: Any, _: Any)
    UserDefinedFunction(func, returnType, inputTypes = None)
  }

  // scalastyle:on parameter.number
  // scalastyle:on line.size.limit

  /**
   * Defines a deterministic user-defined function (UDF) using a Scala closure. For this variant,
   * the caller must specify the output data type, and there is no automatic input type coercion.
   * By default the returned UDF is deterministic. To change it to nondeterministic, call the
   * API `UserDefinedFunction.asNondeterministic()`.
   *
   * @param f  A closure in Scala
   * @param dataType  The output data type of the UDF
   *
   * @group udf_funcs
   * @since 2.0.0
   */
  def udf(f: AnyRef, dataType: DataType): UserDefinedFunction = {
    UserDefinedFunction(f, dataType, None)
  }

  /**
   * Call an user-defined function.
   * Example:
   * {{{
   *  import org.apache.spark.sql._
   *
   *  val df = Seq(("id1", 1), ("id2", 4), ("id3", 5)).toDF("id", "value")
   *  val spark = df.sparkSession
   *  spark.udf.register("simpleUDF", (v: Int) => v * v)
   *  df.select($"id", callUDF("simpleUDF", $"value"))
   * }}}
   *
   * @group udf_funcs
   * @since 1.5.0
   */
  @scala.annotation.varargs
  def callUDF(udfName: String, cols: Column*): Column = withExpr {
    UnresolvedFunction(udfName, cols.map(_.expr), isDistinct = false)
  }
}<|MERGE_RESOLUTION|>--- conflicted
+++ resolved
@@ -3040,7 +3040,6 @@
   }
 
   /**
-<<<<<<< HEAD
    * Returns `true` if `a1` and `a2` have at least one non-null element in common. If not and
    * any of the arrays contains a `null`, it returns `null`. It returns `false` otherwise.
    * @group collection_funcs
@@ -3048,7 +3047,9 @@
    */
   def arrays_overlap(a1: Column, a2: Column): Column = withExpr {
     ArraysOverlap(a1.expr, a2.expr)
-=======
+   }
+
+  /**
    * Concatenates the elements of `column` using the `delimiter`. Null values are replaced with
    * `nullReplacement`.
    * @group collection_funcs
@@ -3065,7 +3066,6 @@
    */
   def array_join(column: Column, delimiter: String): Column = withExpr {
     ArrayJoin(column.expr, Literal(delimiter), None)
->>>>>>> 109935fc
   }
 
   /**
