/*
 * Licensed to the Apache Software Foundation (ASF) under one or more
 * contributor license agreements.  See the NOTICE file distributed with
 * this work for additional information regarding copyright ownership.
 * The ASF licenses this file to You under the Apache License, Version 2.0
 * (the "License"); you may not use this file except in compliance with
 * the License.  You may obtain a copy of the License at
 *
 *    http://www.apache.org/licenses/LICENSE-2.0
 *
 * Unless required by applicable law or agreed to in writing, software
 * distributed under the License is distributed on an "AS IS" BASIS,
 * WITHOUT WARRANTIES OR CONDITIONS OF ANY KIND, either express or implied.
 * See the License for the specific language governing permissions and
 * limitations under the License.
 */

package org.apache.spark.sql

import scala.collection.JavaConverters._
import scala.language.implicitConversions
import scala.reflect.runtime.universe.{typeTag, TypeTag}
import scala.util.Try
import scala.util.control.NonFatal

import org.apache.spark.annotation.InterfaceStability
import org.apache.spark.sql.api.java._
import org.apache.spark.sql.catalyst.ScalaReflection
import org.apache.spark.sql.catalyst.analysis.{Star, UnresolvedFunction}
import org.apache.spark.sql.catalyst.encoders.ExpressionEncoder
import org.apache.spark.sql.catalyst.expressions._
import org.apache.spark.sql.catalyst.expressions.aggregate._
import org.apache.spark.sql.catalyst.plans.logical.{HintInfo, ResolvedHint}
import org.apache.spark.sql.execution.SparkSqlParser
import org.apache.spark.sql.expressions.UserDefinedFunction
import org.apache.spark.sql.internal.SQLConf
import org.apache.spark.sql.types._
import org.apache.spark.util.Utils


/**
 * Functions available for DataFrame operations.
 *
 * @groupname udf_funcs UDF functions
 * @groupname agg_funcs Aggregate functions
 * @groupname datetime_funcs Date time functions
 * @groupname sort_funcs Sorting functions
 * @groupname normal_funcs Non-aggregate functions
 * @groupname math_funcs Math functions
 * @groupname misc_funcs Misc functions
 * @groupname window_funcs Window functions
 * @groupname string_funcs String functions
 * @groupname collection_funcs Collection functions
 * @groupname Ungrouped Support functions for DataFrames
 * @since 1.3.0
 */
@InterfaceStability.Stable
// scalastyle:off
object functions {
// scalastyle:on

  private def withExpr(expr: Expression): Column = Column(expr)

  private def withAggregateFunction(
    func: AggregateFunction,
    isDistinct: Boolean = false): Column = {
    Column(func.toAggregateExpression(isDistinct))
  }

  /**
   * Returns a [[Column]] based on the given column name.
   *
   * @group normal_funcs
   * @since 1.3.0
   */
  def col(colName: String): Column = Column(colName)

  /**
   * Returns a [[Column]] based on the given column name. Alias of [[col]].
   *
   * @group normal_funcs
   * @since 1.3.0
   */
  def column(colName: String): Column = Column(colName)

  /**
   * Creates a [[Column]] of literal value.
   *
   * The passed in object is returned directly if it is already a [[Column]].
   * If the object is a Scala Symbol, it is converted into a [[Column]] also.
   * Otherwise, a new [[Column]] is created to represent the literal value.
   *
   * @group normal_funcs
   * @since 1.3.0
   */
  def lit(literal: Any): Column = typedLit(literal)

  /**
   * Creates a [[Column]] of literal value.
   *
   * The passed in object is returned directly if it is already a [[Column]].
   * If the object is a Scala Symbol, it is converted into a [[Column]] also.
   * Otherwise, a new [[Column]] is created to represent the literal value.
   * The difference between this function and [[lit]] is that this function
   * can handle parameterized scala types e.g.: List, Seq and Map.
   *
   * @group normal_funcs
   * @since 2.2.0
   */
  def typedLit[T : TypeTag](literal: T): Column = literal match {
    case c: Column => c
    case s: Symbol => new ColumnName(s.name)
    case _ => Column(Literal.create(literal))
  }

  //////////////////////////////////////////////////////////////////////////////////////////////
  // Sort functions
  //////////////////////////////////////////////////////////////////////////////////////////////

  /**
   * Returns a sort expression based on ascending order of the column.
   * {{{
   *   df.sort(asc("dept"), desc("age"))
   * }}}
   *
   * @group sort_funcs
   * @since 1.3.0
   */
  def asc(columnName: String): Column = Column(columnName).asc

  /**
   * Returns a sort expression based on ascending order of the column,
   * and null values return before non-null values.
   * {{{
   *   df.sort(asc_nulls_first("dept"), desc("age"))
   * }}}
   *
   * @group sort_funcs
   * @since 2.1.0
   */
  def asc_nulls_first(columnName: String): Column = Column(columnName).asc_nulls_first

  /**
   * Returns a sort expression based on ascending order of the column,
   * and null values appear after non-null values.
   * {{{
   *   df.sort(asc_nulls_last("dept"), desc("age"))
   * }}}
   *
   * @group sort_funcs
   * @since 2.1.0
   */
  def asc_nulls_last(columnName: String): Column = Column(columnName).asc_nulls_last

  /**
   * Returns a sort expression based on the descending order of the column.
   * {{{
   *   df.sort(asc("dept"), desc("age"))
   * }}}
   *
   * @group sort_funcs
   * @since 1.3.0
   */
  def desc(columnName: String): Column = Column(columnName).desc

  /**
   * Returns a sort expression based on the descending order of the column,
   * and null values appear before non-null values.
   * {{{
   *   df.sort(asc("dept"), desc_nulls_first("age"))
   * }}}
   *
   * @group sort_funcs
   * @since 2.1.0
   */
  def desc_nulls_first(columnName: String): Column = Column(columnName).desc_nulls_first

  /**
   * Returns a sort expression based on the descending order of the column,
   * and null values appear after non-null values.
   * {{{
   *   df.sort(asc("dept"), desc_nulls_last("age"))
   * }}}
   *
   * @group sort_funcs
   * @since 2.1.0
   */
  def desc_nulls_last(columnName: String): Column = Column(columnName).desc_nulls_last


  //////////////////////////////////////////////////////////////////////////////////////////////
  // Aggregate functions
  //////////////////////////////////////////////////////////////////////////////////////////////

  /**
   * @group agg_funcs
   * @since 1.3.0
   */
  @deprecated("Use approx_count_distinct", "2.1.0")
  def approxCountDistinct(e: Column): Column = approx_count_distinct(e)

  /**
   * @group agg_funcs
   * @since 1.3.0
   */
  @deprecated("Use approx_count_distinct", "2.1.0")
  def approxCountDistinct(columnName: String): Column = approx_count_distinct(columnName)

  /**
   * @group agg_funcs
   * @since 1.3.0
   */
  @deprecated("Use approx_count_distinct", "2.1.0")
  def approxCountDistinct(e: Column, rsd: Double): Column = approx_count_distinct(e, rsd)

  /**
   * @group agg_funcs
   * @since 1.3.0
   */
  @deprecated("Use approx_count_distinct", "2.1.0")
  def approxCountDistinct(columnName: String, rsd: Double): Column = {
    approx_count_distinct(Column(columnName), rsd)
  }

  /**
   * Aggregate function: returns the approximate number of distinct items in a group.
   *
   * @group agg_funcs
   * @since 2.1.0
   */
  def approx_count_distinct(e: Column): Column = withAggregateFunction {
    HyperLogLogPlusPlus(e.expr)
  }

  /**
   * Aggregate function: returns the approximate number of distinct items in a group.
   *
   * @group agg_funcs
   * @since 2.1.0
   */
  def approx_count_distinct(columnName: String): Column = approx_count_distinct(column(columnName))

  /**
   * Aggregate function: returns the approximate number of distinct items in a group.
   *
   * @param rsd maximum estimation error allowed (default = 0.05)
   *
   * @group agg_funcs
   * @since 2.1.0
   */
  def approx_count_distinct(e: Column, rsd: Double): Column = withAggregateFunction {
    HyperLogLogPlusPlus(e.expr, rsd, 0, 0)
  }

  /**
   * Aggregate function: returns the approximate number of distinct items in a group.
   *
   * @param rsd maximum estimation error allowed (default = 0.05)
   *
   * @group agg_funcs
   * @since 2.1.0
   */
  def approx_count_distinct(columnName: String, rsd: Double): Column = {
    approx_count_distinct(Column(columnName), rsd)
  }

  /**
   * Aggregate function: returns the average of the values in a group.
   *
   * @group agg_funcs
   * @since 1.3.0
   */
  def avg(e: Column): Column = withAggregateFunction { Average(e.expr) }

  /**
   * Aggregate function: returns the average of the values in a group.
   *
   * @group agg_funcs
   * @since 1.3.0
   */
  def avg(columnName: String): Column = avg(Column(columnName))

  /**
   * Aggregate function: returns a list of objects with duplicates.
   *
   * @group agg_funcs
   * @since 1.6.0
   */
  def collect_list(e: Column): Column = withAggregateFunction { CollectList(e.expr) }

  /**
   * Aggregate function: returns a list of objects with duplicates.
   *
   * @group agg_funcs
   * @since 1.6.0
   */
  def collect_list(columnName: String): Column = collect_list(Column(columnName))

  /**
   * Aggregate function: returns a set of objects with duplicate elements eliminated.
   *
   * @group agg_funcs
   * @since 1.6.0
   */
  def collect_set(e: Column): Column = withAggregateFunction { CollectSet(e.expr) }

  /**
   * Aggregate function: returns a set of objects with duplicate elements eliminated.
   *
   * @group agg_funcs
   * @since 1.6.0
   */
  def collect_set(columnName: String): Column = collect_set(Column(columnName))

  /**
   * Aggregate function: returns the Pearson Correlation Coefficient for two columns.
   *
   * @group agg_funcs
   * @since 1.6.0
   */
  def corr(column1: Column, column2: Column): Column = withAggregateFunction {
    Corr(column1.expr, column2.expr)
  }

  /**
   * Aggregate function: returns the Pearson Correlation Coefficient for two columns.
   *
   * @group agg_funcs
   * @since 1.6.0
   */
  def corr(columnName1: String, columnName2: String): Column = {
    corr(Column(columnName1), Column(columnName2))
  }

  /**
   * Aggregate function: returns the number of items in a group.
   *
   * @group agg_funcs
   * @since 1.3.0
   */
  def count(e: Column): Column = withAggregateFunction {
    e.expr match {
      // Turn count(*) into count(1)
      case s: Star => Count(Literal(1))
      case _ => Count(e.expr)
    }
  }

  /**
   * Aggregate function: returns the number of items in a group.
   *
   * @group agg_funcs
   * @since 1.3.0
   */
  def count(columnName: String): TypedColumn[Any, Long] =
    count(Column(columnName)).as(ExpressionEncoder[Long]())

  /**
   * Aggregate function: returns the number of distinct items in a group.
   *
   * @group agg_funcs
   * @since 1.3.0
   */
  @scala.annotation.varargs
  def countDistinct(expr: Column, exprs: Column*): Column = {
    withAggregateFunction(Count.apply((expr +: exprs).map(_.expr)), isDistinct = true)
  }

  /**
   * Aggregate function: returns the number of distinct items in a group.
   *
   * @group agg_funcs
   * @since 1.3.0
   */
  @scala.annotation.varargs
  def countDistinct(columnName: String, columnNames: String*): Column =
    countDistinct(Column(columnName), columnNames.map(Column.apply) : _*)

  /**
   * Aggregate function: returns the population covariance for two columns.
   *
   * @group agg_funcs
   * @since 2.0.0
   */
  def covar_pop(column1: Column, column2: Column): Column = withAggregateFunction {
    CovPopulation(column1.expr, column2.expr)
  }

  /**
   * Aggregate function: returns the population covariance for two columns.
   *
   * @group agg_funcs
   * @since 2.0.0
   */
  def covar_pop(columnName1: String, columnName2: String): Column = {
    covar_pop(Column(columnName1), Column(columnName2))
  }

  /**
   * Aggregate function: returns the sample covariance for two columns.
   *
   * @group agg_funcs
   * @since 2.0.0
   */
  def covar_samp(column1: Column, column2: Column): Column = withAggregateFunction {
    CovSample(column1.expr, column2.expr)
  }

  /**
   * Aggregate function: returns the sample covariance for two columns.
   *
   * @group agg_funcs
   * @since 2.0.0
   */
  def covar_samp(columnName1: String, columnName2: String): Column = {
    covar_samp(Column(columnName1), Column(columnName2))
  }

  /**
   * Aggregate function: returns the first value in a group.
   *
   * The function by default returns the first values it sees. It will return the first non-null
   * value it sees when ignoreNulls is set to true. If all values are null, then null is returned.
   *
   * @group agg_funcs
   * @since 2.0.0
   */
  def first(e: Column, ignoreNulls: Boolean): Column = withAggregateFunction {
    new First(e.expr, Literal(ignoreNulls))
  }

  /**
   * Aggregate function: returns the first value of a column in a group.
   *
   * The function by default returns the first values it sees. It will return the first non-null
   * value it sees when ignoreNulls is set to true. If all values are null, then null is returned.
   *
   * @group agg_funcs
   * @since 2.0.0
   */
  def first(columnName: String, ignoreNulls: Boolean): Column = {
    first(Column(columnName), ignoreNulls)
  }

  /**
   * Aggregate function: returns the first value in a group.
   *
   * The function by default returns the first values it sees. It will return the first non-null
   * value it sees when ignoreNulls is set to true. If all values are null, then null is returned.
   *
   * @group agg_funcs
   * @since 1.3.0
   */
  def first(e: Column): Column = first(e, ignoreNulls = false)

  /**
   * Aggregate function: returns the first value of a column in a group.
   *
   * The function by default returns the first values it sees. It will return the first non-null
   * value it sees when ignoreNulls is set to true. If all values are null, then null is returned.
   *
   * @group agg_funcs
   * @since 1.3.0
   */
  def first(columnName: String): Column = first(Column(columnName))

  /**
   * Aggregate function: indicates whether a specified column in a GROUP BY list is aggregated
   * or not, returns 1 for aggregated or 0 for not aggregated in the result set.
   *
   * @group agg_funcs
   * @since 2.0.0
   */
  def grouping(e: Column): Column = Column(Grouping(e.expr))

  /**
   * Aggregate function: indicates whether a specified column in a GROUP BY list is aggregated
   * or not, returns 1 for aggregated or 0 for not aggregated in the result set.
   *
   * @group agg_funcs
   * @since 2.0.0
   */
  def grouping(columnName: String): Column = grouping(Column(columnName))

  /**
   * Aggregate function: returns the level of grouping, equals to
   *
   * {{{
   *   (grouping(c1) <<; (n-1)) + (grouping(c2) <<; (n-2)) + ... + grouping(cn)
   * }}}
   *
   * @note The list of columns should match with grouping columns exactly, or empty (means all the
   * grouping columns).
   *
   * @group agg_funcs
   * @since 2.0.0
   */
  def grouping_id(cols: Column*): Column = Column(GroupingID(cols.map(_.expr)))

  /**
   * Aggregate function: returns the level of grouping, equals to
   *
   * {{{
   *   (grouping(c1) <<; (n-1)) + (grouping(c2) <<; (n-2)) + ... + grouping(cn)
   * }}}
   *
   * @note The list of columns should match with grouping columns exactly.
   *
   * @group agg_funcs
   * @since 2.0.0
   */
  def grouping_id(colName: String, colNames: String*): Column = {
    grouping_id((Seq(colName) ++ colNames).map(n => Column(n)) : _*)
  }

  /**
   * Aggregate function: returns the kurtosis of the values in a group.
   *
   * @group agg_funcs
   * @since 1.6.0
   */
  def kurtosis(e: Column): Column = withAggregateFunction { Kurtosis(e.expr) }

  /**
   * Aggregate function: returns the kurtosis of the values in a group.
   *
   * @group agg_funcs
   * @since 1.6.0
   */
  def kurtosis(columnName: String): Column = kurtosis(Column(columnName))

  /**
   * Aggregate function: returns the last value in a group.
   *
   * The function by default returns the last values it sees. It will return the last non-null
   * value it sees when ignoreNulls is set to true. If all values are null, then null is returned.
   *
   * @group agg_funcs
   * @since 2.0.0
   */
  def last(e: Column, ignoreNulls: Boolean): Column = withAggregateFunction {
    new Last(e.expr, Literal(ignoreNulls))
  }

  /**
   * Aggregate function: returns the last value of the column in a group.
   *
   * The function by default returns the last values it sees. It will return the last non-null
   * value it sees when ignoreNulls is set to true. If all values are null, then null is returned.
   *
   * @group agg_funcs
   * @since 2.0.0
   */
  def last(columnName: String, ignoreNulls: Boolean): Column = {
    last(Column(columnName), ignoreNulls)
  }

  /**
   * Aggregate function: returns the last value in a group.
   *
   * The function by default returns the last values it sees. It will return the last non-null
   * value it sees when ignoreNulls is set to true. If all values are null, then null is returned.
   *
   * @group agg_funcs
   * @since 1.3.0
   */
  def last(e: Column): Column = last(e, ignoreNulls = false)

  /**
   * Aggregate function: returns the last value of the column in a group.
   *
   * The function by default returns the last values it sees. It will return the last non-null
   * value it sees when ignoreNulls is set to true. If all values are null, then null is returned.
   *
   * @group agg_funcs
   * @since 1.3.0
   */
  def last(columnName: String): Column = last(Column(columnName), ignoreNulls = false)

  /**
   * Aggregate function: returns the maximum value of the expression in a group.
   *
   * @group agg_funcs
   * @since 1.3.0
   */
  def max(e: Column): Column = withAggregateFunction { Max(e.expr) }

  /**
   * Aggregate function: returns the maximum value of the column in a group.
   *
   * @group agg_funcs
   * @since 1.3.0
   */
  def max(columnName: String): Column = max(Column(columnName))

  /**
   * Aggregate function: returns the average of the values in a group.
   * Alias for avg.
   *
   * @group agg_funcs
   * @since 1.4.0
   */
  def mean(e: Column): Column = avg(e)

  /**
   * Aggregate function: returns the average of the values in a group.
   * Alias for avg.
   *
   * @group agg_funcs
   * @since 1.4.0
   */
  def mean(columnName: String): Column = avg(columnName)

  /**
   * Aggregate function: returns the minimum value of the expression in a group.
   *
   * @group agg_funcs
   * @since 1.3.0
   */
  def min(e: Column): Column = withAggregateFunction { Min(e.expr) }

  /**
   * Aggregate function: returns the minimum value of the column in a group.
   *
   * @group agg_funcs
   * @since 1.3.0
   */
  def min(columnName: String): Column = min(Column(columnName))

  /**
   * Aggregate function: returns the skewness of the values in a group.
   *
   * @group agg_funcs
   * @since 1.6.0
   */
  def skewness(e: Column): Column = withAggregateFunction { Skewness(e.expr) }

  /**
   * Aggregate function: returns the skewness of the values in a group.
   *
   * @group agg_funcs
   * @since 1.6.0
   */
  def skewness(columnName: String): Column = skewness(Column(columnName))

  /**
   * Aggregate function: alias for `stddev_samp`.
   *
   * @group agg_funcs
   * @since 1.6.0
   */
  def stddev(e: Column): Column = withAggregateFunction { StddevSamp(e.expr) }

  /**
   * Aggregate function: alias for `stddev_samp`.
   *
   * @group agg_funcs
   * @since 1.6.0
   */
  def stddev(columnName: String): Column = stddev(Column(columnName))

  /**
   * Aggregate function: returns the sample standard deviation of
   * the expression in a group.
   *
   * @group agg_funcs
   * @since 1.6.0
   */
  def stddev_samp(e: Column): Column = withAggregateFunction { StddevSamp(e.expr) }

  /**
   * Aggregate function: returns the sample standard deviation of
   * the expression in a group.
   *
   * @group agg_funcs
   * @since 1.6.0
   */
  def stddev_samp(columnName: String): Column = stddev_samp(Column(columnName))

  /**
   * Aggregate function: returns the population standard deviation of
   * the expression in a group.
   *
   * @group agg_funcs
   * @since 1.6.0
   */
  def stddev_pop(e: Column): Column = withAggregateFunction { StddevPop(e.expr) }

  /**
   * Aggregate function: returns the population standard deviation of
   * the expression in a group.
   *
   * @group agg_funcs
   * @since 1.6.0
   */
  def stddev_pop(columnName: String): Column = stddev_pop(Column(columnName))

  /**
   * Aggregate function: returns the sum of all values in the expression.
   *
   * @group agg_funcs
   * @since 1.3.0
   */
  def sum(e: Column): Column = withAggregateFunction { Sum(e.expr) }

  /**
   * Aggregate function: returns the sum of all values in the given column.
   *
   * @group agg_funcs
   * @since 1.3.0
   */
  def sum(columnName: String): Column = sum(Column(columnName))

  /**
   * Aggregate function: returns the sum of distinct values in the expression.
   *
   * @group agg_funcs
   * @since 1.3.0
   */
  def sumDistinct(e: Column): Column = withAggregateFunction(Sum(e.expr), isDistinct = true)

  /**
   * Aggregate function: returns the sum of distinct values in the expression.
   *
   * @group agg_funcs
   * @since 1.3.0
   */
  def sumDistinct(columnName: String): Column = sumDistinct(Column(columnName))

  /**
   * Aggregate function: alias for `var_samp`.
   *
   * @group agg_funcs
   * @since 1.6.0
   */
  def variance(e: Column): Column = withAggregateFunction { VarianceSamp(e.expr) }

  /**
   * Aggregate function: alias for `var_samp`.
   *
   * @group agg_funcs
   * @since 1.6.0
   */
  def variance(columnName: String): Column = variance(Column(columnName))

  /**
   * Aggregate function: returns the unbiased variance of the values in a group.
   *
   * @group agg_funcs
   * @since 1.6.0
   */
  def var_samp(e: Column): Column = withAggregateFunction { VarianceSamp(e.expr) }

  /**
   * Aggregate function: returns the unbiased variance of the values in a group.
   *
   * @group agg_funcs
   * @since 1.6.0
   */
  def var_samp(columnName: String): Column = var_samp(Column(columnName))

  /**
   * Aggregate function: returns the population variance of the values in a group.
   *
   * @group agg_funcs
   * @since 1.6.0
   */
  def var_pop(e: Column): Column = withAggregateFunction { VariancePop(e.expr) }

  /**
   * Aggregate function: returns the population variance of the values in a group.
   *
   * @group agg_funcs
   * @since 1.6.0
   */
  def var_pop(columnName: String): Column = var_pop(Column(columnName))

  //////////////////////////////////////////////////////////////////////////////////////////////
  // Window functions
  //////////////////////////////////////////////////////////////////////////////////////////////
  /**
   * Window function: returns the special frame boundary that represents the first row in the
   * window partition.
   *
   * @group window_funcs
   * @since 2.3.0
   */
  def unboundedPreceding(): Column = Column(UnboundedPreceding)

  /**
   * Window function: returns the special frame boundary that represents the last row in the
   * window partition.
   *
   * @group window_funcs
   * @since 2.3.0
   */
  def unboundedFollowing(): Column = Column(UnboundedFollowing)

  /**
   * Window function: returns the special frame boundary that represents the current row in the
   * window partition.
   *
   * @group window_funcs
   * @since 2.3.0
   */
  def currentRow(): Column = Column(CurrentRow)

  /**
   * Window function: returns the cumulative distribution of values within a window partition,
   * i.e. the fraction of rows that are below the current row.
   *
   * {{{
   *   N = total number of rows in the partition
   *   cumeDist(x) = number of values before (and including) x / N
   * }}}
   *
   * @group window_funcs
   * @since 1.6.0
   */
  def cume_dist(): Column = withExpr { new CumeDist }

  /**
   * Window function: returns the rank of rows within a window partition, without any gaps.
   *
   * The difference between rank and dense_rank is that denseRank leaves no gaps in ranking
   * sequence when there are ties. That is, if you were ranking a competition using dense_rank
   * and had three people tie for second place, you would say that all three were in second
   * place and that the next person came in third. Rank would give me sequential numbers, making
   * the person that came in third place (after the ties) would register as coming in fifth.
   *
   * This is equivalent to the DENSE_RANK function in SQL.
   *
   * @group window_funcs
   * @since 1.6.0
   */
  def dense_rank(): Column = withExpr { new DenseRank }

  /**
   * Window function: returns the value that is `offset` rows before the current row, and
   * `null` if there is less than `offset` rows before the current row. For example,
   * an `offset` of one will return the previous row at any given point in the window partition.
   *
   * This is equivalent to the LAG function in SQL.
   *
   * @group window_funcs
   * @since 1.4.0
   */
  def lag(e: Column, offset: Int): Column = lag(e, offset, null)

  /**
   * Window function: returns the value that is `offset` rows before the current row, and
   * `null` if there is less than `offset` rows before the current row. For example,
   * an `offset` of one will return the previous row at any given point in the window partition.
   *
   * This is equivalent to the LAG function in SQL.
   *
   * @group window_funcs
   * @since 1.4.0
   */
  def lag(columnName: String, offset: Int): Column = lag(columnName, offset, null)

  /**
   * Window function: returns the value that is `offset` rows before the current row, and
   * `defaultValue` if there is less than `offset` rows before the current row. For example,
   * an `offset` of one will return the previous row at any given point in the window partition.
   *
   * This is equivalent to the LAG function in SQL.
   *
   * @group window_funcs
   * @since 1.4.0
   */
  def lag(columnName: String, offset: Int, defaultValue: Any): Column = {
    lag(Column(columnName), offset, defaultValue)
  }

  /**
   * Window function: returns the value that is `offset` rows before the current row, and
   * `defaultValue` if there is less than `offset` rows before the current row. For example,
   * an `offset` of one will return the previous row at any given point in the window partition.
   *
   * This is equivalent to the LAG function in SQL.
   *
   * @group window_funcs
   * @since 1.4.0
   */
  def lag(e: Column, offset: Int, defaultValue: Any): Column = withExpr {
    Lag(e.expr, Literal(offset), Literal(defaultValue))
  }

  /**
   * Window function: returns the value that is `offset` rows after the current row, and
   * `null` if there is less than `offset` rows after the current row. For example,
   * an `offset` of one will return the next row at any given point in the window partition.
   *
   * This is equivalent to the LEAD function in SQL.
   *
   * @group window_funcs
   * @since 1.4.0
   */
  def lead(columnName: String, offset: Int): Column = { lead(columnName, offset, null) }

  /**
   * Window function: returns the value that is `offset` rows after the current row, and
   * `null` if there is less than `offset` rows after the current row. For example,
   * an `offset` of one will return the next row at any given point in the window partition.
   *
   * This is equivalent to the LEAD function in SQL.
   *
   * @group window_funcs
   * @since 1.4.0
   */
  def lead(e: Column, offset: Int): Column = { lead(e, offset, null) }

  /**
   * Window function: returns the value that is `offset` rows after the current row, and
   * `defaultValue` if there is less than `offset` rows after the current row. For example,
   * an `offset` of one will return the next row at any given point in the window partition.
   *
   * This is equivalent to the LEAD function in SQL.
   *
   * @group window_funcs
   * @since 1.4.0
   */
  def lead(columnName: String, offset: Int, defaultValue: Any): Column = {
    lead(Column(columnName), offset, defaultValue)
  }

  /**
   * Window function: returns the value that is `offset` rows after the current row, and
   * `defaultValue` if there is less than `offset` rows after the current row. For example,
   * an `offset` of one will return the next row at any given point in the window partition.
   *
   * This is equivalent to the LEAD function in SQL.
   *
   * @group window_funcs
   * @since 1.4.0
   */
  def lead(e: Column, offset: Int, defaultValue: Any): Column = withExpr {
    Lead(e.expr, Literal(offset), Literal(defaultValue))
  }

  /**
   * Window function: returns the ntile group id (from 1 to `n` inclusive) in an ordered window
   * partition. For example, if `n` is 4, the first quarter of the rows will get value 1, the second
   * quarter will get 2, the third quarter will get 3, and the last quarter will get 4.
   *
   * This is equivalent to the NTILE function in SQL.
   *
   * @group window_funcs
   * @since 1.4.0
   */
  def ntile(n: Int): Column = withExpr { new NTile(Literal(n)) }

  /**
   * Window function: returns the relative rank (i.e. percentile) of rows within a window partition.
   *
   * This is computed by:
   * {{{
   *   (rank of row in its partition - 1) / (number of rows in the partition - 1)
   * }}}
   *
   * This is equivalent to the PERCENT_RANK function in SQL.
   *
   * @group window_funcs
   * @since 1.6.0
   */
  def percent_rank(): Column = withExpr { new PercentRank }

  /**
   * Window function: returns the rank of rows within a window partition.
   *
   * The difference between rank and dense_rank is that dense_rank leaves no gaps in ranking
   * sequence when there are ties. That is, if you were ranking a competition using dense_rank
   * and had three people tie for second place, you would say that all three were in second
   * place and that the next person came in third. Rank would give me sequential numbers, making
   * the person that came in third place (after the ties) would register as coming in fifth.
   *
   * This is equivalent to the RANK function in SQL.
   *
   * @group window_funcs
   * @since 1.4.0
   */
  def rank(): Column = withExpr { new Rank }

  /**
   * Window function: returns a sequential number starting at 1 within a window partition.
   *
   * @group window_funcs
   * @since 1.6.0
   */
  def row_number(): Column = withExpr { RowNumber() }

  //////////////////////////////////////////////////////////////////////////////////////////////
  // Non-aggregate functions
  //////////////////////////////////////////////////////////////////////////////////////////////

  /**
   * Computes the absolute value.
   *
   * @group normal_funcs
   * @since 1.3.0
   */
  def abs(e: Column): Column = withExpr { Abs(e.expr) }

  /**
   * Creates a new array column. The input columns must all have the same data type.
   *
   * @group normal_funcs
   * @since 1.4.0
   */
  @scala.annotation.varargs
  def array(cols: Column*): Column = withExpr { CreateArray(cols.map(_.expr)) }

  /**
   * Creates a new array column. The input columns must all have the same data type.
   *
   * @group normal_funcs
   * @since 1.4.0
   */
  @scala.annotation.varargs
  def array(colName: String, colNames: String*): Column = {
    array((colName +: colNames).map(col) : _*)
  }

  /**
   * Creates a new map column. The input columns must be grouped as key-value pairs, e.g.
   * (key1, value1, key2, value2, ...). The key columns must all have the same data type, and can't
   * be null. The value columns must all have the same data type.
   *
   * @group normal_funcs
   * @since 2.0
   */
  @scala.annotation.varargs
  def map(cols: Column*): Column = withExpr { CreateMap(cols.map(_.expr)) }

  /**
   * Marks a DataFrame as small enough for use in broadcast joins.
   *
   * The following example marks the right DataFrame for broadcast hash join using `joinKey`.
   * {{{
   *   // left and right are DataFrames
   *   left.join(broadcast(right), "joinKey")
   * }}}
   *
   * @group normal_funcs
   * @since 1.5.0
   */
  def broadcast[T](df: Dataset[T]): Dataset[T] = {
    Dataset[T](df.sparkSession,
      ResolvedHint(df.logicalPlan, HintInfo(broadcast = true)))(df.exprEnc)
  }

  /**
   * Returns the first column that is not null, or null if all inputs are null.
   *
   * For example, `coalesce(a, b, c)` will return a if a is not null,
   * or b if a is null and b is not null, or c if both a and b are null but c is not null.
   *
   * @group normal_funcs
   * @since 1.3.0
   */
  @scala.annotation.varargs
  def coalesce(e: Column*): Column = withExpr { Coalesce(e.map(_.expr)) }

  /**
   * Creates a string column for the file name of the current Spark task.
   *
   * @group normal_funcs
   * @since 1.6.0
   */
  def input_file_name(): Column = withExpr { InputFileName() }

  /**
   * Return true iff the column is NaN.
   *
   * @group normal_funcs
   * @since 1.6.0
   */
  def isnan(e: Column): Column = withExpr { IsNaN(e.expr) }

  /**
   * Return true iff the column is null.
   *
   * @group normal_funcs
   * @since 1.6.0
   */
  def isnull(e: Column): Column = withExpr { IsNull(e.expr) }

  /**
   * A column expression that generates monotonically increasing 64-bit integers.
   *
   * The generated ID is guaranteed to be monotonically increasing and unique, but not consecutive.
   * The current implementation puts the partition ID in the upper 31 bits, and the record number
   * within each partition in the lower 33 bits. The assumption is that the data frame has
   * less than 1 billion partitions, and each partition has less than 8 billion records.
   *
   * As an example, consider a `DataFrame` with two partitions, each with 3 records.
   * This expression would return the following IDs:
   *
   * {{{
   * 0, 1, 2, 8589934592 (1L << 33), 8589934593, 8589934594.
   * }}}
   *
   * @group normal_funcs
   * @since 1.4.0
   */
  @deprecated("Use monotonically_increasing_id()", "2.0.0")
  def monotonicallyIncreasingId(): Column = monotonically_increasing_id()

  /**
   * A column expression that generates monotonically increasing 64-bit integers.
   *
   * The generated ID is guaranteed to be monotonically increasing and unique, but not consecutive.
   * The current implementation puts the partition ID in the upper 31 bits, and the record number
   * within each partition in the lower 33 bits. The assumption is that the data frame has
   * less than 1 billion partitions, and each partition has less than 8 billion records.
   *
   * As an example, consider a `DataFrame` with two partitions, each with 3 records.
   * This expression would return the following IDs:
   *
   * {{{
   * 0, 1, 2, 8589934592 (1L << 33), 8589934593, 8589934594.
   * }}}
   *
   * @group normal_funcs
   * @since 1.6.0
   */
  def monotonically_increasing_id(): Column = withExpr { MonotonicallyIncreasingID() }

  /**
   * Returns col1 if it is not NaN, or col2 if col1 is NaN.
   *
   * Both inputs should be floating point columns (DoubleType or FloatType).
   *
   * @group normal_funcs
   * @since 1.5.0
   */
  def nanvl(col1: Column, col2: Column): Column = withExpr { NaNvl(col1.expr, col2.expr) }

  /**
   * Unary minus, i.e. negate the expression.
   * {{{
   *   // Select the amount column and negates all values.
   *   // Scala:
   *   df.select( -df("amount") )
   *
   *   // Java:
   *   df.select( negate(df.col("amount")) );
   * }}}
   *
   * @group normal_funcs
   * @since 1.3.0
   */
  def negate(e: Column): Column = -e

  /**
   * Inversion of boolean expression, i.e. NOT.
   * {{{
   *   // Scala: select rows that are not active (isActive === false)
   *   df.filter( !df("isActive") )
   *
   *   // Java:
   *   df.filter( not(df.col("isActive")) );
   * }}}
   *
   * @group normal_funcs
   * @since 1.3.0
   */
  def not(e: Column): Column = !e

  /**
   * Generate a random column with independent and identically distributed (i.i.d.) samples
   * from U[0.0, 1.0].
   *
   * @note This is indeterministic when data partitions are not fixed.
   *
   * @group normal_funcs
   * @since 1.4.0
   */
  def rand(seed: Long): Column = withExpr { Rand(seed) }

  /**
   * Generate a random column with independent and identically distributed (i.i.d.) samples
   * from U[0.0, 1.0].
   *
   * @group normal_funcs
   * @since 1.4.0
   */
  def rand(): Column = rand(Utils.random.nextLong)

  /**
   * Generate a column with independent and identically distributed (i.i.d.) samples from
   * the standard normal distribution.
   *
   * @note This is indeterministic when data partitions are not fixed.
   *
   * @group normal_funcs
   * @since 1.4.0
   */
  def randn(seed: Long): Column = withExpr { Randn(seed) }

  /**
   * Generate a column with independent and identically distributed (i.i.d.) samples from
   * the standard normal distribution.
   *
   * @group normal_funcs
   * @since 1.4.0
   */
  def randn(): Column = randn(Utils.random.nextLong)

  /**
   * Partition ID.
   *
   * @note This is indeterministic because it depends on data partitioning and task scheduling.
   *
   * @group normal_funcs
   * @since 1.6.0
   */
  def spark_partition_id(): Column = withExpr { SparkPartitionID() }

  /**
   * Computes the square root of the specified float value.
   *
   * @group math_funcs
   * @since 1.3.0
   */
  def sqrt(e: Column): Column = withExpr { Sqrt(e.expr) }

  /**
   * Computes the square root of the specified float value.
   *
   * @group math_funcs
   * @since 1.5.0
   */
  def sqrt(colName: String): Column = sqrt(Column(colName))

  /**
   * Creates a new struct column.
   * If the input column is a column in a `DataFrame`, or a derived column expression
   * that is named (i.e. aliased), its name would be retained as the StructField's name,
   * otherwise, the newly generated StructField's name would be auto generated as
   * `col` with a suffix `index + 1`, i.e. col1, col2, col3, ...
   *
   * @group normal_funcs
   * @since 1.4.0
   */
  @scala.annotation.varargs
  def struct(cols: Column*): Column = withExpr { CreateStruct(cols.map(_.expr)) }

  /**
   * Creates a new struct column that composes multiple input columns.
   *
   * @group normal_funcs
   * @since 1.4.0
   */
  @scala.annotation.varargs
  def struct(colName: String, colNames: String*): Column = {
    struct((colName +: colNames).map(col) : _*)
  }

  /**
   * Evaluates a list of conditions and returns one of multiple possible result expressions.
   * If otherwise is not defined at the end, null is returned for unmatched conditions.
   *
   * {{{
   *   // Example: encoding gender string column into integer.
   *
   *   // Scala:
   *   people.select(when(people("gender") === "male", 0)
   *     .when(people("gender") === "female", 1)
   *     .otherwise(2))
   *
   *   // Java:
   *   people.select(when(col("gender").equalTo("male"), 0)
   *     .when(col("gender").equalTo("female"), 1)
   *     .otherwise(2))
   * }}}
   *
   * @group normal_funcs
   * @since 1.4.0
   */
  def when(condition: Column, value: Any): Column = withExpr {
    CaseWhen(Seq((condition.expr, lit(value).expr)))
  }

  /**
   * Computes bitwise NOT.
   *
   * @group normal_funcs
   * @since 1.4.0
   */
  def bitwiseNOT(e: Column): Column = withExpr { BitwiseNot(e.expr) }

  /**
   * Parses the expression string into the column that it represents, similar to
   * [[Dataset#selectExpr]].
   * {{{
   *   // get the number of words of each length
   *   df.groupBy(expr("length(word)")).count()
   * }}}
   *
   * @group normal_funcs
   */
  def expr(expr: String): Column = {
    val parser = SparkSession.getActiveSession.map(_.sessionState.sqlParser).getOrElse {
      new SparkSqlParser(new SQLConf)
    }
    Column(parser.parseExpression(expr))
  }

  //////////////////////////////////////////////////////////////////////////////////////////////
  // Math Functions
  //////////////////////////////////////////////////////////////////////////////////////////////

  /**
   * @return inverse cosine of `e` in radians, as if computed by `java.lang.Math.acos`
   *
   * @group math_funcs
   * @since 1.4.0
   */
  def acos(e: Column): Column = withExpr { Acos(e.expr) }

  /**
   * @return inverse cosine of `columnName`, as if computed by `java.lang.Math.acos`
   *
   * @group math_funcs
   * @since 1.4.0
   */
  def acos(columnName: String): Column = acos(Column(columnName))

  /**
   * @return inverse sine of `e` in radians, as if computed by `java.lang.Math.asin`
   *
   * @group math_funcs
   * @since 1.4.0
   */
  def asin(e: Column): Column = withExpr { Asin(e.expr) }

  /**
   * @return inverse sine of `columnName`, as if computed by `java.lang.Math.asin`
   *
   * @group math_funcs
   * @since 1.4.0
   */
  def asin(columnName: String): Column = asin(Column(columnName))

  /**
   * @return inverse tangent of `e`, as if computed by `java.lang.Math.atan`
   *
   * @group math_funcs
   * @since 1.4.0
   */
  def atan(e: Column): Column = withExpr { Atan(e.expr) }

  /**
   * @return inverse tangent of `columnName`, as if computed by `java.lang.Math.atan`
   *
   * @group math_funcs
   * @since 1.4.0
   */
  def atan(columnName: String): Column = atan(Column(columnName))

  /**
   * @param y coordinate on y-axis
   * @param x coordinate on x-axis
   * @return the <i>theta</i> component of the point
   *         (<i>r</i>, <i>theta</i>)
   *         in polar coordinates that corresponds to the point
   *         (<i>x</i>, <i>y</i>) in Cartesian coordinates,
   *         as if computed by `java.lang.Math.atan2`
   *
   * @group math_funcs
   * @since 1.4.0
   */
  def atan2(y: Column, x: Column): Column = withExpr { Atan2(y.expr, x.expr) }

  /**
   * @param y coordinate on y-axis
   * @param xName coordinate on x-axis
   * @return the <i>theta</i> component of the point
   *         (<i>r</i>, <i>theta</i>)
   *         in polar coordinates that corresponds to the point
   *         (<i>x</i>, <i>y</i>) in Cartesian coordinates,
   *         as if computed by `java.lang.Math.atan2`
   *
   * @group math_funcs
   * @since 1.4.0
   */
  def atan2(y: Column, xName: String): Column = atan2(y, Column(xName))

  /**
   * @param yName coordinate on y-axis
   * @param x coordinate on x-axis
   * @return the <i>theta</i> component of the point
   *         (<i>r</i>, <i>theta</i>)
   *         in polar coordinates that corresponds to the point
   *         (<i>x</i>, <i>y</i>) in Cartesian coordinates,
   *         as if computed by `java.lang.Math.atan2`
   *
   * @group math_funcs
   * @since 1.4.0
   */
  def atan2(yName: String, x: Column): Column = atan2(Column(yName), x)

  /**
   * @param yName coordinate on y-axis
   * @param xName coordinate on x-axis
   * @return the <i>theta</i> component of the point
   *         (<i>r</i>, <i>theta</i>)
   *         in polar coordinates that corresponds to the point
   *         (<i>x</i>, <i>y</i>) in Cartesian coordinates,
   *         as if computed by `java.lang.Math.atan2`
   *
   * @group math_funcs
   * @since 1.4.0
   */
  def atan2(yName: String, xName: String): Column =
    atan2(Column(yName), Column(xName))

  /**
   * @param y coordinate on y-axis
   * @param xValue coordinate on x-axis
   * @return the <i>theta</i> component of the point
   *         (<i>r</i>, <i>theta</i>)
   *         in polar coordinates that corresponds to the point
   *         (<i>x</i>, <i>y</i>) in Cartesian coordinates,
   *         as if computed by `java.lang.Math.atan2`
   *
   * @group math_funcs
   * @since 1.4.0
   */
  def atan2(y: Column, xValue: Double): Column = atan2(y, lit(xValue))

  /**
   * @param yName coordinate on y-axis
   * @param xValue coordinate on x-axis
   * @return the <i>theta</i> component of the point
   *         (<i>r</i>, <i>theta</i>)
   *         in polar coordinates that corresponds to the point
   *         (<i>x</i>, <i>y</i>) in Cartesian coordinates,
   *         as if computed by `java.lang.Math.atan2`
   *
   * @group math_funcs
   * @since 1.4.0
   */
  def atan2(yName: String, xValue: Double): Column = atan2(Column(yName), xValue)

  /**
   * @param yValue coordinate on y-axis
   * @param x coordinate on x-axis
   * @return the <i>theta</i> component of the point
   *         (<i>r</i>, <i>theta</i>)
   *         in polar coordinates that corresponds to the point
   *         (<i>x</i>, <i>y</i>) in Cartesian coordinates,
   *         as if computed by `java.lang.Math.atan2`
   *
   * @group math_funcs
   * @since 1.4.0
   */
  def atan2(yValue: Double, x: Column): Column = atan2(lit(yValue), x)

  /**
   * @param yValue coordinate on y-axis
   * @param xName coordinate on x-axis
   * @return the <i>theta</i> component of the point
   *         (<i>r</i>, <i>theta</i>)
   *         in polar coordinates that corresponds to the point
   *         (<i>x</i>, <i>y</i>) in Cartesian coordinates,
   *         as if computed by `java.lang.Math.atan2`
   *
   * @group math_funcs
   * @since 1.4.0
   */
  def atan2(yValue: Double, xName: String): Column = atan2(yValue, Column(xName))

  /**
   * An expression that returns the string representation of the binary value of the given long
   * column. For example, bin("12") returns "1100".
   *
   * @group math_funcs
   * @since 1.5.0
   */
  def bin(e: Column): Column = withExpr { Bin(e.expr) }

  /**
   * An expression that returns the string representation of the binary value of the given long
   * column. For example, bin("12") returns "1100".
   *
   * @group math_funcs
   * @since 1.5.0
   */
  def bin(columnName: String): Column = bin(Column(columnName))

  /**
   * Computes the cube-root of the given value.
   *
   * @group math_funcs
   * @since 1.4.0
   */
  def cbrt(e: Column): Column = withExpr { Cbrt(e.expr) }

  /**
   * Computes the cube-root of the given column.
   *
   * @group math_funcs
   * @since 1.4.0
   */
  def cbrt(columnName: String): Column = cbrt(Column(columnName))

  /**
   * Computes the ceiling of the given value.
   *
   * @group math_funcs
   * @since 1.4.0
   */
  def ceil(e: Column): Column = withExpr { Ceil(e.expr) }

  /**
   * Computes the ceiling of the given column.
   *
   * @group math_funcs
   * @since 1.4.0
   */
  def ceil(columnName: String): Column = ceil(Column(columnName))

  /**
   * Convert a number in a string column from one base to another.
   *
   * @group math_funcs
   * @since 1.5.0
   */
  def conv(num: Column, fromBase: Int, toBase: Int): Column = withExpr {
    Conv(num.expr, lit(fromBase).expr, lit(toBase).expr)
  }

  /**
   * @param e angle in radians
   * @return cosine of the angle, as if computed by `java.lang.Math.cos`
   *
   * @group math_funcs
   * @since 1.4.0
   */
  def cos(e: Column): Column = withExpr { Cos(e.expr) }

  /**
   * @param columnName angle in radians
   * @return cosine of the angle, as if computed by `java.lang.Math.cos`
   *
   * @group math_funcs
   * @since 1.4.0
   */
  def cos(columnName: String): Column = cos(Column(columnName))

  /**
   * @param e hyperbolic angle
   * @return hyperbolic cosine of the angle, as if computed by `java.lang.Math.cosh`
   *
   * @group math_funcs
   * @since 1.4.0
   */
  def cosh(e: Column): Column = withExpr { Cosh(e.expr) }

  /**
   * @param columnName hyperbolic angle
   * @return hyperbolic cosine of the angle, as if computed by `java.lang.Math.cosh`
   *
   * @group math_funcs
   * @since 1.4.0
   */
  def cosh(columnName: String): Column = cosh(Column(columnName))

  /**
   * Computes the exponential of the given value.
   *
   * @group math_funcs
   * @since 1.4.0
   */
  def exp(e: Column): Column = withExpr { Exp(e.expr) }

  /**
   * Computes the exponential of the given column.
   *
   * @group math_funcs
   * @since 1.4.0
   */
  def exp(columnName: String): Column = exp(Column(columnName))

  /**
   * Computes the exponential of the given value minus one.
   *
   * @group math_funcs
   * @since 1.4.0
   */
  def expm1(e: Column): Column = withExpr { Expm1(e.expr) }

  /**
   * Computes the exponential of the given column.
   *
   * @group math_funcs
   * @since 1.4.0
   */
  def expm1(columnName: String): Column = expm1(Column(columnName))

  /**
   * Computes the factorial of the given value.
   *
   * @group math_funcs
   * @since 1.5.0
   */
  def factorial(e: Column): Column = withExpr { Factorial(e.expr) }

  /**
   * Computes the floor of the given value.
   *
   * @group math_funcs
   * @since 1.4.0
   */
  def floor(e: Column): Column = withExpr { Floor(e.expr) }

  /**
   * Computes the floor of the given column.
   *
   * @group math_funcs
   * @since 1.4.0
   */
  def floor(columnName: String): Column = floor(Column(columnName))

  /**
   * Returns the greatest value of the list of values, skipping null values.
   * This function takes at least 2 parameters. It will return null iff all parameters are null.
   *
   * @group normal_funcs
   * @since 1.5.0
   */
  @scala.annotation.varargs
  def greatest(exprs: Column*): Column = withExpr { Greatest(exprs.map(_.expr)) }

  /**
   * Returns the greatest value of the list of column names, skipping null values.
   * This function takes at least 2 parameters. It will return null iff all parameters are null.
   *
   * @group normal_funcs
   * @since 1.5.0
   */
  @scala.annotation.varargs
  def greatest(columnName: String, columnNames: String*): Column = {
    greatest((columnName +: columnNames).map(Column.apply): _*)
  }

  /**
   * Computes hex value of the given column.
   *
   * @group math_funcs
   * @since 1.5.0
   */
  def hex(column: Column): Column = withExpr { Hex(column.expr) }

  /**
   * Inverse of hex. Interprets each pair of characters as a hexadecimal number
   * and converts to the byte representation of number.
   *
   * @group math_funcs
   * @since 1.5.0
   */
  def unhex(column: Column): Column = withExpr { Unhex(column.expr) }

  /**
   * Computes `sqrt(a^2^ + b^2^)` without intermediate overflow or underflow.
   *
   * @group math_funcs
   * @since 1.4.0
   */
  def hypot(l: Column, r: Column): Column = withExpr { Hypot(l.expr, r.expr) }

  /**
   * Computes `sqrt(a^2^ + b^2^)` without intermediate overflow or underflow.
   *
   * @group math_funcs
   * @since 1.4.0
   */
  def hypot(l: Column, rightName: String): Column = hypot(l, Column(rightName))

  /**
   * Computes `sqrt(a^2^ + b^2^)` without intermediate overflow or underflow.
   *
   * @group math_funcs
   * @since 1.4.0
   */
  def hypot(leftName: String, r: Column): Column = hypot(Column(leftName), r)

  /**
   * Computes `sqrt(a^2^ + b^2^)` without intermediate overflow or underflow.
   *
   * @group math_funcs
   * @since 1.4.0
   */
  def hypot(leftName: String, rightName: String): Column =
    hypot(Column(leftName), Column(rightName))

  /**
   * Computes `sqrt(a^2^ + b^2^)` without intermediate overflow or underflow.
   *
   * @group math_funcs
   * @since 1.4.0
   */
  def hypot(l: Column, r: Double): Column = hypot(l, lit(r))

  /**
   * Computes `sqrt(a^2^ + b^2^)` without intermediate overflow or underflow.
   *
   * @group math_funcs
   * @since 1.4.0
   */
  def hypot(leftName: String, r: Double): Column = hypot(Column(leftName), r)

  /**
   * Computes `sqrt(a^2^ + b^2^)` without intermediate overflow or underflow.
   *
   * @group math_funcs
   * @since 1.4.0
   */
  def hypot(l: Double, r: Column): Column = hypot(lit(l), r)

  /**
   * Computes `sqrt(a^2^ + b^2^)` without intermediate overflow or underflow.
   *
   * @group math_funcs
   * @since 1.4.0
   */
  def hypot(l: Double, rightName: String): Column = hypot(l, Column(rightName))

  /**
   * Returns the least value of the list of values, skipping null values.
   * This function takes at least 2 parameters. It will return null iff all parameters are null.
   *
   * @group normal_funcs
   * @since 1.5.0
   */
  @scala.annotation.varargs
  def least(exprs: Column*): Column = withExpr { Least(exprs.map(_.expr)) }

  /**
   * Returns the least value of the list of column names, skipping null values.
   * This function takes at least 2 parameters. It will return null iff all parameters are null.
   *
   * @group normal_funcs
   * @since 1.5.0
   */
  @scala.annotation.varargs
  def least(columnName: String, columnNames: String*): Column = {
    least((columnName +: columnNames).map(Column.apply): _*)
  }

  /**
   * Computes the natural logarithm of the given value.
   *
   * @group math_funcs
   * @since 1.4.0
   */
  def log(e: Column): Column = withExpr { Log(e.expr) }

  /**
   * Computes the natural logarithm of the given column.
   *
   * @group math_funcs
   * @since 1.4.0
   */
  def log(columnName: String): Column = log(Column(columnName))

  /**
   * Returns the first argument-base logarithm of the second argument.
   *
   * @group math_funcs
   * @since 1.4.0
   */
  def log(base: Double, a: Column): Column = withExpr { Logarithm(lit(base).expr, a.expr) }

  /**
   * Returns the first argument-base logarithm of the second argument.
   *
   * @group math_funcs
   * @since 1.4.0
   */
  def log(base: Double, columnName: String): Column = log(base, Column(columnName))

  /**
   * Computes the logarithm of the given value in base 10.
   *
   * @group math_funcs
   * @since 1.4.0
   */
  def log10(e: Column): Column = withExpr { Log10(e.expr) }

  /**
   * Computes the logarithm of the given value in base 10.
   *
   * @group math_funcs
   * @since 1.4.0
   */
  def log10(columnName: String): Column = log10(Column(columnName))

  /**
   * Computes the natural logarithm of the given value plus one.
   *
   * @group math_funcs
   * @since 1.4.0
   */
  def log1p(e: Column): Column = withExpr { Log1p(e.expr) }

  /**
   * Computes the natural logarithm of the given column plus one.
   *
   * @group math_funcs
   * @since 1.4.0
   */
  def log1p(columnName: String): Column = log1p(Column(columnName))

  /**
   * Computes the logarithm of the given column in base 2.
   *
   * @group math_funcs
   * @since 1.5.0
   */
  def log2(expr: Column): Column = withExpr { Log2(expr.expr) }

  /**
   * Computes the logarithm of the given value in base 2.
   *
   * @group math_funcs
   * @since 1.5.0
   */
  def log2(columnName: String): Column = log2(Column(columnName))

  /**
   * Returns the value of the first argument raised to the power of the second argument.
   *
   * @group math_funcs
   * @since 1.4.0
   */
  def pow(l: Column, r: Column): Column = withExpr { Pow(l.expr, r.expr) }

  /**
   * Returns the value of the first argument raised to the power of the second argument.
   *
   * @group math_funcs
   * @since 1.4.0
   */
  def pow(l: Column, rightName: String): Column = pow(l, Column(rightName))

  /**
   * Returns the value of the first argument raised to the power of the second argument.
   *
   * @group math_funcs
   * @since 1.4.0
   */
  def pow(leftName: String, r: Column): Column = pow(Column(leftName), r)

  /**
   * Returns the value of the first argument raised to the power of the second argument.
   *
   * @group math_funcs
   * @since 1.4.0
   */
  def pow(leftName: String, rightName: String): Column = pow(Column(leftName), Column(rightName))

  /**
   * Returns the value of the first argument raised to the power of the second argument.
   *
   * @group math_funcs
   * @since 1.4.0
   */
  def pow(l: Column, r: Double): Column = pow(l, lit(r))

  /**
   * Returns the value of the first argument raised to the power of the second argument.
   *
   * @group math_funcs
   * @since 1.4.0
   */
  def pow(leftName: String, r: Double): Column = pow(Column(leftName), r)

  /**
   * Returns the value of the first argument raised to the power of the second argument.
   *
   * @group math_funcs
   * @since 1.4.0
   */
  def pow(l: Double, r: Column): Column = pow(lit(l), r)

  /**
   * Returns the value of the first argument raised to the power of the second argument.
   *
   * @group math_funcs
   * @since 1.4.0
   */
  def pow(l: Double, rightName: String): Column = pow(l, Column(rightName))

  /**
   * Returns the positive value of dividend mod divisor.
   *
   * @group math_funcs
   * @since 1.5.0
   */
  def pmod(dividend: Column, divisor: Column): Column = withExpr {
    Pmod(dividend.expr, divisor.expr)
  }

  /**
   * Returns the double value that is closest in value to the argument and
   * is equal to a mathematical integer.
   *
   * @group math_funcs
   * @since 1.4.0
   */
  def rint(e: Column): Column = withExpr { Rint(e.expr) }

  /**
   * Returns the double value that is closest in value to the argument and
   * is equal to a mathematical integer.
   *
   * @group math_funcs
   * @since 1.4.0
   */
  def rint(columnName: String): Column = rint(Column(columnName))

  /**
   * Returns the value of the column `e` rounded to 0 decimal places with HALF_UP round mode.
   *
   * @group math_funcs
   * @since 1.5.0
   */
  def round(e: Column): Column = round(e, 0)

  /**
   * Round the value of `e` to `scale` decimal places with HALF_UP round mode
   * if `scale` is greater than or equal to 0 or at integral part when `scale` is less than 0.
   *
   * @group math_funcs
   * @since 1.5.0
   */
  def round(e: Column, scale: Int): Column = withExpr { Round(e.expr, Literal(scale)) }

  /**
   * Returns the value of the column `e` rounded to 0 decimal places with HALF_EVEN round mode.
   *
   * @group math_funcs
   * @since 2.0.0
   */
  def bround(e: Column): Column = bround(e, 0)

  /**
   * Round the value of `e` to `scale` decimal places with HALF_EVEN round mode
   * if `scale` is greater than or equal to 0 or at integral part when `scale` is less than 0.
   *
   * @group math_funcs
   * @since 2.0.0
   */
  def bround(e: Column, scale: Int): Column = withExpr { BRound(e.expr, Literal(scale)) }

  /**
   * Shift the given value numBits left. If the given value is a long value, this function
   * will return a long value else it will return an integer value.
   *
   * @group math_funcs
   * @since 1.5.0
   */
  def shiftLeft(e: Column, numBits: Int): Column = withExpr { ShiftLeft(e.expr, lit(numBits).expr) }

  /**
   * (Signed) shift the given value numBits right. If the given value is a long value, it will
   * return a long value else it will return an integer value.
   *
   * @group math_funcs
   * @since 1.5.0
   */
  def shiftRight(e: Column, numBits: Int): Column = withExpr {
    ShiftRight(e.expr, lit(numBits).expr)
  }

  /**
   * Unsigned shift the given value numBits right. If the given value is a long value,
   * it will return a long value else it will return an integer value.
   *
   * @group math_funcs
   * @since 1.5.0
   */
  def shiftRightUnsigned(e: Column, numBits: Int): Column = withExpr {
    ShiftRightUnsigned(e.expr, lit(numBits).expr)
  }

  /**
   * Computes the signum of the given value.
   *
   * @group math_funcs
   * @since 1.4.0
   */
  def signum(e: Column): Column = withExpr { Signum(e.expr) }

  /**
   * Computes the signum of the given column.
   *
   * @group math_funcs
   * @since 1.4.0
   */
  def signum(columnName: String): Column = signum(Column(columnName))

  /**
   * @param e angle in radians
   * @return sine of the angle, as if computed by `java.lang.Math.sin`
   *
   * @group math_funcs
   * @since 1.4.0
   */
  def sin(e: Column): Column = withExpr { Sin(e.expr) }

  /**
   * @param columnName angle in radians
   * @return sine of the angle, as if computed by `java.lang.Math.sin`
   *
   * @group math_funcs
   * @since 1.4.0
   */
  def sin(columnName: String): Column = sin(Column(columnName))

  /**
   * @param e hyperbolic angle
   * @return hyperbolic sine of the given value, as if computed by `java.lang.Math.sinh`
   *
   * @group math_funcs
   * @since 1.4.0
   */
  def sinh(e: Column): Column = withExpr { Sinh(e.expr) }

  /**
   * @param columnName hyperbolic angle
   * @return hyperbolic sine of the given value, as if computed by `java.lang.Math.sinh`
   *
   * @group math_funcs
   * @since 1.4.0
   */
  def sinh(columnName: String): Column = sinh(Column(columnName))

  /**
   * @param e angle in radians
   * @return tangent of the given value, as if computed by `java.lang.Math.tan`
   *
   * @group math_funcs
   * @since 1.4.0
   */
  def tan(e: Column): Column = withExpr { Tan(e.expr) }

  /**
   * @param columnName angle in radians
   * @return tangent of the given value, as if computed by `java.lang.Math.tan`
   *
   * @group math_funcs
   * @since 1.4.0
   */
  def tan(columnName: String): Column = tan(Column(columnName))

  /**
   * @param e hyperbolic angle
   * @return hyperbolic tangent of the given value, as if computed by `java.lang.Math.tanh`
   *
   * @group math_funcs
   * @since 1.4.0
   */
  def tanh(e: Column): Column = withExpr { Tanh(e.expr) }

  /**
   * @param columnName hyperbolic angle
   * @return hyperbolic tangent of the given value, as if computed by `java.lang.Math.tanh`
   *
   * @group math_funcs
   * @since 1.4.0
   */
  def tanh(columnName: String): Column = tanh(Column(columnName))

  /**
   * @group math_funcs
   * @since 1.4.0
   */
  @deprecated("Use degrees", "2.1.0")
  def toDegrees(e: Column): Column = degrees(e)

  /**
   * @group math_funcs
   * @since 1.4.0
   */
  @deprecated("Use degrees", "2.1.0")
  def toDegrees(columnName: String): Column = degrees(Column(columnName))

  /**
   * Converts an angle measured in radians to an approximately equivalent angle measured in degrees.
   *
   * @param e angle in radians
   * @return angle in degrees, as if computed by `java.lang.Math.toDegrees`
   *
   * @group math_funcs
   * @since 2.1.0
   */
  def degrees(e: Column): Column = withExpr { ToDegrees(e.expr) }

  /**
   * Converts an angle measured in radians to an approximately equivalent angle measured in degrees.
   *
   * @param columnName angle in radians
   * @return angle in degrees, as if computed by `java.lang.Math.toDegrees`
   *
   * @group math_funcs
   * @since 2.1.0
   */
  def degrees(columnName: String): Column = degrees(Column(columnName))

  /**
   * @group math_funcs
   * @since 1.4.0
   */
  @deprecated("Use radians", "2.1.0")
  def toRadians(e: Column): Column = radians(e)

  /**
   * @group math_funcs
   * @since 1.4.0
   */
  @deprecated("Use radians", "2.1.0")
  def toRadians(columnName: String): Column = radians(Column(columnName))

  /**
   * Converts an angle measured in degrees to an approximately equivalent angle measured in radians.
   *
   * @param e angle in degrees
   * @return angle in radians, as if computed by `java.lang.Math.toRadians`
   *
   * @group math_funcs
   * @since 2.1.0
   */
  def radians(e: Column): Column = withExpr { ToRadians(e.expr) }

  /**
   * Converts an angle measured in degrees to an approximately equivalent angle measured in radians.
   *
   * @param columnName angle in degrees
   * @return angle in radians, as if computed by `java.lang.Math.toRadians`
   *
   * @group math_funcs
   * @since 2.1.0
   */
  def radians(columnName: String): Column = radians(Column(columnName))

  //////////////////////////////////////////////////////////////////////////////////////////////
  // Misc functions
  //////////////////////////////////////////////////////////////////////////////////////////////

  /**
   * Calculates the MD5 digest of a binary column and returns the value
   * as a 32 character hex string.
   *
   * @group misc_funcs
   * @since 1.5.0
   */
  def md5(e: Column): Column = withExpr { Md5(e.expr) }

  /**
   * Calculates the SHA-1 digest of a binary column and returns the value
   * as a 40 character hex string.
   *
   * @group misc_funcs
   * @since 1.5.0
   */
  def sha1(e: Column): Column = withExpr { Sha1(e.expr) }

  /**
   * Calculates the SHA-2 family of hash functions of a binary column and
   * returns the value as a hex string.
   *
   * @param e column to compute SHA-2 on.
   * @param numBits one of 224, 256, 384, or 512.
   *
   * @group misc_funcs
   * @since 1.5.0
   */
  def sha2(e: Column, numBits: Int): Column = {
    require(Seq(0, 224, 256, 384, 512).contains(numBits),
      s"numBits $numBits is not in the permitted values (0, 224, 256, 384, 512)")
    withExpr { Sha2(e.expr, lit(numBits).expr) }
  }

  /**
   * Calculates the cyclic redundancy check value  (CRC32) of a binary column and
   * returns the value as a bigint.
   *
   * @group misc_funcs
   * @since 1.5.0
   */
  def crc32(e: Column): Column = withExpr { Crc32(e.expr) }

  /**
   * Calculates the hash code of given columns, and returns the result as an int column.
   *
   * @group misc_funcs
   * @since 2.0.0
   */
  @scala.annotation.varargs
  def hash(cols: Column*): Column = withExpr {
    new Murmur3Hash(cols.map(_.expr))
  }

  //////////////////////////////////////////////////////////////////////////////////////////////
  // String functions
  //////////////////////////////////////////////////////////////////////////////////////////////

  /**
   * Computes the numeric value of the first character of the string column, and returns the
   * result as an int column.
   *
   * @group string_funcs
   * @since 1.5.0
   */
  def ascii(e: Column): Column = withExpr { Ascii(e.expr) }

  /**
   * Computes the BASE64 encoding of a binary column and returns it as a string column.
   * This is the reverse of unbase64.
   *
   * @group string_funcs
   * @since 1.5.0
   */
  def base64(e: Column): Column = withExpr { Base64(e.expr) }

  /**
   * Concatenates multiple input columns together into a single column.
   * If all inputs are binary, concat returns an output as binary. Otherwise, it returns as string.
   *
   * @group string_funcs
   * @since 1.5.0
   */
  @scala.annotation.varargs
  def concat(exprs: Column*): Column = withExpr { Concat(exprs.map(_.expr)) }

  /**
   * Concatenates multiple input string columns together into a single string column,
   * using the given separator.
   *
   * @group string_funcs
   * @since 1.5.0
   */
  @scala.annotation.varargs
  def concat_ws(sep: String, exprs: Column*): Column = withExpr {
    ConcatWs(Literal.create(sep, StringType) +: exprs.map(_.expr))
  }

  /**
   * Computes the first argument into a string from a binary using the provided character set
   * (one of 'US-ASCII', 'ISO-8859-1', 'UTF-8', 'UTF-16BE', 'UTF-16LE', 'UTF-16').
   * If either argument is null, the result will also be null.
   *
   * @group string_funcs
   * @since 1.5.0
   */
  def decode(value: Column, charset: String): Column = withExpr {
    Decode(value.expr, lit(charset).expr)
  }

  /**
   * Computes the first argument into a binary from a string using the provided character set
   * (one of 'US-ASCII', 'ISO-8859-1', 'UTF-8', 'UTF-16BE', 'UTF-16LE', 'UTF-16').
   * If either argument is null, the result will also be null.
   *
   * @group string_funcs
   * @since 1.5.0
   */
  def encode(value: Column, charset: String): Column = withExpr {
    Encode(value.expr, lit(charset).expr)
  }

  /**
   * Formats numeric column x to a format like '#,###,###.##', rounded to d decimal places
   * with HALF_EVEN round mode, and returns the result as a string column.
   *
   * If d is 0, the result has no decimal point or fractional part.
   * If d is less than 0, the result will be null.
   *
   * @group string_funcs
   * @since 1.5.0
   */
  def format_number(x: Column, d: Int): Column = withExpr {
    FormatNumber(x.expr, lit(d).expr)
  }

  /**
   * Formats the arguments in printf-style and returns the result as a string column.
   *
   * @group string_funcs
   * @since 1.5.0
   */
  @scala.annotation.varargs
  def format_string(format: String, arguments: Column*): Column = withExpr {
    FormatString((lit(format) +: arguments).map(_.expr): _*)
  }

  /**
   * Returns a new string column by converting the first letter of each word to uppercase.
   * Words are delimited by whitespace.
   *
   * For example, "hello world" will become "Hello World".
   *
   * @group string_funcs
   * @since 1.5.0
   */
  def initcap(e: Column): Column = withExpr { InitCap(e.expr) }

  /**
   * Locate the position of the first occurrence of substr column in the given string.
   * Returns null if either of the arguments are null.
   *
   * @note The position is not zero based, but 1 based index. Returns 0 if substr
   * could not be found in str.
   *
   * @group string_funcs
   * @since 1.5.0
   */
  def instr(str: Column, substring: String): Column = withExpr {
    StringInstr(str.expr, lit(substring).expr)
  }

  /**
   * Computes the character length of a given string or number of bytes of a binary string.
   * The length of character strings include the trailing spaces. The length of binary strings
   * includes binary zeros.
   *
   * @group string_funcs
   * @since 1.5.0
   */
  def length(e: Column): Column = withExpr { Length(e.expr) }

  /**
   * Converts a string column to lower case.
   *
   * @group string_funcs
   * @since 1.3.0
   */
  def lower(e: Column): Column = withExpr { Lower(e.expr) }

  /**
   * Computes the Levenshtein distance of the two given string columns.
   * @group string_funcs
   * @since 1.5.0
   */
  def levenshtein(l: Column, r: Column): Column = withExpr { Levenshtein(l.expr, r.expr) }

  /**
   * Locate the position of the first occurrence of substr.
   *
   * @note The position is not zero based, but 1 based index. Returns 0 if substr
   * could not be found in str.
   *
   * @group string_funcs
   * @since 1.5.0
   */
  def locate(substr: String, str: Column): Column = withExpr {
    new StringLocate(lit(substr).expr, str.expr)
  }

  /**
   * Locate the position of the first occurrence of substr in a string column, after position pos.
   *
   * @note The position is not zero based, but 1 based index. returns 0 if substr
   * could not be found in str.
   *
   * @group string_funcs
   * @since 1.5.0
   */
  def locate(substr: String, str: Column, pos: Int): Column = withExpr {
    StringLocate(lit(substr).expr, str.expr, lit(pos).expr)
  }

  /**
   * Left-pad the string column with pad to a length of len. If the string column is longer
   * than len, the return value is shortened to len characters.
   *
   * @group string_funcs
   * @since 1.5.0
   */
  def lpad(str: Column, len: Int, pad: String): Column = withExpr {
    StringLPad(str.expr, lit(len).expr, lit(pad).expr)
  }

  /**
   * Trim the spaces from left end for the specified string value.
   *
   * @group string_funcs
   * @since 1.5.0
   */
  def ltrim(e: Column): Column = withExpr {StringTrimLeft(e.expr) }

  /**
   * Trim the specified character string from left end for the specified string column.
   * @group string_funcs
   * @since 2.3.0
   */
  def ltrim(e: Column, trimString: String): Column = withExpr {
    StringTrimLeft(e.expr, Literal(trimString))
  }

  /**
   * Extract a specific group matched by a Java regex, from the specified string column.
   * If the regex did not match, or the specified group did not match, an empty string is returned.
   *
   * @group string_funcs
   * @since 1.5.0
   */
  def regexp_extract(e: Column, exp: String, groupIdx: Int): Column = withExpr {
    RegExpExtract(e.expr, lit(exp).expr, lit(groupIdx).expr)
  }

  /**
   * Replace all substrings of the specified string value that match regexp with rep.
   *
   * @group string_funcs
   * @since 1.5.0
   */
  def regexp_replace(e: Column, pattern: String, replacement: String): Column = withExpr {
    RegExpReplace(e.expr, lit(pattern).expr, lit(replacement).expr)
  }

  /**
   * Replace all substrings of the specified string value that match regexp with rep.
   *
   * @group string_funcs
   * @since 2.1.0
   */
  def regexp_replace(e: Column, pattern: Column, replacement: Column): Column = withExpr {
    RegExpReplace(e.expr, pattern.expr, replacement.expr)
  }

  /**
   * Decodes a BASE64 encoded string column and returns it as a binary column.
   * This is the reverse of base64.
   *
   * @group string_funcs
   * @since 1.5.0
   */
  def unbase64(e: Column): Column = withExpr { UnBase64(e.expr) }

  /**
   * Right-pad the string column with pad to a length of len. If the string column is longer
   * than len, the return value is shortened to len characters.
   *
   * @group string_funcs
   * @since 1.5.0
   */
  def rpad(str: Column, len: Int, pad: String): Column = withExpr {
    StringRPad(str.expr, lit(len).expr, lit(pad).expr)
  }

  /**
   * Repeats a string column n times, and returns it as a new string column.
   *
   * @group string_funcs
   * @since 1.5.0
   */
  def repeat(str: Column, n: Int): Column = withExpr {
    StringRepeat(str.expr, lit(n).expr)
  }

  /**
   * Reverses the string column and returns it as a new string column.
   *
   * @group string_funcs
   * @since 1.5.0
   */
  def reverse(str: Column): Column = withExpr { StringReverse(str.expr) }

  /**
   * Trim the spaces from right end for the specified string value.
   *
   * @group string_funcs
   * @since 1.5.0
   */
  def rtrim(e: Column): Column = withExpr { StringTrimRight(e.expr) }

  /**
   * Trim the specified character string from right end for the specified string column.
   * @group string_funcs
   * @since 2.3.0
   */
  def rtrim(e: Column, trimString: String): Column = withExpr {
    StringTrimRight(e.expr, Literal(trimString))
  }

  /**
   * Returns the soundex code for the specified expression.
   *
   * @group string_funcs
   * @since 1.5.0
   */
  def soundex(e: Column): Column = withExpr { SoundEx(e.expr) }

  /**
   * Splits str around pattern (pattern is a regular expression).
   *
   * @note Pattern is a string representation of the regular expression.
   *
   * @group string_funcs
   * @since 1.5.0
   */
  def split(str: Column, pattern: String): Column = withExpr {
    StringSplit(str.expr, lit(pattern).expr)
  }

  /**
   * Substring starts at `pos` and is of length `len` when str is String type or
   * returns the slice of byte array that starts at `pos` in byte and is of length `len`
   * when str is Binary type
   *
   * @note The position is not zero based, but 1 based index.
   *
   * @group string_funcs
   * @since 1.5.0
   */
  def substring(str: Column, pos: Int, len: Int): Column = withExpr {
    Substring(str.expr, lit(pos).expr, lit(len).expr)
  }

  /**
   * Returns the substring from string str before count occurrences of the delimiter delim.
   * If count is positive, everything the left of the final delimiter (counting from left) is
   * returned. If count is negative, every to the right of the final delimiter (counting from the
   * right) is returned. substring_index performs a case-sensitive match when searching for delim.
   *
   * @group string_funcs
   */
  def substring_index(str: Column, delim: String, count: Int): Column = withExpr {
    SubstringIndex(str.expr, lit(delim).expr, lit(count).expr)
  }

  /**
   * Translate any character in the src by a character in replaceString.
   * The characters in replaceString correspond to the characters in matchingString.
   * The translate will happen when any character in the string matches the character
   * in the `matchingString`.
   *
   * @group string_funcs
   * @since 1.5.0
   */
  def translate(src: Column, matchingString: String, replaceString: String): Column = withExpr {
    StringTranslate(src.expr, lit(matchingString).expr, lit(replaceString).expr)
  }

  /**
   * Trim the spaces from both ends for the specified string column.
   *
   * @group string_funcs
   * @since 1.5.0
   */
  def trim(e: Column): Column = withExpr { StringTrim(e.expr) }

  /**
   * Trim the specified character from both ends for the specified string column.
   * @group string_funcs
   * @since 2.3.0
   */
  def trim(e: Column, trimString: String): Column = withExpr {
    StringTrim(e.expr, Literal(trimString))
  }

  /**
   * Converts a string column to upper case.
   *
   * @group string_funcs
   * @since 1.3.0
   */
  def upper(e: Column): Column = withExpr { Upper(e.expr) }

  //////////////////////////////////////////////////////////////////////////////////////////////
  // DateTime functions
  //////////////////////////////////////////////////////////////////////////////////////////////

  /**
   * Returns the date that is numMonths after startDate.
   *
   * @group datetime_funcs
   * @since 1.5.0
   */
  def add_months(startDate: Column, numMonths: Int): Column = withExpr {
    AddMonths(startDate.expr, Literal(numMonths))
  }

  /**
   * Returns the current date as a date column.
   *
   * @group datetime_funcs
   * @since 1.5.0
   */
  def current_date(): Column = withExpr { CurrentDate() }

  /**
   * Returns the current timestamp as a timestamp column.
   *
   * @group datetime_funcs
   * @since 1.5.0
   */
  def current_timestamp(): Column = withExpr { CurrentTimestamp() }

  /**
   * Converts a date/timestamp/string to a value of string in the format specified by the date
   * format given by the second argument.
   *
   * A pattern `dd.MM.yyyy` would return a string like `18.03.1993`.
   * All pattern letters of `java.text.SimpleDateFormat` can be used.
   *
   * @note Use specialized functions like [[year]] whenever possible as they benefit from a
   * specialized implementation.
   *
   * @group datetime_funcs
   * @since 1.5.0
   */
  def date_format(dateExpr: Column, format: String): Column = withExpr {
    DateFormatClass(dateExpr.expr, Literal(format))
  }

  /**
   * Returns the date that is `days` days after `start`
   * @group datetime_funcs
   * @since 1.5.0
   */
  def date_add(start: Column, days: Int): Column = withExpr { DateAdd(start.expr, Literal(days)) }

  /**
   * Returns the date that is `days` days before `start`
   * @group datetime_funcs
   * @since 1.5.0
   */
  def date_sub(start: Column, days: Int): Column = withExpr { DateSub(start.expr, Literal(days)) }

  /**
   * Returns the number of days from `start` to `end`.
   * @group datetime_funcs
   * @since 1.5.0
   */
  def datediff(end: Column, start: Column): Column = withExpr { DateDiff(end.expr, start.expr) }

  /**
   * Extracts the year as an integer from a given date/timestamp/string.
   * @group datetime_funcs
   * @since 1.5.0
   */
  def year(e: Column): Column = withExpr { Year(e.expr) }

  /**
   * Extracts the quarter as an integer from a given date/timestamp/string.
   * @group datetime_funcs
   * @since 1.5.0
   */
  def quarter(e: Column): Column = withExpr { Quarter(e.expr) }

  /**
   * Extracts the month as an integer from a given date/timestamp/string.
   * @group datetime_funcs
   * @since 1.5.0
   */
  def month(e: Column): Column = withExpr { Month(e.expr) }

  /**
   * Extracts the day of the week as an integer from a given date/timestamp/string.
   * @group datetime_funcs
   * @since 2.3.0
   */
  def dayofweek(e: Column): Column = withExpr { DayOfWeek(e.expr) }

  /**
   * Extracts the day of the month as an integer from a given date/timestamp/string.
   * @group datetime_funcs
   * @since 1.5.0
   */
  def dayofmonth(e: Column): Column = withExpr { DayOfMonth(e.expr) }

  /**
   * Extracts the day of the year as an integer from a given date/timestamp/string.
   * @group datetime_funcs
   * @since 1.5.0
   */
  def dayofyear(e: Column): Column = withExpr { DayOfYear(e.expr) }

  /**
   * Extracts the hours as an integer from a given date/timestamp/string.
   * @group datetime_funcs
   * @since 1.5.0
   */
  def hour(e: Column): Column = withExpr { Hour(e.expr) }

  /**
   * Given a date column, returns the last day of the month which the given date belongs to.
   * For example, input "2015-07-27" returns "2015-07-31" since July 31 is the last day of the
   * month in July 2015.
   *
   * @group datetime_funcs
   * @since 1.5.0
   */
  def last_day(e: Column): Column = withExpr { LastDay(e.expr) }

  /**
   * Extracts the minutes as an integer from a given date/timestamp/string.
   * @group datetime_funcs
   * @since 1.5.0
   */
  def minute(e: Column): Column = withExpr { Minute(e.expr) }

  /**
   * Returns number of months between dates `date1` and `date2`.
   * @group datetime_funcs
   * @since 1.5.0
   */
  def months_between(date1: Column, date2: Column): Column = withExpr {
    MonthsBetween(date1.expr, date2.expr)
  }

  /**
   * Given a date column, returns the first date which is later than the value of the date column
   * that is on the specified day of the week.
   *
   * For example, `next_day('2015-07-27', "Sunday")` returns 2015-08-02 because that is the first
   * Sunday after 2015-07-27.
   *
   * Day of the week parameter is case insensitive, and accepts:
   * "Mon", "Tue", "Wed", "Thu", "Fri", "Sat", "Sun".
   *
   * @group datetime_funcs
   * @since 1.5.0
   */
  def next_day(date: Column, dayOfWeek: String): Column = withExpr {
    NextDay(date.expr, lit(dayOfWeek).expr)
  }

  /**
   * Extracts the seconds as an integer from a given date/timestamp/string.
   * @group datetime_funcs
   * @since 1.5.0
   */
  def second(e: Column): Column = withExpr { Second(e.expr) }

  /**
   * Extracts the week number as an integer from a given date/timestamp/string.
   * @group datetime_funcs
   * @since 1.5.0
   */
  def weekofyear(e: Column): Column = withExpr { WeekOfYear(e.expr) }

  /**
   * Converts the number of seconds from unix epoch (1970-01-01 00:00:00 UTC) to a string
   * representing the timestamp of that moment in the current system time zone in the given
   * format.
   * @group datetime_funcs
   * @since 1.5.0
   */
  def from_unixtime(ut: Column): Column = withExpr {
    FromUnixTime(ut.expr, Literal("yyyy-MM-dd HH:mm:ss"))
  }

  /**
   * Converts the number of seconds from unix epoch (1970-01-01 00:00:00 UTC) to a string
   * representing the timestamp of that moment in the current system time zone in the given
   * format.
   * @group datetime_funcs
   * @since 1.5.0
   */
  def from_unixtime(ut: Column, f: String): Column = withExpr {
    FromUnixTime(ut.expr, Literal(f))
  }

  /**
   * Returns the current Unix timestamp (in seconds).
   *
   * @note All calls of `unix_timestamp` within the same query return the same value
   * (i.e. the current timestamp is calculated at the start of query evaluation).
   *
   * @group datetime_funcs
   * @since 1.5.0
   */
  def unix_timestamp(): Column = withExpr {
    UnixTimestamp(CurrentTimestamp(), Literal("yyyy-MM-dd HH:mm:ss"))
  }

  /**
   * Converts time string in format yyyy-MM-dd HH:mm:ss to Unix timestamp (in seconds),
   * using the default timezone and the default locale.
   * Returns `null` if fails.
   *
   * @group datetime_funcs
   * @since 1.5.0
   */
  def unix_timestamp(s: Column): Column = withExpr {
    UnixTimestamp(s.expr, Literal("yyyy-MM-dd HH:mm:ss"))
  }

  /**
   * Converts time string with given pattern to Unix timestamp (in seconds).
   * Returns `null` if fails.
   *
   * @see <a href="http://docs.oracle.com/javase/tutorial/i18n/format/simpleDateFormat.html">
   * Customizing Formats</a>
   * @group datetime_funcs
   * @since 1.5.0
   */
  def unix_timestamp(s: Column, p: String): Column = withExpr { UnixTimestamp(s.expr, Literal(p)) }

  /**
   * Convert time string to a Unix timestamp (in seconds) by casting rules to `TimestampType`.
   * @group datetime_funcs
   * @since 2.2.0
   */
  def to_timestamp(s: Column): Column = withExpr {
    new ParseToTimestamp(s.expr)
  }

  /**
   * Convert time string to a Unix timestamp (in seconds) with a specified format
   * (see [http://docs.oracle.com/javase/tutorial/i18n/format/simpleDateFormat.html])
   * to Unix timestamp (in seconds), return null if fail.
   * @group datetime_funcs
   * @since 2.2.0
   */
  def to_timestamp(s: Column, fmt: String): Column = withExpr {
    new ParseToTimestamp(s.expr, Literal(fmt))
  }

  /**
   * Converts the column into `DateType` by casting rules to `DateType`.
   *
   * @group datetime_funcs
   * @since 1.5.0
   */
  def to_date(e: Column): Column = withExpr { new ParseToDate(e.expr) }

  /**
   * Converts the column into a `DateType` with a specified format
   * (see [http://docs.oracle.com/javase/tutorial/i18n/format/simpleDateFormat.html])
   * return null if fail.
   *
   * @group datetime_funcs
   * @since 2.2.0
   */
  def to_date(e: Column, fmt: String): Column = withExpr {
    new ParseToDate(e.expr, Literal(fmt))
  }

  /**
   * Returns date truncated to the unit specified by the format.
   *
   * @param format: 'year', 'yyyy', 'yy' for truncate by year,
   *               or 'month', 'mon', 'mm' for truncate by month
   *
   * @group datetime_funcs
   * @since 1.5.0
   */
  def trunc(date: Column, format: String): Column = withExpr {
    TruncDate(date.expr, Literal(format))
  }

  /**
   * Returns timestamp truncated to the unit specified by the format.
   *
   * @param format: 'year', 'yyyy', 'yy' for truncate by year,
   *                'month', 'mon', 'mm' for truncate by month,
   *                'day', 'dd' for truncate by day,
   *                Other options are: 'second', 'minute', 'hour', 'week', 'month', 'quarter'
   *
   * @group datetime_funcs
   * @since 2.3.0
   */
  def date_trunc(format: String, timestamp: Column): Column = withExpr {
    TruncTimestamp(Literal(format), timestamp.expr)
  }

  /**
   * Given a timestamp like '2017-07-14 02:40:00.0', interprets it as a time in UTC, and renders
   * that time as a timestamp in the given time zone. For example, 'GMT+1' would yield
   * '2017-07-14 03:40:00.0'.
   * @group datetime_funcs
   * @since 1.5.0
   */
  def from_utc_timestamp(ts: Column, tz: String): Column = withExpr {
    FromUTCTimestamp(ts.expr, Literal(tz))
  }

  /**
   * Given a timestamp like '2017-07-14 02:40:00.0', interprets it as a time in the given time
   * zone, and renders that time as a timestamp in UTC. For example, 'GMT+1' would yield
   * '2017-07-14 01:40:00.0'.
   * @group datetime_funcs
   * @since 1.5.0
   */
  def to_utc_timestamp(ts: Column, tz: String): Column = withExpr {
    ToUTCTimestamp(ts.expr, Literal(tz))
  }

  /**
   * Bucketize rows into one or more time windows given a timestamp specifying column. Window
   * starts are inclusive but the window ends are exclusive, e.g. 12:05 will be in the window
   * [12:05,12:10) but not in [12:00,12:05). Windows can support microsecond precision. Windows in
   * the order of months are not supported. The following example takes the average stock price for
   * a one minute window every 10 seconds starting 5 seconds after the hour:
   *
   * {{{
   *   val df = ... // schema => timestamp: TimestampType, stockId: StringType, price: DoubleType
   *   df.groupBy(window($"time", "1 minute", "10 seconds", "5 seconds"), $"stockId")
   *     .agg(mean("price"))
   * }}}
   *
   * The windows will look like:
   *
   * {{{
   *   09:00:05-09:01:05
   *   09:00:15-09:01:15
   *   09:00:25-09:01:25 ...
   * }}}
   *
   * For a streaming query, you may use the function `current_timestamp` to generate windows on
   * processing time.
   *
   * @param timeColumn The column or the expression to use as the timestamp for windowing by time.
   *                   The time column must be of TimestampType.
   * @param windowDuration A string specifying the width of the window, e.g. `10 minutes`,
   *                       `1 second`. Check `org.apache.spark.unsafe.types.CalendarInterval` for
   *                       valid duration identifiers. Note that the duration is a fixed length of
   *                       time, and does not vary over time according to a calendar. For example,
   *                       `1 day` always means 86,400,000 milliseconds, not a calendar day.
   * @param slideDuration A string specifying the sliding interval of the window, e.g. `1 minute`.
   *                      A new window will be generated every `slideDuration`. Must be less than
   *                      or equal to the `windowDuration`. Check
   *                      `org.apache.spark.unsafe.types.CalendarInterval` for valid duration
   *                      identifiers. This duration is likewise absolute, and does not vary
   *                      according to a calendar.
   * @param startTime The offset with respect to 1970-01-01 00:00:00 UTC with which to start
   *                  window intervals. For example, in order to have hourly tumbling windows that
   *                  start 15 minutes past the hour, e.g. 12:15-13:15, 13:15-14:15... provide
   *                  `startTime` as `15 minutes`.
   *
   * @group datetime_funcs
   * @since 2.0.0
   */
  def window(
      timeColumn: Column,
      windowDuration: String,
      slideDuration: String,
      startTime: String): Column = {
    withExpr {
      TimeWindow(timeColumn.expr, windowDuration, slideDuration, startTime)
    }.as("window")
  }


  /**
   * Bucketize rows into one or more time windows given a timestamp specifying column. Window
   * starts are inclusive but the window ends are exclusive, e.g. 12:05 will be in the window
   * [12:05,12:10) but not in [12:00,12:05). Windows can support microsecond precision. Windows in
   * the order of months are not supported. The windows start beginning at 1970-01-01 00:00:00 UTC.
   * The following example takes the average stock price for a one minute window every 10 seconds:
   *
   * {{{
   *   val df = ... // schema => timestamp: TimestampType, stockId: StringType, price: DoubleType
   *   df.groupBy(window($"time", "1 minute", "10 seconds"), $"stockId")
   *     .agg(mean("price"))
   * }}}
   *
   * The windows will look like:
   *
   * {{{
   *   09:00:00-09:01:00
   *   09:00:10-09:01:10
   *   09:00:20-09:01:20 ...
   * }}}
   *
   * For a streaming query, you may use the function `current_timestamp` to generate windows on
   * processing time.
   *
   * @param timeColumn The column or the expression to use as the timestamp for windowing by time.
   *                   The time column must be of TimestampType.
   * @param windowDuration A string specifying the width of the window, e.g. `10 minutes`,
   *                       `1 second`. Check `org.apache.spark.unsafe.types.CalendarInterval` for
   *                       valid duration identifiers. Note that the duration is a fixed length of
   *                       time, and does not vary over time according to a calendar. For example,
   *                       `1 day` always means 86,400,000 milliseconds, not a calendar day.
   * @param slideDuration A string specifying the sliding interval of the window, e.g. `1 minute`.
   *                      A new window will be generated every `slideDuration`. Must be less than
   *                      or equal to the `windowDuration`. Check
   *                      `org.apache.spark.unsafe.types.CalendarInterval` for valid duration
   *                      identifiers. This duration is likewise absolute, and does not vary
   *                      according to a calendar.
   *
   * @group datetime_funcs
   * @since 2.0.0
   */
  def window(timeColumn: Column, windowDuration: String, slideDuration: String): Column = {
    window(timeColumn, windowDuration, slideDuration, "0 second")
  }

  /**
   * Generates tumbling time windows given a timestamp specifying column. Window
   * starts are inclusive but the window ends are exclusive, e.g. 12:05 will be in the window
   * [12:05,12:10) but not in [12:00,12:05). Windows can support microsecond precision. Windows in
   * the order of months are not supported. The windows start beginning at 1970-01-01 00:00:00 UTC.
   * The following example takes the average stock price for a one minute tumbling window:
   *
   * {{{
   *   val df = ... // schema => timestamp: TimestampType, stockId: StringType, price: DoubleType
   *   df.groupBy(window($"time", "1 minute"), $"stockId")
   *     .agg(mean("price"))
   * }}}
   *
   * The windows will look like:
   *
   * {{{
   *   09:00:00-09:01:00
   *   09:01:00-09:02:00
   *   09:02:00-09:03:00 ...
   * }}}
   *
   * For a streaming query, you may use the function `current_timestamp` to generate windows on
   * processing time.
   *
   * @param timeColumn The column or the expression to use as the timestamp for windowing by time.
   *                   The time column must be of TimestampType.
   * @param windowDuration A string specifying the width of the window, e.g. `10 minutes`,
   *                       `1 second`. Check `org.apache.spark.unsafe.types.CalendarInterval` for
   *                       valid duration identifiers.
   *
   * @group datetime_funcs
   * @since 2.0.0
   */
  def window(timeColumn: Column, windowDuration: String): Column = {
    window(timeColumn, windowDuration, windowDuration, "0 second")
  }

  //////////////////////////////////////////////////////////////////////////////////////////////
  // Collection functions
  //////////////////////////////////////////////////////////////////////////////////////////////

  /**
   * Returns null if the array is null, true if the array contains `value`, and false otherwise.
   * @group collection_funcs
   * @since 1.5.0
   */
  def array_contains(column: Column, value: Any): Column = withExpr {
    ArrayContains(column.expr, Literal(value))
  }

  /**
   * Creates a new row for each element in the given array or map column.
   *
   * @group collection_funcs
   * @since 1.3.0
   */
  def explode(e: Column): Column = withExpr { Explode(e.expr) }

  /**
   * Creates a new row for each element in the given array or map column.
   * Unlike explode, if the array/map is null or empty then null is produced.
   *
   * @group collection_funcs
   * @since 2.2.0
   */
  def explode_outer(e: Column): Column = withExpr { GeneratorOuter(Explode(e.expr)) }

  /**
   * Creates a new row for each element with position in the given array or map column.
   *
   * @group collection_funcs
   * @since 2.1.0
   */
  def posexplode(e: Column): Column = withExpr { PosExplode(e.expr) }

  /**
   * Creates a new row for each element with position in the given array or map column.
   * Unlike posexplode, if the array/map is null or empty then the row (null, null) is produced.
   *
   * @group collection_funcs
   * @since 2.2.0
   */
  def posexplode_outer(e: Column): Column = withExpr { GeneratorOuter(PosExplode(e.expr)) }

  /**
   * Extracts json object from a json string based on json path specified, and returns json string
   * of the extracted json object. It will return null if the input json string is invalid.
   *
   * @group collection_funcs
   * @since 1.6.0
   */
  def get_json_object(e: Column, path: String): Column = withExpr {
    GetJsonObject(e.expr, lit(path).expr)
  }

  /**
   * Creates a new row for a json column according to the given field names.
   *
   * @group collection_funcs
   * @since 1.6.0
   */
  @scala.annotation.varargs
  def json_tuple(json: Column, fields: String*): Column = withExpr {
    require(fields.nonEmpty, "at least 1 field name should be given.")
    JsonTuple(json.expr +: fields.map(Literal.apply))
  }

  /**
   * (Scala-specific) Parses a column containing a JSON string into a `StructType` with the
   * specified schema. Returns `null`, in the case of an unparseable string.
   *
   * @param e a string column containing JSON data.
   * @param schema the schema to use when parsing the json string
   * @param options options to control how the json is parsed. Accepts the same options as the
   *                json data source.
   *
   * @group collection_funcs
   * @since 2.1.0
   */
  def from_json(e: Column, schema: StructType, options: Map[String, String]): Column =
    from_json(e, schema.asInstanceOf[DataType], options)

  /**
   * (Scala-specific) Parses a column containing a JSON string into a `StructType` or `ArrayType`
   * of `StructType`s with the specified schema. Returns `null`, in the case of an unparseable
   * string.
   *
   * @param e a string column containing JSON data.
   * @param schema the schema to use when parsing the json string
   * @param options options to control how the json is parsed. accepts the same options and the
   *                json data source.
   *
   * @group collection_funcs
   * @since 2.2.0
   */
  def from_json(e: Column, schema: DataType, options: Map[String, String]): Column = withExpr {
    JsonToStructs(schema, options, e.expr)
  }

  /**
   * (Java-specific) Parses a column containing a JSON string into a `StructType` with the
   * specified schema. Returns `null`, in the case of an unparseable string.
   *
   * @param e a string column containing JSON data.
   * @param schema the schema to use when parsing the json string
   * @param options options to control how the json is parsed. accepts the same options and the
   *                json data source.
   *
   * @group collection_funcs
   * @since 2.1.0
   */
  def from_json(e: Column, schema: StructType, options: java.util.Map[String, String]): Column =
    from_json(e, schema, options.asScala.toMap)

  /**
   * (Java-specific) Parses a column containing a JSON string into a `StructType` or `ArrayType`
   * of `StructType`s with the specified schema. Returns `null`, in the case of an unparseable
   * string.
   *
   * @param e a string column containing JSON data.
   * @param schema the schema to use when parsing the json string
   * @param options options to control how the json is parsed. accepts the same options and the
   *                json data source.
   *
   * @group collection_funcs
   * @since 2.2.0
   */
  def from_json(e: Column, schema: DataType, options: java.util.Map[String, String]): Column =
    from_json(e, schema, options.asScala.toMap)

  /**
   * Parses a column containing a JSON string into a `StructType` with the specified schema.
   * Returns `null`, in the case of an unparseable string.
   *
   * @param e a string column containing JSON data.
   * @param schema the schema to use when parsing the json string
   *
   * @group collection_funcs
   * @since 2.1.0
   */
  def from_json(e: Column, schema: StructType): Column =
    from_json(e, schema, Map.empty[String, String])

  /**
   * Parses a column containing a JSON string into a `StructType` or `ArrayType` of `StructType`s
   * with the specified schema. Returns `null`, in the case of an unparseable string.
   *
   * @param e a string column containing JSON data.
   * @param schema the schema to use when parsing the json string
   *
   * @group collection_funcs
   * @since 2.2.0
   */
  def from_json(e: Column, schema: DataType): Column =
    from_json(e, schema, Map.empty[String, String])

  /**
   * (Java-specific) Parses a column containing a JSON string into a `StructType` or `ArrayType`
   * of `StructType`s with the specified schema. Returns `null`, in the case of an unparseable
   * string.
   *
   * @param e a string column containing JSON data.
   * @param schema the schema to use when parsing the json string as a json string. In Spark 2.1,
   *               the user-provided schema has to be in JSON format. Since Spark 2.2, the DDL
   *               format is also supported for the schema.
   *
   * @group collection_funcs
   * @since 2.1.0
   */
  def from_json(e: Column, schema: String, options: java.util.Map[String, String]): Column = {
    from_json(e, schema, options.asScala.toMap)
  }

  /**
   * (Scala-specific) Parses a column containing a JSON string into a `StructType` or `ArrayType`
   * of `StructType`s with the specified schema. Returns `null`, in the case of an unparseable
   * string.
   *
   * @param e a string column containing JSON data.
   * @param schema the schema to use when parsing the json string as a json string, it could be a
   *               JSON format string or a DDL-formatted string.
   *
   * @group collection_funcs
   * @since 2.3.0
   */
  def from_json(e: Column, schema: String, options: Map[String, String]): Column = {
    val dataType = try {
      DataType.fromJson(schema)
    } catch {
      case NonFatal(_) => StructType.fromDDL(schema)
    }
    from_json(e, dataType, options)
  }

  /**
   * (Scala-specific) Converts a column containing a `StructType`, `ArrayType` of `StructType`s,
   * a `MapType` or `ArrayType` of `MapType`s into a JSON string with the specified schema.
   * Throws an exception, in the case of an unsupported type.
   *
   * @param e a column containing a struct or array of the structs.
   * @param options options to control how the struct column is converted into a json string.
   *                accepts the same options and the json data source.
   *
   * @group collection_funcs
   * @since 2.1.0
   */
  def to_json(e: Column, options: Map[String, String]): Column = withExpr {
    StructsToJson(options, e.expr)
  }

  /**
   * (Java-specific) Converts a column containing a `StructType`, `ArrayType` of `StructType`s,
   * a `MapType` or `ArrayType` of `MapType`s into a JSON string with the specified schema.
   * Throws an exception, in the case of an unsupported type.
   *
   * @param e a column containing a struct or array of the structs.
   * @param options options to control how the struct column is converted into a json string.
   *                accepts the same options and the json data source.
   *
   * @group collection_funcs
   * @since 2.1.0
   */
  def to_json(e: Column, options: java.util.Map[String, String]): Column =
    to_json(e, options.asScala.toMap)

  /**
   * Converts a column containing a `StructType`, `ArrayType` of `StructType`s,
   * a `MapType` or `ArrayType` of `MapType`s into a JSON string with the specified schema.
   * Throws an exception, in the case of an unsupported type.
   *
   * @param e a column containing a struct or array of the structs.
   *
   * @group collection_funcs
   * @since 2.1.0
   */
  def to_json(e: Column): Column =
    to_json(e, Map.empty[String, String])

  /**
   * Returns length of array or map.
   *
   * @group collection_funcs
   * @since 1.5.0
   */
  def size(e: Column): Column = withExpr { Size(e.expr) }

  /**
   * Sorts the input array for the given column in ascending order,
   * according to the natural ordering of the array elements.
   *
   * @group collection_funcs
   * @since 1.5.0
   */
  def sort_array(e: Column): Column = sort_array(e, asc = true)

  /**
   * Sorts the input array for the given column in ascending or descending order,
   * according to the natural ordering of the array elements.
   *
   * @group collection_funcs
   * @since 1.5.0
   */
  def sort_array(e: Column, asc: Boolean): Column = withExpr { SortArray(e.expr, lit(asc).expr) }

  /**
<<<<<<< HEAD
   * Creates a single array from an array of arrays. If a structure of nested arrays is deeper than
   * two levels, only one level of nesting is removed.
   * @group collection_funcs
   * @since 2.4.0
   */
  def flatten(e: Column): Column = withExpr { Flatten(e.expr) }
=======
   * Returns the maximum value in the array.
   *
   * @group collection_funcs
   * @since 2.4.0
   */
  def array_max(e: Column): Column = withExpr { ArrayMax(e.expr) }
>>>>>>> 69310220

  /**
   * Returns an unordered array containing the keys of the map.
   * @group collection_funcs
   * @since 2.3.0
   */
  def map_keys(e: Column): Column = withExpr { MapKeys(e.expr) }

  /**
   * Returns an unordered array containing the values of the map.
   * @group collection_funcs
   * @since 2.3.0
   */
  def map_values(e: Column): Column = withExpr { MapValues(e.expr) }

  // scalastyle:off line.size.limit
  // scalastyle:off parameter.number

  /* Use the following code to generate:

  (0 to 10).foreach { x =>
    val types = (1 to x).foldRight("RT")((i, s) => {s"A$i, $s"})
    val typeTags = (1 to x).map(i => s"A$i: TypeTag").foldLeft("RT: TypeTag")(_ + ", " + _)
    val inputTypes = (1 to x).foldRight("Nil")((i, s) => {s"ScalaReflection.schemaFor(typeTag[A$i]).dataType :: $s"})
    println(s"""
      |/**
      | * Defines a Scala closure of $x arguments as user-defined function (UDF).
      | * The data types are automatically inferred based on the Scala closure's
      | * signature. By default the returned UDF is deterministic. To change it to
      | * nondeterministic, call the API `UserDefinedFunction.asNondeterministic()`.
      | *
      | * @group udf_funcs
      | * @since 1.3.0
      | */
      |def udf[$typeTags](f: Function$x[$types]): UserDefinedFunction = {
      |  val ScalaReflection.Schema(dataType, nullable) = ScalaReflection.schemaFor[RT]
      |  val inputTypes = Try($inputTypes).toOption
      |  val udf = UserDefinedFunction(f, dataType, inputTypes)
      |  if (nullable) udf else udf.asNonNullable()
      |}""".stripMargin)
  }

  (0 to 10).foreach { i =>
    val extTypeArgs = (0 to i).map(_ => "_").mkString(", ")
    val anyTypeArgs = (0 to i).map(_ => "Any").mkString(", ")
    val anyCast = s".asInstanceOf[UDF$i[$anyTypeArgs]]"
    val anyParams = (1 to i).map(_ => "_: Any").mkString(", ")
    val funcCall = if (i == 0) "() => func" else "func"
    println(s"""
      |/**
      | * Defines a Java UDF$i instance as user-defined function (UDF).
      | * The caller must specify the output data type, and there is no automatic input type coercion.
      | * By default the returned UDF is deterministic. To change it to nondeterministic, call the
      | * API `UserDefinedFunction.asNondeterministic()`.
      | *
      | * @group udf_funcs
      | * @since 2.3.0
      | */
      |def udf(f: UDF$i[$extTypeArgs], returnType: DataType): UserDefinedFunction = {
      |  val func = f$anyCast.call($anyParams)
      |  UserDefinedFunction($funcCall, returnType, inputTypes = None)
      |}""".stripMargin)
  }

  */

  //////////////////////////////////////////////////////////////////////////////////////////////
  // Scala UDF functions
  //////////////////////////////////////////////////////////////////////////////////////////////

  /**
   * Defines a Scala closure of 0 arguments as user-defined function (UDF).
   * The data types are automatically inferred based on the Scala closure's
   * signature. By default the returned UDF is deterministic. To change it to
   * nondeterministic, call the API `UserDefinedFunction.asNondeterministic()`.
   *
   * @group udf_funcs
   * @since 1.3.0
   */
  def udf[RT: TypeTag](f: Function0[RT]): UserDefinedFunction = {
    val ScalaReflection.Schema(dataType, nullable) = ScalaReflection.schemaFor[RT]
    val inputTypes = Try(Nil).toOption
    val udf = UserDefinedFunction(f, dataType, inputTypes)
    if (nullable) udf else udf.asNonNullable()
  }

  /**
   * Defines a Scala closure of 1 arguments as user-defined function (UDF).
   * The data types are automatically inferred based on the Scala closure's
   * signature. By default the returned UDF is deterministic. To change it to
   * nondeterministic, call the API `UserDefinedFunction.asNondeterministic()`.
   *
   * @group udf_funcs
   * @since 1.3.0
   */
  def udf[RT: TypeTag, A1: TypeTag](f: Function1[A1, RT]): UserDefinedFunction = {
    val ScalaReflection.Schema(dataType, nullable) = ScalaReflection.schemaFor[RT]
    val inputTypes = Try(ScalaReflection.schemaFor(typeTag[A1]).dataType :: Nil).toOption
    val udf = UserDefinedFunction(f, dataType, inputTypes)
    if (nullable) udf else udf.asNonNullable()
  }

  /**
   * Defines a Scala closure of 2 arguments as user-defined function (UDF).
   * The data types are automatically inferred based on the Scala closure's
   * signature. By default the returned UDF is deterministic. To change it to
   * nondeterministic, call the API `UserDefinedFunction.asNondeterministic()`.
   *
   * @group udf_funcs
   * @since 1.3.0
   */
  def udf[RT: TypeTag, A1: TypeTag, A2: TypeTag](f: Function2[A1, A2, RT]): UserDefinedFunction = {
    val ScalaReflection.Schema(dataType, nullable) = ScalaReflection.schemaFor[RT]
    val inputTypes = Try(ScalaReflection.schemaFor(typeTag[A1]).dataType :: ScalaReflection.schemaFor(typeTag[A2]).dataType :: Nil).toOption
    val udf = UserDefinedFunction(f, dataType, inputTypes)
    if (nullable) udf else udf.asNonNullable()
  }

  /**
   * Defines a Scala closure of 3 arguments as user-defined function (UDF).
   * The data types are automatically inferred based on the Scala closure's
   * signature. By default the returned UDF is deterministic. To change it to
   * nondeterministic, call the API `UserDefinedFunction.asNondeterministic()`.
   *
   * @group udf_funcs
   * @since 1.3.0
   */
  def udf[RT: TypeTag, A1: TypeTag, A2: TypeTag, A3: TypeTag](f: Function3[A1, A2, A3, RT]): UserDefinedFunction = {
    val ScalaReflection.Schema(dataType, nullable) = ScalaReflection.schemaFor[RT]
    val inputTypes = Try(ScalaReflection.schemaFor(typeTag[A1]).dataType :: ScalaReflection.schemaFor(typeTag[A2]).dataType :: ScalaReflection.schemaFor(typeTag[A3]).dataType :: Nil).toOption
    val udf = UserDefinedFunction(f, dataType, inputTypes)
    if (nullable) udf else udf.asNonNullable()
  }

  /**
   * Defines a Scala closure of 4 arguments as user-defined function (UDF).
   * The data types are automatically inferred based on the Scala closure's
   * signature. By default the returned UDF is deterministic. To change it to
   * nondeterministic, call the API `UserDefinedFunction.asNondeterministic()`.
   *
   * @group udf_funcs
   * @since 1.3.0
   */
  def udf[RT: TypeTag, A1: TypeTag, A2: TypeTag, A3: TypeTag, A4: TypeTag](f: Function4[A1, A2, A3, A4, RT]): UserDefinedFunction = {
    val ScalaReflection.Schema(dataType, nullable) = ScalaReflection.schemaFor[RT]
    val inputTypes = Try(ScalaReflection.schemaFor(typeTag[A1]).dataType :: ScalaReflection.schemaFor(typeTag[A2]).dataType :: ScalaReflection.schemaFor(typeTag[A3]).dataType :: ScalaReflection.schemaFor(typeTag[A4]).dataType :: Nil).toOption
    val udf = UserDefinedFunction(f, dataType, inputTypes)
    if (nullable) udf else udf.asNonNullable()
  }

  /**
   * Defines a Scala closure of 5 arguments as user-defined function (UDF).
   * The data types are automatically inferred based on the Scala closure's
   * signature. By default the returned UDF is deterministic. To change it to
   * nondeterministic, call the API `UserDefinedFunction.asNondeterministic()`.
   *
   * @group udf_funcs
   * @since 1.3.0
   */
  def udf[RT: TypeTag, A1: TypeTag, A2: TypeTag, A3: TypeTag, A4: TypeTag, A5: TypeTag](f: Function5[A1, A2, A3, A4, A5, RT]): UserDefinedFunction = {
    val ScalaReflection.Schema(dataType, nullable) = ScalaReflection.schemaFor[RT]
    val inputTypes = Try(ScalaReflection.schemaFor(typeTag[A1]).dataType :: ScalaReflection.schemaFor(typeTag[A2]).dataType :: ScalaReflection.schemaFor(typeTag[A3]).dataType :: ScalaReflection.schemaFor(typeTag[A4]).dataType :: ScalaReflection.schemaFor(typeTag[A5]).dataType :: Nil).toOption
    val udf = UserDefinedFunction(f, dataType, inputTypes)
    if (nullable) udf else udf.asNonNullable()
  }

  /**
   * Defines a Scala closure of 6 arguments as user-defined function (UDF).
   * The data types are automatically inferred based on the Scala closure's
   * signature. By default the returned UDF is deterministic. To change it to
   * nondeterministic, call the API `UserDefinedFunction.asNondeterministic()`.
   *
   * @group udf_funcs
   * @since 1.3.0
   */
  def udf[RT: TypeTag, A1: TypeTag, A2: TypeTag, A3: TypeTag, A4: TypeTag, A5: TypeTag, A6: TypeTag](f: Function6[A1, A2, A3, A4, A5, A6, RT]): UserDefinedFunction = {
    val ScalaReflection.Schema(dataType, nullable) = ScalaReflection.schemaFor[RT]
    val inputTypes = Try(ScalaReflection.schemaFor(typeTag[A1]).dataType :: ScalaReflection.schemaFor(typeTag[A2]).dataType :: ScalaReflection.schemaFor(typeTag[A3]).dataType :: ScalaReflection.schemaFor(typeTag[A4]).dataType :: ScalaReflection.schemaFor(typeTag[A5]).dataType :: ScalaReflection.schemaFor(typeTag[A6]).dataType :: Nil).toOption
    val udf = UserDefinedFunction(f, dataType, inputTypes)
    if (nullable) udf else udf.asNonNullable()
  }

  /**
   * Defines a Scala closure of 7 arguments as user-defined function (UDF).
   * The data types are automatically inferred based on the Scala closure's
   * signature. By default the returned UDF is deterministic. To change it to
   * nondeterministic, call the API `UserDefinedFunction.asNondeterministic()`.
   *
   * @group udf_funcs
   * @since 1.3.0
   */
  def udf[RT: TypeTag, A1: TypeTag, A2: TypeTag, A3: TypeTag, A4: TypeTag, A5: TypeTag, A6: TypeTag, A7: TypeTag](f: Function7[A1, A2, A3, A4, A5, A6, A7, RT]): UserDefinedFunction = {
    val ScalaReflection.Schema(dataType, nullable) = ScalaReflection.schemaFor[RT]
    val inputTypes = Try(ScalaReflection.schemaFor(typeTag[A1]).dataType :: ScalaReflection.schemaFor(typeTag[A2]).dataType :: ScalaReflection.schemaFor(typeTag[A3]).dataType :: ScalaReflection.schemaFor(typeTag[A4]).dataType :: ScalaReflection.schemaFor(typeTag[A5]).dataType :: ScalaReflection.schemaFor(typeTag[A6]).dataType :: ScalaReflection.schemaFor(typeTag[A7]).dataType :: Nil).toOption
    val udf = UserDefinedFunction(f, dataType, inputTypes)
    if (nullable) udf else udf.asNonNullable()
  }

  /**
   * Defines a Scala closure of 8 arguments as user-defined function (UDF).
   * The data types are automatically inferred based on the Scala closure's
   * signature. By default the returned UDF is deterministic. To change it to
   * nondeterministic, call the API `UserDefinedFunction.asNondeterministic()`.
   *
   * @group udf_funcs
   * @since 1.3.0
   */
  def udf[RT: TypeTag, A1: TypeTag, A2: TypeTag, A3: TypeTag, A4: TypeTag, A5: TypeTag, A6: TypeTag, A7: TypeTag, A8: TypeTag](f: Function8[A1, A2, A3, A4, A5, A6, A7, A8, RT]): UserDefinedFunction = {
    val ScalaReflection.Schema(dataType, nullable) = ScalaReflection.schemaFor[RT]
    val inputTypes = Try(ScalaReflection.schemaFor(typeTag[A1]).dataType :: ScalaReflection.schemaFor(typeTag[A2]).dataType :: ScalaReflection.schemaFor(typeTag[A3]).dataType :: ScalaReflection.schemaFor(typeTag[A4]).dataType :: ScalaReflection.schemaFor(typeTag[A5]).dataType :: ScalaReflection.schemaFor(typeTag[A6]).dataType :: ScalaReflection.schemaFor(typeTag[A7]).dataType :: ScalaReflection.schemaFor(typeTag[A8]).dataType :: Nil).toOption
    val udf = UserDefinedFunction(f, dataType, inputTypes)
    if (nullable) udf else udf.asNonNullable()
  }

  /**
   * Defines a Scala closure of 9 arguments as user-defined function (UDF).
   * The data types are automatically inferred based on the Scala closure's
   * signature. By default the returned UDF is deterministic. To change it to
   * nondeterministic, call the API `UserDefinedFunction.asNondeterministic()`.
   *
   * @group udf_funcs
   * @since 1.3.0
   */
  def udf[RT: TypeTag, A1: TypeTag, A2: TypeTag, A3: TypeTag, A4: TypeTag, A5: TypeTag, A6: TypeTag, A7: TypeTag, A8: TypeTag, A9: TypeTag](f: Function9[A1, A2, A3, A4, A5, A6, A7, A8, A9, RT]): UserDefinedFunction = {
    val ScalaReflection.Schema(dataType, nullable) = ScalaReflection.schemaFor[RT]
    val inputTypes = Try(ScalaReflection.schemaFor(typeTag[A1]).dataType :: ScalaReflection.schemaFor(typeTag[A2]).dataType :: ScalaReflection.schemaFor(typeTag[A3]).dataType :: ScalaReflection.schemaFor(typeTag[A4]).dataType :: ScalaReflection.schemaFor(typeTag[A5]).dataType :: ScalaReflection.schemaFor(typeTag[A6]).dataType :: ScalaReflection.schemaFor(typeTag[A7]).dataType :: ScalaReflection.schemaFor(typeTag[A8]).dataType :: ScalaReflection.schemaFor(typeTag[A9]).dataType :: Nil).toOption
    val udf = UserDefinedFunction(f, dataType, inputTypes)
    if (nullable) udf else udf.asNonNullable()
  }

  /**
   * Defines a Scala closure of 10 arguments as user-defined function (UDF).
   * The data types are automatically inferred based on the Scala closure's
   * signature. By default the returned UDF is deterministic. To change it to
   * nondeterministic, call the API `UserDefinedFunction.asNondeterministic()`.
   *
   * @group udf_funcs
   * @since 1.3.0
   */
  def udf[RT: TypeTag, A1: TypeTag, A2: TypeTag, A3: TypeTag, A4: TypeTag, A5: TypeTag, A6: TypeTag, A7: TypeTag, A8: TypeTag, A9: TypeTag, A10: TypeTag](f: Function10[A1, A2, A3, A4, A5, A6, A7, A8, A9, A10, RT]): UserDefinedFunction = {
    val ScalaReflection.Schema(dataType, nullable) = ScalaReflection.schemaFor[RT]
    val inputTypes = Try(ScalaReflection.schemaFor(typeTag[A1]).dataType :: ScalaReflection.schemaFor(typeTag[A2]).dataType :: ScalaReflection.schemaFor(typeTag[A3]).dataType :: ScalaReflection.schemaFor(typeTag[A4]).dataType :: ScalaReflection.schemaFor(typeTag[A5]).dataType :: ScalaReflection.schemaFor(typeTag[A6]).dataType :: ScalaReflection.schemaFor(typeTag[A7]).dataType :: ScalaReflection.schemaFor(typeTag[A8]).dataType :: ScalaReflection.schemaFor(typeTag[A9]).dataType :: ScalaReflection.schemaFor(typeTag[A10]).dataType :: Nil).toOption
    val udf = UserDefinedFunction(f, dataType, inputTypes)
    if (nullable) udf else udf.asNonNullable()
  }

  //////////////////////////////////////////////////////////////////////////////////////////////
  // Java UDF functions
  //////////////////////////////////////////////////////////////////////////////////////////////

  /**
   * Defines a Java UDF0 instance as user-defined function (UDF).
   * The caller must specify the output data type, and there is no automatic input type coercion.
   * By default the returned UDF is deterministic. To change it to nondeterministic, call the
   * API `UserDefinedFunction.asNondeterministic()`.
   *
   * @group udf_funcs
   * @since 2.3.0
   */
  def udf(f: UDF0[_], returnType: DataType): UserDefinedFunction = {
    val func = f.asInstanceOf[UDF0[Any]].call()
    UserDefinedFunction(() => func, returnType, inputTypes = None)
  }

  /**
   * Defines a Java UDF1 instance as user-defined function (UDF).
   * The caller must specify the output data type, and there is no automatic input type coercion.
   * By default the returned UDF is deterministic. To change it to nondeterministic, call the
   * API `UserDefinedFunction.asNondeterministic()`.
   *
   * @group udf_funcs
   * @since 2.3.0
   */
  def udf(f: UDF1[_, _], returnType: DataType): UserDefinedFunction = {
    val func = f.asInstanceOf[UDF1[Any, Any]].call(_: Any)
    UserDefinedFunction(func, returnType, inputTypes = None)
  }

  /**
   * Defines a Java UDF2 instance as user-defined function (UDF).
   * The caller must specify the output data type, and there is no automatic input type coercion.
   * By default the returned UDF is deterministic. To change it to nondeterministic, call the
   * API `UserDefinedFunction.asNondeterministic()`.
   *
   * @group udf_funcs
   * @since 2.3.0
   */
  def udf(f: UDF2[_, _, _], returnType: DataType): UserDefinedFunction = {
    val func = f.asInstanceOf[UDF2[Any, Any, Any]].call(_: Any, _: Any)
    UserDefinedFunction(func, returnType, inputTypes = None)
  }

  /**
   * Defines a Java UDF3 instance as user-defined function (UDF).
   * The caller must specify the output data type, and there is no automatic input type coercion.
   * By default the returned UDF is deterministic. To change it to nondeterministic, call the
   * API `UserDefinedFunction.asNondeterministic()`.
   *
   * @group udf_funcs
   * @since 2.3.0
   */
  def udf(f: UDF3[_, _, _, _], returnType: DataType): UserDefinedFunction = {
    val func = f.asInstanceOf[UDF3[Any, Any, Any, Any]].call(_: Any, _: Any, _: Any)
    UserDefinedFunction(func, returnType, inputTypes = None)
  }

  /**
   * Defines a Java UDF4 instance as user-defined function (UDF).
   * The caller must specify the output data type, and there is no automatic input type coercion.
   * By default the returned UDF is deterministic. To change it to nondeterministic, call the
   * API `UserDefinedFunction.asNondeterministic()`.
   *
   * @group udf_funcs
   * @since 2.3.0
   */
  def udf(f: UDF4[_, _, _, _, _], returnType: DataType): UserDefinedFunction = {
    val func = f.asInstanceOf[UDF4[Any, Any, Any, Any, Any]].call(_: Any, _: Any, _: Any, _: Any)
    UserDefinedFunction(func, returnType, inputTypes = None)
  }

  /**
   * Defines a Java UDF5 instance as user-defined function (UDF).
   * The caller must specify the output data type, and there is no automatic input type coercion.
   * By default the returned UDF is deterministic. To change it to nondeterministic, call the
   * API `UserDefinedFunction.asNondeterministic()`.
   *
   * @group udf_funcs
   * @since 2.3.0
   */
  def udf(f: UDF5[_, _, _, _, _, _], returnType: DataType): UserDefinedFunction = {
    val func = f.asInstanceOf[UDF5[Any, Any, Any, Any, Any, Any]].call(_: Any, _: Any, _: Any, _: Any, _: Any)
    UserDefinedFunction(func, returnType, inputTypes = None)
  }

  /**
   * Defines a Java UDF6 instance as user-defined function (UDF).
   * The caller must specify the output data type, and there is no automatic input type coercion.
   * By default the returned UDF is deterministic. To change it to nondeterministic, call the
   * API `UserDefinedFunction.asNondeterministic()`.
   *
   * @group udf_funcs
   * @since 2.3.0
   */
  def udf(f: UDF6[_, _, _, _, _, _, _], returnType: DataType): UserDefinedFunction = {
    val func = f.asInstanceOf[UDF6[Any, Any, Any, Any, Any, Any, Any]].call(_: Any, _: Any, _: Any, _: Any, _: Any, _: Any)
    UserDefinedFunction(func, returnType, inputTypes = None)
  }

  /**
   * Defines a Java UDF7 instance as user-defined function (UDF).
   * The caller must specify the output data type, and there is no automatic input type coercion.
   * By default the returned UDF is deterministic. To change it to nondeterministic, call the
   * API `UserDefinedFunction.asNondeterministic()`.
   *
   * @group udf_funcs
   * @since 2.3.0
   */
  def udf(f: UDF7[_, _, _, _, _, _, _, _], returnType: DataType): UserDefinedFunction = {
    val func = f.asInstanceOf[UDF7[Any, Any, Any, Any, Any, Any, Any, Any]].call(_: Any, _: Any, _: Any, _: Any, _: Any, _: Any, _: Any)
    UserDefinedFunction(func, returnType, inputTypes = None)
  }

  /**
   * Defines a Java UDF8 instance as user-defined function (UDF).
   * The caller must specify the output data type, and there is no automatic input type coercion.
   * By default the returned UDF is deterministic. To change it to nondeterministic, call the
   * API `UserDefinedFunction.asNondeterministic()`.
   *
   * @group udf_funcs
   * @since 2.3.0
   */
  def udf(f: UDF8[_, _, _, _, _, _, _, _, _], returnType: DataType): UserDefinedFunction = {
    val func = f.asInstanceOf[UDF8[Any, Any, Any, Any, Any, Any, Any, Any, Any]].call(_: Any, _: Any, _: Any, _: Any, _: Any, _: Any, _: Any, _: Any)
    UserDefinedFunction(func, returnType, inputTypes = None)
  }

  /**
   * Defines a Java UDF9 instance as user-defined function (UDF).
   * The caller must specify the output data type, and there is no automatic input type coercion.
   * By default the returned UDF is deterministic. To change it to nondeterministic, call the
   * API `UserDefinedFunction.asNondeterministic()`.
   *
   * @group udf_funcs
   * @since 2.3.0
   */
  def udf(f: UDF9[_, _, _, _, _, _, _, _, _, _], returnType: DataType): UserDefinedFunction = {
    val func = f.asInstanceOf[UDF9[Any, Any, Any, Any, Any, Any, Any, Any, Any, Any]].call(_: Any, _: Any, _: Any, _: Any, _: Any, _: Any, _: Any, _: Any, _: Any)
    UserDefinedFunction(func, returnType, inputTypes = None)
  }

  /**
   * Defines a Java UDF10 instance as user-defined function (UDF).
   * The caller must specify the output data type, and there is no automatic input type coercion.
   * By default the returned UDF is deterministic. To change it to nondeterministic, call the
   * API `UserDefinedFunction.asNondeterministic()`.
   *
   * @group udf_funcs
   * @since 2.3.0
   */
  def udf(f: UDF10[_, _, _, _, _, _, _, _, _, _, _], returnType: DataType): UserDefinedFunction = {
    val func = f.asInstanceOf[UDF10[Any, Any, Any, Any, Any, Any, Any, Any, Any, Any, Any]].call(_: Any, _: Any, _: Any, _: Any, _: Any, _: Any, _: Any, _: Any, _: Any, _: Any)
    UserDefinedFunction(func, returnType, inputTypes = None)
  }

  // scalastyle:on parameter.number
  // scalastyle:on line.size.limit

  /**
   * Defines a deterministic user-defined function (UDF) using a Scala closure. For this variant,
   * the caller must specify the output data type, and there is no automatic input type coercion.
   * By default the returned UDF is deterministic. To change it to nondeterministic, call the
   * API `UserDefinedFunction.asNondeterministic()`.
   *
   * @param f  A closure in Scala
   * @param dataType  The output data type of the UDF
   *
   * @group udf_funcs
   * @since 2.0.0
   */
  def udf(f: AnyRef, dataType: DataType): UserDefinedFunction = {
    UserDefinedFunction(f, dataType, None)
  }

  /**
   * Call an user-defined function.
   * Example:
   * {{{
   *  import org.apache.spark.sql._
   *
   *  val df = Seq(("id1", 1), ("id2", 4), ("id3", 5)).toDF("id", "value")
   *  val spark = df.sparkSession
   *  spark.udf.register("simpleUDF", (v: Int) => v * v)
   *  df.select($"id", callUDF("simpleUDF", $"value"))
   * }}}
   *
   * @group udf_funcs
   * @since 1.5.0
   */
  @scala.annotation.varargs
  def callUDF(udfName: String, cols: Column*): Column = withExpr {
    UnresolvedFunction(udfName, cols.map(_.expr), isDistinct = false)
  }
}<|MERGE_RESOLUTION|>--- conflicted
+++ resolved
@@ -3301,21 +3301,20 @@
   def sort_array(e: Column, asc: Boolean): Column = withExpr { SortArray(e.expr, lit(asc).expr) }
 
   /**
-<<<<<<< HEAD
+   * Returns the maximum value in the array.
+   *
+   * @group collection_funcs
+   * @since 2.4.0
+   */
+  def array_max(e: Column): Column = withExpr { ArrayMax(e.expr) }
+
+  /**
    * Creates a single array from an array of arrays. If a structure of nested arrays is deeper than
    * two levels, only one level of nesting is removed.
    * @group collection_funcs
    * @since 2.4.0
    */
   def flatten(e: Column): Column = withExpr { Flatten(e.expr) }
-=======
-   * Returns the maximum value in the array.
-   *
-   * @group collection_funcs
-   * @since 2.4.0
-   */
-  def array_max(e: Column): Column = withExpr { ArrayMax(e.expr) }
->>>>>>> 69310220
 
   /**
    * Returns an unordered array containing the keys of the map.
