/*
 * Licensed to the Apache Software Foundation (ASF) under one or more
 * contributor license agreements.  See the NOTICE file distributed with
 * this work for additional information regarding copyright ownership.
 * The ASF licenses this file to You under the Apache License, Version 2.0
 * (the "License"); you may not use this file except in compliance with
 * the License.  You may obtain a copy of the License at
 *
 *    http://www.apache.org/licenses/LICENSE-2.0
 *
 * Unless required by applicable law or agreed to in writing, software
 * distributed under the License is distributed on an "AS IS" BASIS,
 * WITHOUT WARRANTIES OR CONDITIONS OF ANY KIND, either express or implied.
 * See the License for the specific language governing permissions and
 * limitations under the License.
 */

package org.apache.spark.sql

import scala.language.implicitConversions
import scala.reflect.runtime.universe.{TypeTag, typeTag}

import org.apache.spark.annotation.Experimental
import org.apache.spark.sql.catalyst.ScalaReflection
import org.apache.spark.sql.catalyst.analysis.{UnresolvedFunction, Star}
import org.apache.spark.sql.catalyst.expressions._
import org.apache.spark.sql.catalyst.plans.logical.BroadcastHint
import org.apache.spark.sql.types._
import org.apache.spark.util.Utils

/**
 * :: Experimental ::
 * Functions available for [[DataFrame]].
 *
 * @groupname udf_funcs UDF functions
 * @groupname agg_funcs Aggregate functions
 * @groupname sort_funcs Sorting functions
 * @groupname normal_funcs Non-aggregate functions
 * @groupname math_funcs Math functions
 * @groupname misc_funcs Misc functions
 * @groupname window_funcs Window functions
 * @groupname string_funcs String functions
 * @groupname Ungrouped Support functions for DataFrames.
 * @since 1.3.0
 */
@Experimental
// scalastyle:off
object functions {
// scalastyle:on

  private[this] implicit def toColumn(expr: Expression): Column = Column(expr)

  /**
   * Returns a [[Column]] based on the given column name.
   *
   * @group normal_funcs
   * @since 1.3.0
   */
  def col(colName: String): Column = Column(colName)

  /**
   * Returns a [[Column]] based on the given column name. Alias of [[col]].
   *
   * @group normal_funcs
   * @since 1.3.0
   */
  def column(colName: String): Column = Column(colName)

  /**
   * Creates a [[Column]] of literal value.
   *
   * The passed in object is returned directly if it is already a [[Column]].
   * If the object is a Scala Symbol, it is converted into a [[Column]] also.
   * Otherwise, a new [[Column]] is created to represent the literal value.
   *
   * @group normal_funcs
   * @since 1.3.0
   */
  def lit(literal: Any): Column = {
    literal match {
      case c: Column => return c
      case s: Symbol => return new ColumnName(literal.asInstanceOf[Symbol].name)
      case _ =>  // continue
    }

    val literalExpr = Literal(literal)
    Column(literalExpr)
  }

  //////////////////////////////////////////////////////////////////////////////////////////////
  // Sort functions
  //////////////////////////////////////////////////////////////////////////////////////////////

  /**
   * Returns a sort expression based on ascending order of the column.
   * {{{
   *   // Sort by dept in ascending order, and then age in descending order.
   *   df.sort(asc("dept"), desc("age"))
   * }}}
   *
   * @group sort_funcs
   * @since 1.3.0
   */
  def asc(columnName: String): Column = Column(columnName).asc

  /**
   * Returns a sort expression based on the descending order of the column.
   * {{{
   *   // Sort by dept in ascending order, and then age in descending order.
   *   df.sort(asc("dept"), desc("age"))
   * }}}
   *
   * @group sort_funcs
   * @since 1.3.0
   */
  def desc(columnName: String): Column = Column(columnName).desc

  //////////////////////////////////////////////////////////////////////////////////////////////
  // Aggregate functions
  //////////////////////////////////////////////////////////////////////////////////////////////

  /**
   * Aggregate function: returns the sum of all values in the expression.
   *
   * @group agg_funcs
   * @since 1.3.0
   */
  def sum(e: Column): Column = Sum(e.expr)

  /**
   * Aggregate function: returns the sum of all values in the given column.
   *
   * @group agg_funcs
   * @since 1.3.0
   */
  def sum(columnName: String): Column = sum(Column(columnName))

  /**
   * Aggregate function: returns the sum of distinct values in the expression.
   *
   * @group agg_funcs
   * @since 1.3.0
   */
  def sumDistinct(e: Column): Column = SumDistinct(e.expr)

  /**
   * Aggregate function: returns the sum of distinct values in the expression.
   *
   * @group agg_funcs
   * @since 1.3.0
   */
  def sumDistinct(columnName: String): Column = sumDistinct(Column(columnName))

  /**
   * Aggregate function: returns the number of items in a group.
   *
   * @group agg_funcs
   * @since 1.3.0
   */
  def count(e: Column): Column = e.expr match {
    // Turn count(*) into count(1)
    case s: Star => Count(Literal(1))
    case _ => Count(e.expr)
  }

  /**
   * Aggregate function: returns the number of items in a group.
   *
   * @group agg_funcs
   * @since 1.3.0
   */
  def count(columnName: String): Column = count(Column(columnName))

  /**
   * Aggregate function: returns the number of distinct items in a group.
   *
   * @group agg_funcs
   * @since 1.3.0
   */
  @scala.annotation.varargs
  def countDistinct(expr: Column, exprs: Column*): Column =
    CountDistinct((expr +: exprs).map(_.expr))

  /**
   * Aggregate function: returns the number of distinct items in a group.
   *
   * @group agg_funcs
   * @since 1.3.0
   */
  @scala.annotation.varargs
  def countDistinct(columnName: String, columnNames: String*): Column =
    countDistinct(Column(columnName), columnNames.map(Column.apply) : _*)

  /**
   * Aggregate function: returns the approximate number of distinct items in a group.
   *
   * @group agg_funcs
   * @since 1.3.0
   */
  def approxCountDistinct(e: Column): Column = ApproxCountDistinct(e.expr)

  /**
   * Aggregate function: returns the approximate number of distinct items in a group.
   *
   * @group agg_funcs
   * @since 1.3.0
   */
  def approxCountDistinct(columnName: String): Column = approxCountDistinct(column(columnName))

  /**
   * Aggregate function: returns the approximate number of distinct items in a group.
   *
   * @group agg_funcs
   * @since 1.3.0
   */
  def approxCountDistinct(e: Column, rsd: Double): Column = ApproxCountDistinct(e.expr, rsd)

  /**
   * Aggregate function: returns the approximate number of distinct items in a group.
   *
   * @group agg_funcs
   * @since 1.3.0
   */
  def approxCountDistinct(columnName: String, rsd: Double): Column = {
    approxCountDistinct(Column(columnName), rsd)
  }

  /**
   * Aggregate function: returns the average of the values in a group.
   *
   * @group agg_funcs
   * @since 1.3.0
   */
  def avg(e: Column): Column = Average(e.expr)

  /**
   * Aggregate function: returns the average of the values in a group.
   *
   * @group agg_funcs
   * @since 1.3.0
   */
  def avg(columnName: String): Column = avg(Column(columnName))

  /**
   * Aggregate function: returns the first value in a group.
   *
   * @group agg_funcs
   * @since 1.3.0
   */
  def first(e: Column): Column = First(e.expr)

  /**
   * Aggregate function: returns the first value of a column in a group.
   *
   * @group agg_funcs
   * @since 1.3.0
   */
  def first(columnName: String): Column = first(Column(columnName))

  /**
   * Aggregate function: returns the last value in a group.
   *
   * @group agg_funcs
   * @since 1.3.0
   */
  def last(e: Column): Column = Last(e.expr)

  /**
   * Aggregate function: returns the last value of the column in a group.
   *
   * @group agg_funcs
   * @since 1.3.0
   */
  def last(columnName: String): Column = last(Column(columnName))

  /**
   * Aggregate function: returns the average of the values in a group.
   * Alias for avg.
   *
   * @group agg_funcs
   * @since 1.4.0
   */
  def mean(e: Column): Column = avg(e)

  /**
   * Aggregate function: returns the average of the values in a group.
   * Alias for avg.
   *
   * @group agg_funcs
   * @since 1.4.0
   */
  def mean(columnName: String): Column = avg(columnName)

  /**
   * Aggregate function: returns the minimum value of the expression in a group.
   *
   * @group agg_funcs
   * @since 1.3.0
   */
  def min(e: Column): Column = Min(e.expr)

  /**
   * Aggregate function: returns the minimum value of the column in a group.
   *
   * @group agg_funcs
   * @since 1.3.0
   */
  def min(columnName: String): Column = min(Column(columnName))

  /**
   * Aggregate function: returns the maximum value of the expression in a group.
   *
   * @group agg_funcs
   * @since 1.3.0
   */
  def max(e: Column): Column = Max(e.expr)

  /**
   * Aggregate function: returns the maximum value of the column in a group.
   *
   * @group agg_funcs
   * @since 1.3.0
   */
  def max(columnName: String): Column = max(Column(columnName))

  //////////////////////////////////////////////////////////////////////////////////////////////
  // Window functions
  //////////////////////////////////////////////////////////////////////////////////////////////

  /**
   * Window function: returns the value that is `offset` rows before the current row, and
   * `null` if there is less than `offset` rows before the current row. For example,
   * an `offset` of one will return the previous row at any given point in the window partition.
   *
   * This is equivalent to the LAG function in SQL.
   *
   * @group window_funcs
   * @since 1.4.0
   */
  def lag(e: Column, offset: Int): Column = {
    lag(e, offset, null)
  }

  /**
   * Window function: returns the value that is `offset` rows before the current row, and
   * `null` if there is less than `offset` rows before the current row. For example,
   * an `offset` of one will return the previous row at any given point in the window partition.
   *
   * This is equivalent to the LAG function in SQL.
   *
   * @group window_funcs
   * @since 1.4.0
   */
  def lag(columnName: String, offset: Int): Column = {
    lag(columnName, offset, null)
  }

  /**
   * Window function: returns the value that is `offset` rows before the current row, and
   * `defaultValue` if there is less than `offset` rows before the current row. For example,
   * an `offset` of one will return the previous row at any given point in the window partition.
   *
   * This is equivalent to the LAG function in SQL.
   *
   * @group window_funcs
   * @since 1.4.0
   */
  def lag(columnName: String, offset: Int, defaultValue: Any): Column = {
    lag(Column(columnName), offset, defaultValue)
  }

  /**
   * Window function: returns the value that is `offset` rows before the current row, and
   * `defaultValue` if there is less than `offset` rows before the current row. For example,
   * an `offset` of one will return the previous row at any given point in the window partition.
   *
   * This is equivalent to the LAG function in SQL.
   *
   * @group window_funcs
   * @since 1.4.0
   */
  def lag(e: Column, offset: Int, defaultValue: Any): Column = {
    UnresolvedWindowFunction("lag", e.expr :: Literal(offset) :: Literal(defaultValue) :: Nil)
  }

  /**
   * Window function: returns the value that is `offset` rows after the current row, and
   * `null` if there is less than `offset` rows after the current row. For example,
   * an `offset` of one will return the next row at any given point in the window partition.
   *
   * This is equivalent to the LEAD function in SQL.
   *
   * @group window_funcs
   * @since 1.4.0
   */
  def lead(columnName: String, offset: Int): Column = {
    lead(columnName, offset, null)
  }

  /**
   * Window function: returns the value that is `offset` rows after the current row, and
   * `null` if there is less than `offset` rows after the current row. For example,
   * an `offset` of one will return the next row at any given point in the window partition.
   *
   * This is equivalent to the LEAD function in SQL.
   *
   * @group window_funcs
   * @since 1.4.0
   */
  def lead(e: Column, offset: Int): Column = {
    lead(e, offset, null)
  }

  /**
   * Window function: returns the value that is `offset` rows after the current row, and
   * `defaultValue` if there is less than `offset` rows after the current row. For example,
   * an `offset` of one will return the next row at any given point in the window partition.
   *
   * This is equivalent to the LEAD function in SQL.
   *
   * @group window_funcs
   * @since 1.4.0
   */
  def lead(columnName: String, offset: Int, defaultValue: Any): Column = {
    lead(Column(columnName), offset, defaultValue)
  }

  /**
   * Window function: returns the value that is `offset` rows after the current row, and
   * `defaultValue` if there is less than `offset` rows after the current row. For example,
   * an `offset` of one will return the next row at any given point in the window partition.
   *
   * This is equivalent to the LEAD function in SQL.
   *
   * @group window_funcs
   * @since 1.4.0
   */
  def lead(e: Column, offset: Int, defaultValue: Any): Column = {
    UnresolvedWindowFunction("lead", e.expr :: Literal(offset) :: Literal(defaultValue) :: Nil)
  }

  /**
   * Window function: returns the ntile group id (from 1 to `n` inclusive) in an ordered window
   * partition. Fow example, if `n` is 4, the first quarter of the rows will get value 1, the second
   * quarter will get 2, the third quarter will get 3, and the last quarter will get 4.
   *
   * This is equivalent to the NTILE function in SQL.
   *
   * @group window_funcs
   * @since 1.4.0
   */
  def ntile(n: Int): Column = {
    UnresolvedWindowFunction("ntile", lit(n).expr :: Nil)
  }

  /**
   * Window function: returns a sequential number starting at 1 within a window partition.
   *
   * This is equivalent to the ROW_NUMBER function in SQL.
   *
   * @group window_funcs
   * @since 1.4.0
   */
  def rowNumber(): Column = {
    UnresolvedWindowFunction("row_number", Nil)
  }

  /**
   * Window function: returns the rank of rows within a window partition, without any gaps.
   *
   * The difference between rank and denseRank is that denseRank leaves no gaps in ranking
   * sequence when there are ties. That is, if you were ranking a competition using denseRank
   * and had three people tie for second place, you would say that all three were in second
   * place and that the next person came in third.
   *
   * This is equivalent to the DENSE_RANK function in SQL.
   *
   * @group window_funcs
   * @since 1.4.0
   */
  def denseRank(): Column = {
    UnresolvedWindowFunction("dense_rank", Nil)
  }

  /**
   * Window function: returns the rank of rows within a window partition.
   *
   * The difference between rank and denseRank is that denseRank leaves no gaps in ranking
   * sequence when there are ties. That is, if you were ranking a competition using denseRank
   * and had three people tie for second place, you would say that all three were in second
   * place and that the next person came in third.
   *
   * This is equivalent to the RANK function in SQL.
   *
   * @group window_funcs
   * @since 1.4.0
   */
  def rank(): Column = {
    UnresolvedWindowFunction("rank", Nil)
  }

  /**
   * Window function: returns the cumulative distribution of values within a window partition,
   * i.e. the fraction of rows that are below the current row.
   *
   * {{{
   *   N = total number of rows in the partition
   *   cumeDist(x) = number of values before (and including) x / N
   * }}}
   *
   *
   * This is equivalent to the CUME_DIST function in SQL.
   *
   * @group window_funcs
   * @since 1.4.0
   */
  def cumeDist(): Column = {
    UnresolvedWindowFunction("cume_dist", Nil)
  }

  /**
   * Window function: returns the relative rank (i.e. percentile) of rows within a window partition.
   *
   * This is computed by:
   * {{{
   *   (rank of row in its partition - 1) / (number of rows in the partition - 1)
   * }}}
   *
   * This is equivalent to the PERCENT_RANK function in SQL.
   *
   * @group window_funcs
   * @since 1.4.0
   */
  def percentRank(): Column = {
    UnresolvedWindowFunction("percent_rank", Nil)
  }

  //////////////////////////////////////////////////////////////////////////////////////////////
  // Non-aggregate functions
  //////////////////////////////////////////////////////////////////////////////////////////////

  /**
   * Computes the absolute value.
   *
   * @group normal_funcs
   * @since 1.3.0
   */
  def abs(e: Column): Column = Abs(e.expr)

  /**
   * Creates a new array column. The input columns must all have the same data type.
   *
   * @group normal_funcs
   * @since 1.4.0
   */
  @scala.annotation.varargs
  def array(cols: Column*): Column = CreateArray(cols.map(_.expr))

  /**
   * Creates a new array column. The input columns must all have the same data type.
   *
   * @group normal_funcs
   * @since 1.4.0
   */
  def array(colName: String, colNames: String*): Column = {
    array((colName +: colNames).map(col) : _*)
  }

  /**
   * Marks a DataFrame as small enough for use in broadcast joins.
   *
   * The following example marks the right DataFrame for broadcast hash join using `joinKey`.
   * {{{
   *   // left and right are DataFrames
   *   left.join(broadcast(right), "joinKey")
   * }}}
   *
   * @group normal_funcs
   * @since 1.5.0
   */
  def broadcast(df: DataFrame): DataFrame = {
    DataFrame(df.sqlContext, BroadcastHint(df.logicalPlan))
  }

  /**
   * Returns the first column that is not null.
   * {{{
   *   df.select(coalesce(df("a"), df("b")))
   * }}}
   *
   * @group normal_funcs
   * @since 1.3.0
   */
  @scala.annotation.varargs
  def coalesce(e: Column*): Column = Coalesce(e.map(_.expr))

  /**
   * Creates a new row for each element in the given array or map column.
   */
   def explode(e: Column): Column = Explode(e.expr)

  /**
   * Converts a string exprsesion to lower case.
   *
   * @group normal_funcs
   * @since 1.3.0
   */
  def lower(e: Column): Column = Lower(e.expr)

  /**
   * A column expression that generates monotonically increasing 64-bit integers.
   *
   * The generated ID is guaranteed to be monotonically increasing and unique, but not consecutive.
   * The current implementation puts the partition ID in the upper 31 bits, and the record number
   * within each partition in the lower 33 bits. The assumption is that the data frame has
   * less than 1 billion partitions, and each partition has less than 8 billion records.
   *
   * As an example, consider a [[DataFrame]] with two partitions, each with 3 records.
   * This expression would return the following IDs:
   * 0, 1, 2, 8589934592 (1L << 33), 8589934593, 8589934594.
   *
   * @group normal_funcs
   * @since 1.4.0
   */
  def monotonicallyIncreasingId(): Column = execution.expressions.MonotonicallyIncreasingID()

  /**
   * Unary minus, i.e. negate the expression.
   * {{{
   *   // Select the amount column and negates all values.
   *   // Scala:
   *   df.select( -df("amount") )
   *
   *   // Java:
   *   df.select( negate(df.col("amount")) );
   * }}}
   *
   * @group normal_funcs
   * @since 1.3.0
   */
  def negate(e: Column): Column = -e

  /**
   * Inversion of boolean expression, i.e. NOT.
   * {{{
   *   // Scala: select rows that are not active (isActive === false)
   *   df.filter( !df("isActive") )
   *
   *   // Java:
   *   df.filter( not(df.col("isActive")) );
   * }}}
   *
   * @group normal_funcs
   * @since 1.3.0
   */
  def not(e: Column): Column = !e

  /**
   * Evaluates a list of conditions and returns one of multiple possible result expressions.
   * If otherwise is not defined at the end, null is returned for unmatched conditions.
   *
   * {{{
   *   // Example: encoding gender string column into integer.
   *
   *   // Scala:
   *   people.select(when(people("gender") === "male", 0)
   *     .when(people("gender") === "female", 1)
   *     .otherwise(2))
   *
   *   // Java:
   *   people.select(when(col("gender").equalTo("male"), 0)
   *     .when(col("gender").equalTo("female"), 1)
   *     .otherwise(2))
   * }}}
   *
   * @group normal_funcs
   * @since 1.4.0
   */
  def when(condition: Column, value: Any): Column = {
    CaseWhen(Seq(condition.expr, lit(value).expr))
  }

  /**
   * Generate a random column with i.i.d. samples from U[0.0, 1.0].
   *
   * @group normal_funcs
   * @since 1.4.0
   */
  def rand(seed: Long): Column = Rand(seed)

  /**
   * Generate a random column with i.i.d. samples from U[0.0, 1.0].
   *
   * @group normal_funcs
   * @since 1.4.0
   */
  def rand(): Column = rand(Utils.random.nextLong)

  /**
   * Generate a column with i.i.d. samples from the standard normal distribution.
   *
   * @group normal_funcs
   * @since 1.4.0
   */
  def randn(seed: Long): Column = Randn(seed)

  /**
   * Generate a column with i.i.d. samples from the standard normal distribution.
   *
   * @group normal_funcs
   * @since 1.4.0
   */
  def randn(): Column = randn(Utils.random.nextLong)

  /**
   * Partition ID of the Spark task.
   *
   * Note that this is indeterministic because it depends on data partitioning and task scheduling.
   *
   * @group normal_funcs
   * @since 1.4.0
   */
  def sparkPartitionId(): Column = execution.expressions.SparkPartitionID

  /**
   * Computes the square root of the specified float value.
   *
   * @group math_funcs
   * @since 1.3.0
   */
  def sqrt(e: Column): Column = Sqrt(e.expr)

  /**
   * Computes the square root of the specified float value.
   *
   * @group math_funcs
   * @since 1.5.0
   */
  def sqrt(colName: String): Column = sqrt(Column(colName))

  /**
   * Creates a new struct column. The input column must be a column in a [[DataFrame]], or
   * a derived column expression that is named (i.e. aliased).
   *
   * @group normal_funcs
   * @since 1.4.0
   */
  @scala.annotation.varargs
  def struct(cols: Column*): Column = {
    require(cols.forall(_.expr.isInstanceOf[NamedExpression]),
      s"struct input columns must all be named or aliased ($cols)")
    CreateStruct(cols.map(_.expr.asInstanceOf[NamedExpression]))
  }

  /**
   * Creates a new struct column that composes multiple input columns.
   *
   * @group normal_funcs
   * @since 1.4.0
   */
  def struct(colName: String, colNames: String*): Column = {
    struct((colName +: colNames).map(col) : _*)
  }

  /**
   * Converts a string expression to upper case.
   *
   * @group normal_funcs
   * @since 1.3.0
   */
  def upper(e: Column): Column = Upper(e.expr)

  /**
   * Computes bitwise NOT.
   *
   * @group normal_funcs
   * @since 1.4.0
   */
  def bitwiseNOT(e: Column): Column = BitwiseNot(e.expr)

  //////////////////////////////////////////////////////////////////////////////////////////////
  // Math Functions
  //////////////////////////////////////////////////////////////////////////////////////////////

  /**
   * Computes the cosine inverse of the given value; the returned angle is in the range
   * 0.0 through pi.
   *
   * @group math_funcs
   * @since 1.4.0
   */
  def acos(e: Column): Column = Acos(e.expr)

  /**
   * Computes the cosine inverse of the given column; the returned angle is in the range
   * 0.0 through pi.
   *
   * @group math_funcs
   * @since 1.4.0
   */
  def acos(columnName: String): Column = acos(Column(columnName))

  /**
   * Computes the sine inverse of the given value; the returned angle is in the range
   * -pi/2 through pi/2.
   *
   * @group math_funcs
   * @since 1.4.0
   */
  def asin(e: Column): Column = Asin(e.expr)

  /**
   * Computes the sine inverse of the given column; the returned angle is in the range
   * -pi/2 through pi/2.
   *
   * @group math_funcs
   * @since 1.4.0
   */
  def asin(columnName: String): Column = asin(Column(columnName))

  /**
   * Computes the tangent inverse of the given value.
   *
   * @group math_funcs
   * @since 1.4.0
   */
  def atan(e: Column): Column = Atan(e.expr)

  /**
   * Computes the tangent inverse of the given column.
   *
   * @group math_funcs
   * @since 1.4.0
   */
  def atan(columnName: String): Column = atan(Column(columnName))

  /**
   * Returns the angle theta from the conversion of rectangular coordinates (x, y) to
   * polar coordinates (r, theta).
   *
   * @group math_funcs
   * @since 1.4.0
   */
  def atan2(l: Column, r: Column): Column = Atan2(l.expr, r.expr)

  /**
   * Returns the angle theta from the conversion of rectangular coordinates (x, y) to
   * polar coordinates (r, theta).
   *
   * @group math_funcs
   * @since 1.4.0
   */
  def atan2(l: Column, rightName: String): Column = atan2(l, Column(rightName))

  /**
   * Returns the angle theta from the conversion of rectangular coordinates (x, y) to
   * polar coordinates (r, theta).
   *
   * @group math_funcs
   * @since 1.4.0
   */
  def atan2(leftName: String, r: Column): Column = atan2(Column(leftName), r)

  /**
   * Returns the angle theta from the conversion of rectangular coordinates (x, y) to
   * polar coordinates (r, theta).
   *
   * @group math_funcs
   * @since 1.4.0
   */
  def atan2(leftName: String, rightName: String): Column =
    atan2(Column(leftName), Column(rightName))

  /**
   * Returns the angle theta from the conversion of rectangular coordinates (x, y) to
   * polar coordinates (r, theta).
   *
   * @group math_funcs
   * @since 1.4.0
   */
  def atan2(l: Column, r: Double): Column = atan2(l, lit(r).expr)

  /**
   * Returns the angle theta from the conversion of rectangular coordinates (x, y) to
   * polar coordinates (r, theta).
   *
   * @group math_funcs
   * @since 1.4.0
   */
  def atan2(leftName: String, r: Double): Column = atan2(Column(leftName), r)

  /**
   * Returns the angle theta from the conversion of rectangular coordinates (x, y) to
   * polar coordinates (r, theta).
   *
   * @group math_funcs
   * @since 1.4.0
   */
  def atan2(l: Double, r: Column): Column = atan2(lit(l).expr, r)

  /**
   * Returns the angle theta from the conversion of rectangular coordinates (x, y) to
   * polar coordinates (r, theta).
   *
   * @group math_funcs
   * @since 1.4.0
   */
  def atan2(l: Double, rightName: String): Column = atan2(l, Column(rightName))

  /**
   * An expression that returns the string representation of the binary value of the given long
   * column. For example, bin("12") returns "1100".
   *
   * @group math_funcs
   * @since 1.5.0
   */
  def bin(e: Column): Column = Bin(e.expr)

  /**
   * An expression that returns the string representation of the binary value of the given long
   * column. For example, bin("12") returns "1100".
   *
   * @group math_funcs
   * @since 1.5.0
   */
  def bin(columnName: String): Column = bin(Column(columnName))

  /**
   * Computes the cube-root of the given value.
   *
   * @group math_funcs
   * @since 1.4.0
   */
  def cbrt(e: Column): Column = Cbrt(e.expr)

  /**
   * Computes the cube-root of the given column.
   *
   * @group math_funcs
   * @since 1.4.0
   */
  def cbrt(columnName: String): Column = cbrt(Column(columnName))

  /**
   * Computes the ceiling of the given value.
   *
   * @group math_funcs
   * @since 1.4.0
   */
  def ceil(e: Column): Column = Ceil(e.expr)

  /**
   * Computes the ceiling of the given column.
   *
   * @group math_funcs
   * @since 1.4.0
   */
  def ceil(columnName: String): Column = ceil(Column(columnName))

  /**
   * Computes the cosine of the given value.
   *
   * @group math_funcs
   * @since 1.4.0
   */
  def cos(e: Column): Column = Cos(e.expr)

  /**
   * Computes the cosine of the given column.
   *
   * @group math_funcs
   * @since 1.4.0
   */
  def cos(columnName: String): Column = cos(Column(columnName))

  /**
   * Computes the hyperbolic cosine of the given value.
   *
   * @group math_funcs
   * @since 1.4.0
   */
  def cosh(e: Column): Column = Cosh(e.expr)

  /**
   * Computes the hyperbolic cosine of the given column.
   *
   * @group math_funcs
   * @since 1.4.0
   */
  def cosh(columnName: String): Column = cosh(Column(columnName))

  /**
   * Returns the double value that is closer than any other to e, the base of the natural
   * logarithms.
   *
   * @group math_funcs
   * @since 1.5.0
   */
  def e(): Column = EulerNumber()

  /**
   * Computes the exponential of the given value.
   *
   * @group math_funcs
   * @since 1.4.0
   */
  def exp(e: Column): Column = Exp(e.expr)

  /**
   * Computes the exponential of the given column.
   *
   * @group math_funcs
   * @since 1.4.0
   */
  def exp(columnName: String): Column = exp(Column(columnName))

  /**
   * Computes the exponential of the given value minus one.
   *
   * @group math_funcs
   * @since 1.4.0
   */
  def expm1(e: Column): Column = Expm1(e.expr)

  /**
   * Computes the exponential of the given column.
   *
   * @group math_funcs
   * @since 1.4.0
   */
  def expm1(columnName: String): Column = expm1(Column(columnName))

  /**
   * Computes the floor of the given value.
   *
   * @group math_funcs
   * @since 1.4.0
   */
  def floor(e: Column): Column = Floor(e.expr)

  /**
   * Computes the floor of the given column.
   *
   * @group math_funcs
   * @since 1.4.0
   */
  def floor(columnName: String): Column = floor(Column(columnName))

  /**
   * Computes `sqrt(a^2^ + b^2^)` without intermediate overflow or underflow.
   *
   * @group math_funcs
   * @since 1.4.0
   */
  def hypot(l: Column, r: Column): Column = Hypot(l.expr, r.expr)

  /**
   * Computes `sqrt(a^2^ + b^2^)` without intermediate overflow or underflow.
   *
   * @group math_funcs
   * @since 1.4.0
   */
  def hypot(l: Column, rightName: String): Column = hypot(l, Column(rightName))

  /**
   * Computes `sqrt(a^2^ + b^2^)` without intermediate overflow or underflow.
   *
   * @group math_funcs
   * @since 1.4.0
   */
  def hypot(leftName: String, r: Column): Column = hypot(Column(leftName), r)

  /**
   * Computes `sqrt(a^2^ + b^2^)` without intermediate overflow or underflow.
   *
   * @group math_funcs
   * @since 1.4.0
   */
  def hypot(leftName: String, rightName: String): Column =
    hypot(Column(leftName), Column(rightName))

  /**
   * Computes `sqrt(a^2^ + b^2^)` without intermediate overflow or underflow.
   *
   * @group math_funcs
   * @since 1.4.0
   */
  def hypot(l: Column, r: Double): Column = hypot(l, lit(r).expr)

  /**
   * Computes `sqrt(a^2^ + b^2^)` without intermediate overflow or underflow.
   *
   * @group math_funcs
   * @since 1.4.0
   */
  def hypot(leftName: String, r: Double): Column = hypot(Column(leftName), r)

  /**
   * Computes `sqrt(a^2^ + b^2^)` without intermediate overflow or underflow.
   *
   * @group math_funcs
   * @since 1.4.0
   */
  def hypot(l: Double, r: Column): Column = hypot(lit(l).expr, r)

  /**
   * Computes `sqrt(a^2^ + b^2^)` without intermediate overflow or underflow.
   *
   * @group math_funcs
   * @since 1.4.0
   */
  def hypot(l: Double, rightName: String): Column = hypot(l, Column(rightName))

  /**
   * Computes the natural logarithm of the given value.
   *
   * @group math_funcs
   * @since 1.4.0
   */
  def log(e: Column): Column = Log(e.expr)

  /**
   * Computes the natural logarithm of the given column.
   *
   * @group math_funcs
   * @since 1.4.0
   */
  def log(columnName: String): Column = log(Column(columnName))

  /**
   * Returns the first argument-base logarithm of the second argument.
   *
   * @group math_funcs
   * @since 1.4.0
   */
  def log(base: Double, a: Column): Column = Logarithm(lit(base).expr, a.expr)

  /**
   * Returns the first argument-base logarithm of the second argument.
   *
   * @group math_funcs
   * @since 1.4.0
   */
  def log(base: Double, columnName: String): Column = log(base, Column(columnName))

  /**
   * Computes the logarithm of the given value in base 10.
   *
   * @group math_funcs
   * @since 1.4.0
   */
  def log10(e: Column): Column = Log10(e.expr)

  /**
   * Computes the logarithm of the given value in base 10.
   *
   * @group math_funcs
   * @since 1.4.0
   */
  def log10(columnName: String): Column = log10(Column(columnName))

  /**
   * Computes the natural logarithm of the given value plus one.
   *
   * @group math_funcs
   * @since 1.4.0
   */
  def log1p(e: Column): Column = Log1p(e.expr)

  /**
   * Computes the natural logarithm of the given column plus one.
   *
   * @group math_funcs
   * @since 1.4.0
   */
  def log1p(columnName: String): Column = log1p(Column(columnName))

  /**
   * Returns the double value that is closer than any other to pi, the ratio of the circumference
   * of a circle to its diameter.
   *
   * @group math_funcs
   * @since 1.5.0
   */
  def pi(): Column = Pi()

  /**
   * Computes the logarithm of the given column in base 2.
   *
   * @group math_funcs
   * @since 1.5.0
   */
  def log2(expr: Column): Column = Log2(expr.expr)

  /**
   * Computes the logarithm of the given value in base 2.
   *
   * @group math_funcs
   * @since 1.5.0
   */
  def log2(columnName: String): Column = log2(Column(columnName))

  /**
   * Returns the value of the first argument raised to the power of the second argument.
   *
   * @group math_funcs
   * @since 1.4.0
   */
  def pow(l: Column, r: Column): Column = Pow(l.expr, r.expr)

  /**
   * Returns the value of the first argument raised to the power of the second argument.
   *
   * @group math_funcs
   * @since 1.4.0
   */
  def pow(l: Column, rightName: String): Column = pow(l, Column(rightName))

  /**
   * Returns the value of the first argument raised to the power of the second argument.
   *
   * @group math_funcs
   * @since 1.4.0
   */
  def pow(leftName: String, r: Column): Column = pow(Column(leftName), r)

  /**
   * Returns the value of the first argument raised to the power of the second argument.
   *
   * @group math_funcs
   * @since 1.4.0
   */
  def pow(leftName: String, rightName: String): Column = pow(Column(leftName), Column(rightName))

  /**
   * Returns the value of the first argument raised to the power of the second argument.
   *
   * @group math_funcs
   * @since 1.4.0
   */
  def pow(l: Column, r: Double): Column = pow(l, lit(r).expr)

  /**
   * Returns the value of the first argument raised to the power of the second argument.
   *
   * @group math_funcs
   * @since 1.4.0
   */
  def pow(leftName: String, r: Double): Column = pow(Column(leftName), r)

  /**
   * Returns the value of the first argument raised to the power of the second argument.
   *
   * @group math_funcs
   * @since 1.4.0
   */
  def pow(l: Double, r: Column): Column = pow(lit(l).expr, r)

  /**
   * Returns the value of the first argument raised to the power of the second argument.
   *
   * @group math_funcs
   * @since 1.4.0
   */
  def pow(l: Double, rightName: String): Column = pow(l, Column(rightName))

  /**
   * Returns the double value that is closest in value to the argument and
   * is equal to a mathematical integer.
   *
   * @group math_funcs
   * @since 1.4.0
   */
  def rint(e: Column): Column = Rint(e.expr)

  /**
   * Returns the double value that is closest in value to the argument and
   * is equal to a mathematical integer.
   *
   * @group math_funcs
   * @since 1.4.0
   */
  def rint(columnName: String): Column = rint(Column(columnName))

  /**
   * Computes the signum of the given value.
   *
   * @group math_funcs
   * @since 1.4.0
   */
  def signum(e: Column): Column = Signum(e.expr)

  /**
   * Computes the signum of the given column.
   *
   * @group math_funcs
   * @since 1.4.0
   */
  def signum(columnName: String): Column = signum(Column(columnName))

  /**
   * Computes the sine of the given value.
   *
   * @group math_funcs
   * @since 1.4.0
   */
  def sin(e: Column): Column = Sin(e.expr)

  /**
   * Computes the sine of the given column.
   *
   * @group math_funcs
   * @since 1.4.0
   */
  def sin(columnName: String): Column = sin(Column(columnName))

  /**
   * Computes the hyperbolic sine of the given value.
   *
   * @group math_funcs
   * @since 1.4.0
   */
  def sinh(e: Column): Column = Sinh(e.expr)

  /**
   * Computes the hyperbolic sine of the given column.
   *
   * @group math_funcs
   * @since 1.4.0
   */
  def sinh(columnName: String): Column = sinh(Column(columnName))

  /**
   * Computes the tangent of the given value.
   *
   * @group math_funcs
   * @since 1.4.0
   */
  def tan(e: Column): Column = Tan(e.expr)

  /**
   * Computes the tangent of the given column.
   *
   * @group math_funcs
   * @since 1.4.0
   */
  def tan(columnName: String): Column = tan(Column(columnName))

  /**
   * Computes the hyperbolic tangent of the given value.
   *
   * @group math_funcs
   * @since 1.4.0
   */
  def tanh(e: Column): Column = Tanh(e.expr)

  /**
   * Computes the hyperbolic tangent of the given column.
   *
   * @group math_funcs
   * @since 1.4.0
   */
  def tanh(columnName: String): Column = tanh(Column(columnName))

  /**
   * Converts an angle measured in radians to an approximately equivalent angle measured in degrees.
   *
   * @group math_funcs
   * @since 1.4.0
   */
  def toDegrees(e: Column): Column = ToDegrees(e.expr)

  /**
   * Converts an angle measured in radians to an approximately equivalent angle measured in degrees.
   *
   * @group math_funcs
   * @since 1.4.0
   */
  def toDegrees(columnName: String): Column = toDegrees(Column(columnName))

  /**
   * Converts an angle measured in degrees to an approximately equivalent angle measured in radians.
   *
   * @group math_funcs
   * @since 1.4.0
   */
  def toRadians(e: Column): Column = ToRadians(e.expr)

  /**
   * Converts an angle measured in degrees to an approximately equivalent angle measured in radians.
   *
   * @group math_funcs
   * @since 1.4.0
   */
  def toRadians(columnName: String): Column = toRadians(Column(columnName))

  //////////////////////////////////////////////////////////////////////////////////////////////
  // Misc functions
  //////////////////////////////////////////////////////////////////////////////////////////////

  /**
   * Calculates the MD5 digest and returns the value as a 32 character hex string.
   *
   * @group misc_funcs
   * @since 1.5.0
   */
  def md5(e: Column): Column = Md5(e.expr)

  /**
   * Calculates the MD5 digest and returns the value as a 32 character hex string.
   *
   * @group misc_funcs
   * @since 1.5.0
   */
  def md5(columnName: String): Column = md5(Column(columnName))

  /**
<<<<<<< HEAD
   * Calculates the SHA-1 digest and returns the value as a 40 character hex string.
=======
   * Calculates the SHA-2 family of hash functions and returns the value as a hex string.
>>>>>>> 24fda738
   *
   * @group misc_funcs
   * @since 1.5.0
   */
<<<<<<< HEAD
  def sha1(e: Column): Column = Sha1(e.expr)

  /**
   * Calculates the SHA-1 digest and returns the value as a 40 character hex string.
=======
  def sha2(e: Column, numBits: Int): Column = {
    require(Seq(0, 224, 256, 384, 512).contains(numBits),
      s"numBits $numBits is not in the permitted values (0, 224, 256, 384, 512)")
    Sha2(e.expr, lit(numBits).expr)
  }

  /**
   * Calculates the SHA-2 family of hash functions and returns the value as a hex string.
>>>>>>> 24fda738
   *
   * @group misc_funcs
   * @since 1.5.0
   */
<<<<<<< HEAD
  def sha1(columnName: String): Column = sha1(Column(columnName))
=======
  def sha2(columnName: String, numBits: Int): Column = sha2(Column(columnName), numBits)
>>>>>>> 24fda738

  //////////////////////////////////////////////////////////////////////////////////////////////
  // String functions
  //////////////////////////////////////////////////////////////////////////////////////////////

  /**
   * Computes the length of a given string value
   * @group string_funcs
   * @since 1.5.0
   */
  def strlen(e: Column): Column = StringLength(e.expr)

  /**
   * Computes the length of a given string column
   * @group string_funcs
   * @since 1.5.0
   */
  def strlen(columnName: String): Column = strlen(Column(columnName))

  //////////////////////////////////////////////////////////////////////////////////////////////
  //////////////////////////////////////////////////////////////////////////////////////////////

  // scalastyle:off

  /* Use the following code to generate:
  (0 to 10).map { x =>
    val types = (1 to x).foldRight("RT")((i, s) => {s"A$i, $s"})
    val typeTags = (1 to x).map(i => s"A$i: TypeTag").foldLeft("RT: TypeTag")(_ + ", " + _)
    println(s"""
    /**
     * Defines a user-defined function of ${x} arguments as user-defined function (UDF).
     * The data types are automatically inferred based on the function's signature.
     *
     * @group udf_funcs
     * @since 1.3.0
     */
    def udf[$typeTags](f: Function$x[$types]): UserDefinedFunction = {
      UserDefinedFunction(f, ScalaReflection.schemaFor(typeTag[RT]).dataType)
    }""")
  }

  (0 to 10).map { x =>
    val args = (1 to x).map(i => s"arg$i: Column").mkString(", ")
    val fTypes = Seq.fill(x + 1)("_").mkString(", ")
    val argsInUdf = (1 to x).map(i => s"arg$i.expr").mkString(", ")
    println(s"""
    /**
     * Call a Scala function of ${x} arguments as user-defined function (UDF). This requires
     * you to specify the return data type.
     *
     * @group udf_funcs
     * @since 1.3.0
     * @deprecated As of 1.5.0, since it's redundant with udf()
     */
    @deprecated("Use udf", "1.5.0")
    def callUDF(f: Function$x[$fTypes], returnType: DataType${if (args.length > 0) ", " + args else ""}): Column = {
      ScalaUdf(f, returnType, Seq($argsInUdf))
    }""")
  }
  }
  */
  /**
   * Defines a user-defined function of 0 arguments as user-defined function (UDF).
   * The data types are automatically inferred based on the function's signature.
   *
   * @group udf_funcs
   * @since 1.3.0
   */
  def udf[RT: TypeTag](f: Function0[RT]): UserDefinedFunction = {
    UserDefinedFunction(f, ScalaReflection.schemaFor(typeTag[RT]).dataType)
  }

  /**
   * Defines a user-defined function of 1 arguments as user-defined function (UDF).
   * The data types are automatically inferred based on the function's signature.
   *
   * @group udf_funcs
   * @since 1.3.0
   */
  def udf[RT: TypeTag, A1: TypeTag](f: Function1[A1, RT]): UserDefinedFunction = {
    UserDefinedFunction(f, ScalaReflection.schemaFor(typeTag[RT]).dataType)
  }

  /**
   * Defines a user-defined function of 2 arguments as user-defined function (UDF).
   * The data types are automatically inferred based on the function's signature.
   *
   * @group udf_funcs
   * @since 1.3.0
   */
  def udf[RT: TypeTag, A1: TypeTag, A2: TypeTag](f: Function2[A1, A2, RT]): UserDefinedFunction = {
    UserDefinedFunction(f, ScalaReflection.schemaFor(typeTag[RT]).dataType)
  }

  /**
   * Defines a user-defined function of 3 arguments as user-defined function (UDF).
   * The data types are automatically inferred based on the function's signature.
   *
   * @group udf_funcs
   * @since 1.3.0
   */
  def udf[RT: TypeTag, A1: TypeTag, A2: TypeTag, A3: TypeTag](f: Function3[A1, A2, A3, RT]): UserDefinedFunction = {
    UserDefinedFunction(f, ScalaReflection.schemaFor(typeTag[RT]).dataType)
  }

  /**
   * Defines a user-defined function of 4 arguments as user-defined function (UDF).
   * The data types are automatically inferred based on the function's signature.
   *
   * @group udf_funcs
   * @since 1.3.0
   */
  def udf[RT: TypeTag, A1: TypeTag, A2: TypeTag, A3: TypeTag, A4: TypeTag](f: Function4[A1, A2, A3, A4, RT]): UserDefinedFunction = {
    UserDefinedFunction(f, ScalaReflection.schemaFor(typeTag[RT]).dataType)
  }

  /**
   * Defines a user-defined function of 5 arguments as user-defined function (UDF).
   * The data types are automatically inferred based on the function's signature.
   *
   * @group udf_funcs
   * @since 1.3.0
   */
  def udf[RT: TypeTag, A1: TypeTag, A2: TypeTag, A3: TypeTag, A4: TypeTag, A5: TypeTag](f: Function5[A1, A2, A3, A4, A5, RT]): UserDefinedFunction = {
    UserDefinedFunction(f, ScalaReflection.schemaFor(typeTag[RT]).dataType)
  }

  /**
   * Defines a user-defined function of 6 arguments as user-defined function (UDF).
   * The data types are automatically inferred based on the function's signature.
   *
   * @group udf_funcs
   * @since 1.3.0
   */
  def udf[RT: TypeTag, A1: TypeTag, A2: TypeTag, A3: TypeTag, A4: TypeTag, A5: TypeTag, A6: TypeTag](f: Function6[A1, A2, A3, A4, A5, A6, RT]): UserDefinedFunction = {
    UserDefinedFunction(f, ScalaReflection.schemaFor(typeTag[RT]).dataType)
  }

  /**
   * Defines a user-defined function of 7 arguments as user-defined function (UDF).
   * The data types are automatically inferred based on the function's signature.
   *
   * @group udf_funcs
   * @since 1.3.0
   */
  def udf[RT: TypeTag, A1: TypeTag, A2: TypeTag, A3: TypeTag, A4: TypeTag, A5: TypeTag, A6: TypeTag, A7: TypeTag](f: Function7[A1, A2, A3, A4, A5, A6, A7, RT]): UserDefinedFunction = {
    UserDefinedFunction(f, ScalaReflection.schemaFor(typeTag[RT]).dataType)
  }

  /**
   * Defines a user-defined function of 8 arguments as user-defined function (UDF).
   * The data types are automatically inferred based on the function's signature.
   *
   * @group udf_funcs
   * @since 1.3.0
   */
  def udf[RT: TypeTag, A1: TypeTag, A2: TypeTag, A3: TypeTag, A4: TypeTag, A5: TypeTag, A6: TypeTag, A7: TypeTag, A8: TypeTag](f: Function8[A1, A2, A3, A4, A5, A6, A7, A8, RT]): UserDefinedFunction = {
    UserDefinedFunction(f, ScalaReflection.schemaFor(typeTag[RT]).dataType)
  }

  /**
   * Defines a user-defined function of 9 arguments as user-defined function (UDF).
   * The data types are automatically inferred based on the function's signature.
   *
   * @group udf_funcs
   * @since 1.3.0
   */
  def udf[RT: TypeTag, A1: TypeTag, A2: TypeTag, A3: TypeTag, A4: TypeTag, A5: TypeTag, A6: TypeTag, A7: TypeTag, A8: TypeTag, A9: TypeTag](f: Function9[A1, A2, A3, A4, A5, A6, A7, A8, A9, RT]): UserDefinedFunction = {
    UserDefinedFunction(f, ScalaReflection.schemaFor(typeTag[RT]).dataType)
  }

  /**
   * Defines a user-defined function of 10 arguments as user-defined function (UDF).
   * The data types are automatically inferred based on the function's signature.
   *
   * @group udf_funcs
   * @since 1.3.0
   */
  def udf[RT: TypeTag, A1: TypeTag, A2: TypeTag, A3: TypeTag, A4: TypeTag, A5: TypeTag, A6: TypeTag, A7: TypeTag, A8: TypeTag, A9: TypeTag, A10: TypeTag](f: Function10[A1, A2, A3, A4, A5, A6, A7, A8, A9, A10, RT]): UserDefinedFunction = {
    UserDefinedFunction(f, ScalaReflection.schemaFor(typeTag[RT]).dataType)
  }

  //////////////////////////////////////////////////////////////////////////////////////////////////

  /**
   * Call a Scala function of 0 arguments as user-defined function (UDF). This requires
   * you to specify the return data type.
   *
   * @group udf_funcs
   * @since 1.3.0
   * @deprecated As of 1.5.0, since it's redundant with udf()
   */
  @deprecated("Use udf", "1.5.0")
  def callUDF(f: Function0[_], returnType: DataType): Column = {
    ScalaUdf(f, returnType, Seq())
  }

  /**
   * Call a Scala function of 1 arguments as user-defined function (UDF). This requires
   * you to specify the return data type.
   *
   * @group udf_funcs
   * @since 1.3.0
   * @deprecated As of 1.5.0, since it's redundant with udf()
   */
  @deprecated("Use udf", "1.5.0")
  def callUDF(f: Function1[_, _], returnType: DataType, arg1: Column): Column = {
    ScalaUdf(f, returnType, Seq(arg1.expr))
  }

  /**
   * Call a Scala function of 2 arguments as user-defined function (UDF). This requires
   * you to specify the return data type.
   *
   * @group udf_funcs
   * @since 1.3.0
   * @deprecated As of 1.5.0, since it's redundant with udf()
   */
  @deprecated("Use udf", "1.5.0")
  def callUDF(f: Function2[_, _, _], returnType: DataType, arg1: Column, arg2: Column): Column = {
    ScalaUdf(f, returnType, Seq(arg1.expr, arg2.expr))
  }

  /**
   * Call a Scala function of 3 arguments as user-defined function (UDF). This requires
   * you to specify the return data type.
   *
   * @group udf_funcs
   * @since 1.3.0
   * @deprecated As of 1.5.0, since it's redundant with udf()
   */
  @deprecated("Use udf", "1.5.0")
  def callUDF(f: Function3[_, _, _, _], returnType: DataType, arg1: Column, arg2: Column, arg3: Column): Column = {
    ScalaUdf(f, returnType, Seq(arg1.expr, arg2.expr, arg3.expr))
  }

  /**
   * Call a Scala function of 4 arguments as user-defined function (UDF). This requires
   * you to specify the return data type.
   *
   * @group udf_funcs
   * @since 1.3.0
   * @deprecated As of 1.5.0, since it's redundant with udf()
   */
  @deprecated("Use udf", "1.5.0")
  def callUDF(f: Function4[_, _, _, _, _], returnType: DataType, arg1: Column, arg2: Column, arg3: Column, arg4: Column): Column = {
    ScalaUdf(f, returnType, Seq(arg1.expr, arg2.expr, arg3.expr, arg4.expr))
  }

  /**
   * Call a Scala function of 5 arguments as user-defined function (UDF). This requires
   * you to specify the return data type.
   *
   * @group udf_funcs
   * @since 1.3.0
   * @deprecated As of 1.5.0, since it's redundant with udf()
   */
  @deprecated("Use udf", "1.5.0")
  def callUDF(f: Function5[_, _, _, _, _, _], returnType: DataType, arg1: Column, arg2: Column, arg3: Column, arg4: Column, arg5: Column): Column = {
    ScalaUdf(f, returnType, Seq(arg1.expr, arg2.expr, arg3.expr, arg4.expr, arg5.expr))
  }

  /**
   * Call a Scala function of 6 arguments as user-defined function (UDF). This requires
   * you to specify the return data type.
   *
   * @group udf_funcs
   * @since 1.3.0
   * @deprecated As of 1.5.0, since it's redundant with udf()
   */
  @deprecated("Use udf", "1.5.0")
  def callUDF(f: Function6[_, _, _, _, _, _, _], returnType: DataType, arg1: Column, arg2: Column, arg3: Column, arg4: Column, arg5: Column, arg6: Column): Column = {
    ScalaUdf(f, returnType, Seq(arg1.expr, arg2.expr, arg3.expr, arg4.expr, arg5.expr, arg6.expr))
  }

  /**
   * Call a Scala function of 7 arguments as user-defined function (UDF). This requires
   * you to specify the return data type.
   *
   * @group udf_funcs
   * @since 1.3.0
   * @deprecated As of 1.5.0, since it's redundant with udf()
   */
  @deprecated("Use udf", "1.5.0")
  def callUDF(f: Function7[_, _, _, _, _, _, _, _], returnType: DataType, arg1: Column, arg2: Column, arg3: Column, arg4: Column, arg5: Column, arg6: Column, arg7: Column): Column = {
    ScalaUdf(f, returnType, Seq(arg1.expr, arg2.expr, arg3.expr, arg4.expr, arg5.expr, arg6.expr, arg7.expr))
  }

  /**
   * Call a Scala function of 8 arguments as user-defined function (UDF). This requires
   * you to specify the return data type.
   *
   * @group udf_funcs
   * @since 1.3.0
   * @deprecated As of 1.5.0, since it's redundant with udf()
   */
  @deprecated("Use udf", "1.5.0")
  def callUDF(f: Function8[_, _, _, _, _, _, _, _, _], returnType: DataType, arg1: Column, arg2: Column, arg3: Column, arg4: Column, arg5: Column, arg6: Column, arg7: Column, arg8: Column): Column = {
    ScalaUdf(f, returnType, Seq(arg1.expr, arg2.expr, arg3.expr, arg4.expr, arg5.expr, arg6.expr, arg7.expr, arg8.expr))
  }

  /**
   * Call a Scala function of 9 arguments as user-defined function (UDF). This requires
   * you to specify the return data type.
   *
   * @group udf_funcs
   * @since 1.3.0
   * @deprecated As of 1.5.0, since it's redundant with udf()
   */
  @deprecated("Use udf", "1.5.0")
  def callUDF(f: Function9[_, _, _, _, _, _, _, _, _, _], returnType: DataType, arg1: Column, arg2: Column, arg3: Column, arg4: Column, arg5: Column, arg6: Column, arg7: Column, arg8: Column, arg9: Column): Column = {
    ScalaUdf(f, returnType, Seq(arg1.expr, arg2.expr, arg3.expr, arg4.expr, arg5.expr, arg6.expr, arg7.expr, arg8.expr, arg9.expr))
  }

  /**
   * Call a Scala function of 10 arguments as user-defined function (UDF). This requires
   * you to specify the return data type.
   *
   * @group udf_funcs
   * @since 1.3.0
   * @deprecated As of 1.5.0, since it's redundant with udf()
   */
  @deprecated("Use udf", "1.5.0")
  def callUDF(f: Function10[_, _, _, _, _, _, _, _, _, _, _], returnType: DataType, arg1: Column, arg2: Column, arg3: Column, arg4: Column, arg5: Column, arg6: Column, arg7: Column, arg8: Column, arg9: Column, arg10: Column): Column = {
    ScalaUdf(f, returnType, Seq(arg1.expr, arg2.expr, arg3.expr, arg4.expr, arg5.expr, arg6.expr, arg7.expr, arg8.expr, arg9.expr, arg10.expr))
  }

  // scalastyle:on

  /**
   * Call an user-defined function.
   * Example:
   * {{{
   *  import org.apache.spark.sql._
   *
   *  val df = Seq(("id1", 1), ("id2", 4), ("id3", 5)).toDF("id", "value")
   *  val sqlContext = df.sqlContext
   *  sqlContext.udf.register("simpleUdf", (v: Int) => v * v)
   *  df.select($"id", callUDF("simpleUdf", $"value"))
   * }}}
   *
   * @group udf_funcs
   * @since 1.5.0
   */
  def callUDF(udfName: String, cols: Column*): Column = {
    UnresolvedFunction(udfName, cols.map(_.expr))
  }

  /**
   * Call an user-defined function.
   * Example:
   * {{{
   *  import org.apache.spark.sql._
   *
   *  val df = Seq(("id1", 1), ("id2", 4), ("id3", 5)).toDF("id", "value")
   *  val sqlContext = df.sqlContext
   *  sqlContext.udf.register("simpleUdf", (v: Int) => v * v)
   *  df.select($"id", callUdf("simpleUdf", $"value"))
   * }}}
   *
   * @group udf_funcs
   * @since 1.4.0
   * @deprecated As of 1.5.0, since it was not coherent to have two functions callUdf and callUDF
   */
  @deprecated("Use callUDF", "1.5.0")
  def callUdf(udfName: String, cols: Column*): Column = {
     UnresolvedFunction(udfName, cols.map(_.expr))
  }

}<|MERGE_RESOLUTION|>--- conflicted
+++ resolved
@@ -1415,21 +1415,27 @@
   def md5(columnName: String): Column = md5(Column(columnName))
 
   /**
-<<<<<<< HEAD
    * Calculates the SHA-1 digest and returns the value as a 40 character hex string.
-=======
-   * Calculates the SHA-2 family of hash functions and returns the value as a hex string.
->>>>>>> 24fda738
    *
    * @group misc_funcs
    * @since 1.5.0
    */
-<<<<<<< HEAD
   def sha1(e: Column): Column = Sha1(e.expr)
 
   /**
    * Calculates the SHA-1 digest and returns the value as a 40 character hex string.
-=======
+   *
+   * @group misc_funcs
+   * @since 1.5.0
+   */
+  def sha1(columnName: String): Column = sha1(Column(columnName))
+
+  /**
+   * Calculates the SHA-2 family of hash functions and returns the value as a hex string.
+   *
+   * @group misc_funcs
+   * @since 1.5.0
+   */
   def sha2(e: Column, numBits: Int): Column = {
     require(Seq(0, 224, 256, 384, 512).contains(numBits),
       s"numBits $numBits is not in the permitted values (0, 224, 256, 384, 512)")
@@ -1438,16 +1444,11 @@
 
   /**
    * Calculates the SHA-2 family of hash functions and returns the value as a hex string.
->>>>>>> 24fda738
    *
    * @group misc_funcs
    * @since 1.5.0
    */
-<<<<<<< HEAD
-  def sha1(columnName: String): Column = sha1(Column(columnName))
-=======
   def sha2(columnName: String, numBits: Int): Column = sha2(Column(columnName), numBits)
->>>>>>> 24fda738
 
   //////////////////////////////////////////////////////////////////////////////////////////////
   // String functions
