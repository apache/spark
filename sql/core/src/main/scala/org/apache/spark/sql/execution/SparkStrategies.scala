/*
 * Licensed to the Apache Software Foundation (ASF) under one or more
 * contributor license agreements.  See the NOTICE file distributed with
 * this work for additional information regarding copyright ownership.
 * The ASF licenses this file to You under the Apache License, Version 2.0
 * (the "License"); you may not use this file except in compliance with
 * the License.  You may obtain a copy of the License at
 *
 *    http://www.apache.org/licenses/LICENSE-2.0
 *
 * Unless required by applicable law or agreed to in writing, software
 * distributed under the License is distributed on an "AS IS" BASIS,
 * WITHOUT WARRANTIES OR CONDITIONS OF ANY KIND, either express or implied.
 * See the License for the specific language governing permissions and
 * limitations under the License.
 */

package org.apache.spark.sql.execution

import java.util.Locale

import org.apache.spark.rdd.RDD
import org.apache.spark.sql.{execution, AnalysisException, Strategy}
import org.apache.spark.sql.catalyst.InternalRow
import org.apache.spark.sql.catalyst.encoders.RowEncoder
import org.apache.spark.sql.catalyst.expressions._
import org.apache.spark.sql.catalyst.expressions.aggregate.AggregateExpression
import org.apache.spark.sql.catalyst.optimizer.{BuildLeft, BuildRight, BuildSide, JoinSelectionHelper, NormalizeFloatingNumbers}
import org.apache.spark.sql.catalyst.planning._
import org.apache.spark.sql.catalyst.plans._
import org.apache.spark.sql.catalyst.plans.logical._
import org.apache.spark.sql.catalyst.streaming.{InternalOutputModes, StreamingRelationV2}
import org.apache.spark.sql.errors.{QueryCompilationErrors, QueryExecutionErrors}
import org.apache.spark.sql.execution.aggregate.AggUtils
import org.apache.spark.sql.execution.columnar.{InMemoryRelation, InMemoryTableScanExec}
import org.apache.spark.sql.execution.command._
import org.apache.spark.sql.execution.exchange.{REBALANCE_PARTITIONS_BY_COL, REBALANCE_PARTITIONS_BY_NONE, REPARTITION_BY_COL, REPARTITION_BY_NUM, ShuffleExchangeExec}
import org.apache.spark.sql.execution.python._
import org.apache.spark.sql.execution.streaming._
import org.apache.spark.sql.execution.streaming.sources.MemoryPlan
import org.apache.spark.sql.internal.SQLConf
import org.apache.spark.sql.streaming.OutputMode
import org.apache.spark.sql.types.StructType

/**
 * Converts a logical plan into zero or more SparkPlans.  This API is exposed for experimenting
 * with the query planner and is not designed to be stable across spark releases.  Developers
 * writing libraries should instead consider using the stable APIs provided in
 * [[org.apache.spark.sql.sources]]
 */
abstract class SparkStrategy extends GenericStrategy[SparkPlan] {

  override protected def planLater(plan: LogicalPlan): SparkPlan = PlanLater(plan)
}

case class PlanLater(plan: LogicalPlan) extends LeafExecNode {

  override def output: Seq[Attribute] = plan.output

  protected override def doExecute(): RDD[InternalRow] = {
    throw new UnsupportedOperationException()
  }
}

abstract class SparkStrategies extends QueryPlanner[SparkPlan] {
  self: SparkPlanner =>

  override def plan(plan: LogicalPlan): Iterator[SparkPlan] = {
    super.plan(plan).map { p =>
      val logicalPlan = plan match {
        case ReturnAnswer(rootPlan) => rootPlan
        case _ => plan
      }
      p.setLogicalLink(logicalPlan)
      p
    }
  }

  /**
   * Plans special cases of limit operators.
   */
  object SpecialLimits extends Strategy {
    override def apply(plan: LogicalPlan): Seq[SparkPlan] = plan match {
      case ReturnAnswer(rootPlan) => rootPlan match {
        case Limit(IntegerLiteral(limit), Sort(order, true, child))
            if limit < conf.topKSortFallbackThreshold =>
          TakeOrderedAndProjectExec(limit, order, child.output, planLater(child)) :: Nil
        case Limit(IntegerLiteral(limit), Project(projectList, Sort(order, true, child)))
            if limit < conf.topKSortFallbackThreshold =>
          TakeOrderedAndProjectExec(limit, order, projectList, planLater(child)) :: Nil
        case Limit(IntegerLiteral(limit), child) =>
          CollectLimitExec(limit, planLater(child)) :: Nil
        case Tail(IntegerLiteral(limit), child) =>
          CollectTailExec(limit, planLater(child)) :: Nil
        case other => planLater(other) :: Nil
      }
      case Limit(IntegerLiteral(limit), Sort(order, true, child))
          if limit < conf.topKSortFallbackThreshold =>
        TakeOrderedAndProjectExec(limit, order, child.output, planLater(child)) :: Nil
      case Limit(IntegerLiteral(limit), Project(projectList, Sort(order, true, child)))
          if limit < conf.topKSortFallbackThreshold =>
        TakeOrderedAndProjectExec(limit, order, projectList, planLater(child)) :: Nil
      case _ => Nil
    }
  }

  /**
   * Select the proper physical plan for join based on join strategy hints, the availability of
   * equi-join keys and the sizes of joining relations. Below are the existing join strategies,
   * their characteristics and their limitations.
   *
   * - Broadcast hash join (BHJ):
   *     Only supported for equi-joins, while the join keys do not need to be sortable.
   *     Supported for all join types except full outer joins.
   *     BHJ usually performs faster than the other join algorithms when the broadcast side is
   *     small. However, broadcasting tables is a network-intensive operation and it could cause
   *     OOM or perform badly in some cases, especially when the build/broadcast side is big.
   *
   * - Shuffle hash join:
   *     Only supported for equi-joins, while the join keys do not need to be sortable.
   *     Supported for all join types.
   *     Building hash map from table is a memory-intensive operation and it could cause OOM
   *     when the build side is big.
   *
   * - Shuffle sort merge join (SMJ):
   *     Only supported for equi-joins and the join keys have to be sortable.
   *     Supported for all join types.
   *
   * - Broadcast nested loop join (BNLJ):
   *     Supports both equi-joins and non-equi-joins.
   *     Supports all the join types, but the implementation is optimized for:
   *       1) broadcasting the left side in a right outer join;
   *       2) broadcasting the right side in a left outer, left semi, left anti or existence join;
   *       3) broadcasting either side in an inner-like join.
   *     For other cases, we need to scan the data multiple times, which can be rather slow.
   *
   * - Shuffle-and-replicate nested loop join (a.k.a. cartesian product join):
   *     Supports both equi-joins and non-equi-joins.
   *     Supports only inner like joins.
   */
  object JoinSelection extends Strategy
    with PredicateHelper
    with JoinSelectionHelper {
    private val hintErrorHandler = conf.hintErrorHandler

    private def checkHintBuildSide(
        onlyLookingAtHint: Boolean,
        buildSide: Option[BuildSide],
        joinType: JoinType,
        hint: JoinHint,
        isBroadcast: Boolean): Unit = {
      def invalidBuildSideInHint(hintInfo: HintInfo, buildSide: String): Unit = {
        hintErrorHandler.joinHintNotSupported(hintInfo,
          s"build $buildSide for ${joinType.sql.toLowerCase(Locale.ROOT)} join")
      }

      if (onlyLookingAtHint && buildSide.isEmpty) {
        if (isBroadcast) {
          // check broadcast hash join
          if (hintToBroadcastLeft(hint)) invalidBuildSideInHint(hint.leftHint.get, "left")
          if (hintToBroadcastRight(hint)) invalidBuildSideInHint(hint.rightHint.get, "right")
        } else {
          // check shuffle hash join
          if (hintToShuffleHashJoinLeft(hint)) invalidBuildSideInHint(hint.leftHint.get, "left")
          if (hintToShuffleHashJoinRight(hint)) invalidBuildSideInHint(hint.rightHint.get, "right")
        }
      }
    }

    private def checkHintNonEquiJoin(hint: JoinHint): Unit = {
      if (hintToShuffleHashJoin(hint) || hintToPreferShuffleHashJoin(hint) ||
          hintToSortMergeJoin(hint)) {
        assert(hint.leftHint.orElse(hint.rightHint).isDefined)
        hintErrorHandler.joinHintNotSupported(hint.leftHint.orElse(hint.rightHint).get,
          "no equi-join keys")
      }
    }

    def apply(plan: LogicalPlan): Seq[SparkPlan] = plan match {

      // If it is an equi-join, we first look at the join hints w.r.t. the following order:
      //   1. broadcast hint: pick broadcast hash join if the join type is supported. If both sides
      //      have the broadcast hints, choose the smaller side (based on stats) to broadcast.
      //   2. sort merge hint: pick sort merge join if join keys are sortable.
      //   3. shuffle hash hint: We pick shuffle hash join if the join type is supported. If both
      //      sides have the shuffle hash hints, choose the smaller side (based on stats) as the
      //      build side.
      //   4. shuffle replicate NL hint: pick cartesian product if join type is inner like.
      //
      // If there is no hint or the hints are not applicable, we follow these rules one by one:
      //   1. Pick broadcast hash join if one side is small enough to broadcast, and the join type
      //      is supported. If both sides are small, choose the smaller side (based on stats)
      //      to broadcast.
      //   2. Pick shuffle hash join if one side is small enough to build local hash map, and is
      //      much smaller than the other side, and `spark.sql.join.preferSortMergeJoin` is false.
      //   3. Pick sort merge join if the join keys are sortable.
      //   4. Pick cartesian product if join type is inner like.
      //   5. Pick broadcast nested loop join as the final solution. It may OOM but we don't have
      //      other choice.
      case j @ ExtractEquiJoinKeys(joinType, leftKeys, rightKeys, nonEquiCond,
          _, left, right, hint) =>
        def createBroadcastHashJoin(onlyLookingAtHint: Boolean) = {
          val buildSide = getBroadcastBuildSide(
            left, right, joinType, hint, onlyLookingAtHint, conf)
          checkHintBuildSide(onlyLookingAtHint, buildSide, joinType, hint, true)
          buildSide.map {
            buildSide =>
              Seq(joins.BroadcastHashJoinExec(
                leftKeys,
                rightKeys,
                joinType,
                buildSide,
                nonEquiCond,
                planLater(left),
                planLater(right)))
          }
        }

        def createShuffleHashJoin(onlyLookingAtHint: Boolean) = {
          val buildSide = getShuffleHashJoinBuildSide(
            left, right, joinType, hint, onlyLookingAtHint, conf)
          checkHintBuildSide(onlyLookingAtHint, buildSide, joinType, hint, false)
          buildSide.map {
            buildSide =>
              Seq(joins.ShuffledHashJoinExec(
                leftKeys,
                rightKeys,
                joinType,
                buildSide,
                nonEquiCond,
                planLater(left),
                planLater(right)))
          }
        }

        def createSortMergeJoin() = {
          if (RowOrdering.isOrderable(leftKeys)) {
            Some(Seq(joins.SortMergeJoinExec(
              leftKeys, rightKeys, joinType, nonEquiCond, planLater(left), planLater(right))))
          } else {
            None
          }
        }

        def createCartesianProduct() = {
          if (joinType.isInstanceOf[InnerLike]) {
            // `CartesianProductExec` can't implicitly evaluate equal join condition, here we should
            // pass the original condition which includes both equal and non-equal conditions.
            Some(Seq(joins.CartesianProductExec(planLater(left), planLater(right), j.condition)))
          } else {
            None
          }
        }

        def createJoinWithoutHint() = {
          createBroadcastHashJoin(false)
            .orElse(createShuffleHashJoin(false))
            .orElse(createSortMergeJoin())
            .orElse(createCartesianProduct())
            .getOrElse {
              // This join could be very slow or OOM
              val buildSide = getSmallerSide(left, right)
              Seq(joins.BroadcastNestedLoopJoinExec(
                planLater(left), planLater(right), buildSide, joinType, j.condition))
            }
        }

        if (hint.isEmpty) {
          createJoinWithoutHint()
        } else {
          createBroadcastHashJoin(true)
            .orElse { if (hintToSortMergeJoin(hint)) createSortMergeJoin() else None }
            .orElse(createShuffleHashJoin(true))
            .orElse { if (hintToShuffleReplicateNL(hint)) createCartesianProduct() else None }
            .getOrElse(createJoinWithoutHint())
        }

      case j @ ExtractSingleColumnNullAwareAntiJoin(leftKeys, rightKeys) =>
        Seq(joins.BroadcastHashJoinExec(leftKeys, rightKeys, LeftAnti, BuildRight,
          None, planLater(j.left), planLater(j.right), isNullAwareAntiJoin = true))

      // If it is not an equi-join, we first look at the join hints w.r.t. the following order:
      //   1. broadcast hint: pick broadcast nested loop join. If both sides have the broadcast
      //      hints, choose the smaller side (based on stats) to broadcast for inner and full joins,
      //      choose the left side for right join, and choose right side for left join.
      //   2. shuffle replicate NL hint: pick cartesian product if join type is inner like.
      //
      // If there is no hint or the hints are not applicable, we follow these rules one by one:
      //   1. Pick broadcast nested loop join if one side is small enough to broadcast. If only left
      //      side is broadcast-able and it's left join, or only right side is broadcast-able and
      //      it's right join, we skip this rule. If both sides are small, broadcasts the smaller
      //      side for inner and full joins, broadcasts the left side for right join, and broadcasts
      //      right side for left join.
      //   2. Pick cartesian product if join type is inner like.
      //   3. Pick broadcast nested loop join as the final solution. It may OOM but we don't have
      //      other choice. It broadcasts the smaller side for inner and full joins, broadcasts the
      //      left side for right join, and broadcasts right side for left join.
      case logical.Join(left, right, joinType, condition, hint) =>
        checkHintNonEquiJoin(hint)
        val desiredBuildSide = if (joinType.isInstanceOf[InnerLike] || joinType == FullOuter) {
          getSmallerSide(left, right)
        } else {
          // For perf reasons, `BroadcastNestedLoopJoinExec` prefers to broadcast left side if
          // it's a right join, and broadcast right side if it's a left join.
          // TODO: revisit it. If left side is much smaller than the right side, it may be better
          // to broadcast the left side even if it's a left join.
          if (canBuildBroadcastLeft(joinType)) BuildLeft else BuildRight
        }

        def createBroadcastNLJoin(buildLeft: Boolean, buildRight: Boolean) = {
          val maybeBuildSide = if (buildLeft && buildRight) {
            Some(desiredBuildSide)
          } else if (buildLeft) {
            Some(BuildLeft)
          } else if (buildRight) {
            Some(BuildRight)
          } else {
            None
          }

          maybeBuildSide.map { buildSide =>
            Seq(joins.BroadcastNestedLoopJoinExec(
              planLater(left), planLater(right), buildSide, joinType, condition))
          }
        }

        def createCartesianProduct() = {
          if (joinType.isInstanceOf[InnerLike]) {
            Some(Seq(joins.CartesianProductExec(planLater(left), planLater(right), condition)))
          } else {
            None
          }
        }

        def createJoinWithoutHint() = {
          createBroadcastNLJoin(canBroadcastBySize(left, conf), canBroadcastBySize(right, conf))
            .orElse(createCartesianProduct())
            .getOrElse {
              // This join could be very slow or OOM
              Seq(joins.BroadcastNestedLoopJoinExec(
                planLater(left), planLater(right), desiredBuildSide, joinType, condition))
            }
        }

        if (hint.isEmpty) {
          createJoinWithoutHint()
        } else {
          createBroadcastNLJoin(hintToBroadcastLeft(hint), hintToBroadcastRight(hint))
            .orElse { if (hintToShuffleReplicateNL(hint)) createCartesianProduct() else None }
            .getOrElse(createJoinWithoutHint())
        }

      // --- Cases where this strategy does not apply ---------------------------------------------
      case _ => Nil
    }
  }

  /**
   * Used to plan streaming aggregation queries that are computed incrementally as part of a
   * [[org.apache.spark.sql.streaming.StreamingQuery]]. Currently this rule is injected into the
   * planner on-demand, only when planning in a
   * [[org.apache.spark.sql.execution.streaming.StreamExecution]]
   */
  object StatefulAggregationStrategy extends Strategy {
    override def apply(plan: LogicalPlan): Seq[SparkPlan] = plan match {
      case _ if !plan.isStreaming => Nil

      case EventTimeWatermark(columnName, delay, child) =>
        EventTimeWatermarkExec(columnName, delay, planLater(child)) :: Nil

      case PhysicalAggregation(
        namedGroupingExpressions, aggregateExpressions, rewrittenResultExpressions, child) =>

        if (aggregateExpressions.exists(PythonUDF.isGroupedAggPandasUDF)) {
          throw new AnalysisException(
            "Streaming aggregation doesn't support group aggregate pandas UDF")
        }

        val sessionWindowOption = namedGroupingExpressions.find { p =>
          p.metadata.contains(SessionWindow.marker)
        }

        // Ideally this should be done in `NormalizeFloatingNumbers`, but we do it here because
        // `groupingExpressions` is not extracted during logical phase.
        val normalizedGroupingExpressions = namedGroupingExpressions.map { e =>
          NormalizeFloatingNumbers.normalize(e) match {
            case n: NamedExpression => n
            case other => Alias(other, e.name)(exprId = e.exprId)
          }
        }

        sessionWindowOption match {
          case Some(sessionWindow) =>
            val stateVersion = conf.getConf(SQLConf.STREAMING_SESSION_WINDOW_STATE_FORMAT_VERSION)

            AggUtils.planStreamingAggregationForSession(
              normalizedGroupingExpressions,
              sessionWindow,
              aggregateExpressions.map(expr => expr.asInstanceOf[AggregateExpression]),
              rewrittenResultExpressions,
              stateVersion,
              conf.streamingSessionWindowMergeSessionInLocalPartition,
              planLater(child))

          case None =>
            val stateVersion = conf.getConf(SQLConf.STREAMING_AGGREGATION_STATE_FORMAT_VERSION)

            AggUtils.planStreamingAggregation(
              normalizedGroupingExpressions,
              aggregateExpressions.map(expr => expr.asInstanceOf[AggregateExpression]),
              rewrittenResultExpressions,
              stateVersion,
              planLater(child))
        }

      case _ => Nil
    }
  }

  /**
   * Used to plan the streaming deduplicate operator.
   */
  object StreamingDeduplicationStrategy extends Strategy {
    override def apply(plan: LogicalPlan): Seq[SparkPlan] = plan match {
      case Deduplicate(keys, child) if child.isStreaming =>
        StreamingDeduplicateExec(keys, planLater(child)) :: Nil

      case _ => Nil
    }
  }

  /**
   * Used to plan the streaming global limit operator for streams in append mode.
   * We need to check for either a direct Limit or a Limit wrapped in a ReturnAnswer operator,
   * following the example of the SpecialLimits Strategy above.
   */
  case class StreamingGlobalLimitStrategy(outputMode: OutputMode) extends Strategy {

    private def generatesStreamingAppends(plan: LogicalPlan): Boolean = {

      /** Ensures that this plan does not have a streaming aggregate in it. */
      def hasNoStreamingAgg: Boolean = {
        !plan.exists {
          case a: Aggregate => a.isStreaming
          case _ => false
        }
      }

      // The following cases of limits on a streaming plan has to be executed with a stateful
      // streaming plan.
      // 1. When the query is in append mode (that is, all logical plan operate on appended data).
      // 2. When the plan does not contain any streaming aggregate (that is, plan has only
      //    operators that operate on appended data). This must be executed with a stateful
      //    streaming plan even if the query is in complete mode because of a later streaming
      //    aggregation (e.g., `streamingDf.limit(5).groupBy().count()`).
      plan.isStreaming && (
        outputMode == InternalOutputModes.Append ||
        outputMode == InternalOutputModes.Complete && hasNoStreamingAgg)
    }

    override def apply(plan: LogicalPlan): Seq[SparkPlan] = plan match {
      case ReturnAnswer(Limit(IntegerLiteral(limit), child)) if generatesStreamingAppends(child) =>
        StreamingGlobalLimitExec(limit, StreamingLocalLimitExec(limit, planLater(child))) :: Nil

      case Limit(IntegerLiteral(limit), child) if generatesStreamingAppends(child) =>
        StreamingGlobalLimitExec(limit, StreamingLocalLimitExec(limit, planLater(child))) :: Nil

      case _ => Nil
    }
  }

  object StreamingJoinStrategy extends Strategy {
    override def apply(plan: LogicalPlan): Seq[SparkPlan] = {
      plan match {
        case ExtractEquiJoinKeys(joinType, leftKeys, rightKeys, otherCondition, _,
              left, right, _) if left.isStreaming && right.isStreaming =>
          val stateVersion = conf.getConf(SQLConf.STREAMING_JOIN_STATE_FORMAT_VERSION)
          new StreamingSymmetricHashJoinExec(leftKeys, rightKeys, joinType, otherCondition,
            stateVersion, planLater(left), planLater(right)) :: Nil

        case Join(left, right, _, _, _) if left.isStreaming && right.isStreaming =>
          throw QueryCompilationErrors.streamJoinStreamWithoutEqualityPredicateUnsupportedError(
            plan)

        case _ => Nil
      }
    }
  }

  /**
   * Used to plan the aggregate operator for expressions based on the AggregateFunction2 interface.
   */
  object Aggregation extends Strategy {
    def apply(plan: LogicalPlan): Seq[SparkPlan] = plan match {
      case PhysicalAggregation(groupingExpressions, aggExpressions, resultExpressions, child)
        if aggExpressions.forall(expr => expr.isInstanceOf[AggregateExpression]) =>
        val aggregateExpressions = aggExpressions.map(expr =>
          expr.asInstanceOf[AggregateExpression])

        val (functionsWithDistinct, functionsWithoutDistinct) =
          aggregateExpressions.partition(_.isDistinct)
        if (functionsWithDistinct.map(
          _.aggregateFunction.children.filterNot(_.foldable).toSet).distinct.length > 1) {
          // This is a sanity check. We should not reach here when we have multiple distinct
          // column sets. Our `RewriteDistinctAggregates` should take care this case.
          sys.error("You hit a query analyzer bug. Please report your query to " +
              "Spark user mailing list.")
        }

        // Ideally this should be done in `NormalizeFloatingNumbers`, but we do it here because
        // `groupingExpressions` is not extracted during logical phase.
        val normalizedGroupingExpressions = groupingExpressions.map { e =>
          NormalizeFloatingNumbers.normalize(e) match {
            case n: NamedExpression => n
            // Keep the name of the original expression.
            case other => Alias(other, e.name)(exprId = e.exprId)
          }
        }

        val aggregateOperator =
          if (functionsWithDistinct.isEmpty) {
            AggUtils.planAggregateWithoutDistinct(
              normalizedGroupingExpressions,
              aggregateExpressions,
              resultExpressions,
              planLater(child))
          } else {
            // functionsWithDistinct is guaranteed to be non-empty. Even though it may contain
            // more than one DISTINCT aggregate function, all of those functions will have the
            // same column expressions. For example, it would be valid for functionsWithDistinct
            // to be [COUNT(DISTINCT foo), MAX(DISTINCT foo)], but
            // [COUNT(DISTINCT bar), COUNT(DISTINCT foo)] is disallowed because those two distinct
            // aggregates have different column expressions.
            val distinctExpressions =
              functionsWithDistinct.head.aggregateFunction.children.filterNot(_.foldable)
            val normalizedNamedDistinctExpressions = distinctExpressions.map { e =>
              // Ideally this should be done in `NormalizeFloatingNumbers`, but we do it here
              // because `distinctExpressions` is not extracted during logical phase.
              NormalizeFloatingNumbers.normalize(e) match {
                case ne: NamedExpression => ne
                case other =>
                  // Keep the name of the original expression.
                  val name = e match {
                    case ne: NamedExpression => ne.name
                    case _ => e.toString
                  }
                  Alias(other, name)()
              }
            }

            AggUtils.planAggregateWithOneDistinct(
              normalizedGroupingExpressions,
              functionsWithDistinct,
              functionsWithoutDistinct,
              distinctExpressions,
              normalizedNamedDistinctExpressions,
              resultExpressions,
              planLater(child))
          }

        aggregateOperator

      case PhysicalAggregation(groupingExpressions, aggExpressions, resultExpressions, child)
        if aggExpressions.forall(expr => expr.isInstanceOf[PythonUDF]) =>
        val udfExpressions = aggExpressions.map(expr => expr.asInstanceOf[PythonUDF])

        Seq(execution.python.AggregateInPandasExec(
          groupingExpressions,
          udfExpressions,
          resultExpressions,
          planLater(child)))

      case PhysicalAggregation(_, aggExpressions, _, _) =>
        val groupAggPandasUDFNames = aggExpressions
          .filter(_.isInstanceOf[PythonUDF])
          .map(_.asInstanceOf[PythonUDF].name)
        // If cannot match the two cases above, then it's an error
        throw QueryCompilationErrors.invalidPandasUDFPlacementError(groupAggPandasUDFNames.distinct)

      case _ => Nil
    }
  }

  object Window extends Strategy {
    def apply(plan: LogicalPlan): Seq[SparkPlan] = plan match {
      case PhysicalWindow(
        WindowFunctionType.SQL, windowExprs, partitionSpec, orderSpec, child) =>
        execution.window.WindowExec(
          windowExprs, partitionSpec, orderSpec, planLater(child)) :: Nil

      case PhysicalWindow(
        WindowFunctionType.Python, windowExprs, partitionSpec, orderSpec, child) =>
        execution.python.WindowInPandasExec(
          windowExprs, partitionSpec, orderSpec, planLater(child)) :: Nil

      case _ => Nil
    }
  }

  protected lazy val singleRowRdd = session.sparkContext.parallelize(Seq(InternalRow()), 1)

  object InMemoryScans extends Strategy {
    def apply(plan: LogicalPlan): Seq[SparkPlan] = plan match {
      case PhysicalOperation(projectList, filters, mem: InMemoryRelation) =>
        pruneFilterProject(
          projectList,
          filters,
          identity[Seq[Expression]], // All filters still need to be evaluated.
          InMemoryTableScanExec(_, filters, mem)) :: Nil
      case _ => Nil
    }
  }

  /**
   * This strategy is just for explaining `Dataset/DataFrame` created by `spark.readStream`.
   * It won't affect the execution, because `StreamingRelation` will be replaced with
   * `StreamingExecutionRelation` in `StreamingQueryManager` and `StreamingExecutionRelation` will
   * be replaced with the real relation using the `Source` in `StreamExecution`.
   */
  object StreamingRelationStrategy extends Strategy {
    def apply(plan: LogicalPlan): Seq[SparkPlan] = plan match {
      case s: StreamingRelation =>
        StreamingRelationExec(s.sourceName, s.output) :: Nil
      case s: StreamingExecutionRelation =>
        StreamingRelationExec(s.toString, s.output) :: Nil
      case s: StreamingRelationV2 =>
        StreamingRelationExec(s.sourceName, s.output) :: Nil
      case _ => Nil
    }
  }

  /**
   * Strategy to convert [[FlatMapGroupsWithState]] logical operator to physical operator
   * in streaming plans. Conversion for batch plans is handled by [[BasicOperators]].
   */
  object FlatMapGroupsWithStateStrategy extends Strategy {
    override def apply(plan: LogicalPlan): Seq[SparkPlan] = plan match {
      case FlatMapGroupsWithState(
        func, keyDeser, valueDeser, groupAttr, dataAttr, outputAttr, stateEnc, outputMode, _,
        timeout, hasInitialState, stateGroupAttr, sda, sDeser, initialState, child) =>
        val stateVersion = conf.getConf(SQLConf.FLATMAPGROUPSWITHSTATE_STATE_FORMAT_VERSION)
        val execPlan = FlatMapGroupsWithStateExec(
          func, keyDeser, valueDeser, sDeser, groupAttr, stateGroupAttr, dataAttr, sda, outputAttr,
          None, stateEnc, stateVersion, outputMode, timeout, batchTimestampMs = None,
          eventTimeWatermark = None, planLater(initialState), hasInitialState, planLater(child)
        )
        execPlan :: Nil
      case _ =>
        Nil
    }
  }

  /**
   * Strategy to convert EvalPython logical operator to physical operator.
   */
  object PythonEvals extends Strategy {
    override def apply(plan: LogicalPlan): Seq[SparkPlan] = plan match {
      case ArrowEvalPython(udfs, output, child, evalType) =>
        ArrowEvalPythonExec(udfs, output, planLater(child), evalType) :: Nil
      case BatchEvalPython(udfs, output, child) =>
        BatchEvalPythonExec(udfs, output, planLater(child)) :: Nil
      case _ =>
        Nil
    }
  }

  object SparkScripts extends Strategy {
    def apply(plan: LogicalPlan): Seq[SparkPlan] = plan match {
      case logical.ScriptTransformation(script, output, child, ioschema) =>
        SparkScriptTransformationExec(
          script,
          output,
          planLater(child),
          ScriptTransformationIOSchema(ioschema)
        ) :: Nil
      case _ => Nil
    }
  }

<<<<<<< HEAD
  /**
   * Strategy to plan CTE relations left not inlined.
   */
  object WithCTEStrategy extends Strategy {
    override def apply(plan: LogicalPlan): Seq[SparkPlan] = plan match {
      case WithCTE(plan, cteDefs) =>
        val cteMap = QueryExecution.cteMap
        cteDefs.foreach { cteDef =>
          cteMap.put(cteDef.id, cteDef)
        }
        planLater(plan) :: Nil

      case r: CTERelationRef =>
        val ctePlan = QueryExecution.cteMap(r.cteId).child
        val projectList = r.output.zip(ctePlan.output).map { case (tgtAttr, srcAttr) =>
          Alias(srcAttr, tgtAttr.name)(exprId = tgtAttr.exprId)
        }
        val newPlan = planLater(Project(projectList, ctePlan))
        (if (r.mergedScalarSubquery) {
          newPlan
        } else {
          // Plan CTE ref as a repartition shuffle so that all refs of the same CTE def will share
          // an Exchange reuse at runtime.
          // TODO create a new identity partitioning instead of using RoundRobinPartitioning.
          exchange.ShuffleExchangeExec(
            RoundRobinPartitioning(conf.numShufflePartitions),
            newPlan,
            REPARTITION_BY_COL)
        }) :: Nil
      case _ => Nil
    }
  }

=======
>>>>>>> b760e4a6
  object BasicOperators extends Strategy {
    def apply(plan: LogicalPlan): Seq[SparkPlan] = plan match {
      case d: DataWritingCommand => DataWritingCommandExec(d, planLater(d.query)) :: Nil
      case r: RunnableCommand => ExecutedCommandExec(r) :: Nil

      case MemoryPlan(sink, output) =>
        val encoder = RowEncoder(StructType.fromAttributes(output))
        val toRow = encoder.createSerializer()
        LocalTableScanExec(output, sink.allData.map(r => toRow(r).copy())) :: Nil

      case logical.Distinct(child) =>
        throw new IllegalStateException(
          "logical distinct operator should have been replaced by aggregate in the optimizer")
      case logical.Intersect(left, right, false) =>
        throw new IllegalStateException(
          "logical intersect  operator should have been replaced by semi-join in the optimizer")
      case logical.Intersect(left, right, true) =>
        throw new IllegalStateException(
          "logical intersect operator should have been replaced by union, aggregate" +
            " and generate operators in the optimizer")
      case logical.Except(left, right, false) =>
        throw new IllegalStateException(
          "logical except operator should have been replaced by anti-join in the optimizer")
      case logical.Except(left, right, true) =>
        throw new IllegalStateException(
          "logical except (all) operator should have been replaced by union, aggregate" +
            " and generate operators in the optimizer")
      case logical.ResolvedHint(child, hints) =>
        throw new IllegalStateException(
          "ResolvedHint operator should have been replaced by join hint in the optimizer")
      case Deduplicate(_, child) if !child.isStreaming =>
        throw new IllegalStateException(
          "Deduplicate operator for non streaming data source should have been replaced " +
            "by aggregate in the optimizer")

      case logical.DeserializeToObject(deserializer, objAttr, child) =>
        execution.DeserializeToObjectExec(deserializer, objAttr, planLater(child)) :: Nil
      case logical.SerializeFromObject(serializer, child) =>
        execution.SerializeFromObjectExec(serializer, planLater(child)) :: Nil
      case logical.MapPartitions(f, objAttr, child) =>
        execution.MapPartitionsExec(f, objAttr, planLater(child)) :: Nil
      case logical.MapPartitionsInR(f, p, b, is, os, objAttr, child) =>
        execution.MapPartitionsExec(
          execution.r.MapPartitionsRWrapper(f, p, b, is, os), objAttr, planLater(child)) :: Nil
      case logical.FlatMapGroupsInR(f, p, b, is, os, key, value, grouping, data, objAttr, child) =>
        execution.FlatMapGroupsInRExec(f, p, b, is, os, key, value, grouping,
          data, objAttr, planLater(child)) :: Nil
      case logical.FlatMapGroupsInRWithArrow(f, p, b, is, ot, key, grouping, child) =>
        execution.FlatMapGroupsInRWithArrowExec(
          f, p, b, is, ot, key, grouping, planLater(child)) :: Nil
      case logical.MapPartitionsInRWithArrow(f, p, b, is, ot, child) =>
        execution.MapPartitionsInRWithArrowExec(
          f, p, b, is, ot, planLater(child)) :: Nil
      case logical.FlatMapGroupsInPandas(grouping, func, output, child) =>
        execution.python.FlatMapGroupsInPandasExec(grouping, func, output, planLater(child)) :: Nil
      case f @ logical.FlatMapCoGroupsInPandas(_, _, func, output, left, right) =>
        execution.python.FlatMapCoGroupsInPandasExec(
          f.leftAttributes, f.rightAttributes,
          func, output, planLater(left), planLater(right)) :: Nil
      case logical.MapInPandas(func, output, child) =>
        execution.python.MapInPandasExec(func, output, planLater(child)) :: Nil
      case logical.PythonMapInArrow(func, output, child) =>
        execution.python.PythonMapInArrowExec(func, output, planLater(child)) :: Nil
      case logical.AttachDistributedSequence(attr, child) =>
        execution.python.AttachDistributedSequenceExec(attr, planLater(child)) :: Nil
      case logical.MapElements(f, _, _, objAttr, child) =>
        execution.MapElementsExec(f, objAttr, planLater(child)) :: Nil
      case logical.AppendColumns(f, _, _, in, out, child) =>
        execution.AppendColumnsExec(f, in, out, planLater(child)) :: Nil
      case logical.AppendColumnsWithObject(f, childSer, newSer, child) =>
        execution.AppendColumnsWithObjectExec(f, childSer, newSer, planLater(child)) :: Nil
      case logical.MapGroups(f, key, value, grouping, data, objAttr, child) =>
        execution.MapGroupsExec(f, key, value, grouping, data, objAttr, planLater(child)) :: Nil
      case logical.FlatMapGroupsWithState(
          f, keyDeserializer, valueDeserializer, grouping, data, output, stateEncoder, outputMode,
          isFlatMapGroupsWithState, timeout, hasInitialState, initialStateGroupAttrs,
          initialStateDataAttrs, initialStateDeserializer, initialState, child) =>
        FlatMapGroupsWithStateExec.generateSparkPlanForBatchQueries(
          f, keyDeserializer, valueDeserializer, initialStateDeserializer, grouping,
          initialStateGroupAttrs, data, initialStateDataAttrs, output, timeout,
          hasInitialState, planLater(initialState), planLater(child)
        ) :: Nil
      case logical.CoGroup(f, key, lObj, rObj, lGroup, rGroup, lAttr, rAttr, oAttr, left, right) =>
        execution.CoGroupExec(
          f, key, lObj, rObj, lGroup, rGroup, lAttr, rAttr, oAttr,
          planLater(left), planLater(right)) :: Nil

      case r @ logical.Repartition(numPartitions, shuffle, child) =>
        if (shuffle) {
          ShuffleExchangeExec(r.partitioning, planLater(child), REPARTITION_BY_NUM) :: Nil
        } else {
          execution.CoalesceExec(numPartitions, planLater(child)) :: Nil
        }
      case logical.Sort(sortExprs, global, child) =>
        execution.SortExec(sortExprs, global, planLater(child)) :: Nil
      case logical.Project(projectList, child) =>
        execution.ProjectExec(projectList, planLater(child)) :: Nil
      case logical.Filter(condition, child) =>
        execution.FilterExec(condition, planLater(child)) :: Nil
      case f: logical.TypedFilter =>
        execution.FilterExec(f.typedCondition(f.deserializer), planLater(f.child)) :: Nil
      case e @ logical.Expand(_, _, child) =>
        execution.ExpandExec(e.projections, e.output, planLater(child)) :: Nil
      case logical.Sample(lb, ub, withReplacement, seed, child) =>
        execution.SampleExec(lb, ub, withReplacement, seed, planLater(child)) :: Nil
      case logical.LocalRelation(output, data, _) =>
        LocalTableScanExec(output, data) :: Nil
      case CommandResult(output, _, plan, data) => CommandResultExec(output, plan, data) :: Nil
      case logical.LocalLimit(IntegerLiteral(limit), child) =>
        execution.LocalLimitExec(limit, planLater(child)) :: Nil
      case logical.GlobalLimit(IntegerLiteral(limit), child) =>
        execution.GlobalLimitExec(limit, planLater(child)) :: Nil
      case union: logical.Union =>
        execution.UnionExec(union.children.map(planLater)) :: Nil
      case g @ logical.Generate(generator, _, outer, _, _, child) =>
        execution.GenerateExec(
          generator, g.requiredChildOutput, outer,
          g.qualifiedGeneratorOutput, planLater(child)) :: Nil
      case _: logical.OneRowRelation =>
        execution.RDDScanExec(Nil, singleRowRdd, "OneRowRelation") :: Nil
      case r: logical.Range =>
        execution.RangeExec(r) :: Nil
      case r: logical.RepartitionByExpression =>
        val shuffleOrigin = if (r.partitionExpressions.isEmpty && r.optNumPartitions.isEmpty) {
          REBALANCE_PARTITIONS_BY_NONE
        } else if (r.optNumPartitions.isEmpty) {
          REPARTITION_BY_COL
        } else {
          REPARTITION_BY_NUM
        }
        exchange.ShuffleExchangeExec(r.partitioning, planLater(r.child), shuffleOrigin) :: Nil
      case r: logical.RebalancePartitions =>
        val shuffleOrigin = if (r.partitionExpressions.isEmpty) {
          REBALANCE_PARTITIONS_BY_NONE
        } else {
          REBALANCE_PARTITIONS_BY_COL
        }
        exchange.ShuffleExchangeExec(r.partitioning, planLater(r.child), shuffleOrigin) :: Nil
      case ExternalRDD(outputObjAttr, rdd) => ExternalRDDScanExec(outputObjAttr, rdd) :: Nil
      case r: LogicalRDD =>
        RDDScanExec(r.output, r.rdd, "ExistingRDD", r.outputPartitioning, r.outputOrdering) :: Nil
      case _: UpdateTable =>
        throw QueryExecutionErrors.ddlUnsupportedTemporarilyError("UPDATE TABLE")
      case _: MergeIntoTable =>
        throw QueryExecutionErrors.ddlUnsupportedTemporarilyError("MERGE INTO TABLE")
      case logical.CollectMetrics(name, metrics, child) =>
        execution.CollectMetricsExec(name, metrics, planLater(child)) :: Nil
      case _ => Nil
    }
  }
}<|MERGE_RESOLUTION|>--- conflicted
+++ resolved
@@ -677,42 +677,6 @@
     }
   }
 
-<<<<<<< HEAD
-  /**
-   * Strategy to plan CTE relations left not inlined.
-   */
-  object WithCTEStrategy extends Strategy {
-    override def apply(plan: LogicalPlan): Seq[SparkPlan] = plan match {
-      case WithCTE(plan, cteDefs) =>
-        val cteMap = QueryExecution.cteMap
-        cteDefs.foreach { cteDef =>
-          cteMap.put(cteDef.id, cteDef)
-        }
-        planLater(plan) :: Nil
-
-      case r: CTERelationRef =>
-        val ctePlan = QueryExecution.cteMap(r.cteId).child
-        val projectList = r.output.zip(ctePlan.output).map { case (tgtAttr, srcAttr) =>
-          Alias(srcAttr, tgtAttr.name)(exprId = tgtAttr.exprId)
-        }
-        val newPlan = planLater(Project(projectList, ctePlan))
-        (if (r.mergedScalarSubquery) {
-          newPlan
-        } else {
-          // Plan CTE ref as a repartition shuffle so that all refs of the same CTE def will share
-          // an Exchange reuse at runtime.
-          // TODO create a new identity partitioning instead of using RoundRobinPartitioning.
-          exchange.ShuffleExchangeExec(
-            RoundRobinPartitioning(conf.numShufflePartitions),
-            newPlan,
-            REPARTITION_BY_COL)
-        }) :: Nil
-      case _ => Nil
-    }
-  }
-
-=======
->>>>>>> b760e4a6
   object BasicOperators extends Strategy {
     def apply(plan: LogicalPlan): Seq[SparkPlan] = plan match {
       case d: DataWritingCommand => DataWritingCommandExec(d, planLater(d.query)) :: Nil
