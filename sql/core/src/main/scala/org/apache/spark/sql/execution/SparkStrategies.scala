--- conflicted
+++ resolved
@@ -748,13 +748,10 @@
         RDDScanExec(r.output, r.rdd, "ExistingRDD", r.outputPartitioning, r.outputOrdering) :: Nil
       case _: UpdateTable =>
         throw new UnsupportedOperationException(s"UPDATE TABLE is not supported temporarily.")
-<<<<<<< HEAD
+      case _: MergeIntoTable =>
+        throw new UnsupportedOperationException(s"MERGE INTO TABLE is not supported temporarily.")
       case logical.CollectMetrics(name, metrics, child) =>
         execution.CollectMetricsExec(name, metrics, planLater(child)) :: Nil
-=======
-      case _: MergeIntoTable =>
-        throw new UnsupportedOperationException(s"MERGE INTO TABLE is not supported temporarily.")
->>>>>>> dde0d2fc
       case _ => Nil
     }
   }
