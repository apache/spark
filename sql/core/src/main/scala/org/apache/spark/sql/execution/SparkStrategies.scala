--- conflicted
+++ resolved
@@ -30,12 +30,6 @@
 private[sql] abstract class SparkStrategies extends QueryPlanner[SparkPlan] {
   self: SQLContext#SparkPlanner =>
 
-<<<<<<< HEAD
-  /**
-   * Uses the HashFilteredJoin pattern to find joins where at least some of the predicates can be
-   * evaluated by matching hash keys.
-   */
-=======
   object LeftSemiJoin extends Strategy with PredicateHelper {
     def apply(plan: LogicalPlan): Seq[SparkPlan] = plan match {
       // Find left semi joins where at least some predicates can be evaluated by matching hash
@@ -52,7 +46,10 @@
     }
   }
 
->>>>>>> dd96fcda
+  /**
+   * Uses the HashFilteredJoin pattern to find joins where at least some of the predicates can be
+   * evaluated by matching hash keys.
+   */
   object HashJoin extends Strategy with PredicateHelper {
     var broadcastTables: Seq[String] =
       sparkContext.conf.get("spark.sql.hints.broadcastTables", "").split(",").toBuffer
