--- conflicted
+++ resolved
@@ -351,19 +351,10 @@
         execution.Sample(lb, ub, withReplacement, seed, planLater(child)) :: Nil
       case logical.LocalRelation(output, data) =>
         LocalTableScan(output, data) :: Nil
-<<<<<<< HEAD
-      case logical.ReturnAnswer(logical.Limit(IntegerLiteral(limit), child)) =>
-        execution.CollectLimit(limit, planLater(child)) :: Nil
       case logical.LocalLimit(IntegerLiteral(limit), child) =>
         execution.LocalLimit(limit, planLater(child)) :: Nil
       case logical.GlobalLimit(IntegerLiteral(limit), child) =>
         execution.GlobalLimit(limit, planLater(child)) :: Nil
-=======
-      case logical.Limit(IntegerLiteral(limit), child) =>
-        val perPartitionLimit = execution.LocalLimit(limit, planLater(child))
-        val globalLimit = execution.GlobalLimit(limit, perPartitionLimit)
-        globalLimit :: Nil
->>>>>>> 5cf20598
       case logical.Union(unionChildren) =>
         execution.Union(unionChildren.map(planLater)) :: Nil
       case logical.Except(left, right) =>
