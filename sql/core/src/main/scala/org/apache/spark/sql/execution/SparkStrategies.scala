/*
 * Licensed to the Apache Software Foundation (ASF) under one or more
 * contributor license agreements.  See the NOTICE file distributed with
 * this work for additional information regarding copyright ownership.
 * The ASF licenses this file to You under the Apache License, Version 2.0
 * (the "License"); you may not use this file except in compliance with
 * the License.  You may obtain a copy of the License at
 *
 *    http://www.apache.org/licenses/LICENSE-2.0
 *
 * Unless required by applicable law or agreed to in writing, software
 * distributed under the License is distributed on an "AS IS" BASIS,
 * WITHOUT WARRANTIES OR CONDITIONS OF ANY KIND, either express or implied.
 * See the License for the specific language governing permissions and
 * limitations under the License.
 */

package org.apache.spark.sql.execution

import org.apache.spark.sql.sources.{CreateTempTableUsing, CreateTableUsing}
import org.apache.spark.sql.{SQLContext, Strategy, execution}
import org.apache.spark.sql.catalyst.expressions._
import org.apache.spark.sql.catalyst.planning._
import org.apache.spark.sql.catalyst.plans._
import org.apache.spark.sql.catalyst.plans.logical.LogicalPlan
import org.apache.spark.sql.catalyst.plans.physical._
import org.apache.spark.sql.catalyst.types._
import org.apache.spark.sql.columnar.{InMemoryRelation, InMemoryColumnarTableScan}
import org.apache.spark.sql.parquet._


private[sql] abstract class SparkStrategies extends QueryPlanner[SparkPlan] {
  self: SQLContext#SparkPlanner =>

  object LeftSemiJoin extends Strategy with PredicateHelper {
    def apply(plan: LogicalPlan): Seq[SparkPlan] = plan match {
      case ExtractEquiJoinKeys(LeftSemi, leftKeys, rightKeys, condition, left, right)
        if sqlContext.autoBroadcastJoinThreshold > 0 &&
          right.statistics.sizeInBytes <= sqlContext.autoBroadcastJoinThreshold =>
        val semiJoin = joins.BroadcastLeftSemiJoinHash(
          leftKeys, rightKeys, planLater(left), planLater(right))
        condition.map(Filter(_, semiJoin)).getOrElse(semiJoin) :: Nil
      // Find left semi joins where at least some predicates can be evaluated by matching join keys
      case ExtractEquiJoinKeys(LeftSemi, leftKeys, rightKeys, condition, left, right) =>
        val semiJoin = joins.LeftSemiJoinHash(
          leftKeys, rightKeys, planLater(left), planLater(right))
        condition.map(Filter(_, semiJoin)).getOrElse(semiJoin) :: Nil
      // no predicate can be evaluated by matching hash keys
      case logical.Join(left, right, LeftSemi, condition) =>
        joins.LeftSemiJoinBNL(planLater(left), planLater(right), condition) :: Nil
      case _ => Nil
    }
  }

  /**
   * Uses the ExtractEquiJoinKeys pattern to find joins where at least some of the predicates can be
   * evaluated by matching hash keys.
   *
   * This strategy applies a simple optimization based on the estimates of the physical sizes of
   * the two join sides.  When planning a [[joins.BroadcastHashJoin]], if one side has an
   * estimated physical size smaller than the user-settable threshold
   * [[org.apache.spark.sql.SQLConf.AUTO_BROADCASTJOIN_THRESHOLD]], the planner would mark it as the
   * ''build'' relation and mark the other relation as the ''stream'' side.  The build table will be
   * ''broadcasted'' to all of the executors involved in the join, as a
   * [[org.apache.spark.broadcast.Broadcast]] object.  If both estimates exceed the threshold, they
   * will instead be used to decide the build side in a [[joins.ShuffledHashJoin]].
   */
  object HashJoin extends Strategy with PredicateHelper {

    private[this] def makeBroadcastHashJoin(
        leftKeys: Seq[Expression],
        rightKeys: Seq[Expression],
        left: LogicalPlan,
        right: LogicalPlan,
        condition: Option[Expression],
        side: joins.BuildSide) = {
      val broadcastHashJoin = execution.joins.BroadcastHashJoin(
        leftKeys, rightKeys, side, planLater(left), planLater(right))
      condition.map(Filter(_, broadcastHashJoin)).getOrElse(broadcastHashJoin) :: Nil
    }

    def apply(plan: LogicalPlan): Seq[SparkPlan] = plan match {
      case ExtractEquiJoinKeys(Inner, leftKeys, rightKeys, condition, left, right)
        if sqlContext.autoBroadcastJoinThreshold > 0 &&
           right.statistics.sizeInBytes <= sqlContext.autoBroadcastJoinThreshold =>
        makeBroadcastHashJoin(leftKeys, rightKeys, left, right, condition, joins.BuildRight)

      case ExtractEquiJoinKeys(Inner, leftKeys, rightKeys, condition, left, right)
        if sqlContext.autoBroadcastJoinThreshold > 0 &&
           left.statistics.sizeInBytes <= sqlContext.autoBroadcastJoinThreshold =>
          makeBroadcastHashJoin(leftKeys, rightKeys, left, right, condition, joins.BuildLeft)

      case ExtractEquiJoinKeys(Inner, leftKeys, rightKeys, condition, left, right) =>
        val buildSide =
          if (right.statistics.sizeInBytes <= left.statistics.sizeInBytes) {
            joins.BuildRight
          } else {
            joins.BuildLeft
          }
        val hashJoin = joins.ShuffledHashJoin(
          leftKeys, rightKeys, buildSide, planLater(left), planLater(right))
        condition.map(Filter(_, hashJoin)).getOrElse(hashJoin) :: Nil

      case ExtractEquiJoinKeys(joinType, leftKeys, rightKeys, condition, left, right) =>
        joins.HashOuterJoin(
          leftKeys, rightKeys, joinType, condition, planLater(left), planLater(right)) :: Nil

      case _ => Nil
    }
  }

  object HashAggregation extends Strategy {
    def apply(plan: LogicalPlan): Seq[SparkPlan] = plan match {
      // Aggregations that can be performed in two phases, before and after the shuffle.

      // Cases where all aggregates can be codegened.
      case PartialAggregation(
             namedGroupingAttributes,
             rewrittenAggregateExpressions,
             groupingExpressions,
             partialComputation,
             child)
             if canBeCodeGened(
                  allAggregates(partialComputation) ++
                  allAggregates(rewrittenAggregateExpressions)) &&
               codegenEnabled =>
          execution.GeneratedAggregate(
            partial = false,
            namedGroupingAttributes,
            rewrittenAggregateExpressions,
            execution.GeneratedAggregate(
              partial = true,
              groupingExpressions,
              partialComputation,
              planLater(child))) :: Nil

      // Cases where some aggregate can not be codegened
      case PartialAggregation(
             namedGroupingAttributes,
             rewrittenAggregateExpressions,
             groupingExpressions,
             partialComputation,
             child) =>
        execution.Aggregate(
          partial = false,
          namedGroupingAttributes,
          rewrittenAggregateExpressions,
          execution.Aggregate(
            partial = true,
            groupingExpressions,
            partialComputation,
            planLater(child))) :: Nil

      case _ => Nil
    }

    def canBeCodeGened(aggs: Seq[AggregateExpression]) = !aggs.exists {
      case _: Sum | _: Count | _: Max | _: CombineSetsAndCount => false
      // The generated set implementation is pretty limited ATM.
      case CollectHashSet(exprs) if exprs.size == 1  &&
           Seq(IntegerType, LongType).contains(exprs.head.dataType) => false
      case _ => true
    }

    def allAggregates(exprs: Seq[Expression]) =
      exprs.flatMap(_.collect { case a: AggregateExpression => a })
  }

  object BroadcastNestedLoopJoin extends Strategy {
    def apply(plan: LogicalPlan): Seq[SparkPlan] = plan match {
      case logical.Join(left, right, joinType, condition) =>
        val buildSide =
          if (right.statistics.sizeInBytes <= left.statistics.sizeInBytes) {
            joins.BuildRight
          } else {
            joins.BuildLeft
          }
        joins.BroadcastNestedLoopJoin(
          planLater(left), planLater(right), buildSide, joinType, condition) :: Nil
      case _ => Nil
    }
  }

  object CartesianProduct extends Strategy {
    def apply(plan: LogicalPlan): Seq[SparkPlan] = plan match {
      case logical.Join(left, right, _, None) =>
        execution.joins.CartesianProduct(planLater(left), planLater(right)) :: Nil
      case logical.Join(left, right, Inner, Some(condition)) =>
        execution.Filter(condition,
          execution.joins.CartesianProduct(planLater(left), planLater(right))) :: Nil
      case _ => Nil
    }
  }

  protected lazy val singleRowRdd =
    sparkContext.parallelize(Seq(new GenericRow(Array[Any]()): Row), 1)

  object TakeOrdered extends Strategy {
    def apply(plan: LogicalPlan): Seq[SparkPlan] = plan match {
      case logical.Limit(IntegerLiteral(limit), logical.Sort(order, true, child)) =>
        execution.TakeOrdered(limit, order, planLater(child)) :: Nil
      case _ => Nil
    }
  }

  object ParquetOperations extends Strategy {
    def apply(plan: LogicalPlan): Seq[SparkPlan] = plan match {
      // TODO: need to support writing to other types of files.  Unify the below code paths.
      case logical.WriteToFile(path, child) =>
        val relation =
          ParquetRelation.create(path, child, sparkContext.hadoopConfiguration, sqlContext)
        // Note: overwrite=false because otherwise the metadata we just created will be deleted
        InsertIntoParquetTable(relation, planLater(child), overwrite = false) :: Nil
      case logical.InsertIntoTable(table: ParquetRelation, partition, child, overwrite) =>
        InsertIntoParquetTable(table, planLater(child), overwrite) :: Nil
      case PhysicalOperation(projectList, filters: Seq[Expression], relation: ParquetRelation) =>
        val prunePushedDownFilters =
          if (sqlContext.parquetFilterPushDown) {
            (predicates: Seq[Expression]) => {
              // Note: filters cannot be pushed down to Parquet if they contain more complex
              // expressions than simple "Attribute cmp Literal" comparisons. Here we remove all
              // filters that have been pushed down. Note that a predicate such as "(A AND B) OR C"
              // can result in "A OR C" being pushed down. Here we are conservative in the sense
              // that even if "A" was pushed and we check for "A AND B" we still want to keep
              // "A AND B" in the higher-level filter, not just "B".
              predicates.map(p => p -> ParquetFilters.createFilter(p)).collect {
                case (predicate, None) => predicate
              }
            }
          } else {
            identity[Seq[Expression]] _
          }
        pruneFilterProject(
          projectList,
          filters,
          prunePushedDownFilters,
          ParquetTableScan(
            _,
            relation,
            if (sqlContext.parquetFilterPushDown) filters else Nil)) :: Nil

      case _ => Nil
    }
  }

  object InMemoryScans extends Strategy {
    def apply(plan: LogicalPlan): Seq[SparkPlan] = plan match {
      case PhysicalOperation(projectList, filters, mem: InMemoryRelation) =>
        pruneFilterProject(
          projectList,
          filters,
          identity[Seq[Expression]], // All filters still need to be evaluated.
          InMemoryColumnarTableScan(_,  filters, mem)) :: Nil
      case _ => Nil
    }
  }

  // Can we automate these 'pass through' operations?
  object BasicOperators extends Strategy {
    def numPartitions = self.numPartitions

    def apply(plan: LogicalPlan): Seq[SparkPlan] = plan match {
      case r: RunnableCommand => ExecutedCommand(r) :: Nil

      case logical.Distinct(child) =>
        execution.Distinct(partial = false,
          execution.Distinct(partial = true, planLater(child))) :: Nil

      case logical.SortPartitions(sortExprs, child) =>
        // This sort only sorts tuples within a partition. Its requiredDistribution will be
        // an UnspecifiedDistribution.
        execution.Sort(sortExprs, global = false, planLater(child)) :: Nil
      case logical.Sort(sortExprs, global, child) if sqlContext.externalSortEnabled =>
        execution.ExternalSort(sortExprs, global, planLater(child)):: Nil
      case logical.Sort(sortExprs, global, child) =>
        execution.Sort(sortExprs, global, planLater(child)):: Nil
      case logical.Project(projectList, child) =>
        execution.Project(projectList, planLater(child)) :: Nil
      case logical.Filter(condition, child) =>
        execution.Filter(condition, planLater(child)) :: Nil
      case logical.Expand(projections, output, child) =>
        execution.Expand(projections, output, planLater(child)) :: Nil
      case logical.Aggregate(group, agg, child) =>
        execution.Aggregate(partial = false, group, agg, planLater(child)) :: Nil
      case logical.Sample(fraction, withReplacement, seed, child) =>
        execution.Sample(fraction, withReplacement, seed, planLater(child)) :: Nil
      case SparkLogicalPlan(alreadyPlanned) => alreadyPlanned :: Nil
      case logical.LocalRelation(output, data) =>
        val nPartitions = if (data.isEmpty) 1 else numPartitions
        PhysicalRDD(
          output,
          RDDConversions.productToRowRdd(sparkContext.parallelize(data, nPartitions),
            StructType.fromAttributes(output))) :: Nil
      case logical.Limit(IntegerLiteral(limit), child) =>
        execution.Limit(limit, planLater(child)) :: Nil
      case Unions(unionChildren) =>
        execution.Union(unionChildren.map(planLater)) :: Nil
      case logical.Except(left, right) =>
        execution.Except(planLater(left), planLater(right)) :: Nil
      case logical.Intersect(left, right) =>
        execution.Intersect(planLater(left), planLater(right)) :: Nil
      case logical.Generate(generator, join, outer, _, child) =>
        execution.Generate(generator, join = join, outer = outer, planLater(child)) :: Nil
      case logical.NoRelation =>
        execution.PhysicalRDD(Nil, singleRowRdd) :: Nil
      case logical.Repartition(expressions, child) =>
        execution.Exchange(HashPartitioning(expressions, numPartitions), planLater(child)) :: Nil
      case e @ EvaluatePython(udf, child, _) =>
        BatchPythonEvaluation(udf, e.output, planLater(child)) :: Nil
      case LogicalRDD(output, rdd) => PhysicalRDD(output, rdd) :: Nil
      case _ => Nil
    }
  }
<<<<<<< HEAD

  case object CommandStrategy extends Strategy {
    def apply(plan: LogicalPlan): Seq[SparkPlan] = plan match {
      case r: RunnableCommand => ExecutedCommand(r) :: Nil

      case CreateTableUsing(tableName, userSpecifiedSchema, provider, true, options) =>
        ExecutedCommand(
          CreateTempTableUsing(tableName, userSpecifiedSchema, provider, options)) :: Nil

      case CreateTableUsing(tableName, userSpecifiedSchema, provider, false, options) =>
        sys.error("Tables created with SQLContext must be TEMPORARY. Use a HiveContext instead.")

      case logical.SetCommand(kv) =>
        Seq(ExecutedCommand(execution.SetCommand(kv, plan.output)))
      case logical.ExplainCommand(logicalPlan, extended) =>
        Seq(ExecutedCommand(
          execution.ExplainCommand(logicalPlan, plan.output, extended)))
      case logical.CacheTableCommand(tableName, optPlan, isLazy) =>
        Seq(ExecutedCommand(
          execution.CacheTableCommand(tableName, optPlan, isLazy)))
      case logical.UncacheTableCommand(tableName) =>
        Seq(ExecutedCommand(
          execution.UncacheTableCommand(tableName)))
      case _ => Nil
    }
  }
=======
>>>>>>> 33132609
}<|MERGE_RESOLUTION|>--- conflicted
+++ resolved
@@ -311,33 +311,15 @@
       case _ => Nil
     }
   }
-<<<<<<< HEAD
-
-  case object CommandStrategy extends Strategy {
-    def apply(plan: LogicalPlan): Seq[SparkPlan] = plan match {
-      case r: RunnableCommand => ExecutedCommand(r) :: Nil
-
+
+  case object DDLStrategy extends Strategy {
+    def apply(plan: LogicalPlan): Seq[SparkPlan] = plan match {
       case CreateTableUsing(tableName, userSpecifiedSchema, provider, true, options) =>
         ExecutedCommand(
           CreateTempTableUsing(tableName, userSpecifiedSchema, provider, options)) :: Nil
 
       case CreateTableUsing(tableName, userSpecifiedSchema, provider, false, options) =>
         sys.error("Tables created with SQLContext must be TEMPORARY. Use a HiveContext instead.")
-
-      case logical.SetCommand(kv) =>
-        Seq(ExecutedCommand(execution.SetCommand(kv, plan.output)))
-      case logical.ExplainCommand(logicalPlan, extended) =>
-        Seq(ExecutedCommand(
-          execution.ExplainCommand(logicalPlan, plan.output, extended)))
-      case logical.CacheTableCommand(tableName, optPlan, isLazy) =>
-        Seq(ExecutedCommand(
-          execution.CacheTableCommand(tableName, optPlan, isLazy)))
-      case logical.UncacheTableCommand(tableName) =>
-        Seq(ExecutedCommand(
-          execution.UncacheTableCommand(tableName)))
-      case _ => Nil
-    }
-  }
-=======
->>>>>>> 33132609
+    }
+  }
 }