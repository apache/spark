--- conflicted
+++ resolved
@@ -27,12 +27,7 @@
 import org.apache.hadoop.fs.{FileStatus, FileSystem, GlobFilter, Path}
 
 import org.apache.spark.deploy.SparkHadoopUtil
-import org.apache.spark.internal.{Logging, MDC}
-<<<<<<< HEAD
-import org.apache.spark.internal.LogKeys.{CURRENT_PATH, ELAPSED_TIME, NEW_PATH, NUM_FILES}
-=======
-import org.apache.spark.internal.LogKey._
->>>>>>> 79357c8c
+import org.apache.spark.internal.{Logging, LogKeys, MDC}
 import org.apache.spark.paths.SparkPath
 import org.apache.spark.sql.{DataFrame, Dataset, SparkSession}
 import org.apache.spark.sql.catalyst.util.CaseInsensitiveMap
@@ -130,9 +125,9 @@
   }
   seenFiles.purge()
 
-  logInfo(log"maxFilesPerBatch = ${MDC(NUM_FILES, maxFilesPerBatch)}, " +
-    log"maxBytesPerBatch = ${MDC(NUM_BYTES, maxBytesPerBatch)}, " +
-    log"maxFileAgeMs = ${MDC(TIME_UNITS, maxFileAgeMs)}")
+  logInfo(log"maxFilesPerBatch = ${MDC(LogKeys.NUM_FILES, maxFilesPerBatch)}, " +
+    log"maxBytesPerBatch = ${MDC(LogKeys.NUM_BYTES, maxBytesPerBatch)}, " +
+    log"maxFileAgeMs = ${MDC(LogKeys.TIME_UNITS, maxFileAgeMs)}")
 
   private var unreadFiles: Seq[NewFileEntry] = _
 
@@ -256,8 +251,8 @@
         FileEntry(path = p.urlEncoded, timestamp = timestamp, batchId = metadataLogCurrentOffset)
       }.toArray
       if (metadataLog.add(metadataLogCurrentOffset, fileEntries)) {
-        logInfo(log"Log offset set to ${MDC(LOG_OFFSET, metadataLogCurrentOffset)} " +
-          log"with ${MDC(NUM_FILES, batchFiles.size)} new files")
+        logInfo(log"Log offset set to ${MDC(LogKeys.LOG_OFFSET, metadataLogCurrentOffset)} " +
+          log"with ${MDC(LogKeys.NUM_FILES, batchFiles.size)} new files")
       } else {
         throw new IllegalStateException("Concurrent update to the log. Multiple streaming jobs " +
           s"detected for $metadataLogCurrentOffset")
@@ -297,8 +292,9 @@
 
     assert(startOffset <= endOffset)
     val files = metadataLog.get(Some(startOffset + 1), Some(endOffset)).flatMap(_._2)
-    logInfo(log"Processing ${MDC(NUM_FILES, files.length)} " +
-      log"files from ${MDC(FILE_START_OFFSET, startOffset + 1)}:${MDC(FILE_END_OFFSET, endOffset)}")
+    logInfo(log"Processing ${MDC(LogKeys.NUM_FILES, files.length)} files from " +
+      log"${MDC(LogKeys.FILE_START_OFFSET, startOffset + 1)}:" +
+      log"${MDC(LogKeys.FILE_END_OFFSET, endOffset)}")
     logTrace(s"Files are:\n\t" + files.mkString("\n\t"))
     val newDataSource =
       DataSource(
@@ -388,8 +384,8 @@
     val listingTimeMs = NANOSECONDS.toMillis(endTime - startTime)
     if (listingTimeMs > 2000) {
       // Output a warning when listing files uses more than 2 seconds.
-      logWarning(log"Listed ${MDC(NUM_FILES, files.size)} file(s) in " +
-        log"${MDC(ELAPSED_TIME, listingTimeMs)} ms")
+      logWarning(log"Listed ${MDC(LogKeys.NUM_FILES, files.size)} file(s) in " +
+        log"${MDC(LogKeys.ELAPSED_TIME, listingTimeMs)} ms")
     } else {
       logTrace(s"Listed ${files.size} file(s) in $listingTimeMs ms")
     }
@@ -637,13 +633,13 @@
 
         logDebug(s"Archiving completed file $curPath to $newPath")
         if (!fileSystem.rename(curPath, newPath)) {
-          logWarning(log"Fail to move ${MDC(CURRENT_PATH, curPath)} to " +
-            log"${MDC(NEW_PATH, newPath)} / skip moving file.")
+          logWarning(log"Fail to move ${MDC(LogKeys.CURRENT_PATH, curPath)} to " +
+            log"${MDC(LogKeys.NEW_PATH, newPath)} / skip moving file.")
         }
       } catch {
         case NonFatal(e) =>
-          logWarning(log"Fail to move ${MDC(CURRENT_PATH, curPath)} to " +
-            log"${MDC(NEW_PATH, newPath)} / skip moving file.", e)
+          logWarning(log"Fail to move ${MDC(LogKeys.CURRENT_PATH, curPath)} to " +
+            log"${MDC(LogKeys.NEW_PATH, newPath)} / skip moving file.", e)
       }
     }
   }
@@ -657,12 +653,14 @@
         logDebug(s"Removing completed file $curPath")
 
         if (!fileSystem.delete(curPath, false)) {
-          logWarning(log"Failed to remove ${MDC(CURRENT_PATH, curPath)} / skip removing file.")
+          logWarning(
+            log"Failed to remove ${MDC(LogKeys.CURRENT_PATH, curPath)} / skip removing file.")
         }
       } catch {
         case NonFatal(e) =>
           // Log to error but swallow exception to avoid process being stopped
-          logWarning(log"Fail to remove ${MDC(CURRENT_PATH, curPath)} / skip removing file.", e)
+          logWarning(
+            log"Fail to remove ${MDC(LogKeys.CURRENT_PATH, curPath)} / skip removing file.", e)
       }
     }
   }
