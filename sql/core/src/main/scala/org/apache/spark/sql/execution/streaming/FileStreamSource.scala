/*
 * Licensed to the Apache Software Foundation (ASF) under one or more
 * contributor license agreements.  See the NOTICE file distributed with
 * this work for additional information regarding copyright ownership.
 * The ASF licenses this file to You under the Apache License, Version 2.0
 * (the "License"); you may not use this file except in compliance with
 * the License.  You may obtain a copy of the License at
 *
 *    http://www.apache.org/licenses/LICENSE-2.0
 *
 * Unless required by applicable law or agreed to in writing, software
 * distributed under the License is distributed on an "AS IS" BASIS,
 * WITHOUT WARRANTIES OR CONDITIONS OF ANY KIND, either express or implied.
 * See the License for the specific language governing permissions and
 * limitations under the License.
 */

package org.apache.spark.sql.execution.streaming

import java.net.URI

import scala.collection.JavaConverters._

import org.apache.hadoop.fs.{FileStatus, Path}

import org.apache.spark.deploy.SparkHadoopUtil
import org.apache.spark.internal.Logging
import org.apache.spark.sql.{DataFrame, Dataset, SparkSession}
import org.apache.spark.sql.execution.datasources.{DataSource, InMemoryFileIndex, LogicalRelation}
import org.apache.spark.sql.types.StructType

/**
 * A very simple source that reads files from the given directory as they appear.
 */
class FileStreamSource(
    sparkSession: SparkSession,
    path: String,
    fileFormatClassName: String,
    override val schema: StructType,
    partitionColumns: Seq[String],
    metadataPath: String,
    options: Map[String, String]) extends Source with Logging {

  import FileStreamSource._

  private val sourceOptions = new FileStreamOptions(options)

  private val hadoopConf = sparkSession.sessionState.newHadoopConf()

  private val qualifiedBasePath: Path = {
    val fs = new Path(path).getFileSystem(hadoopConf)
    fs.makeQualified(new Path(path))  // can contains glob patterns
  }

  private val optionsWithPartitionBasePath = sourceOptions.optionMapWithoutPath ++ {
    if (!SparkHadoopUtil.get.isGlobPath(new Path(path)) && options.contains("path")) {
      Map("basePath" -> path)
    } else {
      Map()
    }}

  private val metadataLog =
    new FileStreamSourceLog(FileStreamSourceLog.VERSION, sparkSession, metadataPath)
  private var metadataLogCurrentOffset = metadataLog.getLatest().map(_._1).getOrElse(-1L)

  /** Maximum number of new files to be considered in each batch */
  private val maxFilesPerBatch = sourceOptions.maxFilesPerTrigger

  private val fileSortOrder = if (sourceOptions.latestFirst) {
      logWarning(
        """'latestFirst' is true. New files will be processed first, which may affect the watermark
          |value. In addition, 'maxFileAge' will be ignored.""".stripMargin)
      implicitly[Ordering[Long]].reverse
    } else {
      implicitly[Ordering[Long]]
    }

  private val maxFileAgeMs: Long = if (sourceOptions.latestFirst && maxFilesPerBatch.isDefined) {
    Long.MaxValue
  } else {
    sourceOptions.maxFileAgeMs
  }

  /** A mapping from a file that we have processed to some timestamp it was last modified. */
  // Visible for testing and debugging in production.
<<<<<<< HEAD
  val seenFiles = new SeenFilesMap(sourceOptions.maxFileAgeMs, sourceOptions.fileNameOnly)
=======
  val seenFiles = new SeenFilesMap(maxFileAgeMs)
>>>>>>> d809ceed

  metadataLog.allFiles().foreach { entry =>
    seenFiles.add(entry.path, entry.timestamp)
  }
  seenFiles.purge()

  logInfo(s"maxFilesPerBatch = $maxFilesPerBatch, maxFileAge = $maxFileAgeMs")

  /**
   * Returns the maximum offset that can be retrieved from the source.
   *
   * `synchronized` on this method is for solving race conditions in tests. In the normal usage,
   * there is no race here, so the cost of `synchronized` should be rare.
   */
  private def fetchMaxOffset(): FileStreamSourceOffset = synchronized {
    // All the new files found - ignore aged files and files that we have seen.
    val newFiles = fetchAllFiles().filter {
      case (path, timestamp) => seenFiles.isNewFile(path, timestamp)
    }

    // Obey user's setting to limit the number of files in this batch trigger.
    val batchFiles =
      if (maxFilesPerBatch.nonEmpty) newFiles.take(maxFilesPerBatch.get) else newFiles

    batchFiles.foreach { file =>
      seenFiles.add(file._1, file._2)
      logDebug(s"New file: $file")
    }
    val numPurged = seenFiles.purge()

    logTrace(
      s"""
         |Number of new files = ${newFiles.size}
         |Number of files selected for batch = ${batchFiles.size}
         |Number of seen files = ${seenFiles.size}
         |Number of files purged from tracking map = $numPurged
       """.stripMargin)

    if (batchFiles.nonEmpty) {
      metadataLogCurrentOffset += 1
      metadataLog.add(metadataLogCurrentOffset, batchFiles.map { case (p, timestamp) =>
        FileEntry(path = p, timestamp = timestamp, batchId = metadataLogCurrentOffset)
      }.toArray)
      logInfo(s"Log offset set to $metadataLogCurrentOffset with ${batchFiles.size} new files")
    }

    FileStreamSourceOffset(metadataLogCurrentOffset)
  }

  /**
   * For test only. Run `func` with the internal lock to make sure when `func` is running,
   * the current offset won't be changed and no new batch will be emitted.
   */
  def withBatchingLocked[T](func: => T): T = synchronized {
    func
  }

  /** Return the latest offset in the [[FileStreamSourceLog]] */
  def currentLogOffset: Long = synchronized { metadataLogCurrentOffset }

  /**
   * Returns the data that is between the offsets (`start`, `end`].
   */
  override def getBatch(start: Option[Offset], end: Offset): DataFrame = {
    val startOffset = start.map(FileStreamSourceOffset(_).logOffset).getOrElse(-1L)
    val endOffset = FileStreamSourceOffset(end).logOffset

    assert(startOffset <= endOffset)
    val files = metadataLog.get(Some(startOffset + 1), Some(endOffset)).flatMap(_._2)
    logInfo(s"Processing ${files.length} files from ${startOffset + 1}:$endOffset")
    logTrace(s"Files are:\n\t" + files.mkString("\n\t"))
    val newDataSource =
      DataSource(
        sparkSession,
        paths = files.map(_.path),
        userSpecifiedSchema = Some(schema),
        partitionColumns = partitionColumns,
        className = fileFormatClassName,
        options = optionsWithPartitionBasePath)
    Dataset.ofRows(sparkSession, LogicalRelation(newDataSource.resolveRelation(
      checkFilesExist = false)))
  }

  /**
   * If the source has a metadata log indicating which files should be read, then we should use it.
   * Only when user gives a non-glob path that will we figure out whether the source has some
   * metadata log
   *
   * None        means we don't know at the moment
   * Some(true)  means we know for sure the source DOES have metadata
   * Some(false) means we know for sure the source DOSE NOT have metadata
   */
  @volatile private[sql] var sourceHasMetadata: Option[Boolean] =
    if (SparkHadoopUtil.get.isGlobPath(new Path(path))) Some(false) else None

  private def allFilesUsingInMemoryFileIndex() = {
    val globbedPaths = SparkHadoopUtil.get.globPathIfNecessary(qualifiedBasePath)
    val fileIndex = new InMemoryFileIndex(sparkSession, globbedPaths, options, Some(new StructType))
    fileIndex.allFiles()
  }

  private def allFilesUsingMetadataLogFileIndex() = {
    // Note if `sourceHasMetadata` holds, then `qualifiedBasePath` is guaranteed to be a
    // non-glob path
    new MetadataLogFileIndex(sparkSession, qualifiedBasePath).allFiles()
  }

  /**
   * Returns a list of files found, sorted by their timestamp.
   */
  private def fetchAllFiles(): Seq[(String, Long)] = {
    val startTime = System.nanoTime

    var allFiles: Seq[FileStatus] = null
    sourceHasMetadata match {
      case None =>
        if (FileStreamSink.hasMetadata(Seq(path), hadoopConf)) {
          sourceHasMetadata = Some(true)
          allFiles = allFilesUsingMetadataLogFileIndex()
        } else {
          allFiles = allFilesUsingInMemoryFileIndex()
          if (allFiles.isEmpty) {
            // we still cannot decide
          } else {
            // decide what to use for future rounds
            // double check whether source has metadata, preventing the extreme corner case that
            // metadata log and data files are only generated after the previous
            // `FileStreamSink.hasMetadata` check
            if (FileStreamSink.hasMetadata(Seq(path), hadoopConf)) {
              sourceHasMetadata = Some(true)
              allFiles = allFilesUsingMetadataLogFileIndex()
            } else {
              sourceHasMetadata = Some(false)
              // `allFiles` have already been fetched using InMemoryFileIndex in this round
            }
          }
        }
      case Some(true) => allFiles = allFilesUsingMetadataLogFileIndex()
      case Some(false) => allFiles = allFilesUsingInMemoryFileIndex()
    }

    val files = allFiles.sortBy(_.getModificationTime)(fileSortOrder).map { status =>
      (status.getPath.toUri.toString, status.getModificationTime)
    }
    val endTime = System.nanoTime
    val listingTimeMs = (endTime.toDouble - startTime) / 1000000
    if (listingTimeMs > 2000) {
      // Output a warning when listing files uses more than 2 seconds.
      logWarning(s"Listed ${files.size} file(s) in $listingTimeMs ms")
    } else {
      logTrace(s"Listed ${files.size} file(s) in $listingTimeMs ms")
    }
    logTrace(s"Files are:\n\t" + files.mkString("\n\t"))
    files
  }

  override def getOffset: Option[Offset] = Some(fetchMaxOffset()).filterNot(_.logOffset == -1)

  override def toString: String = s"FileStreamSource[$qualifiedBasePath]"

  /**
   * Informs the source that Spark has completed processing all data for offsets less than or
   * equal to `end` and will only request offsets greater than `end` in the future.
   */
  override def commit(end: Offset): Unit = {
    // No-op for now; FileStreamSource currently garbage-collects files based on timestamp
    // and the value of the maxFileAge parameter.
  }

  override def stop() {}
}


object FileStreamSource {

  /** Timestamp for file modification time, in ms since January 1, 1970 UTC. */
  type Timestamp = Long

  case class FileEntry(path: String, timestamp: Timestamp, batchId: Long) extends Serializable

  /**
   * A custom hash map used to track the list of files seen. This map is not thread-safe.
   *
   * To prevent the hash map from growing indefinitely, a purge function is available to
   * remove files "maxAgeMs" older than the latest file.
   */
  class SeenFilesMap(maxAgeMs: Long, fileNameOnly: Boolean) {
    require(maxAgeMs >= 0)

    /** Mapping from file to its timestamp. */
    private val map = new java.util.HashMap[String, Timestamp]

    /** Timestamp of the latest file. */
    private var latestTimestamp: Timestamp = 0L

    /** Timestamp for the last purge operation. */
    private var lastPurgeTimestamp: Timestamp = 0L

    @inline private def stripPathIfNecessary(path: String) = {
      if (fileNameOnly) new Path(new URI(path)).getName else path
    }

    /** Add a new file to the map. */
    def add(path: String, timestamp: Timestamp): Unit = {
      map.put(stripPathIfNecessary(path), timestamp)
      if (timestamp > latestTimestamp) {
        latestTimestamp = timestamp
      }
    }

    /**
     * Returns true if we should consider this file a new file. The file is only considered "new"
     * if it is new enough that we are still tracking, and we have not seen it before.
     */
    def isNewFile(path: String, timestamp: Timestamp): Boolean = {
      // Note that we are testing against lastPurgeTimestamp here so we'd never miss a file that
      // is older than (latestTimestamp - maxAgeMs) but has not been purged yet.
      timestamp >= lastPurgeTimestamp && !map.containsKey(stripPathIfNecessary(path))
    }

    /** Removes aged entries and returns the number of files removed. */
    def purge(): Int = {
      lastPurgeTimestamp = latestTimestamp - maxAgeMs
      val iter = map.entrySet().iterator()
      var count = 0
      while (iter.hasNext) {
        val entry = iter.next()
        if (entry.getValue < lastPurgeTimestamp) {
          count += 1
          iter.remove()
        }
      }
      count
    }

    def size: Int = map.size()

    /**
     * Note when `fileNameOnly` is true, each entry would be (file name, timestamp) rather than
     * (full path, timestamp).
     */
    def allEntries: Seq[(String, Timestamp)] = {
      map.asScala.toSeq
    }
  }
}<|MERGE_RESOLUTION|>--- conflicted
+++ resolved
@@ -83,11 +83,7 @@
 
   /** A mapping from a file that we have processed to some timestamp it was last modified. */
   // Visible for testing and debugging in production.
-<<<<<<< HEAD
-  val seenFiles = new SeenFilesMap(sourceOptions.maxFileAgeMs, sourceOptions.fileNameOnly)
-=======
-  val seenFiles = new SeenFilesMap(maxFileAgeMs)
->>>>>>> d809ceed
+  val seenFiles = new SeenFilesMap(maxFileAgeMs, sourceOptions.fileNameOnly)
 
   metadataLog.allFiles().foreach { entry =>
     seenFiles.add(entry.path, entry.timestamp)
