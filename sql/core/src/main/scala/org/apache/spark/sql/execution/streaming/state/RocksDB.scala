--- conflicted
+++ resolved
@@ -2110,13 +2110,9 @@
     reportSnapshotUploadLag: Boolean,
     maxVersionsToDeletePerMaintenance: Int,
     fileChecksumEnabled: Boolean,
-<<<<<<< HEAD
-    maxVersionsToDeletePerMaintenance: Int,
+    rowChecksumEnabled: Boolean,
+    rowChecksumReadVerificationRatio: Long,
     stateStoreConf: StateStoreConf)
-=======
-    rowChecksumEnabled: Boolean,
-    rowChecksumReadVerificationRatio: Long)
->>>>>>> ac717dd7
 
 object RocksDBConf {
   /** Common prefix of all confs in SQLConf that affects RocksDB */
@@ -2317,13 +2313,9 @@
       storeConf.reportSnapshotUploadLag,
       storeConf.maxVersionsToDeletePerMaintenance,
       storeConf.checkpointFileChecksumEnabled,
-<<<<<<< HEAD
-      storeConf.maxVersionsToDeletePerMaintenance,
+      storeConf.rowChecksumEnabled,
+      storeConf.rowChecksumReadVerificationRatio,
       storeConf)
-=======
-      storeConf.rowChecksumEnabled,
-      storeConf.rowChecksumReadVerificationRatio)
->>>>>>> ac717dd7
   }
 
   def apply(): RocksDBConf = apply(new StateStoreConf())
