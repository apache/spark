/*
 * Licensed to the Apache Software Foundation (ASF) under one or more
 * contributor license agreements.  See the NOTICE file distributed with
 * this work for additional information regarding copyright ownership.
 * The ASF licenses this file to You under the Apache License, Version 2.0
 * (the "License"); you may not use this file except in compliance with
 * the License.  You may obtain a copy of the License at
 *
 *    http://www.apache.org/licenses/LICENSE-2.0
 *
 * Unless required by applicable law or agreed to in writing, software
 * distributed under the License is distributed on an "AS IS" BASIS,
 * WITHOUT WARRANTIES OR CONDITIONS OF ANY KIND, either express or implied.
 * See the License for the specific language governing permissions and
 * limitations under the License.
 */

package org.apache.spark.sql.execution.streaming.state

import java.io.File
import java.util.Locale
import java.util.Set
import java.util.UUID
import java.util.concurrent.{ConcurrentHashMap, ConcurrentLinkedQueue}
import java.util.concurrent.atomic.{AtomicBoolean, AtomicInteger, AtomicLong}

import scala.collection.{mutable, Map}
import scala.jdk.CollectionConverters.ConcurrentMapHasAsScala
import scala.util.Try
import scala.util.control.NonFatal

import org.apache.hadoop.conf.Configuration
import org.json4s.{Formats, NoTypeHints}
import org.json4s.jackson.Serialization
import org.rocksdb.{RocksDB => NativeRocksDB, _}
import org.rocksdb.CompressionType._
import org.rocksdb.TickerType._

import org.apache.spark.TaskContext
import org.apache.spark.internal.{LogEntry, Logging, LogKeys}
import org.apache.spark.sql.catalyst.util.CaseInsensitiveMap
import org.apache.spark.sql.errors.QueryExecutionErrors
import org.apache.spark.unsafe.Platform
import org.apache.spark.util.{NextIterator, Utils}

// RocksDB operations that could acquire/release the instance lock
sealed abstract class RocksDBOpType(name: String) {
  override def toString: String = name
}
case object LoadStore extends RocksDBOpType("load_store")
case object RollbackStore extends RocksDBOpType("rollback_store")
case object CloseStore extends RocksDBOpType("close_store")
case object ReportStoreMetrics extends RocksDBOpType("report_store_metrics")
case object StoreTaskCompletionListener extends RocksDBOpType("store_task_completion_listener")

/**
 * Class representing a RocksDB instance that checkpoints version of data to DFS.
 * After a set of updates, a new version can be committed by calling `commit()`.
 * Any past version can be loaded by calling `load(version)`.
 *
 * @note This class is not thread-safe, so use it only from one thread.
 * @see [[RocksDBFileManager]] to see how the files are laid out in local disk and DFS.
 * @param conf         Configuration for RocksDB
 * @param stateStoreId StateStoreId for the state store
 * @param localRootDir Root directory in local disk that is used to working and checkpointing dirs
 * @param hadoopConf   Hadoop configuration for talking to the remote file system
 * @param eventForwarder The RocksDBEventForwarder object for reporting events to the coordinator
 */
class RocksDB(
    dfsRootDir: String,
    val conf: RocksDBConf,
    localRootDir: File = Utils.createTempDir(),
    hadoopConf: Configuration = new Configuration,
    loggingId: String = "",
    useColumnFamilies: Boolean = false,
    enableStateStoreCheckpointIds: Boolean = false,
    partitionId: Int = 0,
    eventForwarder: Option[RocksDBEventForwarder] = None,
    uniqueId: Option[String] = None) extends Logging {

  import RocksDB._

  @volatile private var lastSnapshotVersion = 0L

  RocksDBLoader.loadLibrary()

  // Java wrapper objects linking to native RocksDB objects
  private val readOptions = new ReadOptions()  // used for gets
  // disable WAL since we flush explicitly on commit
  private val writeOptions = new WriteOptions().setDisableWAL(true)
  private val flushOptions = new FlushOptions().setWaitForFlush(true)  // wait for flush to complete

  private val bloomFilter = new BloomFilter()
  private val tableFormatConfig = new BlockBasedTableConfig()

  private val (writeBufferManager, lruCache) = RocksDBMemoryManager
    .getOrCreateRocksDBMemoryManagerAndCache(conf)

  tableFormatConfig.setBlockSize(conf.blockSizeKB * 1024)
  tableFormatConfig.setBlockCache(lruCache)
  tableFormatConfig.setFilterPolicy(bloomFilter)
  tableFormatConfig.setFormatVersion(conf.formatVersion)

  if (conf.boundedMemoryUsage) {
    tableFormatConfig.setCacheIndexAndFilterBlocks(true)
    tableFormatConfig.setCacheIndexAndFilterBlocksWithHighPriority(true)
    tableFormatConfig.setPinL0FilterAndIndexBlocksInCache(true)
  }

  private[state] val rocksDbOptions = new Options() // options to open the RocksDB

  rocksDbOptions.setCreateIfMissing(true)

  // Set RocksDB options around MemTable memory usage. By default, we let RocksDB
  // use its internal default values for these settings.
  if (conf.writeBufferSizeMB > 0L) {
    rocksDbOptions.setWriteBufferSize(conf.writeBufferSizeMB * 1024 * 1024)
  }

  if (conf.maxWriteBufferNumber > 0L) {
    rocksDbOptions.setMaxWriteBufferNumber(conf.maxWriteBufferNumber)
  }

  rocksDbOptions.setCompressionType(getCompressionType(conf.compression))

  rocksDbOptions.setTableFormatConfig(tableFormatConfig)
  rocksDbOptions.setMaxOpenFiles(conf.maxOpenFiles)
  rocksDbOptions.setAllowFAllocate(conf.allowFAllocate)
  rocksDbOptions.setAvoidFlushDuringShutdown(true)
  rocksDbOptions.setMergeOperator(new StringAppendOperator())

  if (conf.boundedMemoryUsage) {
    rocksDbOptions.setWriteBufferManager(writeBufferManager)
  }

  private val dbLogger = createLogger() // for forwarding RocksDB native logs to log4j
  rocksDbOptions.setStatistics(new Statistics())
  private val nativeStats = rocksDbOptions.statistics()

  private val workingDir = createTempDir("workingDir")

  // We need 2 threads per fm caller to avoid blocking
  // (one for main file and another for checksum file).
  // Since this fm is used by both query task and maintenance thread,
  // then we need 2 * 2 = 4 threads.
  protected val fileChecksumThreadPoolSize: Option[Int] = Some(4)

  protected def createFileManager(
      dfsRootDir: String,
      localTempDir: File,
      hadoopConf: Configuration,
      codecName: String,
      loggingId: String): RocksDBFileManager = {
    new RocksDBFileManager(
      dfsRootDir,
      localTempDir,
      hadoopConf,
      codecName,
      loggingId = loggingId,
      fileChecksumEnabled = conf.fileChecksumEnabled,
      fileChecksumThreadPoolSize = fileChecksumThreadPoolSize
    )
  }

  private[spark] val fileManager = createFileManager(dfsRootDir, createTempDir("fileManager"),
    hadoopConf, conf.compressionCodec, loggingId = loggingId)
  private val byteArrayPair = new ByteArrayPair()
  private val commitLatencyMs = new mutable.HashMap[String, Long]()

  private val loadMetrics = new mutable.HashMap[String, Long]()

  @volatile private var db: NativeRocksDB = _
  @volatile private var changelogWriter: Option[StateStoreChangelogWriter] = None
  private val enableChangelogCheckpointing: Boolean = conf.enableChangelogCheckpointing
  @volatile protected var loadedVersion: Long = -1L   // -1 = nothing valid is loaded

  // Can be updated by whichever thread uploaded a snapshot, which could be either task,
  // maintenance, or both. -1 represents no version has ever been uploaded.
  protected val lastUploadedSnapshotVersion: AtomicLong = new AtomicLong(-1L)

  // variables to manage checkpoint ID. Once a checkpointing finishes, it needs to return
  // `lastCommittedStateStoreCkptId` as the committed checkpointID, as well as
  // `lastCommitBasedStateStoreCkptId` as the checkpontID of the previous version that is based on.
  // `loadedStateStoreCkptId` is the checkpointID for the current live DB. After the batch finishes
  // and checkpoint finishes, it will turn into `lastCommitBasedStateStoreCkptId`.
  // `sessionStateStoreCkptId` store an ID to be used for future checkpoints. It will be used as
  // `lastCommittedStateStoreCkptId` after the checkpoint is committed. It will be reused until
  // we have to use a new one. We have to update `sessionStateStoreCkptId` if we reload a previous
  // batch version, as we would have to use a new checkpointID for re-committing a version.
  // The reusing is to help debugging but is not required for the algorithm to work.
  protected var lastCommitBasedStateStoreCkptId: Option[String] = None
  protected var lastCommittedStateStoreCkptId: Option[String] = None
  protected var loadedStateStoreCkptId: Option[String] = None
  protected var sessionStateStoreCkptId: Option[String] = None
  protected[sql] val lineageManager: RocksDBLineageManager = new RocksDBLineageManager

  // Memory tracking fields for unmanaged memory monitoring
  // This allows the UnifiedMemoryManager to track RocksDB memory usage without
  // directly accessing RocksDB from the polling thread, avoiding segmentation faults

  // Timestamp of the last memory usage update in milliseconds.
  // Used to enforce the update interval and prevent excessive memory queries.
  private val lastMemoryUpdateTime = new AtomicLong(0L)

  // Minimum interval between memory usage updates in milliseconds.
  // This prevents performance impact from querying RocksDB memory too frequently.
  private val memoryUpdateIntervalMs = conf.memoryUpdateIntervalMs

  // Generate a unique ID if not provided to ensure proper memory tracking
  private val instanceUniqueId = uniqueId.getOrElse(UUID.randomUUID().toString)

  // Register with RocksDBMemoryManager
  // Initial registration with zero memory usage
  RocksDBMemoryManager.updateMemoryUsage(instanceUniqueId, 0L, conf.boundedMemoryUsage)

  @volatile private var numKeysOnLoadedVersion = 0L
  @volatile private var numKeysOnWritingVersion = 0L

  @volatile private var numInternalKeysOnLoadedVersion = 0L
  @volatile private var numInternalKeysOnWritingVersion = 0L

  // Was snapshot auto repair performed when loading the current version
  @volatile private var performedSnapshotAutoRepair = false

  @volatile private var fileManagerMetrics = RocksDBFileManagerMetrics.EMPTY_METRICS

  // SPARK-46249 - Keep track of recorded metrics per version which can be used for querying later
  // Updates and access to recordedMetrics are protected by the DB instance lock
  @volatile private var recordedMetrics: Option[RocksDBMetrics] = None

  private val colFamilyNameToInfoMap = new ConcurrentHashMap[String, ColumnFamilyInfo]()

  private val colFamilyIdToNameMap = new ConcurrentHashMap[Short, String]()

  private val maxColumnFamilyId: AtomicInteger = new AtomicInteger(-1)

  private val shouldForceSnapshot: AtomicBoolean = new AtomicBoolean(false)

  private def getColumnFamilyInfo(cfName: String): ColumnFamilyInfo = {
    colFamilyNameToInfoMap.get(cfName)
  }

  private def getColumnFamilyNameForId(cfId: Short): String = {
    colFamilyIdToNameMap.get(cfId)
  }

  private def addToColFamilyMaps(cfName: String, cfId: Short, isInternal: Boolean): Unit = {
    colFamilyNameToInfoMap.putIfAbsent(cfName, ColumnFamilyInfo(cfId, isInternal))
    colFamilyIdToNameMap.putIfAbsent(cfId, cfName)
  }

  private def removeFromColFamilyMaps(cfName: String): Unit = {
    val colFamilyInfo = colFamilyNameToInfoMap.get(cfName)
    if (colFamilyInfo != null) {
      colFamilyNameToInfoMap.remove(cfName)
      colFamilyIdToNameMap.remove(colFamilyInfo.cfId)
    }
  }

  private def clearColFamilyMaps(): Unit = {
    colFamilyNameToInfoMap.clear()
    colFamilyIdToNameMap.clear()
  }

  /**
   * Check if the column family exists with given name and create one if it doesn't. Users can
   * create external column families storing user facing data as well as internal column families
   * such as secondary indexes. Metrics for both of these types are tracked separately.
   *
   * @param colFamilyName - column family name
   * @param isInternal - whether the column family is for internal use or not
   * @return - virtual column family id
   */
  def createColFamilyIfAbsent(colFamilyName: String, isInternal: Boolean): Short = {
    if (!checkColFamilyExists(colFamilyName)) {
      val newColumnFamilyId = maxColumnFamilyId.incrementAndGet().toShort
      addToColFamilyMaps(colFamilyName, newColumnFamilyId, isInternal)
      shouldForceSnapshot.set(true)
      newColumnFamilyId
    } else {
      colFamilyNameToInfoMap.get(colFamilyName).cfId
    }
  }

  /**
   * Remove RocksDB column family, if exists
   * @return columnFamilyId if it exists, else None
   */
  def removeColFamilyIfExists(colFamilyName: String): Boolean = {
    if (checkColFamilyExists(colFamilyName)) {
      shouldForceSnapshot.set(true)
      iterator(colFamilyName).foreach { kv =>
        remove(kv.key, colFamilyName)
      }
      removeFromColFamilyMaps(colFamilyName)
      true
    } else {
      false
    }
  }

  /**
   * Function to check if the column family exists in the state store instance.
   *
   * @param colFamilyName - name of the column family
   * @return - true if the column family exists, false otherwise
   */
  def checkColFamilyExists(colFamilyName: String): Boolean = {
    colFamilyNameToInfoMap.containsKey(colFamilyName)
  }

  // This method sets the internal column family metadata to
  // the default values it should be set to on load
  private def setInitialCFInfo(): Unit = {
    clearColFamilyMaps()
    shouldForceSnapshot.set(false)
    maxColumnFamilyId.set(0)
  }

  def getColFamilyCount(isInternal: Boolean): Long = {
    colFamilyNameToInfoMap.asScala.values.toSeq.count(_.isInternal == isInternal)
  }

  private val rocksDBFileMapping: RocksDBFileMapping = new RocksDBFileMapping()

  // We send snapshots that needs to be uploaded by the maintenance thread to this queue
  private val snapshotsToUploadQueue = new ConcurrentLinkedQueue[RocksDBSnapshot]()

  /**
   * Read the lineage from the changelog files. It first get the changelog reader
   * of the correct changelog version and then read the lineage information from the file.
   * The changelog file is named as version_stateStoreCkptId.changelog
   * @param version version of the changelog file, used to load changelog file.
   * @param stateStoreCkptId uniqueId of the changelog file, used to load changelog file.
   * @return the lineage stored in the changelog file
   */
  private def getLineageFromChangelogFile(
      version: Long,
      stateStoreCkptId: Option[String]): Array[LineageItem] = {
    var changelogReader: StateStoreChangelogReader = null
    var currLineage: Array[LineageItem] = Array.empty
    try {
      changelogReader = fileManager.getChangelogReader(version, stateStoreCkptId)
      currLineage = changelogReader.lineage
      logInfo(log"Loading lineage: " +
        log"${MDC(LogKeys.LINEAGE, lineageManager)} from " +
        log"changelog version: ${MDC(LogKeys.VERSION_NUM, version)} " +
        log"uniqueId: ${MDC(LogKeys.UUID, stateStoreCkptId.getOrElse(""))}.")
    } finally {
      if (changelogReader != null) {
        changelogReader.closeIfNeeded()
      }
    }
    currLineage
  }

  /**
   * Construct the full lineage from startVersion to endVersion (inclusive) by
   * walking backwards using lineage information embedded in changelog files.
   */
  def getFullLineage(
      startVersion: Long,
      endVersion: Long,
      endVersionStateStoreCkptId: Option[String]): Array[LineageItem] = {
    assert(startVersion <= endVersion,
      s"startVersion $startVersion should be less than or equal to endVersion $endVersion")
    assert(endVersionStateStoreCkptId.isDefined,
      "endVersionStateStoreCkptId should be defined")

    // A buffer to collect the lineage information, the entries should be decreasing in version
    val buf = mutable.ArrayBuffer[LineageItem]()
    buf.append(LineageItem(endVersion, endVersionStateStoreCkptId.get))

    while (buf.last.version > startVersion) {
      val prevSmallestVersion = buf.last.version
      val lineage = getLineageFromChangelogFile(buf.last.version, Some(buf.last.checkpointUniqueId))
      // lineage array is sorted in increasing order, we need to make it decreasing
      val lineageSortedDecreasing = lineage.filter(_.version >= startVersion).sortBy(-_.version)
      // append to the buffer in reverse order, so the buffer is always decreasing in version
      buf.appendAll(lineageSortedDecreasing)

      // to prevent infinite loop if we make no progress, throw an exception
      if (buf.last.version == prevSmallestVersion) {
        throw QueryExecutionErrors.invalidCheckpointLineage(printLineageItems(buf.reverse.toArray),
          s"Cannot find version smaller than ${buf.last.version} in lineage.")
      }
    }

    // we return the lineage in increasing order
    val ret = buf.reverse.toArray

    // Sanity checks
    if (ret.head.version != startVersion) {
      throw QueryExecutionErrors.invalidCheckpointLineage(printLineageItems(ret),
        s"Lineage does not start with startVersion: $startVersion.")
    }
    if (ret.last.version != endVersion) {
      throw QueryExecutionErrors.invalidCheckpointLineage(printLineageItems(ret),
        s"Lineage does not end with endVersion: $endVersion.")
    }
    // Verify that the lineage versions are increasing by one
    // We do this by checking that each entry is one version higher than the previous one
    val increasingByOne = ret.sliding(2).forall {
      case Array(prev, next) => prev.version + 1 == next.version
      case _ => true
    }
    if (!increasingByOne) {
      throw QueryExecutionErrors.invalidCheckpointLineage(printLineageItems(ret),
        "Lineage versions are not increasing by one.")
    }

    ret
  }

  /**
   * Load the given version of data in a native RocksDB instance.
   * Note that this will copy all the necessary file from DFS to local disk as needed,
   * and possibly restart the native RocksDB instance.
   */
  private def loadWithCheckpointId(
      version: Long,
      stateStoreCkptId: Option[String],
      readOnly: Boolean = false): RocksDB = {
    // An array contains lineage information from [snapShotVersion, version]
    // (inclusive in both ends)
    var currVersionLineage: Array[LineageItem] = lineageManager.getLineageForCurrVersion()
    try {
      if (loadedVersion != version || (loadedStateStoreCkptId.isEmpty ||
          stateStoreCkptId.get != loadedStateStoreCkptId.get)) {
        closeDB(ignoreException = false)

        val (latestSnapshotVersion, latestSnapshotUniqueId) = {
          // Special handling when version is 0.
          // When loading the very first version (0), stateStoreCkptId does not need to be defined
          // because there won't be 0.changelog / 0.zip file created in RocksDB under v2.
          if (version == 0) {
            assert(stateStoreCkptId.isEmpty,
              "stateStoreCkptId should be empty when version is zero")
            (0L, None)
          // When there is a snapshot file, it is the ground truth, we can skip
          // reconstructing the lineage from changelog file.
          } else if (fileManager.existsSnapshotFile(version, stateStoreCkptId)) {
            currVersionLineage = Array(LineageItem(version, stateStoreCkptId.get))
            (version, stateStoreCkptId)
          } else {
            currVersionLineage = getLineageFromChangelogFile(version, stateStoreCkptId) :+
              LineageItem(version, stateStoreCkptId.get)
            currVersionLineage = currVersionLineage.sortBy(_.version)

            val latestSnapshotVersionsAndUniqueId =
              fileManager.getLatestSnapshotVersionAndUniqueIdFromLineage(currVersionLineage)
            latestSnapshotVersionsAndUniqueId match {
              case Some(pair) => (pair._1, Option(pair._2))
              case None if currVersionLineage.head.version == 1L =>
                logDebug(log"Cannot find latest snapshot based on lineage but first version " +
                  log"is 1, use 0 as default. Lineage: ${MDC(LogKeys.LINEAGE, lineageManager)}")
                (0L, None)
              case _ =>
                throw QueryExecutionErrors.cannotFindBaseSnapshotCheckpoint(
                  printLineageItems(currVersionLineage))
            }
          }
        }

        logInfo(log"Loaded latestSnapshotVersion: ${
          MDC(LogKeys.SNAPSHOT_VERSION, latestSnapshotVersion)}, latestSnapshotUniqueId: ${
          MDC(LogKeys.UUID, latestSnapshotUniqueId)}")

        val metadata = fileManager.loadCheckpointFromDfs(latestSnapshotVersion,
          workingDir, rocksDBFileMapping, latestSnapshotUniqueId)

        loadedVersion = latestSnapshotVersion

        // reset the last snapshot version to the latest available snapshot version
        lastSnapshotVersion = latestSnapshotVersion
        lineageManager.resetLineage(currVersionLineage)

        // Initialize maxVersion upon successful load from DFS
        fileManager.setMaxSeenVersion(version)

        // Report this snapshot version to the coordinator
        reportSnapshotUploadToCoordinator(latestSnapshotVersion)

        openLocalRocksDB(metadata)

        if (loadedVersion != version) {
          val versionsAndUniqueIds = currVersionLineage.collect {
              case i if i.version > loadedVersion && i.version <= version =>
                (i.version, Option(i.checkpointUniqueId))
            }
          replayChangelog(versionsAndUniqueIds)
          loadedVersion = version
          lineageManager.resetLineage(currVersionLineage)
        }
        // After changelog replay the numKeysOnWritingVersion will be updated to
        // the correct number of keys in the loaded version.
        numKeysOnLoadedVersion = numKeysOnWritingVersion
        numInternalKeysOnLoadedVersion = numInternalKeysOnWritingVersion
        fileManagerMetrics = fileManager.latestLoadCheckpointMetrics
      }

      lastCommitBasedStateStoreCkptId = None
      loadedStateStoreCkptId = stateStoreCkptId
      sessionStateStoreCkptId = Some(java.util.UUID.randomUUID.toString)
      lastCommittedStateStoreCkptId = None

      if (conf.resetStatsOnLoad) {
        nativeStats.reset
      }

      logInfo(log"Loaded ${MDC(LogKeys.VERSION_NUM, version)} " +
        log"with uniqueId ${MDC(LogKeys.UUID, stateStoreCkptId)}")
    } catch {
      case t: Throwable =>
        loadedVersion = -1  // invalidate loaded data
        lastCommitBasedStateStoreCkptId = None
        lastCommittedStateStoreCkptId = None
        loadedStateStoreCkptId = None
        sessionStateStoreCkptId = None
        lineageManager.clear()
        throw t
    }
    if (enableChangelogCheckpointing && !readOnly) {
      // Make sure we don't leak resource.
      changelogWriter.foreach(_.abort())
      // Initialize the changelog writer with lineage info
      // The lineage stored in changelog files should normally start with
      // the version of a snapshot, except for the first few versions.
      // Because they are solely loaded from changelog file.
      // (e.g. with default minDeltasForSnapshot, there is only 1_uuid1.changelog, no 1_uuid1.zip)
      // It should end with exactly one version before the change log's version.
      changelogWriter = Some(fileManager.getChangeLogWriter(
        version + 1,
        useColumnFamilies,
        sessionStateStoreCkptId,
        Some(currVersionLineage)))
    }
    this
  }

  private def loadWithoutCheckpointId(
      version: Long,
      readOnly: Boolean = false): RocksDB = {
    try {
      if (loadedVersion != version) {
        closeDB(ignoreException = false)

        // load the latest snapshot
        loadSnapshotWithoutCheckpointId(version)

        if (loadedVersion != version) {
          val versionsAndUniqueIds: Array[(Long, Option[String])] =
            (loadedVersion + 1 to version).map((_, None)).toArray
          replayChangelog(versionsAndUniqueIds)
          loadedVersion = version
        }
        // After changelog replay the numKeysOnWritingVersion will be updated to
        // the correct number of keys in the loaded version.
        numKeysOnLoadedVersion = numKeysOnWritingVersion
        numInternalKeysOnLoadedVersion = numInternalKeysOnWritingVersion
        fileManagerMetrics = fileManager.latestLoadCheckpointMetrics
      }
      if (conf.resetStatsOnLoad) {
        nativeStats.reset
      }
      logInfo(log"Loaded ${MDC(LogKeys.VERSION_NUM, version)}")
    } catch {
      case t: Throwable =>
        loadedVersion = -1  // invalidate loaded data
        throw t
    }
    if (enableChangelogCheckpointing && !readOnly) {
      // Make sure we don't leak resource.
      changelogWriter.foreach(_.abort())
      changelogWriter = Some(fileManager.getChangeLogWriter(version + 1, useColumnFamilies))
    }
    this
  }

  private def loadSnapshotWithoutCheckpointId(versionToLoad: Long): Long = {
    // Don't allow auto snapshot repair if changelog checkpointing is not enabled
    // since it relies on changelog to rebuild state.
    val allowAutoSnapshotRepair = if (enableChangelogCheckpointing) {
      conf.stateStoreConf.autoSnapshotRepairEnabled
    } else {
      false
    }
    val snapshotLoader = new AutoSnapshotLoader(
      allowAutoSnapshotRepair,
      conf.stateStoreConf.autoSnapshotRepairNumFailuresBeforeActivating,
      conf.stateStoreConf.autoSnapshotRepairMaxChangeFileReplay,
      loggingId) {
      override protected def beforeLoad(): Unit = closeDB(ignoreException = false)

      override protected def loadSnapshotFromCheckpoint(snapshotVersion: Long): Unit = {
        val remoteMetaData = fileManager.loadCheckpointFromDfs(snapshotVersion,
          workingDir, rocksDBFileMapping)

        loadedVersion = snapshotVersion
        // Initialize maxVersion upon successful load from DFS
        fileManager.setMaxSeenVersion(snapshotVersion)

        openLocalRocksDB(remoteMetaData)

        // By setting this to the snapshot version we successfully loaded,
        // if auto snapshot repair is enabled, and we end up skipping the latest snapshot
        // and used an older one, we will create a new snapshot at commit time
        // if the loaded one is old enough.
        lastSnapshotVersion = snapshotVersion
        // Report this snapshot version to the coordinator
        reportSnapshotUploadToCoordinator(snapshotVersion)
      }

      override protected def onLoadSnapshotFromCheckpointFailure(): Unit = {
        loadedVersion = -1  // invalidate loaded data
      }

      override protected def getEligibleSnapshots(version: Long): Seq[Long] = {
        fileManager.getEligibleSnapshotsForVersion(version)
      }
    }

    val (version, autoRepairCompleted) = snapshotLoader.loadSnapshot(versionToLoad)
    performedSnapshotAutoRepair = autoRepairCompleted
    version
  }

  /**
   * Function to check if col family is internal or not based on information recorded in
   * checkpoint metadata.
   * @param cfName - column family name
   * @param metadata - checkpoint metadata
   * @return - type of column family (internal or otherwise)
   */
  private def isInternalColFamily(
      cfName: String,
      metadata: RocksDBCheckpointMetadata): Boolean = {
    if (metadata.columnFamilyTypeMap.isEmpty) {
      false
    } else {
      metadata.columnFamilyTypeMap.get.get(cfName) match {
        case Some(cfType) =>
          cfType
        case None =>
          false
      }
    }
  }

  /**
   * Initialize key metrics based on the metadata loaded from DFS and open local RocksDB.
   */
  private def openLocalRocksDB(metadata: RocksDBCheckpointMetadata): Unit = {
    setInitialCFInfo()
    metadata.columnFamilyMapping.foreach { mapping =>
      mapping.foreach { case (colFamilyName, cfId) =>
        addToColFamilyMaps(colFamilyName, cfId, isInternalColFamily(colFamilyName, metadata))
      }
    }

    metadata.maxColumnFamilyId.foreach { maxId =>
      maxColumnFamilyId.set(maxId)
    }

    openDB()
    // Call this after opening the DB to ensure that forcing snapshot is not triggered
    // unnecessarily.
    if (useColumnFamilies) {
      createColFamilyIfAbsent(StateStore.DEFAULT_COL_FAMILY_NAME, isInternal = false)
    }

    val (numKeys, numInternalKeys) = {
      if (!conf.trackTotalNumberOfRows) {
        // we don't track the total number of rows - discard the number being track
        (-1L, -1L)
      } else if (metadata.numKeys < 0) {
        // we track the total number of rows, but the snapshot doesn't have tracking number
        // need to count keys now
        countKeys()
      } else {
        (metadata.numKeys, metadata.numInternalKeys)
      }
    }
    numKeysOnWritingVersion = numKeys
    numInternalKeysOnWritingVersion = numInternalKeys
  }

  def load(
      version: Long,
      stateStoreCkptId: Option[String] = None,
      readOnly: Boolean = false): RocksDB = {
    val startTime = System.currentTimeMillis()

    assert(version >= 0)
    recordedMetrics = None
    performedSnapshotAutoRepair = false
    // Reset the load metrics before loading
    loadMetrics.clear()

    logInfo(log"Loading ${MDC(LogKeys.VERSION_NUM, version)} with stateStoreCkptId: ${
      MDC(LogKeys.UUID, stateStoreCkptId.getOrElse(""))}")
    if (stateStoreCkptId.isDefined || enableStateStoreCheckpointIds && version == 0) {
      loadWithCheckpointId(version, stateStoreCkptId, readOnly)
    } else {
      loadWithoutCheckpointId(version, readOnly)
    }

    // Record the metrics after loading
    val duration = System.currentTimeMillis() - startTime
    loadMetrics ++= Map(
      "load" -> duration
    )
    // Register with memory manager after successful load
    updateMemoryUsageIfNeeded()

    this
  }

  /**
   * Load from the start snapshot version and apply all the changelog records to reach the
   * end version. Note that this will copy all the necessary files from DFS to local disk as needed,
   * and possibly restart the native RocksDB instance.
   *
   * @param snapshotVersion version of the snapshot to start with
   * @param endVersion end version
   * @param snapshotVersionStateStoreCkptId state store checkpoint ID of the snapshot version
   * @param endVersionStateStoreCkptId state store checkpoint ID of the end version
   * @return A RocksDB instance loaded with the state endVersion replayed from snapshotVersion.
   *         Note that the instance will be read-only since this method is only used in State Data
   *         Source.
   */
  def loadFromSnapshot(
      snapshotVersion: Long,
      endVersion: Long,
      snapshotVersionStateStoreCkptId: Option[String] = None,
      endVersionStateStoreCkptId: Option[String] = None): RocksDB = {
    val startTime = System.currentTimeMillis()

    assert(snapshotVersionStateStoreCkptId.isDefined == endVersionStateStoreCkptId.isDefined)
    assert(snapshotVersion >= 0 && endVersion >= snapshotVersion)
    recordedMetrics = None
    loadMetrics.clear()

    logInfo(
      log"Loading snapshot at version ${MDC(LogKeys.VERSION_NUM, snapshotVersion)} and apply " +
      log"changelog files to version ${MDC(LogKeys.VERSION_NUM, endVersion)}.")
    try {
      replayFromCheckpoint(
        snapshotVersion,
        endVersion,
        snapshotVersionStateStoreCkptId,
        endVersionStateStoreCkptId)

      logInfo(
        log"Loaded snapshot at version ${MDC(LogKeys.VERSION_NUM, snapshotVersion)} and apply " +
        log"changelog files to version ${MDC(LogKeys.VERSION_NUM, endVersion)}.")
    } catch {
      case t: Throwable =>
        loadedVersion = -1  // invalidate loaded data
        throw t
    }
    // Report this snapshot version to the coordinator
    reportSnapshotUploadToCoordinator(snapshotVersion)

    // Record the metrics after loading
    loadMetrics ++= Map(
      "loadFromSnapshot" -> (System.currentTimeMillis() - startTime)
    )

    this
  }

  /**
   * Load from the start checkpoint version and apply all the changelog records to reach the
   * end version.
   * If the start version does not exist, it will throw an exception.
   *
   * @param snapshotVersion start checkpoint version
   * @param endVersion end version
   * @param snapshotVersionStateStoreCkptId state store checkpoint ID of the snapshot version
   * @param endVersionStateStoreCkptId state store checkpoint ID of the end version
   */
  private def replayFromCheckpoint(
      snapshotVersion: Long,
      endVersion: Long,
      snapshotVersionStateStoreCkptId: Option[String] = None,
      endVersionStateStoreCkptId: Option[String] = None): Any = {
    assert(snapshotVersionStateStoreCkptId.isDefined == endVersionStateStoreCkptId.isDefined)

    closeDB()
    val metadata = fileManager.loadCheckpointFromDfs(snapshotVersion,
      workingDir, rocksDBFileMapping, snapshotVersionStateStoreCkptId)
    loadedVersion = snapshotVersion
    lastSnapshotVersion = snapshotVersion

    setInitialCFInfo()
    metadata.columnFamilyMapping.foreach { mapping =>
      mapping.foreach { case (colFamilyName, cfId) =>
        addToColFamilyMaps(colFamilyName, cfId, isInternalColFamily(colFamilyName, metadata))
      }
    }

    metadata.maxColumnFamilyId.foreach { maxId =>
      maxColumnFamilyId.set(maxId)
    }

    openDB()

    val (numKeys, numInternalKeys) = if (!conf.trackTotalNumberOfRows) {
      // we don't track the total number of rows - discard the number being track
      (-1L, -1L)
    } else if (metadata.numKeys < 0) {
      // we track the total number of rows, but the snapshot doesn't have tracking number
      // need to count keys now
      countKeys()
    } else {
      (metadata.numKeys, metadata.numInternalKeys)
    }
    numKeysOnWritingVersion = numKeys
    numInternalKeysOnWritingVersion = numInternalKeys

    if (loadedVersion != endVersion) {
      val versionsAndUniqueIds: Array[(Long, Option[String])] =
      if (endVersionStateStoreCkptId.isDefined) {
        val fullVersionLineage = getFullLineage(
          loadedVersion + 1,
          endVersion,
          endVersionStateStoreCkptId)
        fullVersionLineage
          .sortBy(_.version)
          .map(item => (item.version, Some(item.checkpointUniqueId)))
      } else {
        (loadedVersion + 1 to endVersion).map((_, None)).toArray
      }
      replayChangelog(versionsAndUniqueIds)
      loadedVersion = endVersion
    }
    // After changelog replay the numKeysOnWritingVersion will be updated to
    // the correct number of keys in the loaded version.
    numKeysOnLoadedVersion = numKeysOnWritingVersion
    numInternalKeysOnLoadedVersion = numInternalKeysOnWritingVersion
    fileManagerMetrics = fileManager.latestLoadCheckpointMetrics

    if (conf.resetStatsOnLoad) {
      nativeStats.reset
    }
  }

  /**
   * Replay change log from the loaded version to the target version.
   */
  private def replayChangelog(versionsAndUniqueIds: Array[(Long, Option[String])]): Unit = {
    val startTime = System.currentTimeMillis()

    assert(!versionsAndUniqueIds.isEmpty && versionsAndUniqueIds.head._1 == loadedVersion + 1,
      s"Replay changelog should start from one version after loadedVersion: $loadedVersion," +
        s" but it is not."
    )

    logInfo(log"Replaying changelog from version " +
      log"${MDC(LogKeys.LOADED_VERSION, loadedVersion)} -> " +
      log"${MDC(LogKeys.END_VERSION, versionsAndUniqueIds.lastOption.map(_._1))}")

    versionsAndUniqueIds.foreach { case (v, uniqueId) =>
      logInfo(log"replaying changelog from version ${MDC(LogKeys.VERSION_NUM, v)} with " +
        log"unique Id: ${MDC(LogKeys.UUID, uniqueId)}")

      var changelogReader: StateStoreChangelogReader = null
      try {
        changelogReader = fileManager.getChangelogReader(v, uniqueId)

        if (useColumnFamilies) {
          changelogReader.foreach { case (recordType, key, value) =>
            recordType match {
              case RecordType.PUT_RECORD =>
                put(key, value, includesPrefix = true, deriveCfName = true)

              case RecordType.DELETE_RECORD =>
                remove(key, includesPrefix = true, deriveCfName = true)

              case RecordType.MERGE_RECORD =>
                merge(key, value, includesPrefix = true, deriveCfName = true)
            }
          }
        } else {
          changelogReader.foreach { case (recordType, key, value) =>
            recordType match {
              case RecordType.PUT_RECORD =>
                put(key, value)

              case RecordType.DELETE_RECORD =>
                remove(key)

              case RecordType.MERGE_RECORD =>
                merge(key, value)
            }
          }
        }
      } finally {
        if (changelogReader != null) changelogReader.closeIfNeeded()
      }
    }

    val duration = System.currentTimeMillis() - startTime
    loadMetrics ++= Map(
      "replayChangelog" -> Math.max(duration, 1L), // avoid flaky tests
      "numReplayChangeLogFiles" -> versionsAndUniqueIds.length
    )
  }

  /**
   * Function to encode state row with virtual col family id prefix
   * @param data - passed byte array to be stored in state store
   * @param cfName - name of column family
   * @return - encoded byte array with virtual column family id prefix
   */
  private def encodeStateRowWithPrefix(
      data: Array[Byte],
      cfName: String): Array[Byte] = {
    val cfInfo = getColumnFamilyInfo(cfName)
    RocksDBStateStoreProvider.encodeStateRowWithPrefix(data, cfInfo.cfId)
  }

  /**
   * Function to decode state row with virtual col family id prefix
   * @param data - passed byte array retrieved from state store
   * @return - pair of decoded byte array without virtual column family id prefix
   *           and name of column family
   */
  private def decodeStateRowWithPrefix(data: Array[Byte]): (Array[Byte], String) = {
    val cfId = RocksDBStateStoreProvider.getColumnFamilyBytesAsId(data)
    val cfName = getColumnFamilyNameForId(cfId)
    val key = RocksDBStateStoreProvider.decodeStateRowWithPrefix(data)
    (key, cfName)
  }

  /**
   * Get the value for the given key if present, or null.
   * @note This will return the last written value even if it was uncommitted.
   */
  def get(
      key: Array[Byte],
      cfName: String = StateStore.DEFAULT_COL_FAMILY_NAME): Array[Byte] = {
    updateMemoryUsageIfNeeded()
    val keyWithPrefix = if (useColumnFamilies) {
      encodeStateRowWithPrefix(key, cfName)
    } else {
      key
    }

    db.get(readOptions, keyWithPrefix)
  }

  /**
   * Function to check if value exists for a key or not depending on the operation type.
   * @param oldValue - old value for the key
   * @param isPutOrMerge - flag to indicate if the operation is put or merge
   * @return - true if the value doesn't exist for putAndMerge operation and vice versa for remove
   */
  private def checkExistingEntry(
    oldValue: Array[Byte],
    isPutOrMerge: Boolean): Boolean = {
    if (isPutOrMerge) {
      oldValue == null
    } else {
      oldValue != null
    }
  }

  /**
   * Function to keep track of metrics updates around the number of keys in the store.
   * @param keyWithPrefix - key with prefix
   * @param cfName - column family name
   * @param isPutOrMerge - flag to indicate if the operation is put or merge
   */
  private def handleMetricsUpdate(
      keyWithPrefix: Array[Byte],
      cfName: String,
      isPutOrMerge: Boolean): Unit = {
    val updateCount = if (isPutOrMerge) 1L else -1L
    if (useColumnFamilies) {
      if (conf.trackTotalNumberOfRows) {
        val oldValue = db.get(readOptions, keyWithPrefix)
        if (checkExistingEntry(oldValue, isPutOrMerge)) {
          val cfInfo = getColumnFamilyInfo(cfName)
          if (cfInfo.isInternal) {
            numInternalKeysOnWritingVersion += updateCount
          } else {
            numKeysOnWritingVersion += updateCount
          }
        }
      }
    } else {
      if (conf.trackTotalNumberOfRows) {
        val oldValue = db.get(readOptions, keyWithPrefix)
        if (checkExistingEntry(oldValue, isPutOrMerge)) {
          numKeysOnWritingVersion += updateCount
        }
      }
    }
  }

  /**
   * Put the given value for the given key.
   * @note This update is not committed to disk until commit() is called.
   */
  def put(
      key: Array[Byte],
      value: Array[Byte],
      cfName: String = StateStore.DEFAULT_COL_FAMILY_NAME,
      includesPrefix: Boolean = false,
      deriveCfName: Boolean = false): Unit = {
    updateMemoryUsageIfNeeded()
    val keyWithPrefix = if (useColumnFamilies && !includesPrefix) {
      encodeStateRowWithPrefix(key, cfName)
    } else {
      key
    }

    val columnFamilyName = if (deriveCfName && useColumnFamilies) {
      val (_, cfName) = decodeStateRowWithPrefix(keyWithPrefix)
      cfName
    } else {
      cfName
    }

    handleMetricsUpdate(keyWithPrefix, columnFamilyName, isPutOrMerge = true)
    db.put(writeOptions, keyWithPrefix, value)
    changelogWriter.foreach(_.put(keyWithPrefix, value))
  }

  /**
   * Convert the given list of value row bytes into a single byte array. The returned array
   * bytes supports additional values to be later merged to it.
   */
  private def getListValuesInArrayByte(values: List[Array[Byte]]): Array[Byte] = {
    // Delimit each value row bytes with a single byte delimiter, the last
    // value row won't have a delimiter at the end.
    val delimiterNum = values.length - 1
    // The bytes in values already include the bytes length prefix
    val totalSize = values.map(_.length).sum +
      delimiterNum // for each delimiter

    val result = new Array[Byte](totalSize)
    var pos = Platform.BYTE_ARRAY_OFFSET

    values.zipWithIndex.foreach { case (rowBytes, idx) =>
      // Write the data
      Platform.copyMemory(rowBytes, Platform.BYTE_ARRAY_OFFSET, result, pos, rowBytes.length)
      pos += rowBytes.length

      // Add the delimiter - we are using "," as the delimiter
      if (idx < delimiterNum) {
        result(pos - Platform.BYTE_ARRAY_OFFSET) = 44.toByte
      }
      // Move the position for delimiter
      pos += 1
    }
    result
  }

  /**
   * Put the given list of values for the given key.
   * @note
   *   This update is not committed to disk until commit() is called.
   */
  def putList(
      key: Array[Byte],
      values: List[Array[Byte]],
      cfName: String = StateStore.DEFAULT_COL_FAMILY_NAME,
      includesPrefix: Boolean = false,
      deriveCfName: Boolean = false): Unit = {
    updateMemoryUsageIfNeeded()
    val keyWithPrefix = if (useColumnFamilies && !includesPrefix) {
      encodeStateRowWithPrefix(key, cfName)
    } else {
      key
    }

    val valuesInArrayByte = getListValuesInArrayByte(values)

    val columnFamilyName = if (deriveCfName && useColumnFamilies) {
      val (_, cfName) = decodeStateRowWithPrefix(keyWithPrefix)
      cfName
    } else {
      cfName
    }

    handleMetricsUpdate(keyWithPrefix, columnFamilyName, isPutOrMerge = true)
    db.put(writeOptions, keyWithPrefix, valuesInArrayByte)
    changelogWriter.foreach(_.put(keyWithPrefix, valuesInArrayByte))
  }


  /**
   * Merge the given value for the given key. This is equivalent to the Atomic
   * Read-Modify-Write operation in RocksDB, known as the "Merge" operation. The
   * modification is appending the provided value to current list of values for
   * the given key.
   *
   * @note This operation requires that the encoder used can decode multiple values for
   * a key from the values byte array.
   *
   * @note This update is not committed to disk until commit() is called.
   */
  def merge(
      key: Array[Byte],
      value: Array[Byte],
      cfName: String = StateStore.DEFAULT_COL_FAMILY_NAME,
      includesPrefix: Boolean = false,
      deriveCfName: Boolean = false): Unit = {
    updateMemoryUsageIfNeeded()
    val keyWithPrefix = if (useColumnFamilies && !includesPrefix) {
      encodeStateRowWithPrefix(key, cfName)
    } else {
      key
    }

    val columnFamilyName = if (deriveCfName && useColumnFamilies) {
      val (_, cfName) = decodeStateRowWithPrefix(keyWithPrefix)
      cfName
    } else {
      cfName
    }

    handleMetricsUpdate(keyWithPrefix, columnFamilyName, isPutOrMerge = true)
    db.merge(writeOptions, keyWithPrefix, value)
    changelogWriter.foreach(_.merge(keyWithPrefix, value))
  }

  /**
   * Merge the given list of values for the given key.
   *
   * This is similar to the merge() function, but allows merging multiple values at once. The
   * provided values will be appended to the current list of values for the given key.
   */
  def mergeList(
      key: Array[Byte],
      values: List[Array[Byte]],
      cfName: String = StateStore.DEFAULT_COL_FAMILY_NAME,
      includesPrefix: Boolean = false,
      deriveCfName: Boolean = false): Unit = {
    updateMemoryUsageIfNeeded()
    val keyWithPrefix = if (useColumnFamilies && !includesPrefix) {
      encodeStateRowWithPrefix(key, cfName)
    } else {
      key
    }

    val columnFamilyName = if (deriveCfName && useColumnFamilies) {
      val (_, cfName) = decodeStateRowWithPrefix(keyWithPrefix)
      cfName
    } else {
      cfName
    }

    val valueInArrayByte = getListValuesInArrayByte(values)

    handleMetricsUpdate(keyWithPrefix, columnFamilyName, isPutOrMerge = true)
    db.merge(writeOptions, keyWithPrefix, valueInArrayByte)
    changelogWriter.foreach(_.merge(keyWithPrefix, valueInArrayByte))
  }

  /**
   * Remove the key if present.
   * @note This update is not committed to disk until commit() is called.
   */
  def remove(
      key: Array[Byte],
      cfName: String = StateStore.DEFAULT_COL_FAMILY_NAME,
      includesPrefix: Boolean = false,
      deriveCfName: Boolean = false): Unit = {
    updateMemoryUsageIfNeeded()
    val keyWithPrefix = if (useColumnFamilies && !includesPrefix) {
      encodeStateRowWithPrefix(key, cfName)
    } else {
      key
    }

    val columnFamilyName = if (deriveCfName && useColumnFamilies) {
      val (_, cfName) = decodeStateRowWithPrefix(keyWithPrefix)
      cfName
    } else {
      cfName
    }

    handleMetricsUpdate(keyWithPrefix, columnFamilyName, isPutOrMerge = false)
    db.delete(writeOptions, keyWithPrefix)
    changelogWriter.foreach(_.delete(keyWithPrefix))
  }

  /**
   * Get an iterator of all committed and uncommitted key-value pairs.
   */
  def iterator(): NextIterator[ByteArrayPair] = {
    updateMemoryUsageIfNeeded()
    val iter = db.newIterator()
    logInfo(log"Getting iterator from version ${MDC(LogKeys.LOADED_VERSION, loadedVersion)}")
    iter.seekToFirst()

    // Attempt to close this iterator if there is a task failure, or a task interruption.
    // This is a hack because it assumes that the RocksDB is running inside a task.
    Option(TaskContext.get()).foreach { tc =>
      tc.addTaskCompletionListener[Unit] { _ => iter.close() }
    }

    new NextIterator[ByteArrayPair] {
      override protected def getNext(): ByteArrayPair = {
        if (iter.isValid) {
          val key = if (useColumnFamilies) {
            decodeStateRowWithPrefix(iter.key)._1
          } else {
            iter.key
          }

          byteArrayPair.set(key, iter.value)
          iter.next()
          byteArrayPair
        } else {
          finished = true
          iter.close()
          null
        }
      }
      override protected def close(): Unit = { iter.close() }
    }
  }

  /**
   * Get an iterator of all committed and uncommitted key-value pairs for the given column family.
   */
  def iterator(cfName: String): NextIterator[ByteArrayPair] = {
    updateMemoryUsageIfNeeded()
    if (!useColumnFamilies) {
      iterator()
    } else {
      prefixScan(Array.empty[Byte], cfName)
    }
  }

  private def countKeys(): (Long, Long) = {
    val iter = db.newIterator()

    try {
      logInfo(log"Counting keys - getting iterator from version " +
        log"${MDC(LogKeys.LOADED_VERSION, loadedVersion)}")

      iter.seekToFirst()

      var keys = 0L
      var internalKeys = 0L

      if (!useColumnFamilies) {
        while (iter.isValid) {
          keys += 1
          iter.next()
        }
      } else {
        var currCfInfoOpt: Option[(String, ColumnFamilyInfo)] = None
        while (iter.isValid) {
          val (_, cfName) = decodeStateRowWithPrefix(iter.key)
          if (currCfInfoOpt.isEmpty || currCfInfoOpt.get._1 != cfName) {
            currCfInfoOpt = Some((cfName, getColumnFamilyInfo(cfName)))
          }
          if (currCfInfoOpt.get._2.isInternal) {
            internalKeys += 1
          } else {
            keys += 1
          }
          iter.next()
        }
      }

      (keys, internalKeys)
    } finally {
      iter.close()
    }
  }

  def prefixScan(
      prefix: Array[Byte],
      cfName: String = StateStore.DEFAULT_COL_FAMILY_NAME): NextIterator[ByteArrayPair] = {
    updateMemoryUsageIfNeeded()
    val iter = db.newIterator()
    val updatedPrefix = if (useColumnFamilies) {
      encodeStateRowWithPrefix(prefix, cfName)
    } else {
      prefix
    }

    iter.seek(updatedPrefix)

    // Attempt to close this iterator if there is a task failure, or a task interruption.
    Option(TaskContext.get()).foreach { tc =>
      tc.addTaskCompletionListener[Unit] { _ => iter.close() }
    }

    new NextIterator[ByteArrayPair] {
      override protected def getNext(): ByteArrayPair = {
        if (iter.isValid && iter.key().take(updatedPrefix.length).sameElements(updatedPrefix)) {
          val key = if (useColumnFamilies) {
            decodeStateRowWithPrefix(iter.key)._1
          } else {
            iter.key
          }

          byteArrayPair.set(key, iter.value)
          iter.next()
          byteArrayPair
        } else {
          finished = true
          iter.close()
          null
        }
      }

      override protected def close(): Unit = { iter.close() }
    }
  }

  def release(): Unit = {}

  /**
   * Commit all the updates made as a version to DFS. The steps it needs to do to commits are:
   * - Flush all changes to disk
   * - Create a RocksDB checkpoint in a new local dir
   * - Sync the checkpoint dir files to DFS
   */
  def commit(): (Long, StateStoreCheckpointInfo) = {
    commitLatencyMs.clear()
    updateMemoryUsageIfNeeded()
    val newVersion = loadedVersion + 1
    try {
      logInfo(log"Flushing updates for ${MDC(LogKeys.VERSION_NUM, newVersion)}")

      var snapshot: Option[RocksDBSnapshot] = None
      if (shouldCreateSnapshot() || shouldForceSnapshot.get()) {
        val (newSnapshot, snapshotLatency) = createSnapshot(newVersion, sessionStateStoreCkptId)
        snapshot = newSnapshot
        commitLatencyMs ++= snapshotLatency
      }

      var isUploaded = false

      logInfo(log"Syncing checkpoint for ${MDC(LogKeys.VERSION_NUM, newVersion)} to DFS")
      val fileSyncTimeMs = timeTakenMs {
        if (enableChangelogCheckpointing) {
          // If we have changed the columnFamilyId mapping, we have set a new
          // snapshot and need to upload this to the DFS even if changelog checkpointing
          // is enabled.
          if (shouldForceSnapshot.get()) {
            assert(snapshot.isDefined)
            uploadSnapshot(snapshot.get)
            isUploaded = true
            shouldForceSnapshot.set(false)
          }

          // ensure that changelog files are always written
          try {
            assert(changelogWriter.isDefined)
            val changeLogWriterCommitTimeMs = timeTakenMs {
              changelogWriter.foreach(_.commit())
            }
            // Record the commit time for the changelog writer
            commitLatencyMs ++= Map(
              "changeLogWriterCommit" -> changeLogWriterCommitTimeMs
            )

            if (!isUploaded) {
              snapshot.foreach(snapshotsToUploadQueue.offer)
            }
          } finally {
            changelogWriter = None
          }
        } else {
          assert(changelogWriter.isEmpty)
          assert(snapshot.isDefined)
          uploadSnapshot(snapshot.get)
          isUploaded = true
        }
      }

      if (isUploaded) {
        // If we have uploaded the snapshot, the fileManagerMetrics will be cleared and updated
        // in uploadSnapshot. If there are new metrics needed to be added specific to this commit,
        // add them here to not accidentally use old fileManagerMetrics from the maintenance threads
        commitLatencyMs ++= Map(
          "saveZipFiles" -> fileManagerMetrics.saveZipFilesTimeMs.getOrElse(0L)
        )
      }

      if (enableStateStoreCheckpointIds) {
        lastCommitBasedStateStoreCkptId = loadedStateStoreCkptId
        lastCommittedStateStoreCkptId = sessionStateStoreCkptId
        loadedStateStoreCkptId = sessionStateStoreCkptId
        lineageManager.appendLineageItem(LineageItem(newVersion, sessionStateStoreCkptId.get))
        logInfo(log"Update checkpoint IDs and lineage: ${MDC(
          LogKeys.LOADED_CHECKPOINT_ID, loadedStateStoreCkptId)}," +
          log" ${MDC(LogKeys.LAST_COMMITTED_CHECKPOINT_ID, lastCommittedStateStoreCkptId)}," +
          log" ${MDC(LogKeys.LAST_COMMIT_BASED_CHECKPOINT_ID, lastCommitBasedStateStoreCkptId)}," +
          log" ${MDC(LogKeys.LINEAGE, lineageManager)}")
      }

      // Set maxVersion when checkpoint files are synced to DFS successfully
      // We need to handle this explicitly in RocksDB as we could use different
      // changeLogWriter instances in fileManager instance when committing
      fileManager.setMaxSeenVersion(newVersion)

      numKeysOnLoadedVersion = numKeysOnWritingVersion
      numInternalKeysOnLoadedVersion = numInternalKeysOnWritingVersion
      loadedVersion = newVersion
      commitLatencyMs ++= Map(
        "fileSync" -> fileSyncTimeMs
      )
      recordedMetrics = Some(metrics)
      logInfo(log"Committed ${MDC(LogKeys.VERSION_NUM, newVersion)}, " +
        log"stats = ${MDC(LogKeys.METRICS_JSON, recordedMetrics.get.json)}")
      (loadedVersion, getLatestCheckpointInfo)
    } catch {
      case t: Throwable =>
        loadedVersion = -1  // invalidate loaded version
        throw t
    }
  }

  private def shouldCreateSnapshot(): Boolean = {
    if (enableChangelogCheckpointing) {
      assert(changelogWriter.isDefined)
      val newVersion = loadedVersion + 1
      newVersion - lastSnapshotVersion >= conf.minDeltasForSnapshot
    } else true
  }

  private def createSnapshot(
      version: Long,
      checkpointUniqueId: Option[String]): (Option[RocksDBSnapshot], Map[String, Long]) = {
    // Need to flush the change to disk before creating a checkpoint
    // because rocksdb wal is disabled.
    logInfo(log"Flushing updates for ${MDC(LogKeys.VERSION_NUM, version)}")
    val flushTimeMs = timeTakenMs {
      db.flush(flushOptions)
    }
    val compactTimeMs = if (conf.compactOnCommit) {
      logInfo(log"Compacting")
      timeTakenMs { db.compactRange() }
    } else 0L

    var snapshot: Option[RocksDBSnapshot] = None

    val checkpointTimeMs = timeTakenMs {
      val checkpointDir = createTempDir("checkpoint")
      logInfo(log"Creating checkpoint for ${MDC(LogKeys.VERSION_NUM, version)} in " +
        log"${MDC(LogKeys.CHECKPOINT_PATH, checkpointDir)}")
      // Make sure the directory does not exist. Native RocksDB fails if the directory to
      // checkpoint exists.
      Utils.deleteRecursively(checkpointDir)
      // We no longer pause background operation before creating a RocksDB checkpoint because
      // it is unnecessary. The captured snapshot will still be consistent with ongoing
      // background operations.
      val cp = Checkpoint.create(db)
      cp.createCheckpoint(checkpointDir.toString)

      val (dfsFileSuffix, immutableFileMapping) = rocksDBFileMapping.createSnapshotFileMapping(
        fileManager, checkpointDir, version)
      logInfo(log"RocksDB file mapping after creating snapshot file mapping for version " +
        log"${MDC(LogKeys.VERSION_NUM, version)}:\n" +
        log"${MDC(LogKeys.ROCKS_DB_FILE_MAPPING, rocksDBFileMapping)}")

      val newSnapshot = Some(RocksDBSnapshot(
        checkpointDir,
        version,
        numKeysOnWritingVersion,
        numInternalKeysOnWritingVersion,
        colFamilyNameToInfoMap.asScala.toMap,
        maxColumnFamilyId.get().toShort,
        dfsFileSuffix,
        immutableFileMapping,
        checkpointUniqueId))

        snapshot = newSnapshot
        lastSnapshotVersion = version
      }

    (snapshot,
      Map(
        "flush" -> flushTimeMs,
        "compact" -> compactTimeMs,
        "checkpoint" -> checkpointTimeMs
      )
    )
  }

  private[sql] def uploadSnapshot(snapshot: RocksDBSnapshot): Unit = {
    fileManagerMetrics = uploadSnapshot(
      snapshot,
      fileManager,
      rocksDBFileMapping.snapshotsPendingUpload,
      loggingId
    )
  }

  /**
   * Drop uncommitted changes, and roll back to previous version.
   */
  def rollback(): Unit = {
    numKeysOnWritingVersion = numKeysOnLoadedVersion
    numInternalKeysOnWritingVersion = numInternalKeysOnLoadedVersion
    loadedVersion = -1L
    lastCommitBasedStateStoreCkptId = None
    lastCommittedStateStoreCkptId = None
    loadedStateStoreCkptId = None
    sessionStateStoreCkptId = None
    lineageManager.clear()
    changelogWriter.foreach(_.abort())
    // Make sure changelogWriter gets recreated next time.
    changelogWriter = None
    logInfo(log"Rolled back to ${MDC(LogKeys.VERSION_NUM, loadedVersion)}")
  }

  def doMaintenance(): Unit = {
    if (enableChangelogCheckpointing) {

      var mostRecentSnapshot: Option[RocksDBSnapshot] = None
      var snapshot = snapshotsToUploadQueue.poll()

      // We only want to upload the most recent snapshot and skip the previous ones.
      while (snapshot != null) {
        logDebug(s"RocksDB Maintenance - polled snapshot ${snapshot.version}")
        mostRecentSnapshot.foreach(_.close())
        mostRecentSnapshot = Some(snapshot)
        snapshot = snapshotsToUploadQueue.poll()
      }

      if (mostRecentSnapshot.isDefined) {
        uploadSnapshot(mostRecentSnapshot.get)
      }
    }
    val cleanupTime = timeTakenMs {
      fileManager.deleteOldVersions(
        numVersionsToRetain = conf.minVersionsToRetain,
        maxVersionsToDeletePerMaintenance = conf.maxVersionsToDeletePerMaintenance,
        minVersionsToDelete = conf.minVersionsToDelete)
    }
    logInfo(log"Cleaned old data, time taken: ${MDC(LogKeys.TIME_UNITS, cleanupTime)} ms")
  }

  /** Release all resources */
  def close(): Unit = {
    // Acquire DB instance lock and release at the end to allow for synchronized access
    try {
      closeDB()

      readOptions.close()
      writeOptions.close()
      flushOptions.close()
      rocksDbOptions.close()
      dbLogger.close()

      var snapshot = snapshotsToUploadQueue.poll()
      while (snapshot != null) {
        snapshot.close()
        snapshot = snapshotsToUploadQueue.poll()
      }

      // Unregister from RocksDBMemoryManager
      try {
        RocksDBMemoryManager.unregisterInstance(instanceUniqueId)
      } catch {
        case NonFatal(e) =>
          logWarning(log"Failed to unregister from RocksDBMemoryManager " +
            log"${MDC(LogKeys.EXCEPTION, e)}")
      }

      silentDeleteRecursively(localRootDir, "closing RocksDB")
      // Clear internal maps to reset the state
      clearColFamilyMaps()
      fileManager.close()
    } catch {
      case e: Exception =>
        logWarning("Error closing RocksDB", e)
    }
  }

  /** Get the latest version available in the DFS */
  def getLatestVersion(): Long = fileManager.getLatestVersion()

  /** Get the write buffer manager and cache */
  def getWriteBufferManagerAndCache(): (WriteBufferManager, Cache) = (writeBufferManager, lruCache)

  /**
   * Called by commit() to retrieve the checkpoint information to be
   * passed back to the stateful operator. It will return the information for the latest
   * state store checkpointing.
   */
  private def getLatestCheckpointInfo: StateStoreCheckpointInfo = {
    StateStoreCheckpointInfo(
      partitionId,
      loadedVersion,
      lastCommittedStateStoreCkptId,
      lastCommitBasedStateStoreCkptId)
  }

  /** Get current instantaneous statistics */
  private def metrics: RocksDBMetrics = {
    import HistogramType._
    val totalSSTFilesBytes = getDBProperty("rocksdb.total-sst-files-size")
    val nativeOpsHistograms = Seq(
      "get" -> DB_GET,
      "put" -> DB_WRITE,
      "compaction" -> COMPACTION_TIME
    ).toMap
    val nativeOpsLatencyMicros = nativeOpsHistograms.transform { (_, typ) =>
      RocksDBNativeHistogram(nativeStats.getHistogramData(typ))
    }
    val nativeOpsMetricTickers = Seq(
      /** Number of cache misses that required reading from local disk */
      "readBlockCacheMissCount" -> BLOCK_CACHE_MISS,
      /** Number of cache hits that read data from RocksDB block cache avoiding local disk read */
      "readBlockCacheHitCount" -> BLOCK_CACHE_HIT,
      /** Number of uncompressed bytes read (from memtables/cache/sst) from DB::Get() */
      "totalBytesRead" -> BYTES_READ,
      /** Number of uncompressed bytes issued by DB::{Put(), Delete(), Merge(), Write()} */
      "totalBytesWritten" -> BYTES_WRITTEN,
      /** The number of uncompressed bytes read from an iterator. */
      "totalBytesReadThroughIterator" -> ITER_BYTES_READ,
      /** Duration of writer requiring to wait for compaction or flush to finish. */
      "writerStallDuration" -> STALL_MICROS,
      /** Number of bytes read during compaction */
      "totalBytesReadByCompaction" -> COMPACT_READ_BYTES,
      /** Number of bytes written during compaction */
      "totalBytesWrittenByCompaction" -> COMPACT_WRITE_BYTES,
      /** Number of bytes written during flush */
      "totalBytesWrittenByFlush" -> FLUSH_WRITE_BYTES
    ).toMap
    val nativeOpsMetrics = nativeOpsMetricTickers.transform { (_, typ) =>
      nativeStats.getTickerCount(typ)
    }

    // Use RocksDBMemoryManager to calculate the memory usage accounting
    val memoryUsage = RocksDBMemoryManager.getInstanceMemoryUsage(instanceUniqueId, getMemoryUsage)

    val totalPinnedBlocksMemUsage = lruCache.getPinnedUsage()
    val pinnedBlocksMemUsage = RocksDBMemoryManager.getInstancePinnedBlocksMemUsage(
      instanceUniqueId, totalPinnedBlocksMemUsage)

    RocksDBMetrics(
      numKeysOnLoadedVersion,
      numKeysOnWritingVersion,
      numInternalKeysOnWritingVersion,
      memoryUsage,
      pinnedBlocksMemUsage,
      totalSSTFilesBytes,
      nativeOpsLatencyMicros,
      // Ensure that the maps are cloned to avoid sharing these Maps
      commitLatencyMs.clone(),
      loadMetrics.clone(),
      bytesCopied = fileManagerMetrics.bytesCopied,
      filesCopied = fileManagerMetrics.filesCopied,
      filesReused = fileManagerMetrics.filesReused,
      lastUploadedSnapshotVersion = lastUploadedSnapshotVersion.get(),
      zipFileBytesUncompressed = fileManagerMetrics.zipFileBytesUncompressed,
      nativeOpsMetrics = nativeOpsMetrics,
      numSnapshotsAutoRepaired = if (performedSnapshotAutoRepair) 1 else 0)
  }

  /**
   * Function to return RocksDB metrics if the recorded metrics are available and the operator
   * has reached the commit stage for this state store instance and version. If not, we return None
   * @return - Return RocksDBMetrics if available and None otherwise
   */
  def metricsOpt: Option[RocksDBMetrics] = {
    var rocksDBMetricsOpt: Option[RocksDBMetrics] = None
    try {
      rocksDBMetricsOpt = recordedMetrics
    } catch {
      case ex: Exception =>
        logInfo(log"Failed to acquire metrics with exception=${MDC(LogKeys.ERROR, ex)}")
    }
    rocksDBMetricsOpt
  }

  /**
   * Refresh the recorded metrics with the latest metrics.
   */
  private[state] def refreshRecordedMetricsForTest(): Unit = {
    recordedMetrics = Some(metrics)
  }

  private def getDBProperty(property: String): Long = db.getProperty(property).toLong

  /**
   * Returns the current memory usage of this RocksDB instance in bytes.
   * WARNING: This method should only be called from the task thread when
   * RocksDB is in a safe state.
   *
   * This includes memory from all major RocksDB components:
   * - Table readers (indexes and filters in memory)
   * - Memtables (write buffers)
   * - Block cache (cached data blocks)
   * - Block cache pinned usage (blocks pinned in cache)
   *
   * @return Total memory usage in bytes across all tracked components
   */
  def getMemoryUsage: Long = {
    require(db != null && !db.isClosed, "RocksDB must be open to get memory usage")
    RocksDB.mainMemorySources.map(getDBProperty).sum
  }

  /**
   * Updates the cached memory usage if enough time has passed.
   * This is called from task thread operations, so it's already thread-safe.
   */
  def updateMemoryUsageIfNeeded(): Unit = {

    val currentTime = System.currentTimeMillis()
    val timeSinceLastUpdate = currentTime - lastMemoryUpdateTime.get()

    if (timeSinceLastUpdate >= memoryUpdateIntervalMs && db != null && !db.isClosed) {
      try {
        val usage = getMemoryUsage
        lastMemoryUpdateTime.set(currentTime)
        // Report usage to RocksDBMemoryManager
        RocksDBMemoryManager.updateMemoryUsage(
          instanceUniqueId,
          usage,
          conf.boundedMemoryUsage)
      } catch {
        case NonFatal(e) =>
          logDebug(s"Failed to update RocksDB memory usage: ${e.getMessage}")
      }
    }
  }

  private def openDB(): Unit = {
    assert(db == null)
    db = NativeRocksDB.open(rocksDbOptions, workingDir.toString)
    logInfo(log"Opened DB with conf ${MDC(LogKeys.CONFIG, conf)}")
  }

  private def closeDB(ignoreException: Boolean = true): Unit = {
    if (db != null) {
      // Cancel and wait until all background work finishes
      db.cancelAllBackgroundWork(true)
      if (ignoreException) {
        // Close the DB instance
        db.close()
      } else {
        // Close the DB instance and throw the exception if any
        db.closeE()
      }
      db = null
    }
  }

  /** Upload the snapshot to DFS and remove it from snapshots pending */
  private def uploadSnapshot(
      snapshot: RocksDBSnapshot,
      fileManager: RocksDBFileManager,
      snapshotsPendingUpload: Set[RocksDBVersionSnapshotInfo],
      loggingId: String): RocksDBFileManagerMetrics = {
    var fileManagerMetrics: RocksDBFileManagerMetrics = null
    try {
      val uploadTime = timeTakenMs {
        fileManager.saveCheckpointToDfs(
          snapshot.checkpointDir,
          snapshot.version,
          snapshot.numKeys,
          snapshot.numInternalKeys,
          snapshot.fileMapping,
          Some(snapshot.columnFamilyMapping),
          Some(snapshot.maxColumnFamilyId),
          snapshot.uniqueId,
          verifyNonEmptyFilesInZip = conf.verifyNonEmptyFilesInZip
        )
        fileManagerMetrics = fileManager.latestSaveCheckpointMetrics

        val snapshotInfo = RocksDBVersionSnapshotInfo(snapshot.version, snapshot.dfsFileSuffix)
        // We are only removing the uploaded snapshot info from the pending set,
        // to let the file mapping (i.e. query threads) know that the snapshot (i.e. and its files)
        // have been uploaded to DFS. We don't touch the file mapping here to avoid corrupting it.
        snapshotsPendingUpload.remove(snapshotInfo)
      }
      // This is relative aggressive because that even if the uploading succeeds,
      // it is not necessarily the one written to the commit log. But we can always load lineage
      // from commit log so it is fine.
      lineageManager.truncateFromVersion(snapshot.version)
      logInfo(log"${MDC(LogKeys.LOG_ID, loggingId)}: " +
        log"Upload snapshot of version ${MDC(LogKeys.VERSION_NUM, snapshot.version)}, " +
        log"with uniqueId: ${MDC(LogKeys.UUID, snapshot.uniqueId)} " +
        log"time taken: ${MDC(LogKeys.TIME_UNITS, uploadTime)} ms. " +
        log"Current lineage: ${MDC(LogKeys.LINEAGE, lineageManager)}")
      // Compare and update with the version that was just uploaded.
      lastUploadedSnapshotVersion.updateAndGet(v => Math.max(snapshot.version, v))
      // Report snapshot upload event to the coordinator.
      reportSnapshotUploadToCoordinator(snapshot.version)
    } finally {
      snapshot.close()
    }

    fileManagerMetrics
  }

  /** Reports to the coordinator with the event listener that a snapshot finished uploading */
  private def reportSnapshotUploadToCoordinator(version: Long): Unit = {
    if (conf.reportSnapshotUploadLag) {
      // Note that we still report snapshot versions even when changelog checkpointing is disabled.
      // The coordinator needs a way to determine whether upload messages are disabled or not,
      // which would be different between RocksDB and HDFS stores due to changelog checkpointing.
      eventForwarder.foreach(_.reportSnapshotUploaded(version))
    }
  }

  /** Create a native RocksDB logger that forwards native logs to log4j with correct log levels. */
  private def createLogger(): Logger = {
    val dbLogger = new Logger(rocksDbOptions.infoLogLevel()) {
      override def log(infoLogLevel: InfoLogLevel, logMsg: String) = {
        // Map DB log level to log4j levels
        // Warn is mapped to info because RocksDB warn is too verbose
        // Info is mapped to debug because RocksDB info is too verbose
        // (e.g. dumps non-warning stuff like stats)
        val loggingFunc: ( => LogEntry) => Unit = infoLogLevel match {
          case InfoLogLevel.FATAL_LEVEL | InfoLogLevel.ERROR_LEVEL => logError(_)
          case InfoLogLevel.WARN_LEVEL => logInfo(_)
          case InfoLogLevel.INFO_LEVEL | InfoLogLevel.DEBUG_LEVEL => logDebug(_)
          case _ => logTrace(_)
        }
        loggingFunc(log"[NativeRocksDB-${MDC(LogKeys.ROCKS_DB_LOG_LEVEL, infoLogLevel.getValue)}]" +
          log" ${MDC(LogKeys.ROCKS_DB_LOG_MESSAGE, logMsg)}")
      }
    }

    var dbLogLevel = InfoLogLevel.ERROR_LEVEL
    if (log.isWarnEnabled) dbLogLevel = InfoLogLevel.WARN_LEVEL
    if (log.isInfoEnabled) dbLogLevel = InfoLogLevel.INFO_LEVEL
    if (log.isDebugEnabled) dbLogLevel = InfoLogLevel.DEBUG_LEVEL
    dbLogger.setInfoLogLevel(dbLogLevel)
    // The log level set in dbLogger is effective and the one to dbOptions isn't applied to
    // customized logger. We still set it as it might show up in RocksDB config file or logging.
    rocksDbOptions.setInfoLogLevel(dbLogLevel)
    rocksDbOptions.setLogger(dbLogger)
    logInfo(log"Set RocksDB native logging level to ${MDC(LogKeys.ROCKS_DB_LOG_LEVEL, dbLogLevel)}")
    dbLogger
  }

  /** Create a temp directory inside the local root directory */
  private def createTempDir(prefix: String): File = {
    Utils.createDirectory(localRootDir.getAbsolutePath, prefix)
  }

  override protected def logName: String = s"${super.logName} $loggingId"
}

object RocksDB extends Logging {

  val mainMemorySources: Seq[String] = Seq(
    "rocksdb.estimate-table-readers-mem",
    "rocksdb.size-all-mem-tables",
    "rocksdb.block-cache-usage")

  case class RocksDBSnapshot(
      checkpointDir: File,
      version: Long,
      numKeys: Long,
      numInternalKeys: Long,
      columnFamilyMapping: Map[String, ColumnFamilyInfo],
      maxColumnFamilyId: Short,
      dfsFileSuffix: String,
      fileMapping: Map[String, RocksDBSnapshotFile],
      uniqueId: Option[String] = None) {
    def close(): Unit = {
      silentDeleteRecursively(checkpointDir, s"Free up local checkpoint of snapshot $version")
    }
  }

  /** Attempt to delete recursively, and log the error if any */
  private def silentDeleteRecursively(file: File, msg: String): Unit = {
    try {
      Utils.deleteRecursively(file)
    } catch {
      case e: Exception =>
        logWarning(log"Error recursively deleting local dir ${MDC(LogKeys.PATH, file)} " +
          log"while ${MDC(LogKeys.ERROR, msg)}", e)
    }
  }

  private def printLineageItems(lineage: Array[LineageItem]): String = lineage.map {
    case LineageItem(l, optStr) => s"$l:$optStr"
  }.mkString(" ")

  /** Records the duration of running `body` for the next query progress update. */
  private def timeTakenMs(body: => Unit): Long = Utils.timeTakenMs(body)._2
}

// uniquely identifies a Snapshot. Multiple snapshots created for same version will
// use a different dfsFilesUUID, and hence will have different RocksDBVersionSnapshotInfo
case class RocksDBVersionSnapshotInfo(version: Long, dfsFilesUUID: String)

// Encapsulates a RocksDB immutable file, and the information whether it has been previously
// uploaded to DFS. Already uploaded files can be skipped during SST file upload.
case class RocksDBSnapshotFile(immutableFile: RocksDBImmutableFile, isUploaded: Boolean)

// Encapsulates the mapping of local SST files to DFS files. This mapping prevents
// re-uploading the same SST file multiple times to DFS, saving I/O and reducing snapshot
// upload time. During version load, if a DFS file is already present on local file system,
// it will be reused.
// This mapping should only be updated using the Task thread - at version load and commit time.
// If same mapping instance is updated from different threads, it will result in undefined behavior
// (and most likely incorrect mapping state).
class RocksDBFileMapping {

  // Maps a local SST file to the DFS version and DFS file.
  private val localFileMappings: mutable.Map[String, (Long, RocksDBImmutableFile)] =
    mutable.HashMap[String, (Long, RocksDBImmutableFile)]()

  // Keeps track of all snapshots which have not been uploaded yet. This prevents Spark
  // from reusing SST files which have not been yet persisted to DFS,
  val snapshotsPendingUpload: Set[RocksDBVersionSnapshotInfo] = ConcurrentHashMap.newKeySet()

  /**
   * Clear everything stored in the file mapping.
   */
  def clear(): Unit = {
    localFileMappings.clear()
    snapshotsPendingUpload.clear()
  }

  override def toString: String = localFileMappings.toString()

  /**
   * Get the mapped DFS file for the given local file for a DFS load operation.
   * If the currently mapped DFS file was mapped in the same or newer version as the version we
   * want to load (or was generated in a version which has not been uploaded to DFS yet),
   * the mapped DFS file is ignored. In this scenario, the local mapping to this DFS file
   * will be cleared, and function will return None.
   *
   * @note For same version number, this is because we want to make sure we are using
   *       the latest files in DFS, in case the previous zip file has been overwritten in DFS.
   *
   * @return - Option with the DFS file or None
   */
  def getDfsFileForLoad(
      fileManager: RocksDBFileManager,
      localFileName: String,
      versionToLoad: Long): Option[RocksDBImmutableFile] = {
    getDfsFileWithIncompatibilityCheck(
      fileManager,
      localFileName,
      // We can't reuse the current local file since it was added in the same or newer version
      // as the version we want to load
      (fileVersion, _) => fileVersion >= versionToLoad
    )
  }

  /**
   * Get the mapped DFS file for the given local file for a DFS save (i.e. checkpoint) operation.
   * If the currently mapped DFS file was mapped in the same or newer version as the version we
   * want to save (or was generated in a version which has not been uploaded to DFS yet)
   * or the mapped dfs file isn't the same size as the local file,
   * then the mapped DFS file is ignored. In this scenario, the local mapping to this DFS file
   * will be cleared, and function will return None.
   *
   * @note If the file was added in current version (i.e. versionToSave - 1), we can reuse it.
   *       e.g. we load(v1) -> save(v2), the loaded SST files from version 1 can be reused
   *       in version 2 upload.
   *
   * @return - Option with the DFS file or None
   */
  private def getDfsFileForSave(
      fileManager: RocksDBFileManager,
      localFile: File,
      versionToSave: Long): Option[RocksDBImmutableFile] = {
    getDfsFileWithIncompatibilityCheck(
      fileManager,
      localFile.getName,
      (dfsFileVersion, dfsFile) =>
        // The DFS file is not the same as the file we want to save, either if
        // the DFS file was added in the same or higher version, or the file size is different
        dfsFileVersion >= versionToSave || dfsFile.sizeBytes != localFile.length()
    )
  }

  private def getDfsFileWithIncompatibilityCheck(
      fileManager: RocksDBFileManager,
      localFileName: String,
      isIncompatible: (Long, RocksDBImmutableFile) => Boolean): Option[RocksDBImmutableFile] = {
    localFileMappings.get(localFileName).map { case (dfsFileMappedVersion, dfsFile) =>
      val dfsFileSuffix = fileManager.dfsFileSuffix(dfsFile)
      val versionSnapshotInfo = RocksDBVersionSnapshotInfo(dfsFileMappedVersion, dfsFileSuffix)
      if (isIncompatible(dfsFileMappedVersion, dfsFile) ||
        snapshotsPendingUpload.contains(versionSnapshotInfo)) {
        // the mapped dfs file cannot be used, delete from mapping
        remove(localFileName)
        None
      } else {
        Some(dfsFile)
      }
    }.getOrElse(None)
  }

  /**
   * Remove all local file mappings that are incompatible with the current version we are
   * trying to load.
   *
   * @return seq of purged mappings
   */
  def purgeIncompatibleMappingsForLoad(versionToLoad: Long):
  Seq[(String, (Long, RocksDBImmutableFile))] = {
    val filesToRemove = localFileMappings.filter {
      case (_, (dfsFileMappedVersion, _)) =>
        dfsFileMappedVersion >= versionToLoad
    }.toSeq
    filesToRemove.foreach { case (localFileName, _) =>
      remove(localFileName)
    }
    filesToRemove
  }

  def mapToDfsFile(
      localFileName: String,
      dfsFile: RocksDBImmutableFile,
      version: Long): Unit = {
    localFileMappings.put(localFileName, (version, dfsFile))
  }

  def remove(localFileName: String): Unit = {
    localFileMappings.remove(localFileName)
  }

  private def syncWithLocalState(localFiles: Seq[File]): Unit = {
    val localFileNames = localFiles.map(_.getName).toSet
    val deletedFiles = localFileMappings.keys.filterNot(localFileNames.contains)

    deletedFiles.foreach(localFileMappings.remove)
  }

  // Generates the DFS file names for local Immutable files in checkpoint directory, and
  // returns the mapping from local fileName in checkpoint directory to generated DFS file.
  // If the DFS file has been previously uploaded - the snapshot file isUploaded flag is set
  // to true.
  def createSnapshotFileMapping(
      fileManager: RocksDBFileManager,
      checkpointDir: File,
      version: Long): (String, Map[String, RocksDBSnapshotFile]) = {
    val (localImmutableFiles, _) = fileManager.listRocksDBFiles(checkpointDir)
    // UUID used to prefix files uploaded to DFS as part of commit
    val dfsFilesSuffix = UUID.randomUUID().toString
    val snapshotFileMapping = localImmutableFiles.map { f =>
      val localFileName = f.getName
      val existingDfsFile = getDfsFileForSave(fileManager, f, version)
      val dfsFile = existingDfsFile.getOrElse {
        val newDfsFileName = fileManager.newDFSFileName(localFileName, dfsFilesSuffix)
        val newDfsFile = RocksDBImmutableFile(localFileName, newDfsFileName, sizeBytes = f.length())
        mapToDfsFile(localFileName, newDfsFile, version)
        newDfsFile
      }
      localFileName -> RocksDBSnapshotFile(dfsFile, existingDfsFile.isDefined)
    }.toMap

    syncWithLocalState(localImmutableFiles)

    val rocksDBSnapshotInfo = RocksDBVersionSnapshotInfo(version, dfsFilesSuffix)
    snapshotsPendingUpload.add(rocksDBSnapshotInfo)
    (dfsFilesSuffix, snapshotFileMapping)
  }
}


/** Mutable and reusable pair of byte arrays */
class ByteArrayPair(var key: Array[Byte] = null, var value: Array[Byte] = null) {
  def set(key: Array[Byte], value: Array[Byte]): ByteArrayPair = {
    this.key = key
    this.value = value
    this
  }
}


/**
 * Configurations for optimizing RocksDB
 * @param compactOnCommit Whether to compact RocksDB data before commit / checkpointing
 */
case class RocksDBConf(
    minVersionsToRetain: Int,
    minVersionsToDelete: Long,
    minDeltasForSnapshot: Int,
    compactOnCommit: Boolean,
    enableChangelogCheckpointing: Boolean,
    blockSizeKB: Long,
    blockCacheSizeMB: Long,
    lockAcquireTimeoutMs: Long,
    resetStatsOnLoad : Boolean,
    formatVersion: Int,
    trackTotalNumberOfRows: Boolean,
    maxOpenFiles: Int,
    writeBufferSizeMB: Long,
    maxWriteBufferNumber: Int,
    boundedMemoryUsage: Boolean,
    totalMemoryUsageMB: Long,
    writeBufferCacheRatio: Double,
    highPriorityPoolRatio: Double,
    memoryUpdateIntervalMs: Long,
    compressionCodec: String,
    verifyNonEmptyFilesInZip: Boolean,
    allowFAllocate: Boolean,
    compression: String,
    reportSnapshotUploadLag: Boolean,
    fileChecksumEnabled: Boolean,
<<<<<<< HEAD
    rowChecksumEnabled: Boolean,
    rowChecksumReadVerificationRatio: Long,
    stateStoreConf: StateStoreConf)
=======
    maxVersionsToDeletePerMaintenance: Int)
>>>>>>> 78e9f70d

object RocksDBConf {
  /** Common prefix of all confs in SQLConf that affects RocksDB */
  val ROCKSDB_SQL_CONF_NAME_PREFIX = "spark.sql.streaming.stateStore.rocksdb"

  private abstract class ConfEntry(name: String, val default: String) {
    def fullName: String = name.toLowerCase(Locale.ROOT)
  }

  private case class SQLConfEntry(name: String, override val default: String)
    extends ConfEntry(name, default) {

    override def fullName: String =
      s"$ROCKSDB_SQL_CONF_NAME_PREFIX.${name}".toLowerCase(Locale.ROOT)
  }

  private case class ExtraConfEntry(name: String, override val default: String)
    extends ConfEntry(name, default)

  // Configuration that specifies whether to compact the RocksDB data every time data is committed
  private val COMPACT_ON_COMMIT_CONF = SQLConfEntry("compactOnCommit", "false")
  private val ENABLE_CHANGELOG_CHECKPOINTING_CONF = SQLConfEntry(
    "changelogCheckpointing.enabled", "false")
  private val BLOCK_SIZE_KB_CONF = SQLConfEntry("blockSizeKB", "4")
  private val BLOCK_CACHE_SIZE_MB_CONF = SQLConfEntry("blockCacheSizeMB", "8")
  // See SPARK-42794 for details.
  private val LOCK_ACQUIRE_TIMEOUT_MS_CONF = SQLConfEntry("lockAcquireTimeoutMs", "120000")
  private val RESET_STATS_ON_LOAD = SQLConfEntry("resetStatsOnLoad", "true")
  // Config to specify the number of open files that can be used by the DB. Value of -1 means
  // that files opened are always kept open.
  private val MAX_OPEN_FILES_CONF = SQLConfEntry("maxOpenFiles", "-1")
  // Configuration to set the RocksDB format version. When upgrading the RocksDB version in Spark,
  // it may introduce a new table format version that can not be supported by an old RocksDB version
  // used by an old Spark version. Hence, we store the table format version in the checkpoint when
  // a query starts and use it in the entire lifetime of the query. This will ensure the user can
  // still rollback their Spark version for an existing query when RocksDB changes its default
  // table format in a new version. See
  // https://github.com/facebook/rocksdb/wiki/RocksDB-Compatibility-Between-Different-Releases
  // for the RocksDB compatibility guarantee.
  //
  // Note: this is also defined in `SQLConf.STATE_STORE_ROCKSDB_FORMAT_VERSION`. These two
  // places should be updated together.
  private val FORMAT_VERSION = SQLConfEntry("formatVersion", "5")

  // Flag to enable/disable tracking the total number of rows.
  // When this is enabled, this class does additional lookup on write operations (put/delete) to
  // track the changes of total number of rows, which would help observability on state store.
  // The additional lookups bring non-trivial overhead on write-heavy workloads - if your query
  // does lots of writes on state, it would be encouraged to turn off the config and turn on
  // again when you really need the know the number for observability/debuggability.
  private val TRACK_TOTAL_NUMBER_OF_ROWS = SQLConfEntry("trackTotalNumberOfRows", "true")

  // RocksDB Memory Management Related Configurations
  // Configuration to control maximum size of MemTable in RocksDB
  val WRITE_BUFFER_SIZE_MB_CONF_KEY = "writeBufferSizeMB"
  private val WRITE_BUFFER_SIZE_MB_CONF = SQLConfEntry(WRITE_BUFFER_SIZE_MB_CONF_KEY, "-1")

  // Configuration to set maximum number of MemTables in RocksDB, both active and immutable.
  // If the active MemTable fills up and the total number of MemTables is larger than
  // maxWriteBufferNumber, then RocksDB will stall further writes.
  // This may happen if the flush process is slower than the write rate.
  val MAX_WRITE_BUFFER_NUMBER_CONF_KEY = "maxWriteBufferNumber"
  private val MAX_WRITE_BUFFER_NUMBER_CONF = SQLConfEntry(MAX_WRITE_BUFFER_NUMBER_CONF_KEY, "-1")

  // Config to determine whether RocksDB memory usage will be bounded for a given executor
  val BOUNDED_MEMORY_USAGE_CONF_KEY = "boundedMemoryUsage"
  private val BOUNDED_MEMORY_USAGE_CONF = SQLConfEntry(BOUNDED_MEMORY_USAGE_CONF_KEY, "false")

  // Total memory to be occupied by all RocksDB state store instances on this executor
  val MAX_MEMORY_USAGE_MB_CONF_KEY = "maxMemoryUsageMB"
  private val MAX_MEMORY_USAGE_MB_CONF = SQLConfEntry("maxMemoryUsageMB", "500")

  // Memory to be occupied by memtables as part of the cache
  val WRITE_BUFFER_CACHE_RATIO_CONF_KEY = "writeBufferCacheRatio"
  private val WRITE_BUFFER_CACHE_RATIO_CONF = SQLConfEntry(WRITE_BUFFER_CACHE_RATIO_CONF_KEY,
    "0.5")

  // Memory to be occupied by index and filter blocks as part of the cache
  val HIGH_PRIORITY_POOL_RATIO_CONF_KEY = "highPriorityPoolRatio"
  private val HIGH_PRIORITY_POOL_RATIO_CONF = SQLConfEntry(HIGH_PRIORITY_POOL_RATIO_CONF_KEY,
    "0.1")

  // Memory usage update interval for unmanaged memory tracking
  val MEMORY_UPDATE_INTERVAL_MS_CONF_KEY = "memoryUpdateIntervalMs"
  private val MEMORY_UPDATE_INTERVAL_MS_CONF = SQLConfEntry(MEMORY_UPDATE_INTERVAL_MS_CONF_KEY,
    "1000")


  // Allow files to be pre-allocated on disk using fallocate
  // Disabling may slow writes, but can solve an issue where
  // significant quantities of disk are wasted if there are
  // many smaller concurrent state-stores running with the
  // spark context
  val ALLOW_FALLOCATE_CONF_KEY = "allowFAllocate"
  private val ALLOW_FALLOCATE_CONF = SQLConfEntry(ALLOW_FALLOCATE_CONF_KEY, "true")

  // Pass as compression type to RocksDB.
  val COMPRESSION_KEY = "compression"
  private val COMPRESSION_CONF = SQLConfEntry(COMPRESSION_KEY, "lz4")

  // Config to determine whether we should verify that the files written
  // to the RocksDB snapshot zip file are not empty.
  val VERIFY_NON_EMPTY_FILES_IN_ZIP_CONF_KEY = "verifyNonEmptyFilesInZip"
  private val VERIFY_NON_EMPTY_FILES_IN_ZIP_CONF =
    SQLConfEntry(VERIFY_NON_EMPTY_FILES_IN_ZIP_CONF_KEY, "true")

  def apply(storeConf: StateStoreConf): RocksDBConf = {
    val sqlConfs = CaseInsensitiveMap[String](storeConf.sqlConfs)
    val extraConfs = CaseInsensitiveMap[String](storeConf.extraOptions)

    def getConfigMap(conf: ConfEntry): CaseInsensitiveMap[String] = {
      conf match {
        case _: SQLConfEntry => sqlConfs
        case _: ExtraConfEntry => extraConfs
      }
    }

    def getBooleanConf(conf: ConfEntry): Boolean = {
      Try { getConfigMap(conf).getOrElse(conf.fullName, conf.default).toBoolean } getOrElse {
        throw new IllegalArgumentException(s"Invalid value for '${conf.fullName}', must be boolean")
      }
    }

    def getIntConf(conf: ConfEntry): Int = {
      Try { getConfigMap(conf).getOrElse(conf.fullName, conf.default).toInt } getOrElse {
        throw new IllegalArgumentException(s"Invalid value for '${conf.fullName}', " +
          "must be an integer")
      }
    }

    def getRatioConf(conf: ConfEntry): Double = {
      Try {
        getConfigMap(conf).getOrElse(conf.fullName, conf.default).toDouble
      } filter { config => config >= 0.0 && config <= 1.0 } getOrElse {
        throw new IllegalArgumentException(s"Invalid value for '${conf.fullName}', " +
          "must be a ratio between 0.0 and 1.0")
      }
    }

    def getLongConf(conf: ConfEntry): Long = {
      Try { getConfigMap(conf).getOrElse(conf.fullName, conf.default).toLong } getOrElse {
        throw new IllegalArgumentException(
          s"Invalid value for '${conf.fullName}', must be a long"
        )
      }
    }

    def getPositiveLongConf(conf: ConfEntry): Long = {
      Try {
        getConfigMap(conf).getOrElse(conf.fullName, conf.default).toLong
      } filter { _ >= 0 } getOrElse {
        throw new IllegalArgumentException(
          s"Invalid value for '${conf.fullName}', must be a positive integer")
      }
    }

    def getPositiveIntConf(conf: ConfEntry): Int = {
      Try {
        getConfigMap(conf).getOrElse(conf.fullName, conf.default).toInt
      } filter { _ >= 0 } getOrElse {
        throw new IllegalArgumentException(
          s"Invalid value for '${conf.fullName}', must be a positive integer")
      }
    }

    def getStringConf(conf: ConfEntry): String = {
      Try { getConfigMap(conf).getOrElse(conf.fullName, conf.default) } getOrElse {
        throw new IllegalArgumentException(
          s"Invalid value for '${conf.fullName}', must be a string"
        )
      }
    }

    RocksDBConf(
      storeConf.minVersionsToRetain,
      storeConf.minVersionsToDelete,
      storeConf.minDeltasForSnapshot,
      getBooleanConf(COMPACT_ON_COMMIT_CONF),
      getBooleanConf(ENABLE_CHANGELOG_CHECKPOINTING_CONF),
      getPositiveLongConf(BLOCK_SIZE_KB_CONF),
      getPositiveLongConf(BLOCK_CACHE_SIZE_MB_CONF),
      getPositiveLongConf(LOCK_ACQUIRE_TIMEOUT_MS_CONF),
      getBooleanConf(RESET_STATS_ON_LOAD),
      getPositiveIntConf(FORMAT_VERSION),
      getBooleanConf(TRACK_TOTAL_NUMBER_OF_ROWS),
      getIntConf(MAX_OPEN_FILES_CONF),
      getLongConf(WRITE_BUFFER_SIZE_MB_CONF),
      getIntConf(MAX_WRITE_BUFFER_NUMBER_CONF),
      getBooleanConf(BOUNDED_MEMORY_USAGE_CONF),
      getLongConf(MAX_MEMORY_USAGE_MB_CONF),
      getRatioConf(WRITE_BUFFER_CACHE_RATIO_CONF),
      getRatioConf(HIGH_PRIORITY_POOL_RATIO_CONF),
      getPositiveLongConf(MEMORY_UPDATE_INTERVAL_MS_CONF),
      storeConf.compressionCodec,
      getBooleanConf(VERIFY_NON_EMPTY_FILES_IN_ZIP_CONF),
      getBooleanConf(ALLOW_FALLOCATE_CONF),
      getStringConf(COMPRESSION_CONF),
      storeConf.reportSnapshotUploadLag,
      storeConf.checkpointFileChecksumEnabled,
<<<<<<< HEAD
      storeConf.rowChecksumEnabled,
      storeConf.rowChecksumReadVerificationRatio,
      storeConf)
=======
      storeConf.maxVersionsToDeletePerMaintenance)
>>>>>>> 78e9f70d
  }

  def apply(): RocksDBConf = apply(new StateStoreConf())
}

/** Class to represent stats from each commit. */
case class RocksDBMetrics(
    numCommittedKeys: Long,
    numUncommittedKeys: Long,
    numInternalKeys: Long,
    totalMemUsageBytes: Long,
    pinnedBlocksMemUsage: Long,
    totalSSTFilesBytes: Long,
    nativeOpsHistograms: Map[String, RocksDBNativeHistogram],
    lastCommitLatencyMs: Map[String, Long],
    loadMetrics: Map[String, Long],
    filesCopied: Long,
    bytesCopied: Long,
    filesReused: Long,
    zipFileBytesUncompressed: Option[Long],
    nativeOpsMetrics: Map[String, Long],
    lastUploadedSnapshotVersion: Long,
    numSnapshotsAutoRepaired: Long) {
  def json: String = Serialization.write(this)(RocksDBMetrics.format)
}

object RocksDBMetrics {
  val format: Formats = Serialization.formats(NoTypeHints)
}

/** Class to wrap RocksDB's native histogram */
case class RocksDBNativeHistogram(
    sum: Long, avg: Double, stddev: Double, median: Double, p95: Double, p99: Double, count: Long) {
  def json: String = Serialization.write(this)(RocksDBMetrics.format)
}

object RocksDBNativeHistogram {
  def apply(nativeHist: HistogramData): RocksDBNativeHistogram = {
    RocksDBNativeHistogram(
      nativeHist.getSum,
      nativeHist.getAverage,
      nativeHist.getStandardDeviation,
      nativeHist.getMedian,
      nativeHist.getPercentile95,
      nativeHist.getPercentile99,
      nativeHist.getCount)
  }
}

/**
 * A helper class to manage the lineage information when checkpoint unique id is enabled.
 * "lineage" is an array of LineageItem (version, uniqueId) pair.
 *
 * The first item of "lineage" should normally be the version of a snapshot, except
 * for the first few versions. Because they are solely loaded from changelog file.
 * (i.e. with default minDeltasForSnapshot, there is only 1_uuid1.changelog, no 1_uuid1.zip)
 *
 * The last item of "lineage" corresponds to one version before the to-be-committed version.
 */
private[sql] class RocksDBLineageManager {
  @volatile private var lineage: Array[LineageItem] = Array.empty

  override def toString: String = synchronized {
    lineage.map {
      case LineageItem(version, uuid) => s"$version: $uuid"
    }.mkString(" ")
  }

  def appendLineageItem(item: LineageItem): Unit = synchronized {
    lineage = lineage :+ item
  }

  def truncateFromVersion(versionToKeep: Long): Unit = synchronized {
    resetLineage(getLineageForCurrVersion().filter(i => i.version >= versionToKeep))
  }

  def resetLineage(newLineage: Array[LineageItem]): Unit = synchronized {
    lineage = newLineage
  }

  def getLineageForCurrVersion(): Array[LineageItem] = synchronized {
    lineage.clone()
  }

  def contains(item: LineageItem): Boolean = synchronized {
    lineage.contains(item)
  }

  def clear(): Unit = synchronized {
    lineage = Array.empty
  }
}<|MERGE_RESOLUTION|>--- conflicted
+++ resolved
@@ -2105,13 +2105,8 @@
     compression: String,
     reportSnapshotUploadLag: Boolean,
     fileChecksumEnabled: Boolean,
-<<<<<<< HEAD
-    rowChecksumEnabled: Boolean,
-    rowChecksumReadVerificationRatio: Long,
+    maxVersionsToDeletePerMaintenance: Int,
     stateStoreConf: StateStoreConf)
-=======
-    maxVersionsToDeletePerMaintenance: Int)
->>>>>>> 78e9f70d
 
 object RocksDBConf {
   /** Common prefix of all confs in SQLConf that affects RocksDB */
@@ -2311,13 +2306,8 @@
       getStringConf(COMPRESSION_CONF),
       storeConf.reportSnapshotUploadLag,
       storeConf.checkpointFileChecksumEnabled,
-<<<<<<< HEAD
-      storeConf.rowChecksumEnabled,
-      storeConf.rowChecksumReadVerificationRatio,
+      storeConf.maxVersionsToDeletePerMaintenance,
       storeConf)
-=======
-      storeConf.maxVersionsToDeletePerMaintenance)
->>>>>>> 78e9f70d
   }
 
   def apply(): RocksDBConf = apply(new StateStoreConf())
