--- conflicted
+++ resolved
@@ -601,16 +601,13 @@
       loadWithoutCheckpointId(version, readOnly)
     }
 
-<<<<<<< HEAD
     // Record the metrics after loading
     val duration = System.currentTimeMillis() - startTime
     loadMetrics ++= Map(
       "load" -> duration
     )
-=======
     // Register with memory manager after successful load
     updateMemoryUsageIfNeeded()
->>>>>>> 57dfc0a2
 
     this
   }
@@ -1077,13 +1074,8 @@
    * - Sync the checkpoint dir files to DFS
    */
   def commit(): (Long, StateStoreCheckpointInfo) = {
-<<<<<<< HEAD
-    // Reset the commit metrics before commit
     commitLatencyMs.clear()
-
-=======
     updateMemoryUsageIfNeeded()
->>>>>>> 57dfc0a2
     val newVersion = loadedVersion + 1
     try {
       logInfo(log"Flushing updates for ${MDC(LogKeys.VERSION_NUM, newVersion)}")
