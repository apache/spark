--- conflicted
+++ resolved
@@ -156,13 +156,8 @@
   private val byteArrayPair = new ByteArrayPair()
   private val commitLatencyMs = new mutable.HashMap[String, Long]()
 
-<<<<<<< HEAD
   private val loadMetrics = new mutable.HashMap[String, Long]()
 
-  private val acquireLock = new Object
-
-=======
->>>>>>> 3bf36964
   @volatile private var db: NativeRocksDB = _
   @volatile private var changelogWriter: Option[StateStoreChangelogWriter] = None
   private val enableChangelogCheckpointing: Boolean = conf.enableChangelogCheckpointing
@@ -1224,27 +1219,6 @@
    * Drop uncommitted changes, and roll back to previous version.
    */
   def rollback(): Unit = {
-<<<<<<< HEAD
-    acquire(RollbackStore)
-    try {
-      numKeysOnWritingVersion = numKeysOnLoadedVersion
-      numInternalKeysOnWritingVersion = numInternalKeysOnLoadedVersion
-      loadedVersion = -1L
-      lastCommitBasedStateStoreCkptId = None
-      lastCommittedStateStoreCkptId = None
-      loadedStateStoreCkptId = None
-      sessionStateStoreCkptId = None
-      lineageManager.clear()
-      changelogWriter.foreach(_.abort())
-      // Make sure changelogWriter gets recreated next time.
-      changelogWriter = None
-      // If we roll back we clear the recorded metrics
-      recordedMetrics = None
-      logInfo(log"Rolled back to ${MDC(LogKeys.VERSION_NUM, loadedVersion)}")
-    } finally {
-      release(RollbackStore)
-    }
-=======
     numKeysOnWritingVersion = numKeysOnLoadedVersion
     numInternalKeysOnWritingVersion = numInternalKeysOnLoadedVersion
     loadedVersion = -1L
@@ -1256,8 +1230,9 @@
     changelogWriter.foreach(_.abort())
     // Make sure changelogWriter gets recreated next time.
     changelogWriter = None
+    // If we roll back we clear the recorded metrics
+    recordedMetrics = None
     logInfo(log"Rolled back to ${MDC(LogKeys.VERSION_NUM, loadedVersion)}")
->>>>>>> 3bf36964
   }
 
   def doMaintenance(): Unit = {
