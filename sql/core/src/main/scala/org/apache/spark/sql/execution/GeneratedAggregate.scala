--- conflicted
+++ resolved
@@ -17,13 +17,9 @@
 
 package org.apache.spark.sql.execution
 
-<<<<<<< HEAD
+import java.io.IOException
+
 import org.apache.spark.{InternalAccumulator, SparkEnv, TaskContext}
-=======
-import java.io.IOException
-
-import org.apache.spark.{SparkEnv, TaskContext}
->>>>>>> 2e981b7b
 import org.apache.spark.annotation.DeveloperApi
 import org.apache.spark.rdd.RDD
 import org.apache.spark.sql.catalyst.InternalRow
@@ -272,12 +268,8 @@
           newAggregationBuffer(EmptyRow),
           aggregationBufferSchema,
           groupKeySchema,
-<<<<<<< HEAD
           taskContext.taskMemoryManager(),
-=======
-          TaskContext.get.taskMemoryManager(),
           SparkEnv.get.shuffleMemoryManager,
->>>>>>> 2e981b7b
           1024 * 16, // initial capacity
           pageSizeBytes,
           false // disable tracking of performance metrics
@@ -309,25 +301,16 @@
               } else {
                 // This is the last element in the iterator, so let's free the buffer. Before we do,
                 // though, we need to make a defensive copy of the result so that we don't return an
-                // object that might contain dangling pointers to the freed memory
+                // object that might contain dangling pointers to the freed memory. Also record the
+                // memory used in the process.
+                taskContext.internalMetricsToAccumulators(
+                  InternalAccumulator.PEAK_EXECUTION_MEMORY).add(aggregationMap.getMemoryUsage)
                 val resultCopy = result.copy()
                 aggregationMap.free()
                 resultCopy
               }
             } else {
-<<<<<<< HEAD
-              // This is the last element in the iterator, so let's free the buffer. Before we do,
-              // though, we need to make a defensive copy of the result so that we don't return an
-              // object that might contain dangling pointers to the freed memory. Also record the
-              // memory used in the process.
-              taskContext.internalMetricsToAccumulators(
-                InternalAccumulator.PEAK_EXECUTION_MEMORY).add(aggregationMap.getMemoryUsage)
-              val resultCopy = result.copy()
-              aggregationMap.free()
-              resultCopy
-=======
               throw new java.util.NoSuchElementException
->>>>>>> 2e981b7b
             }
           }
         }
