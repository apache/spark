/*
 * Licensed to the Apache Software Foundation (ASF) under one or more
 * contributor license agreements.  See the NOTICE file distributed with
 * this work for additional information regarding copyright ownership.
 * The ASF licenses this file to You under the Apache License, Version 2.0
 * (the "License"); you may not use this file except in compliance with
 * the License.  You may obtain a copy of the License at
 *
 *    http://www.apache.org/licenses/LICENSE-2.0
 *
 * Unless required by applicable law or agreed to in writing, software
 * distributed under the License is distributed on an "AS IS" BASIS,
 * WITHOUT WARRANTIES OR CONDITIONS OF ANY KIND, either express or implied.
 * See the License for the specific language governing permissions and
 * limitations under the License.
 */

package org.apache.spark.sql.classic

import java.util

import scala.collection.mutable
import scala.jdk.CollectionConverters.MapHasAsScala

import org.apache.spark.annotation.Experimental
import org.apache.spark.sql
import org.apache.spark.sql.Column
import org.apache.spark.sql.catalyst.analysis.{NoSuchTableException, UnresolvedFunction, UnresolvedIdentifier, UnresolvedRelation}
import org.apache.spark.sql.catalyst.expressions.{Attribute, Expression, Literal}
import org.apache.spark.sql.catalyst.plans.logical._
import org.apache.spark.sql.catalyst.util.CaseInsensitiveMap
import org.apache.spark.sql.connector.catalog.TableWritePrivilege._
import org.apache.spark.sql.connector.expressions._
import org.apache.spark.sql.errors.QueryCompilationErrors
import org.apache.spark.sql.execution.QueryExecution
import org.apache.spark.sql.internal.SQLConf
import org.apache.spark.sql.types.IntegerType

/**
 * Interface used to write a [[org.apache.spark.sql.classic.Dataset]] to external storage using
 * the v2 API.
 *
 * @since 3.0.0
 */
@Experimental
final class DataFrameWriterV2[T] private[sql](table: String, ds: Dataset[T])
    extends sql.DataFrameWriterV2[T] {

  private val df: DataFrame = ds.toDF()

  private val sparkSession = ds.sparkSession
  import sparkSession.expression

  private val tableName = sparkSession.sessionState.sqlParser.parseMultipartIdentifier(table)

  private val logicalPlan = df.queryExecution.logical

  private var provider: Option[String] = None

  private val options = new mutable.HashMap[String, String]()

  private val properties = new mutable.HashMap[String, String]()

  private var partitioning: Option[Seq[Transform]] = None

  private var clustering: Option[ClusterByTransform] = None

  /** @inheritdoc */
  override def using(provider: String): this.type = {
    this.provider = Some(provider)
    this
  }

  /** @inheritdoc */
  override def option(key: String, value: String): this.type = {
    this.options.put(key, value)
    this
  }

  /** @inheritdoc */
  override def options(options: scala.collection.Map[String, String]): this.type = {
    options.foreach {
      case (key, value) =>
        this.options.put(key, value)
    }
    this
  }

  /** @inheritdoc */
  override def options(options: util.Map[String, String]): this.type = {
    this.options(options.asScala)
    this
  }

  /** @inheritdoc */
  override def tableProperty(property: String, value: String): this.type = {
    this.properties.put(property, value)
    this
  }


  /** @inheritdoc */
  @scala.annotation.varargs
  override def partitionedBy(column: Column, columns: Column*): this.type = {
    def ref(name: String): NamedReference = LogicalExpressions.parseReference(name)

    val asTransforms = (column +: columns).map(expression).map {
      case PartitionTransform.YEARS(Seq(attr: Attribute)) =>
        LogicalExpressions.years(ref(attr.name))
      case PartitionTransform.MONTHS(Seq(attr: Attribute)) =>
        LogicalExpressions.months(ref(attr.name))
      case PartitionTransform.DAYS(Seq(attr: Attribute)) =>
        LogicalExpressions.days(ref(attr.name))
      case PartitionTransform.HOURS(Seq(attr: Attribute)) =>
        LogicalExpressions.hours(ref(attr.name))
      case PartitionTransform.BUCKET(Seq(Literal(numBuckets: Int, IntegerType), attr: Attribute)) =>
        LogicalExpressions.bucket(numBuckets, Array(ref(attr.name)))
      case PartitionTransform.BUCKET(Seq(numBuckets, e)) =>
        throw QueryCompilationErrors.invalidBucketsNumberError(numBuckets.toString, e.toString)
      case attr: Attribute =>
        LogicalExpressions.identity(ref(attr.name))
      case expr =>
        throw QueryCompilationErrors.invalidPartitionTransformationError(expr)
    }

    this.partitioning = Some(asTransforms)
    validatePartitioning()
    this
  }

  /** @inheritdoc */
  @scala.annotation.varargs
  override def clusterBy(colName: String, colNames: String*): this.type = {
    this.clustering =
      Some(ClusterByTransform((colName +: colNames).map(col => FieldReference(col))))
    validatePartitioning()
    this
  }

  /**
   * Validate that clusterBy is not used with partitionBy.
   */
  private def validatePartitioning(): Unit = {
    if (partitioning.nonEmpty && clustering.nonEmpty) {
      throw QueryCompilationErrors.clusterByWithPartitionedBy()
    }
  }

  /** @inheritdoc */
  override def create(): Unit = {
<<<<<<< HEAD
    val tableSpec = UnresolvedTableSpec(
      properties = properties.toMap,
      provider = provider,
      optionExpression = OptionList(Seq.empty),
      location = None,
      comment = None,
      collation = None,
      serde = None,
      external = false,
      constraints = Seq.empty)
=======
>>>>>>> 2f1bce2a
    runCommand(
      CreateTableAsSelect(
        UnresolvedIdentifier(tableName),
        partitioning.getOrElse(Seq.empty) ++ clustering,
        logicalPlan,
        buildTableSpec(),
        options.toMap,
        false))
  }

  private def buildTableSpec(): UnresolvedTableSpec = {
    val ignorePathOption = sparkSession.sessionState.conf.getConf(
      SQLConf.LEGACY_DF_WRITER_V2_IGNORE_PATH_OPTION)
    UnresolvedTableSpec(
      properties = properties.toMap,
      provider = provider,
      optionExpression = OptionList(Seq.empty),
      location = if (ignorePathOption) None else CaseInsensitiveMap(options.toMap).get("path"),
      comment = None,
      collation = None,
      serde = None,
      external = false)
  }

  /** @inheritdoc */
  override def replace(): Unit = {
    internalReplace(orCreate = false)
  }

  /** @inheritdoc */
  override def createOrReplace(): Unit = {
    internalReplace(orCreate = true)
  }

  /** @inheritdoc */
  @throws(classOf[NoSuchTableException])
  def append(): Unit = {
    val append = AppendData.byName(
      UnresolvedRelation(tableName).requireWritePrivileges(Seq(INSERT)),
      logicalPlan, options.toMap)
    runCommand(append)
  }

  /** @inheritdoc */
  @throws(classOf[NoSuchTableException])
  def overwrite(condition: Column): Unit = {
    val overwrite = OverwriteByExpression.byName(
      UnresolvedRelation(tableName).requireWritePrivileges(Seq(INSERT, DELETE)),
      logicalPlan, expression(condition), options.toMap)
    runCommand(overwrite)
  }

  /** @inheritdoc */
  @throws(classOf[NoSuchTableException])
  def overwritePartitions(): Unit = {
    val dynamicOverwrite = OverwritePartitionsDynamic.byName(
      UnresolvedRelation(tableName).requireWritePrivileges(Seq(INSERT, DELETE)),
      logicalPlan, options.toMap)
    runCommand(dynamicOverwrite)
  }

  /**
   * Wrap an action to track the QueryExecution and time cost, then report to the user-registered
   * callback functions.
   */
  private def runCommand(command: LogicalPlan): Unit = {
    val qe = new QueryExecution(sparkSession, command, df.queryExecution.tracker)
    qe.assertCommandExecuted()
  }

  private def internalReplace(orCreate: Boolean): Unit = {
<<<<<<< HEAD
    val tableSpec = UnresolvedTableSpec(
      properties = properties.toMap,
      provider = provider,
      optionExpression = OptionList(Seq.empty),
      location = None,
      comment = None,
      collation = None,
      serde = None,
      external = false,
      constraints = Seq.empty)
=======
>>>>>>> 2f1bce2a
    runCommand(ReplaceTableAsSelect(
      UnresolvedIdentifier(tableName),
      partitioning.getOrElse(Seq.empty) ++ clustering,
      logicalPlan,
      buildTableSpec(),
      writeOptions = options.toMap,
      orCreate = orCreate))
  }
}

private object PartitionTransform {
  class ExtractTransform(name: String) {
    private val NAMES = Seq(name)

    def unapply(e: Expression): Option[Seq[Expression]] = e match {
      case UnresolvedFunction(NAMES, children, false, None, false, Nil, true) => Option(children)
      case _ => None
    }
  }

  val HOURS = new ExtractTransform("hours")
  val DAYS = new ExtractTransform("days")
  val MONTHS = new ExtractTransform("months")
  val YEARS = new ExtractTransform("years")
  val BUCKET = new ExtractTransform("bucket")
}<|MERGE_RESOLUTION|>--- conflicted
+++ resolved
@@ -148,19 +148,6 @@
 
   /** @inheritdoc */
   override def create(): Unit = {
-<<<<<<< HEAD
-    val tableSpec = UnresolvedTableSpec(
-      properties = properties.toMap,
-      provider = provider,
-      optionExpression = OptionList(Seq.empty),
-      location = None,
-      comment = None,
-      collation = None,
-      serde = None,
-      external = false,
-      constraints = Seq.empty)
-=======
->>>>>>> 2f1bce2a
     runCommand(
       CreateTableAsSelect(
         UnresolvedIdentifier(tableName),
@@ -182,7 +169,8 @@
       comment = None,
       collation = None,
       serde = None,
-      external = false)
+      external = false,
+      constraints = Seq.empty)
   }
 
   /** @inheritdoc */
@@ -232,19 +220,6 @@
   }
 
   private def internalReplace(orCreate: Boolean): Unit = {
-<<<<<<< HEAD
-    val tableSpec = UnresolvedTableSpec(
-      properties = properties.toMap,
-      provider = provider,
-      optionExpression = OptionList(Seq.empty),
-      location = None,
-      comment = None,
-      collation = None,
-      serde = None,
-      external = false,
-      constraints = Seq.empty)
-=======
->>>>>>> 2f1bce2a
     runCommand(ReplaceTableAsSelect(
       UnresolvedIdentifier(tableName),
       partitioning.getOrElse(Seq.empty) ++ clustering,
