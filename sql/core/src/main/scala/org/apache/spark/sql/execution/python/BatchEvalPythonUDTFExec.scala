/*
 * Licensed to the Apache Software Foundation (ASF) under one or more
 * contributor license agreements.  See the NOTICE file distributed with
 * this work for additional information regarding copyright ownership.
 * The ASF licenses this file to You under the Apache License, Version 2.0
 * (the "License"); you may not use this file except in compliance with
 * the License.  You may obtain a copy of the License at
 *
 *    http://www.apache.org/licenses/LICENSE-2.0
 *
 * Unless required by applicable law or agreed to in writing, software
 * distributed under the License is distributed on an "AS IS" BASIS,
 * WITHOUT WARRANTIES OR CONDITIONS OF ANY KIND, either express or implied.
 * See the License for the specific language governing permissions and
 * limitations under the License.
 */

package org.apache.spark.sql.execution.python

import java.io.DataOutputStream

import scala.jdk.CollectionConverters._

import net.razorvine.pickle.Unpickler

import org.apache.spark.{JobArtifactSet, TaskContext}
import org.apache.spark.api.python.{ChainedPythonFunctions, PythonEvalType, PythonWorkerUtils}
import org.apache.spark.sql.catalyst.InternalRow
import org.apache.spark.sql.catalyst.expressions._
import org.apache.spark.sql.catalyst.util.GenericArrayData
import org.apache.spark.sql.execution.SparkPlan
import org.apache.spark.sql.execution.metric.SQLMetric
import org.apache.spark.sql.execution.python.EvalPythonExec.ArgumentMetadata
import org.apache.spark.sql.types.StructType

/**
 * A physical plan that evaluates a [[PythonUDTF]]. This is similar to [[BatchEvalPythonExec]].
 *
 * @param udtf the user-defined Python function
 * @param requiredChildOutput the required output of the child plan. It's used for omitting data
 *                            generation that will be discarded next by a projection.
 * @param resultAttrs the output schema of the Python UDTF.
 * @param child the child plan
 */
case class BatchEvalPythonUDTFExec(
    udtf: PythonUDTF,
    requiredChildOutput: Seq[Attribute],
    resultAttrs: Seq[Attribute],
    child: SparkPlan)
  extends EvalPythonUDTFExec with PythonSQLMetrics {

  private[this] val jobArtifactUUID = JobArtifactSet.getCurrentJobArtifactState.map(_.uuid)

  /**
   * Evaluates a Python UDTF. It computes the results using the PythonUDFRunner, and returns
   * an iterator of internal rows for every input row.
   */
  override protected def evaluate(
      argMetas: Array[ArgumentMetadata],
      iter: Iterator[InternalRow],
      schema: StructType,
      context: TaskContext): Iterator[Iterator[InternalRow]] = {
    EvaluatePython.registerPicklers()  // register pickler for Row

    // Input iterator to Python.
    val inputIterator = BatchEvalPythonExec.getInputIterator(iter, schema)

    // Output iterator for results from Python.
    val outputIterator =
      new PythonUDTFRunner(udtf, argMetas, pythonMetrics, jobArtifactUUID)
        .compute(inputIterator, context.partitionId(), context)

    val unpickle = new Unpickler

    // The return type of a UDTF is an array of struct.
    val resultType = udtf.dataType
    val fromJava = EvaluatePython.makeFromJava(resultType)

    outputIterator.flatMap { pickedResult =>
      val unpickledBatch = unpickle.loads(pickedResult)
      unpickledBatch.asInstanceOf[java.util.ArrayList[Any]].asScala
    }.map { results =>
      assert(results.getClass.isArray)
      val res = results.asInstanceOf[Array[_]]
      pythonMetrics("pythonNumRowsReceived") += res.length
      fromJava(results).asInstanceOf[GenericArrayData]
        .array.map(_.asInstanceOf[InternalRow]).toIterator
    }
  }

  override protected def withNewChildInternal(newChild: SparkPlan): BatchEvalPythonUDTFExec =
    copy(child = newChild)
}

class PythonUDTFRunner(
    udtf: PythonUDTF,
    argMetas: Array[ArgumentMetadata],
    pythonMetrics: Map[String, SQLMetric],
    jobArtifactUUID: Option[String])
  extends BasePythonUDFRunner(
    Seq(ChainedPythonFunctions(Seq(udtf.func))),
    PythonEvalType.SQL_TABLE_UDF, Array(argMetas.map(_.offset)), pythonMetrics, jobArtifactUUID) {

  override protected def writeUDF(dataOut: DataOutputStream): Unit = {
    PythonUDTFRunner.writeUDTF(dataOut, udtf, argMetas)
  }
}

object PythonUDTFRunner {

  def writeUDTF(
      dataOut: DataOutputStream,
      udtf: PythonUDTF,
      argMetas: Array[ArgumentMetadata]): Unit = {
    // Write the argument types of the UDTF.
    dataOut.writeInt(argMetas.length)
    argMetas.foreach {
      case ArgumentMetadata(offset, name) =>
        dataOut.writeInt(offset)
        name match {
          case Some(name) =>
            dataOut.writeBoolean(true)
            PythonWorkerUtils.writeUTF(name, dataOut)
          case _ =>
            dataOut.writeBoolean(false)
        }
    }
    // Write the zero-based indexes of the projected results of all PARTITION BY expressions within
    // the TABLE argument of the Python UDTF call, if applicable.
    udtf.pythonUDTFPartitionColumnIndexes match {
      case Some(partitionColumnIndexes) =>
        dataOut.writeInt(partitionColumnIndexes.partitionChildIndexes.length)
        assert(partitionColumnIndexes.partitionChildIndexes.nonEmpty)
        partitionColumnIndexes.partitionChildIndexes.foreach(dataOut.writeInt)
      case None =>
        dataOut.writeInt(0)
    }
<<<<<<< HEAD
    // Write the pickled AnalyzeResult buffer from the UDTF "analyze" method, if any.
    dataOut.writeBoolean(udtf.pickledAnalyzeResult.nonEmpty)
    udtf.pickledAnalyzeResult.map { p =>
      dataOut.writeInt(p.length)
      dataOut.write(p)
    }
    // Write the contents of the Python script itself.
    dataOut.writeInt(udtf.func.command.length)
    dataOut.write(udtf.func.command.toArray)
    // Write the result schema of the UDTF call.
=======
    PythonWorkerUtils.writePythonFunction(udtf.func, dataOut)
>>>>>>> 1e4797e8
    PythonWorkerUtils.writeUTF(udtf.elementSchema.json, dataOut)
  }
}<|MERGE_RESOLUTION|>--- conflicted
+++ resolved
@@ -135,7 +135,6 @@
       case None =>
         dataOut.writeInt(0)
     }
-<<<<<<< HEAD
     // Write the pickled AnalyzeResult buffer from the UDTF "analyze" method, if any.
     dataOut.writeBoolean(udtf.pickledAnalyzeResult.nonEmpty)
     udtf.pickledAnalyzeResult.map { p =>
@@ -143,12 +142,7 @@
       dataOut.write(p)
     }
     // Write the contents of the Python script itself.
-    dataOut.writeInt(udtf.func.command.length)
-    dataOut.write(udtf.func.command.toArray)
-    // Write the result schema of the UDTF call.
-=======
     PythonWorkerUtils.writePythonFunction(udtf.func, dataOut)
->>>>>>> 1e4797e8
     PythonWorkerUtils.writeUTF(udtf.elementSchema.json, dataOut)
   }
 }