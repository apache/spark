/*
 * Licensed to the Apache Software Foundation (ASF) under one or more
 * contributor license agreements.  See the NOTICE file distributed with
 * this work for additional information regarding copyright ownership.
 * The ASF licenses this file to You under the Apache License, Version 2.0
 * (the "License"); you may not use this file except in compliance with
 * the License.  You may obtain a copy of the License at
 *
 *    http://www.apache.org/licenses/LICENSE-2.0
 *
 * Unless required by applicable law or agreed to in writing, software
 * distributed under the License is distributed on an "AS IS" BASIS,
 * WITHOUT WARRANTIES OR CONDITIONS OF ANY KIND, either express or implied.
 * See the License for the specific language governing permissions and
 * limitations under the License.
 */

package org.apache.spark.sql

import scala.jdk.CollectionConverters._

import org.apache.spark.annotation.Stable
import org.apache.spark.internal.{Logging, MDC}
import org.apache.spark.internal.LogKeys.{LEFT_EXPR, RIGHT_EXPR}
<<<<<<< HEAD
import org.apache.spark.sql.catalyst.parser.DataTypeParser
import org.apache.spark.sql.expressions.Window
import org.apache.spark.sql.functions.lit
import org.apache.spark.sql.internal.ColumnNode
=======
import org.apache.spark.sql.catalyst.analysis._
import org.apache.spark.sql.catalyst.encoders.{encoderFor, ExpressionEncoder}
import org.apache.spark.sql.catalyst.expressions._
import org.apache.spark.sql.catalyst.expressions.aggregate.AggregateExpression
import org.apache.spark.sql.catalyst.parser.CatalystSqlParser
import org.apache.spark.sql.catalyst.util.toPrettySQL
import org.apache.spark.sql.execution.aggregate.TypedAggregateExpression
import org.apache.spark.sql.expressions.Window
import org.apache.spark.sql.functions.lit
import org.apache.spark.sql.internal.{ColumnNode, ExpressionColumnNode, TypedAggUtils}
>>>>>>> a767f5cb
import org.apache.spark.sql.types._
import org.apache.spark.util.ArrayImplicits._

private[spark] object Column {

  def apply(colName: String): Column = new Column(colName)

<<<<<<< HEAD
  def apply(node: => ColumnNode): Column = withOrigin(new Column(node))
=======
  def apply(expr: Expression): Column = Column(ExpressionColumnNode(expr))

  def apply(node: => ColumnNode): Column = withOrigin(new Column(node))

  private[sql] def generateAlias(e: Expression): String = {
    e match {
      case a: AggregateExpression if a.aggregateFunction.isInstanceOf[TypedAggregateExpression] =>
        a.aggregateFunction.toString
      case expr => toPrettySQL(expr)
    }
  }
>>>>>>> a767f5cb

  private[sql] def fn(name: String, inputs: Column*): Column = {
    fn(name, isDistinct = false, inputs: _*)
  }

  private[sql] def fn(name: String, isDistinct: Boolean, inputs: Column*): Column = {
    fn(name, isDistinct = isDistinct, isInternal = false, inputs)
  }

  private[sql] def internalFn(name: String, inputs: Column*): Column = {
    fn(name, isDistinct = false, isInternal = true, inputs)
  }

  private def fn(
      name: String,
      isDistinct: Boolean,
      isInternal: Boolean,
      inputs: Seq[Column]): Column = withOrigin {
    Column(internal.UnresolvedFunction(
      name,
      inputs.map(_.node),
      isDistinct = isDistinct,
      isInternal = isInternal))
  }
}

/**
 * A [[Column]] where an [[Encoder]] has been given for the expected input and return type.
 * To create a [[TypedColumn]], use the `as` function on a [[Column]].
 *
 * @tparam T The input type expected for this expression.  Can be `Any` if the expression is type
 *           checked by the analyzer instead of the compiler (i.e. `expr("sum(...)")`).
 * @tparam U The output type of this column.
 *
 * @since 1.6.0
 */
@Stable
class TypedColumn[-T, U](
    node: ColumnNode,
<<<<<<< HEAD
    private[sql] val encoder: Encoder[U])
  extends Column(node) {
=======
    private[sql] val encoder: Encoder[U],
    private[sql] val inputType: Option[(ExpressionEncoder[_], Seq[Attribute])] = None)
  extends Column(node) {

  override lazy val expr: Expression = {
    val expression = internal.ColumnNodeToExpressionConverter(node)
    inputType match {
      case Some((inputEncoder, inputAttributes)) =>
        TypedAggUtils.withInputType(expression, inputEncoder, inputAttributes)
      case None =>
        expression
    }
  }

  /**
   * Inserts the specific input type and schema into any expressions that are expected to operate
   * on a decoded object.
   */
  private[sql] def withInputType(
      inputEncoder: ExpressionEncoder[_],
      inputAttributes: Seq[Attribute]): TypedColumn[T, U] = {
    new TypedColumn[T, U](node, encoder, Option((inputEncoder, inputAttributes)))
  }
>>>>>>> a767f5cb

  /**
   * Gives the [[TypedColumn]] a name (alias).
   * If the current `TypedColumn` has metadata associated with it, this metadata will be propagated
   * to the new column.
   *
   * @group expr_ops
   * @since 2.0.0
   */
  override def name(alias: String): TypedColumn[T, U] =
    new TypedColumn[T, U](super.name(alias).node, encoder)

}

/**
 * A column that will be computed based on the data in a `DataFrame`.
 *
 * A new column can be constructed based on the input columns present in a DataFrame:
 *
 * {{{
 *   df("columnName")            // On a specific `df` DataFrame.
 *   col("columnName")           // A generic column not yet associated with a DataFrame.
 *   col("columnName.field")     // Extracting a struct field
 *   col("`a.column.with.dots`") // Escape `.` in column names.
 *   $"columnName"               // Scala short hand for a named column.
 * }}}
 *
 * [[Column]] objects can be composed to form complex expressions:
 *
 * {{{
 *   $"a" + 1
 *   $"a" === $"b"
 * }}}
 *
 * @groupname java_expr_ops Java-specific expression operators
 * @groupname expr_ops Expression operators
 * @groupname df_ops DataFrame functions
 * @groupname Ungrouped Support functions for DataFrames
 *
 * @since 1.3.0
 */
@Stable
class Column(val node: ColumnNode) extends Logging {
<<<<<<< HEAD
=======
  lazy val expr: Expression = internal.ColumnNodeToExpressionConverter(node)

>>>>>>> a767f5cb
  def this(name: String) = this(withOrigin {
    name match {
      case "*" => internal.UnresolvedStar(None)
      case _ if name.endsWith(".*") => internal.UnresolvedStar(Option(name.dropRight(2)))
      case _ => internal.UnresolvedAttribute(name)
    }
  })

  private def fn(name: String): Column = {
    Column.fn(name, this)
  }
  private def fn(name: String, other: Column): Column = {
    Column.fn(name, this, other)
  }
  private def fn(name: String, other: Any): Column = {
    Column.fn(name, this, lit(other))
  }

  override def toString: String = node.sql

  override def equals(that: Any): Boolean = that match {
    case that: Column => that.node.normalized == this.node.normalized
    case _ => false
  }

  override def hashCode: Int = this.node.normalized.hashCode()
<<<<<<< HEAD
=======

  /**
   * Returns the expression for this column either with an existing or auto assigned name.
   */
  private[sql] def named: NamedExpression = expr match {
    case expr: NamedExpression => expr

    // Leave an unaliased generator with an empty list of names since the analyzer will generate
    // the correct defaults after the nested expression's type has been resolved.
    case g: Generator => MultiAlias(g, Nil)

    // If we have a top level Cast, there is a chance to give it a better alias, if there is a
    // NamedExpression under this Cast.
    case c: Cast =>
      c.transformUp {
        case c @ Cast(_: NamedExpression, _, _, _) => UnresolvedAlias(c)
      } match {
        case ne: NamedExpression => ne
        case _ => UnresolvedAlias(expr, Some(Column.generateAlias))
      }

    case expr: Expression => UnresolvedAlias(expr, Some(Column.generateAlias))
  }
>>>>>>> a767f5cb

  /**
   * Provides a type hint about the expected return value of this column.  This information can
   * be used by operations such as `select` on a [[Dataset]] to automatically convert the
   * results into the correct JVM types.
   * @since 1.6.0
   */
<<<<<<< HEAD
  def as[U : Encoder]: TypedColumn[Any, U] = new TypedColumn[Any, U](node, implicitly[Encoder[U]])
=======
  def as[U : Encoder]: TypedColumn[Any, U] = new TypedColumn[Any, U](node, encoderFor[U])
>>>>>>> a767f5cb

  /**
   * Extracts a value or values from a complex type.
   * The following types of extraction are supported:
   * <ul>
   * <li>Given an Array, an integer ordinal can be used to retrieve a single value.</li>
   * <li>Given a Map, a key of the correct type can be used to retrieve an individual value.</li>
   * <li>Given a Struct, a string fieldName can be used to extract that field.</li>
   * <li>Given an Array of Structs, a string fieldName can be used to extract filed
   *    of every struct in that array, and return an Array of fields.</li>
   * </ul>
   * @group expr_ops
   * @since 1.4.0
   */
  def apply(extraction: Any): Column = Column {
    internal.UnresolvedExtractValue(node, lit(extraction).node)
  }

  /**
   * Unary minus, i.e. negate the expression.
   * {{{
   *   // Scala: select the amount column and negates all values.
   *   df.select( -df("amount") )
   *
   *   // Java:
   *   import static org.apache.spark.sql.functions.*;
   *   df.select( negate(col("amount") );
   * }}}
   *
   * @group expr_ops
   * @since 1.3.0
   */
  def unary_- : Column = fn("negative")

  /**
   * Inversion of boolean expression, i.e. NOT.
   * {{{
   *   // Scala: select rows that are not active (isActive === false)
   *   df.filter( !df("isActive") )
   *
   *   // Java:
   *   import static org.apache.spark.sql.functions.*;
   *   df.filter( not(df.col("isActive")) );
   * }}}
   *
   * @group expr_ops
   * @since 1.3.0
   */
  def unary_! : Column = fn("!")

  /**
   * Equality test.
   * {{{
   *   // Scala:
   *   df.filter( df("colA") === df("colB") )
   *
   *   // Java
   *   import static org.apache.spark.sql.functions.*;
   *   df.filter( col("colA").equalTo(col("colB")) );
   * }}}
   *
   * @group expr_ops
   * @since 1.3.0
   */
  def ===(other: Any): Column = {
    val right = lit(other)
    checkTrivialPredicate(right)
    fn("=", other)
  }

  private def checkTrivialPredicate(right: Column): Unit = {
    if (this == right) {
      logWarning(
        log"Constructing trivially true equals predicate, " +
          log"'${MDC(LEFT_EXPR, this)} == ${MDC(RIGHT_EXPR, right)}'. " +
          log"Perhaps you need to use aliases.")
    }
  }

  /**
   * Equality test.
   * {{{
   *   // Scala:
   *   df.filter( df("colA") === df("colB") )
   *
   *   // Java
   *   import static org.apache.spark.sql.functions.*;
   *   df.filter( col("colA").equalTo(col("colB")) );
   * }}}
   *
   * @group expr_ops
   * @since 1.3.0
   */
  def equalTo(other: Any): Column = this === other

  /**
   * Inequality test.
   * {{{
   *   // Scala:
   *   df.select( df("colA") =!= df("colB") )
   *   df.select( !(df("colA") === df("colB")) )
   *
   *   // Java:
   *   import static org.apache.spark.sql.functions.*;
   *   df.filter( col("colA").notEqual(col("colB")) );
   * }}}
   *
   * @group expr_ops
   * @since 2.0.0
    */
  def =!= (other: Any): Column = !(this === other)

  /**
   * Inequality test.
   * {{{
   *   // Scala:
   *   df.select( df("colA") !== df("colB") )
   *   df.select( !(df("colA") === df("colB")) )
   *
   *   // Java:
   *   import static org.apache.spark.sql.functions.*;
   *   df.filter( col("colA").notEqual(col("colB")) );
   * }}}
   *
   * @group expr_ops
   * @since 1.3.0
    */
  @deprecated("!== does not have the same precedence as ===, use =!= instead", "2.0.0")
  def !== (other: Any): Column = this =!= other

  /**
   * Inequality test.
   * {{{
   *   // Scala:
   *   df.select( df("colA") !== df("colB") )
   *   df.select( !(df("colA") === df("colB")) )
   *
   *   // Java:
   *   import static org.apache.spark.sql.functions.*;
   *   df.filter( col("colA").notEqual(col("colB")) );
   * }}}
   *
   * @group java_expr_ops
   * @since 1.3.0
   */
  def notEqual(other: Any): Column = this =!= other

  /**
   * Greater than.
   * {{{
   *   // Scala: The following selects people older than 21.
   *   people.select( people("age") > 21 )
   *
   *   // Java:
   *   import static org.apache.spark.sql.functions.*;
   *   people.select( people.col("age").gt(21) );
   * }}}
   *
   * @group expr_ops
   * @since 1.3.0
   */
  def >(other: Any): Column = fn(">", other)

  /**
   * Greater than.
   * {{{
   *   // Scala: The following selects people older than 21.
   *   people.select( people("age") > lit(21) )
   *
   *   // Java:
   *   import static org.apache.spark.sql.functions.*;
   *   people.select( people.col("age").gt(21) );
   * }}}
   *
   * @group java_expr_ops
   * @since 1.3.0
   */
  def gt(other: Any): Column = this > other

  /**
   * Less than.
   * {{{
   *   // Scala: The following selects people younger than 21.
   *   people.select( people("age") < 21 )
   *
   *   // Java:
   *   people.select( people.col("age").lt(21) );
   * }}}
   *
   * @group expr_ops
   * @since 1.3.0
   */
  def <(other: Any): Column = fn("<", other)

  /**
   * Less than.
   * {{{
   *   // Scala: The following selects people younger than 21.
   *   people.select( people("age") < 21 )
   *
   *   // Java:
   *   people.select( people.col("age").lt(21) );
   * }}}
   *
   * @group java_expr_ops
   * @since 1.3.0
   */
  def lt(other: Any): Column = this < other

  /**
   * Less than or equal to.
   * {{{
   *   // Scala: The following selects people age 21 or younger than 21.
   *   people.select( people("age") <= 21 )
   *
   *   // Java:
   *   people.select( people.col("age").leq(21) );
   * }}}
   *
   * @group expr_ops
   * @since 1.3.0
   */
  def <=(other: Any): Column = fn("<=", other)

  /**
   * Less than or equal to.
   * {{{
   *   // Scala: The following selects people age 21 or younger than 21.
   *   people.select( people("age") <= 21 )
   *
   *   // Java:
   *   people.select( people.col("age").leq(21) );
   * }}}
   *
   * @group java_expr_ops
   * @since 1.3.0
   */
  def leq(other: Any): Column = this <= other

  /**
   * Greater than or equal to an expression.
   * {{{
   *   // Scala: The following selects people age 21 or older than 21.
   *   people.select( people("age") >= 21 )
   *
   *   // Java:
   *   people.select( people.col("age").geq(21) )
   * }}}
   *
   * @group expr_ops
   * @since 1.3.0
   */
  def >=(other: Any): Column = fn(">=", other)

  /**
   * Greater than or equal to an expression.
   * {{{
   *   // Scala: The following selects people age 21 or older than 21.
   *   people.select( people("age") >= 21 )
   *
   *   // Java:
   *   people.select( people.col("age").geq(21) )
   * }}}
   *
   * @group java_expr_ops
   * @since 1.3.0
   */
  def geq(other: Any): Column = this >= other

  /**
   * Equality test that is safe for null values.
   *
   * @group expr_ops
   * @since 1.3.0
   */
  def <=>(other: Any): Column = {
    val right = lit(other)
    checkTrivialPredicate(right)
    fn("<=>", right)
  }

  /**
   * Equality test that is safe for null values.
   *
   * @group java_expr_ops
   * @since 1.3.0
   */
  def eqNullSafe(other: Any): Column = this <=> other

  /**
   * Evaluates a list of conditions and returns one of multiple possible result expressions.
   * If otherwise is not defined at the end, null is returned for unmatched conditions.
   *
   * {{{
   *   // Example: encoding gender string column into integer.
   *
   *   // Scala:
   *   people.select(when(people("gender") === "male", 0)
   *     .when(people("gender") === "female", 1)
   *     .otherwise(2))
   *
   *   // Java:
   *   people.select(when(col("gender").equalTo("male"), 0)
   *     .when(col("gender").equalTo("female"), 1)
   *     .otherwise(2))
   * }}}
   *
   * @group expr_ops
   * @since 1.4.0
   */
  def when(condition: Column, value: Any): Column = Column {
    node match {
      case internal.CaseWhenOtherwise(branches, None, _) =>
        internal.CaseWhenOtherwise(branches :+ ((condition.node, lit(value).node)), None)
      case internal.CaseWhenOtherwise(_, Some(_), _) =>
        throw new IllegalArgumentException(
          "when() cannot be applied once otherwise() is applied")
      case _ =>
        throw new IllegalArgumentException(
          "when() can only be applied on a Column previously generated by when() function")
    }
  }

  /**
   * Evaluates a list of conditions and returns one of multiple possible result expressions.
   * If otherwise is not defined at the end, null is returned for unmatched conditions.
   *
   * {{{
   *   // Example: encoding gender string column into integer.
   *
   *   // Scala:
   *   people.select(when(people("gender") === "male", 0)
   *     .when(people("gender") === "female", 1)
   *     .otherwise(2))
   *
   *   // Java:
   *   people.select(when(col("gender").equalTo("male"), 0)
   *     .when(col("gender").equalTo("female"), 1)
   *     .otherwise(2))
   * }}}
   *
   * @group expr_ops
   * @since 1.4.0
   */
  def otherwise(value: Any): Column = Column {
    node match {
      case internal.CaseWhenOtherwise(branches, None, _) =>
        internal.CaseWhenOtherwise(branches, Option(lit(value).node))
      case internal.CaseWhenOtherwise(_, Some(_), _) =>
        throw new IllegalArgumentException(
          "otherwise() can only be applied once on a Column previously generated by when()")
      case _ =>
        throw new IllegalArgumentException(
          "otherwise() can only be applied on a Column previously generated by when()")
    }
  }

  /**
   * True if the current column is between the lower bound and upper bound, inclusive.
   *
   * @group java_expr_ops
   * @since 1.4.0
   */
  def between(lowerBound: Any, upperBound: Any): Column = {
    (this >= lowerBound) && (this <= upperBound)
  }

  /**
   * True if the current expression is NaN.
   *
   * @group expr_ops
   * @since 1.5.0
   */
  def isNaN: Column = fn("isNaN")

  /**
   * True if the current expression is null.
   *
   * @group expr_ops
   * @since 1.3.0
   */
  def isNull: Column = fn("isNull")

  /**
   * True if the current expression is NOT null.
   *
   * @group expr_ops
   * @since 1.3.0
   */
  def isNotNull: Column = fn("isNotNull")

  /**
   * Boolean OR.
   * {{{
   *   // Scala: The following selects people that are in school or employed.
   *   people.filter( people("inSchool") || people("isEmployed") )
   *
   *   // Java:
   *   people.filter( people.col("inSchool").or(people.col("isEmployed")) );
   * }}}
   *
   * @group expr_ops
   * @since 1.3.0
   */
  def ||(other: Any): Column = fn("or", other)

  /**
   * Boolean OR.
   * {{{
   *   // Scala: The following selects people that are in school or employed.
   *   people.filter( people("inSchool") || people("isEmployed") )
   *
   *   // Java:
   *   people.filter( people.col("inSchool").or(people.col("isEmployed")) );
   * }}}
   *
   * @group java_expr_ops
   * @since 1.3.0
   */
  def or(other: Column): Column = this || other

  /**
   * Boolean AND.
   * {{{
   *   // Scala: The following selects people that are in school and employed at the same time.
   *   people.select( people("inSchool") && people("isEmployed") )
   *
   *   // Java:
   *   people.select( people.col("inSchool").and(people.col("isEmployed")) );
   * }}}
   *
   * @group expr_ops
   * @since 1.3.0
   */
  def &&(other: Any): Column = fn("and", other)

  /**
   * Boolean AND.
   * {{{
   *   // Scala: The following selects people that are in school and employed at the same time.
   *   people.select( people("inSchool") && people("isEmployed") )
   *
   *   // Java:
   *   people.select( people.col("inSchool").and(people.col("isEmployed")) );
   * }}}
   *
   * @group java_expr_ops
   * @since 1.3.0
   */
  def and(other: Column): Column = this && other

  /**
   * Sum of this expression and another expression.
   * {{{
   *   // Scala: The following selects the sum of a person's height and weight.
   *   people.select( people("height") + people("weight") )
   *
   *   // Java:
   *   people.select( people.col("height").plus(people.col("weight")) );
   * }}}
   *
   * @group expr_ops
   * @since 1.3.0
   */
  def +(other: Any): Column = fn("+", other)

  /**
   * Sum of this expression and another expression.
   * {{{
   *   // Scala: The following selects the sum of a person's height and weight.
   *   people.select( people("height") + people("weight") )
   *
   *   // Java:
   *   people.select( people.col("height").plus(people.col("weight")) );
   * }}}
   *
   * @group java_expr_ops
   * @since 1.3.0
   */
  def plus(other: Any): Column = this + other

  /**
   * Subtraction. Subtract the other expression from this expression.
   * {{{
   *   // Scala: The following selects the difference between people's height and their weight.
   *   people.select( people("height") - people("weight") )
   *
   *   // Java:
   *   people.select( people.col("height").minus(people.col("weight")) );
   * }}}
   *
   * @group expr_ops
   * @since 1.3.0
   */
  def -(other: Any): Column = fn("-", other)

  /**
   * Subtraction. Subtract the other expression from this expression.
   * {{{
   *   // Scala: The following selects the difference between people's height and their weight.
   *   people.select( people("height") - people("weight") )
   *
   *   // Java:
   *   people.select( people.col("height").minus(people.col("weight")) );
   * }}}
   *
   * @group java_expr_ops
   * @since 1.3.0
   */
  def minus(other: Any): Column = this - other

  /**
   * Multiplication of this expression and another expression.
   * {{{
   *   // Scala: The following multiplies a person's height by their weight.
   *   people.select( people("height") * people("weight") )
   *
   *   // Java:
   *   people.select( people.col("height").multiply(people.col("weight")) );
   * }}}
   *
   * @group expr_ops
   * @since 1.3.0
   */
  def *(other: Any): Column = fn("*", other)

  /**
   * Multiplication of this expression and another expression.
   * {{{
   *   // Scala: The following multiplies a person's height by their weight.
   *   people.select( people("height") * people("weight") )
   *
   *   // Java:
   *   people.select( people.col("height").multiply(people.col("weight")) );
   * }}}
   *
   * @group java_expr_ops
   * @since 1.3.0
   */
  def multiply(other: Any): Column = this * other

  /**
   * Division this expression by another expression.
   * {{{
   *   // Scala: The following divides a person's height by their weight.
   *   people.select( people("height") / people("weight") )
   *
   *   // Java:
   *   people.select( people.col("height").divide(people.col("weight")) );
   * }}}
   *
   * @group expr_ops
   * @since 1.3.0
   */
  def /(other: Any): Column = fn("/", other)

  /**
   * Division this expression by another expression.
   * {{{
   *   // Scala: The following divides a person's height by their weight.
   *   people.select( people("height") / people("weight") )
   *
   *   // Java:
   *   people.select( people.col("height").divide(people.col("weight")) );
   * }}}
   *
   * @group java_expr_ops
   * @since 1.3.0
   */
  def divide(other: Any): Column = this / other

  /**
   * Modulo (a.k.a. remainder) expression.
   *
   * @group expr_ops
   * @since 1.3.0
   */
  def %(other: Any): Column = fn("%", other)

  /**
   * Modulo (a.k.a. remainder) expression.
   *
   * @group java_expr_ops
   * @since 1.3.0
   */
  def mod(other: Any): Column = this % other

  /**
   * A boolean expression that is evaluated to true if the value of this expression is contained
   * by the evaluated values of the arguments.
   *
   * Note: Since the type of the elements in the list are inferred only during the run time,
   * the elements will be "up-casted" to the most common type for comparison.
   * For eg:
   *   1) In the case of "Int vs String", the "Int" will be up-casted to "String" and the
   * comparison will look like "String vs String".
   *   2) In the case of "Float vs Double", the "Float" will be up-casted to "Double" and the
   * comparison will look like "Double vs Double"
   *
   * @group expr_ops
   * @since 1.5.0
   */
  @scala.annotation.varargs
  def isin(list: Any*): Column = Column.fn("in", this +: list.map(lit): _*)

  /**
   * A boolean expression that is evaluated to true if the value of this expression is contained
   * by the provided collection.
   *
   * Note: Since the type of the elements in the collection are inferred only during the run time,
   * the elements will be "up-casted" to the most common type for comparison.
   * For eg:
   *   1) In the case of "Int vs String", the "Int" will be up-casted to "String" and the
   * comparison will look like "String vs String".
   *   2) In the case of "Float vs Double", the "Float" will be up-casted to "Double" and the
   * comparison will look like "Double vs Double"
   *
   * @group expr_ops
   * @since 2.4.0
   */
  def isInCollection(values: scala.collection.Iterable[_]): Column = isin(values.toSeq: _*)

  /**
   * A boolean expression that is evaluated to true if the value of this expression is contained
   * by the provided collection.
   *
   * Note: Since the type of the elements in the collection are inferred only during the run time,
   * the elements will be "up-casted" to the most common type for comparison.
   * For eg:
   *   1) In the case of "Int vs String", the "Int" will be up-casted to "String" and the
   * comparison will look like "String vs String".
   *   2) In the case of "Float vs Double", the "Float" will be up-casted to "Double" and the
   * comparison will look like "Double vs Double"
   *
   * @group java_expr_ops
   * @since 2.4.0
   */
  def isInCollection(values: java.lang.Iterable[_]): Column = isInCollection(values.asScala)

  /**
   * SQL like expression. Returns a boolean column based on a SQL LIKE match.
   *
   * @group expr_ops
   * @since 1.3.0
   */
  def like(literal: String): Column = fn("like", literal)

  /**
   * SQL RLIKE expression (LIKE with Regex). Returns a boolean column based on a regex
   * match.
   *
   * @group expr_ops
   * @since 1.3.0
   */
  def rlike(literal: String): Column = fn("rlike", literal)

  /**
   * SQL ILIKE expression (case insensitive LIKE).
   *
   * @group expr_ops
   * @since 3.3.0
   */
  def ilike(literal: String): Column = fn("ilike", literal)

  /**
   * An expression that gets an item at position `ordinal` out of an array,
   * or gets a value by key `key` in a `MapType`.
   *
   * @group expr_ops
   * @since 1.3.0
   */
  def getItem(key: Any): Column = apply(key)

  // scalastyle:off line.size.limit
  /**
   * An expression that adds/replaces field in `StructType` by name.
   *
   * {{{
   *   val df = sql("SELECT named_struct('a', 1, 'b', 2) struct_col")
   *   df.select($"struct_col".withField("c", lit(3)))
   *   // result: {"a":1,"b":2,"c":3}
   *
   *   val df = sql("SELECT named_struct('a', 1, 'b', 2) struct_col")
   *   df.select($"struct_col".withField("b", lit(3)))
   *   // result: {"a":1,"b":3}
   *
   *   val df = sql("SELECT CAST(NULL AS struct<a:int,b:int>) struct_col")
   *   df.select($"struct_col".withField("c", lit(3)))
   *   // result: null of type struct<a:int,b:int,c:int>
   *
   *   val df = sql("SELECT named_struct('a', 1, 'b', 2, 'b', 3) struct_col")
   *   df.select($"struct_col".withField("b", lit(100)))
   *   // result: {"a":1,"b":100,"b":100}
   *
   *   val df = sql("SELECT named_struct('a', named_struct('a', 1, 'b', 2)) struct_col")
   *   df.select($"struct_col".withField("a.c", lit(3)))
   *   // result: {"a":{"a":1,"b":2,"c":3}}
   *
   *   val df = sql("SELECT named_struct('a', named_struct('b', 1), 'a', named_struct('c', 2)) struct_col")
   *   df.select($"struct_col".withField("a.c", lit(3)))
   *   // result: org.apache.spark.sql.AnalysisException: Ambiguous reference to fields
   * }}}
   *
   * This method supports adding/replacing nested fields directly e.g.
   *
   * {{{
   *   val df = sql("SELECT named_struct('a', named_struct('a', 1, 'b', 2)) struct_col")
   *   df.select($"struct_col".withField("a.c", lit(3)).withField("a.d", lit(4)))
   *   // result: {"a":{"a":1,"b":2,"c":3,"d":4}}
   * }}}
   *
   * However, if you are going to add/replace multiple nested fields, it is more optimal to extract
   * out the nested struct before adding/replacing multiple fields e.g.
   *
   * {{{
   *   val df = sql("SELECT named_struct('a', named_struct('a', 1, 'b', 2)) struct_col")
   *   df.select($"struct_col".withField("a", $"struct_col.a".withField("c", lit(3)).withField("d", lit(4))))
   *   // result: {"a":{"a":1,"b":2,"c":3,"d":4}}
   * }}}
   *
   * @group expr_ops
   * @since 3.1.0
   */
  // scalastyle:on line.size.limit
  def withField(fieldName: String, col: Column): Column = {
    require(fieldName != null, "fieldName cannot be null")
    require(col != null, "col cannot be null")
    Column(internal.UpdateFields(node, fieldName, Option(col.node)))
  }

  // scalastyle:off line.size.limit
  /**
   * An expression that drops fields in `StructType` by name.
   * This is a no-op if schema doesn't contain field name(s).
   *
   * {{{
   *   val df = sql("SELECT named_struct('a', 1, 'b', 2) struct_col")
   *   df.select($"struct_col".dropFields("b"))
   *   // result: {"a":1}
   *
   *   val df = sql("SELECT named_struct('a', 1, 'b', 2) struct_col")
   *   df.select($"struct_col".dropFields("c"))
   *   // result: {"a":1,"b":2}
   *
   *   val df = sql("SELECT named_struct('a', 1, 'b', 2, 'c', 3) struct_col")
   *   df.select($"struct_col".dropFields("b", "c"))
   *   // result: {"a":1}
   *
   *   val df = sql("SELECT named_struct('a', 1, 'b', 2) struct_col")
   *   df.select($"struct_col".dropFields("a", "b"))
   *   // result: org.apache.spark.sql.AnalysisException: [DATATYPE_MISMATCH.CANNOT_DROP_ALL_FIELDS] Cannot resolve "update_fields(struct_col, dropfield(), dropfield())" due to data type mismatch: Cannot drop all fields in struct.;
   *
   *   val df = sql("SELECT CAST(NULL AS struct<a:int,b:int>) struct_col")
   *   df.select($"struct_col".dropFields("b"))
   *   // result: null of type struct<a:int>
   *
   *   val df = sql("SELECT named_struct('a', 1, 'b', 2, 'b', 3) struct_col")
   *   df.select($"struct_col".dropFields("b"))
   *   // result: {"a":1}
   *
   *   val df = sql("SELECT named_struct('a', named_struct('a', 1, 'b', 2)) struct_col")
   *   df.select($"struct_col".dropFields("a.b"))
   *   // result: {"a":{"a":1}}
   *
   *   val df = sql("SELECT named_struct('a', named_struct('b', 1), 'a', named_struct('c', 2)) struct_col")
   *   df.select($"struct_col".dropFields("a.c"))
   *   // result: org.apache.spark.sql.AnalysisException: Ambiguous reference to fields
   * }}}
   *
   * This method supports dropping multiple nested fields directly e.g.
   *
   * {{{
   *   val df = sql("SELECT named_struct('a', named_struct('a', 1, 'b', 2)) struct_col")
   *   df.select($"struct_col".dropFields("a.b", "a.c"))
   *   // result: {"a":{"a":1}}
   * }}}
   *
   * However, if you are going to drop multiple nested fields, it is more optimal to extract
   * out the nested struct before dropping multiple fields from it e.g.
   *
   * {{{
   *   val df = sql("SELECT named_struct('a', named_struct('a', 1, 'b', 2)) struct_col")
   *   df.select($"struct_col".withField("a", $"struct_col.a".dropFields("b", "c")))
   *   // result: {"a":{"a":1}}
   * }}}
   *
   * @group expr_ops
   * @since 3.1.0
   */
  // scalastyle:on line.size.limit
  def dropFields(fieldNames: String*): Column = Column {
    fieldNames.tail.foldLeft(internal.UpdateFields(node, fieldNames.head)) {
      (resExpr, fieldName) => internal.UpdateFields(resExpr, fieldName)
    }
  }

  /**
   * An expression that gets a field by name in a `StructType`.
   *
   * @group expr_ops
   * @since 1.3.0
   */
  def getField(fieldName: String): Column = apply(fieldName)

  /**
   * An expression that returns a substring.
   * @param startPos expression for the starting position.
   * @param len expression for the length of the substring.
   *
   * @group expr_ops
   * @since 1.3.0
   */
  def substr(startPos: Column, len: Column): Column = Column.fn("substr", this, startPos, len)

  /**
   * An expression that returns a substring.
   * @param startPos starting position.
   * @param len length of the substring.
   *
   * @group expr_ops
   * @since 1.3.0
   */
  def substr(startPos: Int, len: Int): Column = substr(lit(startPos), lit(len))

  /**
   * Contains the other element. Returns a boolean column based on a string match.
   *
   * @group expr_ops
   * @since 1.3.0
   */
  def contains(other: Any): Column = fn("contains", other)

  /**
   * String starts with. Returns a boolean column based on a string match.
   *
   * @group expr_ops
   * @since 1.3.0
   */
  def startsWith(other: Column): Column = fn("startswith", other)

  /**
   * String starts with another string literal. Returns a boolean column based on a string match.
   *
   * @group expr_ops
   * @since 1.3.0
   */
  def startsWith(literal: String): Column = startsWith(lit(literal))

  /**
   * String ends with. Returns a boolean column based on a string match.
   *
   * @group expr_ops
   * @since 1.3.0
   */
  def endsWith(other: Column): Column = fn("endswith", other)

  /**
   * String ends with another string literal. Returns a boolean column based on a string match.
   *
   * @group expr_ops
   * @since 1.3.0
   */
  def endsWith(literal: String): Column = endsWith(lit(literal))

  /**
   * Gives the column an alias. Same as `as`.
   * {{{
   *   // Renames colA to colB in select output.
   *   df.select($"colA".alias("colB"))
   * }}}
   *
   * @group expr_ops
   * @since 1.4.0
   */
  def alias(alias: String): Column = name(alias)

  /**
   * Gives the column an alias.
   * {{{
   *   // Renames colA to colB in select output.
   *   df.select($"colA".as("colB"))
   * }}}
   *
   * If the current column has metadata associated with it, this metadata will be propagated
   * to the new column. If this not desired, use the API `as(alias: String, metadata: Metadata)`
   * with explicit metadata.
   *
   * @group expr_ops
   * @since 1.3.0
   */
  def as(alias: String): Column = name(alias)

  /**
   * (Scala-specific) Assigns the given aliases to the results of a table generating function.
   * {{{
   *   // Renames colA to colB in select output.
   *   df.select(explode($"myMap").as("key" :: "value" :: Nil))
   * }}}
   *
   * @group expr_ops
   * @since 1.4.0
   */
  def as(aliases: Seq[String]): Column = Column(internal.Alias(node, aliases))

  /**
   * Assigns the given aliases to the results of a table generating function.
   * {{{
   *   // Renames colA to colB in select output.
   *   df.select(explode($"myMap").as("key" :: "value" :: Nil))
   * }}}
   *
   * @group expr_ops
   * @since 1.4.0
   */
  def as(aliases: Array[String]): Column = as(aliases.toImmutableArraySeq)

  /**
   * Gives the column an alias.
   * {{{
   *   // Renames colA to colB in select output.
   *   df.select($"colA".as("colB"))
   * }}}
   *
   * If the current column has metadata associated with it, this metadata will be propagated
   * to the new column. If this not desired, use the API `as(alias: String, metadata: Metadata)`
   * with explicit metadata.
   *
   * @group expr_ops
   * @since 1.3.0
   */
  def as(alias: Symbol): Column = name(alias.name)

  /**
   * Gives the column an alias with metadata.
   * {{{
   *   val metadata: Metadata = ...
   *   df.select($"colA".as("colB", metadata))
   * }}}
   *
   * @group expr_ops
   * @since 1.3.0
   */
  def as(alias: String, metadata: Metadata): Column =
    Column(internal.Alias(node, alias :: Nil, metadata = Option(metadata)))

  /**
   * Gives the column a name (alias).
   * {{{
   *   // Renames colA to colB in select output.
   *   df.select($"colA".name("colB"))
   * }}}
   *
   * If the current column has metadata associated with it, this metadata will be propagated
   * to the new column. If this not desired, use the API `as(alias: String, metadata: Metadata)`
   * with explicit metadata.
   *
   * @group expr_ops
   * @since 2.0.0
   */
  def name(alias: String): Column = Column(internal.Alias(node, alias :: Nil))

  /**
   * Casts the column to a different data type.
   * {{{
   *   // Casts colA to IntegerType.
   *   import org.apache.spark.sql.types.IntegerType
   *   df.select(df("colA").cast(IntegerType))
   *
   *   // equivalent to
   *   df.select(df("colA").cast("int"))
   * }}}
   *
   * @group expr_ops
   * @since 1.3.0
   */
  def cast(to: DataType): Column = Column(internal.Cast(node, to))

  /**
   * Casts the column to a different data type, using the canonical string representation
   * of the type. The supported types are: `string`, `boolean`, `byte`, `short`, `int`, `long`,
   * `float`, `double`, `decimal`, `date`, `timestamp`.
   * {{{
   *   // Casts colA to integer.
   *   df.select(df("colA").cast("int"))
   * }}}
   *
   * @group expr_ops
   * @since 1.3.0
   */
  def cast(to: String): Column = cast(DataTypeParser.parseDataType(to))

  /**
   * Casts the column to a different data type and the result is null on failure.
   * {{{
   *   // Casts colA to IntegerType.
   *   import org.apache.spark.sql.types.IntegerType
   *   df.select(df("colA").try_cast(IntegerType))
   *
   *   // equivalent to
   *   df.select(df("colA").try_cast("int"))
   * }}}
   *
   * @group expr_ops
   * @since 4.0.0
   */
  def try_cast(to: DataType): Column = {
    Column(internal.Cast(node, to, Option(internal.Cast.Try)))
  }

  /**
   * Casts the column to a different data type and the result is null on failure.
   * {{{
   *   // Casts colA to integer.
   *   df.select(df("colA").try_cast("int"))
   * }}}
   *
   * @group expr_ops
   * @since 4.0.0
   */
  def try_cast(to: String): Column = {
    try_cast(DataTypeParser.parseDataType(to))
  }

  private def sortOrder(
      sortDirection: internal.SortOrder.SortDirection,
      nullOrdering: internal.SortOrder.NullOrdering): Column = {
    Column(internal.SortOrder(node, sortDirection, nullOrdering))
  }

  private[sql] def sortOrder: internal.SortOrder = node match {
    case order: internal.SortOrder => order
    case _ => asc.node.asInstanceOf[internal.SortOrder]
  }

  private def sortOrder(
      sortDirection: internal.SortOrder.SortDirection,
      nullOrdering: internal.SortOrder.NullOrdering): Column = {
    Column(internal.SortOrder(node, sortDirection, nullOrdering))
  }

  private[sql] def sortOrder: internal.SortOrder = node match {
    case order: internal.SortOrder => order
    case _ => asc.node.asInstanceOf[internal.SortOrder]
  }

  /**
   * Returns a sort expression based on the descending order of the column.
   * {{{
   *   // Scala
   *   df.sort(df("age").desc)
   *
   *   // Java
   *   df.sort(df.col("age").desc());
   * }}}
   *
   * @group expr_ops
   * @since 1.3.0
   */
  def desc: Column = desc_nulls_last

  /**
   * Returns a sort expression based on the descending order of the column,
   * and null values appear before non-null values.
   * {{{
   *   // Scala: sort a DataFrame by age column in descending order and null values appearing first.
   *   df.sort(df("age").desc_nulls_first)
   *
   *   // Java
   *   df.sort(df.col("age").desc_nulls_first());
   * }}}
   *
   * @group expr_ops
   * @since 2.1.0
   */
  def desc_nulls_first: Column = sortOrder(
    internal.SortOrder.Descending,
    internal.SortOrder.NullsFirst)

  /**
   * Returns a sort expression based on the descending order of the column,
   * and null values appear after non-null values.
   * {{{
   *   // Scala: sort a DataFrame by age column in descending order and null values appearing last.
   *   df.sort(df("age").desc_nulls_last)
   *
   *   // Java
   *   df.sort(df.col("age").desc_nulls_last());
   * }}}
   *
   * @group expr_ops
   * @since 2.1.0
   */
  def desc_nulls_last: Column = sortOrder(
    internal.SortOrder.Descending,
    internal.SortOrder.NullsLast)

  /**
   * Returns a sort expression based on ascending order of the column.
   * {{{
   *   // Scala: sort a DataFrame by age column in ascending order.
   *   df.sort(df("age").asc)
   *
   *   // Java
   *   df.sort(df.col("age").asc());
   * }}}
   *
   * @group expr_ops
   * @since 1.3.0
   */
  def asc: Column = asc_nulls_first

  /**
   * Returns a sort expression based on ascending order of the column,
   * and null values return before non-null values.
   * {{{
   *   // Scala: sort a DataFrame by age column in ascending order and null values appearing first.
   *   df.sort(df("age").asc_nulls_first)
   *
   *   // Java
   *   df.sort(df.col("age").asc_nulls_first());
   * }}}
   *
   * @group expr_ops
   * @since 2.1.0
   */
  def asc_nulls_first: Column = sortOrder(
    internal.SortOrder.Ascending,
    internal.SortOrder.NullsFirst)

  /**
   * Returns a sort expression based on ascending order of the column,
   * and null values appear after non-null values.
   * {{{
   *   // Scala: sort a DataFrame by age column in ascending order and null values appearing last.
   *   df.sort(df("age").asc_nulls_last)
   *
   *   // Java
   *   df.sort(df.col("age").asc_nulls_last());
   * }}}
   *
   * @group expr_ops
   * @since 2.1.0
   */
  def asc_nulls_last: Column = sortOrder(
    internal.SortOrder.Ascending,
    internal.SortOrder.NullsLast)

  /**
   * Prints the expression to the console for debugging purposes.
   *
   * @group df_ops
   * @since 1.3.0
   */
  def explain(extended: Boolean): Unit = {
    // scalastyle:off println
    if (extended) {
      println(node)
    } else {
      println(node.sql)
    }
    // scalastyle:on println
  }

  /**
   * Compute bitwise OR of this expression with another expression.
   * {{{
   *   df.select($"colA".bitwiseOR($"colB"))
   * }}}
   *
   * @group expr_ops
   * @since 1.4.0
   */
  def bitwiseOR(other: Any): Column = fn("|", other)

  /**
   * Compute bitwise AND of this expression with another expression.
   * {{{
   *   df.select($"colA".bitwiseAND($"colB"))
   * }}}
   *
   * @group expr_ops
   * @since 1.4.0
   */
  def bitwiseAND(other: Any): Column = fn("&", other)

  /**
   * Compute bitwise XOR of this expression with another expression.
   * {{{
   *   df.select($"colA".bitwiseXOR($"colB"))
   * }}}
   *
   * @group expr_ops
   * @since 1.4.0
   */
  def bitwiseXOR(other: Any): Column = fn("^", other)

  /**
   * Defines a windowing column.
   *
   * {{{
   *   val w = Window.partitionBy("name").orderBy("id")
   *   df.select(
   *     sum("price").over(w.rangeBetween(Window.unboundedPreceding, 2)),
   *     avg("price").over(w.rowsBetween(Window.currentRow, 4))
   *   )
   * }}}
   *
   * @group expr_ops
   * @since 1.4.0
   */
  def over(window: expressions.WindowSpec): Column = withOrigin {
    window.withAggregate(this)
  }

  /**
   * Defines an empty analytic clause. In this case the analytic function is applied
   * and presented for all rows in the result set.
   *
   * {{{
   *   df.select(
   *     sum("price").over(),
   *     avg("price").over()
   *   )
   * }}}
   *
   * @group expr_ops
   * @since 2.0.0
   */
  def over(): Column = over(Window.spec)

}


/**
 * A convenient class used for constructing schema.
 *
 * @since 1.3.0
 */
@Stable
class ColumnName(name: String) extends Column(name) {

  /**
   * Creates a new `StructField` of type boolean.
   * @since 1.3.0
   */
  def boolean: StructField = StructField(name, BooleanType)

  /**
   * Creates a new `StructField` of type byte.
   * @since 1.3.0
   */
  def byte: StructField = StructField(name, ByteType)

  /**
   * Creates a new `StructField` of type short.
   * @since 1.3.0
   */
  def short: StructField = StructField(name, ShortType)

  /**
   * Creates a new `StructField` of type int.
   * @since 1.3.0
   */
  def int: StructField = StructField(name, IntegerType)

  /**
   * Creates a new `StructField` of type long.
   * @since 1.3.0
   */
  def long: StructField = StructField(name, LongType)

  /**
   * Creates a new `StructField` of type float.
   * @since 1.3.0
   */
  def float: StructField = StructField(name, FloatType)

  /**
   * Creates a new `StructField` of type double.
   * @since 1.3.0
   */
  def double: StructField = StructField(name, DoubleType)

  /**
   * Creates a new `StructField` of type string.
   * @since 1.3.0
   */
  def string: StructField = StructField(name, StringType)

  /**
   * Creates a new `StructField` of type date.
   * @since 1.3.0
   */
  def date: StructField = StructField(name, DateType)

  /**
   * Creates a new `StructField` of type decimal.
   * @since 1.3.0
   */
  def decimal: StructField = StructField(name, DecimalType.USER_DEFAULT)

  /**
   * Creates a new `StructField` of type decimal.
   * @since 1.3.0
   */
  def decimal(precision: Int, scale: Int): StructField =
    StructField(name, DecimalType(precision, scale))

  /**
   * Creates a new `StructField` of type timestamp.
   * @since 1.3.0
   */
  def timestamp: StructField = StructField(name, TimestampType)

  /**
   * Creates a new `StructField` of type binary.
   * @since 1.3.0
   */
  def binary: StructField = StructField(name, BinaryType)

  /**
   * Creates a new `StructField` of type array.
   * @since 1.3.0
   */
  def array(dataType: DataType): StructField = StructField(name, ArrayType(dataType))

  /**
   * Creates a new `StructField` of type map.
   * @since 1.3.0
   */
  def map(keyType: DataType, valueType: DataType): StructField =
    map(MapType(keyType, valueType))

  def map(mapType: MapType): StructField = StructField(name, mapType)

  /**
   * Creates a new `StructField` of type struct.
   * @since 1.3.0
   */
  def struct(fields: StructField*): StructField = struct(StructType(fields))

  /**
   * Creates a new `StructField` of type struct.
   * @since 1.3.0
   */
  def struct(structType: StructType): StructField = StructField(name, structType)
}<|MERGE_RESOLUTION|>--- conflicted
+++ resolved
@@ -22,23 +22,10 @@
 import org.apache.spark.annotation.Stable
 import org.apache.spark.internal.{Logging, MDC}
 import org.apache.spark.internal.LogKeys.{LEFT_EXPR, RIGHT_EXPR}
-<<<<<<< HEAD
 import org.apache.spark.sql.catalyst.parser.DataTypeParser
 import org.apache.spark.sql.expressions.Window
 import org.apache.spark.sql.functions.lit
 import org.apache.spark.sql.internal.ColumnNode
-=======
-import org.apache.spark.sql.catalyst.analysis._
-import org.apache.spark.sql.catalyst.encoders.{encoderFor, ExpressionEncoder}
-import org.apache.spark.sql.catalyst.expressions._
-import org.apache.spark.sql.catalyst.expressions.aggregate.AggregateExpression
-import org.apache.spark.sql.catalyst.parser.CatalystSqlParser
-import org.apache.spark.sql.catalyst.util.toPrettySQL
-import org.apache.spark.sql.execution.aggregate.TypedAggregateExpression
-import org.apache.spark.sql.expressions.Window
-import org.apache.spark.sql.functions.lit
-import org.apache.spark.sql.internal.{ColumnNode, ExpressionColumnNode, TypedAggUtils}
->>>>>>> a767f5cb
 import org.apache.spark.sql.types._
 import org.apache.spark.util.ArrayImplicits._
 
@@ -46,21 +33,7 @@
 
   def apply(colName: String): Column = new Column(colName)
 
-<<<<<<< HEAD
   def apply(node: => ColumnNode): Column = withOrigin(new Column(node))
-=======
-  def apply(expr: Expression): Column = Column(ExpressionColumnNode(expr))
-
-  def apply(node: => ColumnNode): Column = withOrigin(new Column(node))
-
-  private[sql] def generateAlias(e: Expression): String = {
-    e match {
-      case a: AggregateExpression if a.aggregateFunction.isInstanceOf[TypedAggregateExpression] =>
-        a.aggregateFunction.toString
-      case expr => toPrettySQL(expr)
-    }
-  }
->>>>>>> a767f5cb
 
   private[sql] def fn(name: String, inputs: Column*): Column = {
     fn(name, isDistinct = false, inputs: _*)
@@ -100,34 +73,8 @@
 @Stable
 class TypedColumn[-T, U](
     node: ColumnNode,
-<<<<<<< HEAD
     private[sql] val encoder: Encoder[U])
   extends Column(node) {
-=======
-    private[sql] val encoder: Encoder[U],
-    private[sql] val inputType: Option[(ExpressionEncoder[_], Seq[Attribute])] = None)
-  extends Column(node) {
-
-  override lazy val expr: Expression = {
-    val expression = internal.ColumnNodeToExpressionConverter(node)
-    inputType match {
-      case Some((inputEncoder, inputAttributes)) =>
-        TypedAggUtils.withInputType(expression, inputEncoder, inputAttributes)
-      case None =>
-        expression
-    }
-  }
-
-  /**
-   * Inserts the specific input type and schema into any expressions that are expected to operate
-   * on a decoded object.
-   */
-  private[sql] def withInputType(
-      inputEncoder: ExpressionEncoder[_],
-      inputAttributes: Seq[Attribute]): TypedColumn[T, U] = {
-    new TypedColumn[T, U](node, encoder, Option((inputEncoder, inputAttributes)))
-  }
->>>>>>> a767f5cb
 
   /**
    * Gives the [[TypedColumn]] a name (alias).
@@ -171,11 +118,6 @@
  */
 @Stable
 class Column(val node: ColumnNode) extends Logging {
-<<<<<<< HEAD
-=======
-  lazy val expr: Expression = internal.ColumnNodeToExpressionConverter(node)
-
->>>>>>> a767f5cb
   def this(name: String) = this(withOrigin {
     name match {
       case "*" => internal.UnresolvedStar(None)
@@ -202,32 +144,6 @@
   }
 
   override def hashCode: Int = this.node.normalized.hashCode()
-<<<<<<< HEAD
-=======
-
-  /**
-   * Returns the expression for this column either with an existing or auto assigned name.
-   */
-  private[sql] def named: NamedExpression = expr match {
-    case expr: NamedExpression => expr
-
-    // Leave an unaliased generator with an empty list of names since the analyzer will generate
-    // the correct defaults after the nested expression's type has been resolved.
-    case g: Generator => MultiAlias(g, Nil)
-
-    // If we have a top level Cast, there is a chance to give it a better alias, if there is a
-    // NamedExpression under this Cast.
-    case c: Cast =>
-      c.transformUp {
-        case c @ Cast(_: NamedExpression, _, _, _) => UnresolvedAlias(c)
-      } match {
-        case ne: NamedExpression => ne
-        case _ => UnresolvedAlias(expr, Some(Column.generateAlias))
-      }
-
-    case expr: Expression => UnresolvedAlias(expr, Some(Column.generateAlias))
-  }
->>>>>>> a767f5cb
 
   /**
    * Provides a type hint about the expected return value of this column.  This information can
@@ -235,11 +151,7 @@
    * results into the correct JVM types.
    * @since 1.6.0
    */
-<<<<<<< HEAD
   def as[U : Encoder]: TypedColumn[Any, U] = new TypedColumn[Any, U](node, implicitly[Encoder[U]])
-=======
-  def as[U : Encoder]: TypedColumn[Any, U] = new TypedColumn[Any, U](node, encoderFor[U])
->>>>>>> a767f5cb
 
   /**
    * Extracts a value or values from a complex type.
