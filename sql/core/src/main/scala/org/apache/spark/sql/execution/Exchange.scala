--- conflicted
+++ resolved
@@ -208,36 +208,30 @@
     }
   }
 
-<<<<<<< HEAD
-        def addShuffleIfNecessary(child: SparkPlan): SparkPlan = {
-          if (!child.outputPartitioning.guarantees(partitioning)) {
-            // For an query like df1.repartition(1000).join(df2, "_1"), we will repartition df1
-            // with shuffle. Then we perform shuffle again as part of the exchange added here.
-            // To avoid the extra shuffle, we should remove repartition operators if they are
-            // the child of Exchange and shuffle=True.
-
-            val optimized = child match {
-              case Repartition(n, true, plan) => plan
-              case _ => child
-            }
-            Exchange(partitioning, optimized)
-          } else {
-            child
-          }
-        }
-=======
+  private def removeRedundantShuffle(childPlan: SparkPlan): SparkPlan = {
+    // For an query like df1.repartition(1000).join(df2, "_1"), we will repartition df1
+    // with shuffle. Then we perform shuffle again as part of the exchange added here.
+    // To avoid the extra shuffle, we should remove repartition operators if they are
+    // the child of Exchange and shuffle=True.
+    val optimized = childPlan match {
+      case Repartition(n, true, plan) => plan
+      case Exchange(p, plan) => plan
+      case _ => childPlan
+    }
+    optimized
+  }
+
   private def ensureDistributionAndOrdering(operator: SparkPlan): SparkPlan = {
     val requiredChildDistributions: Seq[Distribution] = operator.requiredChildDistribution
     val requiredChildOrderings: Seq[Seq[SortOrder]] = operator.requiredChildOrdering
     var children: Seq[SparkPlan] = operator.children
->>>>>>> be80def0
 
     // Ensure that the operator's children satisfy their output distribution requirements:
     children = children.zip(requiredChildDistributions).map { case (child, distribution) =>
       if (child.outputPartitioning.satisfies(distribution)) {
         child
       } else {
-        Exchange(canonicalPartitioning(distribution), child)
+        Exchange(canonicalPartitioning(distribution), removeRedundantShuffle(child))
       }
     }
 
@@ -251,7 +245,7 @@
         if (child.outputPartitioning.guarantees(targetPartitioning)) {
           child
         } else {
-          Exchange(targetPartitioning, child)
+          Exchange(targetPartitioning, removeRedundantShuffle(child))
         }
       }
     }
