--- conflicted
+++ resolved
@@ -652,11 +652,7 @@
       .createWithDefault(false)
 
   val STREAMING_PROGRESS_RETENTION =
-<<<<<<< HEAD
-    SQLConfigBuilder("spark.sql.streaming.numRecentProgresses")
-=======
     SQLConfigBuilder("spark.sql.streaming.numRecentProgressUpdates")
->>>>>>> 0ef1421a
       .doc("The number of progress updates to retain for a streaming query")
       .intConf
       .createWithDefault(100)
