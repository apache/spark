/*
 * Licensed to the Apache Software Foundation (ASF) under one or more
 * contributor license agreements.  See the NOTICE file distributed with
 * this work for additional information regarding copyright ownership.
 * The ASF licenses this file to You under the Apache License, Version 2.0
 * (the "License"); you may not use this file except in compliance with
 * the License.  You may obtain a copy of the License at
 *
 *    http://www.apache.org/licenses/LICENSE-2.0
 *
 * Unless required by applicable law or agreed to in writing, software
 * distributed under the License is distributed on an "AS IS" BASIS,
 * WITHOUT WARRANTIES OR CONDITIONS OF ANY KIND, either express or implied.
 * See the License for the specific language governing permissions and
 * limitations under the License.
 */

package org.apache.spark.sql.internal

import java.util.{NoSuchElementException, Properties}

import scala.collection.JavaConverters._
import scala.collection.immutable

import org.apache.parquet.hadoop.ParquetOutputCommitter

import org.apache.spark.Logging
import org.apache.spark.internal.config._
import org.apache.spark.network.util.ByteUnit
import org.apache.spark.sql.catalyst.CatalystConf
import org.apache.spark.sql.catalyst.parser.ParserConf
import org.apache.spark.util.Utils

////////////////////////////////////////////////////////////////////////////////////////////////////
// This file defines the configuration options for Spark SQL.
////////////////////////////////////////////////////////////////////////////////////////////////////


object SQLConf {

  private val sqlConfEntries = java.util.Collections.synchronizedMap(
    new java.util.HashMap[String, ConfigEntry[_]]())

  private def register[T <: ConfigEntry[_]](entry: T): T = sqlConfEntries.synchronized {
    require(!sqlConfEntries.containsKey(entry.key),
      s"Duplicate SQLConfigEntry. ${entry.key} has been registered")
    sqlConfEntries.put(entry.key, entry)
    entry
  }

  private class SQLTypedConfigBuilder[T](parent: TypedConfigBuilder[T])
    extends TypedConfigBuilder(parent.parent, parent.converter, parent.stringConverter) {

    override def transform(fn: T => T): TypedConfigBuilder[T] = {
      new SQLTypedConfigBuilder(super.transform(fn))
    }

    override def toSequence: TypedConfigBuilder[Seq[T]] = {
      new SQLTypedConfigBuilder(super.toSequence)
    }

    override def optional: OptionalConfigEntry[T] = register(super.optional)

    override def withDefault(default: T): ConfigEntry[T] = register(super.withDefault(default))

    override def withDefaultString(default: String): ConfigEntry[T] =
      register(super.withDefaultString(default))

  }

  private[sql] object SQLConfigBuilder {

    def apply(key: String): SQLConfigBuilder = new SQLConfigBuilder(key)

  }

  private[sql] class SQLConfigBuilder(key: String) extends ConfigBuilder(key) {

    override def intConf: TypedConfigBuilder[Int] = {
      new SQLTypedConfigBuilder(super.intConf)
    }

    override def longConf: TypedConfigBuilder[Long] = {
      new SQLTypedConfigBuilder(super.longConf)
    }

    override def booleanConf: TypedConfigBuilder[Boolean] = {
      new SQLTypedConfigBuilder(super.booleanConf)
    }

    override def doubleConf: TypedConfigBuilder[Double] = {
      new SQLTypedConfigBuilder(super.doubleConf)
    }

    override def stringConf: TypedConfigBuilder[String] = {
      new SQLTypedConfigBuilder(super.stringConf)
    }

    override def bytesConf(unit: ByteUnit): TypedConfigBuilder[Long] = {
      new SQLTypedConfigBuilder(super.bytesConf(unit))
    }

  }

  val ALLOW_MULTIPLE_CONTEXTS = SQLConfigBuilder("spark.sql.allowMultipleContexts")
    .doc("When set to true, creating multiple SQLContexts/HiveContexts is allowed." +
      "When set to false, only one SQLContext/HiveContext is allowed to be created " +
      "through the constructor (new SQLContexts/HiveContexts created through newSession " +
      "method is allowed). Please note that this conf needs to be set in Spark Conf. Once" +
      "a SQLContext/HiveContext has been created, changing the value of this conf will not" +
      "have effect.")
    .booleanConf
    .withDefault(true)

  val COMPRESS_CACHED = SQLConfigBuilder("spark.sql.inMemoryColumnarStorage.compressed")
    .internal
    .doc("When set to true Spark SQL will automatically select a compression codec for each " +
      "column based on statistics of the data.")
    .booleanConf
    .withDefault(true)

  val COLUMN_BATCH_SIZE = SQLConfigBuilder("spark.sql.inMemoryColumnarStorage.batchSize")
    .internal
    .doc("Controls the size of batches for columnar caching.  Larger batch sizes can improve " +
      "memory utilization and compression, but risk OOMs when caching data.")
    .intConf
    .withDefault(10000)

  val IN_MEMORY_PARTITION_PRUNING =
    SQLConfigBuilder("spark.sql.inMemoryColumnarStorage.partitionPruning")
      .internal
      .doc("When true, enable partition pruning for in-memory columnar tables.")
      .booleanConf
      .withDefault(true)

  val AUTO_BROADCASTJOIN_THRESHOLD = SQLConfigBuilder("spark.sql.autoBroadcastJoinThreshold")
    .doc("Configures the maximum size in bytes for a table that will be broadcast to all worker " +
      "nodes when performing a join.  By setting this value to -1 broadcasting can be disabled. " +
      "Note that currently statistics are only supported for Hive Metastore tables where the " +
      "command<code>ANALYZE TABLE &lt;tableName&gt; COMPUTE STATISTICS noscan</code> has been run.")
    .intConf
    .withDefault(10 * 1024 * 1024)

  val DEFAULT_SIZE_IN_BYTES = SQLConfigBuilder("spark.sql.defaultSizeInBytes")
    .internal
    .doc("The default table size used in query planning. By default, it is set to a larger " +
      "value than `spark.sql.autoBroadcastJoinThreshold` to be more conservative. That is to say " +
      "by default the optimizer will not choose to broadcast a table unless it knows for sure its" +
      "size is small enough.")
    .longConf
    .withDefault(-1)

  val SHUFFLE_PARTITIONS = SQLConfigBuilder("spark.sql.shuffle.partitions")
    .doc("The default number of partitions to use when shuffling data for joins or aggregations.")
    .intConf
    .withDefault(200)

  val SHUFFLE_TARGET_POSTSHUFFLE_INPUT_SIZE =
    SQLConfigBuilder("spark.sql.adaptive.shuffle.targetPostShuffleInputSize")
      .doc("The target post-shuffle input size in bytes of a task.")
      .bytesConf(ByteUnit.BYTE)
      .withDefault(64 * 1024 * 1024)

  val ADAPTIVE_EXECUTION_ENABLED = SQLConfigBuilder("spark.sql.adaptive.enabled")
    .doc("When true, enable adaptive query execution.")
    .booleanConf
    .withDefault(false)

  val SHUFFLE_MIN_NUM_POSTSHUFFLE_PARTITIONS =
    SQLConfigBuilder("spark.sql.adaptive.minNumPostShufflePartitions")
      .internal
      .doc("The advisory minimal number of post-shuffle partitions provided to " +
        "ExchangeCoordinator. This setting is used in our test to make sure we " +
        "have enough parallelism to expose issues that will not be exposed with a " +
        "single partition. When the value is a non-positive value, this setting will" +
        "not be provided to ExchangeCoordinator.")
      .intConf
      .withDefault(-1)

  val SUBEXPRESSION_ELIMINATION_ENABLED =
    SQLConfigBuilder("spark.sql.subexpressionElimination.enabled")
      .internal
      .doc("When true, common subexpressions will be eliminated.")
      .booleanConf
      .withDefault(true)

  val CASE_SENSITIVE = SQLConfigBuilder("spark.sql.caseSensitive")
    .doc("Whether the query analyzer should be case sensitive or not.")
    .booleanConf
    .withDefault(true)

  val PARQUET_SCHEMA_MERGING_ENABLED = SQLConfigBuilder("spark.sql.parquet.mergeSchema")
    .doc("When true, the Parquet data source merges schemas collected from all data files, " +
         "otherwise the schema is picked from the summary file or a random data file " +
         "if no summary file is available.")
    .booleanConf
    .withDefault(false)

  val PARQUET_SCHEMA_RESPECT_SUMMARIES = SQLConfigBuilder("spark.sql.parquet.respectSummaryFiles")
    .doc("When true, we make assumption that all part-files of Parquet are consistent with " +
         "summary files and we will ignore them when merging schema. Otherwise, if this is " +
         "false, which is the default, we will merge all part-files. This should be considered " +
         "as expert-only option, and shouldn't be enabled before knowing what it means exactly.")
    .booleanConf
    .withDefault(false)

  val PARQUET_BINARY_AS_STRING = SQLConfigBuilder("spark.sql.parquet.binaryAsString")
    .doc("Some other Parquet-producing systems, in particular Impala and older versions of " +
      "Spark SQL, do not differentiate between binary data and strings when writing out the " +
      "Parquet schema. This flag tells Spark SQL to interpret binary data as a string to provide " +
      "compatibility with these systems.")
    .booleanConf
    .withDefault(false)

  val PARQUET_INT96_AS_TIMESTAMP = SQLConfigBuilder("spark.sql.parquet.int96AsTimestamp")
    .doc("Some Parquet-producing systems, in particular Impala, store Timestamp into INT96. " +
      "Spark would also store Timestamp as INT96 because we need to avoid precision lost of the " +
      "nanoseconds field. This flag tells Spark SQL to interpret INT96 data as a timestamp to " +
      "provide compatibility with these systems.")
    .booleanConf
    .withDefault(true)

  val PARQUET_CACHE_METADATA = SQLConfigBuilder("spark.sql.parquet.cacheMetadata")
    .doc("Turns on caching of Parquet schema metadata. Can speed up querying of static data.")
    .booleanConf
    .withDefault(true)

  val PARQUET_COMPRESSION = SQLConfigBuilder("spark.sql.parquet.compression.codec")
    .doc("Sets the compression codec use when writing Parquet files. Acceptable values include: " +
      "uncompressed, snappy, gzip, lzo.")
    .stringConf
    .transform(_.toLowerCase())
    .checkValues(Set("uncompressed", "snappy", "gzip", "lzo"))
    .withDefault("gzip")

  val PARQUET_FILTER_PUSHDOWN_ENABLED = SQLConfigBuilder("spark.sql.parquet.filterPushdown")
    .doc("Enables Parquet filter push-down optimization when set to true.")
    .booleanConf
    .withDefault(true)

  val PARQUET_WRITE_LEGACY_FORMAT = SQLConfigBuilder("spark.sql.parquet.writeLegacyFormat")
    .doc("Whether to follow Parquet's format specification when converting Parquet schema to " +
      "Spark SQL schema and vice versa.")
    .booleanConf
    .withDefault(false)

  val PARQUET_OUTPUT_COMMITTER_CLASS = SQLConfigBuilder("spark.sql.parquet.output.committer.class")
    .doc("The output committer class used by Parquet. The specified class needs to be a " +
      "subclass of org.apache.hadoop.mapreduce.OutputCommitter.  Typically, it's also a subclass " +
      "of org.apache.parquet.hadoop.ParquetOutputCommitter.  NOTE: 1. Instead of SQLConf, this " +
      "option must be set in Hadoop Configuration.  2. This option overrides " +
      "\"spark.sql.sources.outputCommitterClass\".")
    .stringConf
    .withDefault(classOf[ParquetOutputCommitter].getName)

  val PARQUET_UNSAFE_ROW_RECORD_READER_ENABLED =
    SQLConfigBuilder("spark.sql.parquet.enableUnsafeRowRecordReader")
      .doc("Enables using the custom ParquetUnsafeRowRecordReader.")
      .booleanConf
      .withDefault(true)

  val PARQUET_VECTORIZED_READER_ENABLED =
    SQLConfigBuilder("spark.sql.parquet.enableVectorizedReader")
      .doc("Enables vectorized parquet decoding.")
      .booleanConf
      .withDefault(true)

  val ORC_FILTER_PUSHDOWN_ENABLED = SQLConfigBuilder("spark.sql.orc.filterPushdown")
    .doc("When true, enable filter pushdown for ORC files.")
    .booleanConf
    .withDefault(false)

  val HIVE_VERIFY_PARTITION_PATH = SQLConfigBuilder("spark.sql.hive.verifyPartitionPath")
    .doc("When true, check all the partition paths under the table\'s root directory " +
         "when reading data stored in HDFS.")
    .booleanConf
    .withDefault(false)

  val HIVE_METASTORE_PARTITION_PRUNING =
    SQLConfigBuilder("spark.sql.hive.metastorePartitionPruning")
      .doc("When true, some predicates will be pushed down into the Hive metastore so that " +
           "unmatching partitions can be eliminated earlier.")
      .booleanConf
      .withDefault(false)

  val NATIVE_VIEW = SQLConfigBuilder("spark.sql.nativeView")
    .internal
    .doc("When true, CREATE VIEW will be handled by Spark SQL instead of Hive native commands.  " +
         "Note that this function is experimental and should ony be used when you are using " +
         "non-hive-compatible tables written by Spark SQL.  The SQL string used to create " +
         "view should be fully qualified, i.e. use `tbl1`.`col1` instead of `*` whenever " +
         "possible, or you may get wrong result.")
    .booleanConf
    .withDefault(false)

  val CANONICAL_NATIVE_VIEW = SQLConfigBuilder("spark.sql.nativeView.canonical")
    .internal
    .doc("When this option and spark.sql.nativeView are both true, Spark SQL tries to handle " +
         "CREATE VIEW statement using SQL query string generated from view definition logical " +
         "plan.  If the logical plan doesn't have a SQL representation, we fallback to the " +
         "original native view implementation.")
    .booleanConf
    .withDefault(true)

  val COLUMN_NAME_OF_CORRUPT_RECORD = SQLConfigBuilder("spark.sql.columnNameOfCorruptRecord")
    .doc("The name of internal column for storing raw/un-parsed JSON records that fail to parse.")
    .stringConf
    .withDefault("_corrupt_record")

  val BROADCAST_TIMEOUT = SQLConfigBuilder("spark.sql.broadcastTimeout")
    .doc("Timeout in seconds for the broadcast wait time in broadcast joins.")
    .intConf
    .withDefault(5 * 60)

  // This is only used for the thriftserver
  val THRIFTSERVER_POOL = SQLConfigBuilder("spark.sql.thriftserver.scheduler.pool")
    .doc("Set a Fair Scheduler pool for a JDBC client session")
    .stringConf
    .optional

  val THRIFTSERVER_UI_STATEMENT_LIMIT =
    SQLConfigBuilder("spark.sql.thriftserver.ui.retainedStatements")
      .doc("The number of SQL statements kept in the JDBC/ODBC web UI history.")
      .intConf
      .withDefault(200)

  val THRIFTSERVER_UI_SESSION_LIMIT = SQLConfigBuilder("spark.sql.thriftserver.ui.retainedSessions")
    .doc("The number of SQL client sessions kept in the JDBC/ODBC web UI history.")
    .intConf
    .withDefault(200)

  // This is used to set the default data source
  val DEFAULT_DATA_SOURCE_NAME = SQLConfigBuilder("spark.sql.sources.default")
    .doc("The default data source to use in input/output.")
    .stringConf
    .withDefault("org.apache.spark.sql.parquet")

  // This is used to control the when we will split a schema's JSON string to multiple pieces
  // in order to fit the JSON string in metastore's table property (by default, the value has
  // a length restriction of 4000 characters). We will split the JSON string of a schema
  // to its length exceeds the threshold.
  val SCHEMA_STRING_LENGTH_THRESHOLD =
    SQLConfigBuilder("spark.sql.sources.schemaStringLengthThreshold")
      .doc("The maximum length allowed in a single cell when " +
        "storing additional schema information in Hive's metastore.")
      .internal
      .intConf
      .withDefault(4000)

  val PARTITION_DISCOVERY_ENABLED = SQLConfigBuilder("spark.sql.sources.partitionDiscovery.enabled")
    .doc("When true, automatically discover data partitions.")
    .booleanConf
    .withDefault(true)

  val PARTITION_COLUMN_TYPE_INFERENCE =
    SQLConfigBuilder("spark.sql.sources.partitionColumnTypeInference.enabled")
      .doc("When true, automatically infer the data types for partitioned columns.")
      .booleanConf
      .withDefault(true)

  val PARTITION_MAX_FILES =
    SQLConfigBuilder("spark.sql.sources.maxConcurrentWrites")
      .doc("The maximum number of concurrent files to open before falling back on sorting when " +
            "writing out files using dynamic partitioning.")
      .intConf
      .withDefault(1)

  val BUCKETING_ENABLED = SQLConfigBuilder("spark.sql.sources.bucketing.enabled")
    .doc("When false, we will treat bucketed table as normal table")
    .booleanConf
    .withDefault(true)

  // The output committer class used by HadoopFsRelation. The specified class needs to be a
  // subclass of org.apache.hadoop.mapreduce.OutputCommitter.
  //
  // NOTE:
  //
  //  1. Instead of SQLConf, this option *must be set in Hadoop Configuration*.
  //  2. This option can be overridden by "spark.sql.parquet.output.committer.class".
  val OUTPUT_COMMITTER_CLASS =
    SQLConfigBuilder("spark.sql.sources.outputCommitterClass").internal.stringConf.optional

  val PARALLEL_PARTITION_DISCOVERY_THRESHOLD =
    SQLConfigBuilder("spark.sql.sources.parallelPartitionDiscovery.threshold")
      .doc("The degree of parallelism for schema merging and partition discovery of " +
        "Parquet data sources.")
      .intConf
      .withDefault(32)

  // Whether to perform eager analysis when constructing a dataframe.
  // Set to false when debugging requires the ability to look at invalid query plans.
  val DATAFRAME_EAGER_ANALYSIS = SQLConfigBuilder("spark.sql.eagerAnalysis")
    .internal
    .doc("When true, eagerly applies query analysis on DataFrame operations.")
    .booleanConf
    .withDefault(true)

  // Whether to automatically resolve ambiguity in join conditions for self-joins.
  // See SPARK-6231.
  val DATAFRAME_SELF_JOIN_AUTO_RESOLVE_AMBIGUITY =
    SQLConfigBuilder("spark.sql.selfJoinAutoResolveAmbiguity")
      .internal
      .booleanConf
      .withDefault(true)

  // Whether to retain group by columns or not in GroupedData.agg.
  val DATAFRAME_RETAIN_GROUP_COLUMNS = SQLConfigBuilder("spark.sql.retainGroupColumns")
    .internal
    .booleanConf
    .withDefault(true)

  val DATAFRAME_PIVOT_MAX_VALUES = SQLConfigBuilder("spark.sql.pivotMaxValues")
    .doc("When doing a pivot without specifying values for the pivot column this is the maximum " +
      "number of (distinct) values that will be collected without error.")
    .intConf
    .withDefault(10000)

  val RUN_SQL_ON_FILES = SQLConfigBuilder("spark.sql.runSQLOnFiles")
    .internal
    .doc("When true, we could use `datasource`.`path` as table in SQL query")
    .booleanConf
    .withDefault(true)

  val PARSER_SUPPORT_QUOTEDID = SQLConfigBuilder("spark.sql.parser.supportQuotedIdentifiers")
    .internal
    .doc("Whether to use quoted identifier.\n  false: default(past) behavior. Implies only" +
      "alphaNumeric and underscore are valid characters in identifiers.\n" +
      "  true: implies column names can contain any character.")
<<<<<<< HEAD
    .booleanConf
    .withDefault(true)

  val PARSER_SUPPORT_SQL11_RESERVED_KEYWORDS =
    SQLConfigBuilder("spark.sql.parser.supportSQL11ReservedKeywords")
      .internal
      .doc("This flag should be set to true to enable support for SQL2011 reserved keywords.")
      .booleanConf
      .withDefault(false)

  val WHOLESTAGE_CODEGEN_ENABLED = SQLConfigBuilder("spark.sql.codegen.wholeStage")
    .internal
    .doc("When true, the whole stage (of multiple operators) will be compiled into single java" +
      " method")
    .booleanConf
    .withDefault(true)

  val EXCHANGE_REUSE_ENABLED = SQLConfigBuilder("spark.sql.exchange.reuse")
    .internal
    .doc("When true, the planner will try to find out duplicated exchanges and re-use them")
    .booleanConf
    .withDefault(true)
=======

  val PARSER_SUPPORT_SQL11_RESERVED_KEYWORDS = booleanConf(
    "spark.sql.parser.supportSQL11ReservedKeywords",
    defaultValue = Some(false),
    isPublic = false,
    doc = "This flag should be set to true to enable support for SQL2011 reserved keywords.")

  val WHOLESTAGE_CODEGEN_ENABLED = booleanConf("spark.sql.codegen.wholeStage",
    defaultValue = Some(true),
    doc = "When true, the whole stage (of multiple operators) will be compiled into single java" +
      " method",
    isPublic = false)

  val FILES_MAX_PARTITION_BYTES = longConf("spark.sql.files.maxPartitionBytes",
    defaultValue = Some(128 * 1024 * 1024), // parquet.block.size
    doc = "The maximum number of bytes to pack into a single partition when reading files.",
    isPublic = true)

  val EXCHANGE_REUSE_ENABLED = booleanConf("spark.sql.exchange.reuse",
    defaultValue = Some(true),
    doc = "When true, the planner will try to find out duplicated exchanges and re-use them",
    isPublic = false)
>>>>>>> 643649dc

  object Deprecated {
    val MAPRED_REDUCE_TASKS = "mapred.reduce.tasks"
    val EXTERNAL_SORT = "spark.sql.planner.externalSort"
    val USE_SQL_AGGREGATE2 = "spark.sql.useAggregate2"
    val TUNGSTEN_ENABLED = "spark.sql.tungsten.enabled"
    val CODEGEN_ENABLED = "spark.sql.codegen"
    val UNSAFE_ENABLED = "spark.sql.unsafe.enabled"
    val SORTMERGE_JOIN = "spark.sql.planner.sortMergeJoin"
  }
}

/**
 * A class that enables the setting and getting of mutable config parameters/hints.
 *
 * In the presence of a SQLContext, these can be set and queried by passing SET commands
 * into Spark SQL's query functions (i.e. sql()). Otherwise, users of this class can
 * modify the hints by programmatically calling the setters and getters of this class.
 *
 * SQLConf is thread-safe (internally synchronized, so safe to be used in multiple threads).
 */
private[sql] class SQLConf extends Serializable with CatalystConf with ParserConf with Logging {
  import SQLConf._

  /** Only low degree of contention is expected for conf, thus NOT using ConcurrentHashMap. */
  @transient protected[spark] val settings = java.util.Collections.synchronizedMap(
    new java.util.HashMap[String, String]())

  /** ************************ Spark SQL Params/Hints ******************* */

  def filesMaxPartitionBytes: Long = getConf(FILES_MAX_PARTITION_BYTES)

  def useCompression: Boolean = getConf(COMPRESS_CACHED)

  def parquetCompressionCodec: String = getConf(PARQUET_COMPRESSION)

  def parquetCacheMetadata: Boolean = getConf(PARQUET_CACHE_METADATA)

  def columnBatchSize: Int = getConf(COLUMN_BATCH_SIZE)

  def numShufflePartitions: Int = getConf(SHUFFLE_PARTITIONS)

  def targetPostShuffleInputSize: Long =
    getConf(SHUFFLE_TARGET_POSTSHUFFLE_INPUT_SIZE)

  def adaptiveExecutionEnabled: Boolean = getConf(ADAPTIVE_EXECUTION_ENABLED)

  def minNumPostShufflePartitions: Int =
    getConf(SHUFFLE_MIN_NUM_POSTSHUFFLE_PARTITIONS)

  def parquetFilterPushDown: Boolean = getConf(PARQUET_FILTER_PUSHDOWN_ENABLED)

  def orcFilterPushDown: Boolean = getConf(ORC_FILTER_PUSHDOWN_ENABLED)

  def verifyPartitionPath: Boolean = getConf(HIVE_VERIFY_PARTITION_PATH)

  def metastorePartitionPruning: Boolean = getConf(HIVE_METASTORE_PARTITION_PRUNING)

  def nativeView: Boolean = getConf(NATIVE_VIEW)

  def wholeStageEnabled: Boolean = getConf(WHOLESTAGE_CODEGEN_ENABLED)

  def exchangeReuseEnabled: Boolean = getConf(EXCHANGE_REUSE_ENABLED)

  def canonicalView: Boolean = getConf(CANONICAL_NATIVE_VIEW)

  def caseSensitiveAnalysis: Boolean = getConf(SQLConf.CASE_SENSITIVE)

  def subexpressionEliminationEnabled: Boolean =
    getConf(SUBEXPRESSION_ELIMINATION_ENABLED)

  def autoBroadcastJoinThreshold: Int = getConf(AUTO_BROADCASTJOIN_THRESHOLD)

  def defaultSizeInBytes: Long =
    getConf(DEFAULT_SIZE_IN_BYTES, autoBroadcastJoinThreshold + 1L)

  def isParquetBinaryAsString: Boolean = getConf(PARQUET_BINARY_AS_STRING)

  def isParquetINT96AsTimestamp: Boolean = getConf(PARQUET_INT96_AS_TIMESTAMP)

  def writeLegacyParquetFormat: Boolean = getConf(PARQUET_WRITE_LEGACY_FORMAT)

  def inMemoryPartitionPruning: Boolean = getConf(IN_MEMORY_PARTITION_PRUNING)

  def columnNameOfCorruptRecord: String = getConf(COLUMN_NAME_OF_CORRUPT_RECORD)

  def broadcastTimeout: Int = getConf(BROADCAST_TIMEOUT)

  def defaultDataSourceName: String = getConf(DEFAULT_DATA_SOURCE_NAME)

  def partitionDiscoveryEnabled(): Boolean =
    getConf(SQLConf.PARTITION_DISCOVERY_ENABLED)

  def partitionColumnTypeInferenceEnabled(): Boolean =
    getConf(SQLConf.PARTITION_COLUMN_TYPE_INFERENCE)

  def parallelPartitionDiscoveryThreshold: Int =
    getConf(SQLConf.PARALLEL_PARTITION_DISCOVERY_THRESHOLD)

  def bucketingEnabled: Boolean = getConf(SQLConf.BUCKETING_ENABLED)

  // Do not use a value larger than 4000 as the default value of this property.
  // See the comments of SCHEMA_STRING_LENGTH_THRESHOLD above for more information.
  def schemaStringLengthThreshold: Int = getConf(SCHEMA_STRING_LENGTH_THRESHOLD)

  def dataFrameEagerAnalysis: Boolean = getConf(DATAFRAME_EAGER_ANALYSIS)

  def dataFrameSelfJoinAutoResolveAmbiguity: Boolean =
    getConf(DATAFRAME_SELF_JOIN_AUTO_RESOLVE_AMBIGUITY)

  def dataFrameRetainGroupColumns: Boolean = getConf(DATAFRAME_RETAIN_GROUP_COLUMNS)

  def runSQLOnFile: Boolean = getConf(RUN_SQL_ON_FILES)

  def supportQuotedId: Boolean = getConf(PARSER_SUPPORT_QUOTEDID)

  def supportSQL11ReservedKeywords: Boolean = getConf(PARSER_SUPPORT_SQL11_RESERVED_KEYWORDS)

  /** ********************** SQLConf functionality methods ************ */

  /** Set Spark SQL configuration properties. */
  def setConf(props: Properties): Unit = settings.synchronized {
    props.asScala.foreach { case (k, v) => setConfString(k, v) }
  }

  /** Set the given Spark SQL configuration property using a `string` value. */
  def setConfString(key: String, value: String): Unit = {
    require(key != null, "key cannot be null")
    require(value != null, s"value cannot be null for key: $key")
    val entry = sqlConfEntries.get(key)
    if (entry != null) {
      // Only verify configs in the SQLConf object
      entry.valueConverter(value)
    }
    setConfWithCheck(key, value)
  }

  /** Set the given Spark SQL configuration property. */
  def setConf[T](entry: ConfigEntry[T], value: T): Unit = {
    require(entry != null, "entry cannot be null")
    require(value != null, s"value cannot be null for key: ${entry.key}")
    require(sqlConfEntries.get(entry.key) == entry, s"$entry is not registered")
    setConfWithCheck(entry.key, entry.stringConverter(value))
  }

  /** Return the value of Spark SQL configuration property for the given key. */
  @throws[NoSuchElementException]("if key is not set")
  def getConfString(key: String): String = {
    Option(settings.get(key)).
      orElse {
        // Try to use the default value
        Option(sqlConfEntries.get(key)).map(_.defaultValueString)
      }.
      getOrElse(throw new NoSuchElementException(key))
  }

  /**
   * Return the value of Spark SQL configuration property for the given key. If the key is not set
   * yet, return `defaultValue`. This is useful when `defaultValue` in ConfigEntry is not the
   * desired one.
   */
  def getConf[T](entry: ConfigEntry[T], defaultValue: T): T = {
    require(sqlConfEntries.get(entry.key) == entry, s"$entry is not registered")
    Option(settings.get(entry.key)).map(entry.valueConverter).getOrElse(defaultValue)
  }

  /**
   * Return the value of Spark SQL configuration property for the given key. If the key is not set
   * yet, return `defaultValue` in [[ConfigEntry]].
   */
  def getConf[T](entry: ConfigEntry[T]): T = {
    require(sqlConfEntries.get(entry.key) == entry, s"$entry is not registered")
    Option(settings.get(entry.key)).map(entry.valueConverter).orElse(entry.defaultValue).
      getOrElse(throw new NoSuchElementException(entry.key))
  }

  /**
   * Return the `string` value of Spark SQL configuration property for the given key. If the key is
   * not set yet, return `defaultValue`.
   */
  def getConfString(key: String, defaultValue: String): String = {
    val entry = sqlConfEntries.get(key)
    if (entry != null && defaultValue != "<undefined>") {
      // Only verify configs in the SQLConf object
      entry.valueConverter(defaultValue)
    }
    Option(settings.get(key)).getOrElse(defaultValue)
  }

  /**
   * Return all the configuration properties that have been set (i.e. not the default).
   * This creates a new copy of the config properties in the form of a Map.
   */
  def getAllConfs: immutable.Map[String, String] =
    settings.synchronized { settings.asScala.toMap }

  /**
   * Return all the configuration definitions that have been defined in [[SQLConf]]. Each
   * definition contains key, defaultValue and doc.
   */
  def getAllDefinedConfs: Seq[(String, String, String)] = sqlConfEntries.synchronized {
    sqlConfEntries.values.asScala.filter(_.isPublic).map { entry =>
      (entry.key, entry.defaultValueString, entry.doc)
    }.toSeq
  }

  private def setConfWithCheck(key: String, value: String): Unit = {
    if (key.startsWith("spark.") && !key.startsWith("spark.sql.")) {
      logWarning(s"Attempt to set non-Spark SQL config in SQLConf: key = $key, value = $value")
    }
    settings.put(key, value)
  }

  def unsetConf(key: String): Unit = {
    settings.remove(key)
  }

  private[spark] def unsetConf(entry: ConfigEntry[_]): Unit = {
    settings.remove(entry.key)
  }

  def clear(): Unit = {
    settings.clear()
  }
}
<|MERGE_RESOLUTION|>--- conflicted
+++ resolved
@@ -426,7 +426,6 @@
     .doc("Whether to use quoted identifier.\n  false: default(past) behavior. Implies only" +
       "alphaNumeric and underscore are valid characters in identifiers.\n" +
       "  true: implies column names can contain any character.")
-<<<<<<< HEAD
     .booleanConf
     .withDefault(true)
 
@@ -444,35 +443,16 @@
     .booleanConf
     .withDefault(true)
 
+  val FILES_MAX_PARTITION_BYTES = SQLConfigBuilder("spark.sql.files.maxPartitionBytes")
+    .doc"The maximum number of bytes to pack into a single partition when reading files.")
+    .longConf
+    .withDefault(128 * 1024 * 1024) // parquet.block.size
+
   val EXCHANGE_REUSE_ENABLED = SQLConfigBuilder("spark.sql.exchange.reuse")
     .internal
     .doc("When true, the planner will try to find out duplicated exchanges and re-use them")
     .booleanConf
     .withDefault(true)
-=======
-
-  val PARSER_SUPPORT_SQL11_RESERVED_KEYWORDS = booleanConf(
-    "spark.sql.parser.supportSQL11ReservedKeywords",
-    defaultValue = Some(false),
-    isPublic = false,
-    doc = "This flag should be set to true to enable support for SQL2011 reserved keywords.")
-
-  val WHOLESTAGE_CODEGEN_ENABLED = booleanConf("spark.sql.codegen.wholeStage",
-    defaultValue = Some(true),
-    doc = "When true, the whole stage (of multiple operators) will be compiled into single java" +
-      " method",
-    isPublic = false)
-
-  val FILES_MAX_PARTITION_BYTES = longConf("spark.sql.files.maxPartitionBytes",
-    defaultValue = Some(128 * 1024 * 1024), // parquet.block.size
-    doc = "The maximum number of bytes to pack into a single partition when reading files.",
-    isPublic = true)
-
-  val EXCHANGE_REUSE_ENABLED = booleanConf("spark.sql.exchange.reuse",
-    defaultValue = Some(true),
-    doc = "When true, the planner will try to find out duplicated exchanges and re-use them",
-    isPublic = false)
->>>>>>> 643649dc
 
   object Deprecated {
     val MAPRED_REDUCE_TASKS = "mapred.reduce.tasks"
