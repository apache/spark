/*
 * Licensed to the Apache Software Foundation (ASF) under one or more
 * contributor license agreements.  See the NOTICE file distributed with
 * this work for additional information regarding copyright ownership.
 * The ASF licenses this file to You under the Apache License, Version 2.0
 * (the "License"); you may not use this file except in compliance with
 * the License.  You may obtain a copy of the License at
 *
 *    http://www.apache.org/licenses/LICENSE-2.0
 *
 * Unless required by applicable law or agreed to in writing, software
 * distributed under the License is distributed on an "AS IS" BASIS,
 * WITHOUT WARRANTIES OR CONDITIONS OF ANY KIND, either express or implied.
 * See the License for the specific language governing permissions and
 * limitations under the License.
 */

package org.apache.spark.sql.internal

import java.util.{NoSuchElementException, Properties}
import java.util.concurrent.TimeUnit

import scala.collection.JavaConverters._
import scala.collection.immutable

import org.apache.hadoop.fs.Path
import org.apache.parquet.hadoop.ParquetOutputCommitter

import org.apache.spark.internal.Logging
import org.apache.spark.internal.config._
import org.apache.spark.network.util.ByteUnit
import org.apache.spark.sql.catalyst.CatalystConf
import org.apache.spark.util.Utils

////////////////////////////////////////////////////////////////////////////////////////////////////
// This file defines the configuration options for Spark SQL.
////////////////////////////////////////////////////////////////////////////////////////////////////


object SQLConf {

  private val sqlConfEntries = java.util.Collections.synchronizedMap(
    new java.util.HashMap[String, ConfigEntry[_]]())

  private def register(entry: ConfigEntry[_]): Unit = sqlConfEntries.synchronized {
    require(!sqlConfEntries.containsKey(entry.key),
      s"Duplicate SQLConfigEntry. ${entry.key} has been registered")
    sqlConfEntries.put(entry.key, entry)
  }

  private[sql] object SQLConfigBuilder {

    def apply(key: String): ConfigBuilder = new ConfigBuilder(key).onCreate(register)

  }

  val WAREHOUSE_PATH = SQLConfigBuilder("spark.sql.warehouse.dir")
    .doc("The default location for managed databases and tables.")
    .stringConf
<<<<<<< HEAD
    .createWithDefault("file:${system:user.dir}/spark-warehouse")
=======
    .createWithDefault(Utils.resolveURI("spark-warehouse").toString)
>>>>>>> 584354ea

  val OPTIMIZER_MAX_ITERATIONS = SQLConfigBuilder("spark.sql.optimizer.maxIterations")
    .internal()
    .doc("The max number of iterations the optimizer and analyzer runs.")
    .intConf
    .createWithDefault(100)

  val OPTIMIZER_INSET_CONVERSION_THRESHOLD =
    SQLConfigBuilder("spark.sql.optimizer.inSetConversionThreshold")
      .internal()
      .doc("The threshold of set size for InSet conversion.")
      .intConf
      .createWithDefault(10)

  val COMPRESS_CACHED = SQLConfigBuilder("spark.sql.inMemoryColumnarStorage.compressed")
    .internal()
    .doc("When set to true Spark SQL will automatically select a compression codec for each " +
      "column based on statistics of the data.")
    .booleanConf
    .createWithDefault(true)

  val COLUMN_BATCH_SIZE = SQLConfigBuilder("spark.sql.inMemoryColumnarStorage.batchSize")
    .internal()
    .doc("Controls the size of batches for columnar caching.  Larger batch sizes can improve " +
      "memory utilization and compression, but risk OOMs when caching data.")
    .intConf
    .createWithDefault(10000)

  val IN_MEMORY_PARTITION_PRUNING =
    SQLConfigBuilder("spark.sql.inMemoryColumnarStorage.partitionPruning")
      .internal()
      .doc("When true, enable partition pruning for in-memory columnar tables.")
      .booleanConf
      .createWithDefault(true)

  val PREFER_SORTMERGEJOIN = SQLConfigBuilder("spark.sql.join.preferSortMergeJoin")
    .internal()
    .doc("When true, prefer sort merge join over shuffle hash join.")
    .booleanConf
    .createWithDefault(true)

  val RADIX_SORT_ENABLED = SQLConfigBuilder("spark.sql.sort.enableRadixSort")
    .internal()
    .doc("When true, enable use of radix sort when possible. Radix sort is much faster but " +
      "requires additional memory to be reserved up-front. The memory overhead may be " +
      "significant when sorting very small rows (up to 50% more in this case).")
    .booleanConf
    .createWithDefault(true)

  val AUTO_BROADCASTJOIN_THRESHOLD = SQLConfigBuilder("spark.sql.autoBroadcastJoinThreshold")
    .doc("Configures the maximum size in bytes for a table that will be broadcast to all worker " +
      "nodes when performing a join.  By setting this value to -1 broadcasting can be disabled. " +
      "Note that currently statistics are only supported for Hive Metastore tables where the " +
      "command<code>ANALYZE TABLE &lt;tableName&gt; COMPUTE STATISTICS noscan</code> has been run.")
    .longConf
    .createWithDefault(10L * 1024 * 1024)

  val ENABLE_FALL_BACK_TO_HDFS_FOR_STATS =
    SQLConfigBuilder("spark.sql.statistics.fallBackToHdfs")
    .doc("If the table statistics are not available from table metadata enable fall back to hdfs." +
      " This is useful in determining if a table is small enough to use auto broadcast joins.")
    .booleanConf
    .createWithDefault(false)

  val DEFAULT_SIZE_IN_BYTES = SQLConfigBuilder("spark.sql.defaultSizeInBytes")
    .internal()
    .doc("The default table size used in query planning. By default, it is set to a larger " +
      "value than `spark.sql.autoBroadcastJoinThreshold` to be more conservative. That is to say " +
      "by default the optimizer will not choose to broadcast a table unless it knows for sure " +
      "its size is small enough.")
    .longConf
    .createWithDefault(-1)

  val SHUFFLE_PARTITIONS = SQLConfigBuilder("spark.sql.shuffle.partitions")
    .doc("The default number of partitions to use when shuffling data for joins or aggregations.")
    .intConf
    .createWithDefault(200)

  val SHUFFLE_TARGET_POSTSHUFFLE_INPUT_SIZE =
    SQLConfigBuilder("spark.sql.adaptive.shuffle.targetPostShuffleInputSize")
      .doc("The target post-shuffle input size in bytes of a task.")
      .bytesConf(ByteUnit.BYTE)
      .createWithDefault(64 * 1024 * 1024)

  val ADAPTIVE_EXECUTION_ENABLED = SQLConfigBuilder("spark.sql.adaptive.enabled")
    .doc("When true, enable adaptive query execution.")
    .booleanConf
    .createWithDefault(false)

  val SHUFFLE_MIN_NUM_POSTSHUFFLE_PARTITIONS =
    SQLConfigBuilder("spark.sql.adaptive.minNumPostShufflePartitions")
      .internal()
      .doc("The advisory minimal number of post-shuffle partitions provided to " +
        "ExchangeCoordinator. This setting is used in our test to make sure we " +
        "have enough parallelism to expose issues that will not be exposed with a " +
        "single partition. When the value is a non-positive value, this setting will " +
        "not be provided to ExchangeCoordinator.")
      .intConf
      .createWithDefault(-1)

  val SUBEXPRESSION_ELIMINATION_ENABLED =
    SQLConfigBuilder("spark.sql.subexpressionElimination.enabled")
      .internal()
      .doc("When true, common subexpressions will be eliminated.")
      .booleanConf
      .createWithDefault(true)

  val CASE_SENSITIVE = SQLConfigBuilder("spark.sql.caseSensitive")
    .internal()
    .doc("Whether the query analyzer should be case sensitive or not. " +
      "Default to case insensitive. It is highly discouraged to turn on case sensitive mode.")
    .booleanConf
    .createWithDefault(false)

  val PARQUET_SCHEMA_MERGING_ENABLED = SQLConfigBuilder("spark.sql.parquet.mergeSchema")
    .doc("When true, the Parquet data source merges schemas collected from all data files, " +
         "otherwise the schema is picked from the summary file or a random data file " +
         "if no summary file is available.")
    .booleanConf
    .createWithDefault(false)

  val PARQUET_SCHEMA_RESPECT_SUMMARIES = SQLConfigBuilder("spark.sql.parquet.respectSummaryFiles")
    .doc("When true, we make assumption that all part-files of Parquet are consistent with " +
         "summary files and we will ignore them when merging schema. Otherwise, if this is " +
         "false, which is the default, we will merge all part-files. This should be considered " +
         "as expert-only option, and shouldn't be enabled before knowing what it means exactly.")
    .booleanConf
    .createWithDefault(false)

  val PARQUET_BINARY_AS_STRING = SQLConfigBuilder("spark.sql.parquet.binaryAsString")
    .doc("Some other Parquet-producing systems, in particular Impala and older versions of " +
      "Spark SQL, do not differentiate between binary data and strings when writing out the " +
      "Parquet schema. This flag tells Spark SQL to interpret binary data as a string to provide " +
      "compatibility with these systems.")
    .booleanConf
    .createWithDefault(false)

  val PARQUET_INT96_AS_TIMESTAMP = SQLConfigBuilder("spark.sql.parquet.int96AsTimestamp")
    .doc("Some Parquet-producing systems, in particular Impala, store Timestamp into INT96. " +
      "Spark would also store Timestamp as INT96 because we need to avoid precision lost of the " +
      "nanoseconds field. This flag tells Spark SQL to interpret INT96 data as a timestamp to " +
      "provide compatibility with these systems.")
    .booleanConf
    .createWithDefault(true)

  val PARQUET_CACHE_METADATA = SQLConfigBuilder("spark.sql.parquet.cacheMetadata")
    .doc("Turns on caching of Parquet schema metadata. Can speed up querying of static data.")
    .booleanConf
    .createWithDefault(true)

  val PARQUET_COMPRESSION = SQLConfigBuilder("spark.sql.parquet.compression.codec")
    .doc("Sets the compression codec use when writing Parquet files. Acceptable values include: " +
      "uncompressed, snappy, gzip, lzo.")
    .stringConf
    .transform(_.toLowerCase())
    .checkValues(Set("uncompressed", "snappy", "gzip", "lzo"))
    .createWithDefault("snappy")

  val PARQUET_FILTER_PUSHDOWN_ENABLED = SQLConfigBuilder("spark.sql.parquet.filterPushdown")
    .doc("Enables Parquet filter push-down optimization when set to true.")
    .booleanConf
    .createWithDefault(true)

  val PARQUET_WRITE_LEGACY_FORMAT = SQLConfigBuilder("spark.sql.parquet.writeLegacyFormat")
    .doc("Whether to follow Parquet's format specification when converting Parquet schema to " +
      "Spark SQL schema and vice versa.")
    .booleanConf
    .createWithDefault(false)

  val PARQUET_OUTPUT_COMMITTER_CLASS = SQLConfigBuilder("spark.sql.parquet.output.committer.class")
    .doc("The output committer class used by Parquet. The specified class needs to be a " +
      "subclass of org.apache.hadoop.mapreduce.OutputCommitter.  Typically, it's also a subclass " +
      "of org.apache.parquet.hadoop.ParquetOutputCommitter.  NOTE: 1. Instead of SQLConf, this " +
      "option must be set in Hadoop Configuration.  2. This option overrides " +
      "\"spark.sql.sources.outputCommitterClass\".")
    .stringConf
    .createWithDefault(classOf[ParquetOutputCommitter].getName)

  val PARQUET_VECTORIZED_READER_ENABLED =
    SQLConfigBuilder("spark.sql.parquet.enableVectorizedReader")
      .doc("Enables vectorized parquet decoding.")
      .booleanConf
      .createWithDefault(true)

  val ORC_FILTER_PUSHDOWN_ENABLED = SQLConfigBuilder("spark.sql.orc.filterPushdown")
    .doc("When true, enable filter pushdown for ORC files.")
    .booleanConf
    .createWithDefault(false)

  val HIVE_VERIFY_PARTITION_PATH = SQLConfigBuilder("spark.sql.hive.verifyPartitionPath")
    .doc("When true, check all the partition paths under the table\'s root directory " +
         "when reading data stored in HDFS.")
    .booleanConf
    .createWithDefault(false)

  val HIVE_METASTORE_PARTITION_PRUNING =
    SQLConfigBuilder("spark.sql.hive.metastorePartitionPruning")
      .doc("When true, some predicates will be pushed down into the Hive metastore so that " +
           "unmatching partitions can be eliminated earlier.")
      .booleanConf
      .createWithDefault(false)

  val NATIVE_VIEW = SQLConfigBuilder("spark.sql.nativeView")
    .internal()
    .doc("When true, CREATE VIEW will be handled by Spark SQL instead of Hive native commands.  " +
         "Note that this function is experimental and should ony be used when you are using " +
         "non-hive-compatible tables written by Spark SQL.  The SQL string used to create " +
         "view should be fully qualified, i.e. use `tbl1`.`col1` instead of `*` whenever " +
         "possible, or you may get wrong result.")
    .booleanConf
    .createWithDefault(true)

  val CANONICAL_NATIVE_VIEW = SQLConfigBuilder("spark.sql.nativeView.canonical")
    .internal()
    .doc("When this option and spark.sql.nativeView are both true, Spark SQL tries to handle " +
         "CREATE VIEW statement using SQL query string generated from view definition logical " +
         "plan.  If the logical plan doesn't have a SQL representation, we fallback to the " +
         "original native view implementation.")
    .booleanConf
    .createWithDefault(true)

  val COLUMN_NAME_OF_CORRUPT_RECORD = SQLConfigBuilder("spark.sql.columnNameOfCorruptRecord")
    .doc("The name of internal column for storing raw/un-parsed JSON records that fail to parse.")
    .stringConf
    .createWithDefault("_corrupt_record")

  val BROADCAST_TIMEOUT = SQLConfigBuilder("spark.sql.broadcastTimeout")
    .doc("Timeout in seconds for the broadcast wait time in broadcast joins.")
    .intConf
    .createWithDefault(5 * 60)

  // This is only used for the thriftserver
  val THRIFTSERVER_POOL = SQLConfigBuilder("spark.sql.thriftserver.scheduler.pool")
    .doc("Set a Fair Scheduler pool for a JDBC client session.")
    .stringConf
    .createOptional

  val THRIFTSERVER_UI_STATEMENT_LIMIT =
    SQLConfigBuilder("spark.sql.thriftserver.ui.retainedStatements")
      .doc("The number of SQL statements kept in the JDBC/ODBC web UI history.")
      .intConf
      .createWithDefault(200)

  val THRIFTSERVER_UI_SESSION_LIMIT = SQLConfigBuilder("spark.sql.thriftserver.ui.retainedSessions")
    .doc("The number of SQL client sessions kept in the JDBC/ODBC web UI history.")
    .intConf
    .createWithDefault(200)

  // This is used to set the default data source
  val DEFAULT_DATA_SOURCE_NAME = SQLConfigBuilder("spark.sql.sources.default")
    .doc("The default data source to use in input/output.")
    .stringConf
    .createWithDefault("parquet")

  val CONVERT_CTAS = SQLConfigBuilder("spark.sql.hive.convertCTAS")
    .internal()
    .doc("When true, a table created by a Hive CTAS statement (no USING clause) " +
      "without specifying any storage property will be converted to a data source table, " +
      "using the data source set by spark.sql.sources.default.")
    .booleanConf
    .createWithDefault(false)

  val GATHER_FASTSTAT = SQLConfigBuilder("spark.sql.hive.gatherFastStats")
      .internal()
      .doc("When true, fast stats (number of files and total size of all files) will be gathered" +
        " in parallel while repairing table partitions to avoid the sequential listing in Hive" +
        " metastore.")
      .booleanConf
      .createWithDefault(true)

  // This is used to control the when we will split a schema's JSON string to multiple pieces
  // in order to fit the JSON string in metastore's table property (by default, the value has
  // a length restriction of 4000 characters). We will split the JSON string of a schema
  // to its length exceeds the threshold.
  val SCHEMA_STRING_LENGTH_THRESHOLD =
    SQLConfigBuilder("spark.sql.sources.schemaStringLengthThreshold")
      .doc("The maximum length allowed in a single cell when " +
        "storing additional schema information in Hive's metastore.")
      .internal()
      .intConf
      .createWithDefault(4000)

  val PARTITION_DISCOVERY_ENABLED = SQLConfigBuilder("spark.sql.sources.partitionDiscovery.enabled")
    .doc("When true, automatically discover data partitions.")
    .booleanConf
    .createWithDefault(true)

  val PARTITION_COLUMN_TYPE_INFERENCE =
    SQLConfigBuilder("spark.sql.sources.partitionColumnTypeInference.enabled")
      .doc("When true, automatically infer the data types for partitioned columns.")
      .booleanConf
      .createWithDefault(true)

  val PARTITION_MAX_FILES =
    SQLConfigBuilder("spark.sql.sources.maxConcurrentWrites")
      .doc("The maximum number of concurrent files to open before falling back on sorting when " +
            "writing out files using dynamic partitioning.")
      .intConf
      .createWithDefault(1)

  val BUCKETING_ENABLED = SQLConfigBuilder("spark.sql.sources.bucketing.enabled")
    .doc("When false, we will treat bucketed table as normal table")
    .booleanConf
    .createWithDefault(true)

  val CROSS_JOINS_ENABLED = SQLConfigBuilder("spark.sql.crossJoin.enabled")
    .doc("When false, we will throw an error if a query contains a cross join")
    .booleanConf
    .createWithDefault(false)

  val ORDER_BY_ORDINAL = SQLConfigBuilder("spark.sql.orderByOrdinal")
    .doc("When true, the ordinal numbers are treated as the position in the select list. " +
         "When false, the ordinal numbers in order/sort by clause are ignored.")
    .booleanConf
    .createWithDefault(true)

  val GROUP_BY_ORDINAL = SQLConfigBuilder("spark.sql.groupByOrdinal")
    .doc("When true, the ordinal numbers in group by clauses are treated as the position " +
      "in the select list. When false, the ordinal numbers are ignored.")
    .booleanConf
    .createWithDefault(true)

  // The output committer class used by HadoopFsRelation. The specified class needs to be a
  // subclass of org.apache.hadoop.mapreduce.OutputCommitter.
  //
  // NOTE:
  //
  //  1. Instead of SQLConf, this option *must be set in Hadoop Configuration*.
  //  2. This option can be overridden by "spark.sql.parquet.output.committer.class".
  val OUTPUT_COMMITTER_CLASS =
    SQLConfigBuilder("spark.sql.sources.outputCommitterClass").internal().stringConf.createOptional

  val PARALLEL_PARTITION_DISCOVERY_THRESHOLD =
    SQLConfigBuilder("spark.sql.sources.parallelPartitionDiscovery.threshold")
      .doc("The degree of parallelism for schema merging and partition discovery of " +
        "Parquet data sources.")
      .intConf
      .createWithDefault(32)

  // Whether to automatically resolve ambiguity in join conditions for self-joins.
  // See SPARK-6231.
  val DATAFRAME_SELF_JOIN_AUTO_RESOLVE_AMBIGUITY =
    SQLConfigBuilder("spark.sql.selfJoinAutoResolveAmbiguity")
      .internal()
      .booleanConf
      .createWithDefault(true)

  // Whether to retain group by columns or not in GroupedData.agg.
  val DATAFRAME_RETAIN_GROUP_COLUMNS = SQLConfigBuilder("spark.sql.retainGroupColumns")
    .internal()
    .booleanConf
    .createWithDefault(true)

  val DATAFRAME_PIVOT_MAX_VALUES = SQLConfigBuilder("spark.sql.pivotMaxValues")
    .doc("When doing a pivot without specifying values for the pivot column this is the maximum " +
      "number of (distinct) values that will be collected without error.")
    .intConf
    .createWithDefault(10000)

  val RUN_SQL_ON_FILES = SQLConfigBuilder("spark.sql.runSQLOnFiles")
    .internal()
    .doc("When true, we could use `datasource`.`path` as table in SQL query.")
    .booleanConf
    .createWithDefault(true)

  val WHOLESTAGE_CODEGEN_ENABLED = SQLConfigBuilder("spark.sql.codegen.wholeStage")
    .internal()
    .doc("When true, the whole stage (of multiple operators) will be compiled into single java" +
      " method.")
    .booleanConf
    .createWithDefault(true)

  val WHOLESTAGE_MAX_NUM_FIELDS = SQLConfigBuilder("spark.sql.codegen.maxFields")
    .internal()
    .doc("The maximum number of fields (including nested fields) that will be supported before" +
      " deactivating whole-stage codegen.")
    .intConf
    .createWithDefault(100)

  val WHOLESTAGE_FALLBACK = SQLConfigBuilder("spark.sql.codegen.fallback")
    .internal()
    .doc("When true, whole stage codegen could be temporary disabled for the part of query that" +
      " fail to compile generated code")
    .booleanConf
    .createWithDefault(true)

  val MAX_CASES_BRANCHES = SQLConfigBuilder("spark.sql.codegen.maxCaseBranches")
    .internal()
    .doc("The maximum number of switches supported with codegen.")
    .intConf
    .createWithDefault(20)

  val FILES_MAX_PARTITION_BYTES = SQLConfigBuilder("spark.sql.files.maxPartitionBytes")
    .doc("The maximum number of bytes to pack into a single partition when reading files.")
    .longConf
    .createWithDefault(128 * 1024 * 1024) // parquet.block.size

  val FILES_OPEN_COST_IN_BYTES = SQLConfigBuilder("spark.sql.files.openCostInBytes")
    .internal()
    .doc("The estimated cost to open a file, measured by the number of bytes could be scanned in" +
      " the same time. This is used when putting multiple files into a partition. It's better to" +
      " over estimated, then the partitions with small files will be faster than partitions with" +
      " bigger files (which is scheduled first).")
    .longConf
    .createWithDefault(4 * 1024 * 1024)

  val EXCHANGE_REUSE_ENABLED = SQLConfigBuilder("spark.sql.exchange.reuse")
    .internal()
    .doc("When true, the planner will try to find out duplicated exchanges and re-use them.")
    .booleanConf
    .createWithDefault(true)

  val STATE_STORE_MIN_DELTAS_FOR_SNAPSHOT =
    SQLConfigBuilder("spark.sql.streaming.stateStore.minDeltasForSnapshot")
      .internal()
      .doc("Minimum number of state store delta files that needs to be generated before they " +
        "consolidated into snapshots.")
      .intConf
      .createWithDefault(10)

  val STATE_STORE_MIN_VERSIONS_TO_RETAIN =
    SQLConfigBuilder("spark.sql.streaming.stateStore.minBatchesToRetain")
      .internal()
      .doc("Minimum number of versions of a state store's data to retain after cleaning.")
      .intConf
      .createWithDefault(2)

  val CHECKPOINT_LOCATION = SQLConfigBuilder("spark.sql.streaming.checkpointLocation")
    .doc("The default location for storing checkpoint data for streaming queries.")
    .stringConf
    .createOptional

  val UNSUPPORTED_OPERATION_CHECK_ENABLED =
    SQLConfigBuilder("spark.sql.streaming.unsupportedOperationCheck")
      .internal()
      .doc("When true, the logical plan for streaming query will be checked for unsupported" +
        " operations.")
      .booleanConf
      .createWithDefault(true)

  val VARIABLE_SUBSTITUTE_ENABLED =
    SQLConfigBuilder("spark.sql.variable.substitute")
      .doc("This enables substitution using syntax like ${var} ${system:var} and ${env:var}.")
      .booleanConf
      .createWithDefault(true)

  val VARIABLE_SUBSTITUTE_DEPTH =
    SQLConfigBuilder("spark.sql.variable.substitute.depth")
      .doc("The maximum replacements the substitution engine will do.")
      .intConf
      .createWithDefault(40)

  val VECTORIZED_AGG_MAP_MAX_COLUMNS =
    SQLConfigBuilder("spark.sql.codegen.aggregate.map.columns.max")
      .internal()
      .doc("Sets the maximum width of schema (aggregate keys + values) for which aggregate with" +
        "keys uses an in-memory columnar map to speed up execution. Setting this to 0 effectively" +
        "disables the columnar map")
      .intConf
      .createWithDefault(3)

  val FILE_SINK_LOG_DELETION = SQLConfigBuilder("spark.sql.streaming.fileSink.log.deletion")
    .internal()
    .doc("Whether to delete the expired log files in file stream sink.")
    .booleanConf
    .createWithDefault(true)

  val FILE_SINK_LOG_COMPACT_INTERVAL =
    SQLConfigBuilder("spark.sql.streaming.fileSink.log.compactInterval")
      .internal()
      .doc("Number of log files after which all the previous files " +
        "are compacted into the next log file.")
      .intConf
      .createWithDefault(10)

  val FILE_SINK_LOG_CLEANUP_DELAY =
    SQLConfigBuilder("spark.sql.streaming.fileSink.log.cleanupDelay")
      .internal()
      .doc("How long that a file is guaranteed to be visible for all readers.")
      .timeConf(TimeUnit.MILLISECONDS)
      .createWithDefault(TimeUnit.MINUTES.toMillis(10)) // 10 minutes

  val FILE_SOURCE_LOG_DELETION = SQLConfigBuilder("spark.sql.streaming.fileSource.log.deletion")
    .internal()
    .doc("Whether to delete the expired log files in file stream source.")
    .booleanConf
    .createWithDefault(true)

  val FILE_SOURCE_LOG_COMPACT_INTERVAL =
    SQLConfigBuilder("spark.sql.streaming.fileSource.log.compactInterval")
      .internal()
      .doc("Number of log files after which all the previous files " +
        "are compacted into the next log file.")
      .intConf
      .createWithDefault(10)

  val FILE_SOURCE_LOG_CLEANUP_DELAY =
    SQLConfigBuilder("spark.sql.streaming.fileSource.log.cleanupDelay")
      .internal()
      .doc("How long in milliseconds a file is guaranteed to be visible for all readers.")
      .timeConf(TimeUnit.MILLISECONDS)
      .createWithDefault(TimeUnit.MINUTES.toMillis(10)) // 10 minutes

  val STREAMING_SCHEMA_INFERENCE =
    SQLConfigBuilder("spark.sql.streaming.schemaInference")
      .internal()
      .doc("Whether file-based streaming sources will infer its own schema")
      .booleanConf
      .createWithDefault(false)

  val STREAMING_POLLING_DELAY =
    SQLConfigBuilder("spark.sql.streaming.pollingDelay")
      .internal()
      .doc("How long to delay polling new data when no data is available")
      .timeConf(TimeUnit.MILLISECONDS)
      .createWithDefault(10L)

  val STREAMING_METRICS_ENABLED =
    SQLConfigBuilder("spark.sql.streaming.metricsEnabled")
      .doc("Whether Dropwizard/Codahale metrics will be reported for active streaming queries.")
      .booleanConf
      .createWithDefault(false)

  object Deprecated {
    val MAPRED_REDUCE_TASKS = "mapred.reduce.tasks"
  }
}

/**
 * A class that enables the setting and getting of mutable config parameters/hints.
 *
 * In the presence of a SQLContext, these can be set and queried by passing SET commands
 * into Spark SQL's query functions (i.e. sql()). Otherwise, users of this class can
 * modify the hints by programmatically calling the setters and getters of this class.
 *
 * SQLConf is thread-safe (internally synchronized, so safe to be used in multiple threads).
 */
private[sql] class SQLConf extends Serializable with CatalystConf with Logging {
  import SQLConf._

  /** Only low degree of contention is expected for conf, thus NOT using ConcurrentHashMap. */
  @transient protected[spark] val settings = java.util.Collections.synchronizedMap(
    new java.util.HashMap[String, String]())

  /** ************************ Spark SQL Params/Hints ******************* */

  def optimizerMaxIterations: Int = getConf(OPTIMIZER_MAX_ITERATIONS)

  def optimizerInSetConversionThreshold: Int = getConf(OPTIMIZER_INSET_CONVERSION_THRESHOLD)

  def checkpointLocation: Option[String] = getConf(CHECKPOINT_LOCATION)

  def filesMaxPartitionBytes: Long = getConf(FILES_MAX_PARTITION_BYTES)

  def filesOpenCostInBytes: Long = getConf(FILES_OPEN_COST_IN_BYTES)

  def useCompression: Boolean = getConf(COMPRESS_CACHED)

  def parquetCompressionCodec: String = getConf(PARQUET_COMPRESSION)

  def parquetCacheMetadata: Boolean = getConf(PARQUET_CACHE_METADATA)

  def parquetVectorizedReaderEnabled: Boolean = getConf(PARQUET_VECTORIZED_READER_ENABLED)

  def columnBatchSize: Int = getConf(COLUMN_BATCH_SIZE)

  def numShufflePartitions: Int = getConf(SHUFFLE_PARTITIONS)

  def targetPostShuffleInputSize: Long =
    getConf(SHUFFLE_TARGET_POSTSHUFFLE_INPUT_SIZE)

  def adaptiveExecutionEnabled: Boolean = getConf(ADAPTIVE_EXECUTION_ENABLED)

  def minNumPostShufflePartitions: Int =
    getConf(SHUFFLE_MIN_NUM_POSTSHUFFLE_PARTITIONS)

  def parquetFilterPushDown: Boolean = getConf(PARQUET_FILTER_PUSHDOWN_ENABLED)

  def orcFilterPushDown: Boolean = getConf(ORC_FILTER_PUSHDOWN_ENABLED)

  def verifyPartitionPath: Boolean = getConf(HIVE_VERIFY_PARTITION_PATH)

  def metastorePartitionPruning: Boolean = getConf(HIVE_METASTORE_PARTITION_PRUNING)

  def nativeView: Boolean = getConf(NATIVE_VIEW)

  def gatherFastStats: Boolean = getConf(GATHER_FASTSTAT)

  def wholeStageEnabled: Boolean = getConf(WHOLESTAGE_CODEGEN_ENABLED)

  def wholeStageMaxNumFields: Int = getConf(WHOLESTAGE_MAX_NUM_FIELDS)

  def wholeStageFallback: Boolean = getConf(WHOLESTAGE_FALLBACK)

  def maxCaseBranchesForCodegen: Int = getConf(MAX_CASES_BRANCHES)

  def exchangeReuseEnabled: Boolean = getConf(EXCHANGE_REUSE_ENABLED)

  def canonicalView: Boolean = getConf(CANONICAL_NATIVE_VIEW)

  def caseSensitiveAnalysis: Boolean = getConf(SQLConf.CASE_SENSITIVE)

  def subexpressionEliminationEnabled: Boolean =
    getConf(SUBEXPRESSION_ELIMINATION_ENABLED)

  def autoBroadcastJoinThreshold: Long = getConf(AUTO_BROADCASTJOIN_THRESHOLD)

  def fallBackToHdfsForStatsEnabled: Boolean = getConf(ENABLE_FALL_BACK_TO_HDFS_FOR_STATS)

  def preferSortMergeJoin: Boolean = getConf(PREFER_SORTMERGEJOIN)

  def enableRadixSort: Boolean = getConf(RADIX_SORT_ENABLED)

  def defaultSizeInBytes: Long = getConf(DEFAULT_SIZE_IN_BYTES, Long.MaxValue)

  def isParquetBinaryAsString: Boolean = getConf(PARQUET_BINARY_AS_STRING)

  def isParquetINT96AsTimestamp: Boolean = getConf(PARQUET_INT96_AS_TIMESTAMP)

  def writeLegacyParquetFormat: Boolean = getConf(PARQUET_WRITE_LEGACY_FORMAT)

  def inMemoryPartitionPruning: Boolean = getConf(IN_MEMORY_PARTITION_PRUNING)

  def columnNameOfCorruptRecord: String = getConf(COLUMN_NAME_OF_CORRUPT_RECORD)

  def broadcastTimeout: Int = getConf(BROADCAST_TIMEOUT)

  def defaultDataSourceName: String = getConf(DEFAULT_DATA_SOURCE_NAME)

  def convertCTAS: Boolean = getConf(CONVERT_CTAS)

  def partitionDiscoveryEnabled(): Boolean =
    getConf(SQLConf.PARTITION_DISCOVERY_ENABLED)

  def partitionColumnTypeInferenceEnabled(): Boolean =
    getConf(SQLConf.PARTITION_COLUMN_TYPE_INFERENCE)

  def parallelPartitionDiscoveryThreshold: Int =
    getConf(SQLConf.PARALLEL_PARTITION_DISCOVERY_THRESHOLD)

  def bucketingEnabled: Boolean = getConf(SQLConf.BUCKETING_ENABLED)

  def crossJoinEnabled: Boolean = getConf(SQLConf.CROSS_JOINS_ENABLED)

  // Do not use a value larger than 4000 as the default value of this property.
  // See the comments of SCHEMA_STRING_LENGTH_THRESHOLD above for more information.
  def schemaStringLengthThreshold: Int = getConf(SCHEMA_STRING_LENGTH_THRESHOLD)

  def dataFrameSelfJoinAutoResolveAmbiguity: Boolean =
    getConf(DATAFRAME_SELF_JOIN_AUTO_RESOLVE_AMBIGUITY)

  def dataFrameRetainGroupColumns: Boolean = getConf(DATAFRAME_RETAIN_GROUP_COLUMNS)

  override def runSQLonFile: Boolean = getConf(RUN_SQL_ON_FILES)

  def vectorizedAggregateMapMaxColumns: Int = getConf(VECTORIZED_AGG_MAP_MAX_COLUMNS)

  def variableSubstituteEnabled: Boolean = getConf(VARIABLE_SUBSTITUTE_ENABLED)

  def variableSubstituteDepth: Int = getConf(VARIABLE_SUBSTITUTE_DEPTH)

  def warehousePath: String = {
    new Path(getConf(WAREHOUSE_PATH).replace("${system:user.dir}",
      System.getProperty("user.dir"))).toString
  }
  override def orderByOrdinal: Boolean = getConf(ORDER_BY_ORDINAL)

  override def groupByOrdinal: Boolean = getConf(GROUP_BY_ORDINAL)
  /** ********************** SQLConf functionality methods ************ */

  /** Set Spark SQL configuration properties. */
  def setConf(props: Properties): Unit = settings.synchronized {
    props.asScala.foreach { case (k, v) => setConfString(k, v) }
  }

  /** Set the given Spark SQL configuration property using a `string` value. */
  def setConfString(key: String, value: String): Unit = {
    require(key != null, "key cannot be null")
    require(value != null, s"value cannot be null for key: $key")
    val entry = sqlConfEntries.get(key)
    if (entry != null) {
      // Only verify configs in the SQLConf object
      entry.valueConverter(value)
    }
    setConfWithCheck(key, value)
  }

  /** Set the given Spark SQL configuration property. */
  def setConf[T](entry: ConfigEntry[T], value: T): Unit = {
    require(entry != null, "entry cannot be null")
    require(value != null, s"value cannot be null for key: ${entry.key}")
    require(sqlConfEntries.get(entry.key) == entry, s"$entry is not registered")
    setConfWithCheck(entry.key, entry.stringConverter(value))
  }

  /** Return the value of Spark SQL configuration property for the given key. */
  @throws[NoSuchElementException]("if key is not set")
  def getConfString(key: String): String = {
    Option(settings.get(key)).
      orElse {
        // Try to use the default value
        Option(sqlConfEntries.get(key)).map(_.defaultValueString)
      }.
      getOrElse(throw new NoSuchElementException(key))
  }

  /**
   * Return the value of Spark SQL configuration property for the given key. If the key is not set
   * yet, return `defaultValue`. This is useful when `defaultValue` in ConfigEntry is not the
   * desired one.
   */
  def getConf[T](entry: ConfigEntry[T], defaultValue: T): T = {
    require(sqlConfEntries.get(entry.key) == entry, s"$entry is not registered")
    Option(settings.get(entry.key)).map(entry.valueConverter).getOrElse(defaultValue)
  }

  /**
   * Return the value of Spark SQL configuration property for the given key. If the key is not set
   * yet, return `defaultValue` in [[ConfigEntry]].
   */
  def getConf[T](entry: ConfigEntry[T]): T = {
    require(sqlConfEntries.get(entry.key) == entry, s"$entry is not registered")
    Option(settings.get(entry.key)).map(entry.valueConverter).orElse(entry.defaultValue).
      getOrElse(throw new NoSuchElementException(entry.key))
  }

  /**
   * Return the value of an optional Spark SQL configuration property for the given key. If the key
   * is not set yet, returns None.
   */
  def getConf[T](entry: OptionalConfigEntry[T]): Option[T] = {
    require(sqlConfEntries.get(entry.key) == entry, s"$entry is not registered")
    Option(settings.get(entry.key)).map(entry.rawValueConverter)
  }

  /**
   * Return the `string` value of Spark SQL configuration property for the given key. If the key is
   * not set yet, return `defaultValue`.
   */
  def getConfString(key: String, defaultValue: String): String = {
    val entry = sqlConfEntries.get(key)
    if (entry != null && defaultValue != "<undefined>") {
      // Only verify configs in the SQLConf object
      entry.valueConverter(defaultValue)
    }
    Option(settings.get(key)).getOrElse(defaultValue)
  }

  /**
   * Return all the configuration properties that have been set (i.e. not the default).
   * This creates a new copy of the config properties in the form of a Map.
   */
  def getAllConfs: immutable.Map[String, String] =
    settings.synchronized { settings.asScala.toMap }

  /**
   * Return all the configuration definitions that have been defined in [[SQLConf]]. Each
   * definition contains key, defaultValue and doc.
   */
  def getAllDefinedConfs: Seq[(String, String, String)] = sqlConfEntries.synchronized {
    sqlConfEntries.values.asScala.filter(_.isPublic).map { entry =>
      (entry.key, getConfString(entry.key, entry.defaultValueString), entry.doc)
    }.toSeq
  }

  /**
   * Return whether a given key is set in this [[SQLConf]].
   */
  def contains(key: String): Boolean = {
    settings.containsKey(key)
  }

  private def setConfWithCheck(key: String, value: String): Unit = {
    settings.put(key, value)
  }

  def unsetConf(key: String): Unit = {
    settings.remove(key)
  }

  def unsetConf(entry: ConfigEntry[_]): Unit = {
    settings.remove(entry.key)
  }

  def clear(): Unit = {
    settings.clear()
  }
}
<|MERGE_RESOLUTION|>--- conflicted
+++ resolved
@@ -57,11 +57,7 @@
   val WAREHOUSE_PATH = SQLConfigBuilder("spark.sql.warehouse.dir")
     .doc("The default location for managed databases and tables.")
     .stringConf
-<<<<<<< HEAD
-    .createWithDefault("file:${system:user.dir}/spark-warehouse")
-=======
     .createWithDefault(Utils.resolveURI("spark-warehouse").toString)
->>>>>>> 584354ea
 
   val OPTIMIZER_MAX_ITERATIONS = SQLConfigBuilder("spark.sql.optimizer.maxIterations")
     .internal()
