--- conflicted
+++ resolved
@@ -24,13 +24,9 @@
 
 import org.apache.parquet.hadoop.ParquetOutputCommitter
 
-<<<<<<< HEAD
-import org.apache.spark.Logging
+import org.apache.spark.internal.Logging
 import org.apache.spark.internal.config._
 import org.apache.spark.network.util.ByteUnit
-=======
-import org.apache.spark.internal.Logging
->>>>>>> b554b3c4
 import org.apache.spark.sql.catalyst.CatalystConf
 import org.apache.spark.sql.catalyst.parser.ParserConf
 import org.apache.spark.util.Utils
@@ -57,7 +53,6 @@
 
   }
 
-<<<<<<< HEAD
   val ALLOW_MULTIPLE_CONTEXTS = SQLConfigBuilder("spark.sql.allowMultipleContexts")
     .doc("When set to true, creating multiple SQLContexts/HiveContexts is allowed." +
       "When set to false, only one SQLContext/HiveContext is allowed to be created " +
@@ -89,46 +84,14 @@
       .booleanConf
       .createWithDefault(true)
 
+  val PREFER_SORTMERGEJOIN = SQLConfigBuilder("spark.sql.join.preferSortMergeJoin")
+    .internal()
+    .doc("When true, prefer sort merge join over shuffle hash join.")
+    .booleanConf
+    .createWithDefault(true)
+
   val AUTO_BROADCASTJOIN_THRESHOLD = SQLConfigBuilder("spark.sql.autoBroadcastJoinThreshold")
     .doc("Configures the maximum size in bytes for a table that will be broadcast to all worker " +
-=======
-  val ALLOW_MULTIPLE_CONTEXTS = booleanConf("spark.sql.allowMultipleContexts",
-    defaultValue = Some(true),
-    doc = "When set to true, creating multiple SQLContexts/HiveContexts is allowed. " +
-      "When set to false, only one SQLContext/HiveContext is allowed to be created " +
-      "through the constructor (new SQLContexts/HiveContexts created through newSession " +
-      "method is allowed). Please note that this conf needs to be set in Spark Conf. Once " +
-      "a SQLContext/HiveContext has been created, changing the value of this conf will not " +
-      "have effect.",
-    isPublic = true)
-
-  val COMPRESS_CACHED = booleanConf("spark.sql.inMemoryColumnarStorage.compressed",
-    defaultValue = Some(true),
-    doc = "When set to true Spark SQL will automatically select a compression codec for each " +
-      "column based on statistics of the data.",
-    isPublic = false)
-
-  val COLUMN_BATCH_SIZE = intConf("spark.sql.inMemoryColumnarStorage.batchSize",
-    defaultValue = Some(10000),
-    doc = "Controls the size of batches for columnar caching.  Larger batch sizes can improve " +
-      "memory utilization and compression, but risk OOMs when caching data.",
-    isPublic = false)
-
-  val IN_MEMORY_PARTITION_PRUNING =
-    booleanConf("spark.sql.inMemoryColumnarStorage.partitionPruning",
-      defaultValue = Some(true),
-      doc = "When true, enable partition pruning for in-memory columnar tables.",
-      isPublic = false)
-
-  val PREFER_SORTMERGEJOIN = booleanConf("spark.sql.join.preferSortMergeJoin",
-      defaultValue = Some(true),
-      doc = "When true, prefer sort merge join over shuffle hash join.",
-      isPublic = false)
-
-  val AUTO_BROADCASTJOIN_THRESHOLD = intConf("spark.sql.autoBroadcastJoinThreshold",
-    defaultValue = Some(10 * 1024 * 1024),
-    doc = "Configures the maximum size in bytes for a table that will be broadcast to all worker " +
->>>>>>> b554b3c4
       "nodes when performing a join.  By setting this value to -1 broadcasting can be disabled. " +
       "Note that currently statistics are only supported for Hive Metastore tables where the " +
       "command<code>ANALYZE TABLE &lt;tableName&gt; COMPUTE STATISTICS noscan</code> has been run.")
@@ -139,16 +102,10 @@
     .internal()
     .doc("The default table size used in query planning. By default, it is set to a larger " +
       "value than `spark.sql.autoBroadcastJoinThreshold` to be more conservative. That is to say " +
-<<<<<<< HEAD
-      "by default the optimizer will not choose to broadcast a table unless it knows for sure its" +
-      "size is small enough.")
+      "by default the optimizer will not choose to broadcast a table unless it knows for sure " +
+      "its size is small enough.")
     .longConf
     .createWithDefault(-1)
-=======
-      "by default the optimizer will not choose to broadcast a table unless it knows for sure " +
-      "its size is small enough.",
-    isPublic = false)
->>>>>>> b554b3c4
 
   val SHUFFLE_PARTITIONS = SQLConfigBuilder("spark.sql.shuffle.partitions")
     .doc("The default number of partitions to use when shuffling data for joins or aggregations.")
@@ -172,7 +129,6 @@
       .doc("The advisory minimal number of post-shuffle partitions provided to " +
         "ExchangeCoordinator. This setting is used in our test to make sure we " +
         "have enough parallelism to expose issues that will not be exposed with a " +
-<<<<<<< HEAD
         "single partition. When the value is a non-positive value, this setting will" +
         "not be provided to ExchangeCoordinator.")
       .intConf
@@ -187,6 +143,12 @@
 
   val CASE_SENSITIVE = SQLConfigBuilder("spark.sql.caseSensitive")
     .doc("Whether the query analyzer should be case sensitive or not.")
+    .booleanConf
+    .createWithDefault(true)
+
+  val PARQUET_FILE_SCAN = SQLConfigBuilder("spark.sql.parquet.fileScan")
+    .internal()
+    .doc("Use the new FileScanRDD path for reading parquet data.")
     .booleanConf
     .createWithDefault(true)
 
@@ -207,42 +169,6 @@
 
   val PARQUET_BINARY_AS_STRING = SQLConfigBuilder("spark.sql.parquet.binaryAsString")
     .doc("Some other Parquet-producing systems, in particular Impala and older versions of " +
-=======
-        "single partition. When the value is a non-positive value, this setting will " +
-        "not be provided to ExchangeCoordinator.",
-      isPublic = false)
-
-  val SUBEXPRESSION_ELIMINATION_ENABLED = booleanConf("spark.sql.subexpressionElimination.enabled",
-    defaultValue = Some(true),
-    doc = "When true, common subexpressions will be eliminated.",
-    isPublic = false)
-
-  val CASE_SENSITIVE = booleanConf("spark.sql.caseSensitive",
-    defaultValue = Some(true),
-    doc = "Whether the query analyzer should be case sensitive or not.")
-
-  val PARQUET_FILE_SCAN = booleanConf("spark.sql.parquet.fileScan",
-    defaultValue = Some(true),
-    doc = "Use the new FileScanRDD path for reading parquet data.",
-    isPublic = false)
-
-  val PARQUET_SCHEMA_MERGING_ENABLED = booleanConf("spark.sql.parquet.mergeSchema",
-    defaultValue = Some(false),
-    doc = "When true, the Parquet data source merges schemas collected from all data files, " +
-          "otherwise the schema is picked from the summary file or a random data file " +
-          "if no summary file is available.")
-
-  val PARQUET_SCHEMA_RESPECT_SUMMARIES = booleanConf("spark.sql.parquet.respectSummaryFiles",
-    defaultValue = Some(false),
-    doc = "When true, we make assumption that all part-files of Parquet are consistent with " +
-          "summary files and we will ignore them when merging schema. Otherwise, if this is " +
-          "false, which is the default, we will merge all part-files. This should be considered " +
-          "as expert-only option, and shouldn't be enabled before knowing what it means exactly.")
-
-  val PARQUET_BINARY_AS_STRING = booleanConf("spark.sql.parquet.binaryAsString",
-    defaultValue = Some(false),
-    doc = "Some other Parquet-producing systems, in particular Impala and older versions of " +
->>>>>>> b554b3c4
       "Spark SQL, do not differentiate between binary data and strings when writing out the " +
       "Parquet schema. This flag tells Spark SQL to interpret binary data as a string to provide " +
       "compatibility with these systems.")
@@ -287,15 +213,8 @@
       "of org.apache.parquet.hadoop.ParquetOutputCommitter.  NOTE: 1. Instead of SQLConf, this " +
       "option must be set in Hadoop Configuration.  2. This option overrides " +
       "\"spark.sql.sources.outputCommitterClass\".")
-<<<<<<< HEAD
     .stringConf
     .createWithDefault(classOf[ParquetOutputCommitter].getName)
-
-  val PARQUET_UNSAFE_ROW_RECORD_READER_ENABLED =
-    SQLConfigBuilder("spark.sql.parquet.enableUnsafeRowRecordReader")
-      .doc("Enables using the custom ParquetUnsafeRowRecordReader.")
-      .booleanConf
-      .createWithDefault(true)
 
   val PARQUET_VECTORIZED_READER_ENABLED =
     SQLConfigBuilder("spark.sql.parquet.enableVectorizedReader")
@@ -329,7 +248,7 @@
          "view should be fully qualified, i.e. use `tbl1`.`col1` instead of `*` whenever " +
          "possible, or you may get wrong result.")
     .booleanConf
-    .createWithDefault(false)
+    .createWithDefault(true)
 
   val CANONICAL_NATIVE_VIEW = SQLConfigBuilder("spark.sql.nativeView.canonical")
     .internal()
@@ -366,64 +285,6 @@
     .doc("The number of SQL client sessions kept in the JDBC/ODBC web UI history.")
     .intConf
     .createWithDefault(200)
-=======
-
-  val PARQUET_VECTORIZED_READER_ENABLED = booleanConf(
-    key = "spark.sql.parquet.enableVectorizedReader",
-    defaultValue = Some(true),
-    doc = "Enables vectorized parquet decoding.")
-
-  val ORC_FILTER_PUSHDOWN_ENABLED = booleanConf("spark.sql.orc.filterPushdown",
-    defaultValue = Some(false),
-    doc = "When true, enable filter pushdown for ORC files.")
-
-  val HIVE_VERIFY_PARTITION_PATH = booleanConf("spark.sql.hive.verifyPartitionPath",
-    defaultValue = Some(false),
-    doc = "When true, check all the partition paths under the table\'s root directory " +
-          "when reading data stored in HDFS.")
-
-  val HIVE_METASTORE_PARTITION_PRUNING = booleanConf("spark.sql.hive.metastorePartitionPruning",
-    defaultValue = Some(false),
-    doc = "When true, some predicates will be pushed down into the Hive metastore so that " +
-          "unmatching partitions can be eliminated earlier.")
-
-  val NATIVE_VIEW = booleanConf("spark.sql.nativeView",
-    defaultValue = Some(true),
-    doc = "When true, CREATE VIEW will be handled by Spark SQL instead of Hive native commands.  " +
-          "Note that this function is experimental and should ony be used when you are using " +
-          "non-hive-compatible tables written by Spark SQL.  The SQL string used to create " +
-          "view should be fully qualified, i.e. use `tbl1`.`col1` instead of `*` whenever " +
-          "possible, or you may get wrong result.",
-    isPublic = false)
-
-  val CANONICAL_NATIVE_VIEW = booleanConf("spark.sql.nativeView.canonical",
-    defaultValue = Some(true),
-    doc = "When this option and spark.sql.nativeView are both true, Spark SQL tries to handle " +
-          "CREATE VIEW statement using SQL query string generated from view definition logical " +
-          "plan.  If the logical plan doesn't have a SQL representation, we fallback to the " +
-          "original native view implementation.",
-    isPublic = false)
-
-  val COLUMN_NAME_OF_CORRUPT_RECORD = stringConf("spark.sql.columnNameOfCorruptRecord",
-    defaultValue = Some("_corrupt_record"),
-    doc = "The name of internal column for storing raw/un-parsed JSON records that fail to parse.")
-
-  val BROADCAST_TIMEOUT = intConf("spark.sql.broadcastTimeout",
-    defaultValue = Some(5 * 60),
-    doc = "Timeout in seconds for the broadcast wait time in broadcast joins.")
-
-  // This is only used for the thriftserver
-  val THRIFTSERVER_POOL = stringConf("spark.sql.thriftserver.scheduler.pool",
-    doc = "Set a Fair Scheduler pool for a JDBC client session.")
-
-  val THRIFTSERVER_UI_STATEMENT_LIMIT = intConf("spark.sql.thriftserver.ui.retainedStatements",
-    defaultValue = Some(200),
-    doc = "The number of SQL statements kept in the JDBC/ODBC web UI history.")
-
-  val THRIFTSERVER_UI_SESSION_LIMIT = intConf("spark.sql.thriftserver.ui.retainedSessions",
-    defaultValue = Some(200),
-    doc = "The number of SQL client sessions kept in the JDBC/ODBC web UI history.")
->>>>>>> b554b3c4
 
   // This is used to set the default data source
   val DEFAULT_DATA_SOURCE_NAME = SQLConfigBuilder("spark.sql.sources.default")
@@ -461,26 +322,22 @@
       .intConf
       .createWithDefault(1)
 
-<<<<<<< HEAD
   val BUCKETING_ENABLED = SQLConfigBuilder("spark.sql.sources.bucketing.enabled")
     .doc("When false, we will treat bucketed table as normal table")
     .booleanConf
     .createWithDefault(true)
-=======
-  val BUCKETING_ENABLED = booleanConf("spark.sql.sources.bucketing.enabled",
-    defaultValue = Some(true),
-    doc = "When false, we will treat bucketed table as normal table.")
-
-  val ORDER_BY_ORDINAL = booleanConf("spark.sql.orderByOrdinal",
-    defaultValue = Some(true),
-    doc = "When true, the ordinal numbers are treated as the position in the select list. " +
-          "When false, the ordinal numbers in order/sort By clause are ignored.")
-
-  val GROUP_BY_ORDINAL = booleanConf("spark.sql.groupByOrdinal",
-    defaultValue = Some(true),
-    doc = "When true, the ordinal numbers in group by clauses are treated as the position " +
+
+  val ORDER_BY_ORDINAL = SQLConfigBuilder("spark.sql.orderByOrdinal")
+    .doc("When true, the ordinal numbers are treated as the position in the select list. " +
+         "When false, the ordinal numbers in order/sort By clause are ignored.")
+    .booleanConf
+    .createWithDefault(true)
+
+  val GROUP_BY_ORDINAL = SQLConfigBuilder("spark.sql.groupByOrdinal")
+    .doc("When true, the ordinal numbers in group by clauses are treated as the position " +
       "in the select list. When false, the ordinal numbers are ignored.")
->>>>>>> b554b3c4
+    .booleanConf
+    .createWithDefault(true)
 
   // The output committer class used by HadoopFsRelation. The specified class needs to be a
   // subclass of org.apache.hadoop.mapreduce.OutputCommitter.
@@ -516,7 +373,6 @@
       .createWithDefault(true)
 
   // Whether to retain group by columns or not in GroupedData.agg.
-<<<<<<< HEAD
   val DATAFRAME_RETAIN_GROUP_COLUMNS = SQLConfigBuilder("spark.sql.retainGroupColumns")
     .internal()
     .booleanConf
@@ -566,72 +422,26 @@
     .doc("When true, the planner will try to find out duplicated exchanges and re-use them")
     .booleanConf
     .createWithDefault(true)
-=======
-  val DATAFRAME_RETAIN_GROUP_COLUMNS = booleanConf(
-    "spark.sql.retainGroupColumns",
-    defaultValue = Some(true),
-    isPublic = false)
-
-  val DATAFRAME_PIVOT_MAX_VALUES = intConf(
-    "spark.sql.pivotMaxValues",
-    defaultValue = Some(10000),
-    doc = "When doing a pivot without specifying values for the pivot column this is the maximum " +
-      "number of (distinct) values that will be collected without error."
-  )
-
-  val RUN_SQL_ON_FILES = booleanConf("spark.sql.runSQLOnFiles",
-    defaultValue = Some(true),
-    isPublic = false,
-    doc = "When true, we could use `datasource`.`path` as table in SQL query."
-  )
-
-  val PARSER_SUPPORT_QUOTEDID = booleanConf("spark.sql.parser.supportQuotedIdentifiers",
-    defaultValue = Some(true),
-    isPublic = false,
-    doc = "Whether to use quoted identifier.\n  false: default(past) behavior. Implies only" +
-      "alphaNumeric and underscore are valid characters in identifiers.\n" +
-      "  true: implies column names can contain any character.")
-
-  val PARSER_SUPPORT_SQL11_RESERVED_KEYWORDS = booleanConf(
-    "spark.sql.parser.supportSQL11ReservedKeywords",
-    defaultValue = Some(false),
-    isPublic = false,
-    doc = "This flag should be set to true to enable support for SQL2011 reserved keywords.")
-
-  val WHOLESTAGE_CODEGEN_ENABLED = booleanConf("spark.sql.codegen.wholeStage",
-    defaultValue = Some(true),
-    doc = "When true, the whole stage (of multiple operators) will be compiled into single java" +
-      " method.",
-    isPublic = false)
-
-  val FILES_MAX_PARTITION_BYTES = longConf("spark.sql.files.maxPartitionBytes",
-    defaultValue = Some(128 * 1024 * 1024), // parquet.block.size
-    doc = "The maximum number of bytes to pack into a single partition when reading files.",
-    isPublic = true)
-
-  val EXCHANGE_REUSE_ENABLED = booleanConf("spark.sql.exchange.reuse",
-    defaultValue = Some(true),
-    doc = "When true, the planner will try to find out duplicated exchanges and re-use them.",
-    isPublic = false)
-
-  val STATE_STORE_MIN_DELTAS_FOR_SNAPSHOT = intConf(
-    "spark.sql.streaming.stateStore.minDeltasForSnapshot",
-    defaultValue = Some(10),
-    doc = "Minimum number of state store delta files that needs to be generated before they " +
-      "consolidated into snapshots.",
-    isPublic = false)
-
-  val STATE_STORE_MIN_VERSIONS_TO_RETAIN = intConf(
-    "spark.sql.streaming.stateStore.minBatchesToRetain",
-    defaultValue = Some(2),
-    doc = "Minimum number of versions of a state store's data to retain after cleaning.",
-    isPublic = false)
->>>>>>> b554b3c4
-
-  val CHECKPOINT_LOCATION = stringConf("spark.sql.streaming.checkpointLocation",
-    defaultValue = None,
-    doc = "The default location for storing checkpoint data for continuously executing queries.",
-    isPublic = true)
+
+  val STATE_STORE_MIN_DELTAS_FOR_SNAPSHOT =
+    SQLConfigBuilder("spark.sql.streaming.stateStore.minDeltasForSnapshot")
+      .internal()
+      .doc("Minimum number of state store delta files that needs to be generated before they " +
+        "consolidated into snapshots.")
+      .intConf
+      .createWithDefault(10)
+
+  val STATE_STORE_MIN_VERSIONS_TO_RETAIN =
+    SQLConfigBuilder("spark.sql.streaming.stateStore.minBatchesToRetain")
+      .internal()
+      .doc("Minimum number of versions of a state store's data to retain after cleaning.")
+      .intConf
+      .createWithDefault(2)
+
+  val CHECKPOINT_LOCATION = SQLConfigBuilder("spark.sql.streaming.checkpointLocation")
+    .doc("The default location for storing checkpoint data for continuously executing queries.")
+    .stringConf
+    .createWithDefault(null)
 
   object Deprecated {
     val MAPRED_REDUCE_TASKS = "mapred.reduce.tasks"
