--- conflicted
+++ resolved
@@ -130,7 +130,6 @@
         "ExchangeCoordinator. This setting is used in our test to make sure we " +
         "have enough parallelism to expose issues that will not be exposed with a " +
         "single partition. When the value is a non-positive value, this setting will " +
-<<<<<<< HEAD
         "not be provided to ExchangeCoordinator.")
       .intConf
       .createWithDefault(-1)
@@ -147,9 +146,9 @@
     .booleanConf
     .createWithDefault(true)
 
-  val PARQUET_FILE_SCAN = SQLConfigBuilder("spark.sql.parquet.fileScan")
-    .internal()
-    .doc("Use the new FileScanRDD path for reading parquet data.")
+  val USE_FILE_SCAN = SQLConfigBuilder("spark.sql.sources.fileScan")
+    .internal()
+    .doc("Use the new FileScanRDD path for reading HDSF based data sources.")
     .booleanConf
     .createWithDefault(true)
 
@@ -170,41 +169,6 @@
 
   val PARQUET_BINARY_AS_STRING = SQLConfigBuilder("spark.sql.parquet.binaryAsString")
     .doc("Some other Parquet-producing systems, in particular Impala and older versions of " +
-=======
-        "not be provided to ExchangeCoordinator.",
-      isPublic = false)
-
-  val SUBEXPRESSION_ELIMINATION_ENABLED = booleanConf("spark.sql.subexpressionElimination.enabled",
-    defaultValue = Some(true),
-    doc = "When true, common subexpressions will be eliminated.",
-    isPublic = false)
-
-  val CASE_SENSITIVE = booleanConf("spark.sql.caseSensitive",
-    defaultValue = Some(true),
-    doc = "Whether the query analyzer should be case sensitive or not.")
-
-  val USE_FILE_SCAN = booleanConf("spark.sql.sources.fileScan",
-    defaultValue = Some(true),
-    doc = "Use the new FileScanRDD path for reading HDSF based data sources.",
-    isPublic = false)
-
-  val PARQUET_SCHEMA_MERGING_ENABLED = booleanConf("spark.sql.parquet.mergeSchema",
-    defaultValue = Some(false),
-    doc = "When true, the Parquet data source merges schemas collected from all data files, " +
-          "otherwise the schema is picked from the summary file or a random data file " +
-          "if no summary file is available.")
-
-  val PARQUET_SCHEMA_RESPECT_SUMMARIES = booleanConf("spark.sql.parquet.respectSummaryFiles",
-    defaultValue = Some(false),
-    doc = "When true, we make assumption that all part-files of Parquet are consistent with " +
-          "summary files and we will ignore them when merging schema. Otherwise, if this is " +
-          "false, which is the default, we will merge all part-files. This should be considered " +
-          "as expert-only option, and shouldn't be enabled before knowing what it means exactly.")
-
-  val PARQUET_BINARY_AS_STRING = booleanConf("spark.sql.parquet.binaryAsString",
-    defaultValue = Some(false),
-    doc = "Some other Parquet-producing systems, in particular Impala and older versions of " +
->>>>>>> d46c71b3
       "Spark SQL, do not differentiate between binary data and strings when writing out the " +
       "Parquet schema. This flag tells Spark SQL to interpret binary data as a string to provide " +
       "compatibility with these systems.")
