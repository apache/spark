/*
 * Licensed to the Apache Software Foundation (ASF) under one or more
 * contributor license agreements.  See the NOTICE file distributed with
 * this work for additional information regarding copyright ownership.
 * The ASF licenses this file to You under the Apache License, Version 2.0
 * (the "License"); you may not use this file except in compliance with
 * the License.  You may obtain a copy of the License at
 *
 *    http://www.apache.org/licenses/LICENSE-2.0
 *
 * Unless required by applicable law or agreed to in writing, software
 * distributed under the License is distributed on an "AS IS" BASIS,
 * WITHOUT WARRANTIES OR CONDITIONS OF ANY KIND, either express or implied.
 * See the License for the specific language governing permissions and
 * limitations under the License.
 */

package org.apache.spark.sql.execution.streaming

import java.util.concurrent.{CountDownLatch, TimeUnit}
import java.util.concurrent.atomic.AtomicLong
import java.util.concurrent.locks.ReentrantLock

import scala.collection.mutable
import scala.collection.mutable.ArrayBuffer
import scala.collection.mutable.Map
import scala.util.control.NonFatal

import org.apache.hadoop.fs.Path

import org.apache.spark.internal.Logging
import org.apache.spark.sql._
import org.apache.spark.sql.catalyst.encoders.RowEncoder
import org.apache.spark.sql.catalyst.expressions.{Attribute, AttributeMap}
import org.apache.spark.sql.catalyst.plans.logical.{LocalRelation, LogicalPlan}
import org.apache.spark.sql.catalyst.util._
import org.apache.spark.sql.execution.{QueryExecution, SparkPlan}
import org.apache.spark.sql.execution.command.ExplainCommand
import org.apache.spark.sql.internal.SQLConf
import org.apache.spark.sql.streaming._
import org.apache.spark.util.{Clock, UninterruptibleThread, Utils}

/**
 * Manages the execution of a streaming Spark SQL query that is occurring in a separate thread.
 * Unlike a standard query, a streaming query executes repeatedly each time new data arrives at any
 * [[Source]] present in the query plan. Whenever new data arrives, a [[QueryExecution]] is created
 * and the results are committed transactionally to the given [[Sink]].
 */
class StreamExecution(
    override val sparkSession: SparkSession,
    override val id: Long,
    override val name: String,
    checkpointRoot: String,
    val logicalPlan: LogicalPlan,
    val sink: Sink,
    val trigger: Trigger,
    val triggerClock: Clock,
    val outputMode: OutputMode)
  extends StreamingQuery with Logging {

  import org.apache.spark.sql.streaming.StreamingQueryListener._
  import StreamMetrics._

  private val pollingDelayMs = sparkSession.sessionState.conf.streamingPollingDelay

  /**
   * A lock used to wait/notify when batches complete. Use a fair lock to avoid thread starvation.
   */
  private val awaitBatchLock = new ReentrantLock(true)
  private val awaitBatchLockCondition = awaitBatchLock.newCondition()

  private val startLatch = new CountDownLatch(1)
  private val terminationLatch = new CountDownLatch(1)

  /**
   * Tracks how much data we have processed and committed to the sink or state store from each
   * input source.
   * Only the scheduler thread should modify this field, and only in atomic steps. Other threads
   * must create a local copy before iterating over this data structure.
   */
  @volatile
  var committedOffsets = new StreamProgress

  /**
   * Tracks the offsets that are available to be processed, but have not yet be committed to the
   * sink.
   * Only the scheduler thread should modify this field, and only in atomic steps. Other threads
   * must create a local copy before iterating over this data structure.
   */
  @volatile
  private var availableOffsets = new StreamProgress

  /** The current batchId or -1 if execution has not yet been initialized. */
  private var currentBatchId: Long = -1

  /** All stream sources present in the query plan. */
  private val sources =
    logicalPlan.collect { case s: StreamingExecutionRelation => s.source }

  /** A list of unique sources in the query plan. */
  private val uniqueSources = sources.distinct

  private val triggerExecutor = trigger match {
    case t: ProcessingTime => ProcessingTimeExecutor(t, triggerClock)
  }

  /** Defines the internal state of execution */
  @volatile
  private var state: State = INITIALIZED

  @volatile
  var lastExecution: QueryExecution = null

  @volatile
  private var streamDeathCause: StreamingQueryException = null

  /* Get the call site in the caller thread; will pass this into the micro batch thread */
  private val callSite = Utils.getCallSite()

  /** Metrics for this query */
  private val streamMetrics =
    new StreamMetrics(uniqueSources.toSet, triggerClock, s"StructuredStreaming.$name")

  @volatile
  private var currentStatus: StreamingQueryStatus = null

  /** Flag that signals whether any error with input metrics have already been logged */
  @volatile
  private var metricWarningLogged: Boolean = false

  /**
   * The thread that runs the micro-batches of this stream. Note that this thread must be
   * [[org.apache.spark.util.UninterruptibleThread]] to avoid potential deadlocks in using
   * [[HDFSMetadataLog]]. See SPARK-14131 for more details.
   */
  val microBatchThread =
    new StreamExecutionThread(s"stream execution thread for $name") {
      override def run(): Unit = {
        // To fix call site like "run at <unknown>:0", we bridge the call site from the caller
        // thread to this micro batch thread
        sparkSession.sparkContext.setCallSite(callSite)
        runBatches()
      }
    }

  /**
   * A write-ahead-log that records the offsets that are present in each batch. In order to ensure
   * that a given batch will always consist of the same data, we write to this log *before* any
   * processing is done.  Thus, the Nth record in this log indicated data that is currently being
   * processed and the N-1th entry indicates which offsets have been durably committed to the sink.
   */
  val offsetLog = new HDFSMetadataLog[CompositeOffset](sparkSession, checkpointFile("offsets"))

  /** Whether the query is currently active or not */
  override def isActive: Boolean = state == ACTIVE

  /** Returns the current status of the query. */
  override def status: StreamingQueryStatus = currentStatus

  /** Returns current status of all the sources. */
  override def sourceStatuses: Array[SourceStatus] = currentStatus.sourceStatuses.toArray

  /** Returns current status of the sink. */
  override def sinkStatus: SinkStatus = currentStatus.sinkStatus

  /** Returns the [[StreamingQueryException]] if the query was terminated by an exception. */
  override def exception: Option[StreamingQueryException] = Option(streamDeathCause)

  /** Returns the path of a file with `name` in the checkpoint directory. */
  private def checkpointFile(name: String): String =
    new Path(new Path(checkpointRoot), name).toUri.toString

  /**
   * Starts the execution. This returns only after the thread has started and [[QueryStarted]] event
   * has been posted to all the listeners.
   */
  def start(): Unit = {
    microBatchThread.setDaemon(true)
    microBatchThread.start()
    startLatch.await()  // Wait until thread started and QueryStart event has been posted
  }

  /**
   * Repeatedly attempts to run batches as data arrives.
   *
   * Note that this method ensures that [[QueryStarted]] and [[QueryTerminated]] events are posted
   * such that listeners are guaranteed to get a start event before a termination. Furthermore, this
   * method also ensures that [[QueryStarted]] event is posted before the `start()` method returns.
   */
  private def runBatches(): Unit = {
    try {
      // Mark ACTIVE and then post the event. QueryStarted event is synchronously sent to listeners,
      // so must mark this as ACTIVE first.
      state = ACTIVE
      if (sparkSession.sessionState.conf.streamingMetricsEnabled) {
        sparkSession.sparkContext.env.metricsSystem.registerSource(streamMetrics)
      }
      updateStatus()
      postEvent(new QueryStarted(currentStatus)) // Assumption: Does not throw exception.

      // Unblock starting thread
      startLatch.countDown()

      // While active, repeatedly attempt to run batches.
      SparkSession.setActiveSession(sparkSession)

      triggerExecutor.execute(() => {
        streamMetrics.reportTriggerStarted(currentBatchId)
        streamMetrics.reportTriggerDetail(STATUS_MESSAGE, "Finding new data from sources")
        updateStatus()
        val isTerminated = reportTimeTaken(TRIGGER_LATENCY) {
          if (isActive) {
            if (currentBatchId < 0) {
              // We'll do this initialization only once
              populateStartOffsets()
              logDebug(s"Stream running from $committedOffsets to $availableOffsets")
            } else {
              constructNextBatch()
            }
            if (dataAvailable) {
              streamMetrics.reportTriggerDetail(IS_DATA_PRESENT_IN_TRIGGER, true)
              streamMetrics.reportTriggerDetail(STATUS_MESSAGE, "Processing new data")
              updateStatus()
              runBatch()
              // We'll increase currentBatchId after we complete processing current batch's data
              currentBatchId += 1
            } else {
              streamMetrics.reportTriggerDetail(IS_DATA_PRESENT_IN_TRIGGER, false)
              streamMetrics.reportTriggerDetail(STATUS_MESSAGE, "No new data")
              updateStatus()
              Thread.sleep(pollingDelayMs)
            }
            true
          } else {
            false
          }
        }
        // Update metrics and notify others
        streamMetrics.reportTriggerFinished()
        updateStatus()
        postEvent(new QueryProgress(currentStatus))
        isTerminated
      })
    } catch {
      case _: InterruptedException if state == TERMINATED => // interrupted by stop()
      case e: Throwable =>
        streamDeathCause = new StreamingQueryException(
          this,
          s"Query $name terminated with exception: ${e.getMessage}",
          e,
          Some(committedOffsets.toCompositeOffset(sources)))
        logError(s"Query $name terminated with error", e)
        // Rethrow the fatal errors to allow the user using `Thread.UncaughtExceptionHandler` to
        // handle them
        if (!NonFatal(e)) {
          throw e
        }
    } finally {
      state = TERMINATED

      // Update metrics and status
      streamMetrics.stop()
      sparkSession.sparkContext.env.metricsSystem.removeSource(streamMetrics)
      updateStatus()

      // Notify others
      sparkSession.streams.notifyQueryTermination(StreamExecution.this)
      postEvent(
        new QueryTerminated(currentStatus, exception.map(_.cause).map(Utils.exceptionString)))
      terminationLatch.countDown()
    }
  }

  /**
   * Populate the start offsets to start the execution at the current offsets stored in the sink
   * (i.e. avoid reprocessing data that we have already processed). This function must be called
   * before any processing occurs and will populate the following fields:
   *  - currentBatchId
   *  - committedOffsets
   *  - availableOffsets
   */
  private def populateStartOffsets(): Unit = {
    offsetLog.getLatest() match {
      case Some((batchId, nextOffsets)) =>
        logInfo(s"Resuming streaming query, starting with batch $batchId")
        currentBatchId = batchId
        availableOffsets = nextOffsets.toStreamProgress(sources)
        logDebug(s"Found possibly uncommitted offsets $availableOffsets")

        offsetLog.get(batchId - 1).foreach {
          case lastOffsets =>
            committedOffsets = lastOffsets.toStreamProgress(sources)
            logDebug(s"Resuming with committed offsets: $committedOffsets")
        }
      case None => // We are starting this stream for the first time.
        logInfo(s"Starting new streaming query.")
        currentBatchId = 0
        constructNextBatch()
    }
  }

  /**
   * Returns true if there is any new data available to be processed.
   */
  private def dataAvailable: Boolean = {
    availableOffsets.exists {
      case (source, available) =>
        committedOffsets
            .get(source)
            .map(committed => committed != available)
            .getOrElse(true)
    }
  }

  /**
   * Queries all of the sources to see if any new data is available. When there is new data the
   * batchId counter is incremented and a new log entry is written with the newest offsets.
   */
  private def constructNextBatch(): Unit = {
    // Check to see what new data is available.
    val hasNewData = {
      awaitBatchLock.lock()
      try {
        reportTimeTaken(GET_OFFSET_LATENCY) {
          val latestOffsets: Map[Source, Option[Offset]] = uniqueSources.map { s =>
            reportTimeTaken(s, SOURCE_GET_OFFSET_LATENCY) {
              (s, s.getOffset)
            }
          }.toMap
          availableOffsets ++= latestOffsets.filter { case (s, o) => o.nonEmpty }.mapValues(_.get)
        }

        if (dataAvailable) {
          true
        } else {
          noNewData = true
          false
        }
      } finally {
        awaitBatchLock.unlock()
      }
    }
    if (hasNewData) {
<<<<<<< HEAD
      assert(offsetLog.add(currentBatchId, availableOffsets.toCompositeOffset(sources)),
        s"Concurrent update to the log. Multiple streaming jobs detected for $currentBatchId")
      logInfo(s"Committed offsets for batch $currentBatchId.")

      // Now that we've updated the scheduler's persistent checkpoint, it is safe for the
      // sources to discard data from before the *previous* batch.
      // The scheduler might still request the previous batch from a source in some cases
      // if a crash and recovery occured.
      val prevBatchOff = offsetLog.get(currentBatchId - 2)
      if (prevBatchOff.isDefined) {
        prevBatchOff.get.toStreamProgress(sources).foreach {
          case (src, off) => src.commit(off)
        }
      }

      // Now that we have logged the new batch, no further processing will happen for
      // the batch before the previous batch, and it is safe to discard the old metadata.
      // Note that purge is exclusive, i.e. it purges everything before the target ID.
      // NOTE: If StreamExecution implements pipeline parallelism (multiple batches in
      // flight at the same time), this cleanup logic will need to change.
      offsetLog.purge(currentBatchId - 1)
=======
      reportTimeTaken(OFFSET_WAL_WRITE_LATENCY) {
        assert(
          offsetLog.add(currentBatchId, availableOffsets.toCompositeOffset(sources)),
          s"Concurrent update to the log. Multiple streaming jobs detected for $currentBatchId")
        logInfo(s"Committed offsets for batch $currentBatchId.")

        // Now that we have logged the new batch, no further processing will happen for
        // the previous batch, and it is safe to discard the old metadata.
        // Note that purge is exclusive, i.e. it purges everything before currentBatchId.
        // NOTE: If StreamExecution implements pipeline parallelism (multiple batches in
        // flight at the same time), this cleanup logic will need to change.
        offsetLog.purge(currentBatchId)
      }
>>>>>>> 6ce1b675
    } else {
      awaitBatchLock.lock()
      try {
        // Wake up any threads that are waiting for the stream to progress.
        awaitBatchLockCondition.signalAll()
      } finally {
        awaitBatchLock.unlock()
      }
    }
    reportTimestamp(GET_OFFSET_TIMESTAMP)
  }

  /**
   * Processes any data available between `availableOffsets` and `committedOffsets`.
   */
  private def runBatch(): Unit = {
    // TODO: Move this to IncrementalExecution.

    // Request unprocessed data from all sources.
    val newData = reportTimeTaken(GET_BATCH_LATENCY) {
      availableOffsets.flatMap {
        case (source, available)
          if committedOffsets.get(source).map(_ != available).getOrElse(true) =>
          val current = committedOffsets.get(source)
          val batch = reportTimeTaken(source, SOURCE_GET_BATCH_LATENCY) {
            source.getBatch(current, available)
          }
          logDebug(s"Retrieving data from $source: $current -> $available")
          Some(source -> batch)
        case _ => None
      }
    }
    reportTimestamp(GET_BATCH_TIMESTAMP)

    // A list of attributes that will need to be updated.
    var replacements = new ArrayBuffer[(Attribute, Attribute)]
    // Replace sources in the logical plan with data that has arrived since the last batch.
    val withNewSources = logicalPlan transform {
      case StreamingExecutionRelation(source, output) =>
        newData.get(source).map { data =>
          val newPlan = data.logicalPlan
          assert(output.size == newPlan.output.size,
            s"Invalid batch: ${Utils.truncatedString(output, ",")} != " +
            s"${Utils.truncatedString(newPlan.output, ",")}")
          replacements ++= output.zip(newPlan.output)
          newPlan
        }.getOrElse {
          LocalRelation(output)
        }
    }

    // Rewire the plan to use the new attributes that were returned by the source.
    val replacementMap = AttributeMap(replacements)
    val triggerLogicalPlan = withNewSources transformAllExpressions {
      case a: Attribute if replacementMap.contains(a) => replacementMap(a)
    }

    val executedPlan = reportTimeTaken(OPTIMIZER_LATENCY) {
      lastExecution = new IncrementalExecution(
        sparkSession,
        triggerLogicalPlan,
        outputMode,
        checkpointFile("state"),
        currentBatchId)
      lastExecution.executedPlan // Force the lazy generation of execution plan
    }

    val nextBatch =
      new Dataset(sparkSession, lastExecution, RowEncoder(lastExecution.analyzed.schema))
    sink.addBatch(currentBatchId, nextBatch)
    reportNumRows(executedPlan, triggerLogicalPlan, newData)

    awaitBatchLock.lock()
    try {
      // Wake up any threads that are waiting for the stream to progress.
      awaitBatchLockCondition.signalAll()
    } finally {
      awaitBatchLock.unlock()
    }

    // Update committed offsets.
    committedOffsets ++= availableOffsets
  }

  private def postEvent(event: StreamingQueryListener.Event) {
    sparkSession.streams.postListenerEvent(event)
  }

  /**
   * Signals to the thread executing micro-batches that it should stop running after the next
   * batch. This method blocks until the thread stops running.
   */
  override def stop(): Unit = {
    // Set the state to TERMINATED so that the batching thread knows that it was interrupted
    // intentionally
    state = TERMINATED
    if (microBatchThread.isAlive) {
      microBatchThread.interrupt()
      microBatchThread.join()
    }
    uniqueSources.foreach(_.stop())
    logInfo(s"Query $name was stopped")
  }

  /**
   * Blocks the current thread until processing for data from the given `source` has reached at
   * least the given `Offset`. This method is intended for use primarily when writing tests.
   */
  private[sql] def awaitOffset(source: Source, newOffset: Offset): Unit = {
    def notDone = {
      val localCommittedOffsets = committedOffsets
      !localCommittedOffsets.contains(source) || localCommittedOffsets(source) != newOffset
    }

    while (notDone) {
      awaitBatchLock.lock()
      try {
        awaitBatchLockCondition.await(100, TimeUnit.MILLISECONDS)
        if (streamDeathCause != null) {
          throw streamDeathCause
        }
      } finally {
        awaitBatchLock.unlock()
      }
    }
    logDebug(s"Unblocked at $newOffset for $source")
  }

  /** A flag to indicate that a batch has completed with no new data available. */
  @volatile private var noNewData = false

  override def processAllAvailable(): Unit = {
    awaitBatchLock.lock()
    try {
      noNewData = false
      while (true) {
        awaitBatchLockCondition.await(10000, TimeUnit.MILLISECONDS)
        if (streamDeathCause != null) {
          throw streamDeathCause
        }
        if (noNewData) {
          return
        }
      }
    } finally {
      awaitBatchLock.unlock()
    }
  }

  override def awaitTermination(): Unit = {
    if (state == INITIALIZED) {
      throw new IllegalStateException("Cannot wait for termination on a query that has not started")
    }
    terminationLatch.await()
    if (streamDeathCause != null) {
      throw streamDeathCause
    }
  }

  override def awaitTermination(timeoutMs: Long): Boolean = {
    if (state == INITIALIZED) {
      throw new IllegalStateException("Cannot wait for termination on a query that has not started")
    }
    require(timeoutMs > 0, "Timeout has to be positive")
    terminationLatch.await(timeoutMs, TimeUnit.MILLISECONDS)
    if (streamDeathCause != null) {
      throw streamDeathCause
    } else {
      !isActive
    }
  }

  /** Expose for tests */
  def explainInternal(extended: Boolean): String = {
    if (lastExecution == null) {
      "No physical plan. Waiting for data."
    } else {
      val explain = ExplainCommand(lastExecution.logical, extended = extended)
      sparkSession.sessionState.executePlan(explain).executedPlan.executeCollect()
        .map(_.getString(0)).mkString("\n")
    }
  }

  override def explain(extended: Boolean): Unit = {
    // scalastyle:off println
    println(explainInternal(extended))
    // scalastyle:on println
  }

  override def explain(): Unit = explain(extended = false)

  override def toString: String = {
    s"Streaming Query - $name [state = $state]"
  }

  def toDebugString: String = {
    val deathCauseStr = if (streamDeathCause != null) {
      "Error:\n" + stackTraceToString(streamDeathCause.cause)
    } else ""
    s"""
       |=== Streaming Query ===
       |Name: $name
       |Current Offsets: $committedOffsets
       |
       |Current State: $state
       |Thread State: ${microBatchThread.getState}
       |
       |Logical Plan:
       |$logicalPlan
       |
       |$deathCauseStr
     """.stripMargin
  }

  /**
   * Report row metrics of the executed trigger
   * @param triggerExecutionPlan Execution plan of the trigger
   * @param triggerLogicalPlan Logical plan of the trigger, generated from the query logical plan
   * @param sourceToDF Source to DataFrame returned by the source.getBatch in this trigger
   */
  private def reportNumRows(
      triggerExecutionPlan: SparkPlan,
      triggerLogicalPlan: LogicalPlan,
      sourceToDF: Map[Source, DataFrame]): Unit = {
    // We want to associate execution plan leaves to sources that generate them, so that we match
    // the their metrics (e.g. numOutputRows) to the sources. To do this we do the following.
    // Consider the translation from the streaming logical plan to the final executed plan.
    //
    //  streaming logical plan (with sources) <==> trigger's logical plan <==> executed plan
    //
    // 1. We keep track of streaming sources associated with each leaf in the trigger's logical plan
    //    - Each logical plan leaf will be associated with a single streaming source.
    //    - There can be multiple logical plan leaves associated with a streaming source.
    //    - There can be leaves not associated with any streaming source, because they were
    //      generated from a batch source (e.g. stream-batch joins)
    //
    // 2. Assuming that the executed plan has same number of leaves in the same order as that of
    //    the trigger logical plan, we associate executed plan leaves with corresponding
    //    streaming sources.
    //
    // 3. For each source, we sum the metrics of the associated execution plan leaves.
    //
    val logicalPlanLeafToSource = sourceToDF.flatMap { case (source, df) =>
      df.logicalPlan.collectLeaves().map { leaf => leaf -> source }
    }
    val allLogicalPlanLeaves = triggerLogicalPlan.collectLeaves() // includes non-streaming sources
    val allExecPlanLeaves = triggerExecutionPlan.collectLeaves()
    val sourceToNumInputRows: Map[Source, Long] =
      if (allLogicalPlanLeaves.size == allExecPlanLeaves.size) {
        val execLeafToSource = allLogicalPlanLeaves.zip(allExecPlanLeaves).flatMap {
          case (lp, ep) => logicalPlanLeafToSource.get(lp).map { source => ep -> source }
        }
        val sourceToNumInputRows = execLeafToSource.map { case (execLeaf, source) =>
          val numRows = execLeaf.metrics.get("numOutputRows").map(_.value).getOrElse(0L)
          source -> numRows
        }
        sourceToNumInputRows.groupBy(_._1).mapValues(_.map(_._2).sum) // sum up rows for each source
      } else {
        if (!metricWarningLogged) {
          def toString[T](seq: Seq[T]): String = s"(size = ${seq.size}), ${seq.mkString(", ")}"
          logWarning(
            "Could not report metrics as number leaves in trigger logical plan did not match that" +
              s" of the execution plan:\n" +
              s"logical plan leaves: ${toString(allLogicalPlanLeaves)}\n" +
              s"execution plan leaves: ${toString(allExecPlanLeaves)}\n")
          metricWarningLogged = true
        }
        Map.empty
      }
    val numOutputRows = triggerExecutionPlan.metrics.get("numOutputRows").map(_.value)
    val stateNodes = triggerExecutionPlan.collect {
      case p if p.isInstanceOf[StateStoreSaveExec] => p
    }

    streamMetrics.reportNumInputRows(sourceToNumInputRows)
    stateNodes.zipWithIndex.foreach { case (s, i) =>
      streamMetrics.reportTriggerDetail(
        NUM_TOTAL_STATE_ROWS(i + 1),
        s.metrics.get("numTotalStateRows").map(_.value).getOrElse(0L))
      streamMetrics.reportTriggerDetail(
        NUM_UPDATED_STATE_ROWS(i + 1),
        s.metrics.get("numUpdatedStateRows").map(_.value).getOrElse(0L))
    }
    updateStatus()
  }

  private def reportTimeTaken[T](triggerDetailKey: String)(body: => T): T = {
    val startTime = triggerClock.getTimeMillis()
    val result = body
    val endTime = triggerClock.getTimeMillis()
    val timeTaken = math.max(endTime - startTime, 0)
    streamMetrics.reportTriggerDetail(triggerDetailKey, timeTaken)
    updateStatus()
    if (triggerDetailKey == TRIGGER_LATENCY) {
      logInfo(s"Completed up to $availableOffsets in $timeTaken ms")
    }
    result
  }

  private def reportTimeTaken[T](source: Source, triggerDetailKey: String)(body: => T): T = {
    val startTime = triggerClock.getTimeMillis()
    val result = body
    val endTime = triggerClock.getTimeMillis()
    streamMetrics.reportSourceTriggerDetail(
      source, triggerDetailKey, math.max(endTime - startTime, 0))
    updateStatus()
    result
  }

  private def reportTimestamp(triggerDetailKey: String): Unit = {
    streamMetrics.reportTriggerDetail(triggerDetailKey, triggerClock.getTimeMillis)
    updateStatus()
  }

  private def updateStatus(): Unit = {
    val localAvailableOffsets = availableOffsets
    val sourceStatuses = sources.map { s =>
      SourceStatus(
        s.toString,
        localAvailableOffsets.get(s).map(_.toString).getOrElse("-"), // TODO: use json if available
        streamMetrics.currentSourceInputRate(s),
        streamMetrics.currentSourceProcessingRate(s),
        streamMetrics.currentSourceTriggerDetails(s))
    }.toArray
    val sinkStatus = SinkStatus(
      sink.toString,
      committedOffsets.toCompositeOffset(sources).toString)

    currentStatus =
      StreamingQueryStatus(
        name = name,
        id = id,
        timestamp = triggerClock.getTimeMillis(),
        inputRate = streamMetrics.currentInputRate(),
        processingRate = streamMetrics.currentProcessingRate(),
        latency = streamMetrics.currentLatency(),
        sourceStatuses = sourceStatuses,
        sinkStatus = sinkStatus,
        triggerDetails = streamMetrics.currentTriggerDetails())
  }

  trait State
  case object INITIALIZED extends State
  case object ACTIVE extends State
  case object TERMINATED extends State
}

object StreamExecution {
  private val _nextId = new AtomicLong(0)

  def nextId: Long = _nextId.getAndIncrement()
}

/**
 * A special thread to run the stream query. Some codes require to run in the StreamExecutionThread
 * and will use `classOf[StreamExecutionThread]` to check.
 */
abstract class StreamExecutionThread(name: String) extends UninterruptibleThread(name)<|MERGE_RESOLUTION|>--- conflicted
+++ resolved
@@ -341,43 +341,29 @@
       }
     }
     if (hasNewData) {
-<<<<<<< HEAD
-      assert(offsetLog.add(currentBatchId, availableOffsets.toCompositeOffset(sources)),
-        s"Concurrent update to the log. Multiple streaming jobs detected for $currentBatchId")
-      logInfo(s"Committed offsets for batch $currentBatchId.")
-
-      // Now that we've updated the scheduler's persistent checkpoint, it is safe for the
-      // sources to discard data from before the *previous* batch.
-      // The scheduler might still request the previous batch from a source in some cases
-      // if a crash and recovery occured.
-      val prevBatchOff = offsetLog.get(currentBatchId - 2)
-      if (prevBatchOff.isDefined) {
-        prevBatchOff.get.toStreamProgress(sources).foreach {
-          case (src, off) => src.commit(off)
-        }
-      }
-
-      // Now that we have logged the new batch, no further processing will happen for
-      // the batch before the previous batch, and it is safe to discard the old metadata.
-      // Note that purge is exclusive, i.e. it purges everything before the target ID.
-      // NOTE: If StreamExecution implements pipeline parallelism (multiple batches in
-      // flight at the same time), this cleanup logic will need to change.
-      offsetLog.purge(currentBatchId - 1)
-=======
       reportTimeTaken(OFFSET_WAL_WRITE_LATENCY) {
-        assert(
-          offsetLog.add(currentBatchId, availableOffsets.toCompositeOffset(sources)),
+        assert(offsetLog.add(currentBatchId, availableOffsets.toCompositeOffset(sources)),
           s"Concurrent update to the log. Multiple streaming jobs detected for $currentBatchId")
         logInfo(s"Committed offsets for batch $currentBatchId.")
-
+  
+        // Now that we've updated the scheduler's persistent checkpoint, it is safe for the
+        // sources to discard data from *before* the previous batch.
+        // The scheduler might still request the previous batch from a source in some cases
+        // if a crash and recovery occured.
+        val prevBatchOff = offsetLog.get(currentBatchId - 2)
+        if (prevBatchOff.isDefined) {
+          prevBatchOff.get.toStreamProgress(sources).foreach {
+            case (src, off) => src.commit(off)
+          }
+        }
+  
         // Now that we have logged the new batch, no further processing will happen for
-        // the previous batch, and it is safe to discard the old metadata.
-        // Note that purge is exclusive, i.e. it purges everything before currentBatchId.
+        // the batch before the previous batch, and it is safe to discard the old metadata.
+        // Note that purge is exclusive, i.e. it purges everything before the target ID.
         // NOTE: If StreamExecution implements pipeline parallelism (multiple batches in
         // flight at the same time), this cleanup logic will need to change.
-        offsetLog.purge(currentBatchId)
-      }
->>>>>>> 6ce1b675
+        offsetLog.purge(currentBatchId - 1)
+      }
     } else {
       awaitBatchLock.lock()
       try {
