/*
 * Licensed to the Apache Software Foundation (ASF) under one or more
 * contributor license agreements.  See the NOTICE file distributed with
 * this work for additional information regarding copyright ownership.
 * The ASF licenses this file to You under the Apache License, Version 2.0
 * (the "License"); you may not use this file except in compliance with
 * the License.  You may obtain a copy of the License at
 *
 *    http://www.apache.org/licenses/LICENSE-2.0
 *
 * Unless required by applicable law or agreed to in writing, software
 * distributed under the License is distributed on an "AS IS" BASIS,
 * WITHOUT WARRANTIES OR CONDITIONS OF ANY KIND, either express or implied.
 * See the License for the specific language governing permissions and
 * limitations under the License.
 */

package org.apache.spark.sql.execution.streaming

import java.util.concurrent.{CountDownLatch, TimeUnit}
import java.util.concurrent.atomic.AtomicLong
import java.util.concurrent.locks.ReentrantLock

import scala.collection.mutable.ArrayBuffer
import scala.util.control.NonFatal

import org.apache.hadoop.fs.Path

import org.apache.spark.internal.Logging
import org.apache.spark.sql._
import org.apache.spark.sql.catalyst.encoders.RowEncoder
import org.apache.spark.sql.catalyst.expressions.{Attribute, AttributeMap}
import org.apache.spark.sql.catalyst.plans.logical.{LocalRelation, LogicalPlan}
import org.apache.spark.sql.catalyst.util._
import org.apache.spark.sql.execution.{QueryExecution, SparkPlan}
import org.apache.spark.sql.execution.command.ExplainCommand
import org.apache.spark.sql.internal.SQLConf
import org.apache.spark.sql.streaming._
import org.apache.spark.util.{Clock, UninterruptibleThread, Utils}

/**
 * Manages the execution of a streaming Spark SQL query that is occurring in a separate thread.
 * Unlike a standard query, a streaming query executes repeatedly each time new data arrives at any
 * [[Source]] present in the query plan. Whenever new data arrives, a [[QueryExecution]] is created
 * and the results are committed transactionally to the given [[Sink]].
 */
class StreamExecution(
    override val sparkSession: SparkSession,
    override val id: Long,
    override val name: String,
    checkpointRoot: String,
    val logicalPlan: LogicalPlan,
    val sink: Sink,
    val trigger: Trigger,
    val triggerClock: Clock,
    val outputMode: OutputMode)
  extends StreamingQuery with Logging {

  import org.apache.spark.sql.streaming.StreamingQueryListener._
  import StreamMetrics._

  private val pollingDelayMs = sparkSession.sessionState.conf.streamingPollingDelay

  /**
   * A lock used to wait/notify when batches complete. Use a fair lock to avoid thread starvation.
   */
  private val awaitBatchLock = new ReentrantLock(true)
  private val awaitBatchLockCondition = awaitBatchLock.newCondition()

  private val startLatch = new CountDownLatch(1)
  private val terminationLatch = new CountDownLatch(1)

  /**
   * Tracks how much data we have processed and committed to the sink or state store from each
   * input source.
   */
  @volatile
  var committedOffsets = new StreamProgress

  /**
   * Tracks the offsets that are available to be processed, but have not yet be committed to the
   * sink.
   */
  @volatile
  private var availableOffsets = new StreamProgress

  /** The current batchId or -1 if execution has not yet been initialized. */
  private var currentBatchId: Long = -1

  /** All stream sources present in the query plan. */
  private val sources =
    logicalPlan.collect { case s: StreamingExecutionRelation => s.source }

  /** A list of unique sources in the query plan. */
  private val uniqueSources = sources.distinct

  private val triggerExecutor = trigger match {
    case t: ProcessingTime => ProcessingTimeExecutor(t, triggerClock)
  }

  /** Defines the internal state of execution */
  @volatile
  private var state: State = INITIALIZED

  @volatile
  var lastExecution: QueryExecution = null

  @volatile
  private var streamDeathCause: StreamingQueryException = null

  /* Get the call site in the caller thread; will pass this into the micro batch thread */
  private val callSite = Utils.getCallSite()

  private val streamMetrics = new StreamMetrics(uniqueSources.toSet, triggerClock,
    "%s.StructuredStreamingMetrics.%s".format(sparkSession.sparkContext.appName, name))

  /**
   * The thread that runs the micro-batches of this stream. Note that this thread must be
   * [[org.apache.spark.util.UninterruptibleThread]] to avoid potential deadlocks in using
   * [[HDFSMetadataLog]]. See SPARK-14131 for more details.
   */
  val microBatchThread =
    new UninterruptibleThread(s"stream execution thread for $name") {
      override def run(): Unit = {
        // To fix call site like "run at <unknown>:0", we bridge the call site from the caller
        // thread to this micro batch thread
        sparkSession.sparkContext.setCallSite(callSite)
        runBatches()
      }
    }

  /**
   * A write-ahead-log that records the offsets that are present in each batch. In order to ensure
   * that a given batch will always consist of the same data, we write to this log *before* any
   * processing is done.  Thus, the Nth record in this log indicated data that is currently being
   * processed and the N-1th entry indicates which offsets have been durably committed to the sink.
   */
  val offsetLog = new HDFSMetadataLog[CompositeOffset](sparkSession, checkpointFile("offsets"))

  /** Whether the query is currently active or not */
  override def isActive: Boolean = state == ACTIVE

  /** Returns current status of all the sources. */
  override def sourceStatuses: Array[SourceStatus] = {
    val localAvailableOffsets = availableOffsets
    sources.map(s =>
      new SourceStatus(
        s.toString,
        localAvailableOffsets.get(s).map(_.toString),
        streamMetrics.currentSourceInputRate(s),
        streamMetrics.currentSourceProcessingRate(s),
        streamMetrics.currentSourceTriggerInfo(s))
    ).toArray
  }

  /** Returns current status of the sink. */
  override def sinkStatus: SinkStatus = {
    new SinkStatus(
      sink.toString,
      committedOffsets.toCompositeOffset(sources).toString,
      streamMetrics.currentOutputRate())
  }


  /** Returns the [[StreamingQueryException]] if the query was terminated by an exception. */
  override def exception: Option[StreamingQueryException] = Option(streamDeathCause)

  /** Returns the path of a file with `name` in the checkpoint directory. */
  private def checkpointFile(name: String): String =
    new Path(new Path(checkpointRoot), name).toUri.toString

  /**
   * Starts the execution. This returns only after the thread has started and [[QueryStarted]] event
   * has been posted to all the listeners.
   */
  def start(): Unit = {
    microBatchThread.setDaemon(true)
    microBatchThread.start()
    startLatch.await()  // Wait until thread started and QueryStart event has been posted
  }

  /**
   * Repeatedly attempts to run batches as data arrives.
   *
   * Note that this method ensures that [[QueryStarted]] and [[QueryTerminated]] events are posted
   * such that listeners are guaranteed to get a start event before a termination. Furthermore, this
   * method also ensures that [[QueryStarted]] event is posted before the `start()` method returns.
   */
  private def runBatches(): Unit = {
    try {
      // Mark ACTIVE and then post the event. QueryStarted event is synchronously sent to listeners,
      // so must mark this as ACTIVE first.
      state = ACTIVE
      sparkSession.sparkContext.env.metricsSystem.registerSource(streamMetrics)
      postEvent(new QueryStarted(this.toInfo)) // Assumption: Does not throw exception.

      // Unblock starting thread
      startLatch.countDown()

      // While active, repeatedly attempt to run batches.
      SparkSession.setActiveSession(sparkSession)

      triggerExecutor.execute(() => {
        streamMetrics.reportTriggerStarted(currentBatchId)
        streamMetrics.reportTriggerInfo(STATUS_MESSAGE, "Finding new data from sources")
        val isTerminated = timeIt(TRIGGER_LATENCY) {
          if (isActive) {
            if (currentBatchId < 0) {
              // We'll do this initialization only once
              populateStartOffsets()
              logDebug(s"Stream running from $committedOffsets to $availableOffsets")
            } else {
              constructNextBatch()
            }
            if (dataAvailable) {
              streamMetrics.reportTriggerInfo(STATUS_MESSAGE, "Processing new data")
              streamMetrics.reportTriggerInfo(DATA_AVAILABLE, true)
              runBatch()
              // We'll increase currentBatchId after we complete processing current batch's data
              currentBatchId += 1
            } else {
              streamMetrics.reportTriggerInfo(STATUS_MESSAGE, "No new data")
              streamMetrics.reportTriggerInfo(DATA_AVAILABLE, false)
              Thread.sleep(100)
            }
            true
          } else {
            false
          }
        }
        streamMetrics.reportTriggerFinished()
        postEvent(new QueryProgress(this.toInfo))
        isTerminated
      })
    } catch {
      case _: InterruptedException if state == TERMINATED => // interrupted by stop()
      case NonFatal(e) =>
        streamDeathCause = new StreamingQueryException(
          this,
          s"Query $name terminated with exception: ${e.getMessage}",
          e,
          Some(committedOffsets.toCompositeOffset(sources)))
        logError(s"Query $name terminated with error", e)
    } finally {
      state = TERMINATED
      sparkSession.streams.notifyQueryTermination(StreamExecution.this)
<<<<<<< HEAD
      streamMetrics.stop()
      sparkSession.sparkContext.env.metricsSystem.removeSource(streamMetrics)
      postEvent(new QueryTerminated(
        this.toInfo,
        exception.map(_.getMessage),
        exception.map(_.getStackTrace.toSeq).getOrElse(Nil)))
=======
      postEvent(new QueryTerminated(this.toInfo, exception.map(_.cause).map(Utils.exceptionString)))
>>>>>>> 74ac1c43
      terminationLatch.countDown()
    }
  }

  /**
   * Populate the start offsets to start the execution at the current offsets stored in the sink
   * (i.e. avoid reprocessing data that we have already processed). This function must be called
   * before any processing occurs and will populate the following fields:
   *  - currentBatchId
   *  - committedOffsets
   *  - availableOffsets
   */
  private def populateStartOffsets(): Unit = {
    offsetLog.getLatest() match {
      case Some((batchId, nextOffsets)) =>
        logInfo(s"Resuming streaming query, starting with batch $batchId")
        currentBatchId = batchId
        availableOffsets = nextOffsets.toStreamProgress(sources)
        logDebug(s"Found possibly uncommitted offsets $availableOffsets")

        offsetLog.get(batchId - 1).foreach {
          case lastOffsets =>
            committedOffsets = lastOffsets.toStreamProgress(sources)
            logDebug(s"Resuming with committed offsets: $committedOffsets")
        }

      case None => // We are starting this stream for the first time.
        logInfo(s"Starting new streaming query.")
        currentBatchId = 0
        constructNextBatch()
    }
  }

  /**
   * Returns true if there is any new data available to be processed.
   */
  private def dataAvailable: Boolean = {
    availableOffsets.exists {
      case (source, available) =>
        committedOffsets
            .get(source)
            .map(committed => committed != available)
            .getOrElse(true)
    }
  }

  /**
   * Queries all of the sources to see if any new data is available. When there is new data the
   * batchId counter is incremented and a new log entry is written with the newest offsets.
   */
  private def constructNextBatch(): Unit = {
    // Check to see what new data is available.
    val hasNewData = {
      awaitBatchLock.lock()
      try {
        timeIt(GET_OFFSET_LATENCY) {
          val latestOffsets: Map[Source, Option[Offset]] = uniqueSources.map { s =>
            timeIt(s, SOURCE_GET_OFFSET_LATENCY) {
              (s, s.getOffset)
            }
          }.toMap
          availableOffsets ++= latestOffsets.filter { case (s, o) => o.nonEmpty }.mapValues(_.get)
        }

        if (dataAvailable) {
          true
        } else {
          noNewData = true
          false
        }
      } finally {
        awaitBatchLock.unlock()
      }
    }
    if (hasNewData) {
<<<<<<< HEAD
      timeIt(OFFSET_WAL_WRITE_LATENCY) {
        assert(offsetLog.add(currentBatchId, availableOffsets.toCompositeOffset(sources)),
          s"Concurrent update to the log. Multiple streaming jobs detected for $currentBatchId")
        logInfo(s"Committed offsets for batch $currentBatchId.")
      }
=======
      assert(offsetLog.add(currentBatchId, availableOffsets.toCompositeOffset(sources)),
        s"Concurrent update to the log. Multiple streaming jobs detected for $currentBatchId")
      logInfo(s"Committed offsets for batch $currentBatchId.")

      // Now that we have logged the new batch, no further processing will happen for
      // the previous batch, and it is safe to discard the old metadata.
      // Note that purge is exclusive, i.e. it purges everything before currentBatchId.
      // NOTE: If StreamExecution implements pipeline parallelism (multiple batches in
      // flight at the same time), this cleanup logic will need to change.
      offsetLog.purge(currentBatchId)
>>>>>>> 74ac1c43
    } else {
      awaitBatchLock.lock()
      try {
        // Wake up any threads that are waiting for the stream to progress.
        awaitBatchLockCondition.signalAll()
      } finally {
        awaitBatchLock.unlock()
      }
    }
    streamMetrics.reportTimestamp(GET_OFFSET_TIMESTAMP)
  }

  /**
   * Processes any data available between `availableOffsets` and `committedOffsets`.
   */
  private def runBatch(): Unit = {
    val startTime = System.nanoTime()

    // TODO: Move this to IncrementalExecution.

    // Request unprocessed data from all sources.
<<<<<<< HEAD
    val newData = timeIt(GET_BATCH_LATENCY) {
      availableOffsets.flatMap {
        case (source, available)
          if committedOffsets.get(source).map(_ < available).getOrElse(true) =>
          val current = committedOffsets.get(source)
          val batch = source.getBatch(current, available)
          logDebug(s"Retrieving data from $source: $current -> $available")
          Some(source -> batch)
        case _ => None
      }
    }
    streamMetrics.reportTimestamp(GET_BATCH_TIMESTAMP)
=======
    val newData = availableOffsets.flatMap {
      case (source, available)
          if committedOffsets.get(source).map(_ != available).getOrElse(true) =>
        val current = committedOffsets.get(source)
        val batch = source.getBatch(current, available)
        logDebug(s"Retrieving data from $source: $current -> $available")
        Some(source -> batch)
      case _ => None
    }.toMap
>>>>>>> 74ac1c43

    // A list of attributes that will need to be updated.
    var replacements = new ArrayBuffer[(Attribute, Attribute)]
    // Replace sources in the logical plan with data that has arrived since the last batch.
    val withNewSources = logicalPlan transform {
      case StreamingExecutionRelation(source, output) =>
        newData.get(source).map { data =>
          val newPlan = data.logicalPlan
          assert(output.size == newPlan.output.size,
            s"Invalid batch: ${Utils.truncatedString(output, ",")} != " +
            s"${Utils.truncatedString(newPlan.output, ",")}")
          replacements ++= output.zip(newPlan.output)
          newPlan
        }.getOrElse {
          LocalRelation(output)
        }
    }

    // Rewire the plan to use the new attributes that were returned by the source.
    val replacementMap = AttributeMap(replacements)
    val newPlan = withNewSources transformAllExpressions {
      case a: Attribute if replacementMap.contains(a) => replacementMap(a)
    }

    val optimizerStart = System.nanoTime()
    lastExecution = new IncrementalExecution(
      sparkSession,
      newPlan,
      outputMode,
      checkpointFile("state"),
      currentBatchId)

    val executedPlan = lastExecution.executedPlan // Force the lazy generation of execution plan
    val optimizerTime = (System.nanoTime() - optimizerStart).toDouble / 1000000
    logDebug(s"Optimized batch in ${optimizerTime}ms")

    val nextBatch =
      new Dataset(sparkSession, lastExecution, RowEncoder(lastExecution.analyzed.schema))
    sink.addBatch(currentBatchId, nextBatch)
    reportMetrics(executedPlan)

    awaitBatchLock.lock()
    try {
      // Wake up any threads that are waiting for the stream to progress.
      awaitBatchLockCondition.signalAll()
    } finally {
      awaitBatchLock.unlock()
    }

    val batchTime = (System.nanoTime() - startTime).toDouble / 1000000
    logInfo(s"Completed up to $availableOffsets in ${batchTime}ms")
    // Update committed offsets.
    committedOffsets ++= availableOffsets
  }

  private def postEvent(event: StreamingQueryListener.Event) {
    sparkSession.streams.postListenerEvent(event)
  }

  /**
   * Signals to the thread executing micro-batches that it should stop running after the next
   * batch. This method blocks until the thread stops running.
   */
  override def stop(): Unit = {
    // Set the state to TERMINATED so that the batching thread knows that it was interrupted
    // intentionally
    state = TERMINATED
    if (microBatchThread.isAlive) {
      microBatchThread.interrupt()
      microBatchThread.join()
    }
    uniqueSources.foreach(_.stop())
    logInfo(s"Query $name was stopped")
  }

  /**
   * Blocks the current thread until processing for data from the given `source` has reached at
   * least the given `Offset`. This method is indented for use primarily when writing tests.
   */
  private[sql] def awaitOffset(source: Source, newOffset: Offset): Unit = {
    def notDone = {
      val localCommittedOffsets = committedOffsets
      !localCommittedOffsets.contains(source) || localCommittedOffsets(source) != newOffset
    }

    while (notDone) {
      awaitBatchLock.lock()
      try {
        awaitBatchLockCondition.await(100, TimeUnit.MILLISECONDS)
        if (streamDeathCause != null) {
          throw streamDeathCause
        }
      } finally {
        awaitBatchLock.unlock()
      }
    }
    logDebug(s"Unblocked at $newOffset for $source")
  }

  /** A flag to indicate that a batch has completed with no new data available. */
  @volatile private var noNewData = false

  override def processAllAvailable(): Unit = {
    awaitBatchLock.lock()
    try {
      noNewData = false
      while (true) {
        awaitBatchLockCondition.await(10000, TimeUnit.MILLISECONDS)
        if (streamDeathCause != null) {
          throw streamDeathCause
        }
        if (noNewData) {
          return
        }
      }
    } finally {
      awaitBatchLock.unlock()
    }
  }

  override def awaitTermination(): Unit = {
    if (state == INITIALIZED) {
      throw new IllegalStateException("Cannot wait for termination on a query that has not started")
    }
    terminationLatch.await()
    if (streamDeathCause != null) {
      throw streamDeathCause
    }
  }

  override def awaitTermination(timeoutMs: Long): Boolean = {
    if (state == INITIALIZED) {
      throw new IllegalStateException("Cannot wait for termination on a query that has not started")
    }
    require(timeoutMs > 0, "Timeout has to be positive")
    terminationLatch.await(timeoutMs, TimeUnit.MILLISECONDS)
    if (streamDeathCause != null) {
      throw streamDeathCause
    } else {
      !isActive
    }
  }

  /** Expose for tests */
  def explainInternal(extended: Boolean): String = {
    if (lastExecution == null) {
      "No physical plan. Waiting for data."
    } else {
      val explain = ExplainCommand(lastExecution.logical, extended = extended)
      sparkSession.sessionState.executePlan(explain).executedPlan.executeCollect()
        .map(_.getString(0)).mkString("\n")
    }
  }

  override def explain(extended: Boolean): Unit = {
    // scalastyle:off println
    println(explainInternal(extended))
    // scalastyle:on println
  }

  override def explain(): Unit = explain(extended = false)

  override def toString: String = {
    s"Streaming Query - $name [state = $state]"
  }

  def toDebugString: String = {
    val deathCauseStr = if (streamDeathCause != null) {
      "Error:\n" + stackTraceToString(streamDeathCause.cause)
    } else ""
    s"""
       |=== Streaming Query ===
       |Name: $name
       |Current Offsets: $committedOffsets
       |
       |Current State: $state
       |Thread State: ${microBatchThread.getState}
       |
       |Logical Plan:
       |$logicalPlan
       |
       |$deathCauseStr
     """.stripMargin
  }

  private def reportMetrics(executedPlan: SparkPlan): Unit = {
    val execPlanLeaves = executedPlan.collect { case p if p.children.isEmpty => p }
    val sourceToNumInputRows = if (execPlanLeaves.size == sources.size) {
      sources.zip(execPlanLeaves).flatMap { case (s, leaf) =>
        leaf.metrics.get("numOutputRows").map { m => s -> m.value }
      }.toMap
    } else {
      logWarning(
        "Could not report metrics as number of sources did not match number of leaves in" +
          s" execution plan: sources(${sources.size}) = ${sources.mkString(", ")};" +
          s" leaves(${execPlanLeaves.size}) = ${execPlanLeaves.mkString(",")}")
      Map.empty[Source, Long]
    }
    val numOutputRows = executedPlan.metrics.get("numOutputRows").map(_.value)
    streamMetrics.reportNumRows(sourceToNumInputRows, numOutputRows)

    val stateNodes = executedPlan.collect { case p if p.isInstanceOf[StateStoreSaveExec] => p }
    stateNodes.zipWithIndex.foreach { case (s, i) =>
      streamMetrics.reportTriggerInfo(NUM_TOTAL_STATE_ROWS(i),
        s.metrics.get("numTotalStateRows").map(_.value).getOrElse(0L))
      streamMetrics.reportTriggerInfo(NUM_UPDATED_STATE_ROWS(i),
        s.metrics.get("numUpdatedStateRows").map(_.value).getOrElse(0L))
    }
  }

  private def timeIt[T](triggerInfoKey: String)(body: => T): T = {
    val startTime = triggerClock.getTimeMillis()
    val result = body
    val endTime = triggerClock.getTimeMillis()
    streamMetrics.reportLatency(triggerInfoKey, math.max(endTime - startTime, 0))
    result
  }

  private def timeIt[T](source: Source, triggerInfoKey: String)(body: => T): T = {
    val startTime = triggerClock.getTimeMillis()
    val result = body
    val endTime = triggerClock.getTimeMillis()
    streamMetrics.reportLatency(source, triggerInfoKey, math.max(endTime - startTime, 0))
    result
  }

  private def toInfo: StreamingQueryInfo = {
    new StreamingQueryInfo(
      this.name,
      this.id,
      triggerClock.getTimeMillis(),
      streamMetrics.currentInputRate,
      streamMetrics.currentProcessingRate,
      streamMetrics.currentOutputRate,
      streamMetrics.currentLatency,
      this.sourceStatuses,
      this.sinkStatus,
      streamMetrics.currentTriggerInfo)
  }

  trait State
  case object INITIALIZED extends State
  case object ACTIVE extends State
  case object TERMINATED extends State
}

object StreamExecution {
  private val _nextId = new AtomicLong(0)

  def nextId: Long = _nextId.getAndIncrement()
}<|MERGE_RESOLUTION|>--- conflicted
+++ resolved
@@ -244,16 +244,9 @@
     } finally {
       state = TERMINATED
       sparkSession.streams.notifyQueryTermination(StreamExecution.this)
-<<<<<<< HEAD
       streamMetrics.stop()
       sparkSession.sparkContext.env.metricsSystem.removeSource(streamMetrics)
-      postEvent(new QueryTerminated(
-        this.toInfo,
-        exception.map(_.getMessage),
-        exception.map(_.getStackTrace.toSeq).getOrElse(Nil)))
-=======
       postEvent(new QueryTerminated(this.toInfo, exception.map(_.cause).map(Utils.exceptionString)))
->>>>>>> 74ac1c43
       terminationLatch.countDown()
     }
   }
@@ -329,24 +322,19 @@
       }
     }
     if (hasNewData) {
-<<<<<<< HEAD
       timeIt(OFFSET_WAL_WRITE_LATENCY) {
-        assert(offsetLog.add(currentBatchId, availableOffsets.toCompositeOffset(sources)),
+        assert(
+          offsetLog.add(currentBatchId, availableOffsets.toCompositeOffset(sources)),
           s"Concurrent update to the log. Multiple streaming jobs detected for $currentBatchId")
         logInfo(s"Committed offsets for batch $currentBatchId.")
+
+        // Now that we have logged the new batch, no further processing will happen for
+        // the previous batch, and it is safe to discard the old metadata.
+        // Note that purge is exclusive, i.e. it purges everything before currentBatchId.
+        // NOTE: If StreamExecution implements pipeline parallelism (multiple batches in
+        // flight at the same time), this cleanup logic will need to change.
+        offsetLog.purge(currentBatchId)
       }
-=======
-      assert(offsetLog.add(currentBatchId, availableOffsets.toCompositeOffset(sources)),
-        s"Concurrent update to the log. Multiple streaming jobs detected for $currentBatchId")
-      logInfo(s"Committed offsets for batch $currentBatchId.")
-
-      // Now that we have logged the new batch, no further processing will happen for
-      // the previous batch, and it is safe to discard the old metadata.
-      // Note that purge is exclusive, i.e. it purges everything before currentBatchId.
-      // NOTE: If StreamExecution implements pipeline parallelism (multiple batches in
-      // flight at the same time), this cleanup logic will need to change.
-      offsetLog.purge(currentBatchId)
->>>>>>> 74ac1c43
     } else {
       awaitBatchLock.lock()
       try {
@@ -368,11 +356,10 @@
     // TODO: Move this to IncrementalExecution.
 
     // Request unprocessed data from all sources.
-<<<<<<< HEAD
     val newData = timeIt(GET_BATCH_LATENCY) {
       availableOffsets.flatMap {
         case (source, available)
-          if committedOffsets.get(source).map(_ < available).getOrElse(true) =>
+          if committedOffsets.get(source).map(_ != available).getOrElse(true) =>
           val current = committedOffsets.get(source)
           val batch = source.getBatch(current, available)
           logDebug(s"Retrieving data from $source: $current -> $available")
@@ -381,17 +368,6 @@
       }
     }
     streamMetrics.reportTimestamp(GET_BATCH_TIMESTAMP)
-=======
-    val newData = availableOffsets.flatMap {
-      case (source, available)
-          if committedOffsets.get(source).map(_ != available).getOrElse(true) =>
-        val current = committedOffsets.get(source)
-        val batch = source.getBatch(current, available)
-        logDebug(s"Retrieving data from $source: $current -> $available")
-        Some(source -> batch)
-      case _ => None
-    }.toMap
->>>>>>> 74ac1c43
 
     // A list of attributes that will need to be updated.
     var replacements = new ArrayBuffer[(Attribute, Attribute)]
