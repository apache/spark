--- conflicted
+++ resolved
@@ -27,13 +27,7 @@
 /**
  * Expression that returns the current partition id of the Spark task.
  */
-<<<<<<< HEAD
-private[sql] case class SparkPartitionID() extends LeafExpression {
-
-  override def deterministic: Boolean = false
-=======
-private[sql] case object SparkPartitionID extends LeafExpression with Nondeterministic {
->>>>>>> 6b2baec0
+private[sql] case class SparkPartitionID() extends LeafExpression with Nondeterministic {
 
   override def nullable: Boolean = false
 
