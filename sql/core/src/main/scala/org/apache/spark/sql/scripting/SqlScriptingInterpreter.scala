/*
 * Licensed to the Apache Software Foundation (ASF) under one or more
 * contributor license agreements.  See the NOTICE file distributed with
 * this work for additional information regarding copyright ownership.
 * The ASF licenses this file to You under the Apache License, Version 2.0
 * (the "License"); you may not use this file except in compliance with
 * the License.  You may obtain a copy of the License at
 *
 *    http://www.apache.org/licenses/LICENSE-2.0
 *
 * Unless required by applicable law or agreed to in writing, software
 * distributed under the License is distributed on an "AS IS" BASIS,
 * WITHOUT WARRANTIES OR CONDITIONS OF ANY KIND, either express or implied.
 * See the License for the specific language governing permissions and
 * limitations under the License.
 */

package org.apache.spark.sql.scripting

<<<<<<< HEAD
import org.apache.spark.sql.catalyst.expressions.Expression
import org.apache.spark.sql.catalyst.plans.logical.{CaseStatement, CompoundBody, CompoundPlanStatement, ForStatement, IfElseStatement, IterateStatement, LeaveStatement, LoopStatement, RepeatStatement, SingleStatement, WhileStatement}
=======
import scala.collection.mutable.HashMap

import org.apache.spark.SparkException
import org.apache.spark.sql.catalyst.analysis.UnresolvedIdentifier
import org.apache.spark.sql.catalyst.expressions.Expression
import org.apache.spark.sql.catalyst.plans.logical.{CaseStatement, CompoundBody, CompoundPlanStatement, CreateVariable, DropVariable, ExceptionHandlerType, ForStatement, IfElseStatement, IterateStatement, LeaveStatement, LogicalPlan, LoopStatement, RepeatStatement, SingleStatement, WhileStatement}
import org.apache.spark.sql.catalyst.trees.{CurrentOrigin, Origin}
>>>>>>> b968ce1d
import org.apache.spark.sql.classic.SparkSession
import org.apache.spark.sql.errors.SqlScriptingErrors

/**
 * SQL scripting interpreter - builds SQL script execution plan.
 *
 * @param session
 *   Spark session that SQL script is executed within.
 */
case class SqlScriptingInterpreter(session: SparkSession) {

  /**
   * Build execution plan and return statements that need to be executed,
   *   wrapped in the execution node.
   *
   * @param compound
   *   CompoundBody for which to build the plan.
   * @param args
   *   A map of parameter names to SQL literal expressions.
   * @param context
   *   SqlScriptingExecutionContext keeps the execution state of current script.
   * @return
   *   Top level CompoundBodyExec representing SQL Script to be executed.
   */
  def buildExecutionPlan(
      compound: CompoundBody,
      args: Map[String, Expression],
      context: SqlScriptingExecutionContext): CompoundBodyExec = {
    transformTreeIntoExecutable(compound, args, context)
      .asInstanceOf[CompoundBodyExec]
  }

  /**
<<<<<<< HEAD
=======
   * Fetch the name of the Create Variable plan.
   * @param plan
   *   Plan to fetch the name from.
   * @return
   *   Name of the variable.
   */
  private def getDeclareVarNameFromPlan(plan: LogicalPlan): Option[UnresolvedIdentifier] =
    plan match {
      case CreateVariable(name: UnresolvedIdentifier, _, _) => Some(name)
      case _ => None
    }

  /**
   * Transform [[CompoundBody]] into [[CompoundBodyExec]].
 *
   * @param compoundBody
   *   CompoundBody to be transformed into CompoundBodyExec.
   * @param args
   *   A map of parameter names to SQL literal expressions.
   * @param context
   *   SqlScriptingExecutionContext keeps the execution state of current script.
   * @return
   *   Executable version of the CompoundBody .
   */
  private def transformBodyIntoExec(
      compoundBody: CompoundBody,
      args: Map[String, Expression],
      context: SqlScriptingExecutionContext): CompoundBodyExec = {
    // Add drop variables to the end of the body.
    val variables = compoundBody.collection.flatMap {
      case st: SingleStatement => getDeclareVarNameFromPlan(st.parsedPlan)
      case _ => None
    }
    val dropVariables = variables
      .map(varName => DropVariable(varName, ifExists = true))
      .map(new SingleStatementExec(_, Origin(), args, isInternal = true, context))
      .reverse

    // Map of conditions to their respective handlers.
    val conditionToExceptionHandlerMap: HashMap[String, ExceptionHandlerExec] = HashMap.empty
    // Map of SqlStates to their respective handlers.
    val sqlStateToExceptionHandlerMap: HashMap[String, ExceptionHandlerExec] = HashMap.empty
    // NOT FOUND handler.
    var notFoundHandler: Option[ExceptionHandlerExec] = None
    // Get SQLEXCEPTION handler.
    var sqlExceptionHandler: Option[ExceptionHandlerExec] = None

    compoundBody.handlers.foreach(handler => {
      val handlerBodyExec =
        transformBodyIntoExec(
          handler.body,
          args,
          context)

      // Execution node of handler.
      val handlerScopeLabel = if (handler.handlerType == ExceptionHandlerType.EXIT) {
        Some(compoundBody.label.get)
      } else {
        None
      }

      val handlerExec = new ExceptionHandlerExec(
        handlerBodyExec,
        handler.handlerType,
        handlerScopeLabel)

      // For each condition handler is defined for, add corresponding key value pair
      // to the conditionHandlerMap.
      handler.exceptionHandlerTriggers.conditions.foreach(condition => {
        // Condition can either be the key in conditions map or SqlState.
        if (conditionToExceptionHandlerMap.contains(condition)) {
          throw SqlScriptingErrors.duplicateHandlerForSameCondition(CurrentOrigin.get, condition)
        } else {
          conditionToExceptionHandlerMap.put(condition, handlerExec)
        }
      })

      // For each sqlState handler is defined for, add corresponding key value pair
      // to the sqlStateHandlerMap.
      handler.exceptionHandlerTriggers.sqlStates.foreach(sqlState => {
        if (sqlStateToExceptionHandlerMap.contains(sqlState)) {
          throw SqlScriptingErrors.duplicateHandlerForSameSqlState(CurrentOrigin.get, sqlState)
        } else {
          sqlStateToExceptionHandlerMap.put(sqlState, handlerExec)
        }
      })

      // Get NOT FOUND handler.
      notFoundHandler = if (handler.exceptionHandlerTriggers.notFound) {
        Some(handlerExec)
      } else None

      // Get SQLEXCEPTION handler.
      sqlExceptionHandler = if (handler.exceptionHandlerTriggers.sqlException) {
        Some(handlerExec)
      } else None
    })

    // Create a trigger to exception handler map for the current CompoundBody.
    val triggerToExceptionHandlerMap = new TriggerToExceptionHandlerMap(
      conditionToExceptionHandlerMap = conditionToExceptionHandlerMap.toMap,
      sqlStateToExceptionHandlerMap = sqlStateToExceptionHandlerMap.toMap,
      sqlExceptionHandler = sqlExceptionHandler,
      notFoundHandler = notFoundHandler)

    val statements = compoundBody.collection
      .map(st => transformTreeIntoExecutable(st, args, context)) ++ dropVariables match {
      case Nil => Seq(new NoOpStatementExec)
      case s => s
    }

    new CompoundBodyExec(
      statements,
      compoundBody.label,
      compoundBody.isScope,
      context,
      triggerToExceptionHandlerMap)
  }

  /**
>>>>>>> b968ce1d
   * Transform the parsed tree to the executable node.
   *
   * @param node
   *   Root node of the parsed tree.
   * @param args
   *   A map of parameter names to SQL literal expressions.
   * @param context
   *   SqlScriptingExecutionContext keeps the execution state of current script.
   * @return
   *   Executable statement.
   */
  private def transformTreeIntoExecutable(
      node: CompoundPlanStatement,
      args: Map[String, Expression],
      context: SqlScriptingExecutionContext): CompoundStatementExec =
    node match {
<<<<<<< HEAD
      case CompoundBody(collection, label, isScope) =>
        val statements = collection
          .map(st => transformTreeIntoExecutable(st, args, context)) match {
            case Nil => Seq(new NoOpStatementExec)
            case s => s
          }
        new CompoundBodyExec(
          statements,
          label,
          isScope,
          context)
=======
      case body: CompoundBody =>
        // TODO [SPARK-48530]: Current logic doesn't support scoped variables and shadowing.
        transformBodyIntoExec(body, args, context)
>>>>>>> b968ce1d

      case IfElseStatement(conditions, conditionalBodies, elseBody) =>
        val conditionsExec = conditions.map(condition =>
          new SingleStatementExec(
            condition.parsedPlan,
            condition.origin,
            args,
            isInternal = false,
            context))
        val conditionalBodiesExec = conditionalBodies.map(body =>
          transformTreeIntoExecutable(body, args, context).asInstanceOf[CompoundBodyExec])
        val unconditionalBodiesExec = elseBody.map(body =>
          transformTreeIntoExecutable(body, args, context).asInstanceOf[CompoundBodyExec])
        new IfElseStatementExec(
          conditionsExec, conditionalBodiesExec, unconditionalBodiesExec, session)

      case CaseStatement(conditions, conditionalBodies, elseBody) =>
        val conditionsExec = conditions.map(condition =>
          new SingleStatementExec(
            condition.parsedPlan,
            condition.origin,
            args,
            isInternal = false,
            context))
        val conditionalBodiesExec = conditionalBodies.map(body =>
          transformTreeIntoExecutable(body, args, context).asInstanceOf[CompoundBodyExec])
        val unconditionalBodiesExec = elseBody.map(body =>
          transformTreeIntoExecutable(body, args, context).asInstanceOf[CompoundBodyExec])
        new CaseStatementExec(
          conditionsExec, conditionalBodiesExec, unconditionalBodiesExec, session)

      case WhileStatement(condition, body, label) =>
        val conditionExec =
          new SingleStatementExec(
            condition.parsedPlan,
            condition.origin,
            args,
            isInternal = false,
            context)
        val bodyExec =
          transformTreeIntoExecutable(body, args, context).asInstanceOf[CompoundBodyExec]
        new WhileStatementExec(conditionExec, bodyExec, label, session)

      case RepeatStatement(condition, body, label) =>
        val conditionExec =
          new SingleStatementExec(
            condition.parsedPlan,
            condition.origin,
            args,
            isInternal = false,
            context)
        val bodyExec =
          transformTreeIntoExecutable(body, args, context).asInstanceOf[CompoundBodyExec]
        new RepeatStatementExec(conditionExec, bodyExec, label, session)

      case LoopStatement(body, label) =>
        val bodyExec = transformTreeIntoExecutable(body, args, context)
          .asInstanceOf[CompoundBodyExec]
        new LoopStatementExec(bodyExec, label)

      case ForStatement(query, variableNameOpt, body, label) =>
        val queryExec =
          new SingleStatementExec(
            query.parsedPlan,
            query.origin,
            args,
            isInternal = false,
            context)
        val bodyExec =
          transformTreeIntoExecutable(body, args, context).asInstanceOf[CompoundBodyExec]
        new ForStatementExec(queryExec, variableNameOpt, bodyExec, label, session, context)

      case leaveStatement: LeaveStatement =>
        new LeaveStatementExec(leaveStatement.label)

      case iterateStatement: IterateStatement =>
        new IterateStatementExec(iterateStatement.label)

      case sparkStatement: SingleStatement =>
        new SingleStatementExec(
          sparkStatement.parsedPlan,
          sparkStatement.origin,
          args,
          isInternal = false,
          context)

      case _ => throw SparkException.internalError(s"Unsupported statement: $node")
    }
}<|MERGE_RESOLUTION|>--- conflicted
+++ resolved
@@ -17,18 +17,12 @@
 
 package org.apache.spark.sql.scripting
 
-<<<<<<< HEAD
+import scala.collection.mutable.HashMap
+
+import org.apache.spark.SparkException
 import org.apache.spark.sql.catalyst.expressions.Expression
-import org.apache.spark.sql.catalyst.plans.logical.{CaseStatement, CompoundBody, CompoundPlanStatement, ForStatement, IfElseStatement, IterateStatement, LeaveStatement, LoopStatement, RepeatStatement, SingleStatement, WhileStatement}
-=======
-import scala.collection.mutable.HashMap
-
-import org.apache.spark.SparkException
-import org.apache.spark.sql.catalyst.analysis.UnresolvedIdentifier
-import org.apache.spark.sql.catalyst.expressions.Expression
-import org.apache.spark.sql.catalyst.plans.logical.{CaseStatement, CompoundBody, CompoundPlanStatement, CreateVariable, DropVariable, ExceptionHandlerType, ForStatement, IfElseStatement, IterateStatement, LeaveStatement, LogicalPlan, LoopStatement, RepeatStatement, SingleStatement, WhileStatement}
-import org.apache.spark.sql.catalyst.trees.{CurrentOrigin, Origin}
->>>>>>> b968ce1d
+import org.apache.spark.sql.catalyst.plans.logical.{CaseStatement, CompoundBody, CompoundPlanStatement, ExceptionHandlerType, ForStatement, IfElseStatement, IterateStatement, LeaveStatement, LoopStatement, RepeatStatement, SingleStatement, WhileStatement}
+import org.apache.spark.sql.catalyst.trees.CurrentOrigin
 import org.apache.spark.sql.classic.SparkSession
 import org.apache.spark.sql.errors.SqlScriptingErrors
 
@@ -62,21 +56,6 @@
   }
 
   /**
-<<<<<<< HEAD
-=======
-   * Fetch the name of the Create Variable plan.
-   * @param plan
-   *   Plan to fetch the name from.
-   * @return
-   *   Name of the variable.
-   */
-  private def getDeclareVarNameFromPlan(plan: LogicalPlan): Option[UnresolvedIdentifier] =
-    plan match {
-      case CreateVariable(name: UnresolvedIdentifier, _, _) => Some(name)
-      case _ => None
-    }
-
-  /**
    * Transform [[CompoundBody]] into [[CompoundBodyExec]].
  *
    * @param compoundBody
@@ -92,16 +71,6 @@
       compoundBody: CompoundBody,
       args: Map[String, Expression],
       context: SqlScriptingExecutionContext): CompoundBodyExec = {
-    // Add drop variables to the end of the body.
-    val variables = compoundBody.collection.flatMap {
-      case st: SingleStatement => getDeclareVarNameFromPlan(st.parsedPlan)
-      case _ => None
-    }
-    val dropVariables = variables
-      .map(varName => DropVariable(varName, ifExists = true))
-      .map(new SingleStatementExec(_, Origin(), args, isInternal = true, context))
-      .reverse
-
     // Map of conditions to their respective handlers.
     val conditionToExceptionHandlerMap: HashMap[String, ExceptionHandlerExec] = HashMap.empty
     // Map of SqlStates to their respective handlers.
@@ -170,7 +139,7 @@
       notFoundHandler = notFoundHandler)
 
     val statements = compoundBody.collection
-      .map(st => transformTreeIntoExecutable(st, args, context)) ++ dropVariables match {
+      .map(st => transformTreeIntoExecutable(st, args, context)) match {
       case Nil => Seq(new NoOpStatementExec)
       case s => s
     }
@@ -184,7 +153,6 @@
   }
 
   /**
->>>>>>> b968ce1d
    * Transform the parsed tree to the executable node.
    *
    * @param node
@@ -201,23 +169,8 @@
       args: Map[String, Expression],
       context: SqlScriptingExecutionContext): CompoundStatementExec =
     node match {
-<<<<<<< HEAD
-      case CompoundBody(collection, label, isScope) =>
-        val statements = collection
-          .map(st => transformTreeIntoExecutable(st, args, context)) match {
-            case Nil => Seq(new NoOpStatementExec)
-            case s => s
-          }
-        new CompoundBodyExec(
-          statements,
-          label,
-          isScope,
-          context)
-=======
       case body: CompoundBody =>
-        // TODO [SPARK-48530]: Current logic doesn't support scoped variables and shadowing.
         transformBodyIntoExec(body, args, context)
->>>>>>> b968ce1d
 
       case IfElseStatement(conditions, conditionalBodies, elseBody) =>
         val conditionsExec = conditions.map(condition =>
