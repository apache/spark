--- conflicted
+++ resolved
@@ -17,18 +17,12 @@
 
 package org.apache.spark.sql.scripting
 
-<<<<<<< HEAD
 import scala.collection.mutable
 import scala.collection.mutable.ListBuffer
 
 import org.apache.spark.sql.{Row, SparkSession}
 import org.apache.spark.sql.catalyst.analysis.UnresolvedIdentifier
-import org.apache.spark.sql.catalyst.parser.{CompoundBody, CompoundPlanStatement, HandlerType, SingleStatement}
-=======
-import org.apache.spark.sql.SparkSession
-import org.apache.spark.sql.catalyst.analysis.UnresolvedIdentifier
-import org.apache.spark.sql.catalyst.parser.{CompoundBody, CompoundPlanStatement, IfElseStatement, SingleStatement}
->>>>>>> f99291ac
+import org.apache.spark.sql.catalyst.parser.{CompoundBody, CompoundPlanStatement, HandlerType, IfElseStatement, SingleStatement}
 import org.apache.spark.sql.catalyst.plans.logical.{CreateVariable, DropVariable, LogicalPlan}
 import org.apache.spark.sql.catalyst.trees.Origin
 
@@ -48,15 +42,10 @@
    * @return
    *   Iterator through collection of statements to be executed.
    */
-<<<<<<< HEAD
-  private def buildExecutionPlan(compound: CompoundBody): Iterator[CompoundStatementExec] = {
-    transformTreeIntoExecutable(compound).asInstanceOf[CompoundBodyExec].getTreeIterator
-=======
   def buildExecutionPlan(
       compound: CompoundBody,
       session: SparkSession): Iterator[CompoundStatementExec] = {
     transformTreeIntoExecutable(compound, session).asInstanceOf[CompoundBodyExec].getTreeIterator
->>>>>>> f99291ac
   }
 
   /**
@@ -136,19 +125,7 @@
     node match {
       case body: CompoundBody =>
         // TODO [SPARK-48530]: Current logic doesn't support scoped variables and shadowing.
-<<<<<<< HEAD
         transformBodyIntoExec(body)
-=======
-        val variables = body.collection.flatMap {
-          case st: SingleStatement => getDeclareVarNameFromPlan(st.parsedPlan)
-          case _ => None
-        }
-        val dropVariables = variables
-          .map(varName => DropVariable(varName, ifExists = true))
-          .map(new SingleStatementExec(_, Origin(), isInternal = true))
-          .reverse
-        new CompoundBodyExec(
-          body.collection.map(st => transformTreeIntoExecutable(st, session)) ++ dropVariables)
       case IfElseStatement(conditions, conditionalBodies, elseBody) =>
         val conditionsExec = conditions.map(condition =>
           new SingleStatementExec(condition.parsedPlan, condition.origin, isInternal = false))
@@ -158,7 +135,6 @@
           transformTreeIntoExecutable(body, session).asInstanceOf[CompoundBodyExec])
         new IfElseStatementExec(
           conditionsExec, conditionalBodiesExec, unconditionalBodiesExec, session)
->>>>>>> f99291ac
       case sparkStatement: SingleStatement =>
         new SingleStatementExec(
           sparkStatement.parsedPlan,
