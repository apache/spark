--- conflicted
+++ resolved
@@ -88,13 +88,11 @@
           .map(varName => DropVariable(varName, ifExists = true))
           .map(new SingleStatementExec(_, Origin(), args, isInternal = true, context))
           .reverse
-<<<<<<< HEAD
         new CompoundBodyExec(
           collection.map(st => transformTreeIntoExecutable(st, args, context)) ++ dropVariables,
           label,
           isScope,
           context)
-=======
 
         val statements =
           collection.map(st => transformTreeIntoExecutable(st, args)) ++ dropVariables match {
@@ -103,7 +101,6 @@
           }
 
         new CompoundBodyExec(statements, label)
->>>>>>> d268e0c4
 
       case IfElseStatement(conditions, conditionalBodies, elseBody) =>
         val conditionsExec = conditions.map(condition =>
