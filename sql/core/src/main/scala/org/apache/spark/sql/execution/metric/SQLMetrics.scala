/*
* Licensed to the Apache Software Foundation (ASF) under one or more
* contributor license agreements.  See the NOTICE file distributed with
* this work for additional information regarding copyright ownership.
* The ASF licenses this file to You under the Apache License, Version 2.0
* (the "License"); you may not use this file except in compliance with
* the License.  You may obtain a copy of the License at
*
*    http://www.apache.org/licenses/LICENSE-2.0
*
* Unless required by applicable law or agreed to in writing, software
* distributed under the License is distributed on an "AS IS" BASIS,
* WITHOUT WARRANTIES OR CONDITIONS OF ANY KIND, either express or implied.
* See the License for the specific language governing permissions and
* limitations under the License.
*/

package org.apache.spark.sql.execution.metric

import java.text.NumberFormat

import org.apache.spark.{NewAccumulator, SparkContext}
import org.apache.spark.scheduler.AccumulableInfo
import org.apache.spark.util.Utils

<<<<<<< HEAD
/**
 * Create a layer for specialized metric. We cannot add `@specialized` to
 * `Accumulable/AccumulableParam` because it will break Java source compatibility.
 *
 * An implementation of SQLMetric should override `+=` and `add` to avoid boxing.
 */
private[sql] abstract class SQLMetric[R <: SQLMetricValue[T], T](
    name: String,
    val param: SQLMetricParam[R, T]) extends Accumulable[R, T](param.zero, param, Some(name)) {

  // Provide special identifier as metadata so we can tell that this is a `SQLMetric` later
  override def toInfo(update: Option[Any], value: Option[Any]): AccumulableInfo = {
    new AccumulableInfo(id, Some(name), update, value, true, countFailedValues, dataProperty,
      Some(SQLMetrics.ACCUM_IDENTIFIER))
  }

  def reset(): Unit = {
    this.value = param.zero
  }
}

/**
 * Create a layer for specialized metric. We cannot add `@specialized` to
 * `Accumulable/AccumulableParam` because it will break Java source compatibility.
 */
private[sql] trait SQLMetricParam[R <: SQLMetricValue[T], T] extends AccumulableParam[R, T] {

  /**
   * A function that defines how we aggregate the final accumulator results among all tasks,
   * and represent it in string for a SQL physical operator.
   */
  val stringValue: Seq[T] => String

  def zero: R
}

/**
 * Create a layer for specialized metric. We cannot add `@specialized` to
 * `Accumulable/AccumulableParam` because it will break Java source compatibility.
 */
private[sql] trait SQLMetricValue[T] extends Serializable {
=======
>>>>>>> ac115f66

class SQLMetric(val metricType: String, initValue: Long = 0L) extends NewAccumulator[Long, Long] {
  // This is a workaround for SPARK-11013.
  // We may use -1 as initial value of the accumulator, if the accumulator is valid, we will
  // update it at the end of task and the value will be at least 0. Then we can filter out the -1
  // values before calculate max, min, etc.
  private[this] var _value = initValue

  override def copyAndReset(): SQLMetric = new SQLMetric(metricType, initValue)

  override def merge(other: NewAccumulator[Long, Long]): Unit = other match {
    case o: SQLMetric => _value += o.localValue
    case _ => throw new UnsupportedOperationException(
      s"Cannot merge ${this.getClass.getName} with ${other.getClass.getName}")
  }

  override def isZero(): Boolean = _value == initValue

  override def add(v: Long): Unit = _value += v

  def +=(v: Long): Unit = _value += v

  override def localValue: Long = _value

  // Provide special identifier as metadata so we can tell that this is a `SQLMetric` later
  private[spark] override def toInfo(update: Option[Any], value: Option[Any]): AccumulableInfo = {
    new AccumulableInfo(id, name, update, value, true, true, Some(SQLMetrics.ACCUM_IDENTIFIER))
  }

  def reset(): Unit = _value = initValue
}


private[sql] object SQLMetrics {
  // Identifier for distinguishing SQL metrics from other accumulators
  private[sql] val ACCUM_IDENTIFIER = "sql"

  private[sql] val SUM_METRIC = "sum"
  private[sql] val SIZE_METRIC = "size"
  private[sql] val TIMING_METRIC = "timing"

  def createMetric(sc: SparkContext, name: String): SQLMetric = {
    val acc = new SQLMetric(SUM_METRIC)
    acc.register(sc, name = Some(name), countFailedValues = true)
    acc
  }

  /**
   * Create a metric to report the size information (including total, min, med, max) like data size,
   * spill size, etc.
   */
  def createSizeMetric(sc: SparkContext, name: String): SQLMetric = {
    // The final result of this metric in physical operator UI may looks like:
    // data size total (min, med, max):
    // 100GB (100MB, 1GB, 10GB)
    val acc = new SQLMetric(SIZE_METRIC, -1)
    acc.register(sc, name = Some(s"$name total (min, med, max)"), countFailedValues = true)
    acc
  }

  def createTimingMetric(sc: SparkContext, name: String): SQLMetric = {
    // The final result of this metric in physical operator UI may looks like:
    // duration(min, med, max):
    // 5s (800ms, 1s, 2s)
    val acc = new SQLMetric(TIMING_METRIC, -1)
    acc.register(sc, name = Some(s"$name total (min, med, max)"), countFailedValues = true)
    acc
  }

  /**
   * A function that defines how we aggregate the final accumulator results among all tasks,
   * and represent it in string for a SQL physical operator.
   */
  def stringValue(metricsType: String, values: Seq[Long]): String = {
    if (metricsType == SUM_METRIC) {
      NumberFormat.getInstance().format(values.sum)
    } else {
      val strFormat: Long => String = if (metricsType == SIZE_METRIC) {
        Utils.bytesToString
      } else if (metricsType == TIMING_METRIC) {
        Utils.msDurationToString
      } else {
        throw new IllegalStateException("unexpected metrics type: " + metricsType)
      }

      val validValues = values.filter(_ >= 0)
      val Seq(sum, min, med, max) = {
        val metric = if (validValues.length == 0) {
          Seq.fill(4)(0L)
        } else {
          val sorted = validValues.sorted
          Seq(sorted.sum, sorted(0), sorted(validValues.length / 2), sorted(validValues.length - 1))
        }
        metric.map(strFormat)
      }
      s"\n$sum ($min, $med, $max)"
    }
  }
}<|MERGE_RESOLUTION|>--- conflicted
+++ resolved
@@ -22,51 +22,6 @@
 import org.apache.spark.{NewAccumulator, SparkContext}
 import org.apache.spark.scheduler.AccumulableInfo
 import org.apache.spark.util.Utils
-
-<<<<<<< HEAD
-/**
- * Create a layer for specialized metric. We cannot add `@specialized` to
- * `Accumulable/AccumulableParam` because it will break Java source compatibility.
- *
- * An implementation of SQLMetric should override `+=` and `add` to avoid boxing.
- */
-private[sql] abstract class SQLMetric[R <: SQLMetricValue[T], T](
-    name: String,
-    val param: SQLMetricParam[R, T]) extends Accumulable[R, T](param.zero, param, Some(name)) {
-
-  // Provide special identifier as metadata so we can tell that this is a `SQLMetric` later
-  override def toInfo(update: Option[Any], value: Option[Any]): AccumulableInfo = {
-    new AccumulableInfo(id, Some(name), update, value, true, countFailedValues, dataProperty,
-      Some(SQLMetrics.ACCUM_IDENTIFIER))
-  }
-
-  def reset(): Unit = {
-    this.value = param.zero
-  }
-}
-
-/**
- * Create a layer for specialized metric. We cannot add `@specialized` to
- * `Accumulable/AccumulableParam` because it will break Java source compatibility.
- */
-private[sql] trait SQLMetricParam[R <: SQLMetricValue[T], T] extends AccumulableParam[R, T] {
-
-  /**
-   * A function that defines how we aggregate the final accumulator results among all tasks,
-   * and represent it in string for a SQL physical operator.
-   */
-  val stringValue: Seq[T] => String
-
-  def zero: R
-}
-
-/**
- * Create a layer for specialized metric. We cannot add `@specialized` to
- * `Accumulable/AccumulableParam` because it will break Java source compatibility.
- */
-private[sql] trait SQLMetricValue[T] extends Serializable {
-=======
->>>>>>> ac115f66
 
 class SQLMetric(val metricType: String, initValue: Long = 0L) extends NewAccumulator[Long, Long] {
   // This is a workaround for SPARK-11013.
