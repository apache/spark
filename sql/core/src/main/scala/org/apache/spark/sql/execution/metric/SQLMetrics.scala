--- conflicted
+++ resolved
@@ -33,11 +33,7 @@
 
   // Provide special identifier as metadata so we can tell that this is a `SQLMetric` later
   override def toInfo(update: Option[Any], value: Option[Any]): AccumulableInfo = {
-<<<<<<< HEAD
-    new AccumulableInfo(id, Some(name), update, value, isInternal, countFailedValues, dataProperty,
-=======
-    new AccumulableInfo(id, Some(name), update, value, true, countFailedValues,
->>>>>>> 79008e6c
+    new AccumulableInfo(id, Some(name), update, value, true, countFailedValues, dataProperty,
       Some(SQLMetrics.ACCUM_IDENTIFIER))
   }
 
