/*
 * Licensed to the Apache Software Foundation (ASF) under one or more
 * contributor license agreements.  See the NOTICE file distributed with
 * this work for additional information regarding copyright ownership.
 * The ASF licenses this file to You under the Apache License, Version 2.0
 * (the "License"); you may not use this file except in compliance with
 * the License.  You may obtain a copy of the License at
 *
 *    http://www.apache.org/licenses/LICENSE-2.0
 *
 * Unless required by applicable law or agreed to in writing, software
 * distributed under the License is distributed on an "AS IS" BASIS,
 * WITHOUT WARRANTIES OR CONDITIONS OF ANY KIND, either express or implied.
 * See the License for the specific language governing permissions and
 * limitations under the License.
 */

package org.apache.spark.sql.execution.datasources.parquet

import java.net.URI
import java.util.{List => JList}
import java.util.logging.{Logger => JLogger}

import scala.collection.JavaConverters._
import scala.collection.mutable
import scala.util.{Failure, Try}

import com.google.common.base.Objects
import org.apache.hadoop.conf.Configuration
import org.apache.hadoop.fs.{FileStatus, Path}
import org.apache.hadoop.io.Writable
import org.apache.hadoop.mapreduce._
import org.apache.hadoop.mapreduce.lib.input.FileInputFormat
import org.apache.hadoop.mapreduce.task.JobContextImpl
import org.apache.parquet.{Log => ApacheParquetLog}
import org.apache.parquet.filter2.predicate.FilterApi
import org.apache.parquet.hadoop._
import org.apache.parquet.hadoop.metadata.CompressionCodecName
import org.apache.parquet.hadoop.util.ContextUtil
import org.apache.parquet.schema.MessageType
import org.slf4j.bridge.SLF4JBridgeHandler

import org.apache.spark.{Logging, Partition => SparkPartition, SparkException}
import org.apache.spark.broadcast.Broadcast
import org.apache.spark.rdd.{RDD, SqlNewHadoopPartition, SqlNewHadoopRDD}
import org.apache.spark.sql._
import org.apache.spark.sql.catalyst.InternalRow
import org.apache.spark.sql.catalyst.util.LegacyTypeStringParser
import org.apache.spark.sql.execution.datasources.{PartitionSpec, _}
import org.apache.spark.sql.sources._
import org.apache.spark.sql.types.{DataType, StructType}
import org.apache.spark.util.{SerializableConfiguration, Utils}

private[sql] class DefaultSource extends BucketedHadoopFsRelationProvider with DataSourceRegister {

  override def shortName(): String = "parquet"

  override def createRelation(
      sqlContext: SQLContext,
      paths: Array[String],
      schema: Option[StructType],
      partitionColumns: Option[StructType],
      bucketSpec: Option[BucketSpec],
      parameters: Map[String, String]): HadoopFsRelation = {
    new ParquetRelation(paths, schema, None, partitionColumns, bucketSpec, parameters)(sqlContext)
  }
}

// NOTE: This class is instantiated and used on executor side only, no need to be serializable.
private[sql] class ParquetOutputWriter(
    path: String,
    bucketId: Option[Int],
    context: TaskAttemptContext)
  extends OutputWriter {

  private val recordWriter: RecordWriter[Void, InternalRow] = {
    val outputFormat = {
      new ParquetOutputFormat[InternalRow]() {
        // Here we override `getDefaultWorkFile` for two reasons:
        //
        //  1. To allow appending.  We need to generate unique output file names to avoid
        //     overwriting existing files (either exist before the write job, or are just written
        //     by other tasks within the same write job).
        //
        //  2. To allow dynamic partitioning.  Default `getDefaultWorkFile` uses
        //     `FileOutputCommitter.getWorkPath()`, which points to the base directory of all
        //     partitions in the case of dynamic partitioning.
        override def getDefaultWorkFile(context: TaskAttemptContext, extension: String): Path = {
          val configuration = context.getConfiguration
          val uniqueWriteJobId = configuration.get("spark.sql.sources.writeJobUUID")
          val taskAttemptId = context.getTaskAttemptID
          val split = taskAttemptId.getTaskID.getId
          val bucketString = bucketId.map(BucketingUtils.bucketIdToString).getOrElse("")
          new Path(path, f"part-r-$split%05d-$uniqueWriteJobId$bucketString$extension")
        }
      }
    }

    outputFormat.getRecordWriter(context)
  }

  override def write(row: Row): Unit = throw new UnsupportedOperationException("call writeInternal")

  override protected[sql] def writeInternal(row: InternalRow): Unit = recordWriter.write(null, row)

  override def close(): Unit = recordWriter.close(context)
}

private[sql] class ParquetRelation(
    override val paths: Array[String],
    private val maybeDataSchema: Option[StructType],
    // This is for metastore conversion.
    private val maybePartitionSpec: Option[PartitionSpec],
    override val userDefinedPartitionColumns: Option[StructType],
    override val maybeBucketSpec: Option[BucketSpec],
    parameters: Map[String, String])(
    val sqlContext: SQLContext)
  extends HadoopFsRelation(maybePartitionSpec, parameters)
  with Logging {

  private[sql] def this(
      paths: Array[String],
      maybeDataSchema: Option[StructType],
      maybePartitionSpec: Option[PartitionSpec],
      parameters: Map[String, String])(
      sqlContext: SQLContext) = {
    this(
      paths,
      maybeDataSchema,
      maybePartitionSpec,
      maybePartitionSpec.map(_.partitionColumns),
      None,
      parameters)(sqlContext)
  }

  // Should we merge schemas from all Parquet part-files?
  private val shouldMergeSchemas =
    parameters
      .get(ParquetRelation.MERGE_SCHEMA)
      .map(_.toBoolean)
      .getOrElse(sqlContext.conf.getConf(SQLConf.PARQUET_SCHEMA_MERGING_ENABLED))

  // When merging schemas is enabled and the column of the given filter does not exist,
  // Parquet emits an exception which is an issue of Parquet (PARQUET-389).
  private val safeParquetFilterPushDown =
    sqlContext.conf.parquetFilterPushDown && !shouldMergeSchemas

  private val mergeRespectSummaries =
    sqlContext.conf.getConf(SQLConf.PARQUET_SCHEMA_RESPECT_SUMMARIES)

  private val maybeMetastoreSchema = parameters
    .get(ParquetRelation.METASTORE_SCHEMA)
    .map(DataType.fromJson(_).asInstanceOf[StructType])

  private lazy val metadataCache: MetadataCache = {
    val meta = new MetadataCache
    meta.refresh()
    meta
  }

  override def toString: String = {
    parameters.get(ParquetRelation.METASTORE_TABLE_NAME).map { tableName =>
      s"${getClass.getSimpleName}: $tableName"
    }.getOrElse(super.toString)
  }

  override def equals(other: Any): Boolean = other match {
    case that: ParquetRelation =>
      val schemaEquality = if (shouldMergeSchemas) {
        this.shouldMergeSchemas == that.shouldMergeSchemas
      } else {
        this.dataSchema == that.dataSchema &&
          this.schema == that.schema
      }

      this.paths.toSet == that.paths.toSet &&
        schemaEquality &&
        this.maybeDataSchema == that.maybeDataSchema &&
        this.partitionColumns == that.partitionColumns

    case _ => false
  }

  override def hashCode(): Int = {
    if (shouldMergeSchemas) {
      Objects.hashCode(
        Boolean.box(shouldMergeSchemas),
        paths.toSet,
        maybeDataSchema,
        partitionColumns)
    } else {
      Objects.hashCode(
        Boolean.box(shouldMergeSchemas),
        paths.toSet,
        dataSchema,
        schema,
        maybeDataSchema,
        partitionColumns)
    }
  }

  /** Constraints on schema of dataframe to be stored. */
  private def checkConstraints(schema: StructType): Unit = {
    if (schema.fieldNames.length != schema.fieldNames.distinct.length) {
      val duplicateColumns = schema.fieldNames.groupBy(identity).collect {
        case (x, ys) if ys.length > 1 => "\"" + x + "\""
      }.mkString(", ")
      throw new AnalysisException(s"Duplicate column(s) : $duplicateColumns found, " +
        s"cannot save to parquet format")
    }
  }

  override def dataSchema: StructType = {
    val schema = maybeDataSchema.getOrElse(metadataCache.dataSchema)
    // check if schema satisfies the constraints
    // before moving forward
    checkConstraints(schema)
    schema
  }

  override private[sql] def refresh(): Unit = {
    super.refresh()
    metadataCache.refresh()
  }

  // Parquet data source always uses Catalyst internal representations.
  override val needConversion: Boolean = false

  override def sizeInBytes: Long = metadataCache.dataStatuses.map(_.getLen).sum

  override def prepareJobForWrite(job: Job): BucketedOutputWriterFactory = {
    val conf = ContextUtil.getConfiguration(job)

    // SPARK-9849 DirectParquetOutputCommitter qualified name should be backward compatible
    val committerClassName = conf.get(SQLConf.PARQUET_OUTPUT_COMMITTER_CLASS.key)
    if (committerClassName == "org.apache.spark.sql.parquet.DirectParquetOutputCommitter") {
      conf.set(SQLConf.PARQUET_OUTPUT_COMMITTER_CLASS.key,
        classOf[DirectParquetOutputCommitter].getCanonicalName)
    }

    val committerClass =
      conf.getClass(
        SQLConf.PARQUET_OUTPUT_COMMITTER_CLASS.key,
        classOf[ParquetOutputCommitter],
        classOf[ParquetOutputCommitter])

    if (conf.get(SQLConf.PARQUET_OUTPUT_COMMITTER_CLASS.key) == null) {
      logInfo("Using default output committer for Parquet: " +
        classOf[ParquetOutputCommitter].getCanonicalName)
    } else {
      logInfo("Using user defined output committer for Parquet: " + committerClass.getCanonicalName)
    }

    conf.setClass(
      SQLConf.OUTPUT_COMMITTER_CLASS.key,
      committerClass,
      classOf[ParquetOutputCommitter])

    // We're not really using `ParquetOutputFormat[Row]` for writing data here, because we override
    // it in `ParquetOutputWriter` to support appending and dynamic partitioning.  The reason why
    // we set it here is to setup the output committer class to `ParquetOutputCommitter`, which is
    // bundled with `ParquetOutputFormat[Row]`.
    job.setOutputFormatClass(classOf[ParquetOutputFormat[Row]])

    ParquetOutputFormat.setWriteSupportClass(job, classOf[CatalystWriteSupport])

    // We want to clear this temporary metadata from saving into Parquet file.
    // This metadata is only useful for detecting optional columns when pushdowning filters.
    val dataSchemaToWrite = StructType.removeMetadata(StructType.metadataKeyForOptionalField,
      dataSchema).asInstanceOf[StructType]
    CatalystWriteSupport.setSchema(dataSchemaToWrite, conf)

    // Sets flags for `CatalystSchemaConverter` (which converts Catalyst schema to Parquet schema)
    // and `CatalystWriteSupport` (writing actual rows to Parquet files).
    conf.set(
      SQLConf.PARQUET_BINARY_AS_STRING.key,
      sqlContext.conf.isParquetBinaryAsString.toString)

    conf.set(
      SQLConf.PARQUET_INT96_AS_TIMESTAMP.key,
      sqlContext.conf.isParquetINT96AsTimestamp.toString)

    conf.set(
      SQLConf.PARQUET_WRITE_LEGACY_FORMAT.key,
      sqlContext.conf.writeLegacyParquetFormat.toString)

    // Sets compression scheme
    conf.set(
      ParquetOutputFormat.COMPRESSION,
      ParquetRelation
        .shortParquetCompressionCodecNames
        .getOrElse(
          sqlContext.conf.parquetCompressionCodec.toUpperCase,
          CompressionCodecName.UNCOMPRESSED).name())

    new BucketedOutputWriterFactory {
      override def newInstance(
          path: String,
          bucketId: Option[Int],
          dataSchema: StructType,
          context: TaskAttemptContext): OutputWriter = {
        new ParquetOutputWriter(path, bucketId, context)
      }
    }
  }

  override def unhandledFilters(filters: Array[Filter]): Array[Filter] = {
    // The unsafe row RecordReader does not support row by row filtering so for this case
    // it should wrap this with Spark-side filtering.
    val enableUnsafeRowParquetReader =
      sqlContext.getConf(SQLConf.PARQUET_UNSAFE_ROW_RECORD_READER_ENABLED.key).toBoolean
    val shouldHandleFilters = safeParquetFilterPushDown && !enableUnsafeRowParquetReader
    if (shouldHandleFilters) {
      filters.filter(ParquetFilters.createFilter(dataSchema, _).isEmpty)
    } else {
      filters
    }
  }

  override def buildInternalScan(
      requiredColumns: Array[String],
      filters: Array[Filter],
      inputFiles: Array[FileStatus],
      broadcastedConf: Broadcast[SerializableConfiguration]): RDD[InternalRow] = {
    val useMetadataCache = sqlContext.getConf(SQLConf.PARQUET_CACHE_METADATA)
    val parquetFilterPushDown = safeParquetFilterPushDown
    val assumeBinaryIsString = sqlContext.conf.isParquetBinaryAsString
    val assumeInt96IsTimestamp = sqlContext.conf.isParquetINT96AsTimestamp
<<<<<<< HEAD
=======

>>>>>>> 29c54730
    // Parquet row group size. We will use this value as the value for
    // mapreduce.input.fileinputformat.split.minsize and mapred.min.split.size if the value
    // of these flags are smaller than the parquet row group size.
    val parquetBlockSize = ParquetOutputFormat.getLongBlockSize(broadcastedConf.value.value)

    // Create the function to set variable Parquet confs at both driver and executor side.
    val initLocalJobFuncOpt =
      ParquetRelation.initializeLocalJobFunc(
        requiredColumns,
        filters,
        dataSchema,
        parquetBlockSize,
        useMetadataCache,
        parquetFilterPushDown,
        assumeBinaryIsString,
        assumeInt96IsTimestamp) _

    // Create the function to set input paths at the driver side.
    val setInputPaths =
      ParquetRelation.initializeDriverSideJobFunc(inputFiles, parquetBlockSize) _

    Utils.withDummyCallSite(sqlContext.sparkContext) {
      new SqlNewHadoopRDD(
        sqlContext = sqlContext,
        broadcastedConf = broadcastedConf,
        initDriverSideJobFuncOpt = Some(setInputPaths),
        initLocalJobFuncOpt = Some(initLocalJobFuncOpt),
        inputFormatClass = classOf[ParquetInputFormat[InternalRow]],
        valueClass = classOf[InternalRow]) {

        val cacheMetadata = useMetadataCache

        @transient val cachedStatuses = inputFiles.map { f =>
          // In order to encode the authority of a Path containing special characters such as '/'
          // (which does happen in some S3N credentials), we need to use the string returned by the
          // URI of the path to create a new Path.
          val pathWithEscapedAuthority = escapePathUserInfo(f.getPath)
          new FileStatus(
            f.getLen, f.isDirectory, f.getReplication, f.getBlockSize, f.getModificationTime,
            f.getAccessTime, f.getPermission, f.getOwner, f.getGroup, pathWithEscapedAuthority)
        }.toSeq

        private def escapePathUserInfo(path: Path): Path = {
          val uri = path.toUri
          new Path(new URI(
            uri.getScheme, uri.getRawUserInfo, uri.getHost, uri.getPort, uri.getPath,
            uri.getQuery, uri.getFragment))
        }

        // Overridden so we can inject our own cached files statuses.
        override def getPartitions: Array[SparkPartition] = {
          val inputFormat = new ParquetInputFormat[InternalRow] {
            override def listStatus(jobContext: JobContext): JList[FileStatus] = {
              if (cacheMetadata) cachedStatuses.asJava else super.listStatus(jobContext)
            }
          }

          val jobContext = new JobContextImpl(getConf(isDriverSide = true), jobId)
          val rawSplits = inputFormat.getSplits(jobContext)

          Array.tabulate[SparkPartition](rawSplits.size) { i =>
            new SqlNewHadoopPartition(
              id, i, rawSplits.get(i).asInstanceOf[InputSplit with Writable])
          }
        }
      }
    }
  }

  private class MetadataCache {
    // `FileStatus` objects of all "_metadata" files.
    private var metadataStatuses: Array[FileStatus] = _

    // `FileStatus` objects of all "_common_metadata" files.
    private var commonMetadataStatuses: Array[FileStatus] = _

    // `FileStatus` objects of all data files (Parquet part-files).
    var dataStatuses: Array[FileStatus] = _

    // Schema of the actual Parquet files, without partition columns discovered from partition
    // directory paths.
    var dataSchema: StructType = null

    // Schema of the whole table, including partition columns.
    var schema: StructType = _

    // Cached leaves
    var cachedLeaves: mutable.LinkedHashSet[FileStatus] = null

    /**
     * Refreshes `FileStatus`es, footers, partition spec, and table schema.
     */
    def refresh(): Unit = {
      val currentLeafStatuses = cachedLeafStatuses()

      // Check if cachedLeafStatuses is changed or not
      val leafStatusesChanged = (cachedLeaves == null) ||
        !cachedLeaves.equals(currentLeafStatuses)

      if (leafStatusesChanged) {
        cachedLeaves = currentLeafStatuses

        // Lists `FileStatus`es of all leaf nodes (files) under all base directories.
        val leaves = currentLeafStatuses.filter { f =>
          isSummaryFile(f.getPath) ||
            !(f.getPath.getName.startsWith("_") || f.getPath.getName.startsWith("."))
        }.toArray.sortBy(_.getPath.toString)

        dataStatuses = leaves.filterNot(f => isSummaryFile(f.getPath))
        metadataStatuses =
          leaves.filter(_.getPath.getName == ParquetFileWriter.PARQUET_METADATA_FILE)
        commonMetadataStatuses =
          leaves.filter(_.getPath.getName == ParquetFileWriter.PARQUET_COMMON_METADATA_FILE)

        dataSchema = {
          val dataSchema0 = maybeDataSchema
            .orElse(readSchema())
            .orElse(maybeMetastoreSchema)
            .getOrElse(throw new AnalysisException(
              s"Failed to discover schema of Parquet file(s) in the following location(s):\n" +
                paths.mkString("\n\t")))

          // If this Parquet relation is converted from a Hive Metastore table, must reconcile case
          // case insensitivity issue and possible schema mismatch (probably caused by schema
          // evolution).
          maybeMetastoreSchema
            .map(ParquetRelation.mergeMetastoreParquetSchema(_, dataSchema0))
            .getOrElse(dataSchema0)
        }
      }
    }

    private def isSummaryFile(file: Path): Boolean = {
      file.getName == ParquetFileWriter.PARQUET_COMMON_METADATA_FILE ||
        file.getName == ParquetFileWriter.PARQUET_METADATA_FILE
    }

    private def readSchema(): Option[StructType] = {
      // Sees which file(s) we need to touch in order to figure out the schema.
      //
      // Always tries the summary files first if users don't require a merged schema.  In this case,
      // "_common_metadata" is more preferable than "_metadata" because it doesn't contain row
      // groups information, and could be much smaller for large Parquet files with lots of row
      // groups.  If no summary file is available, falls back to some random part-file.
      //
      // NOTE: Metadata stored in the summary files are merged from all part-files.  However, for
      // user defined key-value metadata (in which we store Spark SQL schema), Parquet doesn't know
      // how to merge them correctly if some key is associated with different values in different
      // part-files.  When this happens, Parquet simply gives up generating the summary file.  This
      // implies that if a summary file presents, then:
      //
      //   1. Either all part-files have exactly the same Spark SQL schema, or
      //   2. Some part-files don't contain Spark SQL schema in the key-value metadata at all (thus
      //      their schemas may differ from each other).
      //
      // Here we tend to be pessimistic and take the second case into account.  Basically this means
      // we can't trust the summary files if users require a merged schema, and must touch all part-
      // files to do the merge.
      val filesToTouch =
        if (shouldMergeSchemas) {
          // Also includes summary files, 'cause there might be empty partition directories.

          // If mergeRespectSummaries config is true, we assume that all part-files are the same for
          // their schema with summary files, so we ignore them when merging schema.
          // If the config is disabled, which is the default setting, we merge all part-files.
          // In this mode, we only need to merge schemas contained in all those summary files.
          // You should enable this configuration only if you are very sure that for the parquet
          // part-files to read there are corresponding summary files containing correct schema.

          // As filed in SPARK-11500, the order of files to touch is a matter, which might affect
          // the ordering of the output columns. There are several things to mention here.
          //
          //  1. If mergeRespectSummaries config is false, then it merges schemas by reducing from
          //     the first part-file so that the columns of the lexicographically first file show
          //     first.
          //
          //  2. If mergeRespectSummaries config is true, then there should be, at least,
          //     "_metadata"s for all given files, so that we can ensure the columns of
          //     the lexicographically first file show first.
          //
          //  3. If shouldMergeSchemas is false, but when multiple files are given, there is
          //     no guarantee of the output order, since there might not be a summary file for the
          //     lexicographically first file, which ends up putting ahead the columns of
          //     the other files. However, this should be okay since not enabling
          //     shouldMergeSchemas means (assumes) all the files have the same schemas.

          val needMerged: Seq[FileStatus] =
            if (mergeRespectSummaries) {
              Seq()
            } else {
              dataStatuses
            }
          needMerged ++ metadataStatuses ++ commonMetadataStatuses
        } else {
          // Tries any "_common_metadata" first. Parquet files written by old versions or Parquet
          // don't have this.
          commonMetadataStatuses.headOption
            // Falls back to "_metadata"
            .orElse(metadataStatuses.headOption)
            // Summary file(s) not found, the Parquet file is either corrupted, or different part-
            // files contain conflicting user defined metadata (two or more values are associated
            // with a same key in different files).  In either case, we fall back to any of the
            // first part-file, and just assume all schemas are consistent.
            .orElse(dataStatuses.headOption)
            .toSeq
        }

      assert(
        filesToTouch.nonEmpty || maybeDataSchema.isDefined || maybeMetastoreSchema.isDefined,
        "No predefined schema found, " +
          s"and no Parquet data files or summary files found under ${paths.mkString(", ")}.")

      ParquetRelation.mergeSchemasInParallel(filesToTouch, sqlContext)
    }
  }
}

private[sql] object ParquetRelation extends Logging {
  // Whether we should merge schemas collected from all Parquet part-files.
  private[sql] val MERGE_SCHEMA = "mergeSchema"

  // Hive Metastore schema, used when converting Metastore Parquet tables.  This option is only used
  // internally.
  private[sql] val METASTORE_SCHEMA = "metastoreSchema"

  // If a ParquetRelation is converted from a Hive metastore table, this option is set to the
  // original Hive table name.
  private[sql] val METASTORE_TABLE_NAME = "metastoreTableName"

  /**
   * If parquet's block size (row group size) setting is larger than the min split size,
   * we use parquet's block size setting as the min split size. Otherwise, we will create
   * tasks processing nothing (because a split does not cover the starting point of a
   * parquet block). See https://issues.apache.org/jira/browse/SPARK-10143 for more information.
   */
  private def overrideMinSplitSize(parquetBlockSize: Long, conf: Configuration): Unit = {
    val minSplitSize =
      math.max(
        conf.getLong("mapred.min.split.size", 0L),
        conf.getLong("mapreduce.input.fileinputformat.split.minsize", 0L))
    if (parquetBlockSize > minSplitSize) {
      val message =
        s"Parquet's block size (row group size) is larger than " +
          s"mapred.min.split.size/mapreduce.input.fileinputformat.split.minsize. Setting " +
          s"mapred.min.split.size and mapreduce.input.fileinputformat.split.minsize to " +
          s"$parquetBlockSize."
      logDebug(message)
      conf.set("mapred.min.split.size", parquetBlockSize.toString)
      conf.set("mapreduce.input.fileinputformat.split.minsize", parquetBlockSize.toString)
    }
  }

  /** This closure sets various Parquet configurations at both driver side and executor side. */
  private[parquet] def initializeLocalJobFunc(
      requiredColumns: Array[String],
      filters: Array[Filter],
      dataSchema: StructType,
      parquetBlockSize: Long,
      useMetadataCache: Boolean,
      parquetFilterPushDown: Boolean,
      assumeBinaryIsString: Boolean,
      assumeInt96IsTimestamp: Boolean)(job: Job): Unit = {
    val conf = job.getConfiguration
    conf.set(ParquetInputFormat.READ_SUPPORT_CLASS, classOf[CatalystReadSupport].getName)

    // Try to push down filters when filter push-down is enabled.
    val safeRequiredColumns = if (parquetFilterPushDown) {
      val referencedColumns = filters
        // Collects all columns referenced in Parquet filter predicates.
        .flatMap(filter => ParquetFilters.referencedColumns(dataSchema, filter))
      (requiredColumns ++ referencedColumns).distinct
    } else {
      requiredColumns
    }

    if (parquetFilterPushDown) {
      filters
        // Collects all converted Parquet filter predicates. Notice that not all predicates can be
        // converted (`ParquetFilters.createFilter` returns an `Option`). That's why a `flatMap`
        // is used here.
        .flatMap(ParquetFilters.createFilter(dataSchema, _))
        .reduceOption(FilterApi.and)
        .foreach(ParquetInputFormat.setFilterPredicate(conf, _))
    }

    conf.set(CatalystReadSupport.SPARK_ROW_REQUESTED_SCHEMA, {
      val requestedSchema = StructType(safeRequiredColumns.map(dataSchema(_)))
      CatalystSchemaConverter.checkFieldNames(requestedSchema).json
    })

    conf.set(
      CatalystWriteSupport.SPARK_ROW_SCHEMA,
      CatalystSchemaConverter.checkFieldNames(dataSchema).json)

    // Tell FilteringParquetRowInputFormat whether it's okay to cache Parquet and FS metadata
    conf.setBoolean(SQLConf.PARQUET_CACHE_METADATA.key, useMetadataCache)

    // Sets flags for `CatalystSchemaConverter`
    conf.setBoolean(SQLConf.PARQUET_BINARY_AS_STRING.key, assumeBinaryIsString)
    conf.setBoolean(SQLConf.PARQUET_INT96_AS_TIMESTAMP.key, assumeInt96IsTimestamp)

    overrideMinSplitSize(parquetBlockSize, conf)
  }

  /** This closure sets input paths at the driver side. */
  private[parquet] def initializeDriverSideJobFunc(
      inputFiles: Array[FileStatus],
      parquetBlockSize: Long)(job: Job): Unit = {
    // We side the input paths at the driver side.
    logInfo(s"Reading Parquet file(s) from ${inputFiles.map(_.getPath).mkString(", ")}")
    if (inputFiles.nonEmpty) {
      FileInputFormat.setInputPaths(job, inputFiles.map(_.getPath): _*)
    }

    overrideMinSplitSize(parquetBlockSize, job.getConfiguration)
  }

  private[parquet] def readSchema(
      footers: Seq[Footer], sqlContext: SQLContext): Option[StructType] = {

    def parseParquetSchema(schema: MessageType): StructType = {
      val converter = new CatalystSchemaConverter(
        sqlContext.conf.isParquetBinaryAsString,
        sqlContext.conf.isParquetBinaryAsString,
        sqlContext.conf.writeLegacyParquetFormat)

      converter.convert(schema)
    }

    val seen = mutable.HashSet[String]()
    val finalSchemas: Seq[StructType] = footers.flatMap { footer =>
      val metadata = footer.getParquetMetadata.getFileMetaData
      val serializedSchema = metadata
        .getKeyValueMetaData
        .asScala.toMap
        .get(CatalystReadSupport.SPARK_METADATA_KEY)
      if (serializedSchema.isEmpty) {
        // Falls back to Parquet schema if no Spark SQL schema found.
        Some(parseParquetSchema(metadata.getSchema))
      } else if (!seen.contains(serializedSchema.get)) {
        seen += serializedSchema.get

        // Don't throw even if we failed to parse the serialized Spark schema. Just fallback to
        // whatever is available.
        Some(Try(DataType.fromJson(serializedSchema.get))
          .recover { case _: Throwable =>
            logInfo(
              s"Serialized Spark schema in Parquet key-value metadata is not in JSON format, " +
                "falling back to the deprecated DataType.fromCaseClassString parser.")
            LegacyTypeStringParser.parse(serializedSchema.get)
          }
          .recover { case cause: Throwable =>
            logWarning(
              s"""Failed to parse serialized Spark schema in Parquet key-value metadata:
                 |\t$serializedSchema
               """.stripMargin,
              cause)
          }
          .map(_.asInstanceOf[StructType])
          .getOrElse {
            // Falls back to Parquet schema if Spark SQL schema can't be parsed.
            parseParquetSchema(metadata.getSchema)
          })
      } else {
        None
      }
    }

    finalSchemas.reduceOption { (left, right) =>
      try left.merge(right) catch { case e: Throwable =>
        throw new SparkException(s"Failed to merge incompatible schemas $left and $right", e)
      }
    }
  }

  /**
   * Reconciles Hive Metastore case insensitivity issue and data type conflicts between Metastore
   * schema and Parquet schema.
   *
   * Hive doesn't retain case information, while Parquet is case sensitive. On the other hand, the
   * schema read from Parquet files may be incomplete (e.g. older versions of Parquet doesn't
   * distinguish binary and string).  This method generates a correct schema by merging Metastore
   * schema data types and Parquet schema field names.
   */
  private[parquet] def mergeMetastoreParquetSchema(
      metastoreSchema: StructType,
      parquetSchema: StructType): StructType = {
    def schemaConflictMessage: String =
      s"""Converting Hive Metastore Parquet, but detected conflicting schemas. Metastore schema:
         |${metastoreSchema.prettyJson}
         |
         |Parquet schema:
         |${parquetSchema.prettyJson}
       """.stripMargin

    val mergedParquetSchema = mergeMissingNullableFields(metastoreSchema, parquetSchema)

    assert(metastoreSchema.size <= mergedParquetSchema.size, schemaConflictMessage)

    val ordinalMap = metastoreSchema.zipWithIndex.map {
      case (field, index) => field.name.toLowerCase -> index
    }.toMap

    val reorderedParquetSchema = mergedParquetSchema.sortBy(f =>
      ordinalMap.getOrElse(f.name.toLowerCase, metastoreSchema.size + 1))

    StructType(metastoreSchema.zip(reorderedParquetSchema).map {
      // Uses Parquet field names but retains Metastore data types.
      case (mSchema, pSchema) if mSchema.name.toLowerCase == pSchema.name.toLowerCase =>
        mSchema.copy(name = pSchema.name)
      case _ =>
        throw new SparkException(schemaConflictMessage)
    })
  }

  /**
   * Returns the original schema from the Parquet file with any missing nullable fields from the
   * Hive Metastore schema merged in.
   *
   * When constructing a DataFrame from a collection of structured data, the resulting object has
   * a schema corresponding to the union of the fields present in each element of the collection.
   * Spark SQL simply assigns a null value to any field that isn't present for a particular row.
   * In some cases, it is possible that a given table partition stored as a Parquet file doesn't
   * contain a particular nullable field in its schema despite that field being present in the
   * table schema obtained from the Hive Metastore. This method returns a schema representing the
   * Parquet file schema along with any additional nullable fields from the Metastore schema
   * merged in.
   */
  private[parquet] def mergeMissingNullableFields(
      metastoreSchema: StructType,
      parquetSchema: StructType): StructType = {
    val fieldMap = metastoreSchema.map(f => f.name.toLowerCase -> f).toMap
    val missingFields = metastoreSchema
      .map(_.name.toLowerCase)
      .diff(parquetSchema.map(_.name.toLowerCase))
      .map(fieldMap(_))
      .filter(_.nullable)
    StructType(parquetSchema ++ missingFields)
  }

  /**
   * Figures out a merged Parquet schema with a distributed Spark job.
   *
   * Note that locality is not taken into consideration here because:
   *
   *  1. For a single Parquet part-file, in most cases the footer only resides in the last block of
   *     that file.  Thus we only need to retrieve the location of the last block.  However, Hadoop
   *     `FileSystem` only provides API to retrieve locations of all blocks, which can be
   *     potentially expensive.
   *
   *  2. This optimization is mainly useful for S3, where file metadata operations can be pretty
   *     slow.  And basically locality is not available when using S3 (you can't run computation on
   *     S3 nodes).
   */
  def mergeSchemasInParallel(
      filesToTouch: Seq[FileStatus], sqlContext: SQLContext): Option[StructType] = {
    val assumeBinaryIsString = sqlContext.conf.isParquetBinaryAsString
    val assumeInt96IsTimestamp = sqlContext.conf.isParquetINT96AsTimestamp
    val writeLegacyParquetFormat = sqlContext.conf.writeLegacyParquetFormat
    val serializedConf = new SerializableConfiguration(sqlContext.sparkContext.hadoopConfiguration)

    // !! HACK ALERT !!
    //
    // Parquet requires `FileStatus`es to read footers.  Here we try to send cached `FileStatus`es
    // to executor side to avoid fetching them again.  However, `FileStatus` is not `Serializable`
    // but only `Writable`.  What makes it worth, for some reason, `FileStatus` doesn't play well
    // with `SerializableWritable[T]` and always causes a weird `IllegalStateException`.  These
    // facts virtually prevents us to serialize `FileStatus`es.
    //
    // Since Parquet only relies on path and length information of those `FileStatus`es to read
    // footers, here we just extract them (which can be easily serialized), send them to executor
    // side, and resemble fake `FileStatus`es there.
    val partialFileStatusInfo = filesToTouch.map(f => (f.getPath.toString, f.getLen))

    // Issues a Spark job to read Parquet schema in parallel.
    val partiallyMergedSchemas =
      sqlContext
        .sparkContext
        .parallelize(partialFileStatusInfo)
        .mapPartitions { iterator =>
          // Resembles fake `FileStatus`es with serialized path and length information.
          val fakeFileStatuses = iterator.map { case (path, length) =>
            new FileStatus(length, false, 0, 0, 0, 0, null, null, null, new Path(path))
          }.toSeq

          // Skips row group information since we only need the schema
          val skipRowGroups = true

          // Reads footers in multi-threaded manner within each task
          val footers =
            ParquetFileReader.readAllFootersInParallel(
              serializedConf.value, fakeFileStatuses.asJava, skipRowGroups).asScala

          // Converter used to convert Parquet `MessageType` to Spark SQL `StructType`
          val converter =
            new CatalystSchemaConverter(
              assumeBinaryIsString = assumeBinaryIsString,
              assumeInt96IsTimestamp = assumeInt96IsTimestamp,
              writeLegacyParquetFormat = writeLegacyParquetFormat)

          if (footers.isEmpty) {
            Iterator.empty
          } else {
            var mergedSchema = ParquetRelation.readSchemaFromFooter(footers.head, converter)
            footers.tail.foreach { footer =>
              val schema = ParquetRelation.readSchemaFromFooter(footer, converter)
              try {
                mergedSchema = mergedSchema.merge(schema)
              } catch { case cause: SparkException =>
                throw new SparkException(
                  s"Failed merging schema of file ${footer.getFile}:\n${schema.treeString}", cause)
              }
            }
            Iterator.single(mergedSchema)
          }
        }.collect()

    if (partiallyMergedSchemas.isEmpty) {
      None
    } else {
      var finalSchema = partiallyMergedSchemas.head
      partiallyMergedSchemas.tail.foreach { schema =>
        try {
          finalSchema = finalSchema.merge(schema)
        } catch { case cause: SparkException =>
          throw new SparkException(
            s"Failed merging schema:\n${schema.treeString}", cause)
        }
      }
      Some(finalSchema)
    }
  }

  /**
   * Reads Spark SQL schema from a Parquet footer.  If a valid serialized Spark SQL schema string
   * can be found in the file metadata, returns the deserialized [[StructType]], otherwise, returns
   * a [[StructType]] converted from the [[MessageType]] stored in this footer.
   */
  def readSchemaFromFooter(
      footer: Footer, converter: CatalystSchemaConverter): StructType = {
    val fileMetaData = footer.getParquetMetadata.getFileMetaData
    fileMetaData
      .getKeyValueMetaData
      .asScala.toMap
      .get(CatalystReadSupport.SPARK_METADATA_KEY)
      .flatMap(deserializeSchemaString)
      .getOrElse(converter.convert(fileMetaData.getSchema))
  }

  private def deserializeSchemaString(schemaString: String): Option[StructType] = {
    // Tries to deserialize the schema string as JSON first, then falls back to the case class
    // string parser (data generated by older versions of Spark SQL uses this format).
    Try(DataType.fromJson(schemaString).asInstanceOf[StructType]).recover {
      case _: Throwable =>
        logInfo(
          s"Serialized Spark schema in Parquet key-value metadata is not in JSON format, " +
            "falling back to the deprecated DataType.fromCaseClassString parser.")
        LegacyTypeStringParser.parse(schemaString).asInstanceOf[StructType]
    }.recoverWith {
      case cause: Throwable =>
        logWarning(
          "Failed to parse and ignored serialized Spark schema in " +
            s"Parquet key-value metadata:\n\t$schemaString", cause)
        Failure(cause)
    }.toOption
  }

  // JUL loggers must be held by a strong reference, otherwise they may get destroyed by GC.
  // However, the root JUL logger used by Parquet isn't properly referenced.  Here we keep
  // references to loggers in both parquet-mr <= 1.6 and >= 1.7
  val apacheParquetLogger: JLogger = JLogger.getLogger(classOf[ApacheParquetLog].getPackage.getName)
  val parquetLogger: JLogger = JLogger.getLogger("parquet")

  // Parquet initializes its own JUL logger in a static block which always prints to stdout.  Here
  // we redirect the JUL logger via SLF4J JUL bridge handler.
  val redirectParquetLogsViaSLF4J: Unit = {
    def redirect(logger: JLogger): Unit = {
      logger.getHandlers.foreach(logger.removeHandler)
      logger.setUseParentHandlers(false)
      logger.addHandler(new SLF4JBridgeHandler)
    }

    // For parquet-mr 1.7.0 and above versions, which are under `org.apache.parquet` namespace.
    // scalastyle:off classforname
    Class.forName(classOf[ApacheParquetLog].getName)
    // scalastyle:on classforname
    redirect(JLogger.getLogger(classOf[ApacheParquetLog].getPackage.getName))

    // For parquet-mr 1.6.0 and lower versions bundled with Hive, which are under `parquet`
    // namespace.
    try {
      // scalastyle:off classforname
      Class.forName("parquet.Log")
      // scalastyle:on classforname
      redirect(JLogger.getLogger("parquet"))
    } catch { case _: Throwable =>
      // SPARK-9974: com.twitter:parquet-hadoop-bundle:1.6.0 is not packaged into the assembly jar
      // when Spark is built with SBT. So `parquet.Log` may not be found.  This try/catch block
      // should be removed after this issue is fixed.
    }
  }

  // The parquet compression short names
  val shortParquetCompressionCodecNames = Map(
    "NONE" -> CompressionCodecName.UNCOMPRESSED,
    "UNCOMPRESSED" -> CompressionCodecName.UNCOMPRESSED,
    "SNAPPY" -> CompressionCodecName.SNAPPY,
    "GZIP" -> CompressionCodecName.GZIP,
    "LZO" -> CompressionCodecName.LZO)
}<|MERGE_RESOLUTION|>--- conflicted
+++ resolved
@@ -326,10 +326,7 @@
     val parquetFilterPushDown = safeParquetFilterPushDown
     val assumeBinaryIsString = sqlContext.conf.isParquetBinaryAsString
     val assumeInt96IsTimestamp = sqlContext.conf.isParquetINT96AsTimestamp
-<<<<<<< HEAD
-=======
-
->>>>>>> 29c54730
+
     // Parquet row group size. We will use this value as the value for
     // mapreduce.input.fileinputformat.split.minsize and mapred.min.split.size if the value
     // of these flags are smaller than the parquet row group size.
