--- conflicted
+++ resolved
@@ -286,13 +286,6 @@
       SQLConf.PARQUET_INT96_AS_TIMESTAMP.key,
       sparkSession.conf.getConf(SQLConf.PARQUET_INT96_AS_TIMESTAMP))
 
-<<<<<<< HEAD
-    // Whole stage codegen (PhysicalRDD) is able to deal with batches directly
-    val returningBatch =
-      supportBatch(sparkSession, StructType(partitionSchema.fields ++ dataSchema.fields))
-
-=======
->>>>>>> c7758ba3
     // Try to push down filters when filter push-down is enabled.
     val pushed = if (sparkSession.getConf(SQLConf.PARQUET_FILTER_PUSHDOWN_ENABLED.key).toBoolean) {
       filters
@@ -311,16 +304,11 @@
     // TODO: if you move this into the closure it reverts to the default values.
     // If true, enable using the custom RecordReader for parquet. This only works for
     // a subset of the types (no complex types).
-<<<<<<< HEAD
-    val enableVectorizedParquetReader: Boolean = sparkSession.conf.parquetVectorizedReaderEnabled &&
-          dataSchema.forall(_.dataType.isInstanceOf[AtomicType])
-=======
     val resultSchema = StructType(partitionSchema.fields ++ requiredSchema.fields)
-    val enableVectorizedReader: Boolean = sqlContext.conf.parquetVectorizedReaderEnabled &&
+    val enableVectorizedReader: Boolean = sparkSession.conf.parquetVectorizedReaderEnabled &&
       resultSchema.forall(_.dataType.isInstanceOf[AtomicType])
     // Whole stage codegen (PhysicalRDD) is able to deal with batches directly
-    val returningBatch = supportBatch(sqlContext, resultSchema)
->>>>>>> c7758ba3
+    val returningBatch = supportBatch(sparkSession, resultSchema)
 
     (file: PartitionedFile) => {
       assert(file.partitionValues.numFields == partitionSchema.size)
