--- conflicted
+++ resolved
@@ -25,22 +25,20 @@
 import scala.reflect.runtime.universe.TypeTag
 
 import com.fasterxml.jackson.core.JsonFactory
-import org.apache.commons.lang3.StringUtils
 
 import org.apache.spark.annotation.{DeveloperApi, Experimental}
 import org.apache.spark.api.java.JavaRDD
 import org.apache.spark.api.python.PythonRDD
 import org.apache.spark.rdd.RDD
-import org.apache.spark.sql.catalyst.InternalRow
 import org.apache.spark.sql.catalyst.analysis._
 import org.apache.spark.sql.catalyst.expressions._
 import org.apache.spark.sql.catalyst.expressions.aggregate._
+import org.apache.spark.sql.catalyst.plans._
 import org.apache.spark.sql.catalyst.plans.logical._
-import org.apache.spark.sql.catalyst.plans._
-import org.apache.spark.sql.catalyst.{CatalystTypeConverters, ScalaReflection, SqlParser}
+import org.apache.spark.sql.catalyst.{CatalystTypeConverters, InternalRow, ScalaReflection, SqlParser}
+import org.apache.spark.sql.execution.datasources.json.JacksonGenerator
+import org.apache.spark.sql.execution.datasources.{CreateTableUsingAsSelect, LogicalRelation}
 import org.apache.spark.sql.execution.{EvaluatePython, ExplainCommand, FileRelation, LogicalRDD, QueryExecution, Queryable, SQLExecution}
-import org.apache.spark.sql.execution.datasources.{CreateTableUsingAsSelect, LogicalRelation}
-import org.apache.spark.sql.execution.datasources.json.JacksonGenerator
 import org.apache.spark.sql.sources.HadoopFsRelation
 import org.apache.spark.sql.types._
 import org.apache.spark.storage.StorageLevel
@@ -455,21 +453,9 @@
     // Analyze the self join. The assumption is that the analyzer will disambiguate left vs right
     // by creating a new instance for one of the branch.
     val joined = sqlContext.executePlan(
-<<<<<<< HEAD
       Join(logicalPlan, right.logicalPlan, joinType = JoinType(joinType), None))
       .analyzed.asInstanceOf[Join]
-
-    // Project only one of the join columns for Inner join, outer join should have all the columns
-    // from both sides.
-    val joinedCols = if (JoinType(joinType) == Inner) {
-      usingColumns.map(col => withPlan(joined.right).resolve(col))
-    } else {
-      Nil
-    }
-=======
-      Join(logicalPlan, right.logicalPlan, JoinType(joinType), None)).analyzed.asInstanceOf[Join]
-
->>>>>>> a170d34a
+    
     val condition = usingColumns.map { col =>
       catalyst.expressions.EqualTo(
         withPlan(joined.left).resolve(col),
@@ -486,8 +472,8 @@
         usingColumns.map(col => withPlan(joined.right).resolve(col))
       case FullOuter =>
         usingColumns.map { col =>
-          val leftCol = withPlan(joined.left).resolve(col)
-          val rightCol = withPlan(joined.right).resolve(col)
+          val leftCol = withPlan(joined.left).resolve(col).toAttribute.withNullability(true)
+          val rightCol = withPlan(joined.right).resolve(col).toAttribute.withNullability(true)
           Alias(Coalesce(Seq(leftCol, rightCol)), col)()
         }
     }
