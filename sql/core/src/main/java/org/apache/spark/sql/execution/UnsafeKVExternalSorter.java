/*
 * Licensed to the Apache Software Foundation (ASF) under one or more
 * contributor license agreements.  See the NOTICE file distributed with
 * this work for additional information regarding copyright ownership.
 * The ASF licenses this file to You under the Apache License, Version 2.0
 * (the "License"); you may not use this file except in compliance with
 * the License.  You may obtain a copy of the License at
 *
 *    http://www.apache.org/licenses/LICENSE-2.0
 *
 * Unless required by applicable law or agreed to in writing, software
 * distributed under the License is distributed on an "AS IS" BASIS,
 * WITHOUT WARRANTIES OR CONDITIONS OF ANY KIND, either express or implied.
 * See the License for the specific language governing permissions and
 * limitations under the License.
 */

package org.apache.spark.sql.execution;

import java.io.IOException;

import javax.annotation.Nullable;

import com.google.common.annotations.VisibleForTesting;

import org.apache.spark.TaskContext;
import org.apache.spark.shuffle.ShuffleMemoryManager;
import org.apache.spark.sql.catalyst.expressions.UnsafeRow;
import org.apache.spark.sql.catalyst.expressions.codegen.BaseOrdering;
import org.apache.spark.sql.catalyst.expressions.codegen.GenerateOrdering;
import org.apache.spark.sql.types.StructType;
import org.apache.spark.storage.BlockManager;
import org.apache.spark.unsafe.KVIterator;
import org.apache.spark.unsafe.PlatformDependent;
import org.apache.spark.unsafe.map.BytesToBytesMap;
import org.apache.spark.unsafe.memory.MemoryBlock;
import org.apache.spark.unsafe.memory.TaskMemoryManager;
import org.apache.spark.util.collection.unsafe.sort.*;

/**
 * A class for performing external sorting on key-value records. Both key and value are UnsafeRows.
 *
 * Note that this class allows optionally passing in a {@link BytesToBytesMap} directly in order
 * to perform in-place sorting of records in the map.
 */
public final class UnsafeKVExternalSorter {

  private final StructType keySchema;
  private final StructType valueSchema;
  private final UnsafeExternalRowSorter.PrefixComputer prefixComputer;
  private final UnsafeExternalSorter sorter;

  public UnsafeKVExternalSorter(StructType keySchema, StructType valueSchema,
      BlockManager blockManager, ShuffleMemoryManager shuffleMemoryManager, long pageSizeBytes)
    throws IOException {
    this(keySchema, valueSchema, blockManager, shuffleMemoryManager, pageSizeBytes, null);
  }

  public UnsafeKVExternalSorter(StructType keySchema, StructType valueSchema,
      BlockManager blockManager, ShuffleMemoryManager shuffleMemoryManager, long pageSizeBytes,
      @Nullable BytesToBytesMap map) throws IOException {
    this.keySchema = keySchema;
    this.valueSchema = valueSchema;
    final TaskContext taskContext = TaskContext.get();

    prefixComputer = SortPrefixUtils.createPrefixGenerator(keySchema);
    PrefixComparator prefixComparator = SortPrefixUtils.getPrefixComparator(keySchema);
    BaseOrdering ordering = GenerateOrdering.create(keySchema);
    KVComparator recordComparator = new KVComparator(ordering, keySchema.length());

    TaskMemoryManager taskMemoryManager = taskContext.taskMemoryManager();

    if (map == null) {
      sorter = UnsafeExternalSorter.create(
        taskMemoryManager,
        shuffleMemoryManager,
        blockManager,
        taskContext,
        recordComparator,
        prefixComparator,
        /* initialSize */ 4096,
        pageSizeBytes);
    } else {
      // Insert the records into the in-memory sorter.
      final UnsafeInMemorySorter inMemSorter = new UnsafeInMemorySorter(
        taskMemoryManager, recordComparator, prefixComparator, map.numElements());

      final int numKeyFields = keySchema.size();
      BytesToBytesMap.BytesToBytesMapIterator iter = map.iterator();
      UnsafeRow row = new UnsafeRow();
      while (iter.hasNext()) {
        final BytesToBytesMap.Location loc = iter.next();
        final Object baseObject = loc.getKeyAddress().getBaseObject();
        final long baseOffset = loc.getKeyAddress().getBaseOffset();

        // Get encoded memory address
        // baseObject + baseOffset point to the beginning of the key data in the map, but that
        // the KV-pair's length data is stored in the word immediately before that address
        MemoryBlock page = loc.getMemoryPage();
        long address = taskMemoryManager.encodePageNumberAndOffset(page, baseOffset - 8);

        // Compute prefix
        row.pointTo(baseObject, baseOffset, numKeyFields, loc.getKeyLength());
        final long prefix = prefixComputer.computePrefix(row);

        inMemSorter.insertRecord(address, prefix);
      }

      sorter = UnsafeExternalSorter.createWithExistingInMemorySorter(
        taskContext.taskMemoryManager(),
        shuffleMemoryManager,
        blockManager,
        taskContext,
        new KVComparator(ordering, keySchema.length()),
        prefixComparator,
        /* initialSize */ 4096,
        pageSizeBytes,
        inMemSorter);

      sorter.spill();
      map.free();
    }
  }

  /**
   * Inserts a key-value record into the sorter. If the sorter no longer has enough memory to hold
   * the record, the sorter sorts the existing records in-memory, writes them out as partially
   * sorted runs, and then reallocates memory to hold the new record.
   */
  public void insertKV(UnsafeRow key, UnsafeRow value) throws IOException {
    final long prefix = prefixComputer.computePrefix(key);
    sorter.insertKVRecord(
      key.getBaseObject(), key.getBaseOffset(), key.getSizeInBytes(),
      value.getBaseObject(), value.getBaseOffset(), value.getSizeInBytes(), prefix);
  }

<<<<<<< HEAD
  /**
   * Returns a sorted iterator. It is the caller's responsibility to call `cleanupResources()`
   * after consuming this iterator.
   */
  public KVIterator<UnsafeRow, UnsafeRow> sortedIterator() throws IOException {
=======
  public KVSorterIterator sortedIterator() throws IOException {
>>>>>>> 5eb89f67
    try {
      final UnsafeSorterIterator underlying = sorter.getSortedIterator();
      if (!underlying.hasNext()) {
        // Since we won't ever call next() on an empty iterator, we need to clean up resources
        // here in order to prevent memory leaks.
        cleanupResources();
      }
      return new KVSorterIterator(underlying);
    } catch (IOException e) {
      cleanupResources();
      throw e;
    }
  }

  /**
   * Marks the current page as no-more-space-available, and as a result, either allocate a
   * new page or spill when we see the next record.
   */
  @VisibleForTesting
  void closeCurrentPage() {
    sorter.closeCurrentPage();
  }

  /**
   * Frees this sorter's in-memory data structures and cleans up its spill files.
   */
  public void cleanupResources() {
    sorter.cleanupResources();
  }

  private static final class KVComparator extends RecordComparator {
    private final BaseOrdering ordering;
    private final UnsafeRow row1 = new UnsafeRow();
    private final UnsafeRow row2 = new UnsafeRow();
    private final int numKeyFields;

    public KVComparator(BaseOrdering ordering, int numKeyFields) {
      this.numKeyFields = numKeyFields;
      this.ordering = ordering;
    }

    @Override
    public int compare(Object baseObj1, long baseOff1, Object baseObj2, long baseOff2) {
      // Note that since ordering doesn't need the total length of the record, we just pass -1
      // into the row.
      row1.pointTo(baseObj1, baseOff1 + 4, numKeyFields, -1);
      row2.pointTo(baseObj2, baseOff2 + 4, numKeyFields, -1);
      return ordering.compare(row1, row2);
    }
  }

  public class KVSorterIterator extends KVIterator<UnsafeRow, UnsafeRow> {
    private UnsafeRow key = new UnsafeRow();
    private UnsafeRow value = new UnsafeRow();
    private final int numKeyFields = keySchema.size();
    private final int numValueFields = valueSchema.size();
    private final UnsafeSorterIterator underlying;

    private KVSorterIterator(UnsafeSorterIterator underlying) {
      this.underlying = underlying;
    }

    @Override
    public boolean next() throws IOException {
      try {
        if (underlying.hasNext()) {
          underlying.loadNext();

          Object baseObj = underlying.getBaseObject();
          long recordOffset = underlying.getBaseOffset();
          int recordLen = underlying.getRecordLength();

          // Note that recordLen = keyLen + valueLen + 4 bytes (for the keyLen itself)
          int keyLen = PlatformDependent.UNSAFE.getInt(baseObj, recordOffset);
          int valueLen = recordLen - keyLen - 4;

          key.pointTo(baseObj, recordOffset + 4, numKeyFields, keyLen);
          value.pointTo(baseObj, recordOffset + 4 + keyLen, numValueFields, valueLen);

          return true;
        } else {
          key = null;
          value = null;
          cleanupResources();
          return false;
        }
      } catch (IOException e) {
        cleanupResources();
        throw e;
      }
    }

    @Override
    public UnsafeRow getKey() {
      return key;
    }

    @Override
    public UnsafeRow getValue() {
      return value;
    }

    @Override
    public void close() {
      cleanupResources();
    }
  };
}<|MERGE_RESOLUTION|>--- conflicted
+++ resolved
@@ -134,15 +134,11 @@
       value.getBaseObject(), value.getBaseOffset(), value.getSizeInBytes(), prefix);
   }
 
-<<<<<<< HEAD
   /**
    * Returns a sorted iterator. It is the caller's responsibility to call `cleanupResources()`
    * after consuming this iterator.
    */
-  public KVIterator<UnsafeRow, UnsafeRow> sortedIterator() throws IOException {
-=======
   public KVSorterIterator sortedIterator() throws IOException {
->>>>>>> 5eb89f67
     try {
       final UnsafeSorterIterator underlying = sorter.getSortedIterator();
       if (!underlying.hasNext()) {
