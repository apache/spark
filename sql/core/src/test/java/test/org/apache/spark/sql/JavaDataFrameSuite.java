--- conflicted
+++ resolved
@@ -326,34 +326,6 @@
   }
 
   @Test
-<<<<<<< HEAD
-  public void testBloomFilter() {
-    DataFrame df = context.range(1000);
-
-    BloomFilter filter1 = df.stat().bloomFilter("id", 1000, 0.03);
-    assert(filter1.expectedFpp() - 0.03 < 1e-3);
-    for (int i = 0; i < 1000; i++) {
-      assert(filter1.mightContain(i));
-    }
-
-    BloomFilter filter2 = df.stat().bloomFilter(col("id").multiply(3), 1000, 0.03);
-    assert(filter2.expectedFpp() - 0.03 < 1e-3);
-    for (int i = 0; i < 1000; i++) {
-      assert(filter2.mightContain(i * 3));
-    }
-
-    BloomFilter filter3 = df.stat().bloomFilter("id", 1000, 64 * 5);
-    assert(filter3.bitSize() == 64 * 5);
-    for (int i = 0; i < 1000; i++) {
-      assert(filter3.mightContain(i));
-    }
-
-    BloomFilter filter4 = df.stat().bloomFilter(col("id").multiply(3), 1000, 64 * 5);
-    assert(filter4.bitSize() == 64 * 5);
-    for (int i = 0; i < 1000; i++) {
-      assert(filter4.mightContain(i * 3));
-    }
-=======
   public void testCountMinSketch() {
     DataFrame df = context.range(1000);
 
@@ -376,6 +348,34 @@
     Assert.assertEquals(sketch4.totalCount(), 1000);
     Assert.assertEquals(sketch4.relativeError(), 0.001, 1e-4);
     Assert.assertEquals(sketch4.confidence(), 0.99, 5e-3);
->>>>>>> edd47375
+  }
+
+  @Test
+  public void testBloomFilter() {
+    DataFrame df = context.range(1000);
+
+    BloomFilter filter1 = df.stat().bloomFilter("id", 1000, 0.03);
+    assert (filter1.expectedFpp() - 0.03 < 1e-3);
+    for (int i = 0; i < 1000; i++) {
+      assert (filter1.mightContain(i));
+    }
+
+    BloomFilter filter2 = df.stat().bloomFilter(col("id").multiply(3), 1000, 0.03);
+    assert (filter2.expectedFpp() - 0.03 < 1e-3);
+    for (int i = 0; i < 1000; i++) {
+      assert (filter2.mightContain(i * 3));
+    }
+
+    BloomFilter filter3 = df.stat().bloomFilter("id", 1000, 64 * 5);
+    assert (filter3.bitSize() == 64 * 5);
+    for (int i = 0; i < 1000; i++) {
+      assert (filter3.mightContain(i));
+    }
+
+    BloomFilter filter4 = df.stat().bloomFilter(col("id").multiply(3), 1000, 64 * 5);
+    assert (filter4.bitSize() == 64 * 5);
+    for (int i = 0; i < 1000; i++) {
+      assert (filter4.mightContain(i * 3));
+    }
   }
 }