--- conflicted
+++ resolved
@@ -28,18 +28,6 @@
                                                       InputAdapter
                                                         Exchange [s_store_id] #4
                                                           WholeStageCodegen (9)
-<<<<<<< HEAD
-                                                            HashAggregate [s_store_id,sr_net_loss,sr_return_amt,ss_ext_sales_price,ss_net_profit] [isEmpty,isEmpty,isEmpty,isEmpty,sum,sum,sum,sum,sum,sum]
-                                                              Project [s_store_id,sr_net_loss,sr_return_amt,ss_ext_sales_price,ss_net_profit]
-                                                                BroadcastHashJoin [s_store_sk,ss_store_sk]
-                                                                  Project [sr_net_loss,sr_return_amt,ss_ext_sales_price,ss_net_profit,ss_store_sk]
-                                                                    BroadcastHashJoin [d_date_sk,ss_sold_date_sk]
-                                                                      Project [sr_net_loss,sr_return_amt,ss_ext_sales_price,ss_net_profit,ss_sold_date_sk,ss_store_sk]
-                                                                        BroadcastHashJoin [p_promo_sk,ss_promo_sk]
-                                                                          Project [sr_net_loss,sr_return_amt,ss_ext_sales_price,ss_net_profit,ss_promo_sk,ss_sold_date_sk,ss_store_sk]
-                                                                            BroadcastHashJoin [i_item_sk,ss_item_sk]
-                                                                              Project [sr_net_loss,sr_return_amt,ss_ext_sales_price,ss_item_sk,ss_net_profit,ss_promo_sk,ss_sold_date_sk,ss_store_sk]
-=======
                                                             HashAggregate [s_store_id,ss_ext_sales_price,sr_return_amt,ss_net_profit,sr_net_loss] [sum,sum,isEmpty,sum,isEmpty,sum,sum,isEmpty,sum,isEmpty]
                                                               Project [ss_ext_sales_price,ss_net_profit,sr_return_amt,sr_net_loss,s_store_id]
                                                                 BroadcastHashJoin [ss_store_sk,s_store_sk]
@@ -50,7 +38,6 @@
                                                                           Project [ss_sold_date_sk,ss_store_sk,ss_promo_sk,ss_ext_sales_price,ss_net_profit,sr_return_amt,sr_net_loss]
                                                                             BroadcastHashJoin [ss_item_sk,i_item_sk]
                                                                               Project [ss_sold_date_sk,ss_item_sk,ss_store_sk,ss_promo_sk,ss_ext_sales_price,ss_net_profit,sr_return_amt,sr_net_loss]
->>>>>>> 0a6043f6
                                                                                 InputAdapter
                                                                                   SortMergeJoin [ss_item_sk,ss_ticket_number,sr_item_sk,sr_ticket_number]
                                                                                     WholeStageCodegen (2)
@@ -82,27 +69,19 @@
                                                                           InputAdapter
                                                                             BroadcastExchange #8
                                                                               WholeStageCodegen (6)
-                                                                                Project [p_promo_sk]
-                                                                                  Filter [p_channel_tv,p_promo_sk]
+                                                                                Project [d_date_sk]
+                                                                                  Filter [d_date,d_date_sk]
                                                                                     ColumnarToRow
                                                                                       InputAdapter
-<<<<<<< HEAD
-                                                                                        Scan parquet default.promotion [p_channel_tv,p_promo_sk]
-=======
                                                                                         Scan parquet default.date_dim [d_date_sk,d_date]
->>>>>>> 0a6043f6
                                                                       InputAdapter
                                                                         BroadcastExchange #9
                                                                           WholeStageCodegen (7)
-                                                                            Project [d_date_sk]
-                                                                              Filter [d_date,d_date_sk]
+                                                                            Project [p_promo_sk]
+                                                                              Filter [p_channel_tv,p_promo_sk]
                                                                                 ColumnarToRow
                                                                                   InputAdapter
-<<<<<<< HEAD
-                                                                                    Scan parquet default.date_dim [d_date,d_date_sk]
-=======
                                                                                     Scan parquet default.promotion [p_promo_sk,p_channel_tv]
->>>>>>> 0a6043f6
                                                                   InputAdapter
                                                                     BroadcastExchange #10
                                                                       WholeStageCodegen (8)
@@ -115,16 +94,6 @@
                                                       InputAdapter
                                                         Exchange [cp_catalog_page_id] #11
                                                           WholeStageCodegen (19)
-<<<<<<< HEAD
-                                                            HashAggregate [cp_catalog_page_id,cr_net_loss,cr_return_amount,cs_ext_sales_price,cs_net_profit] [isEmpty,isEmpty,isEmpty,isEmpty,sum,sum,sum,sum,sum,sum]
-                                                              Project [cp_catalog_page_id,cr_net_loss,cr_return_amount,cs_ext_sales_price,cs_net_profit]
-                                                                BroadcastHashJoin [cp_catalog_page_sk,cs_catalog_page_sk]
-                                                                  Project [cr_net_loss,cr_return_amount,cs_catalog_page_sk,cs_ext_sales_price,cs_net_profit]
-                                                                    BroadcastHashJoin [cs_sold_date_sk,d_date_sk]
-                                                                      Project [cr_net_loss,cr_return_amount,cs_catalog_page_sk,cs_ext_sales_price,cs_net_profit,cs_sold_date_sk]
-                                                                        BroadcastHashJoin [cs_promo_sk,p_promo_sk]
-                                                                          Project [cr_net_loss,cr_return_amount,cs_catalog_page_sk,cs_ext_sales_price,cs_net_profit,cs_promo_sk,cs_sold_date_sk]
-=======
                                                             HashAggregate [cp_catalog_page_id,cs_ext_sales_price,cr_return_amount,cs_net_profit,cr_net_loss] [sum,sum,isEmpty,sum,isEmpty,sum,sum,isEmpty,sum,isEmpty]
                                                               Project [cs_ext_sales_price,cs_net_profit,cr_return_amount,cr_net_loss,cp_catalog_page_id]
                                                                 BroadcastHashJoin [cs_catalog_page_sk,cp_catalog_page_sk]
@@ -133,7 +102,6 @@
                                                                       Project [cs_catalog_page_sk,cs_promo_sk,cs_ext_sales_price,cs_net_profit,cr_return_amount,cr_net_loss]
                                                                         BroadcastHashJoin [cs_sold_date_sk,d_date_sk]
                                                                           Project [cs_sold_date_sk,cs_catalog_page_sk,cs_promo_sk,cs_ext_sales_price,cs_net_profit,cr_return_amount,cr_net_loss]
->>>>>>> 0a6043f6
                                                                             BroadcastHashJoin [cs_item_sk,i_item_sk]
                                                                               Project [cs_sold_date_sk,cs_catalog_page_sk,cs_item_sk,cs_promo_sk,cs_ext_sales_price,cs_net_profit,cr_return_amount,cr_net_loss]
                                                                                 InputAdapter
@@ -159,9 +127,9 @@
                                                                               InputAdapter
                                                                                 ReusedExchange [i_item_sk] #7
                                                                           InputAdapter
-                                                                            ReusedExchange [p_promo_sk] #8
+                                                                            ReusedExchange [d_date_sk] #8
                                                                       InputAdapter
-                                                                        ReusedExchange [d_date_sk] #9
+                                                                        ReusedExchange [p_promo_sk] #9
                                                                   InputAdapter
                                                                     BroadcastExchange #14
                                                                       WholeStageCodegen (18)
@@ -174,18 +142,6 @@
                                                       InputAdapter
                                                         Exchange [web_site_id] #15
                                                           WholeStageCodegen (29)
-<<<<<<< HEAD
-                                                            HashAggregate [web_site_id,wr_net_loss,wr_return_amt,ws_ext_sales_price,ws_net_profit] [isEmpty,isEmpty,isEmpty,isEmpty,sum,sum,sum,sum,sum,sum]
-                                                              Project [web_site_id,wr_net_loss,wr_return_amt,ws_ext_sales_price,ws_net_profit]
-                                                                BroadcastHashJoin [web_site_sk,ws_web_site_sk]
-                                                                  Project [wr_net_loss,wr_return_amt,ws_ext_sales_price,ws_net_profit,ws_web_site_sk]
-                                                                    BroadcastHashJoin [d_date_sk,ws_sold_date_sk]
-                                                                      Project [wr_net_loss,wr_return_amt,ws_ext_sales_price,ws_net_profit,ws_sold_date_sk,ws_web_site_sk]
-                                                                        BroadcastHashJoin [p_promo_sk,ws_promo_sk]
-                                                                          Project [wr_net_loss,wr_return_amt,ws_ext_sales_price,ws_net_profit,ws_promo_sk,ws_sold_date_sk,ws_web_site_sk]
-                                                                            BroadcastHashJoin [i_item_sk,ws_item_sk]
-                                                                              Project [wr_net_loss,wr_return_amt,ws_ext_sales_price,ws_item_sk,ws_net_profit,ws_promo_sk,ws_sold_date_sk,ws_web_site_sk]
-=======
                                                             HashAggregate [web_site_id,ws_ext_sales_price,wr_return_amt,ws_net_profit,wr_net_loss] [sum,sum,isEmpty,sum,isEmpty,sum,sum,isEmpty,sum,isEmpty]
                                                               Project [ws_ext_sales_price,ws_net_profit,wr_return_amt,wr_net_loss,web_site_id]
                                                                 BroadcastHashJoin [ws_web_site_sk,web_site_sk]
@@ -196,7 +152,6 @@
                                                                           Project [ws_sold_date_sk,ws_web_site_sk,ws_promo_sk,ws_ext_sales_price,ws_net_profit,wr_return_amt,wr_net_loss]
                                                                             BroadcastHashJoin [ws_item_sk,i_item_sk]
                                                                               Project [ws_sold_date_sk,ws_item_sk,ws_web_site_sk,ws_promo_sk,ws_ext_sales_price,ws_net_profit,wr_return_amt,wr_net_loss]
->>>>>>> 0a6043f6
                                                                                 InputAdapter
                                                                                   SortMergeJoin [ws_item_sk,ws_order_number,wr_item_sk,wr_order_number]
                                                                                     WholeStageCodegen (22)
@@ -220,9 +175,9 @@
                                                                               InputAdapter
                                                                                 ReusedExchange [i_item_sk] #7
                                                                           InputAdapter
-                                                                            ReusedExchange [p_promo_sk] #8
+                                                                            ReusedExchange [d_date_sk] #8
                                                                       InputAdapter
-                                                                        ReusedExchange [d_date_sk] #9
+                                                                        ReusedExchange [p_promo_sk] #9
                                                                   InputAdapter
                                                                     BroadcastExchange #18
                                                                       WholeStageCodegen (28)
