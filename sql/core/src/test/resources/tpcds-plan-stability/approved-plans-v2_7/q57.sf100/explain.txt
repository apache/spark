--- conflicted
+++ resolved
@@ -221,159 +221,81 @@
 (37) ReusedExchange [Reuses operator id: unknown]
 Output [6]: [i_category#28, i_brand#29, cc_name#30, d_year#31, d_moy#32, sum#33]
 
-<<<<<<< HEAD
 (38) HashAggregate [codegen id : 20]
 Input [6]: [i_category#28, i_brand#29, cc_name#30, d_year#31, d_moy#32, sum#33]
 Keys [5]: [i_category#28, i_brand#29, cc_name#30, d_year#31, d_moy#32]
-Functions [1]: [sum(UnscaledValue(cs_sales_price#3))]
-Aggregate Attributes [1]: [sum(UnscaledValue(cs_sales_price#3))#34]
-Results [6]: [i_category#28, i_brand#29, cc_name#30, d_year#31, d_moy#32, MakeDecimal(sum(UnscaledValue(cs_sales_price#3))#34,17,2) AS sum_sales#35]
+Functions [1]: [sum(UnscaledValue(cs_sales_price#34))]
+Aggregate Attributes [1]: [sum(UnscaledValue(cs_sales_price#34))#35]
+Results [6]: [i_category#28, i_brand#29, cc_name#30, d_year#31, d_moy#32, MakeDecimal(sum(UnscaledValue(cs_sales_price#34))#35,17,2) AS sum_sales#36]
 
 (39) Exchange
-Input [6]: [i_category#28, i_brand#29, cc_name#30, d_year#31, d_moy#32, sum_sales#35]
-Arguments: hashpartitioning(i_category#28, i_brand#29, cc_name#30, 5), ENSURE_REQUIREMENTS, [id=#36]
+Input [6]: [i_category#28, i_brand#29, cc_name#30, d_year#31, d_moy#32, sum_sales#36]
+Arguments: hashpartitioning(i_category#28, i_brand#29, cc_name#30, 5), ENSURE_REQUIREMENTS, [id=#37]
 
 (40) Sort [codegen id : 21]
-Input [6]: [i_category#28, i_brand#29, cc_name#30, d_year#31, d_moy#32, sum_sales#35]
+Input [6]: [i_category#28, i_brand#29, cc_name#30, d_year#31, d_moy#32, sum_sales#36]
 Arguments: [i_category#28 ASC NULLS FIRST, i_brand#29 ASC NULLS FIRST, cc_name#30 ASC NULLS FIRST, d_year#31 ASC NULLS FIRST, d_moy#32 ASC NULLS FIRST], false, 0
 
 (41) Window
-Input [6]: [i_category#28, i_brand#29, cc_name#30, d_year#31, d_moy#32, sum_sales#35]
-Arguments: [rank(d_year#31, d_moy#32) windowspecdefinition(i_category#28, i_brand#29, cc_name#30, d_year#31 ASC NULLS FIRST, d_moy#32 ASC NULLS FIRST, specifiedwindowframe(RowFrame, unboundedpreceding$(), currentrow$())) AS rn#37], [i_category#28, i_brand#29, cc_name#30], [d_year#31 ASC NULLS FIRST, d_moy#32 ASC NULLS FIRST]
+Input [6]: [i_category#28, i_brand#29, cc_name#30, d_year#31, d_moy#32, sum_sales#36]
+Arguments: [rank(d_year#31, d_moy#32) windowspecdefinition(i_category#28, i_brand#29, cc_name#30, d_year#31 ASC NULLS FIRST, d_moy#32 ASC NULLS FIRST, specifiedwindowframe(RowFrame, unboundedpreceding$(), currentrow$())) AS rn#38], [i_category#28, i_brand#29, cc_name#30], [d_year#31 ASC NULLS FIRST, d_moy#32 ASC NULLS FIRST]
 
 (42) Project [codegen id : 22]
-Output [5]: [i_category#28, i_brand#29, cc_name#30, sum_sales#35, rn#37]
-Input [7]: [i_category#28, i_brand#29, cc_name#30, d_year#31, d_moy#32, sum_sales#35, rn#37]
+Output [5]: [i_category#28, i_brand#29, cc_name#30, sum_sales#36, rn#38]
+Input [7]: [i_category#28, i_brand#29, cc_name#30, d_year#31, d_moy#32, sum_sales#36, rn#38]
 
 (43) Exchange
-Input [5]: [i_category#28, i_brand#29, cc_name#30, sum_sales#35, rn#37]
-Arguments: hashpartitioning(i_category#28, i_brand#29, cc_name#30, (rn#37 + 1), 5), ENSURE_REQUIREMENTS, [id=#38]
+Input [5]: [i_category#28, i_brand#29, cc_name#30, sum_sales#36, rn#38]
+Arguments: hashpartitioning(i_category#28, i_brand#29, cc_name#30, (rn#38 + 1), 5), ENSURE_REQUIREMENTS, [id=#39]
 
 (44) Sort [codegen id : 23]
-Input [5]: [i_category#28, i_brand#29, cc_name#30, sum_sales#35, rn#37]
-Arguments: [i_category#28 ASC NULLS FIRST, i_brand#29 ASC NULLS FIRST, cc_name#30 ASC NULLS FIRST, (rn#37 + 1) ASC NULLS FIRST], false, 0
+Input [5]: [i_category#28, i_brand#29, cc_name#30, sum_sales#36, rn#38]
+Arguments: [i_category#28 ASC NULLS FIRST, i_brand#29 ASC NULLS FIRST, cc_name#30 ASC NULLS FIRST, (rn#38 + 1) ASC NULLS FIRST], false, 0
 
 (45) SortMergeJoin [codegen id : 24]
 Left keys [4]: [i_category#16, i_brand#15, cc_name#11, rn#25]
-Right keys [4]: [i_category#28, i_brand#29, cc_name#30, (rn#37 + 1)]
+Right keys [4]: [i_category#28, i_brand#29, cc_name#30, (rn#38 + 1)]
 Join condition: None
 
 (46) Project [codegen id : 24]
-Output [9]: [i_category#16, i_brand#15, cc_name#11, d_year#7, d_moy#8, sum_sales#22, avg_monthly_sales#26, rn#25, sum_sales#35]
-Input [13]: [i_category#16, i_brand#15, cc_name#11, d_year#7, d_moy#8, sum_sales#22, avg_monthly_sales#26, rn#25, i_category#28, i_brand#29, cc_name#30, sum_sales#35, rn#37]
+Output [9]: [i_category#16, i_brand#15, cc_name#11, d_year#7, d_moy#8, sum_sales#22, avg_monthly_sales#26, rn#25, sum_sales#36]
+Input [13]: [i_category#16, i_brand#15, cc_name#11, d_year#7, d_moy#8, sum_sales#22, avg_monthly_sales#26, rn#25, i_category#28, i_brand#29, cc_name#30, sum_sales#36, rn#38]
 
 (47) ReusedExchange [Reuses operator id: 39]
-Output [6]: [i_category#39, i_brand#40, cc_name#41, d_year#42, d_moy#43, sum_sales#44]
+Output [6]: [i_category#40, i_brand#41, cc_name#42, d_year#43, d_moy#44, sum_sales#45]
 
 (48) Sort [codegen id : 33]
-Input [6]: [i_category#39, i_brand#40, cc_name#41, d_year#42, d_moy#43, sum_sales#44]
-Arguments: [i_category#39 ASC NULLS FIRST, i_brand#40 ASC NULLS FIRST, cc_name#41 ASC NULLS FIRST, d_year#42 ASC NULLS FIRST, d_moy#43 ASC NULLS FIRST], false, 0
+Input [6]: [i_category#40, i_brand#41, cc_name#42, d_year#43, d_moy#44, sum_sales#45]
+Arguments: [i_category#40 ASC NULLS FIRST, i_brand#41 ASC NULLS FIRST, cc_name#42 ASC NULLS FIRST, d_year#43 ASC NULLS FIRST, d_moy#44 ASC NULLS FIRST], false, 0
 
 (49) Window
-Input [6]: [i_category#39, i_brand#40, cc_name#41, d_year#42, d_moy#43, sum_sales#44]
-Arguments: [rank(d_year#42, d_moy#43) windowspecdefinition(i_category#39, i_brand#40, cc_name#41, d_year#42 ASC NULLS FIRST, d_moy#43 ASC NULLS FIRST, specifiedwindowframe(RowFrame, unboundedpreceding$(), currentrow$())) AS rn#45], [i_category#39, i_brand#40, cc_name#41], [d_year#42 ASC NULLS FIRST, d_moy#43 ASC NULLS FIRST]
+Input [6]: [i_category#40, i_brand#41, cc_name#42, d_year#43, d_moy#44, sum_sales#45]
+Arguments: [rank(d_year#43, d_moy#44) windowspecdefinition(i_category#40, i_brand#41, cc_name#42, d_year#43 ASC NULLS FIRST, d_moy#44 ASC NULLS FIRST, specifiedwindowframe(RowFrame, unboundedpreceding$(), currentrow$())) AS rn#46], [i_category#40, i_brand#41, cc_name#42], [d_year#43 ASC NULLS FIRST, d_moy#44 ASC NULLS FIRST]
 
 (50) Project [codegen id : 34]
-Output [5]: [i_category#39, i_brand#40, cc_name#41, sum_sales#44, rn#45]
-Input [7]: [i_category#39, i_brand#40, cc_name#41, d_year#42, d_moy#43, sum_sales#44, rn#45]
+Output [5]: [i_category#40, i_brand#41, cc_name#42, sum_sales#45, rn#46]
+Input [7]: [i_category#40, i_brand#41, cc_name#42, d_year#43, d_moy#44, sum_sales#45, rn#46]
 
 (51) Exchange
-Input [5]: [i_category#39, i_brand#40, cc_name#41, sum_sales#44, rn#45]
-Arguments: hashpartitioning(i_category#39, i_brand#40, cc_name#41, (rn#45 - 1), 5), ENSURE_REQUIREMENTS, [id=#46]
+Input [5]: [i_category#40, i_brand#41, cc_name#42, sum_sales#45, rn#46]
+Arguments: hashpartitioning(i_category#40, i_brand#41, cc_name#42, (rn#46 - 1), 5), ENSURE_REQUIREMENTS, [id=#47]
 
 (52) Sort [codegen id : 35]
-Input [5]: [i_category#39, i_brand#40, cc_name#41, sum_sales#44, rn#45]
-Arguments: [i_category#39 ASC NULLS FIRST, i_brand#40 ASC NULLS FIRST, cc_name#41 ASC NULLS FIRST, (rn#45 - 1) ASC NULLS FIRST], false, 0
+Input [5]: [i_category#40, i_brand#41, cc_name#42, sum_sales#45, rn#46]
+Arguments: [i_category#40 ASC NULLS FIRST, i_brand#41 ASC NULLS FIRST, cc_name#42 ASC NULLS FIRST, (rn#46 - 1) ASC NULLS FIRST], false, 0
 
 (53) SortMergeJoin [codegen id : 36]
 Left keys [4]: [i_category#16, i_brand#15, cc_name#11, rn#25]
-Right keys [4]: [i_category#39, i_brand#40, cc_name#41, (rn#45 - 1)]
+Right keys [4]: [i_category#40, i_brand#41, cc_name#42, (rn#46 - 1)]
 Join condition: None
 
 (54) Project [codegen id : 36]
-Output [8]: [i_category#16, i_brand#15, d_year#7, d_moy#8, avg_monthly_sales#26, sum_sales#22, sum_sales#35 AS psum#47, sum_sales#44 AS nsum#48]
-Input [14]: [i_category#16, i_brand#15, cc_name#11, d_year#7, d_moy#8, sum_sales#22, avg_monthly_sales#26, rn#25, sum_sales#35, i_category#39, i_brand#40, cc_name#41, sum_sales#44, rn#45]
+Output [8]: [i_category#16, i_brand#15, d_year#7, d_moy#8, avg_monthly_sales#26, sum_sales#22, sum_sales#36 AS psum#48, sum_sales#45 AS nsum#49]
+Input [14]: [i_category#16, i_brand#15, cc_name#11, d_year#7, d_moy#8, sum_sales#22, avg_monthly_sales#26, rn#25, sum_sales#36, i_category#40, i_brand#41, cc_name#42, sum_sales#45, rn#46]
 
 (55) TakeOrderedAndProject
-Input [8]: [i_category#16, i_brand#15, d_year#7, d_moy#8, avg_monthly_sales#26, sum_sales#22, psum#47, nsum#48]
-Arguments: 100, [CheckOverflow((promote_precision(cast(sum_sales#22 as decimal(22,6))) - promote_precision(cast(avg_monthly_sales#26 as decimal(22,6)))), DecimalType(22,6), true) ASC NULLS FIRST, d_year#7 ASC NULLS FIRST], [i_category#16, i_brand#15, d_year#7, d_moy#8, avg_monthly_sales#26, sum_sales#22, psum#47, nsum#48]
-=======
-(39) HashAggregate [codegen id : 21]
-Input [6]: [i_category#29, i_brand#30, cc_name#31, d_year#32, d_moy#33, sum#34]
-Keys [5]: [i_category#29, i_brand#30, cc_name#31, d_year#32, d_moy#33]
-Functions [1]: [sum(UnscaledValue(cs_sales_price#35))]
-Aggregate Attributes [1]: [sum(UnscaledValue(cs_sales_price#35))#36]
-Results [6]: [i_category#29, i_brand#30, cc_name#31, d_year#32, d_moy#33, MakeDecimal(sum(UnscaledValue(cs_sales_price#35))#36,17,2) AS sum_sales#37]
-
-(40) Exchange
-Input [6]: [i_category#29, i_brand#30, cc_name#31, d_year#32, d_moy#33, sum_sales#37]
-Arguments: hashpartitioning(i_category#29, i_brand#30, cc_name#31, 5), ENSURE_REQUIREMENTS, [id=#38]
-
-(41) Sort [codegen id : 22]
-Input [6]: [i_category#29, i_brand#30, cc_name#31, d_year#32, d_moy#33, sum_sales#37]
-Arguments: [i_category#29 ASC NULLS FIRST, i_brand#30 ASC NULLS FIRST, cc_name#31 ASC NULLS FIRST, d_year#32 ASC NULLS FIRST, d_moy#33 ASC NULLS FIRST], false, 0
-
-(42) Window
-Input [6]: [i_category#29, i_brand#30, cc_name#31, d_year#32, d_moy#33, sum_sales#37]
-Arguments: [rank(d_year#32, d_moy#33) windowspecdefinition(i_category#29, i_brand#30, cc_name#31, d_year#32 ASC NULLS FIRST, d_moy#33 ASC NULLS FIRST, specifiedwindowframe(RowFrame, unboundedpreceding$(), currentrow$())) AS rn#39], [i_category#29, i_brand#30, cc_name#31], [d_year#32 ASC NULLS FIRST, d_moy#33 ASC NULLS FIRST]
-
-(43) Project [codegen id : 23]
-Output [5]: [i_category#29, i_brand#30, cc_name#31, sum_sales#37, rn#39]
-Input [7]: [i_category#29, i_brand#30, cc_name#31, d_year#32, d_moy#33, sum_sales#37, rn#39]
-
-(44) Exchange
-Input [5]: [i_category#29, i_brand#30, cc_name#31, sum_sales#37, rn#39]
-Arguments: hashpartitioning(i_category#29, i_brand#30, cc_name#31, (rn#39 + 1), 5), ENSURE_REQUIREMENTS, [id=#40]
-
-(45) Sort [codegen id : 24]
-Input [5]: [i_category#29, i_brand#30, cc_name#31, sum_sales#37, rn#39]
-Arguments: [i_category#29 ASC NULLS FIRST, i_brand#30 ASC NULLS FIRST, cc_name#31 ASC NULLS FIRST, (rn#39 + 1) ASC NULLS FIRST], false, 0
-
-(46) SortMergeJoin [codegen id : 25]
-Left keys [4]: [i_category#16, i_brand#15, cc_name#11, rn#27]
-Right keys [4]: [i_category#29, i_brand#30, cc_name#31, (rn#39 + 1)]
-Join condition: None
-
-(47) Project [codegen id : 25]
-Output [9]: [i_category#16, i_brand#15, cc_name#11, d_year#7, d_moy#8, sum_sales#22, avg_monthly_sales#25, rn#27, sum_sales#37]
-Input [13]: [i_category#16, i_brand#15, cc_name#11, d_year#7, d_moy#8, sum_sales#22, avg_monthly_sales#25, rn#27, i_category#29, i_brand#30, cc_name#31, sum_sales#37, rn#39]
-
-(48) ReusedExchange [Reuses operator id: 40]
-Output [6]: [i_category#41, i_brand#42, cc_name#43, d_year#44, d_moy#45, sum_sales#46]
-
-(49) Sort [codegen id : 34]
-Input [6]: [i_category#41, i_brand#42, cc_name#43, d_year#44, d_moy#45, sum_sales#46]
-Arguments: [i_category#41 ASC NULLS FIRST, i_brand#42 ASC NULLS FIRST, cc_name#43 ASC NULLS FIRST, d_year#44 ASC NULLS FIRST, d_moy#45 ASC NULLS FIRST], false, 0
-
-(50) Window
-Input [6]: [i_category#41, i_brand#42, cc_name#43, d_year#44, d_moy#45, sum_sales#46]
-Arguments: [rank(d_year#44, d_moy#45) windowspecdefinition(i_category#41, i_brand#42, cc_name#43, d_year#44 ASC NULLS FIRST, d_moy#45 ASC NULLS FIRST, specifiedwindowframe(RowFrame, unboundedpreceding$(), currentrow$())) AS rn#47], [i_category#41, i_brand#42, cc_name#43], [d_year#44 ASC NULLS FIRST, d_moy#45 ASC NULLS FIRST]
-
-(51) Project [codegen id : 35]
-Output [5]: [i_category#41, i_brand#42, cc_name#43, sum_sales#46, rn#47]
-Input [7]: [i_category#41, i_brand#42, cc_name#43, d_year#44, d_moy#45, sum_sales#46, rn#47]
-
-(52) Exchange
-Input [5]: [i_category#41, i_brand#42, cc_name#43, sum_sales#46, rn#47]
-Arguments: hashpartitioning(i_category#41, i_brand#42, cc_name#43, (rn#47 - 1), 5), ENSURE_REQUIREMENTS, [id=#48]
-
-(53) Sort [codegen id : 36]
-Input [5]: [i_category#41, i_brand#42, cc_name#43, sum_sales#46, rn#47]
-Arguments: [i_category#41 ASC NULLS FIRST, i_brand#42 ASC NULLS FIRST, cc_name#43 ASC NULLS FIRST, (rn#47 - 1) ASC NULLS FIRST], false, 0
-
-(54) SortMergeJoin [codegen id : 37]
-Left keys [4]: [i_category#16, i_brand#15, cc_name#11, rn#27]
-Right keys [4]: [i_category#41, i_brand#42, cc_name#43, (rn#47 - 1)]
-Join condition: None
-
-(55) Project [codegen id : 37]
-Output [8]: [i_category#16, i_brand#15, d_year#7, d_moy#8, avg_monthly_sales#25, sum_sales#22, sum_sales#37 AS psum#49, sum_sales#46 AS nsum#50]
-Input [14]: [i_category#16, i_brand#15, cc_name#11, d_year#7, d_moy#8, sum_sales#22, avg_monthly_sales#25, rn#27, sum_sales#37, i_category#41, i_brand#42, cc_name#43, sum_sales#46, rn#47]
-
-(56) TakeOrderedAndProject
-Input [8]: [i_category#16, i_brand#15, d_year#7, d_moy#8, avg_monthly_sales#25, sum_sales#22, psum#49, nsum#50]
-Arguments: 100, [CheckOverflow((promote_precision(cast(sum_sales#22 as decimal(22,6))) - promote_precision(cast(avg_monthly_sales#25 as decimal(22,6)))), DecimalType(22,6), true) ASC NULLS FIRST, d_year#7 ASC NULLS FIRST], [i_category#16, i_brand#15, d_year#7, d_moy#8, avg_monthly_sales#25, sum_sales#22, psum#49, nsum#50]
->>>>>>> 280a2f35
+Input [8]: [i_category#16, i_brand#15, d_year#7, d_moy#8, avg_monthly_sales#26, sum_sales#22, psum#48, nsum#49]
+Arguments: 100, [CheckOverflow((promote_precision(cast(sum_sales#22 as decimal(22,6))) - promote_precision(cast(avg_monthly_sales#26 as decimal(22,6)))), DecimalType(22,6), true) ASC NULLS FIRST, d_year#7 ASC NULLS FIRST], [i_category#16, i_brand#15, d_year#7, d_moy#8, avg_monthly_sales#26, sum_sales#22, psum#48, nsum#49]
 
 ===== Subqueries =====
 
