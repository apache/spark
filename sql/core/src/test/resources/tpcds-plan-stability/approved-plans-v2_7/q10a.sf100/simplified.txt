--- conflicted
+++ resolved
@@ -21,7 +21,7 @@
                                         InputAdapter
                                           Exchange [c_customer_sk] #3
                                             WholeStageCodegen (1)
-                                              Filter [c_current_addr_sk,c_current_cdemo_sk,c_customer_sk]
+                                              Filter [c_current_addr_sk,c_current_cdemo_sk]
                                                 ColumnarToRow
                                                   InputAdapter
                                                     Scan parquet default.customer [c_customer_sk,c_current_cdemo_sk,c_current_addr_sk]
@@ -31,20 +31,12 @@
                                           Exchange [ss_customer_sk] #4
                                             WholeStageCodegen (4)
                                               Project [ss_customer_sk]
-<<<<<<< HEAD
-                                                BroadcastHashJoin [d_date_sk,ss_sold_date_sk]
-                                                  Filter [ss_customer_sk,ss_sold_date_sk]
-                                                    ColumnarToRow
-                                                      InputAdapter
-                                                        Scan parquet default.store_sales [ss_customer_sk,ss_sold_date_sk]
-=======
                                                 BroadcastHashJoin [ss_sold_date_sk,d_date_sk]
                                                   ColumnarToRow
                                                     InputAdapter
                                                       Scan parquet default.store_sales [ss_customer_sk,ss_sold_date_sk]
                                                         SubqueryBroadcast [d_date_sk] #1
                                                           ReusedExchange [d_date_sk] #5
->>>>>>> 1fbd5764
                                                   InputAdapter
                                                     BroadcastExchange #5
                                                       WholeStageCodegen (3)
@@ -60,35 +52,20 @@
                                           Union
                                             WholeStageCodegen (7)
                                               Project [ws_bill_customer_sk]
-<<<<<<< HEAD
-                                                BroadcastHashJoin [d_date_sk,ws_sold_date_sk]
-                                                  Filter [ws_bill_customer_sk,ws_sold_date_sk]
-                                                    ColumnarToRow
-                                                      InputAdapter
-                                                        Scan parquet default.web_sales [ws_bill_customer_sk,ws_sold_date_sk]
-=======
                                                 BroadcastHashJoin [ws_sold_date_sk,d_date_sk]
                                                   ColumnarToRow
                                                     InputAdapter
                                                       Scan parquet default.web_sales [ws_bill_customer_sk,ws_sold_date_sk]
                                                         ReusedSubquery [d_date_sk] #1
->>>>>>> 1fbd5764
                                                   InputAdapter
                                                     ReusedExchange [d_date_sk] #5
                                             WholeStageCodegen (9)
                                               Project [cs_ship_customer_sk]
                                                 BroadcastHashJoin [cs_sold_date_sk,d_date_sk]
-<<<<<<< HEAD
-                                                  Filter [cs_ship_customer_sk,cs_sold_date_sk]
-                                                    ColumnarToRow
-                                                      InputAdapter
-                                                        Scan parquet default.catalog_sales [cs_ship_customer_sk,cs_sold_date_sk]
-=======
                                                   ColumnarToRow
                                                     InputAdapter
                                                       Scan parquet default.catalog_sales [cs_ship_customer_sk,cs_sold_date_sk]
                                                         ReusedSubquery [d_date_sk] #1
->>>>>>> 1fbd5764
                                                   InputAdapter
                                                     ReusedExchange [d_date_sk] #5
                             InputAdapter
