--- conflicted
+++ resolved
@@ -12,7 +12,7 @@
                       Project [c_current_cdemo_sk,c_current_addr_sk]
                         BroadcastHashJoin [c_customer_sk,customer_sk]
                           BroadcastHashJoin [c_customer_sk,ss_customer_sk]
-                            Filter [c_current_addr_sk,c_current_cdemo_sk,c_customer_sk]
+                            Filter [c_current_addr_sk,c_current_cdemo_sk]
                               ColumnarToRow
                                 InputAdapter
                                   Scan parquet default.customer [c_customer_sk,c_current_cdemo_sk,c_current_addr_sk]
@@ -20,20 +20,12 @@
                               BroadcastExchange #2
                                 WholeStageCodegen (2)
                                   Project [ss_customer_sk]
-<<<<<<< HEAD
-                                    BroadcastHashJoin [d_date_sk,ss_sold_date_sk]
-                                      Filter [ss_customer_sk,ss_sold_date_sk]
-                                        ColumnarToRow
-                                          InputAdapter
-                                            Scan parquet default.store_sales [ss_customer_sk,ss_sold_date_sk]
-=======
                                     BroadcastHashJoin [ss_sold_date_sk,d_date_sk]
                                       ColumnarToRow
                                         InputAdapter
                                           Scan parquet default.store_sales [ss_customer_sk,ss_sold_date_sk]
                                             SubqueryBroadcast [d_date_sk] #1
                                               ReusedExchange [d_date_sk] #3
->>>>>>> 1fbd5764
                                       InputAdapter
                                         BroadcastExchange #3
                                           WholeStageCodegen (1)
@@ -47,35 +39,20 @@
                               Union
                                 WholeStageCodegen (4)
                                   Project [ws_bill_customer_sk]
-<<<<<<< HEAD
-                                    BroadcastHashJoin [d_date_sk,ws_sold_date_sk]
-                                      Filter [ws_bill_customer_sk,ws_sold_date_sk]
-                                        ColumnarToRow
-                                          InputAdapter
-                                            Scan parquet default.web_sales [ws_bill_customer_sk,ws_sold_date_sk]
-=======
                                     BroadcastHashJoin [ws_sold_date_sk,d_date_sk]
                                       ColumnarToRow
                                         InputAdapter
                                           Scan parquet default.web_sales [ws_bill_customer_sk,ws_sold_date_sk]
                                             ReusedSubquery [d_date_sk] #1
->>>>>>> 1fbd5764
                                       InputAdapter
                                         ReusedExchange [d_date_sk] #3
                                 WholeStageCodegen (6)
                                   Project [cs_ship_customer_sk]
                                     BroadcastHashJoin [cs_sold_date_sk,d_date_sk]
-<<<<<<< HEAD
-                                      Filter [cs_ship_customer_sk,cs_sold_date_sk]
-                                        ColumnarToRow
-                                          InputAdapter
-                                            Scan parquet default.catalog_sales [cs_ship_customer_sk,cs_sold_date_sk]
-=======
                                       ColumnarToRow
                                         InputAdapter
                                           Scan parquet default.catalog_sales [cs_ship_customer_sk,cs_sold_date_sk]
                                             ReusedSubquery [d_date_sk] #1
->>>>>>> 1fbd5764
                                       InputAdapter
                                         ReusedExchange [d_date_sk] #3
                       InputAdapter
