== Physical Plan ==
<<<<<<< HEAD
TakeOrderedAndProject (55)
+- * Project (54)
   +- * SortMergeJoin Inner (53)
      :- * Project (46)
      :  +- * SortMergeJoin Inner (45)
      :     :- * Sort (36)
      :     :  +- Exchange (35)
      :     :     +- * Project (34)
      :     :        +- * Filter (33)
      :     :           +- Window (32)
      :     :              +- * Filter (31)
      :     :                 +- Window (30)
      :     :                    +- * Sort (29)
      :     :                       +- Exchange (28)
      :     :                          +- * HashAggregate (27)
      :     :                             +- Exchange (26)
      :     :                                +- * HashAggregate (25)
      :     :                                   +- * Project (24)
      :     :                                      +- * SortMergeJoin Inner (23)
      :     :                                         :- * Sort (17)
      :     :                                         :  +- Exchange (16)
      :     :                                         :     +- * Project (15)
      :     :                                         :        +- * BroadcastHashJoin Inner BuildRight (14)
      :     :                                         :           :- * Project (9)
      :     :                                         :           :  +- * BroadcastHashJoin Inner BuildRight (8)
      :     :                                         :           :     :- * Filter (3)
      :     :                                         :           :     :  +- * ColumnarToRow (2)
      :     :                                         :           :     :     +- Scan parquet default.store_sales (1)
      :     :                                         :           :     +- BroadcastExchange (7)
      :     :                                         :           :        +- * Filter (6)
      :     :                                         :           :           +- * ColumnarToRow (5)
      :     :                                         :           :              +- Scan parquet default.date_dim (4)
      :     :                                         :           +- BroadcastExchange (13)
      :     :                                         :              +- * Filter (12)
      :     :                                         :                 +- * ColumnarToRow (11)
      :     :                                         :                    +- Scan parquet default.store (10)
      :     :                                         +- * Sort (22)
      :     :                                            +- Exchange (21)
      :     :                                               +- * Filter (20)
      :     :                                                  +- * ColumnarToRow (19)
      :     :                                                     +- Scan parquet default.item (18)
      :     +- * Sort (44)
      :        +- Exchange (43)
      :           +- * Project (42)
      :              +- Window (41)
      :                 +- * Sort (40)
      :                    +- Exchange (39)
      :                       +- * HashAggregate (38)
      :                          +- ReusedExchange (37)
      +- * Sort (52)
         +- Exchange (51)
            +- * Project (50)
               +- Window (49)
                  +- * Sort (48)
                     +- ReusedExchange (47)
=======
TakeOrderedAndProject (53)
+- * Project (52)
   +- * SortMergeJoin Inner (51)
      :- * Project (44)
      :  +- * SortMergeJoin Inner (43)
      :     :- * Sort (34)
      :     :  +- Exchange (33)
      :     :     +- * Filter (32)
      :     :        +- Window (31)
      :     :           +- * Sort (30)
      :     :              +- Exchange (29)
      :     :                 +- * Project (28)
      :     :                    +- Window (27)
      :     :                       +- * Sort (26)
      :     :                          +- Exchange (25)
      :     :                             +- * HashAggregate (24)
      :     :                                +- Exchange (23)
      :     :                                   +- * HashAggregate (22)
      :     :                                      +- * Project (21)
      :     :                                         +- * SortMergeJoin Inner (20)
      :     :                                            :- * Sort (14)
      :     :                                            :  +- Exchange (13)
      :     :                                            :     +- * Project (12)
      :     :                                            :        +- * BroadcastHashJoin Inner BuildRight (11)
      :     :                                            :           :- * Project (6)
      :     :                                            :           :  +- * BroadcastHashJoin Inner BuildRight (5)
      :     :                                            :           :     :- * Filter (3)
      :     :                                            :           :     :  +- * ColumnarToRow (2)
      :     :                                            :           :     :     +- Scan parquet default.store_sales (1)
      :     :                                            :           :     +- ReusedExchange (4)
      :     :                                            :           +- BroadcastExchange (10)
      :     :                                            :              +- * Filter (9)
      :     :                                            :                 +- * ColumnarToRow (8)
      :     :                                            :                    +- Scan parquet default.store (7)
      :     :                                            +- * Sort (19)
      :     :                                               +- Exchange (18)
      :     :                                                  +- * Filter (17)
      :     :                                                     +- * ColumnarToRow (16)
      :     :                                                        +- Scan parquet default.item (15)
      :     +- * Sort (42)
      :        +- Exchange (41)
      :           +- * Project (40)
      :              +- Window (39)
      :                 +- * Sort (38)
      :                    +- Exchange (37)
      :                       +- * HashAggregate (36)
      :                          +- ReusedExchange (35)
      +- * Sort (50)
         +- Exchange (49)
            +- * Project (48)
               +- Window (47)
                  +- * Sort (46)
                     +- ReusedExchange (45)
>>>>>>> 077cf2ac


(1) Scan parquet default.store_sales
Output [4]: [ss_item_sk#1, ss_store_sk#2, ss_sales_price#3, ss_sold_date_sk#4]
Batched: true
Location: InMemoryFileIndex []
PartitionFilters: [isnotnull(ss_sold_date_sk#4), dynamicpruningexpression(ss_sold_date_sk#4 IN dynamicpruning#5)]
PushedFilters: [IsNotNull(ss_item_sk), IsNotNull(ss_store_sk)]
ReadSchema: struct<ss_item_sk:int,ss_store_sk:int,ss_sales_price:decimal(7,2)>

(2) ColumnarToRow [codegen id : 3]
Input [4]: [ss_item_sk#1, ss_store_sk#2, ss_sales_price#3, ss_sold_date_sk#4]

(3) Filter [codegen id : 3]
Input [4]: [ss_item_sk#1, ss_store_sk#2, ss_sales_price#3, ss_sold_date_sk#4]
Condition : (isnotnull(ss_item_sk#1) AND isnotnull(ss_store_sk#2))

(4) ReusedExchange [Reuses operator id: 57]
Output [3]: [d_date_sk#6, d_year#7, d_moy#8]

(5) BroadcastHashJoin [codegen id : 3]
Left keys [1]: [ss_sold_date_sk#4]
Right keys [1]: [d_date_sk#6]
Join condition: None

(6) Project [codegen id : 3]
Output [5]: [ss_item_sk#1, ss_store_sk#2, ss_sales_price#3, d_year#7, d_moy#8]
Input [7]: [ss_item_sk#1, ss_store_sk#2, ss_sales_price#3, ss_sold_date_sk#4, d_date_sk#6, d_year#7, d_moy#8]

(7) Scan parquet default.store
Output [3]: [s_store_sk#9, s_store_name#10, s_company_name#11]
Batched: true
Location [not included in comparison]/{warehouse_dir}/store]
PushedFilters: [IsNotNull(s_store_sk), IsNotNull(s_store_name), IsNotNull(s_company_name)]
ReadSchema: struct<s_store_sk:int,s_store_name:string,s_company_name:string>

(8) ColumnarToRow [codegen id : 2]
Input [3]: [s_store_sk#9, s_store_name#10, s_company_name#11]

(9) Filter [codegen id : 2]
Input [3]: [s_store_sk#9, s_store_name#10, s_company_name#11]
Condition : ((isnotnull(s_store_sk#9) AND isnotnull(s_store_name#10)) AND isnotnull(s_company_name#11))

(10) BroadcastExchange
Input [3]: [s_store_sk#9, s_store_name#10, s_company_name#11]
Arguments: HashedRelationBroadcastMode(List(cast(input[0, int, false] as bigint)),false), [id=#12]

(11) BroadcastHashJoin [codegen id : 3]
Left keys [1]: [ss_store_sk#2]
Right keys [1]: [s_store_sk#9]
Join condition: None

(12) Project [codegen id : 3]
Output [6]: [ss_item_sk#1, ss_sales_price#3, d_year#7, d_moy#8, s_store_name#10, s_company_name#11]
Input [8]: [ss_item_sk#1, ss_store_sk#2, ss_sales_price#3, d_year#7, d_moy#8, s_store_sk#9, s_store_name#10, s_company_name#11]

(13) Exchange
Input [6]: [ss_item_sk#1, ss_sales_price#3, d_year#7, d_moy#8, s_store_name#10, s_company_name#11]
Arguments: hashpartitioning(ss_item_sk#1, 5), ENSURE_REQUIREMENTS, [id=#13]

(14) Sort [codegen id : 4]
Input [6]: [ss_item_sk#1, ss_sales_price#3, d_year#7, d_moy#8, s_store_name#10, s_company_name#11]
Arguments: [ss_item_sk#1 ASC NULLS FIRST], false, 0

(15) Scan parquet default.item
Output [3]: [i_item_sk#14, i_brand#15, i_category#16]
Batched: true
Location [not included in comparison]/{warehouse_dir}/item]
PushedFilters: [IsNotNull(i_item_sk), IsNotNull(i_category), IsNotNull(i_brand)]
ReadSchema: struct<i_item_sk:int,i_brand:string,i_category:string>

(16) ColumnarToRow [codegen id : 5]
Input [3]: [i_item_sk#14, i_brand#15, i_category#16]

(17) Filter [codegen id : 5]
Input [3]: [i_item_sk#14, i_brand#15, i_category#16]
Condition : ((isnotnull(i_item_sk#14) AND isnotnull(i_category#16)) AND isnotnull(i_brand#15))

(18) Exchange
Input [3]: [i_item_sk#14, i_brand#15, i_category#16]
Arguments: hashpartitioning(i_item_sk#14, 5), ENSURE_REQUIREMENTS, [id=#17]

(19) Sort [codegen id : 6]
Input [3]: [i_item_sk#14, i_brand#15, i_category#16]
Arguments: [i_item_sk#14 ASC NULLS FIRST], false, 0

(20) SortMergeJoin [codegen id : 7]
Left keys [1]: [ss_item_sk#1]
Right keys [1]: [i_item_sk#14]
Join condition: None

(21) Project [codegen id : 7]
Output [7]: [i_brand#15, i_category#16, ss_sales_price#3, d_year#7, d_moy#8, s_store_name#10, s_company_name#11]
Input [9]: [ss_item_sk#1, ss_sales_price#3, d_year#7, d_moy#8, s_store_name#10, s_company_name#11, i_item_sk#14, i_brand#15, i_category#16]

(22) HashAggregate [codegen id : 7]
Input [7]: [i_brand#15, i_category#16, ss_sales_price#3, d_year#7, d_moy#8, s_store_name#10, s_company_name#11]
Keys [6]: [i_category#16, i_brand#15, s_store_name#10, s_company_name#11, d_year#7, d_moy#8]
Functions [1]: [partial_sum(UnscaledValue(ss_sales_price#3))]
Aggregate Attributes [1]: [sum#18]
Results [7]: [i_category#16, i_brand#15, s_store_name#10, s_company_name#11, d_year#7, d_moy#8, sum#19]

(23) Exchange
Input [7]: [i_category#16, i_brand#15, s_store_name#10, s_company_name#11, d_year#7, d_moy#8, sum#19]
Arguments: hashpartitioning(i_category#16, i_brand#15, s_store_name#10, s_company_name#11, d_year#7, d_moy#8, 5), ENSURE_REQUIREMENTS, [id=#20]

(24) HashAggregate [codegen id : 8]
Input [7]: [i_category#16, i_brand#15, s_store_name#10, s_company_name#11, d_year#7, d_moy#8, sum#19]
Keys [6]: [i_category#16, i_brand#15, s_store_name#10, s_company_name#11, d_year#7, d_moy#8]
Functions [1]: [sum(UnscaledValue(ss_sales_price#3))]
<<<<<<< HEAD
Aggregate Attributes [1]: [sum(UnscaledValue(ss_sales_price#3))#22]
Results [8]: [i_category#17, i_brand#16, s_store_name#11, s_company_name#12, d_year#7, d_moy#8, MakeDecimal(sum(UnscaledValue(ss_sales_price#3))#22,17,2) AS sum_sales#23, MakeDecimal(sum(UnscaledValue(ss_sales_price#3))#22,17,2) AS _w0#24]

(28) Exchange
Input [8]: [i_category#17, i_brand#16, s_store_name#11, s_company_name#12, d_year#7, d_moy#8, sum_sales#23, _w0#24]
Arguments: hashpartitioning(i_category#17, i_brand#16, s_store_name#11, s_company_name#12, 5), ENSURE_REQUIREMENTS, [id=#25]

(29) Sort [codegen id : 9]
Input [8]: [i_category#17, i_brand#16, s_store_name#11, s_company_name#12, d_year#7, d_moy#8, sum_sales#23, _w0#24]
Arguments: [i_category#17 ASC NULLS FIRST, i_brand#16 ASC NULLS FIRST, s_store_name#11 ASC NULLS FIRST, s_company_name#12 ASC NULLS FIRST, d_year#7 ASC NULLS FIRST, d_moy#8 ASC NULLS FIRST], false, 0

(30) Window
Input [8]: [i_category#17, i_brand#16, s_store_name#11, s_company_name#12, d_year#7, d_moy#8, sum_sales#23, _w0#24]
Arguments: [rank(d_year#7, d_moy#8) windowspecdefinition(i_category#17, i_brand#16, s_store_name#11, s_company_name#12, d_year#7 ASC NULLS FIRST, d_moy#8 ASC NULLS FIRST, specifiedwindowframe(RowFrame, unboundedpreceding$(), currentrow$())) AS rn#26], [i_category#17, i_brand#16, s_store_name#11, s_company_name#12], [d_year#7 ASC NULLS FIRST, d_moy#8 ASC NULLS FIRST]

(31) Filter [codegen id : 10]
Input [9]: [i_category#17, i_brand#16, s_store_name#11, s_company_name#12, d_year#7, d_moy#8, sum_sales#23, _w0#24, rn#26]
Condition : (isnotnull(d_year#7) AND (d_year#7 = 1999))

(32) Window
Input [9]: [i_category#17, i_brand#16, s_store_name#11, s_company_name#12, d_year#7, d_moy#8, sum_sales#23, _w0#24, rn#26]
Arguments: [avg(_w0#24) windowspecdefinition(i_category#17, i_brand#16, s_store_name#11, s_company_name#12, d_year#7, specifiedwindowframe(RowFrame, unboundedpreceding$(), unboundedfollowing$())) AS avg_monthly_sales#27], [i_category#17, i_brand#16, s_store_name#11, s_company_name#12, d_year#7]

(33) Filter [codegen id : 11]
Input [10]: [i_category#17, i_brand#16, s_store_name#11, s_company_name#12, d_year#7, d_moy#8, sum_sales#23, _w0#24, rn#26, avg_monthly_sales#27]
Condition : ((isnotnull(avg_monthly_sales#27) AND (avg_monthly_sales#27 > 0.000000)) AND (CheckOverflow((promote_precision(abs(CheckOverflow((promote_precision(cast(sum_sales#23 as decimal(22,6))) - promote_precision(cast(avg_monthly_sales#27 as decimal(22,6)))), DecimalType(22,6), true), false)) / promote_precision(cast(avg_monthly_sales#27 as decimal(22,6)))), DecimalType(38,16), true) > 0.1000000000000000))

(34) Project [codegen id : 11]
Output [9]: [i_category#17, i_brand#16, s_store_name#11, s_company_name#12, d_year#7, d_moy#8, sum_sales#23, avg_monthly_sales#27, rn#26]
Input [10]: [i_category#17, i_brand#16, s_store_name#11, s_company_name#12, d_year#7, d_moy#8, sum_sales#23, _w0#24, rn#26, avg_monthly_sales#27]

(35) Exchange
Input [9]: [i_category#17, i_brand#16, s_store_name#11, s_company_name#12, d_year#7, d_moy#8, sum_sales#23, avg_monthly_sales#27, rn#26]
Arguments: hashpartitioning(i_category#17, i_brand#16, s_store_name#11, s_company_name#12, rn#26, 5), ENSURE_REQUIREMENTS, [id=#28]

(36) Sort [codegen id : 12]
Input [9]: [i_category#17, i_brand#16, s_store_name#11, s_company_name#12, d_year#7, d_moy#8, sum_sales#23, avg_monthly_sales#27, rn#26]
Arguments: [i_category#17 ASC NULLS FIRST, i_brand#16 ASC NULLS FIRST, s_store_name#11 ASC NULLS FIRST, s_company_name#12 ASC NULLS FIRST, rn#26 ASC NULLS FIRST], false, 0

(37) ReusedExchange [Reuses operator id: unknown]
Output [7]: [i_category#29, i_brand#30, s_store_name#31, s_company_name#32, d_year#33, d_moy#34, sum#35]

(38) HashAggregate [codegen id : 20]
=======
Aggregate Attributes [1]: [sum(UnscaledValue(ss_sales_price#3))#21]
Results [8]: [i_category#16, i_brand#15, s_store_name#10, s_company_name#11, d_year#7, d_moy#8, MakeDecimal(sum(UnscaledValue(ss_sales_price#3))#21,17,2) AS sum_sales#22, MakeDecimal(sum(UnscaledValue(ss_sales_price#3))#21,17,2) AS _w0#23]

(25) Exchange
Input [8]: [i_category#16, i_brand#15, s_store_name#10, s_company_name#11, d_year#7, d_moy#8, sum_sales#22, _w0#23]
Arguments: hashpartitioning(i_category#16, i_brand#15, s_store_name#10, s_company_name#11, d_year#7, 5), ENSURE_REQUIREMENTS, [id=#24]

(26) Sort [codegen id : 9]
Input [8]: [i_category#16, i_brand#15, s_store_name#10, s_company_name#11, d_year#7, d_moy#8, sum_sales#22, _w0#23]
Arguments: [i_category#16 ASC NULLS FIRST, i_brand#15 ASC NULLS FIRST, s_store_name#10 ASC NULLS FIRST, s_company_name#11 ASC NULLS FIRST, d_year#7 ASC NULLS FIRST], false, 0

(27) Window
Input [8]: [i_category#16, i_brand#15, s_store_name#10, s_company_name#11, d_year#7, d_moy#8, sum_sales#22, _w0#23]
Arguments: [avg(_w0#23) windowspecdefinition(i_category#16, i_brand#15, s_store_name#10, s_company_name#11, d_year#7, specifiedwindowframe(RowFrame, unboundedpreceding$(), unboundedfollowing$())) AS avg_monthly_sales#25], [i_category#16, i_brand#15, s_store_name#10, s_company_name#11, d_year#7]

(28) Project [codegen id : 10]
Output [8]: [i_category#16, i_brand#15, s_store_name#10, s_company_name#11, d_year#7, d_moy#8, sum_sales#22, avg_monthly_sales#25]
Input [9]: [i_category#16, i_brand#15, s_store_name#10, s_company_name#11, d_year#7, d_moy#8, sum_sales#22, _w0#23, avg_monthly_sales#25]

(29) Exchange
Input [8]: [i_category#16, i_brand#15, s_store_name#10, s_company_name#11, d_year#7, d_moy#8, sum_sales#22, avg_monthly_sales#25]
Arguments: hashpartitioning(i_category#16, i_brand#15, s_store_name#10, s_company_name#11, 5), ENSURE_REQUIREMENTS, [id=#26]

(30) Sort [codegen id : 11]
Input [8]: [i_category#16, i_brand#15, s_store_name#10, s_company_name#11, d_year#7, d_moy#8, sum_sales#22, avg_monthly_sales#25]
Arguments: [i_category#16 ASC NULLS FIRST, i_brand#15 ASC NULLS FIRST, s_store_name#10 ASC NULLS FIRST, s_company_name#11 ASC NULLS FIRST, d_year#7 ASC NULLS FIRST, d_moy#8 ASC NULLS FIRST], false, 0

(31) Window
Input [8]: [i_category#16, i_brand#15, s_store_name#10, s_company_name#11, d_year#7, d_moy#8, sum_sales#22, avg_monthly_sales#25]
Arguments: [rank(d_year#7, d_moy#8) windowspecdefinition(i_category#16, i_brand#15, s_store_name#10, s_company_name#11, d_year#7 ASC NULLS FIRST, d_moy#8 ASC NULLS FIRST, specifiedwindowframe(RowFrame, unboundedpreceding$(), currentrow$())) AS rn#27], [i_category#16, i_brand#15, s_store_name#10, s_company_name#11], [d_year#7 ASC NULLS FIRST, d_moy#8 ASC NULLS FIRST]

(32) Filter [codegen id : 12]
Input [9]: [i_category#16, i_brand#15, s_store_name#10, s_company_name#11, d_year#7, d_moy#8, sum_sales#22, avg_monthly_sales#25, rn#27]
Condition : ((((isnotnull(d_year#7) AND isnotnull(avg_monthly_sales#25)) AND (d_year#7 = 1999)) AND (avg_monthly_sales#25 > 0.000000)) AND (CheckOverflow((promote_precision(abs(CheckOverflow((promote_precision(cast(sum_sales#22 as decimal(22,6))) - promote_precision(cast(avg_monthly_sales#25 as decimal(22,6)))), DecimalType(22,6), true), false)) / promote_precision(cast(avg_monthly_sales#25 as decimal(22,6)))), DecimalType(38,16), true) > 0.1000000000000000))

(33) Exchange
Input [9]: [i_category#16, i_brand#15, s_store_name#10, s_company_name#11, d_year#7, d_moy#8, sum_sales#22, avg_monthly_sales#25, rn#27]
Arguments: hashpartitioning(i_category#16, i_brand#15, s_store_name#10, s_company_name#11, rn#27, 5), ENSURE_REQUIREMENTS, [id=#28]

(34) Sort [codegen id : 13]
Input [9]: [i_category#16, i_brand#15, s_store_name#10, s_company_name#11, d_year#7, d_moy#8, sum_sales#22, avg_monthly_sales#25, rn#27]
Arguments: [i_category#16 ASC NULLS FIRST, i_brand#15 ASC NULLS FIRST, s_store_name#10 ASC NULLS FIRST, s_company_name#11 ASC NULLS FIRST, rn#27 ASC NULLS FIRST], false, 0

(35) ReusedExchange [Reuses operator id: 23]
Output [7]: [i_category#29, i_brand#30, s_store_name#31, s_company_name#32, d_year#33, d_moy#34, sum#35]

(36) HashAggregate [codegen id : 21]
>>>>>>> 077cf2ac
Input [7]: [i_category#29, i_brand#30, s_store_name#31, s_company_name#32, d_year#33, d_moy#34, sum#35]
Keys [6]: [i_category#29, i_brand#30, s_store_name#31, s_company_name#32, d_year#33, d_moy#34]
Functions [1]: [sum(UnscaledValue(ss_sales_price#36))]
Aggregate Attributes [1]: [sum(UnscaledValue(ss_sales_price#36))#37]
Results [7]: [i_category#29, i_brand#30, s_store_name#31, s_company_name#32, d_year#33, d_moy#34, MakeDecimal(sum(UnscaledValue(ss_sales_price#36))#37,17,2) AS sum_sales#38]

<<<<<<< HEAD
(39) Exchange
Input [7]: [i_category#29, i_brand#30, s_store_name#31, s_company_name#32, d_year#33, d_moy#34, sum_sales#38]
Arguments: hashpartitioning(i_category#29, i_brand#30, s_store_name#31, s_company_name#32, 5), ENSURE_REQUIREMENTS, [id=#39]

(40) Sort [codegen id : 21]
Input [7]: [i_category#29, i_brand#30, s_store_name#31, s_company_name#32, d_year#33, d_moy#34, sum_sales#38]
Arguments: [i_category#29 ASC NULLS FIRST, i_brand#30 ASC NULLS FIRST, s_store_name#31 ASC NULLS FIRST, s_company_name#32 ASC NULLS FIRST, d_year#33 ASC NULLS FIRST, d_moy#34 ASC NULLS FIRST], false, 0

(41) Window
Input [7]: [i_category#29, i_brand#30, s_store_name#31, s_company_name#32, d_year#33, d_moy#34, sum_sales#38]
Arguments: [rank(d_year#33, d_moy#34) windowspecdefinition(i_category#29, i_brand#30, s_store_name#31, s_company_name#32, d_year#33 ASC NULLS FIRST, d_moy#34 ASC NULLS FIRST, specifiedwindowframe(RowFrame, unboundedpreceding$(), currentrow$())) AS rn#40], [i_category#29, i_brand#30, s_store_name#31, s_company_name#32], [d_year#33 ASC NULLS FIRST, d_moy#34 ASC NULLS FIRST]

(42) Project [codegen id : 22]
Output [6]: [i_category#29, i_brand#30, s_store_name#31, s_company_name#32, sum_sales#38, rn#40]
Input [8]: [i_category#29, i_brand#30, s_store_name#31, s_company_name#32, d_year#33, d_moy#34, sum_sales#38, rn#40]

(43) Exchange
Input [6]: [i_category#29, i_brand#30, s_store_name#31, s_company_name#32, sum_sales#38, rn#40]
Arguments: hashpartitioning(i_category#29, i_brand#30, s_store_name#31, s_company_name#32, (rn#40 + 1), 5), ENSURE_REQUIREMENTS, [id=#41]

(44) Sort [codegen id : 23]
Input [6]: [i_category#29, i_brand#30, s_store_name#31, s_company_name#32, sum_sales#38, rn#40]
Arguments: [i_category#29 ASC NULLS FIRST, i_brand#30 ASC NULLS FIRST, s_store_name#31 ASC NULLS FIRST, s_company_name#32 ASC NULLS FIRST, (rn#40 + 1) ASC NULLS FIRST], false, 0

(45) SortMergeJoin [codegen id : 24]
Left keys [5]: [i_category#17, i_brand#16, s_store_name#11, s_company_name#12, rn#26]
Right keys [5]: [i_category#29, i_brand#30, s_store_name#31, s_company_name#32, (rn#40 + 1)]
Join condition: None

(46) Project [codegen id : 24]
Output [10]: [i_category#17, i_brand#16, s_store_name#11, s_company_name#12, d_year#7, d_moy#8, sum_sales#23, avg_monthly_sales#27, rn#26, sum_sales#38]
Input [15]: [i_category#17, i_brand#16, s_store_name#11, s_company_name#12, d_year#7, d_moy#8, sum_sales#23, avg_monthly_sales#27, rn#26, i_category#29, i_brand#30, s_store_name#31, s_company_name#32, sum_sales#38, rn#40]

(47) ReusedExchange [Reuses operator id: 39]
Output [7]: [i_category#42, i_brand#43, s_store_name#44, s_company_name#45, d_year#46, d_moy#47, sum_sales#48]

(48) Sort [codegen id : 33]
Input [7]: [i_category#42, i_brand#43, s_store_name#44, s_company_name#45, d_year#46, d_moy#47, sum_sales#48]
Arguments: [i_category#42 ASC NULLS FIRST, i_brand#43 ASC NULLS FIRST, s_store_name#44 ASC NULLS FIRST, s_company_name#45 ASC NULLS FIRST, d_year#46 ASC NULLS FIRST, d_moy#47 ASC NULLS FIRST], false, 0

(49) Window
Input [7]: [i_category#42, i_brand#43, s_store_name#44, s_company_name#45, d_year#46, d_moy#47, sum_sales#48]
Arguments: [rank(d_year#46, d_moy#47) windowspecdefinition(i_category#42, i_brand#43, s_store_name#44, s_company_name#45, d_year#46 ASC NULLS FIRST, d_moy#47 ASC NULLS FIRST, specifiedwindowframe(RowFrame, unboundedpreceding$(), currentrow$())) AS rn#49], [i_category#42, i_brand#43, s_store_name#44, s_company_name#45], [d_year#46 ASC NULLS FIRST, d_moy#47 ASC NULLS FIRST]

(50) Project [codegen id : 34]
Output [6]: [i_category#42, i_brand#43, s_store_name#44, s_company_name#45, sum_sales#48, rn#49]
Input [8]: [i_category#42, i_brand#43, s_store_name#44, s_company_name#45, d_year#46, d_moy#47, sum_sales#48, rn#49]

(51) Exchange
Input [6]: [i_category#42, i_brand#43, s_store_name#44, s_company_name#45, sum_sales#48, rn#49]
Arguments: hashpartitioning(i_category#42, i_brand#43, s_store_name#44, s_company_name#45, (rn#49 - 1), 5), ENSURE_REQUIREMENTS, [id=#50]

(52) Sort [codegen id : 35]
Input [6]: [i_category#42, i_brand#43, s_store_name#44, s_company_name#45, sum_sales#48, rn#49]
Arguments: [i_category#42 ASC NULLS FIRST, i_brand#43 ASC NULLS FIRST, s_store_name#44 ASC NULLS FIRST, s_company_name#45 ASC NULLS FIRST, (rn#49 - 1) ASC NULLS FIRST], false, 0

(53) SortMergeJoin [codegen id : 36]
Left keys [5]: [i_category#17, i_brand#16, s_store_name#11, s_company_name#12, rn#26]
Right keys [5]: [i_category#42, i_brand#43, s_store_name#44, s_company_name#45, (rn#49 - 1)]
Join condition: None

(54) Project [codegen id : 36]
Output [7]: [i_category#17, d_year#7, d_moy#8, avg_monthly_sales#27, sum_sales#23, sum_sales#38 AS psum#51, sum_sales#48 AS nsum#52]
Input [16]: [i_category#17, i_brand#16, s_store_name#11, s_company_name#12, d_year#7, d_moy#8, sum_sales#23, avg_monthly_sales#27, rn#26, sum_sales#38, i_category#42, i_brand#43, s_store_name#44, s_company_name#45, sum_sales#48, rn#49]

(55) TakeOrderedAndProject
Input [7]: [i_category#17, d_year#7, d_moy#8, avg_monthly_sales#27, sum_sales#23, psum#51, nsum#52]
Arguments: 100, [CheckOverflow((promote_precision(cast(sum_sales#23 as decimal(22,6))) - promote_precision(cast(avg_monthly_sales#27 as decimal(22,6)))), DecimalType(22,6), true) ASC NULLS FIRST, d_moy#8 ASC NULLS FIRST], [i_category#17, d_year#7, d_moy#8, avg_monthly_sales#27, sum_sales#23, psum#51, nsum#52]
=======
(37) Exchange
Input [7]: [i_category#29, i_brand#30, s_store_name#31, s_company_name#32, d_year#33, d_moy#34, sum_sales#38]
Arguments: hashpartitioning(i_category#29, i_brand#30, s_store_name#31, s_company_name#32, 5), ENSURE_REQUIREMENTS, [id=#39]

(38) Sort [codegen id : 22]
Input [7]: [i_category#29, i_brand#30, s_store_name#31, s_company_name#32, d_year#33, d_moy#34, sum_sales#38]
Arguments: [i_category#29 ASC NULLS FIRST, i_brand#30 ASC NULLS FIRST, s_store_name#31 ASC NULLS FIRST, s_company_name#32 ASC NULLS FIRST, d_year#33 ASC NULLS FIRST, d_moy#34 ASC NULLS FIRST], false, 0

(39) Window
Input [7]: [i_category#29, i_brand#30, s_store_name#31, s_company_name#32, d_year#33, d_moy#34, sum_sales#38]
Arguments: [rank(d_year#33, d_moy#34) windowspecdefinition(i_category#29, i_brand#30, s_store_name#31, s_company_name#32, d_year#33 ASC NULLS FIRST, d_moy#34 ASC NULLS FIRST, specifiedwindowframe(RowFrame, unboundedpreceding$(), currentrow$())) AS rn#40], [i_category#29, i_brand#30, s_store_name#31, s_company_name#32], [d_year#33 ASC NULLS FIRST, d_moy#34 ASC NULLS FIRST]

(40) Project [codegen id : 23]
Output [6]: [i_category#29, i_brand#30, s_store_name#31, s_company_name#32, sum_sales#38, rn#40]
Input [8]: [i_category#29, i_brand#30, s_store_name#31, s_company_name#32, d_year#33, d_moy#34, sum_sales#38, rn#40]

(41) Exchange
Input [6]: [i_category#29, i_brand#30, s_store_name#31, s_company_name#32, sum_sales#38, rn#40]
Arguments: hashpartitioning(i_category#29, i_brand#30, s_store_name#31, s_company_name#32, (rn#40 + 1), 5), ENSURE_REQUIREMENTS, [id=#41]

(42) Sort [codegen id : 24]
Input [6]: [i_category#29, i_brand#30, s_store_name#31, s_company_name#32, sum_sales#38, rn#40]
Arguments: [i_category#29 ASC NULLS FIRST, i_brand#30 ASC NULLS FIRST, s_store_name#31 ASC NULLS FIRST, s_company_name#32 ASC NULLS FIRST, (rn#40 + 1) ASC NULLS FIRST], false, 0

(43) SortMergeJoin [codegen id : 25]
Left keys [5]: [i_category#16, i_brand#15, s_store_name#10, s_company_name#11, rn#27]
Right keys [5]: [i_category#29, i_brand#30, s_store_name#31, s_company_name#32, (rn#40 + 1)]
Join condition: None

(44) Project [codegen id : 25]
Output [10]: [i_category#16, i_brand#15, s_store_name#10, s_company_name#11, d_year#7, d_moy#8, sum_sales#22, avg_monthly_sales#25, rn#27, sum_sales#38]
Input [15]: [i_category#16, i_brand#15, s_store_name#10, s_company_name#11, d_year#7, d_moy#8, sum_sales#22, avg_monthly_sales#25, rn#27, i_category#29, i_brand#30, s_store_name#31, s_company_name#32, sum_sales#38, rn#40]

(45) ReusedExchange [Reuses operator id: 37]
Output [7]: [i_category#42, i_brand#43, s_store_name#44, s_company_name#45, d_year#46, d_moy#47, sum_sales#48]

(46) Sort [codegen id : 34]
Input [7]: [i_category#42, i_brand#43, s_store_name#44, s_company_name#45, d_year#46, d_moy#47, sum_sales#48]
Arguments: [i_category#42 ASC NULLS FIRST, i_brand#43 ASC NULLS FIRST, s_store_name#44 ASC NULLS FIRST, s_company_name#45 ASC NULLS FIRST, d_year#46 ASC NULLS FIRST, d_moy#47 ASC NULLS FIRST], false, 0

(47) Window
Input [7]: [i_category#42, i_brand#43, s_store_name#44, s_company_name#45, d_year#46, d_moy#47, sum_sales#48]
Arguments: [rank(d_year#46, d_moy#47) windowspecdefinition(i_category#42, i_brand#43, s_store_name#44, s_company_name#45, d_year#46 ASC NULLS FIRST, d_moy#47 ASC NULLS FIRST, specifiedwindowframe(RowFrame, unboundedpreceding$(), currentrow$())) AS rn#49], [i_category#42, i_brand#43, s_store_name#44, s_company_name#45], [d_year#46 ASC NULLS FIRST, d_moy#47 ASC NULLS FIRST]

(48) Project [codegen id : 35]
Output [6]: [i_category#42, i_brand#43, s_store_name#44, s_company_name#45, sum_sales#48, rn#49]
Input [8]: [i_category#42, i_brand#43, s_store_name#44, s_company_name#45, d_year#46, d_moy#47, sum_sales#48, rn#49]

(49) Exchange
Input [6]: [i_category#42, i_brand#43, s_store_name#44, s_company_name#45, sum_sales#48, rn#49]
Arguments: hashpartitioning(i_category#42, i_brand#43, s_store_name#44, s_company_name#45, (rn#49 - 1), 5), ENSURE_REQUIREMENTS, [id=#50]

(50) Sort [codegen id : 36]
Input [6]: [i_category#42, i_brand#43, s_store_name#44, s_company_name#45, sum_sales#48, rn#49]
Arguments: [i_category#42 ASC NULLS FIRST, i_brand#43 ASC NULLS FIRST, s_store_name#44 ASC NULLS FIRST, s_company_name#45 ASC NULLS FIRST, (rn#49 - 1) ASC NULLS FIRST], false, 0

(51) SortMergeJoin [codegen id : 37]
Left keys [5]: [i_category#16, i_brand#15, s_store_name#10, s_company_name#11, rn#27]
Right keys [5]: [i_category#42, i_brand#43, s_store_name#44, s_company_name#45, (rn#49 - 1)]
Join condition: None

(52) Project [codegen id : 37]
Output [7]: [i_category#16, d_year#7, d_moy#8, avg_monthly_sales#25, sum_sales#22, sum_sales#38 AS psum#51, sum_sales#48 AS nsum#52]
Input [16]: [i_category#16, i_brand#15, s_store_name#10, s_company_name#11, d_year#7, d_moy#8, sum_sales#22, avg_monthly_sales#25, rn#27, sum_sales#38, i_category#42, i_brand#43, s_store_name#44, s_company_name#45, sum_sales#48, rn#49]

(53) TakeOrderedAndProject
Input [7]: [i_category#16, d_year#7, d_moy#8, avg_monthly_sales#25, sum_sales#22, psum#51, nsum#52]
Arguments: 100, [CheckOverflow((promote_precision(cast(sum_sales#22 as decimal(22,6))) - promote_precision(cast(avg_monthly_sales#25 as decimal(22,6)))), DecimalType(22,6), true) ASC NULLS FIRST, d_moy#8 ASC NULLS FIRST], [i_category#16, d_year#7, d_moy#8, avg_monthly_sales#25, sum_sales#22, psum#51, nsum#52]
>>>>>>> 077cf2ac

===== Subqueries =====

Subquery:1 Hosting operator id = 1 Hosting Expression = ss_sold_date_sk#4 IN dynamicpruning#5
<<<<<<< HEAD
ReusedExchange (56)


(56) ReusedExchange [Reuses operator id: 7]
=======
BroadcastExchange (57)
+- * Filter (56)
   +- * ColumnarToRow (55)
      +- Scan parquet default.date_dim (54)


(54) Scan parquet default.date_dim
>>>>>>> 077cf2ac
Output [3]: [d_date_sk#6, d_year#7, d_moy#8]
Batched: true
Location [not included in comparison]/{warehouse_dir}/date_dim]
PushedFilters: [Or(Or(EqualTo(d_year,1999),And(EqualTo(d_year,1998),EqualTo(d_moy,12))),And(EqualTo(d_year,2000),EqualTo(d_moy,1))), IsNotNull(d_date_sk)]
ReadSchema: struct<d_date_sk:int,d_year:int,d_moy:int>

(55) ColumnarToRow [codegen id : 1]
Input [3]: [d_date_sk#6, d_year#7, d_moy#8]

(56) Filter [codegen id : 1]
Input [3]: [d_date_sk#6, d_year#7, d_moy#8]
Condition : ((((d_year#7 = 1999) OR ((d_year#7 = 1998) AND (d_moy#8 = 12))) OR ((d_year#7 = 2000) AND (d_moy#8 = 1))) AND isnotnull(d_date_sk#6))

(57) BroadcastExchange
Input [3]: [d_date_sk#6, d_year#7, d_moy#8]
Arguments: HashedRelationBroadcastMode(List(cast(input[0, int, false] as bigint)),false), [id=#53]

<|MERGE_RESOLUTION|>--- conflicted
+++ resolved
@@ -1,115 +1,56 @@
 == Physical Plan ==
-<<<<<<< HEAD
-TakeOrderedAndProject (55)
-+- * Project (54)
-   +- * SortMergeJoin Inner (53)
-      :- * Project (46)
-      :  +- * SortMergeJoin Inner (45)
-      :     :- * Sort (36)
-      :     :  +- Exchange (35)
-      :     :     +- * Project (34)
-      :     :        +- * Filter (33)
-      :     :           +- Window (32)
-      :     :              +- * Filter (31)
-      :     :                 +- Window (30)
-      :     :                    +- * Sort (29)
-      :     :                       +- Exchange (28)
-      :     :                          +- * HashAggregate (27)
-      :     :                             +- Exchange (26)
-      :     :                                +- * HashAggregate (25)
-      :     :                                   +- * Project (24)
-      :     :                                      +- * SortMergeJoin Inner (23)
-      :     :                                         :- * Sort (17)
-      :     :                                         :  +- Exchange (16)
-      :     :                                         :     +- * Project (15)
-      :     :                                         :        +- * BroadcastHashJoin Inner BuildRight (14)
-      :     :                                         :           :- * Project (9)
-      :     :                                         :           :  +- * BroadcastHashJoin Inner BuildRight (8)
+TakeOrderedAndProject (52)
++- * Project (51)
+   +- * SortMergeJoin Inner (50)
+      :- * Project (43)
+      :  +- * SortMergeJoin Inner (42)
+      :     :- * Sort (33)
+      :     :  +- Exchange (32)
+      :     :     +- * Project (31)
+      :     :        +- * Filter (30)
+      :     :           +- Window (29)
+      :     :              +- * Filter (28)
+      :     :                 +- Window (27)
+      :     :                    +- * Sort (26)
+      :     :                       +- Exchange (25)
+      :     :                          +- * HashAggregate (24)
+      :     :                             +- Exchange (23)
+      :     :                                +- * HashAggregate (22)
+      :     :                                   +- * Project (21)
+      :     :                                      +- * SortMergeJoin Inner (20)
+      :     :                                         :- * Sort (14)
+      :     :                                         :  +- Exchange (13)
+      :     :                                         :     +- * Project (12)
+      :     :                                         :        +- * BroadcastHashJoin Inner BuildRight (11)
+      :     :                                         :           :- * Project (6)
+      :     :                                         :           :  +- * BroadcastHashJoin Inner BuildRight (5)
       :     :                                         :           :     :- * Filter (3)
       :     :                                         :           :     :  +- * ColumnarToRow (2)
       :     :                                         :           :     :     +- Scan parquet default.store_sales (1)
-      :     :                                         :           :     +- BroadcastExchange (7)
-      :     :                                         :           :        +- * Filter (6)
-      :     :                                         :           :           +- * ColumnarToRow (5)
-      :     :                                         :           :              +- Scan parquet default.date_dim (4)
-      :     :                                         :           +- BroadcastExchange (13)
-      :     :                                         :              +- * Filter (12)
-      :     :                                         :                 +- * ColumnarToRow (11)
-      :     :                                         :                    +- Scan parquet default.store (10)
-      :     :                                         +- * Sort (22)
-      :     :                                            +- Exchange (21)
-      :     :                                               +- * Filter (20)
-      :     :                                                  +- * ColumnarToRow (19)
-      :     :                                                     +- Scan parquet default.item (18)
-      :     +- * Sort (44)
-      :        +- Exchange (43)
-      :           +- * Project (42)
-      :              +- Window (41)
-      :                 +- * Sort (40)
-      :                    +- Exchange (39)
-      :                       +- * HashAggregate (38)
-      :                          +- ReusedExchange (37)
-      +- * Sort (52)
-         +- Exchange (51)
-            +- * Project (50)
-               +- Window (49)
-                  +- * Sort (48)
-                     +- ReusedExchange (47)
-=======
-TakeOrderedAndProject (53)
-+- * Project (52)
-   +- * SortMergeJoin Inner (51)
-      :- * Project (44)
-      :  +- * SortMergeJoin Inner (43)
-      :     :- * Sort (34)
-      :     :  +- Exchange (33)
-      :     :     +- * Filter (32)
-      :     :        +- Window (31)
-      :     :           +- * Sort (30)
-      :     :              +- Exchange (29)
-      :     :                 +- * Project (28)
-      :     :                    +- Window (27)
-      :     :                       +- * Sort (26)
-      :     :                          +- Exchange (25)
-      :     :                             +- * HashAggregate (24)
-      :     :                                +- Exchange (23)
-      :     :                                   +- * HashAggregate (22)
-      :     :                                      +- * Project (21)
-      :     :                                         +- * SortMergeJoin Inner (20)
-      :     :                                            :- * Sort (14)
-      :     :                                            :  +- Exchange (13)
-      :     :                                            :     +- * Project (12)
-      :     :                                            :        +- * BroadcastHashJoin Inner BuildRight (11)
-      :     :                                            :           :- * Project (6)
-      :     :                                            :           :  +- * BroadcastHashJoin Inner BuildRight (5)
-      :     :                                            :           :     :- * Filter (3)
-      :     :                                            :           :     :  +- * ColumnarToRow (2)
-      :     :                                            :           :     :     +- Scan parquet default.store_sales (1)
-      :     :                                            :           :     +- ReusedExchange (4)
-      :     :                                            :           +- BroadcastExchange (10)
-      :     :                                            :              +- * Filter (9)
-      :     :                                            :                 +- * ColumnarToRow (8)
-      :     :                                            :                    +- Scan parquet default.store (7)
-      :     :                                            +- * Sort (19)
-      :     :                                               +- Exchange (18)
-      :     :                                                  +- * Filter (17)
-      :     :                                                     +- * ColumnarToRow (16)
-      :     :                                                        +- Scan parquet default.item (15)
-      :     +- * Sort (42)
-      :        +- Exchange (41)
-      :           +- * Project (40)
-      :              +- Window (39)
-      :                 +- * Sort (38)
-      :                    +- Exchange (37)
-      :                       +- * HashAggregate (36)
-      :                          +- ReusedExchange (35)
-      +- * Sort (50)
-         +- Exchange (49)
-            +- * Project (48)
-               +- Window (47)
-                  +- * Sort (46)
-                     +- ReusedExchange (45)
->>>>>>> 077cf2ac
+      :     :                                         :           :     +- ReusedExchange (4)
+      :     :                                         :           +- BroadcastExchange (10)
+      :     :                                         :              +- * Filter (9)
+      :     :                                         :                 +- * ColumnarToRow (8)
+      :     :                                         :                    +- Scan parquet default.store (7)
+      :     :                                         +- * Sort (19)
+      :     :                                            +- Exchange (18)
+      :     :                                               +- * Filter (17)
+      :     :                                                  +- * ColumnarToRow (16)
+      :     :                                                     +- Scan parquet default.item (15)
+      :     +- * Sort (41)
+      :        +- Exchange (40)
+      :           +- * Project (39)
+      :              +- Window (38)
+      :                 +- * Sort (37)
+      :                    +- Exchange (36)
+      :                       +- * HashAggregate (35)
+      :                          +- ReusedExchange (34)
+      +- * Sort (49)
+         +- Exchange (48)
+            +- * Project (47)
+               +- Window (46)
+                  +- * Sort (45)
+                     +- ReusedExchange (44)
 
 
 (1) Scan parquet default.store_sales
@@ -127,7 +68,7 @@
 Input [4]: [ss_item_sk#1, ss_store_sk#2, ss_sales_price#3, ss_sold_date_sk#4]
 Condition : (isnotnull(ss_item_sk#1) AND isnotnull(ss_store_sk#2))
 
-(4) ReusedExchange [Reuses operator id: 57]
+(4) ReusedExchange [Reuses operator id: 56]
 Output [3]: [d_date_sk#6, d_year#7, d_moy#8]
 
 (5) BroadcastHashJoin [codegen id : 3]
@@ -220,276 +161,148 @@
 Input [7]: [i_category#16, i_brand#15, s_store_name#10, s_company_name#11, d_year#7, d_moy#8, sum#19]
 Keys [6]: [i_category#16, i_brand#15, s_store_name#10, s_company_name#11, d_year#7, d_moy#8]
 Functions [1]: [sum(UnscaledValue(ss_sales_price#3))]
-<<<<<<< HEAD
-Aggregate Attributes [1]: [sum(UnscaledValue(ss_sales_price#3))#22]
-Results [8]: [i_category#17, i_brand#16, s_store_name#11, s_company_name#12, d_year#7, d_moy#8, MakeDecimal(sum(UnscaledValue(ss_sales_price#3))#22,17,2) AS sum_sales#23, MakeDecimal(sum(UnscaledValue(ss_sales_price#3))#22,17,2) AS _w0#24]
-
-(28) Exchange
-Input [8]: [i_category#17, i_brand#16, s_store_name#11, s_company_name#12, d_year#7, d_moy#8, sum_sales#23, _w0#24]
-Arguments: hashpartitioning(i_category#17, i_brand#16, s_store_name#11, s_company_name#12, 5), ENSURE_REQUIREMENTS, [id=#25]
-
-(29) Sort [codegen id : 9]
-Input [8]: [i_category#17, i_brand#16, s_store_name#11, s_company_name#12, d_year#7, d_moy#8, sum_sales#23, _w0#24]
-Arguments: [i_category#17 ASC NULLS FIRST, i_brand#16 ASC NULLS FIRST, s_store_name#11 ASC NULLS FIRST, s_company_name#12 ASC NULLS FIRST, d_year#7 ASC NULLS FIRST, d_moy#8 ASC NULLS FIRST], false, 0
-
-(30) Window
-Input [8]: [i_category#17, i_brand#16, s_store_name#11, s_company_name#12, d_year#7, d_moy#8, sum_sales#23, _w0#24]
-Arguments: [rank(d_year#7, d_moy#8) windowspecdefinition(i_category#17, i_brand#16, s_store_name#11, s_company_name#12, d_year#7 ASC NULLS FIRST, d_moy#8 ASC NULLS FIRST, specifiedwindowframe(RowFrame, unboundedpreceding$(), currentrow$())) AS rn#26], [i_category#17, i_brand#16, s_store_name#11, s_company_name#12], [d_year#7 ASC NULLS FIRST, d_moy#8 ASC NULLS FIRST]
-
-(31) Filter [codegen id : 10]
-Input [9]: [i_category#17, i_brand#16, s_store_name#11, s_company_name#12, d_year#7, d_moy#8, sum_sales#23, _w0#24, rn#26]
-Condition : (isnotnull(d_year#7) AND (d_year#7 = 1999))
-
-(32) Window
-Input [9]: [i_category#17, i_brand#16, s_store_name#11, s_company_name#12, d_year#7, d_moy#8, sum_sales#23, _w0#24, rn#26]
-Arguments: [avg(_w0#24) windowspecdefinition(i_category#17, i_brand#16, s_store_name#11, s_company_name#12, d_year#7, specifiedwindowframe(RowFrame, unboundedpreceding$(), unboundedfollowing$())) AS avg_monthly_sales#27], [i_category#17, i_brand#16, s_store_name#11, s_company_name#12, d_year#7]
-
-(33) Filter [codegen id : 11]
-Input [10]: [i_category#17, i_brand#16, s_store_name#11, s_company_name#12, d_year#7, d_moy#8, sum_sales#23, _w0#24, rn#26, avg_monthly_sales#27]
-Condition : ((isnotnull(avg_monthly_sales#27) AND (avg_monthly_sales#27 > 0.000000)) AND (CheckOverflow((promote_precision(abs(CheckOverflow((promote_precision(cast(sum_sales#23 as decimal(22,6))) - promote_precision(cast(avg_monthly_sales#27 as decimal(22,6)))), DecimalType(22,6), true), false)) / promote_precision(cast(avg_monthly_sales#27 as decimal(22,6)))), DecimalType(38,16), true) > 0.1000000000000000))
-
-(34) Project [codegen id : 11]
-Output [9]: [i_category#17, i_brand#16, s_store_name#11, s_company_name#12, d_year#7, d_moy#8, sum_sales#23, avg_monthly_sales#27, rn#26]
-Input [10]: [i_category#17, i_brand#16, s_store_name#11, s_company_name#12, d_year#7, d_moy#8, sum_sales#23, _w0#24, rn#26, avg_monthly_sales#27]
-
-(35) Exchange
-Input [9]: [i_category#17, i_brand#16, s_store_name#11, s_company_name#12, d_year#7, d_moy#8, sum_sales#23, avg_monthly_sales#27, rn#26]
-Arguments: hashpartitioning(i_category#17, i_brand#16, s_store_name#11, s_company_name#12, rn#26, 5), ENSURE_REQUIREMENTS, [id=#28]
-
-(36) Sort [codegen id : 12]
-Input [9]: [i_category#17, i_brand#16, s_store_name#11, s_company_name#12, d_year#7, d_moy#8, sum_sales#23, avg_monthly_sales#27, rn#26]
-Arguments: [i_category#17 ASC NULLS FIRST, i_brand#16 ASC NULLS FIRST, s_store_name#11 ASC NULLS FIRST, s_company_name#12 ASC NULLS FIRST, rn#26 ASC NULLS FIRST], false, 0
-
-(37) ReusedExchange [Reuses operator id: unknown]
-Output [7]: [i_category#29, i_brand#30, s_store_name#31, s_company_name#32, d_year#33, d_moy#34, sum#35]
-
-(38) HashAggregate [codegen id : 20]
-=======
 Aggregate Attributes [1]: [sum(UnscaledValue(ss_sales_price#3))#21]
 Results [8]: [i_category#16, i_brand#15, s_store_name#10, s_company_name#11, d_year#7, d_moy#8, MakeDecimal(sum(UnscaledValue(ss_sales_price#3))#21,17,2) AS sum_sales#22, MakeDecimal(sum(UnscaledValue(ss_sales_price#3))#21,17,2) AS _w0#23]
 
 (25) Exchange
 Input [8]: [i_category#16, i_brand#15, s_store_name#10, s_company_name#11, d_year#7, d_moy#8, sum_sales#22, _w0#23]
-Arguments: hashpartitioning(i_category#16, i_brand#15, s_store_name#10, s_company_name#11, d_year#7, 5), ENSURE_REQUIREMENTS, [id=#24]
+Arguments: hashpartitioning(i_category#16, i_brand#15, s_store_name#10, s_company_name#11, 5), ENSURE_REQUIREMENTS, [id=#24]
 
 (26) Sort [codegen id : 9]
 Input [8]: [i_category#16, i_brand#15, s_store_name#10, s_company_name#11, d_year#7, d_moy#8, sum_sales#22, _w0#23]
-Arguments: [i_category#16 ASC NULLS FIRST, i_brand#15 ASC NULLS FIRST, s_store_name#10 ASC NULLS FIRST, s_company_name#11 ASC NULLS FIRST, d_year#7 ASC NULLS FIRST], false, 0
+Arguments: [i_category#16 ASC NULLS FIRST, i_brand#15 ASC NULLS FIRST, s_store_name#10 ASC NULLS FIRST, s_company_name#11 ASC NULLS FIRST, d_year#7 ASC NULLS FIRST, d_moy#8 ASC NULLS FIRST], false, 0
 
 (27) Window
 Input [8]: [i_category#16, i_brand#15, s_store_name#10, s_company_name#11, d_year#7, d_moy#8, sum_sales#22, _w0#23]
-Arguments: [avg(_w0#23) windowspecdefinition(i_category#16, i_brand#15, s_store_name#10, s_company_name#11, d_year#7, specifiedwindowframe(RowFrame, unboundedpreceding$(), unboundedfollowing$())) AS avg_monthly_sales#25], [i_category#16, i_brand#15, s_store_name#10, s_company_name#11, d_year#7]
-
-(28) Project [codegen id : 10]
-Output [8]: [i_category#16, i_brand#15, s_store_name#10, s_company_name#11, d_year#7, d_moy#8, sum_sales#22, avg_monthly_sales#25]
-Input [9]: [i_category#16, i_brand#15, s_store_name#10, s_company_name#11, d_year#7, d_moy#8, sum_sales#22, _w0#23, avg_monthly_sales#25]
-
-(29) Exchange
-Input [8]: [i_category#16, i_brand#15, s_store_name#10, s_company_name#11, d_year#7, d_moy#8, sum_sales#22, avg_monthly_sales#25]
-Arguments: hashpartitioning(i_category#16, i_brand#15, s_store_name#10, s_company_name#11, 5), ENSURE_REQUIREMENTS, [id=#26]
-
-(30) Sort [codegen id : 11]
-Input [8]: [i_category#16, i_brand#15, s_store_name#10, s_company_name#11, d_year#7, d_moy#8, sum_sales#22, avg_monthly_sales#25]
-Arguments: [i_category#16 ASC NULLS FIRST, i_brand#15 ASC NULLS FIRST, s_store_name#10 ASC NULLS FIRST, s_company_name#11 ASC NULLS FIRST, d_year#7 ASC NULLS FIRST, d_moy#8 ASC NULLS FIRST], false, 0
-
-(31) Window
-Input [8]: [i_category#16, i_brand#15, s_store_name#10, s_company_name#11, d_year#7, d_moy#8, sum_sales#22, avg_monthly_sales#25]
-Arguments: [rank(d_year#7, d_moy#8) windowspecdefinition(i_category#16, i_brand#15, s_store_name#10, s_company_name#11, d_year#7 ASC NULLS FIRST, d_moy#8 ASC NULLS FIRST, specifiedwindowframe(RowFrame, unboundedpreceding$(), currentrow$())) AS rn#27], [i_category#16, i_brand#15, s_store_name#10, s_company_name#11], [d_year#7 ASC NULLS FIRST, d_moy#8 ASC NULLS FIRST]
-
-(32) Filter [codegen id : 12]
-Input [9]: [i_category#16, i_brand#15, s_store_name#10, s_company_name#11, d_year#7, d_moy#8, sum_sales#22, avg_monthly_sales#25, rn#27]
-Condition : ((((isnotnull(d_year#7) AND isnotnull(avg_monthly_sales#25)) AND (d_year#7 = 1999)) AND (avg_monthly_sales#25 > 0.000000)) AND (CheckOverflow((promote_precision(abs(CheckOverflow((promote_precision(cast(sum_sales#22 as decimal(22,6))) - promote_precision(cast(avg_monthly_sales#25 as decimal(22,6)))), DecimalType(22,6), true), false)) / promote_precision(cast(avg_monthly_sales#25 as decimal(22,6)))), DecimalType(38,16), true) > 0.1000000000000000))
-
-(33) Exchange
-Input [9]: [i_category#16, i_brand#15, s_store_name#10, s_company_name#11, d_year#7, d_moy#8, sum_sales#22, avg_monthly_sales#25, rn#27]
-Arguments: hashpartitioning(i_category#16, i_brand#15, s_store_name#10, s_company_name#11, rn#27, 5), ENSURE_REQUIREMENTS, [id=#28]
-
-(34) Sort [codegen id : 13]
-Input [9]: [i_category#16, i_brand#15, s_store_name#10, s_company_name#11, d_year#7, d_moy#8, sum_sales#22, avg_monthly_sales#25, rn#27]
-Arguments: [i_category#16 ASC NULLS FIRST, i_brand#15 ASC NULLS FIRST, s_store_name#10 ASC NULLS FIRST, s_company_name#11 ASC NULLS FIRST, rn#27 ASC NULLS FIRST], false, 0
-
-(35) ReusedExchange [Reuses operator id: 23]
-Output [7]: [i_category#29, i_brand#30, s_store_name#31, s_company_name#32, d_year#33, d_moy#34, sum#35]
-
-(36) HashAggregate [codegen id : 21]
->>>>>>> 077cf2ac
-Input [7]: [i_category#29, i_brand#30, s_store_name#31, s_company_name#32, d_year#33, d_moy#34, sum#35]
-Keys [6]: [i_category#29, i_brand#30, s_store_name#31, s_company_name#32, d_year#33, d_moy#34]
-Functions [1]: [sum(UnscaledValue(ss_sales_price#36))]
-Aggregate Attributes [1]: [sum(UnscaledValue(ss_sales_price#36))#37]
-Results [7]: [i_category#29, i_brand#30, s_store_name#31, s_company_name#32, d_year#33, d_moy#34, MakeDecimal(sum(UnscaledValue(ss_sales_price#36))#37,17,2) AS sum_sales#38]
-
-<<<<<<< HEAD
-(39) Exchange
-Input [7]: [i_category#29, i_brand#30, s_store_name#31, s_company_name#32, d_year#33, d_moy#34, sum_sales#38]
-Arguments: hashpartitioning(i_category#29, i_brand#30, s_store_name#31, s_company_name#32, 5), ENSURE_REQUIREMENTS, [id=#39]
-
-(40) Sort [codegen id : 21]
-Input [7]: [i_category#29, i_brand#30, s_store_name#31, s_company_name#32, d_year#33, d_moy#34, sum_sales#38]
-Arguments: [i_category#29 ASC NULLS FIRST, i_brand#30 ASC NULLS FIRST, s_store_name#31 ASC NULLS FIRST, s_company_name#32 ASC NULLS FIRST, d_year#33 ASC NULLS FIRST, d_moy#34 ASC NULLS FIRST], false, 0
-
-(41) Window
-Input [7]: [i_category#29, i_brand#30, s_store_name#31, s_company_name#32, d_year#33, d_moy#34, sum_sales#38]
-Arguments: [rank(d_year#33, d_moy#34) windowspecdefinition(i_category#29, i_brand#30, s_store_name#31, s_company_name#32, d_year#33 ASC NULLS FIRST, d_moy#34 ASC NULLS FIRST, specifiedwindowframe(RowFrame, unboundedpreceding$(), currentrow$())) AS rn#40], [i_category#29, i_brand#30, s_store_name#31, s_company_name#32], [d_year#33 ASC NULLS FIRST, d_moy#34 ASC NULLS FIRST]
-
-(42) Project [codegen id : 22]
-Output [6]: [i_category#29, i_brand#30, s_store_name#31, s_company_name#32, sum_sales#38, rn#40]
-Input [8]: [i_category#29, i_brand#30, s_store_name#31, s_company_name#32, d_year#33, d_moy#34, sum_sales#38, rn#40]
-
-(43) Exchange
-Input [6]: [i_category#29, i_brand#30, s_store_name#31, s_company_name#32, sum_sales#38, rn#40]
-Arguments: hashpartitioning(i_category#29, i_brand#30, s_store_name#31, s_company_name#32, (rn#40 + 1), 5), ENSURE_REQUIREMENTS, [id=#41]
-
-(44) Sort [codegen id : 23]
-Input [6]: [i_category#29, i_brand#30, s_store_name#31, s_company_name#32, sum_sales#38, rn#40]
-Arguments: [i_category#29 ASC NULLS FIRST, i_brand#30 ASC NULLS FIRST, s_store_name#31 ASC NULLS FIRST, s_company_name#32 ASC NULLS FIRST, (rn#40 + 1) ASC NULLS FIRST], false, 0
-
-(45) SortMergeJoin [codegen id : 24]
-Left keys [5]: [i_category#17, i_brand#16, s_store_name#11, s_company_name#12, rn#26]
-Right keys [5]: [i_category#29, i_brand#30, s_store_name#31, s_company_name#32, (rn#40 + 1)]
-Join condition: None
-
-(46) Project [codegen id : 24]
-Output [10]: [i_category#17, i_brand#16, s_store_name#11, s_company_name#12, d_year#7, d_moy#8, sum_sales#23, avg_monthly_sales#27, rn#26, sum_sales#38]
-Input [15]: [i_category#17, i_brand#16, s_store_name#11, s_company_name#12, d_year#7, d_moy#8, sum_sales#23, avg_monthly_sales#27, rn#26, i_category#29, i_brand#30, s_store_name#31, s_company_name#32, sum_sales#38, rn#40]
-
-(47) ReusedExchange [Reuses operator id: 39]
-Output [7]: [i_category#42, i_brand#43, s_store_name#44, s_company_name#45, d_year#46, d_moy#47, sum_sales#48]
-
-(48) Sort [codegen id : 33]
-Input [7]: [i_category#42, i_brand#43, s_store_name#44, s_company_name#45, d_year#46, d_moy#47, sum_sales#48]
-Arguments: [i_category#42 ASC NULLS FIRST, i_brand#43 ASC NULLS FIRST, s_store_name#44 ASC NULLS FIRST, s_company_name#45 ASC NULLS FIRST, d_year#46 ASC NULLS FIRST, d_moy#47 ASC NULLS FIRST], false, 0
-
-(49) Window
-Input [7]: [i_category#42, i_brand#43, s_store_name#44, s_company_name#45, d_year#46, d_moy#47, sum_sales#48]
-Arguments: [rank(d_year#46, d_moy#47) windowspecdefinition(i_category#42, i_brand#43, s_store_name#44, s_company_name#45, d_year#46 ASC NULLS FIRST, d_moy#47 ASC NULLS FIRST, specifiedwindowframe(RowFrame, unboundedpreceding$(), currentrow$())) AS rn#49], [i_category#42, i_brand#43, s_store_name#44, s_company_name#45], [d_year#46 ASC NULLS FIRST, d_moy#47 ASC NULLS FIRST]
-
-(50) Project [codegen id : 34]
-Output [6]: [i_category#42, i_brand#43, s_store_name#44, s_company_name#45, sum_sales#48, rn#49]
-Input [8]: [i_category#42, i_brand#43, s_store_name#44, s_company_name#45, d_year#46, d_moy#47, sum_sales#48, rn#49]
-
-(51) Exchange
-Input [6]: [i_category#42, i_brand#43, s_store_name#44, s_company_name#45, sum_sales#48, rn#49]
-Arguments: hashpartitioning(i_category#42, i_brand#43, s_store_name#44, s_company_name#45, (rn#49 - 1), 5), ENSURE_REQUIREMENTS, [id=#50]
-
-(52) Sort [codegen id : 35]
-Input [6]: [i_category#42, i_brand#43, s_store_name#44, s_company_name#45, sum_sales#48, rn#49]
-Arguments: [i_category#42 ASC NULLS FIRST, i_brand#43 ASC NULLS FIRST, s_store_name#44 ASC NULLS FIRST, s_company_name#45 ASC NULLS FIRST, (rn#49 - 1) ASC NULLS FIRST], false, 0
-
-(53) SortMergeJoin [codegen id : 36]
-Left keys [5]: [i_category#17, i_brand#16, s_store_name#11, s_company_name#12, rn#26]
-Right keys [5]: [i_category#42, i_brand#43, s_store_name#44, s_company_name#45, (rn#49 - 1)]
-Join condition: None
-
-(54) Project [codegen id : 36]
-Output [7]: [i_category#17, d_year#7, d_moy#8, avg_monthly_sales#27, sum_sales#23, sum_sales#38 AS psum#51, sum_sales#48 AS nsum#52]
-Input [16]: [i_category#17, i_brand#16, s_store_name#11, s_company_name#12, d_year#7, d_moy#8, sum_sales#23, avg_monthly_sales#27, rn#26, sum_sales#38, i_category#42, i_brand#43, s_store_name#44, s_company_name#45, sum_sales#48, rn#49]
-
-(55) TakeOrderedAndProject
-Input [7]: [i_category#17, d_year#7, d_moy#8, avg_monthly_sales#27, sum_sales#23, psum#51, nsum#52]
-Arguments: 100, [CheckOverflow((promote_precision(cast(sum_sales#23 as decimal(22,6))) - promote_precision(cast(avg_monthly_sales#27 as decimal(22,6)))), DecimalType(22,6), true) ASC NULLS FIRST, d_moy#8 ASC NULLS FIRST], [i_category#17, d_year#7, d_moy#8, avg_monthly_sales#27, sum_sales#23, psum#51, nsum#52]
-=======
-(37) Exchange
-Input [7]: [i_category#29, i_brand#30, s_store_name#31, s_company_name#32, d_year#33, d_moy#34, sum_sales#38]
-Arguments: hashpartitioning(i_category#29, i_brand#30, s_store_name#31, s_company_name#32, 5), ENSURE_REQUIREMENTS, [id=#39]
-
-(38) Sort [codegen id : 22]
-Input [7]: [i_category#29, i_brand#30, s_store_name#31, s_company_name#32, d_year#33, d_moy#34, sum_sales#38]
-Arguments: [i_category#29 ASC NULLS FIRST, i_brand#30 ASC NULLS FIRST, s_store_name#31 ASC NULLS FIRST, s_company_name#32 ASC NULLS FIRST, d_year#33 ASC NULLS FIRST, d_moy#34 ASC NULLS FIRST], false, 0
-
-(39) Window
-Input [7]: [i_category#29, i_brand#30, s_store_name#31, s_company_name#32, d_year#33, d_moy#34, sum_sales#38]
-Arguments: [rank(d_year#33, d_moy#34) windowspecdefinition(i_category#29, i_brand#30, s_store_name#31, s_company_name#32, d_year#33 ASC NULLS FIRST, d_moy#34 ASC NULLS FIRST, specifiedwindowframe(RowFrame, unboundedpreceding$(), currentrow$())) AS rn#40], [i_category#29, i_brand#30, s_store_name#31, s_company_name#32], [d_year#33 ASC NULLS FIRST, d_moy#34 ASC NULLS FIRST]
-
-(40) Project [codegen id : 23]
-Output [6]: [i_category#29, i_brand#30, s_store_name#31, s_company_name#32, sum_sales#38, rn#40]
-Input [8]: [i_category#29, i_brand#30, s_store_name#31, s_company_name#32, d_year#33, d_moy#34, sum_sales#38, rn#40]
-
-(41) Exchange
-Input [6]: [i_category#29, i_brand#30, s_store_name#31, s_company_name#32, sum_sales#38, rn#40]
-Arguments: hashpartitioning(i_category#29, i_brand#30, s_store_name#31, s_company_name#32, (rn#40 + 1), 5), ENSURE_REQUIREMENTS, [id=#41]
-
-(42) Sort [codegen id : 24]
-Input [6]: [i_category#29, i_brand#30, s_store_name#31, s_company_name#32, sum_sales#38, rn#40]
-Arguments: [i_category#29 ASC NULLS FIRST, i_brand#30 ASC NULLS FIRST, s_store_name#31 ASC NULLS FIRST, s_company_name#32 ASC NULLS FIRST, (rn#40 + 1) ASC NULLS FIRST], false, 0
-
-(43) SortMergeJoin [codegen id : 25]
-Left keys [5]: [i_category#16, i_brand#15, s_store_name#10, s_company_name#11, rn#27]
-Right keys [5]: [i_category#29, i_brand#30, s_store_name#31, s_company_name#32, (rn#40 + 1)]
-Join condition: None
-
-(44) Project [codegen id : 25]
-Output [10]: [i_category#16, i_brand#15, s_store_name#10, s_company_name#11, d_year#7, d_moy#8, sum_sales#22, avg_monthly_sales#25, rn#27, sum_sales#38]
-Input [15]: [i_category#16, i_brand#15, s_store_name#10, s_company_name#11, d_year#7, d_moy#8, sum_sales#22, avg_monthly_sales#25, rn#27, i_category#29, i_brand#30, s_store_name#31, s_company_name#32, sum_sales#38, rn#40]
-
-(45) ReusedExchange [Reuses operator id: 37]
-Output [7]: [i_category#42, i_brand#43, s_store_name#44, s_company_name#45, d_year#46, d_moy#47, sum_sales#48]
-
-(46) Sort [codegen id : 34]
-Input [7]: [i_category#42, i_brand#43, s_store_name#44, s_company_name#45, d_year#46, d_moy#47, sum_sales#48]
-Arguments: [i_category#42 ASC NULLS FIRST, i_brand#43 ASC NULLS FIRST, s_store_name#44 ASC NULLS FIRST, s_company_name#45 ASC NULLS FIRST, d_year#46 ASC NULLS FIRST, d_moy#47 ASC NULLS FIRST], false, 0
-
-(47) Window
-Input [7]: [i_category#42, i_brand#43, s_store_name#44, s_company_name#45, d_year#46, d_moy#47, sum_sales#48]
-Arguments: [rank(d_year#46, d_moy#47) windowspecdefinition(i_category#42, i_brand#43, s_store_name#44, s_company_name#45, d_year#46 ASC NULLS FIRST, d_moy#47 ASC NULLS FIRST, specifiedwindowframe(RowFrame, unboundedpreceding$(), currentrow$())) AS rn#49], [i_category#42, i_brand#43, s_store_name#44, s_company_name#45], [d_year#46 ASC NULLS FIRST, d_moy#47 ASC NULLS FIRST]
-
-(48) Project [codegen id : 35]
-Output [6]: [i_category#42, i_brand#43, s_store_name#44, s_company_name#45, sum_sales#48, rn#49]
-Input [8]: [i_category#42, i_brand#43, s_store_name#44, s_company_name#45, d_year#46, d_moy#47, sum_sales#48, rn#49]
-
-(49) Exchange
-Input [6]: [i_category#42, i_brand#43, s_store_name#44, s_company_name#45, sum_sales#48, rn#49]
-Arguments: hashpartitioning(i_category#42, i_brand#43, s_store_name#44, s_company_name#45, (rn#49 - 1), 5), ENSURE_REQUIREMENTS, [id=#50]
-
-(50) Sort [codegen id : 36]
-Input [6]: [i_category#42, i_brand#43, s_store_name#44, s_company_name#45, sum_sales#48, rn#49]
-Arguments: [i_category#42 ASC NULLS FIRST, i_brand#43 ASC NULLS FIRST, s_store_name#44 ASC NULLS FIRST, s_company_name#45 ASC NULLS FIRST, (rn#49 - 1) ASC NULLS FIRST], false, 0
-
-(51) SortMergeJoin [codegen id : 37]
-Left keys [5]: [i_category#16, i_brand#15, s_store_name#10, s_company_name#11, rn#27]
-Right keys [5]: [i_category#42, i_brand#43, s_store_name#44, s_company_name#45, (rn#49 - 1)]
-Join condition: None
-
-(52) Project [codegen id : 37]
-Output [7]: [i_category#16, d_year#7, d_moy#8, avg_monthly_sales#25, sum_sales#22, sum_sales#38 AS psum#51, sum_sales#48 AS nsum#52]
-Input [16]: [i_category#16, i_brand#15, s_store_name#10, s_company_name#11, d_year#7, d_moy#8, sum_sales#22, avg_monthly_sales#25, rn#27, sum_sales#38, i_category#42, i_brand#43, s_store_name#44, s_company_name#45, sum_sales#48, rn#49]
-
-(53) TakeOrderedAndProject
-Input [7]: [i_category#16, d_year#7, d_moy#8, avg_monthly_sales#25, sum_sales#22, psum#51, nsum#52]
-Arguments: 100, [CheckOverflow((promote_precision(cast(sum_sales#22 as decimal(22,6))) - promote_precision(cast(avg_monthly_sales#25 as decimal(22,6)))), DecimalType(22,6), true) ASC NULLS FIRST, d_moy#8 ASC NULLS FIRST], [i_category#16, d_year#7, d_moy#8, avg_monthly_sales#25, sum_sales#22, psum#51, nsum#52]
->>>>>>> 077cf2ac
+Arguments: [rank(d_year#7, d_moy#8) windowspecdefinition(i_category#16, i_brand#15, s_store_name#10, s_company_name#11, d_year#7 ASC NULLS FIRST, d_moy#8 ASC NULLS FIRST, specifiedwindowframe(RowFrame, unboundedpreceding$(), currentrow$())) AS rn#25], [i_category#16, i_brand#15, s_store_name#10, s_company_name#11], [d_year#7 ASC NULLS FIRST, d_moy#8 ASC NULLS FIRST]
+
+(28) Filter [codegen id : 10]
+Input [9]: [i_category#16, i_brand#15, s_store_name#10, s_company_name#11, d_year#7, d_moy#8, sum_sales#22, _w0#23, rn#25]
+Condition : (isnotnull(d_year#7) AND (d_year#7 = 1999))
+
+(29) Window
+Input [9]: [i_category#16, i_brand#15, s_store_name#10, s_company_name#11, d_year#7, d_moy#8, sum_sales#22, _w0#23, rn#25]
+Arguments: [avg(_w0#23) windowspecdefinition(i_category#16, i_brand#15, s_store_name#10, s_company_name#11, d_year#7, specifiedwindowframe(RowFrame, unboundedpreceding$(), unboundedfollowing$())) AS avg_monthly_sales#26], [i_category#16, i_brand#15, s_store_name#10, s_company_name#11, d_year#7]
+
+(30) Filter [codegen id : 11]
+Input [10]: [i_category#16, i_brand#15, s_store_name#10, s_company_name#11, d_year#7, d_moy#8, sum_sales#22, _w0#23, rn#25, avg_monthly_sales#26]
+Condition : ((isnotnull(avg_monthly_sales#26) AND (avg_monthly_sales#26 > 0.000000)) AND (CheckOverflow((promote_precision(abs(CheckOverflow((promote_precision(cast(sum_sales#22 as decimal(22,6))) - promote_precision(cast(avg_monthly_sales#26 as decimal(22,6)))), DecimalType(22,6), true), false)) / promote_precision(cast(avg_monthly_sales#26 as decimal(22,6)))), DecimalType(38,16), true) > 0.1000000000000000))
+
+(31) Project [codegen id : 11]
+Output [9]: [i_category#16, i_brand#15, s_store_name#10, s_company_name#11, d_year#7, d_moy#8, sum_sales#22, avg_monthly_sales#26, rn#25]
+Input [10]: [i_category#16, i_brand#15, s_store_name#10, s_company_name#11, d_year#7, d_moy#8, sum_sales#22, _w0#23, rn#25, avg_monthly_sales#26]
+
+(32) Exchange
+Input [9]: [i_category#16, i_brand#15, s_store_name#10, s_company_name#11, d_year#7, d_moy#8, sum_sales#22, avg_monthly_sales#26, rn#25]
+Arguments: hashpartitioning(i_category#16, i_brand#15, s_store_name#10, s_company_name#11, rn#25, 5), ENSURE_REQUIREMENTS, [id=#27]
+
+(33) Sort [codegen id : 12]
+Input [9]: [i_category#16, i_brand#15, s_store_name#10, s_company_name#11, d_year#7, d_moy#8, sum_sales#22, avg_monthly_sales#26, rn#25]
+Arguments: [i_category#16 ASC NULLS FIRST, i_brand#15 ASC NULLS FIRST, s_store_name#10 ASC NULLS FIRST, s_company_name#11 ASC NULLS FIRST, rn#25 ASC NULLS FIRST], false, 0
+
+(34) ReusedExchange [Reuses operator id: 23]
+Output [7]: [i_category#28, i_brand#29, s_store_name#30, s_company_name#31, d_year#32, d_moy#33, sum#34]
+
+(35) HashAggregate [codegen id : 20]
+Input [7]: [i_category#28, i_brand#29, s_store_name#30, s_company_name#31, d_year#32, d_moy#33, sum#34]
+Keys [6]: [i_category#28, i_brand#29, s_store_name#30, s_company_name#31, d_year#32, d_moy#33]
+Functions [1]: [sum(UnscaledValue(ss_sales_price#35))]
+Aggregate Attributes [1]: [sum(UnscaledValue(ss_sales_price#35))#36]
+Results [7]: [i_category#28, i_brand#29, s_store_name#30, s_company_name#31, d_year#32, d_moy#33, MakeDecimal(sum(UnscaledValue(ss_sales_price#35))#36,17,2) AS sum_sales#37]
+
+(36) Exchange
+Input [7]: [i_category#28, i_brand#29, s_store_name#30, s_company_name#31, d_year#32, d_moy#33, sum_sales#37]
+Arguments: hashpartitioning(i_category#28, i_brand#29, s_store_name#30, s_company_name#31, 5), ENSURE_REQUIREMENTS, [id=#38]
+
+(37) Sort [codegen id : 21]
+Input [7]: [i_category#28, i_brand#29, s_store_name#30, s_company_name#31, d_year#32, d_moy#33, sum_sales#37]
+Arguments: [i_category#28 ASC NULLS FIRST, i_brand#29 ASC NULLS FIRST, s_store_name#30 ASC NULLS FIRST, s_company_name#31 ASC NULLS FIRST, d_year#32 ASC NULLS FIRST, d_moy#33 ASC NULLS FIRST], false, 0
+
+(38) Window
+Input [7]: [i_category#28, i_brand#29, s_store_name#30, s_company_name#31, d_year#32, d_moy#33, sum_sales#37]
+Arguments: [rank(d_year#32, d_moy#33) windowspecdefinition(i_category#28, i_brand#29, s_store_name#30, s_company_name#31, d_year#32 ASC NULLS FIRST, d_moy#33 ASC NULLS FIRST, specifiedwindowframe(RowFrame, unboundedpreceding$(), currentrow$())) AS rn#39], [i_category#28, i_brand#29, s_store_name#30, s_company_name#31], [d_year#32 ASC NULLS FIRST, d_moy#33 ASC NULLS FIRST]
+
+(39) Project [codegen id : 22]
+Output [6]: [i_category#28, i_brand#29, s_store_name#30, s_company_name#31, sum_sales#37, rn#39]
+Input [8]: [i_category#28, i_brand#29, s_store_name#30, s_company_name#31, d_year#32, d_moy#33, sum_sales#37, rn#39]
+
+(40) Exchange
+Input [6]: [i_category#28, i_brand#29, s_store_name#30, s_company_name#31, sum_sales#37, rn#39]
+Arguments: hashpartitioning(i_category#28, i_brand#29, s_store_name#30, s_company_name#31, (rn#39 + 1), 5), ENSURE_REQUIREMENTS, [id=#40]
+
+(41) Sort [codegen id : 23]
+Input [6]: [i_category#28, i_brand#29, s_store_name#30, s_company_name#31, sum_sales#37, rn#39]
+Arguments: [i_category#28 ASC NULLS FIRST, i_brand#29 ASC NULLS FIRST, s_store_name#30 ASC NULLS FIRST, s_company_name#31 ASC NULLS FIRST, (rn#39 + 1) ASC NULLS FIRST], false, 0
+
+(42) SortMergeJoin [codegen id : 24]
+Left keys [5]: [i_category#16, i_brand#15, s_store_name#10, s_company_name#11, rn#25]
+Right keys [5]: [i_category#28, i_brand#29, s_store_name#30, s_company_name#31, (rn#39 + 1)]
+Join condition: None
+
+(43) Project [codegen id : 24]
+Output [10]: [i_category#16, i_brand#15, s_store_name#10, s_company_name#11, d_year#7, d_moy#8, sum_sales#22, avg_monthly_sales#26, rn#25, sum_sales#37]
+Input [15]: [i_category#16, i_brand#15, s_store_name#10, s_company_name#11, d_year#7, d_moy#8, sum_sales#22, avg_monthly_sales#26, rn#25, i_category#28, i_brand#29, s_store_name#30, s_company_name#31, sum_sales#37, rn#39]
+
+(44) ReusedExchange [Reuses operator id: 36]
+Output [7]: [i_category#41, i_brand#42, s_store_name#43, s_company_name#44, d_year#45, d_moy#46, sum_sales#47]
+
+(45) Sort [codegen id : 33]
+Input [7]: [i_category#41, i_brand#42, s_store_name#43, s_company_name#44, d_year#45, d_moy#46, sum_sales#47]
+Arguments: [i_category#41 ASC NULLS FIRST, i_brand#42 ASC NULLS FIRST, s_store_name#43 ASC NULLS FIRST, s_company_name#44 ASC NULLS FIRST, d_year#45 ASC NULLS FIRST, d_moy#46 ASC NULLS FIRST], false, 0
+
+(46) Window
+Input [7]: [i_category#41, i_brand#42, s_store_name#43, s_company_name#44, d_year#45, d_moy#46, sum_sales#47]
+Arguments: [rank(d_year#45, d_moy#46) windowspecdefinition(i_category#41, i_brand#42, s_store_name#43, s_company_name#44, d_year#45 ASC NULLS FIRST, d_moy#46 ASC NULLS FIRST, specifiedwindowframe(RowFrame, unboundedpreceding$(), currentrow$())) AS rn#48], [i_category#41, i_brand#42, s_store_name#43, s_company_name#44], [d_year#45 ASC NULLS FIRST, d_moy#46 ASC NULLS FIRST]
+
+(47) Project [codegen id : 34]
+Output [6]: [i_category#41, i_brand#42, s_store_name#43, s_company_name#44, sum_sales#47, rn#48]
+Input [8]: [i_category#41, i_brand#42, s_store_name#43, s_company_name#44, d_year#45, d_moy#46, sum_sales#47, rn#48]
+
+(48) Exchange
+Input [6]: [i_category#41, i_brand#42, s_store_name#43, s_company_name#44, sum_sales#47, rn#48]
+Arguments: hashpartitioning(i_category#41, i_brand#42, s_store_name#43, s_company_name#44, (rn#48 - 1), 5), ENSURE_REQUIREMENTS, [id=#49]
+
+(49) Sort [codegen id : 35]
+Input [6]: [i_category#41, i_brand#42, s_store_name#43, s_company_name#44, sum_sales#47, rn#48]
+Arguments: [i_category#41 ASC NULLS FIRST, i_brand#42 ASC NULLS FIRST, s_store_name#43 ASC NULLS FIRST, s_company_name#44 ASC NULLS FIRST, (rn#48 - 1) ASC NULLS FIRST], false, 0
+
+(50) SortMergeJoin [codegen id : 36]
+Left keys [5]: [i_category#16, i_brand#15, s_store_name#10, s_company_name#11, rn#25]
+Right keys [5]: [i_category#41, i_brand#42, s_store_name#43, s_company_name#44, (rn#48 - 1)]
+Join condition: None
+
+(51) Project [codegen id : 36]
+Output [7]: [i_category#16, d_year#7, d_moy#8, avg_monthly_sales#26, sum_sales#22, sum_sales#37 AS psum#50, sum_sales#47 AS nsum#51]
+Input [16]: [i_category#16, i_brand#15, s_store_name#10, s_company_name#11, d_year#7, d_moy#8, sum_sales#22, avg_monthly_sales#26, rn#25, sum_sales#37, i_category#41, i_brand#42, s_store_name#43, s_company_name#44, sum_sales#47, rn#48]
+
+(52) TakeOrderedAndProject
+Input [7]: [i_category#16, d_year#7, d_moy#8, avg_monthly_sales#26, sum_sales#22, psum#50, nsum#51]
+Arguments: 100, [CheckOverflow((promote_precision(cast(sum_sales#22 as decimal(22,6))) - promote_precision(cast(avg_monthly_sales#26 as decimal(22,6)))), DecimalType(22,6), true) ASC NULLS FIRST, d_moy#8 ASC NULLS FIRST], [i_category#16, d_year#7, d_moy#8, avg_monthly_sales#26, sum_sales#22, psum#50, nsum#51]
 
 ===== Subqueries =====
 
 Subquery:1 Hosting operator id = 1 Hosting Expression = ss_sold_date_sk#4 IN dynamicpruning#5
-<<<<<<< HEAD
-ReusedExchange (56)
-
-
-(56) ReusedExchange [Reuses operator id: 7]
-=======
-BroadcastExchange (57)
-+- * Filter (56)
-   +- * ColumnarToRow (55)
-      +- Scan parquet default.date_dim (54)
-
-
-(54) Scan parquet default.date_dim
->>>>>>> 077cf2ac
+BroadcastExchange (56)
++- * Filter (55)
+   +- * ColumnarToRow (54)
+      +- Scan parquet default.date_dim (53)
+
+
+(53) Scan parquet default.date_dim
 Output [3]: [d_date_sk#6, d_year#7, d_moy#8]
 Batched: true
 Location [not included in comparison]/{warehouse_dir}/date_dim]
 PushedFilters: [Or(Or(EqualTo(d_year,1999),And(EqualTo(d_year,1998),EqualTo(d_moy,12))),And(EqualTo(d_year,2000),EqualTo(d_moy,1))), IsNotNull(d_date_sk)]
 ReadSchema: struct<d_date_sk:int,d_year:int,d_moy:int>
 
-(55) ColumnarToRow [codegen id : 1]
+(54) ColumnarToRow [codegen id : 1]
 Input [3]: [d_date_sk#6, d_year#7, d_moy#8]
 
-(56) Filter [codegen id : 1]
+(55) Filter [codegen id : 1]
 Input [3]: [d_date_sk#6, d_year#7, d_moy#8]
 Condition : ((((d_year#7 = 1999) OR ((d_year#7 = 1998) AND (d_moy#8 = 12))) OR ((d_year#7 = 2000) AND (d_moy#8 = 1))) AND isnotnull(d_date_sk#6))
 
-(57) BroadcastExchange
+(56) BroadcastExchange
 Input [3]: [d_date_sk#6, d_year#7, d_moy#8]
-Arguments: HashedRelationBroadcastMode(List(cast(input[0, int, false] as bigint)),false), [id=#53]
-
+Arguments: HashedRelationBroadcastMode(List(cast(input[0, int, false] as bigint)),false), [id=#52]
+
