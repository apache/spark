== Physical Plan ==
TakeOrderedAndProject (212)
+- * HashAggregate (211)
   +- Exchange (210)
      +- * HashAggregate (209)
         +- Union (208)
            :- * HashAggregate (131)
            :  +- Exchange (130)
            :     +- * HashAggregate (129)
            :        +- Union (128)
            :           :- * Project (89)
            :           :  +- * Filter (88)
            :           :     +- * HashAggregate (87)
            :           :        +- Exchange (86)
            :           :           +- * HashAggregate (85)
            :           :              +- * Project (84)
            :           :                 +- * BroadcastHashJoin Inner BuildRight (83)
            :           :                    :- * Project (73)
            :           :                    :  +- * BroadcastHashJoin Inner BuildRight (72)
            :           :                    :     :- SortMergeJoin LeftSemi (66)
            :           :                    :     :  :- * Sort (5)
            :           :                    :     :  :  +- Exchange (4)
            :           :                    :     :  :     +- * Filter (3)
            :           :                    :     :  :        +- * ColumnarToRow (2)
            :           :                    :     :  :           +- Scan parquet default.store_sales (1)
            :           :                    :     :  +- * Sort (65)
            :           :                    :     :     +- Exchange (64)
            :           :                    :     :        +- * Project (63)
            :           :                    :     :           +- * BroadcastHashJoin Inner BuildRight (62)
            :           :                    :     :              :- * Filter (8)
            :           :                    :     :              :  +- * ColumnarToRow (7)
            :           :                    :     :              :     +- Scan parquet default.item (6)
<<<<<<< HEAD
            :           :                    :     :              +- BroadcastExchange (61)
            :           :                    :     :                 +- * HashAggregate (60)
            :           :                    :     :                    +- * HashAggregate (59)
            :           :                    :     :                       +- * HashAggregate (58)
            :           :                    :     :                          +- Exchange (57)
            :           :                    :     :                             +- * HashAggregate (56)
            :           :                    :     :                                +- * BroadcastHashJoin LeftSemi BuildRight (55)
            :           :                    :     :                                   :- * BroadcastHashJoin LeftSemi BuildRight (41)
            :           :                    :     :                                   :  :- * Project (24)
            :           :                    :     :                                   :  :  +- * BroadcastHashJoin Inner BuildRight (23)
            :           :                    :     :                                   :  :     :- * Project (18)
            :           :                    :     :                                   :  :     :  +- * BroadcastHashJoin Inner BuildRight (17)
            :           :                    :     :                                   :  :     :     :- * Filter (11)
            :           :                    :     :                                   :  :     :     :  +- * ColumnarToRow (10)
            :           :                    :     :                                   :  :     :     :     +- Scan parquet default.store_sales (9)
            :           :                    :     :                                   :  :     :     +- BroadcastExchange (16)
            :           :                    :     :                                   :  :     :        +- * Project (15)
            :           :                    :     :                                   :  :     :           +- * Filter (14)
            :           :                    :     :                                   :  :     :              +- * ColumnarToRow (13)
            :           :                    :     :                                   :  :     :                 +- Scan parquet default.date_dim (12)
            :           :                    :     :                                   :  :     +- BroadcastExchange (22)
            :           :                    :     :                                   :  :        +- * Filter (21)
            :           :                    :     :                                   :  :           +- * ColumnarToRow (20)
            :           :                    :     :                                   :  :              +- Scan parquet default.item (19)
            :           :                    :     :                                   :  +- BroadcastExchange (40)
            :           :                    :     :                                   :     +- * HashAggregate (39)
            :           :                    :     :                                   :        +- Exchange (38)
            :           :                    :     :                                   :           +- * HashAggregate (37)
            :           :                    :     :                                   :              +- * Project (36)
            :           :                    :     :                                   :                 +- * BroadcastHashJoin Inner BuildRight (35)
            :           :                    :     :                                   :                    :- * Project (30)
            :           :                    :     :                                   :                    :  +- * BroadcastHashJoin Inner BuildRight (29)
            :           :                    :     :                                   :                    :     :- * Filter (27)
            :           :                    :     :                                   :                    :     :  +- * ColumnarToRow (26)
            :           :                    :     :                                   :                    :     :     +- Scan parquet default.catalog_sales (25)
            :           :                    :     :                                   :                    :     +- ReusedExchange (28)
            :           :                    :     :                                   :                    +- BroadcastExchange (34)
            :           :                    :     :                                   :                       +- * Filter (33)
            :           :                    :     :                                   :                          +- * ColumnarToRow (32)
            :           :                    :     :                                   :                             +- Scan parquet default.item (31)
            :           :                    :     :                                   +- BroadcastExchange (54)
            :           :                    :     :                                      +- * HashAggregate (53)
            :           :                    :     :                                         +- Exchange (52)
            :           :                    :     :                                            +- * HashAggregate (51)
            :           :                    :     :                                               +- * Project (50)
            :           :                    :     :                                                  +- * BroadcastHashJoin Inner BuildRight (49)
            :           :                    :     :                                                     :- * Project (47)
            :           :                    :     :                                                     :  +- * BroadcastHashJoin Inner BuildRight (46)
            :           :                    :     :                                                     :     :- * Filter (44)
            :           :                    :     :                                                     :     :  +- * ColumnarToRow (43)
            :           :                    :     :                                                     :     :     +- Scan parquet default.web_sales (42)
            :           :                    :     :                                                     :     +- ReusedExchange (45)
            :           :                    :     :                                                     +- ReusedExchange (48)
            :           :                    :     +- BroadcastExchange (71)
            :           :                    :        +- * Project (70)
            :           :                    :           +- * Filter (69)
            :           :                    :              +- * ColumnarToRow (68)
            :           :                    :                 +- Scan parquet default.date_dim (67)
            :           :                    +- BroadcastExchange (82)
            :           :                       +- SortMergeJoin LeftSemi (81)
            :           :                          :- * Sort (78)
            :           :                          :  +- Exchange (77)
            :           :                          :     +- * Filter (76)
            :           :                          :        +- * ColumnarToRow (75)
            :           :                          :           +- Scan parquet default.item (74)
            :           :                          +- * Sort (80)
            :           :                             +- ReusedExchange (79)
            :           :- * Project (108)
            :           :  +- * Filter (107)
            :           :     +- * HashAggregate (106)
            :           :        +- Exchange (105)
            :           :           +- * HashAggregate (104)
            :           :              +- * Project (103)
            :           :                 +- * BroadcastHashJoin Inner BuildRight (102)
            :           :                    :- * Project (100)
            :           :                    :  +- * BroadcastHashJoin Inner BuildRight (99)
            :           :                    :     :- SortMergeJoin LeftSemi (97)
            :           :                    :     :  :- * Sort (94)
            :           :                    :     :  :  +- Exchange (93)
            :           :                    :     :  :     +- * Filter (92)
            :           :                    :     :  :        +- * ColumnarToRow (91)
            :           :                    :     :  :           +- Scan parquet default.catalog_sales (90)
            :           :                    :     :  +- * Sort (96)
            :           :                    :     :     +- ReusedExchange (95)
            :           :                    :     +- ReusedExchange (98)
            :           :                    +- ReusedExchange (101)
            :           +- * Project (127)
            :              +- * Filter (126)
            :                 +- * HashAggregate (125)
            :                    +- Exchange (124)
            :                       +- * HashAggregate (123)
            :                          +- * Project (122)
            :                             +- * BroadcastHashJoin Inner BuildRight (121)
            :                                :- * Project (119)
            :                                :  +- * BroadcastHashJoin Inner BuildRight (118)
            :                                :     :- SortMergeJoin LeftSemi (116)
            :                                :     :  :- * Sort (113)
            :                                :     :  :  +- Exchange (112)
            :                                :     :  :     +- * Filter (111)
            :                                :     :  :        +- * ColumnarToRow (110)
            :                                :     :  :           +- Scan parquet default.web_sales (109)
            :                                :     :  +- * Sort (115)
            :                                :     :     +- ReusedExchange (114)
            :                                :     +- ReusedExchange (117)
            :                                +- ReusedExchange (120)
            :- * HashAggregate (150)
            :  +- Exchange (149)
            :     +- * HashAggregate (148)
            :        +- * HashAggregate (147)
            :           +- Exchange (146)
            :              +- * HashAggregate (145)
            :                 +- Union (144)
            :                    :- * Project (135)
            :                    :  +- * Filter (134)
            :                    :     +- * HashAggregate (133)
            :                    :        +- ReusedExchange (132)
            :                    :- * Project (139)
            :                    :  +- * Filter (138)
            :                    :     +- * HashAggregate (137)
            :                    :        +- ReusedExchange (136)
            :                    +- * Project (143)
            :                       +- * Filter (142)
            :                          +- * HashAggregate (141)
            :                             +- ReusedExchange (140)
            :- * HashAggregate (169)
            :  +- Exchange (168)
            :     +- * HashAggregate (167)
            :        +- * HashAggregate (166)
            :           +- Exchange (165)
            :              +- * HashAggregate (164)
            :                 +- Union (163)
            :                    :- * Project (154)
            :                    :  +- * Filter (153)
            :                    :     +- * HashAggregate (152)
            :                    :        +- ReusedExchange (151)
            :                    :- * Project (158)
            :                    :  +- * Filter (157)
            :                    :     +- * HashAggregate (156)
            :                    :        +- ReusedExchange (155)
            :                    +- * Project (162)
            :                       +- * Filter (161)
            :                          +- * HashAggregate (160)
            :                             +- ReusedExchange (159)
            :- * HashAggregate (188)
            :  +- Exchange (187)
            :     +- * HashAggregate (186)
            :        +- * HashAggregate (185)
            :           +- Exchange (184)
            :              +- * HashAggregate (183)
            :                 +- Union (182)
            :                    :- * Project (173)
            :                    :  +- * Filter (172)
            :                    :     +- * HashAggregate (171)
            :                    :        +- ReusedExchange (170)
            :                    :- * Project (177)
            :                    :  +- * Filter (176)
            :                    :     +- * HashAggregate (175)
            :                    :        +- ReusedExchange (174)
            :                    +- * Project (181)
            :                       +- * Filter (180)
            :                          +- * HashAggregate (179)
            :                             +- ReusedExchange (178)
            +- * HashAggregate (207)
               +- Exchange (206)
                  +- * HashAggregate (205)
                     +- * HashAggregate (204)
                        +- Exchange (203)
                           +- * HashAggregate (202)
                              +- Union (201)
                                 :- * Project (192)
                                 :  +- * Filter (191)
                                 :     +- * HashAggregate (190)
                                 :        +- ReusedExchange (189)
                                 :- * Project (196)
                                 :  +- * Filter (195)
                                 :     +- * HashAggregate (194)
                                 :        +- ReusedExchange (193)
                                 +- * Project (200)
                                    +- * Filter (199)
                                       +- * HashAggregate (198)
                                          +- ReusedExchange (197)
=======
            :           :                    :     :              +- BroadcastExchange (62)
            :           :                    :     :                 +- * HashAggregate (61)
            :           :                    :     :                    +- Exchange (60)
            :           :                    :     :                       +- * HashAggregate (59)
            :           :                    :     :                          +- SortMergeJoin LeftSemi (58)
            :           :                    :     :                             :- * Sort (46)
            :           :                    :     :                             :  +- Exchange (45)
            :           :                    :     :                             :     +- * HashAggregate (44)
            :           :                    :     :                             :        +- Exchange (43)
            :           :                    :     :                             :           +- * HashAggregate (42)
            :           :                    :     :                             :              +- * Project (41)
            :           :                    :     :                             :                 +- * BroadcastHashJoin Inner BuildRight (40)
            :           :                    :     :                             :                    :- * Project (18)
            :           :                    :     :                             :                    :  +- * BroadcastHashJoin Inner BuildRight (17)
            :           :                    :     :                             :                    :     :- * Filter (11)
            :           :                    :     :                             :                    :     :  +- * ColumnarToRow (10)
            :           :                    :     :                             :                    :     :     +- Scan parquet default.store_sales (9)
            :           :                    :     :                             :                    :     +- BroadcastExchange (16)
            :           :                    :     :                             :                    :        +- * Project (15)
            :           :                    :     :                             :                    :           +- * Filter (14)
            :           :                    :     :                             :                    :              +- * ColumnarToRow (13)
            :           :                    :     :                             :                    :                 +- Scan parquet default.date_dim (12)
            :           :                    :     :                             :                    +- BroadcastExchange (39)
            :           :                    :     :                             :                       +- SortMergeJoin LeftSemi (38)
            :           :                    :     :                             :                          :- * Sort (23)
            :           :                    :     :                             :                          :  +- Exchange (22)
            :           :                    :     :                             :                          :     +- * Filter (21)
            :           :                    :     :                             :                          :        +- * ColumnarToRow (20)
            :           :                    :     :                             :                          :           +- Scan parquet default.item (19)
            :           :                    :     :                             :                          +- * Sort (37)
            :           :                    :     :                             :                             +- Exchange (36)
            :           :                    :     :                             :                                +- * Project (35)
            :           :                    :     :                             :                                   +- * BroadcastHashJoin Inner BuildRight (34)
            :           :                    :     :                             :                                      :- * Project (29)
            :           :                    :     :                             :                                      :  +- * BroadcastHashJoin Inner BuildRight (28)
            :           :                    :     :                             :                                      :     :- * Filter (26)
            :           :                    :     :                             :                                      :     :  +- * ColumnarToRow (25)
            :           :                    :     :                             :                                      :     :     +- Scan parquet default.catalog_sales (24)
            :           :                    :     :                             :                                      :     +- ReusedExchange (27)
            :           :                    :     :                             :                                      +- BroadcastExchange (33)
            :           :                    :     :                             :                                         +- * Filter (32)
            :           :                    :     :                             :                                            +- * ColumnarToRow (31)
            :           :                    :     :                             :                                               +- Scan parquet default.item (30)
            :           :                    :     :                             +- * Sort (57)
            :           :                    :     :                                +- Exchange (56)
            :           :                    :     :                                   +- * Project (55)
            :           :                    :     :                                      +- * BroadcastHashJoin Inner BuildRight (54)
            :           :                    :     :                                         :- * Project (52)
            :           :                    :     :                                         :  +- * BroadcastHashJoin Inner BuildRight (51)
            :           :                    :     :                                         :     :- * Filter (49)
            :           :                    :     :                                         :     :  +- * ColumnarToRow (48)
            :           :                    :     :                                         :     :     +- Scan parquet default.web_sales (47)
            :           :                    :     :                                         :     +- ReusedExchange (50)
            :           :                    :     :                                         +- ReusedExchange (53)
            :           :                    :     +- BroadcastExchange (72)
            :           :                    :        +- * Project (71)
            :           :                    :           +- * Filter (70)
            :           :                    :              +- * ColumnarToRow (69)
            :           :                    :                 +- Scan parquet default.date_dim (68)
            :           :                    +- BroadcastExchange (83)
            :           :                       +- SortMergeJoin LeftSemi (82)
            :           :                          :- * Sort (79)
            :           :                          :  +- Exchange (78)
            :           :                          :     +- * Filter (77)
            :           :                          :        +- * ColumnarToRow (76)
            :           :                          :           +- Scan parquet default.item (75)
            :           :                          +- * Sort (81)
            :           :                             +- ReusedExchange (80)
            :           :- * Project (109)
            :           :  +- * Filter (108)
            :           :     +- * HashAggregate (107)
            :           :        +- Exchange (106)
            :           :           +- * HashAggregate (105)
            :           :              +- * Project (104)
            :           :                 +- * BroadcastHashJoin Inner BuildRight (103)
            :           :                    :- * Project (101)
            :           :                    :  +- * BroadcastHashJoin Inner BuildRight (100)
            :           :                    :     :- SortMergeJoin LeftSemi (98)
            :           :                    :     :  :- * Sort (95)
            :           :                    :     :  :  +- Exchange (94)
            :           :                    :     :  :     +- * Filter (93)
            :           :                    :     :  :        +- * ColumnarToRow (92)
            :           :                    :     :  :           +- Scan parquet default.catalog_sales (91)
            :           :                    :     :  +- * Sort (97)
            :           :                    :     :     +- ReusedExchange (96)
            :           :                    :     +- ReusedExchange (99)
            :           :                    +- ReusedExchange (102)
            :           +- * Project (128)
            :              +- * Filter (127)
            :                 +- * HashAggregate (126)
            :                    +- Exchange (125)
            :                       +- * HashAggregate (124)
            :                          +- * Project (123)
            :                             +- * BroadcastHashJoin Inner BuildRight (122)
            :                                :- * Project (120)
            :                                :  +- * BroadcastHashJoin Inner BuildRight (119)
            :                                :     :- SortMergeJoin LeftSemi (117)
            :                                :     :  :- * Sort (114)
            :                                :     :  :  +- Exchange (113)
            :                                :     :  :     +- * Filter (112)
            :                                :     :  :        +- * ColumnarToRow (111)
            :                                :     :  :           +- Scan parquet default.web_sales (110)
            :                                :     :  +- * Sort (116)
            :                                :     :     +- ReusedExchange (115)
            :                                :     +- ReusedExchange (118)
            :                                +- ReusedExchange (121)
            :- * HashAggregate (151)
            :  +- Exchange (150)
            :     +- * HashAggregate (149)
            :        +- * HashAggregate (148)
            :           +- Exchange (147)
            :              +- * HashAggregate (146)
            :                 +- Union (145)
            :                    :- * Project (136)
            :                    :  +- * Filter (135)
            :                    :     +- * HashAggregate (134)
            :                    :        +- ReusedExchange (133)
            :                    :- * Project (140)
            :                    :  +- * Filter (139)
            :                    :     +- * HashAggregate (138)
            :                    :        +- ReusedExchange (137)
            :                    +- * Project (144)
            :                       +- * Filter (143)
            :                          +- * HashAggregate (142)
            :                             +- ReusedExchange (141)
            :- * HashAggregate (170)
            :  +- Exchange (169)
            :     +- * HashAggregate (168)
            :        +- * HashAggregate (167)
            :           +- Exchange (166)
            :              +- * HashAggregate (165)
            :                 +- Union (164)
            :                    :- * Project (155)
            :                    :  +- * Filter (154)
            :                    :     +- * HashAggregate (153)
            :                    :        +- ReusedExchange (152)
            :                    :- * Project (159)
            :                    :  +- * Filter (158)
            :                    :     +- * HashAggregate (157)
            :                    :        +- ReusedExchange (156)
            :                    +- * Project (163)
            :                       +- * Filter (162)
            :                          +- * HashAggregate (161)
            :                             +- ReusedExchange (160)
            :- * HashAggregate (189)
            :  +- Exchange (188)
            :     +- * HashAggregate (187)
            :        +- * HashAggregate (186)
            :           +- Exchange (185)
            :              +- * HashAggregate (184)
            :                 +- Union (183)
            :                    :- * Project (174)
            :                    :  +- * Filter (173)
            :                    :     +- * HashAggregate (172)
            :                    :        +- ReusedExchange (171)
            :                    :- * Project (178)
            :                    :  +- * Filter (177)
            :                    :     +- * HashAggregate (176)
            :                    :        +- ReusedExchange (175)
            :                    +- * Project (182)
            :                       +- * Filter (181)
            :                          +- * HashAggregate (180)
            :                             +- ReusedExchange (179)
            +- * HashAggregate (208)
               +- Exchange (207)
                  +- * HashAggregate (206)
                     +- * HashAggregate (205)
                        +- Exchange (204)
                           +- * HashAggregate (203)
                              +- Union (202)
                                 :- * Project (193)
                                 :  +- * Filter (192)
                                 :     +- * HashAggregate (191)
                                 :        +- ReusedExchange (190)
                                 :- * Project (197)
                                 :  +- * Filter (196)
                                 :     +- * HashAggregate (195)
                                 :        +- ReusedExchange (194)
                                 +- * Project (201)
                                    +- * Filter (200)
                                       +- * HashAggregate (199)
                                          +- ReusedExchange (198)
>>>>>>> b17a0e69


(1) Scan parquet default.store_sales
Output [4]: [ss_item_sk#1, ss_quantity#2, ss_list_price#3, ss_sold_date_sk#4]
Batched: true
Location: InMemoryFileIndex []
PartitionFilters: [isnotnull(ss_sold_date_sk#4), dynamicpruningexpression(ss_sold_date_sk#4 IN dynamicpruning#5)]
PushedFilters: [IsNotNull(ss_item_sk)]
ReadSchema: struct<ss_item_sk:int,ss_quantity:int,ss_list_price:decimal(7,2)>

(2) ColumnarToRow [codegen id : 1]
Input [4]: [ss_item_sk#1, ss_quantity#2, ss_list_price#3, ss_sold_date_sk#4]

(3) Filter [codegen id : 1]
Input [4]: [ss_item_sk#1, ss_quantity#2, ss_list_price#3, ss_sold_date_sk#4]
Condition : isnotnull(ss_item_sk#1)

(4) Exchange
Input [4]: [ss_item_sk#1, ss_quantity#2, ss_list_price#3, ss_sold_date_sk#4]
Arguments: hashpartitioning(ss_item_sk#1, 5), ENSURE_REQUIREMENTS, [id=#6]

(5) Sort [codegen id : 2]
Input [4]: [ss_item_sk#1, ss_quantity#2, ss_list_price#3, ss_sold_date_sk#4]
Arguments: [ss_item_sk#1 ASC NULLS FIRST], false, 0

(6) Scan parquet default.item
Output [4]: [i_item_sk#7, i_brand_id#8, i_class_id#9, i_category_id#10]
Batched: true
Location [not included in comparison]/{warehouse_dir}/item]
PushedFilters: [IsNotNull(i_brand_id), IsNotNull(i_class_id), IsNotNull(i_category_id)]
ReadSchema: struct<i_item_sk:int,i_brand_id:int,i_class_id:int,i_category_id:int>

<<<<<<< HEAD
(7) ColumnarToRow [codegen id : 15]
Input [4]: [i_item_sk#7, i_brand_id#8, i_class_id#9, i_category_id#10]

(8) Filter [codegen id : 15]
=======
(7) ColumnarToRow [codegen id : 19]
Input [4]: [i_item_sk#7, i_brand_id#8, i_class_id#9, i_category_id#10]

(8) Filter [codegen id : 19]
>>>>>>> b17a0e69
Input [4]: [i_item_sk#7, i_brand_id#8, i_class_id#9, i_category_id#10]
Condition : ((isnotnull(i_brand_id#8) AND isnotnull(i_class_id#9)) AND isnotnull(i_category_id#10))

(9) Scan parquet default.store_sales
Output [2]: [ss_item_sk#11, ss_sold_date_sk#12]
Batched: true
Location: InMemoryFileIndex []
PartitionFilters: [isnotnull(ss_sold_date_sk#12), dynamicpruningexpression(ss_sold_date_sk#12 IN dynamicpruning#13)]
PushedFilters: [IsNotNull(ss_item_sk)]
ReadSchema: struct<ss_item_sk:int>

<<<<<<< HEAD
(10) ColumnarToRow [codegen id : 13]
Input [2]: [ss_item_sk#1, ss_sold_date_sk#4]

(11) Filter [codegen id : 13]
Input [2]: [ss_item_sk#1, ss_sold_date_sk#4]
Condition : isnotnull(ss_item_sk#1)
=======
(10) ColumnarToRow [codegen id : 10]
Input [2]: [ss_item_sk#11, ss_sold_date_sk#12]

(11) Filter [codegen id : 10]
Input [2]: [ss_item_sk#11, ss_sold_date_sk#12]
Condition : isnotnull(ss_item_sk#11)
>>>>>>> b17a0e69

(12) Scan parquet default.date_dim
Output [2]: [d_date_sk#14, d_year#15]
Batched: true
Location [not included in comparison]/{warehouse_dir}/date_dim]
PushedFilters: [IsNotNull(d_year), GreaterThanOrEqual(d_year,1999), LessThanOrEqual(d_year,2001), IsNotNull(d_date_sk)]
ReadSchema: struct<d_date_sk:int,d_year:int>

(13) ColumnarToRow [codegen id : 3]
Input [2]: [d_date_sk#14, d_year#15]

(14) Filter [codegen id : 3]
Input [2]: [d_date_sk#14, d_year#15]
Condition : (((isnotnull(d_year#15) AND (d_year#15 >= 1999)) AND (d_year#15 <= 2001)) AND isnotnull(d_date_sk#14))

(15) Project [codegen id : 3]
Output [1]: [d_date_sk#14]
Input [2]: [d_date_sk#14, d_year#15]

(16) BroadcastExchange
Input [1]: [d_date_sk#14]
Arguments: HashedRelationBroadcastMode(List(cast(input[0, int, true] as bigint)),false), [id=#16]

<<<<<<< HEAD
(17) BroadcastHashJoin [codegen id : 13]
Left keys [1]: [ss_sold_date_sk#4]
Right keys [1]: [d_date_sk#12]
Join condition: None

(18) Project [codegen id : 13]
Output [1]: [ss_item_sk#1]
Input [3]: [ss_item_sk#1, ss_sold_date_sk#4, d_date_sk#12]
=======
(17) BroadcastHashJoin [codegen id : 10]
Left keys [1]: [ss_sold_date_sk#12]
Right keys [1]: [d_date_sk#14]
Join condition: None

(18) Project [codegen id : 10]
Output [1]: [ss_item_sk#11]
Input [3]: [ss_item_sk#11, ss_sold_date_sk#12, d_date_sk#14]
>>>>>>> b17a0e69

(19) Scan parquet default.item
Output [4]: [i_item_sk#17, i_brand_id#18, i_class_id#19, i_category_id#20]
Batched: true
Location [not included in comparison]/{warehouse_dir}/item]
PushedFilters: [IsNotNull(i_item_sk), IsNotNull(i_brand_id), IsNotNull(i_class_id), IsNotNull(i_category_id)]
ReadSchema: struct<i_item_sk:int,i_brand_id:int,i_class_id:int,i_category_id:int>

(20) ColumnarToRow [codegen id : 4]
Input [4]: [i_item_sk#17, i_brand_id#18, i_class_id#19, i_category_id#20]

(21) Filter [codegen id : 4]
Input [4]: [i_item_sk#17, i_brand_id#18, i_class_id#19, i_category_id#20]
Condition : (((isnotnull(i_item_sk#17) AND isnotnull(i_brand_id#18)) AND isnotnull(i_class_id#19)) AND isnotnull(i_category_id#20))

<<<<<<< HEAD
(22) BroadcastExchange
Input [4]: [i_item_sk#7, i_brand_id#8, i_class_id#9, i_category_id#10]
Arguments: HashedRelationBroadcastMode(List(cast(input[0, int, false] as bigint)),false), [id=#15]

(23) BroadcastHashJoin [codegen id : 13]
Left keys [1]: [ss_item_sk#1]
Right keys [1]: [i_item_sk#7]
Join condition: None

(24) Project [codegen id : 13]
Output [3]: [i_brand_id#8 AS brand_id#16, i_class_id#9 AS class_id#17, i_category_id#10 AS category_id#18]
Input [5]: [ss_item_sk#1, i_item_sk#7, i_brand_id#8, i_class_id#9, i_category_id#10]

(25) Scan parquet default.catalog_sales
Output [2]: [cs_item_sk#19, cs_sold_date_sk#20]
Batched: true
Location: InMemoryFileIndex []
PartitionFilters: [isnotnull(cs_sold_date_sk#20), dynamicpruningexpression(cs_sold_date_sk#20 IN dynamicpruning#11)]
PushedFilters: [IsNotNull(cs_item_sk)]
ReadSchema: struct<cs_item_sk:int>

(26) ColumnarToRow [codegen id : 7]
Input [2]: [cs_item_sk#19, cs_sold_date_sk#20]

(27) Filter [codegen id : 7]
Input [2]: [cs_item_sk#19, cs_sold_date_sk#20]
Condition : isnotnull(cs_item_sk#19)

(28) ReusedExchange [Reuses operator id: 16]
Output [1]: [d_date_sk#12]

(29) BroadcastHashJoin [codegen id : 7]
Left keys [1]: [cs_sold_date_sk#20]
Right keys [1]: [d_date_sk#12]
Join condition: None

(30) Project [codegen id : 7]
Output [1]: [cs_item_sk#19]
Input [3]: [cs_item_sk#19, cs_sold_date_sk#20, d_date_sk#12]

(31) Scan parquet default.item
Output [4]: [i_item_sk#7, i_brand_id#8, i_class_id#9, i_category_id#10]
=======
(22) Exchange
Input [4]: [i_item_sk#17, i_brand_id#18, i_class_id#19, i_category_id#20]
Arguments: hashpartitioning(coalesce(i_brand_id#18, 0), isnull(i_brand_id#18), coalesce(i_class_id#19, 0), isnull(i_class_id#19), coalesce(i_category_id#20, 0), isnull(i_category_id#20), 5), ENSURE_REQUIREMENTS, [id=#21]

(23) Sort [codegen id : 5]
Input [4]: [i_item_sk#17, i_brand_id#18, i_class_id#19, i_category_id#20]
Arguments: [coalesce(i_brand_id#18, 0) ASC NULLS FIRST, isnull(i_brand_id#18) ASC NULLS FIRST, coalesce(i_class_id#19, 0) ASC NULLS FIRST, isnull(i_class_id#19) ASC NULLS FIRST, coalesce(i_category_id#20, 0) ASC NULLS FIRST, isnull(i_category_id#20) ASC NULLS FIRST], false, 0

(24) Scan parquet default.catalog_sales
Output [2]: [cs_item_sk#22, cs_sold_date_sk#23]
Batched: true
Location: InMemoryFileIndex []
PartitionFilters: [isnotnull(cs_sold_date_sk#23), dynamicpruningexpression(cs_sold_date_sk#23 IN dynamicpruning#13)]
PushedFilters: [IsNotNull(cs_item_sk)]
ReadSchema: struct<cs_item_sk:int>

(25) ColumnarToRow [codegen id : 8]
Input [2]: [cs_item_sk#22, cs_sold_date_sk#23]

(26) Filter [codegen id : 8]
Input [2]: [cs_item_sk#22, cs_sold_date_sk#23]
Condition : isnotnull(cs_item_sk#22)

(27) ReusedExchange [Reuses operator id: 16]
Output [1]: [d_date_sk#24]

(28) BroadcastHashJoin [codegen id : 8]
Left keys [1]: [cs_sold_date_sk#23]
Right keys [1]: [d_date_sk#24]
Join condition: None

(29) Project [codegen id : 8]
Output [1]: [cs_item_sk#22]
Input [3]: [cs_item_sk#22, cs_sold_date_sk#23, d_date_sk#24]

(30) Scan parquet default.item
Output [4]: [i_item_sk#25, i_brand_id#26, i_class_id#27, i_category_id#28]
>>>>>>> b17a0e69
Batched: true
Location [not included in comparison]/{warehouse_dir}/item]
PushedFilters: [IsNotNull(i_item_sk)]
ReadSchema: struct<i_item_sk:int,i_brand_id:int,i_class_id:int,i_category_id:int>

<<<<<<< HEAD
(32) ColumnarToRow [codegen id : 6]
Input [4]: [i_item_sk#7, i_brand_id#8, i_class_id#9, i_category_id#10]

(33) Filter [codegen id : 6]
Input [4]: [i_item_sk#7, i_brand_id#8, i_class_id#9, i_category_id#10]
Condition : isnotnull(i_item_sk#7)

(34) BroadcastExchange
Input [4]: [i_item_sk#7, i_brand_id#8, i_class_id#9, i_category_id#10]
Arguments: HashedRelationBroadcastMode(List(cast(input[0, int, false] as bigint)),false), [id=#21]

(35) BroadcastHashJoin [codegen id : 7]
Left keys [1]: [cs_item_sk#19]
Right keys [1]: [i_item_sk#7]
Join condition: None

(36) Project [codegen id : 7]
Output [3]: [i_brand_id#8, i_class_id#9, i_category_id#10]
Input [5]: [cs_item_sk#19, i_item_sk#7, i_brand_id#8, i_class_id#9, i_category_id#10]

(37) HashAggregate [codegen id : 7]
Input [3]: [i_brand_id#8, i_class_id#9, i_category_id#10]
Keys [3]: [i_brand_id#8, i_class_id#9, i_category_id#10]
Functions: []
Aggregate Attributes: []
Results [3]: [i_brand_id#8, i_class_id#9, i_category_id#10]

(38) Exchange
Input [3]: [i_brand_id#8, i_class_id#9, i_category_id#10]
Arguments: hashpartitioning(i_brand_id#8, i_class_id#9, i_category_id#10, 5), ENSURE_REQUIREMENTS, [id=#22]

(39) HashAggregate [codegen id : 8]
Input [3]: [i_brand_id#8, i_class_id#9, i_category_id#10]
Keys [3]: [i_brand_id#8, i_class_id#9, i_category_id#10]
Functions: []
Aggregate Attributes: []
Results [3]: [i_brand_id#8, i_class_id#9, i_category_id#10]

(40) BroadcastExchange
Input [3]: [i_brand_id#8, i_class_id#9, i_category_id#10]
Arguments: HashedRelationBroadcastMode(List(coalesce(input[0, int, true], 0), isnull(input[0, int, true]), coalesce(input[1, int, true], 0), isnull(input[1, int, true]), coalesce(input[2, int, true], 0), isnull(input[2, int, true])),false), [id=#23]

(41) BroadcastHashJoin [codegen id : 13]
Left keys [6]: [coalesce(brand_id#16, 0), isnull(brand_id#16), coalesce(class_id#17, 0), isnull(class_id#17), coalesce(category_id#18, 0), isnull(category_id#18)]
Right keys [6]: [coalesce(i_brand_id#8, 0), isnull(i_brand_id#8), coalesce(i_class_id#9, 0), isnull(i_class_id#9), coalesce(i_category_id#10, 0), isnull(i_category_id#10)]
Join condition: None

(42) Scan parquet default.web_sales
Output [2]: [ws_item_sk#24, ws_sold_date_sk#25]
Batched: true
Location: InMemoryFileIndex []
PartitionFilters: [isnotnull(ws_sold_date_sk#25), dynamicpruningexpression(ws_sold_date_sk#25 IN dynamicpruning#11)]
PushedFilters: [IsNotNull(ws_item_sk)]
ReadSchema: struct<ws_item_sk:int>

(43) ColumnarToRow [codegen id : 11]
Input [2]: [ws_item_sk#24, ws_sold_date_sk#25]

(44) Filter [codegen id : 11]
Input [2]: [ws_item_sk#24, ws_sold_date_sk#25]
Condition : isnotnull(ws_item_sk#24)

(45) ReusedExchange [Reuses operator id: 16]
Output [1]: [d_date_sk#12]

(46) BroadcastHashJoin [codegen id : 11]
Left keys [1]: [ws_sold_date_sk#25]
Right keys [1]: [d_date_sk#12]
Join condition: None

(47) Project [codegen id : 11]
Output [1]: [ws_item_sk#24]
Input [3]: [ws_item_sk#24, ws_sold_date_sk#25, d_date_sk#12]

(48) ReusedExchange [Reuses operator id: 34]
Output [4]: [i_item_sk#7, i_brand_id#8, i_class_id#9, i_category_id#10]

(49) BroadcastHashJoin [codegen id : 11]
Left keys [1]: [ws_item_sk#24]
Right keys [1]: [i_item_sk#7]
Join condition: None

(50) Project [codegen id : 11]
Output [3]: [i_brand_id#8, i_class_id#9, i_category_id#10]
Input [5]: [ws_item_sk#24, i_item_sk#7, i_brand_id#8, i_class_id#9, i_category_id#10]

(51) HashAggregate [codegen id : 11]
Input [3]: [i_brand_id#8, i_class_id#9, i_category_id#10]
Keys [3]: [i_brand_id#8, i_class_id#9, i_category_id#10]
Functions: []
Aggregate Attributes: []
Results [3]: [i_brand_id#8, i_class_id#9, i_category_id#10]

(52) Exchange
Input [3]: [i_brand_id#8, i_class_id#9, i_category_id#10]
Arguments: hashpartitioning(i_brand_id#8, i_class_id#9, i_category_id#10, 5), ENSURE_REQUIREMENTS, [id=#26]

(53) HashAggregate [codegen id : 12]
Input [3]: [i_brand_id#8, i_class_id#9, i_category_id#10]
Keys [3]: [i_brand_id#8, i_class_id#9, i_category_id#10]
Functions: []
Aggregate Attributes: []
Results [3]: [i_brand_id#8, i_class_id#9, i_category_id#10]

(54) BroadcastExchange
Input [3]: [i_brand_id#8, i_class_id#9, i_category_id#10]
Arguments: HashedRelationBroadcastMode(List(coalesce(input[0, int, true], 0), isnull(input[0, int, true]), coalesce(input[1, int, true], 0), isnull(input[1, int, true]), coalesce(input[2, int, true], 0), isnull(input[2, int, true])),false), [id=#27]

(55) BroadcastHashJoin [codegen id : 13]
Left keys [6]: [coalesce(brand_id#16, 0), isnull(brand_id#16), coalesce(class_id#17, 0), isnull(class_id#17), coalesce(category_id#18, 0), isnull(category_id#18)]
Right keys [6]: [coalesce(i_brand_id#8, 0), isnull(i_brand_id#8), coalesce(i_class_id#9, 0), isnull(i_class_id#9), coalesce(i_category_id#10, 0), isnull(i_category_id#10)]
Join condition: None

(56) HashAggregate [codegen id : 13]
Input [3]: [brand_id#16, class_id#17, category_id#18]
Keys [3]: [brand_id#16, class_id#17, category_id#18]
Functions: []
Aggregate Attributes: []
Results [3]: [brand_id#16, class_id#17, category_id#18]

(57) Exchange
Input [3]: [brand_id#16, class_id#17, category_id#18]
Arguments: hashpartitioning(brand_id#16, class_id#17, category_id#18, 5), ENSURE_REQUIREMENTS, [id=#28]

(58) HashAggregate [codegen id : 14]
Input [3]: [brand_id#16, class_id#17, category_id#18]
Keys [3]: [brand_id#16, class_id#17, category_id#18]
=======
(31) ColumnarToRow [codegen id : 7]
Input [4]: [i_item_sk#25, i_brand_id#26, i_class_id#27, i_category_id#28]

(32) Filter [codegen id : 7]
Input [4]: [i_item_sk#25, i_brand_id#26, i_class_id#27, i_category_id#28]
Condition : isnotnull(i_item_sk#25)

(33) BroadcastExchange
Input [4]: [i_item_sk#25, i_brand_id#26, i_class_id#27, i_category_id#28]
Arguments: HashedRelationBroadcastMode(List(cast(input[0, int, false] as bigint)),false), [id=#29]

(34) BroadcastHashJoin [codegen id : 8]
Left keys [1]: [cs_item_sk#22]
Right keys [1]: [i_item_sk#25]
Join condition: None

(35) Project [codegen id : 8]
Output [3]: [i_brand_id#26, i_class_id#27, i_category_id#28]
Input [5]: [cs_item_sk#22, i_item_sk#25, i_brand_id#26, i_class_id#27, i_category_id#28]

(36) Exchange
Input [3]: [i_brand_id#26, i_class_id#27, i_category_id#28]
Arguments: hashpartitioning(coalesce(i_brand_id#26, 0), isnull(i_brand_id#26), coalesce(i_class_id#27, 0), isnull(i_class_id#27), coalesce(i_category_id#28, 0), isnull(i_category_id#28), 5), ENSURE_REQUIREMENTS, [id=#30]

(37) Sort [codegen id : 9]
Input [3]: [i_brand_id#26, i_class_id#27, i_category_id#28]
Arguments: [coalesce(i_brand_id#26, 0) ASC NULLS FIRST, isnull(i_brand_id#26) ASC NULLS FIRST, coalesce(i_class_id#27, 0) ASC NULLS FIRST, isnull(i_class_id#27) ASC NULLS FIRST, coalesce(i_category_id#28, 0) ASC NULLS FIRST, isnull(i_category_id#28) ASC NULLS FIRST], false, 0

(38) SortMergeJoin
Left keys [6]: [coalesce(i_brand_id#18, 0), isnull(i_brand_id#18), coalesce(i_class_id#19, 0), isnull(i_class_id#19), coalesce(i_category_id#20, 0), isnull(i_category_id#20)]
Right keys [6]: [coalesce(i_brand_id#26, 0), isnull(i_brand_id#26), coalesce(i_class_id#27, 0), isnull(i_class_id#27), coalesce(i_category_id#28, 0), isnull(i_category_id#28)]
Join condition: None

(39) BroadcastExchange
Input [4]: [i_item_sk#17, i_brand_id#18, i_class_id#19, i_category_id#20]
Arguments: HashedRelationBroadcastMode(List(cast(input[0, int, false] as bigint)),false), [id=#31]

(40) BroadcastHashJoin [codegen id : 10]
Left keys [1]: [ss_item_sk#11]
Right keys [1]: [i_item_sk#17]
Join condition: None

(41) Project [codegen id : 10]
Output [3]: [i_brand_id#18 AS brand_id#32, i_class_id#19 AS class_id#33, i_category_id#20 AS category_id#34]
Input [5]: [ss_item_sk#11, i_item_sk#17, i_brand_id#18, i_class_id#19, i_category_id#20]

(42) HashAggregate [codegen id : 10]
Input [3]: [brand_id#32, class_id#33, category_id#34]
Keys [3]: [brand_id#32, class_id#33, category_id#34]
Functions: []
Aggregate Attributes: []
Results [3]: [brand_id#32, class_id#33, category_id#34]

(43) Exchange
Input [3]: [brand_id#32, class_id#33, category_id#34]
Arguments: hashpartitioning(brand_id#32, class_id#33, category_id#34, 5), ENSURE_REQUIREMENTS, [id=#35]

(44) HashAggregate [codegen id : 11]
Input [3]: [brand_id#32, class_id#33, category_id#34]
Keys [3]: [brand_id#32, class_id#33, category_id#34]
Functions: []
Aggregate Attributes: []
Results [3]: [brand_id#32, class_id#33, category_id#34]

(45) Exchange
Input [3]: [brand_id#32, class_id#33, category_id#34]
Arguments: hashpartitioning(coalesce(brand_id#32, 0), isnull(brand_id#32), coalesce(class_id#33, 0), isnull(class_id#33), coalesce(category_id#34, 0), isnull(category_id#34), 5), ENSURE_REQUIREMENTS, [id=#36]

(46) Sort [codegen id : 12]
Input [3]: [brand_id#32, class_id#33, category_id#34]
Arguments: [coalesce(brand_id#32, 0) ASC NULLS FIRST, isnull(brand_id#32) ASC NULLS FIRST, coalesce(class_id#33, 0) ASC NULLS FIRST, isnull(class_id#33) ASC NULLS FIRST, coalesce(category_id#34, 0) ASC NULLS FIRST, isnull(category_id#34) ASC NULLS FIRST], false, 0

(47) Scan parquet default.web_sales
Output [2]: [ws_item_sk#37, ws_sold_date_sk#38]
Batched: true
Location: InMemoryFileIndex []
PartitionFilters: [isnotnull(ws_sold_date_sk#38), dynamicpruningexpression(ws_sold_date_sk#38 IN dynamicpruning#13)]
PushedFilters: [IsNotNull(ws_item_sk)]
ReadSchema: struct<ws_item_sk:int>

(48) ColumnarToRow [codegen id : 15]
Input [2]: [ws_item_sk#37, ws_sold_date_sk#38]

(49) Filter [codegen id : 15]
Input [2]: [ws_item_sk#37, ws_sold_date_sk#38]
Condition : isnotnull(ws_item_sk#37)

(50) ReusedExchange [Reuses operator id: 16]
Output [1]: [d_date_sk#39]

(51) BroadcastHashJoin [codegen id : 15]
Left keys [1]: [ws_sold_date_sk#38]
Right keys [1]: [d_date_sk#39]
Join condition: None

(52) Project [codegen id : 15]
Output [1]: [ws_item_sk#37]
Input [3]: [ws_item_sk#37, ws_sold_date_sk#38, d_date_sk#39]

(53) ReusedExchange [Reuses operator id: 33]
Output [4]: [i_item_sk#40, i_brand_id#41, i_class_id#42, i_category_id#43]

(54) BroadcastHashJoin [codegen id : 15]
Left keys [1]: [ws_item_sk#37]
Right keys [1]: [i_item_sk#40]
Join condition: None

(55) Project [codegen id : 15]
Output [3]: [i_brand_id#41, i_class_id#42, i_category_id#43]
Input [5]: [ws_item_sk#37, i_item_sk#40, i_brand_id#41, i_class_id#42, i_category_id#43]

(56) Exchange
Input [3]: [i_brand_id#41, i_class_id#42, i_category_id#43]
Arguments: hashpartitioning(coalesce(i_brand_id#41, 0), isnull(i_brand_id#41), coalesce(i_class_id#42, 0), isnull(i_class_id#42), coalesce(i_category_id#43, 0), isnull(i_category_id#43), 5), ENSURE_REQUIREMENTS, [id=#44]

(57) Sort [codegen id : 16]
Input [3]: [i_brand_id#41, i_class_id#42, i_category_id#43]
Arguments: [coalesce(i_brand_id#41, 0) ASC NULLS FIRST, isnull(i_brand_id#41) ASC NULLS FIRST, coalesce(i_class_id#42, 0) ASC NULLS FIRST, isnull(i_class_id#42) ASC NULLS FIRST, coalesce(i_category_id#43, 0) ASC NULLS FIRST, isnull(i_category_id#43) ASC NULLS FIRST], false, 0

(58) SortMergeJoin
Left keys [6]: [coalesce(brand_id#32, 0), isnull(brand_id#32), coalesce(class_id#33, 0), isnull(class_id#33), coalesce(category_id#34, 0), isnull(category_id#34)]
Right keys [6]: [coalesce(i_brand_id#41, 0), isnull(i_brand_id#41), coalesce(i_class_id#42, 0), isnull(i_class_id#42), coalesce(i_category_id#43, 0), isnull(i_category_id#43)]
Join condition: None

(59) HashAggregate [codegen id : 17]
Input [3]: [brand_id#32, class_id#33, category_id#34]
Keys [3]: [brand_id#32, class_id#33, category_id#34]
>>>>>>> b17a0e69
Functions: []
Aggregate Attributes: []
Results [3]: [brand_id#32, class_id#33, category_id#34]

<<<<<<< HEAD
(59) HashAggregate [codegen id : 14]
Input [3]: [brand_id#16, class_id#17, category_id#18]
Keys [3]: [brand_id#16, class_id#17, category_id#18]
Functions: []
Aggregate Attributes: []
Results [3]: [brand_id#16, class_id#17, category_id#18]

(60) HashAggregate [codegen id : 14]
Input [3]: [brand_id#16, class_id#17, category_id#18]
Keys [3]: [brand_id#16, class_id#17, category_id#18]
=======
(60) Exchange
Input [3]: [brand_id#32, class_id#33, category_id#34]
Arguments: hashpartitioning(brand_id#32, class_id#33, category_id#34, 5), ENSURE_REQUIREMENTS, [id=#45]

(61) HashAggregate [codegen id : 18]
Input [3]: [brand_id#32, class_id#33, category_id#34]
Keys [3]: [brand_id#32, class_id#33, category_id#34]
>>>>>>> b17a0e69
Functions: []
Aggregate Attributes: []
Results [3]: [brand_id#32, class_id#33, category_id#34]

<<<<<<< HEAD
(61) BroadcastExchange
Input [3]: [brand_id#16, class_id#17, category_id#18]
Arguments: HashedRelationBroadcastMode(List(input[0, int, true], input[1, int, true], input[2, int, true]),false), [id=#29]

(62) BroadcastHashJoin [codegen id : 15]
=======
(62) BroadcastExchange
Input [3]: [brand_id#32, class_id#33, category_id#34]
Arguments: HashedRelationBroadcastMode(List(input[0, int, true], input[1, int, true], input[2, int, true]),false), [id=#46]

(63) BroadcastHashJoin [codegen id : 19]
>>>>>>> b17a0e69
Left keys [3]: [i_brand_id#8, i_class_id#9, i_category_id#10]
Right keys [3]: [brand_id#32, class_id#33, category_id#34]
Join condition: None

<<<<<<< HEAD
(63) Project [codegen id : 15]
Output [1]: [i_item_sk#7 AS ss_item_sk#30]
Input [7]: [i_item_sk#7, i_brand_id#8, i_class_id#9, i_category_id#10, brand_id#16, class_id#17, category_id#18]

(64) Exchange
Input [1]: [ss_item_sk#30]
Arguments: hashpartitioning(ss_item_sk#30, 5), ENSURE_REQUIREMENTS, [id=#31]

(65) Sort [codegen id : 16]
Input [1]: [ss_item_sk#30]
Arguments: [ss_item_sk#30 ASC NULLS FIRST], false, 0
=======
(64) Project [codegen id : 19]
Output [1]: [i_item_sk#7 AS ss_item_sk#47]
Input [7]: [i_item_sk#7, i_brand_id#8, i_class_id#9, i_category_id#10, brand_id#32, class_id#33, category_id#34]

(65) Exchange
Input [1]: [ss_item_sk#47]
Arguments: hashpartitioning(ss_item_sk#47, 5), ENSURE_REQUIREMENTS, [id=#48]

(66) Sort [codegen id : 20]
Input [1]: [ss_item_sk#47]
Arguments: [ss_item_sk#47 ASC NULLS FIRST], false, 0
>>>>>>> b17a0e69

(66) SortMergeJoin
Left keys [1]: [ss_item_sk#1]
<<<<<<< HEAD
Right keys [1]: [ss_item_sk#30]
Join condition: None

(67) Scan parquet default.date_dim
Output [3]: [d_date_sk#12, d_year#13, d_moy#32]
=======
Right keys [1]: [ss_item_sk#47]
Join condition: None

(68) Scan parquet default.date_dim
Output [3]: [d_date_sk#49, d_year#50, d_moy#51]
>>>>>>> b17a0e69
Batched: true
Location [not included in comparison]/{warehouse_dir}/date_dim]
PushedFilters: [IsNotNull(d_year), IsNotNull(d_moy), EqualTo(d_year,2000), EqualTo(d_moy,11), IsNotNull(d_date_sk)]
ReadSchema: struct<d_date_sk:int,d_year:int,d_moy:int>

<<<<<<< HEAD
(68) ColumnarToRow [codegen id : 17]
Input [3]: [d_date_sk#12, d_year#13, d_moy#32]

(69) Filter [codegen id : 17]
Input [3]: [d_date_sk#12, d_year#13, d_moy#32]
Condition : ((((isnotnull(d_year#13) AND isnotnull(d_moy#32)) AND (d_year#13 = 2000)) AND (d_moy#32 = 11)) AND isnotnull(d_date_sk#12))

(70) Project [codegen id : 17]
Output [1]: [d_date_sk#12]
Input [3]: [d_date_sk#12, d_year#13, d_moy#32]

(71) BroadcastExchange
Input [1]: [d_date_sk#12]
Arguments: HashedRelationBroadcastMode(List(cast(input[0, int, true] as bigint)),false), [id=#33]

(72) BroadcastHashJoin [codegen id : 34]
=======
(69) ColumnarToRow [codegen id : 21]
Input [3]: [d_date_sk#49, d_year#50, d_moy#51]

(70) Filter [codegen id : 21]
Input [3]: [d_date_sk#49, d_year#50, d_moy#51]
Condition : ((((isnotnull(d_year#50) AND isnotnull(d_moy#51)) AND (d_year#50 = 2000)) AND (d_moy#51 = 11)) AND isnotnull(d_date_sk#49))

(71) Project [codegen id : 21]
Output [1]: [d_date_sk#49]
Input [3]: [d_date_sk#49, d_year#50, d_moy#51]

(72) BroadcastExchange
Input [1]: [d_date_sk#49]
Arguments: HashedRelationBroadcastMode(List(cast(input[0, int, true] as bigint)),false), [id=#52]

(73) BroadcastHashJoin [codegen id : 42]
>>>>>>> b17a0e69
Left keys [1]: [ss_sold_date_sk#4]
Right keys [1]: [d_date_sk#49]
Join condition: None

<<<<<<< HEAD
(73) Project [codegen id : 34]
=======
(74) Project [codegen id : 42]
>>>>>>> b17a0e69
Output [3]: [ss_item_sk#1, ss_quantity#2, ss_list_price#3]
Input [5]: [ss_item_sk#1, ss_quantity#2, ss_list_price#3, ss_sold_date_sk#4, d_date_sk#49]

<<<<<<< HEAD
(74) Scan parquet default.item
Output [4]: [i_item_sk#7, i_brand_id#8, i_class_id#9, i_category_id#10]
=======
(75) Scan parquet default.item
Output [4]: [i_item_sk#53, i_brand_id#54, i_class_id#55, i_category_id#56]
>>>>>>> b17a0e69
Batched: true
Location [not included in comparison]/{warehouse_dir}/item]
PushedFilters: [IsNotNull(i_item_sk)]
ReadSchema: struct<i_item_sk:int,i_brand_id:int,i_class_id:int,i_category_id:int>

<<<<<<< HEAD
(75) ColumnarToRow [codegen id : 18]
Input [4]: [i_item_sk#7, i_brand_id#8, i_class_id#9, i_category_id#10]

(76) Filter [codegen id : 18]
Input [4]: [i_item_sk#7, i_brand_id#8, i_class_id#9, i_category_id#10]
Condition : isnotnull(i_item_sk#7)

(77) Exchange
Input [4]: [i_item_sk#7, i_brand_id#8, i_class_id#9, i_category_id#10]
Arguments: hashpartitioning(i_item_sk#7, 5), ENSURE_REQUIREMENTS, [id=#34]

(78) Sort [codegen id : 19]
Input [4]: [i_item_sk#7, i_brand_id#8, i_class_id#9, i_category_id#10]
Arguments: [i_item_sk#7 ASC NULLS FIRST], false, 0

(79) ReusedExchange [Reuses operator id: unknown]
Output [1]: [ss_item_sk#30]

(80) Sort [codegen id : 33]
Input [1]: [ss_item_sk#30]
Arguments: [ss_item_sk#30 ASC NULLS FIRST], false, 0

(81) SortMergeJoin
Left keys [1]: [i_item_sk#7]
Right keys [1]: [ss_item_sk#30]
Join condition: None

(82) BroadcastExchange
Input [4]: [i_item_sk#7, i_brand_id#8, i_class_id#9, i_category_id#10]
Arguments: HashedRelationBroadcastMode(List(cast(input[0, int, false] as bigint)),false), [id=#35]

(83) BroadcastHashJoin [codegen id : 34]
=======
(76) ColumnarToRow [codegen id : 22]
Input [4]: [i_item_sk#53, i_brand_id#54, i_class_id#55, i_category_id#56]

(77) Filter [codegen id : 22]
Input [4]: [i_item_sk#53, i_brand_id#54, i_class_id#55, i_category_id#56]
Condition : isnotnull(i_item_sk#53)

(78) Exchange
Input [4]: [i_item_sk#53, i_brand_id#54, i_class_id#55, i_category_id#56]
Arguments: hashpartitioning(i_item_sk#53, 5), ENSURE_REQUIREMENTS, [id=#57]

(79) Sort [codegen id : 23]
Input [4]: [i_item_sk#53, i_brand_id#54, i_class_id#55, i_category_id#56]
Arguments: [i_item_sk#53 ASC NULLS FIRST], false, 0

(80) ReusedExchange [Reuses operator id: unknown]
Output [1]: [ss_item_sk#47]

(81) Sort [codegen id : 41]
Input [1]: [ss_item_sk#47]
Arguments: [ss_item_sk#47 ASC NULLS FIRST], false, 0

(82) SortMergeJoin
Left keys [1]: [i_item_sk#53]
Right keys [1]: [ss_item_sk#47]
Join condition: None

(83) BroadcastExchange
Input [4]: [i_item_sk#53, i_brand_id#54, i_class_id#55, i_category_id#56]
Arguments: HashedRelationBroadcastMode(List(cast(input[0, int, false] as bigint)),false), [id=#58]

(84) BroadcastHashJoin [codegen id : 42]
>>>>>>> b17a0e69
Left keys [1]: [ss_item_sk#1]
Right keys [1]: [i_item_sk#53]
Join condition: None

<<<<<<< HEAD
(84) Project [codegen id : 34]
Output [5]: [ss_quantity#2, ss_list_price#3, i_brand_id#8, i_class_id#9, i_category_id#10]
Input [7]: [ss_item_sk#1, ss_quantity#2, ss_list_price#3, i_item_sk#7, i_brand_id#8, i_class_id#9, i_category_id#10]

(85) HashAggregate [codegen id : 34]
Input [5]: [ss_quantity#2, ss_list_price#3, i_brand_id#8, i_class_id#9, i_category_id#10]
Keys [3]: [i_brand_id#8, i_class_id#9, i_category_id#10]
Functions [2]: [partial_sum(CheckOverflow((promote_precision(cast(cast(ss_quantity#2 as decimal(10,0)) as decimal(12,2))) * promote_precision(cast(ss_list_price#3 as decimal(12,2)))), DecimalType(18,2), true)), partial_count(1)]
Aggregate Attributes [3]: [sum#36, isEmpty#37, count#38]
Results [6]: [i_brand_id#8, i_class_id#9, i_category_id#10, sum#39, isEmpty#40, count#41]

(86) Exchange
Input [6]: [i_brand_id#8, i_class_id#9, i_category_id#10, sum#39, isEmpty#40, count#41]
Arguments: hashpartitioning(i_brand_id#8, i_class_id#9, i_category_id#10, 5), ENSURE_REQUIREMENTS, [id=#42]

(87) HashAggregate [codegen id : 35]
Input [6]: [i_brand_id#8, i_class_id#9, i_category_id#10, sum#39, isEmpty#40, count#41]
Keys [3]: [i_brand_id#8, i_class_id#9, i_category_id#10]
Functions [2]: [sum(CheckOverflow((promote_precision(cast(cast(ss_quantity#2 as decimal(10,0)) as decimal(12,2))) * promote_precision(cast(ss_list_price#3 as decimal(12,2)))), DecimalType(18,2), true)), count(1)]
Aggregate Attributes [2]: [sum(CheckOverflow((promote_precision(cast(cast(ss_quantity#2 as decimal(10,0)) as decimal(12,2))) * promote_precision(cast(ss_list_price#3 as decimal(12,2)))), DecimalType(18,2), true))#43, count(1)#44]
Results [6]: [i_brand_id#8, i_class_id#9, i_category_id#10, sum(CheckOverflow((promote_precision(cast(cast(ss_quantity#2 as decimal(10,0)) as decimal(12,2))) * promote_precision(cast(ss_list_price#3 as decimal(12,2)))), DecimalType(18,2), true))#43 AS sales#45, count(1)#44 AS number_sales#46, sum(CheckOverflow((promote_precision(cast(cast(ss_quantity#2 as decimal(10,0)) as decimal(12,2))) * promote_precision(cast(ss_list_price#3 as decimal(12,2)))), DecimalType(18,2), true))#43 AS sum(CheckOverflow((promote_precision(cast(cast(ss_quantity#2 as decimal(10,0)) as decimal(12,2))) * promote_precision(cast(ss_list_price#3 as decimal(12,2)))), DecimalType(18,2), true))#47]

(88) Filter [codegen id : 35]
Input [6]: [i_brand_id#8, i_class_id#9, i_category_id#10, sales#45, number_sales#46, sum(CheckOverflow((promote_precision(cast(cast(ss_quantity#2 as decimal(10,0)) as decimal(12,2))) * promote_precision(cast(ss_list_price#3 as decimal(12,2)))), DecimalType(18,2), true))#47]
Condition : (isnotnull(sum(CheckOverflow((promote_precision(cast(cast(ss_quantity#2 as decimal(10,0)) as decimal(12,2))) * promote_precision(cast(ss_list_price#3 as decimal(12,2)))), DecimalType(18,2), true))#47) AND (cast(sum(CheckOverflow((promote_precision(cast(cast(ss_quantity#2 as decimal(10,0)) as decimal(12,2))) * promote_precision(cast(ss_list_price#3 as decimal(12,2)))), DecimalType(18,2), true))#47 as decimal(32,6)) > cast(Subquery scalar-subquery#48, [id=#49] as decimal(32,6))))

(89) Project [codegen id : 35]
Output [6]: [store AS channel#50, i_brand_id#8, i_class_id#9, i_category_id#10, sales#45, number_sales#46]
Input [6]: [i_brand_id#8, i_class_id#9, i_category_id#10, sales#45, number_sales#46, sum(CheckOverflow((promote_precision(cast(cast(ss_quantity#2 as decimal(10,0)) as decimal(12,2))) * promote_precision(cast(ss_list_price#3 as decimal(12,2)))), DecimalType(18,2), true))#47]

(90) Scan parquet default.catalog_sales
Output [4]: [cs_item_sk#19, cs_quantity#51, cs_list_price#52, cs_sold_date_sk#20]
Batched: true
Location: InMemoryFileIndex []
PartitionFilters: [isnotnull(cs_sold_date_sk#20), dynamicpruningexpression(cs_sold_date_sk#20 IN dynamicpruning#5)]
PushedFilters: [IsNotNull(cs_item_sk)]
ReadSchema: struct<cs_item_sk:int,cs_quantity:int,cs_list_price:decimal(7,2)>

(91) ColumnarToRow [codegen id : 36]
Input [4]: [cs_item_sk#19, cs_quantity#51, cs_list_price#52, cs_sold_date_sk#20]

(92) Filter [codegen id : 36]
Input [4]: [cs_item_sk#19, cs_quantity#51, cs_list_price#52, cs_sold_date_sk#20]
Condition : isnotnull(cs_item_sk#19)

(93) Exchange
Input [4]: [cs_item_sk#19, cs_quantity#51, cs_list_price#52, cs_sold_date_sk#20]
Arguments: hashpartitioning(cs_item_sk#19, 5), ENSURE_REQUIREMENTS, [id=#53]

(94) Sort [codegen id : 37]
Input [4]: [cs_item_sk#19, cs_quantity#51, cs_list_price#52, cs_sold_date_sk#20]
Arguments: [cs_item_sk#19 ASC NULLS FIRST], false, 0

(95) ReusedExchange [Reuses operator id: unknown]
Output [1]: [ss_item_sk#30]

(96) Sort [codegen id : 51]
Input [1]: [ss_item_sk#30]
Arguments: [ss_item_sk#30 ASC NULLS FIRST], false, 0

(97) SortMergeJoin
Left keys [1]: [cs_item_sk#19]
Right keys [1]: [ss_item_sk#30]
Join condition: None

(98) ReusedExchange [Reuses operator id: 71]
Output [1]: [d_date_sk#12]

(99) BroadcastHashJoin [codegen id : 69]
Left keys [1]: [cs_sold_date_sk#20]
Right keys [1]: [d_date_sk#12]
Join condition: None

(100) Project [codegen id : 69]
Output [3]: [cs_item_sk#19, cs_quantity#51, cs_list_price#52]
Input [5]: [cs_item_sk#19, cs_quantity#51, cs_list_price#52, cs_sold_date_sk#20, d_date_sk#12]

(101) ReusedExchange [Reuses operator id: 82]
Output [4]: [i_item_sk#7, i_brand_id#8, i_class_id#9, i_category_id#10]

(102) BroadcastHashJoin [codegen id : 69]
Left keys [1]: [cs_item_sk#19]
Right keys [1]: [i_item_sk#7]
Join condition: None

(103) Project [codegen id : 69]
Output [5]: [cs_quantity#51, cs_list_price#52, i_brand_id#8, i_class_id#9, i_category_id#10]
Input [7]: [cs_item_sk#19, cs_quantity#51, cs_list_price#52, i_item_sk#7, i_brand_id#8, i_class_id#9, i_category_id#10]

(104) HashAggregate [codegen id : 69]
Input [5]: [cs_quantity#51, cs_list_price#52, i_brand_id#8, i_class_id#9, i_category_id#10]
Keys [3]: [i_brand_id#8, i_class_id#9, i_category_id#10]
Functions [2]: [partial_sum(CheckOverflow((promote_precision(cast(cast(cs_quantity#51 as decimal(10,0)) as decimal(12,2))) * promote_precision(cast(cs_list_price#52 as decimal(12,2)))), DecimalType(18,2), true)), partial_count(1)]
Aggregate Attributes [3]: [sum#54, isEmpty#55, count#56]
Results [6]: [i_brand_id#8, i_class_id#9, i_category_id#10, sum#57, isEmpty#58, count#59]

(105) Exchange
Input [6]: [i_brand_id#8, i_class_id#9, i_category_id#10, sum#57, isEmpty#58, count#59]
Arguments: hashpartitioning(i_brand_id#8, i_class_id#9, i_category_id#10, 5), ENSURE_REQUIREMENTS, [id=#60]

(106) HashAggregate [codegen id : 70]
Input [6]: [i_brand_id#8, i_class_id#9, i_category_id#10, sum#57, isEmpty#58, count#59]
Keys [3]: [i_brand_id#8, i_class_id#9, i_category_id#10]
Functions [2]: [sum(CheckOverflow((promote_precision(cast(cast(cs_quantity#51 as decimal(10,0)) as decimal(12,2))) * promote_precision(cast(cs_list_price#52 as decimal(12,2)))), DecimalType(18,2), true)), count(1)]
Aggregate Attributes [2]: [sum(CheckOverflow((promote_precision(cast(cast(cs_quantity#51 as decimal(10,0)) as decimal(12,2))) * promote_precision(cast(cs_list_price#52 as decimal(12,2)))), DecimalType(18,2), true))#61, count(1)#62]
Results [6]: [i_brand_id#8, i_class_id#9, i_category_id#10, sum(CheckOverflow((promote_precision(cast(cast(cs_quantity#51 as decimal(10,0)) as decimal(12,2))) * promote_precision(cast(cs_list_price#52 as decimal(12,2)))), DecimalType(18,2), true))#61 AS sales#63, count(1)#62 AS number_sales#64, sum(CheckOverflow((promote_precision(cast(cast(cs_quantity#51 as decimal(10,0)) as decimal(12,2))) * promote_precision(cast(cs_list_price#52 as decimal(12,2)))), DecimalType(18,2), true))#61 AS sum(CheckOverflow((promote_precision(cast(cast(cs_quantity#51 as decimal(10,0)) as decimal(12,2))) * promote_precision(cast(cs_list_price#52 as decimal(12,2)))), DecimalType(18,2), true))#65]

(107) Filter [codegen id : 70]
Input [6]: [i_brand_id#8, i_class_id#9, i_category_id#10, sales#63, number_sales#64, sum(CheckOverflow((promote_precision(cast(cast(cs_quantity#51 as decimal(10,0)) as decimal(12,2))) * promote_precision(cast(cs_list_price#52 as decimal(12,2)))), DecimalType(18,2), true))#65]
Condition : (isnotnull(sum(CheckOverflow((promote_precision(cast(cast(cs_quantity#51 as decimal(10,0)) as decimal(12,2))) * promote_precision(cast(cs_list_price#52 as decimal(12,2)))), DecimalType(18,2), true))#65) AND (cast(sum(CheckOverflow((promote_precision(cast(cast(cs_quantity#51 as decimal(10,0)) as decimal(12,2))) * promote_precision(cast(cs_list_price#52 as decimal(12,2)))), DecimalType(18,2), true))#65 as decimal(32,6)) > cast(ReusedSubquery Subquery scalar-subquery#48, [id=#49] as decimal(32,6))))

(108) Project [codegen id : 70]
Output [6]: [catalog AS channel#66, i_brand_id#8, i_class_id#9, i_category_id#10, sales#63, number_sales#64]
Input [6]: [i_brand_id#8, i_class_id#9, i_category_id#10, sales#63, number_sales#64, sum(CheckOverflow((promote_precision(cast(cast(cs_quantity#51 as decimal(10,0)) as decimal(12,2))) * promote_precision(cast(cs_list_price#52 as decimal(12,2)))), DecimalType(18,2), true))#65]

(109) Scan parquet default.web_sales
Output [4]: [ws_item_sk#24, ws_quantity#67, ws_list_price#68, ws_sold_date_sk#25]
Batched: true
Location: InMemoryFileIndex []
PartitionFilters: [isnotnull(ws_sold_date_sk#25), dynamicpruningexpression(ws_sold_date_sk#25 IN dynamicpruning#5)]
PushedFilters: [IsNotNull(ws_item_sk)]
ReadSchema: struct<ws_item_sk:int,ws_quantity:int,ws_list_price:decimal(7,2)>

(110) ColumnarToRow [codegen id : 71]
Input [4]: [ws_item_sk#24, ws_quantity#67, ws_list_price#68, ws_sold_date_sk#25]

(111) Filter [codegen id : 71]
Input [4]: [ws_item_sk#24, ws_quantity#67, ws_list_price#68, ws_sold_date_sk#25]
Condition : isnotnull(ws_item_sk#24)

(112) Exchange
Input [4]: [ws_item_sk#24, ws_quantity#67, ws_list_price#68, ws_sold_date_sk#25]
Arguments: hashpartitioning(ws_item_sk#24, 5), ENSURE_REQUIREMENTS, [id=#69]

(113) Sort [codegen id : 72]
Input [4]: [ws_item_sk#24, ws_quantity#67, ws_list_price#68, ws_sold_date_sk#25]
Arguments: [ws_item_sk#24 ASC NULLS FIRST], false, 0

(114) ReusedExchange [Reuses operator id: unknown]
Output [1]: [ss_item_sk#30]

(115) Sort [codegen id : 86]
Input [1]: [ss_item_sk#30]
Arguments: [ss_item_sk#30 ASC NULLS FIRST], false, 0

(116) SortMergeJoin
Left keys [1]: [ws_item_sk#24]
Right keys [1]: [ss_item_sk#30]
Join condition: None

(117) ReusedExchange [Reuses operator id: 71]
Output [1]: [d_date_sk#12]

(118) BroadcastHashJoin [codegen id : 104]
Left keys [1]: [ws_sold_date_sk#25]
Right keys [1]: [d_date_sk#12]
Join condition: None

(119) Project [codegen id : 104]
Output [3]: [ws_item_sk#24, ws_quantity#67, ws_list_price#68]
Input [5]: [ws_item_sk#24, ws_quantity#67, ws_list_price#68, ws_sold_date_sk#25, d_date_sk#12]

(120) ReusedExchange [Reuses operator id: 82]
Output [4]: [i_item_sk#7, i_brand_id#8, i_class_id#9, i_category_id#10]

(121) BroadcastHashJoin [codegen id : 104]
Left keys [1]: [ws_item_sk#24]
Right keys [1]: [i_item_sk#7]
Join condition: None

(122) Project [codegen id : 104]
Output [5]: [ws_quantity#67, ws_list_price#68, i_brand_id#8, i_class_id#9, i_category_id#10]
Input [7]: [ws_item_sk#24, ws_quantity#67, ws_list_price#68, i_item_sk#7, i_brand_id#8, i_class_id#9, i_category_id#10]

(123) HashAggregate [codegen id : 104]
Input [5]: [ws_quantity#67, ws_list_price#68, i_brand_id#8, i_class_id#9, i_category_id#10]
Keys [3]: [i_brand_id#8, i_class_id#9, i_category_id#10]
Functions [2]: [partial_sum(CheckOverflow((promote_precision(cast(cast(ws_quantity#67 as decimal(10,0)) as decimal(12,2))) * promote_precision(cast(ws_list_price#68 as decimal(12,2)))), DecimalType(18,2), true)), partial_count(1)]
Aggregate Attributes [3]: [sum#70, isEmpty#71, count#72]
Results [6]: [i_brand_id#8, i_class_id#9, i_category_id#10, sum#73, isEmpty#74, count#75]

(124) Exchange
Input [6]: [i_brand_id#8, i_class_id#9, i_category_id#10, sum#73, isEmpty#74, count#75]
Arguments: hashpartitioning(i_brand_id#8, i_class_id#9, i_category_id#10, 5), ENSURE_REQUIREMENTS, [id=#76]

(125) HashAggregate [codegen id : 105]
Input [6]: [i_brand_id#8, i_class_id#9, i_category_id#10, sum#73, isEmpty#74, count#75]
Keys [3]: [i_brand_id#8, i_class_id#9, i_category_id#10]
Functions [2]: [sum(CheckOverflow((promote_precision(cast(cast(ws_quantity#67 as decimal(10,0)) as decimal(12,2))) * promote_precision(cast(ws_list_price#68 as decimal(12,2)))), DecimalType(18,2), true)), count(1)]
Aggregate Attributes [2]: [sum(CheckOverflow((promote_precision(cast(cast(ws_quantity#67 as decimal(10,0)) as decimal(12,2))) * promote_precision(cast(ws_list_price#68 as decimal(12,2)))), DecimalType(18,2), true))#77, count(1)#78]
Results [6]: [i_brand_id#8, i_class_id#9, i_category_id#10, sum(CheckOverflow((promote_precision(cast(cast(ws_quantity#67 as decimal(10,0)) as decimal(12,2))) * promote_precision(cast(ws_list_price#68 as decimal(12,2)))), DecimalType(18,2), true))#77 AS sales#79, count(1)#78 AS number_sales#80, sum(CheckOverflow((promote_precision(cast(cast(ws_quantity#67 as decimal(10,0)) as decimal(12,2))) * promote_precision(cast(ws_list_price#68 as decimal(12,2)))), DecimalType(18,2), true))#77 AS sum(CheckOverflow((promote_precision(cast(cast(ws_quantity#67 as decimal(10,0)) as decimal(12,2))) * promote_precision(cast(ws_list_price#68 as decimal(12,2)))), DecimalType(18,2), true))#81]

(126) Filter [codegen id : 105]
Input [6]: [i_brand_id#8, i_class_id#9, i_category_id#10, sales#79, number_sales#80, sum(CheckOverflow((promote_precision(cast(cast(ws_quantity#67 as decimal(10,0)) as decimal(12,2))) * promote_precision(cast(ws_list_price#68 as decimal(12,2)))), DecimalType(18,2), true))#81]
Condition : (isnotnull(sum(CheckOverflow((promote_precision(cast(cast(ws_quantity#67 as decimal(10,0)) as decimal(12,2))) * promote_precision(cast(ws_list_price#68 as decimal(12,2)))), DecimalType(18,2), true))#81) AND (cast(sum(CheckOverflow((promote_precision(cast(cast(ws_quantity#67 as decimal(10,0)) as decimal(12,2))) * promote_precision(cast(ws_list_price#68 as decimal(12,2)))), DecimalType(18,2), true))#81 as decimal(32,6)) > cast(ReusedSubquery Subquery scalar-subquery#48, [id=#49] as decimal(32,6))))

(127) Project [codegen id : 105]
Output [6]: [web AS channel#82, i_brand_id#8, i_class_id#9, i_category_id#10, sales#79, number_sales#80]
Input [6]: [i_brand_id#8, i_class_id#9, i_category_id#10, sales#79, number_sales#80, sum(CheckOverflow((promote_precision(cast(cast(ws_quantity#67 as decimal(10,0)) as decimal(12,2))) * promote_precision(cast(ws_list_price#68 as decimal(12,2)))), DecimalType(18,2), true))#81]

(128) Union

(129) HashAggregate [codegen id : 106]
Input [6]: [channel#50, i_brand_id#8, i_class_id#9, i_category_id#10, sales#45, number_sales#46]
Keys [4]: [channel#50, i_brand_id#8, i_class_id#9, i_category_id#10]
Functions [2]: [partial_sum(sales#45), partial_sum(number_sales#46)]
Aggregate Attributes [3]: [sum#83, isEmpty#84, sum#85]
Results [7]: [channel#50, i_brand_id#8, i_class_id#9, i_category_id#10, sum#86, isEmpty#87, sum#88]

(130) Exchange
Input [7]: [channel#50, i_brand_id#8, i_class_id#9, i_category_id#10, sum#86, isEmpty#87, sum#88]
Arguments: hashpartitioning(channel#50, i_brand_id#8, i_class_id#9, i_category_id#10, 5), ENSURE_REQUIREMENTS, [id=#89]

(131) HashAggregate [codegen id : 107]
Input [7]: [channel#50, i_brand_id#8, i_class_id#9, i_category_id#10, sum#86, isEmpty#87, sum#88]
Keys [4]: [channel#50, i_brand_id#8, i_class_id#9, i_category_id#10]
Functions [2]: [sum(sales#45), sum(number_sales#46)]
Aggregate Attributes [2]: [sum(sales#45)#90, sum(number_sales#46)#91]
Results [6]: [channel#50, i_brand_id#8, i_class_id#9, i_category_id#10, sum(sales#45)#90 AS sum_sales#92, sum(number_sales#46)#91 AS number_sales#93]

(132) ReusedExchange [Reuses operator id: unknown]
Output [6]: [i_brand_id#8, i_class_id#9, i_category_id#10, sum#94, isEmpty#95, count#96]

(133) HashAggregate [codegen id : 142]
Input [6]: [i_brand_id#8, i_class_id#9, i_category_id#10, sum#94, isEmpty#95, count#96]
Keys [3]: [i_brand_id#8, i_class_id#9, i_category_id#10]
Functions [2]: [sum(CheckOverflow((promote_precision(cast(cast(ss_quantity#2 as decimal(10,0)) as decimal(12,2))) * promote_precision(cast(ss_list_price#3 as decimal(12,2)))), DecimalType(18,2), true)), count(1)]
Aggregate Attributes [2]: [sum(CheckOverflow((promote_precision(cast(cast(ss_quantity#2 as decimal(10,0)) as decimal(12,2))) * promote_precision(cast(ss_list_price#3 as decimal(12,2)))), DecimalType(18,2), true))#97, count(1)#98]
Results [6]: [i_brand_id#8, i_class_id#9, i_category_id#10, sum(CheckOverflow((promote_precision(cast(cast(ss_quantity#2 as decimal(10,0)) as decimal(12,2))) * promote_precision(cast(ss_list_price#3 as decimal(12,2)))), DecimalType(18,2), true))#97 AS sales#45, count(1)#98 AS number_sales#46, sum(CheckOverflow((promote_precision(cast(cast(ss_quantity#2 as decimal(10,0)) as decimal(12,2))) * promote_precision(cast(ss_list_price#3 as decimal(12,2)))), DecimalType(18,2), true))#97 AS sum(CheckOverflow((promote_precision(cast(cast(ss_quantity#2 as decimal(10,0)) as decimal(12,2))) * promote_precision(cast(ss_list_price#3 as decimal(12,2)))), DecimalType(18,2), true))#99]

(134) Filter [codegen id : 142]
Input [6]: [i_brand_id#8, i_class_id#9, i_category_id#10, sales#45, number_sales#46, sum(CheckOverflow((promote_precision(cast(cast(ss_quantity#2 as decimal(10,0)) as decimal(12,2))) * promote_precision(cast(ss_list_price#3 as decimal(12,2)))), DecimalType(18,2), true))#99]
Condition : (isnotnull(sum(CheckOverflow((promote_precision(cast(cast(ss_quantity#2 as decimal(10,0)) as decimal(12,2))) * promote_precision(cast(ss_list_price#3 as decimal(12,2)))), DecimalType(18,2), true))#99) AND (cast(sum(CheckOverflow((promote_precision(cast(cast(ss_quantity#2 as decimal(10,0)) as decimal(12,2))) * promote_precision(cast(ss_list_price#3 as decimal(12,2)))), DecimalType(18,2), true))#99 as decimal(32,6)) > cast(ReusedSubquery Subquery scalar-subquery#48, [id=#49] as decimal(32,6))))

(135) Project [codegen id : 142]
Output [6]: [store AS channel#50, i_brand_id#8, i_class_id#9, i_category_id#10, sales#45, number_sales#46]
Input [6]: [i_brand_id#8, i_class_id#9, i_category_id#10, sales#45, number_sales#46, sum(CheckOverflow((promote_precision(cast(cast(ss_quantity#2 as decimal(10,0)) as decimal(12,2))) * promote_precision(cast(ss_list_price#3 as decimal(12,2)))), DecimalType(18,2), true))#99]

(136) ReusedExchange [Reuses operator id: unknown]
Output [6]: [i_brand_id#8, i_class_id#9, i_category_id#10, sum#100, isEmpty#101, count#102]

(137) HashAggregate [codegen id : 177]
Input [6]: [i_brand_id#8, i_class_id#9, i_category_id#10, sum#100, isEmpty#101, count#102]
Keys [3]: [i_brand_id#8, i_class_id#9, i_category_id#10]
Functions [2]: [sum(CheckOverflow((promote_precision(cast(cast(cs_quantity#51 as decimal(10,0)) as decimal(12,2))) * promote_precision(cast(cs_list_price#52 as decimal(12,2)))), DecimalType(18,2), true)), count(1)]
Aggregate Attributes [2]: [sum(CheckOverflow((promote_precision(cast(cast(cs_quantity#51 as decimal(10,0)) as decimal(12,2))) * promote_precision(cast(cs_list_price#52 as decimal(12,2)))), DecimalType(18,2), true))#103, count(1)#104]
Results [6]: [i_brand_id#8, i_class_id#9, i_category_id#10, sum(CheckOverflow((promote_precision(cast(cast(cs_quantity#51 as decimal(10,0)) as decimal(12,2))) * promote_precision(cast(cs_list_price#52 as decimal(12,2)))), DecimalType(18,2), true))#103 AS sales#63, count(1)#104 AS number_sales#64, sum(CheckOverflow((promote_precision(cast(cast(cs_quantity#51 as decimal(10,0)) as decimal(12,2))) * promote_precision(cast(cs_list_price#52 as decimal(12,2)))), DecimalType(18,2), true))#103 AS sum(CheckOverflow((promote_precision(cast(cast(cs_quantity#51 as decimal(10,0)) as decimal(12,2))) * promote_precision(cast(cs_list_price#52 as decimal(12,2)))), DecimalType(18,2), true))#105]

(138) Filter [codegen id : 177]
Input [6]: [i_brand_id#8, i_class_id#9, i_category_id#10, sales#63, number_sales#64, sum(CheckOverflow((promote_precision(cast(cast(cs_quantity#51 as decimal(10,0)) as decimal(12,2))) * promote_precision(cast(cs_list_price#52 as decimal(12,2)))), DecimalType(18,2), true))#105]
Condition : (isnotnull(sum(CheckOverflow((promote_precision(cast(cast(cs_quantity#51 as decimal(10,0)) as decimal(12,2))) * promote_precision(cast(cs_list_price#52 as decimal(12,2)))), DecimalType(18,2), true))#105) AND (cast(sum(CheckOverflow((promote_precision(cast(cast(cs_quantity#51 as decimal(10,0)) as decimal(12,2))) * promote_precision(cast(cs_list_price#52 as decimal(12,2)))), DecimalType(18,2), true))#105 as decimal(32,6)) > cast(ReusedSubquery Subquery scalar-subquery#48, [id=#49] as decimal(32,6))))

(139) Project [codegen id : 177]
Output [6]: [catalog AS channel#106, i_brand_id#8, i_class_id#9, i_category_id#10, sales#63, number_sales#64]
Input [6]: [i_brand_id#8, i_class_id#9, i_category_id#10, sales#63, number_sales#64, sum(CheckOverflow((promote_precision(cast(cast(cs_quantity#51 as decimal(10,0)) as decimal(12,2))) * promote_precision(cast(cs_list_price#52 as decimal(12,2)))), DecimalType(18,2), true))#105]

(140) ReusedExchange [Reuses operator id: unknown]
Output [6]: [i_brand_id#8, i_class_id#9, i_category_id#10, sum#107, isEmpty#108, count#109]

(141) HashAggregate [codegen id : 212]
Input [6]: [i_brand_id#8, i_class_id#9, i_category_id#10, sum#107, isEmpty#108, count#109]
Keys [3]: [i_brand_id#8, i_class_id#9, i_category_id#10]
Functions [2]: [sum(CheckOverflow((promote_precision(cast(cast(ws_quantity#67 as decimal(10,0)) as decimal(12,2))) * promote_precision(cast(ws_list_price#68 as decimal(12,2)))), DecimalType(18,2), true)), count(1)]
Aggregate Attributes [2]: [sum(CheckOverflow((promote_precision(cast(cast(ws_quantity#67 as decimal(10,0)) as decimal(12,2))) * promote_precision(cast(ws_list_price#68 as decimal(12,2)))), DecimalType(18,2), true))#110, count(1)#111]
Results [6]: [i_brand_id#8, i_class_id#9, i_category_id#10, sum(CheckOverflow((promote_precision(cast(cast(ws_quantity#67 as decimal(10,0)) as decimal(12,2))) * promote_precision(cast(ws_list_price#68 as decimal(12,2)))), DecimalType(18,2), true))#110 AS sales#79, count(1)#111 AS number_sales#80, sum(CheckOverflow((promote_precision(cast(cast(ws_quantity#67 as decimal(10,0)) as decimal(12,2))) * promote_precision(cast(ws_list_price#68 as decimal(12,2)))), DecimalType(18,2), true))#110 AS sum(CheckOverflow((promote_precision(cast(cast(ws_quantity#67 as decimal(10,0)) as decimal(12,2))) * promote_precision(cast(ws_list_price#68 as decimal(12,2)))), DecimalType(18,2), true))#112]

(142) Filter [codegen id : 212]
Input [6]: [i_brand_id#8, i_class_id#9, i_category_id#10, sales#79, number_sales#80, sum(CheckOverflow((promote_precision(cast(cast(ws_quantity#67 as decimal(10,0)) as decimal(12,2))) * promote_precision(cast(ws_list_price#68 as decimal(12,2)))), DecimalType(18,2), true))#112]
Condition : (isnotnull(sum(CheckOverflow((promote_precision(cast(cast(ws_quantity#67 as decimal(10,0)) as decimal(12,2))) * promote_precision(cast(ws_list_price#68 as decimal(12,2)))), DecimalType(18,2), true))#112) AND (cast(sum(CheckOverflow((promote_precision(cast(cast(ws_quantity#67 as decimal(10,0)) as decimal(12,2))) * promote_precision(cast(ws_list_price#68 as decimal(12,2)))), DecimalType(18,2), true))#112 as decimal(32,6)) > cast(ReusedSubquery Subquery scalar-subquery#48, [id=#49] as decimal(32,6))))

(143) Project [codegen id : 212]
Output [6]: [web AS channel#113, i_brand_id#8, i_class_id#9, i_category_id#10, sales#79, number_sales#80]
Input [6]: [i_brand_id#8, i_class_id#9, i_category_id#10, sales#79, number_sales#80, sum(CheckOverflow((promote_precision(cast(cast(ws_quantity#67 as decimal(10,0)) as decimal(12,2))) * promote_precision(cast(ws_list_price#68 as decimal(12,2)))), DecimalType(18,2), true))#112]

(144) Union

(145) HashAggregate [codegen id : 213]
Input [6]: [channel#50, i_brand_id#8, i_class_id#9, i_category_id#10, sales#45, number_sales#46]
Keys [4]: [channel#50, i_brand_id#8, i_class_id#9, i_category_id#10]
Functions [2]: [partial_sum(sales#45), partial_sum(number_sales#46)]
Aggregate Attributes [3]: [sum#114, isEmpty#115, sum#116]
Results [7]: [channel#50, i_brand_id#8, i_class_id#9, i_category_id#10, sum#117, isEmpty#118, sum#119]

(146) Exchange
Input [7]: [channel#50, i_brand_id#8, i_class_id#9, i_category_id#10, sum#117, isEmpty#118, sum#119]
Arguments: hashpartitioning(channel#50, i_brand_id#8, i_class_id#9, i_category_id#10, 5), ENSURE_REQUIREMENTS, [id=#120]

(147) HashAggregate [codegen id : 214]
Input [7]: [channel#50, i_brand_id#8, i_class_id#9, i_category_id#10, sum#117, isEmpty#118, sum#119]
Keys [4]: [channel#50, i_brand_id#8, i_class_id#9, i_category_id#10]
Functions [2]: [sum(sales#45), sum(number_sales#46)]
Aggregate Attributes [2]: [sum(sales#45)#121, sum(number_sales#46)#122]
Results [5]: [channel#50, i_brand_id#8, i_class_id#9, sum(sales#45)#121 AS sum_sales#92, sum(number_sales#46)#122 AS number_sales#93]

(148) HashAggregate [codegen id : 214]
Input [5]: [channel#50, i_brand_id#8, i_class_id#9, sum_sales#92, number_sales#93]
Keys [3]: [channel#50, i_brand_id#8, i_class_id#9]
Functions [2]: [partial_sum(sum_sales#92), partial_sum(number_sales#93)]
Aggregate Attributes [3]: [sum#123, isEmpty#124, sum#125]
Results [6]: [channel#50, i_brand_id#8, i_class_id#9, sum#126, isEmpty#127, sum#128]

(149) Exchange
Input [6]: [channel#50, i_brand_id#8, i_class_id#9, sum#126, isEmpty#127, sum#128]
Arguments: hashpartitioning(channel#50, i_brand_id#8, i_class_id#9, 5), ENSURE_REQUIREMENTS, [id=#129]

(150) HashAggregate [codegen id : 215]
Input [6]: [channel#50, i_brand_id#8, i_class_id#9, sum#126, isEmpty#127, sum#128]
Keys [3]: [channel#50, i_brand_id#8, i_class_id#9]
Functions [2]: [sum(sum_sales#92), sum(number_sales#93)]
Aggregate Attributes [2]: [sum(sum_sales#92)#130, sum(number_sales#93)#131]
Results [6]: [channel#50, i_brand_id#8, i_class_id#9, null AS i_category_id#132, sum(sum_sales#92)#130 AS sum(sum_sales)#133, sum(number_sales#93)#131 AS sum(number_sales)#134]

(151) ReusedExchange [Reuses operator id: unknown]
Output [6]: [i_brand_id#8, i_class_id#9, i_category_id#10, sum#135, isEmpty#136, count#137]

(152) HashAggregate [codegen id : 250]
Input [6]: [i_brand_id#8, i_class_id#9, i_category_id#10, sum#135, isEmpty#136, count#137]
Keys [3]: [i_brand_id#8, i_class_id#9, i_category_id#10]
Functions [2]: [sum(CheckOverflow((promote_precision(cast(cast(ss_quantity#2 as decimal(10,0)) as decimal(12,2))) * promote_precision(cast(ss_list_price#3 as decimal(12,2)))), DecimalType(18,2), true)), count(1)]
Aggregate Attributes [2]: [sum(CheckOverflow((promote_precision(cast(cast(ss_quantity#2 as decimal(10,0)) as decimal(12,2))) * promote_precision(cast(ss_list_price#3 as decimal(12,2)))), DecimalType(18,2), true))#138, count(1)#139]
Results [6]: [i_brand_id#8, i_class_id#9, i_category_id#10, sum(CheckOverflow((promote_precision(cast(cast(ss_quantity#2 as decimal(10,0)) as decimal(12,2))) * promote_precision(cast(ss_list_price#3 as decimal(12,2)))), DecimalType(18,2), true))#138 AS sales#45, count(1)#139 AS number_sales#46, sum(CheckOverflow((promote_precision(cast(cast(ss_quantity#2 as decimal(10,0)) as decimal(12,2))) * promote_precision(cast(ss_list_price#3 as decimal(12,2)))), DecimalType(18,2), true))#138 AS sum(CheckOverflow((promote_precision(cast(cast(ss_quantity#2 as decimal(10,0)) as decimal(12,2))) * promote_precision(cast(ss_list_price#3 as decimal(12,2)))), DecimalType(18,2), true))#140]

(153) Filter [codegen id : 250]
Input [6]: [i_brand_id#8, i_class_id#9, i_category_id#10, sales#45, number_sales#46, sum(CheckOverflow((promote_precision(cast(cast(ss_quantity#2 as decimal(10,0)) as decimal(12,2))) * promote_precision(cast(ss_list_price#3 as decimal(12,2)))), DecimalType(18,2), true))#140]
Condition : (isnotnull(sum(CheckOverflow((promote_precision(cast(cast(ss_quantity#2 as decimal(10,0)) as decimal(12,2))) * promote_precision(cast(ss_list_price#3 as decimal(12,2)))), DecimalType(18,2), true))#140) AND (cast(sum(CheckOverflow((promote_precision(cast(cast(ss_quantity#2 as decimal(10,0)) as decimal(12,2))) * promote_precision(cast(ss_list_price#3 as decimal(12,2)))), DecimalType(18,2), true))#140 as decimal(32,6)) > cast(ReusedSubquery Subquery scalar-subquery#48, [id=#49] as decimal(32,6))))

(154) Project [codegen id : 250]
Output [6]: [store AS channel#50, i_brand_id#8, i_class_id#9, i_category_id#10, sales#45, number_sales#46]
Input [6]: [i_brand_id#8, i_class_id#9, i_category_id#10, sales#45, number_sales#46, sum(CheckOverflow((promote_precision(cast(cast(ss_quantity#2 as decimal(10,0)) as decimal(12,2))) * promote_precision(cast(ss_list_price#3 as decimal(12,2)))), DecimalType(18,2), true))#140]

(155) ReusedExchange [Reuses operator id: unknown]
Output [6]: [i_brand_id#8, i_class_id#9, i_category_id#10, sum#141, isEmpty#142, count#143]

(156) HashAggregate [codegen id : 285]
Input [6]: [i_brand_id#8, i_class_id#9, i_category_id#10, sum#141, isEmpty#142, count#143]
Keys [3]: [i_brand_id#8, i_class_id#9, i_category_id#10]
Functions [2]: [sum(CheckOverflow((promote_precision(cast(cast(cs_quantity#51 as decimal(10,0)) as decimal(12,2))) * promote_precision(cast(cs_list_price#52 as decimal(12,2)))), DecimalType(18,2), true)), count(1)]
Aggregate Attributes [2]: [sum(CheckOverflow((promote_precision(cast(cast(cs_quantity#51 as decimal(10,0)) as decimal(12,2))) * promote_precision(cast(cs_list_price#52 as decimal(12,2)))), DecimalType(18,2), true))#144, count(1)#145]
Results [6]: [i_brand_id#8, i_class_id#9, i_category_id#10, sum(CheckOverflow((promote_precision(cast(cast(cs_quantity#51 as decimal(10,0)) as decimal(12,2))) * promote_precision(cast(cs_list_price#52 as decimal(12,2)))), DecimalType(18,2), true))#144 AS sales#63, count(1)#145 AS number_sales#64, sum(CheckOverflow((promote_precision(cast(cast(cs_quantity#51 as decimal(10,0)) as decimal(12,2))) * promote_precision(cast(cs_list_price#52 as decimal(12,2)))), DecimalType(18,2), true))#144 AS sum(CheckOverflow((promote_precision(cast(cast(cs_quantity#51 as decimal(10,0)) as decimal(12,2))) * promote_precision(cast(cs_list_price#52 as decimal(12,2)))), DecimalType(18,2), true))#146]

(157) Filter [codegen id : 285]
Input [6]: [i_brand_id#8, i_class_id#9, i_category_id#10, sales#63, number_sales#64, sum(CheckOverflow((promote_precision(cast(cast(cs_quantity#51 as decimal(10,0)) as decimal(12,2))) * promote_precision(cast(cs_list_price#52 as decimal(12,2)))), DecimalType(18,2), true))#146]
Condition : (isnotnull(sum(CheckOverflow((promote_precision(cast(cast(cs_quantity#51 as decimal(10,0)) as decimal(12,2))) * promote_precision(cast(cs_list_price#52 as decimal(12,2)))), DecimalType(18,2), true))#146) AND (cast(sum(CheckOverflow((promote_precision(cast(cast(cs_quantity#51 as decimal(10,0)) as decimal(12,2))) * promote_precision(cast(cs_list_price#52 as decimal(12,2)))), DecimalType(18,2), true))#146 as decimal(32,6)) > cast(ReusedSubquery Subquery scalar-subquery#48, [id=#49] as decimal(32,6))))

(158) Project [codegen id : 285]
Output [6]: [catalog AS channel#147, i_brand_id#8, i_class_id#9, i_category_id#10, sales#63, number_sales#64]
Input [6]: [i_brand_id#8, i_class_id#9, i_category_id#10, sales#63, number_sales#64, sum(CheckOverflow((promote_precision(cast(cast(cs_quantity#51 as decimal(10,0)) as decimal(12,2))) * promote_precision(cast(cs_list_price#52 as decimal(12,2)))), DecimalType(18,2), true))#146]

(159) ReusedExchange [Reuses operator id: unknown]
Output [6]: [i_brand_id#8, i_class_id#9, i_category_id#10, sum#148, isEmpty#149, count#150]

(160) HashAggregate [codegen id : 320]
Input [6]: [i_brand_id#8, i_class_id#9, i_category_id#10, sum#148, isEmpty#149, count#150]
Keys [3]: [i_brand_id#8, i_class_id#9, i_category_id#10]
Functions [2]: [sum(CheckOverflow((promote_precision(cast(cast(ws_quantity#67 as decimal(10,0)) as decimal(12,2))) * promote_precision(cast(ws_list_price#68 as decimal(12,2)))), DecimalType(18,2), true)), count(1)]
Aggregate Attributes [2]: [sum(CheckOverflow((promote_precision(cast(cast(ws_quantity#67 as decimal(10,0)) as decimal(12,2))) * promote_precision(cast(ws_list_price#68 as decimal(12,2)))), DecimalType(18,2), true))#151, count(1)#152]
Results [6]: [i_brand_id#8, i_class_id#9, i_category_id#10, sum(CheckOverflow((promote_precision(cast(cast(ws_quantity#67 as decimal(10,0)) as decimal(12,2))) * promote_precision(cast(ws_list_price#68 as decimal(12,2)))), DecimalType(18,2), true))#151 AS sales#79, count(1)#152 AS number_sales#80, sum(CheckOverflow((promote_precision(cast(cast(ws_quantity#67 as decimal(10,0)) as decimal(12,2))) * promote_precision(cast(ws_list_price#68 as decimal(12,2)))), DecimalType(18,2), true))#151 AS sum(CheckOverflow((promote_precision(cast(cast(ws_quantity#67 as decimal(10,0)) as decimal(12,2))) * promote_precision(cast(ws_list_price#68 as decimal(12,2)))), DecimalType(18,2), true))#153]

(161) Filter [codegen id : 320]
Input [6]: [i_brand_id#8, i_class_id#9, i_category_id#10, sales#79, number_sales#80, sum(CheckOverflow((promote_precision(cast(cast(ws_quantity#67 as decimal(10,0)) as decimal(12,2))) * promote_precision(cast(ws_list_price#68 as decimal(12,2)))), DecimalType(18,2), true))#153]
Condition : (isnotnull(sum(CheckOverflow((promote_precision(cast(cast(ws_quantity#67 as decimal(10,0)) as decimal(12,2))) * promote_precision(cast(ws_list_price#68 as decimal(12,2)))), DecimalType(18,2), true))#153) AND (cast(sum(CheckOverflow((promote_precision(cast(cast(ws_quantity#67 as decimal(10,0)) as decimal(12,2))) * promote_precision(cast(ws_list_price#68 as decimal(12,2)))), DecimalType(18,2), true))#153 as decimal(32,6)) > cast(ReusedSubquery Subquery scalar-subquery#48, [id=#49] as decimal(32,6))))

(162) Project [codegen id : 320]
Output [6]: [web AS channel#154, i_brand_id#8, i_class_id#9, i_category_id#10, sales#79, number_sales#80]
Input [6]: [i_brand_id#8, i_class_id#9, i_category_id#10, sales#79, number_sales#80, sum(CheckOverflow((promote_precision(cast(cast(ws_quantity#67 as decimal(10,0)) as decimal(12,2))) * promote_precision(cast(ws_list_price#68 as decimal(12,2)))), DecimalType(18,2), true))#153]

(163) Union

(164) HashAggregate [codegen id : 321]
Input [6]: [channel#50, i_brand_id#8, i_class_id#9, i_category_id#10, sales#45, number_sales#46]
Keys [4]: [channel#50, i_brand_id#8, i_class_id#9, i_category_id#10]
Functions [2]: [partial_sum(sales#45), partial_sum(number_sales#46)]
Aggregate Attributes [3]: [sum#155, isEmpty#156, sum#157]
Results [7]: [channel#50, i_brand_id#8, i_class_id#9, i_category_id#10, sum#158, isEmpty#159, sum#160]

(165) Exchange
Input [7]: [channel#50, i_brand_id#8, i_class_id#9, i_category_id#10, sum#158, isEmpty#159, sum#160]
Arguments: hashpartitioning(channel#50, i_brand_id#8, i_class_id#9, i_category_id#10, 5), ENSURE_REQUIREMENTS, [id=#161]

(166) HashAggregate [codegen id : 322]
Input [7]: [channel#50, i_brand_id#8, i_class_id#9, i_category_id#10, sum#158, isEmpty#159, sum#160]
Keys [4]: [channel#50, i_brand_id#8, i_class_id#9, i_category_id#10]
Functions [2]: [sum(sales#45), sum(number_sales#46)]
Aggregate Attributes [2]: [sum(sales#45)#162, sum(number_sales#46)#163]
Results [4]: [channel#50, i_brand_id#8, sum(sales#45)#162 AS sum_sales#92, sum(number_sales#46)#163 AS number_sales#93]

(167) HashAggregate [codegen id : 322]
Input [4]: [channel#50, i_brand_id#8, sum_sales#92, number_sales#93]
Keys [2]: [channel#50, i_brand_id#8]
Functions [2]: [partial_sum(sum_sales#92), partial_sum(number_sales#93)]
Aggregate Attributes [3]: [sum#164, isEmpty#165, sum#166]
Results [5]: [channel#50, i_brand_id#8, sum#167, isEmpty#168, sum#169]

(168) Exchange
Input [5]: [channel#50, i_brand_id#8, sum#167, isEmpty#168, sum#169]
Arguments: hashpartitioning(channel#50, i_brand_id#8, 5), ENSURE_REQUIREMENTS, [id=#170]

(169) HashAggregate [codegen id : 323]
Input [5]: [channel#50, i_brand_id#8, sum#167, isEmpty#168, sum#169]
Keys [2]: [channel#50, i_brand_id#8]
Functions [2]: [sum(sum_sales#92), sum(number_sales#93)]
Aggregate Attributes [2]: [sum(sum_sales#92)#171, sum(number_sales#93)#172]
Results [6]: [channel#50, i_brand_id#8, null AS i_class_id#173, null AS i_category_id#174, sum(sum_sales#92)#171 AS sum(sum_sales)#175, sum(number_sales#93)#172 AS sum(number_sales)#176]

(170) ReusedExchange [Reuses operator id: unknown]
Output [6]: [i_brand_id#8, i_class_id#9, i_category_id#10, sum#177, isEmpty#178, count#179]

(171) HashAggregate [codegen id : 358]
Input [6]: [i_brand_id#8, i_class_id#9, i_category_id#10, sum#177, isEmpty#178, count#179]
Keys [3]: [i_brand_id#8, i_class_id#9, i_category_id#10]
Functions [2]: [sum(CheckOverflow((promote_precision(cast(cast(ss_quantity#2 as decimal(10,0)) as decimal(12,2))) * promote_precision(cast(ss_list_price#3 as decimal(12,2)))), DecimalType(18,2), true)), count(1)]
Aggregate Attributes [2]: [sum(CheckOverflow((promote_precision(cast(cast(ss_quantity#2 as decimal(10,0)) as decimal(12,2))) * promote_precision(cast(ss_list_price#3 as decimal(12,2)))), DecimalType(18,2), true))#180, count(1)#181]
Results [6]: [i_brand_id#8, i_class_id#9, i_category_id#10, sum(CheckOverflow((promote_precision(cast(cast(ss_quantity#2 as decimal(10,0)) as decimal(12,2))) * promote_precision(cast(ss_list_price#3 as decimal(12,2)))), DecimalType(18,2), true))#180 AS sales#45, count(1)#181 AS number_sales#46, sum(CheckOverflow((promote_precision(cast(cast(ss_quantity#2 as decimal(10,0)) as decimal(12,2))) * promote_precision(cast(ss_list_price#3 as decimal(12,2)))), DecimalType(18,2), true))#180 AS sum(CheckOverflow((promote_precision(cast(cast(ss_quantity#2 as decimal(10,0)) as decimal(12,2))) * promote_precision(cast(ss_list_price#3 as decimal(12,2)))), DecimalType(18,2), true))#182]

(172) Filter [codegen id : 358]
Input [6]: [i_brand_id#8, i_class_id#9, i_category_id#10, sales#45, number_sales#46, sum(CheckOverflow((promote_precision(cast(cast(ss_quantity#2 as decimal(10,0)) as decimal(12,2))) * promote_precision(cast(ss_list_price#3 as decimal(12,2)))), DecimalType(18,2), true))#182]
Condition : (isnotnull(sum(CheckOverflow((promote_precision(cast(cast(ss_quantity#2 as decimal(10,0)) as decimal(12,2))) * promote_precision(cast(ss_list_price#3 as decimal(12,2)))), DecimalType(18,2), true))#182) AND (cast(sum(CheckOverflow((promote_precision(cast(cast(ss_quantity#2 as decimal(10,0)) as decimal(12,2))) * promote_precision(cast(ss_list_price#3 as decimal(12,2)))), DecimalType(18,2), true))#182 as decimal(32,6)) > cast(ReusedSubquery Subquery scalar-subquery#48, [id=#49] as decimal(32,6))))

(173) Project [codegen id : 358]
Output [6]: [store AS channel#50, i_brand_id#8, i_class_id#9, i_category_id#10, sales#45, number_sales#46]
Input [6]: [i_brand_id#8, i_class_id#9, i_category_id#10, sales#45, number_sales#46, sum(CheckOverflow((promote_precision(cast(cast(ss_quantity#2 as decimal(10,0)) as decimal(12,2))) * promote_precision(cast(ss_list_price#3 as decimal(12,2)))), DecimalType(18,2), true))#182]

(174) ReusedExchange [Reuses operator id: unknown]
Output [6]: [i_brand_id#8, i_class_id#9, i_category_id#10, sum#183, isEmpty#184, count#185]

(175) HashAggregate [codegen id : 393]
Input [6]: [i_brand_id#8, i_class_id#9, i_category_id#10, sum#183, isEmpty#184, count#185]
Keys [3]: [i_brand_id#8, i_class_id#9, i_category_id#10]
Functions [2]: [sum(CheckOverflow((promote_precision(cast(cast(cs_quantity#51 as decimal(10,0)) as decimal(12,2))) * promote_precision(cast(cs_list_price#52 as decimal(12,2)))), DecimalType(18,2), true)), count(1)]
Aggregate Attributes [2]: [sum(CheckOverflow((promote_precision(cast(cast(cs_quantity#51 as decimal(10,0)) as decimal(12,2))) * promote_precision(cast(cs_list_price#52 as decimal(12,2)))), DecimalType(18,2), true))#186, count(1)#187]
Results [6]: [i_brand_id#8, i_class_id#9, i_category_id#10, sum(CheckOverflow((promote_precision(cast(cast(cs_quantity#51 as decimal(10,0)) as decimal(12,2))) * promote_precision(cast(cs_list_price#52 as decimal(12,2)))), DecimalType(18,2), true))#186 AS sales#63, count(1)#187 AS number_sales#64, sum(CheckOverflow((promote_precision(cast(cast(cs_quantity#51 as decimal(10,0)) as decimal(12,2))) * promote_precision(cast(cs_list_price#52 as decimal(12,2)))), DecimalType(18,2), true))#186 AS sum(CheckOverflow((promote_precision(cast(cast(cs_quantity#51 as decimal(10,0)) as decimal(12,2))) * promote_precision(cast(cs_list_price#52 as decimal(12,2)))), DecimalType(18,2), true))#188]

(176) Filter [codegen id : 393]
Input [6]: [i_brand_id#8, i_class_id#9, i_category_id#10, sales#63, number_sales#64, sum(CheckOverflow((promote_precision(cast(cast(cs_quantity#51 as decimal(10,0)) as decimal(12,2))) * promote_precision(cast(cs_list_price#52 as decimal(12,2)))), DecimalType(18,2), true))#188]
Condition : (isnotnull(sum(CheckOverflow((promote_precision(cast(cast(cs_quantity#51 as decimal(10,0)) as decimal(12,2))) * promote_precision(cast(cs_list_price#52 as decimal(12,2)))), DecimalType(18,2), true))#188) AND (cast(sum(CheckOverflow((promote_precision(cast(cast(cs_quantity#51 as decimal(10,0)) as decimal(12,2))) * promote_precision(cast(cs_list_price#52 as decimal(12,2)))), DecimalType(18,2), true))#188 as decimal(32,6)) > cast(ReusedSubquery Subquery scalar-subquery#48, [id=#49] as decimal(32,6))))

(177) Project [codegen id : 393]
Output [6]: [catalog AS channel#189, i_brand_id#8, i_class_id#9, i_category_id#10, sales#63, number_sales#64]
Input [6]: [i_brand_id#8, i_class_id#9, i_category_id#10, sales#63, number_sales#64, sum(CheckOverflow((promote_precision(cast(cast(cs_quantity#51 as decimal(10,0)) as decimal(12,2))) * promote_precision(cast(cs_list_price#52 as decimal(12,2)))), DecimalType(18,2), true))#188]

(178) ReusedExchange [Reuses operator id: unknown]
Output [6]: [i_brand_id#8, i_class_id#9, i_category_id#10, sum#190, isEmpty#191, count#192]

(179) HashAggregate [codegen id : 428]
Input [6]: [i_brand_id#8, i_class_id#9, i_category_id#10, sum#190, isEmpty#191, count#192]
Keys [3]: [i_brand_id#8, i_class_id#9, i_category_id#10]
Functions [2]: [sum(CheckOverflow((promote_precision(cast(cast(ws_quantity#67 as decimal(10,0)) as decimal(12,2))) * promote_precision(cast(ws_list_price#68 as decimal(12,2)))), DecimalType(18,2), true)), count(1)]
Aggregate Attributes [2]: [sum(CheckOverflow((promote_precision(cast(cast(ws_quantity#67 as decimal(10,0)) as decimal(12,2))) * promote_precision(cast(ws_list_price#68 as decimal(12,2)))), DecimalType(18,2), true))#193, count(1)#194]
Results [6]: [i_brand_id#8, i_class_id#9, i_category_id#10, sum(CheckOverflow((promote_precision(cast(cast(ws_quantity#67 as decimal(10,0)) as decimal(12,2))) * promote_precision(cast(ws_list_price#68 as decimal(12,2)))), DecimalType(18,2), true))#193 AS sales#79, count(1)#194 AS number_sales#80, sum(CheckOverflow((promote_precision(cast(cast(ws_quantity#67 as decimal(10,0)) as decimal(12,2))) * promote_precision(cast(ws_list_price#68 as decimal(12,2)))), DecimalType(18,2), true))#193 AS sum(CheckOverflow((promote_precision(cast(cast(ws_quantity#67 as decimal(10,0)) as decimal(12,2))) * promote_precision(cast(ws_list_price#68 as decimal(12,2)))), DecimalType(18,2), true))#195]

(180) Filter [codegen id : 428]
Input [6]: [i_brand_id#8, i_class_id#9, i_category_id#10, sales#79, number_sales#80, sum(CheckOverflow((promote_precision(cast(cast(ws_quantity#67 as decimal(10,0)) as decimal(12,2))) * promote_precision(cast(ws_list_price#68 as decimal(12,2)))), DecimalType(18,2), true))#195]
Condition : (isnotnull(sum(CheckOverflow((promote_precision(cast(cast(ws_quantity#67 as decimal(10,0)) as decimal(12,2))) * promote_precision(cast(ws_list_price#68 as decimal(12,2)))), DecimalType(18,2), true))#195) AND (cast(sum(CheckOverflow((promote_precision(cast(cast(ws_quantity#67 as decimal(10,0)) as decimal(12,2))) * promote_precision(cast(ws_list_price#68 as decimal(12,2)))), DecimalType(18,2), true))#195 as decimal(32,6)) > cast(ReusedSubquery Subquery scalar-subquery#48, [id=#49] as decimal(32,6))))

(181) Project [codegen id : 428]
Output [6]: [web AS channel#196, i_brand_id#8, i_class_id#9, i_category_id#10, sales#79, number_sales#80]
Input [6]: [i_brand_id#8, i_class_id#9, i_category_id#10, sales#79, number_sales#80, sum(CheckOverflow((promote_precision(cast(cast(ws_quantity#67 as decimal(10,0)) as decimal(12,2))) * promote_precision(cast(ws_list_price#68 as decimal(12,2)))), DecimalType(18,2), true))#195]

(182) Union

(183) HashAggregate [codegen id : 429]
Input [6]: [channel#50, i_brand_id#8, i_class_id#9, i_category_id#10, sales#45, number_sales#46]
Keys [4]: [channel#50, i_brand_id#8, i_class_id#9, i_category_id#10]
Functions [2]: [partial_sum(sales#45), partial_sum(number_sales#46)]
Aggregate Attributes [3]: [sum#197, isEmpty#198, sum#199]
Results [7]: [channel#50, i_brand_id#8, i_class_id#9, i_category_id#10, sum#200, isEmpty#201, sum#202]

(184) Exchange
Input [7]: [channel#50, i_brand_id#8, i_class_id#9, i_category_id#10, sum#200, isEmpty#201, sum#202]
Arguments: hashpartitioning(channel#50, i_brand_id#8, i_class_id#9, i_category_id#10, 5), ENSURE_REQUIREMENTS, [id=#203]

(185) HashAggregate [codegen id : 430]
Input [7]: [channel#50, i_brand_id#8, i_class_id#9, i_category_id#10, sum#200, isEmpty#201, sum#202]
Keys [4]: [channel#50, i_brand_id#8, i_class_id#9, i_category_id#10]
Functions [2]: [sum(sales#45), sum(number_sales#46)]
Aggregate Attributes [2]: [sum(sales#45)#204, sum(number_sales#46)#205]
Results [3]: [channel#50, sum(sales#45)#204 AS sum_sales#92, sum(number_sales#46)#205 AS number_sales#93]

(186) HashAggregate [codegen id : 430]
Input [3]: [channel#50, sum_sales#92, number_sales#93]
Keys [1]: [channel#50]
Functions [2]: [partial_sum(sum_sales#92), partial_sum(number_sales#93)]
Aggregate Attributes [3]: [sum#206, isEmpty#207, sum#208]
Results [4]: [channel#50, sum#209, isEmpty#210, sum#211]

(187) Exchange
Input [4]: [channel#50, sum#209, isEmpty#210, sum#211]
Arguments: hashpartitioning(channel#50, 5), ENSURE_REQUIREMENTS, [id=#212]

(188) HashAggregate [codegen id : 431]
Input [4]: [channel#50, sum#209, isEmpty#210, sum#211]
Keys [1]: [channel#50]
Functions [2]: [sum(sum_sales#92), sum(number_sales#93)]
Aggregate Attributes [2]: [sum(sum_sales#92)#213, sum(number_sales#93)#214]
Results [6]: [channel#50, null AS i_brand_id#215, null AS i_class_id#216, null AS i_category_id#217, sum(sum_sales#92)#213 AS sum(sum_sales)#218, sum(number_sales#93)#214 AS sum(number_sales)#219]

(189) ReusedExchange [Reuses operator id: unknown]
Output [6]: [i_brand_id#8, i_class_id#9, i_category_id#10, sum#220, isEmpty#221, count#222]

(190) HashAggregate [codegen id : 466]
Input [6]: [i_brand_id#8, i_class_id#9, i_category_id#10, sum#220, isEmpty#221, count#222]
Keys [3]: [i_brand_id#8, i_class_id#9, i_category_id#10]
Functions [2]: [sum(CheckOverflow((promote_precision(cast(cast(ss_quantity#2 as decimal(10,0)) as decimal(12,2))) * promote_precision(cast(ss_list_price#3 as decimal(12,2)))), DecimalType(18,2), true)), count(1)]
Aggregate Attributes [2]: [sum(CheckOverflow((promote_precision(cast(cast(ss_quantity#2 as decimal(10,0)) as decimal(12,2))) * promote_precision(cast(ss_list_price#3 as decimal(12,2)))), DecimalType(18,2), true))#223, count(1)#224]
Results [6]: [i_brand_id#8, i_class_id#9, i_category_id#10, sum(CheckOverflow((promote_precision(cast(cast(ss_quantity#2 as decimal(10,0)) as decimal(12,2))) * promote_precision(cast(ss_list_price#3 as decimal(12,2)))), DecimalType(18,2), true))#223 AS sales#45, count(1)#224 AS number_sales#46, sum(CheckOverflow((promote_precision(cast(cast(ss_quantity#2 as decimal(10,0)) as decimal(12,2))) * promote_precision(cast(ss_list_price#3 as decimal(12,2)))), DecimalType(18,2), true))#223 AS sum(CheckOverflow((promote_precision(cast(cast(ss_quantity#2 as decimal(10,0)) as decimal(12,2))) * promote_precision(cast(ss_list_price#3 as decimal(12,2)))), DecimalType(18,2), true))#225]

(191) Filter [codegen id : 466]
Input [6]: [i_brand_id#8, i_class_id#9, i_category_id#10, sales#45, number_sales#46, sum(CheckOverflow((promote_precision(cast(cast(ss_quantity#2 as decimal(10,0)) as decimal(12,2))) * promote_precision(cast(ss_list_price#3 as decimal(12,2)))), DecimalType(18,2), true))#225]
Condition : (isnotnull(sum(CheckOverflow((promote_precision(cast(cast(ss_quantity#2 as decimal(10,0)) as decimal(12,2))) * promote_precision(cast(ss_list_price#3 as decimal(12,2)))), DecimalType(18,2), true))#225) AND (cast(sum(CheckOverflow((promote_precision(cast(cast(ss_quantity#2 as decimal(10,0)) as decimal(12,2))) * promote_precision(cast(ss_list_price#3 as decimal(12,2)))), DecimalType(18,2), true))#225 as decimal(32,6)) > cast(ReusedSubquery Subquery scalar-subquery#48, [id=#49] as decimal(32,6))))

(192) Project [codegen id : 466]
Output [6]: [store AS channel#50, i_brand_id#8, i_class_id#9, i_category_id#10, sales#45, number_sales#46]
Input [6]: [i_brand_id#8, i_class_id#9, i_category_id#10, sales#45, number_sales#46, sum(CheckOverflow((promote_precision(cast(cast(ss_quantity#2 as decimal(10,0)) as decimal(12,2))) * promote_precision(cast(ss_list_price#3 as decimal(12,2)))), DecimalType(18,2), true))#225]

(193) ReusedExchange [Reuses operator id: unknown]
Output [6]: [i_brand_id#8, i_class_id#9, i_category_id#10, sum#226, isEmpty#227, count#228]

(194) HashAggregate [codegen id : 501]
Input [6]: [i_brand_id#8, i_class_id#9, i_category_id#10, sum#226, isEmpty#227, count#228]
Keys [3]: [i_brand_id#8, i_class_id#9, i_category_id#10]
Functions [2]: [sum(CheckOverflow((promote_precision(cast(cast(cs_quantity#51 as decimal(10,0)) as decimal(12,2))) * promote_precision(cast(cs_list_price#52 as decimal(12,2)))), DecimalType(18,2), true)), count(1)]
Aggregate Attributes [2]: [sum(CheckOverflow((promote_precision(cast(cast(cs_quantity#51 as decimal(10,0)) as decimal(12,2))) * promote_precision(cast(cs_list_price#52 as decimal(12,2)))), DecimalType(18,2), true))#229, count(1)#230]
Results [6]: [i_brand_id#8, i_class_id#9, i_category_id#10, sum(CheckOverflow((promote_precision(cast(cast(cs_quantity#51 as decimal(10,0)) as decimal(12,2))) * promote_precision(cast(cs_list_price#52 as decimal(12,2)))), DecimalType(18,2), true))#229 AS sales#63, count(1)#230 AS number_sales#64, sum(CheckOverflow((promote_precision(cast(cast(cs_quantity#51 as decimal(10,0)) as decimal(12,2))) * promote_precision(cast(cs_list_price#52 as decimal(12,2)))), DecimalType(18,2), true))#229 AS sum(CheckOverflow((promote_precision(cast(cast(cs_quantity#51 as decimal(10,0)) as decimal(12,2))) * promote_precision(cast(cs_list_price#52 as decimal(12,2)))), DecimalType(18,2), true))#231]

(195) Filter [codegen id : 501]
Input [6]: [i_brand_id#8, i_class_id#9, i_category_id#10, sales#63, number_sales#64, sum(CheckOverflow((promote_precision(cast(cast(cs_quantity#51 as decimal(10,0)) as decimal(12,2))) * promote_precision(cast(cs_list_price#52 as decimal(12,2)))), DecimalType(18,2), true))#231]
Condition : (isnotnull(sum(CheckOverflow((promote_precision(cast(cast(cs_quantity#51 as decimal(10,0)) as decimal(12,2))) * promote_precision(cast(cs_list_price#52 as decimal(12,2)))), DecimalType(18,2), true))#231) AND (cast(sum(CheckOverflow((promote_precision(cast(cast(cs_quantity#51 as decimal(10,0)) as decimal(12,2))) * promote_precision(cast(cs_list_price#52 as decimal(12,2)))), DecimalType(18,2), true))#231 as decimal(32,6)) > cast(ReusedSubquery Subquery scalar-subquery#48, [id=#49] as decimal(32,6))))

(196) Project [codegen id : 501]
Output [6]: [catalog AS channel#232, i_brand_id#8, i_class_id#9, i_category_id#10, sales#63, number_sales#64]
Input [6]: [i_brand_id#8, i_class_id#9, i_category_id#10, sales#63, number_sales#64, sum(CheckOverflow((promote_precision(cast(cast(cs_quantity#51 as decimal(10,0)) as decimal(12,2))) * promote_precision(cast(cs_list_price#52 as decimal(12,2)))), DecimalType(18,2), true))#231]

(197) ReusedExchange [Reuses operator id: unknown]
Output [6]: [i_brand_id#8, i_class_id#9, i_category_id#10, sum#233, isEmpty#234, count#235]

(198) HashAggregate [codegen id : 536]
Input [6]: [i_brand_id#8, i_class_id#9, i_category_id#10, sum#233, isEmpty#234, count#235]
Keys [3]: [i_brand_id#8, i_class_id#9, i_category_id#10]
Functions [2]: [sum(CheckOverflow((promote_precision(cast(cast(ws_quantity#67 as decimal(10,0)) as decimal(12,2))) * promote_precision(cast(ws_list_price#68 as decimal(12,2)))), DecimalType(18,2), true)), count(1)]
Aggregate Attributes [2]: [sum(CheckOverflow((promote_precision(cast(cast(ws_quantity#67 as decimal(10,0)) as decimal(12,2))) * promote_precision(cast(ws_list_price#68 as decimal(12,2)))), DecimalType(18,2), true))#236, count(1)#237]
Results [6]: [i_brand_id#8, i_class_id#9, i_category_id#10, sum(CheckOverflow((promote_precision(cast(cast(ws_quantity#67 as decimal(10,0)) as decimal(12,2))) * promote_precision(cast(ws_list_price#68 as decimal(12,2)))), DecimalType(18,2), true))#236 AS sales#79, count(1)#237 AS number_sales#80, sum(CheckOverflow((promote_precision(cast(cast(ws_quantity#67 as decimal(10,0)) as decimal(12,2))) * promote_precision(cast(ws_list_price#68 as decimal(12,2)))), DecimalType(18,2), true))#236 AS sum(CheckOverflow((promote_precision(cast(cast(ws_quantity#67 as decimal(10,0)) as decimal(12,2))) * promote_precision(cast(ws_list_price#68 as decimal(12,2)))), DecimalType(18,2), true))#238]

(199) Filter [codegen id : 536]
Input [6]: [i_brand_id#8, i_class_id#9, i_category_id#10, sales#79, number_sales#80, sum(CheckOverflow((promote_precision(cast(cast(ws_quantity#67 as decimal(10,0)) as decimal(12,2))) * promote_precision(cast(ws_list_price#68 as decimal(12,2)))), DecimalType(18,2), true))#238]
Condition : (isnotnull(sum(CheckOverflow((promote_precision(cast(cast(ws_quantity#67 as decimal(10,0)) as decimal(12,2))) * promote_precision(cast(ws_list_price#68 as decimal(12,2)))), DecimalType(18,2), true))#238) AND (cast(sum(CheckOverflow((promote_precision(cast(cast(ws_quantity#67 as decimal(10,0)) as decimal(12,2))) * promote_precision(cast(ws_list_price#68 as decimal(12,2)))), DecimalType(18,2), true))#238 as decimal(32,6)) > cast(ReusedSubquery Subquery scalar-subquery#48, [id=#49] as decimal(32,6))))

(200) Project [codegen id : 536]
Output [6]: [web AS channel#239, i_brand_id#8, i_class_id#9, i_category_id#10, sales#79, number_sales#80]
Input [6]: [i_brand_id#8, i_class_id#9, i_category_id#10, sales#79, number_sales#80, sum(CheckOverflow((promote_precision(cast(cast(ws_quantity#67 as decimal(10,0)) as decimal(12,2))) * promote_precision(cast(ws_list_price#68 as decimal(12,2)))), DecimalType(18,2), true))#238]

(201) Union

(202) HashAggregate [codegen id : 537]
Input [6]: [channel#50, i_brand_id#8, i_class_id#9, i_category_id#10, sales#45, number_sales#46]
Keys [4]: [channel#50, i_brand_id#8, i_class_id#9, i_category_id#10]
Functions [2]: [partial_sum(sales#45), partial_sum(number_sales#46)]
Aggregate Attributes [3]: [sum#240, isEmpty#241, sum#242]
Results [7]: [channel#50, i_brand_id#8, i_class_id#9, i_category_id#10, sum#243, isEmpty#244, sum#245]

(203) Exchange
Input [7]: [channel#50, i_brand_id#8, i_class_id#9, i_category_id#10, sum#243, isEmpty#244, sum#245]
Arguments: hashpartitioning(channel#50, i_brand_id#8, i_class_id#9, i_category_id#10, 5), ENSURE_REQUIREMENTS, [id=#246]

(204) HashAggregate [codegen id : 538]
Input [7]: [channel#50, i_brand_id#8, i_class_id#9, i_category_id#10, sum#243, isEmpty#244, sum#245]
Keys [4]: [channel#50, i_brand_id#8, i_class_id#9, i_category_id#10]
Functions [2]: [sum(sales#45), sum(number_sales#46)]
Aggregate Attributes [2]: [sum(sales#45)#247, sum(number_sales#46)#248]
Results [2]: [sum(sales#45)#247 AS sum_sales#92, sum(number_sales#46)#248 AS number_sales#93]

(205) HashAggregate [codegen id : 538]
Input [2]: [sum_sales#92, number_sales#93]
Keys: []
Functions [2]: [partial_sum(sum_sales#92), partial_sum(number_sales#93)]
Aggregate Attributes [3]: [sum#249, isEmpty#250, sum#251]
Results [3]: [sum#252, isEmpty#253, sum#254]

(206) Exchange
Input [3]: [sum#252, isEmpty#253, sum#254]
Arguments: SinglePartition, ENSURE_REQUIREMENTS, [id=#255]

(207) HashAggregate [codegen id : 539]
Input [3]: [sum#252, isEmpty#253, sum#254]
Keys: []
Functions [2]: [sum(sum_sales#92), sum(number_sales#93)]
Aggregate Attributes [2]: [sum(sum_sales#92)#256, sum(number_sales#93)#257]
Results [6]: [null AS channel#258, null AS i_brand_id#259, null AS i_class_id#260, null AS i_category_id#261, sum(sum_sales#92)#256 AS sum(sum_sales)#262, sum(number_sales#93)#257 AS sum(number_sales)#263]
=======
(85) Project [codegen id : 42]
Output [5]: [ss_quantity#2, ss_list_price#3, i_brand_id#54, i_class_id#55, i_category_id#56]
Input [7]: [ss_item_sk#1, ss_quantity#2, ss_list_price#3, i_item_sk#53, i_brand_id#54, i_class_id#55, i_category_id#56]

(86) HashAggregate [codegen id : 42]
Input [5]: [ss_quantity#2, ss_list_price#3, i_brand_id#54, i_class_id#55, i_category_id#56]
Keys [3]: [i_brand_id#54, i_class_id#55, i_category_id#56]
Functions [2]: [partial_sum(CheckOverflow((promote_precision(cast(cast(ss_quantity#2 as decimal(10,0)) as decimal(12,2))) * promote_precision(cast(ss_list_price#3 as decimal(12,2)))), DecimalType(18,2), true)), partial_count(1)]
Aggregate Attributes [3]: [sum#59, isEmpty#60, count#61]
Results [6]: [i_brand_id#54, i_class_id#55, i_category_id#56, sum#62, isEmpty#63, count#64]

(87) Exchange
Input [6]: [i_brand_id#54, i_class_id#55, i_category_id#56, sum#62, isEmpty#63, count#64]
Arguments: hashpartitioning(i_brand_id#54, i_class_id#55, i_category_id#56, 5), ENSURE_REQUIREMENTS, [id=#65]

(88) HashAggregate [codegen id : 43]
Input [6]: [i_brand_id#54, i_class_id#55, i_category_id#56, sum#62, isEmpty#63, count#64]
Keys [3]: [i_brand_id#54, i_class_id#55, i_category_id#56]
Functions [2]: [sum(CheckOverflow((promote_precision(cast(cast(ss_quantity#2 as decimal(10,0)) as decimal(12,2))) * promote_precision(cast(ss_list_price#3 as decimal(12,2)))), DecimalType(18,2), true)), count(1)]
Aggregate Attributes [2]: [sum(CheckOverflow((promote_precision(cast(cast(ss_quantity#2 as decimal(10,0)) as decimal(12,2))) * promote_precision(cast(ss_list_price#3 as decimal(12,2)))), DecimalType(18,2), true))#66, count(1)#67]
Results [6]: [i_brand_id#54, i_class_id#55, i_category_id#56, sum(CheckOverflow((promote_precision(cast(cast(ss_quantity#2 as decimal(10,0)) as decimal(12,2))) * promote_precision(cast(ss_list_price#3 as decimal(12,2)))), DecimalType(18,2), true))#66 AS sales#68, count(1)#67 AS number_sales#69, sum(CheckOverflow((promote_precision(cast(cast(ss_quantity#2 as decimal(10,0)) as decimal(12,2))) * promote_precision(cast(ss_list_price#3 as decimal(12,2)))), DecimalType(18,2), true))#66 AS sum(CheckOverflow((promote_precision(cast(cast(ss_quantity#2 as decimal(10,0)) as decimal(12,2))) * promote_precision(cast(ss_list_price#3 as decimal(12,2)))), DecimalType(18,2), true))#70]

(89) Filter [codegen id : 43]
Input [6]: [i_brand_id#54, i_class_id#55, i_category_id#56, sales#68, number_sales#69, sum(CheckOverflow((promote_precision(cast(cast(ss_quantity#2 as decimal(10,0)) as decimal(12,2))) * promote_precision(cast(ss_list_price#3 as decimal(12,2)))), DecimalType(18,2), true))#70]
Condition : (isnotnull(sum(CheckOverflow((promote_precision(cast(cast(ss_quantity#2 as decimal(10,0)) as decimal(12,2))) * promote_precision(cast(ss_list_price#3 as decimal(12,2)))), DecimalType(18,2), true))#70) AND (cast(sum(CheckOverflow((promote_precision(cast(cast(ss_quantity#2 as decimal(10,0)) as decimal(12,2))) * promote_precision(cast(ss_list_price#3 as decimal(12,2)))), DecimalType(18,2), true))#70 as decimal(32,6)) > cast(Subquery scalar-subquery#71, [id=#72] as decimal(32,6))))

(90) Project [codegen id : 43]
Output [6]: [store AS channel#73, i_brand_id#54, i_class_id#55, i_category_id#56, sales#68, number_sales#69]
Input [6]: [i_brand_id#54, i_class_id#55, i_category_id#56, sales#68, number_sales#69, sum(CheckOverflow((promote_precision(cast(cast(ss_quantity#2 as decimal(10,0)) as decimal(12,2))) * promote_precision(cast(ss_list_price#3 as decimal(12,2)))), DecimalType(18,2), true))#70]

(91) Scan parquet default.catalog_sales
Output [4]: [cs_item_sk#74, cs_quantity#75, cs_list_price#76, cs_sold_date_sk#77]
Batched: true
Location: InMemoryFileIndex []
PartitionFilters: [isnotnull(cs_sold_date_sk#77), dynamicpruningexpression(cs_sold_date_sk#77 IN dynamicpruning#5)]
PushedFilters: [IsNotNull(cs_item_sk)]
ReadSchema: struct<cs_item_sk:int,cs_quantity:int,cs_list_price:decimal(7,2)>

(92) ColumnarToRow [codegen id : 44]
Input [4]: [cs_item_sk#74, cs_quantity#75, cs_list_price#76, cs_sold_date_sk#77]

(93) Filter [codegen id : 44]
Input [4]: [cs_item_sk#74, cs_quantity#75, cs_list_price#76, cs_sold_date_sk#77]
Condition : isnotnull(cs_item_sk#74)

(94) Exchange
Input [4]: [cs_item_sk#74, cs_quantity#75, cs_list_price#76, cs_sold_date_sk#77]
Arguments: hashpartitioning(cs_item_sk#74, 5), ENSURE_REQUIREMENTS, [id=#78]

(95) Sort [codegen id : 45]
Input [4]: [cs_item_sk#74, cs_quantity#75, cs_list_price#76, cs_sold_date_sk#77]
Arguments: [cs_item_sk#74 ASC NULLS FIRST], false, 0

(96) ReusedExchange [Reuses operator id: unknown]
Output [1]: [ss_item_sk#47]

(97) Sort [codegen id : 63]
Input [1]: [ss_item_sk#47]
Arguments: [ss_item_sk#47 ASC NULLS FIRST], false, 0

(98) SortMergeJoin
Left keys [1]: [cs_item_sk#74]
Right keys [1]: [ss_item_sk#47]
Join condition: None

(99) ReusedExchange [Reuses operator id: 72]
Output [1]: [d_date_sk#79]

(100) BroadcastHashJoin [codegen id : 85]
Left keys [1]: [cs_sold_date_sk#77]
Right keys [1]: [d_date_sk#79]
Join condition: None

(101) Project [codegen id : 85]
Output [3]: [cs_item_sk#74, cs_quantity#75, cs_list_price#76]
Input [5]: [cs_item_sk#74, cs_quantity#75, cs_list_price#76, cs_sold_date_sk#77, d_date_sk#79]

(102) ReusedExchange [Reuses operator id: 83]
Output [4]: [i_item_sk#80, i_brand_id#81, i_class_id#82, i_category_id#83]

(103) BroadcastHashJoin [codegen id : 85]
Left keys [1]: [cs_item_sk#74]
Right keys [1]: [i_item_sk#80]
Join condition: None

(104) Project [codegen id : 85]
Output [5]: [cs_quantity#75, cs_list_price#76, i_brand_id#81, i_class_id#82, i_category_id#83]
Input [7]: [cs_item_sk#74, cs_quantity#75, cs_list_price#76, i_item_sk#80, i_brand_id#81, i_class_id#82, i_category_id#83]

(105) HashAggregate [codegen id : 85]
Input [5]: [cs_quantity#75, cs_list_price#76, i_brand_id#81, i_class_id#82, i_category_id#83]
Keys [3]: [i_brand_id#81, i_class_id#82, i_category_id#83]
Functions [2]: [partial_sum(CheckOverflow((promote_precision(cast(cast(cs_quantity#75 as decimal(10,0)) as decimal(12,2))) * promote_precision(cast(cs_list_price#76 as decimal(12,2)))), DecimalType(18,2), true)), partial_count(1)]
Aggregate Attributes [3]: [sum#84, isEmpty#85, count#86]
Results [6]: [i_brand_id#81, i_class_id#82, i_category_id#83, sum#87, isEmpty#88, count#89]

(106) Exchange
Input [6]: [i_brand_id#81, i_class_id#82, i_category_id#83, sum#87, isEmpty#88, count#89]
Arguments: hashpartitioning(i_brand_id#81, i_class_id#82, i_category_id#83, 5), ENSURE_REQUIREMENTS, [id=#90]

(107) HashAggregate [codegen id : 86]
Input [6]: [i_brand_id#81, i_class_id#82, i_category_id#83, sum#87, isEmpty#88, count#89]
Keys [3]: [i_brand_id#81, i_class_id#82, i_category_id#83]
Functions [2]: [sum(CheckOverflow((promote_precision(cast(cast(cs_quantity#75 as decimal(10,0)) as decimal(12,2))) * promote_precision(cast(cs_list_price#76 as decimal(12,2)))), DecimalType(18,2), true)), count(1)]
Aggregate Attributes [2]: [sum(CheckOverflow((promote_precision(cast(cast(cs_quantity#75 as decimal(10,0)) as decimal(12,2))) * promote_precision(cast(cs_list_price#76 as decimal(12,2)))), DecimalType(18,2), true))#91, count(1)#92]
Results [6]: [i_brand_id#81, i_class_id#82, i_category_id#83, sum(CheckOverflow((promote_precision(cast(cast(cs_quantity#75 as decimal(10,0)) as decimal(12,2))) * promote_precision(cast(cs_list_price#76 as decimal(12,2)))), DecimalType(18,2), true))#91 AS sales#93, count(1)#92 AS number_sales#94, sum(CheckOverflow((promote_precision(cast(cast(cs_quantity#75 as decimal(10,0)) as decimal(12,2))) * promote_precision(cast(cs_list_price#76 as decimal(12,2)))), DecimalType(18,2), true))#91 AS sum(CheckOverflow((promote_precision(cast(cast(cs_quantity#75 as decimal(10,0)) as decimal(12,2))) * promote_precision(cast(cs_list_price#76 as decimal(12,2)))), DecimalType(18,2), true))#95]

(108) Filter [codegen id : 86]
Input [6]: [i_brand_id#81, i_class_id#82, i_category_id#83, sales#93, number_sales#94, sum(CheckOverflow((promote_precision(cast(cast(cs_quantity#75 as decimal(10,0)) as decimal(12,2))) * promote_precision(cast(cs_list_price#76 as decimal(12,2)))), DecimalType(18,2), true))#95]
Condition : (isnotnull(sum(CheckOverflow((promote_precision(cast(cast(cs_quantity#75 as decimal(10,0)) as decimal(12,2))) * promote_precision(cast(cs_list_price#76 as decimal(12,2)))), DecimalType(18,2), true))#95) AND (cast(sum(CheckOverflow((promote_precision(cast(cast(cs_quantity#75 as decimal(10,0)) as decimal(12,2))) * promote_precision(cast(cs_list_price#76 as decimal(12,2)))), DecimalType(18,2), true))#95 as decimal(32,6)) > cast(ReusedSubquery Subquery scalar-subquery#71, [id=#72] as decimal(32,6))))

(109) Project [codegen id : 86]
Output [6]: [catalog AS channel#96, i_brand_id#81, i_class_id#82, i_category_id#83, sales#93, number_sales#94]
Input [6]: [i_brand_id#81, i_class_id#82, i_category_id#83, sales#93, number_sales#94, sum(CheckOverflow((promote_precision(cast(cast(cs_quantity#75 as decimal(10,0)) as decimal(12,2))) * promote_precision(cast(cs_list_price#76 as decimal(12,2)))), DecimalType(18,2), true))#95]

(110) Scan parquet default.web_sales
Output [4]: [ws_item_sk#97, ws_quantity#98, ws_list_price#99, ws_sold_date_sk#100]
Batched: true
Location: InMemoryFileIndex []
PartitionFilters: [isnotnull(ws_sold_date_sk#100), dynamicpruningexpression(ws_sold_date_sk#100 IN dynamicpruning#5)]
PushedFilters: [IsNotNull(ws_item_sk)]
ReadSchema: struct<ws_item_sk:int,ws_quantity:int,ws_list_price:decimal(7,2)>

(111) ColumnarToRow [codegen id : 87]
Input [4]: [ws_item_sk#97, ws_quantity#98, ws_list_price#99, ws_sold_date_sk#100]

(112) Filter [codegen id : 87]
Input [4]: [ws_item_sk#97, ws_quantity#98, ws_list_price#99, ws_sold_date_sk#100]
Condition : isnotnull(ws_item_sk#97)

(113) Exchange
Input [4]: [ws_item_sk#97, ws_quantity#98, ws_list_price#99, ws_sold_date_sk#100]
Arguments: hashpartitioning(ws_item_sk#97, 5), ENSURE_REQUIREMENTS, [id=#101]

(114) Sort [codegen id : 88]
Input [4]: [ws_item_sk#97, ws_quantity#98, ws_list_price#99, ws_sold_date_sk#100]
Arguments: [ws_item_sk#97 ASC NULLS FIRST], false, 0

(115) ReusedExchange [Reuses operator id: unknown]
Output [1]: [ss_item_sk#47]

(116) Sort [codegen id : 106]
Input [1]: [ss_item_sk#47]
Arguments: [ss_item_sk#47 ASC NULLS FIRST], false, 0

(117) SortMergeJoin
Left keys [1]: [ws_item_sk#97]
Right keys [1]: [ss_item_sk#47]
Join condition: None

(118) ReusedExchange [Reuses operator id: 72]
Output [1]: [d_date_sk#102]

(119) BroadcastHashJoin [codegen id : 128]
Left keys [1]: [ws_sold_date_sk#100]
Right keys [1]: [d_date_sk#102]
Join condition: None

(120) Project [codegen id : 128]
Output [3]: [ws_item_sk#97, ws_quantity#98, ws_list_price#99]
Input [5]: [ws_item_sk#97, ws_quantity#98, ws_list_price#99, ws_sold_date_sk#100, d_date_sk#102]

(121) ReusedExchange [Reuses operator id: 83]
Output [4]: [i_item_sk#103, i_brand_id#104, i_class_id#105, i_category_id#106]

(122) BroadcastHashJoin [codegen id : 128]
Left keys [1]: [ws_item_sk#97]
Right keys [1]: [i_item_sk#103]
Join condition: None

(123) Project [codegen id : 128]
Output [5]: [ws_quantity#98, ws_list_price#99, i_brand_id#104, i_class_id#105, i_category_id#106]
Input [7]: [ws_item_sk#97, ws_quantity#98, ws_list_price#99, i_item_sk#103, i_brand_id#104, i_class_id#105, i_category_id#106]

(124) HashAggregate [codegen id : 128]
Input [5]: [ws_quantity#98, ws_list_price#99, i_brand_id#104, i_class_id#105, i_category_id#106]
Keys [3]: [i_brand_id#104, i_class_id#105, i_category_id#106]
Functions [2]: [partial_sum(CheckOverflow((promote_precision(cast(cast(ws_quantity#98 as decimal(10,0)) as decimal(12,2))) * promote_precision(cast(ws_list_price#99 as decimal(12,2)))), DecimalType(18,2), true)), partial_count(1)]
Aggregate Attributes [3]: [sum#107, isEmpty#108, count#109]
Results [6]: [i_brand_id#104, i_class_id#105, i_category_id#106, sum#110, isEmpty#111, count#112]

(125) Exchange
Input [6]: [i_brand_id#104, i_class_id#105, i_category_id#106, sum#110, isEmpty#111, count#112]
Arguments: hashpartitioning(i_brand_id#104, i_class_id#105, i_category_id#106, 5), ENSURE_REQUIREMENTS, [id=#113]

(126) HashAggregate [codegen id : 129]
Input [6]: [i_brand_id#104, i_class_id#105, i_category_id#106, sum#110, isEmpty#111, count#112]
Keys [3]: [i_brand_id#104, i_class_id#105, i_category_id#106]
Functions [2]: [sum(CheckOverflow((promote_precision(cast(cast(ws_quantity#98 as decimal(10,0)) as decimal(12,2))) * promote_precision(cast(ws_list_price#99 as decimal(12,2)))), DecimalType(18,2), true)), count(1)]
Aggregate Attributes [2]: [sum(CheckOverflow((promote_precision(cast(cast(ws_quantity#98 as decimal(10,0)) as decimal(12,2))) * promote_precision(cast(ws_list_price#99 as decimal(12,2)))), DecimalType(18,2), true))#114, count(1)#115]
Results [6]: [i_brand_id#104, i_class_id#105, i_category_id#106, sum(CheckOverflow((promote_precision(cast(cast(ws_quantity#98 as decimal(10,0)) as decimal(12,2))) * promote_precision(cast(ws_list_price#99 as decimal(12,2)))), DecimalType(18,2), true))#114 AS sales#116, count(1)#115 AS number_sales#117, sum(CheckOverflow((promote_precision(cast(cast(ws_quantity#98 as decimal(10,0)) as decimal(12,2))) * promote_precision(cast(ws_list_price#99 as decimal(12,2)))), DecimalType(18,2), true))#114 AS sum(CheckOverflow((promote_precision(cast(cast(ws_quantity#98 as decimal(10,0)) as decimal(12,2))) * promote_precision(cast(ws_list_price#99 as decimal(12,2)))), DecimalType(18,2), true))#118]

(127) Filter [codegen id : 129]
Input [6]: [i_brand_id#104, i_class_id#105, i_category_id#106, sales#116, number_sales#117, sum(CheckOverflow((promote_precision(cast(cast(ws_quantity#98 as decimal(10,0)) as decimal(12,2))) * promote_precision(cast(ws_list_price#99 as decimal(12,2)))), DecimalType(18,2), true))#118]
Condition : (isnotnull(sum(CheckOverflow((promote_precision(cast(cast(ws_quantity#98 as decimal(10,0)) as decimal(12,2))) * promote_precision(cast(ws_list_price#99 as decimal(12,2)))), DecimalType(18,2), true))#118) AND (cast(sum(CheckOverflow((promote_precision(cast(cast(ws_quantity#98 as decimal(10,0)) as decimal(12,2))) * promote_precision(cast(ws_list_price#99 as decimal(12,2)))), DecimalType(18,2), true))#118 as decimal(32,6)) > cast(ReusedSubquery Subquery scalar-subquery#71, [id=#72] as decimal(32,6))))

(128) Project [codegen id : 129]
Output [6]: [web AS channel#119, i_brand_id#104, i_class_id#105, i_category_id#106, sales#116, number_sales#117]
Input [6]: [i_brand_id#104, i_class_id#105, i_category_id#106, sales#116, number_sales#117, sum(CheckOverflow((promote_precision(cast(cast(ws_quantity#98 as decimal(10,0)) as decimal(12,2))) * promote_precision(cast(ws_list_price#99 as decimal(12,2)))), DecimalType(18,2), true))#118]

(129) Union

(130) HashAggregate [codegen id : 130]
Input [6]: [channel#73, i_brand_id#54, i_class_id#55, i_category_id#56, sales#68, number_sales#69]
Keys [4]: [channel#73, i_brand_id#54, i_class_id#55, i_category_id#56]
Functions [2]: [partial_sum(sales#68), partial_sum(number_sales#69)]
Aggregate Attributes [3]: [sum#120, isEmpty#121, sum#122]
Results [7]: [channel#73, i_brand_id#54, i_class_id#55, i_category_id#56, sum#123, isEmpty#124, sum#125]

(131) Exchange
Input [7]: [channel#73, i_brand_id#54, i_class_id#55, i_category_id#56, sum#123, isEmpty#124, sum#125]
Arguments: hashpartitioning(channel#73, i_brand_id#54, i_class_id#55, i_category_id#56, 5), ENSURE_REQUIREMENTS, [id=#126]

(132) HashAggregate [codegen id : 131]
Input [7]: [channel#73, i_brand_id#54, i_class_id#55, i_category_id#56, sum#123, isEmpty#124, sum#125]
Keys [4]: [channel#73, i_brand_id#54, i_class_id#55, i_category_id#56]
Functions [2]: [sum(sales#68), sum(number_sales#69)]
Aggregate Attributes [2]: [sum(sales#68)#127, sum(number_sales#69)#128]
Results [6]: [channel#73, i_brand_id#54, i_class_id#55, i_category_id#56, sum(sales#68)#127 AS sum_sales#129, sum(number_sales#69)#128 AS number_sales#130]

(133) ReusedExchange [Reuses operator id: unknown]
Output [6]: [i_brand_id#131, i_class_id#132, i_category_id#133, sum#134, isEmpty#135, count#136]

(134) HashAggregate [codegen id : 174]
Input [6]: [i_brand_id#131, i_class_id#132, i_category_id#133, sum#134, isEmpty#135, count#136]
Keys [3]: [i_brand_id#131, i_class_id#132, i_category_id#133]
Functions [2]: [sum(CheckOverflow((promote_precision(cast(cast(ss_quantity#137 as decimal(10,0)) as decimal(12,2))) * promote_precision(cast(ss_list_price#138 as decimal(12,2)))), DecimalType(18,2), true)), count(1)]
Aggregate Attributes [2]: [sum(CheckOverflow((promote_precision(cast(cast(ss_quantity#137 as decimal(10,0)) as decimal(12,2))) * promote_precision(cast(ss_list_price#138 as decimal(12,2)))), DecimalType(18,2), true))#139, count(1)#140]
Results [6]: [i_brand_id#131, i_class_id#132, i_category_id#133, sum(CheckOverflow((promote_precision(cast(cast(ss_quantity#137 as decimal(10,0)) as decimal(12,2))) * promote_precision(cast(ss_list_price#138 as decimal(12,2)))), DecimalType(18,2), true))#139 AS sales#68, count(1)#140 AS number_sales#69, sum(CheckOverflow((promote_precision(cast(cast(ss_quantity#137 as decimal(10,0)) as decimal(12,2))) * promote_precision(cast(ss_list_price#138 as decimal(12,2)))), DecimalType(18,2), true))#139 AS sum(CheckOverflow((promote_precision(cast(cast(ss_quantity#137 as decimal(10,0)) as decimal(12,2))) * promote_precision(cast(ss_list_price#138 as decimal(12,2)))), DecimalType(18,2), true))#141]

(135) Filter [codegen id : 174]
Input [6]: [i_brand_id#131, i_class_id#132, i_category_id#133, sales#68, number_sales#69, sum(CheckOverflow((promote_precision(cast(cast(ss_quantity#137 as decimal(10,0)) as decimal(12,2))) * promote_precision(cast(ss_list_price#138 as decimal(12,2)))), DecimalType(18,2), true))#141]
Condition : (isnotnull(sum(CheckOverflow((promote_precision(cast(cast(ss_quantity#137 as decimal(10,0)) as decimal(12,2))) * promote_precision(cast(ss_list_price#138 as decimal(12,2)))), DecimalType(18,2), true))#141) AND (cast(sum(CheckOverflow((promote_precision(cast(cast(ss_quantity#137 as decimal(10,0)) as decimal(12,2))) * promote_precision(cast(ss_list_price#138 as decimal(12,2)))), DecimalType(18,2), true))#141 as decimal(32,6)) > cast(ReusedSubquery Subquery scalar-subquery#71, [id=#72] as decimal(32,6))))

(136) Project [codegen id : 174]
Output [6]: [store AS channel#73, i_brand_id#131, i_class_id#132, i_category_id#133, sales#68, number_sales#69]
Input [6]: [i_brand_id#131, i_class_id#132, i_category_id#133, sales#68, number_sales#69, sum(CheckOverflow((promote_precision(cast(cast(ss_quantity#137 as decimal(10,0)) as decimal(12,2))) * promote_precision(cast(ss_list_price#138 as decimal(12,2)))), DecimalType(18,2), true))#141]

(137) ReusedExchange [Reuses operator id: unknown]
Output [6]: [i_brand_id#142, i_class_id#143, i_category_id#144, sum#145, isEmpty#146, count#147]

(138) HashAggregate [codegen id : 217]
Input [6]: [i_brand_id#142, i_class_id#143, i_category_id#144, sum#145, isEmpty#146, count#147]
Keys [3]: [i_brand_id#142, i_class_id#143, i_category_id#144]
Functions [2]: [sum(CheckOverflow((promote_precision(cast(cast(cs_quantity#148 as decimal(10,0)) as decimal(12,2))) * promote_precision(cast(cs_list_price#149 as decimal(12,2)))), DecimalType(18,2), true)), count(1)]
Aggregate Attributes [2]: [sum(CheckOverflow((promote_precision(cast(cast(cs_quantity#148 as decimal(10,0)) as decimal(12,2))) * promote_precision(cast(cs_list_price#149 as decimal(12,2)))), DecimalType(18,2), true))#150, count(1)#151]
Results [6]: [i_brand_id#142, i_class_id#143, i_category_id#144, sum(CheckOverflow((promote_precision(cast(cast(cs_quantity#148 as decimal(10,0)) as decimal(12,2))) * promote_precision(cast(cs_list_price#149 as decimal(12,2)))), DecimalType(18,2), true))#150 AS sales#93, count(1)#151 AS number_sales#94, sum(CheckOverflow((promote_precision(cast(cast(cs_quantity#148 as decimal(10,0)) as decimal(12,2))) * promote_precision(cast(cs_list_price#149 as decimal(12,2)))), DecimalType(18,2), true))#150 AS sum(CheckOverflow((promote_precision(cast(cast(cs_quantity#148 as decimal(10,0)) as decimal(12,2))) * promote_precision(cast(cs_list_price#149 as decimal(12,2)))), DecimalType(18,2), true))#152]

(139) Filter [codegen id : 217]
Input [6]: [i_brand_id#142, i_class_id#143, i_category_id#144, sales#93, number_sales#94, sum(CheckOverflow((promote_precision(cast(cast(cs_quantity#148 as decimal(10,0)) as decimal(12,2))) * promote_precision(cast(cs_list_price#149 as decimal(12,2)))), DecimalType(18,2), true))#152]
Condition : (isnotnull(sum(CheckOverflow((promote_precision(cast(cast(cs_quantity#148 as decimal(10,0)) as decimal(12,2))) * promote_precision(cast(cs_list_price#149 as decimal(12,2)))), DecimalType(18,2), true))#152) AND (cast(sum(CheckOverflow((promote_precision(cast(cast(cs_quantity#148 as decimal(10,0)) as decimal(12,2))) * promote_precision(cast(cs_list_price#149 as decimal(12,2)))), DecimalType(18,2), true))#152 as decimal(32,6)) > cast(ReusedSubquery Subquery scalar-subquery#71, [id=#72] as decimal(32,6))))

(140) Project [codegen id : 217]
Output [6]: [catalog AS channel#96, i_brand_id#142, i_class_id#143, i_category_id#144, sales#93, number_sales#94]
Input [6]: [i_brand_id#142, i_class_id#143, i_category_id#144, sales#93, number_sales#94, sum(CheckOverflow((promote_precision(cast(cast(cs_quantity#148 as decimal(10,0)) as decimal(12,2))) * promote_precision(cast(cs_list_price#149 as decimal(12,2)))), DecimalType(18,2), true))#152]

(141) ReusedExchange [Reuses operator id: unknown]
Output [6]: [i_brand_id#153, i_class_id#154, i_category_id#155, sum#156, isEmpty#157, count#158]

(142) HashAggregate [codegen id : 260]
Input [6]: [i_brand_id#153, i_class_id#154, i_category_id#155, sum#156, isEmpty#157, count#158]
Keys [3]: [i_brand_id#153, i_class_id#154, i_category_id#155]
Functions [2]: [sum(CheckOverflow((promote_precision(cast(cast(ws_quantity#159 as decimal(10,0)) as decimal(12,2))) * promote_precision(cast(ws_list_price#160 as decimal(12,2)))), DecimalType(18,2), true)), count(1)]
Aggregate Attributes [2]: [sum(CheckOverflow((promote_precision(cast(cast(ws_quantity#159 as decimal(10,0)) as decimal(12,2))) * promote_precision(cast(ws_list_price#160 as decimal(12,2)))), DecimalType(18,2), true))#161, count(1)#162]
Results [6]: [i_brand_id#153, i_class_id#154, i_category_id#155, sum(CheckOverflow((promote_precision(cast(cast(ws_quantity#159 as decimal(10,0)) as decimal(12,2))) * promote_precision(cast(ws_list_price#160 as decimal(12,2)))), DecimalType(18,2), true))#161 AS sales#116, count(1)#162 AS number_sales#117, sum(CheckOverflow((promote_precision(cast(cast(ws_quantity#159 as decimal(10,0)) as decimal(12,2))) * promote_precision(cast(ws_list_price#160 as decimal(12,2)))), DecimalType(18,2), true))#161 AS sum(CheckOverflow((promote_precision(cast(cast(ws_quantity#159 as decimal(10,0)) as decimal(12,2))) * promote_precision(cast(ws_list_price#160 as decimal(12,2)))), DecimalType(18,2), true))#163]

(143) Filter [codegen id : 260]
Input [6]: [i_brand_id#153, i_class_id#154, i_category_id#155, sales#116, number_sales#117, sum(CheckOverflow((promote_precision(cast(cast(ws_quantity#159 as decimal(10,0)) as decimal(12,2))) * promote_precision(cast(ws_list_price#160 as decimal(12,2)))), DecimalType(18,2), true))#163]
Condition : (isnotnull(sum(CheckOverflow((promote_precision(cast(cast(ws_quantity#159 as decimal(10,0)) as decimal(12,2))) * promote_precision(cast(ws_list_price#160 as decimal(12,2)))), DecimalType(18,2), true))#163) AND (cast(sum(CheckOverflow((promote_precision(cast(cast(ws_quantity#159 as decimal(10,0)) as decimal(12,2))) * promote_precision(cast(ws_list_price#160 as decimal(12,2)))), DecimalType(18,2), true))#163 as decimal(32,6)) > cast(ReusedSubquery Subquery scalar-subquery#71, [id=#72] as decimal(32,6))))

(144) Project [codegen id : 260]
Output [6]: [web AS channel#119, i_brand_id#153, i_class_id#154, i_category_id#155, sales#116, number_sales#117]
Input [6]: [i_brand_id#153, i_class_id#154, i_category_id#155, sales#116, number_sales#117, sum(CheckOverflow((promote_precision(cast(cast(ws_quantity#159 as decimal(10,0)) as decimal(12,2))) * promote_precision(cast(ws_list_price#160 as decimal(12,2)))), DecimalType(18,2), true))#163]

(145) Union

(146) HashAggregate [codegen id : 261]
Input [6]: [channel#73, i_brand_id#131, i_class_id#132, i_category_id#133, sales#68, number_sales#69]
Keys [4]: [channel#73, i_brand_id#131, i_class_id#132, i_category_id#133]
Functions [2]: [partial_sum(sales#68), partial_sum(number_sales#69)]
Aggregate Attributes [3]: [sum#164, isEmpty#165, sum#166]
Results [7]: [channel#73, i_brand_id#131, i_class_id#132, i_category_id#133, sum#167, isEmpty#168, sum#169]

(147) Exchange
Input [7]: [channel#73, i_brand_id#131, i_class_id#132, i_category_id#133, sum#167, isEmpty#168, sum#169]
Arguments: hashpartitioning(channel#73, i_brand_id#131, i_class_id#132, i_category_id#133, 5), ENSURE_REQUIREMENTS, [id=#170]

(148) HashAggregate [codegen id : 262]
Input [7]: [channel#73, i_brand_id#131, i_class_id#132, i_category_id#133, sum#167, isEmpty#168, sum#169]
Keys [4]: [channel#73, i_brand_id#131, i_class_id#132, i_category_id#133]
Functions [2]: [sum(sales#68), sum(number_sales#69)]
Aggregate Attributes [2]: [sum(sales#68)#171, sum(number_sales#69)#172]
Results [5]: [channel#73, i_brand_id#131, i_class_id#132, sum(sales#68)#171 AS sum_sales#129, sum(number_sales#69)#172 AS number_sales#130]

(149) HashAggregate [codegen id : 262]
Input [5]: [channel#73, i_brand_id#131, i_class_id#132, sum_sales#129, number_sales#130]
Keys [3]: [channel#73, i_brand_id#131, i_class_id#132]
Functions [2]: [partial_sum(sum_sales#129), partial_sum(number_sales#130)]
Aggregate Attributes [3]: [sum#173, isEmpty#174, sum#175]
Results [6]: [channel#73, i_brand_id#131, i_class_id#132, sum#176, isEmpty#177, sum#178]

(150) Exchange
Input [6]: [channel#73, i_brand_id#131, i_class_id#132, sum#176, isEmpty#177, sum#178]
Arguments: hashpartitioning(channel#73, i_brand_id#131, i_class_id#132, 5), ENSURE_REQUIREMENTS, [id=#179]

(151) HashAggregate [codegen id : 263]
Input [6]: [channel#73, i_brand_id#131, i_class_id#132, sum#176, isEmpty#177, sum#178]
Keys [3]: [channel#73, i_brand_id#131, i_class_id#132]
Functions [2]: [sum(sum_sales#129), sum(number_sales#130)]
Aggregate Attributes [2]: [sum(sum_sales#129)#180, sum(number_sales#130)#181]
Results [6]: [channel#73, i_brand_id#131, i_class_id#132, null AS i_category_id#182, sum(sum_sales#129)#180 AS sum(sum_sales)#183, sum(number_sales#130)#181 AS sum(number_sales)#184]

(152) ReusedExchange [Reuses operator id: unknown]
Output [6]: [i_brand_id#185, i_class_id#186, i_category_id#187, sum#188, isEmpty#189, count#190]

(153) HashAggregate [codegen id : 306]
Input [6]: [i_brand_id#185, i_class_id#186, i_category_id#187, sum#188, isEmpty#189, count#190]
Keys [3]: [i_brand_id#185, i_class_id#186, i_category_id#187]
Functions [2]: [sum(CheckOverflow((promote_precision(cast(cast(ss_quantity#191 as decimal(10,0)) as decimal(12,2))) * promote_precision(cast(ss_list_price#192 as decimal(12,2)))), DecimalType(18,2), true)), count(1)]
Aggregate Attributes [2]: [sum(CheckOverflow((promote_precision(cast(cast(ss_quantity#191 as decimal(10,0)) as decimal(12,2))) * promote_precision(cast(ss_list_price#192 as decimal(12,2)))), DecimalType(18,2), true))#193, count(1)#194]
Results [6]: [i_brand_id#185, i_class_id#186, i_category_id#187, sum(CheckOverflow((promote_precision(cast(cast(ss_quantity#191 as decimal(10,0)) as decimal(12,2))) * promote_precision(cast(ss_list_price#192 as decimal(12,2)))), DecimalType(18,2), true))#193 AS sales#68, count(1)#194 AS number_sales#69, sum(CheckOverflow((promote_precision(cast(cast(ss_quantity#191 as decimal(10,0)) as decimal(12,2))) * promote_precision(cast(ss_list_price#192 as decimal(12,2)))), DecimalType(18,2), true))#193 AS sum(CheckOverflow((promote_precision(cast(cast(ss_quantity#191 as decimal(10,0)) as decimal(12,2))) * promote_precision(cast(ss_list_price#192 as decimal(12,2)))), DecimalType(18,2), true))#195]

(154) Filter [codegen id : 306]
Input [6]: [i_brand_id#185, i_class_id#186, i_category_id#187, sales#68, number_sales#69, sum(CheckOverflow((promote_precision(cast(cast(ss_quantity#191 as decimal(10,0)) as decimal(12,2))) * promote_precision(cast(ss_list_price#192 as decimal(12,2)))), DecimalType(18,2), true))#195]
Condition : (isnotnull(sum(CheckOverflow((promote_precision(cast(cast(ss_quantity#191 as decimal(10,0)) as decimal(12,2))) * promote_precision(cast(ss_list_price#192 as decimal(12,2)))), DecimalType(18,2), true))#195) AND (cast(sum(CheckOverflow((promote_precision(cast(cast(ss_quantity#191 as decimal(10,0)) as decimal(12,2))) * promote_precision(cast(ss_list_price#192 as decimal(12,2)))), DecimalType(18,2), true))#195 as decimal(32,6)) > cast(ReusedSubquery Subquery scalar-subquery#71, [id=#72] as decimal(32,6))))

(155) Project [codegen id : 306]
Output [6]: [store AS channel#73, i_brand_id#185, i_class_id#186, i_category_id#187, sales#68, number_sales#69]
Input [6]: [i_brand_id#185, i_class_id#186, i_category_id#187, sales#68, number_sales#69, sum(CheckOverflow((promote_precision(cast(cast(ss_quantity#191 as decimal(10,0)) as decimal(12,2))) * promote_precision(cast(ss_list_price#192 as decimal(12,2)))), DecimalType(18,2), true))#195]

(156) ReusedExchange [Reuses operator id: unknown]
Output [6]: [i_brand_id#196, i_class_id#197, i_category_id#198, sum#199, isEmpty#200, count#201]

(157) HashAggregate [codegen id : 349]
Input [6]: [i_brand_id#196, i_class_id#197, i_category_id#198, sum#199, isEmpty#200, count#201]
Keys [3]: [i_brand_id#196, i_class_id#197, i_category_id#198]
Functions [2]: [sum(CheckOverflow((promote_precision(cast(cast(cs_quantity#202 as decimal(10,0)) as decimal(12,2))) * promote_precision(cast(cs_list_price#203 as decimal(12,2)))), DecimalType(18,2), true)), count(1)]
Aggregate Attributes [2]: [sum(CheckOverflow((promote_precision(cast(cast(cs_quantity#202 as decimal(10,0)) as decimal(12,2))) * promote_precision(cast(cs_list_price#203 as decimal(12,2)))), DecimalType(18,2), true))#204, count(1)#205]
Results [6]: [i_brand_id#196, i_class_id#197, i_category_id#198, sum(CheckOverflow((promote_precision(cast(cast(cs_quantity#202 as decimal(10,0)) as decimal(12,2))) * promote_precision(cast(cs_list_price#203 as decimal(12,2)))), DecimalType(18,2), true))#204 AS sales#93, count(1)#205 AS number_sales#94, sum(CheckOverflow((promote_precision(cast(cast(cs_quantity#202 as decimal(10,0)) as decimal(12,2))) * promote_precision(cast(cs_list_price#203 as decimal(12,2)))), DecimalType(18,2), true))#204 AS sum(CheckOverflow((promote_precision(cast(cast(cs_quantity#202 as decimal(10,0)) as decimal(12,2))) * promote_precision(cast(cs_list_price#203 as decimal(12,2)))), DecimalType(18,2), true))#206]

(158) Filter [codegen id : 349]
Input [6]: [i_brand_id#196, i_class_id#197, i_category_id#198, sales#93, number_sales#94, sum(CheckOverflow((promote_precision(cast(cast(cs_quantity#202 as decimal(10,0)) as decimal(12,2))) * promote_precision(cast(cs_list_price#203 as decimal(12,2)))), DecimalType(18,2), true))#206]
Condition : (isnotnull(sum(CheckOverflow((promote_precision(cast(cast(cs_quantity#202 as decimal(10,0)) as decimal(12,2))) * promote_precision(cast(cs_list_price#203 as decimal(12,2)))), DecimalType(18,2), true))#206) AND (cast(sum(CheckOverflow((promote_precision(cast(cast(cs_quantity#202 as decimal(10,0)) as decimal(12,2))) * promote_precision(cast(cs_list_price#203 as decimal(12,2)))), DecimalType(18,2), true))#206 as decimal(32,6)) > cast(ReusedSubquery Subquery scalar-subquery#71, [id=#72] as decimal(32,6))))

(159) Project [codegen id : 349]
Output [6]: [catalog AS channel#96, i_brand_id#196, i_class_id#197, i_category_id#198, sales#93, number_sales#94]
Input [6]: [i_brand_id#196, i_class_id#197, i_category_id#198, sales#93, number_sales#94, sum(CheckOverflow((promote_precision(cast(cast(cs_quantity#202 as decimal(10,0)) as decimal(12,2))) * promote_precision(cast(cs_list_price#203 as decimal(12,2)))), DecimalType(18,2), true))#206]

(160) ReusedExchange [Reuses operator id: unknown]
Output [6]: [i_brand_id#207, i_class_id#208, i_category_id#209, sum#210, isEmpty#211, count#212]

(161) HashAggregate [codegen id : 392]
Input [6]: [i_brand_id#207, i_class_id#208, i_category_id#209, sum#210, isEmpty#211, count#212]
Keys [3]: [i_brand_id#207, i_class_id#208, i_category_id#209]
Functions [2]: [sum(CheckOverflow((promote_precision(cast(cast(ws_quantity#213 as decimal(10,0)) as decimal(12,2))) * promote_precision(cast(ws_list_price#214 as decimal(12,2)))), DecimalType(18,2), true)), count(1)]
Aggregate Attributes [2]: [sum(CheckOverflow((promote_precision(cast(cast(ws_quantity#213 as decimal(10,0)) as decimal(12,2))) * promote_precision(cast(ws_list_price#214 as decimal(12,2)))), DecimalType(18,2), true))#215, count(1)#216]
Results [6]: [i_brand_id#207, i_class_id#208, i_category_id#209, sum(CheckOverflow((promote_precision(cast(cast(ws_quantity#213 as decimal(10,0)) as decimal(12,2))) * promote_precision(cast(ws_list_price#214 as decimal(12,2)))), DecimalType(18,2), true))#215 AS sales#116, count(1)#216 AS number_sales#117, sum(CheckOverflow((promote_precision(cast(cast(ws_quantity#213 as decimal(10,0)) as decimal(12,2))) * promote_precision(cast(ws_list_price#214 as decimal(12,2)))), DecimalType(18,2), true))#215 AS sum(CheckOverflow((promote_precision(cast(cast(ws_quantity#213 as decimal(10,0)) as decimal(12,2))) * promote_precision(cast(ws_list_price#214 as decimal(12,2)))), DecimalType(18,2), true))#217]

(162) Filter [codegen id : 392]
Input [6]: [i_brand_id#207, i_class_id#208, i_category_id#209, sales#116, number_sales#117, sum(CheckOverflow((promote_precision(cast(cast(ws_quantity#213 as decimal(10,0)) as decimal(12,2))) * promote_precision(cast(ws_list_price#214 as decimal(12,2)))), DecimalType(18,2), true))#217]
Condition : (isnotnull(sum(CheckOverflow((promote_precision(cast(cast(ws_quantity#213 as decimal(10,0)) as decimal(12,2))) * promote_precision(cast(ws_list_price#214 as decimal(12,2)))), DecimalType(18,2), true))#217) AND (cast(sum(CheckOverflow((promote_precision(cast(cast(ws_quantity#213 as decimal(10,0)) as decimal(12,2))) * promote_precision(cast(ws_list_price#214 as decimal(12,2)))), DecimalType(18,2), true))#217 as decimal(32,6)) > cast(ReusedSubquery Subquery scalar-subquery#71, [id=#72] as decimal(32,6))))

(163) Project [codegen id : 392]
Output [6]: [web AS channel#119, i_brand_id#207, i_class_id#208, i_category_id#209, sales#116, number_sales#117]
Input [6]: [i_brand_id#207, i_class_id#208, i_category_id#209, sales#116, number_sales#117, sum(CheckOverflow((promote_precision(cast(cast(ws_quantity#213 as decimal(10,0)) as decimal(12,2))) * promote_precision(cast(ws_list_price#214 as decimal(12,2)))), DecimalType(18,2), true))#217]

(164) Union

(165) HashAggregate [codegen id : 393]
Input [6]: [channel#73, i_brand_id#185, i_class_id#186, i_category_id#187, sales#68, number_sales#69]
Keys [4]: [channel#73, i_brand_id#185, i_class_id#186, i_category_id#187]
Functions [2]: [partial_sum(sales#68), partial_sum(number_sales#69)]
Aggregate Attributes [3]: [sum#218, isEmpty#219, sum#220]
Results [7]: [channel#73, i_brand_id#185, i_class_id#186, i_category_id#187, sum#221, isEmpty#222, sum#223]

(166) Exchange
Input [7]: [channel#73, i_brand_id#185, i_class_id#186, i_category_id#187, sum#221, isEmpty#222, sum#223]
Arguments: hashpartitioning(channel#73, i_brand_id#185, i_class_id#186, i_category_id#187, 5), ENSURE_REQUIREMENTS, [id=#224]

(167) HashAggregate [codegen id : 394]
Input [7]: [channel#73, i_brand_id#185, i_class_id#186, i_category_id#187, sum#221, isEmpty#222, sum#223]
Keys [4]: [channel#73, i_brand_id#185, i_class_id#186, i_category_id#187]
Functions [2]: [sum(sales#68), sum(number_sales#69)]
Aggregate Attributes [2]: [sum(sales#68)#225, sum(number_sales#69)#226]
Results [4]: [channel#73, i_brand_id#185, sum(sales#68)#225 AS sum_sales#129, sum(number_sales#69)#226 AS number_sales#130]

(168) HashAggregate [codegen id : 394]
Input [4]: [channel#73, i_brand_id#185, sum_sales#129, number_sales#130]
Keys [2]: [channel#73, i_brand_id#185]
Functions [2]: [partial_sum(sum_sales#129), partial_sum(number_sales#130)]
Aggregate Attributes [3]: [sum#227, isEmpty#228, sum#229]
Results [5]: [channel#73, i_brand_id#185, sum#230, isEmpty#231, sum#232]

(169) Exchange
Input [5]: [channel#73, i_brand_id#185, sum#230, isEmpty#231, sum#232]
Arguments: hashpartitioning(channel#73, i_brand_id#185, 5), ENSURE_REQUIREMENTS, [id=#233]

(170) HashAggregate [codegen id : 395]
Input [5]: [channel#73, i_brand_id#185, sum#230, isEmpty#231, sum#232]
Keys [2]: [channel#73, i_brand_id#185]
Functions [2]: [sum(sum_sales#129), sum(number_sales#130)]
Aggregate Attributes [2]: [sum(sum_sales#129)#234, sum(number_sales#130)#235]
Results [6]: [channel#73, i_brand_id#185, null AS i_class_id#236, null AS i_category_id#237, sum(sum_sales#129)#234 AS sum(sum_sales)#238, sum(number_sales#130)#235 AS sum(number_sales)#239]

(171) ReusedExchange [Reuses operator id: unknown]
Output [6]: [i_brand_id#240, i_class_id#241, i_category_id#242, sum#243, isEmpty#244, count#245]

(172) HashAggregate [codegen id : 438]
Input [6]: [i_brand_id#240, i_class_id#241, i_category_id#242, sum#243, isEmpty#244, count#245]
Keys [3]: [i_brand_id#240, i_class_id#241, i_category_id#242]
Functions [2]: [sum(CheckOverflow((promote_precision(cast(cast(ss_quantity#246 as decimal(10,0)) as decimal(12,2))) * promote_precision(cast(ss_list_price#247 as decimal(12,2)))), DecimalType(18,2), true)), count(1)]
Aggregate Attributes [2]: [sum(CheckOverflow((promote_precision(cast(cast(ss_quantity#246 as decimal(10,0)) as decimal(12,2))) * promote_precision(cast(ss_list_price#247 as decimal(12,2)))), DecimalType(18,2), true))#248, count(1)#249]
Results [6]: [i_brand_id#240, i_class_id#241, i_category_id#242, sum(CheckOverflow((promote_precision(cast(cast(ss_quantity#246 as decimal(10,0)) as decimal(12,2))) * promote_precision(cast(ss_list_price#247 as decimal(12,2)))), DecimalType(18,2), true))#248 AS sales#68, count(1)#249 AS number_sales#69, sum(CheckOverflow((promote_precision(cast(cast(ss_quantity#246 as decimal(10,0)) as decimal(12,2))) * promote_precision(cast(ss_list_price#247 as decimal(12,2)))), DecimalType(18,2), true))#248 AS sum(CheckOverflow((promote_precision(cast(cast(ss_quantity#246 as decimal(10,0)) as decimal(12,2))) * promote_precision(cast(ss_list_price#247 as decimal(12,2)))), DecimalType(18,2), true))#250]

(173) Filter [codegen id : 438]
Input [6]: [i_brand_id#240, i_class_id#241, i_category_id#242, sales#68, number_sales#69, sum(CheckOverflow((promote_precision(cast(cast(ss_quantity#246 as decimal(10,0)) as decimal(12,2))) * promote_precision(cast(ss_list_price#247 as decimal(12,2)))), DecimalType(18,2), true))#250]
Condition : (isnotnull(sum(CheckOverflow((promote_precision(cast(cast(ss_quantity#246 as decimal(10,0)) as decimal(12,2))) * promote_precision(cast(ss_list_price#247 as decimal(12,2)))), DecimalType(18,2), true))#250) AND (cast(sum(CheckOverflow((promote_precision(cast(cast(ss_quantity#246 as decimal(10,0)) as decimal(12,2))) * promote_precision(cast(ss_list_price#247 as decimal(12,2)))), DecimalType(18,2), true))#250 as decimal(32,6)) > cast(ReusedSubquery Subquery scalar-subquery#71, [id=#72] as decimal(32,6))))

(174) Project [codegen id : 438]
Output [6]: [store AS channel#73, i_brand_id#240, i_class_id#241, i_category_id#242, sales#68, number_sales#69]
Input [6]: [i_brand_id#240, i_class_id#241, i_category_id#242, sales#68, number_sales#69, sum(CheckOverflow((promote_precision(cast(cast(ss_quantity#246 as decimal(10,0)) as decimal(12,2))) * promote_precision(cast(ss_list_price#247 as decimal(12,2)))), DecimalType(18,2), true))#250]

(175) ReusedExchange [Reuses operator id: unknown]
Output [6]: [i_brand_id#251, i_class_id#252, i_category_id#253, sum#254, isEmpty#255, count#256]

(176) HashAggregate [codegen id : 481]
Input [6]: [i_brand_id#251, i_class_id#252, i_category_id#253, sum#254, isEmpty#255, count#256]
Keys [3]: [i_brand_id#251, i_class_id#252, i_category_id#253]
Functions [2]: [sum(CheckOverflow((promote_precision(cast(cast(cs_quantity#257 as decimal(10,0)) as decimal(12,2))) * promote_precision(cast(cs_list_price#258 as decimal(12,2)))), DecimalType(18,2), true)), count(1)]
Aggregate Attributes [2]: [sum(CheckOverflow((promote_precision(cast(cast(cs_quantity#257 as decimal(10,0)) as decimal(12,2))) * promote_precision(cast(cs_list_price#258 as decimal(12,2)))), DecimalType(18,2), true))#259, count(1)#260]
Results [6]: [i_brand_id#251, i_class_id#252, i_category_id#253, sum(CheckOverflow((promote_precision(cast(cast(cs_quantity#257 as decimal(10,0)) as decimal(12,2))) * promote_precision(cast(cs_list_price#258 as decimal(12,2)))), DecimalType(18,2), true))#259 AS sales#93, count(1)#260 AS number_sales#94, sum(CheckOverflow((promote_precision(cast(cast(cs_quantity#257 as decimal(10,0)) as decimal(12,2))) * promote_precision(cast(cs_list_price#258 as decimal(12,2)))), DecimalType(18,2), true))#259 AS sum(CheckOverflow((promote_precision(cast(cast(cs_quantity#257 as decimal(10,0)) as decimal(12,2))) * promote_precision(cast(cs_list_price#258 as decimal(12,2)))), DecimalType(18,2), true))#261]

(177) Filter [codegen id : 481]
Input [6]: [i_brand_id#251, i_class_id#252, i_category_id#253, sales#93, number_sales#94, sum(CheckOverflow((promote_precision(cast(cast(cs_quantity#257 as decimal(10,0)) as decimal(12,2))) * promote_precision(cast(cs_list_price#258 as decimal(12,2)))), DecimalType(18,2), true))#261]
Condition : (isnotnull(sum(CheckOverflow((promote_precision(cast(cast(cs_quantity#257 as decimal(10,0)) as decimal(12,2))) * promote_precision(cast(cs_list_price#258 as decimal(12,2)))), DecimalType(18,2), true))#261) AND (cast(sum(CheckOverflow((promote_precision(cast(cast(cs_quantity#257 as decimal(10,0)) as decimal(12,2))) * promote_precision(cast(cs_list_price#258 as decimal(12,2)))), DecimalType(18,2), true))#261 as decimal(32,6)) > cast(ReusedSubquery Subquery scalar-subquery#71, [id=#72] as decimal(32,6))))

(178) Project [codegen id : 481]
Output [6]: [catalog AS channel#96, i_brand_id#251, i_class_id#252, i_category_id#253, sales#93, number_sales#94]
Input [6]: [i_brand_id#251, i_class_id#252, i_category_id#253, sales#93, number_sales#94, sum(CheckOverflow((promote_precision(cast(cast(cs_quantity#257 as decimal(10,0)) as decimal(12,2))) * promote_precision(cast(cs_list_price#258 as decimal(12,2)))), DecimalType(18,2), true))#261]

(179) ReusedExchange [Reuses operator id: unknown]
Output [6]: [i_brand_id#262, i_class_id#263, i_category_id#264, sum#265, isEmpty#266, count#267]

(180) HashAggregate [codegen id : 524]
Input [6]: [i_brand_id#262, i_class_id#263, i_category_id#264, sum#265, isEmpty#266, count#267]
Keys [3]: [i_brand_id#262, i_class_id#263, i_category_id#264]
Functions [2]: [sum(CheckOverflow((promote_precision(cast(cast(ws_quantity#268 as decimal(10,0)) as decimal(12,2))) * promote_precision(cast(ws_list_price#269 as decimal(12,2)))), DecimalType(18,2), true)), count(1)]
Aggregate Attributes [2]: [sum(CheckOverflow((promote_precision(cast(cast(ws_quantity#268 as decimal(10,0)) as decimal(12,2))) * promote_precision(cast(ws_list_price#269 as decimal(12,2)))), DecimalType(18,2), true))#270, count(1)#271]
Results [6]: [i_brand_id#262, i_class_id#263, i_category_id#264, sum(CheckOverflow((promote_precision(cast(cast(ws_quantity#268 as decimal(10,0)) as decimal(12,2))) * promote_precision(cast(ws_list_price#269 as decimal(12,2)))), DecimalType(18,2), true))#270 AS sales#116, count(1)#271 AS number_sales#117, sum(CheckOverflow((promote_precision(cast(cast(ws_quantity#268 as decimal(10,0)) as decimal(12,2))) * promote_precision(cast(ws_list_price#269 as decimal(12,2)))), DecimalType(18,2), true))#270 AS sum(CheckOverflow((promote_precision(cast(cast(ws_quantity#268 as decimal(10,0)) as decimal(12,2))) * promote_precision(cast(ws_list_price#269 as decimal(12,2)))), DecimalType(18,2), true))#272]

(181) Filter [codegen id : 524]
Input [6]: [i_brand_id#262, i_class_id#263, i_category_id#264, sales#116, number_sales#117, sum(CheckOverflow((promote_precision(cast(cast(ws_quantity#268 as decimal(10,0)) as decimal(12,2))) * promote_precision(cast(ws_list_price#269 as decimal(12,2)))), DecimalType(18,2), true))#272]
Condition : (isnotnull(sum(CheckOverflow((promote_precision(cast(cast(ws_quantity#268 as decimal(10,0)) as decimal(12,2))) * promote_precision(cast(ws_list_price#269 as decimal(12,2)))), DecimalType(18,2), true))#272) AND (cast(sum(CheckOverflow((promote_precision(cast(cast(ws_quantity#268 as decimal(10,0)) as decimal(12,2))) * promote_precision(cast(ws_list_price#269 as decimal(12,2)))), DecimalType(18,2), true))#272 as decimal(32,6)) > cast(ReusedSubquery Subquery scalar-subquery#71, [id=#72] as decimal(32,6))))

(182) Project [codegen id : 524]
Output [6]: [web AS channel#119, i_brand_id#262, i_class_id#263, i_category_id#264, sales#116, number_sales#117]
Input [6]: [i_brand_id#262, i_class_id#263, i_category_id#264, sales#116, number_sales#117, sum(CheckOverflow((promote_precision(cast(cast(ws_quantity#268 as decimal(10,0)) as decimal(12,2))) * promote_precision(cast(ws_list_price#269 as decimal(12,2)))), DecimalType(18,2), true))#272]

(183) Union

(184) HashAggregate [codegen id : 525]
Input [6]: [channel#73, i_brand_id#240, i_class_id#241, i_category_id#242, sales#68, number_sales#69]
Keys [4]: [channel#73, i_brand_id#240, i_class_id#241, i_category_id#242]
Functions [2]: [partial_sum(sales#68), partial_sum(number_sales#69)]
Aggregate Attributes [3]: [sum#273, isEmpty#274, sum#275]
Results [7]: [channel#73, i_brand_id#240, i_class_id#241, i_category_id#242, sum#276, isEmpty#277, sum#278]

(185) Exchange
Input [7]: [channel#73, i_brand_id#240, i_class_id#241, i_category_id#242, sum#276, isEmpty#277, sum#278]
Arguments: hashpartitioning(channel#73, i_brand_id#240, i_class_id#241, i_category_id#242, 5), ENSURE_REQUIREMENTS, [id=#279]

(186) HashAggregate [codegen id : 526]
Input [7]: [channel#73, i_brand_id#240, i_class_id#241, i_category_id#242, sum#276, isEmpty#277, sum#278]
Keys [4]: [channel#73, i_brand_id#240, i_class_id#241, i_category_id#242]
Functions [2]: [sum(sales#68), sum(number_sales#69)]
Aggregate Attributes [2]: [sum(sales#68)#280, sum(number_sales#69)#281]
Results [3]: [channel#73, sum(sales#68)#280 AS sum_sales#129, sum(number_sales#69)#281 AS number_sales#130]

(187) HashAggregate [codegen id : 526]
Input [3]: [channel#73, sum_sales#129, number_sales#130]
Keys [1]: [channel#73]
Functions [2]: [partial_sum(sum_sales#129), partial_sum(number_sales#130)]
Aggregate Attributes [3]: [sum#282, isEmpty#283, sum#284]
Results [4]: [channel#73, sum#285, isEmpty#286, sum#287]

(188) Exchange
Input [4]: [channel#73, sum#285, isEmpty#286, sum#287]
Arguments: hashpartitioning(channel#73, 5), ENSURE_REQUIREMENTS, [id=#288]

(189) HashAggregate [codegen id : 527]
Input [4]: [channel#73, sum#285, isEmpty#286, sum#287]
Keys [1]: [channel#73]
Functions [2]: [sum(sum_sales#129), sum(number_sales#130)]
Aggregate Attributes [2]: [sum(sum_sales#129)#289, sum(number_sales#130)#290]
Results [6]: [channel#73, null AS i_brand_id#291, null AS i_class_id#292, null AS i_category_id#293, sum(sum_sales#129)#289 AS sum(sum_sales)#294, sum(number_sales#130)#290 AS sum(number_sales)#295]

(190) ReusedExchange [Reuses operator id: unknown]
Output [6]: [i_brand_id#296, i_class_id#297, i_category_id#298, sum#299, isEmpty#300, count#301]

(191) HashAggregate [codegen id : 570]
Input [6]: [i_brand_id#296, i_class_id#297, i_category_id#298, sum#299, isEmpty#300, count#301]
Keys [3]: [i_brand_id#296, i_class_id#297, i_category_id#298]
Functions [2]: [sum(CheckOverflow((promote_precision(cast(cast(ss_quantity#302 as decimal(10,0)) as decimal(12,2))) * promote_precision(cast(ss_list_price#303 as decimal(12,2)))), DecimalType(18,2), true)), count(1)]
Aggregate Attributes [2]: [sum(CheckOverflow((promote_precision(cast(cast(ss_quantity#302 as decimal(10,0)) as decimal(12,2))) * promote_precision(cast(ss_list_price#303 as decimal(12,2)))), DecimalType(18,2), true))#304, count(1)#305]
Results [6]: [i_brand_id#296, i_class_id#297, i_category_id#298, sum(CheckOverflow((promote_precision(cast(cast(ss_quantity#302 as decimal(10,0)) as decimal(12,2))) * promote_precision(cast(ss_list_price#303 as decimal(12,2)))), DecimalType(18,2), true))#304 AS sales#68, count(1)#305 AS number_sales#69, sum(CheckOverflow((promote_precision(cast(cast(ss_quantity#302 as decimal(10,0)) as decimal(12,2))) * promote_precision(cast(ss_list_price#303 as decimal(12,2)))), DecimalType(18,2), true))#304 AS sum(CheckOverflow((promote_precision(cast(cast(ss_quantity#302 as decimal(10,0)) as decimal(12,2))) * promote_precision(cast(ss_list_price#303 as decimal(12,2)))), DecimalType(18,2), true))#306]

(192) Filter [codegen id : 570]
Input [6]: [i_brand_id#296, i_class_id#297, i_category_id#298, sales#68, number_sales#69, sum(CheckOverflow((promote_precision(cast(cast(ss_quantity#302 as decimal(10,0)) as decimal(12,2))) * promote_precision(cast(ss_list_price#303 as decimal(12,2)))), DecimalType(18,2), true))#306]
Condition : (isnotnull(sum(CheckOverflow((promote_precision(cast(cast(ss_quantity#302 as decimal(10,0)) as decimal(12,2))) * promote_precision(cast(ss_list_price#303 as decimal(12,2)))), DecimalType(18,2), true))#306) AND (cast(sum(CheckOverflow((promote_precision(cast(cast(ss_quantity#302 as decimal(10,0)) as decimal(12,2))) * promote_precision(cast(ss_list_price#303 as decimal(12,2)))), DecimalType(18,2), true))#306 as decimal(32,6)) > cast(ReusedSubquery Subquery scalar-subquery#71, [id=#72] as decimal(32,6))))

(193) Project [codegen id : 570]
Output [6]: [store AS channel#73, i_brand_id#296, i_class_id#297, i_category_id#298, sales#68, number_sales#69]
Input [6]: [i_brand_id#296, i_class_id#297, i_category_id#298, sales#68, number_sales#69, sum(CheckOverflow((promote_precision(cast(cast(ss_quantity#302 as decimal(10,0)) as decimal(12,2))) * promote_precision(cast(ss_list_price#303 as decimal(12,2)))), DecimalType(18,2), true))#306]

(194) ReusedExchange [Reuses operator id: unknown]
Output [6]: [i_brand_id#307, i_class_id#308, i_category_id#309, sum#310, isEmpty#311, count#312]

(195) HashAggregate [codegen id : 613]
Input [6]: [i_brand_id#307, i_class_id#308, i_category_id#309, sum#310, isEmpty#311, count#312]
Keys [3]: [i_brand_id#307, i_class_id#308, i_category_id#309]
Functions [2]: [sum(CheckOverflow((promote_precision(cast(cast(cs_quantity#313 as decimal(10,0)) as decimal(12,2))) * promote_precision(cast(cs_list_price#314 as decimal(12,2)))), DecimalType(18,2), true)), count(1)]
Aggregate Attributes [2]: [sum(CheckOverflow((promote_precision(cast(cast(cs_quantity#313 as decimal(10,0)) as decimal(12,2))) * promote_precision(cast(cs_list_price#314 as decimal(12,2)))), DecimalType(18,2), true))#315, count(1)#316]
Results [6]: [i_brand_id#307, i_class_id#308, i_category_id#309, sum(CheckOverflow((promote_precision(cast(cast(cs_quantity#313 as decimal(10,0)) as decimal(12,2))) * promote_precision(cast(cs_list_price#314 as decimal(12,2)))), DecimalType(18,2), true))#315 AS sales#93, count(1)#316 AS number_sales#94, sum(CheckOverflow((promote_precision(cast(cast(cs_quantity#313 as decimal(10,0)) as decimal(12,2))) * promote_precision(cast(cs_list_price#314 as decimal(12,2)))), DecimalType(18,2), true))#315 AS sum(CheckOverflow((promote_precision(cast(cast(cs_quantity#313 as decimal(10,0)) as decimal(12,2))) * promote_precision(cast(cs_list_price#314 as decimal(12,2)))), DecimalType(18,2), true))#317]

(196) Filter [codegen id : 613]
Input [6]: [i_brand_id#307, i_class_id#308, i_category_id#309, sales#93, number_sales#94, sum(CheckOverflow((promote_precision(cast(cast(cs_quantity#313 as decimal(10,0)) as decimal(12,2))) * promote_precision(cast(cs_list_price#314 as decimal(12,2)))), DecimalType(18,2), true))#317]
Condition : (isnotnull(sum(CheckOverflow((promote_precision(cast(cast(cs_quantity#313 as decimal(10,0)) as decimal(12,2))) * promote_precision(cast(cs_list_price#314 as decimal(12,2)))), DecimalType(18,2), true))#317) AND (cast(sum(CheckOverflow((promote_precision(cast(cast(cs_quantity#313 as decimal(10,0)) as decimal(12,2))) * promote_precision(cast(cs_list_price#314 as decimal(12,2)))), DecimalType(18,2), true))#317 as decimal(32,6)) > cast(ReusedSubquery Subquery scalar-subquery#71, [id=#72] as decimal(32,6))))

(197) Project [codegen id : 613]
Output [6]: [catalog AS channel#96, i_brand_id#307, i_class_id#308, i_category_id#309, sales#93, number_sales#94]
Input [6]: [i_brand_id#307, i_class_id#308, i_category_id#309, sales#93, number_sales#94, sum(CheckOverflow((promote_precision(cast(cast(cs_quantity#313 as decimal(10,0)) as decimal(12,2))) * promote_precision(cast(cs_list_price#314 as decimal(12,2)))), DecimalType(18,2), true))#317]

(198) ReusedExchange [Reuses operator id: unknown]
Output [6]: [i_brand_id#318, i_class_id#319, i_category_id#320, sum#321, isEmpty#322, count#323]

(199) HashAggregate [codegen id : 656]
Input [6]: [i_brand_id#318, i_class_id#319, i_category_id#320, sum#321, isEmpty#322, count#323]
Keys [3]: [i_brand_id#318, i_class_id#319, i_category_id#320]
Functions [2]: [sum(CheckOverflow((promote_precision(cast(cast(ws_quantity#324 as decimal(10,0)) as decimal(12,2))) * promote_precision(cast(ws_list_price#325 as decimal(12,2)))), DecimalType(18,2), true)), count(1)]
Aggregate Attributes [2]: [sum(CheckOverflow((promote_precision(cast(cast(ws_quantity#324 as decimal(10,0)) as decimal(12,2))) * promote_precision(cast(ws_list_price#325 as decimal(12,2)))), DecimalType(18,2), true))#326, count(1)#327]
Results [6]: [i_brand_id#318, i_class_id#319, i_category_id#320, sum(CheckOverflow((promote_precision(cast(cast(ws_quantity#324 as decimal(10,0)) as decimal(12,2))) * promote_precision(cast(ws_list_price#325 as decimal(12,2)))), DecimalType(18,2), true))#326 AS sales#116, count(1)#327 AS number_sales#117, sum(CheckOverflow((promote_precision(cast(cast(ws_quantity#324 as decimal(10,0)) as decimal(12,2))) * promote_precision(cast(ws_list_price#325 as decimal(12,2)))), DecimalType(18,2), true))#326 AS sum(CheckOverflow((promote_precision(cast(cast(ws_quantity#324 as decimal(10,0)) as decimal(12,2))) * promote_precision(cast(ws_list_price#325 as decimal(12,2)))), DecimalType(18,2), true))#328]

(200) Filter [codegen id : 656]
Input [6]: [i_brand_id#318, i_class_id#319, i_category_id#320, sales#116, number_sales#117, sum(CheckOverflow((promote_precision(cast(cast(ws_quantity#324 as decimal(10,0)) as decimal(12,2))) * promote_precision(cast(ws_list_price#325 as decimal(12,2)))), DecimalType(18,2), true))#328]
Condition : (isnotnull(sum(CheckOverflow((promote_precision(cast(cast(ws_quantity#324 as decimal(10,0)) as decimal(12,2))) * promote_precision(cast(ws_list_price#325 as decimal(12,2)))), DecimalType(18,2), true))#328) AND (cast(sum(CheckOverflow((promote_precision(cast(cast(ws_quantity#324 as decimal(10,0)) as decimal(12,2))) * promote_precision(cast(ws_list_price#325 as decimal(12,2)))), DecimalType(18,2), true))#328 as decimal(32,6)) > cast(ReusedSubquery Subquery scalar-subquery#71, [id=#72] as decimal(32,6))))

(201) Project [codegen id : 656]
Output [6]: [web AS channel#119, i_brand_id#318, i_class_id#319, i_category_id#320, sales#116, number_sales#117]
Input [6]: [i_brand_id#318, i_class_id#319, i_category_id#320, sales#116, number_sales#117, sum(CheckOverflow((promote_precision(cast(cast(ws_quantity#324 as decimal(10,0)) as decimal(12,2))) * promote_precision(cast(ws_list_price#325 as decimal(12,2)))), DecimalType(18,2), true))#328]

(202) Union

(203) HashAggregate [codegen id : 657]
Input [6]: [channel#73, i_brand_id#296, i_class_id#297, i_category_id#298, sales#68, number_sales#69]
Keys [4]: [channel#73, i_brand_id#296, i_class_id#297, i_category_id#298]
Functions [2]: [partial_sum(sales#68), partial_sum(number_sales#69)]
Aggregate Attributes [3]: [sum#329, isEmpty#330, sum#331]
Results [7]: [channel#73, i_brand_id#296, i_class_id#297, i_category_id#298, sum#332, isEmpty#333, sum#334]

(204) Exchange
Input [7]: [channel#73, i_brand_id#296, i_class_id#297, i_category_id#298, sum#332, isEmpty#333, sum#334]
Arguments: hashpartitioning(channel#73, i_brand_id#296, i_class_id#297, i_category_id#298, 5), ENSURE_REQUIREMENTS, [id=#335]

(205) HashAggregate [codegen id : 658]
Input [7]: [channel#73, i_brand_id#296, i_class_id#297, i_category_id#298, sum#332, isEmpty#333, sum#334]
Keys [4]: [channel#73, i_brand_id#296, i_class_id#297, i_category_id#298]
Functions [2]: [sum(sales#68), sum(number_sales#69)]
Aggregate Attributes [2]: [sum(sales#68)#336, sum(number_sales#69)#337]
Results [2]: [sum(sales#68)#336 AS sum_sales#129, sum(number_sales#69)#337 AS number_sales#130]

(206) HashAggregate [codegen id : 658]
Input [2]: [sum_sales#129, number_sales#130]
Keys: []
Functions [2]: [partial_sum(sum_sales#129), partial_sum(number_sales#130)]
Aggregate Attributes [3]: [sum#338, isEmpty#339, sum#340]
Results [3]: [sum#341, isEmpty#342, sum#343]

(207) Exchange
Input [3]: [sum#341, isEmpty#342, sum#343]
Arguments: SinglePartition, ENSURE_REQUIREMENTS, [id=#344]

(208) HashAggregate [codegen id : 659]
Input [3]: [sum#341, isEmpty#342, sum#343]
Keys: []
Functions [2]: [sum(sum_sales#129), sum(number_sales#130)]
Aggregate Attributes [2]: [sum(sum_sales#129)#345, sum(number_sales#130)#346]
Results [6]: [null AS channel#347, null AS i_brand_id#348, null AS i_class_id#349, null AS i_category_id#350, sum(sum_sales#129)#345 AS sum(sum_sales)#351, sum(number_sales#130)#346 AS sum(number_sales)#352]
>>>>>>> b17a0e69

(208) Union

<<<<<<< HEAD
(209) HashAggregate [codegen id : 540]
Input [6]: [channel#50, i_brand_id#8, i_class_id#9, i_category_id#10, sum_sales#92, number_sales#93]
Keys [6]: [channel#50, i_brand_id#8, i_class_id#9, i_category_id#10, sum_sales#92, number_sales#93]
Functions: []
Aggregate Attributes: []
Results [6]: [channel#50, i_brand_id#8, i_class_id#9, i_category_id#10, sum_sales#92, number_sales#93]

(210) Exchange
Input [6]: [channel#50, i_brand_id#8, i_class_id#9, i_category_id#10, sum_sales#92, number_sales#93]
Arguments: hashpartitioning(channel#50, i_brand_id#8, i_class_id#9, i_category_id#10, sum_sales#92, number_sales#93, 5), ENSURE_REQUIREMENTS, [id=#264]

(211) HashAggregate [codegen id : 541]
Input [6]: [channel#50, i_brand_id#8, i_class_id#9, i_category_id#10, sum_sales#92, number_sales#93]
Keys [6]: [channel#50, i_brand_id#8, i_class_id#9, i_category_id#10, sum_sales#92, number_sales#93]
Functions: []
Aggregate Attributes: []
Results [6]: [channel#50, i_brand_id#8, i_class_id#9, i_category_id#10, sum_sales#92, number_sales#93]

(212) TakeOrderedAndProject
Input [6]: [channel#50, i_brand_id#8, i_class_id#9, i_category_id#10, sum_sales#92, number_sales#93]
Arguments: 100, [channel#50 ASC NULLS FIRST, i_brand_id#8 ASC NULLS FIRST, i_class_id#9 ASC NULLS FIRST, i_category_id#10 ASC NULLS FIRST], [channel#50, i_brand_id#8, i_class_id#9, i_category_id#10, sum_sales#92, number_sales#93]

===== Subqueries =====

Subquery:1 Hosting operator id = 88 Hosting Expression = Subquery scalar-subquery#48, [id=#49]
* HashAggregate (239)
+- Exchange (238)
   +- * HashAggregate (237)
      +- Union (236)
         :- * Project (221)
         :  +- * BroadcastHashJoin Inner BuildRight (220)
         :     :- * ColumnarToRow (214)
         :     :  +- Scan parquet default.store_sales (213)
         :     +- BroadcastExchange (219)
         :        +- * Project (218)
         :           +- * Filter (217)
         :              +- * ColumnarToRow (216)
         :                 +- Scan parquet default.date_dim (215)
         :- * Project (230)
         :  +- * BroadcastHashJoin Inner BuildRight (229)
         :     :- * ColumnarToRow (223)
         :     :  +- Scan parquet default.catalog_sales (222)
         :     +- BroadcastExchange (228)
         :        +- * Project (227)
         :           +- * Filter (226)
         :              +- * ColumnarToRow (225)
         :                 +- Scan parquet default.date_dim (224)
         +- * Project (235)
            +- * BroadcastHashJoin Inner BuildRight (234)
               :- * ColumnarToRow (232)
               :  +- Scan parquet default.web_sales (231)
               +- ReusedExchange (233)


(213) Scan parquet default.store_sales
Output [3]: [ss_quantity#2, ss_list_price#3, ss_sold_date_sk#4]
Batched: true
Location: InMemoryFileIndex []
PartitionFilters: [isnotnull(ss_sold_date_sk#4), dynamicpruningexpression(ss_sold_date_sk#4 IN dynamicpruning#265)]
ReadSchema: struct<ss_quantity:int,ss_list_price:decimal(7,2)>

(214) ColumnarToRow [codegen id : 2]
Input [3]: [ss_quantity#2, ss_list_price#3, ss_sold_date_sk#4]

(215) Scan parquet default.date_dim
Output [2]: [d_date_sk#12, d_year#13]
=======
(210) HashAggregate [codegen id : 660]
Input [6]: [channel#73, i_brand_id#54, i_class_id#55, i_category_id#56, sum_sales#129, number_sales#130]
Keys [6]: [channel#73, i_brand_id#54, i_class_id#55, i_category_id#56, sum_sales#129, number_sales#130]
Functions: []
Aggregate Attributes: []
Results [6]: [channel#73, i_brand_id#54, i_class_id#55, i_category_id#56, sum_sales#129, number_sales#130]

(211) Exchange
Input [6]: [channel#73, i_brand_id#54, i_class_id#55, i_category_id#56, sum_sales#129, number_sales#130]
Arguments: hashpartitioning(channel#73, i_brand_id#54, i_class_id#55, i_category_id#56, sum_sales#129, number_sales#130, 5), ENSURE_REQUIREMENTS, [id=#353]

(212) HashAggregate [codegen id : 661]
Input [6]: [channel#73, i_brand_id#54, i_class_id#55, i_category_id#56, sum_sales#129, number_sales#130]
Keys [6]: [channel#73, i_brand_id#54, i_class_id#55, i_category_id#56, sum_sales#129, number_sales#130]
Functions: []
Aggregate Attributes: []
Results [6]: [channel#73, i_brand_id#54, i_class_id#55, i_category_id#56, sum_sales#129, number_sales#130]

(213) TakeOrderedAndProject
Input [6]: [channel#73, i_brand_id#54, i_class_id#55, i_category_id#56, sum_sales#129, number_sales#130]
Arguments: 100, [channel#73 ASC NULLS FIRST, i_brand_id#54 ASC NULLS FIRST, i_class_id#55 ASC NULLS FIRST, i_category_id#56 ASC NULLS FIRST], [channel#73, i_brand_id#54, i_class_id#55, i_category_id#56, sum_sales#129, number_sales#130]

===== Subqueries =====

Subquery:1 Hosting operator id = 89 Hosting Expression = Subquery scalar-subquery#71, [id=#72]
* HashAggregate (240)
+- Exchange (239)
   +- * HashAggregate (238)
      +- Union (237)
         :- * Project (222)
         :  +- * BroadcastHashJoin Inner BuildRight (221)
         :     :- * ColumnarToRow (215)
         :     :  +- Scan parquet default.store_sales (214)
         :     +- BroadcastExchange (220)
         :        +- * Project (219)
         :           +- * Filter (218)
         :              +- * ColumnarToRow (217)
         :                 +- Scan parquet default.date_dim (216)
         :- * Project (231)
         :  +- * BroadcastHashJoin Inner BuildRight (230)
         :     :- * ColumnarToRow (224)
         :     :  +- Scan parquet default.catalog_sales (223)
         :     +- BroadcastExchange (229)
         :        +- * Project (228)
         :           +- * Filter (227)
         :              +- * ColumnarToRow (226)
         :                 +- Scan parquet default.date_dim (225)
         +- * Project (236)
            +- * BroadcastHashJoin Inner BuildRight (235)
               :- * ColumnarToRow (233)
               :  +- Scan parquet default.web_sales (232)
               +- ReusedExchange (234)


(214) Scan parquet default.store_sales
Output [3]: [ss_quantity#354, ss_list_price#355, ss_sold_date_sk#356]
Batched: true
Location: InMemoryFileIndex []
PartitionFilters: [isnotnull(ss_sold_date_sk#356), dynamicpruningexpression(ss_sold_date_sk#356 IN dynamicpruning#357)]
ReadSchema: struct<ss_quantity:int,ss_list_price:decimal(7,2)>

(215) ColumnarToRow [codegen id : 2]
Input [3]: [ss_quantity#354, ss_list_price#355, ss_sold_date_sk#356]

(216) Scan parquet default.date_dim
Output [2]: [d_date_sk#358, d_year#359]
>>>>>>> b17a0e69
Batched: true
Location [not included in comparison]/{warehouse_dir}/date_dim]
PushedFilters: [IsNotNull(d_year), GreaterThanOrEqual(d_year,1999), LessThanOrEqual(d_year,2001), IsNotNull(d_date_sk)]
ReadSchema: struct<d_date_sk:int,d_year:int>

<<<<<<< HEAD
(216) ColumnarToRow [codegen id : 1]
Input [2]: [d_date_sk#12, d_year#13]

(217) Filter [codegen id : 1]
Input [2]: [d_date_sk#12, d_year#13]
Condition : (((isnotnull(d_year#13) AND (d_year#13 >= 1999)) AND (d_year#13 <= 2001)) AND isnotnull(d_date_sk#12))

(218) Project [codegen id : 1]
Output [1]: [d_date_sk#12]
Input [2]: [d_date_sk#12, d_year#13]

(219) BroadcastExchange
Input [1]: [d_date_sk#12]
Arguments: HashedRelationBroadcastMode(List(cast(input[0, int, true] as bigint)),false), [id=#266]

(220) BroadcastHashJoin [codegen id : 2]
Left keys [1]: [ss_sold_date_sk#4]
Right keys [1]: [d_date_sk#12]
Join condition: None

(221) Project [codegen id : 2]
Output [2]: [ss_quantity#2 AS quantity#267, ss_list_price#3 AS list_price#268]
Input [4]: [ss_quantity#2, ss_list_price#3, ss_sold_date_sk#4, d_date_sk#12]

(222) Scan parquet default.catalog_sales
Output [3]: [cs_quantity#51, cs_list_price#52, cs_sold_date_sk#20]
Batched: true
Location: InMemoryFileIndex []
PartitionFilters: [isnotnull(cs_sold_date_sk#20), dynamicpruningexpression(cs_sold_date_sk#20 IN dynamicpruning#269)]
ReadSchema: struct<cs_quantity:int,cs_list_price:decimal(7,2)>

(223) ColumnarToRow [codegen id : 4]
Input [3]: [cs_quantity#51, cs_list_price#52, cs_sold_date_sk#20]

(224) Scan parquet default.date_dim
Output [2]: [d_date_sk#12, d_year#13]
=======
(217) ColumnarToRow [codegen id : 1]
Input [2]: [d_date_sk#358, d_year#359]

(218) Filter [codegen id : 1]
Input [2]: [d_date_sk#358, d_year#359]
Condition : (((isnotnull(d_year#359) AND (d_year#359 >= 1999)) AND (d_year#359 <= 2001)) AND isnotnull(d_date_sk#358))

(219) Project [codegen id : 1]
Output [1]: [d_date_sk#358]
Input [2]: [d_date_sk#358, d_year#359]

(220) BroadcastExchange
Input [1]: [d_date_sk#358]
Arguments: HashedRelationBroadcastMode(List(cast(input[0, int, true] as bigint)),false), [id=#360]

(221) BroadcastHashJoin [codegen id : 2]
Left keys [1]: [ss_sold_date_sk#356]
Right keys [1]: [d_date_sk#358]
Join condition: None

(222) Project [codegen id : 2]
Output [2]: [ss_quantity#354 AS quantity#361, ss_list_price#355 AS list_price#362]
Input [4]: [ss_quantity#354, ss_list_price#355, ss_sold_date_sk#356, d_date_sk#358]

(223) Scan parquet default.catalog_sales
Output [3]: [cs_quantity#363, cs_list_price#364, cs_sold_date_sk#365]
Batched: true
Location: InMemoryFileIndex []
PartitionFilters: [isnotnull(cs_sold_date_sk#365), dynamicpruningexpression(cs_sold_date_sk#365 IN dynamicpruning#366)]
ReadSchema: struct<cs_quantity:int,cs_list_price:decimal(7,2)>

(224) ColumnarToRow [codegen id : 4]
Input [3]: [cs_quantity#363, cs_list_price#364, cs_sold_date_sk#365]

(225) Scan parquet default.date_dim
Output [2]: [d_date_sk#367, d_year#368]
>>>>>>> b17a0e69
Batched: true
Location [not included in comparison]/{warehouse_dir}/date_dim]
PushedFilters: [IsNotNull(d_year), GreaterThanOrEqual(d_year,1998), LessThanOrEqual(d_year,2000), IsNotNull(d_date_sk)]
ReadSchema: struct<d_date_sk:int,d_year:int>

<<<<<<< HEAD
(225) ColumnarToRow [codegen id : 3]
Input [2]: [d_date_sk#12, d_year#13]

(226) Filter [codegen id : 3]
Input [2]: [d_date_sk#12, d_year#13]
Condition : (((isnotnull(d_year#13) AND (d_year#13 >= 1998)) AND (d_year#13 <= 2000)) AND isnotnull(d_date_sk#12))

(227) Project [codegen id : 3]
Output [1]: [d_date_sk#12]
Input [2]: [d_date_sk#12, d_year#13]

(228) BroadcastExchange
Input [1]: [d_date_sk#12]
Arguments: HashedRelationBroadcastMode(List(cast(input[0, int, true] as bigint)),false), [id=#270]

(229) BroadcastHashJoin [codegen id : 4]
Left keys [1]: [cs_sold_date_sk#20]
Right keys [1]: [d_date_sk#12]
Join condition: None

(230) Project [codegen id : 4]
Output [2]: [cs_quantity#51 AS quantity#271, cs_list_price#52 AS list_price#272]
Input [4]: [cs_quantity#51, cs_list_price#52, cs_sold_date_sk#20, d_date_sk#12]

(231) Scan parquet default.web_sales
Output [3]: [ws_quantity#67, ws_list_price#68, ws_sold_date_sk#25]
Batched: true
Location: InMemoryFileIndex []
PartitionFilters: [isnotnull(ws_sold_date_sk#25), dynamicpruningexpression(ws_sold_date_sk#25 IN dynamicpruning#269)]
ReadSchema: struct<ws_quantity:int,ws_list_price:decimal(7,2)>

(232) ColumnarToRow [codegen id : 6]
Input [3]: [ws_quantity#67, ws_list_price#68, ws_sold_date_sk#25]

(233) ReusedExchange [Reuses operator id: 228]
Output [1]: [d_date_sk#12]

(234) BroadcastHashJoin [codegen id : 6]
Left keys [1]: [ws_sold_date_sk#25]
Right keys [1]: [d_date_sk#12]
Join condition: None

(235) Project [codegen id : 6]
Output [2]: [ws_quantity#67 AS quantity#273, ws_list_price#68 AS list_price#274]
Input [4]: [ws_quantity#67, ws_list_price#68, ws_sold_date_sk#25, d_date_sk#12]
=======
(226) ColumnarToRow [codegen id : 3]
Input [2]: [d_date_sk#367, d_year#368]

(227) Filter [codegen id : 3]
Input [2]: [d_date_sk#367, d_year#368]
Condition : (((isnotnull(d_year#368) AND (d_year#368 >= 1998)) AND (d_year#368 <= 2000)) AND isnotnull(d_date_sk#367))

(228) Project [codegen id : 3]
Output [1]: [d_date_sk#367]
Input [2]: [d_date_sk#367, d_year#368]

(229) BroadcastExchange
Input [1]: [d_date_sk#367]
Arguments: HashedRelationBroadcastMode(List(cast(input[0, int, true] as bigint)),false), [id=#369]

(230) BroadcastHashJoin [codegen id : 4]
Left keys [1]: [cs_sold_date_sk#365]
Right keys [1]: [d_date_sk#367]
Join condition: None

(231) Project [codegen id : 4]
Output [2]: [cs_quantity#363 AS quantity#370, cs_list_price#364 AS list_price#371]
Input [4]: [cs_quantity#363, cs_list_price#364, cs_sold_date_sk#365, d_date_sk#367]

(232) Scan parquet default.web_sales
Output [3]: [ws_quantity#372, ws_list_price#373, ws_sold_date_sk#374]
Batched: true
Location: InMemoryFileIndex []
PartitionFilters: [isnotnull(ws_sold_date_sk#374), dynamicpruningexpression(ws_sold_date_sk#374 IN dynamicpruning#366)]
ReadSchema: struct<ws_quantity:int,ws_list_price:decimal(7,2)>

(233) ColumnarToRow [codegen id : 6]
Input [3]: [ws_quantity#372, ws_list_price#373, ws_sold_date_sk#374]

(234) ReusedExchange [Reuses operator id: 229]
Output [1]: [d_date_sk#375]

(235) BroadcastHashJoin [codegen id : 6]
Left keys [1]: [ws_sold_date_sk#374]
Right keys [1]: [d_date_sk#375]
Join condition: None

(236) Project [codegen id : 6]
Output [2]: [ws_quantity#372 AS quantity#376, ws_list_price#373 AS list_price#377]
Input [4]: [ws_quantity#372, ws_list_price#373, ws_sold_date_sk#374, d_date_sk#375]
>>>>>>> b17a0e69

(236) Union

<<<<<<< HEAD
(237) HashAggregate [codegen id : 7]
Input [2]: [quantity#267, list_price#268]
Keys: []
Functions [1]: [partial_avg(CheckOverflow((promote_precision(cast(cast(quantity#267 as decimal(10,0)) as decimal(12,2))) * promote_precision(cast(list_price#268 as decimal(12,2)))), DecimalType(18,2), true))]
Aggregate Attributes [2]: [sum#275, count#276]
Results [2]: [sum#277, count#278]

(238) Exchange
Input [2]: [sum#277, count#278]
Arguments: SinglePartition, ENSURE_REQUIREMENTS, [id=#279]

(239) HashAggregate [codegen id : 8]
Input [2]: [sum#277, count#278]
Keys: []
Functions [1]: [avg(CheckOverflow((promote_precision(cast(cast(quantity#267 as decimal(10,0)) as decimal(12,2))) * promote_precision(cast(list_price#268 as decimal(12,2)))), DecimalType(18,2), true))]
Aggregate Attributes [1]: [avg(CheckOverflow((promote_precision(cast(cast(quantity#267 as decimal(10,0)) as decimal(12,2))) * promote_precision(cast(list_price#268 as decimal(12,2)))), DecimalType(18,2), true))#280]
Results [1]: [avg(CheckOverflow((promote_precision(cast(cast(quantity#267 as decimal(10,0)) as decimal(12,2))) * promote_precision(cast(list_price#268 as decimal(12,2)))), DecimalType(18,2), true))#280 AS average_sales#281]

Subquery:2 Hosting operator id = 213 Hosting Expression = ss_sold_date_sk#4 IN dynamicpruning#265
ReusedExchange (240)


(240) ReusedExchange [Reuses operator id: 219]
Output [1]: [d_date_sk#12]

Subquery:3 Hosting operator id = 222 Hosting Expression = cs_sold_date_sk#20 IN dynamicpruning#269
ReusedExchange (241)


(241) ReusedExchange [Reuses operator id: 228]
Output [1]: [d_date_sk#12]

Subquery:4 Hosting operator id = 231 Hosting Expression = ws_sold_date_sk#25 IN dynamicpruning#269
=======
(238) HashAggregate [codegen id : 7]
Input [2]: [quantity#361, list_price#362]
Keys: []
Functions [1]: [partial_avg(CheckOverflow((promote_precision(cast(cast(quantity#361 as decimal(10,0)) as decimal(12,2))) * promote_precision(cast(list_price#362 as decimal(12,2)))), DecimalType(18,2), true))]
Aggregate Attributes [2]: [sum#378, count#379]
Results [2]: [sum#380, count#381]

(239) Exchange
Input [2]: [sum#380, count#381]
Arguments: SinglePartition, ENSURE_REQUIREMENTS, [id=#382]

(240) HashAggregate [codegen id : 8]
Input [2]: [sum#380, count#381]
Keys: []
Functions [1]: [avg(CheckOverflow((promote_precision(cast(cast(quantity#361 as decimal(10,0)) as decimal(12,2))) * promote_precision(cast(list_price#362 as decimal(12,2)))), DecimalType(18,2), true))]
Aggregate Attributes [1]: [avg(CheckOverflow((promote_precision(cast(cast(quantity#361 as decimal(10,0)) as decimal(12,2))) * promote_precision(cast(list_price#362 as decimal(12,2)))), DecimalType(18,2), true))#383]
Results [1]: [avg(CheckOverflow((promote_precision(cast(cast(quantity#361 as decimal(10,0)) as decimal(12,2))) * promote_precision(cast(list_price#362 as decimal(12,2)))), DecimalType(18,2), true))#383 AS average_sales#384]

Subquery:2 Hosting operator id = 214 Hosting Expression = ss_sold_date_sk#356 IN dynamicpruning#357
ReusedExchange (241)


(241) ReusedExchange [Reuses operator id: 220]
Output [1]: [d_date_sk#358]

Subquery:3 Hosting operator id = 223 Hosting Expression = cs_sold_date_sk#365 IN dynamicpruning#366
ReusedExchange (242)


(242) ReusedExchange [Reuses operator id: 229]
Output [1]: [d_date_sk#367]

Subquery:4 Hosting operator id = 232 Hosting Expression = ws_sold_date_sk#374 IN dynamicpruning#366
>>>>>>> b17a0e69

Subquery:5 Hosting operator id = 1 Hosting Expression = ss_sold_date_sk#4 IN dynamicpruning#5
ReusedExchange (242)


<<<<<<< HEAD
(242) ReusedExchange [Reuses operator id: 71]
Output [1]: [d_date_sk#12]

Subquery:6 Hosting operator id = 9 Hosting Expression = ss_sold_date_sk#4 IN dynamicpruning#11
ReusedExchange (243)


(243) ReusedExchange [Reuses operator id: 16]
Output [1]: [d_date_sk#12]

Subquery:7 Hosting operator id = 25 Hosting Expression = cs_sold_date_sk#20 IN dynamicpruning#11

Subquery:8 Hosting operator id = 42 Hosting Expression = ws_sold_date_sk#25 IN dynamicpruning#11

Subquery:9 Hosting operator id = 107 Hosting Expression = ReusedSubquery Subquery scalar-subquery#48, [id=#49]

Subquery:10 Hosting operator id = 90 Hosting Expression = cs_sold_date_sk#20 IN dynamicpruning#5

Subquery:11 Hosting operator id = 126 Hosting Expression = ReusedSubquery Subquery scalar-subquery#48, [id=#49]

Subquery:12 Hosting operator id = 109 Hosting Expression = ws_sold_date_sk#25 IN dynamicpruning#5

Subquery:13 Hosting operator id = 134 Hosting Expression = ReusedSubquery Subquery scalar-subquery#48, [id=#49]

Subquery:14 Hosting operator id = 138 Hosting Expression = ReusedSubquery Subquery scalar-subquery#48, [id=#49]

Subquery:15 Hosting operator id = 142 Hosting Expression = ReusedSubquery Subquery scalar-subquery#48, [id=#49]

Subquery:16 Hosting operator id = 153 Hosting Expression = ReusedSubquery Subquery scalar-subquery#48, [id=#49]

Subquery:17 Hosting operator id = 157 Hosting Expression = ReusedSubquery Subquery scalar-subquery#48, [id=#49]

Subquery:18 Hosting operator id = 161 Hosting Expression = ReusedSubquery Subquery scalar-subquery#48, [id=#49]

Subquery:19 Hosting operator id = 172 Hosting Expression = ReusedSubquery Subquery scalar-subquery#48, [id=#49]

Subquery:20 Hosting operator id = 176 Hosting Expression = ReusedSubquery Subquery scalar-subquery#48, [id=#49]

Subquery:21 Hosting operator id = 180 Hosting Expression = ReusedSubquery Subquery scalar-subquery#48, [id=#49]

Subquery:22 Hosting operator id = 191 Hosting Expression = ReusedSubquery Subquery scalar-subquery#48, [id=#49]

Subquery:23 Hosting operator id = 195 Hosting Expression = ReusedSubquery Subquery scalar-subquery#48, [id=#49]

Subquery:24 Hosting operator id = 199 Hosting Expression = ReusedSubquery Subquery scalar-subquery#48, [id=#49]
=======
(243) ReusedExchange [Reuses operator id: 72]
Output [1]: [d_date_sk#49]

Subquery:6 Hosting operator id = 9 Hosting Expression = ss_sold_date_sk#12 IN dynamicpruning#13
ReusedExchange (244)


(244) ReusedExchange [Reuses operator id: 16]
Output [1]: [d_date_sk#14]

Subquery:7 Hosting operator id = 24 Hosting Expression = cs_sold_date_sk#23 IN dynamicpruning#13

Subquery:8 Hosting operator id = 47 Hosting Expression = ws_sold_date_sk#38 IN dynamicpruning#13

Subquery:9 Hosting operator id = 108 Hosting Expression = ReusedSubquery Subquery scalar-subquery#71, [id=#72]

Subquery:10 Hosting operator id = 91 Hosting Expression = cs_sold_date_sk#77 IN dynamicpruning#5

Subquery:11 Hosting operator id = 127 Hosting Expression = ReusedSubquery Subquery scalar-subquery#71, [id=#72]

Subquery:12 Hosting operator id = 110 Hosting Expression = ws_sold_date_sk#100 IN dynamicpruning#5

Subquery:13 Hosting operator id = 135 Hosting Expression = ReusedSubquery Subquery scalar-subquery#71, [id=#72]

Subquery:14 Hosting operator id = 139 Hosting Expression = ReusedSubquery Subquery scalar-subquery#71, [id=#72]

Subquery:15 Hosting operator id = 143 Hosting Expression = ReusedSubquery Subquery scalar-subquery#71, [id=#72]

Subquery:16 Hosting operator id = 154 Hosting Expression = ReusedSubquery Subquery scalar-subquery#71, [id=#72]

Subquery:17 Hosting operator id = 158 Hosting Expression = ReusedSubquery Subquery scalar-subquery#71, [id=#72]

Subquery:18 Hosting operator id = 162 Hosting Expression = ReusedSubquery Subquery scalar-subquery#71, [id=#72]

Subquery:19 Hosting operator id = 173 Hosting Expression = ReusedSubquery Subquery scalar-subquery#71, [id=#72]

Subquery:20 Hosting operator id = 177 Hosting Expression = ReusedSubquery Subquery scalar-subquery#71, [id=#72]

Subquery:21 Hosting operator id = 181 Hosting Expression = ReusedSubquery Subquery scalar-subquery#71, [id=#72]

Subquery:22 Hosting operator id = 192 Hosting Expression = ReusedSubquery Subquery scalar-subquery#71, [id=#72]

Subquery:23 Hosting operator id = 196 Hosting Expression = ReusedSubquery Subquery scalar-subquery#71, [id=#72]

Subquery:24 Hosting operator id = 200 Hosting Expression = ReusedSubquery Subquery scalar-subquery#71, [id=#72]
>>>>>>> b17a0e69

<|MERGE_RESOLUTION|>--- conflicted
+++ resolved
@@ -1,218 +1,35 @@
 == Physical Plan ==
-TakeOrderedAndProject (212)
-+- * HashAggregate (211)
-   +- Exchange (210)
-      +- * HashAggregate (209)
-         +- Union (208)
-            :- * HashAggregate (131)
-            :  +- Exchange (130)
-            :     +- * HashAggregate (129)
-            :        +- Union (128)
-            :           :- * Project (89)
-            :           :  +- * Filter (88)
-            :           :     +- * HashAggregate (87)
-            :           :        +- Exchange (86)
-            :           :           +- * HashAggregate (85)
-            :           :              +- * Project (84)
-            :           :                 +- * BroadcastHashJoin Inner BuildRight (83)
-            :           :                    :- * Project (73)
-            :           :                    :  +- * BroadcastHashJoin Inner BuildRight (72)
-            :           :                    :     :- SortMergeJoin LeftSemi (66)
+TakeOrderedAndProject (213)
++- * HashAggregate (212)
+   +- Exchange (211)
+      +- * HashAggregate (210)
+         +- Union (209)
+            :- * HashAggregate (132)
+            :  +- Exchange (131)
+            :     +- * HashAggregate (130)
+            :        +- Union (129)
+            :           :- * Project (90)
+            :           :  +- * Filter (89)
+            :           :     +- * HashAggregate (88)
+            :           :        +- Exchange (87)
+            :           :           +- * HashAggregate (86)
+            :           :              +- * Project (85)
+            :           :                 +- * BroadcastHashJoin Inner BuildRight (84)
+            :           :                    :- * Project (74)
+            :           :                    :  +- * BroadcastHashJoin Inner BuildRight (73)
+            :           :                    :     :- SortMergeJoin LeftSemi (67)
             :           :                    :     :  :- * Sort (5)
             :           :                    :     :  :  +- Exchange (4)
             :           :                    :     :  :     +- * Filter (3)
             :           :                    :     :  :        +- * ColumnarToRow (2)
             :           :                    :     :  :           +- Scan parquet default.store_sales (1)
-            :           :                    :     :  +- * Sort (65)
-            :           :                    :     :     +- Exchange (64)
-            :           :                    :     :        +- * Project (63)
-            :           :                    :     :           +- * BroadcastHashJoin Inner BuildRight (62)
+            :           :                    :     :  +- * Sort (66)
+            :           :                    :     :     +- Exchange (65)
+            :           :                    :     :        +- * Project (64)
+            :           :                    :     :           +- * BroadcastHashJoin Inner BuildRight (63)
             :           :                    :     :              :- * Filter (8)
             :           :                    :     :              :  +- * ColumnarToRow (7)
             :           :                    :     :              :     +- Scan parquet default.item (6)
-<<<<<<< HEAD
-            :           :                    :     :              +- BroadcastExchange (61)
-            :           :                    :     :                 +- * HashAggregate (60)
-            :           :                    :     :                    +- * HashAggregate (59)
-            :           :                    :     :                       +- * HashAggregate (58)
-            :           :                    :     :                          +- Exchange (57)
-            :           :                    :     :                             +- * HashAggregate (56)
-            :           :                    :     :                                +- * BroadcastHashJoin LeftSemi BuildRight (55)
-            :           :                    :     :                                   :- * BroadcastHashJoin LeftSemi BuildRight (41)
-            :           :                    :     :                                   :  :- * Project (24)
-            :           :                    :     :                                   :  :  +- * BroadcastHashJoin Inner BuildRight (23)
-            :           :                    :     :                                   :  :     :- * Project (18)
-            :           :                    :     :                                   :  :     :  +- * BroadcastHashJoin Inner BuildRight (17)
-            :           :                    :     :                                   :  :     :     :- * Filter (11)
-            :           :                    :     :                                   :  :     :     :  +- * ColumnarToRow (10)
-            :           :                    :     :                                   :  :     :     :     +- Scan parquet default.store_sales (9)
-            :           :                    :     :                                   :  :     :     +- BroadcastExchange (16)
-            :           :                    :     :                                   :  :     :        +- * Project (15)
-            :           :                    :     :                                   :  :     :           +- * Filter (14)
-            :           :                    :     :                                   :  :     :              +- * ColumnarToRow (13)
-            :           :                    :     :                                   :  :     :                 +- Scan parquet default.date_dim (12)
-            :           :                    :     :                                   :  :     +- BroadcastExchange (22)
-            :           :                    :     :                                   :  :        +- * Filter (21)
-            :           :                    :     :                                   :  :           +- * ColumnarToRow (20)
-            :           :                    :     :                                   :  :              +- Scan parquet default.item (19)
-            :           :                    :     :                                   :  +- BroadcastExchange (40)
-            :           :                    :     :                                   :     +- * HashAggregate (39)
-            :           :                    :     :                                   :        +- Exchange (38)
-            :           :                    :     :                                   :           +- * HashAggregate (37)
-            :           :                    :     :                                   :              +- * Project (36)
-            :           :                    :     :                                   :                 +- * BroadcastHashJoin Inner BuildRight (35)
-            :           :                    :     :                                   :                    :- * Project (30)
-            :           :                    :     :                                   :                    :  +- * BroadcastHashJoin Inner BuildRight (29)
-            :           :                    :     :                                   :                    :     :- * Filter (27)
-            :           :                    :     :                                   :                    :     :  +- * ColumnarToRow (26)
-            :           :                    :     :                                   :                    :     :     +- Scan parquet default.catalog_sales (25)
-            :           :                    :     :                                   :                    :     +- ReusedExchange (28)
-            :           :                    :     :                                   :                    +- BroadcastExchange (34)
-            :           :                    :     :                                   :                       +- * Filter (33)
-            :           :                    :     :                                   :                          +- * ColumnarToRow (32)
-            :           :                    :     :                                   :                             +- Scan parquet default.item (31)
-            :           :                    :     :                                   +- BroadcastExchange (54)
-            :           :                    :     :                                      +- * HashAggregate (53)
-            :           :                    :     :                                         +- Exchange (52)
-            :           :                    :     :                                            +- * HashAggregate (51)
-            :           :                    :     :                                               +- * Project (50)
-            :           :                    :     :                                                  +- * BroadcastHashJoin Inner BuildRight (49)
-            :           :                    :     :                                                     :- * Project (47)
-            :           :                    :     :                                                     :  +- * BroadcastHashJoin Inner BuildRight (46)
-            :           :                    :     :                                                     :     :- * Filter (44)
-            :           :                    :     :                                                     :     :  +- * ColumnarToRow (43)
-            :           :                    :     :                                                     :     :     +- Scan parquet default.web_sales (42)
-            :           :                    :     :                                                     :     +- ReusedExchange (45)
-            :           :                    :     :                                                     +- ReusedExchange (48)
-            :           :                    :     +- BroadcastExchange (71)
-            :           :                    :        +- * Project (70)
-            :           :                    :           +- * Filter (69)
-            :           :                    :              +- * ColumnarToRow (68)
-            :           :                    :                 +- Scan parquet default.date_dim (67)
-            :           :                    +- BroadcastExchange (82)
-            :           :                       +- SortMergeJoin LeftSemi (81)
-            :           :                          :- * Sort (78)
-            :           :                          :  +- Exchange (77)
-            :           :                          :     +- * Filter (76)
-            :           :                          :        +- * ColumnarToRow (75)
-            :           :                          :           +- Scan parquet default.item (74)
-            :           :                          +- * Sort (80)
-            :           :                             +- ReusedExchange (79)
-            :           :- * Project (108)
-            :           :  +- * Filter (107)
-            :           :     +- * HashAggregate (106)
-            :           :        +- Exchange (105)
-            :           :           +- * HashAggregate (104)
-            :           :              +- * Project (103)
-            :           :                 +- * BroadcastHashJoin Inner BuildRight (102)
-            :           :                    :- * Project (100)
-            :           :                    :  +- * BroadcastHashJoin Inner BuildRight (99)
-            :           :                    :     :- SortMergeJoin LeftSemi (97)
-            :           :                    :     :  :- * Sort (94)
-            :           :                    :     :  :  +- Exchange (93)
-            :           :                    :     :  :     +- * Filter (92)
-            :           :                    :     :  :        +- * ColumnarToRow (91)
-            :           :                    :     :  :           +- Scan parquet default.catalog_sales (90)
-            :           :                    :     :  +- * Sort (96)
-            :           :                    :     :     +- ReusedExchange (95)
-            :           :                    :     +- ReusedExchange (98)
-            :           :                    +- ReusedExchange (101)
-            :           +- * Project (127)
-            :              +- * Filter (126)
-            :                 +- * HashAggregate (125)
-            :                    +- Exchange (124)
-            :                       +- * HashAggregate (123)
-            :                          +- * Project (122)
-            :                             +- * BroadcastHashJoin Inner BuildRight (121)
-            :                                :- * Project (119)
-            :                                :  +- * BroadcastHashJoin Inner BuildRight (118)
-            :                                :     :- SortMergeJoin LeftSemi (116)
-            :                                :     :  :- * Sort (113)
-            :                                :     :  :  +- Exchange (112)
-            :                                :     :  :     +- * Filter (111)
-            :                                :     :  :        +- * ColumnarToRow (110)
-            :                                :     :  :           +- Scan parquet default.web_sales (109)
-            :                                :     :  +- * Sort (115)
-            :                                :     :     +- ReusedExchange (114)
-            :                                :     +- ReusedExchange (117)
-            :                                +- ReusedExchange (120)
-            :- * HashAggregate (150)
-            :  +- Exchange (149)
-            :     +- * HashAggregate (148)
-            :        +- * HashAggregate (147)
-            :           +- Exchange (146)
-            :              +- * HashAggregate (145)
-            :                 +- Union (144)
-            :                    :- * Project (135)
-            :                    :  +- * Filter (134)
-            :                    :     +- * HashAggregate (133)
-            :                    :        +- ReusedExchange (132)
-            :                    :- * Project (139)
-            :                    :  +- * Filter (138)
-            :                    :     +- * HashAggregate (137)
-            :                    :        +- ReusedExchange (136)
-            :                    +- * Project (143)
-            :                       +- * Filter (142)
-            :                          +- * HashAggregate (141)
-            :                             +- ReusedExchange (140)
-            :- * HashAggregate (169)
-            :  +- Exchange (168)
-            :     +- * HashAggregate (167)
-            :        +- * HashAggregate (166)
-            :           +- Exchange (165)
-            :              +- * HashAggregate (164)
-            :                 +- Union (163)
-            :                    :- * Project (154)
-            :                    :  +- * Filter (153)
-            :                    :     +- * HashAggregate (152)
-            :                    :        +- ReusedExchange (151)
-            :                    :- * Project (158)
-            :                    :  +- * Filter (157)
-            :                    :     +- * HashAggregate (156)
-            :                    :        +- ReusedExchange (155)
-            :                    +- * Project (162)
-            :                       +- * Filter (161)
-            :                          +- * HashAggregate (160)
-            :                             +- ReusedExchange (159)
-            :- * HashAggregate (188)
-            :  +- Exchange (187)
-            :     +- * HashAggregate (186)
-            :        +- * HashAggregate (185)
-            :           +- Exchange (184)
-            :              +- * HashAggregate (183)
-            :                 +- Union (182)
-            :                    :- * Project (173)
-            :                    :  +- * Filter (172)
-            :                    :     +- * HashAggregate (171)
-            :                    :        +- ReusedExchange (170)
-            :                    :- * Project (177)
-            :                    :  +- * Filter (176)
-            :                    :     +- * HashAggregate (175)
-            :                    :        +- ReusedExchange (174)
-            :                    +- * Project (181)
-            :                       +- * Filter (180)
-            :                          +- * HashAggregate (179)
-            :                             +- ReusedExchange (178)
-            +- * HashAggregate (207)
-               +- Exchange (206)
-                  +- * HashAggregate (205)
-                     +- * HashAggregate (204)
-                        +- Exchange (203)
-                           +- * HashAggregate (202)
-                              +- Union (201)
-                                 :- * Project (192)
-                                 :  +- * Filter (191)
-                                 :     +- * HashAggregate (190)
-                                 :        +- ReusedExchange (189)
-                                 :- * Project (196)
-                                 :  +- * Filter (195)
-                                 :     +- * HashAggregate (194)
-                                 :        +- ReusedExchange (193)
-                                 +- * Project (200)
-                                    +- * Filter (199)
-                                       +- * HashAggregate (198)
-                                          +- ReusedExchange (197)
-=======
             :           :                    :     :              +- BroadcastExchange (62)
             :           :                    :     :                 +- * HashAggregate (61)
             :           :                    :     :                    +- Exchange (60)
@@ -395,7 +212,6 @@
                                     +- * Filter (200)
                                        +- * HashAggregate (199)
                                           +- ReusedExchange (198)
->>>>>>> b17a0e69
 
 
 (1) Scan parquet default.store_sales
@@ -428,17 +244,10 @@
 PushedFilters: [IsNotNull(i_brand_id), IsNotNull(i_class_id), IsNotNull(i_category_id)]
 ReadSchema: struct<i_item_sk:int,i_brand_id:int,i_class_id:int,i_category_id:int>
 
-<<<<<<< HEAD
-(7) ColumnarToRow [codegen id : 15]
-Input [4]: [i_item_sk#7, i_brand_id#8, i_class_id#9, i_category_id#10]
-
-(8) Filter [codegen id : 15]
-=======
 (7) ColumnarToRow [codegen id : 19]
 Input [4]: [i_item_sk#7, i_brand_id#8, i_class_id#9, i_category_id#10]
 
 (8) Filter [codegen id : 19]
->>>>>>> b17a0e69
 Input [4]: [i_item_sk#7, i_brand_id#8, i_class_id#9, i_category_id#10]
 Condition : ((isnotnull(i_brand_id#8) AND isnotnull(i_class_id#9)) AND isnotnull(i_category_id#10))
 
@@ -450,21 +259,12 @@
 PushedFilters: [IsNotNull(ss_item_sk)]
 ReadSchema: struct<ss_item_sk:int>
 
-<<<<<<< HEAD
-(10) ColumnarToRow [codegen id : 13]
-Input [2]: [ss_item_sk#1, ss_sold_date_sk#4]
-
-(11) Filter [codegen id : 13]
-Input [2]: [ss_item_sk#1, ss_sold_date_sk#4]
-Condition : isnotnull(ss_item_sk#1)
-=======
 (10) ColumnarToRow [codegen id : 10]
 Input [2]: [ss_item_sk#11, ss_sold_date_sk#12]
 
 (11) Filter [codegen id : 10]
 Input [2]: [ss_item_sk#11, ss_sold_date_sk#12]
 Condition : isnotnull(ss_item_sk#11)
->>>>>>> b17a0e69
 
 (12) Scan parquet default.date_dim
 Output [2]: [d_date_sk#14, d_year#15]
@@ -488,16 +288,6 @@
 Input [1]: [d_date_sk#14]
 Arguments: HashedRelationBroadcastMode(List(cast(input[0, int, true] as bigint)),false), [id=#16]
 
-<<<<<<< HEAD
-(17) BroadcastHashJoin [codegen id : 13]
-Left keys [1]: [ss_sold_date_sk#4]
-Right keys [1]: [d_date_sk#12]
-Join condition: None
-
-(18) Project [codegen id : 13]
-Output [1]: [ss_item_sk#1]
-Input [3]: [ss_item_sk#1, ss_sold_date_sk#4, d_date_sk#12]
-=======
 (17) BroadcastHashJoin [codegen id : 10]
 Left keys [1]: [ss_sold_date_sk#12]
 Right keys [1]: [d_date_sk#14]
@@ -506,7 +296,6 @@
 (18) Project [codegen id : 10]
 Output [1]: [ss_item_sk#11]
 Input [3]: [ss_item_sk#11, ss_sold_date_sk#12, d_date_sk#14]
->>>>>>> b17a0e69
 
 (19) Scan parquet default.item
 Output [4]: [i_item_sk#17, i_brand_id#18, i_class_id#19, i_category_id#20]
@@ -522,50 +311,6 @@
 Input [4]: [i_item_sk#17, i_brand_id#18, i_class_id#19, i_category_id#20]
 Condition : (((isnotnull(i_item_sk#17) AND isnotnull(i_brand_id#18)) AND isnotnull(i_class_id#19)) AND isnotnull(i_category_id#20))
 
-<<<<<<< HEAD
-(22) BroadcastExchange
-Input [4]: [i_item_sk#7, i_brand_id#8, i_class_id#9, i_category_id#10]
-Arguments: HashedRelationBroadcastMode(List(cast(input[0, int, false] as bigint)),false), [id=#15]
-
-(23) BroadcastHashJoin [codegen id : 13]
-Left keys [1]: [ss_item_sk#1]
-Right keys [1]: [i_item_sk#7]
-Join condition: None
-
-(24) Project [codegen id : 13]
-Output [3]: [i_brand_id#8 AS brand_id#16, i_class_id#9 AS class_id#17, i_category_id#10 AS category_id#18]
-Input [5]: [ss_item_sk#1, i_item_sk#7, i_brand_id#8, i_class_id#9, i_category_id#10]
-
-(25) Scan parquet default.catalog_sales
-Output [2]: [cs_item_sk#19, cs_sold_date_sk#20]
-Batched: true
-Location: InMemoryFileIndex []
-PartitionFilters: [isnotnull(cs_sold_date_sk#20), dynamicpruningexpression(cs_sold_date_sk#20 IN dynamicpruning#11)]
-PushedFilters: [IsNotNull(cs_item_sk)]
-ReadSchema: struct<cs_item_sk:int>
-
-(26) ColumnarToRow [codegen id : 7]
-Input [2]: [cs_item_sk#19, cs_sold_date_sk#20]
-
-(27) Filter [codegen id : 7]
-Input [2]: [cs_item_sk#19, cs_sold_date_sk#20]
-Condition : isnotnull(cs_item_sk#19)
-
-(28) ReusedExchange [Reuses operator id: 16]
-Output [1]: [d_date_sk#12]
-
-(29) BroadcastHashJoin [codegen id : 7]
-Left keys [1]: [cs_sold_date_sk#20]
-Right keys [1]: [d_date_sk#12]
-Join condition: None
-
-(30) Project [codegen id : 7]
-Output [1]: [cs_item_sk#19]
-Input [3]: [cs_item_sk#19, cs_sold_date_sk#20, d_date_sk#12]
-
-(31) Scan parquet default.item
-Output [4]: [i_item_sk#7, i_brand_id#8, i_class_id#9, i_category_id#10]
-=======
 (22) Exchange
 Input [4]: [i_item_sk#17, i_brand_id#18, i_class_id#19, i_category_id#20]
 Arguments: hashpartitioning(coalesce(i_brand_id#18, 0), isnull(i_brand_id#18), coalesce(i_class_id#19, 0), isnull(i_class_id#19), coalesce(i_category_id#20, 0), isnull(i_category_id#20), 5), ENSURE_REQUIREMENTS, [id=#21]
@@ -603,141 +348,11 @@
 
 (30) Scan parquet default.item
 Output [4]: [i_item_sk#25, i_brand_id#26, i_class_id#27, i_category_id#28]
->>>>>>> b17a0e69
 Batched: true
 Location [not included in comparison]/{warehouse_dir}/item]
 PushedFilters: [IsNotNull(i_item_sk)]
 ReadSchema: struct<i_item_sk:int,i_brand_id:int,i_class_id:int,i_category_id:int>
 
-<<<<<<< HEAD
-(32) ColumnarToRow [codegen id : 6]
-Input [4]: [i_item_sk#7, i_brand_id#8, i_class_id#9, i_category_id#10]
-
-(33) Filter [codegen id : 6]
-Input [4]: [i_item_sk#7, i_brand_id#8, i_class_id#9, i_category_id#10]
-Condition : isnotnull(i_item_sk#7)
-
-(34) BroadcastExchange
-Input [4]: [i_item_sk#7, i_brand_id#8, i_class_id#9, i_category_id#10]
-Arguments: HashedRelationBroadcastMode(List(cast(input[0, int, false] as bigint)),false), [id=#21]
-
-(35) BroadcastHashJoin [codegen id : 7]
-Left keys [1]: [cs_item_sk#19]
-Right keys [1]: [i_item_sk#7]
-Join condition: None
-
-(36) Project [codegen id : 7]
-Output [3]: [i_brand_id#8, i_class_id#9, i_category_id#10]
-Input [5]: [cs_item_sk#19, i_item_sk#7, i_brand_id#8, i_class_id#9, i_category_id#10]
-
-(37) HashAggregate [codegen id : 7]
-Input [3]: [i_brand_id#8, i_class_id#9, i_category_id#10]
-Keys [3]: [i_brand_id#8, i_class_id#9, i_category_id#10]
-Functions: []
-Aggregate Attributes: []
-Results [3]: [i_brand_id#8, i_class_id#9, i_category_id#10]
-
-(38) Exchange
-Input [3]: [i_brand_id#8, i_class_id#9, i_category_id#10]
-Arguments: hashpartitioning(i_brand_id#8, i_class_id#9, i_category_id#10, 5), ENSURE_REQUIREMENTS, [id=#22]
-
-(39) HashAggregate [codegen id : 8]
-Input [3]: [i_brand_id#8, i_class_id#9, i_category_id#10]
-Keys [3]: [i_brand_id#8, i_class_id#9, i_category_id#10]
-Functions: []
-Aggregate Attributes: []
-Results [3]: [i_brand_id#8, i_class_id#9, i_category_id#10]
-
-(40) BroadcastExchange
-Input [3]: [i_brand_id#8, i_class_id#9, i_category_id#10]
-Arguments: HashedRelationBroadcastMode(List(coalesce(input[0, int, true], 0), isnull(input[0, int, true]), coalesce(input[1, int, true], 0), isnull(input[1, int, true]), coalesce(input[2, int, true], 0), isnull(input[2, int, true])),false), [id=#23]
-
-(41) BroadcastHashJoin [codegen id : 13]
-Left keys [6]: [coalesce(brand_id#16, 0), isnull(brand_id#16), coalesce(class_id#17, 0), isnull(class_id#17), coalesce(category_id#18, 0), isnull(category_id#18)]
-Right keys [6]: [coalesce(i_brand_id#8, 0), isnull(i_brand_id#8), coalesce(i_class_id#9, 0), isnull(i_class_id#9), coalesce(i_category_id#10, 0), isnull(i_category_id#10)]
-Join condition: None
-
-(42) Scan parquet default.web_sales
-Output [2]: [ws_item_sk#24, ws_sold_date_sk#25]
-Batched: true
-Location: InMemoryFileIndex []
-PartitionFilters: [isnotnull(ws_sold_date_sk#25), dynamicpruningexpression(ws_sold_date_sk#25 IN dynamicpruning#11)]
-PushedFilters: [IsNotNull(ws_item_sk)]
-ReadSchema: struct<ws_item_sk:int>
-
-(43) ColumnarToRow [codegen id : 11]
-Input [2]: [ws_item_sk#24, ws_sold_date_sk#25]
-
-(44) Filter [codegen id : 11]
-Input [2]: [ws_item_sk#24, ws_sold_date_sk#25]
-Condition : isnotnull(ws_item_sk#24)
-
-(45) ReusedExchange [Reuses operator id: 16]
-Output [1]: [d_date_sk#12]
-
-(46) BroadcastHashJoin [codegen id : 11]
-Left keys [1]: [ws_sold_date_sk#25]
-Right keys [1]: [d_date_sk#12]
-Join condition: None
-
-(47) Project [codegen id : 11]
-Output [1]: [ws_item_sk#24]
-Input [3]: [ws_item_sk#24, ws_sold_date_sk#25, d_date_sk#12]
-
-(48) ReusedExchange [Reuses operator id: 34]
-Output [4]: [i_item_sk#7, i_brand_id#8, i_class_id#9, i_category_id#10]
-
-(49) BroadcastHashJoin [codegen id : 11]
-Left keys [1]: [ws_item_sk#24]
-Right keys [1]: [i_item_sk#7]
-Join condition: None
-
-(50) Project [codegen id : 11]
-Output [3]: [i_brand_id#8, i_class_id#9, i_category_id#10]
-Input [5]: [ws_item_sk#24, i_item_sk#7, i_brand_id#8, i_class_id#9, i_category_id#10]
-
-(51) HashAggregate [codegen id : 11]
-Input [3]: [i_brand_id#8, i_class_id#9, i_category_id#10]
-Keys [3]: [i_brand_id#8, i_class_id#9, i_category_id#10]
-Functions: []
-Aggregate Attributes: []
-Results [3]: [i_brand_id#8, i_class_id#9, i_category_id#10]
-
-(52) Exchange
-Input [3]: [i_brand_id#8, i_class_id#9, i_category_id#10]
-Arguments: hashpartitioning(i_brand_id#8, i_class_id#9, i_category_id#10, 5), ENSURE_REQUIREMENTS, [id=#26]
-
-(53) HashAggregate [codegen id : 12]
-Input [3]: [i_brand_id#8, i_class_id#9, i_category_id#10]
-Keys [3]: [i_brand_id#8, i_class_id#9, i_category_id#10]
-Functions: []
-Aggregate Attributes: []
-Results [3]: [i_brand_id#8, i_class_id#9, i_category_id#10]
-
-(54) BroadcastExchange
-Input [3]: [i_brand_id#8, i_class_id#9, i_category_id#10]
-Arguments: HashedRelationBroadcastMode(List(coalesce(input[0, int, true], 0), isnull(input[0, int, true]), coalesce(input[1, int, true], 0), isnull(input[1, int, true]), coalesce(input[2, int, true], 0), isnull(input[2, int, true])),false), [id=#27]
-
-(55) BroadcastHashJoin [codegen id : 13]
-Left keys [6]: [coalesce(brand_id#16, 0), isnull(brand_id#16), coalesce(class_id#17, 0), isnull(class_id#17), coalesce(category_id#18, 0), isnull(category_id#18)]
-Right keys [6]: [coalesce(i_brand_id#8, 0), isnull(i_brand_id#8), coalesce(i_class_id#9, 0), isnull(i_class_id#9), coalesce(i_category_id#10, 0), isnull(i_category_id#10)]
-Join condition: None
-
-(56) HashAggregate [codegen id : 13]
-Input [3]: [brand_id#16, class_id#17, category_id#18]
-Keys [3]: [brand_id#16, class_id#17, category_id#18]
-Functions: []
-Aggregate Attributes: []
-Results [3]: [brand_id#16, class_id#17, category_id#18]
-
-(57) Exchange
-Input [3]: [brand_id#16, class_id#17, category_id#18]
-Arguments: hashpartitioning(brand_id#16, class_id#17, category_id#18, 5), ENSURE_REQUIREMENTS, [id=#28]
-
-(58) HashAggregate [codegen id : 14]
-Input [3]: [brand_id#16, class_id#17, category_id#18]
-Keys [3]: [brand_id#16, class_id#17, category_id#18]
-=======
 (31) ColumnarToRow [codegen id : 7]
 Input [4]: [i_item_sk#25, i_brand_id#26, i_class_id#27, i_category_id#28]
 
@@ -865,23 +480,10 @@
 (59) HashAggregate [codegen id : 17]
 Input [3]: [brand_id#32, class_id#33, category_id#34]
 Keys [3]: [brand_id#32, class_id#33, category_id#34]
->>>>>>> b17a0e69
 Functions: []
 Aggregate Attributes: []
 Results [3]: [brand_id#32, class_id#33, category_id#34]
 
-<<<<<<< HEAD
-(59) HashAggregate [codegen id : 14]
-Input [3]: [brand_id#16, class_id#17, category_id#18]
-Keys [3]: [brand_id#16, class_id#17, category_id#18]
-Functions: []
-Aggregate Attributes: []
-Results [3]: [brand_id#16, class_id#17, category_id#18]
-
-(60) HashAggregate [codegen id : 14]
-Input [3]: [brand_id#16, class_id#17, category_id#18]
-Keys [3]: [brand_id#16, class_id#17, category_id#18]
-=======
 (60) Exchange
 Input [3]: [brand_id#32, class_id#33, category_id#34]
 Arguments: hashpartitioning(brand_id#32, class_id#33, category_id#34, 5), ENSURE_REQUIREMENTS, [id=#45]
@@ -889,41 +491,19 @@
 (61) HashAggregate [codegen id : 18]
 Input [3]: [brand_id#32, class_id#33, category_id#34]
 Keys [3]: [brand_id#32, class_id#33, category_id#34]
->>>>>>> b17a0e69
 Functions: []
 Aggregate Attributes: []
 Results [3]: [brand_id#32, class_id#33, category_id#34]
 
-<<<<<<< HEAD
-(61) BroadcastExchange
-Input [3]: [brand_id#16, class_id#17, category_id#18]
-Arguments: HashedRelationBroadcastMode(List(input[0, int, true], input[1, int, true], input[2, int, true]),false), [id=#29]
-
-(62) BroadcastHashJoin [codegen id : 15]
-=======
 (62) BroadcastExchange
 Input [3]: [brand_id#32, class_id#33, category_id#34]
 Arguments: HashedRelationBroadcastMode(List(input[0, int, true], input[1, int, true], input[2, int, true]),false), [id=#46]
 
 (63) BroadcastHashJoin [codegen id : 19]
->>>>>>> b17a0e69
 Left keys [3]: [i_brand_id#8, i_class_id#9, i_category_id#10]
 Right keys [3]: [brand_id#32, class_id#33, category_id#34]
 Join condition: None
 
-<<<<<<< HEAD
-(63) Project [codegen id : 15]
-Output [1]: [i_item_sk#7 AS ss_item_sk#30]
-Input [7]: [i_item_sk#7, i_brand_id#8, i_class_id#9, i_category_id#10, brand_id#16, class_id#17, category_id#18]
-
-(64) Exchange
-Input [1]: [ss_item_sk#30]
-Arguments: hashpartitioning(ss_item_sk#30, 5), ENSURE_REQUIREMENTS, [id=#31]
-
-(65) Sort [codegen id : 16]
-Input [1]: [ss_item_sk#30]
-Arguments: [ss_item_sk#30 ASC NULLS FIRST], false, 0
-=======
 (64) Project [codegen id : 19]
 Output [1]: [i_item_sk#7 AS ss_item_sk#47]
 Input [7]: [i_item_sk#7, i_brand_id#8, i_class_id#9, i_category_id#10, brand_id#32, class_id#33, category_id#34]
@@ -935,46 +515,19 @@
 (66) Sort [codegen id : 20]
 Input [1]: [ss_item_sk#47]
 Arguments: [ss_item_sk#47 ASC NULLS FIRST], false, 0
->>>>>>> b17a0e69
-
-(66) SortMergeJoin
+
+(67) SortMergeJoin
 Left keys [1]: [ss_item_sk#1]
-<<<<<<< HEAD
-Right keys [1]: [ss_item_sk#30]
-Join condition: None
-
-(67) Scan parquet default.date_dim
-Output [3]: [d_date_sk#12, d_year#13, d_moy#32]
-=======
 Right keys [1]: [ss_item_sk#47]
 Join condition: None
 
 (68) Scan parquet default.date_dim
 Output [3]: [d_date_sk#49, d_year#50, d_moy#51]
->>>>>>> b17a0e69
 Batched: true
 Location [not included in comparison]/{warehouse_dir}/date_dim]
 PushedFilters: [IsNotNull(d_year), IsNotNull(d_moy), EqualTo(d_year,2000), EqualTo(d_moy,11), IsNotNull(d_date_sk)]
 ReadSchema: struct<d_date_sk:int,d_year:int,d_moy:int>
 
-<<<<<<< HEAD
-(68) ColumnarToRow [codegen id : 17]
-Input [3]: [d_date_sk#12, d_year#13, d_moy#32]
-
-(69) Filter [codegen id : 17]
-Input [3]: [d_date_sk#12, d_year#13, d_moy#32]
-Condition : ((((isnotnull(d_year#13) AND isnotnull(d_moy#32)) AND (d_year#13 = 2000)) AND (d_moy#32 = 11)) AND isnotnull(d_date_sk#12))
-
-(70) Project [codegen id : 17]
-Output [1]: [d_date_sk#12]
-Input [3]: [d_date_sk#12, d_year#13, d_moy#32]
-
-(71) BroadcastExchange
-Input [1]: [d_date_sk#12]
-Arguments: HashedRelationBroadcastMode(List(cast(input[0, int, true] as bigint)),false), [id=#33]
-
-(72) BroadcastHashJoin [codegen id : 34]
-=======
 (69) ColumnarToRow [codegen id : 21]
 Input [3]: [d_date_sk#49, d_year#50, d_moy#51]
 
@@ -991,65 +544,21 @@
 Arguments: HashedRelationBroadcastMode(List(cast(input[0, int, true] as bigint)),false), [id=#52]
 
 (73) BroadcastHashJoin [codegen id : 42]
->>>>>>> b17a0e69
 Left keys [1]: [ss_sold_date_sk#4]
 Right keys [1]: [d_date_sk#49]
 Join condition: None
 
-<<<<<<< HEAD
-(73) Project [codegen id : 34]
-=======
 (74) Project [codegen id : 42]
->>>>>>> b17a0e69
 Output [3]: [ss_item_sk#1, ss_quantity#2, ss_list_price#3]
 Input [5]: [ss_item_sk#1, ss_quantity#2, ss_list_price#3, ss_sold_date_sk#4, d_date_sk#49]
 
-<<<<<<< HEAD
-(74) Scan parquet default.item
-Output [4]: [i_item_sk#7, i_brand_id#8, i_class_id#9, i_category_id#10]
-=======
 (75) Scan parquet default.item
 Output [4]: [i_item_sk#53, i_brand_id#54, i_class_id#55, i_category_id#56]
->>>>>>> b17a0e69
 Batched: true
 Location [not included in comparison]/{warehouse_dir}/item]
 PushedFilters: [IsNotNull(i_item_sk)]
 ReadSchema: struct<i_item_sk:int,i_brand_id:int,i_class_id:int,i_category_id:int>
 
-<<<<<<< HEAD
-(75) ColumnarToRow [codegen id : 18]
-Input [4]: [i_item_sk#7, i_brand_id#8, i_class_id#9, i_category_id#10]
-
-(76) Filter [codegen id : 18]
-Input [4]: [i_item_sk#7, i_brand_id#8, i_class_id#9, i_category_id#10]
-Condition : isnotnull(i_item_sk#7)
-
-(77) Exchange
-Input [4]: [i_item_sk#7, i_brand_id#8, i_class_id#9, i_category_id#10]
-Arguments: hashpartitioning(i_item_sk#7, 5), ENSURE_REQUIREMENTS, [id=#34]
-
-(78) Sort [codegen id : 19]
-Input [4]: [i_item_sk#7, i_brand_id#8, i_class_id#9, i_category_id#10]
-Arguments: [i_item_sk#7 ASC NULLS FIRST], false, 0
-
-(79) ReusedExchange [Reuses operator id: unknown]
-Output [1]: [ss_item_sk#30]
-
-(80) Sort [codegen id : 33]
-Input [1]: [ss_item_sk#30]
-Arguments: [ss_item_sk#30 ASC NULLS FIRST], false, 0
-
-(81) SortMergeJoin
-Left keys [1]: [i_item_sk#7]
-Right keys [1]: [ss_item_sk#30]
-Join condition: None
-
-(82) BroadcastExchange
-Input [4]: [i_item_sk#7, i_brand_id#8, i_class_id#9, i_category_id#10]
-Arguments: HashedRelationBroadcastMode(List(cast(input[0, int, false] as bigint)),false), [id=#35]
-
-(83) BroadcastHashJoin [codegen id : 34]
-=======
 (76) ColumnarToRow [codegen id : 22]
 Input [4]: [i_item_sk#53, i_brand_id#54, i_class_id#55, i_category_id#56]
 
@@ -1082,600 +591,10 @@
 Arguments: HashedRelationBroadcastMode(List(cast(input[0, int, false] as bigint)),false), [id=#58]
 
 (84) BroadcastHashJoin [codegen id : 42]
->>>>>>> b17a0e69
 Left keys [1]: [ss_item_sk#1]
 Right keys [1]: [i_item_sk#53]
 Join condition: None
 
-<<<<<<< HEAD
-(84) Project [codegen id : 34]
-Output [5]: [ss_quantity#2, ss_list_price#3, i_brand_id#8, i_class_id#9, i_category_id#10]
-Input [7]: [ss_item_sk#1, ss_quantity#2, ss_list_price#3, i_item_sk#7, i_brand_id#8, i_class_id#9, i_category_id#10]
-
-(85) HashAggregate [codegen id : 34]
-Input [5]: [ss_quantity#2, ss_list_price#3, i_brand_id#8, i_class_id#9, i_category_id#10]
-Keys [3]: [i_brand_id#8, i_class_id#9, i_category_id#10]
-Functions [2]: [partial_sum(CheckOverflow((promote_precision(cast(cast(ss_quantity#2 as decimal(10,0)) as decimal(12,2))) * promote_precision(cast(ss_list_price#3 as decimal(12,2)))), DecimalType(18,2), true)), partial_count(1)]
-Aggregate Attributes [3]: [sum#36, isEmpty#37, count#38]
-Results [6]: [i_brand_id#8, i_class_id#9, i_category_id#10, sum#39, isEmpty#40, count#41]
-
-(86) Exchange
-Input [6]: [i_brand_id#8, i_class_id#9, i_category_id#10, sum#39, isEmpty#40, count#41]
-Arguments: hashpartitioning(i_brand_id#8, i_class_id#9, i_category_id#10, 5), ENSURE_REQUIREMENTS, [id=#42]
-
-(87) HashAggregate [codegen id : 35]
-Input [6]: [i_brand_id#8, i_class_id#9, i_category_id#10, sum#39, isEmpty#40, count#41]
-Keys [3]: [i_brand_id#8, i_class_id#9, i_category_id#10]
-Functions [2]: [sum(CheckOverflow((promote_precision(cast(cast(ss_quantity#2 as decimal(10,0)) as decimal(12,2))) * promote_precision(cast(ss_list_price#3 as decimal(12,2)))), DecimalType(18,2), true)), count(1)]
-Aggregate Attributes [2]: [sum(CheckOverflow((promote_precision(cast(cast(ss_quantity#2 as decimal(10,0)) as decimal(12,2))) * promote_precision(cast(ss_list_price#3 as decimal(12,2)))), DecimalType(18,2), true))#43, count(1)#44]
-Results [6]: [i_brand_id#8, i_class_id#9, i_category_id#10, sum(CheckOverflow((promote_precision(cast(cast(ss_quantity#2 as decimal(10,0)) as decimal(12,2))) * promote_precision(cast(ss_list_price#3 as decimal(12,2)))), DecimalType(18,2), true))#43 AS sales#45, count(1)#44 AS number_sales#46, sum(CheckOverflow((promote_precision(cast(cast(ss_quantity#2 as decimal(10,0)) as decimal(12,2))) * promote_precision(cast(ss_list_price#3 as decimal(12,2)))), DecimalType(18,2), true))#43 AS sum(CheckOverflow((promote_precision(cast(cast(ss_quantity#2 as decimal(10,0)) as decimal(12,2))) * promote_precision(cast(ss_list_price#3 as decimal(12,2)))), DecimalType(18,2), true))#47]
-
-(88) Filter [codegen id : 35]
-Input [6]: [i_brand_id#8, i_class_id#9, i_category_id#10, sales#45, number_sales#46, sum(CheckOverflow((promote_precision(cast(cast(ss_quantity#2 as decimal(10,0)) as decimal(12,2))) * promote_precision(cast(ss_list_price#3 as decimal(12,2)))), DecimalType(18,2), true))#47]
-Condition : (isnotnull(sum(CheckOverflow((promote_precision(cast(cast(ss_quantity#2 as decimal(10,0)) as decimal(12,2))) * promote_precision(cast(ss_list_price#3 as decimal(12,2)))), DecimalType(18,2), true))#47) AND (cast(sum(CheckOverflow((promote_precision(cast(cast(ss_quantity#2 as decimal(10,0)) as decimal(12,2))) * promote_precision(cast(ss_list_price#3 as decimal(12,2)))), DecimalType(18,2), true))#47 as decimal(32,6)) > cast(Subquery scalar-subquery#48, [id=#49] as decimal(32,6))))
-
-(89) Project [codegen id : 35]
-Output [6]: [store AS channel#50, i_brand_id#8, i_class_id#9, i_category_id#10, sales#45, number_sales#46]
-Input [6]: [i_brand_id#8, i_class_id#9, i_category_id#10, sales#45, number_sales#46, sum(CheckOverflow((promote_precision(cast(cast(ss_quantity#2 as decimal(10,0)) as decimal(12,2))) * promote_precision(cast(ss_list_price#3 as decimal(12,2)))), DecimalType(18,2), true))#47]
-
-(90) Scan parquet default.catalog_sales
-Output [4]: [cs_item_sk#19, cs_quantity#51, cs_list_price#52, cs_sold_date_sk#20]
-Batched: true
-Location: InMemoryFileIndex []
-PartitionFilters: [isnotnull(cs_sold_date_sk#20), dynamicpruningexpression(cs_sold_date_sk#20 IN dynamicpruning#5)]
-PushedFilters: [IsNotNull(cs_item_sk)]
-ReadSchema: struct<cs_item_sk:int,cs_quantity:int,cs_list_price:decimal(7,2)>
-
-(91) ColumnarToRow [codegen id : 36]
-Input [4]: [cs_item_sk#19, cs_quantity#51, cs_list_price#52, cs_sold_date_sk#20]
-
-(92) Filter [codegen id : 36]
-Input [4]: [cs_item_sk#19, cs_quantity#51, cs_list_price#52, cs_sold_date_sk#20]
-Condition : isnotnull(cs_item_sk#19)
-
-(93) Exchange
-Input [4]: [cs_item_sk#19, cs_quantity#51, cs_list_price#52, cs_sold_date_sk#20]
-Arguments: hashpartitioning(cs_item_sk#19, 5), ENSURE_REQUIREMENTS, [id=#53]
-
-(94) Sort [codegen id : 37]
-Input [4]: [cs_item_sk#19, cs_quantity#51, cs_list_price#52, cs_sold_date_sk#20]
-Arguments: [cs_item_sk#19 ASC NULLS FIRST], false, 0
-
-(95) ReusedExchange [Reuses operator id: unknown]
-Output [1]: [ss_item_sk#30]
-
-(96) Sort [codegen id : 51]
-Input [1]: [ss_item_sk#30]
-Arguments: [ss_item_sk#30 ASC NULLS FIRST], false, 0
-
-(97) SortMergeJoin
-Left keys [1]: [cs_item_sk#19]
-Right keys [1]: [ss_item_sk#30]
-Join condition: None
-
-(98) ReusedExchange [Reuses operator id: 71]
-Output [1]: [d_date_sk#12]
-
-(99) BroadcastHashJoin [codegen id : 69]
-Left keys [1]: [cs_sold_date_sk#20]
-Right keys [1]: [d_date_sk#12]
-Join condition: None
-
-(100) Project [codegen id : 69]
-Output [3]: [cs_item_sk#19, cs_quantity#51, cs_list_price#52]
-Input [5]: [cs_item_sk#19, cs_quantity#51, cs_list_price#52, cs_sold_date_sk#20, d_date_sk#12]
-
-(101) ReusedExchange [Reuses operator id: 82]
-Output [4]: [i_item_sk#7, i_brand_id#8, i_class_id#9, i_category_id#10]
-
-(102) BroadcastHashJoin [codegen id : 69]
-Left keys [1]: [cs_item_sk#19]
-Right keys [1]: [i_item_sk#7]
-Join condition: None
-
-(103) Project [codegen id : 69]
-Output [5]: [cs_quantity#51, cs_list_price#52, i_brand_id#8, i_class_id#9, i_category_id#10]
-Input [7]: [cs_item_sk#19, cs_quantity#51, cs_list_price#52, i_item_sk#7, i_brand_id#8, i_class_id#9, i_category_id#10]
-
-(104) HashAggregate [codegen id : 69]
-Input [5]: [cs_quantity#51, cs_list_price#52, i_brand_id#8, i_class_id#9, i_category_id#10]
-Keys [3]: [i_brand_id#8, i_class_id#9, i_category_id#10]
-Functions [2]: [partial_sum(CheckOverflow((promote_precision(cast(cast(cs_quantity#51 as decimal(10,0)) as decimal(12,2))) * promote_precision(cast(cs_list_price#52 as decimal(12,2)))), DecimalType(18,2), true)), partial_count(1)]
-Aggregate Attributes [3]: [sum#54, isEmpty#55, count#56]
-Results [6]: [i_brand_id#8, i_class_id#9, i_category_id#10, sum#57, isEmpty#58, count#59]
-
-(105) Exchange
-Input [6]: [i_brand_id#8, i_class_id#9, i_category_id#10, sum#57, isEmpty#58, count#59]
-Arguments: hashpartitioning(i_brand_id#8, i_class_id#9, i_category_id#10, 5), ENSURE_REQUIREMENTS, [id=#60]
-
-(106) HashAggregate [codegen id : 70]
-Input [6]: [i_brand_id#8, i_class_id#9, i_category_id#10, sum#57, isEmpty#58, count#59]
-Keys [3]: [i_brand_id#8, i_class_id#9, i_category_id#10]
-Functions [2]: [sum(CheckOverflow((promote_precision(cast(cast(cs_quantity#51 as decimal(10,0)) as decimal(12,2))) * promote_precision(cast(cs_list_price#52 as decimal(12,2)))), DecimalType(18,2), true)), count(1)]
-Aggregate Attributes [2]: [sum(CheckOverflow((promote_precision(cast(cast(cs_quantity#51 as decimal(10,0)) as decimal(12,2))) * promote_precision(cast(cs_list_price#52 as decimal(12,2)))), DecimalType(18,2), true))#61, count(1)#62]
-Results [6]: [i_brand_id#8, i_class_id#9, i_category_id#10, sum(CheckOverflow((promote_precision(cast(cast(cs_quantity#51 as decimal(10,0)) as decimal(12,2))) * promote_precision(cast(cs_list_price#52 as decimal(12,2)))), DecimalType(18,2), true))#61 AS sales#63, count(1)#62 AS number_sales#64, sum(CheckOverflow((promote_precision(cast(cast(cs_quantity#51 as decimal(10,0)) as decimal(12,2))) * promote_precision(cast(cs_list_price#52 as decimal(12,2)))), DecimalType(18,2), true))#61 AS sum(CheckOverflow((promote_precision(cast(cast(cs_quantity#51 as decimal(10,0)) as decimal(12,2))) * promote_precision(cast(cs_list_price#52 as decimal(12,2)))), DecimalType(18,2), true))#65]
-
-(107) Filter [codegen id : 70]
-Input [6]: [i_brand_id#8, i_class_id#9, i_category_id#10, sales#63, number_sales#64, sum(CheckOverflow((promote_precision(cast(cast(cs_quantity#51 as decimal(10,0)) as decimal(12,2))) * promote_precision(cast(cs_list_price#52 as decimal(12,2)))), DecimalType(18,2), true))#65]
-Condition : (isnotnull(sum(CheckOverflow((promote_precision(cast(cast(cs_quantity#51 as decimal(10,0)) as decimal(12,2))) * promote_precision(cast(cs_list_price#52 as decimal(12,2)))), DecimalType(18,2), true))#65) AND (cast(sum(CheckOverflow((promote_precision(cast(cast(cs_quantity#51 as decimal(10,0)) as decimal(12,2))) * promote_precision(cast(cs_list_price#52 as decimal(12,2)))), DecimalType(18,2), true))#65 as decimal(32,6)) > cast(ReusedSubquery Subquery scalar-subquery#48, [id=#49] as decimal(32,6))))
-
-(108) Project [codegen id : 70]
-Output [6]: [catalog AS channel#66, i_brand_id#8, i_class_id#9, i_category_id#10, sales#63, number_sales#64]
-Input [6]: [i_brand_id#8, i_class_id#9, i_category_id#10, sales#63, number_sales#64, sum(CheckOverflow((promote_precision(cast(cast(cs_quantity#51 as decimal(10,0)) as decimal(12,2))) * promote_precision(cast(cs_list_price#52 as decimal(12,2)))), DecimalType(18,2), true))#65]
-
-(109) Scan parquet default.web_sales
-Output [4]: [ws_item_sk#24, ws_quantity#67, ws_list_price#68, ws_sold_date_sk#25]
-Batched: true
-Location: InMemoryFileIndex []
-PartitionFilters: [isnotnull(ws_sold_date_sk#25), dynamicpruningexpression(ws_sold_date_sk#25 IN dynamicpruning#5)]
-PushedFilters: [IsNotNull(ws_item_sk)]
-ReadSchema: struct<ws_item_sk:int,ws_quantity:int,ws_list_price:decimal(7,2)>
-
-(110) ColumnarToRow [codegen id : 71]
-Input [4]: [ws_item_sk#24, ws_quantity#67, ws_list_price#68, ws_sold_date_sk#25]
-
-(111) Filter [codegen id : 71]
-Input [4]: [ws_item_sk#24, ws_quantity#67, ws_list_price#68, ws_sold_date_sk#25]
-Condition : isnotnull(ws_item_sk#24)
-
-(112) Exchange
-Input [4]: [ws_item_sk#24, ws_quantity#67, ws_list_price#68, ws_sold_date_sk#25]
-Arguments: hashpartitioning(ws_item_sk#24, 5), ENSURE_REQUIREMENTS, [id=#69]
-
-(113) Sort [codegen id : 72]
-Input [4]: [ws_item_sk#24, ws_quantity#67, ws_list_price#68, ws_sold_date_sk#25]
-Arguments: [ws_item_sk#24 ASC NULLS FIRST], false, 0
-
-(114) ReusedExchange [Reuses operator id: unknown]
-Output [1]: [ss_item_sk#30]
-
-(115) Sort [codegen id : 86]
-Input [1]: [ss_item_sk#30]
-Arguments: [ss_item_sk#30 ASC NULLS FIRST], false, 0
-
-(116) SortMergeJoin
-Left keys [1]: [ws_item_sk#24]
-Right keys [1]: [ss_item_sk#30]
-Join condition: None
-
-(117) ReusedExchange [Reuses operator id: 71]
-Output [1]: [d_date_sk#12]
-
-(118) BroadcastHashJoin [codegen id : 104]
-Left keys [1]: [ws_sold_date_sk#25]
-Right keys [1]: [d_date_sk#12]
-Join condition: None
-
-(119) Project [codegen id : 104]
-Output [3]: [ws_item_sk#24, ws_quantity#67, ws_list_price#68]
-Input [5]: [ws_item_sk#24, ws_quantity#67, ws_list_price#68, ws_sold_date_sk#25, d_date_sk#12]
-
-(120) ReusedExchange [Reuses operator id: 82]
-Output [4]: [i_item_sk#7, i_brand_id#8, i_class_id#9, i_category_id#10]
-
-(121) BroadcastHashJoin [codegen id : 104]
-Left keys [1]: [ws_item_sk#24]
-Right keys [1]: [i_item_sk#7]
-Join condition: None
-
-(122) Project [codegen id : 104]
-Output [5]: [ws_quantity#67, ws_list_price#68, i_brand_id#8, i_class_id#9, i_category_id#10]
-Input [7]: [ws_item_sk#24, ws_quantity#67, ws_list_price#68, i_item_sk#7, i_brand_id#8, i_class_id#9, i_category_id#10]
-
-(123) HashAggregate [codegen id : 104]
-Input [5]: [ws_quantity#67, ws_list_price#68, i_brand_id#8, i_class_id#9, i_category_id#10]
-Keys [3]: [i_brand_id#8, i_class_id#9, i_category_id#10]
-Functions [2]: [partial_sum(CheckOverflow((promote_precision(cast(cast(ws_quantity#67 as decimal(10,0)) as decimal(12,2))) * promote_precision(cast(ws_list_price#68 as decimal(12,2)))), DecimalType(18,2), true)), partial_count(1)]
-Aggregate Attributes [3]: [sum#70, isEmpty#71, count#72]
-Results [6]: [i_brand_id#8, i_class_id#9, i_category_id#10, sum#73, isEmpty#74, count#75]
-
-(124) Exchange
-Input [6]: [i_brand_id#8, i_class_id#9, i_category_id#10, sum#73, isEmpty#74, count#75]
-Arguments: hashpartitioning(i_brand_id#8, i_class_id#9, i_category_id#10, 5), ENSURE_REQUIREMENTS, [id=#76]
-
-(125) HashAggregate [codegen id : 105]
-Input [6]: [i_brand_id#8, i_class_id#9, i_category_id#10, sum#73, isEmpty#74, count#75]
-Keys [3]: [i_brand_id#8, i_class_id#9, i_category_id#10]
-Functions [2]: [sum(CheckOverflow((promote_precision(cast(cast(ws_quantity#67 as decimal(10,0)) as decimal(12,2))) * promote_precision(cast(ws_list_price#68 as decimal(12,2)))), DecimalType(18,2), true)), count(1)]
-Aggregate Attributes [2]: [sum(CheckOverflow((promote_precision(cast(cast(ws_quantity#67 as decimal(10,0)) as decimal(12,2))) * promote_precision(cast(ws_list_price#68 as decimal(12,2)))), DecimalType(18,2), true))#77, count(1)#78]
-Results [6]: [i_brand_id#8, i_class_id#9, i_category_id#10, sum(CheckOverflow((promote_precision(cast(cast(ws_quantity#67 as decimal(10,0)) as decimal(12,2))) * promote_precision(cast(ws_list_price#68 as decimal(12,2)))), DecimalType(18,2), true))#77 AS sales#79, count(1)#78 AS number_sales#80, sum(CheckOverflow((promote_precision(cast(cast(ws_quantity#67 as decimal(10,0)) as decimal(12,2))) * promote_precision(cast(ws_list_price#68 as decimal(12,2)))), DecimalType(18,2), true))#77 AS sum(CheckOverflow((promote_precision(cast(cast(ws_quantity#67 as decimal(10,0)) as decimal(12,2))) * promote_precision(cast(ws_list_price#68 as decimal(12,2)))), DecimalType(18,2), true))#81]
-
-(126) Filter [codegen id : 105]
-Input [6]: [i_brand_id#8, i_class_id#9, i_category_id#10, sales#79, number_sales#80, sum(CheckOverflow((promote_precision(cast(cast(ws_quantity#67 as decimal(10,0)) as decimal(12,2))) * promote_precision(cast(ws_list_price#68 as decimal(12,2)))), DecimalType(18,2), true))#81]
-Condition : (isnotnull(sum(CheckOverflow((promote_precision(cast(cast(ws_quantity#67 as decimal(10,0)) as decimal(12,2))) * promote_precision(cast(ws_list_price#68 as decimal(12,2)))), DecimalType(18,2), true))#81) AND (cast(sum(CheckOverflow((promote_precision(cast(cast(ws_quantity#67 as decimal(10,0)) as decimal(12,2))) * promote_precision(cast(ws_list_price#68 as decimal(12,2)))), DecimalType(18,2), true))#81 as decimal(32,6)) > cast(ReusedSubquery Subquery scalar-subquery#48, [id=#49] as decimal(32,6))))
-
-(127) Project [codegen id : 105]
-Output [6]: [web AS channel#82, i_brand_id#8, i_class_id#9, i_category_id#10, sales#79, number_sales#80]
-Input [6]: [i_brand_id#8, i_class_id#9, i_category_id#10, sales#79, number_sales#80, sum(CheckOverflow((promote_precision(cast(cast(ws_quantity#67 as decimal(10,0)) as decimal(12,2))) * promote_precision(cast(ws_list_price#68 as decimal(12,2)))), DecimalType(18,2), true))#81]
-
-(128) Union
-
-(129) HashAggregate [codegen id : 106]
-Input [6]: [channel#50, i_brand_id#8, i_class_id#9, i_category_id#10, sales#45, number_sales#46]
-Keys [4]: [channel#50, i_brand_id#8, i_class_id#9, i_category_id#10]
-Functions [2]: [partial_sum(sales#45), partial_sum(number_sales#46)]
-Aggregate Attributes [3]: [sum#83, isEmpty#84, sum#85]
-Results [7]: [channel#50, i_brand_id#8, i_class_id#9, i_category_id#10, sum#86, isEmpty#87, sum#88]
-
-(130) Exchange
-Input [7]: [channel#50, i_brand_id#8, i_class_id#9, i_category_id#10, sum#86, isEmpty#87, sum#88]
-Arguments: hashpartitioning(channel#50, i_brand_id#8, i_class_id#9, i_category_id#10, 5), ENSURE_REQUIREMENTS, [id=#89]
-
-(131) HashAggregate [codegen id : 107]
-Input [7]: [channel#50, i_brand_id#8, i_class_id#9, i_category_id#10, sum#86, isEmpty#87, sum#88]
-Keys [4]: [channel#50, i_brand_id#8, i_class_id#9, i_category_id#10]
-Functions [2]: [sum(sales#45), sum(number_sales#46)]
-Aggregate Attributes [2]: [sum(sales#45)#90, sum(number_sales#46)#91]
-Results [6]: [channel#50, i_brand_id#8, i_class_id#9, i_category_id#10, sum(sales#45)#90 AS sum_sales#92, sum(number_sales#46)#91 AS number_sales#93]
-
-(132) ReusedExchange [Reuses operator id: unknown]
-Output [6]: [i_brand_id#8, i_class_id#9, i_category_id#10, sum#94, isEmpty#95, count#96]
-
-(133) HashAggregate [codegen id : 142]
-Input [6]: [i_brand_id#8, i_class_id#9, i_category_id#10, sum#94, isEmpty#95, count#96]
-Keys [3]: [i_brand_id#8, i_class_id#9, i_category_id#10]
-Functions [2]: [sum(CheckOverflow((promote_precision(cast(cast(ss_quantity#2 as decimal(10,0)) as decimal(12,2))) * promote_precision(cast(ss_list_price#3 as decimal(12,2)))), DecimalType(18,2), true)), count(1)]
-Aggregate Attributes [2]: [sum(CheckOverflow((promote_precision(cast(cast(ss_quantity#2 as decimal(10,0)) as decimal(12,2))) * promote_precision(cast(ss_list_price#3 as decimal(12,2)))), DecimalType(18,2), true))#97, count(1)#98]
-Results [6]: [i_brand_id#8, i_class_id#9, i_category_id#10, sum(CheckOverflow((promote_precision(cast(cast(ss_quantity#2 as decimal(10,0)) as decimal(12,2))) * promote_precision(cast(ss_list_price#3 as decimal(12,2)))), DecimalType(18,2), true))#97 AS sales#45, count(1)#98 AS number_sales#46, sum(CheckOverflow((promote_precision(cast(cast(ss_quantity#2 as decimal(10,0)) as decimal(12,2))) * promote_precision(cast(ss_list_price#3 as decimal(12,2)))), DecimalType(18,2), true))#97 AS sum(CheckOverflow((promote_precision(cast(cast(ss_quantity#2 as decimal(10,0)) as decimal(12,2))) * promote_precision(cast(ss_list_price#3 as decimal(12,2)))), DecimalType(18,2), true))#99]
-
-(134) Filter [codegen id : 142]
-Input [6]: [i_brand_id#8, i_class_id#9, i_category_id#10, sales#45, number_sales#46, sum(CheckOverflow((promote_precision(cast(cast(ss_quantity#2 as decimal(10,0)) as decimal(12,2))) * promote_precision(cast(ss_list_price#3 as decimal(12,2)))), DecimalType(18,2), true))#99]
-Condition : (isnotnull(sum(CheckOverflow((promote_precision(cast(cast(ss_quantity#2 as decimal(10,0)) as decimal(12,2))) * promote_precision(cast(ss_list_price#3 as decimal(12,2)))), DecimalType(18,2), true))#99) AND (cast(sum(CheckOverflow((promote_precision(cast(cast(ss_quantity#2 as decimal(10,0)) as decimal(12,2))) * promote_precision(cast(ss_list_price#3 as decimal(12,2)))), DecimalType(18,2), true))#99 as decimal(32,6)) > cast(ReusedSubquery Subquery scalar-subquery#48, [id=#49] as decimal(32,6))))
-
-(135) Project [codegen id : 142]
-Output [6]: [store AS channel#50, i_brand_id#8, i_class_id#9, i_category_id#10, sales#45, number_sales#46]
-Input [6]: [i_brand_id#8, i_class_id#9, i_category_id#10, sales#45, number_sales#46, sum(CheckOverflow((promote_precision(cast(cast(ss_quantity#2 as decimal(10,0)) as decimal(12,2))) * promote_precision(cast(ss_list_price#3 as decimal(12,2)))), DecimalType(18,2), true))#99]
-
-(136) ReusedExchange [Reuses operator id: unknown]
-Output [6]: [i_brand_id#8, i_class_id#9, i_category_id#10, sum#100, isEmpty#101, count#102]
-
-(137) HashAggregate [codegen id : 177]
-Input [6]: [i_brand_id#8, i_class_id#9, i_category_id#10, sum#100, isEmpty#101, count#102]
-Keys [3]: [i_brand_id#8, i_class_id#9, i_category_id#10]
-Functions [2]: [sum(CheckOverflow((promote_precision(cast(cast(cs_quantity#51 as decimal(10,0)) as decimal(12,2))) * promote_precision(cast(cs_list_price#52 as decimal(12,2)))), DecimalType(18,2), true)), count(1)]
-Aggregate Attributes [2]: [sum(CheckOverflow((promote_precision(cast(cast(cs_quantity#51 as decimal(10,0)) as decimal(12,2))) * promote_precision(cast(cs_list_price#52 as decimal(12,2)))), DecimalType(18,2), true))#103, count(1)#104]
-Results [6]: [i_brand_id#8, i_class_id#9, i_category_id#10, sum(CheckOverflow((promote_precision(cast(cast(cs_quantity#51 as decimal(10,0)) as decimal(12,2))) * promote_precision(cast(cs_list_price#52 as decimal(12,2)))), DecimalType(18,2), true))#103 AS sales#63, count(1)#104 AS number_sales#64, sum(CheckOverflow((promote_precision(cast(cast(cs_quantity#51 as decimal(10,0)) as decimal(12,2))) * promote_precision(cast(cs_list_price#52 as decimal(12,2)))), DecimalType(18,2), true))#103 AS sum(CheckOverflow((promote_precision(cast(cast(cs_quantity#51 as decimal(10,0)) as decimal(12,2))) * promote_precision(cast(cs_list_price#52 as decimal(12,2)))), DecimalType(18,2), true))#105]
-
-(138) Filter [codegen id : 177]
-Input [6]: [i_brand_id#8, i_class_id#9, i_category_id#10, sales#63, number_sales#64, sum(CheckOverflow((promote_precision(cast(cast(cs_quantity#51 as decimal(10,0)) as decimal(12,2))) * promote_precision(cast(cs_list_price#52 as decimal(12,2)))), DecimalType(18,2), true))#105]
-Condition : (isnotnull(sum(CheckOverflow((promote_precision(cast(cast(cs_quantity#51 as decimal(10,0)) as decimal(12,2))) * promote_precision(cast(cs_list_price#52 as decimal(12,2)))), DecimalType(18,2), true))#105) AND (cast(sum(CheckOverflow((promote_precision(cast(cast(cs_quantity#51 as decimal(10,0)) as decimal(12,2))) * promote_precision(cast(cs_list_price#52 as decimal(12,2)))), DecimalType(18,2), true))#105 as decimal(32,6)) > cast(ReusedSubquery Subquery scalar-subquery#48, [id=#49] as decimal(32,6))))
-
-(139) Project [codegen id : 177]
-Output [6]: [catalog AS channel#106, i_brand_id#8, i_class_id#9, i_category_id#10, sales#63, number_sales#64]
-Input [6]: [i_brand_id#8, i_class_id#9, i_category_id#10, sales#63, number_sales#64, sum(CheckOverflow((promote_precision(cast(cast(cs_quantity#51 as decimal(10,0)) as decimal(12,2))) * promote_precision(cast(cs_list_price#52 as decimal(12,2)))), DecimalType(18,2), true))#105]
-
-(140) ReusedExchange [Reuses operator id: unknown]
-Output [6]: [i_brand_id#8, i_class_id#9, i_category_id#10, sum#107, isEmpty#108, count#109]
-
-(141) HashAggregate [codegen id : 212]
-Input [6]: [i_brand_id#8, i_class_id#9, i_category_id#10, sum#107, isEmpty#108, count#109]
-Keys [3]: [i_brand_id#8, i_class_id#9, i_category_id#10]
-Functions [2]: [sum(CheckOverflow((promote_precision(cast(cast(ws_quantity#67 as decimal(10,0)) as decimal(12,2))) * promote_precision(cast(ws_list_price#68 as decimal(12,2)))), DecimalType(18,2), true)), count(1)]
-Aggregate Attributes [2]: [sum(CheckOverflow((promote_precision(cast(cast(ws_quantity#67 as decimal(10,0)) as decimal(12,2))) * promote_precision(cast(ws_list_price#68 as decimal(12,2)))), DecimalType(18,2), true))#110, count(1)#111]
-Results [6]: [i_brand_id#8, i_class_id#9, i_category_id#10, sum(CheckOverflow((promote_precision(cast(cast(ws_quantity#67 as decimal(10,0)) as decimal(12,2))) * promote_precision(cast(ws_list_price#68 as decimal(12,2)))), DecimalType(18,2), true))#110 AS sales#79, count(1)#111 AS number_sales#80, sum(CheckOverflow((promote_precision(cast(cast(ws_quantity#67 as decimal(10,0)) as decimal(12,2))) * promote_precision(cast(ws_list_price#68 as decimal(12,2)))), DecimalType(18,2), true))#110 AS sum(CheckOverflow((promote_precision(cast(cast(ws_quantity#67 as decimal(10,0)) as decimal(12,2))) * promote_precision(cast(ws_list_price#68 as decimal(12,2)))), DecimalType(18,2), true))#112]
-
-(142) Filter [codegen id : 212]
-Input [6]: [i_brand_id#8, i_class_id#9, i_category_id#10, sales#79, number_sales#80, sum(CheckOverflow((promote_precision(cast(cast(ws_quantity#67 as decimal(10,0)) as decimal(12,2))) * promote_precision(cast(ws_list_price#68 as decimal(12,2)))), DecimalType(18,2), true))#112]
-Condition : (isnotnull(sum(CheckOverflow((promote_precision(cast(cast(ws_quantity#67 as decimal(10,0)) as decimal(12,2))) * promote_precision(cast(ws_list_price#68 as decimal(12,2)))), DecimalType(18,2), true))#112) AND (cast(sum(CheckOverflow((promote_precision(cast(cast(ws_quantity#67 as decimal(10,0)) as decimal(12,2))) * promote_precision(cast(ws_list_price#68 as decimal(12,2)))), DecimalType(18,2), true))#112 as decimal(32,6)) > cast(ReusedSubquery Subquery scalar-subquery#48, [id=#49] as decimal(32,6))))
-
-(143) Project [codegen id : 212]
-Output [6]: [web AS channel#113, i_brand_id#8, i_class_id#9, i_category_id#10, sales#79, number_sales#80]
-Input [6]: [i_brand_id#8, i_class_id#9, i_category_id#10, sales#79, number_sales#80, sum(CheckOverflow((promote_precision(cast(cast(ws_quantity#67 as decimal(10,0)) as decimal(12,2))) * promote_precision(cast(ws_list_price#68 as decimal(12,2)))), DecimalType(18,2), true))#112]
-
-(144) Union
-
-(145) HashAggregate [codegen id : 213]
-Input [6]: [channel#50, i_brand_id#8, i_class_id#9, i_category_id#10, sales#45, number_sales#46]
-Keys [4]: [channel#50, i_brand_id#8, i_class_id#9, i_category_id#10]
-Functions [2]: [partial_sum(sales#45), partial_sum(number_sales#46)]
-Aggregate Attributes [3]: [sum#114, isEmpty#115, sum#116]
-Results [7]: [channel#50, i_brand_id#8, i_class_id#9, i_category_id#10, sum#117, isEmpty#118, sum#119]
-
-(146) Exchange
-Input [7]: [channel#50, i_brand_id#8, i_class_id#9, i_category_id#10, sum#117, isEmpty#118, sum#119]
-Arguments: hashpartitioning(channel#50, i_brand_id#8, i_class_id#9, i_category_id#10, 5), ENSURE_REQUIREMENTS, [id=#120]
-
-(147) HashAggregate [codegen id : 214]
-Input [7]: [channel#50, i_brand_id#8, i_class_id#9, i_category_id#10, sum#117, isEmpty#118, sum#119]
-Keys [4]: [channel#50, i_brand_id#8, i_class_id#9, i_category_id#10]
-Functions [2]: [sum(sales#45), sum(number_sales#46)]
-Aggregate Attributes [2]: [sum(sales#45)#121, sum(number_sales#46)#122]
-Results [5]: [channel#50, i_brand_id#8, i_class_id#9, sum(sales#45)#121 AS sum_sales#92, sum(number_sales#46)#122 AS number_sales#93]
-
-(148) HashAggregate [codegen id : 214]
-Input [5]: [channel#50, i_brand_id#8, i_class_id#9, sum_sales#92, number_sales#93]
-Keys [3]: [channel#50, i_brand_id#8, i_class_id#9]
-Functions [2]: [partial_sum(sum_sales#92), partial_sum(number_sales#93)]
-Aggregate Attributes [3]: [sum#123, isEmpty#124, sum#125]
-Results [6]: [channel#50, i_brand_id#8, i_class_id#9, sum#126, isEmpty#127, sum#128]
-
-(149) Exchange
-Input [6]: [channel#50, i_brand_id#8, i_class_id#9, sum#126, isEmpty#127, sum#128]
-Arguments: hashpartitioning(channel#50, i_brand_id#8, i_class_id#9, 5), ENSURE_REQUIREMENTS, [id=#129]
-
-(150) HashAggregate [codegen id : 215]
-Input [6]: [channel#50, i_brand_id#8, i_class_id#9, sum#126, isEmpty#127, sum#128]
-Keys [3]: [channel#50, i_brand_id#8, i_class_id#9]
-Functions [2]: [sum(sum_sales#92), sum(number_sales#93)]
-Aggregate Attributes [2]: [sum(sum_sales#92)#130, sum(number_sales#93)#131]
-Results [6]: [channel#50, i_brand_id#8, i_class_id#9, null AS i_category_id#132, sum(sum_sales#92)#130 AS sum(sum_sales)#133, sum(number_sales#93)#131 AS sum(number_sales)#134]
-
-(151) ReusedExchange [Reuses operator id: unknown]
-Output [6]: [i_brand_id#8, i_class_id#9, i_category_id#10, sum#135, isEmpty#136, count#137]
-
-(152) HashAggregate [codegen id : 250]
-Input [6]: [i_brand_id#8, i_class_id#9, i_category_id#10, sum#135, isEmpty#136, count#137]
-Keys [3]: [i_brand_id#8, i_class_id#9, i_category_id#10]
-Functions [2]: [sum(CheckOverflow((promote_precision(cast(cast(ss_quantity#2 as decimal(10,0)) as decimal(12,2))) * promote_precision(cast(ss_list_price#3 as decimal(12,2)))), DecimalType(18,2), true)), count(1)]
-Aggregate Attributes [2]: [sum(CheckOverflow((promote_precision(cast(cast(ss_quantity#2 as decimal(10,0)) as decimal(12,2))) * promote_precision(cast(ss_list_price#3 as decimal(12,2)))), DecimalType(18,2), true))#138, count(1)#139]
-Results [6]: [i_brand_id#8, i_class_id#9, i_category_id#10, sum(CheckOverflow((promote_precision(cast(cast(ss_quantity#2 as decimal(10,0)) as decimal(12,2))) * promote_precision(cast(ss_list_price#3 as decimal(12,2)))), DecimalType(18,2), true))#138 AS sales#45, count(1)#139 AS number_sales#46, sum(CheckOverflow((promote_precision(cast(cast(ss_quantity#2 as decimal(10,0)) as decimal(12,2))) * promote_precision(cast(ss_list_price#3 as decimal(12,2)))), DecimalType(18,2), true))#138 AS sum(CheckOverflow((promote_precision(cast(cast(ss_quantity#2 as decimal(10,0)) as decimal(12,2))) * promote_precision(cast(ss_list_price#3 as decimal(12,2)))), DecimalType(18,2), true))#140]
-
-(153) Filter [codegen id : 250]
-Input [6]: [i_brand_id#8, i_class_id#9, i_category_id#10, sales#45, number_sales#46, sum(CheckOverflow((promote_precision(cast(cast(ss_quantity#2 as decimal(10,0)) as decimal(12,2))) * promote_precision(cast(ss_list_price#3 as decimal(12,2)))), DecimalType(18,2), true))#140]
-Condition : (isnotnull(sum(CheckOverflow((promote_precision(cast(cast(ss_quantity#2 as decimal(10,0)) as decimal(12,2))) * promote_precision(cast(ss_list_price#3 as decimal(12,2)))), DecimalType(18,2), true))#140) AND (cast(sum(CheckOverflow((promote_precision(cast(cast(ss_quantity#2 as decimal(10,0)) as decimal(12,2))) * promote_precision(cast(ss_list_price#3 as decimal(12,2)))), DecimalType(18,2), true))#140 as decimal(32,6)) > cast(ReusedSubquery Subquery scalar-subquery#48, [id=#49] as decimal(32,6))))
-
-(154) Project [codegen id : 250]
-Output [6]: [store AS channel#50, i_brand_id#8, i_class_id#9, i_category_id#10, sales#45, number_sales#46]
-Input [6]: [i_brand_id#8, i_class_id#9, i_category_id#10, sales#45, number_sales#46, sum(CheckOverflow((promote_precision(cast(cast(ss_quantity#2 as decimal(10,0)) as decimal(12,2))) * promote_precision(cast(ss_list_price#3 as decimal(12,2)))), DecimalType(18,2), true))#140]
-
-(155) ReusedExchange [Reuses operator id: unknown]
-Output [6]: [i_brand_id#8, i_class_id#9, i_category_id#10, sum#141, isEmpty#142, count#143]
-
-(156) HashAggregate [codegen id : 285]
-Input [6]: [i_brand_id#8, i_class_id#9, i_category_id#10, sum#141, isEmpty#142, count#143]
-Keys [3]: [i_brand_id#8, i_class_id#9, i_category_id#10]
-Functions [2]: [sum(CheckOverflow((promote_precision(cast(cast(cs_quantity#51 as decimal(10,0)) as decimal(12,2))) * promote_precision(cast(cs_list_price#52 as decimal(12,2)))), DecimalType(18,2), true)), count(1)]
-Aggregate Attributes [2]: [sum(CheckOverflow((promote_precision(cast(cast(cs_quantity#51 as decimal(10,0)) as decimal(12,2))) * promote_precision(cast(cs_list_price#52 as decimal(12,2)))), DecimalType(18,2), true))#144, count(1)#145]
-Results [6]: [i_brand_id#8, i_class_id#9, i_category_id#10, sum(CheckOverflow((promote_precision(cast(cast(cs_quantity#51 as decimal(10,0)) as decimal(12,2))) * promote_precision(cast(cs_list_price#52 as decimal(12,2)))), DecimalType(18,2), true))#144 AS sales#63, count(1)#145 AS number_sales#64, sum(CheckOverflow((promote_precision(cast(cast(cs_quantity#51 as decimal(10,0)) as decimal(12,2))) * promote_precision(cast(cs_list_price#52 as decimal(12,2)))), DecimalType(18,2), true))#144 AS sum(CheckOverflow((promote_precision(cast(cast(cs_quantity#51 as decimal(10,0)) as decimal(12,2))) * promote_precision(cast(cs_list_price#52 as decimal(12,2)))), DecimalType(18,2), true))#146]
-
-(157) Filter [codegen id : 285]
-Input [6]: [i_brand_id#8, i_class_id#9, i_category_id#10, sales#63, number_sales#64, sum(CheckOverflow((promote_precision(cast(cast(cs_quantity#51 as decimal(10,0)) as decimal(12,2))) * promote_precision(cast(cs_list_price#52 as decimal(12,2)))), DecimalType(18,2), true))#146]
-Condition : (isnotnull(sum(CheckOverflow((promote_precision(cast(cast(cs_quantity#51 as decimal(10,0)) as decimal(12,2))) * promote_precision(cast(cs_list_price#52 as decimal(12,2)))), DecimalType(18,2), true))#146) AND (cast(sum(CheckOverflow((promote_precision(cast(cast(cs_quantity#51 as decimal(10,0)) as decimal(12,2))) * promote_precision(cast(cs_list_price#52 as decimal(12,2)))), DecimalType(18,2), true))#146 as decimal(32,6)) > cast(ReusedSubquery Subquery scalar-subquery#48, [id=#49] as decimal(32,6))))
-
-(158) Project [codegen id : 285]
-Output [6]: [catalog AS channel#147, i_brand_id#8, i_class_id#9, i_category_id#10, sales#63, number_sales#64]
-Input [6]: [i_brand_id#8, i_class_id#9, i_category_id#10, sales#63, number_sales#64, sum(CheckOverflow((promote_precision(cast(cast(cs_quantity#51 as decimal(10,0)) as decimal(12,2))) * promote_precision(cast(cs_list_price#52 as decimal(12,2)))), DecimalType(18,2), true))#146]
-
-(159) ReusedExchange [Reuses operator id: unknown]
-Output [6]: [i_brand_id#8, i_class_id#9, i_category_id#10, sum#148, isEmpty#149, count#150]
-
-(160) HashAggregate [codegen id : 320]
-Input [6]: [i_brand_id#8, i_class_id#9, i_category_id#10, sum#148, isEmpty#149, count#150]
-Keys [3]: [i_brand_id#8, i_class_id#9, i_category_id#10]
-Functions [2]: [sum(CheckOverflow((promote_precision(cast(cast(ws_quantity#67 as decimal(10,0)) as decimal(12,2))) * promote_precision(cast(ws_list_price#68 as decimal(12,2)))), DecimalType(18,2), true)), count(1)]
-Aggregate Attributes [2]: [sum(CheckOverflow((promote_precision(cast(cast(ws_quantity#67 as decimal(10,0)) as decimal(12,2))) * promote_precision(cast(ws_list_price#68 as decimal(12,2)))), DecimalType(18,2), true))#151, count(1)#152]
-Results [6]: [i_brand_id#8, i_class_id#9, i_category_id#10, sum(CheckOverflow((promote_precision(cast(cast(ws_quantity#67 as decimal(10,0)) as decimal(12,2))) * promote_precision(cast(ws_list_price#68 as decimal(12,2)))), DecimalType(18,2), true))#151 AS sales#79, count(1)#152 AS number_sales#80, sum(CheckOverflow((promote_precision(cast(cast(ws_quantity#67 as decimal(10,0)) as decimal(12,2))) * promote_precision(cast(ws_list_price#68 as decimal(12,2)))), DecimalType(18,2), true))#151 AS sum(CheckOverflow((promote_precision(cast(cast(ws_quantity#67 as decimal(10,0)) as decimal(12,2))) * promote_precision(cast(ws_list_price#68 as decimal(12,2)))), DecimalType(18,2), true))#153]
-
-(161) Filter [codegen id : 320]
-Input [6]: [i_brand_id#8, i_class_id#9, i_category_id#10, sales#79, number_sales#80, sum(CheckOverflow((promote_precision(cast(cast(ws_quantity#67 as decimal(10,0)) as decimal(12,2))) * promote_precision(cast(ws_list_price#68 as decimal(12,2)))), DecimalType(18,2), true))#153]
-Condition : (isnotnull(sum(CheckOverflow((promote_precision(cast(cast(ws_quantity#67 as decimal(10,0)) as decimal(12,2))) * promote_precision(cast(ws_list_price#68 as decimal(12,2)))), DecimalType(18,2), true))#153) AND (cast(sum(CheckOverflow((promote_precision(cast(cast(ws_quantity#67 as decimal(10,0)) as decimal(12,2))) * promote_precision(cast(ws_list_price#68 as decimal(12,2)))), DecimalType(18,2), true))#153 as decimal(32,6)) > cast(ReusedSubquery Subquery scalar-subquery#48, [id=#49] as decimal(32,6))))
-
-(162) Project [codegen id : 320]
-Output [6]: [web AS channel#154, i_brand_id#8, i_class_id#9, i_category_id#10, sales#79, number_sales#80]
-Input [6]: [i_brand_id#8, i_class_id#9, i_category_id#10, sales#79, number_sales#80, sum(CheckOverflow((promote_precision(cast(cast(ws_quantity#67 as decimal(10,0)) as decimal(12,2))) * promote_precision(cast(ws_list_price#68 as decimal(12,2)))), DecimalType(18,2), true))#153]
-
-(163) Union
-
-(164) HashAggregate [codegen id : 321]
-Input [6]: [channel#50, i_brand_id#8, i_class_id#9, i_category_id#10, sales#45, number_sales#46]
-Keys [4]: [channel#50, i_brand_id#8, i_class_id#9, i_category_id#10]
-Functions [2]: [partial_sum(sales#45), partial_sum(number_sales#46)]
-Aggregate Attributes [3]: [sum#155, isEmpty#156, sum#157]
-Results [7]: [channel#50, i_brand_id#8, i_class_id#9, i_category_id#10, sum#158, isEmpty#159, sum#160]
-
-(165) Exchange
-Input [7]: [channel#50, i_brand_id#8, i_class_id#9, i_category_id#10, sum#158, isEmpty#159, sum#160]
-Arguments: hashpartitioning(channel#50, i_brand_id#8, i_class_id#9, i_category_id#10, 5), ENSURE_REQUIREMENTS, [id=#161]
-
-(166) HashAggregate [codegen id : 322]
-Input [7]: [channel#50, i_brand_id#8, i_class_id#9, i_category_id#10, sum#158, isEmpty#159, sum#160]
-Keys [4]: [channel#50, i_brand_id#8, i_class_id#9, i_category_id#10]
-Functions [2]: [sum(sales#45), sum(number_sales#46)]
-Aggregate Attributes [2]: [sum(sales#45)#162, sum(number_sales#46)#163]
-Results [4]: [channel#50, i_brand_id#8, sum(sales#45)#162 AS sum_sales#92, sum(number_sales#46)#163 AS number_sales#93]
-
-(167) HashAggregate [codegen id : 322]
-Input [4]: [channel#50, i_brand_id#8, sum_sales#92, number_sales#93]
-Keys [2]: [channel#50, i_brand_id#8]
-Functions [2]: [partial_sum(sum_sales#92), partial_sum(number_sales#93)]
-Aggregate Attributes [3]: [sum#164, isEmpty#165, sum#166]
-Results [5]: [channel#50, i_brand_id#8, sum#167, isEmpty#168, sum#169]
-
-(168) Exchange
-Input [5]: [channel#50, i_brand_id#8, sum#167, isEmpty#168, sum#169]
-Arguments: hashpartitioning(channel#50, i_brand_id#8, 5), ENSURE_REQUIREMENTS, [id=#170]
-
-(169) HashAggregate [codegen id : 323]
-Input [5]: [channel#50, i_brand_id#8, sum#167, isEmpty#168, sum#169]
-Keys [2]: [channel#50, i_brand_id#8]
-Functions [2]: [sum(sum_sales#92), sum(number_sales#93)]
-Aggregate Attributes [2]: [sum(sum_sales#92)#171, sum(number_sales#93)#172]
-Results [6]: [channel#50, i_brand_id#8, null AS i_class_id#173, null AS i_category_id#174, sum(sum_sales#92)#171 AS sum(sum_sales)#175, sum(number_sales#93)#172 AS sum(number_sales)#176]
-
-(170) ReusedExchange [Reuses operator id: unknown]
-Output [6]: [i_brand_id#8, i_class_id#9, i_category_id#10, sum#177, isEmpty#178, count#179]
-
-(171) HashAggregate [codegen id : 358]
-Input [6]: [i_brand_id#8, i_class_id#9, i_category_id#10, sum#177, isEmpty#178, count#179]
-Keys [3]: [i_brand_id#8, i_class_id#9, i_category_id#10]
-Functions [2]: [sum(CheckOverflow((promote_precision(cast(cast(ss_quantity#2 as decimal(10,0)) as decimal(12,2))) * promote_precision(cast(ss_list_price#3 as decimal(12,2)))), DecimalType(18,2), true)), count(1)]
-Aggregate Attributes [2]: [sum(CheckOverflow((promote_precision(cast(cast(ss_quantity#2 as decimal(10,0)) as decimal(12,2))) * promote_precision(cast(ss_list_price#3 as decimal(12,2)))), DecimalType(18,2), true))#180, count(1)#181]
-Results [6]: [i_brand_id#8, i_class_id#9, i_category_id#10, sum(CheckOverflow((promote_precision(cast(cast(ss_quantity#2 as decimal(10,0)) as decimal(12,2))) * promote_precision(cast(ss_list_price#3 as decimal(12,2)))), DecimalType(18,2), true))#180 AS sales#45, count(1)#181 AS number_sales#46, sum(CheckOverflow((promote_precision(cast(cast(ss_quantity#2 as decimal(10,0)) as decimal(12,2))) * promote_precision(cast(ss_list_price#3 as decimal(12,2)))), DecimalType(18,2), true))#180 AS sum(CheckOverflow((promote_precision(cast(cast(ss_quantity#2 as decimal(10,0)) as decimal(12,2))) * promote_precision(cast(ss_list_price#3 as decimal(12,2)))), DecimalType(18,2), true))#182]
-
-(172) Filter [codegen id : 358]
-Input [6]: [i_brand_id#8, i_class_id#9, i_category_id#10, sales#45, number_sales#46, sum(CheckOverflow((promote_precision(cast(cast(ss_quantity#2 as decimal(10,0)) as decimal(12,2))) * promote_precision(cast(ss_list_price#3 as decimal(12,2)))), DecimalType(18,2), true))#182]
-Condition : (isnotnull(sum(CheckOverflow((promote_precision(cast(cast(ss_quantity#2 as decimal(10,0)) as decimal(12,2))) * promote_precision(cast(ss_list_price#3 as decimal(12,2)))), DecimalType(18,2), true))#182) AND (cast(sum(CheckOverflow((promote_precision(cast(cast(ss_quantity#2 as decimal(10,0)) as decimal(12,2))) * promote_precision(cast(ss_list_price#3 as decimal(12,2)))), DecimalType(18,2), true))#182 as decimal(32,6)) > cast(ReusedSubquery Subquery scalar-subquery#48, [id=#49] as decimal(32,6))))
-
-(173) Project [codegen id : 358]
-Output [6]: [store AS channel#50, i_brand_id#8, i_class_id#9, i_category_id#10, sales#45, number_sales#46]
-Input [6]: [i_brand_id#8, i_class_id#9, i_category_id#10, sales#45, number_sales#46, sum(CheckOverflow((promote_precision(cast(cast(ss_quantity#2 as decimal(10,0)) as decimal(12,2))) * promote_precision(cast(ss_list_price#3 as decimal(12,2)))), DecimalType(18,2), true))#182]
-
-(174) ReusedExchange [Reuses operator id: unknown]
-Output [6]: [i_brand_id#8, i_class_id#9, i_category_id#10, sum#183, isEmpty#184, count#185]
-
-(175) HashAggregate [codegen id : 393]
-Input [6]: [i_brand_id#8, i_class_id#9, i_category_id#10, sum#183, isEmpty#184, count#185]
-Keys [3]: [i_brand_id#8, i_class_id#9, i_category_id#10]
-Functions [2]: [sum(CheckOverflow((promote_precision(cast(cast(cs_quantity#51 as decimal(10,0)) as decimal(12,2))) * promote_precision(cast(cs_list_price#52 as decimal(12,2)))), DecimalType(18,2), true)), count(1)]
-Aggregate Attributes [2]: [sum(CheckOverflow((promote_precision(cast(cast(cs_quantity#51 as decimal(10,0)) as decimal(12,2))) * promote_precision(cast(cs_list_price#52 as decimal(12,2)))), DecimalType(18,2), true))#186, count(1)#187]
-Results [6]: [i_brand_id#8, i_class_id#9, i_category_id#10, sum(CheckOverflow((promote_precision(cast(cast(cs_quantity#51 as decimal(10,0)) as decimal(12,2))) * promote_precision(cast(cs_list_price#52 as decimal(12,2)))), DecimalType(18,2), true))#186 AS sales#63, count(1)#187 AS number_sales#64, sum(CheckOverflow((promote_precision(cast(cast(cs_quantity#51 as decimal(10,0)) as decimal(12,2))) * promote_precision(cast(cs_list_price#52 as decimal(12,2)))), DecimalType(18,2), true))#186 AS sum(CheckOverflow((promote_precision(cast(cast(cs_quantity#51 as decimal(10,0)) as decimal(12,2))) * promote_precision(cast(cs_list_price#52 as decimal(12,2)))), DecimalType(18,2), true))#188]
-
-(176) Filter [codegen id : 393]
-Input [6]: [i_brand_id#8, i_class_id#9, i_category_id#10, sales#63, number_sales#64, sum(CheckOverflow((promote_precision(cast(cast(cs_quantity#51 as decimal(10,0)) as decimal(12,2))) * promote_precision(cast(cs_list_price#52 as decimal(12,2)))), DecimalType(18,2), true))#188]
-Condition : (isnotnull(sum(CheckOverflow((promote_precision(cast(cast(cs_quantity#51 as decimal(10,0)) as decimal(12,2))) * promote_precision(cast(cs_list_price#52 as decimal(12,2)))), DecimalType(18,2), true))#188) AND (cast(sum(CheckOverflow((promote_precision(cast(cast(cs_quantity#51 as decimal(10,0)) as decimal(12,2))) * promote_precision(cast(cs_list_price#52 as decimal(12,2)))), DecimalType(18,2), true))#188 as decimal(32,6)) > cast(ReusedSubquery Subquery scalar-subquery#48, [id=#49] as decimal(32,6))))
-
-(177) Project [codegen id : 393]
-Output [6]: [catalog AS channel#189, i_brand_id#8, i_class_id#9, i_category_id#10, sales#63, number_sales#64]
-Input [6]: [i_brand_id#8, i_class_id#9, i_category_id#10, sales#63, number_sales#64, sum(CheckOverflow((promote_precision(cast(cast(cs_quantity#51 as decimal(10,0)) as decimal(12,2))) * promote_precision(cast(cs_list_price#52 as decimal(12,2)))), DecimalType(18,2), true))#188]
-
-(178) ReusedExchange [Reuses operator id: unknown]
-Output [6]: [i_brand_id#8, i_class_id#9, i_category_id#10, sum#190, isEmpty#191, count#192]
-
-(179) HashAggregate [codegen id : 428]
-Input [6]: [i_brand_id#8, i_class_id#9, i_category_id#10, sum#190, isEmpty#191, count#192]
-Keys [3]: [i_brand_id#8, i_class_id#9, i_category_id#10]
-Functions [2]: [sum(CheckOverflow((promote_precision(cast(cast(ws_quantity#67 as decimal(10,0)) as decimal(12,2))) * promote_precision(cast(ws_list_price#68 as decimal(12,2)))), DecimalType(18,2), true)), count(1)]
-Aggregate Attributes [2]: [sum(CheckOverflow((promote_precision(cast(cast(ws_quantity#67 as decimal(10,0)) as decimal(12,2))) * promote_precision(cast(ws_list_price#68 as decimal(12,2)))), DecimalType(18,2), true))#193, count(1)#194]
-Results [6]: [i_brand_id#8, i_class_id#9, i_category_id#10, sum(CheckOverflow((promote_precision(cast(cast(ws_quantity#67 as decimal(10,0)) as decimal(12,2))) * promote_precision(cast(ws_list_price#68 as decimal(12,2)))), DecimalType(18,2), true))#193 AS sales#79, count(1)#194 AS number_sales#80, sum(CheckOverflow((promote_precision(cast(cast(ws_quantity#67 as decimal(10,0)) as decimal(12,2))) * promote_precision(cast(ws_list_price#68 as decimal(12,2)))), DecimalType(18,2), true))#193 AS sum(CheckOverflow((promote_precision(cast(cast(ws_quantity#67 as decimal(10,0)) as decimal(12,2))) * promote_precision(cast(ws_list_price#68 as decimal(12,2)))), DecimalType(18,2), true))#195]
-
-(180) Filter [codegen id : 428]
-Input [6]: [i_brand_id#8, i_class_id#9, i_category_id#10, sales#79, number_sales#80, sum(CheckOverflow((promote_precision(cast(cast(ws_quantity#67 as decimal(10,0)) as decimal(12,2))) * promote_precision(cast(ws_list_price#68 as decimal(12,2)))), DecimalType(18,2), true))#195]
-Condition : (isnotnull(sum(CheckOverflow((promote_precision(cast(cast(ws_quantity#67 as decimal(10,0)) as decimal(12,2))) * promote_precision(cast(ws_list_price#68 as decimal(12,2)))), DecimalType(18,2), true))#195) AND (cast(sum(CheckOverflow((promote_precision(cast(cast(ws_quantity#67 as decimal(10,0)) as decimal(12,2))) * promote_precision(cast(ws_list_price#68 as decimal(12,2)))), DecimalType(18,2), true))#195 as decimal(32,6)) > cast(ReusedSubquery Subquery scalar-subquery#48, [id=#49] as decimal(32,6))))
-
-(181) Project [codegen id : 428]
-Output [6]: [web AS channel#196, i_brand_id#8, i_class_id#9, i_category_id#10, sales#79, number_sales#80]
-Input [6]: [i_brand_id#8, i_class_id#9, i_category_id#10, sales#79, number_sales#80, sum(CheckOverflow((promote_precision(cast(cast(ws_quantity#67 as decimal(10,0)) as decimal(12,2))) * promote_precision(cast(ws_list_price#68 as decimal(12,2)))), DecimalType(18,2), true))#195]
-
-(182) Union
-
-(183) HashAggregate [codegen id : 429]
-Input [6]: [channel#50, i_brand_id#8, i_class_id#9, i_category_id#10, sales#45, number_sales#46]
-Keys [4]: [channel#50, i_brand_id#8, i_class_id#9, i_category_id#10]
-Functions [2]: [partial_sum(sales#45), partial_sum(number_sales#46)]
-Aggregate Attributes [3]: [sum#197, isEmpty#198, sum#199]
-Results [7]: [channel#50, i_brand_id#8, i_class_id#9, i_category_id#10, sum#200, isEmpty#201, sum#202]
-
-(184) Exchange
-Input [7]: [channel#50, i_brand_id#8, i_class_id#9, i_category_id#10, sum#200, isEmpty#201, sum#202]
-Arguments: hashpartitioning(channel#50, i_brand_id#8, i_class_id#9, i_category_id#10, 5), ENSURE_REQUIREMENTS, [id=#203]
-
-(185) HashAggregate [codegen id : 430]
-Input [7]: [channel#50, i_brand_id#8, i_class_id#9, i_category_id#10, sum#200, isEmpty#201, sum#202]
-Keys [4]: [channel#50, i_brand_id#8, i_class_id#9, i_category_id#10]
-Functions [2]: [sum(sales#45), sum(number_sales#46)]
-Aggregate Attributes [2]: [sum(sales#45)#204, sum(number_sales#46)#205]
-Results [3]: [channel#50, sum(sales#45)#204 AS sum_sales#92, sum(number_sales#46)#205 AS number_sales#93]
-
-(186) HashAggregate [codegen id : 430]
-Input [3]: [channel#50, sum_sales#92, number_sales#93]
-Keys [1]: [channel#50]
-Functions [2]: [partial_sum(sum_sales#92), partial_sum(number_sales#93)]
-Aggregate Attributes [3]: [sum#206, isEmpty#207, sum#208]
-Results [4]: [channel#50, sum#209, isEmpty#210, sum#211]
-
-(187) Exchange
-Input [4]: [channel#50, sum#209, isEmpty#210, sum#211]
-Arguments: hashpartitioning(channel#50, 5), ENSURE_REQUIREMENTS, [id=#212]
-
-(188) HashAggregate [codegen id : 431]
-Input [4]: [channel#50, sum#209, isEmpty#210, sum#211]
-Keys [1]: [channel#50]
-Functions [2]: [sum(sum_sales#92), sum(number_sales#93)]
-Aggregate Attributes [2]: [sum(sum_sales#92)#213, sum(number_sales#93)#214]
-Results [6]: [channel#50, null AS i_brand_id#215, null AS i_class_id#216, null AS i_category_id#217, sum(sum_sales#92)#213 AS sum(sum_sales)#218, sum(number_sales#93)#214 AS sum(number_sales)#219]
-
-(189) ReusedExchange [Reuses operator id: unknown]
-Output [6]: [i_brand_id#8, i_class_id#9, i_category_id#10, sum#220, isEmpty#221, count#222]
-
-(190) HashAggregate [codegen id : 466]
-Input [6]: [i_brand_id#8, i_class_id#9, i_category_id#10, sum#220, isEmpty#221, count#222]
-Keys [3]: [i_brand_id#8, i_class_id#9, i_category_id#10]
-Functions [2]: [sum(CheckOverflow((promote_precision(cast(cast(ss_quantity#2 as decimal(10,0)) as decimal(12,2))) * promote_precision(cast(ss_list_price#3 as decimal(12,2)))), DecimalType(18,2), true)), count(1)]
-Aggregate Attributes [2]: [sum(CheckOverflow((promote_precision(cast(cast(ss_quantity#2 as decimal(10,0)) as decimal(12,2))) * promote_precision(cast(ss_list_price#3 as decimal(12,2)))), DecimalType(18,2), true))#223, count(1)#224]
-Results [6]: [i_brand_id#8, i_class_id#9, i_category_id#10, sum(CheckOverflow((promote_precision(cast(cast(ss_quantity#2 as decimal(10,0)) as decimal(12,2))) * promote_precision(cast(ss_list_price#3 as decimal(12,2)))), DecimalType(18,2), true))#223 AS sales#45, count(1)#224 AS number_sales#46, sum(CheckOverflow((promote_precision(cast(cast(ss_quantity#2 as decimal(10,0)) as decimal(12,2))) * promote_precision(cast(ss_list_price#3 as decimal(12,2)))), DecimalType(18,2), true))#223 AS sum(CheckOverflow((promote_precision(cast(cast(ss_quantity#2 as decimal(10,0)) as decimal(12,2))) * promote_precision(cast(ss_list_price#3 as decimal(12,2)))), DecimalType(18,2), true))#225]
-
-(191) Filter [codegen id : 466]
-Input [6]: [i_brand_id#8, i_class_id#9, i_category_id#10, sales#45, number_sales#46, sum(CheckOverflow((promote_precision(cast(cast(ss_quantity#2 as decimal(10,0)) as decimal(12,2))) * promote_precision(cast(ss_list_price#3 as decimal(12,2)))), DecimalType(18,2), true))#225]
-Condition : (isnotnull(sum(CheckOverflow((promote_precision(cast(cast(ss_quantity#2 as decimal(10,0)) as decimal(12,2))) * promote_precision(cast(ss_list_price#3 as decimal(12,2)))), DecimalType(18,2), true))#225) AND (cast(sum(CheckOverflow((promote_precision(cast(cast(ss_quantity#2 as decimal(10,0)) as decimal(12,2))) * promote_precision(cast(ss_list_price#3 as decimal(12,2)))), DecimalType(18,2), true))#225 as decimal(32,6)) > cast(ReusedSubquery Subquery scalar-subquery#48, [id=#49] as decimal(32,6))))
-
-(192) Project [codegen id : 466]
-Output [6]: [store AS channel#50, i_brand_id#8, i_class_id#9, i_category_id#10, sales#45, number_sales#46]
-Input [6]: [i_brand_id#8, i_class_id#9, i_category_id#10, sales#45, number_sales#46, sum(CheckOverflow((promote_precision(cast(cast(ss_quantity#2 as decimal(10,0)) as decimal(12,2))) * promote_precision(cast(ss_list_price#3 as decimal(12,2)))), DecimalType(18,2), true))#225]
-
-(193) ReusedExchange [Reuses operator id: unknown]
-Output [6]: [i_brand_id#8, i_class_id#9, i_category_id#10, sum#226, isEmpty#227, count#228]
-
-(194) HashAggregate [codegen id : 501]
-Input [6]: [i_brand_id#8, i_class_id#9, i_category_id#10, sum#226, isEmpty#227, count#228]
-Keys [3]: [i_brand_id#8, i_class_id#9, i_category_id#10]
-Functions [2]: [sum(CheckOverflow((promote_precision(cast(cast(cs_quantity#51 as decimal(10,0)) as decimal(12,2))) * promote_precision(cast(cs_list_price#52 as decimal(12,2)))), DecimalType(18,2), true)), count(1)]
-Aggregate Attributes [2]: [sum(CheckOverflow((promote_precision(cast(cast(cs_quantity#51 as decimal(10,0)) as decimal(12,2))) * promote_precision(cast(cs_list_price#52 as decimal(12,2)))), DecimalType(18,2), true))#229, count(1)#230]
-Results [6]: [i_brand_id#8, i_class_id#9, i_category_id#10, sum(CheckOverflow((promote_precision(cast(cast(cs_quantity#51 as decimal(10,0)) as decimal(12,2))) * promote_precision(cast(cs_list_price#52 as decimal(12,2)))), DecimalType(18,2), true))#229 AS sales#63, count(1)#230 AS number_sales#64, sum(CheckOverflow((promote_precision(cast(cast(cs_quantity#51 as decimal(10,0)) as decimal(12,2))) * promote_precision(cast(cs_list_price#52 as decimal(12,2)))), DecimalType(18,2), true))#229 AS sum(CheckOverflow((promote_precision(cast(cast(cs_quantity#51 as decimal(10,0)) as decimal(12,2))) * promote_precision(cast(cs_list_price#52 as decimal(12,2)))), DecimalType(18,2), true))#231]
-
-(195) Filter [codegen id : 501]
-Input [6]: [i_brand_id#8, i_class_id#9, i_category_id#10, sales#63, number_sales#64, sum(CheckOverflow((promote_precision(cast(cast(cs_quantity#51 as decimal(10,0)) as decimal(12,2))) * promote_precision(cast(cs_list_price#52 as decimal(12,2)))), DecimalType(18,2), true))#231]
-Condition : (isnotnull(sum(CheckOverflow((promote_precision(cast(cast(cs_quantity#51 as decimal(10,0)) as decimal(12,2))) * promote_precision(cast(cs_list_price#52 as decimal(12,2)))), DecimalType(18,2), true))#231) AND (cast(sum(CheckOverflow((promote_precision(cast(cast(cs_quantity#51 as decimal(10,0)) as decimal(12,2))) * promote_precision(cast(cs_list_price#52 as decimal(12,2)))), DecimalType(18,2), true))#231 as decimal(32,6)) > cast(ReusedSubquery Subquery scalar-subquery#48, [id=#49] as decimal(32,6))))
-
-(196) Project [codegen id : 501]
-Output [6]: [catalog AS channel#232, i_brand_id#8, i_class_id#9, i_category_id#10, sales#63, number_sales#64]
-Input [6]: [i_brand_id#8, i_class_id#9, i_category_id#10, sales#63, number_sales#64, sum(CheckOverflow((promote_precision(cast(cast(cs_quantity#51 as decimal(10,0)) as decimal(12,2))) * promote_precision(cast(cs_list_price#52 as decimal(12,2)))), DecimalType(18,2), true))#231]
-
-(197) ReusedExchange [Reuses operator id: unknown]
-Output [6]: [i_brand_id#8, i_class_id#9, i_category_id#10, sum#233, isEmpty#234, count#235]
-
-(198) HashAggregate [codegen id : 536]
-Input [6]: [i_brand_id#8, i_class_id#9, i_category_id#10, sum#233, isEmpty#234, count#235]
-Keys [3]: [i_brand_id#8, i_class_id#9, i_category_id#10]
-Functions [2]: [sum(CheckOverflow((promote_precision(cast(cast(ws_quantity#67 as decimal(10,0)) as decimal(12,2))) * promote_precision(cast(ws_list_price#68 as decimal(12,2)))), DecimalType(18,2), true)), count(1)]
-Aggregate Attributes [2]: [sum(CheckOverflow((promote_precision(cast(cast(ws_quantity#67 as decimal(10,0)) as decimal(12,2))) * promote_precision(cast(ws_list_price#68 as decimal(12,2)))), DecimalType(18,2), true))#236, count(1)#237]
-Results [6]: [i_brand_id#8, i_class_id#9, i_category_id#10, sum(CheckOverflow((promote_precision(cast(cast(ws_quantity#67 as decimal(10,0)) as decimal(12,2))) * promote_precision(cast(ws_list_price#68 as decimal(12,2)))), DecimalType(18,2), true))#236 AS sales#79, count(1)#237 AS number_sales#80, sum(CheckOverflow((promote_precision(cast(cast(ws_quantity#67 as decimal(10,0)) as decimal(12,2))) * promote_precision(cast(ws_list_price#68 as decimal(12,2)))), DecimalType(18,2), true))#236 AS sum(CheckOverflow((promote_precision(cast(cast(ws_quantity#67 as decimal(10,0)) as decimal(12,2))) * promote_precision(cast(ws_list_price#68 as decimal(12,2)))), DecimalType(18,2), true))#238]
-
-(199) Filter [codegen id : 536]
-Input [6]: [i_brand_id#8, i_class_id#9, i_category_id#10, sales#79, number_sales#80, sum(CheckOverflow((promote_precision(cast(cast(ws_quantity#67 as decimal(10,0)) as decimal(12,2))) * promote_precision(cast(ws_list_price#68 as decimal(12,2)))), DecimalType(18,2), true))#238]
-Condition : (isnotnull(sum(CheckOverflow((promote_precision(cast(cast(ws_quantity#67 as decimal(10,0)) as decimal(12,2))) * promote_precision(cast(ws_list_price#68 as decimal(12,2)))), DecimalType(18,2), true))#238) AND (cast(sum(CheckOverflow((promote_precision(cast(cast(ws_quantity#67 as decimal(10,0)) as decimal(12,2))) * promote_precision(cast(ws_list_price#68 as decimal(12,2)))), DecimalType(18,2), true))#238 as decimal(32,6)) > cast(ReusedSubquery Subquery scalar-subquery#48, [id=#49] as decimal(32,6))))
-
-(200) Project [codegen id : 536]
-Output [6]: [web AS channel#239, i_brand_id#8, i_class_id#9, i_category_id#10, sales#79, number_sales#80]
-Input [6]: [i_brand_id#8, i_class_id#9, i_category_id#10, sales#79, number_sales#80, sum(CheckOverflow((promote_precision(cast(cast(ws_quantity#67 as decimal(10,0)) as decimal(12,2))) * promote_precision(cast(ws_list_price#68 as decimal(12,2)))), DecimalType(18,2), true))#238]
-
-(201) Union
-
-(202) HashAggregate [codegen id : 537]
-Input [6]: [channel#50, i_brand_id#8, i_class_id#9, i_category_id#10, sales#45, number_sales#46]
-Keys [4]: [channel#50, i_brand_id#8, i_class_id#9, i_category_id#10]
-Functions [2]: [partial_sum(sales#45), partial_sum(number_sales#46)]
-Aggregate Attributes [3]: [sum#240, isEmpty#241, sum#242]
-Results [7]: [channel#50, i_brand_id#8, i_class_id#9, i_category_id#10, sum#243, isEmpty#244, sum#245]
-
-(203) Exchange
-Input [7]: [channel#50, i_brand_id#8, i_class_id#9, i_category_id#10, sum#243, isEmpty#244, sum#245]
-Arguments: hashpartitioning(channel#50, i_brand_id#8, i_class_id#9, i_category_id#10, 5), ENSURE_REQUIREMENTS, [id=#246]
-
-(204) HashAggregate [codegen id : 538]
-Input [7]: [channel#50, i_brand_id#8, i_class_id#9, i_category_id#10, sum#243, isEmpty#244, sum#245]
-Keys [4]: [channel#50, i_brand_id#8, i_class_id#9, i_category_id#10]
-Functions [2]: [sum(sales#45), sum(number_sales#46)]
-Aggregate Attributes [2]: [sum(sales#45)#247, sum(number_sales#46)#248]
-Results [2]: [sum(sales#45)#247 AS sum_sales#92, sum(number_sales#46)#248 AS number_sales#93]
-
-(205) HashAggregate [codegen id : 538]
-Input [2]: [sum_sales#92, number_sales#93]
-Keys: []
-Functions [2]: [partial_sum(sum_sales#92), partial_sum(number_sales#93)]
-Aggregate Attributes [3]: [sum#249, isEmpty#250, sum#251]
-Results [3]: [sum#252, isEmpty#253, sum#254]
-
-(206) Exchange
-Input [3]: [sum#252, isEmpty#253, sum#254]
-Arguments: SinglePartition, ENSURE_REQUIREMENTS, [id=#255]
-
-(207) HashAggregate [codegen id : 539]
-Input [3]: [sum#252, isEmpty#253, sum#254]
-Keys: []
-Functions [2]: [sum(sum_sales#92), sum(number_sales#93)]
-Aggregate Attributes [2]: [sum(sum_sales#92)#256, sum(number_sales#93)#257]
-Results [6]: [null AS channel#258, null AS i_brand_id#259, null AS i_class_id#260, null AS i_category_id#261, sum(sum_sales#92)#256 AS sum(sum_sales)#262, sum(number_sales#93)#257 AS sum(number_sales)#263]
-=======
 (85) Project [codegen id : 42]
 Output [5]: [ss_quantity#2, ss_list_price#3, i_brand_id#54, i_class_id#55, i_category_id#56]
 Input [7]: [ss_item_sk#1, ss_quantity#2, ss_list_price#3, i_item_sk#53, i_brand_id#54, i_class_id#55, i_category_id#56]
@@ -2263,78 +1182,9 @@
 Functions [2]: [sum(sum_sales#129), sum(number_sales#130)]
 Aggregate Attributes [2]: [sum(sum_sales#129)#345, sum(number_sales#130)#346]
 Results [6]: [null AS channel#347, null AS i_brand_id#348, null AS i_class_id#349, null AS i_category_id#350, sum(sum_sales#129)#345 AS sum(sum_sales)#351, sum(number_sales#130)#346 AS sum(number_sales)#352]
->>>>>>> b17a0e69
-
-(208) Union
-
-<<<<<<< HEAD
-(209) HashAggregate [codegen id : 540]
-Input [6]: [channel#50, i_brand_id#8, i_class_id#9, i_category_id#10, sum_sales#92, number_sales#93]
-Keys [6]: [channel#50, i_brand_id#8, i_class_id#9, i_category_id#10, sum_sales#92, number_sales#93]
-Functions: []
-Aggregate Attributes: []
-Results [6]: [channel#50, i_brand_id#8, i_class_id#9, i_category_id#10, sum_sales#92, number_sales#93]
-
-(210) Exchange
-Input [6]: [channel#50, i_brand_id#8, i_class_id#9, i_category_id#10, sum_sales#92, number_sales#93]
-Arguments: hashpartitioning(channel#50, i_brand_id#8, i_class_id#9, i_category_id#10, sum_sales#92, number_sales#93, 5), ENSURE_REQUIREMENTS, [id=#264]
-
-(211) HashAggregate [codegen id : 541]
-Input [6]: [channel#50, i_brand_id#8, i_class_id#9, i_category_id#10, sum_sales#92, number_sales#93]
-Keys [6]: [channel#50, i_brand_id#8, i_class_id#9, i_category_id#10, sum_sales#92, number_sales#93]
-Functions: []
-Aggregate Attributes: []
-Results [6]: [channel#50, i_brand_id#8, i_class_id#9, i_category_id#10, sum_sales#92, number_sales#93]
-
-(212) TakeOrderedAndProject
-Input [6]: [channel#50, i_brand_id#8, i_class_id#9, i_category_id#10, sum_sales#92, number_sales#93]
-Arguments: 100, [channel#50 ASC NULLS FIRST, i_brand_id#8 ASC NULLS FIRST, i_class_id#9 ASC NULLS FIRST, i_category_id#10 ASC NULLS FIRST], [channel#50, i_brand_id#8, i_class_id#9, i_category_id#10, sum_sales#92, number_sales#93]
-
-===== Subqueries =====
-
-Subquery:1 Hosting operator id = 88 Hosting Expression = Subquery scalar-subquery#48, [id=#49]
-* HashAggregate (239)
-+- Exchange (238)
-   +- * HashAggregate (237)
-      +- Union (236)
-         :- * Project (221)
-         :  +- * BroadcastHashJoin Inner BuildRight (220)
-         :     :- * ColumnarToRow (214)
-         :     :  +- Scan parquet default.store_sales (213)
-         :     +- BroadcastExchange (219)
-         :        +- * Project (218)
-         :           +- * Filter (217)
-         :              +- * ColumnarToRow (216)
-         :                 +- Scan parquet default.date_dim (215)
-         :- * Project (230)
-         :  +- * BroadcastHashJoin Inner BuildRight (229)
-         :     :- * ColumnarToRow (223)
-         :     :  +- Scan parquet default.catalog_sales (222)
-         :     +- BroadcastExchange (228)
-         :        +- * Project (227)
-         :           +- * Filter (226)
-         :              +- * ColumnarToRow (225)
-         :                 +- Scan parquet default.date_dim (224)
-         +- * Project (235)
-            +- * BroadcastHashJoin Inner BuildRight (234)
-               :- * ColumnarToRow (232)
-               :  +- Scan parquet default.web_sales (231)
-               +- ReusedExchange (233)
-
-
-(213) Scan parquet default.store_sales
-Output [3]: [ss_quantity#2, ss_list_price#3, ss_sold_date_sk#4]
-Batched: true
-Location: InMemoryFileIndex []
-PartitionFilters: [isnotnull(ss_sold_date_sk#4), dynamicpruningexpression(ss_sold_date_sk#4 IN dynamicpruning#265)]
-ReadSchema: struct<ss_quantity:int,ss_list_price:decimal(7,2)>
-
-(214) ColumnarToRow [codegen id : 2]
-Input [3]: [ss_quantity#2, ss_list_price#3, ss_sold_date_sk#4]
-
-(215) Scan parquet default.date_dim
-Output [2]: [d_date_sk#12, d_year#13]
-=======
+
+(209) Union
+
 (210) HashAggregate [codegen id : 660]
 Input [6]: [channel#73, i_brand_id#54, i_class_id#55, i_category_id#56, sum_sales#129, number_sales#130]
 Keys [6]: [channel#73, i_brand_id#54, i_class_id#55, i_category_id#56, sum_sales#129, number_sales#130]
@@ -2401,50 +1251,11 @@
 
 (216) Scan parquet default.date_dim
 Output [2]: [d_date_sk#358, d_year#359]
->>>>>>> b17a0e69
 Batched: true
 Location [not included in comparison]/{warehouse_dir}/date_dim]
 PushedFilters: [IsNotNull(d_year), GreaterThanOrEqual(d_year,1999), LessThanOrEqual(d_year,2001), IsNotNull(d_date_sk)]
 ReadSchema: struct<d_date_sk:int,d_year:int>
 
-<<<<<<< HEAD
-(216) ColumnarToRow [codegen id : 1]
-Input [2]: [d_date_sk#12, d_year#13]
-
-(217) Filter [codegen id : 1]
-Input [2]: [d_date_sk#12, d_year#13]
-Condition : (((isnotnull(d_year#13) AND (d_year#13 >= 1999)) AND (d_year#13 <= 2001)) AND isnotnull(d_date_sk#12))
-
-(218) Project [codegen id : 1]
-Output [1]: [d_date_sk#12]
-Input [2]: [d_date_sk#12, d_year#13]
-
-(219) BroadcastExchange
-Input [1]: [d_date_sk#12]
-Arguments: HashedRelationBroadcastMode(List(cast(input[0, int, true] as bigint)),false), [id=#266]
-
-(220) BroadcastHashJoin [codegen id : 2]
-Left keys [1]: [ss_sold_date_sk#4]
-Right keys [1]: [d_date_sk#12]
-Join condition: None
-
-(221) Project [codegen id : 2]
-Output [2]: [ss_quantity#2 AS quantity#267, ss_list_price#3 AS list_price#268]
-Input [4]: [ss_quantity#2, ss_list_price#3, ss_sold_date_sk#4, d_date_sk#12]
-
-(222) Scan parquet default.catalog_sales
-Output [3]: [cs_quantity#51, cs_list_price#52, cs_sold_date_sk#20]
-Batched: true
-Location: InMemoryFileIndex []
-PartitionFilters: [isnotnull(cs_sold_date_sk#20), dynamicpruningexpression(cs_sold_date_sk#20 IN dynamicpruning#269)]
-ReadSchema: struct<cs_quantity:int,cs_list_price:decimal(7,2)>
-
-(223) ColumnarToRow [codegen id : 4]
-Input [3]: [cs_quantity#51, cs_list_price#52, cs_sold_date_sk#20]
-
-(224) Scan parquet default.date_dim
-Output [2]: [d_date_sk#12, d_year#13]
-=======
 (217) ColumnarToRow [codegen id : 1]
 Input [2]: [d_date_sk#358, d_year#359]
 
@@ -2481,59 +1292,11 @@
 
 (225) Scan parquet default.date_dim
 Output [2]: [d_date_sk#367, d_year#368]
->>>>>>> b17a0e69
 Batched: true
 Location [not included in comparison]/{warehouse_dir}/date_dim]
 PushedFilters: [IsNotNull(d_year), GreaterThanOrEqual(d_year,1998), LessThanOrEqual(d_year,2000), IsNotNull(d_date_sk)]
 ReadSchema: struct<d_date_sk:int,d_year:int>
 
-<<<<<<< HEAD
-(225) ColumnarToRow [codegen id : 3]
-Input [2]: [d_date_sk#12, d_year#13]
-
-(226) Filter [codegen id : 3]
-Input [2]: [d_date_sk#12, d_year#13]
-Condition : (((isnotnull(d_year#13) AND (d_year#13 >= 1998)) AND (d_year#13 <= 2000)) AND isnotnull(d_date_sk#12))
-
-(227) Project [codegen id : 3]
-Output [1]: [d_date_sk#12]
-Input [2]: [d_date_sk#12, d_year#13]
-
-(228) BroadcastExchange
-Input [1]: [d_date_sk#12]
-Arguments: HashedRelationBroadcastMode(List(cast(input[0, int, true] as bigint)),false), [id=#270]
-
-(229) BroadcastHashJoin [codegen id : 4]
-Left keys [1]: [cs_sold_date_sk#20]
-Right keys [1]: [d_date_sk#12]
-Join condition: None
-
-(230) Project [codegen id : 4]
-Output [2]: [cs_quantity#51 AS quantity#271, cs_list_price#52 AS list_price#272]
-Input [4]: [cs_quantity#51, cs_list_price#52, cs_sold_date_sk#20, d_date_sk#12]
-
-(231) Scan parquet default.web_sales
-Output [3]: [ws_quantity#67, ws_list_price#68, ws_sold_date_sk#25]
-Batched: true
-Location: InMemoryFileIndex []
-PartitionFilters: [isnotnull(ws_sold_date_sk#25), dynamicpruningexpression(ws_sold_date_sk#25 IN dynamicpruning#269)]
-ReadSchema: struct<ws_quantity:int,ws_list_price:decimal(7,2)>
-
-(232) ColumnarToRow [codegen id : 6]
-Input [3]: [ws_quantity#67, ws_list_price#68, ws_sold_date_sk#25]
-
-(233) ReusedExchange [Reuses operator id: 228]
-Output [1]: [d_date_sk#12]
-
-(234) BroadcastHashJoin [codegen id : 6]
-Left keys [1]: [ws_sold_date_sk#25]
-Right keys [1]: [d_date_sk#12]
-Join condition: None
-
-(235) Project [codegen id : 6]
-Output [2]: [ws_quantity#67 AS quantity#273, ws_list_price#68 AS list_price#274]
-Input [4]: [ws_quantity#67, ws_list_price#68, ws_sold_date_sk#25, d_date_sk#12]
-=======
 (226) ColumnarToRow [codegen id : 3]
 Input [2]: [d_date_sk#367, d_year#368]
 
@@ -2579,45 +1342,9 @@
 (236) Project [codegen id : 6]
 Output [2]: [ws_quantity#372 AS quantity#376, ws_list_price#373 AS list_price#377]
 Input [4]: [ws_quantity#372, ws_list_price#373, ws_sold_date_sk#374, d_date_sk#375]
->>>>>>> b17a0e69
-
-(236) Union
-
-<<<<<<< HEAD
-(237) HashAggregate [codegen id : 7]
-Input [2]: [quantity#267, list_price#268]
-Keys: []
-Functions [1]: [partial_avg(CheckOverflow((promote_precision(cast(cast(quantity#267 as decimal(10,0)) as decimal(12,2))) * promote_precision(cast(list_price#268 as decimal(12,2)))), DecimalType(18,2), true))]
-Aggregate Attributes [2]: [sum#275, count#276]
-Results [2]: [sum#277, count#278]
-
-(238) Exchange
-Input [2]: [sum#277, count#278]
-Arguments: SinglePartition, ENSURE_REQUIREMENTS, [id=#279]
-
-(239) HashAggregate [codegen id : 8]
-Input [2]: [sum#277, count#278]
-Keys: []
-Functions [1]: [avg(CheckOverflow((promote_precision(cast(cast(quantity#267 as decimal(10,0)) as decimal(12,2))) * promote_precision(cast(list_price#268 as decimal(12,2)))), DecimalType(18,2), true))]
-Aggregate Attributes [1]: [avg(CheckOverflow((promote_precision(cast(cast(quantity#267 as decimal(10,0)) as decimal(12,2))) * promote_precision(cast(list_price#268 as decimal(12,2)))), DecimalType(18,2), true))#280]
-Results [1]: [avg(CheckOverflow((promote_precision(cast(cast(quantity#267 as decimal(10,0)) as decimal(12,2))) * promote_precision(cast(list_price#268 as decimal(12,2)))), DecimalType(18,2), true))#280 AS average_sales#281]
-
-Subquery:2 Hosting operator id = 213 Hosting Expression = ss_sold_date_sk#4 IN dynamicpruning#265
-ReusedExchange (240)
-
-
-(240) ReusedExchange [Reuses operator id: 219]
-Output [1]: [d_date_sk#12]
-
-Subquery:3 Hosting operator id = 222 Hosting Expression = cs_sold_date_sk#20 IN dynamicpruning#269
-ReusedExchange (241)
-
-
-(241) ReusedExchange [Reuses operator id: 228]
-Output [1]: [d_date_sk#12]
-
-Subquery:4 Hosting operator id = 231 Hosting Expression = ws_sold_date_sk#25 IN dynamicpruning#269
-=======
+
+(237) Union
+
 (238) HashAggregate [codegen id : 7]
 Input [2]: [quantity#361, list_price#362]
 Keys: []
@@ -2651,59 +1378,11 @@
 Output [1]: [d_date_sk#367]
 
 Subquery:4 Hosting operator id = 232 Hosting Expression = ws_sold_date_sk#374 IN dynamicpruning#366
->>>>>>> b17a0e69
 
 Subquery:5 Hosting operator id = 1 Hosting Expression = ss_sold_date_sk#4 IN dynamicpruning#5
-ReusedExchange (242)
-
-
-<<<<<<< HEAD
-(242) ReusedExchange [Reuses operator id: 71]
-Output [1]: [d_date_sk#12]
-
-Subquery:6 Hosting operator id = 9 Hosting Expression = ss_sold_date_sk#4 IN dynamicpruning#11
 ReusedExchange (243)
 
 
-(243) ReusedExchange [Reuses operator id: 16]
-Output [1]: [d_date_sk#12]
-
-Subquery:7 Hosting operator id = 25 Hosting Expression = cs_sold_date_sk#20 IN dynamicpruning#11
-
-Subquery:8 Hosting operator id = 42 Hosting Expression = ws_sold_date_sk#25 IN dynamicpruning#11
-
-Subquery:9 Hosting operator id = 107 Hosting Expression = ReusedSubquery Subquery scalar-subquery#48, [id=#49]
-
-Subquery:10 Hosting operator id = 90 Hosting Expression = cs_sold_date_sk#20 IN dynamicpruning#5
-
-Subquery:11 Hosting operator id = 126 Hosting Expression = ReusedSubquery Subquery scalar-subquery#48, [id=#49]
-
-Subquery:12 Hosting operator id = 109 Hosting Expression = ws_sold_date_sk#25 IN dynamicpruning#5
-
-Subquery:13 Hosting operator id = 134 Hosting Expression = ReusedSubquery Subquery scalar-subquery#48, [id=#49]
-
-Subquery:14 Hosting operator id = 138 Hosting Expression = ReusedSubquery Subquery scalar-subquery#48, [id=#49]
-
-Subquery:15 Hosting operator id = 142 Hosting Expression = ReusedSubquery Subquery scalar-subquery#48, [id=#49]
-
-Subquery:16 Hosting operator id = 153 Hosting Expression = ReusedSubquery Subquery scalar-subquery#48, [id=#49]
-
-Subquery:17 Hosting operator id = 157 Hosting Expression = ReusedSubquery Subquery scalar-subquery#48, [id=#49]
-
-Subquery:18 Hosting operator id = 161 Hosting Expression = ReusedSubquery Subquery scalar-subquery#48, [id=#49]
-
-Subquery:19 Hosting operator id = 172 Hosting Expression = ReusedSubquery Subquery scalar-subquery#48, [id=#49]
-
-Subquery:20 Hosting operator id = 176 Hosting Expression = ReusedSubquery Subquery scalar-subquery#48, [id=#49]
-
-Subquery:21 Hosting operator id = 180 Hosting Expression = ReusedSubquery Subquery scalar-subquery#48, [id=#49]
-
-Subquery:22 Hosting operator id = 191 Hosting Expression = ReusedSubquery Subquery scalar-subquery#48, [id=#49]
-
-Subquery:23 Hosting operator id = 195 Hosting Expression = ReusedSubquery Subquery scalar-subquery#48, [id=#49]
-
-Subquery:24 Hosting operator id = 199 Hosting Expression = ReusedSubquery Subquery scalar-subquery#48, [id=#49]
-=======
 (243) ReusedExchange [Reuses operator id: 72]
 Output [1]: [d_date_sk#49]
 
@@ -2749,5 +1428,4 @@
 Subquery:23 Hosting operator id = 196 Hosting Expression = ReusedSubquery Subquery scalar-subquery#71, [id=#72]
 
 Subquery:24 Hosting operator id = 200 Hosting Expression = ReusedSubquery Subquery scalar-subquery#71, [id=#72]
->>>>>>> b17a0e69
-
+
