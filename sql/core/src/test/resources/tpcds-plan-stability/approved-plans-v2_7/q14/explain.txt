--- conflicted
+++ resolved
@@ -1,104 +1,25 @@
 == Physical Plan ==
-TakeOrderedAndProject (98)
-+- * BroadcastHashJoin Inner BuildRight (97)
-   :- * Project (75)
-   :  +- * Filter (74)
-   :     +- * HashAggregate (73)
-   :        +- Exchange (72)
-   :           +- * HashAggregate (71)
-   :              +- * Project (70)
-   :                 +- * BroadcastHashJoin Inner BuildRight (69)
-   :                    :- * Project (63)
-   :                    :  +- * BroadcastHashJoin Inner BuildRight (62)
-   :                    :     :- * BroadcastHashJoin LeftSemi BuildRight (55)
+TakeOrderedAndProject (100)
++- * BroadcastHashJoin Inner BuildRight (99)
+   :- * Project (77)
+   :  +- * Filter (76)
+   :     +- * HashAggregate (75)
+   :        +- Exchange (74)
+   :           +- * HashAggregate (73)
+   :              +- * Project (72)
+   :                 +- * BroadcastHashJoin Inner BuildRight (71)
+   :                    :- * Project (65)
+   :                    :  +- * BroadcastHashJoin Inner BuildRight (64)
+   :                    :     :- * BroadcastHashJoin LeftSemi BuildRight (57)
    :                    :     :  :- * Filter (3)
    :                    :     :  :  +- * ColumnarToRow (2)
    :                    :     :  :     +- Scan parquet default.store_sales (1)
-   :                    :     :  +- BroadcastExchange (54)
-   :                    :     :     +- * Project (53)
-   :                    :     :        +- * BroadcastHashJoin Inner BuildRight (52)
+   :                    :     :  +- BroadcastExchange (56)
+   :                    :     :     +- * Project (55)
+   :                    :     :        +- * BroadcastHashJoin Inner BuildRight (54)
    :                    :     :           :- * Filter (6)
    :                    :     :           :  +- * ColumnarToRow (5)
    :                    :     :           :     +- Scan parquet default.item (4)
-<<<<<<< HEAD
-   :                    :     :           +- BroadcastExchange (51)
-   :                    :     :              +- * HashAggregate (50)
-   :                    :     :                 +- Exchange (49)
-   :                    :     :                    +- * HashAggregate (48)
-   :                    :     :                       +- * BroadcastHashJoin LeftSemi BuildRight (47)
-   :                    :     :                          :- * BroadcastHashJoin LeftSemi BuildRight (36)
-   :                    :     :                          :  :- * Project (22)
-   :                    :     :                          :  :  +- * BroadcastHashJoin Inner BuildRight (21)
-   :                    :     :                          :  :     :- * Project (15)
-   :                    :     :                          :  :     :  +- * BroadcastHashJoin Inner BuildRight (14)
-   :                    :     :                          :  :     :     :- * Filter (9)
-   :                    :     :                          :  :     :     :  +- * ColumnarToRow (8)
-   :                    :     :                          :  :     :     :     +- Scan parquet default.store_sales (7)
-   :                    :     :                          :  :     :     +- BroadcastExchange (13)
-   :                    :     :                          :  :     :        +- * Filter (12)
-   :                    :     :                          :  :     :           +- * ColumnarToRow (11)
-   :                    :     :                          :  :     :              +- Scan parquet default.item (10)
-   :                    :     :                          :  :     +- BroadcastExchange (20)
-   :                    :     :                          :  :        +- * Project (19)
-   :                    :     :                          :  :           +- * Filter (18)
-   :                    :     :                          :  :              +- * ColumnarToRow (17)
-   :                    :     :                          :  :                 +- Scan parquet default.date_dim (16)
-   :                    :     :                          :  +- BroadcastExchange (35)
-   :                    :     :                          :     +- * Project (34)
-   :                    :     :                          :        +- * BroadcastHashJoin Inner BuildRight (33)
-   :                    :     :                          :           :- * Project (31)
-   :                    :     :                          :           :  +- * BroadcastHashJoin Inner BuildRight (30)
-   :                    :     :                          :           :     :- * Filter (25)
-   :                    :     :                          :           :     :  +- * ColumnarToRow (24)
-   :                    :     :                          :           :     :     +- Scan parquet default.catalog_sales (23)
-   :                    :     :                          :           :     +- BroadcastExchange (29)
-   :                    :     :                          :           :        +- * Filter (28)
-   :                    :     :                          :           :           +- * ColumnarToRow (27)
-   :                    :     :                          :           :              +- Scan parquet default.item (26)
-   :                    :     :                          :           +- ReusedExchange (32)
-   :                    :     :                          +- BroadcastExchange (46)
-   :                    :     :                             +- * Project (45)
-   :                    :     :                                +- * BroadcastHashJoin Inner BuildRight (44)
-   :                    :     :                                   :- * Project (42)
-   :                    :     :                                   :  +- * BroadcastHashJoin Inner BuildRight (41)
-   :                    :     :                                   :     :- * Filter (39)
-   :                    :     :                                   :     :  +- * ColumnarToRow (38)
-   :                    :     :                                   :     :     +- Scan parquet default.web_sales (37)
-   :                    :     :                                   :     +- ReusedExchange (40)
-   :                    :     :                                   +- ReusedExchange (43)
-   :                    :     +- BroadcastExchange (61)
-   :                    :        +- * BroadcastHashJoin LeftSemi BuildRight (60)
-   :                    :           :- * Filter (58)
-   :                    :           :  +- * ColumnarToRow (57)
-   :                    :           :     +- Scan parquet default.item (56)
-   :                    :           +- ReusedExchange (59)
-   :                    +- BroadcastExchange (68)
-   :                       +- * Project (67)
-   :                          +- * Filter (66)
-   :                             +- * ColumnarToRow (65)
-   :                                +- Scan parquet default.date_dim (64)
-   +- BroadcastExchange (96)
-      +- * Project (95)
-         +- * Filter (94)
-            +- * HashAggregate (93)
-               +- Exchange (92)
-                  +- * HashAggregate (91)
-                     +- * Project (90)
-                        +- * BroadcastHashJoin Inner BuildRight (89)
-                           :- * Project (83)
-                           :  +- * BroadcastHashJoin Inner BuildRight (82)
-                           :     :- * BroadcastHashJoin LeftSemi BuildRight (80)
-                           :     :  :- * Filter (78)
-                           :     :  :  +- * ColumnarToRow (77)
-                           :     :  :     +- Scan parquet default.store_sales (76)
-                           :     :  +- ReusedExchange (79)
-                           :     +- ReusedExchange (81)
-                           +- BroadcastExchange (88)
-                              +- * Project (87)
-                                 +- * Filter (86)
-                                    +- * ColumnarToRow (85)
-                                       +- Scan parquet default.date_dim (84)
-=======
    :                    :     :           +- BroadcastExchange (53)
    :                    :     :              +- * HashAggregate (52)
    :                    :     :                 +- * HashAggregate (51)
@@ -178,7 +99,6 @@
                                  +- * Filter (88)
                                     +- * ColumnarToRow (87)
                                        +- Scan parquet default.date_dim (86)
->>>>>>> ac8307d7
 
 
 (1) Scan parquet default.store_sales
@@ -412,32 +332,6 @@
 Right keys [6]: [coalesce(i_brand_id#7, 0), isnull(i_brand_id#7), coalesce(i_class_id#8, 0), isnull(i_class_id#8), coalesce(i_category_id#9, 0), isnull(i_category_id#9)]
 Join condition: None
 
-<<<<<<< HEAD
-(51) BroadcastExchange
-Input [3]: [brand_id#13, class_id#14, category_id#15]
-Arguments: HashedRelationBroadcastMode(List(input[0, int, true], input[1, int, true], input[2, int, true]),false), [id=#24]
-
-(52) BroadcastHashJoin [codegen id : 11]
-Left keys [3]: [i_brand_id#6, i_class_id#7, i_category_id#8]
-Right keys [3]: [brand_id#13, class_id#14, category_id#15]
-Join condition: None
-
-(53) Project [codegen id : 11]
-Output [1]: [i_item_sk#5 AS ss_item_sk#25]
-Input [7]: [i_item_sk#5, i_brand_id#6, i_class_id#7, i_category_id#8, brand_id#13, class_id#14, category_id#15]
-
-(54) BroadcastExchange
-Input [1]: [ss_item_sk#25]
-Arguments: HashedRelationBroadcastMode(List(cast(input[0, int, true] as bigint)),false), [id=#26]
-
-(55) BroadcastHashJoin [codegen id : 25]
-Left keys [1]: [ss_item_sk#2]
-Right keys [1]: [ss_item_sk#25]
-Join condition: None
-
-(56) Scan parquet default.item
-Output [4]: [i_item_sk#5, i_brand_id#6, i_class_id#7, i_category_id#8]
-=======
 (51) HashAggregate [codegen id : 10]
 Input [3]: [brand_id#15, class_id#16, category_id#17]
 Keys [3]: [brand_id#15, class_id#16, category_id#17]
@@ -476,44 +370,11 @@
 
 (58) Scan parquet default.item
 Output [4]: [i_item_sk#6, i_brand_id#7, i_class_id#8, i_category_id#9]
->>>>>>> ac8307d7
 Batched: true
 Location [not included in comparison]/{warehouse_dir}/item]
 PushedFilters: [IsNotNull(i_item_sk), IsNotNull(i_brand_id), IsNotNull(i_class_id), IsNotNull(i_category_id)]
 ReadSchema: struct<i_item_sk:int,i_brand_id:int,i_class_id:int,i_category_id:int>
 
-<<<<<<< HEAD
-(57) ColumnarToRow [codegen id : 23]
-Input [4]: [i_item_sk#5, i_brand_id#6, i_class_id#7, i_category_id#8]
-
-(58) Filter [codegen id : 23]
-Input [4]: [i_item_sk#5, i_brand_id#6, i_class_id#7, i_category_id#8]
-Condition : (((isnotnull(i_item_sk#5) AND isnotnull(i_brand_id#6)) AND isnotnull(i_class_id#7)) AND isnotnull(i_category_id#8))
-
-(59) ReusedExchange [Reuses operator id: 54]
-Output [1]: [ss_item_sk#25]
-
-(60) BroadcastHashJoin [codegen id : 23]
-Left keys [1]: [i_item_sk#5]
-Right keys [1]: [ss_item_sk#25]
-Join condition: None
-
-(61) BroadcastExchange
-Input [4]: [i_item_sk#5, i_brand_id#6, i_class_id#7, i_category_id#8]
-Arguments: HashedRelationBroadcastMode(List(cast(input[0, int, false] as bigint)),false), [id=#27]
-
-(62) BroadcastHashJoin [codegen id : 25]
-Left keys [1]: [ss_item_sk#2]
-Right keys [1]: [i_item_sk#5]
-Join condition: None
-
-(63) Project [codegen id : 25]
-Output [6]: [ss_sold_date_sk#1, ss_quantity#3, ss_list_price#4, i_brand_id#6, i_class_id#7, i_category_id#8]
-Input [8]: [ss_sold_date_sk#1, ss_item_sk#2, ss_quantity#3, ss_list_price#4, i_item_sk#5, i_brand_id#6, i_class_id#7, i_category_id#8]
-
-(64) Scan parquet default.date_dim
-Output [2]: [d_date_sk#10, d_week_seq#28]
-=======
 (59) ColumnarToRow [codegen id : 23]
 Input [4]: [i_item_sk#6, i_brand_id#7, i_class_id#8, i_category_id#9]
 
@@ -544,66 +405,11 @@
 
 (66) Scan parquet default.date_dim
 Output [2]: [d_date_sk#12, d_week_seq#30]
->>>>>>> ac8307d7
 Batched: true
 Location [not included in comparison]/{warehouse_dir}/date_dim]
 PushedFilters: [IsNotNull(d_week_seq), IsNotNull(d_date_sk)]
 ReadSchema: struct<d_date_sk:int,d_week_seq:int>
 
-<<<<<<< HEAD
-(65) ColumnarToRow [codegen id : 24]
-Input [2]: [d_date_sk#10, d_week_seq#28]
-
-(66) Filter [codegen id : 24]
-Input [2]: [d_date_sk#10, d_week_seq#28]
-Condition : ((isnotnull(d_week_seq#28) AND (d_week_seq#28 = Subquery scalar-subquery#29, [id=#30])) AND isnotnull(d_date_sk#10))
-
-(67) Project [codegen id : 24]
-Output [1]: [d_date_sk#10]
-Input [2]: [d_date_sk#10, d_week_seq#28]
-
-(68) BroadcastExchange
-Input [1]: [d_date_sk#10]
-Arguments: HashedRelationBroadcastMode(List(cast(input[0, int, true] as bigint)),false), [id=#31]
-
-(69) BroadcastHashJoin [codegen id : 25]
-Left keys [1]: [ss_sold_date_sk#1]
-Right keys [1]: [d_date_sk#10]
-Join condition: None
-
-(70) Project [codegen id : 25]
-Output [5]: [ss_quantity#3, ss_list_price#4, i_brand_id#6, i_class_id#7, i_category_id#8]
-Input [7]: [ss_sold_date_sk#1, ss_quantity#3, ss_list_price#4, i_brand_id#6, i_class_id#7, i_category_id#8, d_date_sk#10]
-
-(71) HashAggregate [codegen id : 25]
-Input [5]: [ss_quantity#3, ss_list_price#4, i_brand_id#6, i_class_id#7, i_category_id#8]
-Keys [3]: [i_brand_id#6, i_class_id#7, i_category_id#8]
-Functions [2]: [partial_sum(CheckOverflow((promote_precision(cast(cast(ss_quantity#3 as decimal(10,0)) as decimal(12,2))) * promote_precision(cast(ss_list_price#4 as decimal(12,2)))), DecimalType(18,2), true)), partial_count(1)]
-Aggregate Attributes [3]: [sum#32, isEmpty#33, count#34]
-Results [6]: [i_brand_id#6, i_class_id#7, i_category_id#8, sum#35, isEmpty#36, count#37]
-
-(72) Exchange
-Input [6]: [i_brand_id#6, i_class_id#7, i_category_id#8, sum#35, isEmpty#36, count#37]
-Arguments: hashpartitioning(i_brand_id#6, i_class_id#7, i_category_id#8, 5), ENSURE_REQUIREMENTS, [id=#38]
-
-(73) HashAggregate [codegen id : 52]
-Input [6]: [i_brand_id#6, i_class_id#7, i_category_id#8, sum#35, isEmpty#36, count#37]
-Keys [3]: [i_brand_id#6, i_class_id#7, i_category_id#8]
-Functions [2]: [sum(CheckOverflow((promote_precision(cast(cast(ss_quantity#3 as decimal(10,0)) as decimal(12,2))) * promote_precision(cast(ss_list_price#4 as decimal(12,2)))), DecimalType(18,2), true)), count(1)]
-Aggregate Attributes [2]: [sum(CheckOverflow((promote_precision(cast(cast(ss_quantity#3 as decimal(10,0)) as decimal(12,2))) * promote_precision(cast(ss_list_price#4 as decimal(12,2)))), DecimalType(18,2), true))#39, count(1)#40]
-Results [6]: [i_brand_id#6, i_class_id#7, i_category_id#8, sum(CheckOverflow((promote_precision(cast(cast(ss_quantity#3 as decimal(10,0)) as decimal(12,2))) * promote_precision(cast(ss_list_price#4 as decimal(12,2)))), DecimalType(18,2), true))#39 AS sales#41, count(1)#40 AS number_sales#42, sum(CheckOverflow((promote_precision(cast(cast(ss_quantity#3 as decimal(10,0)) as decimal(12,2))) * promote_precision(cast(ss_list_price#4 as decimal(12,2)))), DecimalType(18,2), true))#39 AS sum(CheckOverflow((promote_precision(cast(cast(ss_quantity#3 as decimal(10,0)) as decimal(12,2))) * promote_precision(cast(ss_list_price#4 as decimal(12,2)))), DecimalType(18,2), true))#43]
-
-(74) Filter [codegen id : 52]
-Input [6]: [i_brand_id#6, i_class_id#7, i_category_id#8, sales#41, number_sales#42, sum(CheckOverflow((promote_precision(cast(cast(ss_quantity#3 as decimal(10,0)) as decimal(12,2))) * promote_precision(cast(ss_list_price#4 as decimal(12,2)))), DecimalType(18,2), true))#43]
-Condition : (isnotnull(sum(CheckOverflow((promote_precision(cast(cast(ss_quantity#3 as decimal(10,0)) as decimal(12,2))) * promote_precision(cast(ss_list_price#4 as decimal(12,2)))), DecimalType(18,2), true))#43) AND (cast(sum(CheckOverflow((promote_precision(cast(cast(ss_quantity#3 as decimal(10,0)) as decimal(12,2))) * promote_precision(cast(ss_list_price#4 as decimal(12,2)))), DecimalType(18,2), true))#43 as decimal(32,6)) > cast(Subquery scalar-subquery#44, [id=#45] as decimal(32,6))))
-
-(75) Project [codegen id : 52]
-Output [6]: [store AS channel#46, i_brand_id#6, i_class_id#7, i_category_id#8, sales#41, number_sales#42]
-Input [6]: [i_brand_id#6, i_class_id#7, i_category_id#8, sales#41, number_sales#42, sum(CheckOverflow((promote_precision(cast(cast(ss_quantity#3 as decimal(10,0)) as decimal(12,2))) * promote_precision(cast(ss_list_price#4 as decimal(12,2)))), DecimalType(18,2), true))#43]
-
-(76) Scan parquet default.store_sales
-Output [4]: [ss_sold_date_sk#1, ss_item_sk#2, ss_quantity#3, ss_list_price#4]
-=======
 (67) ColumnarToRow [codegen id : 24]
 Input [2]: [d_date_sk#12, d_week_seq#30]
 
@@ -656,44 +462,12 @@
 
 (78) Scan parquet default.store_sales
 Output [4]: [ss_item_sk#1, ss_quantity#2, ss_list_price#3, ss_sold_date_sk#4]
->>>>>>> ac8307d7
 Batched: true
 Location: InMemoryFileIndex []
 PartitionFilters: [isnotnull(ss_sold_date_sk#4), dynamicpruningexpression(ss_sold_date_sk#4 IN dynamicpruning#49)]
 PushedFilters: [IsNotNull(ss_item_sk)]
 ReadSchema: struct<ss_item_sk:int,ss_quantity:int,ss_list_price:decimal(7,2)>
 
-<<<<<<< HEAD
-(77) ColumnarToRow [codegen id : 50]
-Input [4]: [ss_sold_date_sk#1, ss_item_sk#2, ss_quantity#3, ss_list_price#4]
-
-(78) Filter [codegen id : 50]
-Input [4]: [ss_sold_date_sk#1, ss_item_sk#2, ss_quantity#3, ss_list_price#4]
-Condition : (isnotnull(ss_item_sk#2) AND isnotnull(ss_sold_date_sk#1))
-
-(79) ReusedExchange [Reuses operator id: 54]
-Output [1]: [ss_item_sk#25]
-
-(80) BroadcastHashJoin [codegen id : 50]
-Left keys [1]: [ss_item_sk#2]
-Right keys [1]: [ss_item_sk#25]
-Join condition: None
-
-(81) ReusedExchange [Reuses operator id: 61]
-Output [4]: [i_item_sk#47, i_brand_id#48, i_class_id#49, i_category_id#50]
-
-(82) BroadcastHashJoin [codegen id : 50]
-Left keys [1]: [ss_item_sk#2]
-Right keys [1]: [i_item_sk#47]
-Join condition: None
-
-(83) Project [codegen id : 50]
-Output [6]: [ss_sold_date_sk#1, ss_quantity#3, ss_list_price#4, i_brand_id#48, i_class_id#49, i_category_id#50]
-Input [8]: [ss_sold_date_sk#1, ss_item_sk#2, ss_quantity#3, ss_list_price#4, i_item_sk#47, i_brand_id#48, i_class_id#49, i_category_id#50]
-
-(84) Scan parquet default.date_dim
-Output [2]: [d_date_sk#10, d_week_seq#28]
-=======
 (79) ColumnarToRow [codegen id : 50]
 Input [4]: [ss_item_sk#1, ss_quantity#2, ss_list_price#3, ss_sold_date_sk#4]
 
@@ -723,110 +497,11 @@
 
 (86) Scan parquet default.date_dim
 Output [2]: [d_date_sk#12, d_week_seq#30]
->>>>>>> ac8307d7
 Batched: true
 Location [not included in comparison]/{warehouse_dir}/date_dim]
 PushedFilters: [IsNotNull(d_week_seq), IsNotNull(d_date_sk)]
 ReadSchema: struct<d_date_sk:int,d_week_seq:int>
 
-<<<<<<< HEAD
-(85) ColumnarToRow [codegen id : 49]
-Input [2]: [d_date_sk#10, d_week_seq#28]
-
-(86) Filter [codegen id : 49]
-Input [2]: [d_date_sk#10, d_week_seq#28]
-Condition : ((isnotnull(d_week_seq#28) AND (d_week_seq#28 = Subquery scalar-subquery#51, [id=#52])) AND isnotnull(d_date_sk#10))
-
-(87) Project [codegen id : 49]
-Output [1]: [d_date_sk#10]
-Input [2]: [d_date_sk#10, d_week_seq#28]
-
-(88) BroadcastExchange
-Input [1]: [d_date_sk#10]
-Arguments: HashedRelationBroadcastMode(List(cast(input[0, int, true] as bigint)),false), [id=#53]
-
-(89) BroadcastHashJoin [codegen id : 50]
-Left keys [1]: [ss_sold_date_sk#1]
-Right keys [1]: [d_date_sk#10]
-Join condition: None
-
-(90) Project [codegen id : 50]
-Output [5]: [ss_quantity#3, ss_list_price#4, i_brand_id#48, i_class_id#49, i_category_id#50]
-Input [7]: [ss_sold_date_sk#1, ss_quantity#3, ss_list_price#4, i_brand_id#48, i_class_id#49, i_category_id#50, d_date_sk#10]
-
-(91) HashAggregate [codegen id : 50]
-Input [5]: [ss_quantity#3, ss_list_price#4, i_brand_id#48, i_class_id#49, i_category_id#50]
-Keys [3]: [i_brand_id#48, i_class_id#49, i_category_id#50]
-Functions [2]: [partial_sum(CheckOverflow((promote_precision(cast(cast(ss_quantity#3 as decimal(10,0)) as decimal(12,2))) * promote_precision(cast(ss_list_price#4 as decimal(12,2)))), DecimalType(18,2), true)), partial_count(1)]
-Aggregate Attributes [3]: [sum#54, isEmpty#55, count#56]
-Results [6]: [i_brand_id#48, i_class_id#49, i_category_id#50, sum#57, isEmpty#58, count#59]
-
-(92) Exchange
-Input [6]: [i_brand_id#48, i_class_id#49, i_category_id#50, sum#57, isEmpty#58, count#59]
-Arguments: hashpartitioning(i_brand_id#48, i_class_id#49, i_category_id#50, 5), ENSURE_REQUIREMENTS, [id=#60]
-
-(93) HashAggregate [codegen id : 51]
-Input [6]: [i_brand_id#48, i_class_id#49, i_category_id#50, sum#57, isEmpty#58, count#59]
-Keys [3]: [i_brand_id#48, i_class_id#49, i_category_id#50]
-Functions [2]: [sum(CheckOverflow((promote_precision(cast(cast(ss_quantity#3 as decimal(10,0)) as decimal(12,2))) * promote_precision(cast(ss_list_price#4 as decimal(12,2)))), DecimalType(18,2), true)), count(1)]
-Aggregate Attributes [2]: [sum(CheckOverflow((promote_precision(cast(cast(ss_quantity#3 as decimal(10,0)) as decimal(12,2))) * promote_precision(cast(ss_list_price#4 as decimal(12,2)))), DecimalType(18,2), true))#61, count(1)#62]
-Results [6]: [i_brand_id#48, i_class_id#49, i_category_id#50, sum(CheckOverflow((promote_precision(cast(cast(ss_quantity#3 as decimal(10,0)) as decimal(12,2))) * promote_precision(cast(ss_list_price#4 as decimal(12,2)))), DecimalType(18,2), true))#61 AS sales#63, count(1)#62 AS number_sales#64, sum(CheckOverflow((promote_precision(cast(cast(ss_quantity#3 as decimal(10,0)) as decimal(12,2))) * promote_precision(cast(ss_list_price#4 as decimal(12,2)))), DecimalType(18,2), true))#61 AS sum(CheckOverflow((promote_precision(cast(cast(ss_quantity#3 as decimal(10,0)) as decimal(12,2))) * promote_precision(cast(ss_list_price#4 as decimal(12,2)))), DecimalType(18,2), true))#65]
-
-(94) Filter [codegen id : 51]
-Input [6]: [i_brand_id#48, i_class_id#49, i_category_id#50, sales#63, number_sales#64, sum(CheckOverflow((promote_precision(cast(cast(ss_quantity#3 as decimal(10,0)) as decimal(12,2))) * promote_precision(cast(ss_list_price#4 as decimal(12,2)))), DecimalType(18,2), true))#65]
-Condition : (isnotnull(sum(CheckOverflow((promote_precision(cast(cast(ss_quantity#3 as decimal(10,0)) as decimal(12,2))) * promote_precision(cast(ss_list_price#4 as decimal(12,2)))), DecimalType(18,2), true))#65) AND (cast(sum(CheckOverflow((promote_precision(cast(cast(ss_quantity#3 as decimal(10,0)) as decimal(12,2))) * promote_precision(cast(ss_list_price#4 as decimal(12,2)))), DecimalType(18,2), true))#65 as decimal(32,6)) > cast(ReusedSubquery Subquery scalar-subquery#44, [id=#45] as decimal(32,6))))
-
-(95) Project [codegen id : 51]
-Output [6]: [store AS channel#66, i_brand_id#48, i_class_id#49, i_category_id#50, sales#63, number_sales#64]
-Input [6]: [i_brand_id#48, i_class_id#49, i_category_id#50, sales#63, number_sales#64, sum(CheckOverflow((promote_precision(cast(cast(ss_quantity#3 as decimal(10,0)) as decimal(12,2))) * promote_precision(cast(ss_list_price#4 as decimal(12,2)))), DecimalType(18,2), true))#65]
-
-(96) BroadcastExchange
-Input [6]: [channel#66, i_brand_id#48, i_class_id#49, i_category_id#50, sales#63, number_sales#64]
-Arguments: HashedRelationBroadcastMode(List(input[1, int, true], input[2, int, true], input[3, int, true]),false), [id=#67]
-
-(97) BroadcastHashJoin [codegen id : 52]
-Left keys [3]: [i_brand_id#6, i_class_id#7, i_category_id#8]
-Right keys [3]: [i_brand_id#48, i_class_id#49, i_category_id#50]
-Join condition: None
-
-(98) TakeOrderedAndProject
-Input [12]: [channel#46, i_brand_id#6, i_class_id#7, i_category_id#8, sales#41, number_sales#42, channel#66, i_brand_id#48, i_class_id#49, i_category_id#50, sales#63, number_sales#64]
-Arguments: 100, [i_brand_id#6 ASC NULLS FIRST, i_class_id#7 ASC NULLS FIRST, i_category_id#8 ASC NULLS FIRST], [channel#46, i_brand_id#6, i_class_id#7, i_category_id#8, sales#41, number_sales#42, channel#66, i_brand_id#48, i_class_id#49, i_category_id#50, sales#63, number_sales#64]
-
-===== Subqueries =====
-
-Subquery:1 Hosting operator id = 74 Hosting Expression = Subquery scalar-subquery#44, [id=#45]
-* HashAggregate (124)
-+- Exchange (123)
-   +- * HashAggregate (122)
-      +- Union (121)
-         :- * Project (108)
-         :  +- * BroadcastHashJoin Inner BuildRight (107)
-         :     :- * Filter (101)
-         :     :  +- * ColumnarToRow (100)
-         :     :     +- Scan parquet default.store_sales (99)
-         :     +- BroadcastExchange (106)
-         :        +- * Project (105)
-         :           +- * Filter (104)
-         :              +- * ColumnarToRow (103)
-         :                 +- Scan parquet default.date_dim (102)
-         :- * Project (114)
-         :  +- * BroadcastHashJoin Inner BuildRight (113)
-         :     :- * Filter (111)
-         :     :  +- * ColumnarToRow (110)
-         :     :     +- Scan parquet default.catalog_sales (109)
-         :     +- ReusedExchange (112)
-         +- * Project (120)
-            +- * BroadcastHashJoin Inner BuildRight (119)
-               :- * Filter (117)
-               :  +- * ColumnarToRow (116)
-               :     +- Scan parquet default.web_sales (115)
-               +- ReusedExchange (118)
-
-
-(99) Scan parquet default.store_sales
-Output [3]: [ss_sold_date_sk#1, ss_quantity#3, ss_list_price#4]
-=======
 (87) ColumnarToRow [codegen id : 49]
 Input [2]: [d_date_sk#12, d_week_seq#30]
 
@@ -920,88 +595,21 @@
 
 (101) Scan parquet default.store_sales
 Output [3]: [ss_quantity#2, ss_list_price#3, ss_sold_date_sk#4]
->>>>>>> ac8307d7
 Batched: true
 Location: InMemoryFileIndex []
 PartitionFilters: [isnotnull(ss_sold_date_sk#4), dynamicpruningexpression(ss_sold_date_sk#4 IN dynamicpruning#71)]
 ReadSchema: struct<ss_quantity:int,ss_list_price:decimal(7,2)>
 
-<<<<<<< HEAD
-(100) ColumnarToRow [codegen id : 2]
-Input [3]: [ss_sold_date_sk#1, ss_quantity#3, ss_list_price#4]
-
-(101) Filter [codegen id : 2]
-Input [3]: [ss_sold_date_sk#1, ss_quantity#3, ss_list_price#4]
-Condition : isnotnull(ss_sold_date_sk#1)
-
-(102) Scan parquet default.date_dim
-Output [2]: [d_date_sk#10, d_year#11]
-=======
 (102) ColumnarToRow [codegen id : 2]
 Input [3]: [ss_quantity#2, ss_list_price#3, ss_sold_date_sk#4]
 
 (103) Scan parquet default.date_dim
 Output [2]: [d_date_sk#12, d_year#13]
->>>>>>> ac8307d7
 Batched: true
 Location [not included in comparison]/{warehouse_dir}/date_dim]
 PushedFilters: [IsNotNull(d_year), GreaterThanOrEqual(d_year,1998), LessThanOrEqual(d_year,2000), IsNotNull(d_date_sk)]
 ReadSchema: struct<d_date_sk:int,d_year:int>
 
-<<<<<<< HEAD
-(103) ColumnarToRow [codegen id : 1]
-Input [2]: [d_date_sk#10, d_year#11]
-
-(104) Filter [codegen id : 1]
-Input [2]: [d_date_sk#10, d_year#11]
-Condition : (((isnotnull(d_year#11) AND (d_year#11 >= 1998)) AND (d_year#11 <= 2000)) AND isnotnull(d_date_sk#10))
-
-(105) Project [codegen id : 1]
-Output [1]: [d_date_sk#10]
-Input [2]: [d_date_sk#10, d_year#11]
-
-(106) BroadcastExchange
-Input [1]: [d_date_sk#10]
-Arguments: HashedRelationBroadcastMode(List(cast(input[0, int, true] as bigint)),false), [id=#68]
-
-(107) BroadcastHashJoin [codegen id : 2]
-Left keys [1]: [ss_sold_date_sk#1]
-Right keys [1]: [d_date_sk#10]
-Join condition: None
-
-(108) Project [codegen id : 2]
-Output [2]: [ss_quantity#3 AS quantity#69, ss_list_price#4 AS list_price#70]
-Input [4]: [ss_sold_date_sk#1, ss_quantity#3, ss_list_price#4, d_date_sk#10]
-
-(109) Scan parquet default.catalog_sales
-Output [3]: [cs_sold_date_sk#16, cs_quantity#71, cs_list_price#72]
-Batched: true
-Location [not included in comparison]/{warehouse_dir}/catalog_sales]
-PushedFilters: [IsNotNull(cs_sold_date_sk)]
-ReadSchema: struct<cs_sold_date_sk:int,cs_quantity:int,cs_list_price:decimal(7,2)>
-
-(110) ColumnarToRow [codegen id : 4]
-Input [3]: [cs_sold_date_sk#16, cs_quantity#71, cs_list_price#72]
-
-(111) Filter [codegen id : 4]
-Input [3]: [cs_sold_date_sk#16, cs_quantity#71, cs_list_price#72]
-Condition : isnotnull(cs_sold_date_sk#16)
-
-(112) ReusedExchange [Reuses operator id: 106]
-Output [1]: [d_date_sk#10]
-
-(113) BroadcastHashJoin [codegen id : 4]
-Left keys [1]: [cs_sold_date_sk#16]
-Right keys [1]: [d_date_sk#10]
-Join condition: None
-
-(114) Project [codegen id : 4]
-Output [2]: [cs_quantity#71 AS quantity#73, cs_list_price#72 AS list_price#74]
-Input [4]: [cs_sold_date_sk#16, cs_quantity#71, cs_list_price#72, d_date_sk#10]
-
-(115) Scan parquet default.web_sales
-Output [3]: [ws_sold_date_sk#20, ws_quantity#75, ws_list_price#76]
-=======
 (104) ColumnarToRow [codegen id : 1]
 Input [2]: [d_date_sk#12, d_year#13]
 
@@ -1050,37 +658,12 @@
 
 (115) Scan parquet default.web_sales
 Output [3]: [ws_quantity#79, ws_list_price#80, ws_sold_date_sk#24]
->>>>>>> ac8307d7
 Batched: true
 Location: InMemoryFileIndex []
 PartitionFilters: [isnotnull(ws_sold_date_sk#24), dynamicpruningexpression(ws_sold_date_sk#24 IN dynamicpruning#71)]
 ReadSchema: struct<ws_quantity:int,ws_list_price:decimal(7,2)>
 
 (116) ColumnarToRow [codegen id : 6]
-<<<<<<< HEAD
-Input [3]: [ws_sold_date_sk#20, ws_quantity#75, ws_list_price#76]
-
-(117) Filter [codegen id : 6]
-Input [3]: [ws_sold_date_sk#20, ws_quantity#75, ws_list_price#76]
-Condition : isnotnull(ws_sold_date_sk#20)
-
-(118) ReusedExchange [Reuses operator id: 106]
-Output [1]: [d_date_sk#10]
-
-(119) BroadcastHashJoin [codegen id : 6]
-Left keys [1]: [ws_sold_date_sk#20]
-Right keys [1]: [d_date_sk#10]
-Join condition: None
-
-(120) Project [codegen id : 6]
-Output [2]: [ws_quantity#75 AS quantity#77, ws_list_price#76 AS list_price#78]
-Input [4]: [ws_sold_date_sk#20, ws_quantity#75, ws_list_price#76, d_date_sk#10]
-
-(121) Union
-
-(122) HashAggregate [codegen id : 7]
-Input [2]: [quantity#69, list_price#70]
-=======
 Input [3]: [ws_quantity#79, ws_list_price#80, ws_sold_date_sk#24]
 
 (117) ReusedExchange [Reuses operator id: 107]
@@ -1099,27 +682,17 @@
 
 (121) HashAggregate [codegen id : 7]
 Input [2]: [quantity#73, list_price#74]
->>>>>>> ac8307d7
 Keys: []
 Functions [1]: [partial_avg(CheckOverflow((promote_precision(cast(cast(quantity#73 as decimal(10,0)) as decimal(12,2))) * promote_precision(cast(list_price#74 as decimal(12,2)))), DecimalType(18,2), true))]
 Aggregate Attributes [2]: [sum#83, count#84]
 Results [2]: [sum#85, count#86]
 
-<<<<<<< HEAD
-(123) Exchange
-Input [2]: [sum#81, count#82]
-Arguments: SinglePartition, ENSURE_REQUIREMENTS, [id=#83]
-
-(124) HashAggregate [codegen id : 8]
-Input [2]: [sum#81, count#82]
-=======
 (122) Exchange
 Input [2]: [sum#85, count#86]
 Arguments: SinglePartition, ENSURE_REQUIREMENTS, [id=#87]
 
 (123) HashAggregate [codegen id : 8]
 Input [2]: [sum#85, count#86]
->>>>>>> ac8307d7
 Keys: []
 Functions [1]: [avg(CheckOverflow((promote_precision(cast(cast(quantity#73 as decimal(10,0)) as decimal(12,2))) * promote_precision(cast(list_price#74 as decimal(12,2)))), DecimalType(18,2), true))]
 Aggregate Attributes [1]: [avg(CheckOverflow((promote_precision(cast(cast(quantity#73 as decimal(10,0)) as decimal(12,2))) * promote_precision(cast(list_price#74 as decimal(12,2)))), DecimalType(18,2), true))#88]
@@ -1128,17 +701,6 @@
 Subquery:2 Hosting operator id = 101 Hosting Expression = ss_sold_date_sk#4 IN dynamicpruning#71
 ReusedExchange (124)
 
-<<<<<<< HEAD
-Subquery:2 Hosting operator id = 66 Hosting Expression = Subquery scalar-subquery#29, [id=#30]
-* Project (128)
-+- * Filter (127)
-   +- * ColumnarToRow (126)
-      +- Scan parquet default.date_dim (125)
-
-
-(125) Scan parquet default.date_dim
-Output [4]: [d_week_seq#28, d_year#11, d_moy#86, d_dom#87]
-=======
 
 (124) ReusedExchange [Reuses operator id: 107]
 Output [1]: [d_date_sk#12]
@@ -1174,36 +736,11 @@
 
 (127) Scan parquet default.date_dim
 Output [4]: [d_week_seq#30, d_year#13, d_moy#90, d_dom#91]
->>>>>>> ac8307d7
 Batched: true
 Location [not included in comparison]/{warehouse_dir}/date_dim]
 PushedFilters: [IsNotNull(d_year), IsNotNull(d_moy), IsNotNull(d_dom), EqualTo(d_year,1999), EqualTo(d_moy,12), EqualTo(d_dom,16)]
 ReadSchema: struct<d_week_seq:int,d_year:int,d_moy:int,d_dom:int>
 
-<<<<<<< HEAD
-(126) ColumnarToRow [codegen id : 1]
-Input [4]: [d_week_seq#28, d_year#11, d_moy#86, d_dom#87]
-
-(127) Filter [codegen id : 1]
-Input [4]: [d_week_seq#28, d_year#11, d_moy#86, d_dom#87]
-Condition : (((((isnotnull(d_year#11) AND isnotnull(d_moy#86)) AND isnotnull(d_dom#87)) AND (d_year#11 = 1999)) AND (d_moy#86 = 12)) AND (d_dom#87 = 16))
-
-(128) Project [codegen id : 1]
-Output [1]: [d_week_seq#28]
-Input [4]: [d_week_seq#28, d_year#11, d_moy#86, d_dom#87]
-
-Subquery:3 Hosting operator id = 94 Hosting Expression = ReusedSubquery Subquery scalar-subquery#44, [id=#45]
-
-Subquery:4 Hosting operator id = 86 Hosting Expression = Subquery scalar-subquery#51, [id=#52]
-* Project (132)
-+- * Filter (131)
-   +- * ColumnarToRow (130)
-      +- Scan parquet default.date_dim (129)
-
-
-(129) Scan parquet default.date_dim
-Output [4]: [d_week_seq#28, d_year#11, d_moy#86, d_dom#87]
-=======
 (128) ColumnarToRow [codegen id : 1]
 Input [4]: [d_week_seq#30, d_year#13, d_moy#90, d_dom#91]
 
@@ -1233,24 +770,11 @@
 
 (132) Scan parquet default.date_dim
 Output [4]: [d_week_seq#30, d_year#13, d_moy#90, d_dom#91]
->>>>>>> ac8307d7
 Batched: true
 Location [not included in comparison]/{warehouse_dir}/date_dim]
 PushedFilters: [IsNotNull(d_year), IsNotNull(d_moy), IsNotNull(d_dom), EqualTo(d_year,1998), EqualTo(d_moy,12), EqualTo(d_dom,16)]
 ReadSchema: struct<d_week_seq:int,d_year:int,d_moy:int,d_dom:int>
 
-<<<<<<< HEAD
-(130) ColumnarToRow [codegen id : 1]
-Input [4]: [d_week_seq#28, d_year#11, d_moy#86, d_dom#87]
-
-(131) Filter [codegen id : 1]
-Input [4]: [d_week_seq#28, d_year#11, d_moy#86, d_dom#87]
-Condition : (((((isnotnull(d_year#11) AND isnotnull(d_moy#86)) AND isnotnull(d_dom#87)) AND (d_year#11 = 1998)) AND (d_moy#86 = 12)) AND (d_dom#87 = 16))
-
-(132) Project [codegen id : 1]
-Output [1]: [d_week_seq#28]
-Input [4]: [d_week_seq#28, d_year#11, d_moy#86, d_dom#87]
-=======
 (133) ColumnarToRow [codegen id : 1]
 Input [4]: [d_week_seq#30, d_year#13, d_moy#90, d_dom#91]
 
@@ -1261,5 +785,4 @@
 (135) Project [codegen id : 1]
 Output [1]: [d_week_seq#30]
 Input [4]: [d_week_seq#30, d_year#13, d_moy#90, d_dom#91]
->>>>>>> ac8307d7
-
+
