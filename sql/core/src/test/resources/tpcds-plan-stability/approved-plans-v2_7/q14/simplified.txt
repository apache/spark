TakeOrderedAndProject [i_brand_id,i_class_id,i_category_id,channel,sales,number_sales,channel,i_brand_id,i_class_id,i_category_id,sales,number_sales]
  WholeStageCodegen (52)
    BroadcastHashJoin [i_brand_id,i_class_id,i_category_id,i_brand_id,i_class_id,i_category_id]
<<<<<<< HEAD
      Project [i_brand_id,i_class_id,i_category_id,sales,number_sales]
        Filter [sum(CheckOverflow((promote_precision(cast(cast(ss_quantity as decimal(10,0)) as decimal(12,2))) * promote_precision(cast(ss_list_price as decimal(12,2)))), DecimalType(18,2), true))]
          Subquery #4
            WholeStageCodegen (8)
              HashAggregate [sum,count] [avg(CheckOverflow((promote_precision(cast(cast(quantity as decimal(10,0)) as decimal(12,2))) * promote_precision(cast(list_price as decimal(12,2)))), DecimalType(18,2), true)),average_sales,sum,count]
                InputAdapter
                  Exchange #12
                    WholeStageCodegen (7)
                      HashAggregate [quantity,list_price] [sum,count,sum,count]
                        InputAdapter
                          Union
                            WholeStageCodegen (2)
                              Project [ss_quantity,ss_list_price]
                                BroadcastHashJoin [ss_sold_date_sk,d_date_sk]
                                  ColumnarToRow
                                    InputAdapter
                                      Scan parquet default.store_sales [ss_quantity,ss_list_price,ss_sold_date_sk]
                                        ReusedSubquery [d_date_sk] #3
                                  InputAdapter
                                    ReusedExchange [d_date_sk] #6
                            WholeStageCodegen (4)
                              Project [cs_quantity,cs_list_price]
                                BroadcastHashJoin [cs_sold_date_sk,d_date_sk]
                                  ColumnarToRow
                                    InputAdapter
                                      Scan parquet default.catalog_sales [cs_quantity,cs_list_price,cs_sold_date_sk]
                                        ReusedSubquery [d_date_sk] #3
                                  InputAdapter
                                    ReusedExchange [d_date_sk] #6
                            WholeStageCodegen (6)
                              Project [ws_quantity,ws_list_price]
                                BroadcastHashJoin [ws_sold_date_sk,d_date_sk]
                                  ColumnarToRow
                                    InputAdapter
                                      Scan parquet default.web_sales [ws_quantity,ws_list_price,ws_sold_date_sk]
                                        ReusedSubquery [d_date_sk] #3
                                  InputAdapter
                                    ReusedExchange [d_date_sk] #6
          HashAggregate [i_brand_id,i_class_id,i_category_id,sum,isEmpty,count] [sum(CheckOverflow((promote_precision(cast(cast(ss_quantity as decimal(10,0)) as decimal(12,2))) * promote_precision(cast(ss_list_price as decimal(12,2)))), DecimalType(18,2), true)),count(1),sales,number_sales,sum(CheckOverflow((promote_precision(cast(cast(ss_quantity as decimal(10,0)) as decimal(12,2))) * promote_precision(cast(ss_list_price as decimal(12,2)))), DecimalType(18,2), true)),sum,isEmpty,count]
            InputAdapter
              Exchange [i_brand_id,i_class_id,i_category_id] #1
                WholeStageCodegen (25)
                  HashAggregate [i_brand_id,i_class_id,i_category_id,ss_quantity,ss_list_price] [sum,isEmpty,count,sum,isEmpty,count]
                    Project [ss_quantity,ss_list_price,i_brand_id,i_class_id,i_category_id]
                      BroadcastHashJoin [ss_sold_date_sk,d_date_sk]
                        Project [ss_quantity,ss_list_price,ss_sold_date_sk,i_brand_id,i_class_id,i_category_id]
                          BroadcastHashJoin [ss_item_sk,i_item_sk]
                            BroadcastHashJoin [ss_item_sk,ss_item_sk]
                              Filter [ss_item_sk]
                                ColumnarToRow
                                  InputAdapter
                                    Scan parquet default.store_sales [ss_item_sk,ss_quantity,ss_list_price,ss_sold_date_sk]
                                      SubqueryBroadcast [d_date_sk] #1
                                        BroadcastExchange #2
                                          WholeStageCodegen (1)
                                            Project [d_date_sk]
                                              Filter [d_week_seq,d_date_sk]
                                                Subquery #2
                                                  WholeStageCodegen (1)
                                                    Project [d_week_seq]
                                                      Filter [d_year,d_moy,d_dom]
                                                        ColumnarToRow
                                                          InputAdapter
                                                            Scan parquet default.date_dim [d_week_seq,d_year,d_moy,d_dom]
                                                ColumnarToRow
                                                  InputAdapter
                                                    Scan parquet default.date_dim [d_date_sk,d_week_seq]
                              InputAdapter
                                BroadcastExchange #3
                                  WholeStageCodegen (11)
                                    Project [i_item_sk]
                                      BroadcastHashJoin [i_brand_id,i_class_id,i_category_id,brand_id,class_id,category_id]
                                        Filter [i_brand_id,i_class_id,i_category_id]
=======
      Filter [sales]
        Subquery #4
          WholeStageCodegen (8)
            HashAggregate [sum,count] [avg(CheckOverflow((promote_precision(cast(cast(quantity as decimal(10,0)) as decimal(12,2))) * promote_precision(cast(list_price as decimal(12,2)))), DecimalType(18,2), true)),average_sales,sum,count]
              InputAdapter
                Exchange #13
                  WholeStageCodegen (7)
                    HashAggregate [quantity,list_price] [sum,count,sum,count]
                      InputAdapter
                        Union
                          WholeStageCodegen (2)
                            Project [ss_quantity,ss_list_price]
                              BroadcastHashJoin [ss_sold_date_sk,d_date_sk]
                                ColumnarToRow
                                  InputAdapter
                                    Scan parquet default.store_sales [ss_quantity,ss_list_price,ss_sold_date_sk]
                                      SubqueryBroadcast [d_date_sk] #5
                                        ReusedExchange [d_date_sk] #14
                                InputAdapter
                                  BroadcastExchange #14
                                    WholeStageCodegen (1)
                                      Project [d_date_sk]
                                        Filter [d_year,d_date_sk]
>>>>>>> abf9675a
                                          ColumnarToRow
                                            InputAdapter
                                              Scan parquet default.date_dim [d_date_sk,d_year]
                          WholeStageCodegen (4)
                            Project [cs_quantity,cs_list_price]
                              BroadcastHashJoin [cs_sold_date_sk,d_date_sk]
                                ColumnarToRow
                                  InputAdapter
                                    Scan parquet default.catalog_sales [cs_quantity,cs_list_price,cs_sold_date_sk]
                                      ReusedSubquery [d_date_sk] #5
                                InputAdapter
                                  ReusedExchange [d_date_sk] #14
                          WholeStageCodegen (6)
                            Project [ws_quantity,ws_list_price]
                              BroadcastHashJoin [ws_sold_date_sk,d_date_sk]
                                ColumnarToRow
                                  InputAdapter
                                    Scan parquet default.web_sales [ws_quantity,ws_list_price,ws_sold_date_sk]
                                      ReusedSubquery [d_date_sk] #5
                                InputAdapter
                                  ReusedExchange [d_date_sk] #14
        HashAggregate [i_brand_id,i_class_id,i_category_id,sum,isEmpty,count] [sum(CheckOverflow((promote_precision(cast(cast(ss_quantity as decimal(10,0)) as decimal(12,2))) * promote_precision(cast(ss_list_price as decimal(12,2)))), DecimalType(18,2), true)),count(1),channel,sales,number_sales,sum,isEmpty,count]
          InputAdapter
            Exchange [i_brand_id,i_class_id,i_category_id] #1
              WholeStageCodegen (25)
                HashAggregate [i_brand_id,i_class_id,i_category_id,ss_quantity,ss_list_price] [sum,isEmpty,count,sum,isEmpty,count]
                  Project [ss_quantity,ss_list_price,i_brand_id,i_class_id,i_category_id]
                    BroadcastHashJoin [ss_sold_date_sk,d_date_sk]
                      Project [ss_quantity,ss_list_price,ss_sold_date_sk,i_brand_id,i_class_id,i_category_id]
                        BroadcastHashJoin [ss_item_sk,i_item_sk]
                          BroadcastHashJoin [ss_item_sk,ss_item_sk]
                            Filter [ss_item_sk]
                              ColumnarToRow
                                InputAdapter
                                  Scan parquet default.store_sales [ss_item_sk,ss_quantity,ss_list_price,ss_sold_date_sk]
                                    SubqueryBroadcast [d_date_sk] #1
                                      ReusedExchange [d_date_sk] #2
                            InputAdapter
                              BroadcastExchange #3
                                WholeStageCodegen (11)
                                  Project [i_item_sk]
                                    BroadcastHashJoin [i_brand_id,i_class_id,i_category_id,brand_id,class_id,category_id]
                                      Filter [i_brand_id,i_class_id,i_category_id]
                                        ColumnarToRow
                                          InputAdapter
                                            Scan parquet default.item [i_item_sk,i_brand_id,i_class_id,i_category_id]
                                      InputAdapter
                                        BroadcastExchange #4
                                          WholeStageCodegen (10)
                                            HashAggregate [brand_id,class_id,category_id]
                                              HashAggregate [brand_id,class_id,category_id]
<<<<<<< HEAD
                                                HashAggregate [brand_id,class_id,category_id]
                                                  BroadcastHashJoin [brand_id,class_id,category_id,i_brand_id,i_class_id,i_category_id]
                                                    HashAggregate [brand_id,class_id,category_id]
                                                      InputAdapter
                                                        Exchange [brand_id,class_id,category_id] #5
                                                          WholeStageCodegen (6)
                                                            HashAggregate [brand_id,class_id,category_id]
                                                              Project [i_brand_id,i_class_id,i_category_id]
                                                                BroadcastHashJoin [ss_sold_date_sk,d_date_sk]
                                                                  Project [ss_sold_date_sk,i_brand_id,i_class_id,i_category_id]
                                                                    BroadcastHashJoin [ss_item_sk,i_item_sk]
                                                                      Filter [ss_item_sk]
                                                                        ColumnarToRow
                                                                          InputAdapter
                                                                            Scan parquet default.store_sales [ss_item_sk,ss_sold_date_sk]
                                                                              SubqueryBroadcast [d_date_sk] #3
                                                                                BroadcastExchange #6
                                                                                  WholeStageCodegen (1)
                                                                                    Project [d_date_sk]
                                                                                      Filter [d_year,d_date_sk]
                                                                                        ColumnarToRow
                                                                                          InputAdapter
                                                                                            Scan parquet default.date_dim [d_date_sk,d_year]
                                                                      InputAdapter
                                                                        BroadcastExchange #7
                                                                          WholeStageCodegen (4)
                                                                            BroadcastHashJoin [i_brand_id,i_class_id,i_category_id,i_brand_id,i_class_id,i_category_id]
                                                                              Filter [i_item_sk,i_brand_id,i_class_id,i_category_id]
                                                                                ColumnarToRow
                                                                                  InputAdapter
                                                                                    Scan parquet default.item [i_item_sk,i_brand_id,i_class_id,i_category_id]
                                                                              InputAdapter
                                                                                BroadcastExchange #8
                                                                                  WholeStageCodegen (3)
                                                                                    Project [i_brand_id,i_class_id,i_category_id]
                                                                                      BroadcastHashJoin [cs_sold_date_sk,d_date_sk]
                                                                                        Project [cs_sold_date_sk,i_brand_id,i_class_id,i_category_id]
                                                                                          BroadcastHashJoin [cs_item_sk,i_item_sk]
                                                                                            Filter [cs_item_sk]
                                                                                              ColumnarToRow
                                                                                                InputAdapter
                                                                                                  Scan parquet default.catalog_sales [cs_item_sk,cs_sold_date_sk]
                                                                                                    ReusedSubquery [d_date_sk] #3
                                                                                            InputAdapter
                                                                                              BroadcastExchange #9
                                                                                                WholeStageCodegen (1)
                                                                                                  Filter [i_item_sk]
                                                                                                    ColumnarToRow
                                                                                                      InputAdapter
                                                                                                        Scan parquet default.item [i_item_sk,i_brand_id,i_class_id,i_category_id]
                                                                                        InputAdapter
                                                                                          ReusedExchange [d_date_sk] #6
                                                                  InputAdapter
                                                                    ReusedExchange [d_date_sk] #6
                                                    InputAdapter
                                                      BroadcastExchange #10
                                                        WholeStageCodegen (9)
                                                          Project [i_brand_id,i_class_id,i_category_id]
                                                            BroadcastHashJoin [ws_sold_date_sk,d_date_sk]
                                                              Project [ws_sold_date_sk,i_brand_id,i_class_id,i_category_id]
                                                                BroadcastHashJoin [ws_item_sk,i_item_sk]
                                                                  Filter [ws_item_sk]
                                                                    ColumnarToRow
                                                                      InputAdapter
                                                                        Scan parquet default.web_sales [ws_item_sk,ws_sold_date_sk]
                                                                          ReusedSubquery [d_date_sk] #3
                                                                  InputAdapter
                                                                    ReusedExchange [i_item_sk,i_brand_id,i_class_id,i_category_id] #9
                                                              InputAdapter
                                                                ReusedExchange [d_date_sk] #6
                            InputAdapter
                              BroadcastExchange #11
                                WholeStageCodegen (23)
                                  BroadcastHashJoin [i_item_sk,ss_item_sk]
                                    Filter [i_item_sk,i_brand_id,i_class_id,i_category_id]
                                      ColumnarToRow
                                        InputAdapter
                                          Scan parquet default.item [i_item_sk,i_brand_id,i_class_id,i_category_id]
                                    InputAdapter
                                      ReusedExchange [ss_item_sk] #3
                        InputAdapter
                          ReusedExchange [d_date_sk] #2
=======
                                                BroadcastHashJoin [brand_id,class_id,category_id,i_brand_id,i_class_id,i_category_id]
                                                  HashAggregate [brand_id,class_id,category_id]
                                                    InputAdapter
                                                      Exchange [brand_id,class_id,category_id] #5
                                                        WholeStageCodegen (6)
                                                          HashAggregate [brand_id,class_id,category_id]
                                                            Project [i_brand_id,i_class_id,i_category_id]
                                                              BroadcastHashJoin [ss_sold_date_sk,d_date_sk]
                                                                Project [ss_sold_date_sk,i_brand_id,i_class_id,i_category_id]
                                                                  BroadcastHashJoin [ss_item_sk,i_item_sk]
                                                                    Filter [ss_item_sk]
                                                                      ColumnarToRow
                                                                        InputAdapter
                                                                          Scan parquet default.store_sales [ss_item_sk,ss_sold_date_sk]
                                                                            SubqueryBroadcast [d_date_sk] #2
                                                                              ReusedExchange [d_date_sk] #6
                                                                    InputAdapter
                                                                      BroadcastExchange #7
                                                                        WholeStageCodegen (4)
                                                                          BroadcastHashJoin [i_brand_id,i_class_id,i_category_id,i_brand_id,i_class_id,i_category_id]
                                                                            Filter [i_item_sk,i_brand_id,i_class_id,i_category_id]
                                                                              ColumnarToRow
                                                                                InputAdapter
                                                                                  Scan parquet default.item [i_item_sk,i_brand_id,i_class_id,i_category_id]
                                                                            InputAdapter
                                                                              BroadcastExchange #8
                                                                                WholeStageCodegen (3)
                                                                                  Project [i_brand_id,i_class_id,i_category_id]
                                                                                    BroadcastHashJoin [cs_sold_date_sk,d_date_sk]
                                                                                      Project [cs_sold_date_sk,i_brand_id,i_class_id,i_category_id]
                                                                                        BroadcastHashJoin [cs_item_sk,i_item_sk]
                                                                                          Filter [cs_item_sk]
                                                                                            ColumnarToRow
                                                                                              InputAdapter
                                                                                                Scan parquet default.catalog_sales [cs_item_sk,cs_sold_date_sk]
                                                                                                  ReusedSubquery [d_date_sk] #2
                                                                                          InputAdapter
                                                                                            BroadcastExchange #9
                                                                                              WholeStageCodegen (1)
                                                                                                Filter [i_item_sk]
                                                                                                  ColumnarToRow
                                                                                                    InputAdapter
                                                                                                      Scan parquet default.item [i_item_sk,i_brand_id,i_class_id,i_category_id]
                                                                                      InputAdapter
                                                                                        BroadcastExchange #6
                                                                                          WholeStageCodegen (2)
                                                                                            Project [d_date_sk]
                                                                                              Filter [d_year,d_date_sk]
                                                                                                ColumnarToRow
                                                                                                  InputAdapter
                                                                                                    Scan parquet default.date_dim [d_date_sk,d_year]
                                                                InputAdapter
                                                                  ReusedExchange [d_date_sk] #6
                                                  InputAdapter
                                                    BroadcastExchange #10
                                                      WholeStageCodegen (9)
                                                        Project [i_brand_id,i_class_id,i_category_id]
                                                          BroadcastHashJoin [ws_sold_date_sk,d_date_sk]
                                                            Project [ws_sold_date_sk,i_brand_id,i_class_id,i_category_id]
                                                              BroadcastHashJoin [ws_item_sk,i_item_sk]
                                                                Filter [ws_item_sk]
                                                                  ColumnarToRow
                                                                    InputAdapter
                                                                      Scan parquet default.web_sales [ws_item_sk,ws_sold_date_sk]
                                                                        ReusedSubquery [d_date_sk] #2
                                                                InputAdapter
                                                                  ReusedExchange [i_item_sk,i_brand_id,i_class_id,i_category_id] #9
                                                            InputAdapter
                                                              ReusedExchange [d_date_sk] #6
                          InputAdapter
                            BroadcastExchange #11
                              WholeStageCodegen (23)
                                BroadcastHashJoin [i_item_sk,ss_item_sk]
                                  Filter [i_item_sk,i_brand_id,i_class_id,i_category_id]
                                    ColumnarToRow
                                      InputAdapter
                                        Scan parquet default.item [i_item_sk,i_brand_id,i_class_id,i_category_id]
                                  InputAdapter
                                    ReusedExchange [ss_item_sk] #12
                      InputAdapter
                        BroadcastExchange #2
                          WholeStageCodegen (24)
                            Project [d_date_sk]
                              Filter [d_week_seq,d_date_sk]
                                Subquery #3
                                  WholeStageCodegen (1)
                                    Project [d_week_seq]
                                      Filter [d_year,d_moy,d_dom]
                                        ColumnarToRow
                                          InputAdapter
                                            Scan parquet default.date_dim [d_week_seq,d_year,d_moy,d_dom]
                                ColumnarToRow
                                  InputAdapter
                                    Scan parquet default.date_dim [d_date_sk,d_week_seq]
>>>>>>> abf9675a
      InputAdapter
        BroadcastExchange #13
          WholeStageCodegen (51)
<<<<<<< HEAD
            Project [i_brand_id,i_class_id,i_category_id,sales,number_sales]
              Filter [sum(CheckOverflow((promote_precision(cast(cast(ss_quantity as decimal(10,0)) as decimal(12,2))) * promote_precision(cast(ss_list_price as decimal(12,2)))), DecimalType(18,2), true))]
                ReusedSubquery [average_sales] #4
                HashAggregate [i_brand_id,i_class_id,i_category_id,sum,isEmpty,count] [sum(CheckOverflow((promote_precision(cast(cast(ss_quantity as decimal(10,0)) as decimal(12,2))) * promote_precision(cast(ss_list_price as decimal(12,2)))), DecimalType(18,2), true)),count(1),sales,number_sales,sum(CheckOverflow((promote_precision(cast(cast(ss_quantity as decimal(10,0)) as decimal(12,2))) * promote_precision(cast(ss_list_price as decimal(12,2)))), DecimalType(18,2), true)),sum,isEmpty,count]
                  InputAdapter
                    Exchange [i_brand_id,i_class_id,i_category_id] #14
                      WholeStageCodegen (50)
                        HashAggregate [i_brand_id,i_class_id,i_category_id,ss_quantity,ss_list_price] [sum,isEmpty,count,sum,isEmpty,count]
                          Project [ss_quantity,ss_list_price,i_brand_id,i_class_id,i_category_id]
                            BroadcastHashJoin [ss_sold_date_sk,d_date_sk]
                              Project [ss_quantity,ss_list_price,ss_sold_date_sk,i_brand_id,i_class_id,i_category_id]
                                BroadcastHashJoin [ss_item_sk,i_item_sk]
                                  BroadcastHashJoin [ss_item_sk,ss_item_sk]
                                    Filter [ss_item_sk]
                                      ColumnarToRow
                                        InputAdapter
                                          Scan parquet default.store_sales [ss_item_sk,ss_quantity,ss_list_price,ss_sold_date_sk]
                                            SubqueryBroadcast [d_date_sk] #5
                                              BroadcastExchange #15
                                                WholeStageCodegen (1)
                                                  Project [d_date_sk]
                                                    Filter [d_week_seq,d_date_sk]
                                                      Subquery #6
                                                        WholeStageCodegen (1)
                                                          Project [d_week_seq]
                                                            Filter [d_year,d_moy,d_dom]
                                                              ColumnarToRow
                                                                InputAdapter
                                                                  Scan parquet default.date_dim [d_week_seq,d_year,d_moy,d_dom]
                                                      ColumnarToRow
                                                        InputAdapter
                                                          Scan parquet default.date_dim [d_date_sk,d_week_seq]
                                    InputAdapter
                                      ReusedExchange [ss_item_sk] #3
                                  InputAdapter
                                    ReusedExchange [i_item_sk,i_brand_id,i_class_id,i_category_id] #11
                              InputAdapter
                                ReusedExchange [d_date_sk] #15
=======
            Filter [sales]
              ReusedSubquery [average_sales] #4
              HashAggregate [i_brand_id,i_class_id,i_category_id,sum,isEmpty,count] [sum(CheckOverflow((promote_precision(cast(cast(ss_quantity as decimal(10,0)) as decimal(12,2))) * promote_precision(cast(ss_list_price as decimal(12,2)))), DecimalType(18,2), true)),count(1),channel,sales,number_sales,sum,isEmpty,count]
                InputAdapter
                  Exchange [i_brand_id,i_class_id,i_category_id] #16
                    WholeStageCodegen (50)
                      HashAggregate [i_brand_id,i_class_id,i_category_id,ss_quantity,ss_list_price] [sum,isEmpty,count,sum,isEmpty,count]
                        Project [ss_quantity,ss_list_price,i_brand_id,i_class_id,i_category_id]
                          BroadcastHashJoin [ss_sold_date_sk,d_date_sk]
                            Project [ss_quantity,ss_list_price,ss_sold_date_sk,i_brand_id,i_class_id,i_category_id]
                              BroadcastHashJoin [ss_item_sk,i_item_sk]
                                BroadcastHashJoin [ss_item_sk,ss_item_sk]
                                  Filter [ss_item_sk]
                                    ColumnarToRow
                                      InputAdapter
                                        Scan parquet default.store_sales [ss_item_sk,ss_quantity,ss_list_price,ss_sold_date_sk]
                                          SubqueryBroadcast [d_date_sk] #6
                                            ReusedExchange [d_date_sk] #17
                                  InputAdapter
                                    ReusedExchange [ss_item_sk] #12
                                InputAdapter
                                  ReusedExchange [i_item_sk,i_brand_id,i_class_id,i_category_id] #11
                            InputAdapter
                              BroadcastExchange #17
                                WholeStageCodegen (49)
                                  Project [d_date_sk]
                                    Filter [d_week_seq,d_date_sk]
                                      Subquery #7
                                        WholeStageCodegen (1)
                                          Project [d_week_seq]
                                            Filter [d_year,d_moy,d_dom]
                                              ColumnarToRow
                                                InputAdapter
                                                  Scan parquet default.date_dim [d_week_seq,d_year,d_moy,d_dom]
                                      ColumnarToRow
                                        InputAdapter
                                          Scan parquet default.date_dim [d_date_sk,d_week_seq]
>>>>>>> abf9675a
<|MERGE_RESOLUTION|>--- conflicted
+++ resolved
@@ -1,87 +1,12 @@
 TakeOrderedAndProject [i_brand_id,i_class_id,i_category_id,channel,sales,number_sales,channel,i_brand_id,i_class_id,i_category_id,sales,number_sales]
   WholeStageCodegen (52)
     BroadcastHashJoin [i_brand_id,i_class_id,i_category_id,i_brand_id,i_class_id,i_category_id]
-<<<<<<< HEAD
-      Project [i_brand_id,i_class_id,i_category_id,sales,number_sales]
-        Filter [sum(CheckOverflow((promote_precision(cast(cast(ss_quantity as decimal(10,0)) as decimal(12,2))) * promote_precision(cast(ss_list_price as decimal(12,2)))), DecimalType(18,2), true))]
-          Subquery #4
-            WholeStageCodegen (8)
-              HashAggregate [sum,count] [avg(CheckOverflow((promote_precision(cast(cast(quantity as decimal(10,0)) as decimal(12,2))) * promote_precision(cast(list_price as decimal(12,2)))), DecimalType(18,2), true)),average_sales,sum,count]
-                InputAdapter
-                  Exchange #12
-                    WholeStageCodegen (7)
-                      HashAggregate [quantity,list_price] [sum,count,sum,count]
-                        InputAdapter
-                          Union
-                            WholeStageCodegen (2)
-                              Project [ss_quantity,ss_list_price]
-                                BroadcastHashJoin [ss_sold_date_sk,d_date_sk]
-                                  ColumnarToRow
-                                    InputAdapter
-                                      Scan parquet default.store_sales [ss_quantity,ss_list_price,ss_sold_date_sk]
-                                        ReusedSubquery [d_date_sk] #3
-                                  InputAdapter
-                                    ReusedExchange [d_date_sk] #6
-                            WholeStageCodegen (4)
-                              Project [cs_quantity,cs_list_price]
-                                BroadcastHashJoin [cs_sold_date_sk,d_date_sk]
-                                  ColumnarToRow
-                                    InputAdapter
-                                      Scan parquet default.catalog_sales [cs_quantity,cs_list_price,cs_sold_date_sk]
-                                        ReusedSubquery [d_date_sk] #3
-                                  InputAdapter
-                                    ReusedExchange [d_date_sk] #6
-                            WholeStageCodegen (6)
-                              Project [ws_quantity,ws_list_price]
-                                BroadcastHashJoin [ws_sold_date_sk,d_date_sk]
-                                  ColumnarToRow
-                                    InputAdapter
-                                      Scan parquet default.web_sales [ws_quantity,ws_list_price,ws_sold_date_sk]
-                                        ReusedSubquery [d_date_sk] #3
-                                  InputAdapter
-                                    ReusedExchange [d_date_sk] #6
-          HashAggregate [i_brand_id,i_class_id,i_category_id,sum,isEmpty,count] [sum(CheckOverflow((promote_precision(cast(cast(ss_quantity as decimal(10,0)) as decimal(12,2))) * promote_precision(cast(ss_list_price as decimal(12,2)))), DecimalType(18,2), true)),count(1),sales,number_sales,sum(CheckOverflow((promote_precision(cast(cast(ss_quantity as decimal(10,0)) as decimal(12,2))) * promote_precision(cast(ss_list_price as decimal(12,2)))), DecimalType(18,2), true)),sum,isEmpty,count]
-            InputAdapter
-              Exchange [i_brand_id,i_class_id,i_category_id] #1
-                WholeStageCodegen (25)
-                  HashAggregate [i_brand_id,i_class_id,i_category_id,ss_quantity,ss_list_price] [sum,isEmpty,count,sum,isEmpty,count]
-                    Project [ss_quantity,ss_list_price,i_brand_id,i_class_id,i_category_id]
-                      BroadcastHashJoin [ss_sold_date_sk,d_date_sk]
-                        Project [ss_quantity,ss_list_price,ss_sold_date_sk,i_brand_id,i_class_id,i_category_id]
-                          BroadcastHashJoin [ss_item_sk,i_item_sk]
-                            BroadcastHashJoin [ss_item_sk,ss_item_sk]
-                              Filter [ss_item_sk]
-                                ColumnarToRow
-                                  InputAdapter
-                                    Scan parquet default.store_sales [ss_item_sk,ss_quantity,ss_list_price,ss_sold_date_sk]
-                                      SubqueryBroadcast [d_date_sk] #1
-                                        BroadcastExchange #2
-                                          WholeStageCodegen (1)
-                                            Project [d_date_sk]
-                                              Filter [d_week_seq,d_date_sk]
-                                                Subquery #2
-                                                  WholeStageCodegen (1)
-                                                    Project [d_week_seq]
-                                                      Filter [d_year,d_moy,d_dom]
-                                                        ColumnarToRow
-                                                          InputAdapter
-                                                            Scan parquet default.date_dim [d_week_seq,d_year,d_moy,d_dom]
-                                                ColumnarToRow
-                                                  InputAdapter
-                                                    Scan parquet default.date_dim [d_date_sk,d_week_seq]
-                              InputAdapter
-                                BroadcastExchange #3
-                                  WholeStageCodegen (11)
-                                    Project [i_item_sk]
-                                      BroadcastHashJoin [i_brand_id,i_class_id,i_category_id,brand_id,class_id,category_id]
-                                        Filter [i_brand_id,i_class_id,i_category_id]
-=======
       Filter [sales]
         Subquery #4
           WholeStageCodegen (8)
             HashAggregate [sum,count] [avg(CheckOverflow((promote_precision(cast(cast(quantity as decimal(10,0)) as decimal(12,2))) * promote_precision(cast(list_price as decimal(12,2)))), DecimalType(18,2), true)),average_sales,sum,count]
               InputAdapter
-                Exchange #13
+                Exchange #12
                   WholeStageCodegen (7)
                     HashAggregate [quantity,list_price] [sum,count,sum,count]
                       InputAdapter
@@ -92,35 +17,27 @@
                                 ColumnarToRow
                                   InputAdapter
                                     Scan parquet default.store_sales [ss_quantity,ss_list_price,ss_sold_date_sk]
-                                      SubqueryBroadcast [d_date_sk] #5
-                                        ReusedExchange [d_date_sk] #14
-                                InputAdapter
-                                  BroadcastExchange #14
-                                    WholeStageCodegen (1)
-                                      Project [d_date_sk]
-                                        Filter [d_year,d_date_sk]
->>>>>>> abf9675a
-                                          ColumnarToRow
-                                            InputAdapter
-                                              Scan parquet default.date_dim [d_date_sk,d_year]
+                                      ReusedSubquery [d_date_sk] #3
+                                InputAdapter
+                                  ReusedExchange [d_date_sk] #6
                           WholeStageCodegen (4)
                             Project [cs_quantity,cs_list_price]
                               BroadcastHashJoin [cs_sold_date_sk,d_date_sk]
                                 ColumnarToRow
                                   InputAdapter
                                     Scan parquet default.catalog_sales [cs_quantity,cs_list_price,cs_sold_date_sk]
-                                      ReusedSubquery [d_date_sk] #5
-                                InputAdapter
-                                  ReusedExchange [d_date_sk] #14
+                                      ReusedSubquery [d_date_sk] #3
+                                InputAdapter
+                                  ReusedExchange [d_date_sk] #6
                           WholeStageCodegen (6)
                             Project [ws_quantity,ws_list_price]
                               BroadcastHashJoin [ws_sold_date_sk,d_date_sk]
                                 ColumnarToRow
                                   InputAdapter
                                     Scan parquet default.web_sales [ws_quantity,ws_list_price,ws_sold_date_sk]
-                                      ReusedSubquery [d_date_sk] #5
-                                InputAdapter
-                                  ReusedExchange [d_date_sk] #14
+                                      ReusedSubquery [d_date_sk] #3
+                                InputAdapter
+                                  ReusedExchange [d_date_sk] #6
         HashAggregate [i_brand_id,i_class_id,i_category_id,sum,isEmpty,count] [sum(CheckOverflow((promote_precision(cast(cast(ss_quantity as decimal(10,0)) as decimal(12,2))) * promote_precision(cast(ss_list_price as decimal(12,2)))), DecimalType(18,2), true)),count(1),channel,sales,number_sales,sum,isEmpty,count]
           InputAdapter
             Exchange [i_brand_id,i_class_id,i_category_id] #1
@@ -136,7 +53,20 @@
                                 InputAdapter
                                   Scan parquet default.store_sales [ss_item_sk,ss_quantity,ss_list_price,ss_sold_date_sk]
                                     SubqueryBroadcast [d_date_sk] #1
-                                      ReusedExchange [d_date_sk] #2
+                                      BroadcastExchange #2
+                                        WholeStageCodegen (1)
+                                          Project [d_date_sk]
+                                            Filter [d_week_seq,d_date_sk]
+                                              Subquery #2
+                                                WholeStageCodegen (1)
+                                                  Project [d_week_seq]
+                                                    Filter [d_year,d_moy,d_dom]
+                                                      ColumnarToRow
+                                                        InputAdapter
+                                                          Scan parquet default.date_dim [d_week_seq,d_year,d_moy,d_dom]
+                                              ColumnarToRow
+                                                InputAdapter
+                                                  Scan parquet default.date_dim [d_date_sk,d_week_seq]
                             InputAdapter
                               BroadcastExchange #3
                                 WholeStageCodegen (11)
@@ -151,90 +81,6 @@
                                           WholeStageCodegen (10)
                                             HashAggregate [brand_id,class_id,category_id]
                                               HashAggregate [brand_id,class_id,category_id]
-<<<<<<< HEAD
-                                                HashAggregate [brand_id,class_id,category_id]
-                                                  BroadcastHashJoin [brand_id,class_id,category_id,i_brand_id,i_class_id,i_category_id]
-                                                    HashAggregate [brand_id,class_id,category_id]
-                                                      InputAdapter
-                                                        Exchange [brand_id,class_id,category_id] #5
-                                                          WholeStageCodegen (6)
-                                                            HashAggregate [brand_id,class_id,category_id]
-                                                              Project [i_brand_id,i_class_id,i_category_id]
-                                                                BroadcastHashJoin [ss_sold_date_sk,d_date_sk]
-                                                                  Project [ss_sold_date_sk,i_brand_id,i_class_id,i_category_id]
-                                                                    BroadcastHashJoin [ss_item_sk,i_item_sk]
-                                                                      Filter [ss_item_sk]
-                                                                        ColumnarToRow
-                                                                          InputAdapter
-                                                                            Scan parquet default.store_sales [ss_item_sk,ss_sold_date_sk]
-                                                                              SubqueryBroadcast [d_date_sk] #3
-                                                                                BroadcastExchange #6
-                                                                                  WholeStageCodegen (1)
-                                                                                    Project [d_date_sk]
-                                                                                      Filter [d_year,d_date_sk]
-                                                                                        ColumnarToRow
-                                                                                          InputAdapter
-                                                                                            Scan parquet default.date_dim [d_date_sk,d_year]
-                                                                      InputAdapter
-                                                                        BroadcastExchange #7
-                                                                          WholeStageCodegen (4)
-                                                                            BroadcastHashJoin [i_brand_id,i_class_id,i_category_id,i_brand_id,i_class_id,i_category_id]
-                                                                              Filter [i_item_sk,i_brand_id,i_class_id,i_category_id]
-                                                                                ColumnarToRow
-                                                                                  InputAdapter
-                                                                                    Scan parquet default.item [i_item_sk,i_brand_id,i_class_id,i_category_id]
-                                                                              InputAdapter
-                                                                                BroadcastExchange #8
-                                                                                  WholeStageCodegen (3)
-                                                                                    Project [i_brand_id,i_class_id,i_category_id]
-                                                                                      BroadcastHashJoin [cs_sold_date_sk,d_date_sk]
-                                                                                        Project [cs_sold_date_sk,i_brand_id,i_class_id,i_category_id]
-                                                                                          BroadcastHashJoin [cs_item_sk,i_item_sk]
-                                                                                            Filter [cs_item_sk]
-                                                                                              ColumnarToRow
-                                                                                                InputAdapter
-                                                                                                  Scan parquet default.catalog_sales [cs_item_sk,cs_sold_date_sk]
-                                                                                                    ReusedSubquery [d_date_sk] #3
-                                                                                            InputAdapter
-                                                                                              BroadcastExchange #9
-                                                                                                WholeStageCodegen (1)
-                                                                                                  Filter [i_item_sk]
-                                                                                                    ColumnarToRow
-                                                                                                      InputAdapter
-                                                                                                        Scan parquet default.item [i_item_sk,i_brand_id,i_class_id,i_category_id]
-                                                                                        InputAdapter
-                                                                                          ReusedExchange [d_date_sk] #6
-                                                                  InputAdapter
-                                                                    ReusedExchange [d_date_sk] #6
-                                                    InputAdapter
-                                                      BroadcastExchange #10
-                                                        WholeStageCodegen (9)
-                                                          Project [i_brand_id,i_class_id,i_category_id]
-                                                            BroadcastHashJoin [ws_sold_date_sk,d_date_sk]
-                                                              Project [ws_sold_date_sk,i_brand_id,i_class_id,i_category_id]
-                                                                BroadcastHashJoin [ws_item_sk,i_item_sk]
-                                                                  Filter [ws_item_sk]
-                                                                    ColumnarToRow
-                                                                      InputAdapter
-                                                                        Scan parquet default.web_sales [ws_item_sk,ws_sold_date_sk]
-                                                                          ReusedSubquery [d_date_sk] #3
-                                                                  InputAdapter
-                                                                    ReusedExchange [i_item_sk,i_brand_id,i_class_id,i_category_id] #9
-                                                              InputAdapter
-                                                                ReusedExchange [d_date_sk] #6
-                            InputAdapter
-                              BroadcastExchange #11
-                                WholeStageCodegen (23)
-                                  BroadcastHashJoin [i_item_sk,ss_item_sk]
-                                    Filter [i_item_sk,i_brand_id,i_class_id,i_category_id]
-                                      ColumnarToRow
-                                        InputAdapter
-                                          Scan parquet default.item [i_item_sk,i_brand_id,i_class_id,i_category_id]
-                                    InputAdapter
-                                      ReusedExchange [ss_item_sk] #3
-                        InputAdapter
-                          ReusedExchange [d_date_sk] #2
-=======
                                                 BroadcastHashJoin [brand_id,class_id,category_id,i_brand_id,i_class_id,i_category_id]
                                                   HashAggregate [brand_id,class_id,category_id]
                                                     InputAdapter
@@ -249,8 +95,14 @@
                                                                       ColumnarToRow
                                                                         InputAdapter
                                                                           Scan parquet default.store_sales [ss_item_sk,ss_sold_date_sk]
-                                                                            SubqueryBroadcast [d_date_sk] #2
-                                                                              ReusedExchange [d_date_sk] #6
+                                                                            SubqueryBroadcast [d_date_sk] #3
+                                                                              BroadcastExchange #6
+                                                                                WholeStageCodegen (1)
+                                                                                  Project [d_date_sk]
+                                                                                    Filter [d_year,d_date_sk]
+                                                                                      ColumnarToRow
+                                                                                        InputAdapter
+                                                                                          Scan parquet default.date_dim [d_date_sk,d_year]
                                                                     InputAdapter
                                                                       BroadcastExchange #7
                                                                         WholeStageCodegen (4)
@@ -270,7 +122,7 @@
                                                                                             ColumnarToRow
                                                                                               InputAdapter
                                                                                                 Scan parquet default.catalog_sales [cs_item_sk,cs_sold_date_sk]
-                                                                                                  ReusedSubquery [d_date_sk] #2
+                                                                                                  ReusedSubquery [d_date_sk] #3
                                                                                           InputAdapter
                                                                                             BroadcastExchange #9
                                                                                               WholeStageCodegen (1)
@@ -279,13 +131,7 @@
                                                                                                     InputAdapter
                                                                                                       Scan parquet default.item [i_item_sk,i_brand_id,i_class_id,i_category_id]
                                                                                       InputAdapter
-                                                                                        BroadcastExchange #6
-                                                                                          WholeStageCodegen (2)
-                                                                                            Project [d_date_sk]
-                                                                                              Filter [d_year,d_date_sk]
-                                                                                                ColumnarToRow
-                                                                                                  InputAdapter
-                                                                                                    Scan parquet default.date_dim [d_date_sk,d_year]
+                                                                                        ReusedExchange [d_date_sk] #6
                                                                 InputAdapter
                                                                   ReusedExchange [d_date_sk] #6
                                                   InputAdapter
@@ -299,7 +145,7 @@
                                                                   ColumnarToRow
                                                                     InputAdapter
                                                                       Scan parquet default.web_sales [ws_item_sk,ws_sold_date_sk]
-                                                                        ReusedSubquery [d_date_sk] #2
+                                                                        ReusedSubquery [d_date_sk] #3
                                                                 InputAdapter
                                                                   ReusedExchange [i_item_sk,i_brand_id,i_class_id,i_category_id] #9
                                                             InputAdapter
@@ -313,71 +159,17 @@
                                       InputAdapter
                                         Scan parquet default.item [i_item_sk,i_brand_id,i_class_id,i_category_id]
                                   InputAdapter
-                                    ReusedExchange [ss_item_sk] #12
+                                    ReusedExchange [ss_item_sk] #3
                       InputAdapter
-                        BroadcastExchange #2
-                          WholeStageCodegen (24)
-                            Project [d_date_sk]
-                              Filter [d_week_seq,d_date_sk]
-                                Subquery #3
-                                  WholeStageCodegen (1)
-                                    Project [d_week_seq]
-                                      Filter [d_year,d_moy,d_dom]
-                                        ColumnarToRow
-                                          InputAdapter
-                                            Scan parquet default.date_dim [d_week_seq,d_year,d_moy,d_dom]
-                                ColumnarToRow
-                                  InputAdapter
-                                    Scan parquet default.date_dim [d_date_sk,d_week_seq]
->>>>>>> abf9675a
+                        ReusedExchange [d_date_sk] #2
       InputAdapter
         BroadcastExchange #13
           WholeStageCodegen (51)
-<<<<<<< HEAD
-            Project [i_brand_id,i_class_id,i_category_id,sales,number_sales]
-              Filter [sum(CheckOverflow((promote_precision(cast(cast(ss_quantity as decimal(10,0)) as decimal(12,2))) * promote_precision(cast(ss_list_price as decimal(12,2)))), DecimalType(18,2), true))]
-                ReusedSubquery [average_sales] #4
-                HashAggregate [i_brand_id,i_class_id,i_category_id,sum,isEmpty,count] [sum(CheckOverflow((promote_precision(cast(cast(ss_quantity as decimal(10,0)) as decimal(12,2))) * promote_precision(cast(ss_list_price as decimal(12,2)))), DecimalType(18,2), true)),count(1),sales,number_sales,sum(CheckOverflow((promote_precision(cast(cast(ss_quantity as decimal(10,0)) as decimal(12,2))) * promote_precision(cast(ss_list_price as decimal(12,2)))), DecimalType(18,2), true)),sum,isEmpty,count]
-                  InputAdapter
-                    Exchange [i_brand_id,i_class_id,i_category_id] #14
-                      WholeStageCodegen (50)
-                        HashAggregate [i_brand_id,i_class_id,i_category_id,ss_quantity,ss_list_price] [sum,isEmpty,count,sum,isEmpty,count]
-                          Project [ss_quantity,ss_list_price,i_brand_id,i_class_id,i_category_id]
-                            BroadcastHashJoin [ss_sold_date_sk,d_date_sk]
-                              Project [ss_quantity,ss_list_price,ss_sold_date_sk,i_brand_id,i_class_id,i_category_id]
-                                BroadcastHashJoin [ss_item_sk,i_item_sk]
-                                  BroadcastHashJoin [ss_item_sk,ss_item_sk]
-                                    Filter [ss_item_sk]
-                                      ColumnarToRow
-                                        InputAdapter
-                                          Scan parquet default.store_sales [ss_item_sk,ss_quantity,ss_list_price,ss_sold_date_sk]
-                                            SubqueryBroadcast [d_date_sk] #5
-                                              BroadcastExchange #15
-                                                WholeStageCodegen (1)
-                                                  Project [d_date_sk]
-                                                    Filter [d_week_seq,d_date_sk]
-                                                      Subquery #6
-                                                        WholeStageCodegen (1)
-                                                          Project [d_week_seq]
-                                                            Filter [d_year,d_moy,d_dom]
-                                                              ColumnarToRow
-                                                                InputAdapter
-                                                                  Scan parquet default.date_dim [d_week_seq,d_year,d_moy,d_dom]
-                                                      ColumnarToRow
-                                                        InputAdapter
-                                                          Scan parquet default.date_dim [d_date_sk,d_week_seq]
-                                    InputAdapter
-                                      ReusedExchange [ss_item_sk] #3
-                                  InputAdapter
-                                    ReusedExchange [i_item_sk,i_brand_id,i_class_id,i_category_id] #11
-                              InputAdapter
-                                ReusedExchange [d_date_sk] #15
-=======
             Filter [sales]
               ReusedSubquery [average_sales] #4
               HashAggregate [i_brand_id,i_class_id,i_category_id,sum,isEmpty,count] [sum(CheckOverflow((promote_precision(cast(cast(ss_quantity as decimal(10,0)) as decimal(12,2))) * promote_precision(cast(ss_list_price as decimal(12,2)))), DecimalType(18,2), true)),count(1),channel,sales,number_sales,sum,isEmpty,count]
                 InputAdapter
-                  Exchange [i_brand_id,i_class_id,i_category_id] #16
+                  Exchange [i_brand_id,i_class_id,i_category_id] #14
                     WholeStageCodegen (50)
                       HashAggregate [i_brand_id,i_class_id,i_category_id,ss_quantity,ss_list_price] [sum,isEmpty,count,sum,isEmpty,count]
                         Project [ss_quantity,ss_list_price,i_brand_id,i_class_id,i_category_id]
@@ -389,25 +181,24 @@
                                     ColumnarToRow
                                       InputAdapter
                                         Scan parquet default.store_sales [ss_item_sk,ss_quantity,ss_list_price,ss_sold_date_sk]
-                                          SubqueryBroadcast [d_date_sk] #6
-                                            ReusedExchange [d_date_sk] #17
-                                  InputAdapter
-                                    ReusedExchange [ss_item_sk] #12
+                                          SubqueryBroadcast [d_date_sk] #5
+                                            BroadcastExchange #15
+                                              WholeStageCodegen (1)
+                                                Project [d_date_sk]
+                                                  Filter [d_week_seq,d_date_sk]
+                                                    Subquery #6
+                                                      WholeStageCodegen (1)
+                                                        Project [d_week_seq]
+                                                          Filter [d_year,d_moy,d_dom]
+                                                            ColumnarToRow
+                                                              InputAdapter
+                                                                Scan parquet default.date_dim [d_week_seq,d_year,d_moy,d_dom]
+                                                    ColumnarToRow
+                                                      InputAdapter
+                                                        Scan parquet default.date_dim [d_date_sk,d_week_seq]
+                                  InputAdapter
+                                    ReusedExchange [ss_item_sk] #3
                                 InputAdapter
                                   ReusedExchange [i_item_sk,i_brand_id,i_class_id,i_category_id] #11
                             InputAdapter
-                              BroadcastExchange #17
-                                WholeStageCodegen (49)
-                                  Project [d_date_sk]
-                                    Filter [d_week_seq,d_date_sk]
-                                      Subquery #7
-                                        WholeStageCodegen (1)
-                                          Project [d_week_seq]
-                                            Filter [d_year,d_moy,d_dom]
-                                              ColumnarToRow
-                                                InputAdapter
-                                                  Scan parquet default.date_dim [d_week_seq,d_year,d_moy,d_dom]
-                                      ColumnarToRow
-                                        InputAdapter
-                                          Scan parquet default.date_dim [d_date_sk,d_week_seq]
->>>>>>> abf9675a
+                              ReusedExchange [d_date_sk] #15