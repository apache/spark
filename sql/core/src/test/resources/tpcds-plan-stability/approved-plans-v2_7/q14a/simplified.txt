--- conflicted
+++ resolved
@@ -143,93 +143,8 @@
                                                                                                                   Scan parquet default.catalog_sales [cs_item_sk,cs_sold_date_sk]
                                                                                                                     ReusedSubquery [d_date_sk] #2
                                                                                                             InputAdapter
-<<<<<<< HEAD
-                                                                                                              BroadcastExchange #7
-                                                                                                                WholeStageCodegen (11)
-                                                                                                                  Project [i_item_sk]
-                                                                                                                    BroadcastHashJoin [brand_id,category_id,class_id,i_brand_id,i_category_id,i_class_id]
-                                                                                                                      Filter [i_brand_id,i_category_id,i_class_id,i_item_sk]
-                                                                                                                        ColumnarToRow
-                                                                                                                          InputAdapter
-                                                                                                                            Scan parquet default.item [i_brand_id,i_category_id,i_class_id,i_item_sk]
-                                                                                                                      InputAdapter
-                                                                                                                        BroadcastExchange #8
-                                                                                                                          WholeStageCodegen (10)
-                                                                                                                            HashAggregate [brand_id,category_id,class_id]
-                                                                                                                              HashAggregate [brand_id,category_id,class_id]
-                                                                                                                                HashAggregate [brand_id,category_id,class_id]
-                                                                                                                                  InputAdapter
-                                                                                                                                    Exchange [brand_id,category_id,class_id] #9
-                                                                                                                                      WholeStageCodegen (9)
-                                                                                                                                        HashAggregate [brand_id,category_id,class_id]
-                                                                                                                                          BroadcastHashJoin [brand_id,category_id,class_id,i_brand_id,i_category_id,i_class_id]
-                                                                                                                                            BroadcastHashJoin [brand_id,category_id,class_id,i_brand_id,i_category_id,i_class_id]
-                                                                                                                                              Project [i_brand_id,i_category_id,i_class_id]
-                                                                                                                                                BroadcastHashJoin [d_date_sk,ss_sold_date_sk]
-                                                                                                                                                  Project [i_brand_id,i_category_id,i_class_id,ss_sold_date_sk]
-                                                                                                                                                    BroadcastHashJoin [i_item_sk,ss_item_sk]
-                                                                                                                                                      Filter [ss_item_sk,ss_sold_date_sk]
-                                                                                                                                                        ColumnarToRow
-                                                                                                                                                          InputAdapter
-                                                                                                                                                            Scan parquet default.store_sales [ss_item_sk,ss_sold_date_sk]
-                                                                                                                                                      InputAdapter
-                                                                                                                                                        BroadcastExchange #10
-                                                                                                                                                          WholeStageCodegen (1)
-                                                                                                                                                            Filter [i_brand_id,i_category_id,i_class_id,i_item_sk]
-                                                                                                                                                              ColumnarToRow
-                                                                                                                                                                InputAdapter
-                                                                                                                                                                  Scan parquet default.item [i_brand_id,i_category_id,i_class_id,i_item_sk]
-                                                                                                                                                  InputAdapter
-                                                                                                                                                    BroadcastExchange #11
-                                                                                                                                                      WholeStageCodegen (2)
-                                                                                                                                                        Project [d_date_sk]
-                                                                                                                                                          Filter [d_date_sk,d_year]
-                                                                                                                                                            ColumnarToRow
-                                                                                                                                                              InputAdapter
-                                                                                                                                                                Scan parquet default.date_dim [d_date_sk,d_year]
-                                                                                                                                              InputAdapter
-                                                                                                                                                BroadcastExchange #12
-                                                                                                                                                  WholeStageCodegen (5)
-                                                                                                                                                    Project [i_brand_id,i_category_id,i_class_id]
-                                                                                                                                                      BroadcastHashJoin [cs_sold_date_sk,d_date_sk]
-                                                                                                                                                        Project [cs_sold_date_sk,i_brand_id,i_category_id,i_class_id]
-                                                                                                                                                          BroadcastHashJoin [cs_item_sk,i_item_sk]
-                                                                                                                                                            Filter [cs_item_sk,cs_sold_date_sk]
-                                                                                                                                                              ColumnarToRow
-                                                                                                                                                                InputAdapter
-                                                                                                                                                                  Scan parquet default.catalog_sales [cs_item_sk,cs_sold_date_sk]
-                                                                                                                                                            InputAdapter
-                                                                                                                                                              BroadcastExchange #13
-                                                                                                                                                                WholeStageCodegen (3)
-                                                                                                                                                                  Filter [i_item_sk]
-                                                                                                                                                                    ColumnarToRow
-                                                                                                                                                                      InputAdapter
-                                                                                                                                                                        Scan parquet default.item [i_brand_id,i_category_id,i_class_id,i_item_sk]
-                                                                                                                                                        InputAdapter
-                                                                                                                                                          ReusedExchange [d_date_sk] #11
-                                                                                                                                            InputAdapter
-                                                                                                                                              BroadcastExchange #14
-                                                                                                                                                WholeStageCodegen (8)
-                                                                                                                                                  Project [i_brand_id,i_category_id,i_class_id]
-                                                                                                                                                    BroadcastHashJoin [d_date_sk,ws_sold_date_sk]
-                                                                                                                                                      Project [i_brand_id,i_category_id,i_class_id,ws_sold_date_sk]
-                                                                                                                                                        BroadcastHashJoin [i_item_sk,ws_item_sk]
-                                                                                                                                                          Filter [ws_item_sk,ws_sold_date_sk]
-                                                                                                                                                            ColumnarToRow
-                                                                                                                                                              InputAdapter
-                                                                                                                                                                Scan parquet default.web_sales [ws_item_sk,ws_sold_date_sk]
-                                                                                                                                                          InputAdapter
-                                                                                                                                                            ReusedExchange [i_brand_id,i_category_id,i_class_id,i_item_sk] #13
-                                                                                                                                                      InputAdapter
-                                                                                                                                                        ReusedExchange [d_date_sk] #11
-                                                                                                          InputAdapter
-                                                                                                            BroadcastExchange #15
-                                                                                                              WholeStageCodegen (23)
-                                                                                                                BroadcastHashJoin [i_item_sk,ss_item_sk]
-=======
                                                                                                               BroadcastExchange #11
                                                                                                                 WholeStageCodegen (3)
->>>>>>> 1fbd5764
                                                                                                                   Filter [i_item_sk]
                                                                                                                     ColumnarToRow
                                                                                                                       InputAdapter
